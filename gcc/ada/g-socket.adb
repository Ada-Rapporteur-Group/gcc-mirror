------------------------------------------------------------------------------
--                                                                          --
--                         GNAT COMPILER COMPONENTS                         --
--                                                                          --
--                         G N A T . S O C K E T S                          --
--                                                                          --
--                                 B o d y                                  --
--                                                                          --
<<<<<<< HEAD
--                     Copyright (C) 2001-2006, AdaCore                     --
=======
--                     Copyright (C) 2001-2007, AdaCore                     --
>>>>>>> 751ff693
--                                                                          --
-- GNAT is free software;  you can  redistribute it  and/or modify it under --
-- terms of the  GNU General Public License as published  by the Free Soft- --
-- ware  Foundation;  either version 2,  or (at your option) any later ver- --
-- sion.  GNAT is distributed in the hope that it will be useful, but WITH- --
-- OUT ANY WARRANTY;  without even the  implied warranty of MERCHANTABILITY --
-- or FITNESS FOR A PARTICULAR PURPOSE.  See the GNU General Public License --
-- for  more details.  You should have  received  a copy of the GNU General --
-- Public License  distributed with GNAT;  see file COPYING.  If not, write --
-- to  the  Free Software Foundation,  51  Franklin  Street,  Fifth  Floor, --
-- Boston, MA 02110-1301, USA.                                              --
--                                                                          --
-- As a special exception,  if other files  instantiate  generics from this --
-- unit, or you link  this unit with other files  to produce an executable, --
-- this  unit  does not  by itself cause  the resulting  executable  to  be --
-- covered  by the  GNU  General  Public  License.  This exception does not --
-- however invalidate  any other reasons why  the executable file  might be --
-- covered by the  GNU Public License.                                      --
--                                                                          --
-- GNAT was originally developed  by the GNAT team at  New York University. --
-- Extensive contributions were provided by Ada Core Technologies Inc.      --
--                                                                          --
------------------------------------------------------------------------------

<<<<<<< HEAD
with Ada.Streams;                use Ada.Streams;
with Ada.Exceptions;             use Ada.Exceptions;
with Ada.Unchecked_Conversion;

with Interfaces.C.Strings;

=======
with Ada.Streams;              use Ada.Streams;
with Ada.Exceptions;           use Ada.Exceptions;
with Ada.Unchecked_Conversion;

with Interfaces.C.Strings;
>>>>>>> 751ff693
with GNAT.Sockets.Constants;
with GNAT.Sockets.Thin;                 use GNAT.Sockets.Thin;
with GNAT.Sockets.Thin.Task_Safe_NetDB; use GNAT.Sockets.Thin.Task_Safe_NetDB;

with GNAT.Sockets.Linker_Options;
pragma Warnings (Off, GNAT.Sockets.Linker_Options);
--  Need to include pragma Linker_Options which is platform dependent

with System; use System;

package body GNAT.Sockets is

   use type C.int;

   Finalized   : Boolean := False;
   Initialized : Boolean := False;

   ENOERROR : constant := 0;

<<<<<<< HEAD
=======
   Netdb_Buffer_Size : constant := Constants.Need_Netdb_Buffer * 1024;
   --  The network database functions gethostbyname, gethostbyaddr,
   --  getservbyname and getservbyport can either be guaranteed task safe by
   --  the operating system, or else return data through a user-provided buffer
   --  to ensure concurrent uses do not interfere.

>>>>>>> 751ff693
   --  Correspondance tables

   Families : constant array (Family_Type) of C.int :=
                (Family_Inet  => Constants.AF_INET,
                 Family_Inet6 => Constants.AF_INET6);

   Levels : constant array (Level_Type) of C.int :=
              (Socket_Level              => Constants.SOL_SOCKET,
               IP_Protocol_For_IP_Level  => Constants.IPPROTO_IP,
               IP_Protocol_For_UDP_Level => Constants.IPPROTO_UDP,
               IP_Protocol_For_TCP_Level => Constants.IPPROTO_TCP);

   Modes : constant array (Mode_Type) of C.int :=
             (Socket_Stream   => Constants.SOCK_STREAM,
              Socket_Datagram => Constants.SOCK_DGRAM);

   Shutmodes : constant array (Shutmode_Type) of C.int :=
                 (Shut_Read       => Constants.SHUT_RD,
                  Shut_Write      => Constants.SHUT_WR,
                  Shut_Read_Write => Constants.SHUT_RDWR);

   Requests : constant array (Request_Name) of C.int :=
                (Non_Blocking_IO => Constants.FIONBIO,
                 N_Bytes_To_Read => Constants.FIONREAD);

   Options : constant array (Option_Name) of C.int :=
<<<<<<< HEAD
     (Keep_Alive      => Constants.SO_KEEPALIVE,
      Reuse_Address   => Constants.SO_REUSEADDR,
      Broadcast       => Constants.SO_BROADCAST,
      Send_Buffer     => Constants.SO_SNDBUF,
      Receive_Buffer  => Constants.SO_RCVBUF,
      Linger          => Constants.SO_LINGER,
      Error           => Constants.SO_ERROR,
      No_Delay        => Constants.TCP_NODELAY,
      Add_Membership  => Constants.IP_ADD_MEMBERSHIP,
      Drop_Membership => Constants.IP_DROP_MEMBERSHIP,
      Multicast_If    => Constants.IP_MULTICAST_IF,
      Multicast_TTL   => Constants.IP_MULTICAST_TTL,
      Multicast_Loop  => Constants.IP_MULTICAST_LOOP,
      Send_Timeout    => Constants.SO_SNDTIMEO,
      Receive_Timeout => Constants.SO_RCVTIMEO);

   Flags : constant array (0 .. 3) of C.int :=
            (0 => Constants.MSG_OOB,     --  Process_Out_Of_Band_Data
             1 => Constants.MSG_PEEK,    --  Peek_At_Incoming_Data
             2 => Constants.MSG_WAITALL, --  Wait_For_A_Full_Reception
             3 => Constants.MSG_EOR);    --  Send_End_Of_Record
=======
               (Keep_Alive      => Constants.SO_KEEPALIVE,
                Reuse_Address   => Constants.SO_REUSEADDR,
                Broadcast       => Constants.SO_BROADCAST,
                Send_Buffer     => Constants.SO_SNDBUF,
                Receive_Buffer  => Constants.SO_RCVBUF,
                Linger          => Constants.SO_LINGER,
                Error           => Constants.SO_ERROR,
                No_Delay        => Constants.TCP_NODELAY,
                Add_Membership  => Constants.IP_ADD_MEMBERSHIP,
                Drop_Membership => Constants.IP_DROP_MEMBERSHIP,
                Multicast_If    => Constants.IP_MULTICAST_IF,
                Multicast_TTL   => Constants.IP_MULTICAST_TTL,
                Multicast_Loop  => Constants.IP_MULTICAST_LOOP,
                Send_Timeout    => Constants.SO_SNDTIMEO,
                Receive_Timeout => Constants.SO_RCVTIMEO);

   Flags : constant array (0 .. 3) of C.int :=
             (0 => Constants.MSG_OOB,     --  Process_Out_Of_Band_Data
              1 => Constants.MSG_PEEK,    --  Peek_At_Incoming_Data
              2 => Constants.MSG_WAITALL, --  Wait_For_A_Full_Reception
              3 => Constants.MSG_EOR);    --  Send_End_Of_Record
>>>>>>> 751ff693

   Socket_Error_Id : constant Exception_Id := Socket_Error'Identity;
   Host_Error_Id   : constant Exception_Id := Host_Error'Identity;

   Hex_To_Char : constant String (1 .. 16) := "0123456789ABCDEF";
   --  Use to print in hexadecimal format

   function To_In_Addr is new Ada.Unchecked_Conversion (C.int, In_Addr);
   function To_Int     is new Ada.Unchecked_Conversion (In_Addr, C.int);

   function Err_Code_Image (E : Integer) return String;
   --  Return the value of E surrounded with brackets

   -----------------------
   -- Local subprograms --
   -----------------------

   function Resolve_Error
     (Error_Value : Integer;
      From_Errno  : Boolean := True) return Error_Type;
   --  Associate an enumeration value (error_type) to en error value (errno).
   --  From_Errno prevents from mixing h_errno with errno.

   function To_Name   (N  : String) return Name_Type;
   function To_String (HN : Name_Type) return String;
   --  Conversion functions

   function To_Int (F : Request_Flag_Type) return C.int;
   --  Return the int value corresponding to the specified flags combination

   function Set_Forced_Flags (F : C.int) return C.int;
   --  Return F with the bits from Constants.MSG_Forced_Flags forced set

   function Short_To_Network
     (S : C.unsigned_short) return C.unsigned_short;
   pragma Inline (Short_To_Network);
   --  Convert a port number into a network port number

   function Network_To_Short
     (S : C.unsigned_short) return C.unsigned_short
   renames Short_To_Network;
   --  Symetric operation

   function Image
     (Val :  Inet_Addr_VN_Type;
      Hex :  Boolean := False) return String;
   --  Output an array of inet address components in hex or decimal mode

   function Is_IP_Address (Name : String) return Boolean;
   --  Return true when Name is an IP address in standard dot notation

   function To_In_Addr (Addr : Inet_Addr_Type) return Thin.In_Addr;
   procedure To_Inet_Addr
     (Addr   : In_Addr;
      Result : out Inet_Addr_Type);
   --  Conversion functions

   function To_Host_Entry (E : Hostent) return Host_Entry_Type;
   --  Conversion function

   function To_Service_Entry (E : Servent) return Service_Entry_Type;
   --  Conversion function

   function To_Timeval (Val : Timeval_Duration) return Timeval;
   --  Separate Val in seconds and microseconds

   function To_Duration (Val : Timeval) return Timeval_Duration;
   --  Reconstruct a Duration value from a Timeval record (seconds and
   --  microseconds).

   procedure Raise_Socket_Error (Error : Integer);
   --  Raise Socket_Error with an exception message describing the error code
   --  from errno.

   procedure Raise_Host_Error (H_Error : Integer);
   --  Raise Host_Error exception with message describing error code (note
   --  hstrerror seems to be obsolete) from h_errno.

   procedure Narrow (Item : in out Socket_Set_Type);
   --  Update Last as it may be greater than the real last socket

   --  Types needed for Datagram_Socket_Stream_Type

   type Datagram_Socket_Stream_Type is new Root_Stream_Type with record
      Socket : Socket_Type;
      To     : Sock_Addr_Type;
      From   : Sock_Addr_Type;
   end record;

   type Datagram_Socket_Stream_Access is
     access all Datagram_Socket_Stream_Type;

   procedure Read
     (Stream : in out Datagram_Socket_Stream_Type;
      Item   : out Ada.Streams.Stream_Element_Array;
      Last   : out Ada.Streams.Stream_Element_Offset);

   procedure Write
     (Stream : in out Datagram_Socket_Stream_Type;
      Item   : Ada.Streams.Stream_Element_Array);

   --  Types needed for Stream_Socket_Stream_Type

   type Stream_Socket_Stream_Type is new Root_Stream_Type with record
      Socket : Socket_Type;
   end record;

   type Stream_Socket_Stream_Access is
     access all Stream_Socket_Stream_Type;

   procedure Read
     (Stream : in out Stream_Socket_Stream_Type;
      Item   : out Ada.Streams.Stream_Element_Array;
      Last   : out Ada.Streams.Stream_Element_Offset);

   procedure Write
     (Stream : in out Stream_Socket_Stream_Type;
      Item   : Ada.Streams.Stream_Element_Array);

   ---------
   -- "+" --
   ---------

   function "+" (L, R : Request_Flag_Type) return Request_Flag_Type is
   begin
      return L or R;
   end "+";

   --------------------
   -- Abort_Selector --
   --------------------

   procedure Abort_Selector (Selector : Selector_Type) is
<<<<<<< HEAD
      Buf : aliased Character := ASCII.NUL;
=======
>>>>>>> 751ff693
      Res : C.int;

   begin
      --  Send one byte to unblock select system call

<<<<<<< HEAD
      Res := C_Send (C.int (Selector.W_Sig_Socket), Buf'Address, 1,
                     Constants.MSG_Forced_Flags);
=======
      Res := Signalling_Fds.Write (C.int (Selector.W_Sig_Socket));

>>>>>>> 751ff693
      if Res = Failure then
         Raise_Socket_Error (Socket_Errno);
      end if;
   end Abort_Selector;

   -------------------
   -- Accept_Socket --
   -------------------

   procedure Accept_Socket
     (Server  : Socket_Type;
      Socket  : out Socket_Type;
      Address : out Sock_Addr_Type)
   is
      Res : C.int;
      Sin : aliased Sockaddr_In;
      Len : aliased C.int := Sin'Size / 8;

   begin
      Res := C_Accept (C.int (Server), Sin'Address, Len'Access);

      if Res = Failure then
         Raise_Socket_Error (Socket_Errno);
      end if;

      Socket := Socket_Type (Res);

      To_Inet_Addr (Sin.Sin_Addr, Address.Addr);
      Address.Port := Port_Type (Network_To_Short (Sin.Sin_Port));
   end Accept_Socket;

   ---------------
   -- Addresses --
   ---------------

   function Addresses
     (E : Host_Entry_Type;
      N : Positive := 1) return Inet_Addr_Type
   is
   begin
      return E.Addresses (N);
   end Addresses;

   ----------------------
   -- Addresses_Length --
   ----------------------

   function Addresses_Length (E : Host_Entry_Type) return Natural is
   begin
      return E.Addresses_Length;
   end Addresses_Length;

   -------------
   -- Aliases --
   -------------

   function Aliases
     (E : Host_Entry_Type;
      N : Positive := 1) return String
   is
   begin
      return To_String (E.Aliases (N));
   end Aliases;

   -------------
   -- Aliases --
   -------------

   function Aliases
     (S : Service_Entry_Type;
      N : Positive := 1) return String
   is
   begin
      return To_String (S.Aliases (N));
   end Aliases;

   --------------------
   -- Aliases_Length --
   --------------------

   function Aliases_Length (E : Host_Entry_Type) return Natural is
   begin
      return E.Aliases_Length;
   end Aliases_Length;

   --------------------
   -- Aliases_Length --
   --------------------

   function Aliases_Length (S : Service_Entry_Type) return Natural is
   begin
      return S.Aliases_Length;
   end Aliases_Length;

   -----------------
   -- Bind_Socket --
   -----------------

   procedure Bind_Socket
     (Socket  : Socket_Type;
      Address : Sock_Addr_Type)
   is
      Res : C.int;
      Sin : aliased Sockaddr_In;
      Len : constant C.int := Sin'Size / 8;

   begin
      if Address.Family = Family_Inet6 then
         raise Socket_Error;
      end if;

<<<<<<< HEAD
      Set_Length (Sin'Unchecked_Access, Len);
      Set_Family (Sin'Unchecked_Access, Families (Address.Family));
=======
      Set_Length  (Sin'Unchecked_Access, Len);
      Set_Family  (Sin'Unchecked_Access, Families (Address.Family));
>>>>>>> 751ff693
      Set_Address (Sin'Unchecked_Access, To_In_Addr (Address.Addr));
      Set_Port
        (Sin'Unchecked_Access,
         Short_To_Network (C.unsigned_short (Address.Port)));

      Res := C_Bind (C.int (Socket), Sin'Address, Len);

      if Res = Failure then
         Raise_Socket_Error (Socket_Errno);
      end if;
   end Bind_Socket;

   --------------------
   -- Check_Selector --
   --------------------

   procedure Check_Selector
     (Selector     : in out Selector_Type;
      R_Socket_Set : in out Socket_Set_Type;
      W_Socket_Set : in out Socket_Set_Type;
      Status       : out Selector_Status;
      Timeout      : Selector_Duration := Forever)
   is
      E_Socket_Set : Socket_Set_Type; --  (No_Socket, No_Socket_Set)
   begin
      Check_Selector
        (Selector, R_Socket_Set, W_Socket_Set, E_Socket_Set, Status, Timeout);
   end Check_Selector;

   procedure Check_Selector
     (Selector     : in out Selector_Type;
      R_Socket_Set : in out Socket_Set_Type;
      W_Socket_Set : in out Socket_Set_Type;
      E_Socket_Set : in out Socket_Set_Type;
      Status       : out Selector_Status;
      Timeout      : Selector_Duration := Forever)
   is
      Res  : C.int;
      Last : C.int;
      RSig : Socket_Type renames Selector.R_Sig_Socket;
      RSet : Socket_Set_Type;
      WSet : Socket_Set_Type;
      ESet : Socket_Set_Type;
      TVal : aliased Timeval;
      TPtr : Timeval_Access;

   begin
      begin
         Status := Completed;

         --  No timeout or Forever is indicated by a null timeval pointer

         if Timeout = Forever then
            TPtr := null;
         else
            TVal := To_Timeval (Timeout);
            TPtr := TVal'Unchecked_Access;
         end if;

         --  Copy R_Socket_Set in RSet and add read signalling socket

         RSet := (Set  => New_Socket_Set (R_Socket_Set.Set),
                  Last => R_Socket_Set.Last);
         Set (RSet, RSig);

         --  Copy W_Socket_Set in WSet

         WSet := (Set  => New_Socket_Set (W_Socket_Set.Set),
                  Last => W_Socket_Set.Last);

         --  Copy E_Socket_Set in ESet

         ESet := (Set  => New_Socket_Set (E_Socket_Set.Set),
                  Last => E_Socket_Set.Last);

         Last := C.int'Max (C.int'Max (C.int (RSet.Last),
                                       C.int (WSet.Last)),
                                       C.int (ESet.Last));

         Res :=
           C_Select
            (Last + 1,
             RSet.Set,
             WSet.Set,
             ESet.Set,
             TPtr);

         if Res = Failure then
            Raise_Socket_Error (Socket_Errno);
         end if;

         --  If Select was resumed because of read signalling socket, read this
         --  data and remove socket from set.

         if Is_Set (RSet, RSig) then
            Clear (RSet, RSig);

<<<<<<< HEAD
            declare
               Buf : Character;

            begin
               Res := C_Recv (C.int (RSig), Buf'Address, 1, 0);

               if Res = Failure then
                  Raise_Socket_Error (Socket_Errno);
               end if;
            end;
=======
            Res := Signalling_Fds.Read (C.int (RSig));

            if Res = Failure then
               Raise_Socket_Error (Socket_Errno);
            end if;
>>>>>>> 751ff693

            Status := Aborted;

         elsif Res = 0 then
            Status := Expired;
         end if;

         --  Update RSet, WSet and ESet in regard to their new socket sets

         Narrow (RSet);
         Narrow (WSet);
         Narrow (ESet);

         --  Reset RSet as it should be if R_Sig_Socket was not added

         if Is_Empty (RSet) then
            Empty (RSet);
         end if;

         if Is_Empty (WSet) then
            Empty (WSet);
         end if;

         if Is_Empty (ESet) then
            Empty (ESet);
         end if;

         --  Deliver RSet, WSet and ESet

         Empty (R_Socket_Set);
         R_Socket_Set := RSet;

         Empty (W_Socket_Set);
         W_Socket_Set := WSet;

         Empty (E_Socket_Set);
         E_Socket_Set := ESet;

      exception
<<<<<<< HEAD

=======
>>>>>>> 751ff693
         when Socket_Error =>

            --  The local socket sets must be emptied before propagating
            --  Socket_Error so the associated storage is freed.

            Empty (RSet);
            Empty (WSet);
            Empty (ESet);
            raise;
      end;
   end Check_Selector;

   -----------
   -- Clear --
   -----------

   procedure Clear
     (Item   : in out Socket_Set_Type;
      Socket : Socket_Type)
   is
      Last : aliased C.int := C.int (Item.Last);
   begin
      if Item.Last /= No_Socket then
         Remove_Socket_From_Set (Item.Set, C.int (Socket));
         Last_Socket_In_Set (Item.Set, Last'Unchecked_Access);
         Item.Last := Socket_Type (Last);
      end if;
   end Clear;

   --------------------
   -- Close_Selector --
   --------------------

   procedure Close_Selector (Selector : in out Selector_Type) is
   begin
<<<<<<< HEAD

      --  Close the signalling sockets used internally for the implementation
      --  of Abort_Selector. Exceptions are ignored because these sockets
      --  are implementation artefacts of no interest to the user, and
      --  there is little that can be done if either Close_Socket call fails
      --  (which theoretically should not happen anyway). We also want to try
      --  to perform the second Close_Socket even if the first one failed.

      begin
         Close_Socket (Selector.R_Sig_Socket);
      exception
         when Socket_Error =>
            null;
      end;

      begin
         Close_Socket (Selector.W_Sig_Socket);
      exception
         when Socket_Error =>
            null;
      end;
=======
      --  Close the signalling file descriptors used internally for the
      --  implementation of Abort_Selector.

      Signalling_Fds.Close (C.int (Selector.R_Sig_Socket));
      Signalling_Fds.Close (C.int (Selector.W_Sig_Socket));
>>>>>>> 751ff693

      --  Reset R_Sig_Socket and W_Sig_Socket to No_Socket to ensure that any
      --  (errneous) subsequent attempt to use this selector properly fails.

      Selector.R_Sig_Socket := No_Socket;
      Selector.W_Sig_Socket := No_Socket;
   end Close_Selector;

   ------------------
   -- Close_Socket --
   ------------------

   procedure Close_Socket (Socket : Socket_Type) is
      Res : C.int;

   begin
      Res := C_Close (C.int (Socket));

      if Res = Failure then
         Raise_Socket_Error (Socket_Errno);
      end if;
   end Close_Socket;

   --------------------
   -- Connect_Socket --
   --------------------

   procedure Connect_Socket
     (Socket : Socket_Type;
      Server : in out Sock_Addr_Type)
   is
      pragma Warnings (Off, Server);

      Res : C.int;
      Sin : aliased Sockaddr_In;
      Len : constant C.int := Sin'Size / 8;

   begin
      if Server.Family = Family_Inet6 then
         raise Socket_Error;
      end if;

      Set_Length (Sin'Unchecked_Access, Len);
      Set_Family (Sin'Unchecked_Access, Families (Server.Family));
      Set_Address (Sin'Unchecked_Access, To_In_Addr (Server.Addr));
      Set_Port
        (Sin'Unchecked_Access,
         Short_To_Network (C.unsigned_short (Server.Port)));

      Res := C_Connect (C.int (Socket), Sin'Address, Len);

      if Res = Failure then
         Raise_Socket_Error (Socket_Errno);
      end if;
   end Connect_Socket;

   --------------------
   -- Control_Socket --
   --------------------

   procedure Control_Socket
     (Socket  : Socket_Type;
      Request : in out Request_Type)
   is
      Arg : aliased C.int;
      Res : C.int;

   begin
      case Request.Name is
         when Non_Blocking_IO =>
            Arg := C.int (Boolean'Pos (Request.Enabled));

         when N_Bytes_To_Read =>
            null;
      end case;

      Res := C_Ioctl
        (C.int (Socket),
         Requests (Request.Name),
         Arg'Unchecked_Access);

      if Res = Failure then
         Raise_Socket_Error (Socket_Errno);
      end if;

      case Request.Name is
         when Non_Blocking_IO =>
            null;

         when N_Bytes_To_Read =>
            Request.Size := Natural (Arg);
      end case;
   end Control_Socket;

   ----------
   -- Copy --
   ----------

   procedure Copy
     (Source : Socket_Set_Type;
      Target : in out Socket_Set_Type)
   is
   begin
      Empty (Target);
      if Source.Last /= No_Socket then
         Target.Set  := New_Socket_Set (Source.Set);
         Target.Last := Source.Last;
      end if;
   end Copy;

   ---------------------
   -- Create_Selector --
   ---------------------

   procedure Create_Selector (Selector : out Selector_Type) is
      Two_Fds : aliased Fd_Pair;
      Res     : C.int;

   begin
<<<<<<< HEAD
      --  We open two signalling sockets. One of them is used to send data to
      --  the other, which is included in a C_Select socket set. The
      --  communication is used to force the call to C_Select to complete, and
      --  the waiting task to resume its execution.

      --  Create a listening socket

      S0 := C_Socket (Constants.AF_INET, Constants.SOCK_STREAM, 0);

      if S0 = Failure then
         Raise_Socket_Error (Socket_Errno);
      end if;

      --  Bind the socket to any unused port on localhost

      Sin.Sin_Addr.S_B1 := 127;
      Sin.Sin_Addr.S_B2 := 0;
      Sin.Sin_Addr.S_B3 := 0;
      Sin.Sin_Addr.S_B4 := 1;
      Sin.Sin_Port := 0;

      Res := C_Bind (S0, Sin'Address, Len);

      if Res = Failure then
         Err := Socket_Errno;
         Res := C_Close (S0);
         Raise_Socket_Error (Err);
      end if;

      --  Get the port used by the socket

      Res := C_Getsockname (S0, Sin'Address, Len'Access);

      if Res = Failure then
         Err := Socket_Errno;
         Res := C_Close (S0);
         Raise_Socket_Error (Err);
      end if;

      --  Set backlog to 1 to guarantee that exactly one call to connect(2)
      --  can succeed.

      Res := C_Listen (S0, 1);

      if Res = Failure then
         Err := Socket_Errno;
         Res := C_Close (S0);
         Raise_Socket_Error (Err);
      end if;

      S1 := C_Socket (Constants.AF_INET, Constants.SOCK_STREAM, 0);

      if S1 = Failure then
         Err := Socket_Errno;
         Res := C_Close (S0);
         Raise_Socket_Error (Err);
      end if;

      --  Do a connect and accept the connection

      Res := C_Connect (S1, Sin'Address, Len);

      if Res = Failure then
         Err := Socket_Errno;
         Res := C_Close (S0);
         Res := C_Close (S1);
         Raise_Socket_Error (Err);
      end if;

      --  Since the call to connect(2) has suceeded and the backlog limit on
      --  the listening socket is 1, we know that there is now exactly one
      --  pending connection on S0, which is the one from S1.

      S2 := C_Accept (S0, Sin'Address, Len'Access);

      if S2 = Failure then
         Err := Socket_Errno;
         Res := C_Close (S0);
         Res := C_Close (S1);
         Raise_Socket_Error (Err);
      end if;

      Res := C_Close (S0);
=======
      --  We open two signalling file descriptors. One of them is used to send
      --  data to the other, which is included in a C_Select socket set. The
      --  communication is used to force a call to C_Select to complete, and
      --  the waiting task to resume its execution.

      Res := Signalling_Fds.Create (Two_Fds'Access);
>>>>>>> 751ff693

      if Res = Failure then
         Raise_Socket_Error (Socket_Errno);
      end if;

      Selector.R_Sig_Socket := Socket_Type (Two_Fds (Read_End));
      Selector.W_Sig_Socket := Socket_Type (Two_Fds (Write_End));
   end Create_Selector;

   -------------------
   -- Create_Socket --
   -------------------

   procedure Create_Socket
     (Socket : out Socket_Type;
      Family : Family_Type := Family_Inet;
      Mode   : Mode_Type   := Socket_Stream)
   is
      Res : C.int;

   begin
      Res := C_Socket (Families (Family), Modes (Mode), 0);

      if Res = Failure then
         Raise_Socket_Error (Socket_Errno);
      end if;

      Socket := Socket_Type (Res);
   end Create_Socket;

   -----------
   -- Empty --
   -----------

   procedure Empty  (Item : in out Socket_Set_Type) is
   begin
      if Item.Set /= No_Socket_Set then
         Free_Socket_Set (Item.Set);
         Item.Set := No_Socket_Set;
      end if;

      Item.Last := No_Socket;
   end Empty;

   --------------------
   -- Err_Code_Image --
   --------------------

   function Err_Code_Image (E : Integer) return String is
      Msg : String := E'Img & "] ";
   begin
      Msg (Msg'First) := '[';
      return Msg;
   end Err_Code_Image;

   --------------
   -- Finalize --
   --------------

   procedure Finalize is
   begin
      if not Finalized
        and then Initialized
      then
         Finalized := True;
         Thin.Finalize;
      end if;
   end Finalize;

   ---------
   -- Get --
   ---------

   procedure Get
     (Item   : in out Socket_Set_Type;
      Socket : out Socket_Type)
   is
      S : aliased C.int;
      L : aliased C.int := C.int (Item.Last);

   begin
      if Item.Last /= No_Socket then
         Get_Socket_From_Set
           (Item.Set, L'Unchecked_Access, S'Unchecked_Access);
         Item.Last := Socket_Type (L);
         Socket    := Socket_Type (S);
      else
         Socket := No_Socket;
      end if;
   end Get;

   -----------------
   -- Get_Address --
   -----------------

   function Get_Address (Stream : Stream_Access) return Sock_Addr_Type is
   begin
      if Stream = null then
         raise Socket_Error;
      elsif Stream.all in Datagram_Socket_Stream_Type then
         return Datagram_Socket_Stream_Type (Stream.all).From;
      else
         return Get_Peer_Name (Stream_Socket_Stream_Type (Stream.all).Socket);
      end if;
   end Get_Address;

   -------------------------
   -- Get_Host_By_Address --
   -------------------------

   function Get_Host_By_Address
     (Address : Inet_Addr_Type;
      Family  : Family_Type := Family_Inet) return Host_Entry_Type
   is
      pragma Unreferenced (Family);

      HA     : aliased In_Addr := To_In_Addr (Address);
      Buflen : constant C.int := Netdb_Buffer_Size;
      Buf    : aliased C.char_array (1 .. Netdb_Buffer_Size);
      Res    : aliased Hostent;
      Err    : aliased C.int;

   begin
<<<<<<< HEAD
      --  This C function is not always thread-safe. Protect against
      --  concurrent access.

      Task_Lock.Lock;
      Res := C_Gethostbyaddr (HA'Address, HA'Size / 8, Constants.AF_INET);

      if Res = null then
         Err := Host_Errno;
         Task_Lock.Unlock;
         Raise_Host_Error (Err);
      end if;

      --  Translate from the C format to the API format

      declare
         HE : constant Host_Entry_Type := To_Host_Entry (Res.all);

      begin
         Task_Lock.Unlock;
         return HE;
      end;
=======
      if Safe_Gethostbyaddr (HA'Address, HA'Size / 8, Constants.AF_INET,
                             Res'Access, Buf'Address, Buflen, Err'Access) /= 0
      then
         Raise_Host_Error (Integer (Err));
      end if;

      return To_Host_Entry (Res);
>>>>>>> 751ff693
   end Get_Host_By_Address;

   ----------------------
   -- Get_Host_By_Name --
   ----------------------

   function Get_Host_By_Name (Name : String) return Host_Entry_Type is
<<<<<<< HEAD
      HN  : constant C.char_array := C.To_C (Name);
      Res : Hostent_Access;
      Err : Integer;

   begin
      --  Detect IP address name and redirect to Inet_Addr

      if Is_IP_Address (Name) then
         return Get_Host_By_Address (Inet_Addr (Name));
      end if;

      --  This C function is not always thread-safe. Protect against
      --  concurrent access.

      Task_Lock.Lock;
      Res := C_Gethostbyname (HN);

      if Res = null then
         Err := Host_Errno;
         Task_Lock.Unlock;
         Raise_Host_Error (Err);
=======
   begin
      --  Detect IP address name and redirect to Inet_Addr

      if Is_IP_Address (Name) then
         return Get_Host_By_Address (Inet_Addr (Name));
>>>>>>> 751ff693
      end if;

      declare
<<<<<<< HEAD
         HE : constant Host_Entry_Type := To_Host_Entry (Res.all);
=======
         HN     : constant C.char_array := C.To_C (Name);
         Buflen : constant C.int := Netdb_Buffer_Size;
         Buf    : aliased C.char_array (1 .. Netdb_Buffer_Size);
         Res    : aliased Hostent;
         Err    : aliased C.int;

>>>>>>> 751ff693
      begin
         if Safe_Gethostbyname
           (HN, Res'Access, Buf'Address, Buflen, Err'Access) /= 0
         then
            Raise_Host_Error (Integer (Err));
         end if;

         return To_Host_Entry (Res);
      end;
   end Get_Host_By_Name;

   -------------------
   -- Get_Peer_Name --
   -------------------

   function Get_Peer_Name (Socket : Socket_Type) return Sock_Addr_Type is
      Sin : aliased Sockaddr_In;
      Len : aliased C.int := Sin'Size / 8;
      Res : Sock_Addr_Type (Family_Inet);

   begin
      if C_Getpeername (C.int (Socket), Sin'Address, Len'Access) = Failure then
         Raise_Socket_Error (Socket_Errno);
      end if;

      To_Inet_Addr (Sin.Sin_Addr, Res.Addr);
      Res.Port := Port_Type (Network_To_Short (Sin.Sin_Port));

      return Res;
   end Get_Peer_Name;

   -------------------------
   -- Get_Service_By_Name --
   -------------------------

   function Get_Service_By_Name
     (Name     : String;
      Protocol : String) return Service_Entry_Type
   is
<<<<<<< HEAD
      SN  : constant C.char_array := C.To_C (Name);
      SP  : constant C.char_array := C.To_C (Protocol);
      Res : Servent_Access;

   begin
      --  This C function is not always thread-safe. Protect against
      --  concurrent access.

      Task_Lock.Lock;
      Res := C_Getservbyname (SN, SP);

      if Res = null then
         Task_Lock.Unlock;
=======
      SN     : constant C.char_array := C.To_C (Name);
      SP     : constant C.char_array := C.To_C (Protocol);
      Buflen : constant C.int := Netdb_Buffer_Size;
      Buf    : aliased C.char_array (1 .. Netdb_Buffer_Size);
      Res    : aliased Servent;

   begin
      if Safe_Getservbyname (SN, SP, Res'Access, Buf'Address, Buflen) /= 0 then
>>>>>>> 751ff693
         Ada.Exceptions.Raise_Exception
           (Service_Error'Identity, "Service not found");
      end if;

      --  Translate from the C format to the API format

<<<<<<< HEAD
      declare
         SE : constant Service_Entry_Type := To_Service_Entry (Res.all);

      begin
         Task_Lock.Unlock;
         return SE;
      end;
=======
      return To_Service_Entry (Res);
>>>>>>> 751ff693
   end Get_Service_By_Name;

   -------------------------
   -- Get_Service_By_Port --
   -------------------------

   function Get_Service_By_Port
     (Port     : Port_Type;
      Protocol : String) return Service_Entry_Type
   is
<<<<<<< HEAD
      SP  : constant C.char_array := C.To_C (Protocol);
      Res : Servent_Access;

   begin
      --  This C function is not always thread-safe. Protect against
      --  concurrent access.

      Task_Lock.Lock;
      Res := C_Getservbyport
        (C.int (Short_To_Network (C.unsigned_short (Port))), SP);

      if Res = null then
         Task_Lock.Unlock;
=======
      SP     : constant C.char_array := C.To_C (Protocol);
      Buflen : constant C.int := Netdb_Buffer_Size;
      Buf    : aliased C.char_array (1 .. Netdb_Buffer_Size);
      Res    : aliased Servent;

   begin
      if Safe_Getservbyport
        (C.int (Short_To_Network (C.unsigned_short (Port))), SP,
         Res'Access, Buf'Address, Buflen) /= 0
      then
>>>>>>> 751ff693
         Ada.Exceptions.Raise_Exception
           (Service_Error'Identity, "Service not found");
      end if;

      --  Translate from the C format to the API format

<<<<<<< HEAD
      declare
         SE : constant Service_Entry_Type := To_Service_Entry (Res.all);

      begin
         Task_Lock.Unlock;
         return SE;
      end;
=======
      return To_Service_Entry (Res);
>>>>>>> 751ff693
   end Get_Service_By_Port;

   ---------------------
   -- Get_Socket_Name --
   ---------------------

   function Get_Socket_Name
     (Socket : Socket_Type) return Sock_Addr_Type
   is
      Sin  : aliased Sockaddr_In;
      Len  : aliased C.int := Sin'Size / 8;
      Res  : C.int;
      Addr : Sock_Addr_Type := No_Sock_Addr;

   begin
      Res := C_Getsockname (C.int (Socket), Sin'Address, Len'Access);
<<<<<<< HEAD
      if Res /= Failure then
         To_Inet_Addr (Sin.Sin_Addr, Addr.Addr);
         Addr.Port := Port_Type (Network_To_Short (Sin.Sin_Port));
      end if;

=======

      if Res /= Failure then
         To_Inet_Addr (Sin.Sin_Addr, Addr.Addr);
         Addr.Port := Port_Type (Network_To_Short (Sin.Sin_Port));
      end if;

>>>>>>> 751ff693
      return Addr;
   end Get_Socket_Name;

   -----------------------
   -- Get_Socket_Option --
   -----------------------

   function Get_Socket_Option
     (Socket : Socket_Type;
      Level  : Level_Type := Socket_Level;
      Name   : Option_Name) return Option_Type
   is
      use type C.unsigned_char;

      V8  : aliased Two_Ints;
      V4  : aliased C.int;
      V1  : aliased C.unsigned_char;
      VT  : aliased Timeval;
      Len : aliased C.int;
      Add : System.Address;
      Res : C.int;
      Opt : Option_Type (Name);

   begin
      case Name is
         when Multicast_Loop  |
              Multicast_TTL   =>
            Len := V1'Size / 8;
            Add := V1'Address;

         when Keep_Alive      |
              Reuse_Address   |
              Broadcast       |
              No_Delay        |
              Send_Buffer     |
              Receive_Buffer  |
              Multicast_If    |
              Error           =>
            Len := V4'Size / 8;
            Add := V4'Address;

         when Send_Timeout    |
              Receive_Timeout =>
            Len := VT'Size / 8;
            Add := VT'Address;

         when Linger          |
              Add_Membership  |
              Drop_Membership =>
            Len := V8'Size / 8;
            Add := V8'Address;

      end case;

      Res :=
        C_Getsockopt
          (C.int (Socket),
           Levels (Level),
           Options (Name),
           Add, Len'Access);

      if Res = Failure then
         Raise_Socket_Error (Socket_Errno);
      end if;

      case Name is
         when Keep_Alive      |
              Reuse_Address   |
              Broadcast       |
              No_Delay        =>
            Opt.Enabled := (V4 /= 0);

         when Linger          =>
            Opt.Enabled := (V8 (V8'First) /= 0);
            Opt.Seconds := Natural (V8 (V8'Last));

         when Send_Buffer     |
              Receive_Buffer  =>
            Opt.Size := Natural (V4);

         when Error           =>
            Opt.Error := Resolve_Error (Integer (V4));

         when Add_Membership  |
              Drop_Membership =>
            To_Inet_Addr (To_In_Addr (V8 (V8'First)), Opt.Multicast_Address);
            To_Inet_Addr (To_In_Addr (V8 (V8'Last)), Opt.Local_Interface);

         when Multicast_If    =>
            To_Inet_Addr (To_In_Addr (V4), Opt.Outgoing_If);

         when Multicast_TTL   =>
            Opt.Time_To_Live := Integer (V1);

         when Multicast_Loop  =>
            Opt.Enabled := (V1 /= 0);

         when Send_Timeout    |
              Receive_Timeout =>
            Opt.Timeout := To_Duration (VT);
<<<<<<< HEAD

=======
>>>>>>> 751ff693
      end case;

      return Opt;
   end Get_Socket_Option;

   ---------------
   -- Host_Name --
   ---------------

   function Host_Name return String is
      Name : aliased C.char_array (1 .. 64);
      Res  : C.int;

   begin
      Res := C_Gethostname (Name'Address, Name'Length);

      if Res = Failure then
         Raise_Socket_Error (Socket_Errno);
      end if;

      return C.To_Ada (Name);
   end Host_Name;

   -----------
   -- Image --
   -----------

   function Image
     (Val : Inet_Addr_VN_Type;
      Hex : Boolean := False) return String
   is
      --  The largest Inet_Addr_Comp_Type image occurs with IPv4. It
      --  has at most a length of 3 plus one '.' character.

      Buffer    : String (1 .. 4 * Val'Length);
      Length    : Natural := 1;
      Separator : Character;

      procedure Img10 (V : Inet_Addr_Comp_Type);
      --  Append to Buffer image of V in decimal format

      procedure Img16 (V : Inet_Addr_Comp_Type);
      --  Append to Buffer image of V in hexadecimal format

      -----------
      -- Img10 --
      -----------

      procedure Img10 (V : Inet_Addr_Comp_Type) is
         Img : constant String := V'Img;
         Len : constant Natural := Img'Length - 1;
      begin
         Buffer (Length .. Length + Len - 1) := Img (2 .. Img'Last);
         Length := Length + Len;
      end Img10;

      -----------
      -- Img16 --
      -----------

      procedure Img16 (V : Inet_Addr_Comp_Type) is
      begin
         Buffer (Length)     := Hex_To_Char (Natural (V / 16) + 1);
         Buffer (Length + 1) := Hex_To_Char (Natural (V mod 16) + 1);
         Length := Length + 2;
      end Img16;

   --  Start of processing for Image

   begin
      if Hex then
         Separator := ':';
      else
         Separator := '.';
      end if;

      for J in Val'Range loop
         if Hex then
            Img16 (Val (J));
         else
            Img10 (Val (J));
         end if;

         if J /= Val'Last then
            Buffer (Length) := Separator;
            Length := Length + 1;
         end if;
      end loop;

      return Buffer (1 .. Length - 1);
   end Image;

   -----------
   -- Image --
   -----------

   function Image (Value : Inet_Addr_Type) return String is
   begin
      if Value.Family = Family_Inet then
         return Image (Inet_Addr_VN_Type (Value.Sin_V4), Hex => False);
      else
         return Image (Inet_Addr_VN_Type (Value.Sin_V6), Hex => True);
      end if;
   end Image;

   -----------
   -- Image --
   -----------

   function Image (Value : Sock_Addr_Type) return String is
      Port : constant String := Value.Port'Img;
   begin
      return Image (Value.Addr) & ':' & Port (2 .. Port'Last);
   end Image;

   -----------
   -- Image --
   -----------

   function Image (Socket : Socket_Type) return String is
   begin
      return Socket'Img;
   end Image;

   ---------------
   -- Inet_Addr --
   ---------------

   function Inet_Addr (Image : String) return Inet_Addr_Type is
      use Interfaces.C.Strings;

      Img    : chars_ptr;
      Res    : C.int;
      Result : Inet_Addr_Type;

   begin
<<<<<<< HEAD
      --  Special case for the all-ones broadcast address: this address
      --  has the same in_addr_t value as Failure, and thus cannot be
      --  properly returned by inet_addr(3).
=======
      --  Special case for the all-ones broadcast address: this address has the
      --  same in_addr_t value as Failure, and thus cannot be properly returned
      --  by inet_addr(3).
>>>>>>> 751ff693

      if Image = "255.255.255.255" then
         return Broadcast_Inet_Addr;

      --  Special case for an empty Image as on some platforms (e.g. Windows)
      --  calling Inet_Addr("") will not return an error.

      elsif Image = "" then
         Raise_Socket_Error (Constants.EINVAL);
      end if;

      Img := New_String (Image);
      Res := C_Inet_Addr (Img);
      Free (Img);

      if Res = Failure then
         Raise_Socket_Error (Constants.EINVAL);
      end if;

      To_Inet_Addr (To_In_Addr (Res), Result);
      return Result;
   end Inet_Addr;

   ----------------
   -- Initialize --
   ----------------

   procedure Initialize (Process_Blocking_IO : Boolean) is
      Expected : constant Boolean := not Constants.Thread_Blocking_IO;
   begin
      if Process_Blocking_IO /= Expected then
         raise Socket_Error with
           "incorrect Process_Blocking_IO setting, expected " & Expected'Img;
      end if;

      Initialize;
   end Initialize;

   ----------------
   -- Initialize --
   ----------------

   procedure Initialize is
   begin
      if not Initialized then
         Initialized := True;
         Thin.Initialize;
      end if;
   end Initialize;

   --------------
   -- Is_Empty --
   --------------

   function Is_Empty (Item : Socket_Set_Type) return Boolean is
   begin
      return Item.Last = No_Socket;
   end Is_Empty;

   -------------------
   -- Is_IP_Address --
   -------------------

   function Is_IP_Address (Name : String) return Boolean is
   begin
      for J in Name'Range loop
         if Name (J) /= '.'
           and then Name (J) not in '0' .. '9'
         then
            return False;
         end if;
      end loop;

      return True;
   end Is_IP_Address;

   ------------
   -- Is_Set --
   ------------

   function Is_Set
     (Item   : Socket_Set_Type;
      Socket : Socket_Type) return Boolean
   is
   begin
      return Item.Last /= No_Socket
        and then Socket <= Item.Last
        and then Is_Socket_In_Set (Item.Set, C.int (Socket)) /= 0;
   end Is_Set;

   -------------------
   -- Listen_Socket --
   -------------------

   procedure Listen_Socket
     (Socket : Socket_Type;
      Length : Positive := 15)
   is
      Res : constant C.int := C_Listen (C.int (Socket), C.int (Length));
   begin
      if Res = Failure then
         Raise_Socket_Error (Socket_Errno);
      end if;
   end Listen_Socket;

   ------------
   -- Narrow --
   ------------

   procedure Narrow (Item : in out Socket_Set_Type) is
      Last : aliased C.int := C.int (Item.Last);
   begin
      if Item.Set /= No_Socket_Set then
         Last_Socket_In_Set (Item.Set, Last'Unchecked_Access);
         Item.Last := Socket_Type (Last);
      end if;
   end Narrow;

   -------------------
   -- Official_Name --
   -------------------

   function Official_Name (E : Host_Entry_Type) return String is
   begin
      return To_String (E.Official);
   end Official_Name;

   -------------------
   -- Official_Name --
   -------------------

   function Official_Name (S : Service_Entry_Type) return String is
   begin
      return To_String (S.Official);
   end Official_Name;

   -----------------
   -- Port_Number --
   -----------------

   function Port_Number (S : Service_Entry_Type) return Port_Type is
   begin
      return S.Port;
   end Port_Number;

   -------------------
   -- Protocol_Name --
   -------------------

   function Protocol_Name (S : Service_Entry_Type) return String is
   begin
      return To_String (S.Protocol);
   end Protocol_Name;

   ----------------------
   -- Raise_Host_Error --
   ----------------------

   procedure Raise_Host_Error (H_Error : Integer) is
<<<<<<< HEAD

      function Host_Error_Message return String;
      --  We do not use a C function like strerror because hstrerror that would
      --  correspond is obsolete. Return appropriate string for error value.

      ------------------------
      -- Host_Error_Message --
      ------------------------

      function Host_Error_Message return String is
      begin
         case H_Error is
            when Constants.HOST_NOT_FOUND => return "Host not found";
            when Constants.TRY_AGAIN      => return "Try again";
            when Constants.NO_RECOVERY    => return "No recovery";
            when Constants.NO_DATA        => return "No address";
            when others                   => return "Unknown error";
         end case;
      end Host_Error_Message;

   --  Start of processing for Raise_Host_Error

   begin
      Ada.Exceptions.Raise_Exception (Host_Error'Identity,
        Err_Code_Image (H_Error)
        & Host_Error_Message);
=======
   begin
      Ada.Exceptions.Raise_Exception (Host_Error'Identity,
        Err_Code_Image (H_Error)
        & C.Strings.Value (Host_Error_Messages.Host_Error_Message (H_Error)));
>>>>>>> 751ff693
   end Raise_Host_Error;

   ------------------------
   -- Raise_Socket_Error --
   ------------------------

   procedure Raise_Socket_Error (Error : Integer) is
      use type C.Strings.chars_ptr;
   begin
      Ada.Exceptions.Raise_Exception (Socket_Error'Identity,
        Err_Code_Image (Error)
        & C.Strings.Value (Socket_Error_Message (Error)));
   end Raise_Socket_Error;

   ----------
   -- Read --
   ----------

   procedure Read
     (Stream : in out Datagram_Socket_Stream_Type;
      Item   : out Ada.Streams.Stream_Element_Array;
      Last   : out Ada.Streams.Stream_Element_Offset)
   is
      First : Ada.Streams.Stream_Element_Offset          := Item'First;
      Index : Ada.Streams.Stream_Element_Offset          := First - 1;
      Max   : constant Ada.Streams.Stream_Element_Offset := Item'Last;

   begin
      loop
         Receive_Socket
           (Stream.Socket,
            Item (First .. Max),
            Index,
            Stream.From);

         Last := Index;

         --  Exit when all or zero data received. Zero means that the socket
         --  peer is closed.

         exit when Index < First or else Index = Max;

         First := Index + 1;
      end loop;
   end Read;

   ----------
   -- Read --
   ----------

   procedure Read
     (Stream : in out Stream_Socket_Stream_Type;
      Item   : out Ada.Streams.Stream_Element_Array;
      Last   : out Ada.Streams.Stream_Element_Offset)
   is
      pragma Warnings (Off, Stream);

      First : Ada.Streams.Stream_Element_Offset          := Item'First;
      Index : Ada.Streams.Stream_Element_Offset          := First - 1;
      Max   : constant Ada.Streams.Stream_Element_Offset := Item'Last;

   begin
      loop
         Receive_Socket (Stream.Socket, Item (First .. Max), Index);
         Last  := Index;

         --  Exit when all or zero data received. Zero means that the socket
         --  peer is closed.

         exit when Index < First or else Index = Max;

         First := Index + 1;
      end loop;
   end Read;

   --------------------
   -- Receive_Socket --
   --------------------

   procedure Receive_Socket
     (Socket : Socket_Type;
      Item   : out Ada.Streams.Stream_Element_Array;
      Last   : out Ada.Streams.Stream_Element_Offset;
      Flags  : Request_Flag_Type := No_Request_Flag)
   is
<<<<<<< HEAD
      use type Ada.Streams.Stream_Element_Offset;

      Res : C.int;

   begin
      Res := C_Recv
        (C.int (Socket),
         Item (Item'First)'Address,
         Item'Length,
         To_Int (Flags));
=======
      Res : C.int;

   begin
      Res :=
        C_Recv (C.int (Socket), Item'Address, Item'Length, To_Int (Flags));
>>>>>>> 751ff693

      if Res = Failure then
         Raise_Socket_Error (Socket_Errno);
      end if;

      Last := Item'First + Ada.Streams.Stream_Element_Offset (Res - 1);
   end Receive_Socket;

   --------------------
   -- Receive_Socket --
   --------------------

   procedure Receive_Socket
     (Socket : Socket_Type;
      Item   : out Ada.Streams.Stream_Element_Array;
      Last   : out Ada.Streams.Stream_Element_Offset;
      From   : out Sock_Addr_Type;
      Flags  : Request_Flag_Type := No_Request_Flag)
   is
<<<<<<< HEAD
      use type Ada.Streams.Stream_Element_Offset;

=======
>>>>>>> 751ff693
      Res : C.int;
      Sin : aliased Sockaddr_In;
      Len : aliased C.int := Sin'Size / 8;

   begin
      Res :=
        C_Recvfrom
          (C.int (Socket),
<<<<<<< HEAD
           Item (Item'First)'Address,
           Item'Length,
           To_Int (Flags),
           Sin'Unchecked_Access,
           Len'Unchecked_Access);
=======
           Item'Address,
           Item'Length,
           To_Int (Flags),
           Sin'Unchecked_Access,
           Len'Access);
>>>>>>> 751ff693

      if Res = Failure then
         Raise_Socket_Error (Socket_Errno);
      end if;

      Last := Item'First + Ada.Streams.Stream_Element_Offset (Res - 1);

      To_Inet_Addr (Sin.Sin_Addr, From.Addr);
      From.Port := Port_Type (Network_To_Short (Sin.Sin_Port));
   end Receive_Socket;

   -------------------
   -- Resolve_Error --
   -------------------

   function Resolve_Error
     (Error_Value : Integer;
      From_Errno  : Boolean := True) return Error_Type
   is
      use GNAT.Sockets.Constants;

   begin
      if not From_Errno then
         case Error_Value is
            when Constants.HOST_NOT_FOUND => return Unknown_Host;
            when Constants.TRY_AGAIN      => return Host_Name_Lookup_Failure;
<<<<<<< HEAD
            when Constants.NO_RECOVERY    =>
               return Non_Recoverable_Error;
=======
            when Constants.NO_RECOVERY    => return Non_Recoverable_Error;
>>>>>>> 751ff693
            when Constants.NO_DATA        => return Unknown_Server_Error;
            when others                   => return Cannot_Resolve_Error;
         end case;
      end if;

      case Error_Value is
         when ENOERROR        => return Success;
         when EACCES          => return Permission_Denied;
         when EADDRINUSE      => return Address_Already_In_Use;
         when EADDRNOTAVAIL   => return Cannot_Assign_Requested_Address;
         when EAFNOSUPPORT    => return
                                 Address_Family_Not_Supported_By_Protocol;
         when EALREADY        => return Operation_Already_In_Progress;
         when EBADF           => return Bad_File_Descriptor;
         when ECONNABORTED    => return Software_Caused_Connection_Abort;
         when ECONNREFUSED    => return Connection_Refused;
         when ECONNRESET      => return Connection_Reset_By_Peer;
         when EDESTADDRREQ    => return Destination_Address_Required;
         when EFAULT          => return Bad_Address;
         when EHOSTDOWN       => return Host_Is_Down;
         when EHOSTUNREACH    => return No_Route_To_Host;
         when EINPROGRESS     => return Operation_Now_In_Progress;
         when EINTR           => return Interrupted_System_Call;
         when EINVAL          => return Invalid_Argument;
         when EIO             => return Input_Output_Error;
         when EISCONN         => return Transport_Endpoint_Already_Connected;
         when ELOOP           => return Too_Many_Symbolic_Links;
         when EMFILE          => return Too_Many_Open_Files;
         when EMSGSIZE        => return Message_Too_Long;
         when ENAMETOOLONG    => return File_Name_Too_Long;
         when ENETDOWN        => return Network_Is_Down;
<<<<<<< HEAD
         when ENETRESET       =>
            return Network_Dropped_Connection_Because_Of_Reset;
=======
         when ENETRESET       => return
                                 Network_Dropped_Connection_Because_Of_Reset;
>>>>>>> 751ff693
         when ENETUNREACH     => return Network_Is_Unreachable;
         when ENOBUFS         => return No_Buffer_Space_Available;
         when ENOPROTOOPT     => return Protocol_Not_Available;
         when ENOTCONN        => return Transport_Endpoint_Not_Connected;
         when ENOTSOCK        => return Socket_Operation_On_Non_Socket;
         when EOPNOTSUPP      => return Operation_Not_Supported;
         when EPFNOSUPPORT    => return Protocol_Family_Not_Supported;
         when EPROTONOSUPPORT => return Protocol_Not_Supported;
         when EPROTOTYPE      => return Protocol_Wrong_Type_For_Socket;
<<<<<<< HEAD
         when ESHUTDOWN       =>
            return Cannot_Send_After_Transport_Endpoint_Shutdown;
=======
         when ESHUTDOWN       => return
                                 Cannot_Send_After_Transport_Endpoint_Shutdown;
>>>>>>> 751ff693
         when ESOCKTNOSUPPORT => return Socket_Type_Not_Supported;
         when ETIMEDOUT       => return Connection_Timed_Out;
         when ETOOMANYREFS    => return Too_Many_References;
         when EWOULDBLOCK     => return Resource_Temporarily_Unavailable;
         when others          => null;
      end case;

      return Cannot_Resolve_Error;
   end Resolve_Error;

   -----------------------
   -- Resolve_Exception --
   -----------------------

   function Resolve_Exception
     (Occurrence : Exception_Occurrence) return Error_Type
   is
      Id    : constant Exception_Id := Exception_Identity (Occurrence);
      Msg   : constant String       := Exception_Message (Occurrence);
      First : Natural;
      Last  : Natural;
      Val   : Integer;

   begin
      First := Msg'First;
      while First <= Msg'Last
        and then Msg (First) not in '0' .. '9'
      loop
         First := First + 1;
      end loop;

      if First > Msg'Last then
         return Cannot_Resolve_Error;
      end if;

      Last := First;
      while Last < Msg'Last
        and then Msg (Last + 1) in '0' .. '9'
      loop
         Last := Last + 1;
      end loop;

      Val := Integer'Value (Msg (First .. Last));

      if Id = Socket_Error_Id then
         return Resolve_Error (Val);
      elsif Id = Host_Error_Id then
         return Resolve_Error (Val, False);
      else
         return Cannot_Resolve_Error;
      end if;
   end Resolve_Exception;

   --------------------
   -- Receive_Vector --
   --------------------

   procedure Receive_Vector
     (Socket : Socket_Type;
      Vector : Vector_Type;
      Count  : out Ada.Streams.Stream_Element_Count)
   is
      Res : C.int;

   begin
      Res :=
        C_Readv
          (C.int (Socket),
<<<<<<< HEAD
           Vector (Vector'First)'Address,
=======
           Vector'Address,
>>>>>>> 751ff693
           Vector'Length);

      if Res = Failure then
         Raise_Socket_Error (Socket_Errno);
      end if;

      Count := Ada.Streams.Stream_Element_Count (Res);
   end Receive_Vector;

   -----------------
   -- Send_Socket --
   -----------------

   procedure Send_Socket
     (Socket : Socket_Type;
      Item   : Ada.Streams.Stream_Element_Array;
      Last   : out Ada.Streams.Stream_Element_Offset;
      Flags  : Request_Flag_Type := No_Request_Flag)
   is
<<<<<<< HEAD
      use type Ada.Streams.Stream_Element_Offset;

=======
>>>>>>> 751ff693
      Res : C.int;

   begin
      Res :=
        C_Send
          (C.int (Socket),
<<<<<<< HEAD
           Item (Item'First)'Address,
=======
           Item'Address,
>>>>>>> 751ff693
           Item'Length,
           Set_Forced_Flags (To_Int (Flags)));

      if Res = Failure then
         Raise_Socket_Error (Socket_Errno);
      end if;

      Last := Item'First + Ada.Streams.Stream_Element_Offset (Res - 1);
   end Send_Socket;

   -----------------
   -- Send_Socket --
   -----------------

   procedure Send_Socket
     (Socket : Socket_Type;
      Item   : Ada.Streams.Stream_Element_Array;
      Last   : out Ada.Streams.Stream_Element_Offset;
      To     : Sock_Addr_Type;
      Flags  : Request_Flag_Type := No_Request_Flag)
   is
      Res : C.int;
      Sin : aliased Sockaddr_In;
      Len : constant C.int := Sin'Size / 8;

   begin
      Set_Length (Sin'Unchecked_Access, Len);
      Set_Family (Sin'Unchecked_Access, Families (To.Family));
      Set_Address (Sin'Unchecked_Access, To_In_Addr (To.Addr));
      Set_Port
        (Sin'Unchecked_Access,
         Short_To_Network (C.unsigned_short (To.Port)));

      Res := C_Sendto
        (C.int (Socket),
<<<<<<< HEAD
         Item (Item'First)'Address,
=======
         Item'Address,
>>>>>>> 751ff693
         Item'Length,
         Set_Forced_Flags (To_Int (Flags)),
         Sin'Unchecked_Access,
         Len);

      if Res = Failure then
         Raise_Socket_Error (Socket_Errno);
      end if;

      Last := Item'First + Ada.Streams.Stream_Element_Offset (Res - 1);
   end Send_Socket;

   -----------------
   -- Send_Vector --
   -----------------

   procedure Send_Vector
     (Socket : Socket_Type;
      Vector : Vector_Type;
      Count  : out Ada.Streams.Stream_Element_Count)
   is
      Res            : C.int;
      Iov_Count      : C.int;
      This_Iov_Count : C.int;

   begin
      Count := 0;
      Iov_Count := 0;
      while Iov_Count < Vector'Length loop

         pragma Warnings (Off);
         --  Following test may be compile time known on some targets

         if Vector'Length - Iov_Count > Constants.IOV_MAX then
            This_Iov_Count := Constants.IOV_MAX;
         else
            This_Iov_Count := Vector'Length - Iov_Count;
         end if;

         pragma Warnings (On);

         Res :=
           C_Writev
             (C.int (Socket),
              Vector (Vector'First + Integer (Iov_Count))'Address,
              This_Iov_Count);

         if Res = Failure then
            Raise_Socket_Error (Socket_Errno);
         end if;

         Count := Count + Ada.Streams.Stream_Element_Count (Res);
         Iov_Count := Iov_Count + This_Iov_Count;
      end loop;
   end Send_Vector;

   ---------
   -- Set --
   ---------

   procedure Set (Item : in out Socket_Set_Type; Socket : Socket_Type) is
   begin
      if Item.Set = No_Socket_Set then
         Item.Set  := New_Socket_Set (No_Socket_Set);
         Item.Last := Socket;

      elsif Item.Last < Socket then
         Item.Last := Socket;
      end if;

      Insert_Socket_In_Set (Item.Set, C.int (Socket));
   end Set;

   ----------------------
   -- Set_Forced_Flags --
   ----------------------

   function Set_Forced_Flags (F : C.int) return C.int is
      use type C.unsigned;
      function To_unsigned is
        new Ada.Unchecked_Conversion (C.int, C.unsigned);
      function To_int is
        new Ada.Unchecked_Conversion (C.unsigned, C.int);
   begin
      return To_int (To_unsigned (F) or Constants.MSG_Forced_Flags);
   end Set_Forced_Flags;

   -----------------------
   -- Set_Socket_Option --
   -----------------------

   procedure Set_Socket_Option
     (Socket : Socket_Type;
      Level  : Level_Type := Socket_Level;
      Option : Option_Type)
   is
      V8  : aliased Two_Ints;
      V4  : aliased C.int;
      V1  : aliased C.unsigned_char;
      VT  : aliased Timeval;
      Len : C.int;
      Add : System.Address := Null_Address;
      Res : C.int;

   begin
      case Option.Name is
         when Keep_Alive      |
              Reuse_Address   |
              Broadcast       |
              No_Delay        =>
            V4  := C.int (Boolean'Pos (Option.Enabled));
            Len := V4'Size / 8;
            Add := V4'Address;

         when Linger          =>
            V8 (V8'First) := C.int (Boolean'Pos (Option.Enabled));
            V8 (V8'Last)  := C.int (Option.Seconds);
            Len := V8'Size / 8;
            Add := V8'Address;

         when Send_Buffer     |
              Receive_Buffer  =>
            V4  := C.int (Option.Size);
            Len := V4'Size / 8;
            Add := V4'Address;

         when Error           =>
            V4  := C.int (Boolean'Pos (True));
            Len := V4'Size / 8;
            Add := V4'Address;

         when Add_Membership  |
              Drop_Membership =>
            V8 (V8'First) := To_Int (To_In_Addr (Option.Multicast_Address));
            V8 (V8'Last)  := To_Int (To_In_Addr (Option.Local_Interface));
            Len := V8'Size / 8;
            Add := V8'Address;

         when Multicast_If    =>
            V4  := To_Int (To_In_Addr (Option.Outgoing_If));
            Len := V4'Size / 8;
            Add := V4'Address;

         when Multicast_TTL   =>
            V1  := C.unsigned_char (Option.Time_To_Live);
            Len := V1'Size / 8;
            Add := V1'Address;

         when Multicast_Loop  =>
            V1  := C.unsigned_char (Boolean'Pos (Option.Enabled));
            Len := V1'Size / 8;
            Add := V1'Address;

         when Send_Timeout    |
              Receive_Timeout =>
            VT  := To_Timeval (Option.Timeout);
            Len := VT'Size / 8;
            Add := VT'Address;

      end case;

      Res := C_Setsockopt
        (C.int (Socket),
         Levels (Level),
         Options (Option.Name),
         Add, Len);

      if Res = Failure then
         Raise_Socket_Error (Socket_Errno);
      end if;
   end Set_Socket_Option;

   ----------------------
   -- Short_To_Network --
   ----------------------

   function Short_To_Network (S : C.unsigned_short) return C.unsigned_short is
      use type C.unsigned_short;

   begin
      --  Big-endian case. No conversion needed. On these platforms,
      --  htons() defaults to a null procedure.

      pragma Warnings (Off);
      --  Since the test can generate "always True/False" warning

      if Default_Bit_Order = High_Order_First then
         return S;

         pragma Warnings (On);

      --  Little-endian case. We must swap the high and low bytes of this
      --  short to make the port number network compliant.

      else
         return (S / 256) + (S mod 256) * 256;
      end if;
   end Short_To_Network;

   ---------------------
   -- Shutdown_Socket --
   ---------------------

   procedure Shutdown_Socket
     (Socket : Socket_Type;
      How    : Shutmode_Type := Shut_Read_Write)
   is
      Res : C.int;

   begin
      Res := C_Shutdown (C.int (Socket), Shutmodes (How));

      if Res = Failure then
         Raise_Socket_Error (Socket_Errno);
      end if;
   end Shutdown_Socket;

   ------------
   -- Stream --
   ------------

   function Stream
     (Socket  : Socket_Type;
      Send_To : Sock_Addr_Type) return Stream_Access
   is
      S : Datagram_Socket_Stream_Access;

   begin
      S        := new Datagram_Socket_Stream_Type;
      S.Socket := Socket;
      S.To     := Send_To;
      S.From   := Get_Socket_Name (Socket);
      return Stream_Access (S);
   end Stream;

   ------------
   -- Stream --
   ------------

   function Stream (Socket : Socket_Type) return Stream_Access is
      S : Stream_Socket_Stream_Access;
   begin
      S := new Stream_Socket_Stream_Type;
      S.Socket := Socket;
      return Stream_Access (S);
   end Stream;

   ----------
   -- To_C --
   ----------

   function To_C (Socket : Socket_Type) return Integer is
   begin
      return Integer (Socket);
   end To_C;

   -----------------
   -- To_Duration --
   -----------------

   function To_Duration (Val : Timeval) return Timeval_Duration is
   begin
      return Natural (Val.Tv_Sec) * 1.0 + Natural (Val.Tv_Usec) * 1.0E-6;
   end To_Duration;

   -------------------
   -- To_Host_Entry --
   -------------------

   function To_Host_Entry (E : Hostent) return Host_Entry_Type is
      use type C.size_t;

      Official : constant String :=
                  C.Strings.Value (E.H_Name);

      Aliases : constant Chars_Ptr_Array :=
                  Chars_Ptr_Pointers.Value (E.H_Aliases);
      --  H_Aliases points to a list of name aliases. The list is terminated by
      --  a NULL pointer.

      Addresses : constant In_Addr_Access_Array :=
                    In_Addr_Access_Pointers.Value (E.H_Addr_List);
      --  H_Addr_List points to a list of binary addresses (in network byte
      --  order). The list is terminated by a NULL pointer.
      --
      --  H_Length is not used because it is currently only set to 4.
      --  H_Addrtype is always AF_INET

      Result : Host_Entry_Type
                 (Aliases_Length   => Aliases'Length - 1,
                  Addresses_Length => Addresses'Length - 1);
      --  The last element is a null pointer

      Source : C.size_t;
      Target : Natural;

   begin
      Result.Official := To_Name (Official);

      Source := Aliases'First;
      Target := Result.Aliases'First;
      while Target <= Result.Aliases_Length loop
         Result.Aliases (Target) :=
           To_Name (C.Strings.Value (Aliases (Source)));
         Source := Source + 1;
         Target := Target + 1;
      end loop;

      Source := Addresses'First;
      Target := Result.Addresses'First;
      while Target <= Result.Addresses_Length loop
         To_Inet_Addr (Addresses (Source).all, Result.Addresses (Target));
         Source := Source + 1;
         Target := Target + 1;
      end loop;

      return Result;
   end To_Host_Entry;

   ----------------
   -- To_In_Addr --
   ----------------

   function To_In_Addr (Addr : Inet_Addr_Type) return Thin.In_Addr is
   begin
      if Addr.Family = Family_Inet then
         return (S_B1 => C.unsigned_char (Addr.Sin_V4 (1)),
                 S_B2 => C.unsigned_char (Addr.Sin_V4 (2)),
                 S_B3 => C.unsigned_char (Addr.Sin_V4 (3)),
                 S_B4 => C.unsigned_char (Addr.Sin_V4 (4)));
      end if;

      raise Socket_Error;
   end To_In_Addr;

   ------------------
   -- To_Inet_Addr --
   ------------------

   procedure To_Inet_Addr
     (Addr   : In_Addr;
      Result : out Inet_Addr_Type) is
   begin
      Result.Sin_V4 (1) := Inet_Addr_Comp_Type (Addr.S_B1);
      Result.Sin_V4 (2) := Inet_Addr_Comp_Type (Addr.S_B2);
      Result.Sin_V4 (3) := Inet_Addr_Comp_Type (Addr.S_B3);
      Result.Sin_V4 (4) := Inet_Addr_Comp_Type (Addr.S_B4);
   end To_Inet_Addr;

   ------------
   -- To_Int --
   ------------

   function To_Int (F : Request_Flag_Type) return C.int
   is
      Current : Request_Flag_Type := F;
      Result  : C.int := 0;

   begin
      for J in Flags'Range loop
         exit when Current = 0;

         if Current mod 2 /= 0 then
            if Flags (J) = -1 then
               Raise_Socket_Error (Constants.EOPNOTSUPP);
            end if;

            Result := Result + Flags (J);
         end if;

         Current := Current / 2;
      end loop;

      return Result;
   end To_Int;

   -------------
   -- To_Name --
   -------------

   function To_Name (N : String) return Name_Type is
   begin
      return Name_Type'(N'Length, N);
   end To_Name;

   ----------------------
   -- To_Service_Entry --
   ----------------------

   function To_Service_Entry (E : Servent) return Service_Entry_Type is
      use type C.size_t;

<<<<<<< HEAD
      Official : constant String :=
                  C.Strings.Value (E.S_Name);
=======
      Official : constant String := C.Strings.Value (E.S_Name);
>>>>>>> 751ff693

      Aliases : constant Chars_Ptr_Array :=
                  Chars_Ptr_Pointers.Value (E.S_Aliases);
      --  S_Aliases points to a list of name aliases. The list is
      --  terminated by a NULL pointer.

<<<<<<< HEAD
      Protocol : constant String :=
                   C.Strings.Value (E.S_Proto);

      Result   : Service_Entry_Type
        (Aliases_Length   => Aliases'Length - 1);
=======
      Protocol : constant String := C.Strings.Value (E.S_Proto);

      Result : Service_Entry_Type (Aliases_Length => Aliases'Length - 1);
>>>>>>> 751ff693
      --  The last element is a null pointer

      Source : C.size_t;
      Target : Natural;

   begin
      Result.Official := To_Name (Official);

      Source := Aliases'First;
      Target := Result.Aliases'First;
      while Target <= Result.Aliases_Length loop
         Result.Aliases (Target) :=
           To_Name (C.Strings.Value (Aliases (Source)));
         Source := Source + 1;
         Target := Target + 1;
      end loop;

      Result.Port :=
        Port_Type (Network_To_Short (C.unsigned_short (E.S_Port)));

      Result.Protocol := To_Name (Protocol);
<<<<<<< HEAD

=======
>>>>>>> 751ff693
      return Result;
   end To_Service_Entry;

   ---------------
   -- To_String --
   ---------------

   function To_String (HN : Name_Type) return String is
   begin
      return HN.Name (1 .. HN.Length);
   end To_String;

   ----------------
   -- To_Timeval --
   ----------------

   function To_Timeval (Val : Timeval_Duration) return Timeval is
      S  : time_t;
      uS : suseconds_t;

   begin
      --  If zero, set result as zero (otherwise it gets rounded down to -1)

      if Val = 0.0 then
         S  := 0;
         uS := 0;

      --  Normal case where we do round down

      else
         S  := time_t (Val - 0.5);
         uS := suseconds_t (1_000_000 * (Val - Selector_Duration (S)));
      end if;

      return (S, uS);
   end To_Timeval;

   -----------
   -- Write --
   -----------

   procedure Write
     (Stream : in out Datagram_Socket_Stream_Type;
      Item   : Ada.Streams.Stream_Element_Array)
   is
      pragma Warnings (Off, Stream);

      First : Ada.Streams.Stream_Element_Offset          := Item'First;
      Index : Ada.Streams.Stream_Element_Offset          := First - 1;
      Max   : constant Ada.Streams.Stream_Element_Offset := Item'Last;

   begin
      loop
         Send_Socket
           (Stream.Socket,
            Item (First .. Max),
            Index,
            Stream.To);

         --  Exit when all or zero data sent. Zero means that the socket has
         --  been closed by peer.

         exit when Index < First or else Index = Max;

         First := Index + 1;
      end loop;

      if Index /= Max then
         raise Socket_Error;
      end if;
   end Write;

   -----------
   -- Write --
   -----------

   procedure Write
     (Stream : in out Stream_Socket_Stream_Type;
      Item   : Ada.Streams.Stream_Element_Array)
   is
      pragma Warnings (Off, Stream);

      First : Ada.Streams.Stream_Element_Offset          := Item'First;
      Index : Ada.Streams.Stream_Element_Offset          := First - 1;
      Max   : constant Ada.Streams.Stream_Element_Offset := Item'Last;

   begin
      loop
         Send_Socket (Stream.Socket, Item (First .. Max), Index);

         --  Exit when all or zero data sent. Zero means that the socket has
         --  been closed by peer.

         exit when Index < First or else Index = Max;

         First := Index + 1;
      end loop;

      if Index /= Max then
         raise Socket_Error;
      end if;
   end Write;

end GNAT.Sockets;<|MERGE_RESOLUTION|>--- conflicted
+++ resolved
@@ -6,11 +6,7 @@
 --                                                                          --
 --                                 B o d y                                  --
 --                                                                          --
-<<<<<<< HEAD
---                     Copyright (C) 2001-2006, AdaCore                     --
-=======
 --                     Copyright (C) 2001-2007, AdaCore                     --
->>>>>>> 751ff693
 --                                                                          --
 -- GNAT is free software;  you can  redistribute it  and/or modify it under --
 -- terms of the  GNU General Public License as published  by the Free Soft- --
@@ -35,20 +31,11 @@
 --                                                                          --
 ------------------------------------------------------------------------------
 
-<<<<<<< HEAD
-with Ada.Streams;                use Ada.Streams;
-with Ada.Exceptions;             use Ada.Exceptions;
-with Ada.Unchecked_Conversion;
-
-with Interfaces.C.Strings;
-
-=======
 with Ada.Streams;              use Ada.Streams;
 with Ada.Exceptions;           use Ada.Exceptions;
 with Ada.Unchecked_Conversion;
 
 with Interfaces.C.Strings;
->>>>>>> 751ff693
 with GNAT.Sockets.Constants;
 with GNAT.Sockets.Thin;                 use GNAT.Sockets.Thin;
 with GNAT.Sockets.Thin.Task_Safe_NetDB; use GNAT.Sockets.Thin.Task_Safe_NetDB;
@@ -68,15 +55,12 @@
 
    ENOERROR : constant := 0;
 
-<<<<<<< HEAD
-=======
    Netdb_Buffer_Size : constant := Constants.Need_Netdb_Buffer * 1024;
    --  The network database functions gethostbyname, gethostbyaddr,
    --  getservbyname and getservbyport can either be guaranteed task safe by
    --  the operating system, or else return data through a user-provided buffer
    --  to ensure concurrent uses do not interfere.
 
->>>>>>> 751ff693
    --  Correspondance tables
 
    Families : constant array (Family_Type) of C.int :=
@@ -103,29 +87,6 @@
                  N_Bytes_To_Read => Constants.FIONREAD);
 
    Options : constant array (Option_Name) of C.int :=
-<<<<<<< HEAD
-     (Keep_Alive      => Constants.SO_KEEPALIVE,
-      Reuse_Address   => Constants.SO_REUSEADDR,
-      Broadcast       => Constants.SO_BROADCAST,
-      Send_Buffer     => Constants.SO_SNDBUF,
-      Receive_Buffer  => Constants.SO_RCVBUF,
-      Linger          => Constants.SO_LINGER,
-      Error           => Constants.SO_ERROR,
-      No_Delay        => Constants.TCP_NODELAY,
-      Add_Membership  => Constants.IP_ADD_MEMBERSHIP,
-      Drop_Membership => Constants.IP_DROP_MEMBERSHIP,
-      Multicast_If    => Constants.IP_MULTICAST_IF,
-      Multicast_TTL   => Constants.IP_MULTICAST_TTL,
-      Multicast_Loop  => Constants.IP_MULTICAST_LOOP,
-      Send_Timeout    => Constants.SO_SNDTIMEO,
-      Receive_Timeout => Constants.SO_RCVTIMEO);
-
-   Flags : constant array (0 .. 3) of C.int :=
-            (0 => Constants.MSG_OOB,     --  Process_Out_Of_Band_Data
-             1 => Constants.MSG_PEEK,    --  Peek_At_Incoming_Data
-             2 => Constants.MSG_WAITALL, --  Wait_For_A_Full_Reception
-             3 => Constants.MSG_EOR);    --  Send_End_Of_Record
-=======
                (Keep_Alive      => Constants.SO_KEEPALIVE,
                 Reuse_Address   => Constants.SO_REUSEADDR,
                 Broadcast       => Constants.SO_BROADCAST,
@@ -147,7 +108,6 @@
               1 => Constants.MSG_PEEK,    --  Peek_At_Incoming_Data
               2 => Constants.MSG_WAITALL, --  Wait_For_A_Full_Reception
               3 => Constants.MSG_EOR);    --  Send_End_Of_Record
->>>>>>> 751ff693
 
    Socket_Error_Id : constant Exception_Id := Socket_Error'Identity;
    Host_Error_Id   : constant Exception_Id := Host_Error'Identity;
@@ -281,22 +241,13 @@
    --------------------
 
    procedure Abort_Selector (Selector : Selector_Type) is
-<<<<<<< HEAD
-      Buf : aliased Character := ASCII.NUL;
-=======
->>>>>>> 751ff693
       Res : C.int;
 
    begin
       --  Send one byte to unblock select system call
 
-<<<<<<< HEAD
-      Res := C_Send (C.int (Selector.W_Sig_Socket), Buf'Address, 1,
-                     Constants.MSG_Forced_Flags);
-=======
       Res := Signalling_Fds.Write (C.int (Selector.W_Sig_Socket));
 
->>>>>>> 751ff693
       if Res = Failure then
          Raise_Socket_Error (Socket_Errno);
       end if;
@@ -408,13 +359,8 @@
          raise Socket_Error;
       end if;
 
-<<<<<<< HEAD
-      Set_Length (Sin'Unchecked_Access, Len);
-      Set_Family (Sin'Unchecked_Access, Families (Address.Family));
-=======
       Set_Length  (Sin'Unchecked_Access, Len);
       Set_Family  (Sin'Unchecked_Access, Families (Address.Family));
->>>>>>> 751ff693
       Set_Address (Sin'Unchecked_Access, To_In_Addr (Address.Addr));
       Set_Port
         (Sin'Unchecked_Access,
@@ -512,24 +458,11 @@
          if Is_Set (RSet, RSig) then
             Clear (RSet, RSig);
 
-<<<<<<< HEAD
-            declare
-               Buf : Character;
-
-            begin
-               Res := C_Recv (C.int (RSig), Buf'Address, 1, 0);
-
-               if Res = Failure then
-                  Raise_Socket_Error (Socket_Errno);
-               end if;
-            end;
-=======
             Res := Signalling_Fds.Read (C.int (RSig));
 
             if Res = Failure then
                Raise_Socket_Error (Socket_Errno);
             end if;
->>>>>>> 751ff693
 
             Status := Aborted;
 
@@ -569,10 +502,6 @@
          E_Socket_Set := ESet;
 
       exception
-<<<<<<< HEAD
-
-=======
->>>>>>> 751ff693
          when Socket_Error =>
 
             --  The local socket sets must be emptied before propagating
@@ -608,35 +537,11 @@
 
    procedure Close_Selector (Selector : in out Selector_Type) is
    begin
-<<<<<<< HEAD
-
-      --  Close the signalling sockets used internally for the implementation
-      --  of Abort_Selector. Exceptions are ignored because these sockets
-      --  are implementation artefacts of no interest to the user, and
-      --  there is little that can be done if either Close_Socket call fails
-      --  (which theoretically should not happen anyway). We also want to try
-      --  to perform the second Close_Socket even if the first one failed.
-
-      begin
-         Close_Socket (Selector.R_Sig_Socket);
-      exception
-         when Socket_Error =>
-            null;
-      end;
-
-      begin
-         Close_Socket (Selector.W_Sig_Socket);
-      exception
-         when Socket_Error =>
-            null;
-      end;
-=======
       --  Close the signalling file descriptors used internally for the
       --  implementation of Abort_Selector.
 
       Signalling_Fds.Close (C.int (Selector.R_Sig_Socket));
       Signalling_Fds.Close (C.int (Selector.W_Sig_Socket));
->>>>>>> 751ff693
 
       --  Reset R_Sig_Socket and W_Sig_Socket to No_Socket to ensure that any
       --  (errneous) subsequent attempt to use this selector properly fails.
@@ -756,98 +661,12 @@
       Res     : C.int;
 
    begin
-<<<<<<< HEAD
-      --  We open two signalling sockets. One of them is used to send data to
-      --  the other, which is included in a C_Select socket set. The
-      --  communication is used to force the call to C_Select to complete, and
-      --  the waiting task to resume its execution.
-
-      --  Create a listening socket
-
-      S0 := C_Socket (Constants.AF_INET, Constants.SOCK_STREAM, 0);
-
-      if S0 = Failure then
-         Raise_Socket_Error (Socket_Errno);
-      end if;
-
-      --  Bind the socket to any unused port on localhost
-
-      Sin.Sin_Addr.S_B1 := 127;
-      Sin.Sin_Addr.S_B2 := 0;
-      Sin.Sin_Addr.S_B3 := 0;
-      Sin.Sin_Addr.S_B4 := 1;
-      Sin.Sin_Port := 0;
-
-      Res := C_Bind (S0, Sin'Address, Len);
-
-      if Res = Failure then
-         Err := Socket_Errno;
-         Res := C_Close (S0);
-         Raise_Socket_Error (Err);
-      end if;
-
-      --  Get the port used by the socket
-
-      Res := C_Getsockname (S0, Sin'Address, Len'Access);
-
-      if Res = Failure then
-         Err := Socket_Errno;
-         Res := C_Close (S0);
-         Raise_Socket_Error (Err);
-      end if;
-
-      --  Set backlog to 1 to guarantee that exactly one call to connect(2)
-      --  can succeed.
-
-      Res := C_Listen (S0, 1);
-
-      if Res = Failure then
-         Err := Socket_Errno;
-         Res := C_Close (S0);
-         Raise_Socket_Error (Err);
-      end if;
-
-      S1 := C_Socket (Constants.AF_INET, Constants.SOCK_STREAM, 0);
-
-      if S1 = Failure then
-         Err := Socket_Errno;
-         Res := C_Close (S0);
-         Raise_Socket_Error (Err);
-      end if;
-
-      --  Do a connect and accept the connection
-
-      Res := C_Connect (S1, Sin'Address, Len);
-
-      if Res = Failure then
-         Err := Socket_Errno;
-         Res := C_Close (S0);
-         Res := C_Close (S1);
-         Raise_Socket_Error (Err);
-      end if;
-
-      --  Since the call to connect(2) has suceeded and the backlog limit on
-      --  the listening socket is 1, we know that there is now exactly one
-      --  pending connection on S0, which is the one from S1.
-
-      S2 := C_Accept (S0, Sin'Address, Len'Access);
-
-      if S2 = Failure then
-         Err := Socket_Errno;
-         Res := C_Close (S0);
-         Res := C_Close (S1);
-         Raise_Socket_Error (Err);
-      end if;
-
-      Res := C_Close (S0);
-=======
       --  We open two signalling file descriptors. One of them is used to send
       --  data to the other, which is included in a C_Select socket set. The
       --  communication is used to force a call to C_Select to complete, and
       --  the waiting task to resume its execution.
 
       Res := Signalling_Fds.Create (Two_Fds'Access);
->>>>>>> 751ff693
 
       if Res = Failure then
          Raise_Socket_Error (Socket_Errno);
@@ -971,29 +790,6 @@
       Err    : aliased C.int;
 
    begin
-<<<<<<< HEAD
-      --  This C function is not always thread-safe. Protect against
-      --  concurrent access.
-
-      Task_Lock.Lock;
-      Res := C_Gethostbyaddr (HA'Address, HA'Size / 8, Constants.AF_INET);
-
-      if Res = null then
-         Err := Host_Errno;
-         Task_Lock.Unlock;
-         Raise_Host_Error (Err);
-      end if;
-
-      --  Translate from the C format to the API format
-
-      declare
-         HE : constant Host_Entry_Type := To_Host_Entry (Res.all);
-
-      begin
-         Task_Lock.Unlock;
-         return HE;
-      end;
-=======
       if Safe_Gethostbyaddr (HA'Address, HA'Size / 8, Constants.AF_INET,
                              Res'Access, Buf'Address, Buflen, Err'Access) /= 0
       then
@@ -1001,7 +797,6 @@
       end if;
 
       return To_Host_Entry (Res);
->>>>>>> 751ff693
    end Get_Host_By_Address;
 
    ----------------------
@@ -1009,11 +804,6 @@
    ----------------------
 
    function Get_Host_By_Name (Name : String) return Host_Entry_Type is
-<<<<<<< HEAD
-      HN  : constant C.char_array := C.To_C (Name);
-      Res : Hostent_Access;
-      Err : Integer;
-
    begin
       --  Detect IP address name and redirect to Inet_Addr
 
@@ -1021,36 +811,13 @@
          return Get_Host_By_Address (Inet_Addr (Name));
       end if;
 
-      --  This C function is not always thread-safe. Protect against
-      --  concurrent access.
-
-      Task_Lock.Lock;
-      Res := C_Gethostbyname (HN);
-
-      if Res = null then
-         Err := Host_Errno;
-         Task_Lock.Unlock;
-         Raise_Host_Error (Err);
-=======
-   begin
-      --  Detect IP address name and redirect to Inet_Addr
-
-      if Is_IP_Address (Name) then
-         return Get_Host_By_Address (Inet_Addr (Name));
->>>>>>> 751ff693
-      end if;
-
       declare
-<<<<<<< HEAD
-         HE : constant Host_Entry_Type := To_Host_Entry (Res.all);
-=======
          HN     : constant C.char_array := C.To_C (Name);
          Buflen : constant C.int := Netdb_Buffer_Size;
          Buf    : aliased C.char_array (1 .. Netdb_Buffer_Size);
          Res    : aliased Hostent;
          Err    : aliased C.int;
 
->>>>>>> 751ff693
       begin
          if Safe_Gethostbyname
            (HN, Res'Access, Buf'Address, Buflen, Err'Access) /= 0
@@ -1090,21 +857,6 @@
      (Name     : String;
       Protocol : String) return Service_Entry_Type
    is
-<<<<<<< HEAD
-      SN  : constant C.char_array := C.To_C (Name);
-      SP  : constant C.char_array := C.To_C (Protocol);
-      Res : Servent_Access;
-
-   begin
-      --  This C function is not always thread-safe. Protect against
-      --  concurrent access.
-
-      Task_Lock.Lock;
-      Res := C_Getservbyname (SN, SP);
-
-      if Res = null then
-         Task_Lock.Unlock;
-=======
       SN     : constant C.char_array := C.To_C (Name);
       SP     : constant C.char_array := C.To_C (Protocol);
       Buflen : constant C.int := Netdb_Buffer_Size;
@@ -1113,24 +865,13 @@
 
    begin
       if Safe_Getservbyname (SN, SP, Res'Access, Buf'Address, Buflen) /= 0 then
->>>>>>> 751ff693
          Ada.Exceptions.Raise_Exception
            (Service_Error'Identity, "Service not found");
       end if;
 
       --  Translate from the C format to the API format
 
-<<<<<<< HEAD
-      declare
-         SE : constant Service_Entry_Type := To_Service_Entry (Res.all);
-
-      begin
-         Task_Lock.Unlock;
-         return SE;
-      end;
-=======
       return To_Service_Entry (Res);
->>>>>>> 751ff693
    end Get_Service_By_Name;
 
    -------------------------
@@ -1141,21 +882,6 @@
      (Port     : Port_Type;
       Protocol : String) return Service_Entry_Type
    is
-<<<<<<< HEAD
-      SP  : constant C.char_array := C.To_C (Protocol);
-      Res : Servent_Access;
-
-   begin
-      --  This C function is not always thread-safe. Protect against
-      --  concurrent access.
-
-      Task_Lock.Lock;
-      Res := C_Getservbyport
-        (C.int (Short_To_Network (C.unsigned_short (Port))), SP);
-
-      if Res = null then
-         Task_Lock.Unlock;
-=======
       SP     : constant C.char_array := C.To_C (Protocol);
       Buflen : constant C.int := Netdb_Buffer_Size;
       Buf    : aliased C.char_array (1 .. Netdb_Buffer_Size);
@@ -1166,24 +892,13 @@
         (C.int (Short_To_Network (C.unsigned_short (Port))), SP,
          Res'Access, Buf'Address, Buflen) /= 0
       then
->>>>>>> 751ff693
          Ada.Exceptions.Raise_Exception
            (Service_Error'Identity, "Service not found");
       end if;
 
       --  Translate from the C format to the API format
 
-<<<<<<< HEAD
-      declare
-         SE : constant Service_Entry_Type := To_Service_Entry (Res.all);
-
-      begin
-         Task_Lock.Unlock;
-         return SE;
-      end;
-=======
       return To_Service_Entry (Res);
->>>>>>> 751ff693
    end Get_Service_By_Port;
 
    ---------------------
@@ -1200,20 +915,12 @@
 
    begin
       Res := C_Getsockname (C.int (Socket), Sin'Address, Len'Access);
-<<<<<<< HEAD
+
       if Res /= Failure then
          To_Inet_Addr (Sin.Sin_Addr, Addr.Addr);
          Addr.Port := Port_Type (Network_To_Short (Sin.Sin_Port));
       end if;
 
-=======
-
-      if Res /= Failure then
-         To_Inet_Addr (Sin.Sin_Addr, Addr.Addr);
-         Addr.Port := Port_Type (Network_To_Short (Sin.Sin_Port));
-      end if;
-
->>>>>>> 751ff693
       return Addr;
    end Get_Socket_Name;
 
@@ -1314,10 +1021,6 @@
          when Send_Timeout    |
               Receive_Timeout =>
             Opt.Timeout := To_Duration (VT);
-<<<<<<< HEAD
-
-=======
->>>>>>> 751ff693
       end case;
 
       return Opt;
@@ -1454,15 +1157,9 @@
       Result : Inet_Addr_Type;
 
    begin
-<<<<<<< HEAD
-      --  Special case for the all-ones broadcast address: this address
-      --  has the same in_addr_t value as Failure, and thus cannot be
-      --  properly returned by inet_addr(3).
-=======
       --  Special case for the all-ones broadcast address: this address has the
       --  same in_addr_t value as Failure, and thus cannot be properly returned
       --  by inet_addr(3).
->>>>>>> 751ff693
 
       if Image = "255.255.255.255" then
          return Broadcast_Inet_Addr;
@@ -1622,39 +1319,10 @@
    ----------------------
 
    procedure Raise_Host_Error (H_Error : Integer) is
-<<<<<<< HEAD
-
-      function Host_Error_Message return String;
-      --  We do not use a C function like strerror because hstrerror that would
-      --  correspond is obsolete. Return appropriate string for error value.
-
-      ------------------------
-      -- Host_Error_Message --
-      ------------------------
-
-      function Host_Error_Message return String is
-      begin
-         case H_Error is
-            when Constants.HOST_NOT_FOUND => return "Host not found";
-            when Constants.TRY_AGAIN      => return "Try again";
-            when Constants.NO_RECOVERY    => return "No recovery";
-            when Constants.NO_DATA        => return "No address";
-            when others                   => return "Unknown error";
-         end case;
-      end Host_Error_Message;
-
-   --  Start of processing for Raise_Host_Error
-
-   begin
-      Ada.Exceptions.Raise_Exception (Host_Error'Identity,
-        Err_Code_Image (H_Error)
-        & Host_Error_Message);
-=======
    begin
       Ada.Exceptions.Raise_Exception (Host_Error'Identity,
         Err_Code_Image (H_Error)
         & C.Strings.Value (Host_Error_Messages.Host_Error_Message (H_Error)));
->>>>>>> 751ff693
    end Raise_Host_Error;
 
    ------------------------
@@ -1740,24 +1408,11 @@
       Last   : out Ada.Streams.Stream_Element_Offset;
       Flags  : Request_Flag_Type := No_Request_Flag)
    is
-<<<<<<< HEAD
-      use type Ada.Streams.Stream_Element_Offset;
-
-      Res : C.int;
-
-   begin
-      Res := C_Recv
-        (C.int (Socket),
-         Item (Item'First)'Address,
-         Item'Length,
-         To_Int (Flags));
-=======
       Res : C.int;
 
    begin
       Res :=
         C_Recv (C.int (Socket), Item'Address, Item'Length, To_Int (Flags));
->>>>>>> 751ff693
 
       if Res = Failure then
          Raise_Socket_Error (Socket_Errno);
@@ -1777,11 +1432,6 @@
       From   : out Sock_Addr_Type;
       Flags  : Request_Flag_Type := No_Request_Flag)
    is
-<<<<<<< HEAD
-      use type Ada.Streams.Stream_Element_Offset;
-
-=======
->>>>>>> 751ff693
       Res : C.int;
       Sin : aliased Sockaddr_In;
       Len : aliased C.int := Sin'Size / 8;
@@ -1790,19 +1440,11 @@
       Res :=
         C_Recvfrom
           (C.int (Socket),
-<<<<<<< HEAD
-           Item (Item'First)'Address,
-           Item'Length,
-           To_Int (Flags),
-           Sin'Unchecked_Access,
-           Len'Unchecked_Access);
-=======
            Item'Address,
            Item'Length,
            To_Int (Flags),
            Sin'Unchecked_Access,
            Len'Access);
->>>>>>> 751ff693
 
       if Res = Failure then
          Raise_Socket_Error (Socket_Errno);
@@ -1829,12 +1471,7 @@
          case Error_Value is
             when Constants.HOST_NOT_FOUND => return Unknown_Host;
             when Constants.TRY_AGAIN      => return Host_Name_Lookup_Failure;
-<<<<<<< HEAD
-            when Constants.NO_RECOVERY    =>
-               return Non_Recoverable_Error;
-=======
             when Constants.NO_RECOVERY    => return Non_Recoverable_Error;
->>>>>>> 751ff693
             when Constants.NO_DATA        => return Unknown_Server_Error;
             when others                   => return Cannot_Resolve_Error;
          end case;
@@ -1866,13 +1503,8 @@
          when EMSGSIZE        => return Message_Too_Long;
          when ENAMETOOLONG    => return File_Name_Too_Long;
          when ENETDOWN        => return Network_Is_Down;
-<<<<<<< HEAD
-         when ENETRESET       =>
-            return Network_Dropped_Connection_Because_Of_Reset;
-=======
          when ENETRESET       => return
                                  Network_Dropped_Connection_Because_Of_Reset;
->>>>>>> 751ff693
          when ENETUNREACH     => return Network_Is_Unreachable;
          when ENOBUFS         => return No_Buffer_Space_Available;
          when ENOPROTOOPT     => return Protocol_Not_Available;
@@ -1882,13 +1514,8 @@
          when EPFNOSUPPORT    => return Protocol_Family_Not_Supported;
          when EPROTONOSUPPORT => return Protocol_Not_Supported;
          when EPROTOTYPE      => return Protocol_Wrong_Type_For_Socket;
-<<<<<<< HEAD
-         when ESHUTDOWN       =>
-            return Cannot_Send_After_Transport_Endpoint_Shutdown;
-=======
          when ESHUTDOWN       => return
                                  Cannot_Send_After_Transport_Endpoint_Shutdown;
->>>>>>> 751ff693
          when ESOCKTNOSUPPORT => return Socket_Type_Not_Supported;
          when ETIMEDOUT       => return Connection_Timed_Out;
          when ETOOMANYREFS    => return Too_Many_References;
@@ -1957,11 +1584,7 @@
       Res :=
         C_Readv
           (C.int (Socket),
-<<<<<<< HEAD
-           Vector (Vector'First)'Address,
-=======
            Vector'Address,
->>>>>>> 751ff693
            Vector'Length);
 
       if Res = Failure then
@@ -1981,22 +1604,13 @@
       Last   : out Ada.Streams.Stream_Element_Offset;
       Flags  : Request_Flag_Type := No_Request_Flag)
    is
-<<<<<<< HEAD
-      use type Ada.Streams.Stream_Element_Offset;
-
-=======
->>>>>>> 751ff693
       Res : C.int;
 
    begin
       Res :=
         C_Send
           (C.int (Socket),
-<<<<<<< HEAD
-           Item (Item'First)'Address,
-=======
            Item'Address,
->>>>>>> 751ff693
            Item'Length,
            Set_Forced_Flags (To_Int (Flags)));
 
@@ -2032,11 +1646,7 @@
 
       Res := C_Sendto
         (C.int (Socket),
-<<<<<<< HEAD
-         Item (Item'First)'Address,
-=======
          Item'Address,
->>>>>>> 751ff693
          Item'Length,
          Set_Forced_Flags (To_Int (Flags)),
          Sin'Unchecked_Access,
@@ -2429,29 +2039,16 @@
    function To_Service_Entry (E : Servent) return Service_Entry_Type is
       use type C.size_t;
 
-<<<<<<< HEAD
-      Official : constant String :=
-                  C.Strings.Value (E.S_Name);
-=======
       Official : constant String := C.Strings.Value (E.S_Name);
->>>>>>> 751ff693
 
       Aliases : constant Chars_Ptr_Array :=
                   Chars_Ptr_Pointers.Value (E.S_Aliases);
       --  S_Aliases points to a list of name aliases. The list is
       --  terminated by a NULL pointer.
 
-<<<<<<< HEAD
-      Protocol : constant String :=
-                   C.Strings.Value (E.S_Proto);
-
-      Result   : Service_Entry_Type
-        (Aliases_Length   => Aliases'Length - 1);
-=======
       Protocol : constant String := C.Strings.Value (E.S_Proto);
 
       Result : Service_Entry_Type (Aliases_Length => Aliases'Length - 1);
->>>>>>> 751ff693
       --  The last element is a null pointer
 
       Source : C.size_t;
@@ -2473,10 +2070,6 @@
         Port_Type (Network_To_Short (C.unsigned_short (E.S_Port)));
 
       Result.Protocol := To_Name (Protocol);
-<<<<<<< HEAD
-
-=======
->>>>>>> 751ff693
       return Result;
    end To_Service_Entry;
 
