--- conflicted
+++ resolved
@@ -6,11 +6,7 @@
 --                                                                          --
 --                                 B o d y                                  --
 --                                                                          --
-<<<<<<< HEAD
---                     Copyright (C) 2001-2009, AdaCore                     --
-=======
 --                     Copyright (C) 2001-2011, AdaCore                     --
->>>>>>> 3082eeb7
 --                                                                          --
 -- GNAT is free software;  you can  redistribute it  and/or modify it under --
 -- terms of the  GNU General Public License as published  by the Free Soft- --
@@ -50,10 +46,7 @@
 with System;               use System;
 with System.Communication; use System.Communication;
 with System.CRTL;          use System.CRTL;
-<<<<<<< HEAD
-=======
 with System.Task_Lock;
->>>>>>> 3082eeb7
 
 package body GNAT.Sockets is
 
@@ -283,12 +276,8 @@
 
    function Is_Open (S : Selector_Type) return Boolean;
    --  Return True for an "open" Selector_Type object, i.e. one for which
-<<<<<<< HEAD
-   --  Create_Selector has been called and Close_Selector has not been called.
-=======
    --  Create_Selector has been called and Close_Selector has not been called,
    --  or the null selector.
->>>>>>> 3082eeb7
 
    ---------
    -- "+" --
@@ -309,13 +298,10 @@
    begin
       if not Is_Open (Selector) then
          raise Program_Error with "closed selector";
-<<<<<<< HEAD
-=======
 
       elsif Selector.Is_Null then
          raise Program_Error with "null selector";
 
->>>>>>> 3082eeb7
       end if;
 
       --  Send one byte to unblock select system call
@@ -540,11 +526,7 @@
    is
       Res  : C.int;
       Last : C.int;
-<<<<<<< HEAD
-      RSig : constant Socket_Type := Selector.R_Sig_Socket;
-=======
       RSig : Socket_Type := No_Socket;
->>>>>>> 3082eeb7
       TVal : aliased Timeval;
       TPtr : Timeval_Access;
 
@@ -564,18 +546,12 @@
          TPtr := TVal'Unchecked_Access;
       end if;
 
-<<<<<<< HEAD
-      --  Add read signalling socket
-
-      Set (R_Socket_Set, RSig);
-=======
       --  Add read signalling socket, if present
 
       if not Selector.Is_Null then
          RSig := Selector.R_Sig_Socket;
          Set (R_Socket_Set, RSig);
       end if;
->>>>>>> 3082eeb7
 
       Last := C.int'Max (C.int'Max (C.int (R_Socket_Set.Last),
                                     C.int (W_Socket_Set.Last)),
@@ -602,11 +578,7 @@
       --  If Select was resumed because of read signalling socket, read this
       --  data and remove socket from set.
 
-<<<<<<< HEAD
-      if Is_Set (R_Socket_Set, RSig) then
-=======
       if RSig /= No_Socket and then Is_Set (R_Socket_Set, RSig) then
->>>>>>> 3082eeb7
          Clear (R_Socket_Set, RSig);
 
          Res := Signalling_Fds.Read (C.int (RSig));
@@ -654,16 +626,9 @@
 
    procedure Close_Selector (Selector : in out Selector_Type) is
    begin
-<<<<<<< HEAD
-      if not Is_Open (Selector) then
-
-         --  Selector already in closed state: nothing to do
-
-=======
       --  Nothing to do if selector already in closed state
 
       if Selector.Is_Null or else not Is_Open (Selector) then
->>>>>>> 3082eeb7
          return;
       end if;
 
@@ -1075,15 +1040,11 @@
 
       --  Translate from the C format to the API format
 
-<<<<<<< HEAD
-      return To_Service_Entry (Res'Unchecked_Access);
-=======
       return S : constant Service_Entry_Type :=
                    To_Service_Entry (Res'Unchecked_Access)
       do
          Netdb_Unlock;
       end return;
->>>>>>> 3082eeb7
    end Get_Service_By_Name;
 
    -------------------------
@@ -1112,15 +1073,11 @@
 
       --  Translate from the C format to the API format
 
-<<<<<<< HEAD
-      return To_Service_Entry (Res'Unchecked_Access);
-=======
       return S : constant Service_Entry_Type :=
                    To_Service_Entry (Res'Unchecked_Access)
       do
          Netdb_Unlock;
       end return;
->>>>>>> 3082eeb7
    end Get_Service_By_Port;
 
    ---------------------
@@ -1405,10 +1362,6 @@
       use Interfaces.C.Strings;
 
       Img    : aliased char_array := To_C (Image);
-<<<<<<< HEAD
-      Cp     : constant chars_ptr := To_Chars_Ptr (Img'Unchecked_Access);
-=======
->>>>>>> 3082eeb7
       Addr   : aliased C.int;
       Res    : C.int;
       Result : Inet_Addr_Type;
@@ -1421,11 +1374,7 @@
          Raise_Socket_Error (SOSC.EINVAL);
       end if;
 
-<<<<<<< HEAD
-      Res := Inet_Pton (SOSC.AF_INET, Cp, Addr'Address);
-=======
       Res := Inet_Pton (SOSC.AF_INET, Img'Address, Addr'Address);
->>>>>>> 3082eeb7
 
       if Res < 0 then
          Raise_Socket_Error (Socket_Errno);
@@ -1516,16 +1465,6 @@
 
    function Is_Open (S : Selector_Type) return Boolean is
    begin
-<<<<<<< HEAD
-      --  Either both controlling socket descriptors are valid (case of an
-      --  open selector) or neither (case of a closed selector).
-
-      pragma Assert ((S.R_Sig_Socket /= No_Socket)
-                       =
-                     (S.W_Sig_Socket /= No_Socket));
-
-      return S.R_Sig_Socket /= No_Socket;
-=======
       if S.Is_Null then
          return True;
 
@@ -1539,7 +1478,6 @@
 
          return S.R_Sig_Socket /= No_Socket;
       end if;
->>>>>>> 3082eeb7
    end Is_Open;
 
    ------------
@@ -1586,8 +1524,6 @@
       end if;
    end Narrow;
 
-<<<<<<< HEAD
-=======
    ----------------
    -- Netdb_Lock --
    ----------------
@@ -1610,7 +1546,6 @@
       end if;
    end Netdb_Unlock;
 
->>>>>>> 3082eeb7
    --------------------------------
    -- Normalize_Empty_Socket_Set --
    --------------------------------
@@ -1921,57 +1856,6 @@
          return Resource_Temporarily_Unavailable;
       end if;
 
-<<<<<<< HEAD
-      pragma Warnings (On);
-
-      case Error_Value is
-         when ENOERROR        => return Success;
-         when EACCES          => return Permission_Denied;
-         when EADDRINUSE      => return Address_Already_In_Use;
-         when EADDRNOTAVAIL   => return Cannot_Assign_Requested_Address;
-         when EAFNOSUPPORT    => return
-                                 Address_Family_Not_Supported_By_Protocol;
-         when EALREADY        => return Operation_Already_In_Progress;
-         when EBADF           => return Bad_File_Descriptor;
-         when ECONNABORTED    => return Software_Caused_Connection_Abort;
-         when ECONNREFUSED    => return Connection_Refused;
-         when ECONNRESET      => return Connection_Reset_By_Peer;
-         when EDESTADDRREQ    => return Destination_Address_Required;
-         when EFAULT          => return Bad_Address;
-         when EHOSTDOWN       => return Host_Is_Down;
-         when EHOSTUNREACH    => return No_Route_To_Host;
-         when EINPROGRESS     => return Operation_Now_In_Progress;
-         when EINTR           => return Interrupted_System_Call;
-         when EINVAL          => return Invalid_Argument;
-         when EIO             => return Input_Output_Error;
-         when EISCONN         => return Transport_Endpoint_Already_Connected;
-         when ELOOP           => return Too_Many_Symbolic_Links;
-         when EMFILE          => return Too_Many_Open_Files;
-         when EMSGSIZE        => return Message_Too_Long;
-         when ENAMETOOLONG    => return File_Name_Too_Long;
-         when ENETDOWN        => return Network_Is_Down;
-         when ENETRESET       => return
-                                 Network_Dropped_Connection_Because_Of_Reset;
-         when ENETUNREACH     => return Network_Is_Unreachable;
-         when ENOBUFS         => return No_Buffer_Space_Available;
-         when ENOPROTOOPT     => return Protocol_Not_Available;
-         when ENOTCONN        => return Transport_Endpoint_Not_Connected;
-         when ENOTSOCK        => return Socket_Operation_On_Non_Socket;
-         when EOPNOTSUPP      => return Operation_Not_Supported;
-         when EPFNOSUPPORT    => return Protocol_Family_Not_Supported;
-         when EPIPE           => return Broken_Pipe;
-         when EPROTONOSUPPORT => return Protocol_Not_Supported;
-         when EPROTOTYPE      => return Protocol_Wrong_Type_For_Socket;
-         when ESHUTDOWN       => return
-                                 Cannot_Send_After_Transport_Endpoint_Shutdown;
-         when ESOCKTNOSUPPORT => return Socket_Type_Not_Supported;
-         when ETIMEDOUT       => return Connection_Timed_Out;
-         when ETOOMANYREFS    => return Too_Many_References;
-         when EWOULDBLOCK     => return Resource_Temporarily_Unavailable;
-
-         when others          => return Cannot_Resolve_Error;
-      end case;
-=======
       --  This is not a case statement because if a particular error
       --  number constant is not defined, s-oscons-tmplt.c defines
       --  it to -1.  If multiple constants are not defined, they
@@ -2065,7 +1949,6 @@
       end if;
       pragma Warnings (On);
 
->>>>>>> 3082eeb7
    end Resolve_Error;
 
    -----------------------
@@ -2254,11 +2137,8 @@
 
    procedure Set (Item : in out Socket_Set_Type; Socket : Socket_Type) is
    begin
-<<<<<<< HEAD
-=======
       Check_For_Fd_Set (Socket);
 
->>>>>>> 3082eeb7
       if Item.Last = No_Socket then
 
          --  Uninitialized socket set, make sure it is properly zeroed out
@@ -2476,11 +2356,7 @@
       end loop;
 
       --  For an empty array, we have First > Max, and hence Index >= Max (no
-<<<<<<< HEAD
-      --  error, the loop above is never executed). After a succesful send,
-=======
       --  error, the loop above is never executed). After a successful send,
->>>>>>> 3082eeb7
       --  Index = Max. The only remaining case, Index < Max, is therefore
       --  always an actual send failure.
 
@@ -2627,29 +2503,10 @@
    ----------------------
 
    function To_Service_Entry (E : Servent_Access) return Service_Entry_Type is
-<<<<<<< HEAD
-      use type C.size_t;
-
-      Official : constant String := C.Strings.Value (Servent_S_Name (E));
-
-      Aliases : constant Chars_Ptr_Array :=
-                  Chars_Ptr_Pointers.Value (Servent_S_Aliases (E));
-      --  S_Aliases points to a list of name aliases. The list is
-      --  terminated by a NULL pointer.
-
-      Protocol : constant String := C.Strings.Value (Servent_S_Proto (E));
-
-      Result : Service_Entry_Type (Aliases_Length => Aliases'Length - 1);
-      --  The last element is a null pointer
-
-      Source : C.size_t;
-      Target : Natural;
-=======
       use C.Strings;
       use type C.size_t;
 
       Aliases_Count : Natural;
->>>>>>> 3082eeb7
 
    begin
       Aliases_Count := 0;
@@ -2657,13 +2514,8 @@
          Aliases_Count := Aliases_Count + 1;
       end loop;
 
-<<<<<<< HEAD
-      Result.Port :=
-        Port_Type (Network_To_Short (C.unsigned_short (Servent_S_Port (E))));
-=======
       return Result : Service_Entry_Type (Aliases_Length   => Aliases_Count) do
          Result.Official := To_Name (Value (Servent_S_Name (E)));
->>>>>>> 3082eeb7
 
          for J in Result.Aliases'Range loop
             Result.Aliases (J) :=
@@ -2715,13 +2567,6 @@
    -- Value --
    -----------
 
-<<<<<<< HEAD
-   procedure Write
-     (Stream : in out Datagram_Socket_Stream_Type;
-      Item   : Ada.Streams.Stream_Element_Array)
-   is
-   begin
-=======
    function Value (S : System.Address) return String is
       Str : String (1 .. Positive'Last);
       for Str'Address use S;
@@ -2746,7 +2591,6 @@
       Item   : Ada.Streams.Stream_Element_Array)
    is
    begin
->>>>>>> 3082eeb7
       Stream_Write (Stream.Socket, Item, To => Stream.To'Unrestricted_Access);
    end Write;
 
