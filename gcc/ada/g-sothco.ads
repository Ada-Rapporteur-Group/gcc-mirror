--- conflicted
+++ resolved
@@ -273,15 +273,9 @@
    --    - thread unsafe.
    --
    --  In the first and third cases, the Buf and Buflen are ignored. In the
-<<<<<<< HEAD
-   --  second case, the caller must provide a buffer large enough to accomodate
-   --  the returned data. In the third case, the caller must ensure that these
-   --  functions are called within a critical section.
-=======
    --  second case, the caller must provide a buffer large enough to
    --  accommodate the returned data. In the third case, the caller must ensure
    --  that these functions are called within a critical section.
->>>>>>> 03d20231
 
    function C_Gethostbyname
      (Name     : C.char_array;
