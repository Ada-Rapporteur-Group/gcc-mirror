--- conflicted
+++ resolved
@@ -321,14 +321,11 @@
       Cp  : C.Strings.chars_ptr;
       Inp : System.Address) return C.int;
 
-<<<<<<< HEAD
-=======
    function C_Ioctl
      (Fd  : C.int;
       Req : C.int;
       Arg : access C.int) return C.int;
 
->>>>>>> 42a9ba1d
 private
    pragma Import (C, Get_Socket_From_Set, "__gnat_get_socket_from_set");
    pragma Import (C, Is_Socket_In_Set, "__gnat_is_socket_in_set");
@@ -336,9 +333,6 @@
    pragma Import (C, Insert_Socket_In_Set, "__gnat_insert_socket_in_set");
    pragma Import (C, Remove_Socket_From_Set, "__gnat_remove_socket_from_set");
    pragma Import (C, Reset_Socket_Set, "__gnat_reset_socket_set");
-<<<<<<< HEAD
-=======
    pragma Import (C, C_Ioctl, "__gnat_socket_ioctl");
->>>>>>> 42a9ba1d
    pragma Import (C, Inet_Pton, SOSC.Inet_Pton_Linkname);
 end GNAT.Sockets.Thin_Common;