/****************************************************************************
 *                                                                          *
 *                         GNAT COMPILER COMPONENTS                         *
 *                                                                          *
 *                                 M I S C                                  *
 *                                                                          *
 *                           C Implementation File                          *
 *                                                                          *
<<<<<<< HEAD
 *          Copyright (C) 1992-2006, Free Software Foundation, Inc.         *
=======
 *          Copyright (C) 1992-2007, Free Software Foundation, Inc.         *
>>>>>>> 60a98cce
 *                                                                          *
 * GNAT is free software;  you can  redistribute it  and/or modify it under *
 * terms of the  GNU General Public License as published  by the Free Soft- *
 * ware  Foundation;  either version 2,  or (at your option) any later ver- *
 * sion.  GNAT is distributed in the hope that it will be useful, but WITH- *
 * OUT ANY WARRANTY;  without even the  implied warranty of MERCHANTABILITY *
 * or FITNESS FOR A PARTICULAR PURPOSE.  See the GNU General Public License *
 * for  more details.  You should have  received  a copy of the GNU General *
 * Public License  distributed with GNAT;  see file COPYING.  If not, write *
 * to  the  Free Software Foundation,  51  Franklin  Street,  Fifth  Floor, *
 * Boston, MA 02110-1301, USA.                                              *
 *                                                                          *
 * As a  special  exception,  if you  link  this file  with other  files to *
 * produce an executable,  this file does not by itself cause the resulting *
 * executable to be covered by the GNU General Public License. This except- *
 * ion does not  however invalidate  any other reasons  why the  executable *
 * file might be covered by the  GNU Public License.                        *
 *                                                                          *
 * GNAT was originally developed  by the GNAT team at  New York University. *
 * Extensive contributions were provided by Ada Core Technologies Inc.      *
 *                                                                          *
 ****************************************************************************/

/* This file contains parts of the compiler that are required for interfacing
   with GCC but otherwise do nothing and parts of Gigi that need to know
   about RTL.  */

#include "config.h"
#include "system.h"
#include "coretypes.h"
#include "tm.h"
#include "tree.h"
#include "real.h"
#include "rtl.h"
#include "diagnostic.h"
#include "expr.h"
#include "libfuncs.h"
#include "ggc.h"
#include "flags.h"
#include "debug.h"
#include "cgraph.h"
#include "tree-inline.h"
#include "insn-codes.h"
#include "insn-flags.h"
#include "insn-config.h"
#include "optabs.h"
#include "recog.h"
#include "toplev.h"
#include "output.h"
#include "except.h"
#include "tm_p.h"
#include "langhooks.h"
#include "langhooks-def.h"
#include "target.h"

#include "ada.h"
#include "types.h"
#include "atree.h"
#include "elists.h"
#include "namet.h"
#include "nlists.h"
#include "stringt.h"
#include "uintp.h"
#include "fe.h"
#include "sinfo.h"
#include "einfo.h"
#include "ada-tree.h"
#include "gigi.h"
#include "adadecode.h"
#include "opts.h"
#include "options.h"

extern FILE *asm_out_file;

/* The largest alignment, in bits, that is needed for using the widest
   move instruction.  */
unsigned int largest_move_alignment;

static bool gnat_init			(void);
static void gnat_finish_incomplete_decl	(tree);
static unsigned int gnat_init_options	(unsigned int, const char **);
static int gnat_handle_option		(size_t, const char *, int);
static bool gnat_post_options		(const char **);
static alias_set_type gnat_get_alias_set (tree);
static void gnat_print_decl		(FILE *, tree, int);
static void gnat_print_type		(FILE *, tree, int);
static const char *gnat_printable_name	(tree, int);
static const char *gnat_dwarf_name	(tree, int);
static tree gnat_eh_runtime_type	(tree);
static int gnat_eh_type_covers		(tree, tree);
static void gnat_parse_file		(int);
static rtx gnat_expand_expr		(tree, rtx, enum machine_mode, int,
					 rtx *);
static void gnat_expand_body		(tree);
static void internal_error_function	(const char *, va_list *);
static void gnat_adjust_rli		(record_layout_info);
static tree gnat_type_max_size		(const_tree);

/* Definitions for our language-specific hooks.  */

#undef  LANG_HOOKS_NAME
#define LANG_HOOKS_NAME			"GNU Ada"
#undef  LANG_HOOKS_IDENTIFIER_SIZE
#define LANG_HOOKS_IDENTIFIER_SIZE	sizeof (struct tree_identifier)
#undef  LANG_HOOKS_INIT
#define LANG_HOOKS_INIT			gnat_init
#undef  LANG_HOOKS_INIT_OPTIONS
#define LANG_HOOKS_INIT_OPTIONS		gnat_init_options
#undef  LANG_HOOKS_HANDLE_OPTION
#define LANG_HOOKS_HANDLE_OPTION	gnat_handle_option
#undef  LANG_HOOKS_POST_OPTIONS
#define LANG_HOOKS_POST_OPTIONS		gnat_post_options
#undef  LANG_HOOKS_PARSE_FILE
#define LANG_HOOKS_PARSE_FILE		gnat_parse_file
#undef  LANG_HOOKS_HASH_TYPES
#define LANG_HOOKS_HASH_TYPES		false
#undef  LANG_HOOKS_GETDECLS
#define LANG_HOOKS_GETDECLS		lhd_return_null_tree_v
#undef  LANG_HOOKS_PUSHDECL
#define LANG_HOOKS_PUSHDECL		lhd_return_tree
#undef  LANG_HOOKS_WRITE_GLOBALS
#define LANG_HOOKS_WRITE_GLOBALS      gnat_write_global_declarations
#undef  LANG_HOOKS_FINISH_INCOMPLETE_DECL
#define LANG_HOOKS_FINISH_INCOMPLETE_DECL gnat_finish_incomplete_decl
#undef	LANG_HOOKS_REDUCE_BIT_FIELD_OPERATIONS
#define LANG_HOOKS_REDUCE_BIT_FIELD_OPERATIONS true
#undef  LANG_HOOKS_GET_ALIAS_SET
#define LANG_HOOKS_GET_ALIAS_SET	gnat_get_alias_set
#undef  LANG_HOOKS_EXPAND_EXPR
#define LANG_HOOKS_EXPAND_EXPR		gnat_expand_expr
#undef  LANG_HOOKS_MARK_ADDRESSABLE
#define LANG_HOOKS_MARK_ADDRESSABLE	gnat_mark_addressable
#undef  LANG_HOOKS_PRINT_DECL
#define LANG_HOOKS_PRINT_DECL		gnat_print_decl
#undef  LANG_HOOKS_PRINT_TYPE
#define LANG_HOOKS_PRINT_TYPE		gnat_print_type
#undef  LANG_HOOKS_TYPE_MAX_SIZE
#define LANG_HOOKS_TYPE_MAX_SIZE	gnat_type_max_size
#undef  LANG_HOOKS_DECL_PRINTABLE_NAME
#define LANG_HOOKS_DECL_PRINTABLE_NAME	gnat_printable_name
#undef  LANG_HOOKS_DWARF_NAME
#define LANG_HOOKS_DWARF_NAME		gnat_dwarf_name
#undef  LANG_HOOKS_CALLGRAPH_EXPAND_FUNCTION
#define LANG_HOOKS_CALLGRAPH_EXPAND_FUNCTION gnat_expand_body
#undef  LANG_HOOKS_GIMPLIFY_EXPR
#define LANG_HOOKS_GIMPLIFY_EXPR	gnat_gimplify_expr
#undef  LANG_HOOKS_TYPE_FOR_MODE
#define LANG_HOOKS_TYPE_FOR_MODE	gnat_type_for_mode
#undef  LANG_HOOKS_TYPE_FOR_SIZE
#define LANG_HOOKS_TYPE_FOR_SIZE	gnat_type_for_size
<<<<<<< HEAD
#undef  LANG_HOOKS_SIGNED_TYPE
#define LANG_HOOKS_SIGNED_TYPE		gnat_signed_type
#undef  LANG_HOOKS_UNSIGNED_TYPE
#define LANG_HOOKS_UNSIGNED_TYPE	gnat_unsigned_type
=======
>>>>>>> 60a98cce
#undef  LANG_HOOKS_ATTRIBUTE_TABLE
#define LANG_HOOKS_ATTRIBUTE_TABLE	gnat_internal_attribute_table
#undef  LANG_HOOKS_BUILTIN_FUNCTION
#define LANG_HOOKS_BUILTIN_FUNCTION        gnat_builtin_function

const struct lang_hooks lang_hooks = LANG_HOOKS_INITIALIZER;

/* Tables describing GCC tree codes used only by GNAT.

   Table indexed by tree code giving a string containing a character
   classifying the tree code.  Possibilities are
   t, d, s, c, r, <, 1 and 2.  See cp-tree.def for details.  */

#define DEFTREECODE(SYM, NAME, TYPE, LENGTH) TYPE,

const enum tree_code_class tree_code_type[] = {
#include "tree.def"
  tcc_exceptional,
#include "ada-tree.def"
};
#undef DEFTREECODE

/* Table indexed by tree code giving number of expression
   operands beyond the fixed part of the node structure.
   Not used for types or decls.  */

#define DEFTREECODE(SYM, NAME, TYPE, LENGTH) LENGTH,

const unsigned char tree_code_length[] = {
#include "tree.def"
  0,
#include "ada-tree.def"
};
#undef DEFTREECODE

/* Names of tree components.
   Used for printing out the tree and error messages.  */
#define DEFTREECODE(SYM, NAME, TYPE, LEN) NAME,

const char *const tree_code_name[] = {
#include "tree.def"
  "@@dummy",
#include "ada-tree.def"
};
#undef DEFTREECODE

/* Command-line argc and argv.
   These variables are global, since they are imported and used in
   back_end.adb  */

unsigned int save_argc;
const char **save_argv;

/* gnat standard argc argv */

extern int gnat_argc;
extern char **gnat_argv;


/* Declare functions we use as part of startup.  */
extern void __gnat_initialize           (void *);
extern void __gnat_install_SEH_handler  (void *);
extern void adainit		        (void);
extern void _ada_gnat1drv	        (void);

/* The parser for the language.  For us, we process the GNAT tree.  */

static void
gnat_parse_file (int set_yydebug ATTRIBUTE_UNUSED)
{
  int seh[2];

  /* Call the target specific initializations.  */
  __gnat_initialize (NULL);

  /* ??? Call the SEH initialization routine.  This is to workaround
  a bootstrap path problem.  The call below should be removed at some
  point and the SEH pointer passed to __gnat_initialize() above.  */
  __gnat_install_SEH_handler((void *)seh);

  /* Call the front-end elaboration procedures.  */
  adainit ();

  /* Call the front end.  */
  _ada_gnat1drv ();

  /* We always have a single compilation unit in Ada.  */
  cgraph_finalize_compilation_unit ();
}

/* Decode all the language specific options that cannot be decoded by GCC.
   The option decoding phase of GCC calls this routine on the flags that
   it cannot decode.  This routine returns the number of consecutive arguments
   from ARGV that it successfully decoded; 0 indicates failure.  */

static int
gnat_handle_option (size_t scode, const char *arg, int value ATTRIBUTE_UNUSED)
{
  const struct cl_option *option = &cl_options[scode];
  enum opt_code code = (enum opt_code) scode;
  char *q;

  if (arg == NULL && (option->flags & (CL_JOINED | CL_SEPARATE)))
    {
      error ("missing argument to \"-%s\"", option->opt_text);
      return 1;
    }

  switch (code)
    {
    default:
      abort ();

    case OPT_I:
      q = xmalloc (sizeof("-I") + strlen (arg));
      strcpy (q, "-I");
      strcat (q, arg);
      gnat_argv[gnat_argc] = q;
      gnat_argc++;
      break;

      /* All front ends are expected to accept this.  */
    case OPT_Wall:
      /* These are used in the GCC Makefile.  */
    case OPT_Wmissing_prototypes:
    case OPT_Wstrict_prototypes:
    case OPT_Wwrite_strings:
    case OPT_Wlong_long:
    case OPT_Wvariadic_macros:
    case OPT_Wold_style_definition:
    case OPT_Wmissing_format_attribute:
    case OPT_Woverlength_strings:
      break;

      /* This is handled by the front-end.  */
    case OPT_nostdinc:
      break;

    case OPT_nostdlib:
      gnat_argv[gnat_argc] = xstrdup ("-nostdlib");
      gnat_argc++;
      break;

    case OPT_feliminate_unused_debug_types:
      /* We arrange for post_option to be able to only set the corresponding
         flag to 1 when explicitely requested by the user.  We expect the
         default flag value to be either 0 or positive, and expose a positive
         -f as a negative value to post_option.  */
      flag_eliminate_unused_debug_types = -value;
      break;

    case OPT_fRTS_:
      gnat_argv[gnat_argc] = xstrdup ("-fRTS");
      gnat_argc++;
      break;

    case OPT_gant:
      warning (0, "%<-gnat%> misspelled as %<-gant%>");

      /* ... fall through ... */

    case OPT_gnat:
      /* Recopy the switches without the 'gnat' prefix.  */
      gnat_argv[gnat_argc] = xmalloc (strlen (arg) + 2);
      gnat_argv[gnat_argc][0] = '-';
      strcpy (gnat_argv[gnat_argc] + 1, arg);
      gnat_argc++;
      break;

    case OPT_gnatO:
      gnat_argv[gnat_argc] = xstrdup ("-O");
      gnat_argc++;
      gnat_argv[gnat_argc] = xstrdup (arg);
      gnat_argc++;
      break;
    }

  return 1;
}

/* Initialize for option processing.  */

static unsigned int
gnat_init_options (unsigned int argc, const char **argv)
{
  /* Initialize gnat_argv with save_argv size.  */
  gnat_argv = (char **) xmalloc ((argc + 1) * sizeof (argv[0]));
  gnat_argv[0] = xstrdup (argv[0]);     /* name of the command */
  gnat_argc = 1;

  save_argc = argc;
  save_argv = argv;

  /* Uninitialized really means uninitialized in Ada.  */
  flag_zero_initialized_in_bss = 0;

  return CL_Ada;
}

/* Post-switch processing.  */

bool
gnat_post_options (const char **pfilename ATTRIBUTE_UNUSED)
{
  flag_inline_trees = 1;

  if (!flag_no_inline)
    flag_no_inline = 1;
  if (flag_inline_functions)
    flag_inline_trees = 2;

<<<<<<< HEAD
  /* The structural alias analysis machinery essentially assumes that
     everything is addressable (modulo bit-fields) by disregarding
     the TYPE_NONALIASED_COMPONENT and DECL_NONADDRESSABLE_P macros.  */
  flag_tree_salias = 0;
=======
  /* Force eliminate_unused_debug_types to 0 unless an explicit positive
     -f has been passed.  This forces the default to 0 for Ada, which might
     differ from the common default.  */
  if (flag_eliminate_unused_debug_types < 0)
    flag_eliminate_unused_debug_types = 1;
  else
    flag_eliminate_unused_debug_types = 0;
>>>>>>> 60a98cce

  return false;
}

/* Here is the function to handle the compiler error processing in GCC.  */

static void
internal_error_function (const char *msgid, va_list *ap)
{
  text_info tinfo;
  char *buffer, *p, *loc;
  String_Template temp, temp_loc;
  Fat_Pointer fp, fp_loc;
  expanded_location s;

  /* Reset the pretty-printer.  */
  pp_clear_output_area (global_dc->printer);

  /* Format the message into the pretty-printer.  */
  tinfo.format_spec = msgid;
  tinfo.args_ptr = ap;
  tinfo.err_no = errno;
  pp_format_verbatim (global_dc->printer, &tinfo);

  /* Extract a (writable) pointer to the formatted text.  */
  buffer = (char*) pp_formatted_text (global_dc->printer);

  /* Go up to the first newline.  */
  for (p = buffer; *p; p++)
    if (*p == '\n')
      {
	*p = '\0';
	break;
      }

  temp.Low_Bound = 1;
  temp.High_Bound = p - buffer;
  fp.Bounds = &temp;
  fp.Array = buffer;

  s = expand_location (input_location);
#ifdef USE_MAPPED_LOCATION
  if (flag_show_column && s.column != 0)
    asprintf (&loc, "%s:%d:%d", s.file, s.line, s.column);
  else
#endif
    asprintf (&loc, "%s:%d", s.file, s.line);
  temp_loc.Low_Bound = 1;
  temp_loc.High_Bound = strlen (loc);
  fp_loc.Bounds = &temp_loc;
  fp_loc.Array = loc;

  Current_Error_Node = error_gnat_node;
  Compiler_Abort (fp, -1, fp_loc);
}

/* Perform all the initialization steps that are language-specific.  */

static bool
gnat_init (void)
{
  /* Initialize translations and the outer statement group.  */
  gnat_init_stmt_group ();

  /* Performs whatever initialization steps needed by the language-dependent
     lexical analyzer.  */
  gnat_init_decl_processing ();

  /* Add the input filename as the last argument.  */
  gnat_argv[gnat_argc] = (char *) main_input_filename;
  gnat_argc++;
  gnat_argv[gnat_argc] = 0;

  global_dc->internal_error = &internal_error_function;

  /* Show that REFERENCE_TYPEs are internal and should be Pmode.  */
  internal_reference_types ();

  set_lang_adjust_rli (gnat_adjust_rli);

  return true;
}

/* This function is called indirectly from toplev.c to handle incomplete
   declarations, i.e. VAR_DECL nodes whose DECL_SIZE is zero.  To be precise,
   compile_file in toplev.c makes an indirect call through the function pointer
   incomplete_decl_finalize_hook which is initialized to this routine in
   init_decl_processing.  */

static void
gnat_finish_incomplete_decl (tree dont_care ATTRIBUTE_UNUSED)
{
  abort ();
}

/* Compute the alignment of the largest mode that can be used for copying
   objects.  */

void
gnat_compute_largest_alignment (void)
{
  enum machine_mode mode;

  for (mode = GET_CLASS_NARROWEST_MODE (MODE_INT); mode != VOIDmode;
       mode = GET_MODE_WIDER_MODE (mode))
    if (optab_handler (mov_optab, mode)->insn_code != CODE_FOR_nothing)
      largest_move_alignment = MIN (BIGGEST_ALIGNMENT,
				    MAX (largest_move_alignment,
					 GET_MODE_ALIGNMENT (mode)));
}

/* If we are using the GCC mechanism to process exception handling, we
   have to register the personality routine for Ada and to initialize
   various language dependent hooks.  */

void
gnat_init_gcc_eh (void)
{
#ifdef DWARF2_UNWIND_INFO
  /* lang_dependent_init already called dwarf2out_frame_init if true.  */
  int dwarf2out_frame_initialized = dwarf2out_do_frame ();
#endif

  /* We shouldn't do anything if the No_Exceptions_Handler pragma is set,
     though. This could for instance lead to the emission of tables with
     references to symbols (such as the Ada eh personality routine) within
     libraries we won't link against.  */
  if (No_Exception_Handlers_Set ())
    return;

  /* Tell GCC we are handling cleanup actions through exception propagation.
     This opens possibilities that we don't take advantage of yet, but is
     nonetheless necessary to ensure that fixup code gets assigned to the
     right exception regions.  */
  using_eh_for_cleanups ();

  eh_personality_libfunc = init_one_libfunc (USING_SJLJ_EXCEPTIONS
					     ? "__gnat_eh_personality_sj"
					     : "__gnat_eh_personality");
  lang_eh_type_covers = gnat_eh_type_covers;
  lang_eh_runtime_type = gnat_eh_runtime_type;
  default_init_unwind_resume_libfunc ();

  /* Turn on -fexceptions and -fnon-call-exceptions. The first one triggers
     the generation of the necessary exception runtime tables. The second one
     is useful for two reasons: 1/ we map some asynchronous signals like SEGV
     to exceptions, so we need to ensure that the insns which can lead to such
     signals are correctly attached to the exception region they pertain to,
     2/ Some calls to pure subprograms are handled as libcall blocks and then
     marked as "cannot trap" if the flag is not set (see emit_libcall_block).
     We should not let this be since it is possible for such calls to actually
     raise in Ada.  */

  flag_exceptions = 1;
  flag_non_call_exceptions = 1;

  init_eh ();
#ifdef DWARF2_UNWIND_INFO
  if (!dwarf2out_frame_initialized && dwarf2out_do_frame ())
    dwarf2out_frame_init ();
#endif
}

/* Language hooks, first one to print language-specific items in a DECL.  */

static void
gnat_print_decl (FILE *file, tree node, int indent)
{
  switch (TREE_CODE (node))
    {
    case CONST_DECL:
      print_node (file, "const_corresponding_var",
		  DECL_CONST_CORRESPONDING_VAR (node), indent + 4);
      break;

    case FIELD_DECL:
      print_node (file, "original_field", DECL_ORIGINAL_FIELD (node),
		  indent + 4);
      break;

    case VAR_DECL:
      print_node (file, "renamed_object", DECL_RENAMED_OBJECT (node),
		  indent + 4);
      break;

    default:
      break;
    }
}

static void
gnat_print_type (FILE *file, tree node, int indent)
{
  switch (TREE_CODE (node))
    {
    case FUNCTION_TYPE:
      print_node (file, "ci_co_list", TYPE_CI_CO_LIST (node), indent + 4);
      break;

    case ENUMERAL_TYPE:
      print_node (file, "RM size", TYPE_RM_SIZE_NUM (node), indent + 4);
      break;

    case INTEGER_TYPE:
      if (TYPE_MODULAR_P (node))
	print_node (file, "modulus", TYPE_MODULUS (node), indent + 4);
      else if (TYPE_HAS_ACTUAL_BOUNDS_P (node))
	print_node (file, "actual bounds", TYPE_ACTUAL_BOUNDS (node),
		    indent + 4);
      else if (TYPE_VAX_FLOATING_POINT_P (node))
	;
      else
	print_node (file, "index type", TYPE_INDEX_TYPE (node), indent + 4);

      print_node (file, "RM size", TYPE_RM_SIZE_NUM (node), indent + 4);
      break;

    case ARRAY_TYPE:
      print_node (file,"actual bounds", TYPE_ACTUAL_BOUNDS (node), indent + 4);
      break;

    case RECORD_TYPE:
      if (TYPE_IS_FAT_POINTER_P (node) || TYPE_CONTAINS_TEMPLATE_P (node))
	print_node (file, "unconstrained array",
		    TYPE_UNCONSTRAINED_ARRAY (node), indent + 4);
      else
	print_node (file, "Ada size", TYPE_ADA_SIZE (node), indent + 4);
      break;

    case UNION_TYPE:
    case QUAL_UNION_TYPE:
      print_node (file, "Ada size", TYPE_ADA_SIZE (node), indent + 4);
      break;

    default:
      break;
    }
}

static const char *
gnat_printable_name (tree decl, int verbosity)
{
  const char *coded_name = IDENTIFIER_POINTER (DECL_NAME (decl));
  char *ada_name = (char *) ggc_alloc (strlen (coded_name) * 2 + 60);

  __gnat_decode (coded_name, ada_name, 0);

  if (verbosity == 2)
    {
      Set_Identifier_Casing (ada_name, (char *) DECL_SOURCE_FILE (decl));
      ada_name = Name_Buffer;
    }

  return (const char *) ada_name;
}

static const char *
gnat_dwarf_name (tree t, int verbosity ATTRIBUTE_UNUSED)
{
  gcc_assert (DECL_P (t));

  return (const char *) IDENTIFIER_POINTER (DECL_NAME (t));
}

/* Expands GNAT-specific GCC tree nodes.  The only ones we support
   here are  and NULL_EXPR.  */

static rtx
gnat_expand_expr (tree exp, rtx target, enum machine_mode tmode,
		  int modifier, rtx *alt_rtl)
{
  tree type = TREE_TYPE (exp);
  tree new;

  /* Update EXP to be the new expression to expand.  */
  switch (TREE_CODE (exp))
    {
#if 0
    case ALLOCATE_EXPR:
      return
	allocate_dynamic_stack_space
	  (expand_expr (TREE_OPERAND (exp, 0), NULL_RTX, TYPE_MODE (sizetype),
			EXPAND_NORMAL),
	   NULL_RTX, tree_low_cst (TREE_OPERAND (exp, 1), 1));
#endif

    case UNCONSTRAINED_ARRAY_REF:
      /* If we are evaluating just for side-effects, just evaluate our
	 operand.  Otherwise, abort since this code should never appear
	 in a tree to be evaluated (objects aren't unconstrained).  */
      if (target == const0_rtx || TREE_CODE (type) == VOID_TYPE)
	return expand_expr (TREE_OPERAND (exp, 0), const0_rtx,
			    VOIDmode, modifier);

      /* ... fall through ... */

    default:
      abort ();
    }

  return expand_expr_real (new, target, tmode, modifier, alt_rtl);
}

/* Generate the RTL for the body of GNU_DECL.  */

static void
gnat_expand_body (tree gnu_decl)
{
  tree_rest_of_compilation (gnu_decl);
}

/* Adjusts the RLI used to layout a record after all the fields have been
   added.  We only handle the packed case and cause it to use the alignment
   that will pad the record at the end.  */

static void
gnat_adjust_rli (record_layout_info rli ATTRIBUTE_UNUSED)
{
#if 0
  /* ??? This code seems to have no actual effect; record_align should already
     reflect the largest alignment desired by a field.  jason 2003-04-01  */
  unsigned int record_align = rli->unpadded_align;
  tree field;

  /* If an alignment has been specified, don't use anything larger unless we
     have to.  */
  if (TYPE_ALIGN (rli->t) != 0 && TYPE_ALIGN (rli->t) < record_align)
    record_align = MAX (rli->record_align, TYPE_ALIGN (rli->t));

  /* If any fields have variable size, we need to force the record to be at
     least as aligned as the alignment of that type.  */
  for (field = TYPE_FIELDS (rli->t); field; field = TREE_CHAIN (field))
    if (TREE_CODE (DECL_SIZE_UNIT (field)) != INTEGER_CST)
      record_align = MAX (record_align, DECL_ALIGN (field));

  if (TYPE_PACKED (rli->t))
    rli->record_align = record_align;
#endif
}

/* These routines are used in conjunction with GCC exception handling.  */

/* Map compile-time to run-time tree for GCC exception handling scheme.  */

static tree
gnat_eh_runtime_type (tree type)
{
  return type;
}

/* Return true if type A catches type B. Callback for flow analysis from
   the exception handling part of the back-end.  */

static int
gnat_eh_type_covers (tree a, tree b)
{
  /* a catches b if they represent the same exception id or if a
     is an "others".

     ??? integer_zero_node for "others" is hardwired in too many places
     currently.  */
  return (a == b || a == integer_zero_node);
}

/* Get the alias set corresponding to a type or expression.  */

static alias_set_type
gnat_get_alias_set (tree type)
{
  /* If this is a padding type, use the type of the first field.  */
  if (TREE_CODE (type) == RECORD_TYPE
      && TYPE_IS_PADDING_P (type))
    return get_alias_set (TREE_TYPE (TYPE_FIELDS (type)));

  /* If the type is an unconstrained array, use the type of the
     self-referential array we make.  */
  else if (TREE_CODE (type) == UNCONSTRAINED_ARRAY_TYPE)
    return
      get_alias_set (TREE_TYPE (TREE_TYPE (TYPE_FIELDS (TREE_TYPE (type)))));

  /* If the type can alias any other types, return the alias set 0.  */
  else if (TYPE_P (type)
	   && TYPE_UNIVERSAL_ALIASING_P (TYPE_MAIN_VARIANT (type)))
    return 0;

  return -1;
}

/* GNU_TYPE is a type.  Return its maximum size in bytes, if known,
   as a constant when possible.  */

static tree
<<<<<<< HEAD
gnat_type_max_size (tree gnu_type)
=======
gnat_type_max_size (const_tree gnu_type)
>>>>>>> 60a98cce
{
  /* First see what we can get from TYPE_SIZE_UNIT, which might not
     be constant even for simple expressions if it has already been
     elaborated and possibly replaced by a VAR_DECL.  */
  tree max_unitsize = max_size (TYPE_SIZE_UNIT (gnu_type), true);

  /* If we don't have a constant, see what we can get from TYPE_ADA_SIZE,
     which should stay untouched.  */
  if (!host_integerp (max_unitsize, 1)
      && (TREE_CODE (gnu_type) == RECORD_TYPE
	  || TREE_CODE (gnu_type) == UNION_TYPE
	  || TREE_CODE (gnu_type) == QUAL_UNION_TYPE)
      && TYPE_ADA_SIZE (gnu_type))
    {
      tree max_adasize = max_size (TYPE_ADA_SIZE (gnu_type), true);

      /* If we have succeeded in finding a constant, round it up to the
	 type's alignment and return the result in units.  */
      if (host_integerp (max_adasize, 1))
	max_unitsize
	  = size_binop (CEIL_DIV_EXPR,
			round_up (max_adasize, TYPE_ALIGN (gnu_type)),
			bitsize_unit_node);
    }

  return max_unitsize;
}

/* GNU_TYPE is a type. Determine if it should be passed by reference by
   default.  */

bool
default_pass_by_ref (tree gnu_type)
{
  /* We pass aggregates by reference if they are sufficiently large.  The
     choice of constant here is somewhat arbitrary.  We also pass by
     reference if the target machine would either pass or return by
     reference.  Strictly speaking, we need only check the return if this
     is an In Out parameter, but it's probably best to err on the side of
     passing more things by reference.  */

  if (pass_by_reference (NULL, TYPE_MODE (gnu_type), gnu_type, 1))
    return true;

  if (targetm.calls.return_in_memory (gnu_type, NULL_TREE))
    return true;

  if (AGGREGATE_TYPE_P (gnu_type)
      && (!host_integerp (TYPE_SIZE (gnu_type), 1)
	  || 0 < compare_tree_int (TYPE_SIZE (gnu_type),
				   8 * TYPE_ALIGN (gnu_type))))
    return true;

  return false;
}

/* GNU_TYPE is the type of a subprogram parameter.  Determine from the type if
   it should be passed by reference. */

bool
must_pass_by_ref (tree gnu_type)
{
  /* We pass only unconstrained objects, those required by the language
     to be passed by reference, and objects of variable size.  The latter
     is more efficient, avoids problems with variable size temporaries,
     and does not produce compatibility problems with C, since C does
     not have such objects.  */
  return (TREE_CODE (gnu_type) == UNCONSTRAINED_ARRAY_TYPE
	  || (AGGREGATE_TYPE_P (gnu_type) && TYPE_BY_REFERENCE_P (gnu_type))
	  || (TYPE_SIZE (gnu_type)
	      && TREE_CODE (TYPE_SIZE (gnu_type)) != INTEGER_CST));
}

/* This function is called by the front end to enumerate all the supported
   modes for the machine.  We pass a function which is called back with
   the following integer parameters:

   FLOAT_P	nonzero if this represents a floating-point mode
   COMPLEX_P	nonzero is this represents a complex mode
   COUNT	count of number of items, nonzero for vector mode
   PRECISION	number of bits in data representation
   MANTISSA	number of bits in mantissa, if FP and known, else zero.
   SIZE		number of bits used to store data
   ALIGN	number of bits to which mode is aligned.  */

void
enumerate_modes (void (*f) (int, int, int, int, int, int, unsigned int))
{
  enum machine_mode i;

  for (i = 0; i < NUM_MACHINE_MODES; i++)
    {
      enum machine_mode j;
      bool float_p = 0;
      bool complex_p = 0;
      bool vector_p = 0;
      bool skip_p = 0;
      int mantissa = 0;
      enum machine_mode inner_mode = i;

      switch (GET_MODE_CLASS (i))
	{
	case MODE_INT:
	  break;
	case MODE_FLOAT:
	  float_p = 1;
	  break;
	case MODE_COMPLEX_INT:
	  complex_p = 1;
	  inner_mode = GET_MODE_INNER (i);
	  break;
	case MODE_COMPLEX_FLOAT:
	  float_p = 1;
	  complex_p = 1;
	  inner_mode = GET_MODE_INNER (i);
	  break;
	case MODE_VECTOR_INT:
	  vector_p = 1;
	  inner_mode = GET_MODE_INNER (i);
	  break;
	case MODE_VECTOR_FLOAT:
	  float_p = 1;
	  vector_p = 1;
	  inner_mode = GET_MODE_INNER (i);
	  break;
	default:
	  skip_p = 1;
	}

      /* Skip this mode if it's one the front end doesn't need to know about
	 (e.g., the CC modes) or if there is no add insn for that mode (or
	 any wider mode), meaning it is not supported by the hardware.  If
	 this a complex or vector mode, we care about the inner mode.  */
      for (j = inner_mode; j != VOIDmode; j = GET_MODE_WIDER_MODE (j))
	if (optab_handler (add_optab, j)->insn_code != CODE_FOR_nothing)
	  break;

      if (float_p)
	{
	  const struct real_format *fmt = REAL_MODE_FORMAT (inner_mode);

	  mantissa = fmt->p;
	}

      if (!skip_p && j != VOIDmode)
	(*f) (float_p, complex_p, vector_p ? GET_MODE_NUNITS (i) : 0,
	      GET_MODE_BITSIZE (i), mantissa,
	      GET_MODE_SIZE (i) * BITS_PER_UNIT, GET_MODE_ALIGNMENT (i));
    }
}

int
fp_prec_to_size (int prec)
{
  enum machine_mode mode;

  for (mode = GET_CLASS_NARROWEST_MODE (MODE_FLOAT); mode != VOIDmode;
       mode = GET_MODE_WIDER_MODE (mode))
    if (GET_MODE_PRECISION (mode) == prec)
      return GET_MODE_BITSIZE (mode);

  abort ();
}

int
fp_size_to_prec (int size)
{
  enum machine_mode mode;

  for (mode = GET_CLASS_NARROWEST_MODE (MODE_FLOAT); mode != VOIDmode;
       mode = GET_MODE_WIDER_MODE (mode))
    if (GET_MODE_BITSIZE (mode) == size)
      return GET_MODE_PRECISION (mode);

  abort ();
}<|MERGE_RESOLUTION|>--- conflicted
+++ resolved
@@ -6,11 +6,7 @@
  *                                                                          *
  *                           C Implementation File                          *
  *                                                                          *
-<<<<<<< HEAD
- *          Copyright (C) 1992-2006, Free Software Foundation, Inc.         *
-=======
  *          Copyright (C) 1992-2007, Free Software Foundation, Inc.         *
->>>>>>> 60a98cce
  *                                                                          *
  * GNAT is free software;  you can  redistribute it  and/or modify it under *
  * terms of the  GNU General Public License as published  by the Free Soft- *
@@ -161,13 +157,6 @@
 #define LANG_HOOKS_TYPE_FOR_MODE	gnat_type_for_mode
 #undef  LANG_HOOKS_TYPE_FOR_SIZE
 #define LANG_HOOKS_TYPE_FOR_SIZE	gnat_type_for_size
-<<<<<<< HEAD
-#undef  LANG_HOOKS_SIGNED_TYPE
-#define LANG_HOOKS_SIGNED_TYPE		gnat_signed_type
-#undef  LANG_HOOKS_UNSIGNED_TYPE
-#define LANG_HOOKS_UNSIGNED_TYPE	gnat_unsigned_type
-=======
->>>>>>> 60a98cce
 #undef  LANG_HOOKS_ATTRIBUTE_TABLE
 #define LANG_HOOKS_ATTRIBUTE_TABLE	gnat_internal_attribute_table
 #undef  LANG_HOOKS_BUILTIN_FUNCTION
@@ -380,12 +369,6 @@
   if (flag_inline_functions)
     flag_inline_trees = 2;
 
-<<<<<<< HEAD
-  /* The structural alias analysis machinery essentially assumes that
-     everything is addressable (modulo bit-fields) by disregarding
-     the TYPE_NONALIASED_COMPONENT and DECL_NONADDRESSABLE_P macros.  */
-  flag_tree_salias = 0;
-=======
   /* Force eliminate_unused_debug_types to 0 unless an explicit positive
      -f has been passed.  This forces the default to 0 for Ada, which might
      differ from the common default.  */
@@ -393,7 +376,6 @@
     flag_eliminate_unused_debug_types = 1;
   else
     flag_eliminate_unused_debug_types = 0;
->>>>>>> 60a98cce
 
   return false;
 }
@@ -789,11 +771,7 @@
    as a constant when possible.  */
 
 static tree
-<<<<<<< HEAD
-gnat_type_max_size (tree gnu_type)
-=======
 gnat_type_max_size (const_tree gnu_type)
->>>>>>> 60a98cce
 {
   /* First see what we can get from TYPE_SIZE_UNIT, which might not
      be constant even for simple expressions if it has already been
