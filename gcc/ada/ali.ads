--- conflicted
+++ resolved
@@ -590,17 +590,10 @@
 
    type No_Dep_Record is record
       ALI_File : ALI_Id;
-<<<<<<< HEAD
-      --  ALI File containing tne entry
-
-      No_Dep_Unit : Name_Id;
-      --  Id for names table entry including entire name, including periods.
-=======
       --  ALI File containing the entry
 
       No_Dep_Unit : Name_Id;
       --  Id for names table entry including entire name, including periods
->>>>>>> 8c044a9c
    end record;
 
    package No_Deps is new Table.Table (
