------------------------------------------------------------------------------
--                                                                          --
--                        GNAT RUN-TIME COMPONENTS                          --
--                                                                          --
--                             T A R G P A R M                              --
--                                                                          --
--                                 B o d y                                  --
--                                                                          --
<<<<<<< HEAD
--          Copyright (C) 1999-2006, Free Software Foundation, Inc.         --
=======
--          Copyright (C) 1999-2007, Free Software Foundation, Inc.         --
>>>>>>> 751ff693
--                                                                          --
-- GNAT is free software;  you can  redistribute it  and/or modify it under --
-- terms of the  GNU General Public License as published  by the Free Soft- --
-- ware  Foundation;  either version 3,  or (at your option) any later ver- --
-- sion.  GNAT is distributed in the hope that it will be useful, but WITH- --
-- OUT ANY WARRANTY;  without even the  implied warranty of MERCHANTABILITY --
-- or FITNESS FOR A PARTICULAR PURPOSE.  See the GNU General Public License --
-- for  more details.  You should have  received  a copy of the GNU General --
<<<<<<< HEAD
-- Public License  distributed with GNAT;  see file COPYING.  If not, write --
-- to  the  Free Software Foundation,  51  Franklin  Street,  Fifth  Floor, --
-- Boston, MA 02110-1301, USA.                                              --
=======
-- Public License  distributed with GNAT; see file COPYING3.  If not, go to --
-- http://www.gnu.org/licenses for a complete copy of the license.          --
>>>>>>> 751ff693
--                                                                          --
-- GNAT was originally developed  by the GNAT team at  New York University. --
-- Extensive contributions were provided by Ada Core Technologies Inc.      --
--                                                                          --
------------------------------------------------------------------------------

with Csets;    use Csets;
<<<<<<< HEAD
with Namet;    use Namet;
=======
>>>>>>> 751ff693
with Opt;      use Opt;
with Osint;    use Osint;
with Output;   use Output;

package body Targparm is
   use ASCII;

   Parameters_Obtained : Boolean := False;
   --  Set True after first call to Get_Target_Parameters. Used to avoid
   --  reading system.ads more than once, since it cannot change.

   --  The following array defines a tag name for each entry

   type Targparm_Tags is
     (AAM,  --   AAMP
<<<<<<< HEAD
      BDC,  --   Backend_Divide_Checks
      BOC,  --   Backend_Overflow_Checks
      CLA,  --   Command_Line_Args
      CRT,  --   Configurable_Run_Times
      CSV,  --   Compiler_System_Version
      D32,  --   Duration_32_Bits
      DEN,  --   Denorm
      DSP,  --   Functions_Return_By_DSP
      EXS,  --   Exit_Status_Supported
      FEL,  --   Frontend_Layout
      FFO,  --   Fractional_Fixed_Ops
=======
      ACR,  --   Always_Compatible_Rep
      BDC,  --   Backend_Divide_Checks
      BOC,  --   Backend_Overflow_Checks
      CLA,  --   Command_Line_Args
      CLI,  --   CLI (.NET)
      CRT,  --   Configurable_Run_Times
      D32,  --   Duration_32_Bits
      DEN,  --   Denorm
      EXS,  --   Exit_Status_Supported
      FEL,  --   Frontend_Layout
      FFO,  --   Fractional_Fixed_Ops
      JVM,  --   JVM
>>>>>>> 751ff693
      MOV,  --   Machine_Overflows
      MRN,  --   Machine_Rounds
      PAS,  --   Preallocated_Stacks
      S64,  --   Support_64_Bit_Divides
      SAG,  --   Support_Aggregates
      SCA,  --   Support_Composite_Assign
      SCC,  --   Support_Composite_Compare
      SCD,  --   Stack_Check_Default
<<<<<<< HEAD
=======
      SCL,  --   Stack_Check_Limits
>>>>>>> 751ff693
      SCP,  --   Stack_Check_Probes
      SLS,  --   Support_Long_Shifts
      SNZ,  --   Signed_Zeros
      SSL,  --   Suppress_Standard_Library
      UAM,  --   Use_Ada_Main_Program_Name
      VMS,  --   OpenVMS
      ZCD,  --   ZCX_By_Default
      ZCG); --   GCC_ZCX_Support
<<<<<<< HEAD

   subtype Targparm_Tags_OK is Targparm_Tags range AAM .. ZCG;
   --  Range excluding obsolete entries
=======
>>>>>>> 751ff693

   Targparm_Flags : array (Targparm_Tags) of Boolean := (others => False);
   --  Flag is set True if corresponding parameter is scanned

   --  The following list of string constants gives the parameter names

   AAM_Str : aliased constant Source_Buffer := "AAMP";
   ACR_Str : aliased constant Source_Buffer := "Always_Compatible_Rep";
   BDC_Str : aliased constant Source_Buffer := "Backend_Divide_Checks";
   BOC_Str : aliased constant Source_Buffer := "Backend_Overflow_Checks";
   CLA_Str : aliased constant Source_Buffer := "Command_Line_Args";
<<<<<<< HEAD
   CRT_Str : aliased constant Source_Buffer := "Configurable_Run_Time";
   CSV_Str : aliased constant Source_Buffer := "Compiler_System_Version";
   D32_Str : aliased constant Source_Buffer := "Duration_32_Bits";
   DEN_Str : aliased constant Source_Buffer := "Denorm";
   DSP_Str : aliased constant Source_Buffer := "Functions_Return_By_DSP";
   EXS_Str : aliased constant Source_Buffer := "Exit_Status_Supported";
   FEL_Str : aliased constant Source_Buffer := "Frontend_Layout";
   FFO_Str : aliased constant Source_Buffer := "Fractional_Fixed_Ops";
=======
   CLI_Str : aliased constant Source_Buffer := "CLI";
   CRT_Str : aliased constant Source_Buffer := "Configurable_Run_Time";
   D32_Str : aliased constant Source_Buffer := "Duration_32_Bits";
   DEN_Str : aliased constant Source_Buffer := "Denorm";
   EXS_Str : aliased constant Source_Buffer := "Exit_Status_Supported";
   FEL_Str : aliased constant Source_Buffer := "Frontend_Layout";
   FFO_Str : aliased constant Source_Buffer := "Fractional_Fixed_Ops";
   JVM_Str : aliased constant Source_Buffer := "JVM";
>>>>>>> 751ff693
   MOV_Str : aliased constant Source_Buffer := "Machine_Overflows";
   MRN_Str : aliased constant Source_Buffer := "Machine_Rounds";
   PAS_Str : aliased constant Source_Buffer := "Preallocated_Stacks";
   S64_Str : aliased constant Source_Buffer := "Support_64_Bit_Divides";
   SAG_Str : aliased constant Source_Buffer := "Support_Aggregates";
   SCA_Str : aliased constant Source_Buffer := "Support_Composite_Assign";
   SCC_Str : aliased constant Source_Buffer := "Support_Composite_Compare";
   SCD_Str : aliased constant Source_Buffer := "Stack_Check_Default";
   SCL_Str : aliased constant Source_Buffer := "Stack_Check_Limits";
   SCP_Str : aliased constant Source_Buffer := "Stack_Check_Probes";
   SLS_Str : aliased constant Source_Buffer := "Support_Long_Shifts";
   SNZ_Str : aliased constant Source_Buffer := "Signed_Zeros";
   SSL_Str : aliased constant Source_Buffer := "Suppress_Standard_Library";
   UAM_Str : aliased constant Source_Buffer := "Use_Ada_Main_Program_Name";
   VMS_Str : aliased constant Source_Buffer := "OpenVMS";
   ZCD_Str : aliased constant Source_Buffer := "ZCX_By_Default";
   ZCG_Str : aliased constant Source_Buffer := "GCC_ZCX_Support";

   --  The following defines a set of pointers to the above strings,
   --  indexed by the tag values.

   type Buffer_Ptr is access constant Source_Buffer;
   Targparm_Str : constant array (Targparm_Tags) of Buffer_Ptr :=
     (AAM_Str'Access,
      ACR_Str'Access,
      BDC_Str'Access,
      BOC_Str'Access,
      CLA_Str'Access,
<<<<<<< HEAD
      CRT_Str'Access,
      CSV_Str'Access,
      D32_Str'Access,
      DEN_Str'Access,
      DSP_Str'Access,
      EXS_Str'Access,
      FEL_Str'Access,
      FFO_Str'Access,
=======
      CLI_Str'Access,
      CRT_Str'Access,
      D32_Str'Access,
      DEN_Str'Access,
      EXS_Str'Access,
      FEL_Str'Access,
      FFO_Str'Access,
      JVM_Str'Access,
>>>>>>> 751ff693
      MOV_Str'Access,
      MRN_Str'Access,
      PAS_Str'Access,
      S64_Str'Access,
      SAG_Str'Access,
      SCA_Str'Access,
      SCC_Str'Access,
      SCD_Str'Access,
      SCL_Str'Access,
      SCP_Str'Access,
      SLS_Str'Access,
      SNZ_Str'Access,
      SSL_Str'Access,
      UAM_Str'Access,
      VMS_Str'Access,
      ZCD_Str'Access,
      ZCG_Str'Access);

   -----------------------
   -- Local Subprograms --
   -----------------------

   procedure Set_Profile_Restrictions (P : Profile_Name);
   --  Set Restrictions_On_Target for the given profile

   ---------------------------
   -- Get_Target_Parameters --
   ---------------------------

   --  Version which reads in system.ads

   procedure Get_Target_Parameters is
      Text : Source_Buffer_Ptr;
      Hi   : Source_Ptr;
<<<<<<< HEAD

   begin
      if Parameters_Obtained then
         return;
      end if;

      Name_Buffer (1 .. 10) := "system.ads";
      Name_Len := 10;

=======

   begin
      if Parameters_Obtained then
         return;
      end if;

      Name_Buffer (1 .. 10) := "system.ads";
      Name_Len := 10;

>>>>>>> 751ff693
      Read_Source_File (Name_Find, Lo => 0, Hi => Hi, Src => Text);

      if Text = null then
         Write_Line ("fatal error, run-time library not installed correctly");
         Write_Line ("cannot locate file system.ads");
         raise Unrecoverable_Error;
      end if;

<<<<<<< HEAD
      Targparm.Get_Target_Parameters
=======
      Get_Target_Parameters
>>>>>>> 751ff693
        (System_Text  => Text,
         Source_First => 0,
         Source_Last  => Hi);
   end Get_Target_Parameters;

   --  Version where caller supplies system.ads text

   procedure Get_Target_Parameters
     (System_Text  : Source_Buffer_Ptr;
      Source_First : Source_Ptr;
      Source_Last  : Source_Ptr)
   is
      P : Source_Ptr;
      --  Scans source buffer containing source of system.ads

      Fatal : Boolean := False;
      --  Set True if a fatal error is detected

      Result : Boolean;
      --  Records boolean from system line

   begin
      if Parameters_Obtained then
         return;
      else
         Parameters_Obtained := True;
      end if;

      Opt.Address_Is_Private := False;

      P := Source_First;
      Line_Loop : while System_Text (P .. P + 10) /= "end System;" loop

         --  Skip comments quickly
<<<<<<< HEAD

         if System_Text (P) = '-' then
            goto Line_Loop_Continue;

         --  Test for type Address is private

         elsif System_Text (P .. P + 26) = "   type Address is private;" then
            Opt.Address_Is_Private := True;
            P := P + 26;
            goto Line_Loop_Continue;

         --  Test for pragma Profile (Ravenscar);

         elsif System_Text (P .. P + 26) =
                 "pragma Profile (Ravenscar);"
         then
            Set_Profile_Restrictions (Ravenscar);
            Opt.Task_Dispatching_Policy := 'F';
            Opt.Locking_Policy          := 'C';
            P := P + 27;
            goto Line_Loop_Continue;

         --  Test for pragma Profile (Restricted);

         elsif System_Text (P .. P + 27) =
                 "pragma Profile (Restricted);"
         then
            Set_Profile_Restrictions (Restricted);
            P := P + 28;
            goto Line_Loop_Continue;

         --  Test for pragma Restrictions

         elsif System_Text (P .. P + 20) = "pragma Restrictions (" then
            P := P + 21;

            Rloop : for K in All_Boolean_Restrictions loop
               declare
                  Rname : constant String := Restriction_Id'Image (K);

               begin
                  for J in Rname'Range loop
                     if Fold_Upper (System_Text (P + Source_Ptr (J - 1)))
                                                        /= Rname (J)
                     then
                        goto Rloop_Continue;
                     end if;
                  end loop;

                  if System_Text (P + Rname'Length) = ')' then
                     Restrictions_On_Target.Set (K) := True;
                     goto Line_Loop_Continue;
                  end if;
               end;

            <<Rloop_Continue>>
               null;
            end loop Rloop;

            Ploop : for K in All_Parameter_Restrictions loop
               declare
                  Rname : constant String :=
                            All_Parameter_Restrictions'Image (K);

                  V : Natural;
                  --  Accumulates value

               begin
                  for J in Rname'Range loop
                     if Fold_Upper (System_Text (P + Source_Ptr (J - 1)))
                                                        /= Rname (J)
                     then
                        goto Ploop_Continue;
                     end if;
                  end loop;

                  if System_Text (P + Rname'Length .. P + Rname'Length + 3) =
                                                      " => "
                  then
                     P := P + Rname'Length + 4;

                     V := 0;
                     loop
                        if System_Text (P) in '0' .. '9' then
                           declare
                              pragma Unsuppress (Overflow_Check);

                           begin
                              --  Accumulate next digit

                              V := 10 * V +
                                   Character'Pos (System_Text (P)) -
                                   Character'Pos ('0');

                           exception
                              --  On overflow, we just ignore the pragma since
                              --  that is the standard handling in this case.

                              when Constraint_Error =>
                                 goto Line_Loop_Continue;
                           end;

                        elsif System_Text (P) = '_' then
                           null;

                        elsif System_Text (P) = ')' then
                           Restrictions_On_Target.Value (K) := V;
                           Restrictions_On_Target.Set (K) := True;
                           goto Line_Loop_Continue;

                        else
                           exit Ploop;
                        end if;

                        P := P + 1;
                     end loop;

                  else
                     exit Ploop;
                  end if;
               end;

            <<Ploop_Continue>>
               null;
            end loop Ploop;

            Set_Standard_Error;
            Write_Line
               ("fatal error: system.ads is incorrectly formatted");
            Write_Str ("unrecognized or incorrect restrictions pragma: ");

            while System_Text (P) /= ')'
                    and then
                  System_Text (P) /= ASCII.LF
            loop
               Write_Char (System_Text (P));
               P := P + 1;
            end loop;

            Write_Eol;
            Fatal := True;
            Set_Standard_Output;

         --  Test for pragma Detect_Blocking;

         elsif System_Text (P .. P + 22) = "pragma Detect_Blocking;" then
            P := P + 23;
            Opt.Detect_Blocking := True;
            goto Line_Loop_Continue;

         --  Discard_Names

         elsif System_Text (P .. P + 20) = "pragma Discard_Names;" then
            P := P + 21;
            Opt.Global_Discard_Names := True;
            goto Line_Loop_Continue;

         --  Locking Policy

         elsif System_Text (P .. P + 22) = "pragma Locking_Policy (" then
            P := P + 23;
            Opt.Locking_Policy := System_Text (P);
            Opt.Locking_Policy_Sloc := System_Location;
            goto Line_Loop_Continue;

         --  Normalize_Scalars

         elsif System_Text (P .. P + 24) = "pragma Normalize_Scalars;" then
            P := P + 25;
            Opt.Normalize_Scalars := True;
            Opt.Init_Or_Norm_Scalars := True;
            goto Line_Loop_Continue;

         --  Polling (On)

         elsif System_Text (P .. P + 19) = "pragma Polling (On);" then
            P := P + 20;
            Opt.Polling_Required := True;
            goto Line_Loop_Continue;

         --  Ignore pragma Pure (System)

         elsif System_Text (P .. P + 20) = "pragma Pure (System);" then
            P := P + 21;
            goto Line_Loop_Continue;

         --  Queuing Policy

         elsif System_Text (P .. P + 22) = "pragma Queuing_Policy (" then
            P := P + 23;
            Opt.Queuing_Policy := System_Text (P);
            Opt.Queuing_Policy_Sloc := System_Location;
            goto Line_Loop_Continue;

         --  Suppress_Exception_Locations

         elsif System_Text (P .. P + 34) =
                                "pragma Suppress_Exception_Locations;"
         then
            P := P + 35;
            Opt.Exception_Locations_Suppressed := True;
            goto Line_Loop_Continue;

         --  Task_Dispatching Policy

         elsif System_Text (P .. P + 31) =
                                   "pragma Task_Dispatching_Policy ("
         then
            P := P + 32;
            Opt.Task_Dispatching_Policy := System_Text (P);
            Opt.Task_Dispatching_Policy_Sloc := System_Location;
            goto Line_Loop_Continue;

         --  No other pragmas are permitted

         elsif System_Text (P .. P + 6) = "pragma " then
            Set_Standard_Error;
            Write_Line ("unrecognized line in system.ads: ");

            while System_Text (P) /= ')'
              and then System_Text (P) /= ASCII.LF
            loop
               Write_Char (System_Text (P));
               P := P + 1;
            end loop;

            Write_Eol;
            Set_Standard_Output;
            Fatal := True;

         --  See if we have a Run_Time_Name

         elsif System_Text (P .. P + 38) =
                  "   Run_Time_Name : constant String := """
         then
            P := P + 39;

            Name_Len := 0;
            while System_Text (P) in 'A' .. 'Z'
                    or else
                  System_Text (P) in 'a' .. 'z'
                    or else
                  System_Text (P) in '0' .. '9'
                    or else
                  System_Text (P) = ' '
                    or else
                  System_Text (P) = '_'
            loop
               Add_Char_To_Name_Buffer (System_Text (P));
               P := P + 1;
            end loop;

            if System_Text (P) /= '"'
              or else System_Text (P + 1) /= ';'
              or else (System_Text (P + 2) /= ASCII.LF
                         and then
                       System_Text (P + 2) /= ASCII.CR)
            then
               Set_Standard_Error;
               Write_Line
                 ("incorrectly formatted Run_Time_Name in system.ads");
               Set_Standard_Output;
               Fatal := True;

            else
               Run_Time_Name_On_Target := Name_Enter;
            end if;

            goto Line_Loop_Continue;

         --  See if we have an Executable_Extension

         elsif System_Text (P .. P + 45) =
                  "   Executable_Extension : constant String := """
         then
            P := P + 46;

            Name_Len := 0;
            while System_Text (P) /= '"'
              and then System_Text (P) /= ASCII.LF
            loop
               Add_Char_To_Name_Buffer (System_Text (P));
               P := P + 1;
            end loop;

            if System_Text (P) /= '"' or else System_Text (P + 1) /= ';' then
               Set_Standard_Error;
               Write_Line
                 ("incorrectly formatted Executable_Extension in system.ads");
               Set_Standard_Output;
               Fatal := True;

            else
               Executable_Extension_On_Target := Name_Enter;
            end if;

            goto Line_Loop_Continue;

         --  Next See if we have a configuration parameter

         else
            Config_Param_Loop : for K in Targparm_Tags loop
               if System_Text (P + 3 .. P + 2 + Targparm_Str (K)'Length) =
                                                      Targparm_Str (K).all
               then
                  P := P + 3 + Targparm_Str (K)'Length;

                  if Targparm_Flags (K) then
                     Set_Standard_Error;
                     Write_Line
                       ("fatal error: system.ads is incorrectly formatted");
                     Write_Str ("duplicate line for parameter: ");

                     for J in Targparm_Str (K)'Range loop
                        Write_Char (Targparm_Str (K).all (J));
                     end loop;

                     Write_Eol;
                     Set_Standard_Output;
                     Fatal := True;

                  else
                     Targparm_Flags (K) := True;
                  end if;

                  while System_Text (P) /= ':'
                     or else System_Text (P + 1) /= '='
                  loop
                     P := P + 1;
                  end loop;

                  P := P + 2;

                  while System_Text (P) = ' ' loop
                     P := P + 1;
                  end loop;

                  Result := (System_Text (P) = 'T');

                  case K is
                     when AAM => AAMP_On_Target                      := Result;
                     when BDC => Backend_Divide_Checks_On_Target     := Result;
                     when BOC => Backend_Overflow_Checks_On_Target   := Result;
                     when CLA => Command_Line_Args_On_Target         := Result;
                     when CRT => Configurable_Run_Time_On_Target     := Result;
                     when CSV => Compiler_System_Version             := Result;
                     when D32 => Duration_32_Bits_On_Target          := Result;
                     when DEN => Denorm_On_Target                    := Result;
                     when DSP => Functions_Return_By_DSP_On_Target   := Result;
                     when EXS => Exit_Status_Supported_On_Target     := Result;
                     when FEL => Frontend_Layout_On_Target           := Result;
                     when FFO => Fractional_Fixed_Ops_On_Target      := Result;
                     when MOV => Machine_Overflows_On_Target         := Result;
                     when MRN => Machine_Rounds_On_Target            := Result;
                     when PAS => Preallocated_Stacks_On_Target       := Result;
                     when S64 => Support_64_Bit_Divides_On_Target    := Result;
                     when SAG => Support_Aggregates_On_Target        := Result;
                     when SCA => Support_Composite_Assign_On_Target  := Result;
                     when SCC => Support_Composite_Compare_On_Target := Result;
                     when SCD => Stack_Check_Default_On_Target       := Result;
                     when SCP => Stack_Check_Probes_On_Target        := Result;
                     when SLS => Support_Long_Shifts_On_Target       := Result;
                     when SSL => Suppress_Standard_Library_On_Target := Result;
                     when SNZ => Signed_Zeros_On_Target              := Result;
                     when UAM => Use_Ada_Main_Program_Name_On_Target := Result;
                     when VMS => OpenVMS_On_Target                   := Result;
                     when ZCD => ZCX_By_Default_On_Target            := Result;
                     when ZCG => GCC_ZCX_Support_On_Target           := Result;

                     goto Line_Loop_Continue;
                  end case;

                  --  Here we are seeing a parameter we do not understand. We
                  --  simply ignore this (will happen when an old compiler is
                  --  used to compile a newer version of GNAT which does not
                  --  support the
               end if;
            end loop Config_Param_Loop;
         end if;

         --  Here after processing one line of System spec

         <<Line_Loop_Continue>>

=======

         if System_Text (P) = '-' then
            goto Line_Loop_Continue;

         --  Test for type Address is private

         elsif System_Text (P .. P + 26) = "   type Address is private;" then
            Opt.Address_Is_Private := True;
            P := P + 26;
            goto Line_Loop_Continue;

         --  Test for pragma Profile (Ravenscar);

         elsif System_Text (P .. P + 26) =
                 "pragma Profile (Ravenscar);"
         then
            Set_Profile_Restrictions (Ravenscar);
            Opt.Task_Dispatching_Policy := 'F';
            Opt.Locking_Policy          := 'C';
            P := P + 27;
            goto Line_Loop_Continue;

         --  Test for pragma Profile (Restricted);

         elsif System_Text (P .. P + 27) =
                 "pragma Profile (Restricted);"
         then
            Set_Profile_Restrictions (Restricted);
            P := P + 28;
            goto Line_Loop_Continue;

         --  Test for pragma Restrictions

         elsif System_Text (P .. P + 20) = "pragma Restrictions (" then
            P := P + 21;

            Rloop : for K in All_Boolean_Restrictions loop
               declare
                  Rname : constant String := Restriction_Id'Image (K);

               begin
                  for J in Rname'Range loop
                     if Fold_Upper (System_Text (P + Source_Ptr (J - 1)))
                                                        /= Rname (J)
                     then
                        goto Rloop_Continue;
                     end if;
                  end loop;

                  if System_Text (P + Rname'Length) = ')' then
                     Restrictions_On_Target.Set (K) := True;
                     goto Line_Loop_Continue;
                  end if;
               end;

            <<Rloop_Continue>>
               null;
            end loop Rloop;

            Ploop : for K in All_Parameter_Restrictions loop
               declare
                  Rname : constant String :=
                            All_Parameter_Restrictions'Image (K);

                  V : Natural;
                  --  Accumulates value

               begin
                  for J in Rname'Range loop
                     if Fold_Upper (System_Text (P + Source_Ptr (J - 1)))
                                                        /= Rname (J)
                     then
                        goto Ploop_Continue;
                     end if;
                  end loop;

                  if System_Text (P + Rname'Length .. P + Rname'Length + 3) =
                                                      " => "
                  then
                     P := P + Rname'Length + 4;

                     V := 0;
                     loop
                        if System_Text (P) in '0' .. '9' then
                           declare
                              pragma Unsuppress (Overflow_Check);

                           begin
                              --  Accumulate next digit

                              V := 10 * V +
                                   Character'Pos (System_Text (P)) -
                                   Character'Pos ('0');

                           exception
                              --  On overflow, we just ignore the pragma since
                              --  that is the standard handling in this case.

                              when Constraint_Error =>
                                 goto Line_Loop_Continue;
                           end;

                        elsif System_Text (P) = '_' then
                           null;

                        elsif System_Text (P) = ')' then
                           Restrictions_On_Target.Value (K) := V;
                           Restrictions_On_Target.Set (K) := True;
                           goto Line_Loop_Continue;

                        else
                           exit Ploop;
                        end if;

                        P := P + 1;
                     end loop;

                  else
                     exit Ploop;
                  end if;
               end;

            <<Ploop_Continue>>
               null;
            end loop Ploop;

            Set_Standard_Error;
            Write_Line
               ("fatal error: system.ads is incorrectly formatted");
            Write_Str ("unrecognized or incorrect restrictions pragma: ");

            while System_Text (P) /= ')'
                    and then
                  System_Text (P) /= ASCII.LF
            loop
               Write_Char (System_Text (P));
               P := P + 1;
            end loop;

            Write_Eol;
            Fatal := True;
            Set_Standard_Output;

         --  Test for pragma Detect_Blocking;

         elsif System_Text (P .. P + 22) = "pragma Detect_Blocking;" then
            P := P + 23;
            Opt.Detect_Blocking := True;
            goto Line_Loop_Continue;

         --  Discard_Names

         elsif System_Text (P .. P + 20) = "pragma Discard_Names;" then
            P := P + 21;
            Opt.Global_Discard_Names := True;
            goto Line_Loop_Continue;

         --  Locking Policy

         elsif System_Text (P .. P + 22) = "pragma Locking_Policy (" then
            P := P + 23;
            Opt.Locking_Policy := System_Text (P);
            Opt.Locking_Policy_Sloc := System_Location;
            goto Line_Loop_Continue;

         --  Normalize_Scalars

         elsif System_Text (P .. P + 24) = "pragma Normalize_Scalars;" then
            P := P + 25;
            Opt.Normalize_Scalars := True;
            Opt.Init_Or_Norm_Scalars := True;
            goto Line_Loop_Continue;

         --  Polling (On)

         elsif System_Text (P .. P + 19) = "pragma Polling (On);" then
            P := P + 20;
            Opt.Polling_Required := True;
            goto Line_Loop_Continue;

         --  Ignore pragma Pure (System)

         elsif System_Text (P .. P + 20) = "pragma Pure (System);" then
            P := P + 21;
            goto Line_Loop_Continue;

         --  Queuing Policy

         elsif System_Text (P .. P + 22) = "pragma Queuing_Policy (" then
            P := P + 23;
            Opt.Queuing_Policy := System_Text (P);
            Opt.Queuing_Policy_Sloc := System_Location;
            goto Line_Loop_Continue;

         --  Suppress_Exception_Locations

         elsif System_Text (P .. P + 34) =
                                "pragma Suppress_Exception_Locations;"
         then
            P := P + 35;
            Opt.Exception_Locations_Suppressed := True;
            goto Line_Loop_Continue;

         --  Task_Dispatching Policy

         elsif System_Text (P .. P + 31) =
                                   "pragma Task_Dispatching_Policy ("
         then
            P := P + 32;
            Opt.Task_Dispatching_Policy := System_Text (P);
            Opt.Task_Dispatching_Policy_Sloc := System_Location;
            goto Line_Loop_Continue;

         --  No other pragmas are permitted

         elsif System_Text (P .. P + 6) = "pragma " then
            Set_Standard_Error;
            Write_Line ("unrecognized line in system.ads: ");

            while System_Text (P) /= ')'
              and then System_Text (P) /= ASCII.LF
            loop
               Write_Char (System_Text (P));
               P := P + 1;
            end loop;

            Write_Eol;
            Set_Standard_Output;
            Fatal := True;

         --  See if we have a Run_Time_Name

         elsif System_Text (P .. P + 38) =
                  "   Run_Time_Name : constant String := """
         then
            P := P + 39;

            Name_Len := 0;
            while System_Text (P) in 'A' .. 'Z'
                    or else
                  System_Text (P) in 'a' .. 'z'
                    or else
                  System_Text (P) in '0' .. '9'
                    or else
                  System_Text (P) = ' '
                    or else
                  System_Text (P) = '_'
            loop
               Add_Char_To_Name_Buffer (System_Text (P));
               P := P + 1;
            end loop;

            if System_Text (P) /= '"'
              or else System_Text (P + 1) /= ';'
              or else (System_Text (P + 2) /= ASCII.LF
                         and then
                       System_Text (P + 2) /= ASCII.CR)
            then
               Set_Standard_Error;
               Write_Line
                 ("incorrectly formatted Run_Time_Name in system.ads");
               Set_Standard_Output;
               Fatal := True;

            else
               Run_Time_Name_On_Target := Name_Enter;
            end if;

            goto Line_Loop_Continue;

         --  See if we have an Executable_Extension

         elsif System_Text (P .. P + 45) =
                  "   Executable_Extension : constant String := """
         then
            P := P + 46;

            Name_Len := 0;
            while System_Text (P) /= '"'
              and then System_Text (P) /= ASCII.LF
            loop
               Add_Char_To_Name_Buffer (System_Text (P));
               P := P + 1;
            end loop;

            if System_Text (P) /= '"' or else System_Text (P + 1) /= ';' then
               Set_Standard_Error;
               Write_Line
                 ("incorrectly formatted Executable_Extension in system.ads");
               Set_Standard_Output;
               Fatal := True;

            else
               Executable_Extension_On_Target := Name_Enter;
            end if;

            goto Line_Loop_Continue;

         --  Next See if we have a configuration parameter

         else
            Config_Param_Loop : for K in Targparm_Tags loop
               if System_Text (P + 3 .. P + 2 + Targparm_Str (K)'Length) =
                                                      Targparm_Str (K).all
               then
                  P := P + 3 + Targparm_Str (K)'Length;

                  if Targparm_Flags (K) then
                     Set_Standard_Error;
                     Write_Line
                       ("fatal error: system.ads is incorrectly formatted");
                     Write_Str ("duplicate line for parameter: ");

                     for J in Targparm_Str (K)'Range loop
                        Write_Char (Targparm_Str (K).all (J));
                     end loop;

                     Write_Eol;
                     Set_Standard_Output;
                     Fatal := True;

                  else
                     Targparm_Flags (K) := True;
                  end if;

                  while System_Text (P) /= ':'
                     or else System_Text (P + 1) /= '='
                  loop
                     P := P + 1;
                  end loop;

                  P := P + 2;

                  while System_Text (P) = ' ' loop
                     P := P + 1;
                  end loop;

                  Result := (System_Text (P) = 'T');

                  case K is
                     when AAM => AAMP_On_Target                      := Result;
                     when ACR => Always_Compatible_Rep_On_Target     := Result;
                     when BDC => Backend_Divide_Checks_On_Target     := Result;
                     when BOC => Backend_Overflow_Checks_On_Target   := Result;
                     when CLA => Command_Line_Args_On_Target         := Result;
                     when CLI =>
                        if Result then
                           VM_Target := CLI_Target;
                        end if;

                     when CRT => Configurable_Run_Time_On_Target     := Result;
                     when D32 => Duration_32_Bits_On_Target          := Result;
                     when DEN => Denorm_On_Target                    := Result;
                     when EXS => Exit_Status_Supported_On_Target     := Result;
                     when FEL => Frontend_Layout_On_Target           := Result;
                     when FFO => Fractional_Fixed_Ops_On_Target      := Result;
                     when JVM =>
                        if Result then
                           VM_Target := JVM_Target;
                        end if;

                     when MOV => Machine_Overflows_On_Target         := Result;
                     when MRN => Machine_Rounds_On_Target            := Result;
                     when PAS => Preallocated_Stacks_On_Target       := Result;
                     when S64 => Support_64_Bit_Divides_On_Target    := Result;
                     when SAG => Support_Aggregates_On_Target        := Result;
                     when SCA => Support_Composite_Assign_On_Target  := Result;
                     when SCC => Support_Composite_Compare_On_Target := Result;
                     when SCD => Stack_Check_Default_On_Target       := Result;
                     when SCL => Stack_Check_Limits_On_Target        := Result;
                     when SCP => Stack_Check_Probes_On_Target        := Result;
                     when SLS => Support_Long_Shifts_On_Target       := Result;
                     when SSL => Suppress_Standard_Library_On_Target := Result;
                     when SNZ => Signed_Zeros_On_Target              := Result;
                     when UAM => Use_Ada_Main_Program_Name_On_Target := Result;
                     when VMS => OpenVMS_On_Target                   := Result;
                     when ZCD => ZCX_By_Default_On_Target            := Result;
                     when ZCG => GCC_ZCX_Support_On_Target           := Result;

                     goto Line_Loop_Continue;
                  end case;

                  --  Here we are seeing a parameter we do not understand. We
                  --  simply ignore this (will happen when an old compiler is
                  --  used to compile a newer version of GNAT which does not
                  --  support the parameter).
               end if;
            end loop Config_Param_Loop;
         end if;

         --  Here after processing one line of System spec

         <<Line_Loop_Continue>>

>>>>>>> 751ff693
         while System_Text (P) /= CR and then System_Text (P) /= LF loop
            P := P + 1;
            exit when P >= Source_Last;
         end loop;

         while System_Text (P) = CR or else System_Text (P) = LF loop
            P := P + 1;
            exit when P >= Source_Last;
         end loop;

         if P >= Source_Last then
            Set_Standard_Error;
            Write_Line ("fatal error, system.ads not formatted correctly");
            Write_Line ("unexpected end of file");
            Set_Standard_Output;
            raise Unrecoverable_Error;
         end if;
      end loop Line_Loop;
<<<<<<< HEAD

      --  Now that OpenVMS_On_Target has been given its definitive value,
      --  change the multi-unit index character from '~' to '$' for OpenVMS.

      if OpenVMS_On_Target then
         Multi_Unit_Index_Character := '$';
      end if;

      --  Check no missing target parameter settings (skip for compiler vsn)

      if not Compiler_System_Version then
         for K in Targparm_Tags_OK loop
            if not Targparm_Flags (K) then
               Set_Standard_Error;
               Write_Line
                 ("fatal error: system.ads is incorrectly formatted");
               Write_Str ("missing line for parameter: ");

               for J in Targparm_Str (K)'Range loop
                  Write_Char (Targparm_Str (K).all (J));
               end loop;

               Write_Eol;
               Set_Standard_Output;
               Fatal := True;
            end if;
         end loop;
=======

      --  Now that OpenVMS_On_Target has been given its definitive value,
      --  change the multi-unit index character from '~' to '$' for OpenVMS.

      if OpenVMS_On_Target then
         Multi_Unit_Index_Character := '$';
>>>>>>> 751ff693
      end if;

      if Fatal then
         raise Unrecoverable_Error;
      end if;
   end Get_Target_Parameters;

   ------------------------------
   -- Set_Profile_Restrictions --
   ------------------------------

   procedure Set_Profile_Restrictions (P : Profile_Name) is
      R : Restriction_Flags  renames Profile_Info (P).Set;
      V : Restriction_Values renames Profile_Info (P).Value;
   begin
      for J in R'Range loop
         if R (J) then
            Restrictions_On_Target.Set (J) := True;

            if J in All_Parameter_Restrictions then
               Restrictions_On_Target.Value (J) := V (J);
            end if;
         end if;
      end loop;
   end Set_Profile_Restrictions;

end Targparm;<|MERGE_RESOLUTION|>--- conflicted
+++ resolved
@@ -6,11 +6,7 @@
 --                                                                          --
 --                                 B o d y                                  --
 --                                                                          --
-<<<<<<< HEAD
---          Copyright (C) 1999-2006, Free Software Foundation, Inc.         --
-=======
 --          Copyright (C) 1999-2007, Free Software Foundation, Inc.         --
->>>>>>> 751ff693
 --                                                                          --
 -- GNAT is free software;  you can  redistribute it  and/or modify it under --
 -- terms of the  GNU General Public License as published  by the Free Soft- --
@@ -19,14 +15,8 @@
 -- OUT ANY WARRANTY;  without even the  implied warranty of MERCHANTABILITY --
 -- or FITNESS FOR A PARTICULAR PURPOSE.  See the GNU General Public License --
 -- for  more details.  You should have  received  a copy of the GNU General --
-<<<<<<< HEAD
--- Public License  distributed with GNAT;  see file COPYING.  If not, write --
--- to  the  Free Software Foundation,  51  Franklin  Street,  Fifth  Floor, --
--- Boston, MA 02110-1301, USA.                                              --
-=======
 -- Public License  distributed with GNAT; see file COPYING3.  If not, go to --
 -- http://www.gnu.org/licenses for a complete copy of the license.          --
->>>>>>> 751ff693
 --                                                                          --
 -- GNAT was originally developed  by the GNAT team at  New York University. --
 -- Extensive contributions were provided by Ada Core Technologies Inc.      --
@@ -34,10 +24,6 @@
 ------------------------------------------------------------------------------
 
 with Csets;    use Csets;
-<<<<<<< HEAD
-with Namet;    use Namet;
-=======
->>>>>>> 751ff693
 with Opt;      use Opt;
 with Osint;    use Osint;
 with Output;   use Output;
@@ -53,19 +39,6 @@
 
    type Targparm_Tags is
      (AAM,  --   AAMP
-<<<<<<< HEAD
-      BDC,  --   Backend_Divide_Checks
-      BOC,  --   Backend_Overflow_Checks
-      CLA,  --   Command_Line_Args
-      CRT,  --   Configurable_Run_Times
-      CSV,  --   Compiler_System_Version
-      D32,  --   Duration_32_Bits
-      DEN,  --   Denorm
-      DSP,  --   Functions_Return_By_DSP
-      EXS,  --   Exit_Status_Supported
-      FEL,  --   Frontend_Layout
-      FFO,  --   Fractional_Fixed_Ops
-=======
       ACR,  --   Always_Compatible_Rep
       BDC,  --   Backend_Divide_Checks
       BOC,  --   Backend_Overflow_Checks
@@ -78,7 +51,6 @@
       FEL,  --   Frontend_Layout
       FFO,  --   Fractional_Fixed_Ops
       JVM,  --   JVM
->>>>>>> 751ff693
       MOV,  --   Machine_Overflows
       MRN,  --   Machine_Rounds
       PAS,  --   Preallocated_Stacks
@@ -87,10 +59,7 @@
       SCA,  --   Support_Composite_Assign
       SCC,  --   Support_Composite_Compare
       SCD,  --   Stack_Check_Default
-<<<<<<< HEAD
-=======
       SCL,  --   Stack_Check_Limits
->>>>>>> 751ff693
       SCP,  --   Stack_Check_Probes
       SLS,  --   Support_Long_Shifts
       SNZ,  --   Signed_Zeros
@@ -99,12 +68,6 @@
       VMS,  --   OpenVMS
       ZCD,  --   ZCX_By_Default
       ZCG); --   GCC_ZCX_Support
-<<<<<<< HEAD
-
-   subtype Targparm_Tags_OK is Targparm_Tags range AAM .. ZCG;
-   --  Range excluding obsolete entries
-=======
->>>>>>> 751ff693
 
    Targparm_Flags : array (Targparm_Tags) of Boolean := (others => False);
    --  Flag is set True if corresponding parameter is scanned
@@ -116,16 +79,6 @@
    BDC_Str : aliased constant Source_Buffer := "Backend_Divide_Checks";
    BOC_Str : aliased constant Source_Buffer := "Backend_Overflow_Checks";
    CLA_Str : aliased constant Source_Buffer := "Command_Line_Args";
-<<<<<<< HEAD
-   CRT_Str : aliased constant Source_Buffer := "Configurable_Run_Time";
-   CSV_Str : aliased constant Source_Buffer := "Compiler_System_Version";
-   D32_Str : aliased constant Source_Buffer := "Duration_32_Bits";
-   DEN_Str : aliased constant Source_Buffer := "Denorm";
-   DSP_Str : aliased constant Source_Buffer := "Functions_Return_By_DSP";
-   EXS_Str : aliased constant Source_Buffer := "Exit_Status_Supported";
-   FEL_Str : aliased constant Source_Buffer := "Frontend_Layout";
-   FFO_Str : aliased constant Source_Buffer := "Fractional_Fixed_Ops";
-=======
    CLI_Str : aliased constant Source_Buffer := "CLI";
    CRT_Str : aliased constant Source_Buffer := "Configurable_Run_Time";
    D32_Str : aliased constant Source_Buffer := "Duration_32_Bits";
@@ -134,7 +87,6 @@
    FEL_Str : aliased constant Source_Buffer := "Frontend_Layout";
    FFO_Str : aliased constant Source_Buffer := "Fractional_Fixed_Ops";
    JVM_Str : aliased constant Source_Buffer := "JVM";
->>>>>>> 751ff693
    MOV_Str : aliased constant Source_Buffer := "Machine_Overflows";
    MRN_Str : aliased constant Source_Buffer := "Machine_Rounds";
    PAS_Str : aliased constant Source_Buffer := "Preallocated_Stacks";
@@ -163,16 +115,6 @@
       BDC_Str'Access,
       BOC_Str'Access,
       CLA_Str'Access,
-<<<<<<< HEAD
-      CRT_Str'Access,
-      CSV_Str'Access,
-      D32_Str'Access,
-      DEN_Str'Access,
-      DSP_Str'Access,
-      EXS_Str'Access,
-      FEL_Str'Access,
-      FFO_Str'Access,
-=======
       CLI_Str'Access,
       CRT_Str'Access,
       D32_Str'Access,
@@ -181,7 +123,6 @@
       FEL_Str'Access,
       FFO_Str'Access,
       JVM_Str'Access,
->>>>>>> 751ff693
       MOV_Str'Access,
       MRN_Str'Access,
       PAS_Str'Access,
@@ -216,7 +157,6 @@
    procedure Get_Target_Parameters is
       Text : Source_Buffer_Ptr;
       Hi   : Source_Ptr;
-<<<<<<< HEAD
 
    begin
       if Parameters_Obtained then
@@ -226,17 +166,6 @@
       Name_Buffer (1 .. 10) := "system.ads";
       Name_Len := 10;
 
-=======
-
-   begin
-      if Parameters_Obtained then
-         return;
-      end if;
-
-      Name_Buffer (1 .. 10) := "system.ads";
-      Name_Len := 10;
-
->>>>>>> 751ff693
       Read_Source_File (Name_Find, Lo => 0, Hi => Hi, Src => Text);
 
       if Text = null then
@@ -245,11 +174,7 @@
          raise Unrecoverable_Error;
       end if;
 
-<<<<<<< HEAD
-      Targparm.Get_Target_Parameters
-=======
       Get_Target_Parameters
->>>>>>> 751ff693
         (System_Text  => Text,
          Source_First => 0,
          Source_Last  => Hi);
@@ -284,392 +209,6 @@
       Line_Loop : while System_Text (P .. P + 10) /= "end System;" loop
 
          --  Skip comments quickly
-<<<<<<< HEAD
-
-         if System_Text (P) = '-' then
-            goto Line_Loop_Continue;
-
-         --  Test for type Address is private
-
-         elsif System_Text (P .. P + 26) = "   type Address is private;" then
-            Opt.Address_Is_Private := True;
-            P := P + 26;
-            goto Line_Loop_Continue;
-
-         --  Test for pragma Profile (Ravenscar);
-
-         elsif System_Text (P .. P + 26) =
-                 "pragma Profile (Ravenscar);"
-         then
-            Set_Profile_Restrictions (Ravenscar);
-            Opt.Task_Dispatching_Policy := 'F';
-            Opt.Locking_Policy          := 'C';
-            P := P + 27;
-            goto Line_Loop_Continue;
-
-         --  Test for pragma Profile (Restricted);
-
-         elsif System_Text (P .. P + 27) =
-                 "pragma Profile (Restricted);"
-         then
-            Set_Profile_Restrictions (Restricted);
-            P := P + 28;
-            goto Line_Loop_Continue;
-
-         --  Test for pragma Restrictions
-
-         elsif System_Text (P .. P + 20) = "pragma Restrictions (" then
-            P := P + 21;
-
-            Rloop : for K in All_Boolean_Restrictions loop
-               declare
-                  Rname : constant String := Restriction_Id'Image (K);
-
-               begin
-                  for J in Rname'Range loop
-                     if Fold_Upper (System_Text (P + Source_Ptr (J - 1)))
-                                                        /= Rname (J)
-                     then
-                        goto Rloop_Continue;
-                     end if;
-                  end loop;
-
-                  if System_Text (P + Rname'Length) = ')' then
-                     Restrictions_On_Target.Set (K) := True;
-                     goto Line_Loop_Continue;
-                  end if;
-               end;
-
-            <<Rloop_Continue>>
-               null;
-            end loop Rloop;
-
-            Ploop : for K in All_Parameter_Restrictions loop
-               declare
-                  Rname : constant String :=
-                            All_Parameter_Restrictions'Image (K);
-
-                  V : Natural;
-                  --  Accumulates value
-
-               begin
-                  for J in Rname'Range loop
-                     if Fold_Upper (System_Text (P + Source_Ptr (J - 1)))
-                                                        /= Rname (J)
-                     then
-                        goto Ploop_Continue;
-                     end if;
-                  end loop;
-
-                  if System_Text (P + Rname'Length .. P + Rname'Length + 3) =
-                                                      " => "
-                  then
-                     P := P + Rname'Length + 4;
-
-                     V := 0;
-                     loop
-                        if System_Text (P) in '0' .. '9' then
-                           declare
-                              pragma Unsuppress (Overflow_Check);
-
-                           begin
-                              --  Accumulate next digit
-
-                              V := 10 * V +
-                                   Character'Pos (System_Text (P)) -
-                                   Character'Pos ('0');
-
-                           exception
-                              --  On overflow, we just ignore the pragma since
-                              --  that is the standard handling in this case.
-
-                              when Constraint_Error =>
-                                 goto Line_Loop_Continue;
-                           end;
-
-                        elsif System_Text (P) = '_' then
-                           null;
-
-                        elsif System_Text (P) = ')' then
-                           Restrictions_On_Target.Value (K) := V;
-                           Restrictions_On_Target.Set (K) := True;
-                           goto Line_Loop_Continue;
-
-                        else
-                           exit Ploop;
-                        end if;
-
-                        P := P + 1;
-                     end loop;
-
-                  else
-                     exit Ploop;
-                  end if;
-               end;
-
-            <<Ploop_Continue>>
-               null;
-            end loop Ploop;
-
-            Set_Standard_Error;
-            Write_Line
-               ("fatal error: system.ads is incorrectly formatted");
-            Write_Str ("unrecognized or incorrect restrictions pragma: ");
-
-            while System_Text (P) /= ')'
-                    and then
-                  System_Text (P) /= ASCII.LF
-            loop
-               Write_Char (System_Text (P));
-               P := P + 1;
-            end loop;
-
-            Write_Eol;
-            Fatal := True;
-            Set_Standard_Output;
-
-         --  Test for pragma Detect_Blocking;
-
-         elsif System_Text (P .. P + 22) = "pragma Detect_Blocking;" then
-            P := P + 23;
-            Opt.Detect_Blocking := True;
-            goto Line_Loop_Continue;
-
-         --  Discard_Names
-
-         elsif System_Text (P .. P + 20) = "pragma Discard_Names;" then
-            P := P + 21;
-            Opt.Global_Discard_Names := True;
-            goto Line_Loop_Continue;
-
-         --  Locking Policy
-
-         elsif System_Text (P .. P + 22) = "pragma Locking_Policy (" then
-            P := P + 23;
-            Opt.Locking_Policy := System_Text (P);
-            Opt.Locking_Policy_Sloc := System_Location;
-            goto Line_Loop_Continue;
-
-         --  Normalize_Scalars
-
-         elsif System_Text (P .. P + 24) = "pragma Normalize_Scalars;" then
-            P := P + 25;
-            Opt.Normalize_Scalars := True;
-            Opt.Init_Or_Norm_Scalars := True;
-            goto Line_Loop_Continue;
-
-         --  Polling (On)
-
-         elsif System_Text (P .. P + 19) = "pragma Polling (On);" then
-            P := P + 20;
-            Opt.Polling_Required := True;
-            goto Line_Loop_Continue;
-
-         --  Ignore pragma Pure (System)
-
-         elsif System_Text (P .. P + 20) = "pragma Pure (System);" then
-            P := P + 21;
-            goto Line_Loop_Continue;
-
-         --  Queuing Policy
-
-         elsif System_Text (P .. P + 22) = "pragma Queuing_Policy (" then
-            P := P + 23;
-            Opt.Queuing_Policy := System_Text (P);
-            Opt.Queuing_Policy_Sloc := System_Location;
-            goto Line_Loop_Continue;
-
-         --  Suppress_Exception_Locations
-
-         elsif System_Text (P .. P + 34) =
-                                "pragma Suppress_Exception_Locations;"
-         then
-            P := P + 35;
-            Opt.Exception_Locations_Suppressed := True;
-            goto Line_Loop_Continue;
-
-         --  Task_Dispatching Policy
-
-         elsif System_Text (P .. P + 31) =
-                                   "pragma Task_Dispatching_Policy ("
-         then
-            P := P + 32;
-            Opt.Task_Dispatching_Policy := System_Text (P);
-            Opt.Task_Dispatching_Policy_Sloc := System_Location;
-            goto Line_Loop_Continue;
-
-         --  No other pragmas are permitted
-
-         elsif System_Text (P .. P + 6) = "pragma " then
-            Set_Standard_Error;
-            Write_Line ("unrecognized line in system.ads: ");
-
-            while System_Text (P) /= ')'
-              and then System_Text (P) /= ASCII.LF
-            loop
-               Write_Char (System_Text (P));
-               P := P + 1;
-            end loop;
-
-            Write_Eol;
-            Set_Standard_Output;
-            Fatal := True;
-
-         --  See if we have a Run_Time_Name
-
-         elsif System_Text (P .. P + 38) =
-                  "   Run_Time_Name : constant String := """
-         then
-            P := P + 39;
-
-            Name_Len := 0;
-            while System_Text (P) in 'A' .. 'Z'
-                    or else
-                  System_Text (P) in 'a' .. 'z'
-                    or else
-                  System_Text (P) in '0' .. '9'
-                    or else
-                  System_Text (P) = ' '
-                    or else
-                  System_Text (P) = '_'
-            loop
-               Add_Char_To_Name_Buffer (System_Text (P));
-               P := P + 1;
-            end loop;
-
-            if System_Text (P) /= '"'
-              or else System_Text (P + 1) /= ';'
-              or else (System_Text (P + 2) /= ASCII.LF
-                         and then
-                       System_Text (P + 2) /= ASCII.CR)
-            then
-               Set_Standard_Error;
-               Write_Line
-                 ("incorrectly formatted Run_Time_Name in system.ads");
-               Set_Standard_Output;
-               Fatal := True;
-
-            else
-               Run_Time_Name_On_Target := Name_Enter;
-            end if;
-
-            goto Line_Loop_Continue;
-
-         --  See if we have an Executable_Extension
-
-         elsif System_Text (P .. P + 45) =
-                  "   Executable_Extension : constant String := """
-         then
-            P := P + 46;
-
-            Name_Len := 0;
-            while System_Text (P) /= '"'
-              and then System_Text (P) /= ASCII.LF
-            loop
-               Add_Char_To_Name_Buffer (System_Text (P));
-               P := P + 1;
-            end loop;
-
-            if System_Text (P) /= '"' or else System_Text (P + 1) /= ';' then
-               Set_Standard_Error;
-               Write_Line
-                 ("incorrectly formatted Executable_Extension in system.ads");
-               Set_Standard_Output;
-               Fatal := True;
-
-            else
-               Executable_Extension_On_Target := Name_Enter;
-            end if;
-
-            goto Line_Loop_Continue;
-
-         --  Next See if we have a configuration parameter
-
-         else
-            Config_Param_Loop : for K in Targparm_Tags loop
-               if System_Text (P + 3 .. P + 2 + Targparm_Str (K)'Length) =
-                                                      Targparm_Str (K).all
-               then
-                  P := P + 3 + Targparm_Str (K)'Length;
-
-                  if Targparm_Flags (K) then
-                     Set_Standard_Error;
-                     Write_Line
-                       ("fatal error: system.ads is incorrectly formatted");
-                     Write_Str ("duplicate line for parameter: ");
-
-                     for J in Targparm_Str (K)'Range loop
-                        Write_Char (Targparm_Str (K).all (J));
-                     end loop;
-
-                     Write_Eol;
-                     Set_Standard_Output;
-                     Fatal := True;
-
-                  else
-                     Targparm_Flags (K) := True;
-                  end if;
-
-                  while System_Text (P) /= ':'
-                     or else System_Text (P + 1) /= '='
-                  loop
-                     P := P + 1;
-                  end loop;
-
-                  P := P + 2;
-
-                  while System_Text (P) = ' ' loop
-                     P := P + 1;
-                  end loop;
-
-                  Result := (System_Text (P) = 'T');
-
-                  case K is
-                     when AAM => AAMP_On_Target                      := Result;
-                     when BDC => Backend_Divide_Checks_On_Target     := Result;
-                     when BOC => Backend_Overflow_Checks_On_Target   := Result;
-                     when CLA => Command_Line_Args_On_Target         := Result;
-                     when CRT => Configurable_Run_Time_On_Target     := Result;
-                     when CSV => Compiler_System_Version             := Result;
-                     when D32 => Duration_32_Bits_On_Target          := Result;
-                     when DEN => Denorm_On_Target                    := Result;
-                     when DSP => Functions_Return_By_DSP_On_Target   := Result;
-                     when EXS => Exit_Status_Supported_On_Target     := Result;
-                     when FEL => Frontend_Layout_On_Target           := Result;
-                     when FFO => Fractional_Fixed_Ops_On_Target      := Result;
-                     when MOV => Machine_Overflows_On_Target         := Result;
-                     when MRN => Machine_Rounds_On_Target            := Result;
-                     when PAS => Preallocated_Stacks_On_Target       := Result;
-                     when S64 => Support_64_Bit_Divides_On_Target    := Result;
-                     when SAG => Support_Aggregates_On_Target        := Result;
-                     when SCA => Support_Composite_Assign_On_Target  := Result;
-                     when SCC => Support_Composite_Compare_On_Target := Result;
-                     when SCD => Stack_Check_Default_On_Target       := Result;
-                     when SCP => Stack_Check_Probes_On_Target        := Result;
-                     when SLS => Support_Long_Shifts_On_Target       := Result;
-                     when SSL => Suppress_Standard_Library_On_Target := Result;
-                     when SNZ => Signed_Zeros_On_Target              := Result;
-                     when UAM => Use_Ada_Main_Program_Name_On_Target := Result;
-                     when VMS => OpenVMS_On_Target                   := Result;
-                     when ZCD => ZCX_By_Default_On_Target            := Result;
-                     when ZCG => GCC_ZCX_Support_On_Target           := Result;
-
-                     goto Line_Loop_Continue;
-                  end case;
-
-                  --  Here we are seeing a parameter we do not understand. We
-                  --  simply ignore this (will happen when an old compiler is
-                  --  used to compile a newer version of GNAT which does not
-                  --  support the
-               end if;
-            end loop Config_Param_Loop;
-         end if;
-
-         --  Here after processing one line of System spec
-
-         <<Line_Loop_Continue>>
-
-=======
 
          if System_Text (P) = '-' then
             goto Line_Loop_Continue;
@@ -1064,7 +603,6 @@
 
          <<Line_Loop_Continue>>
 
->>>>>>> 751ff693
          while System_Text (P) /= CR and then System_Text (P) /= LF loop
             P := P + 1;
             exit when P >= Source_Last;
@@ -1083,42 +621,12 @@
             raise Unrecoverable_Error;
          end if;
       end loop Line_Loop;
-<<<<<<< HEAD
 
       --  Now that OpenVMS_On_Target has been given its definitive value,
       --  change the multi-unit index character from '~' to '$' for OpenVMS.
 
       if OpenVMS_On_Target then
          Multi_Unit_Index_Character := '$';
-      end if;
-
-      --  Check no missing target parameter settings (skip for compiler vsn)
-
-      if not Compiler_System_Version then
-         for K in Targparm_Tags_OK loop
-            if not Targparm_Flags (K) then
-               Set_Standard_Error;
-               Write_Line
-                 ("fatal error: system.ads is incorrectly formatted");
-               Write_Str ("missing line for parameter: ");
-
-               for J in Targparm_Str (K)'Range loop
-                  Write_Char (Targparm_Str (K).all (J));
-               end loop;
-
-               Write_Eol;
-               Set_Standard_Output;
-               Fatal := True;
-            end if;
-         end loop;
-=======
-
-      --  Now that OpenVMS_On_Target has been given its definitive value,
-      --  change the multi-unit index character from '~' to '$' for OpenVMS.
-
-      if OpenVMS_On_Target then
-         Multi_Unit_Index_Character := '$';
->>>>>>> 751ff693
       end if;
 
       if Fatal then
