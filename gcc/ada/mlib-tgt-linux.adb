------------------------------------------------------------------------------
--                                                                          --
--                         GNAT COMPILER COMPONENTS                         --
--                                                                          --
--                             M L I B . T G T                              --
--                           (GNU/Linux Version)                            --
--                                                                          --
--                                 B o d y                                  --
--                                                                          --
<<<<<<< HEAD
--          Copyright (C) 2001-2005, Free Software Foundation, Inc.         --
=======
--          Copyright (C) 2001-2006, Free Software Foundation, Inc.         --
>>>>>>> f8383f28
--                                                                          --
-- GNAT is free software;  you can  redistribute it  and/or modify it under --
-- terms of the  GNU General Public License as published  by the Free Soft- --
-- ware  Foundation;  either version 2,  or (at your option) any later ver- --
-- sion.  GNAT is distributed in the hope that it will be useful, but WITH- --
-- OUT ANY WARRANTY;  without even the  implied warranty of MERCHANTABILITY --
-- or FITNESS FOR A PARTICULAR PURPOSE.  See the GNU General Public License --
-- for  more details.  You should have  received  a copy of the GNU General --
-- Public License  distributed with GNAT;  see file COPYING.  If not, write --
-- to  the  Free Software Foundation,  51  Franklin  Street,  Fifth  Floor, --
-- Boston, MA 02110-1301, USA.                                              --
--                                                                          --
-- GNAT was originally developed  by the GNAT team at  New York University. --
-- Extensive contributions were provided by Ada Core Technologies Inc.      --
--                                                                          --
------------------------------------------------------------------------------

--  This package provides a set of target dependent routines to build
--  static, dynamic and shared libraries.

--  This is the GNU/Linux version of the body

with MLib.Fil;
with MLib.Utl;
with Namet;  use Namet;
with Opt;
with Output; use Output;
with Prj.Com;
with System;

package body MLib.Tgt is

   use GNAT;
   use MLib;

   ---------------------
   -- Archive_Builder --
   ---------------------

   function Archive_Builder return String is
   begin
      return "ar";
   end Archive_Builder;

   -----------------------------
   -- Archive_Builder_Options --
   -----------------------------

   function Archive_Builder_Options return String_List_Access is
   begin
      return new String_List'(1 => new String'("cr"));
   end Archive_Builder_Options;

   -----------------
   -- Archive_Ext --
   -----------------

   function Archive_Ext return  String is
   begin
      return "a";
   end Archive_Ext;

   ---------------------
   -- Archive_Indexer --
   ---------------------

   function Archive_Indexer return String is
   begin
      return "ranlib";
   end Archive_Indexer;

   -----------------------------
   -- Archive_Indexer_Options --
   -----------------------------

   function Archive_Indexer_Options return String_List_Access is
   begin
      return new String_List (1 .. 0);
   end Archive_Indexer_Options;

   ---------------------------
   -- Build_Dynamic_Library --
   ---------------------------

   procedure Build_Dynamic_Library
     (Ofiles       : Argument_List;
      Foreign      : Argument_List;
      Afiles       : Argument_List;
      Options      : Argument_List;
      Options_2    : Argument_List;
      Interfaces   : Argument_List;
      Lib_Filename : String;
      Lib_Dir      : String;
      Symbol_Data  : Symbol_Record;
      Driver_Name  : Name_Id := No_Name;
      Lib_Version  : String  := "";
      Auto_Init    : Boolean := False)
   is
      pragma Unreferenced (Foreign);
      pragma Unreferenced (Afiles);
      pragma Unreferenced (Interfaces);
      pragma Unreferenced (Symbol_Data);
      pragma Unreferenced (Auto_Init);
      --  Initialization is done through the contructor mechanism

      Lib_File : constant String :=
                   Lib_Dir & Directory_Separator & "lib" &
                   Fil.Append_To (Lib_Filename, DLL_Ext);

      Version_Arg          : String_Access;
      Symbolic_Link_Needed : Boolean := False;

   begin
      if Opt.Verbose_Mode then
         Write_Str ("building relocatable shared library ");
         Write_Line (Lib_File);
      end if;

      if Lib_Version = "" then
         Utl.Gcc
           (Output_File => Lib_File,
            Objects     => Ofiles,
            Options     => Options,
            Driver_Name => Driver_Name,
            Options_2   => Options_2);

      else
         declare
            Maj_Version : constant String := Lib_Version;
            Last_Maj    : Positive := Maj_Version'Last;
            Last        : Positive;
            Ok_Maj      : Boolean := False;
         begin
            while Last_Maj > Maj_Version'First loop
               if Maj_Version (Last_Maj) in '0' .. '9' then
                  Last_Maj := Last_Maj - 1;

               else
                  Ok_Maj := Last_Maj /= Maj_Version'Last and then
                            Maj_Version (Last_Maj) = '.';

                  if Ok_Maj then
                     Last_Maj := Last_Maj - 1;
                  end if;

                  exit;
               end if;
            end loop;

            if Ok_Maj then
               Last := Last_Maj;

               while Last > Maj_Version'First loop
                  if Maj_Version (Last) in '0' .. '9' then
                     Last := Last - 1;

                  else
                     Ok_Maj := Last /= Last_Maj and then
                               Maj_Version (Last) = '.';

                     if Ok_Maj then
                        Last := Last - 1;

                        Ok_Maj := Maj_Version (1 .. Last) = Lib_File;
                     end if;

                     exit;
                  end if;
               end loop;
            end if;

            if Ok_Maj then
               Version_Arg := new String'("-Wl,-soname," &
                                          Maj_Version (1 .. Last_Maj));

            else
               Version_Arg := new String'("-Wl,-soname," & Lib_Version);
            end if;

            if Is_Absolute_Path (Lib_Version) then
               Utl.Gcc
                 (Output_File => Lib_Version,
                  Objects     => Ofiles,
                  Options     => Options & Version_Arg,
                  Driver_Name => Driver_Name,
                  Options_2   => Options_2);
               Symbolic_Link_Needed := Lib_Version /= Lib_File;

            else
               Utl.Gcc
                 (Output_File => Lib_Dir & Directory_Separator & Lib_Version,
                  Objects     => Ofiles,
                  Options     => Options & Version_Arg,
                  Driver_Name => Driver_Name,
                  Options_2   => Options_2);
               Symbolic_Link_Needed :=
                 Lib_Dir & Directory_Separator & Lib_Version /= Lib_File;
            end if;

            if Symbolic_Link_Needed then
               declare
                  Success : Boolean;
                  Oldpath : String (1 .. Lib_Version'Length + 1);
                  Newpath : String (1 .. Lib_File'Length + 1);

                  Result : Integer;
                  pragma Unreferenced (Result);

                  function Symlink
                    (Oldpath : System.Address;
                     Newpath : System.Address) return Integer;
                  pragma Import (C, Symlink, "__gnat_symlink");

               begin
                  Oldpath (1 .. Lib_Version'Length) := Lib_Version;
                  Oldpath (Oldpath'Last)            := ASCII.NUL;
                  Newpath (1 .. Lib_File'Length)    := Lib_File;
                  Newpath (Newpath'Last)            := ASCII.NUL;

                  Delete_File (Lib_File, Success);

                  Result := Symlink (Oldpath'Address, Newpath'Address);
               end;
            end if;
         end;
      end if;
   end Build_Dynamic_Library;

   -------------
   -- DLL_Ext --
   -------------

   function DLL_Ext return String is
   begin
      return "so";
   end DLL_Ext;

   ----------------
   -- DLL_Prefix --
   ----------------

   function DLL_Prefix return String is
   begin
      return "lib";
   end DLL_Prefix;

   --------------------
   -- Dynamic_Option --
   --------------------

   function Dynamic_Option return String is
   begin
      return "-shared";
   end Dynamic_Option;

   -------------------
   -- Is_Object_Ext --
   -------------------

   function Is_Object_Ext (Ext : String) return Boolean is
   begin
      return Ext = ".o";
   end Is_Object_Ext;

   --------------
   -- Is_C_Ext --
   --------------

   function Is_C_Ext (Ext : String) return Boolean is
   begin
      return Ext = ".c";
   end Is_C_Ext;

   --------------------
   -- Is_Archive_Ext --
   --------------------

   function Is_Archive_Ext (Ext : String) return Boolean is
   begin
      return Ext = ".a" or else Ext = ".so";
   end Is_Archive_Ext;

   -------------
   -- Libgnat --
   -------------

   function Libgnat return String is
   begin
      return "libgnat.a";
   end Libgnat;

   ------------------------
   -- Library_Exists_For --
   ------------------------

   function Library_Exists_For
     (Project : Project_Id;
      In_Tree : Project_Tree_Ref) return Boolean
   is
   begin
      if not In_Tree.Projects.Table (Project).Library then
         Prj.Com.Fail ("INTERNAL ERROR: Library_Exists_For called " &
                       "for non library project");
         return False;

      else
         declare
            Lib_Dir  : constant String :=
                         Get_Name_String
                           (In_Tree.Projects.Table (Project).Library_Dir);
            Lib_Name : constant String :=
                         Get_Name_String
                           (In_Tree.Projects.Table (Project).Library_Name);

         begin
            if In_Tree.Projects.Table (Project).Library_Kind = Static then
               return Is_Regular_File
                 (Lib_Dir & Directory_Separator & "lib" &
                  Fil.Append_To (Lib_Name, Archive_Ext));

            else
               return Is_Regular_File
                 (Lib_Dir & Directory_Separator & "lib" &
                  Fil.Append_To (Lib_Name, DLL_Ext));
            end if;
         end;
      end if;
   end Library_Exists_For;

   ---------------------------
   -- Library_File_Name_For --
   ---------------------------

   function Library_File_Name_For
     (Project : Project_Id;
      In_Tree : Project_Tree_Ref) return Name_Id
   is
   begin
      if not In_Tree.Projects.Table (Project).Library then
         Prj.Com.Fail ("INTERNAL ERROR: Library_File_Name_For called " &
                       "for non library project");
         return No_Name;

      else
         declare
            Lib_Name : constant String :=
                         Get_Name_String
                           (In_Tree.Projects.Table (Project).Library_Name);

         begin
            Name_Len := 3;
            Name_Buffer (1 .. Name_Len) := "lib";

            if In_Tree.Projects.Table (Project).Library_Kind =
                 Static
            then
               Add_Str_To_Name_Buffer (Fil.Append_To (Lib_Name, Archive_Ext));
            else
               Add_Str_To_Name_Buffer (Fil.Append_To (Lib_Name, DLL_Ext));
            end if;

            return Name_Find;
         end;
      end if;
   end Library_File_Name_For;

   ----------------
   -- Object_Ext --
   ----------------

   function Object_Ext return String is
   begin
      return "o";
   end Object_Ext;

   ----------------
   -- PIC_Option --
   ----------------

   function PIC_Option return String is
   begin
      return "-fPIC";
   end PIC_Option;

   -----------------------------------------------
   -- Standalone_Library_Auto_Init_Is_Supported --
   -----------------------------------------------

   function Standalone_Library_Auto_Init_Is_Supported return Boolean is
   begin
      return True;
   end Standalone_Library_Auto_Init_Is_Supported;

   ---------------------------
   -- Support_For_Libraries --
   ---------------------------

   function Support_For_Libraries return Library_Support is
   begin
      return Full;
   end Support_For_Libraries;

end MLib.Tgt;<|MERGE_RESOLUTION|>--- conflicted
+++ resolved
@@ -7,11 +7,7 @@
 --                                                                          --
 --                                 B o d y                                  --
 --                                                                          --
-<<<<<<< HEAD
---          Copyright (C) 2001-2005, Free Software Foundation, Inc.         --
-=======
 --          Copyright (C) 2001-2006, Free Software Foundation, Inc.         --
->>>>>>> f8383f28
 --                                                                          --
 -- GNAT is free software;  you can  redistribute it  and/or modify it under --
 -- terms of the  GNU General Public License as published  by the Free Soft- --
