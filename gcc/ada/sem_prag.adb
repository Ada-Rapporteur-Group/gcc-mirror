------------------------------------------------------------------------------
--                                                                          --
--                         GNAT COMPILER COMPONENTS                         --
--                                                                          --
--                             S E M _ P R A G                              --
--                                                                          --
--                                 B o d y                                  --
--                                                                          --
<<<<<<< HEAD
--          Copyright (C) 1992-2005, Free Software Foundation, Inc.         --
=======
--          Copyright (C) 1992-2006, Free Software Foundation, Inc.         --
>>>>>>> c355071f
--                                                                          --
-- GNAT is free software;  you can  redistribute it  and/or modify it under --
-- terms of the  GNU General Public License as published  by the Free Soft- --
-- ware  Foundation;  either version 2,  or (at your option) any later ver- --
-- sion.  GNAT is distributed in the hope that it will be useful, but WITH- --
-- OUT ANY WARRANTY;  without even the  implied warranty of MERCHANTABILITY --
-- or FITNESS FOR A PARTICULAR PURPOSE.  See the GNU General Public License --
-- for  more details.  You should have  received  a copy of the GNU General --
-- Public License  distributed with GNAT;  see file COPYING.  If not, write --
-- to  the  Free Software Foundation,  51  Franklin  Street,  Fifth  Floor, --
-- Boston, MA 02110-1301, USA.                                              --
--                                                                          --
-- GNAT was originally developed  by the GNAT team at  New York University. --
-- Extensive contributions were provided by Ada Core Technologies Inc.      --
--                                                                          --
------------------------------------------------------------------------------

--  This unit contains the semantic processing for all pragmas, both language
--  and implementation defined. For most pragmas, the parser only does the
--  most basic job of checking the syntax, so Sem_Prag also contains the code
--  to complete the syntax checks. Certain pragmas are handled partially or
--  completely by the parser (see Par.Prag for further details).

with Atree;    use Atree;
with Casing;   use Casing;
with Csets;    use Csets;
with Debug;    use Debug;
with Einfo;    use Einfo;
with Elists;   use Elists;
with Errout;   use Errout;
with Exp_Dist; use Exp_Dist;
with Hostparm; use Hostparm;
with Lib;      use Lib;
with Lib.Writ; use Lib.Writ;
with Lib.Xref; use Lib.Xref;
with Namet;    use Namet;
with Nlists;   use Nlists;
with Nmake;    use Nmake;
with Opt;      use Opt;
with Output;   use Output;
with Restrict; use Restrict;
with Rident;   use Rident;
with Rtsfind;  use Rtsfind;
with Sem;      use Sem;
with Sem_Ch3;  use Sem_Ch3;
with Sem_Ch8;  use Sem_Ch8;
with Sem_Ch13; use Sem_Ch13;
with Sem_Disp; use Sem_Disp;
with Sem_Dist; use Sem_Dist;
with Sem_Elim; use Sem_Elim;
with Sem_Eval; use Sem_Eval;
with Sem_Intr; use Sem_Intr;
with Sem_Mech; use Sem_Mech;
with Sem_Res;  use Sem_Res;
with Sem_Type; use Sem_Type;
with Sem_Util; use Sem_Util;
with Sem_VFpt; use Sem_VFpt;
with Sem_Warn; use Sem_Warn;
with Stand;    use Stand;
with Sinfo;    use Sinfo;
with Sinfo.CN; use Sinfo.CN;
with Sinput;   use Sinput;
with Snames;   use Snames;
with Stringt;  use Stringt;
with Stylesw;  use Stylesw;
with Table;
with Targparm; use Targparm;
with Tbuild;   use Tbuild;
with Ttypes;
with Uintp;    use Uintp;
with Urealp;   use Urealp;
with Validsw;  use Validsw;

with GNAT.Spelling_Checker; use GNAT.Spelling_Checker;

package body Sem_Prag is

   ----------------------------------------------
   -- Common Handling of Import-Export Pragmas --
   ----------------------------------------------

   --  In the following section, a number of Import_xxx and Export_xxx
   --  pragmas are defined by GNAT. These are compatible with the DEC
   --  pragmas of the same name, and all have the following common
   --  form and processing:

   --  pragma Export_xxx
   --        [Internal                 =>] LOCAL_NAME,
   --     [, [External                 =>] EXTERNAL_SYMBOL]
   --     [, other optional parameters   ]);

   --  pragma Import_xxx
   --        [Internal                 =>] LOCAL_NAME,
   --     [, [External                 =>] EXTERNAL_SYMBOL]
   --     [, other optional parameters   ]);

   --   EXTERNAL_SYMBOL ::=
   --     IDENTIFIER
   --   | static_string_EXPRESSION

   --  The internal LOCAL_NAME designates the entity that is imported or
   --  exported, and must refer to an entity in the current declarative
   --  part (as required by the rules for LOCAL_NAME).

   --  The external linker name is designated by the External parameter
   --  if given, or the Internal parameter if not (if there is no External
   --  parameter, the External parameter is a copy of the Internal name).

   --  If the External parameter is given as a string, then this string
   --  is treated as an external name (exactly as though it had been given
   --  as an External_Name parameter for a normal Import pragma).

   --  If the External parameter is given as an identifier (or there is no
   --  External parameter, so that the Internal identifier is used), then
   --  the external name is the characters of the identifier, translated
   --  to all upper case letters for OpenVMS versions of GNAT, and to all
   --  lower case letters for all other versions

   --  Note: the external name specified or implied by any of these special
   --  Import_xxx or Export_xxx pragmas override an external or link name
   --  specified in a previous Import or Export pragma.

   --  Note: these and all other DEC-compatible GNAT pragmas allow full
   --  use of named notation, following the standard rules for subprogram
   --  calls, i.e. parameters can be given in any order if named notation
   --  is used, and positional and named notation can be mixed, subject to
   --  the rule that all positional parameters must appear first.

   --  Note: All these pragmas are implemented exactly following the DEC
   --  design and implementation and are intended to be fully compatible
   --  with the use of these pragmas in the DEC Ada compiler.

   --------------------------------------------
   -- Checking for Duplicated External Names --
   --------------------------------------------

   --  It is suspicious if two separate Export pragmas use the same external
   --  name. The following table is used to diagnose this situation so that
   --  an appropriate warning can be issued.

   --  The Node_Id stored is for the N_String_Literal node created to
   --  hold the value of the external name. The Sloc of this node is
   --  used to cross-reference the location of the duplication.

   package Externals is new Table.Table (
     Table_Component_Type => Node_Id,
     Table_Index_Type     => Int,
     Table_Low_Bound      => 0,
     Table_Initial        => 100,
     Table_Increment      => 100,
     Table_Name           => "Name_Externals");

   -------------------------------------
   -- Local Subprograms and Variables --
   -------------------------------------

   function Adjust_External_Name_Case (N : Node_Id) return Node_Id;
   --  This routine is used for possible casing adjustment of an explicit
   --  external name supplied as a string literal (the node N), according
   --  to the casing requirement of Opt.External_Name_Casing. If this is
   --  set to As_Is, then the string literal is returned unchanged, but if
   --  it is set to Uppercase or Lowercase, then a new string literal with
   --  appropriate casing is constructed.

   function Get_Base_Subprogram (Def_Id : Entity_Id) return Entity_Id;
   --  If Def_Id refers to a renamed subprogram, then the base subprogram
   --  (the original one, following the renaming chain) is returned.
   --  Otherwise the entity is returned unchanged. Should be in Einfo???

   procedure Set_Unit_Name (N : Node_Id; With_Item : Node_Id);
   --  Place semantic information on the argument of an Elaborate or
   --  Elaborate_All pragma. Entity name for unit and its parents is
   --  taken from item in previous with_clause that mentions the unit.

   -------------------------------
   -- Adjust_External_Name_Case --
   -------------------------------

   function Adjust_External_Name_Case (N : Node_Id) return Node_Id is
      CC : Char_Code;

   begin
      --  Adjust case of literal if required

      if Opt.External_Name_Exp_Casing = As_Is then
         return N;

      else
         --  Copy existing string

         Start_String;

         --  Set proper casing

         for J in 1 .. String_Length (Strval (N)) loop
            CC := Get_String_Char (Strval (N), J);

            if Opt.External_Name_Exp_Casing = Uppercase
              and then CC >= Get_Char_Code ('a')
              and then CC <= Get_Char_Code ('z')
            then
               Store_String_Char (CC - 32);

            elsif Opt.External_Name_Exp_Casing = Lowercase
              and then CC >= Get_Char_Code ('A')
              and then CC <= Get_Char_Code ('Z')
            then
               Store_String_Char (CC + 32);

            else
               Store_String_Char (CC);
            end if;
         end loop;

         return
           Make_String_Literal (Sloc (N),
             Strval => End_String);
      end if;
   end Adjust_External_Name_Case;

   --------------------
   -- Analyze_Pragma --
   --------------------

   procedure Analyze_Pragma (N : Node_Id) is
      Loc     : constant Source_Ptr := Sloc (N);
      Prag_Id : Pragma_Id;

      Pragma_Exit : exception;
      --  This exception is used to exit pragma processing completely. It
      --  is used when an error is detected, and no further processing is
      --  required. It is also used if an earlier error has left the tree
      --  in a state where the pragma should not be processed.

      Arg_Count : Nat;
      --  Number of pragma argument associations

      Arg1 : Node_Id;
      Arg2 : Node_Id;
      Arg3 : Node_Id;
      Arg4 : Node_Id;
      --  First four pragma arguments (pragma argument association nodes,
      --  or Empty if the corresponding argument does not exist).

      type Name_List is array (Natural range <>) of Name_Id;
      type Args_List is array (Natural range <>) of Node_Id;
      --  Types used for arguments to Check_Arg_Order and Gather_Associations

      procedure Check_Ada_83_Warning;
      --  Issues a warning message for the current pragma if operating in Ada
      --  83 mode (used for language pragmas that are not a standard part of
      --  Ada 83). This procedure does not raise Error_Pragma. Also notes use
      --  of 95 pragma.

      procedure Check_Arg_Count (Required : Nat);
      --  Check argument count for pragma is equal to given parameter.
      --  If not, then issue an error message and raise Pragma_Exit.

      --  Note: all routines whose name is Check_Arg_Is_xxx take an
      --  argument Arg which can either be a pragma argument association,
      --  in which case the check is applied to the expression of the
      --  association or an expression directly.

      procedure Check_Arg_Is_External_Name (Arg : Node_Id);
      --  Check that an argument has the right form for an EXTERNAL_NAME
      --  parameter of an extended import/export pragma. The rule is that
      --  the name must be an identifier or string literal (in Ada 83 mode)
      --  or a static string expression (in Ada 95 mode).

      procedure Check_Arg_Is_Identifier (Arg : Node_Id);
      --  Check the specified argument Arg to make sure that it is an
      --  identifier. If not give error and raise Pragma_Exit.

      procedure Check_Arg_Is_Integer_Literal (Arg : Node_Id);
      --  Check the specified argument Arg to make sure that it is an
      --  integer literal. If not give error and raise Pragma_Exit.

      procedure Check_Arg_Is_Library_Level_Local_Name (Arg : Node_Id);
      --  Check the specified argument Arg to make sure that it has the
      --  proper syntactic form for a local name and meets the semantic
      --  requirements for a local name. The local name is analyzed as
      --  part of the processing for this call. In addition, the local
      --  name is required to represent an entity at the library level.

      procedure Check_Arg_Is_Local_Name (Arg : Node_Id);
      --  Check the specified argument Arg to make sure that it has the
      --  proper syntactic form for a local name and meets the semantic
      --  requirements for a local name. The local name is analyzed as
      --  part of the processing for this call.

      procedure Check_Arg_Is_Locking_Policy (Arg : Node_Id);
      --  Check the specified argument Arg to make sure that it is a valid
      --  locking policy name. If not give error and raise Pragma_Exit.

      procedure Check_Arg_Is_One_Of (Arg : Node_Id; N1, N2 : Name_Id);
      procedure Check_Arg_Is_One_Of (Arg : Node_Id; N1, N2, N3 : Name_Id);
      --  Check the specified argument Arg to make sure that it is an
      --  identifier whose name matches either N1 or N2 (or N3 if present).
      --  If not then give error and raise Pragma_Exit.

      procedure Check_Arg_Is_Queuing_Policy (Arg : Node_Id);
      --  Check the specified argument Arg to make sure that it is a valid
      --  queuing policy name. If not give error and raise Pragma_Exit.

      procedure Check_Arg_Is_Static_Expression
        (Arg : Node_Id;
         Typ : Entity_Id);
      --  Check the specified argument Arg to make sure that it is a static
      --  expression of the given type (i.e. it will be analyzed and resolved
      --  using this type, which can be any valid argument to Resolve, e.g.
      --  Any_Integer is OK). If not, given error and raise Pragma_Exit.

      procedure Check_Arg_Is_String_Literal (Arg : Node_Id);
      --  Check the specified argument Arg to make sure that it is a
      --  string literal. If not give error and raise Pragma_Exit

      procedure Check_Arg_Is_Task_Dispatching_Policy (Arg : Node_Id);
      --  Check the specified argument Arg to make sure that it is a valid
      --  valid task dispatching policy name. If not give error and raise
      --  Pragma_Exit.

      procedure Check_Arg_Order (Names : Name_List);
      --  Checks for an instance of two arguments with identifiers for the
      --  current pragma which are not in the sequence indicated by Names,
      --  and if so, generates a fatal message about bad order of arguments.

      procedure Check_At_Least_N_Arguments (N : Nat);
      --  Check there are at least N arguments present

      procedure Check_At_Most_N_Arguments (N : Nat);
      --  Check there are no more than N arguments present

      procedure Check_Component (Comp : Node_Id);
      --  Examine Unchecked_Union component for correct use of per-object
      --  constrained subtypes, and for restrictions on finalizable components.

      procedure Check_Duplicated_Export_Name (Nam : Node_Id);
      --  Nam is an N_String_Literal node containing the external name set
      --  by an Import or Export pragma (or extended Import or Export pragma).
      --  This procedure checks for possible duplications if this is the
      --  export case, and if found, issues an appropriate error message.

      procedure Check_First_Subtype (Arg : Node_Id);
      --  Checks that Arg, whose expression is an entity name referencing
      --  a subtype, does not reference a type that is not a first subtype.

      procedure Check_In_Main_Program;
      --  Common checks for pragmas that appear within a main program
      --  (Priority, Main_Storage, Time_Slice).

      procedure Check_Interrupt_Or_Attach_Handler;
      --  Common processing for first argument of pragma Interrupt_Handler
      --  or pragma Attach_Handler.

      procedure Check_Is_In_Decl_Part_Or_Package_Spec;
      --  Check that pragma appears in a declarative part, or in a package
      --  specification, i.e. that it does not occur in a statement sequence
      --  in a body.

      procedure Check_No_Identifier (Arg : Node_Id);
      --  Checks that the given argument does not have an identifier. If
      --  an identifier is present, then an error message is issued, and
      --  Pragma_Exit is raised.

      procedure Check_No_Identifiers;
      --  Checks that none of the arguments to the pragma has an identifier.
      --  If any argument has an identifier, then an error message is issued,
      --  and Pragma_Exit is raised.

      procedure Check_Optional_Identifier (Arg : Node_Id; Id : Name_Id);
      --  Checks if the given argument has an identifier, and if so, requires
      --  it to match the given identifier name. If there is a non-matching
      --  identifier, then an error message is given and Error_Pragmas raised.

      procedure Check_Optional_Identifier (Arg : Node_Id; Id : String);
      --  Checks if the given argument has an identifier, and if so, requires
      --  it to match the given identifier name. If there is a non-matching
      --  identifier, then an error message is given and Error_Pragmas raised.
      --  In this version of the procedure, the identifier name is given as
      --  a string with lower case letters.

      procedure Check_Static_Constraint (Constr : Node_Id);
      --  Constr is a constraint from an N_Subtype_Indication node from a
      --  component constraint in an Unchecked_Union type. This routine checks
      --  that the constraint is static as required by the restrictions for
      --  Unchecked_Union.

      procedure Check_Valid_Configuration_Pragma;
      --  Legality checks for placement of a configuration pragma

      procedure Check_Valid_Library_Unit_Pragma;
      --  Legality checks for library unit pragmas. A special case arises for
      --  pragmas in generic instances that come from copies of the original
      --  library unit pragmas in the generic templates. In the case of other
      --  than library level instantiations these can appear in contexts which
      --  would normally be invalid (they only apply to the original template
      --  and to library level instantiations), and they are simply ignored,
      --  which is implemented by rewriting them as null statements.

      procedure Check_Variant (Variant : Node_Id);
      --  Check Unchecked_Union variant for lack of nested variants and
      --  presence of at least one component.

      procedure Error_Pragma (Msg : String);
      pragma No_Return (Error_Pragma);
      --  Outputs error message for current pragma. The message contains an %
      --  that will be replaced with the pragma name, and the flag is placed
      --  on the pragma itself. Pragma_Exit is then raised.

      procedure Error_Pragma_Arg (Msg : String; Arg : Node_Id);
      pragma No_Return (Error_Pragma_Arg);
      --  Outputs error message for current pragma. The message may contain
      --  a % that will be replaced with the pragma name. The parameter Arg
      --  may either be a pragma argument association, in which case the flag
      --  is placed on the expression of this association, or an expression,
      --  in which case the flag is placed directly on the expression. The
      --  message is placed using Error_Msg_N, so the message may also contain
      --  an & insertion character which will reference the given Arg value.
      --  After placing the message, Pragma_Exit is raised.

      procedure Error_Pragma_Arg (Msg1, Msg2 : String; Arg : Node_Id);
      pragma No_Return (Error_Pragma_Arg);
      --  Similar to above form of Error_Pragma_Arg except that two messages
      --  are provided, the second is a continuation comment starting with \.

      procedure Error_Pragma_Arg_Ident (Msg : String; Arg : Node_Id);
      pragma No_Return (Error_Pragma_Arg_Ident);
      --  Outputs error message for current pragma. The message may contain
      --  a % that will be replaced with the pragma name. The parameter Arg
      --  must be a pragma argument association with a non-empty identifier
      --  (i.e. its Chars field must be set), and the error message is placed
      --  on the identifier. The message is placed using Error_Msg_N so
      --  the message may also contain an & insertion character which will
      --  reference the identifier. After placing the message, Pragma_Exit
      --  is raised.

      function Find_Lib_Unit_Name return Entity_Id;
      --  Used for a library unit pragma to find the entity to which the
      --  library unit pragma applies, returns the entity found.

      procedure Find_Program_Unit_Name (Id : Node_Id);
      --  If the pragma is a compilation unit pragma, the id must denote the
      --  compilation unit in the same compilation, and the pragma must appear
      --  in the list of preceding or trailing pragmas. If it is a program
      --  unit pragma that is not a compilation unit pragma, then the
      --  identifier must be visible.

      function Find_Unique_Parameterless_Procedure
        (Name : Entity_Id;
         Arg  : Node_Id) return Entity_Id;
      --  Used for a procedure pragma to find the unique parameterless
      --  procedure identified by Name, returns it if it exists, otherwise
      --  errors out and uses Arg as the pragma argument for the message.

      procedure Gather_Associations
        (Names : Name_List;
         Args  : out Args_List);
      --  This procedure is used to gather the arguments for a pragma that
      --  permits arbitrary ordering of parameters using the normal rules
      --  for named and positional parameters. The Names argument is a list
      --  of Name_Id values that corresponds to the allowed pragma argument
      --  association identifiers in order. The result returned in Args is
      --  a list of corresponding expressions that are the pragma arguments.
      --  Note that this is a list of expressions, not of pragma argument
      --  associations (Gather_Associations has completely checked all the
      --  optional identifiers when it returns). An entry in Args is Empty
      --  on return if the corresponding argument is not present.

      function Get_Pragma_Arg (Arg : Node_Id) return Node_Id;
      --  All the routines that check pragma arguments take either a pragma
      --  argument association (in which case the expression of the argument
      --  association is checked), or the expression directly. The function
      --  Get_Pragma_Arg is a utility used to deal with these two cases. If
      --  Arg is a pragma argument association node, then its expression is
      --  returned, otherwise Arg is returned unchanged.

      procedure GNAT_Pragma;
      --  Called for all GNAT defined pragmas to note the use of the feature,
      --  and also check the relevant restriction (No_Implementation_Pragmas).

      function Is_Before_First_Decl
        (Pragma_Node : Node_Id;
         Decls       : List_Id) return Boolean;
      --  Return True if Pragma_Node is before the first declarative item in
      --  Decls where Decls is the list of declarative items.

      function Is_Configuration_Pragma return Boolean;
      --  Deterermines if the placement of the current pragma is appropriate
      --  for a configuration pragma (precedes the current compilation unit).

      function Is_In_Context_Clause return Boolean;
      --  Returns True if pragma appears within the context clause of a unit,
      --  and False for any other placement (does not generate any messages).

      function Is_Static_String_Expression (Arg : Node_Id) return Boolean;
      --  Analyzes the argument, and determines if it is a static string
      --  expression, returns True if so, False if non-static or not String.

      procedure Pragma_Misplaced;
      --  Issue fatal error message for misplaced pragma

      procedure Process_Atomic_Shared_Volatile;
      --  Common processing for pragmas Atomic, Shared, Volatile. Note that
      --  Shared is an obsolete Ada 83 pragma, treated as being identical
      --  in effect to pragma Atomic.

      procedure Process_Convention (C : out Convention_Id; E : out Entity_Id);
      --  Common procesing for Convention, Interface, Import and Export.
      --  Checks first two arguments of pragma, and sets the appropriate
      --  convention value in the specified entity or entities. On return
      --  C is the convention, E is the referenced entity.

      procedure Process_Extended_Import_Export_Exception_Pragma
        (Arg_Internal : Node_Id;
         Arg_External : Node_Id;
         Arg_Form     : Node_Id;
         Arg_Code     : Node_Id);
      --  Common processing for the pragmas Import/Export_Exception.
      --  The three arguments correspond to the three named parameters of
      --  the pragma. An argument is empty if the corresponding parameter
      --  is not present in the pragma.

      procedure Process_Extended_Import_Export_Object_Pragma
        (Arg_Internal : Node_Id;
         Arg_External : Node_Id;
         Arg_Size     : Node_Id);
      --  Common processing for the pragmass Import/Export_Object.
      --  The three arguments correspond to the three named parameters
      --  of the pragmas. An argument is empty if the corresponding
      --  parameter is not present in the pragma.

      procedure Process_Extended_Import_Export_Internal_Arg
        (Arg_Internal : Node_Id := Empty);
      --  Common processing for all extended Import and Export pragmas. The
      --  argument is the pragma parameter for the Internal argument. If
      --  Arg_Internal is empty or inappropriate, an error message is posted.
      --  Otherwise, on normal return, the Entity_Field of Arg_Internal is
      --  set to identify the referenced entity.

      procedure Process_Extended_Import_Export_Subprogram_Pragma
        (Arg_Internal                 : Node_Id;
         Arg_External                 : Node_Id;
         Arg_Parameter_Types          : Node_Id;
         Arg_Result_Type              : Node_Id := Empty;
         Arg_Mechanism                : Node_Id;
         Arg_Result_Mechanism         : Node_Id := Empty;
         Arg_First_Optional_Parameter : Node_Id := Empty);
      --  Common processing for all extended Import and Export pragmas
      --  applying to subprograms. The caller omits any arguments that do
      --  bnot apply to the pragma in question (for example, Arg_Result_Type
      --  can be non-Empty only in the Import_Function and Export_Function
      --  cases). The argument names correspond to the allowed pragma
      --  association identifiers.

      procedure Process_Generic_List;
      --  Common processing for Share_Generic and Inline_Generic

      procedure Process_Import_Or_Interface;
      --  Common processing for Import of Interface

      procedure Process_Inline (Active : Boolean);
      --  Common processing for Inline and Inline_Always. The parameter
      --  indicates if the inline pragma is active, i.e. if it should
      --  actually cause inlining to occur.

      procedure Process_Interface_Name
        (Subprogram_Def : Entity_Id;
         Ext_Arg        : Node_Id;
         Link_Arg       : Node_Id);
      --  Given the last two arguments of pragma Import, pragma Export, or
      --  pragma Interface_Name, performs validity checks and sets the
      --  Interface_Name field of the given subprogram entity to the
      --  appropriate external or link name, depending on the arguments
      --  given. Ext_Arg is always present, but Link_Arg may be missing.
      --  Note that Ext_Arg may represent the Link_Name if Link_Arg is
      --  missing, and appropriate named notation is used for Ext_Arg.
      --  If neither Ext_Arg nor Link_Arg is present, the interface name
      --  is set to the default from the subprogram name.

      procedure Process_Interrupt_Or_Attach_Handler;
      --  Common processing for Interrupt and Attach_Handler pragmas

      procedure Process_Restrictions_Or_Restriction_Warnings (Warn : Boolean);
      --  Common processing for Restrictions and Restriction_Warnings pragmas.
      --  Warn is False for Restrictions, True for Restriction_Warnings.

      procedure Process_Suppress_Unsuppress (Suppress_Case : Boolean);
      --  Common processing for Suppress and Unsuppress. The boolean parameter
      --  Suppress_Case is True for the Suppress case, and False for the
      --  Unsuppress case.

      procedure Set_Exported (E : Entity_Id; Arg : Node_Id);
      --  This procedure sets the Is_Exported flag for the given entity,
      --  checking that the entity was not previously imported. Arg is
      --  the argument that specified the entity. A check is also made
      --  for exporting inappropriate entities.

      procedure Set_Extended_Import_Export_External_Name
        (Internal_Ent : Entity_Id;
         Arg_External : Node_Id);
      --  Common processing for all extended import export pragmas. The first
      --  argument, Internal_Ent, is the internal entity, which has already
      --  been checked for validity by the caller. Arg_External is from the
      --  Import or Export pragma, and may be null if no External parameter
      --  was present. If Arg_External is present and is a non-null string
      --  (a null string is treated as the default), then the Interface_Name
      --  field of Internal_Ent is set appropriately.

      procedure Set_Imported (E : Entity_Id);
      --  This procedure sets the Is_Imported flag for the given entity,
      --  checking that it is not previously exported or imported.

      procedure Set_Mechanism_Value (Ent : Entity_Id; Mech_Name : Node_Id);
      --  Mech is a parameter passing mechanism (see Import_Function syntax
      --  for MECHANISM_NAME). This routine checks that the mechanism argument
      --  has the right form, and if not issues an error message. If the
      --  argument has the right form then the Mechanism field of Ent is
      --  set appropriately.

      procedure Set_Ravenscar_Profile (N : Node_Id);
      --  Activate the set of configuration pragmas and restrictions that
      --  make up the Ravenscar Profile. N is the corresponding pragma
      --  node, which is used for error messages on any constructs
      --  that violate the profile.

      --------------------------
      -- Check_Ada_83_Warning --
      --------------------------

      procedure Check_Ada_83_Warning is
      begin
         if Ada_Version = Ada_83 and then Comes_From_Source (N) then
            Error_Msg_N ("(Ada 83) pragma& is non-standard?", N);
         end if;
      end Check_Ada_83_Warning;

      ---------------------
      -- Check_Arg_Count --
      ---------------------

      procedure Check_Arg_Count (Required : Nat) is
      begin
         if Arg_Count /= Required then
            Error_Pragma ("wrong number of arguments for pragma%");
         end if;
      end Check_Arg_Count;

      --------------------------------
      -- Check_Arg_Is_External_Name --
      --------------------------------

      procedure Check_Arg_Is_External_Name (Arg : Node_Id) is
         Argx : constant Node_Id := Get_Pragma_Arg (Arg);

      begin
         if Nkind (Argx) = N_Identifier then
            return;

         else
            Analyze_And_Resolve (Argx, Standard_String);

            if Is_OK_Static_Expression (Argx) then
               return;

            elsif Etype (Argx) = Any_Type then
               raise Pragma_Exit;

            --  An interesting special case, if we have a string literal and
            --  we are in Ada 83 mode, then we allow it even though it will
            --  not be flagged as static. This allows expected Ada 83 mode
            --  use of external names which are string literals, even though
            --  technically these are not static in Ada 83.

            elsif Ada_Version = Ada_83
              and then Nkind (Argx) = N_String_Literal
            then
               return;

            --  Static expression that raises Constraint_Error. This has
            --  already been flagged, so just exit from pragma processing.

            elsif Is_Static_Expression (Argx) then
               raise Pragma_Exit;

            --  Here we have a real error (non-static expression)

            else
               Error_Msg_Name_1 := Chars (N);
               Flag_Non_Static_Expr
                 ("argument for pragma% must be a identifier or " &
                  "static string expression!", Argx);
               raise Pragma_Exit;
            end if;
         end if;
      end Check_Arg_Is_External_Name;

      -----------------------------
      -- Check_Arg_Is_Identifier --
      -----------------------------

      procedure Check_Arg_Is_Identifier (Arg : Node_Id) is
         Argx : constant Node_Id := Get_Pragma_Arg (Arg);
      begin
         if Nkind (Argx) /= N_Identifier then
            Error_Pragma_Arg
              ("argument for pragma% must be identifier", Argx);
         end if;
      end Check_Arg_Is_Identifier;

      ----------------------------------
      -- Check_Arg_Is_Integer_Literal --
      ----------------------------------

      procedure Check_Arg_Is_Integer_Literal (Arg : Node_Id) is
         Argx : constant Node_Id := Get_Pragma_Arg (Arg);
      begin
         if Nkind (Argx) /= N_Integer_Literal then
            Error_Pragma_Arg
              ("argument for pragma% must be integer literal", Argx);
         end if;
      end Check_Arg_Is_Integer_Literal;

      -------------------------------------------
      -- Check_Arg_Is_Library_Level_Local_Name --
      -------------------------------------------

      --  LOCAL_NAME ::=
      --    DIRECT_NAME
      --  | DIRECT_NAME'ATTRIBUTE_DESIGNATOR
      --  | library_unit_NAME

      procedure Check_Arg_Is_Library_Level_Local_Name (Arg : Node_Id) is
      begin
         Check_Arg_Is_Local_Name (Arg);

         if not Is_Library_Level_Entity (Entity (Expression (Arg)))
           and then Comes_From_Source (N)
         then
            Error_Pragma_Arg
              ("argument for pragma% must be library level entity", Arg);
         end if;
      end Check_Arg_Is_Library_Level_Local_Name;

      -----------------------------
      -- Check_Arg_Is_Local_Name --
      -----------------------------

      --  LOCAL_NAME ::=
      --    DIRECT_NAME
      --  | DIRECT_NAME'ATTRIBUTE_DESIGNATOR
      --  | library_unit_NAME

      procedure Check_Arg_Is_Local_Name (Arg : Node_Id) is
         Argx : constant Node_Id := Get_Pragma_Arg (Arg);

      begin
         Analyze (Argx);

         if Nkind (Argx) not in N_Direct_Name
           and then (Nkind (Argx) /= N_Attribute_Reference
                      or else Present (Expressions (Argx))
                      or else Nkind (Prefix (Argx)) /= N_Identifier)
           and then (not Is_Entity_Name (Argx)
                      or else not Is_Compilation_Unit (Entity (Argx)))
         then
            Error_Pragma_Arg ("argument for pragma% must be local name", Argx);
         end if;

         if Is_Entity_Name (Argx)
           and then Scope (Entity (Argx)) /= Current_Scope
         then
            Error_Pragma_Arg
              ("pragma% argument must be in same declarative part", Arg);
         end if;
      end Check_Arg_Is_Local_Name;

      ---------------------------------
      -- Check_Arg_Is_Locking_Policy --
      ---------------------------------

      procedure Check_Arg_Is_Locking_Policy (Arg : Node_Id) is
         Argx : constant Node_Id := Get_Pragma_Arg (Arg);

      begin
         Check_Arg_Is_Identifier (Argx);

         if not Is_Locking_Policy_Name (Chars (Argx)) then
            Error_Pragma_Arg
              ("& is not a valid locking policy name", Argx);
         end if;
      end Check_Arg_Is_Locking_Policy;

      -------------------------
      -- Check_Arg_Is_One_Of --
      -------------------------

      procedure Check_Arg_Is_One_Of (Arg : Node_Id; N1, N2 : Name_Id) is
         Argx : constant Node_Id := Get_Pragma_Arg (Arg);

      begin
         Check_Arg_Is_Identifier (Argx);

         if Chars (Argx) /= N1 and then Chars (Argx) /= N2 then
            Error_Msg_Name_2 := N1;
            Error_Msg_Name_3 := N2;
            Error_Pragma_Arg ("argument for pragma% must be% or%", Argx);
         end if;
      end Check_Arg_Is_One_Of;

      procedure Check_Arg_Is_One_Of
        (Arg        : Node_Id;
         N1, N2, N3 : Name_Id)
      is
         Argx : constant Node_Id := Get_Pragma_Arg (Arg);

      begin
         Check_Arg_Is_Identifier (Argx);

         if Chars (Argx) /= N1
           and then Chars (Argx) /= N2
           and then Chars (Argx) /= N3
         then
            Error_Pragma_Arg ("invalid argument for pragma%", Argx);
         end if;
      end Check_Arg_Is_One_Of;

      ---------------------------------
      -- Check_Arg_Is_Queuing_Policy --
      ---------------------------------

      procedure Check_Arg_Is_Queuing_Policy (Arg : Node_Id) is
         Argx : constant Node_Id := Get_Pragma_Arg (Arg);

      begin
         Check_Arg_Is_Identifier (Argx);

         if not Is_Queuing_Policy_Name (Chars (Argx)) then
            Error_Pragma_Arg
              ("& is not a valid queuing policy name", Argx);
         end if;
      end Check_Arg_Is_Queuing_Policy;

      ------------------------------------
      -- Check_Arg_Is_Static_Expression --
      ------------------------------------

      procedure Check_Arg_Is_Static_Expression
        (Arg : Node_Id;
         Typ : Entity_Id)
      is
         Argx : constant Node_Id := Get_Pragma_Arg (Arg);

      begin
         Analyze_And_Resolve (Argx, Typ);

         if Is_OK_Static_Expression (Argx) then
            return;

         elsif Etype (Argx) = Any_Type then
            raise Pragma_Exit;

         --  An interesting special case, if we have a string literal and
         --  we are in Ada 83 mode, then we allow it even though it will
         --  not be flagged as static. This allows the use of Ada 95
         --  pragmas like Import in Ada 83 mode. They will of course be
         --  flagged with warnings as usual, but will not cause errors.

         elsif Ada_Version = Ada_83
           and then Nkind (Argx) = N_String_Literal
         then
            return;

         --  Static expression that raises Constraint_Error. This has
         --  already been flagged, so just exit from pragma processing.

         elsif Is_Static_Expression (Argx) then
            raise Pragma_Exit;

         --  Finally, we have a real error

         else
            Error_Msg_Name_1 := Chars (N);
            Flag_Non_Static_Expr
              ("argument for pragma% must be a static expression!", Argx);
            raise Pragma_Exit;
         end if;
      end Check_Arg_Is_Static_Expression;

      ---------------------------------
      -- Check_Arg_Is_String_Literal --
      ---------------------------------

      procedure Check_Arg_Is_String_Literal (Arg : Node_Id) is
         Argx : constant Node_Id := Get_Pragma_Arg (Arg);
      begin
         if Nkind (Argx) /= N_String_Literal then
            Error_Pragma_Arg
              ("argument for pragma% must be string literal", Argx);
         end if;
      end Check_Arg_Is_String_Literal;

      ------------------------------------------
      -- Check_Arg_Is_Task_Dispatching_Policy --
      ------------------------------------------

      procedure Check_Arg_Is_Task_Dispatching_Policy (Arg : Node_Id) is
         Argx : constant Node_Id := Get_Pragma_Arg (Arg);

      begin
         Check_Arg_Is_Identifier (Argx);

         if not Is_Task_Dispatching_Policy_Name (Chars (Argx)) then
            Error_Pragma_Arg
              ("& is not a valid task dispatching policy name", Argx);
         end if;
      end Check_Arg_Is_Task_Dispatching_Policy;

      ---------------------
      -- Check_Arg_Order --
      ---------------------

      procedure Check_Arg_Order (Names : Name_List) is
         Arg : Node_Id;

         Highest_So_Far : Natural := 0;
         --  Highest index in Names seen do far

      begin
         Arg := Arg1;
         for J in 1 .. Arg_Count loop
            if Chars (Arg) /= No_Name then
               for K in Names'Range loop
                  if Chars (Arg) = Names (K) then
                     if K < Highest_So_Far then
                        Error_Msg_Name_1 := Chars (N);
                        Error_Msg_N
                          ("parameters out of order for pragma%", Arg);
                        Error_Msg_Name_1 := Names (K);
                        Error_Msg_Name_2 := Names (Highest_So_Far);
                        Error_Msg_N ("\% must appear before %", Arg);
                        raise Pragma_Exit;

                     else
                        Highest_So_Far := K;
                     end if;
                  end if;
               end loop;
            end if;

            Arg := Next (Arg);
         end loop;
      end Check_Arg_Order;

      --------------------------------
      -- Check_At_Least_N_Arguments --
      --------------------------------

      procedure Check_At_Least_N_Arguments (N : Nat) is
      begin
         if Arg_Count < N then
            Error_Pragma ("too few arguments for pragma%");
         end if;
      end Check_At_Least_N_Arguments;

      -------------------------------
      -- Check_At_Most_N_Arguments --
      -------------------------------

      procedure Check_At_Most_N_Arguments (N : Nat) is
         Arg : Node_Id;
      begin
         if Arg_Count > N then
            Arg := Arg1;
            for J in 1 .. N loop
               Next (Arg);
               Error_Pragma_Arg ("too many arguments for pragma%", Arg);
            end loop;
         end if;
      end Check_At_Most_N_Arguments;

      ---------------------
      -- Check_Component --
      ---------------------

      procedure Check_Component (Comp : Node_Id) is
      begin
         if Nkind (Comp) = N_Component_Declaration then
            declare
               Sindic : constant Node_Id :=
                          Subtype_Indication (Component_Definition (Comp));
               Typ    : constant Entity_Id :=
                          Etype (Defining_Identifier (Comp));
            begin
               if Nkind (Sindic) = N_Subtype_Indication then

                  --  Ada 2005 (AI-216): If a component subtype is subject to
                  --  a per-object constraint, then the component type shall
                  --  be an Unchecked_Union.

                  if Has_Per_Object_Constraint (Defining_Identifier (Comp))
                    and then
                      not Is_Unchecked_Union (Etype (Subtype_Mark (Sindic)))
                  then
                     Error_Msg_N ("component subtype subject to per-object" &
                       " constraint must be an Unchecked_Union", Comp);
                  end if;
               end if;

               if Is_Controlled (Typ) then
                  Error_Msg_N
                   ("component of unchecked union cannot be controlled", Comp);

               elsif Has_Task (Typ) then
                  Error_Msg_N
                   ("component of unchecked union cannot have tasks", Comp);
               end if;
            end;
         end if;
      end Check_Component;

      ----------------------------------
      -- Check_Duplicated_Export_Name --
      ----------------------------------

      procedure Check_Duplicated_Export_Name (Nam : Node_Id) is
         String_Val : constant String_Id := Strval (Nam);

      begin
         --  We are only interested in the export case, and in the case of
         --  generics, it is the instance, not the template, that is the
         --  problem (the template will generate a warning in any case).

         if not Inside_A_Generic
           and then (Prag_Id = Pragma_Export
                       or else
                     Prag_Id = Pragma_Export_Procedure
                       or else
                     Prag_Id = Pragma_Export_Valued_Procedure
                       or else
                     Prag_Id = Pragma_Export_Function)
         then
            for J in Externals.First .. Externals.Last loop
               if String_Equal (String_Val, Strval (Externals.Table (J))) then
                  Error_Msg_Sloc := Sloc (Externals.Table (J));
                  Error_Msg_N ("external name duplicates name given#", Nam);
                  exit;
               end if;
            end loop;

            Externals.Append (Nam);
         end if;
      end Check_Duplicated_Export_Name;

      -------------------------
      -- Check_First_Subtype --
      -------------------------

      procedure Check_First_Subtype (Arg : Node_Id) is
         Argx : constant Node_Id := Get_Pragma_Arg (Arg);
      begin
         if not Is_First_Subtype (Entity (Argx)) then
            Error_Pragma_Arg
              ("pragma% cannot apply to subtype", Argx);
         end if;
      end Check_First_Subtype;

      ---------------------------
      -- Check_In_Main_Program --
      ---------------------------

      procedure Check_In_Main_Program is
         P : constant Node_Id := Parent (N);

      begin
         --  Must be at in subprogram body

         if Nkind (P) /= N_Subprogram_Body then
            Error_Pragma ("% pragma allowed only in subprogram");

         --  Otherwise warn if obviously not main program

         elsif Present (Parameter_Specifications (Specification (P)))
           or else not Is_Compilation_Unit (Defining_Entity (P))
         then
            Error_Msg_Name_1 := Chars (N);
            Error_Msg_N
              ("?pragma% is only effective in main program", N);
         end if;
      end Check_In_Main_Program;

      ---------------------------------------
      -- Check_Interrupt_Or_Attach_Handler --
      ---------------------------------------

      procedure Check_Interrupt_Or_Attach_Handler is
         Arg1_X : constant Node_Id := Expression (Arg1);
         Handler_Proc, Proc_Scope : Entity_Id;

      begin
         Analyze (Arg1_X);

         if Prag_Id = Pragma_Interrupt_Handler then
            Check_Restriction (No_Dynamic_Attachment, N);
         end if;

         Handler_Proc := Find_Unique_Parameterless_Procedure (Arg1_X, Arg1);
         Proc_Scope := Scope (Handler_Proc);

         --  On AAMP only, a pragma Interrupt_Handler is supported for
         --  nonprotected parameterless procedures.

         if not AAMP_On_Target
           or else Prag_Id = Pragma_Attach_Handler
         then
            if Ekind (Proc_Scope) /= E_Protected_Type then
               Error_Pragma_Arg
                 ("argument of pragma% must be protected procedure", Arg1);
            end if;

            if Parent (N) /= Protected_Definition (Parent (Proc_Scope)) then
               Error_Pragma ("pragma% must be in protected definition");
            end if;
         end if;

         if not Is_Library_Level_Entity (Proc_Scope)
           or else (AAMP_On_Target
                     and then not Is_Library_Level_Entity (Handler_Proc))
         then
            Error_Pragma_Arg
              ("argument for pragma% must be library level entity", Arg1);
         end if;
      end Check_Interrupt_Or_Attach_Handler;

      -------------------------------------------
      -- Check_Is_In_Decl_Part_Or_Package_Spec --
      -------------------------------------------

      procedure Check_Is_In_Decl_Part_Or_Package_Spec is
         P : Node_Id;

      begin
         P := Parent (N);
         loop
            if No (P) then
               exit;

            elsif Nkind (P) = N_Handled_Sequence_Of_Statements then
               exit;

            elsif Nkind (P) = N_Package_Specification then
               return;

            elsif Nkind (P) = N_Block_Statement then
               return;

            --  Note: the following tests seem a little peculiar, because
            --  they test for bodies, but if we were in the statement part
            --  of the body, we would already have hit the handled statement
            --  sequence, so the only way we get here is by being in the
            --  declarative part of the body.

            elsif Nkind (P) = N_Subprogram_Body
              or else Nkind (P) = N_Package_Body
              or else Nkind (P) = N_Task_Body
              or else Nkind (P) = N_Entry_Body
            then
               return;
            end if;

            P := Parent (P);
         end loop;

         Error_Pragma ("pragma% is not in declarative part or package spec");
      end Check_Is_In_Decl_Part_Or_Package_Spec;

      -------------------------
      -- Check_No_Identifier --
      -------------------------

      procedure Check_No_Identifier (Arg : Node_Id) is
      begin
         if Chars (Arg) /= No_Name then
            Error_Pragma_Arg_Ident
              ("pragma% does not permit identifier& here", Arg);
         end if;
      end Check_No_Identifier;

      --------------------------
      -- Check_No_Identifiers --
      --------------------------

      procedure Check_No_Identifiers is
         Arg_Node : Node_Id;
      begin
         if Arg_Count > 0 then
            Arg_Node := Arg1;
            while Present (Arg_Node) loop
               Check_No_Identifier (Arg_Node);
               Next (Arg_Node);
            end loop;
         end if;
      end Check_No_Identifiers;

      -------------------------------
      -- Check_Optional_Identifier --
      -------------------------------

      procedure Check_Optional_Identifier (Arg : Node_Id; Id : Name_Id) is
      begin
         if Present (Arg) and then Chars (Arg) /= No_Name then
            if Chars (Arg) /= Id then
               Error_Msg_Name_1 := Chars (N);
               Error_Msg_Name_2 := Id;
               Error_Msg_N ("pragma% argument expects identifier%", Arg);
               raise Pragma_Exit;
            end if;
         end if;
      end Check_Optional_Identifier;

      procedure Check_Optional_Identifier (Arg : Node_Id; Id : String) is
      begin
         Name_Buffer (1 .. Id'Length) := Id;
         Name_Len := Id'Length;
         Check_Optional_Identifier (Arg, Name_Find);
      end Check_Optional_Identifier;

      -----------------------------
      -- Check_Static_Constraint --
      -----------------------------

      --  Note: for convenience in writing this procedure, in addition to
      --  the officially (i.e. by spec) allowed argument which is always
      --  a constraint, it also allows ranges and discriminant associations.
      --  Above is not clear ???

      procedure Check_Static_Constraint (Constr : Node_Id) is

         --------------------
         -- Require_Static --
         --------------------

         procedure Require_Static (E : Node_Id);
         --  Require given expression to be static expression

         procedure Require_Static (E : Node_Id) is
         begin
            if not Is_OK_Static_Expression (E) then
               Flag_Non_Static_Expr
                 ("non-static constraint not allowed in Unchecked_Union!", E);
               raise Pragma_Exit;
            end if;
         end Require_Static;

      --  Start of processing for Check_Static_Constraint

      begin
         case Nkind (Constr) is
            when N_Discriminant_Association =>
               Require_Static (Expression (Constr));

            when N_Range =>
               Require_Static (Low_Bound (Constr));
               Require_Static (High_Bound (Constr));

            when N_Attribute_Reference =>
               Require_Static (Type_Low_Bound  (Etype (Prefix (Constr))));
               Require_Static (Type_High_Bound (Etype (Prefix (Constr))));

            when N_Range_Constraint =>
               Check_Static_Constraint (Range_Expression (Constr));

            when N_Index_Or_Discriminant_Constraint =>
               declare
                  IDC : Entity_Id;
               begin
                  IDC := First (Constraints (Constr));
                  while Present (IDC) loop
                     Check_Static_Constraint (IDC);
                     Next (IDC);
                  end loop;
               end;

            when others =>
               null;
         end case;
      end Check_Static_Constraint;

      --------------------------------------
      -- Check_Valid_Configuration_Pragma --
      --------------------------------------

      --  A configuration pragma must appear in the context clause of
      --  a compilation unit, at the start of the list (i.e. only other
      --  pragmas may precede it).

      procedure Check_Valid_Configuration_Pragma is
      begin
         if not Is_Configuration_Pragma then
            Error_Pragma ("incorrect placement for configuration pragma%");
         end if;
      end Check_Valid_Configuration_Pragma;

      -------------------------------------
      -- Check_Valid_Library_Unit_Pragma --
      -------------------------------------

      procedure Check_Valid_Library_Unit_Pragma is
         Plist       : List_Id;
         Parent_Node : Node_Id;
         Unit_Name   : Entity_Id;
         Unit_Kind   : Node_Kind;
         Unit_Node   : Node_Id;
         Sindex      : Source_File_Index;

      begin
         if not Is_List_Member (N) then
            Pragma_Misplaced;

         else
            Plist := List_Containing (N);
            Parent_Node := Parent (Plist);

            if Parent_Node = Empty then
               Pragma_Misplaced;

            --  Case of pragma appearing after a compilation unit. In this
            --  case it must have an argument with the corresponding name
            --  and must be part of the following pragmas of its parent.

            elsif Nkind (Parent_Node) = N_Compilation_Unit_Aux then
               if Plist /= Pragmas_After (Parent_Node) then
                  Pragma_Misplaced;

               elsif Arg_Count = 0 then
                  Error_Pragma
                    ("argument required if outside compilation unit");

               else
                  Check_No_Identifiers;
                  Check_Arg_Count (1);
                  Unit_Node := Unit (Parent (Parent_Node));
                  Unit_Kind := Nkind (Unit_Node);

                  Analyze (Expression (Arg1));

                  if Unit_Kind = N_Generic_Subprogram_Declaration
                    or else Unit_Kind = N_Subprogram_Declaration
                  then
                     Unit_Name := Defining_Entity (Unit_Node);

                  elsif Unit_Kind in N_Generic_Instantiation then
                     Unit_Name := Defining_Entity (Unit_Node);

                  else
                     Unit_Name := Cunit_Entity (Current_Sem_Unit);
                  end if;

                  if Chars (Unit_Name) /=
                     Chars (Entity (Expression (Arg1)))
                  then
                     Error_Pragma_Arg
                       ("pragma% argument is not current unit name", Arg1);
                  end if;

                  if Ekind (Unit_Name) = E_Package
                    and then Present (Renamed_Entity (Unit_Name))
                  then
                     Error_Pragma ("pragma% not allowed for renamed package");
                  end if;
               end if;

            --  Pragma appears other than after a compilation unit

            else
               --  Here we check for the generic instantiation case and also
               --  for the case of processing a generic formal package. We
               --  detect these cases by noting that the Sloc on the node
               --  does not belong to the current compilation unit.

               Sindex := Source_Index (Current_Sem_Unit);

               if Loc not in Source_First (Sindex) .. Source_Last (Sindex) then
                  Rewrite (N, Make_Null_Statement (Loc));
                  return;

               --  If before first declaration, the pragma applies to the
               --  enclosing unit, and the name if present must be this name.

               elsif Is_Before_First_Decl (N, Plist) then
                  Unit_Node := Unit_Declaration_Node (Current_Scope);
                  Unit_Kind := Nkind (Unit_Node);

                  if Nkind (Parent (Unit_Node)) /= N_Compilation_Unit then
                     Pragma_Misplaced;

                  elsif Unit_Kind = N_Subprogram_Body
                    and then not Acts_As_Spec (Unit_Node)
                  then
                     Pragma_Misplaced;

                  elsif Nkind (Parent_Node) = N_Package_Body then
                     Pragma_Misplaced;

                  elsif Nkind (Parent_Node) = N_Package_Specification
                    and then Plist = Private_Declarations (Parent_Node)
                  then
                     Pragma_Misplaced;

                  elsif (Nkind (Parent_Node) = N_Generic_Package_Declaration
                          or else Nkind (Parent_Node)
                            = N_Generic_Subprogram_Declaration)
                    and then Plist = Generic_Formal_Declarations (Parent_Node)
                  then
                     Pragma_Misplaced;

                  elsif Arg_Count > 0 then
                     Analyze (Expression (Arg1));

                     if Entity (Expression (Arg1)) /= Current_Scope then
                        Error_Pragma_Arg
                          ("name in pragma% must be enclosing unit", Arg1);
                     end if;

                  --  It is legal to have no argument in this context

                  else
                     return;
                  end if;

               --  Error if not before first declaration. This is because a
               --  library unit pragma argument must be the name of a library
               --  unit (RM 10.1.5(7)), but the only names permitted in this
               --  context are (RM 10.1.5(6)) names of subprogram declarations,
               --  generic subprogram declarations or generic instantiations.

               else
                  Error_Pragma
                    ("pragma% misplaced, must be before first declaration");
               end if;
            end if;
         end if;
      end Check_Valid_Library_Unit_Pragma;

      -------------------
      -- Check_Variant --
      -------------------

      procedure Check_Variant (Variant : Node_Id) is
         Clist : constant Node_Id := Component_List (Variant);
         Comp  : Node_Id;

      begin
         if not Is_Non_Empty_List (Component_Items (Clist)) then
            Error_Msg_N
              ("Unchecked_Union may not have empty component list",
               Variant);
            return;
         end if;

         Comp := First (Component_Items (Clist));
         while Present (Comp) loop
            Check_Component (Comp);
            Next (Comp);
         end loop;
      end Check_Variant;

      ------------------
      -- Error_Pragma --
      ------------------

      procedure Error_Pragma (Msg : String) is
      begin
         Error_Msg_Name_1 := Chars (N);
         Error_Msg_N (Msg, N);
         raise Pragma_Exit;
      end Error_Pragma;

      ----------------------
      -- Error_Pragma_Arg --
      ----------------------

      procedure Error_Pragma_Arg (Msg : String; Arg : Node_Id) is
      begin
         Error_Msg_Name_1 := Chars (N);
         Error_Msg_N (Msg, Get_Pragma_Arg (Arg));
         raise Pragma_Exit;
      end Error_Pragma_Arg;

      procedure Error_Pragma_Arg (Msg1, Msg2 : String; Arg : Node_Id) is
      begin
         Error_Msg_Name_1 := Chars (N);
         Error_Msg_N (Msg1, Get_Pragma_Arg (Arg));
         Error_Pragma_Arg (Msg2, Arg);
      end Error_Pragma_Arg;

      ----------------------------
      -- Error_Pragma_Arg_Ident --
      ----------------------------

      procedure Error_Pragma_Arg_Ident (Msg : String; Arg : Node_Id) is
      begin
         Error_Msg_Name_1 := Chars (N);
         Error_Msg_N (Msg, Arg);
         raise Pragma_Exit;
      end Error_Pragma_Arg_Ident;

      ------------------------
      -- Find_Lib_Unit_Name --
      ------------------------

      function Find_Lib_Unit_Name return Entity_Id is
      begin
         --  Return inner compilation unit entity, for case of nested
         --  categorization pragmas. This happens in generic unit.

         if Nkind (Parent (N)) = N_Package_Specification
           and then Defining_Entity (Parent (N)) /= Current_Scope
         then
            return Defining_Entity (Parent (N));
         else
            return Current_Scope;
         end if;
      end Find_Lib_Unit_Name;

      ----------------------------
      -- Find_Program_Unit_Name --
      ----------------------------

      procedure Find_Program_Unit_Name (Id : Node_Id) is
         Unit_Name : Entity_Id;
         Unit_Kind : Node_Kind;
         P         : constant Node_Id := Parent (N);

      begin
         if Nkind (P) = N_Compilation_Unit then
            Unit_Kind := Nkind (Unit (P));

            if Unit_Kind = N_Subprogram_Declaration
              or else Unit_Kind = N_Package_Declaration
              or else Unit_Kind in N_Generic_Declaration
            then
               Unit_Name := Defining_Entity (Unit (P));

               if Chars (Id) = Chars (Unit_Name) then
                  Set_Entity (Id, Unit_Name);
                  Set_Etype (Id, Etype (Unit_Name));
               else
                  Set_Etype (Id, Any_Type);
                  Error_Pragma
                    ("cannot find program unit referenced by pragma%");
               end if;

            else
               Set_Etype (Id, Any_Type);
               Error_Pragma ("pragma% inapplicable to this unit");
            end if;

         else
            Analyze (Id);
         end if;
      end Find_Program_Unit_Name;

      -----------------------------------------
      -- Find_Unique_Parameterless_Procedure --
      -----------------------------------------

      function Find_Unique_Parameterless_Procedure
        (Name : Entity_Id;
         Arg  : Node_Id) return Entity_Id
      is
         Proc : Entity_Id := Empty;

      begin
         --  The body of this procedure needs some comments ???

         if not Is_Entity_Name (Name) then
            Error_Pragma_Arg
              ("argument of pragma% must be entity name", Arg);

         elsif not Is_Overloaded (Name) then
            Proc := Entity (Name);

            if Ekind (Proc) /= E_Procedure
                 or else Present (First_Formal (Proc)) then
               Error_Pragma_Arg
                 ("argument of pragma% must be parameterless procedure", Arg);
            end if;

         else
            declare
               Found : Boolean := False;
               It    : Interp;
               Index : Interp_Index;

            begin
               Get_First_Interp (Name, Index, It);
               while Present (It.Nam) loop
                  Proc := It.Nam;

                  if Ekind (Proc) = E_Procedure
                    and then No (First_Formal (Proc))
                  then
                     if not Found then
                        Found := True;
                        Set_Entity (Name, Proc);
                        Set_Is_Overloaded (Name, False);
                     else
                        Error_Pragma_Arg
                          ("ambiguous handler name for pragma% ", Arg);
                     end if;
                  end if;

                  Get_Next_Interp (Index, It);
               end loop;

               if not Found then
                  Error_Pragma_Arg
                    ("argument of pragma% must be parameterless procedure",
                     Arg);
               else
                  Proc := Entity (Name);
               end if;
            end;
         end if;

         return Proc;
      end Find_Unique_Parameterless_Procedure;

      -------------------------
      -- Gather_Associations --
      -------------------------

      procedure Gather_Associations
        (Names : Name_List;
         Args  : out Args_List)
      is
         Arg : Node_Id;

      begin
         --  Initialize all parameters to Empty

         for J in Args'Range loop
            Args (J) := Empty;
         end loop;

         --  That's all we have to do if there are no argument associations

         if No (Pragma_Argument_Associations (N)) then
            return;
         end if;

         --  Otherwise first deal with any positional parameters present

         Arg := First (Pragma_Argument_Associations (N));
         for Index in Args'Range loop
            exit when No (Arg) or else Chars (Arg) /= No_Name;
            Args (Index) := Expression (Arg);
            Next (Arg);
         end loop;

         --  Positional parameters all processed, if any left, then we
         --  have too many positional parameters.

         if Present (Arg) and then Chars (Arg) = No_Name then
            Error_Pragma_Arg
              ("too many positional associations for pragma%", Arg);
         end if;

         --  Process named parameters if any are present

         while Present (Arg) loop
            if Chars (Arg) = No_Name then
               Error_Pragma_Arg
                 ("positional association cannot follow named association",
                  Arg);

            else
               for Index in Names'Range loop
                  if Names (Index) = Chars (Arg) then
                     if Present (Args (Index)) then
                        Error_Pragma_Arg
                          ("duplicate argument association for pragma%", Arg);
                     else
                        Args (Index) := Expression (Arg);
                        exit;
                     end if;
                  end if;

                  if Index = Names'Last then
                     Error_Msg_Name_1 := Chars (N);
                     Error_Msg_N ("pragma% does not allow & argument", Arg);

                     --  Check for possible misspelling

                     for Index1 in Names'Range loop
                        if Is_Bad_Spelling_Of
                             (Get_Name_String (Chars (Arg)),
                              Get_Name_String (Names (Index1)))
                        then
                           Error_Msg_Name_1 := Names (Index1);
                           Error_Msg_N ("\possible misspelling of%", Arg);
                           exit;
                        end if;
                     end loop;

                     raise Pragma_Exit;
                  end if;
               end loop;
            end if;

            Next (Arg);
         end loop;
      end Gather_Associations;

      --------------------
      -- Get_Pragma_Arg --
      --------------------

      function Get_Pragma_Arg (Arg : Node_Id) return Node_Id is
      begin
         if Nkind (Arg) = N_Pragma_Argument_Association then
            return Expression (Arg);
         else
            return Arg;
         end if;
      end Get_Pragma_Arg;

      -----------------
      -- GNAT_Pragma --
      -----------------

      procedure GNAT_Pragma is
      begin
         Check_Restriction (No_Implementation_Pragmas, N);
      end GNAT_Pragma;

      --------------------------
      -- Is_Before_First_Decl --
      --------------------------

      function Is_Before_First_Decl
        (Pragma_Node : Node_Id;
         Decls       : List_Id) return Boolean
      is
         Item : Node_Id := First (Decls);

      begin
         --  Only other pragmas can come before this pragma

         loop
            if No (Item) or else Nkind (Item) /= N_Pragma then
               return False;

            elsif Item = Pragma_Node then
               return True;
            end if;

            Next (Item);
         end loop;
      end Is_Before_First_Decl;

      -----------------------------
      -- Is_Configuration_Pragma --
      -----------------------------

      --  A configuration pragma must appear in the context clause of
      --  a compilation unit, at the start of the list (i.e. only other
      --  pragmas may precede it).

      function Is_Configuration_Pragma return Boolean is
         Lis : constant List_Id := List_Containing (N);
         Par : constant Node_Id := Parent (N);
         Prg : Node_Id;

      begin
         --  If no parent, then we are in the configuration pragma file,
         --  so the placement is definitely appropriate.

         if No (Par) then
            return True;

         --  Otherwise we must be in the context clause of a compilation unit
         --  and the only thing allowed before us in the context list is more
         --  configuration pragmas.

         elsif Nkind (Par) = N_Compilation_Unit
           and then Context_Items (Par) = Lis
         then
            Prg := First (Lis);

            loop
               if Prg = N then
                  return True;
               elsif Nkind (Prg) /= N_Pragma then
                  return False;
               end if;

               Next (Prg);
            end loop;

         else
            return False;
         end if;
      end Is_Configuration_Pragma;

      --------------------------
      -- Is_In_Context_Clause --
      --------------------------

      function Is_In_Context_Clause return Boolean is
         Plist       : List_Id;
         Parent_Node : Node_Id;

      begin
         if not Is_List_Member (N) then
            return False;

         else
            Plist := List_Containing (N);
            Parent_Node := Parent (Plist);

            if Parent_Node = Empty
              or else Nkind (Parent_Node) /= N_Compilation_Unit
              or else Context_Items (Parent_Node) /= Plist
            then
               return False;
            end if;
         end if;

         return True;
      end Is_In_Context_Clause;

      ---------------------------------
      -- Is_Static_String_Expression --
      ---------------------------------

      function Is_Static_String_Expression (Arg : Node_Id) return Boolean is
         Argx : constant Node_Id := Get_Pragma_Arg (Arg);

      begin
         Analyze_And_Resolve (Argx);
         return Is_OK_Static_Expression (Argx)
           and then Nkind (Argx) = N_String_Literal;
      end Is_Static_String_Expression;

      ----------------------
      -- Pragma_Misplaced --
      ----------------------

      procedure Pragma_Misplaced is
      begin
         Error_Pragma ("incorrect placement of pragma%");
      end Pragma_Misplaced;

      ------------------------------------
      -- Process Atomic_Shared_Volatile --
      ------------------------------------

      procedure Process_Atomic_Shared_Volatile is
         E_Id : Node_Id;
         E    : Entity_Id;
         D    : Node_Id;
         K    : Node_Kind;
         Utyp : Entity_Id;

         procedure Set_Atomic (E : Entity_Id);
         --  Set given type as atomic, and if no explicit alignment was
         --  given, set alignment to unknown, since back end knows what
         --  the alignment requirements are for atomic arrays. Note that
         --  this step is necessary for derived types.

         ----------------
         -- Set_Atomic --
         ----------------

         procedure Set_Atomic (E : Entity_Id) is
         begin
            Set_Is_Atomic (E);

            if not Has_Alignment_Clause (E) then
               Set_Alignment (E, Uint_0);
            end if;
         end Set_Atomic;

      --  Start of processing for Process_Atomic_Shared_Volatile

      begin
         Check_Ada_83_Warning;
         Check_No_Identifiers;
         Check_Arg_Count (1);
         Check_Arg_Is_Local_Name (Arg1);
         E_Id := Expression (Arg1);

         if Etype (E_Id) = Any_Type then
            return;
         end if;

         E := Entity (E_Id);
         D := Declaration_Node (E);
         K := Nkind (D);

         if Is_Type (E) then
            if Rep_Item_Too_Early (E, N)
                 or else
               Rep_Item_Too_Late (E, N)
            then
               return;
            else
               Check_First_Subtype (Arg1);
            end if;

            if Prag_Id /= Pragma_Volatile then
               Set_Atomic (E);
               Set_Atomic (Underlying_Type (E));
               Set_Atomic (Base_Type (E));
            end if;

            --  Attribute belongs on the base type. If the
            --  view of the type is currently private, it also
            --  belongs on the underlying type.

            Set_Is_Volatile (Base_Type (E));
            Set_Is_Volatile (Underlying_Type (E));

            Set_Treat_As_Volatile (E);
            Set_Treat_As_Volatile (Underlying_Type (E));

         elsif K = N_Object_Declaration
           or else (K = N_Component_Declaration
                     and then Original_Record_Component (E) = E)
         then
            if Rep_Item_Too_Late (E, N) then
               return;
            end if;

            if Prag_Id /= Pragma_Volatile then
               Set_Is_Atomic (E);

               --  If the object declaration has an explicit
               --  initialization, a temporary may have to be
               --  created to hold the expression, to insure
               --  that access to the object remain atomic.

               if Nkind (Parent (E)) = N_Object_Declaration
                 and then Present (Expression (Parent (E)))
               then
                  Set_Has_Delayed_Freeze (E);
               end if;

               --  An interesting improvement here. If an object of type X
               --  is declared atomic, and the type X is not atomic, that's
               --  a pity, since it may not have appropraite alignment etc.
               --  We can rescue this in the special case where the object
               --  and type are in the same unit by just setting the type
               --  as atomic, so that the back end will process it as atomic.

               Utyp := Underlying_Type (Etype (E));

               if Present (Utyp)
                 and then Sloc (E) > No_Location
                 and then Sloc (Utyp) > No_Location
                 and then
                   Get_Source_File_Index (Sloc (E)) =
                   Get_Source_File_Index (Sloc (Underlying_Type (Etype (E))))
               then
                  Set_Is_Atomic (Underlying_Type (Etype (E)));
               end if;
            end if;

            Set_Is_Volatile (E);
            Set_Treat_As_Volatile (E);

         else
            Error_Pragma_Arg
              ("inappropriate entity for pragma%", Arg1);
         end if;
      end Process_Atomic_Shared_Volatile;

      ------------------------
      -- Process_Convention --
      ------------------------

      procedure Process_Convention
        (C : out Convention_Id;
         E : out Entity_Id)
      is
         Id        : Node_Id;
         E1        : Entity_Id;
         Cname     : Name_Id;
         Comp_Unit : Unit_Number_Type;

         procedure Set_Convention_From_Pragma (E : Entity_Id);
         --  Set convention in entity E, and also flag that the entity has a
         --  convention pragma. If entity is for a private or incomplete type,
         --  also set convention and flag on underlying type. This procedure
         --  also deals with the special case of C_Pass_By_Copy convention.

         --------------------------------
         -- Set_Convention_From_Pragma --
         --------------------------------

         procedure Set_Convention_From_Pragma (E : Entity_Id) is
         begin
            --  Ada 2005 (AI-430): Check invalid attempt to change convention
            --  for an overridden dispatching operation. Technically this is
            --  an amendment and should only be done in Ada 2005 mode.
            --  However, this is clearly a mistake, since the problem that is
            --  addressed by this AI is that there is a clear gap in the RM!

            if Is_Dispatching_Operation (E)
              and then Present (Overridden_Operation (E))
              and then C /= Convention (Overridden_Operation (E))
            then
               Error_Pragma_Arg
                 ("cannot change convention for " &
                  "overridden dispatching operation",
                  Arg1);
            end if;

            --  Set the convention

            Set_Convention (E, C);
            Set_Has_Convention_Pragma (E);

            if Is_Incomplete_Or_Private_Type (E) then
               Set_Convention            (Underlying_Type (E), C);
               Set_Has_Convention_Pragma (Underlying_Type (E), True);
            end if;

            --  A class-wide type should inherit the convention of
            --  the specific root type (although this isn't specified
            --  clearly by the RM).

            if Is_Type (E) and then Present (Class_Wide_Type (E)) then
               Set_Convention (Class_Wide_Type (E), C);
            end if;

            --  If the entity is a record type, then check for special case
            --  of C_Pass_By_Copy, which is treated the same as C except that
            --  the special record flag is set. This convention is also only
            --  permitted on record types (see AI95-00131).

            if Cname = Name_C_Pass_By_Copy then
               if Is_Record_Type (E) then
                  Set_C_Pass_By_Copy (Base_Type (E));
               elsif Is_Incomplete_Or_Private_Type (E)
                 and then Is_Record_Type (Underlying_Type (E))
               then
                  Set_C_Pass_By_Copy (Base_Type (Underlying_Type (E)));
               else
                  Error_Pragma_Arg
                    ("C_Pass_By_Copy convention allowed only for record type",
                     Arg2);
               end if;
            end if;

            --  If the entity is a derived boolean type, check for the
            --  special case of convention C, C++, or Fortran, where we
            --  consider any nonzero value to represent true.

            if Is_Discrete_Type (E)
              and then Root_Type (Etype (E)) = Standard_Boolean
              and then
                (C = Convention_C
                   or else
                 C = Convention_CPP
                   or else
                 C = Convention_Fortran)
            then
               Set_Nonzero_Is_True (Base_Type (E));
            end if;
         end Set_Convention_From_Pragma;

      --  Start of processing for Process_Convention

      begin
         Check_At_Least_N_Arguments (2);
         Check_Optional_Identifier (Arg1, Name_Convention);
         Check_Arg_Is_Identifier (Arg1);
         Cname := Chars (Expression (Arg1));

         --  C_Pass_By_Copy is treated as a synonym for convention C
         --  (this is tested again below to set the critical flag)

         if Cname = Name_C_Pass_By_Copy then
            C := Convention_C;

         --  Otherwise we must have something in the standard convention list

         elsif Is_Convention_Name (Cname) then
            C := Get_Convention_Id (Chars (Expression (Arg1)));

         --  In DEC VMS, it seems that there is an undocumented feature
         --  that any unrecognized convention is treated as the default,
         --  which for us is convention C. It does not seem so terrible
         --  to do this unconditionally, silently in the VMS case, and
         --  with a warning in the non-VMS case.

         else
            if Warn_On_Export_Import and not OpenVMS_On_Target then
               Error_Msg_N
                 ("?unrecognized convention name, C assumed",
                  Expression (Arg1));
            end if;

            C := Convention_C;
         end if;

         Check_Optional_Identifier (Arg2, Name_Entity);
         Check_Arg_Is_Local_Name (Arg2);

         Id := Expression (Arg2);
         Analyze (Id);

         if not Is_Entity_Name (Id) then
            Error_Pragma_Arg ("entity name required", Arg2);
         end if;

         E := Entity (Id);

         --  Go to renamed subprogram if present, since convention applies
         --  to the actual renamed entity, not to the renaming entity.
         --  If subprogram is inherited, go to parent subprogram.

         if Is_Subprogram (E)
           and then Present (Alias (E))
         then
            if Nkind (Parent (Declaration_Node (E)))
              = N_Subprogram_Renaming_Declaration
            then
               E := Alias (E);

            elsif Nkind (Parent (E)) = N_Full_Type_Declaration
              and then Scope (E) = Scope (Alias (E))
            then
               E := Alias (E);
            end if;
         end if;

         --  Check that we are not applying this to a specless body

         if Is_Subprogram (E)
           and then Nkind (Parent (Declaration_Node (E))) = N_Subprogram_Body
         then
            Error_Pragma
              ("pragma% requires separate spec and must come before body");
         end if;

         --  Check that we are not applying this to a named constant

         if Ekind (E) = E_Named_Integer
              or else
            Ekind (E) = E_Named_Real
         then
            Error_Msg_Name_1 := Chars (N);
            Error_Msg_N
              ("cannot apply pragma% to named constant!",
               Get_Pragma_Arg (Arg2));
            Error_Pragma_Arg
              ("\supply appropriate type for&!", Arg2);
         end if;

         if Etype (E) = Any_Type
           or else Rep_Item_Too_Early (E, N)
         then
            raise Pragma_Exit;
         else
            E := Underlying_Type (E);
         end if;

         if Rep_Item_Too_Late (E, N) then
            raise Pragma_Exit;
         end if;

         if Has_Convention_Pragma (E) then
            Error_Pragma_Arg
              ("at most one Convention/Export/Import pragma is allowed", Arg2);

         elsif Convention (E) = Convention_Protected
           or else Ekind (Scope (E)) = E_Protected_Type
         then
            Error_Pragma_Arg
              ("a protected operation cannot be given a different convention",
                Arg2);
         end if;

         --  For Intrinsic, a subprogram is required

         if C = Convention_Intrinsic
           and then not Is_Subprogram (E)
           and then not Is_Generic_Subprogram (E)
         then
            Error_Pragma_Arg
              ("second argument of pragma% must be a subprogram", Arg2);
         end if;

         --  For Stdcall, a subprogram, variable or subprogram type is required

         if C = Convention_Stdcall
           and then not Is_Subprogram (E)
           and then not Is_Generic_Subprogram (E)
           and then Ekind (E) /= E_Variable
           and then not
             (Is_Access_Type (E)
                and then Ekind (Designated_Type (E)) = E_Subprogram_Type)
         then
            Error_Pragma_Arg
              ("second argument of pragma% must be subprogram (type)",
               Arg2);
         end if;

         if not Is_Subprogram (E)
           and then not Is_Generic_Subprogram (E)
         then
            Set_Convention_From_Pragma (E);

            if Is_Type (E) then

               Check_First_Subtype (Arg2);
               Set_Convention_From_Pragma (Base_Type (E));

               --  For subprograms, we must set the convention on the
               --  internally generated directly designated type as well.

               if Ekind (E) = E_Access_Subprogram_Type then
                  Set_Convention_From_Pragma (Directly_Designated_Type (E));
               end if;
            end if;

         --  For the subprogram case, set proper convention for all homonyms
         --  in same scope and the same declarative part, i.e. the same
         --  compilation unit.

         else
            Comp_Unit := Get_Source_Unit (E);
            Set_Convention_From_Pragma (E);

            --  Treat a pragma Import as an implicit body, for GPS use

            if Prag_Id = Pragma_Import then
                  Generate_Reference (E, Id, 'b');
            end if;

            E1 := E;
            loop
               E1 := Homonym (E1);
               exit when No (E1) or else Scope (E1) /= Current_Scope;

               --  Note: below we are missing a check for Rep_Item_Too_Late.
               --  That is deliberate, we cannot chain the rep item on more
               --  than one Rep_Item chain, to be fixed later ???

               if Comes_From_Source (E1)
                 and then Comp_Unit = Get_Source_Unit (E1)
                 and then Nkind (Original_Node (Parent (E1))) /=
                   N_Full_Type_Declaration
               then
                  Set_Convention_From_Pragma (E1);

                  if Prag_Id = Pragma_Import then
                     Generate_Reference (E, Id, 'b');
                  end if;
               end if;
            end loop;
         end if;
      end Process_Convention;

      -----------------------------------------------------
      -- Process_Extended_Import_Export_Exception_Pragma --
      -----------------------------------------------------

      procedure Process_Extended_Import_Export_Exception_Pragma
        (Arg_Internal : Node_Id;
         Arg_External : Node_Id;
         Arg_Form     : Node_Id;
         Arg_Code     : Node_Id)
      is
         Def_Id   : Entity_Id;
         Code_Val : Uint;

      begin
         GNAT_Pragma;

         if not OpenVMS_On_Target then
            Error_Pragma
              ("?pragma% ignored (applies only to Open'V'M'S)");
         end if;

         Process_Extended_Import_Export_Internal_Arg (Arg_Internal);
         Def_Id := Entity (Arg_Internal);

         if Ekind (Def_Id) /= E_Exception then
            Error_Pragma_Arg
              ("pragma% must refer to declared exception", Arg_Internal);
         end if;

         Set_Extended_Import_Export_External_Name (Def_Id, Arg_External);

         if Present (Arg_Form) then
            Check_Arg_Is_One_Of (Arg_Form, Name_Ada, Name_VMS);
         end if;

         if Present (Arg_Form)
           and then Chars (Arg_Form) = Name_Ada
         then
            null;
         else
            Set_Is_VMS_Exception (Def_Id);
            Set_Exception_Code (Def_Id, No_Uint);
         end if;

         if Present (Arg_Code) then
            if not Is_VMS_Exception (Def_Id) then
               Error_Pragma_Arg
                 ("Code option for pragma% not allowed for Ada case",
                  Arg_Code);
            end if;

            Check_Arg_Is_Static_Expression (Arg_Code, Any_Integer);
            Code_Val := Expr_Value (Arg_Code);

            if not UI_Is_In_Int_Range (Code_Val) then
               Error_Pragma_Arg
                 ("Code option for pragma% must be in 32-bit range",
                  Arg_Code);

            else
               Set_Exception_Code (Def_Id, Code_Val);
            end if;
         end if;
      end Process_Extended_Import_Export_Exception_Pragma;

      -------------------------------------------------
      -- Process_Extended_Import_Export_Internal_Arg --
      -------------------------------------------------

      procedure Process_Extended_Import_Export_Internal_Arg
        (Arg_Internal : Node_Id := Empty)
      is
      begin
         GNAT_Pragma;

         if No (Arg_Internal) then
            Error_Pragma ("Internal parameter required for pragma%");
         end if;

         if Nkind (Arg_Internal) = N_Identifier then
            null;

         elsif Nkind (Arg_Internal) = N_Operator_Symbol
           and then (Prag_Id = Pragma_Import_Function
                       or else
                     Prag_Id = Pragma_Export_Function)
         then
            null;

         else
            Error_Pragma_Arg
              ("wrong form for Internal parameter for pragma%", Arg_Internal);
         end if;

         Check_Arg_Is_Local_Name (Arg_Internal);
      end Process_Extended_Import_Export_Internal_Arg;

      --------------------------------------------------
      -- Process_Extended_Import_Export_Object_Pragma --
      --------------------------------------------------

      procedure Process_Extended_Import_Export_Object_Pragma
        (Arg_Internal : Node_Id;
         Arg_External : Node_Id;
         Arg_Size     : Node_Id)
      is
         Def_Id : Entity_Id;

      begin
         Process_Extended_Import_Export_Internal_Arg (Arg_Internal);
         Def_Id := Entity (Arg_Internal);

         if Ekind (Def_Id) /= E_Constant
           and then Ekind (Def_Id) /= E_Variable
         then
            Error_Pragma_Arg
              ("pragma% must designate an object", Arg_Internal);
         end if;

         if Has_Rep_Pragma (Def_Id, Name_Common_Object)
              or else
            Has_Rep_Pragma (Def_Id, Name_Psect_Object)
         then
            Error_Pragma_Arg
              ("previous Common/Psect_Object applies, pragma % not permitted",
               Arg_Internal);
         end if;

         if Rep_Item_Too_Late (Def_Id, N) then
            raise Pragma_Exit;
         end if;

         Set_Extended_Import_Export_External_Name (Def_Id, Arg_External);

         if Present (Arg_Size) then
            Check_Arg_Is_External_Name (Arg_Size);
         end if;

         --  Export_Object case

         if Prag_Id = Pragma_Export_Object then
            if not Is_Library_Level_Entity (Def_Id) then
               Error_Pragma_Arg
                 ("argument for pragma% must be library level entity",
                  Arg_Internal);
            end if;

            if Ekind (Current_Scope) = E_Generic_Package then
               Error_Pragma ("pragma& cannot appear in a generic unit");
            end if;

            if not Size_Known_At_Compile_Time (Etype (Def_Id)) then
               Error_Pragma_Arg
                 ("exported object must have compile time known size",
                  Arg_Internal);
            end if;

            if Warn_On_Export_Import and then Is_Exported (Def_Id) then
               Error_Msg_N
                 ("?duplicate Export_Object pragma", N);
            else
               Set_Exported (Def_Id, Arg_Internal);
            end if;

         --  Import_Object case

         else
            if Is_Concurrent_Type (Etype (Def_Id)) then
               Error_Pragma_Arg
                 ("cannot use pragma% for task/protected object",
                  Arg_Internal);
            end if;

            if Ekind (Def_Id) = E_Constant then
               Error_Pragma_Arg
                 ("cannot import a constant", Arg_Internal);
            end if;

            if Warn_On_Export_Import
              and then Has_Discriminants (Etype (Def_Id))
            then
               Error_Msg_N
                 ("imported value must be initialized?", Arg_Internal);
            end if;

            if Warn_On_Export_Import
              and then Is_Access_Type (Etype (Def_Id))
            then
               Error_Pragma_Arg
                 ("cannot import object of an access type?", Arg_Internal);
            end if;

            if Warn_On_Export_Import
              and then Is_Imported (Def_Id)
            then
               Error_Msg_N
                 ("?duplicate Import_Object pragma", N);

            --  Check for explicit initialization present. Note that an
            --  initialization that generated by the code generator, e.g.
            --  for an access type, does not count here.

            elsif Present (Expression (Parent (Def_Id)))
               and then
                 Comes_From_Source
                   (Original_Node (Expression (Parent (Def_Id))))
            then
               Error_Msg_Sloc := Sloc (Def_Id);
               Error_Pragma_Arg
                 ("no initialization allowed for declaration of& #",
                  "\imported entities cannot be initialized ('R'M' 'B.1(24))",
                  Arg1);
            else
               Set_Imported (Def_Id);
               Note_Possible_Modification (Arg_Internal);
            end if;
         end if;
      end Process_Extended_Import_Export_Object_Pragma;

      ------------------------------------------------------
      -- Process_Extended_Import_Export_Subprogram_Pragma --
      ------------------------------------------------------

      procedure Process_Extended_Import_Export_Subprogram_Pragma
        (Arg_Internal                 : Node_Id;
         Arg_External                 : Node_Id;
         Arg_Parameter_Types          : Node_Id;
         Arg_Result_Type              : Node_Id := Empty;
         Arg_Mechanism                : Node_Id;
         Arg_Result_Mechanism         : Node_Id := Empty;
         Arg_First_Optional_Parameter : Node_Id := Empty)
      is
         Ent       : Entity_Id;
         Def_Id    : Entity_Id;
         Hom_Id    : Entity_Id;
         Formal    : Entity_Id;
         Ambiguous : Boolean;
         Match     : Boolean;
         Dval      : Node_Id;

         function Same_Base_Type
          (Ptype  : Node_Id;
           Formal : Entity_Id) return Boolean;
         --  Determines if Ptype references the type of Formal. Note that
         --  only the base types need to match according to the spec. Ptype
         --  here is the argument from the pragma, which is either a type
         --  name, or an access attribute.

         --------------------
         -- Same_Base_Type --
         --------------------

         function Same_Base_Type
           (Ptype  : Node_Id;
            Formal : Entity_Id) return Boolean
         is
            Ftyp : constant Entity_Id := Base_Type (Etype (Formal));
            Pref : Node_Id;

         begin
            --  Case where pragma argument is typ'Access

            if Nkind (Ptype) = N_Attribute_Reference
              and then Attribute_Name (Ptype) = Name_Access
            then
               Pref := Prefix (Ptype);
               Find_Type (Pref);

               if not Is_Entity_Name (Pref)
                 or else Entity (Pref) = Any_Type
               then
                  raise Pragma_Exit;
               end if;

               --  We have a match if the corresponding argument is of an
               --  anonymous access type, and its designicated type matches
               --  the type of the prefix of the access attribute

               return Ekind (Ftyp) = E_Anonymous_Access_Type
                 and then Base_Type (Entity (Pref)) =
                            Base_Type (Etype (Designated_Type (Ftyp)));

            --  Case where pragma argument is a type name

            else
               Find_Type (Ptype);

               if not Is_Entity_Name (Ptype)
                 or else Entity (Ptype) = Any_Type
               then
                  raise Pragma_Exit;
               end if;

               --  We have a match if the corresponding argument is of
               --  the type given in the pragma (comparing base types)

               return Base_Type (Entity (Ptype)) = Ftyp;
            end if;
         end Same_Base_Type;

      --  Start of processing for
      --  Process_Extended_Import_Export_Subprogram_Pragma

      begin
         Process_Extended_Import_Export_Internal_Arg (Arg_Internal);
         Ent := Empty;
         Ambiguous := False;

         --  Loop through homonyms (overloadings) of the entity

         Hom_Id := Entity (Arg_Internal);
         while Present (Hom_Id) loop
            Def_Id := Get_Base_Subprogram (Hom_Id);

            --  We need a subprogram in the current scope

            if not Is_Subprogram (Def_Id)
              or else Scope (Def_Id) /= Current_Scope
            then
               null;

            else
               Match := True;

               --  Pragma cannot apply to subprogram body

               if Is_Subprogram (Def_Id)
                 and then
                   Nkind (Parent
                     (Declaration_Node (Def_Id))) = N_Subprogram_Body
               then
                  Error_Pragma
                    ("pragma% requires separate spec"
                      & " and must come before body");
               end if;

               --  Test result type if given, note that the result type
               --  parameter can only be present for the function cases.

               if Present (Arg_Result_Type)
                 and then not Same_Base_Type (Arg_Result_Type, Def_Id)
               then
                  Match := False;

               elsif Etype (Def_Id) /= Standard_Void_Type
                 and then
                   (Chars (N) = Name_Export_Procedure
                      or else Chars (N) = Name_Import_Procedure)
               then
                  Match := False;

               --  Test parameter types if given. Note that this parameter
               --  has not been analyzed (and must not be, since it is
               --  semantic nonsense), so we get it as the parser left it.

               elsif Present (Arg_Parameter_Types) then
                  Check_Matching_Types : declare
                     Formal : Entity_Id;
                     Ptype  : Node_Id;

                  begin
                     Formal := First_Formal (Def_Id);

                     if Nkind (Arg_Parameter_Types) = N_Null then
                        if Present (Formal) then
                           Match := False;
                        end if;

                     --  A list of one type, e.g. (List) is parsed as
                     --  a parenthesized expression.

                     elsif Nkind (Arg_Parameter_Types) /= N_Aggregate
                       and then Paren_Count (Arg_Parameter_Types) = 1
                     then
                        if No (Formal)
                          or else Present (Next_Formal (Formal))
                        then
                           Match := False;
                        else
                           Match :=
                             Same_Base_Type (Arg_Parameter_Types, Formal);
                        end if;

                     --  A list of more than one type is parsed as a aggregate

                     elsif Nkind (Arg_Parameter_Types) = N_Aggregate
                       and then Paren_Count (Arg_Parameter_Types) = 0
                     then
                        Ptype := First (Expressions (Arg_Parameter_Types));
                        while Present (Ptype) or else Present (Formal) loop
                           if No (Ptype)
                             or else No (Formal)
                             or else not Same_Base_Type (Ptype, Formal)
                           then
                              Match := False;
                              exit;
                           else
                              Next_Formal (Formal);
                              Next (Ptype);
                           end if;
                        end loop;

                     --  Anything else is of the wrong form

                     else
                        Error_Pragma_Arg
                          ("wrong form for Parameter_Types parameter",
                           Arg_Parameter_Types);
                     end if;
                  end Check_Matching_Types;
               end if;

               --  Match is now False if the entry we found did not match
               --  either a supplied Parameter_Types or Result_Types argument

               if Match then
                  if No (Ent) then
                     Ent := Def_Id;

                  --  Ambiguous case, the flag Ambiguous shows if we already
                  --  detected this and output the initial messages.

                  else
                     if not Ambiguous then
                        Ambiguous := True;
                        Error_Msg_Name_1 := Chars (N);
                        Error_Msg_N
                          ("pragma% does not uniquely identify subprogram!",
                           N);
                        Error_Msg_Sloc := Sloc (Ent);
                        Error_Msg_N ("matching subprogram #!", N);
                        Ent := Empty;
                     end if;

                     Error_Msg_Sloc := Sloc (Def_Id);
                     Error_Msg_N ("matching subprogram #!", N);
                  end if;
               end if;
            end if;

            Hom_Id := Homonym (Hom_Id);
         end loop;

         --  See if we found an entry

         if No (Ent) then
            if not Ambiguous then
               if Is_Generic_Subprogram (Entity (Arg_Internal)) then
                  Error_Pragma
                    ("pragma% cannot be given for generic subprogram");

               else
                  Error_Pragma
                    ("pragma% does not identify local subprogram");
               end if;
            end if;

            return;
         end if;

         --  Import pragmas must be be for imported entities

         if Prag_Id = Pragma_Import_Function
              or else
            Prag_Id = Pragma_Import_Procedure
              or else
            Prag_Id = Pragma_Import_Valued_Procedure
         then
            if not Is_Imported (Ent) then
               Error_Pragma
                 ("pragma Import or Interface must precede pragma%");
            end if;

         --  Here we have the Export case which can set the entity as exported

         --  But does not do so if the specified external name is null,
         --  since that is taken as a signal in DEC Ada 83 (with which
         --  we want to be compatible) to request no external name.

         elsif Nkind (Arg_External) = N_String_Literal
           and then String_Length (Strval (Arg_External)) = 0
         then
            null;

         --  In all other cases, set entit as exported

         else
            Set_Exported (Ent, Arg_Internal);
         end if;

         --  Special processing for Valued_Procedure cases

         if Prag_Id = Pragma_Import_Valued_Procedure
           or else
            Prag_Id = Pragma_Export_Valued_Procedure
         then
            Formal := First_Formal (Ent);

            if No (Formal) then
               Error_Pragma
                 ("at least one parameter required for pragma%");

            elsif Ekind (Formal) /= E_Out_Parameter then
               Error_Pragma
                 ("first parameter must have mode out for pragma%");

            else
               Set_Is_Valued_Procedure (Ent);
            end if;
         end if;

         Set_Extended_Import_Export_External_Name (Ent, Arg_External);

         --  Process Result_Mechanism argument if present. We have already
         --  checked that this is only allowed for the function case.

         if Present (Arg_Result_Mechanism) then
            Set_Mechanism_Value (Ent, Arg_Result_Mechanism);
         end if;

         --  Process Mechanism parameter if present. Note that this parameter
         --  is not analyzed, and must not be analyzed since it is semantic
         --  nonsense, so we get it in exactly as the parser left it.

         if Present (Arg_Mechanism) then
            declare
               Formal : Entity_Id;
               Massoc : Node_Id;
               Mname  : Node_Id;
               Choice : Node_Id;

            begin
               --  A single mechanism association without a formal parameter
               --  name is parsed as a parenthesized expression. All other
               --  cases are parsed as aggregates, so we rewrite the single
               --  parameter case as an aggregate for consistency.

               if Nkind (Arg_Mechanism) /= N_Aggregate
                 and then Paren_Count (Arg_Mechanism) = 1
               then
                  Rewrite (Arg_Mechanism,
                    Make_Aggregate (Sloc (Arg_Mechanism),
                      Expressions => New_List (
                        Relocate_Node (Arg_Mechanism))));
               end if;

               --  Case of only mechanism name given, applies to all formals

               if Nkind (Arg_Mechanism) /= N_Aggregate then
                  Formal := First_Formal (Ent);
                  while Present (Formal) loop
                     Set_Mechanism_Value (Formal, Arg_Mechanism);
                     Next_Formal (Formal);
                  end loop;

               --  Case of list of mechanism associations given

               else
                  if Null_Record_Present (Arg_Mechanism) then
                     Error_Pragma_Arg
                       ("inappropriate form for Mechanism parameter",
                        Arg_Mechanism);
                  end if;

                  --  Deal with positional ones first

                  Formal := First_Formal (Ent);

                  if Present (Expressions (Arg_Mechanism)) then
                     Mname := First (Expressions (Arg_Mechanism));

                     while Present (Mname) loop
                        if No (Formal) then
                           Error_Pragma_Arg
                             ("too many mechanism associations", Mname);
                        end if;

                        Set_Mechanism_Value (Formal, Mname);
                        Next_Formal (Formal);
                        Next (Mname);
                     end loop;
                  end if;

                  --  Deal with named entries

                  if Present (Component_Associations (Arg_Mechanism)) then
                     Massoc := First (Component_Associations (Arg_Mechanism));

                     while Present (Massoc) loop
                        Choice := First (Choices (Massoc));

                        if Nkind (Choice) /= N_Identifier
                          or else Present (Next (Choice))
                        then
                           Error_Pragma_Arg
                             ("incorrect form for mechanism association",
                              Massoc);
                        end if;

                        Formal := First_Formal (Ent);
                        loop
                           if No (Formal) then
                              Error_Pragma_Arg
                                ("parameter name & not present", Choice);
                           end if;

                           if Chars (Choice) = Chars (Formal) then
                              Set_Mechanism_Value
                                (Formal, Expression (Massoc));
                              exit;
                           end if;

                           Next_Formal (Formal);
                        end loop;

                        Next (Massoc);
                     end loop;
                  end if;
               end if;
            end;
         end if;

         --  Process First_Optional_Parameter argument if present. We have
         --  already checked that this is only allowed for the Import case.

         if Present (Arg_First_Optional_Parameter) then
            if Nkind (Arg_First_Optional_Parameter) /= N_Identifier then
               Error_Pragma_Arg
                 ("first optional parameter must be formal parameter name",
                  Arg_First_Optional_Parameter);
            end if;

            Formal := First_Formal (Ent);
            loop
               if No (Formal) then
                  Error_Pragma_Arg
                    ("specified formal parameter& not found",
                     Arg_First_Optional_Parameter);
               end if;

               exit when Chars (Formal) =
                         Chars (Arg_First_Optional_Parameter);

               Next_Formal (Formal);
            end loop;

            Set_First_Optional_Parameter (Ent, Formal);

            --  Check specified and all remaining formals have right form

            while Present (Formal) loop
               if Ekind (Formal) /= E_In_Parameter then
                  Error_Msg_NE
                    ("optional formal& is not of mode in!",
                     Arg_First_Optional_Parameter, Formal);

               else
                  Dval := Default_Value (Formal);

                  if No (Dval) then
                     Error_Msg_NE
                       ("optional formal& does not have default value!",
                        Arg_First_Optional_Parameter, Formal);

                  elsif Compile_Time_Known_Value_Or_Aggr (Dval) then
                     null;

                  else
                     Error_Msg_FE
                       ("default value for optional formal& is non-static!",
                        Arg_First_Optional_Parameter, Formal);
                  end if;
               end if;

               Set_Is_Optional_Parameter (Formal);
               Next_Formal (Formal);
            end loop;
         end if;
      end Process_Extended_Import_Export_Subprogram_Pragma;

      --------------------------
      -- Process_Generic_List --
      --------------------------

      procedure Process_Generic_List is
         Arg : Node_Id;
         Exp : Node_Id;

      begin
         GNAT_Pragma;
         Check_No_Identifiers;
         Check_At_Least_N_Arguments (1);

         Arg := Arg1;
         while Present (Arg) loop
            Exp := Expression (Arg);
            Analyze (Exp);

            if not Is_Entity_Name (Exp)
              or else
                (not Is_Generic_Instance (Entity (Exp))
                  and then
                 not Is_Generic_Unit (Entity (Exp)))
            then
               Error_Pragma_Arg
                 ("pragma% argument must be name of generic unit/instance",
                  Arg);
            end if;

            Next (Arg);
         end loop;
      end Process_Generic_List;

      ---------------------------------
      -- Process_Import_Or_Interface --
      ---------------------------------

      procedure Process_Import_Or_Interface is
         C      : Convention_Id;
         Def_Id : Entity_Id;
         Hom_Id : Entity_Id;

      begin
         Process_Convention (C, Def_Id);
         Kill_Size_Check_Code (Def_Id);
         Note_Possible_Modification (Expression (Arg2));

         if Ekind (Def_Id) = E_Variable
              or else
            Ekind (Def_Id) = E_Constant
         then
            --  User initialization is not allowed for imported object, but
            --  the object declaration may contain a default initialization,
            --  that will be discarded. Note that an explicit initialization
            --  only counts if it comes from source, otherwise it is simply
            --  the code generator making an implicit initialization explicit.

            if Present (Expression (Parent (Def_Id)))
               and then Comes_From_Source (Expression (Parent (Def_Id)))
            then
               Error_Msg_Sloc := Sloc (Def_Id);
               Error_Pragma_Arg
                 ("no initialization allowed for declaration of& #",
                  "\imported entities cannot be initialized ('R'M' 'B.1(24))",
                  Arg2);

            else
               Set_Imported (Def_Id);
               Process_Interface_Name (Def_Id, Arg3, Arg4);

               --  Note that we do not set Is_Public here. That's because we
               --  only want to set if if there is no address clause, and we
               --  don't know that yet, so we delay that processing till
               --  freeze time.

               --  pragma Import completes deferred constants

               if Ekind (Def_Id) = E_Constant then
                  Set_Has_Completion (Def_Id);
               end if;

               --  It is not possible to import a constant of an unconstrained
               --  array type (e.g. string) because there is no simple way to
               --  write a meaningful subtype for it.

               if Is_Array_Type (Etype (Def_Id))
                 and then not Is_Constrained (Etype (Def_Id))
               then
                  Error_Msg_NE
                    ("imported constant& must have a constrained subtype",
                      N, Def_Id);
               end if;
            end if;

         elsif Is_Subprogram (Def_Id)
           or else Is_Generic_Subprogram (Def_Id)
         then
            --  If the name is overloaded, pragma applies to all of the
            --  denoted entities in the same declarative part.

            Hom_Id := Def_Id;
            while Present (Hom_Id) loop
               Def_Id := Get_Base_Subprogram (Hom_Id);

               --  Ignore inherited subprograms because the pragma will
               --  apply to the parent operation, which is the one called.

               if Is_Overloadable (Def_Id)
                 and then Present (Alias (Def_Id))
               then
                  null;

               --  If it is not a subprogram, it must be in an outer
               --  scope and pragma does not apply.

               elsif not Is_Subprogram (Def_Id)
                 and then not Is_Generic_Subprogram (Def_Id)
               then
                  null;

               --  Verify that the homonym is in the same declarative
               --  part (not just the same scope).

               elsif Parent (Unit_Declaration_Node (Def_Id)) /= Parent (N)
                 and then Nkind (Parent (N)) /= N_Compilation_Unit_Aux
               then
                  exit;

               else
                  Set_Imported (Def_Id);

                  --  Special processing for Convention_Intrinsic

                  if C = Convention_Intrinsic then

                     --  Link_Name argument not allowed for intrinsic

                     if Present (Arg3)
                       and then Chars (Arg3) = Name_Link_Name
                     then
                        Arg4 := Arg3;
                     end if;

                     if Present (Arg4) then
                        Error_Pragma_Arg
                          ("Link_Name argument not allowed for " &
                           "Import Intrinsic",
                           Arg4);
                     end if;

                     Set_Is_Intrinsic_Subprogram (Def_Id);

                     --  If no external name is present, then check that
                     --  this is a valid intrinsic subprogram. If an external
                     --  name is present, then this is handled by the back end.

                     if No (Arg3) then
                        Check_Intrinsic_Subprogram (Def_Id, Expression (Arg2));
                     end if;
                  end if;

                  --  All interfaced procedures need an external symbol
                  --  created for them since they are always referenced
                  --  from another object file.

                  Set_Is_Public (Def_Id);

                  --  Verify that the subprogram does not have a completion
                  --  through a renaming declaration. For other completions
                  --  the pragma appears as a too late representation.

                  declare
                     Decl : constant Node_Id := Unit_Declaration_Node (Def_Id);

                  begin
                     if Present (Decl)
                       and then Nkind (Decl) = N_Subprogram_Declaration
                       and then Present (Corresponding_Body (Decl))
                       and then
                         Nkind
                           (Unit_Declaration_Node
                             (Corresponding_Body (Decl))) =
                                             N_Subprogram_Renaming_Declaration
                     then
                        Error_Msg_Sloc := Sloc (Def_Id);
                        Error_Msg_NE ("cannot import&#," &
                           " already completed by a renaming",
                           N, Def_Id);
                     end if;
                  end;

                  Set_Has_Completion (Def_Id);
                  Process_Interface_Name (Def_Id, Arg3, Arg4);
               end if;

               if Is_Compilation_Unit (Hom_Id) then

                  --  Its possible homonyms are not affected by the pragma.
                  --  Such homonyms might be present in the context of other
                  --  units being compiled.

                  exit;

               else
                  Hom_Id := Homonym (Hom_Id);
               end if;
            end loop;

         --  When the convention is Java, we also allow Import to be given
         --  for packages, exceptions, and record components.

         elsif C = Convention_Java
           and then
             (Ekind (Def_Id) = E_Package
                or else Ekind (Def_Id) = E_Exception
                or else Nkind (Parent (Def_Id)) = N_Component_Declaration)
         then
            Set_Imported (Def_Id);
            Set_Is_Public (Def_Id);
            Process_Interface_Name (Def_Id, Arg3, Arg4);

         else
            Error_Pragma_Arg
              ("second argument of pragma% must be object or subprogram",
               Arg2);
         end if;

         --  If this pragma applies to a compilation unit, then the unit,
         --  which is a subprogram, does not require (or allow) a body.
         --  We also do not need to elaborate imported procedures.

         if Nkind (Parent (N)) = N_Compilation_Unit_Aux then
            declare
               Cunit : constant Node_Id := Parent (Parent (N));
            begin
               Set_Body_Required (Cunit, False);
            end;
         end if;
      end Process_Import_Or_Interface;

      --------------------
      -- Process_Inline --
      --------------------

      procedure Process_Inline (Active : Boolean) is
         Assoc     : Node_Id;
         Decl      : Node_Id;
         Subp_Id   : Node_Id;
         Subp      : Entity_Id;
         Applies   : Boolean;
         Effective : Boolean := False;

         procedure Make_Inline (Subp : Entity_Id);
         --  Subp is the defining unit name of the subprogram
         --  declaration. Set the flag, as well as the flag in the
         --  corresponding body, if there is one present.

         procedure Set_Inline_Flags (Subp : Entity_Id);
         --  Sets Is_Inlined and Has_Pragma_Inline flags for Subp

         function Inlining_Not_Possible (Subp : Entity_Id) return Boolean;
         --  Returns True if it can be determined at this stage that inlining
         --  is not possible, for examle if the body is available and contains
         --  exception handlers, we prevent inlining, since otherwise we can
         --  get undefined symbols at link time. This function also emits a
         --  warning if front-end inlining is enabled and the pragma appears
         --  too late.
         --  ??? is business with link symbols still valid, or does it relate
         --  to front end ZCX which is being phased out ???

         ---------------------------
         -- Inlining_Not_Possible --
         ---------------------------

         function Inlining_Not_Possible (Subp : Entity_Id) return Boolean is
            Decl  : constant Node_Id := Unit_Declaration_Node (Subp);
            Stats : Node_Id;

         begin
            if Nkind (Decl) = N_Subprogram_Body then
               Stats := Handled_Statement_Sequence (Decl);
               return Present (Exception_Handlers (Stats))
                 or else Present (At_End_Proc (Stats));

            elsif Nkind (Decl) = N_Subprogram_Declaration
              and then Present (Corresponding_Body (Decl))
            then
               if Front_End_Inlining
                 and then Analyzed (Corresponding_Body (Decl))
               then
                  Error_Msg_N ("pragma appears too late, ignored?", N);
                  return True;

               --  If the subprogram is a renaming as body, the body is
               --  just a call to the renamed subprogram, and inlining is
               --  trivially possible.

               elsif
                 Nkind (Unit_Declaration_Node (Corresponding_Body (Decl)))
                   = N_Subprogram_Renaming_Declaration
               then
                  return False;

               else
                  Stats :=
                    Handled_Statement_Sequence
                        (Unit_Declaration_Node (Corresponding_Body (Decl)));

                  return
                    Present (Exception_Handlers (Stats))
                      or else Present (At_End_Proc (Stats));
               end if;

            else
               --  If body is not available, assume the best, the check is
               --  performed again when compiling enclosing package bodies.

               return False;
            end if;
         end Inlining_Not_Possible;

         -----------------
         -- Make_Inline --
         -----------------

         procedure Make_Inline (Subp : Entity_Id) is
            Kind       : constant Entity_Kind := Ekind (Subp);
            Inner_Subp : Entity_Id   := Subp;

         begin
            if Etype (Subp) = Any_Type then
               return;

            --  If inlining is not possible, for now do not treat as an error

            elsif Inlining_Not_Possible (Subp) then
               Applies := True;
               return;

            --  Here we have a candidate for inlining, but we must exclude
            --  derived operations. Otherwise we will end up trying to
            --  inline a phantom declaration, and the result would be to
            --  drag in a body which has no direct inlining associated with
            --  it. That would not only be inefficient but would also result
            --  in the backend doing cross-unit inlining in cases where it
            --  was definitely inappropriate to do so.

            --  However, a simple Comes_From_Source test is insufficient,
            --  since we do want to allow inlining of generic instances,
            --  which also do not come from source. Predefined operators do
            --  not come from source but are not inlineable either.

            elsif not Comes_From_Source (Subp)
              and then not Is_Generic_Instance (Subp)
              and then Scope (Subp) /= Standard_Standard
            then
               Applies := True;
               return;

            --  The referenced entity must either be the enclosing entity,
            --  or an entity declared within the current open scope.

            elsif Present (Scope (Subp))
              and then Scope (Subp) /= Current_Scope
              and then Subp /= Current_Scope
            then
               Error_Pragma_Arg
                 ("argument of% must be entity in current scope", Assoc);
               return;
            end if;

            --  Processing for procedure, operator or function.
            --  If subprogram is aliased (as for an instance) indicate
            --  that the renamed entity (if declared in the same unit)
            --  is inlined.

            if Is_Subprogram (Subp) then
               while Present (Alias (Inner_Subp)) loop
                  Inner_Subp := Alias (Inner_Subp);
               end loop;

               if In_Same_Source_Unit (Subp, Inner_Subp) then
                  Set_Inline_Flags (Inner_Subp);

                  Decl := Parent (Parent (Inner_Subp));

                  if Nkind (Decl) = N_Subprogram_Declaration
                    and then Present (Corresponding_Body (Decl))
                  then
                     Set_Inline_Flags (Corresponding_Body (Decl));
                  end if;
               end if;

               Applies := True;

            --  For a generic subprogram set flag as well, for use at
            --  the point of instantiation, to determine whether the
            --  body should be generated.

            elsif Is_Generic_Subprogram (Subp) then
               Set_Inline_Flags (Subp);
               Applies := True;

            --  Literals are by definition inlined

            elsif Kind = E_Enumeration_Literal then
               null;

            --  Anything else is an error

            else
               Error_Pragma_Arg
                 ("expect subprogram name for pragma%", Assoc);
            end if;
         end Make_Inline;

         ----------------------
         -- Set_Inline_Flags --
         ----------------------

         procedure Set_Inline_Flags (Subp : Entity_Id) is
         begin
            if Active then
               Set_Is_Inlined (Subp, True);
            end if;

            if not Has_Pragma_Inline (Subp) then
               Set_Has_Pragma_Inline (Subp);
               Set_Next_Rep_Item (N, First_Rep_Item (Subp));
               Set_First_Rep_Item (Subp, N);
               Effective := True;
            end if;
         end Set_Inline_Flags;

      --  Start of processing for Process_Inline

      begin
         Check_No_Identifiers;
         Check_At_Least_N_Arguments (1);

         if Active then
            Inline_Processing_Required := True;
         end if;

         Assoc := Arg1;
         while Present (Assoc) loop
            Subp_Id := Expression (Assoc);
            Analyze (Subp_Id);
            Applies := False;

            if Is_Entity_Name (Subp_Id) then
               Subp := Entity (Subp_Id);

               if Subp = Any_Id then

                  --  If previous error, avoid cascaded errors

                  Applies := True;
                  Effective := True;

               else
                  Make_Inline (Subp);

                  while Present (Homonym (Subp))
                    and then Scope (Homonym (Subp)) = Current_Scope
                  loop
                     Make_Inline (Homonym (Subp));
                     Subp := Homonym (Subp);
                  end loop;
               end if;
            end if;

            if not Applies then
               Error_Pragma_Arg
                 ("inappropriate argument for pragma%", Assoc);

            elsif not Effective
              and then Warn_On_Redundant_Constructs
            then
               if Inlining_Not_Possible (Subp) then
                  Error_Msg_NE
                    ("pragma Inline for& is ignored?", N, Entity (Subp_Id));
               else
                  Error_Msg_NE
                    ("pragma Inline for& is redundant?", N, Entity (Subp_Id));
               end if;
            end if;

            Next (Assoc);
         end loop;
      end Process_Inline;

      ----------------------------
      -- Process_Interface_Name --
      ----------------------------

      procedure Process_Interface_Name
        (Subprogram_Def : Entity_Id;
         Ext_Arg        : Node_Id;
         Link_Arg       : Node_Id)
      is
         Ext_Nam    : Node_Id;
         Link_Nam   : Node_Id;
         String_Val : String_Id;

         procedure Check_Form_Of_Interface_Name (SN : Node_Id);
         --  SN is a string literal node for an interface name. This routine
         --  performs some minimal checks that the name is reasonable. In
         --  particular that no spaces or other obviously incorrect characters
         --  appear. This is only a warning, since any characters are allowed.

         ----------------------------------
         -- Check_Form_Of_Interface_Name --
         ----------------------------------

         procedure Check_Form_Of_Interface_Name (SN : Node_Id) is
            S  : constant String_Id := Strval (Expr_Value_S (SN));
            SL : constant Nat       := String_Length (S);
            C  : Char_Code;

         begin
            if SL = 0 then
               Error_Msg_N ("interface name cannot be null string", SN);
            end if;

            for J in 1 .. SL loop
               C := Get_String_Char (S, J);

               if Warn_On_Export_Import
                 and then (not In_Character_Range (C)
                             or else Get_Character (C) = ' '
                             or else Get_Character (C) = ',')
               then
                  Error_Msg_N
                    ("?interface name contains illegal character", SN);
               end if;
            end loop;
         end Check_Form_Of_Interface_Name;

      --  Start of processing for Process_Interface_Name

      begin
         if No (Link_Arg) then
            if No (Ext_Arg) then
               return;

            elsif Chars (Ext_Arg) = Name_Link_Name then
               Ext_Nam  := Empty;
               Link_Nam := Expression (Ext_Arg);

            else
               Check_Optional_Identifier (Ext_Arg, Name_External_Name);
               Ext_Nam  := Expression (Ext_Arg);
               Link_Nam := Empty;
            end if;

         else
            Check_Optional_Identifier (Ext_Arg,  Name_External_Name);
            Check_Optional_Identifier (Link_Arg, Name_Link_Name);
            Ext_Nam  := Expression (Ext_Arg);
            Link_Nam := Expression (Link_Arg);
         end if;

         --  Check expressions for external name and link name are static

         if Present (Ext_Nam) then
            Check_Arg_Is_Static_Expression (Ext_Nam, Standard_String);
            Check_Form_Of_Interface_Name (Ext_Nam);

            --  Verify that the external name is not the name of a local
            --  entity, which would hide the imported one and lead to
            --  run-time surprises. The problem can only arise for entities
            --  declared in a package body (otherwise the external name is
            --  fully qualified and won't conflict).

            declare
               Nam : Name_Id;
               E   : Entity_Id;
               Par : Node_Id;

            begin
               if Prag_Id = Pragma_Import then
                  String_To_Name_Buffer (Strval (Expr_Value_S (Ext_Nam)));
                  Nam := Name_Find;
                  E   := Entity_Id (Get_Name_Table_Info (Nam));

                  if Nam /= Chars (Subprogram_Def)
                    and then Present (E)
                    and then not Is_Overloadable (E)
                    and then Is_Immediately_Visible (E)
                    and then not Is_Imported (E)
                    and then Ekind (Scope (E)) = E_Package
                  then
                     Par := Parent (E);

                     while Present (Par) loop
                        if Nkind (Par) = N_Package_Body then
                           Error_Msg_Sloc  := Sloc (E);
                           Error_Msg_NE
                             ("imported entity is hidden by & declared#",
                                 Ext_Arg, E);
                           exit;
                        end if;

                        Par := Parent (Par);
                     end loop;
                  end if;
               end if;
            end;
         end if;

         if Present (Link_Nam) then
            Check_Arg_Is_Static_Expression (Link_Nam, Standard_String);
            Check_Form_Of_Interface_Name (Link_Nam);
         end if;

         --  If there is no link name, just set the external name

         if No (Link_Nam) then
            Link_Nam := Adjust_External_Name_Case (Expr_Value_S (Ext_Nam));

         --  For the Link_Name case, the given literal is preceded by an
         --  asterisk, which indicates to GCC that the given name should
         --  be taken literally, and in particular that no prepending of
         --  underlines should occur, even in systems where this is the
         --  normal default.

         else
            Start_String;
            Store_String_Char (Get_Char_Code ('*'));
            String_Val := Strval (Expr_Value_S (Link_Nam));

            for J in 1 .. String_Length (String_Val) loop
               Store_String_Char (Get_String_Char (String_Val, J));
            end loop;

            Link_Nam :=
              Make_String_Literal (Sloc (Link_Nam), End_String);
         end if;

         Set_Encoded_Interface_Name
           (Get_Base_Subprogram (Subprogram_Def), Link_Nam);
         Check_Duplicated_Export_Name (Link_Nam);
      end Process_Interface_Name;

      -----------------------------------------
      -- Process_Interrupt_Or_Attach_Handler --
      -----------------------------------------

      procedure Process_Interrupt_Or_Attach_Handler is
         Arg1_X       : constant Node_Id   := Expression (Arg1);
         Handler_Proc : constant Entity_Id := Entity (Arg1_X);
         Proc_Scope   : constant Entity_Id := Scope (Handler_Proc);

      begin
         Set_Is_Interrupt_Handler (Handler_Proc);

         --  If the pragma is not associated with a handler procedure
         --  within a protected type, then it must be for a nonprotected
         --  procedure for the AAMP target, in which case we don't
         --  associate a representation item with the procedure's scope.

         if Ekind (Proc_Scope) = E_Protected_Type then
            if Prag_Id = Pragma_Interrupt_Handler
                 or else
               Prag_Id = Pragma_Attach_Handler
            then
               Record_Rep_Item (Proc_Scope, N);
            end if;
         end if;
      end Process_Interrupt_Or_Attach_Handler;

      --------------------------------------------------
      -- Process_Restrictions_Or_Restriction_Warnings --
      --------------------------------------------------

      --  Note: some of the simple identifier cases were handled in par-prag,
      --  but it is harmless (and more straightforward) to simply handle all
      --  cases here, even if it means we repeat a bit of work in some cases.

<<<<<<< HEAD
      procedure Process_Restrictions_Or_Restriction_Warnings is
=======
      procedure Process_Restrictions_Or_Restriction_Warnings
        (Warn : Boolean)
      is
>>>>>>> c355071f
         Arg   : Node_Id;
         R_Id  : Restriction_Id;
         Id    : Name_Id;
         Expr  : Node_Id;
         Val   : Uint;

         procedure Check_Unit_Name (N : Node_Id);
         --  Checks unit name parameter for No_Dependence. Returns if it has
         --  an appropriate form, otherwise raises pragma argument error.
<<<<<<< HEAD

         procedure Set_Warning (R : All_Restrictions);
         --  If this is a Restriction_Warnings pragma, set warning flag,
         --  otherwise reset the flag.
=======
>>>>>>> c355071f

         ---------------------
         -- Check_Unit_Name --
         ---------------------
<<<<<<< HEAD

         procedure Check_Unit_Name (N : Node_Id) is
         begin
            if Nkind (N) = N_Selected_Component then
               Check_Unit_Name (Prefix (N));
               Check_Unit_Name (Selector_Name (N));

            elsif Nkind (N) = N_Identifier then
               return;

            else
               Error_Pragma_Arg
                 ("wrong form for unit name for No_Dependence", N);
            end if;
         end Check_Unit_Name;

         -----------------
         -- Set_Warning --
         -----------------
=======
>>>>>>> c355071f

         procedure Check_Unit_Name (N : Node_Id) is
         begin
            if Nkind (N) = N_Selected_Component then
               Check_Unit_Name (Prefix (N));
               Check_Unit_Name (Selector_Name (N));

            elsif Nkind (N) = N_Identifier then
               return;

            else
               Error_Pragma_Arg
                 ("wrong form for unit name for No_Dependence", N);
            end if;
         end Check_Unit_Name;

      --  Start of processing for Process_Restrictions_Or_Restriction_Warnings

      begin
         Check_Ada_83_Warning;
         Check_At_Least_N_Arguments (1);
         Check_Valid_Configuration_Pragma;

         Arg := Arg1;
         while Present (Arg) loop
            Id := Chars (Arg);
            Expr := Expression (Arg);

            --  Case of no restriction identifier present

            if Id = No_Name then
               if Nkind (Expr) /= N_Identifier then
                  Error_Pragma_Arg
                    ("invalid form for restriction", Arg);
               end if;

               R_Id :=
                 Get_Restriction_Id
                   (Process_Restriction_Synonyms (Expr));

               if R_Id not in All_Boolean_Restrictions then
                  Error_Pragma_Arg
                    ("invalid restriction identifier", Arg);
               end if;

               if Implementation_Restriction (R_Id) then
                  Check_Restriction
                    (No_Implementation_Restrictions, Arg);
               end if;

               --  If this is a warning, then set the warning unless we already
               --  have a real restriction active (we never want a warning to
               --  override a real restriction).

               if Warn then
                  if not Restriction_Active (R_Id) then
                     Set_Restriction (R_Id, N);
                     Restriction_Warnings (R_Id) := True;
                  end if;

               --  If real restriction case, then set it and make sure that the
               --  restriction warning flag is off, since a real restriction
               --  always overrides a warning.

               else
                  Set_Restriction (R_Id, N);
                  Restriction_Warnings (R_Id) := False;
               end if;

               --  A very special case that must be processed here: pragma
               --  Restrictions (No_Exceptions) turns off all run-time
               --  checking. This is a bit dubious in terms of the formal
               --  language definition, but it is what is intended by RM
               --  H.4(12). Restriction_Warnings never affects generated code
               --  so this is done only in the real restriction case.

               if R_Id = No_Exceptions and then not Warn then
                  Scope_Suppress := (others => True);
               end if;

            --  Case of No_Dependence => unit-name. Note that the parser
            --  already made the necessary entry in the No_Dependence table.

            elsif Id = Name_No_Dependence then
               Check_Unit_Name (Expr);

            --  All other cases of restriction identifier present

            else
               R_Id := Get_Restriction_Id (Process_Restriction_Synonyms (Arg));
               Analyze_And_Resolve (Expr, Any_Integer);

               if R_Id not in All_Parameter_Restrictions then
                  Error_Pragma_Arg
                    ("invalid restriction parameter identifier", Arg);

               elsif not Is_OK_Static_Expression (Expr) then
                  Flag_Non_Static_Expr
                    ("value must be static expression!", Expr);
                  raise Pragma_Exit;

               elsif not Is_Integer_Type (Etype (Expr))
                 or else Expr_Value (Expr) < 0
               then
                  Error_Pragma_Arg
                    ("value must be non-negative integer", Arg);
               end if;

               --  Restriction pragma is active

               Val := Expr_Value (Expr);

               if not UI_Is_In_Int_Range (Val) then
                  Error_Pragma_Arg
                    ("pragma ignored, value too large?", Arg);
               end if;

               --  Warning case. If the real restriction is active, then we
               --  ignore the request, since warning never overrides a real
               --  restriction. Otherwise we set the proper warning. Note that
               --  this circuit sets the warning again if it is already set,
               --  which is what we want, since the constant may have changed.

               if Warn then
                  if not Restriction_Active (R_Id) then
                     Set_Restriction
                       (R_Id, N, Integer (UI_To_Int (Val)));
                     Restriction_Warnings (R_Id) := True;
                  end if;

               --  Real restriction case, set restriction and make sure warning
               --  flag is off since real restriction always overrides warning.

               else
                  Set_Restriction (R_Id, N, Integer (UI_To_Int (Val)));
                  Restriction_Warnings (R_Id) := False;
               end if;
            end if;

            Next (Arg);
         end loop;
      end Process_Restrictions_Or_Restriction_Warnings;

      ---------------------------------
      -- Process_Suppress_Unsuppress --
      ---------------------------------

      --  Note: this procedure makes entries in the check suppress data
      --  structures managed by Sem. See spec of package Sem for full
      --  details on how we handle recording of check suppression.

      procedure Process_Suppress_Unsuppress (Suppress_Case : Boolean) is
         C    : Check_Id;
         E_Id : Node_Id;
         E    : Entity_Id;

         In_Package_Spec : constant Boolean :=
                             (Ekind (Current_Scope) = E_Package
                                or else
                              Ekind (Current_Scope) = E_Generic_Package)
                               and then not In_Package_Body (Current_Scope);

         procedure Suppress_Unsuppress_Echeck (E : Entity_Id; C : Check_Id);
         --  Used to suppress a single check on the given entity

         --------------------------------
         -- Suppress_Unsuppress_Echeck --
         --------------------------------

         procedure Suppress_Unsuppress_Echeck (E : Entity_Id; C : Check_Id) is
            ESR : constant Entity_Check_Suppress_Record :=
                    (Entity   => E,
                     Check    => C,
                     Suppress => Suppress_Case);

         begin
            Set_Checks_May_Be_Suppressed (E);

            if In_Package_Spec then
               Global_Entity_Suppress.Append (ESR);
            else
               Local_Entity_Suppress.Append (ESR);
            end if;

            --  If this is a first subtype, and the base type is distinct,
            --  then also set the suppress flags on the base type.

            if Is_First_Subtype (E)
              and then Etype (E) /= E
            then
               Suppress_Unsuppress_Echeck (Etype (E), C);
            end if;
         end Suppress_Unsuppress_Echeck;

      --  Start of processing for Process_Suppress_Unsuppress

      begin
         --  Suppress/Unsuppress can appear as a configuration pragma,
         --  or in a declarative part or a package spec (RM 11.5(5))

         if not Is_Configuration_Pragma then
            Check_Is_In_Decl_Part_Or_Package_Spec;
         end if;

         Check_At_Least_N_Arguments (1);
         Check_At_Most_N_Arguments (2);
         Check_No_Identifier (Arg1);
         Check_Arg_Is_Identifier (Arg1);

         if not Is_Check_Name (Chars (Expression (Arg1))) then
            Error_Pragma_Arg
              ("argument of pragma% is not valid check name", Arg1);
         else
            C := Get_Check_Id (Chars (Expression (Arg1)));
         end if;

         if Arg_Count = 1 then

            --  Make an entry in the local scope suppress table. This is the
            --  table that directly shows the current value of the scope
            --  suppress check for any check id value.

            if C = All_Checks then

               --  For All_Checks, we set all specific checks with the
               --  exception of Elaboration_Check, which is handled specially
               --  because of not wanting All_Checks to have the effect of
               --  deactivating static elaboration order processing.

               for J in Scope_Suppress'Range loop
                  if J /= Elaboration_Check then
                     Scope_Suppress (J) := Suppress_Case;
                  end if;
               end loop;

            --  If not All_Checks, just set appropriate entry. Note that we
            --  will set Elaboration_Check if this is explicitly specified.

            else
               Scope_Suppress (C) := Suppress_Case;
            end if;

            --  Also make an entry in the Local_Entity_Suppress table. See
            --  extended description in the package spec of Sem for details.

            Local_Entity_Suppress.Append
              ((Entity   => Empty,
                Check    => C,
                Suppress => Suppress_Case));

         --  Case of two arguments present, where the check is
         --  suppressed for a specified entity (given as the second
         --  argument of the pragma)

         else
            Check_Optional_Identifier (Arg2, Name_On);
            E_Id := Expression (Arg2);
            Analyze (E_Id);

            if not Is_Entity_Name (E_Id) then
               Error_Pragma_Arg
                 ("second argument of pragma% must be entity name", Arg2);
            end if;

            E := Entity (E_Id);

            if E = Any_Id then
               return;
            end if;

            --  Enforce RM 11.5(7) which requires that for a pragma that
            --  appears within a package spec, the named entity must be
            --  within the package spec. We allow the package name itself
            --  to be mentioned since that makes sense, although it is not
            --  strictly allowed by 11.5(7).

            if In_Package_Spec
              and then E /= Current_Scope
              and then Scope (E) /= Current_Scope
            then
               Error_Pragma_Arg
                 ("entity in pragma% is not in package spec ('R'M 11.5(7))",
                  Arg2);
            end if;

            --  Loop through homonyms. As noted below, in the case of a package
            --  spec, only homonyms within the package spec are considered.

            loop
               Suppress_Unsuppress_Echeck (E, C);

               if Is_Generic_Instance (E)
                 and then Is_Subprogram (E)
                 and then Present (Alias (E))
               then
                  Suppress_Unsuppress_Echeck (Alias (E), C);
               end if;

               --  Move to next homonym

               E := Homonym (E);
               exit when No (E);

               --  If we are within a package specification, the
               --  pragma only applies to homonyms in the same scope.

               exit when In_Package_Spec
                 and then Scope (E) /= Current_Scope;
            end loop;
         end if;
      end Process_Suppress_Unsuppress;

      ------------------
      -- Set_Exported --
      ------------------

      procedure Set_Exported (E : Entity_Id; Arg : Node_Id) is
      begin
         if Is_Imported (E) then
            Error_Pragma_Arg
              ("cannot export entity& that was previously imported", Arg);

         elsif Present (Address_Clause (E)) then
            Error_Pragma_Arg
              ("cannot export entity& that has an address clause", Arg);
         end if;

         Set_Is_Exported (E);

         --  Generate a reference for entity explicitly, because the
         --  identifier may be overloaded and name resolution will not
         --  generate one.

         Generate_Reference (E, Arg);

         --  Deal with exporting non-library level entity

         if not Is_Library_Level_Entity (E) then

            --  Not allowed at all for subprograms

            if Is_Subprogram (E) then
               Error_Pragma_Arg ("local subprogram& cannot be exported", Arg);

            --  Otherwise set public and statically allocated

            else
               Set_Is_Public (E);
               Set_Is_Statically_Allocated (E);

               --  Warn if the corresponding W flag is set and the pragma
               --  comes from source. The latter may not be true e.g. on
               --  VMS where we expand export pragmas for exception codes
               --  associated with imported or exported exceptions. We do
               --  not want to generate a warning for something that the
               --  user did not write.

               if Warn_On_Export_Import
                 and then Comes_From_Source (Arg)
               then
                  Error_Msg_NE
                    ("?& has been made static as a result of Export", Arg, E);
                  Error_Msg_N
                    ("\this usage is non-standard and non-portable", Arg);
               end if;
            end if;
         end if;

         if Warn_On_Export_Import and then Is_Type (E) then
            Error_Msg_NE
              ("exporting a type has no effect?", Arg, E);
         end if;

         if Warn_On_Export_Import and Inside_A_Generic then
            Error_Msg_NE
              ("all instances of& will have the same external name?", Arg, E);
         end if;
      end Set_Exported;

      ----------------------------------------------
      -- Set_Extended_Import_Export_External_Name --
      ----------------------------------------------

      procedure Set_Extended_Import_Export_External_Name
        (Internal_Ent : Entity_Id;
         Arg_External : Node_Id)
      is
         Old_Name : constant Node_Id := Interface_Name (Internal_Ent);
         New_Name : Node_Id;

      begin
         if No (Arg_External) then
            return;
         end if;

         Check_Arg_Is_External_Name (Arg_External);

         if Nkind (Arg_External) = N_String_Literal then
            if String_Length (Strval (Arg_External)) = 0 then
               return;
            else
               New_Name := Adjust_External_Name_Case (Arg_External);
            end if;

         elsif Nkind (Arg_External) = N_Identifier then
            New_Name := Get_Default_External_Name (Arg_External);

         --  Check_Arg_Is_External_Name should let through only
         --  identifiers and string literals or static string
         --  expressions (which are folded to string literals).

         else
            raise Program_Error;
         end if;

         --  If we already have an external name set (by a prior normal
         --  Import or Export pragma), then the external names must match

         if Present (Interface_Name (Internal_Ent)) then
            Check_Matching_Internal_Names : declare
               S1 : constant String_Id := Strval (Old_Name);
               S2 : constant String_Id := Strval (New_Name);

               procedure Mismatch;
               --  Called if names do not match

               --------------
               -- Mismatch --
               --------------

               procedure Mismatch is
               begin
                  Error_Msg_Sloc := Sloc (Old_Name);
                  Error_Pragma_Arg
                    ("external name does not match that given #",
                     Arg_External);
               end Mismatch;

            --  Start of processing for Check_Matching_Internal_Names

            begin
               if String_Length (S1) /= String_Length (S2) then
                  Mismatch;

               else
                  for J in 1 .. String_Length (S1) loop
                     if Get_String_Char (S1, J) /= Get_String_Char (S2, J) then
                        Mismatch;
                     end if;
                  end loop;
               end if;
            end Check_Matching_Internal_Names;

         --  Otherwise set the given name

         else
            Set_Encoded_Interface_Name (Internal_Ent, New_Name);
            Check_Duplicated_Export_Name (New_Name);
         end if;
      end Set_Extended_Import_Export_External_Name;

      ------------------
      -- Set_Imported --
      ------------------

      procedure Set_Imported (E : Entity_Id) is
      begin
         Error_Msg_Sloc  := Sloc (E);

         if Is_Exported (E) or else Is_Imported (E) then
            Error_Msg_NE ("import of& declared# not allowed", N, E);

            if Is_Exported (E) then
               Error_Msg_N ("\entity was previously exported", N);
            else
               Error_Msg_N ("\entity was previously imported", N);
            end if;

            Error_Pragma ("\(pragma% applies to all previous entities)");

         else
            Set_Is_Imported (E);

            --  If the entity is an object that is not at the library
            --  level, then it is statically allocated. We do not worry
            --  about objects with address clauses in this context since
            --  they are not really imported in the linker sense.

            if Is_Object (E)
              and then not Is_Library_Level_Entity (E)
              and then No (Address_Clause (E))
            then
               Set_Is_Statically_Allocated (E);
            end if;
         end if;
      end Set_Imported;

      -------------------------
      -- Set_Mechanism_Value --
      -------------------------

      --  Note: the mechanism name has not been analyzed (and cannot indeed
      --  be analyzed, since it is semantic nonsense), so we get it in the
      --  exact form created by the parser.

      procedure Set_Mechanism_Value (Ent : Entity_Id; Mech_Name : Node_Id) is
         Class : Node_Id;
         Param : Node_Id;

         procedure Bad_Class;
         --  Signal bad descriptor class name

         procedure Bad_Mechanism;
         --  Signal bad mechanism name

         ---------------
         -- Bad_Class --
         ---------------

         procedure Bad_Class is
         begin
            Error_Pragma_Arg ("unrecognized descriptor class name", Class);
         end Bad_Class;

         -------------------------
         -- Bad_Mechanism_Value --
         -------------------------

         procedure Bad_Mechanism is
         begin
            Error_Pragma_Arg ("unrecognized mechanism name", Mech_Name);
         end Bad_Mechanism;

      --  Start of processing for Set_Mechanism_Value

      begin
         if Mechanism (Ent) /= Default_Mechanism then
            Error_Msg_NE
              ("mechanism for & has already been set", Mech_Name, Ent);
         end if;

         --  MECHANISM_NAME ::= value | reference | descriptor

         if Nkind (Mech_Name) = N_Identifier then
            if Chars (Mech_Name) = Name_Value then
               Set_Mechanism (Ent, By_Copy);
               return;

            elsif Chars (Mech_Name) = Name_Reference then
               Set_Mechanism (Ent, By_Reference);
               return;

            elsif Chars (Mech_Name) = Name_Descriptor then
               Check_VMS (Mech_Name);
               Set_Mechanism (Ent, By_Descriptor);
               return;

            elsif Chars (Mech_Name) = Name_Copy then
               Error_Pragma_Arg
                 ("bad mechanism name, Value assumed", Mech_Name);

            else
               Bad_Mechanism;
            end if;

         --  MECHANISM_NAME ::= descriptor (CLASS_NAME)
         --  CLASS_NAME     ::= ubs | ubsb | uba | s | sb | a | nca

         --  Note: this form is parsed as an indexed component

         elsif Nkind (Mech_Name) = N_Indexed_Component then
            Class := First (Expressions (Mech_Name));

            if Nkind (Prefix (Mech_Name)) /= N_Identifier
              or else Chars (Prefix (Mech_Name)) /= Name_Descriptor
              or else Present (Next (Class))
            then
               Bad_Mechanism;
            end if;

         --  MECHANISM_NAME ::= descriptor (Class => CLASS_NAME)
         --  CLASS_NAME     ::= ubs | ubsb | uba | s | sb | a | nca

         --  Note: this form is parsed as a function call

         elsif Nkind (Mech_Name) = N_Function_Call then

            Param := First (Parameter_Associations (Mech_Name));

            if Nkind (Name (Mech_Name)) /= N_Identifier
              or else Chars (Name (Mech_Name)) /= Name_Descriptor
              or else Present (Next (Param))
              or else No (Selector_Name (Param))
              or else Chars (Selector_Name (Param)) /= Name_Class
            then
               Bad_Mechanism;
            else
               Class := Explicit_Actual_Parameter (Param);
            end if;

         else
            Bad_Mechanism;
         end if;

         --  Fall through here with Class set to descriptor class name

         Check_VMS (Mech_Name);

         if Nkind (Class) /= N_Identifier then
            Bad_Class;

         elsif Chars (Class) = Name_UBS then
            Set_Mechanism (Ent, By_Descriptor_UBS);

         elsif Chars (Class) = Name_UBSB then
            Set_Mechanism (Ent, By_Descriptor_UBSB);

         elsif Chars (Class) = Name_UBA then
            Set_Mechanism (Ent, By_Descriptor_UBA);

         elsif Chars (Class) = Name_S then
            Set_Mechanism (Ent, By_Descriptor_S);

         elsif Chars (Class) = Name_SB then
            Set_Mechanism (Ent, By_Descriptor_SB);

         elsif Chars (Class) = Name_A then
            Set_Mechanism (Ent, By_Descriptor_A);

         elsif Chars (Class) = Name_NCA then
            Set_Mechanism (Ent, By_Descriptor_NCA);

         else
            Bad_Class;
         end if;
      end Set_Mechanism_Value;

      ---------------------------
      -- Set_Ravenscar_Profile --
      ---------------------------

      --  The tasks to be done here are

      --    Set required policies

      --      pragma Task_Dispatching_Policy (FIFO_Within_Priorities)
      --      pragma Locking_Policy (Ceiling_Locking)

      --    Set Detect_Blocking mode

      --    Set required restrictions (see System.Rident for detailed list)

      procedure Set_Ravenscar_Profile (N : Node_Id) is
      begin
         --  pragma Task_Dispatching_Policy (FIFO_Within_Priorities)

         if Task_Dispatching_Policy /= ' '
           and then Task_Dispatching_Policy /= 'F'
         then
            Error_Msg_Sloc := Task_Dispatching_Policy_Sloc;
            Error_Pragma ("Profile (Ravenscar) incompatible with policy#");

         --  Set the FIFO_Within_Priorities policy, but always preserve
         --  System_Location since we like the error message with the run time
         --  name.

         else
            Task_Dispatching_Policy := 'F';

            if Task_Dispatching_Policy_Sloc /= System_Location then
               Task_Dispatching_Policy_Sloc := Loc;
            end if;
         end if;

         --  pragma Locking_Policy (Ceiling_Locking)

         if Locking_Policy /= ' '
           and then Locking_Policy /= 'C'
         then
            Error_Msg_Sloc := Locking_Policy_Sloc;
            Error_Pragma ("Profile (Ravenscar) incompatible with policy#");

         --  Set the Ceiling_Locking policy, but preserve System_Location since
         --  we like the error message with the run time name.

         else
            Locking_Policy := 'C';

            if Locking_Policy_Sloc /= System_Location then
               Locking_Policy_Sloc := Loc;
            end if;
         end if;

         --  pragma Detect_Blocking

         Detect_Blocking := True;

         --  Set the corresponding restrictions

         Set_Profile_Restrictions (Ravenscar, N, Warn => False);
      end Set_Ravenscar_Profile;

   --  Start of processing for Analyze_Pragma

   begin
      if not Is_Pragma_Name (Chars (N)) then
         if Warn_On_Unrecognized_Pragma then
            Error_Pragma ("unrecognized pragma%?");
         else
            return;
         end if;
      else
         Prag_Id := Get_Pragma_Id (Chars (N));
      end if;

      --  Preset arguments

      Arg1 := Empty;
      Arg2 := Empty;
      Arg3 := Empty;
      Arg4 := Empty;

      if Present (Pragma_Argument_Associations (N)) then
         Arg1 := First (Pragma_Argument_Associations (N));

         if Present (Arg1) then
            Arg2 := Next (Arg1);

            if Present (Arg2) then
               Arg3 := Next (Arg2);

               if Present (Arg3) then
                  Arg4 := Next (Arg3);
               end if;
            end if;
         end if;
      end if;

      --  Count number of arguments

      declare
         Arg_Node : Node_Id;
      begin
         Arg_Count := 0;
         Arg_Node := Arg1;
         while Present (Arg_Node) loop
            Arg_Count := Arg_Count + 1;
            Next (Arg_Node);
         end loop;
      end;

      --  An enumeration type defines the pragmas that are supported by the
      --  implementation. Get_Pragma_Id (in package Prag) transorms a name
      --  into the corresponding enumeration value for the following case.

      case Prag_Id is

         -----------------
         -- Abort_Defer --
         -----------------

         --  pragma Abort_Defer;

         when Pragma_Abort_Defer =>
            GNAT_Pragma;
            Check_Arg_Count (0);

            --  The only required semantic processing is to check the
            --  placement. This pragma must appear at the start of the
            --  statement sequence of a handled sequence of statements.

            if Nkind (Parent (N)) /= N_Handled_Sequence_Of_Statements
              or else N /= First (Statements (Parent (N)))
            then
               Pragma_Misplaced;
            end if;

         ------------
         -- Ada_83 --
         ------------

         --  pragma Ada_83;

         --  Note: this pragma also has some specific processing in Par.Prag
         --  because we want to set the Ada version mode during parsing.

         when Pragma_Ada_83 =>
            GNAT_Pragma;
            Ada_Version := Ada_83;
            Ada_Version_Explicit := Ada_Version;
            Check_Arg_Count (0);

         ------------
         -- Ada_95 --
         ------------

         --  pragma Ada_95;

         --  Note: this pragma also has some specific processing in Par.Prag
         --  because we want to set the Ada 83 version mode during parsing.

         when Pragma_Ada_95 =>
            GNAT_Pragma;
            Ada_Version := Ada_95;
            Ada_Version_Explicit := Ada_Version;
            Check_Arg_Count (0);

         ---------------------
         -- Ada_05/Ada_2005 --
         ---------------------

         --  pragma Ada_05;
         --  pragma Ada_05 (LOCAL_NAME);

<<<<<<< HEAD
         --  Note: this pragma also has some specific processing in Par.Prag
         --  because we want to set the Ada 2005 version mode during parsing.

         when Pragma_Ada_05 => declare
=======
         --  pragma Ada_2005;
         --  pragma Ada_2005 (LOCAL_NAME):

         --  Note: these pragma also have some specific processing in Par.Prag
         --  because we want to set the Ada 2005 version mode during parsing.

         when Pragma_Ada_05 | Pragma_Ada_2005 => declare
>>>>>>> c355071f
            E_Id : Node_Id;

         begin
            GNAT_Pragma;

            if Arg_Count = 1 then
               Check_Arg_Is_Local_Name (Arg1);
               E_Id := Expression (Arg1);

               if Etype (E_Id) = Any_Type then
                  return;
               end if;

<<<<<<< HEAD
               Set_Is_Ada_2005 (Entity (E_Id));
=======
               Set_Is_Ada_2005_Only (Entity (E_Id));
>>>>>>> c355071f

            else
               Check_Arg_Count (0);
               Ada_Version := Ada_05;
<<<<<<< HEAD
               Ada_Version_Explicit := Ada_Version;
=======
               Ada_Version_Explicit := Ada_05;
>>>>>>> c355071f
            end if;
         end;

         ----------------------
         -- All_Calls_Remote --
         ----------------------

         --  pragma All_Calls_Remote [(library_package_NAME)];

         when Pragma_All_Calls_Remote => All_Calls_Remote : declare
            Lib_Entity : Entity_Id;

         begin
            Check_Ada_83_Warning;
            Check_Valid_Library_Unit_Pragma;

            if Nkind (N) = N_Null_Statement then
               return;
            end if;

            Lib_Entity := Find_Lib_Unit_Name;

            --  This pragma should only apply to a RCI unit (RM E.2.3(23))

            if Present (Lib_Entity)
              and then not Debug_Flag_U
            then
               if not Is_Remote_Call_Interface (Lib_Entity) then
                  Error_Pragma ("pragma% only apply to rci unit");

               --  Set flag for entity of the library unit

               else
                  Set_Has_All_Calls_Remote (Lib_Entity);
               end if;

            end if;
         end All_Calls_Remote;

         --------------
         -- Annotate --
         --------------

         --  pragma Annotate (IDENTIFIER {, ARG});
         --  ARG ::= NAME | EXPRESSION

         when Pragma_Annotate => Annotate : begin
            GNAT_Pragma;
            Check_At_Least_N_Arguments (1);
            Check_Arg_Is_Identifier (Arg1);

            declare
               Arg : Node_Id := Arg2;
               Exp : Node_Id;

            begin
               while Present (Arg) loop
                  Exp := Expression (Arg);
                  Analyze (Exp);

                  if Is_Entity_Name (Exp) then
                     null;

                  elsif Nkind (Exp) = N_String_Literal then
                     Resolve (Exp, Standard_String);

                  elsif Is_Overloaded (Exp) then
                     Error_Pragma_Arg ("ambiguous argument for pragma%", Exp);

                  else
                     Resolve (Exp);
                  end if;

                  Next (Arg);
               end loop;
            end;
         end Annotate;

         ------------
         -- Assert --
         ------------

         --  pragma Assert ([Check =>] Boolean_EXPRESSION
         --                 [, [Message =>] Static_String_EXPRESSION]);

<<<<<<< HEAD
         when Pragma_Assert =>
            Check_At_Least_N_Arguments (1);
            Check_At_Most_N_Arguments (2);
            Check_Arg_Order ((Name_Check, Name_Message));
            Check_Optional_Identifier (Arg1, Name_Check);

=======
         when Pragma_Assert => Assert : declare
            Expr : Node_Id;

         begin
            Check_At_Least_N_Arguments (1);
            Check_At_Most_N_Arguments (2);
            Check_Arg_Order ((Name_Check, Name_Message));
            Check_Optional_Identifier (Arg1, Name_Check);

>>>>>>> c355071f
            if Arg_Count > 1 then
               Check_Optional_Identifier (Arg2, Name_Message);
               Check_Arg_Is_Static_Expression (Arg2, Standard_String);
            end if;

            --  If expansion is active and assertions are inactive, then
            --  we rewrite the Assertion as:

            --    if False and then condition then
            --       null;
            --    end if;

            --  The reason we do this rewriting during semantic analysis
            --  rather than as part of normal expansion is that we cannot
            --  analyze and expand the code for the boolean expression
            --  directly, or it may cause insertion of actions that would
            --  escape the attempt to suppress the assertion code.

            Expr := Expression (Arg1);

            if Expander_Active and not Assertions_Enabled then
               Rewrite (N,
                 Make_If_Statement (Loc,
                   Condition =>
                     Make_And_Then (Loc,
                       Left_Opnd  => New_Occurrence_Of (Standard_False, Loc),
                       Right_Opnd => Expr),
                   Then_Statements => New_List (
                     Make_Null_Statement (Loc))));

               Analyze (N);

            --  Otherwise (if assertions are enabled, or if we are not
            --  operating with expansion active), then we just analyze
            --  and resolve the expression.

            else
               Analyze_And_Resolve (Expr, Any_Boolean);
            end if;

            --  If assertion is of the form (X'First = literal), where X is
            --  formal parameter, then set Low_Bound_Known flag on this formal.

            if Nkind (Expr) = N_Op_Eq then
               declare
                  Right : constant Node_Id := Right_Opnd (Expr);
                  Left  : constant Node_Id := Left_Opnd  (Expr);
               begin
                  if Nkind (Left) = N_Attribute_Reference
                    and then Attribute_Name (Left) = Name_First
                    and then Is_Entity_Name (Prefix (Left))
                    and then Is_Formal (Entity (Prefix (Left)))
                    and then Nkind (Right) = N_Integer_Literal
                  then
                     Set_Low_Bound_Known (Entity (Prefix (Left)));
                  end if;
               end;
            end if;
         end Assert;

         ----------------------
         -- Assertion_Policy --
         ----------------------

         --  pragma Assertion_Policy (Check | Ignore)

         when Pragma_Assertion_Policy =>
            Check_Arg_Count (1);
            Check_Arg_Is_One_Of (Arg1, Name_Check, Name_Ignore);
            Assertions_Enabled := Chars (Expression (Arg1)) = Name_Check;

         ----------------------
         -- Assertion_Policy --
         ----------------------

         --  pragma Assertion_Policy (Check | Ignore)

         when Pragma_Assertion_Policy =>
            Check_Arg_Count (1);
            Check_Arg_Is_One_Of (Arg1, Name_Check, Name_Ignore);
            Assertions_Enabled := Chars (Expression (Arg1)) = Name_Check;

         ---------------
         -- AST_Entry --
         ---------------

         --  pragma AST_Entry (entry_IDENTIFIER);

         when Pragma_AST_Entry => AST_Entry : declare
            Ent : Node_Id;

         begin
            GNAT_Pragma;
            Check_VMS (N);
            Check_Arg_Count (1);
            Check_No_Identifiers;
            Check_Arg_Is_Local_Name (Arg1);
            Ent := Entity (Expression (Arg1));

            --  Note: the implementation of the AST_Entry pragma could handle
            --  the entry family case fine, but for now we are consistent with
            --  the DEC rules, and do not allow the pragma, which of course
            --  has the effect of also forbidding the attribute.

            if Ekind (Ent) /= E_Entry then
               Error_Pragma_Arg
                 ("pragma% argument must be simple entry name", Arg1);

            elsif Is_AST_Entry (Ent) then
               Error_Pragma_Arg
                 ("duplicate % pragma for entry", Arg1);

            elsif Has_Homonym (Ent) then
               Error_Pragma_Arg
                 ("pragma% argument cannot specify overloaded entry", Arg1);

            else
               declare
                  FF : constant Entity_Id := First_Formal (Ent);

               begin
                  if Present (FF) then
                     if Present (Next_Formal (FF)) then
                        Error_Pragma_Arg
                          ("entry for pragma% can have only one argument",
                           Arg1);

                     elsif Parameter_Mode (FF) /= E_In_Parameter then
                        Error_Pragma_Arg
                          ("entry parameter for pragma% must have mode IN",
                           Arg1);
                     end if;
                  end if;
               end;

               Set_Is_AST_Entry (Ent);
            end if;
         end AST_Entry;

         ------------------
         -- Asynchronous --
         ------------------

         --  pragma Asynchronous (LOCAL_NAME);

         when Pragma_Asynchronous => Asynchronous : declare
            Nm     : Entity_Id;
            C_Ent  : Entity_Id;
            L      : List_Id;
            S      : Node_Id;
            N      : Node_Id;
            Formal : Entity_Id;

            procedure Process_Async_Pragma;
            --  Common processing for procedure and access-to-procedure case

            --------------------------
            -- Process_Async_Pragma --
            --------------------------

            procedure Process_Async_Pragma is
            begin
               if No (L) then
                  Set_Is_Asynchronous (Nm);
                  return;
               end if;

               --  The formals should be of mode IN (RM E.4.1(6))

               S := First (L);
               while Present (S) loop
                  Formal := Defining_Identifier (S);

                  if Nkind (Formal) = N_Defining_Identifier
                    and then Ekind (Formal) /= E_In_Parameter
                  then
                     Error_Pragma_Arg
                       ("pragma% procedure can only have IN parameter",
                        Arg1);
                  end if;

                  Next (S);
               end loop;

               Set_Is_Asynchronous (Nm);
            end Process_Async_Pragma;

         --  Start of processing for pragma Asynchronous

         begin
            Check_Ada_83_Warning;
            Check_No_Identifiers;
            Check_Arg_Count (1);
            Check_Arg_Is_Local_Name (Arg1);

            if Debug_Flag_U then
               return;
            end if;

            C_Ent := Cunit_Entity (Current_Sem_Unit);
            Analyze (Expression (Arg1));
            Nm := Entity (Expression (Arg1));

            if not Is_Remote_Call_Interface (C_Ent)
              and then not Is_Remote_Types (C_Ent)
            then
               --  This pragma should only appear in an RCI or Remote Types
               --  unit (RM E.4.1(4))

               Error_Pragma
                 ("pragma% not in Remote_Call_Interface or " &
                  "Remote_Types unit");
            end if;

            if Ekind (Nm) = E_Procedure
              and then Nkind (Parent (Nm)) = N_Procedure_Specification
            then
               if not Is_Remote_Call_Interface (Nm) then
                  Error_Pragma_Arg
                    ("pragma% cannot be applied on non-remote procedure",
                     Arg1);
               end if;

               L := Parameter_Specifications (Parent (Nm));
               Process_Async_Pragma;
               return;

            elsif Ekind (Nm) = E_Function then
               Error_Pragma_Arg
                 ("pragma% cannot be applied to function", Arg1);

            elsif Is_Remote_Access_To_Subprogram_Type (Nm) then

               if Is_Record_Type (Nm) then
                  --  A record type that is the Equivalent_Type for
                  --  a remote access-to-subprogram type.
<<<<<<< HEAD

                  N := Declaration_Node (Corresponding_Remote_Type (Nm));

               else
                  --  A non-expanded RAS type (case where distribution is
                  --  not enabled).

=======

                  N := Declaration_Node (Corresponding_Remote_Type (Nm));

               else
                  --  A non-expanded RAS type (case where distribution is
                  --  not enabled).

>>>>>>> c355071f
                  N := Declaration_Node (Nm);
               end if;

               if Nkind (N) = N_Full_Type_Declaration
                 and then Nkind (Type_Definition (N)) =
                                     N_Access_Procedure_Definition
               then
                  L := Parameter_Specifications (Type_Definition (N));
                  Process_Async_Pragma;

                  if Is_Asynchronous (Nm)
                    and then Expander_Active
                    and then Get_PCS_Name /= Name_No_DSA
                  then
                     RACW_Type_Is_Asynchronous (Underlying_RACW_Type (Nm));
                  end if;

               else
                  Error_Pragma_Arg
                    ("pragma% cannot reference access-to-function type",
                    Arg1);
               end if;

            --  Only other possibility is Access-to-class-wide type

            elsif Is_Access_Type (Nm)
              and then Is_Class_Wide_Type (Designated_Type (Nm))
            then
               Check_First_Subtype (Arg1);
               Set_Is_Asynchronous (Nm);
               if Expander_Active then
                  RACW_Type_Is_Asynchronous (Nm);
               end if;

            else
               Error_Pragma_Arg ("inappropriate argument for pragma%", Arg1);
            end if;
         end Asynchronous;

         ------------
         -- Atomic --
         ------------

         --  pragma Atomic (LOCAL_NAME);

         when Pragma_Atomic =>
            Process_Atomic_Shared_Volatile;

         -----------------------
         -- Atomic_Components --
         -----------------------

         --  pragma Atomic_Components (array_LOCAL_NAME);

         --  This processing is shared by Volatile_Components

         when Pragma_Atomic_Components   |
              Pragma_Volatile_Components =>

         Atomic_Components : declare
            E_Id : Node_Id;
            E    : Entity_Id;
            D    : Node_Id;
            K    : Node_Kind;

         begin
            Check_Ada_83_Warning;
            Check_No_Identifiers;
            Check_Arg_Count (1);
            Check_Arg_Is_Local_Name (Arg1);
            E_Id := Expression (Arg1);

            if Etype (E_Id) = Any_Type then
               return;
            end if;

            E := Entity (E_Id);

            if Rep_Item_Too_Early (E, N)
                 or else
               Rep_Item_Too_Late (E, N)
            then
               return;
            end if;

            D := Declaration_Node (E);
            K := Nkind (D);

            if (K = N_Full_Type_Declaration and then Is_Array_Type (E))
              or else
                ((Ekind (E) = E_Constant or else Ekind (E) = E_Variable)
                   and then Nkind (D) = N_Object_Declaration
                   and then Nkind (Object_Definition (D)) =
                                       N_Constrained_Array_Definition)
            then
               --  The flag is set on the object, or on the base type

               if Nkind (D) /= N_Object_Declaration then
                  E := Base_Type (E);
               end if;

               Set_Has_Volatile_Components (E);

               if Prag_Id = Pragma_Atomic_Components then
                  Set_Has_Atomic_Components (E);

                  if Is_Packed (E) then
                     Set_Is_Packed (E, False);

                     Error_Pragma_Arg
                       ("?Pack canceled, cannot pack atomic components",
                        Arg1);
                  end if;
               end if;

            else
               Error_Pragma_Arg ("inappropriate entity for pragma%", Arg1);
            end if;
         end Atomic_Components;

         --------------------
         -- Attach_Handler --
         --------------------

         --  pragma Attach_Handler (handler_NAME, EXPRESSION);

         when Pragma_Attach_Handler =>
            Check_Ada_83_Warning;
            Check_No_Identifiers;
            Check_Arg_Count (2);

            if No_Run_Time_Mode then
               Error_Msg_CRT ("Attach_Handler pragma", N);
            else
               Check_Interrupt_Or_Attach_Handler;

               --  The expression that designates the attribute may
               --  depend on a discriminant, and is therefore a per-
               --  object expression, to be expanded in the init proc.
               --  If expansion is enabled, perform semantic checks
               --  on a copy only.

               if Expander_Active then
                  declare
                     Temp : constant Node_Id :=
                              New_Copy_Tree (Expression (Arg2));
                  begin
                     Set_Parent (Temp, N);
                     Pre_Analyze_And_Resolve (Temp, RTE (RE_Interrupt_ID));
                  end;

               else
                  Analyze (Expression (Arg2));
                  Resolve (Expression (Arg2), RTE (RE_Interrupt_ID));
               end if;

               Process_Interrupt_Or_Attach_Handler;
            end if;

         --------------------
         -- C_Pass_By_Copy --
         --------------------

         --  pragma C_Pass_By_Copy ([Max_Size =>] static_integer_EXPRESSION);

         when Pragma_C_Pass_By_Copy => C_Pass_By_Copy : declare
            Arg : Node_Id;
            Val : Uint;

         begin
            GNAT_Pragma;
            Check_Valid_Configuration_Pragma;
            Check_Arg_Count (1);
            Check_Optional_Identifier (Arg1, "max_size");

            Arg := Expression (Arg1);
            Check_Arg_Is_Static_Expression (Arg, Any_Integer);

            Val := Expr_Value (Arg);

            if Val <= 0 then
               Error_Pragma_Arg
                 ("maximum size for pragma% must be positive", Arg1);

            elsif UI_Is_In_Int_Range (Val) then
               Default_C_Record_Mechanism := UI_To_Int (Val);

            --  If a giant value is given, Int'Last will do well enough.
            --  If sometime someone complains that a record larger than
            --  two gigabytes is not copied, we will worry about it then!

            else
               Default_C_Record_Mechanism := Mechanism_Type'Last;
            end if;
         end C_Pass_By_Copy;

         -------------
         -- Comment --
         -------------

         --  pragma Comment (static_string_EXPRESSION)

         --  Processing for pragma Comment shares the circuitry for
         --  pragma Ident. The only differences are that Ident enforces
         --  a limit of 31 characters on its argument, and also enforces
         --  limitations on placement for DEC compatibility. Pragma
         --  Comment shares neither of these restrictions.

         -------------------
         -- Common_Object --
         -------------------

         --  pragma Common_Object (
         --        [Internal =>] LOCAL_NAME,
         --     [, [External =>] EXTERNAL_SYMBOL]
         --     [, [Size     =>] EXTERNAL_SYMBOL]);

         --  Processing for this pragma is shared with Psect_Object

         --------------------------
         -- Compile_Time_Warning --
         --------------------------

         --  pragma Compile_Time_Warning
         --    (boolean_EXPRESSION, static_string_EXPRESSION);

         when Pragma_Compile_Time_Warning => Compile_Time_Warning : declare
            Arg1x : constant Node_Id := Get_Pragma_Arg (Arg1);

         begin
            GNAT_Pragma;
            Check_Arg_Count (2);
            Check_No_Identifiers;
            Check_Arg_Is_Static_Expression (Arg2, Standard_String);
            Analyze_And_Resolve (Arg1x, Standard_Boolean);

            if Compile_Time_Known_Value (Arg1x) then
               if Is_True (Expr_Value (Get_Pragma_Arg (Arg1))) then
                  declare
                     Str   : constant String_Id :=
                               Strval (Get_Pragma_Arg (Arg2));
                     Len   : constant Int := String_Length (Str);
                     Cont  : Boolean;
                     Ptr   : Nat;
                     CC    : Char_Code;
                     C     : Character;

                  begin
                     Cont := False;
                     Ptr := 1;

                     --  Loop through segments of message separated by line
                     --  feeds. We output these segments as separate messages
                     --  with continuation marks for all but the first.

                     loop
                        Error_Msg_Strlen := 0;

                        --  Loop to copy characters from argument to error
                        --  message string buffer.

                        loop
                           exit when Ptr > Len;
                           CC := Get_String_Char (Str, Ptr);
                           Ptr := Ptr + 1;

                           --  Ignore wide chars ??? else store character

                           if In_Character_Range (CC) then
                              C := Get_Character (CC);
                              exit when C = ASCII.LF;
                              Error_Msg_Strlen := Error_Msg_Strlen + 1;
                              Error_Msg_String (Error_Msg_Strlen) := C;
                           end if;
                        end loop;

                        --  Here with one line ready to go

                        if Cont = False then
                           Error_Msg_N ("?~", Arg1);
                           Cont := True;
                        else
                           Error_Msg_N ("\?~", Arg1);
                        end if;

                        exit when Ptr > Len;
                     end loop;
                  end;
               end if;
            end if;
         end Compile_Time_Warning;

         -----------------------------
         -- Complete_Representation --
         -----------------------------

         --  pragma Complete_Representation;

         when Pragma_Complete_Representation =>
            GNAT_Pragma;
            Check_Arg_Count (0);

            if Nkind (Parent (N)) /= N_Record_Representation_Clause then
               Error_Pragma
                 ("pragma & must appear within record representation clause");
            end if;

         ----------------------------
         -- Complex_Representation --
         ----------------------------

         --  pragma Complex_Representation ([Entity =>] LOCAL_NAME);

         when Pragma_Complex_Representation => Complex_Representation : declare
            E_Id : Entity_Id;
            E    : Entity_Id;
            Ent  : Entity_Id;

         begin
            GNAT_Pragma;
            Check_Arg_Count (1);
            Check_Optional_Identifier (Arg1, Name_Entity);
            Check_Arg_Is_Local_Name (Arg1);
            E_Id := Expression (Arg1);

            if Etype (E_Id) = Any_Type then
               return;
            end if;

            E := Entity (E_Id);

            if not Is_Record_Type (E) then
               Error_Pragma_Arg
                 ("argument for pragma% must be record type", Arg1);
            end if;

            Ent := First_Entity (E);

            if No (Ent)
              or else No (Next_Entity (Ent))
              or else Present (Next_Entity (Next_Entity (Ent)))
              or else not Is_Floating_Point_Type (Etype (Ent))
              or else Etype (Ent) /= Etype (Next_Entity (Ent))
            then
               Error_Pragma_Arg
                 ("record for pragma% must have two fields of same fpt type",
                  Arg1);

            else
               Set_Has_Complex_Representation (Base_Type (E));
            end if;
         end Complex_Representation;

         -------------------------
         -- Component_Alignment --
         -------------------------

         --  pragma Component_Alignment (
         --        [Form =>] ALIGNMENT_CHOICE
         --     [, [Name =>] type_LOCAL_NAME]);
         --
         --   ALIGNMENT_CHOICE ::=
         --     Component_Size
         --   | Component_Size_4
         --   | Storage_Unit
         --   | Default

         when Pragma_Component_Alignment => Component_AlignmentP : declare
            Args  : Args_List (1 .. 2);
            Names : constant Name_List (1 .. 2) := (
                      Name_Form,
                      Name_Name);

            Form  : Node_Id renames Args (1);
            Name  : Node_Id renames Args (2);

            Atype : Component_Alignment_Kind;
            Typ   : Entity_Id;

         begin
            GNAT_Pragma;
            Gather_Associations (Names, Args);

            if No (Form) then
               Error_Pragma ("missing Form argument for pragma%");
            end if;

            Check_Arg_Is_Identifier (Form);

            --  Get proper alignment, note that Default = Component_Size
            --  on all machines we have so far, and we want to set this
            --  value rather than the default value to indicate that it
            --  has been explicitly set (and thus will not get overridden
            --  by the default component alignment for the current scope)

            if Chars (Form) = Name_Component_Size then
               Atype := Calign_Component_Size;

            elsif Chars (Form) = Name_Component_Size_4 then
               Atype := Calign_Component_Size_4;

            elsif Chars (Form) = Name_Default then
               Atype := Calign_Component_Size;

            elsif Chars (Form) = Name_Storage_Unit then
               Atype := Calign_Storage_Unit;

            else
               Error_Pragma_Arg
                 ("invalid Form parameter for pragma%", Form);
            end if;

            --  Case with no name, supplied, affects scope table entry

            if No (Name) then
               Scope_Stack.Table
                 (Scope_Stack.Last).Component_Alignment_Default := Atype;

            --  Case of name supplied

            else
               Check_Arg_Is_Local_Name (Name);
               Find_Type (Name);
               Typ := Entity (Name);

               if Typ = Any_Type
                 or else Rep_Item_Too_Early (Typ, N)
               then
                  return;
               else
                  Typ := Underlying_Type (Typ);
               end if;

               if not Is_Record_Type (Typ)
                 and then not Is_Array_Type (Typ)
               then
                  Error_Pragma_Arg
                    ("Name parameter of pragma% must identify record or " &
                     "array type", Name);
               end if;

               --  An explicit Component_Alignment pragma overrides an
               --  implicit pragma Pack, but not an explicit one.

               if not Has_Pragma_Pack (Base_Type (Typ)) then
                  Set_Is_Packed (Base_Type (Typ), False);
                  Set_Component_Alignment (Base_Type (Typ), Atype);
               end if;
            end if;
         end Component_AlignmentP;

         ----------------
         -- Controlled --
         ----------------

         --  pragma Controlled (first_subtype_LOCAL_NAME);

         when Pragma_Controlled => Controlled : declare
            Arg : Node_Id;

         begin
            Check_No_Identifiers;
            Check_Arg_Count (1);
            Check_Arg_Is_Local_Name (Arg1);
            Arg := Expression (Arg1);

            if not Is_Entity_Name (Arg)
              or else not Is_Access_Type (Entity (Arg))
            then
               Error_Pragma_Arg ("pragma% requires access type", Arg1);
            else
               Set_Has_Pragma_Controlled (Base_Type (Entity (Arg)));
            end if;
         end Controlled;

         ----------------
         -- Convention --
         ----------------

         --  pragma Convention ([Convention =>] convention_IDENTIFIER,
         --    [Entity =>] LOCAL_NAME);

         when Pragma_Convention => Convention : declare
            C : Convention_Id;
            E : Entity_Id;
         begin
            Check_Arg_Order ((Name_Convention, Name_Entity));
            Check_Ada_83_Warning;
            Check_Arg_Count (2);
            Process_Convention (C, E);
         end Convention;

         ---------------------------
         -- Convention_Identifier --
         ---------------------------

         --  pragma Convention_Identifier ([Name =>] IDENTIFIER,
         --    [Convention =>] convention_IDENTIFIER);

         when Pragma_Convention_Identifier => Convention_Identifier : declare
            Idnam : Name_Id;
            Cname : Name_Id;

         begin
            GNAT_Pragma;
            Check_Arg_Order ((Name_Name, Name_Convention));
            Check_Arg_Count (2);
            Check_Optional_Identifier (Arg1, Name_Name);
            Check_Optional_Identifier (Arg2, Name_Convention);
            Check_Arg_Is_Identifier (Arg1);
            Check_Arg_Is_Identifier (Arg1);
            Idnam := Chars (Expression (Arg1));
            Cname := Chars (Expression (Arg2));

            if Is_Convention_Name (Cname) then
               Record_Convention_Identifier
                 (Idnam, Get_Convention_Id (Cname));
            else
               Error_Pragma_Arg
                 ("second arg for % pragma must be convention", Arg2);
            end if;
         end Convention_Identifier;

         ---------------
         -- CPP_Class --
         ---------------

         --  pragma CPP_Class ([Entity =>] local_NAME)

         when Pragma_CPP_Class => CPP_Class : declare
            Arg         : Node_Id;
            Typ         : Entity_Id;
            Default_DTC : Entity_Id := Empty;
            VTP_Type    : constant Entity_Id  := RTE (RE_Vtable_Ptr);
            C           : Entity_Id;
            Tag_C       : Entity_Id;

         begin
            GNAT_Pragma;
            Check_Arg_Count (1);
            Check_Optional_Identifier (Arg1, Name_Entity);
            Check_Arg_Is_Local_Name (Arg1);

            Arg := Expression (Arg1);
            Analyze (Arg);

            if Etype (Arg) = Any_Type then
               return;
            end if;

            if not Is_Entity_Name (Arg)
              or else not Is_Type (Entity (Arg))
            then
               Error_Pragma_Arg ("pragma% requires a type mark", Arg1);
            end if;

            Typ := Entity (Arg);

            if not Is_Record_Type (Typ) then
               Error_Pragma_Arg ("pragma% applicable to a record, "
                 & "tagged record or record extension", Arg1);
            end if;

            Default_DTC := First_Component (Typ);
            while Present (Default_DTC)
              and then Etype (Default_DTC) /= VTP_Type
            loop
               Next_Component (Default_DTC);
            end loop;

            --  Case of non tagged type

            if not Is_Tagged_Type (Typ) then
               Set_Is_CPP_Class (Typ);

               if Present (Default_DTC) then
                  Error_Pragma_Arg
                    ("only tagged records can contain vtable pointers", Arg1);
               end if;

            --  Case of tagged type with no user-defined vtable ptr. In this
            --  case, because of our C++ ABI compatibility, the programmer
            --  does not need to specify the tag component.

            elsif Is_Tagged_Type (Typ)
              and then No (Default_DTC)
            then
               Set_Is_CPP_Class (Typ);
               Set_Is_Limited_Record (Typ);

            --  Tagged type that has a vtable ptr

            elsif Present (Default_DTC) then
               Set_Is_CPP_Class (Typ);
               Set_Is_Limited_Record (Typ);
               Set_Is_Tag (Default_DTC);
               Set_DT_Entry_Count (Default_DTC, No_Uint);

               --  Since a CPP type has no direct link to its associated tag
               --  most tags checks cannot be performed

               Set_Kill_Tag_Checks (Typ);
               Set_Kill_Tag_Checks (Class_Wide_Type (Typ));

               --  Get rid of the _tag component when there was one.
               --  It is only useful for regular tagged types

               if Expander_Active and then Typ = Root_Type (Typ) then

                  Tag_C := First_Tag_Component (Typ);
                  C := First_Entity (Typ);

                  if C = Tag_C then
                     Set_First_Entity (Typ, Next_Entity (Tag_C));

                  else
                     while Next_Entity (C) /= Tag_C loop
                        Next_Entity (C);
                     end loop;

                     Set_Next_Entity (C, Next_Entity (Tag_C));
                  end if;
               end if;
            end if;
         end CPP_Class;

         ---------------------
         -- CPP_Constructor --
         ---------------------

         --  pragma CPP_Constructor ([Entity =>] LOCAL_NAME);

         when Pragma_CPP_Constructor => CPP_Constructor : declare
            Id     : Entity_Id;
            Def_Id : Entity_Id;

         begin
            GNAT_Pragma;
            Check_Arg_Count (1);
            Check_Optional_Identifier (Arg1, Name_Entity);
            Check_Arg_Is_Local_Name (Arg1);

            Id := Expression (Arg1);
            Find_Program_Unit_Name (Id);

            --  If we did not find the name, we are done

            if Etype (Id) = Any_Type then
               return;
            end if;

            Def_Id := Entity (Id);

            if Ekind (Def_Id) = E_Function
              and then Is_Class_Wide_Type (Etype (Def_Id))
              and then Is_CPP_Class (Etype (Etype (Def_Id)))
            then
               --  What the heck is this??? this pragma allows only 1 arg

               if Arg_Count >= 2 then
                  Check_At_Most_N_Arguments (3);
                  Process_Interface_Name (Def_Id, Arg2, Arg3);
               end if;

               if No (Parameter_Specifications (Parent (Def_Id))) then
                  Set_Has_Completion (Def_Id);
                  Set_Is_Constructor (Def_Id);
               else
                  Error_Pragma_Arg
                    ("non-default constructors not implemented", Arg1);
               end if;

            else
               Error_Pragma_Arg
                 ("pragma% requires function returning a 'C'P'P_Class type",
                   Arg1);
            end if;
         end CPP_Constructor;

         -----------------
         -- CPP_Virtual --
         -----------------

         --  pragma CPP_Virtual
         --      [Entity =>]       LOCAL_NAME
         --    [ [Vtable_Ptr =>]   LOCAL_NAME,
         --      [Position =>]     static_integer_EXPRESSION]);

         when Pragma_CPP_Virtual => CPP_Virtual : declare
            Arg      : Node_Id;
            Typ      : Entity_Id;
            Subp     : Entity_Id;
            VTP_Type : constant Entity_Id  := RTE (RE_Vtable_Ptr);
            DTC      : Entity_Id;
            V        : Uint;

         begin
            GNAT_Pragma;
            Check_Arg_Order ((Name_Entity, Name_Vtable_Ptr, Name_Position));

            if Arg_Count = 3 then
               Check_Optional_Identifier (Arg2, Name_Vtable_Ptr);

               --  We allow Entry_Count as well as Position for the third
               --  parameter for back compatibility with versions of GNAT
               --  before version 3.12. The documentation has always said
               --  Position, but the code up to 3.12 said Entry_Count.

               if Chars (Arg3) /= Name_Entry_Count then
                  Check_Optional_Identifier (Arg3, Name_Position);
               end if;

            else
               Check_Arg_Count (1);
            end if;

            Check_Optional_Identifier (Arg1, Name_Entity);
            Check_Arg_Is_Local_Name (Arg1);

            --  First argument must be a subprogram name

            Arg := Expression (Arg1);
            Find_Program_Unit_Name (Arg);

            if Etype (Arg) = Any_Type then
               return;
            else
               Subp := Entity (Arg);
            end if;

            if not (Is_Subprogram (Subp)
                     and then Is_Dispatching_Operation (Subp))
            then
               Error_Pragma_Arg
                 ("pragma% must reference a primitive operation", Arg1);
            end if;

            Typ := Find_Dispatching_Type (Subp);

            --  If only one Argument defaults are :
            --    . DTC_Entity is the default Vtable pointer
            --    . DT_Position will be set at the freezing point

            if Arg_Count = 1 then
               Set_DTC_Entity (Subp, First_Tag_Component (Typ));
               return;
            end if;

            --  Second argument is a component name of type Vtable_Ptr

            Arg := Expression (Arg2);

            if Nkind (Arg) /= N_Identifier then
               Error_Msg_NE ("must be a& component name", Arg, Typ);
               raise Pragma_Exit;
            end if;

            DTC := First_Component (Typ);
            while Present (DTC) and then Chars (DTC) /= Chars (Arg) loop
               Next_Component (DTC);
            end loop;

            --  Case of tagged type with no user-defined vtable ptr

            if No (DTC) then
               Error_Msg_NE ("must be a& component name", Arg, Typ);
               raise Pragma_Exit;

            elsif Etype (DTC) /= VTP_Type then
               Wrong_Type (Arg, VTP_Type);
               return;
            end if;

            --  Third argument is an integer (DT_Position)

            Arg := Expression (Arg3);
            Analyze_And_Resolve (Arg, Any_Integer);

            if not Is_Static_Expression (Arg) then
               Flag_Non_Static_Expr
                 ("third argument of pragma CPP_Virtual must be static!",
                  Arg3);
               raise Pragma_Exit;

            else
               V := Expr_Value (Expression (Arg3));

               if V <= 0 then
                  Error_Pragma_Arg
                    ("third argument of pragma% must be positive",
                     Arg3);

               else
                  Set_DTC_Entity (Subp, DTC);
                  Set_DT_Position (Subp, V);
               end if;
            end if;
         end CPP_Virtual;

         ----------------
         -- CPP_Vtable --
         ----------------

         --  pragma CPP_Vtable (
         --    [Entity =>]       LOCAL_NAME
         --    [Vtable_Ptr =>]   LOCAL_NAME,
         --    [Entry_Count =>]  static_integer_EXPRESSION);

         when Pragma_CPP_Vtable => CPP_Vtable : declare
            Arg      : Node_Id;
            Typ      : Entity_Id;
            VTP_Type : constant Entity_Id  := RTE (RE_Vtable_Ptr);
            DTC      : Entity_Id;
            V        : Uint;
            Elmt     : Elmt_Id;

         begin
            GNAT_Pragma;
            Check_Arg_Order ((Name_Entity, Name_Vtable_Ptr, Name_Entry_Count));
            Check_Arg_Count (3);
            Check_Optional_Identifier (Arg1, Name_Entity);
            Check_Optional_Identifier (Arg2, Name_Vtable_Ptr);
            Check_Optional_Identifier (Arg3, Name_Entry_Count);
            Check_Arg_Is_Local_Name (Arg1);

            --  First argument is a record type name

            Arg := Expression (Arg1);
            Analyze (Arg);

            if Etype (Arg) = Any_Type then
               return;
            else
               Typ := Entity (Arg);
            end if;

            if not (Is_Tagged_Type (Typ) and then Is_CPP_Class (Typ)) then
               Error_Pragma_Arg ("'C'P'P_Class tagged type expected", Arg1);
            end if;

            --  Second argument is a component name of type Vtable_Ptr

            Arg := Expression (Arg2);

            if Nkind (Arg) /= N_Identifier then
               Error_Msg_NE ("must be a& component name", Arg, Typ);
               raise Pragma_Exit;
            end if;

            DTC := First_Component (Typ);
            while Present (DTC) and then Chars (DTC) /= Chars (Arg) loop
               Next_Component (DTC);
            end loop;

            if No (DTC) then
               Error_Msg_NE ("must be a& component name", Arg, Typ);
               raise Pragma_Exit;

            elsif Etype (DTC) /= VTP_Type then
               Wrong_Type (DTC, VTP_Type);
               return;

            --  If it is the first pragma Vtable, This becomes the default tag

            elsif (not Is_Tag (DTC))
              and then DT_Entry_Count (First_Tag_Component (Typ)) = No_Uint
            then
               Set_Is_Tag (First_Tag_Component (Typ), False);
               Set_Is_Tag (DTC, True);
               Set_DT_Entry_Count (DTC, No_Uint);
            end if;

            --  Those pragmas must appear before any primitive operation
            --  definition (except inherited ones) otherwise the default
            --  may be wrong

            Elmt := First_Elmt (Primitive_Operations (Typ));
            while Present (Elmt) loop
               if No (Alias (Node (Elmt))) then
                  Error_Msg_Sloc := Sloc (Node (Elmt));
                  Error_Pragma
                    ("pragma% must appear before this primitive operation");
               end if;

               Next_Elmt (Elmt);
            end loop;

            --  Third argument is an integer (DT_Entry_Count)

            Arg := Expression (Arg3);
            Analyze_And_Resolve (Arg, Any_Integer);

            if not Is_Static_Expression (Arg) then
               Flag_Non_Static_Expr
                 ("entry count for pragma CPP_Vtable must be a static " &
                  "expression!", Arg3);
               raise Pragma_Exit;

            else
               V := Expr_Value (Expression (Arg3));

               if V <= 0 then
                  Error_Pragma_Arg
                    ("entry count for pragma% must be positive", Arg3);
               else
                  Set_DT_Entry_Count (DTC, V);
               end if;
            end if;
         end CPP_Vtable;

         -----------
         -- Debug --
         -----------

         --  pragma Debug ([boolean_EXPRESSION,] PROCEDURE_CALL_STATEMENT);

         when Pragma_Debug => Debug : declare
               Cond : Node_Id;

         begin
            GNAT_Pragma;

            Cond :=
              New_Occurrence_Of
                (Boolean_Literals (Debug_Pragmas_Enabled and Expander_Active),
                 Loc);

            if Arg_Count = 2 then
               Cond :=
                 Make_And_Then (Loc,
                   Left_Opnd   => Relocate_Node (Cond),
                   Right_Opnd  => Expression (Arg1));
            end if;

            --  Rewrite into a conditional with an appropriate condition. We
            --  wrap the procedure call in a block so that overhead from e.g.
            --  use of the secondary stack does not generate execution overhead
            --  for suppressed conditions.

            Rewrite (N, Make_Implicit_If_Statement (N,
              Condition => Cond,
                 Then_Statements => New_List (
                   Make_Block_Statement (Loc,
                     Handled_Statement_Sequence =>
                       Make_Handled_Sequence_Of_Statements (Loc,
                         Statements => New_List (
                           Relocate_Node (Debug_Statement (N))))))));
            Analyze (N);
         end Debug;

         ------------------
         -- Debug_Policy --
         ------------------

         --  pragma Debug_Policy (Check | Ignore)

         when Pragma_Debug_Policy =>
            GNAT_Pragma;
            Check_Arg_Count (1);
            Check_Arg_Is_One_Of (Arg1, Name_Check, Name_Ignore);
            Debug_Pragmas_Enabled := Chars (Expression (Arg1)) = Name_Check;

         ---------------------
         -- Detect_Blocking --
         ---------------------

         --  pragma Detect_Blocking;

         when Pragma_Detect_Blocking =>
            GNAT_Pragma;
            Check_Arg_Count (0);
            Check_Valid_Configuration_Pragma;
            Detect_Blocking := True;

         -------------------
         -- Discard_Names --
         -------------------

         --  pragma Discard_Names [([On =>] LOCAL_NAME)];

         when Pragma_Discard_Names => Discard_Names : declare
            E_Id : Entity_Id;
            E    : Entity_Id;

         begin
            Check_Ada_83_Warning;

            --  Deal with configuration pragma case

            if Arg_Count = 0 and then Is_Configuration_Pragma then
               Global_Discard_Names := True;
               return;

            --  Otherwise, check correct appropriate context

            else
               Check_Is_In_Decl_Part_Or_Package_Spec;

               if Arg_Count = 0 then

                  --  If there is no parameter, then from now on this pragma
                  --  applies to any enumeration, exception or tagged type
                  --  defined in the current declarative part.

                  Set_Discard_Names (Current_Scope);
                  return;

               else
                  Check_Arg_Count (1);
                  Check_Optional_Identifier (Arg1, Name_On);
                  Check_Arg_Is_Local_Name (Arg1);
                  E_Id := Expression (Arg1);

                  if Etype (E_Id) = Any_Type then
                     return;
                  else
                     E := Entity (E_Id);
                  end if;

                  if (Is_First_Subtype (E)
                       and then (Is_Enumeration_Type (E)
                                  or else Is_Tagged_Type (E)))
                    or else Ekind (E) = E_Exception
                  then
                     Set_Discard_Names (E);
                  else
                     Error_Pragma_Arg
                       ("inappropriate entity for pragma%", Arg1);
                  end if;
               end if;
            end if;
         end Discard_Names;

         ---------------
         -- Elaborate --
         ---------------

         --  pragma Elaborate (library_unit_NAME {, library_unit_NAME});

         when Pragma_Elaborate => Elaborate : declare
            Arg   : Node_Id;
            Citem : Node_Id;

         begin
            --  Pragma must be in context items list of a compilation unit

            if not Is_In_Context_Clause then
               Pragma_Misplaced;
            end if;

            --  Must be at least one argument

            if Arg_Count = 0 then
               Error_Pragma ("pragma% requires at least one argument");
            end if;

            --  In Ada 83 mode, there can be no items following it in the
            --  context list except other pragmas and implicit with clauses
            --  (e.g. those added by use of Rtsfind). In Ada 95 mode, this
            --  placement rule does not apply.

            if Ada_Version = Ada_83 and then Comes_From_Source (N) then
               Citem := Next (N);
               while Present (Citem) loop
                  if Nkind (Citem) = N_Pragma
                    or else (Nkind (Citem) = N_With_Clause
                              and then Implicit_With (Citem))
                  then
                     null;
                  else
                     Error_Pragma
                       ("(Ada 83) pragma% must be at end of context clause");
                  end if;

                  Next (Citem);
               end loop;
            end if;

            --  Finally, the arguments must all be units mentioned in a with
            --  clause in the same context clause. Note we already checked (in
            --  Par.Prag) that the arguments are all identifiers or selected
            --  components.

            Arg := Arg1;
            Outer : while Present (Arg) loop
               Citem := First (List_Containing (N));
               Inner : while Citem /= N loop
                  if Nkind (Citem) = N_With_Clause
                    and then Same_Name (Name (Citem), Expression (Arg))
                  then
                     Set_Elaborate_Present (Citem, True);
                     Set_Unit_Name (Expression (Arg), Name (Citem));

                     --  With the pragma present, elaboration calls on
                     --  subprograms from the named unit need no further
                     --  checks, as long as the pragma appears in the current
                     --  compilation unit. If the pragma appears in some unit
                     --  in the context, there might still be a need for an
                     --  Elaborate_All_Desirable from the current compilation
                     --  to the the named unit, so we keep the check enabled.

                     if In_Extended_Main_Source_Unit (N) then
                        Set_Suppress_Elaboration_Warnings
                          (Entity (Name (Citem)));
                     end if;
<<<<<<< HEAD
=======

>>>>>>> c355071f
                     exit Inner;
                  end if;

                  Next (Citem);
               end loop Inner;

               if Citem = N then
                  Error_Pragma_Arg
                    ("argument of pragma% is not with'ed unit", Arg);
               end if;

               Next (Arg);
            end loop Outer;

            --  Give a warning if operating in static mode with -gnatwl
            --  (elaboration warnings eanbled) switch set.

            if Elab_Warnings and not Dynamic_Elaboration_Checks then
               Error_Msg_N
                 ("?use of pragma Elaborate may not be safe", N);
               Error_Msg_N
                 ("?use pragma Elaborate_All instead if possible", N);
            end if;
         end Elaborate;

         -------------------
         -- Elaborate_All --
         -------------------

         --  pragma Elaborate_All (library_unit_NAME {, library_unit_NAME});

         when Pragma_Elaborate_All => Elaborate_All : declare
            Arg   : Node_Id;
            Citem : Node_Id;

         begin
            Check_Ada_83_Warning;

            --  Pragma must be in context items list of a compilation unit

            if not Is_In_Context_Clause then
               Pragma_Misplaced;
            end if;

            --  Must be at least one argument

            if Arg_Count = 0 then
               Error_Pragma ("pragma% requires at least one argument");
            end if;

            --  Note: unlike pragma Elaborate, pragma Elaborate_All does not
            --  have to appear at the end of the context clause, but may
            --  appear mixed in with other items, even in Ada 83 mode.

            --  Final check: the arguments must all be units mentioned in
            --  a with clause in the same context clause. Note that we
            --  already checked (in Par.Prag) that all the arguments are
            --  either identifiers or selected components.

            Arg := Arg1;
            Outr : while Present (Arg) loop
               Citem := First (List_Containing (N));

               Innr : while Citem /= N loop
                  if Nkind (Citem) = N_With_Clause
                    and then Same_Name (Name (Citem), Expression (Arg))
                  then
                     Set_Elaborate_All_Present (Citem, True);
                     Set_Unit_Name (Expression (Arg), Name (Citem));

                     --  Suppress warnings and elaboration checks on the named
                     --  unit if the pragma is in the current compilation, as
                     --  for pragma Elaborate.

                     if In_Extended_Main_Source_Unit (N) then
                        Set_Suppress_Elaboration_Warnings
                          (Entity (Name (Citem)));
                     end if;
                     exit Innr;
                  end if;

                  Next (Citem);
               end loop Innr;

               if Citem = N then
                  Set_Error_Posted (N);
                  Error_Pragma_Arg
                    ("argument of pragma% is not with'ed unit", Arg);
               end if;

               Next (Arg);
            end loop Outr;
         end Elaborate_All;

         --------------------
         -- Elaborate_Body --
         --------------------

         --  pragma Elaborate_Body [( library_unit_NAME )];

         when Pragma_Elaborate_Body => Elaborate_Body : declare
            Cunit_Node : Node_Id;
            Cunit_Ent  : Entity_Id;

         begin
            Check_Ada_83_Warning;
            Check_Valid_Library_Unit_Pragma;

            if Nkind (N) = N_Null_Statement then
               return;
            end if;

            Cunit_Node := Cunit (Current_Sem_Unit);
            Cunit_Ent  := Cunit_Entity (Current_Sem_Unit);

            if Nkind (Unit (Cunit_Node)) = N_Package_Body
                 or else
               Nkind (Unit (Cunit_Node)) = N_Subprogram_Body
            then
               Error_Pragma ("pragma% must refer to a spec, not a body");
            else
               Set_Body_Required (Cunit_Node, True);
               Set_Has_Pragma_Elaborate_Body (Cunit_Ent);

               --  If we are in dynamic elaboration mode, then we suppress
               --  elaboration warnings for the unit, since it is definitely
               --  fine NOT to do dynamic checks at the first level (and such
               --  checks will be suppressed because no elaboration boolean
               --  is created for Elaborate_Body packages).

               --  But in the static model of elaboration, Elaborate_Body is
               --  definitely NOT good enough to ensure elaboration safety on
               --  its own, since the body may WITH other units that are not
               --  safe from an elaboration point of view, so a client must
               --  still do an Elaborate_All on such units.

               --  Debug flag -gnatdD restores the old behavior of 3.13,
               --  where Elaborate_Body always suppressed elab warnings.

               if Dynamic_Elaboration_Checks or Debug_Flag_DD then
                  Set_Suppress_Elaboration_Warnings (Cunit_Ent);
               end if;
            end if;
         end Elaborate_Body;

         ------------------------
         -- Elaboration_Checks --
         ------------------------

         --  pragma Elaboration_Checks (Static | Dynamic);

         when Pragma_Elaboration_Checks =>
            GNAT_Pragma;
            Check_Arg_Count (1);
            Check_Arg_Is_One_Of (Arg1, Name_Static, Name_Dynamic);
            Dynamic_Elaboration_Checks :=
              (Chars (Get_Pragma_Arg (Arg1)) = Name_Dynamic);

         ---------------
         -- Eliminate --
         ---------------

         --  pragma Eliminate (
         --      [Unit_Name       =>]  IDENTIFIER |
         --                            SELECTED_COMPONENT
         --    [,[Entity          =>]  IDENTIFIER |
         --                            SELECTED_COMPONENT |
         --                            STRING_LITERAL]
         --    [,]OVERLOADING_RESOLUTION);

         --  OVERLOADING_RESOLUTION ::= PARAMETER_AND_RESULT_TYPE_PROFILE |
         --                             SOURCE_LOCATION

         --  PARAMETER_AND_RESULT_TYPE_PROFILE ::= PROCEDURE_PROFILE |
         --                                        FUNCTION_PROFILE

         --  PROCEDURE_PROFILE ::= Parameter_Types => PARAMETER_TYPES

         --  FUNCTION_PROFILE ::= [Parameter_Types => PARAMETER_TYPES,]
         --                       Result_Type => result_SUBTYPE_NAME]

         --  PARAMETER_TYPES ::= (SUBTYPE_NAME {, SUBTYPE_NAME})
         --  SUBTYPE_NAME    ::= STRING_LITERAL

         --  SOURCE_LOCATION ::= Source_Location => SOURCE_TRACE
         --  SOURCE_TRACE    ::= STRING_LITERAL

         when Pragma_Eliminate => Eliminate : declare
            Args  : Args_List (1 .. 5);
            Names : constant Name_List (1 .. 5) := (
                      Name_Unit_Name,
                      Name_Entity,
                      Name_Parameter_Types,
                      Name_Result_Type,
                      Name_Source_Location);

            Unit_Name       : Node_Id renames Args (1);
            Entity          : Node_Id renames Args (2);
            Parameter_Types : Node_Id renames Args (3);
            Result_Type     : Node_Id renames Args (4);
            Source_Location : Node_Id renames Args (5);

         begin
            GNAT_Pragma;
            Check_Valid_Configuration_Pragma;
            Gather_Associations (Names, Args);

            if No (Unit_Name) then
               Error_Pragma ("missing Unit_Name argument for pragma%");
            end if;

            if No (Entity)
              and then (Present (Parameter_Types)
                          or else
                        Present (Result_Type)
                          or else
                        Present (Source_Location))
            then
               Error_Pragma ("missing Entity argument for pragma%");
            end if;

            if (Present (Parameter_Types)
                       or else
                Present (Result_Type))
              and then
                Present (Source_Location)
            then
               Error_Pragma
                 ("parameter profile and source location cannot " &
                  "be used together in pragma%");
            end if;

            Process_Eliminate_Pragma
              (N,
               Unit_Name,
               Entity,
               Parameter_Types,
               Result_Type,
               Source_Location);
         end Eliminate;

         -------------------------
         -- Explicit_Overriding --
         -------------------------

         when Pragma_Explicit_Overriding =>
            Check_Valid_Configuration_Pragma;
            Check_Arg_Count (0);
            Explicit_Overriding := True;

         ------------
         -- Export --
         ------------

         --  pragma Export (
         --    [   Convention    =>] convention_IDENTIFIER,
         --    [   Entity        =>] local_NAME
         --    [, [External_Name =>] static_string_EXPRESSION ]
         --    [, [Link_Name     =>] static_string_EXPRESSION ]);

         when Pragma_Export => Export : declare
            C      : Convention_Id;
            Def_Id : Entity_Id;

         begin
            Check_Ada_83_Warning;
            Check_Arg_Order
              ((Name_Convention,
                Name_Entity,
                Name_External_Name,
                Name_Link_Name));
            Check_At_Least_N_Arguments (2);
            Check_At_Most_N_Arguments  (4);
            Process_Convention (C, Def_Id);

            if Ekind (Def_Id) /= E_Constant then
               Note_Possible_Modification (Expression (Arg2));
            end if;

            Process_Interface_Name (Def_Id, Arg3, Arg4);
            Set_Exported (Def_Id, Arg2);
         end Export;

         ----------------------
         -- Export_Exception --
         ----------------------

         --  pragma Export_Exception (
         --        [Internal         =>] LOCAL_NAME,
         --     [, [External         =>] EXTERNAL_SYMBOL,]
         --     [, [Form     =>] Ada | VMS]
         --     [, [Code     =>] static_integer_EXPRESSION]);

         when Pragma_Export_Exception => Export_Exception : declare
            Args  : Args_List (1 .. 4);
            Names : constant Name_List (1 .. 4) := (
                      Name_Internal,
                      Name_External,
                      Name_Form,
                      Name_Code);

            Internal : Node_Id renames Args (1);
            External : Node_Id renames Args (2);
            Form     : Node_Id renames Args (3);
            Code     : Node_Id renames Args (4);

         begin
            if Inside_A_Generic then
               Error_Pragma ("pragma% cannot be used for generic entities");
            end if;

            Gather_Associations (Names, Args);
            Process_Extended_Import_Export_Exception_Pragma (
              Arg_Internal => Internal,
              Arg_External => External,
              Arg_Form     => Form,
              Arg_Code     => Code);

            if not Is_VMS_Exception (Entity (Internal)) then
               Set_Exported (Entity (Internal), Internal);
            end if;
         end Export_Exception;

         ---------------------
         -- Export_Function --
         ---------------------

         --  pragma Export_Function (
         --        [Internal         =>] LOCAL_NAME,
         --     [, [External         =>] EXTERNAL_SYMBOL,]
         --     [, [Parameter_Types  =>] (PARAMETER_TYPES)]
         --     [, [Result_Type      =>] TYPE_DESIGNATOR]
         --     [, [Mechanism        =>] MECHANISM]
         --     [, [Result_Mechanism =>] MECHANISM_NAME]);

         --  EXTERNAL_SYMBOL ::=
         --    IDENTIFIER
         --  | static_string_EXPRESSION

         --  PARAMETER_TYPES ::=
         --    null
         --  | TYPE_DESIGNATOR @{, TYPE_DESIGNATOR@}

         --  TYPE_DESIGNATOR ::=
         --    subtype_NAME
         --  | subtype_Name ' Access

         --  MECHANISM ::=
         --    MECHANISM_NAME
         --  | (MECHANISM_ASSOCIATION @{, MECHANISM_ASSOCIATION@})

         --  MECHANISM_ASSOCIATION ::=
         --    [formal_parameter_NAME =>] MECHANISM_NAME

         --  MECHANISM_NAME ::=
         --    Value
         --  | Reference
         --  | Descriptor [([Class =>] CLASS_NAME)]

         --  CLASS_NAME ::= ubs | ubsb | uba | s | sb | a | nca

         when Pragma_Export_Function => Export_Function : declare
            Args  : Args_List (1 .. 6);
            Names : constant Name_List (1 .. 6) := (
                      Name_Internal,
                      Name_External,
                      Name_Parameter_Types,
                      Name_Result_Type,
                      Name_Mechanism,
                      Name_Result_Mechanism);

            Internal         : Node_Id renames Args (1);
            External         : Node_Id renames Args (2);
            Parameter_Types  : Node_Id renames Args (3);
            Result_Type      : Node_Id renames Args (4);
            Mechanism        : Node_Id renames Args (5);
            Result_Mechanism : Node_Id renames Args (6);

         begin
            GNAT_Pragma;
            Gather_Associations (Names, Args);
            Process_Extended_Import_Export_Subprogram_Pragma (
              Arg_Internal         => Internal,
              Arg_External         => External,
              Arg_Parameter_Types  => Parameter_Types,
              Arg_Result_Type      => Result_Type,
              Arg_Mechanism        => Mechanism,
              Arg_Result_Mechanism => Result_Mechanism);
         end Export_Function;

         -------------------
         -- Export_Object --
         -------------------

         --  pragma Export_Object (
         --        [Internal =>] LOCAL_NAME,
         --     [, [External =>] EXTERNAL_SYMBOL]
         --     [, [Size     =>] EXTERNAL_SYMBOL]);

         --  EXTERNAL_SYMBOL ::=
         --    IDENTIFIER
         --  | static_string_EXPRESSION

         --  PARAMETER_TYPES ::=
         --    null
         --  | TYPE_DESIGNATOR @{, TYPE_DESIGNATOR@}

         --  TYPE_DESIGNATOR ::=
         --    subtype_NAME
         --  | subtype_Name ' Access

         --  MECHANISM ::=
         --    MECHANISM_NAME
         --  | (MECHANISM_ASSOCIATION @{, MECHANISM_ASSOCIATION@})

         --  MECHANISM_ASSOCIATION ::=
         --    [formal_parameter_NAME =>] MECHANISM_NAME

         --  MECHANISM_NAME ::=
         --    Value
         --  | Reference
         --  | Descriptor [([Class =>] CLASS_NAME)]

         --  CLASS_NAME ::= ubs | ubsb | uba | s | sb | a | nca

         when Pragma_Export_Object => Export_Object : declare
            Args  : Args_List (1 .. 3);
            Names : constant Name_List (1 .. 3) := (
                      Name_Internal,
                      Name_External,
                      Name_Size);

            Internal : Node_Id renames Args (1);
            External : Node_Id renames Args (2);
            Size     : Node_Id renames Args (3);

         begin
            GNAT_Pragma;
            Gather_Associations (Names, Args);
            Process_Extended_Import_Export_Object_Pragma (
              Arg_Internal => Internal,
              Arg_External => External,
              Arg_Size     => Size);
         end Export_Object;

         ----------------------
         -- Export_Procedure --
         ----------------------

         --  pragma Export_Procedure (
         --        [Internal         =>] LOCAL_NAME,
         --     [, [External         =>] EXTERNAL_SYMBOL,]
         --     [, [Parameter_Types  =>] (PARAMETER_TYPES)]
         --     [, [Mechanism        =>] MECHANISM]);

         --  EXTERNAL_SYMBOL ::=
         --    IDENTIFIER
         --  | static_string_EXPRESSION

         --  PARAMETER_TYPES ::=
         --    null
         --  | TYPE_DESIGNATOR @{, TYPE_DESIGNATOR@}

         --  TYPE_DESIGNATOR ::=
         --    subtype_NAME
         --  | subtype_Name ' Access

         --  MECHANISM ::=
         --    MECHANISM_NAME
         --  | (MECHANISM_ASSOCIATION @{, MECHANISM_ASSOCIATION@})

         --  MECHANISM_ASSOCIATION ::=
         --    [formal_parameter_NAME =>] MECHANISM_NAME

         --  MECHANISM_NAME ::=
         --    Value
         --  | Reference
         --  | Descriptor [([Class =>] CLASS_NAME)]

         --  CLASS_NAME ::= ubs | ubsb | uba | s | sb | a | nca

         when Pragma_Export_Procedure => Export_Procedure : declare
            Args  : Args_List (1 .. 4);
            Names : constant Name_List (1 .. 4) := (
                      Name_Internal,
                      Name_External,
                      Name_Parameter_Types,
                      Name_Mechanism);

            Internal        : Node_Id renames Args (1);
            External        : Node_Id renames Args (2);
            Parameter_Types : Node_Id renames Args (3);
            Mechanism       : Node_Id renames Args (4);

         begin
            GNAT_Pragma;
            Gather_Associations (Names, Args);
            Process_Extended_Import_Export_Subprogram_Pragma (
              Arg_Internal        => Internal,
              Arg_External        => External,
              Arg_Parameter_Types => Parameter_Types,
              Arg_Mechanism       => Mechanism);
         end Export_Procedure;

         ------------------
         -- Export_Value --
         ------------------

         --  pragma Export_Value (
         --     [Value     =>] static_integer_EXPRESSION,
         --     [Link_Name =>] static_string_EXPRESSION);

         when Pragma_Export_Value =>
            GNAT_Pragma;
            Check_Arg_Order ((Name_Value, Name_Link_Name));
            Check_Arg_Count (2);

            Check_Optional_Identifier (Arg1, Name_Value);
            Check_Arg_Is_Static_Expression (Arg1, Any_Integer);

            Check_Optional_Identifier (Arg2, Name_Link_Name);
            Check_Arg_Is_Static_Expression (Arg2, Standard_String);

         -----------------------------
         -- Export_Valued_Procedure --
         -----------------------------

         --  pragma Export_Valued_Procedure (
         --        [Internal         =>] LOCAL_NAME,
         --     [, [External         =>] EXTERNAL_SYMBOL,]
         --     [, [Parameter_Types  =>] (PARAMETER_TYPES)]
         --     [, [Mechanism        =>] MECHANISM]);

         --  EXTERNAL_SYMBOL ::=
         --    IDENTIFIER
         --  | static_string_EXPRESSION

         --  PARAMETER_TYPES ::=
         --    null
         --  | TYPE_DESIGNATOR @{, TYPE_DESIGNATOR@}

         --  TYPE_DESIGNATOR ::=
         --    subtype_NAME
         --  | subtype_Name ' Access

         --  MECHANISM ::=
         --    MECHANISM_NAME
         --  | (MECHANISM_ASSOCIATION @{, MECHANISM_ASSOCIATION@})

         --  MECHANISM_ASSOCIATION ::=
         --    [formal_parameter_NAME =>] MECHANISM_NAME

         --  MECHANISM_NAME ::=
         --    Value
         --  | Reference
         --  | Descriptor [([Class =>] CLASS_NAME)]

         --  CLASS_NAME ::= ubs | ubsb | uba | s | sb | a | nca

         when Pragma_Export_Valued_Procedure =>
         Export_Valued_Procedure : declare
            Args  : Args_List (1 .. 4);
            Names : constant Name_List (1 .. 4) := (
                      Name_Internal,
                      Name_External,
                      Name_Parameter_Types,
                      Name_Mechanism);

            Internal        : Node_Id renames Args (1);
            External        : Node_Id renames Args (2);
            Parameter_Types : Node_Id renames Args (3);
            Mechanism       : Node_Id renames Args (4);

         begin
            GNAT_Pragma;
            Gather_Associations (Names, Args);
            Process_Extended_Import_Export_Subprogram_Pragma (
              Arg_Internal        => Internal,
              Arg_External        => External,
              Arg_Parameter_Types => Parameter_Types,
              Arg_Mechanism       => Mechanism);
         end Export_Valued_Procedure;

         -------------------
         -- Extend_System --
         -------------------

         --  pragma Extend_System ([Name =>] Identifier);

         when Pragma_Extend_System => Extend_System : declare
         begin
            GNAT_Pragma;
            Check_Valid_Configuration_Pragma;
            Check_Arg_Count (1);
            Check_Optional_Identifier (Arg1, Name_Name);
            Check_Arg_Is_Identifier (Arg1);

            Get_Name_String (Chars (Expression (Arg1)));

            if Name_Len > 4
              and then Name_Buffer (1 .. 4) = "aux_"
            then
               if Present (System_Extend_Pragma_Arg) then
                  if Chars (Expression (Arg1)) =
                     Chars (Expression (System_Extend_Pragma_Arg))
                  then
                     null;
                  else
                     Error_Msg_Sloc := Sloc (System_Extend_Pragma_Arg);
                     Error_Pragma ("pragma% conflicts with that at#");
                  end if;

               else
                  System_Extend_Pragma_Arg := Arg1;

                  if not GNAT_Mode then
                     System_Extend_Unit := Arg1;
                  end if;
               end if;
            else
               Error_Pragma ("incorrect name for pragma%, must be Aux_xxx");
            end if;
         end Extend_System;

         ------------------------
         -- Extensions_Allowed --
         ------------------------

         --  pragma Extensions_Allowed (ON | OFF);

         when Pragma_Extensions_Allowed =>
            GNAT_Pragma;
            Check_Arg_Count (1);
            Check_No_Identifiers;
            Check_Arg_Is_One_Of (Arg1, Name_On, Name_Off);

            if Chars (Expression (Arg1)) = Name_On then
               Extensions_Allowed := True;
               Ada_Version := Ada_Version_Type'Last;
            else
               Extensions_Allowed := False;
               Ada_Version := Ada_Version_Type'Min (Ada_Version, Ada_95);
            end if;

            Ada_Version_Explicit := Ada_Version;

         --------------
         -- External --
         --------------

         --  pragma External (
         --    [   Convention    =>] convention_IDENTIFIER,
         --    [   Entity        =>] local_NAME
         --    [, [External_Name =>] static_string_EXPRESSION ]
         --    [, [Link_Name     =>] static_string_EXPRESSION ]);

         when Pragma_External => External : declare
            C      : Convention_Id;
            Def_Id : Entity_Id;
         begin
            GNAT_Pragma;
            Check_Arg_Order
              ((Name_Convention,
                Name_Entity,
                Name_External_Name,
                Name_Link_Name));
            Check_At_Least_N_Arguments (2);
            Check_At_Most_N_Arguments  (4);
            Process_Convention (C, Def_Id);
            Note_Possible_Modification (Expression (Arg2));
            Process_Interface_Name (Def_Id, Arg3, Arg4);
            Set_Exported (Def_Id, Arg2);
         end External;

         --------------------------
         -- External_Name_Casing --
         --------------------------

         --  pragma External_Name_Casing (
         --    UPPERCASE | LOWERCASE
         --    [, AS_IS | UPPERCASE | LOWERCASE]);

         when Pragma_External_Name_Casing => External_Name_Casing : declare
         begin
            GNAT_Pragma;
            Check_No_Identifiers;

            if Arg_Count = 2 then
               Check_Arg_Is_One_Of
                 (Arg2, Name_As_Is, Name_Uppercase, Name_Lowercase);

               case Chars (Get_Pragma_Arg (Arg2)) is
                  when Name_As_Is     =>
                     Opt.External_Name_Exp_Casing := As_Is;

                  when Name_Uppercase =>
                     Opt.External_Name_Exp_Casing := Uppercase;

                  when Name_Lowercase =>
                     Opt.External_Name_Exp_Casing := Lowercase;

                  when others =>
                     null;
               end case;

            else
               Check_Arg_Count (1);
            end if;

            Check_Arg_Is_One_Of (Arg1, Name_Uppercase, Name_Lowercase);

            case Chars (Get_Pragma_Arg (Arg1)) is
               when Name_Uppercase =>
                  Opt.External_Name_Imp_Casing := Uppercase;

               when Name_Lowercase =>
                  Opt.External_Name_Imp_Casing := Lowercase;

               when others =>
                  null;
            end case;
         end External_Name_Casing;

         ---------------------------
         -- Finalize_Storage_Only --
         ---------------------------

         --  pragma Finalize_Storage_Only (first_subtype_LOCAL_NAME);

         when Pragma_Finalize_Storage_Only => Finalize_Storage : declare
            Assoc   : constant Node_Id := Arg1;
            Type_Id : constant Node_Id := Expression (Assoc);
            Typ     : Entity_Id;

         begin
            Check_No_Identifiers;
            Check_Arg_Count (1);
            Check_Arg_Is_Local_Name (Arg1);

            Find_Type (Type_Id);
            Typ := Entity (Type_Id);

            if Typ = Any_Type
              or else Rep_Item_Too_Early (Typ, N)
            then
               return;
            else
               Typ := Underlying_Type (Typ);
            end if;

            if not Is_Controlled (Typ) then
               Error_Pragma ("pragma% must specify controlled type");
            end if;

            Check_First_Subtype (Arg1);

            if Finalize_Storage_Only (Typ) then
               Error_Pragma ("duplicate pragma%, only one allowed");

            elsif not Rep_Item_Too_Late (Typ, N) then
               Set_Finalize_Storage_Only (Base_Type (Typ), True);
            end if;
         end Finalize_Storage;

         --------------------------
         -- Float_Representation --
         --------------------------

         --  pragma Float_Representation (FLOAT_REP[, float_type_LOCAL_NAME]);

         --  FLOAT_REP ::= VAX_Float | IEEE_Float

         when Pragma_Float_Representation => Float_Representation : declare
            Argx : Node_Id;
            Digs : Nat;
            Ent  : Entity_Id;

         begin
            GNAT_Pragma;

            if Arg_Count = 1 then
               Check_Valid_Configuration_Pragma;
            else
               Check_Arg_Count (2);
               Check_Optional_Identifier (Arg2, Name_Entity);
               Check_Arg_Is_Local_Name (Arg2);
            end if;

            Check_No_Identifier (Arg1);
            Check_Arg_Is_One_Of (Arg1, Name_VAX_Float, Name_IEEE_Float);

            if not OpenVMS_On_Target then
               if Chars (Expression (Arg1)) = Name_VAX_Float then
                  Error_Pragma
                    ("?pragma% ignored (applies only to Open'V'M'S)");
               end if;

               return;
            end if;

            --  One argument case

            if Arg_Count = 1 then
               if Chars (Expression (Arg1)) = Name_VAX_Float then
                  if Opt.Float_Format = 'I' then
                     Error_Pragma ("'I'E'E'E format previously specified");
                  end if;

                  Opt.Float_Format := 'V';

               else
                  if Opt.Float_Format = 'V' then
                     Error_Pragma ("'V'A'X format previously specified");
                  end if;

                  Opt.Float_Format := 'I';
               end if;

               Set_Standard_Fpt_Formats;

            --  Two argument case

            else
               Argx := Get_Pragma_Arg (Arg2);

               if not Is_Entity_Name (Argx)
                 or else not Is_Floating_Point_Type (Entity (Argx))
               then
                  Error_Pragma_Arg
                    ("second argument of% pragma must be floating-point type",
                     Arg2);
               end if;

               Ent  := Entity (Argx);
               Digs := UI_To_Int (Digits_Value (Ent));

               --  Two arguments, VAX_Float case

               if Chars (Expression (Arg1)) = Name_VAX_Float then
                  case Digs is
                     when  6 => Set_F_Float (Ent);
                     when  9 => Set_D_Float (Ent);
                     when 15 => Set_G_Float (Ent);

                     when others =>
                        Error_Pragma_Arg
                          ("wrong digits value, must be 6,9 or 15", Arg2);
                  end case;

               --  Two arguments, IEEE_Float case

               else
                  case Digs is
                     when  6 => Set_IEEE_Short (Ent);
                     when 15 => Set_IEEE_Long  (Ent);

                     when others =>
                        Error_Pragma_Arg
                          ("wrong digits value, must be 6 or 15", Arg2);
                  end case;
               end if;
            end if;
         end Float_Representation;

         -----------
         -- Ident --
         -----------

         --  pragma Ident (static_string_EXPRESSION)

         --  Note: pragma Comment shares this processing. Pragma Comment
         --  is identical to Ident, except that the restriction of the
         --  argument to 31 characters and the placement restrictions
         --  are not enforced for pragma Comment.

         when Pragma_Ident | Pragma_Comment => Ident : declare
            Str : Node_Id;

         begin
            GNAT_Pragma;
            Check_Arg_Count (1);
            Check_No_Identifiers;
            Check_Arg_Is_Static_Expression (Arg1, Standard_String);

            --  For pragma Ident, preserve DEC compatibility by requiring
            --  the pragma to appear in a declarative part or package spec.

            if Prag_Id = Pragma_Ident then
               Check_Is_In_Decl_Part_Or_Package_Spec;
            end if;

            Str := Expr_Value_S (Expression (Arg1));

            declare
               CS : Node_Id;
               GP : Node_Id;

            begin
               GP := Parent (Parent (N));

               if Nkind (GP) = N_Package_Declaration
                    or else
                  Nkind (GP) = N_Generic_Package_Declaration
               then
                  GP := Parent (GP);
               end if;

               --  If we have a compilation unit, then record the ident
               --  value, checking for improper duplication.

               if Nkind (GP) = N_Compilation_Unit then
                  CS := Ident_String (Current_Sem_Unit);

                  if Present (CS) then

                     --  For Ident, we do not permit multiple instances

                     if Prag_Id = Pragma_Ident then
                        Error_Pragma ("duplicate% pragma not permitted");

                     --  For Comment, we concatenate the string, unless we
                     --  want to preserve the tree structure for ASIS.

                     elsif not ASIS_Mode then
                        Start_String (Strval (CS));
                        Store_String_Char (' ');
                        Store_String_Chars (Strval (Str));
                        Set_Strval (CS, End_String);
                     end if;

                  else
                     --  In VMS, the effect of IDENT is achieved by passing
                     --  IDENTIFICATION=name as a --for-linker switch.

                     if OpenVMS_On_Target then
                        Start_String;
                        Store_String_Chars
                          ("--for-linker=IDENTIFICATION=");
                        String_To_Name_Buffer (Strval (Str));
                        Store_String_Chars (Name_Buffer (1 .. Name_Len));

                        --  Only the last processed IDENT is saved. The main
                        --  purpose is so an IDENT associated with a main
                        --  procedure will be used in preference to an IDENT
                        --  associated with a with'd package.

                        Replace_Linker_Option_String
                          (End_String, "--for-linker=IDENTIFICATION=");
                     end if;

                     Set_Ident_String (Current_Sem_Unit, Str);
                  end if;

               --  For subunits, we just ignore the Ident, since in GNAT
               --  these are not separate object files, and hence not
               --  separate units in the unit table.

               elsif Nkind (GP) = N_Subunit then
                  null;

               --  Otherwise we have a misplaced pragma Ident, but we ignore
               --  this if we are in an instantiation, since it comes from
               --  a generic, and has no relevance to the instantiation.

               elsif Prag_Id = Pragma_Ident then
                  if Instantiation_Location (Loc) = No_Location then
                     Error_Pragma ("pragma% only allowed at outer level");
                  end if;
               end if;
            end;
         end Ident;

         ------------
         -- Import --
         ------------

         --  pragma Import (
         --    [   Convention    =>] convention_IDENTIFIER,
         --    [   Entity        =>] local_NAME
         --    [, [External_Name =>] static_string_EXPRESSION ]
         --    [, [Link_Name     =>] static_string_EXPRESSION ]);

         when Pragma_Import =>
            Check_Ada_83_Warning;
            Check_Arg_Order
              ((Name_Convention,
                Name_Entity,
                Name_External_Name,
                Name_Link_Name));
            Check_At_Least_N_Arguments (2);
            Check_At_Most_N_Arguments  (4);
            Process_Import_Or_Interface;

         ----------------------
         -- Import_Exception --
         ----------------------

         --  pragma Import_Exception (
         --        [Internal         =>] LOCAL_NAME,
         --     [, [External         =>] EXTERNAL_SYMBOL,]
         --     [, [Form     =>] Ada | VMS]
         --     [, [Code     =>] static_integer_EXPRESSION]);

         when Pragma_Import_Exception => Import_Exception : declare
            Args  : Args_List (1 .. 4);
            Names : constant Name_List (1 .. 4) := (
                      Name_Internal,
                      Name_External,
                      Name_Form,
                      Name_Code);

            Internal : Node_Id renames Args (1);
            External : Node_Id renames Args (2);
            Form     : Node_Id renames Args (3);
            Code     : Node_Id renames Args (4);

         begin
            Gather_Associations (Names, Args);

            if Present (External) and then Present (Code) then
               Error_Pragma
                 ("cannot give both External and Code options for pragma%");
            end if;

            Process_Extended_Import_Export_Exception_Pragma (
              Arg_Internal => Internal,
              Arg_External => External,
              Arg_Form     => Form,
              Arg_Code     => Code);

            if not Is_VMS_Exception (Entity (Internal)) then
               Set_Imported (Entity (Internal));
            end if;
         end Import_Exception;

         ---------------------
         -- Import_Function --
         ---------------------

         --  pragma Import_Function (
         --        [Internal                 =>] LOCAL_NAME,
         --     [, [External                 =>] EXTERNAL_SYMBOL]
         --     [, [Parameter_Types          =>] (PARAMETER_TYPES)]
         --     [, [Result_Type              =>] SUBTYPE_MARK]
         --     [, [Mechanism                =>] MECHANISM]
         --     [, [Result_Mechanism         =>] MECHANISM_NAME]
         --     [, [First_Optional_Parameter =>] IDENTIFIER]);

         --  EXTERNAL_SYMBOL ::=
         --    IDENTIFIER
         --  | static_string_EXPRESSION

         --  PARAMETER_TYPES ::=
         --    null
         --  | TYPE_DESIGNATOR @{, TYPE_DESIGNATOR@}

         --  TYPE_DESIGNATOR ::=
         --    subtype_NAME
         --  | subtype_Name ' Access

         --  MECHANISM ::=
         --    MECHANISM_NAME
         --  | (MECHANISM_ASSOCIATION @{, MECHANISM_ASSOCIATION@})

         --  MECHANISM_ASSOCIATION ::=
         --    [formal_parameter_NAME =>] MECHANISM_NAME

         --  MECHANISM_NAME ::=
         --    Value
         --  | Reference
         --  | Descriptor [([Class =>] CLASS_NAME)]

         --  CLASS_NAME ::= ubs | ubsb | uba | s | sb | a | nca

         when Pragma_Import_Function => Import_Function : declare
            Args  : Args_List (1 .. 7);
            Names : constant Name_List (1 .. 7) := (
                      Name_Internal,
                      Name_External,
                      Name_Parameter_Types,
                      Name_Result_Type,
                      Name_Mechanism,
                      Name_Result_Mechanism,
                      Name_First_Optional_Parameter);

            Internal                 : Node_Id renames Args (1);
            External                 : Node_Id renames Args (2);
            Parameter_Types          : Node_Id renames Args (3);
            Result_Type              : Node_Id renames Args (4);
            Mechanism                : Node_Id renames Args (5);
            Result_Mechanism         : Node_Id renames Args (6);
            First_Optional_Parameter : Node_Id renames Args (7);

         begin
            GNAT_Pragma;
            Gather_Associations (Names, Args);
            Process_Extended_Import_Export_Subprogram_Pragma (
              Arg_Internal                 => Internal,
              Arg_External                 => External,
              Arg_Parameter_Types          => Parameter_Types,
              Arg_Result_Type              => Result_Type,
              Arg_Mechanism                => Mechanism,
              Arg_Result_Mechanism         => Result_Mechanism,
              Arg_First_Optional_Parameter => First_Optional_Parameter);
         end Import_Function;

         -------------------
         -- Import_Object --
         -------------------

         --  pragma Import_Object (
         --        [Internal =>] LOCAL_NAME,
         --     [, [External =>] EXTERNAL_SYMBOL]
         --     [, [Size     =>] EXTERNAL_SYMBOL]);

         --  EXTERNAL_SYMBOL ::=
         --    IDENTIFIER
         --  | static_string_EXPRESSION

         when Pragma_Import_Object => Import_Object : declare
            Args  : Args_List (1 .. 3);
            Names : constant Name_List (1 .. 3) := (
                      Name_Internal,
                      Name_External,
                      Name_Size);

            Internal : Node_Id renames Args (1);
            External : Node_Id renames Args (2);
            Size     : Node_Id renames Args (3);

         begin
            GNAT_Pragma;
            Gather_Associations (Names, Args);
            Process_Extended_Import_Export_Object_Pragma (
              Arg_Internal => Internal,
              Arg_External => External,
              Arg_Size     => Size);
         end Import_Object;

         ----------------------
         -- Import_Procedure --
         ----------------------

         --  pragma Import_Procedure (
         --        [Internal                 =>] LOCAL_NAME,
         --     [, [External                 =>] EXTERNAL_SYMBOL]
         --     [, [Parameter_Types          =>] (PARAMETER_TYPES)]
         --     [, [Mechanism                =>] MECHANISM]
         --     [, [First_Optional_Parameter =>] IDENTIFIER]);

         --  EXTERNAL_SYMBOL ::=
         --    IDENTIFIER
         --  | static_string_EXPRESSION

         --  PARAMETER_TYPES ::=
         --    null
         --  | TYPE_DESIGNATOR @{, TYPE_DESIGNATOR@}

         --  TYPE_DESIGNATOR ::=
         --    subtype_NAME
         --  | subtype_Name ' Access

         --  MECHANISM ::=
         --    MECHANISM_NAME
         --  | (MECHANISM_ASSOCIATION @{, MECHANISM_ASSOCIATION@})

         --  MECHANISM_ASSOCIATION ::=
         --    [formal_parameter_NAME =>] MECHANISM_NAME

         --  MECHANISM_NAME ::=
         --    Value
         --  | Reference
         --  | Descriptor [([Class =>] CLASS_NAME)]

         --  CLASS_NAME ::= ubs | ubsb | uba | s | sb | a | nca

         when Pragma_Import_Procedure => Import_Procedure : declare
            Args  : Args_List (1 .. 5);
            Names : constant Name_List (1 .. 5) := (
                      Name_Internal,
                      Name_External,
                      Name_Parameter_Types,
                      Name_Mechanism,
                      Name_First_Optional_Parameter);

            Internal                 : Node_Id renames Args (1);
            External                 : Node_Id renames Args (2);
            Parameter_Types          : Node_Id renames Args (3);
            Mechanism                : Node_Id renames Args (4);
            First_Optional_Parameter : Node_Id renames Args (5);

         begin
            GNAT_Pragma;
            Gather_Associations (Names, Args);
            Process_Extended_Import_Export_Subprogram_Pragma (
              Arg_Internal                 => Internal,
              Arg_External                 => External,
              Arg_Parameter_Types          => Parameter_Types,
              Arg_Mechanism                => Mechanism,
              Arg_First_Optional_Parameter => First_Optional_Parameter);
         end Import_Procedure;

         -----------------------------
         -- Import_Valued_Procedure --
         -----------------------------

         --  pragma Import_Valued_Procedure (
         --        [Internal                 =>] LOCAL_NAME,
         --     [, [External                 =>] EXTERNAL_SYMBOL]
         --     [, [Parameter_Types          =>] (PARAMETER_TYPES)]
         --     [, [Mechanism                =>] MECHANISM]
         --     [, [First_Optional_Parameter =>] IDENTIFIER]);

         --  EXTERNAL_SYMBOL ::=
         --    IDENTIFIER
         --  | static_string_EXPRESSION

         --  PARAMETER_TYPES ::=
         --    null
         --  | TYPE_DESIGNATOR @{, TYPE_DESIGNATOR@}

         --  TYPE_DESIGNATOR ::=
         --    subtype_NAME
         --  | subtype_Name ' Access

         --  MECHANISM ::=
         --    MECHANISM_NAME
         --  | (MECHANISM_ASSOCIATION @{, MECHANISM_ASSOCIATION@})

         --  MECHANISM_ASSOCIATION ::=
         --    [formal_parameter_NAME =>] MECHANISM_NAME

         --  MECHANISM_NAME ::=
         --    Value
         --  | Reference
         --  | Descriptor [([Class =>] CLASS_NAME)]

         --  CLASS_NAME ::= ubs | ubsb | uba | s | sb | a | nca

         when Pragma_Import_Valued_Procedure =>
         Import_Valued_Procedure : declare
            Args  : Args_List (1 .. 5);
            Names : constant Name_List (1 .. 5) := (
                      Name_Internal,
                      Name_External,
                      Name_Parameter_Types,
                      Name_Mechanism,
                      Name_First_Optional_Parameter);

            Internal                 : Node_Id renames Args (1);
            External                 : Node_Id renames Args (2);
            Parameter_Types          : Node_Id renames Args (3);
            Mechanism                : Node_Id renames Args (4);
            First_Optional_Parameter : Node_Id renames Args (5);

         begin
            GNAT_Pragma;
            Gather_Associations (Names, Args);
            Process_Extended_Import_Export_Subprogram_Pragma (
              Arg_Internal                 => Internal,
              Arg_External                 => External,
              Arg_Parameter_Types          => Parameter_Types,
              Arg_Mechanism                => Mechanism,
              Arg_First_Optional_Parameter => First_Optional_Parameter);
         end Import_Valued_Procedure;

         ------------------------
         -- Initialize_Scalars --
         ------------------------

         --  pragma Initialize_Scalars;

         when Pragma_Initialize_Scalars =>
            GNAT_Pragma;
            Check_Arg_Count (0);
            Check_Valid_Configuration_Pragma;
            Check_Restriction (No_Initialize_Scalars, N);

            if not Restriction_Active (No_Initialize_Scalars) then
               Init_Or_Norm_Scalars := True;
               Initialize_Scalars := True;
            end if;

         ------------
         -- Inline --
         ------------

         --  pragma Inline ( NAME {, NAME} );

         when Pragma_Inline =>

            --  Pragma is active if inlining option is active

            Process_Inline (Inline_Active);

         -------------------
         -- Inline_Always --
         -------------------

         --  pragma Inline_Always ( NAME {, NAME} );

         when Pragma_Inline_Always =>
            Process_Inline (True);

         --------------------
         -- Inline_Generic --
         --------------------

         --  pragma Inline_Generic (NAME {, NAME});

         when Pragma_Inline_Generic =>
            Process_Generic_List;

         ----------------------
         -- Inspection_Point --
         ----------------------

         --  pragma Inspection_Point [(object_NAME {, object_NAME})];

         when Pragma_Inspection_Point => Inspection_Point : declare
            Arg : Node_Id;
            Exp : Node_Id;

         begin
            if Arg_Count > 0 then
               Arg := Arg1;
               loop
                  Exp := Expression (Arg);
                  Analyze (Exp);

                  if not Is_Entity_Name (Exp)
                    or else not Is_Object (Entity (Exp))
                  then
                     Error_Pragma_Arg ("object name required", Arg);
                  end if;

                  Next (Arg);
                  exit when No (Arg);
               end loop;
            end if;
         end Inspection_Point;

         ---------------
         -- Interface --
         ---------------

         --  pragma Interface (
         --    [   Convention    =>] convention_IDENTIFIER,
         --    [   Entity        =>] local_NAME
         --    [, [External_Name =>] static_string_EXPRESSION ]
         --    [, [Link_Name     =>] static_string_EXPRESSION ]);

         when Pragma_Interface =>
            GNAT_Pragma;
            Check_Arg_Order
              ((Name_Convention,
                Name_Entity,
                Name_External_Name,
                Name_Link_Name));
            Check_At_Least_N_Arguments (2);
            Check_At_Most_N_Arguments  (4);
            Process_Import_Or_Interface;

         --------------------
         -- Interface_Name --
         --------------------

         --  pragma Interface_Name (
         --    [  Entity        =>] local_NAME
         --    [,[External_Name =>] static_string_EXPRESSION ]
         --    [,[Link_Name     =>] static_string_EXPRESSION ]);

         when Pragma_Interface_Name => Interface_Name : declare
            Id     : Node_Id;
            Def_Id : Entity_Id;
            Hom_Id : Entity_Id;
            Found  : Boolean;

         begin
            GNAT_Pragma;
            Check_Arg_Order
              ((Name_Entity, Name_External_Name, Name_Link_Name));
            Check_At_Least_N_Arguments (2);
            Check_At_Most_N_Arguments  (3);
            Id := Expression (Arg1);
            Analyze (Id);

            if not Is_Entity_Name (Id) then
               Error_Pragma_Arg
                 ("first argument for pragma% must be entity name", Arg1);
            elsif Etype (Id) = Any_Type then
               return;
            else
               Def_Id := Entity (Id);
            end if;

            --  Special DEC-compatible processing for the object case,
            --  forces object to be imported.

            if Ekind (Def_Id) = E_Variable then
               Kill_Size_Check_Code (Def_Id);
               Note_Possible_Modification (Id);

               --  Initialization is not allowed for imported variable

               if Present (Expression (Parent (Def_Id)))
                 and then Comes_From_Source (Expression (Parent (Def_Id)))
               then
                  Error_Msg_Sloc := Sloc (Def_Id);
                  Error_Pragma_Arg
                    ("no initialization allowed for declaration of& #",
                     Arg2);

               else
                  --  For compatibility, support VADS usage of providing both
                  --  pragmas Interface and Interface_Name to obtain the effect
                  --  of a single Import pragma.

                  if Is_Imported (Def_Id)
                    and then Present (First_Rep_Item (Def_Id))
                    and then Nkind (First_Rep_Item (Def_Id)) = N_Pragma
                    and then Chars (First_Rep_Item (Def_Id)) = Name_Interface
                  then
                     null;
                  else
                     Set_Imported (Def_Id);
                  end if;

                  Set_Is_Public (Def_Id);
                  Process_Interface_Name (Def_Id, Arg2, Arg3);
               end if;

            --  Otherwise must be subprogram

            elsif not Is_Subprogram (Def_Id) then
               Error_Pragma_Arg
                 ("argument of pragma% is not subprogram", Arg1);

            else
               Check_At_Most_N_Arguments (3);
               Hom_Id := Def_Id;
               Found := False;

               --  Loop through homonyms

               loop
                  Def_Id := Get_Base_Subprogram (Hom_Id);

                  if Is_Imported (Def_Id) then
                     Process_Interface_Name (Def_Id, Arg2, Arg3);
                     Found := True;
                  end if;

                  Hom_Id := Homonym (Hom_Id);

                  exit when No (Hom_Id)
                    or else Scope (Hom_Id) /= Current_Scope;
               end loop;

               if not Found then
                  Error_Pragma_Arg
                    ("argument of pragma% is not imported subprogram",
                     Arg1);
               end if;
            end if;
         end Interface_Name;

         -----------------------
         -- Interrupt_Handler --
         -----------------------

         --  pragma Interrupt_Handler (handler_NAME);

         when Pragma_Interrupt_Handler =>
            Check_Ada_83_Warning;
            Check_Arg_Count (1);
            Check_No_Identifiers;

            if No_Run_Time_Mode then
               Error_Msg_CRT ("Interrupt_Handler pragma", N);
            else
               Check_Interrupt_Or_Attach_Handler;
               Process_Interrupt_Or_Attach_Handler;
            end if;

         ------------------------
         -- Interrupt_Priority --
         ------------------------

         --  pragma Interrupt_Priority [(EXPRESSION)];

         when Pragma_Interrupt_Priority => Interrupt_Priority : declare
            P   : constant Node_Id := Parent (N);
            Arg : Node_Id;

         begin
            Check_Ada_83_Warning;

            if Arg_Count /= 0 then
               Arg := Expression (Arg1);
               Check_Arg_Count (1);
               Check_No_Identifiers;

               --  The expression must be analyzed in the special manner
               --  described in "Handling of Default and Per-Object
               --  Expressions" in sem.ads.

               Analyze_Per_Use_Expression (Arg, RTE (RE_Interrupt_Priority));
            end if;

            if Nkind (P) /= N_Task_Definition
              and then Nkind (P) /= N_Protected_Definition
            then
               Pragma_Misplaced;
               return;

            elsif Has_Priority_Pragma (P) then
               Error_Pragma ("duplicate pragma% not allowed");

            else
               Set_Has_Priority_Pragma (P, True);
               Record_Rep_Item (Defining_Identifier (Parent (P)), N);
            end if;
         end Interrupt_Priority;

         ---------------------
         -- Interrupt_State --
         ---------------------

         --  pragma Interrupt_State (
         --    [Name  =>] INTERRUPT_ID,
         --    [State =>] INTERRUPT_STATE);

         --  INTERRUPT_ID => IDENTIFIER | static_integer_EXPRESSION
         --  INTERRUPT_STATE => System | Runtime | User

         --  Note: if the interrupt id is given as an identifier, then
         --  it must be one of the identifiers in Ada.Interrupts.Names.
         --  Otherwise it is given as a static integer expression which
         --  must be in the range of Ada.Interrupts.Interrupt_ID.

         when Pragma_Interrupt_State => Interrupt_State : declare

            Int_Id : constant Entity_Id := RTE (RE_Interrupt_ID);
            --  This is the entity Ada.Interrupts.Interrupt_ID;

            State_Type : Character;
            --  Set to 's'/'r'/'u' for System/Runtime/User

            IST_Num : Pos;
            --  Index to entry in Interrupt_States table

            Int_Val : Uint;
            --  Value of interrupt

            Arg1X : constant Node_Id := Get_Pragma_Arg (Arg1);
            --  The first argument to the pragma

            Int_Ent : Entity_Id;
            --  Interrupt entity in Ada.Interrupts.Names

         begin
            GNAT_Pragma;
            Check_Arg_Order ((Name_Name, Name_State));
            Check_Arg_Count (2);

            Check_Optional_Identifier (Arg1, Name_Name);
            Check_Optional_Identifier (Arg2, Name_State);
            Check_Arg_Is_Identifier (Arg2);

            --  First argument is identifier

            if Nkind (Arg1X) = N_Identifier then

               --  Search list of names in Ada.Interrupts.Names

               Int_Ent := First_Entity (RTE (RE_Names));
               loop
                  if No (Int_Ent) then
                     Error_Pragma_Arg ("invalid interrupt name", Arg1);

                  elsif Chars (Int_Ent) = Chars (Arg1X) then
                     Int_Val := Expr_Value (Constant_Value (Int_Ent));
                     exit;
                  end if;

                  Next_Entity (Int_Ent);
               end loop;

            --  First argument is not an identifier, so it must be a
            --  static expression of type Ada.Interrupts.Interrupt_ID.

            else
               Check_Arg_Is_Static_Expression (Arg1, Any_Integer);
               Int_Val := Expr_Value (Arg1X);

               if Int_Val < Expr_Value (Type_Low_Bound (Int_Id))
                    or else
                  Int_Val > Expr_Value (Type_High_Bound (Int_Id))
               then
                  Error_Pragma_Arg
                    ("value not in range of type " &
                     """Ada.Interrupts.Interrupt_'I'D""", Arg1);
               end if;
            end if;

            --  Check OK state

            case Chars (Get_Pragma_Arg (Arg2)) is
               when Name_Runtime => State_Type := 'r';
               when Name_System  => State_Type := 's';
               when Name_User    => State_Type := 'u';

               when others =>
                  Error_Pragma_Arg ("invalid interrupt state", Arg2);
            end case;

            --  Check if entry is already stored

            IST_Num := Interrupt_States.First;
            loop
               --  If entry not found, add it

               if IST_Num > Interrupt_States.Last then
                  Interrupt_States.Append
                    ((Interrupt_Number => UI_To_Int (Int_Val),
                      Interrupt_State  => State_Type,
                      Pragma_Loc       => Loc));
                  exit;

               --  Case of entry for the same entry

               elsif Int_Val = Interrupt_States.Table (IST_Num).
                                                           Interrupt_Number
               then
                  --  If state matches, done, no need to make redundant entry

                  exit when
                    State_Type = Interrupt_States.Table (IST_Num).
                                                           Interrupt_State;

                  --  Otherwise if state does not match, error

                  Error_Msg_Sloc :=
                    Interrupt_States.Table (IST_Num).Pragma_Loc;
                  Error_Pragma_Arg
                    ("state conflicts with that given at #", Arg2);
                  exit;
               end if;

               IST_Num := IST_Num + 1;
            end loop;
         end Interrupt_State;

         ----------------------
         -- Java_Constructor --
         ----------------------

         --  pragma Java_Constructor ([Entity =>] LOCAL_NAME);

         when Pragma_Java_Constructor => Java_Constructor : declare
            Id     : Entity_Id;
            Def_Id : Entity_Id;
            Hom_Id : Entity_Id;

         begin
            GNAT_Pragma;
            Check_Arg_Count (1);
            Check_Optional_Identifier (Arg1, Name_Entity);
            Check_Arg_Is_Local_Name (Arg1);

            Id := Expression (Arg1);
            Find_Program_Unit_Name (Id);

            --  If we did not find the name, we are done

            if Etype (Id) = Any_Type then
               return;
            end if;

            Hom_Id := Entity (Id);

            --  Loop through homonyms

            loop
               Def_Id := Get_Base_Subprogram (Hom_Id);

               --  The constructor is required to be a function returning
               --  an access type whose designated type has convention Java.

               if Ekind (Def_Id) = E_Function
                 and then Ekind (Etype (Def_Id)) in Access_Kind
                 and then
                   (Atree.Convention
                      (Designated_Type (Etype (Def_Id))) = Convention_Java
                   or else
                     Atree.Convention
                      (Root_Type (Designated_Type (Etype (Def_Id))))
                        = Convention_Java)
               then
                  Set_Is_Constructor (Def_Id);
                  Set_Convention     (Def_Id, Convention_Java);

               else
                  Error_Pragma_Arg
                    ("pragma% requires function returning a 'Java access type",
                      Arg1);
               end if;

               Hom_Id := Homonym (Hom_Id);

               exit when No (Hom_Id) or else Scope (Hom_Id) /= Current_Scope;
            end loop;
         end Java_Constructor;

         ----------------------
         -- Java_Interface --
         ----------------------

         --  pragma Java_Interface ([Entity =>] LOCAL_NAME);

         when Pragma_Java_Interface => Java_Interface : declare
            Arg : Node_Id;
            Typ : Entity_Id;

         begin
            GNAT_Pragma;
            Check_Arg_Count (1);
            Check_Optional_Identifier (Arg1, Name_Entity);
            Check_Arg_Is_Local_Name (Arg1);

            Arg := Expression (Arg1);
            Analyze (Arg);

            if Etype (Arg) = Any_Type then
               return;
            end if;

            if not Is_Entity_Name (Arg)
              or else not Is_Type (Entity (Arg))
            then
               Error_Pragma_Arg ("pragma% requires a type mark", Arg1);
            end if;

            Typ := Underlying_Type (Entity (Arg));

            --  For now we simply check some of the semantic constraints
            --  on the type. This currently leaves out some restrictions
            --  on interface types, namely that the parent type must be
            --  java.lang.Object.Typ and that all primitives of the type
            --  should be declared abstract. ???

            if not Is_Tagged_Type (Typ) or else not Is_Abstract (Typ) then
               Error_Pragma_Arg ("pragma% requires an abstract "
                 & "tagged type", Arg1);

            elsif not Has_Discriminants (Typ)
              or else Ekind (Etype (First_Discriminant (Typ)))
                        /= E_Anonymous_Access_Type
              or else
                not Is_Class_Wide_Type
                      (Designated_Type (Etype (First_Discriminant (Typ))))
            then
               Error_Pragma_Arg
                 ("type must have a class-wide access discriminant", Arg1);
            end if;
         end Java_Interface;

         ----------------
         -- Keep_Names --
         ----------------

         --  pragma Keep_Names ([On => ] local_NAME);

         when Pragma_Keep_Names => Keep_Names : declare
            Arg : Node_Id;

         begin
            GNAT_Pragma;
            Check_Arg_Count (1);
            Check_Optional_Identifier (Arg1, Name_On);
            Check_Arg_Is_Local_Name (Arg1);

            Arg := Expression (Arg1);
            Analyze (Arg);

            if Etype (Arg) = Any_Type then
               return;
            end if;

            if not Is_Entity_Name (Arg)
              or else Ekind (Entity (Arg)) /= E_Enumeration_Type
            then
               Error_Pragma_Arg
                 ("pragma% requires a local enumeration type", Arg1);
            end if;

            Set_Discard_Names (Entity (Arg), False);
         end Keep_Names;

         -------------
         -- License --
         -------------

         --  pragma License (RESTRICTED | UNRESTRICTED | GPL | MODIFIED_GPL);

         when Pragma_License =>
            GNAT_Pragma;
            Check_Arg_Count (1);
            Check_No_Identifiers;
            Check_Valid_Configuration_Pragma;
            Check_Arg_Is_Identifier (Arg1);

            declare
               Sind : constant Source_File_Index :=
                        Source_Index (Current_Sem_Unit);

            begin
               case Chars (Get_Pragma_Arg (Arg1)) is
                  when Name_GPL =>
                     Set_License (Sind, GPL);

                  when Name_Modified_GPL =>
                     Set_License (Sind, Modified_GPL);

                  when Name_Restricted =>
                     Set_License (Sind, Restricted);

                  when Name_Unrestricted =>
                     Set_License (Sind, Unrestricted);

                  when others =>
                     Error_Pragma_Arg ("invalid license name", Arg1);
               end case;
            end;

         ---------------
         -- Link_With --
         ---------------

         --  pragma Link_With (string_EXPRESSION {, string_EXPRESSION});

         when Pragma_Link_With => Link_With : declare
            Arg : Node_Id;

         begin
            GNAT_Pragma;

            if Operating_Mode = Generate_Code
              and then In_Extended_Main_Source_Unit (N)
            then
               Check_At_Least_N_Arguments (1);
               Check_No_Identifiers;
               Check_Is_In_Decl_Part_Or_Package_Spec;
               Check_Arg_Is_Static_Expression (Arg1, Standard_String);
               Start_String;

               Arg := Arg1;
               while Present (Arg) loop
                  Check_Arg_Is_Static_Expression (Arg, Standard_String);

                  --  Store argument, converting sequences of spaces
                  --  to a single null character (this is one of the
                  --  differences in processing between Link_With
                  --  and Linker_Options).

                  declare
                     C : constant Char_Code := Get_Char_Code (' ');
                     S : constant String_Id :=
                           Strval (Expr_Value_S (Expression (Arg)));
                     L : constant Nat := String_Length (S);
                     F : Nat := 1;

                     procedure Skip_Spaces;
                     --  Advance F past any spaces

                     procedure Skip_Spaces is
                     begin
                        while F <= L and then Get_String_Char (S, F) = C loop
                           F := F + 1;
                        end loop;
                     end Skip_Spaces;

                  begin
                     Skip_Spaces; -- skip leading spaces

                     --  Loop through characters, changing any embedded
                     --  sequence of spaces to a single null character
                     --  (this is how Link_With/Linker_Options differ)

                     while F <= L loop
                        if Get_String_Char (S, F) = C then
                           Skip_Spaces;
                           exit when F > L;
                           Store_String_Char (ASCII.NUL);

                        else
                           Store_String_Char (Get_String_Char (S, F));
                           F := F + 1;
                        end if;
                     end loop;
                  end;

                  Arg := Next (Arg);

                  if Present (Arg) then
                     Store_String_Char (ASCII.NUL);
                  end if;
               end loop;

               Store_Linker_Option_String (End_String);
            end if;
         end Link_With;

         ------------------
         -- Linker_Alias --
         ------------------

         --  pragma Linker_Alias (
         --      [Entity =>]  LOCAL_NAME
         --      [Target =>]  static_string_EXPRESSION);

         when Pragma_Linker_Alias =>
            GNAT_Pragma;
            Check_Arg_Order ((Name_Entity, Name_Target));
            Check_Arg_Count (2);
            Check_Optional_Identifier (Arg1, Name_Entity);
            Check_Optional_Identifier (Arg2, Name_Target);
            Check_Arg_Is_Library_Level_Local_Name (Arg1);
            Check_Arg_Is_Static_Expression (Arg2, Standard_String);

            --  The only processing required is to link this item on to the
            --  list of rep items for the given entity. This is accomplished
            --  by the call to Rep_Item_Too_Late (when no error is detected
            --  and False is returned).

            if Rep_Item_Too_Late (Entity (Expression (Arg1)), N) then
               return;
            else
               Set_Has_Gigi_Rep_Item (Entity (Expression (Arg1)));
            end if;

         ------------------------
         -- Linker_Constructor --
         ------------------------

         --  pragma Linker_Constructor (procedure_LOCAL_NAME);

         --  Code is shared with Linker_Destructor

         -----------------------
         -- Linker_Destructor --
         -----------------------

         --  pragma Linker_Destructor (procedure_LOCAL_NAME);

         when Pragma_Linker_Constructor |
              Pragma_Linker_Destructor =>
         Linker_Constructor : declare
            Arg1_X : Node_Id;
            Proc   : Entity_Id;

         begin
            GNAT_Pragma;
            Check_Arg_Count (1);
            Check_No_Identifiers;
            Check_Arg_Is_Local_Name (Arg1);
            Arg1_X := Expression (Arg1);
            Analyze (Arg1_X);
            Proc := Find_Unique_Parameterless_Procedure (Arg1_X, Arg1);

            if not Is_Library_Level_Entity (Proc) then
               Error_Pragma_Arg
                ("argument for pragma% must be library level entity", Arg1);
            end if;

            --  The only processing required is to link this item on to the
            --  list of rep items for the given entity. This is accomplished
            --  by the call to Rep_Item_Too_Late (when no error is detected
            --  and False is returned).

            if Rep_Item_Too_Late (Proc, N) then
               return;
            else
               Set_Has_Gigi_Rep_Item (Proc);
            end if;
         end Linker_Constructor;

         --------------------
         -- Linker_Options --
         --------------------

         --  pragma Linker_Options (string_EXPRESSION {, string_EXPRESSION});

         when Pragma_Linker_Options => Linker_Options : declare
            Arg : Node_Id;

         begin
            Check_Ada_83_Warning;
            Check_No_Identifiers;
            Check_Arg_Count (1);
            Check_Is_In_Decl_Part_Or_Package_Spec;

            if Operating_Mode = Generate_Code
              and then In_Extended_Main_Source_Unit (N)
            then
               Check_Arg_Is_Static_Expression (Arg1, Standard_String);
               Start_String (Strval (Expr_Value_S (Expression (Arg1))));

               Arg := Arg2;
               while Present (Arg) loop
                  Check_Arg_Is_Static_Expression (Arg, Standard_String);
                  Store_String_Char (ASCII.NUL);
                  Store_String_Chars
                    (Strval (Expr_Value_S (Expression (Arg))));
                  Arg := Next (Arg);
               end loop;

               Store_Linker_Option_String (End_String);
            end if;
         end Linker_Options;

         --------------------
         -- Linker_Section --
         --------------------

         --  pragma Linker_Section (
         --      [Entity  =>]  LOCAL_NAME
         --      [Section =>]  static_string_EXPRESSION);

         when Pragma_Linker_Section =>
            GNAT_Pragma;
            Check_Arg_Order ((Name_Entity, Name_Section));
            Check_Arg_Count (2);
            Check_Optional_Identifier (Arg1, Name_Entity);
            Check_Optional_Identifier (Arg2, Name_Section);
            Check_Arg_Is_Library_Level_Local_Name (Arg1);
            Check_Arg_Is_Static_Expression (Arg2, Standard_String);

            --  The only processing required is to link this item on to the
            --  list of rep items for the given entity. This is accomplished
            --  by the call to Rep_Item_Too_Late (when no error is detected
            --  and False is returned).

            if Rep_Item_Too_Late (Entity (Expression (Arg1)), N) then
               return;
            else
               Set_Has_Gigi_Rep_Item (Entity (Expression (Arg1)));
            end if;

         ----------
         -- List --
         ----------

         --  pragma List (On | Off)

         --  There is nothing to do here, since we did all the processing
         --  for this pragma in Par.Prag (so that it works properly even in
         --  syntax only mode)

         when Pragma_List =>
            null;

         --------------------
         -- Locking_Policy --
         --------------------

         --  pragma Locking_Policy (policy_IDENTIFIER);

         when Pragma_Locking_Policy => declare
            LP : Character;

         begin
            Check_Ada_83_Warning;
            Check_Arg_Count (1);
            Check_No_Identifiers;
            Check_Arg_Is_Locking_Policy (Arg1);
            Check_Valid_Configuration_Pragma;
            Get_Name_String (Chars (Expression (Arg1)));
            LP := Fold_Upper (Name_Buffer (1));

            if Locking_Policy /= ' '
              and then Locking_Policy /= LP
            then
               Error_Msg_Sloc := Locking_Policy_Sloc;
               Error_Pragma ("locking policy incompatible with policy#");

            --  Set new policy, but always preserve System_Location since
            --  we like the error message with the run time name.

            else
               Locking_Policy := LP;

               if Locking_Policy_Sloc /= System_Location then
                  Locking_Policy_Sloc := Loc;
               end if;
            end if;
         end;

         ----------------
         -- Long_Float --
         ----------------

         --  pragma Long_Float (D_Float | G_Float);

         when Pragma_Long_Float =>
            GNAT_Pragma;
            Check_Valid_Configuration_Pragma;
            Check_Arg_Count (1);
            Check_No_Identifier (Arg1);
            Check_Arg_Is_One_Of (Arg1, Name_D_Float, Name_G_Float);

            if not OpenVMS_On_Target then
               Error_Pragma ("?pragma% ignored (applies only to Open'V'M'S)");
            end if;

            --  D_Float case

            if Chars (Expression (Arg1)) = Name_D_Float then
               if Opt.Float_Format_Long = 'G' then
                  Error_Pragma ("G_Float previously specified");
               end if;

               Opt.Float_Format_Long := 'D';

            --  G_Float case (this is the default, does not need overriding)

            else
               if Opt.Float_Format_Long = 'D' then
                  Error_Pragma ("D_Float previously specified");
               end if;

               Opt.Float_Format_Long := 'G';
            end if;

            Set_Standard_Fpt_Formats;

         -----------------------
         -- Machine_Attribute --
         -----------------------

         --  pragma Machine_Attribute (
         --    [Entity         =>] LOCAL_NAME,
         --    [Attribute_Name =>] static_string_EXPRESSION
         --  [,[Info           =>] static_string_EXPRESSION] );

         when Pragma_Machine_Attribute => Machine_Attribute : declare
            Def_Id : Entity_Id;

         begin
            GNAT_Pragma;
            Check_Arg_Order ((Name_Entity, Name_Attribute_Name, Name_Info));

            if Arg_Count = 3 then
               Check_Optional_Identifier (Arg3, Name_Info);
               Check_Arg_Is_Static_Expression (Arg3, Standard_String);
            else
               Check_Arg_Count (2);
            end if;

            Check_Optional_Identifier (Arg1, Name_Entity);
            Check_Optional_Identifier (Arg2, Name_Attribute_Name);
            Check_Arg_Is_Local_Name (Arg1);
            Check_Arg_Is_Static_Expression (Arg2, Standard_String);
            Def_Id := Entity (Expression (Arg1));

            if Is_Access_Type (Def_Id) then
               Def_Id := Designated_Type (Def_Id);
            end if;

            if Rep_Item_Too_Early (Def_Id, N) then
               return;
            end if;

            Def_Id := Underlying_Type (Def_Id);

            --  The only processing required is to link this item on to the
            --  list of rep items for the given entity. This is accomplished
            --  by the call to Rep_Item_Too_Late (when no error is detected
            --  and False is returned).

            if Rep_Item_Too_Late (Def_Id, N) then
               return;
            else
               Set_Has_Gigi_Rep_Item (Entity (Expression (Arg1)));
            end if;
         end Machine_Attribute;

         ----------
         -- Main --
         ----------

         --  pragma Main_Storage
         --   (MAIN_STORAGE_OPTION [, MAIN_STORAGE_OPTION]);

         --  MAIN_STORAGE_OPTION ::=
         --    [WORKING_STORAGE =>] static_SIMPLE_EXPRESSION
         --  | [TOP_GUARD =>] static_SIMPLE_EXPRESSION

         when Pragma_Main => Main : declare
            Args  : Args_List (1 .. 3);
            Names : constant Name_List (1 .. 3) := (
                      Name_Stack_Size,
                      Name_Task_Stack_Size_Default,
                      Name_Time_Slicing_Enabled);

            Nod : Node_Id;

         begin
            GNAT_Pragma;
            Gather_Associations (Names, Args);

            for J in 1 .. 2 loop
               if Present (Args (J)) then
                  Check_Arg_Is_Static_Expression (Args (J), Any_Integer);
               end if;
            end loop;

            if Present (Args (3)) then
               Check_Arg_Is_Static_Expression (Args (3), Standard_Boolean);
            end if;

            Nod := Next (N);
            while Present (Nod) loop
               if Nkind (Nod) = N_Pragma
                 and then Chars (Nod) = Name_Main
               then
                  Error_Msg_Name_1 := Chars (N);
                  Error_Msg_N ("duplicate pragma% not permitted", Nod);
               end if;

               Next (Nod);
            end loop;
         end Main;

         ------------------
         -- Main_Storage --
         ------------------

         --  pragma Main_Storage
         --   (MAIN_STORAGE_OPTION [, MAIN_STORAGE_OPTION]);

         --  MAIN_STORAGE_OPTION ::=
         --    [WORKING_STORAGE =>] static_SIMPLE_EXPRESSION
         --  | [TOP_GUARD =>] static_SIMPLE_EXPRESSION

         when Pragma_Main_Storage => Main_Storage : declare
            Args  : Args_List (1 .. 2);
            Names : constant Name_List (1 .. 2) := (
                      Name_Working_Storage,
                      Name_Top_Guard);

            Nod : Node_Id;

         begin
            GNAT_Pragma;
            Gather_Associations (Names, Args);

            for J in 1 .. 2 loop
               if Present (Args (J)) then
                  Check_Arg_Is_Static_Expression (Args (J), Any_Integer);
               end if;
            end loop;

            Check_In_Main_Program;

            Nod := Next (N);
            while Present (Nod) loop
               if Nkind (Nod) = N_Pragma
                 and then Chars (Nod) = Name_Main_Storage
               then
                  Error_Msg_Name_1 := Chars (N);
                  Error_Msg_N ("duplicate pragma% not permitted", Nod);
               end if;

               Next (Nod);
            end loop;
         end Main_Storage;

         -----------------
         -- Memory_Size --
         -----------------

         --  pragma Memory_Size (NUMERIC_LITERAL)

         when Pragma_Memory_Size =>
            GNAT_Pragma;

            --  Memory size is simply ignored

            Check_No_Identifiers;
            Check_Arg_Count (1);
            Check_Arg_Is_Integer_Literal (Arg1);

         ---------------
         -- No_Return --
         ---------------

         --  pragma No_Return (procedure_LOCAL_NAME {, procedure_Local_Name});

         when Pragma_No_Return => No_Return : declare
            Id    : Node_Id;
            E     : Entity_Id;
            Found : Boolean;
            Arg   : Node_Id;

         begin
            GNAT_Pragma;
            Check_At_Least_N_Arguments (1);

            --  Loop through arguments of pragma

            Arg := Arg1;
            while Present (Arg) loop
               Check_Arg_Is_Local_Name (Arg);
               Id := Expression (Arg);
               Analyze (Id);

               if not Is_Entity_Name (Id) then
                  Error_Pragma_Arg ("entity name required", Arg);
               end if;

               if Etype (Id) = Any_Type then
                  raise Pragma_Exit;
               end if;

               --  Loop to find matching procedures

               E := Entity (Id);
               Found := False;
               while Present (E)
                 and then Scope (E) = Current_Scope
               loop
                  if Ekind (E) = E_Procedure
                    or else Ekind (E) = E_Generic_Procedure
                  then
                     Set_No_Return (E);
                     Found := True;
                  end if;

                  E := Homonym (E);
               end loop;

               if not Found then
                  Error_Pragma_Arg ("no procedure & found for pragma%", Arg);
               end if;

               Next (Arg);
            end loop;
         end No_Return;

         ------------------------
         -- No_Strict_Aliasing --
         ------------------------

         --  pragma No_Strict_Aliasing [([Entity =>] type_LOCAL_NAME)];

         when Pragma_No_Strict_Aliasing => No_Strict_Alias : declare
            E_Id : Entity_Id;

         begin
            GNAT_Pragma;
            Check_At_Most_N_Arguments (1);

            if Arg_Count = 0 then
               Check_Valid_Configuration_Pragma;
               Opt.No_Strict_Aliasing := True;

            else
               Check_Optional_Identifier (Arg2, Name_Entity);
               Check_Arg_Is_Local_Name (Arg1);
               E_Id := Entity (Expression (Arg1));

               if E_Id = Any_Type then
                  return;
               elsif No (E_Id) or else not Is_Access_Type (E_Id) then
                  Error_Pragma_Arg ("pragma% requires access type", Arg1);
               end if;

               Set_No_Strict_Aliasing (Implementation_Base_Type (E_Id));
            end if;
         end No_Strict_Alias;

         -----------------
         -- Obsolescent --
         -----------------

<<<<<<< HEAD
            --  pragma Obsolescent [(static_string_EXPRESSION [, Ada_05])];

         when Pragma_Obsolescent => Obsolescent : declare
            Subp   : Node_Or_Entity_Id;
            S      : String_Id;
            Active : Boolean := True;

            procedure Check_Obsolete_Subprogram;
            --  Checks if Subp is a subprogram declaration node, and if so
            --  replaces Subp by the defining entity of the subprogram. If not,
            --  issues an error message

            ------------------------------
            -- Check_Obsolete_Subprogram--
            ------------------------------

            procedure Check_Obsolete_Subprogram is
            begin
               if Nkind (Subp) /= N_Subprogram_Declaration then
                  Error_Pragma
                    ("pragma% misplaced, must immediately " &
                     "follow subprogram/package declaration");
               else
                  Subp := Defining_Entity (Subp);
               end if;
            end Check_Obsolete_Subprogram;

         --  Start of processing for pragma Obsolescent

         begin
            GNAT_Pragma;
            Check_At_Most_N_Arguments (2);
            Check_No_Identifiers;

            --  Check OK placement

            --  First possibility is within a declarative region, where the
            --  pragma immediately follows a subprogram declaration.

            if Present (Prev (N)) then
               Subp := Prev (N);
               Check_Obsolete_Subprogram;

            --  Second possibility, stand alone subprogram declaration with the
            --  pragma immediately following the declaration.

            elsif No (Prev (N))
              and then Nkind (Parent (N)) = N_Compilation_Unit_Aux
            then
               Subp := Unit (Parent (Parent (N)));
               Check_Obsolete_Subprogram;

            --  Only other possibility is library unit placement for package

            else
               Subp := Find_Lib_Unit_Name;

               if Ekind (Subp) /= E_Package
                 and then Ekind (Subp) /= E_Generic_Package
               then
                  Check_Obsolete_Subprogram;
               end if;
            end if;

            --  If OK placement, acquire arguments

            if Arg_Count >= 1 then

               --  Deal with static string argument

               Check_Arg_Is_Static_Expression (Arg1, Standard_String);
               S := Strval (Expression (Arg1));

               for J in 1 .. String_Length (S) loop
                  if not In_Character_Range (Get_String_Char (S, J)) then
                     Error_Pragma_Arg
                       ("pragma% argument does not allow wide characters",
                        Arg1);
                  end if;
               end loop;

               Set_Obsolescent_Warning (Subp, Expression (Arg1));

               --  Check for Ada_05 parameter

               if Arg_Count /= 1 then
                  Check_Arg_Count (2);

                  declare
                     Argx : constant Node_Id := Get_Pragma_Arg (Arg2);

                  begin
                     Check_Arg_Is_Identifier (Argx);

                     if Chars (Argx) /= Name_Ada_05 then
                        Error_Msg_Name_2 := Name_Ada_05;
                        Error_Pragma_Arg
                          ("only allowed argument for pragma% is %", Argx);
                     end if;

                     if Ada_Version_Explicit < Ada_05
                       or else not Warn_On_Ada_2005_Compatibility
                     then
                        Active := False;
                     end if;
                  end;
               end if;
            end if;

            --  Set flag if pragma active

            if Active then
               Set_Is_Obsolescent (Subp);
            end if;
         end Obsolescent;
=======
         --  pragma Obsolescent [(
         --    [Entity => NAME,]
         --    [(static_string_EXPRESSION [, Ada_05])];

         when Pragma_Obsolescent => Obsolescent : declare
            Ename : Node_Id;
            Decl  : Node_Id;

            procedure Set_Obsolescent (E : Entity_Id);
            --  Given an entity Ent, mark it as obsolescent if appropriate

            ---------------------
            -- Set_Obsolescent --
            ---------------------
>>>>>>> c355071f

            procedure Set_Obsolescent (E : Entity_Id) is
               Active : Boolean;
               Ent    : Entity_Id;
               S      : String_Id;

            begin
               Active := True;
               Ent    := E;

               --  Entity name was given

               if Present (Ename) then

                  --  If entity name matches, we are fine

                  if Chars (Ename) = Chars (Ent) then
                     null;

                  --  If entity name does not match, only possibility is an
                  --  enumeration literal from an enumeration type declaration.

                  elsif Ekind (Ent) /= E_Enumeration_Type then
                     Error_Pragma
                       ("pragma % entity name does not match declaration");

                  else
                     Ent := First_Literal (E);
                     loop
                        if No (Ent) then
                           Error_Pragma
                             ("pragma % entity name does not match any " &
                              "enumeration literal");

                        elsif Chars (Ent) = Chars (Ename) then
                           exit;

                        else
                           Ent := Next_Literal (Ent);
                        end if;
                     end loop;
                  end if;
               end if;

               --  Ent points to entity to be marked

               if Arg_Count >= 1 then

                  --  Deal with static string argument

                  Check_Arg_Is_Static_Expression (Arg1, Standard_String);
                  S := Strval (Expression (Arg1));

                  for J in 1 .. String_Length (S) loop
                     if not In_Character_Range (Get_String_Char (S, J)) then
                        Error_Pragma_Arg
                          ("pragma% argument does not allow wide characters",
                           Arg1);
                     end if;
                  end loop;

                  Set_Obsolescent_Warning (Ent, Expression (Arg1));

<<<<<<< HEAD
=======
                  --  Check for Ada_05 parameter

                  if Arg_Count /= 1 then
                     Check_Arg_Count (2);

                     declare
                        Argx : constant Node_Id := Get_Pragma_Arg (Arg2);

                     begin
                        Check_Arg_Is_Identifier (Argx);

                        if Chars (Argx) /= Name_Ada_05 then
                           Error_Msg_Name_2 := Name_Ada_05;
                           Error_Pragma_Arg
                             ("only allowed argument for pragma% is %", Argx);
                        end if;

                        if Ada_Version_Explicit < Ada_05
                          or else not Warn_On_Ada_2005_Compatibility
                        then
                           Active := False;
                        end if;
                     end;
                  end if;
               end if;

               --  Set flag if pragma active

               if Active then
                  Set_Is_Obsolescent (Ent);
               end if;

               return;
            end Set_Obsolescent;

         --  Start of processing for pragma Obsolescent

         begin
            GNAT_Pragma;

            Check_At_Most_N_Arguments (3);

            --  See if first argument specifies an entity name

            if Arg_Count >= 1
              and then Chars (Arg1) = Name_Entity
            then
               Ename := Get_Pragma_Arg (Arg1);

               if Nkind (Ename) /= N_Character_Literal
                    and then
                  Nkind (Ename) /= N_Identifier
                    and then
                  Nkind (Ename) /= N_Operator_Symbol
               then
                  Error_Pragma_Arg ("entity name expected for pragma%", Arg1);
               end if;

               --  Eliminate first argument, so we can share processing

               Arg1 := Arg2;
               Arg2 := Arg3;
               Arg_Count := Arg_Count - 1;

            --  No Entity name argument given

            else
               Ename := Empty;
            end if;

            Check_No_Identifiers;

            --  Get immediately preceding declaration

            Decl := Prev (N);
            while Present (Decl) and then Nkind (Decl) = N_Pragma loop
               Prev (Decl);
            end loop;

            --  Cases where we do not follow anything other than another pragma

            if No (Decl) then

               --  First case: library level compilation unit declaration with
               --  the pragma immediately following the declaration.

               if Nkind (Parent (N)) = N_Compilation_Unit_Aux then
                  Set_Obsolescent
                    (Defining_Entity (Unit (Parent (Parent (N)))));
                  return;

               --  Case 2: library unit placement for package

               else
                  declare
                     Ent : constant Entity_Id := Find_Lib_Unit_Name;
                  begin
                     if Ekind (Ent) = E_Package
                       or else Ekind (Ent) = E_Generic_Package
                     then
                        Set_Obsolescent (Ent);
                        return;
                     end if;
                  end;
               end if;

            --  Cases where we must follow a declaration

            else
               if Nkind (Decl) not in N_Declaration
                 and then Nkind (Decl) not in N_Later_Decl_Item
                 and then Nkind (Decl) not in N_Generic_Declaration
               then
                  Error_Pragma
                    ("pragma% misplaced, " &
                     "must immediately follow a declaration");

               else
                  Set_Obsolescent (Defining_Entity (Decl));
                  return;
               end if;
            end if;
         end Obsolescent;

         -----------------
         -- No_Run_Time --
         -----------------

         --  pragma No_Run_Time

         --  Note: this pragma is retained for backwards compatibiltiy.
         --  See body of Rtsfind for full details on its handling.

         when Pragma_No_Run_Time =>
            GNAT_Pragma;
            Check_Valid_Configuration_Pragma;
            Check_Arg_Count (0);

            No_Run_Time_Mode           := True;
            Configurable_Run_Time_Mode := True;

            declare
               Word32 : constant Boolean := Ttypes.System_Word_Size = 32;
            begin
               if Word32 then
                  Duration_32_Bits_On_Target := True;
               end if;
            end;

            Set_Restriction (No_Finalization, N);
            Set_Restriction (No_Exception_Handlers, N);
            Set_Restriction (Max_Tasks, N, 0);
            Set_Restriction (No_Tasking, N);

         -----------------------
         -- Normalize_Scalars --
         -----------------------

         --  pragma Normalize_Scalars;

         when Pragma_Normalize_Scalars =>
            Check_Ada_83_Warning;
            Check_Arg_Count (0);
            Check_Valid_Configuration_Pragma;
            Normalize_Scalars := True;
            Init_Or_Norm_Scalars := True;

         --------------
         -- Optimize --
         --------------

         --  pragma Optimize (Time | Space);

         --  The actual check for optimize is done in Gigi. Note that this
         --  pragma does not actually change the optimization setting, it
         --  simply checks that it is consistent with the pragma.

         when Pragma_Optimize =>
            Check_No_Identifiers;
            Check_Arg_Count (1);
            Check_Arg_Is_One_Of (Arg1, Name_Time, Name_Space, Name_Off);

         -------------------------
         -- Optional_Overriding --
         -------------------------

         --  These pragmas are treated as part of the previous subprogram
         --  declaration, and analyzed immediately after it (see sem_ch6,
         --  Check_Overriding_Operation). If the pragma has not been analyzed
         --  yet, it appears in the wrong place.

         when Pragma_Optional_Overriding =>
            Error_Msg_N ("pragma must appear immediately after subprogram", N);

>>>>>>> c355071f
         ----------
         -- Pack --
         ----------

         --  pragma Pack (first_subtype_LOCAL_NAME);

         when Pragma_Pack => Pack : declare
            Assoc   : constant Node_Id := Arg1;
            Type_Id : Node_Id;
            Typ     : Entity_Id;

         begin
            Check_No_Identifiers;
            Check_Arg_Count (1);
            Check_Arg_Is_Local_Name (Arg1);

            Type_Id := Expression (Assoc);
            Find_Type (Type_Id);
            Typ := Entity (Type_Id);

            if Typ = Any_Type
              or else Rep_Item_Too_Early (Typ, N)
            then
               return;
            else
               Typ := Underlying_Type (Typ);
            end if;

            if not Is_Array_Type (Typ) and then not Is_Record_Type (Typ) then
               Error_Pragma ("pragma% must specify array or record type");
            end if;

            Check_First_Subtype (Arg1);

            if Has_Pragma_Pack (Typ) then
               Error_Pragma ("duplicate pragma%, only one allowed");

            --  Array type

            elsif Is_Array_Type (Typ) then

               --  Pack not allowed for aliased or atomic components

               if Has_Aliased_Components (Base_Type (Typ)) then
                  Error_Pragma
                    ("pragma% ignored, cannot pack aliased components?");

               elsif Has_Atomic_Components (Typ)
                 or else Is_Atomic (Component_Type (Typ))
               then
                  Error_Pragma
                       ("?pragma% ignored, cannot pack atomic components");
               end if;

               --  If we had an explicit component size given, then we do not
               --  let Pack override this given size. We also give a warning
               --  that Pack is being ignored unless we can tell for sure that
               --  the Pack would not have had any effect anyway.

               if Has_Component_Size_Clause (Typ) then
                  if Known_Static_RM_Size (Component_Type (Typ))
                    and then
                      RM_Size (Component_Type (Typ)) = Component_Size (Typ)
                  then
                     null;
                  else
                     Error_Pragma
                       ("?pragma% ignored, explicit component size given");
                  end if;

               --  If no prior array component size given, Pack is effective

               else
                  if not Rep_Item_Too_Late (Typ, N) then
                     Set_Is_Packed            (Base_Type (Typ));
                     Set_Has_Pragma_Pack      (Base_Type (Typ));
                     Set_Has_Non_Standard_Rep (Base_Type (Typ));
                  end if;
               end if;

            --  For record types, the pack is always effective

            else pragma Assert (Is_Record_Type (Typ));
               if not Rep_Item_Too_Late (Typ, N) then
                  Set_Has_Pragma_Pack      (Base_Type (Typ));
                  Set_Is_Packed            (Base_Type (Typ));
                  Set_Has_Non_Standard_Rep (Base_Type (Typ));
               end if;
            end if;
         end Pack;

         ----------
         -- Page --
         ----------

         --  pragma Page;

         --  There is nothing to do here, since we did all the processing
         --  for this pragma in Par.Prag (so that it works properly even in
         --  syntax only mode)

         when Pragma_Page =>
            null;

         -------------
         -- Passive --
         -------------

         --  pragma Passive [(PASSIVE_FORM)];

         --   PASSIVE_FORM ::= Semaphore | No

         when Pragma_Passive =>
            GNAT_Pragma;

            if Nkind (Parent (N)) /= N_Task_Definition then
               Error_Pragma ("pragma% must be within task definition");
            end if;

            if Arg_Count /= 0 then
               Check_Arg_Count (1);
               Check_Arg_Is_One_Of (Arg1, Name_Semaphore, Name_No);
            end if;

         ----------------------------------
         -- Preelaborable_Initialization --
         ----------------------------------

         --  pragma Preelaborable_Initialization (DIRECT_NAME);

         when Pragma_Preelaborable_Initialization => Preelab_Init : declare
            Ent : Entity_Id;

         begin
            Check_Arg_Count (1);
            Check_No_Identifiers;
            Check_Arg_Is_Identifier (Arg1);
            Check_Arg_Is_Local_Name (Arg1);
            Check_First_Subtype (Arg1);
            Ent := Entity (Expression (Arg1));

            if not Is_Private_Type (Ent) then
               Error_Pragma_Arg
                 ("pragma % can only be applied to private type", Arg1);
            end if;

            Set_Known_To_Have_Preelab_Init (Ent);
         end Preelab_Init;

         -------------
         -- Polling --
         -------------

         --  pragma Polling (ON | OFF);

         when Pragma_Polling =>
            GNAT_Pragma;
            Check_Arg_Count (1);
            Check_No_Identifiers;
            Check_Arg_Is_One_Of (Arg1, Name_On, Name_Off);
            Polling_Required := (Chars (Expression (Arg1)) = Name_On);

         --------------------
         -- Persistent_BSS --
         --------------------

         when Pragma_Persistent_BSS => Persistent_BSS :  declare
            Decl : Node_Id;
            Ent  : Entity_Id;
            Prag : Node_Id;

         begin
            GNAT_Pragma;
            Check_At_Most_N_Arguments (1);

            --  Case of application to specific object (one argument)

            if Arg_Count = 1 then
               Check_Arg_Is_Library_Level_Local_Name (Arg1);

               if not Is_Entity_Name (Expression (Arg1))
                 or else
                  (Ekind (Entity (Expression (Arg1))) /= E_Variable
                    and then Ekind (Entity (Expression (Arg1))) /= E_Constant)
               then
                  Error_Pragma_Arg ("pragma% only applies to objects", Arg1);
               end if;

               Ent := Entity (Expression (Arg1));
               Decl := Parent (Ent);

               if Rep_Item_Too_Late (Ent, N) then
                  return;
               end if;

               if Present (Expression (Decl)) then
                  Error_Pragma_Arg
                    ("object for pragma% cannot have initialization", Arg1);
               end if;

               if not Is_Potentially_Persistent_Type (Etype (Ent)) then
                  Error_Pragma_Arg
                    ("object type for pragma% is not potentially persistent",
                     Arg1);
               end if;

               Prag :=
                 Make_Linker_Section_Pragma
                   (Ent, Sloc (N), ".persistent.bss");
               Insert_After (N, Prag);
               Analyze (Prag);

            --  Case of use as configuration pragma with no arguments

            else
               Check_Valid_Configuration_Pragma;
               Persistent_BSS_Mode := True;
            end if;
         end Persistent_BSS;

         ------------------
         -- Preelaborate --
         ------------------

         --  pragma Preelaborate [(library_unit_NAME)];

         --  Set the flag Is_Preelaborated of program unit name entity

         when Pragma_Preelaborate => Preelaborate : declare
            Pa  : constant Node_Id   := Parent (N);
            Pk  : constant Node_Kind := Nkind (Pa);
            Ent : Entity_Id;

         begin
            Check_Ada_83_Warning;
            Check_Valid_Library_Unit_Pragma;

            if Nkind (N) = N_Null_Statement then
               return;
            end if;

            Ent := Find_Lib_Unit_Name;

            --  This filters out pragmas inside generic parent then
            --  show up inside instantiation

            if Present (Ent)
              and then not (Pk = N_Package_Specification
                              and then Present (Generic_Parent (Pa)))
            then
               if not Debug_Flag_U then
                  Set_Is_Preelaborated (Ent);
                  Set_Suppress_Elaboration_Warnings (Ent);
               end if;
            end if;
         end Preelaborate;

         ---------------------
         -- Preelaborate_05 --
         ---------------------

         --  pragma Preelaborate_05 [(library_unit_NAME)];

         --  This pragma is useable only in GNAT_Mode, where it is used like
         --  pragma Preelaborate but it is only effective in Ada 2005 mode
         --  (otherwise it is ignored). This is used to implement AI-362 which
         --  recategorizes some run-time packages in Ada 2005 mode.

         when Pragma_Preelaborate_05 => Preelaborate_05 : declare
            Ent : Entity_Id;

         begin
            GNAT_Pragma;
            Check_Valid_Library_Unit_Pragma;

            if not GNAT_Mode then
               Error_Pragma ("pragma% only available in GNAT mode");
            end if;

            if Nkind (N) = N_Null_Statement then
               return;
            end if;

            --  This is one of the few cases where we need to test the value of
            --  Ada_Version_Explicit rather than Ada_Version (which is always
            --  set to Ada_05 in a predefined unit), we need to know the
            --  explicit version set to know if this pragma is active.

            if Ada_Version_Explicit >= Ada_05 then
               Ent := Find_Lib_Unit_Name;
               Set_Is_Preelaborated (Ent);
               Set_Suppress_Elaboration_Warnings (Ent);
            end if;
         end Preelaborate_05;

         --------------
         -- Priority --
         --------------

         --  pragma Priority (EXPRESSION);

         when Pragma_Priority => Priority : declare
            P   : constant Node_Id := Parent (N);
            Arg : Node_Id;

         begin
            Check_No_Identifiers;
            Check_Arg_Count (1);

            --  Subprogram case

            if Nkind (P) = N_Subprogram_Body then
               Check_In_Main_Program;

               Arg := Expression (Arg1);
               Analyze_And_Resolve (Arg, Standard_Integer);

               --  Must be static

               if not Is_Static_Expression (Arg) then
                  Flag_Non_Static_Expr
                    ("main subprogram priority is not static!", Arg);
                  raise Pragma_Exit;

               --  If constraint error, then we already signalled an error

               elsif Raises_Constraint_Error (Arg) then
                  null;

               --  Otherwise check in range

               else
                  declare
                     Val : constant Uint := Expr_Value (Arg);

                  begin
                     if Val < 0
                       or else Val > Expr_Value (Expression
                                       (Parent (RTE (RE_Max_Priority))))
                     then
                        Error_Pragma_Arg
                          ("main subprogram priority is out of range", Arg1);
                     end if;
                  end;
               end if;

               Set_Main_Priority
                 (Current_Sem_Unit, UI_To_Int (Expr_Value (Arg)));

            --  Task or Protected, must be of type Integer

            elsif Nkind (P) = N_Protected_Definition
                    or else
                  Nkind (P) = N_Task_Definition
            then
               Arg := Expression (Arg1);

               --  The expression must be analyzed in the special manner
               --  described in "Handling of Default and Per-Object
               --  Expressions" in sem.ads.

               Analyze_Per_Use_Expression (Arg, Standard_Integer);

               if not Is_Static_Expression (Arg) then
                  Check_Restriction (Static_Priorities, Arg);
               end if;

            --  Anything else is incorrect

            else
               Pragma_Misplaced;
            end if;

            if Has_Priority_Pragma (P) then
               Error_Pragma ("duplicate pragma% not allowed");
            else
               Set_Has_Priority_Pragma (P, True);

               if Nkind (P) = N_Protected_Definition
                    or else
                  Nkind (P) = N_Task_Definition
               then
                  Record_Rep_Item (Defining_Identifier (Parent (P)), N);
                  --  exp_ch9 should use this ???
               end if;
            end if;
         end Priority;

         -----------------------------------
         -- Priority_Specific_Dispatching --
         -----------------------------------

         --  pragma Priority_Specific_Dispatching (
         --    policy_IDENTIFIER,
         --    first_priority_EXPRESSION,
         --    last_priority_EXPRESSION);

         when Pragma_Priority_Specific_Dispatching =>
         Priority_Specific_Dispatching : declare
            Prio_Id : constant Entity_Id := RTE (RE_Any_Priority);
            --  This is the entity System.Any_Priority;

            DP          : Character;
            Lower_Bound : Node_Id;
            Upper_Bound : Node_Id;
            Lower_Val   : Uint;
            Upper_Val   : Uint;

         begin
            Check_Arg_Count (3);
            Check_No_Identifiers;
            Check_Arg_Is_Task_Dispatching_Policy (Arg1);
            Check_Valid_Configuration_Pragma;
            Get_Name_String (Chars (Expression (Arg1)));
            DP := Fold_Upper (Name_Buffer (1));

            Lower_Bound := Expression (Arg2);
            Check_Arg_Is_Static_Expression (Lower_Bound, Standard_Integer);
            Lower_Val := Expr_Value (Lower_Bound);

            Upper_Bound := Expression (Arg3);
            Check_Arg_Is_Static_Expression (Upper_Bound, Standard_Integer);
            Upper_Val := Expr_Value (Upper_Bound);

            --  It is not allowed to use Task_Dispatching_Policy and
            --  Priority_Specific_Dispatching in the same partition.

            if Task_Dispatching_Policy /= ' ' then
               Error_Msg_Sloc := Task_Dispatching_Policy_Sloc;
               Error_Pragma
                 ("pragma% incompatible with Task_Dispatching_Policy#");

            --  Check lower bound in range

            elsif Lower_Val < Expr_Value (Type_Low_Bound (Prio_Id))
                    or else
                  Lower_Val > Expr_Value (Type_High_Bound (Prio_Id))
            then
               Error_Pragma_Arg
                 ("first_priority is out of range", Arg2);

            --  Check upper bound in range

            elsif Upper_Val < Expr_Value (Type_Low_Bound (Prio_Id))
                    or else
                  Upper_Val > Expr_Value (Type_High_Bound (Prio_Id))
            then
               Error_Pragma_Arg
                 ("last_priority is out of range", Arg3);

            --  Check that the priority range is valid

            elsif Lower_Val > Upper_Val then
               Error_Pragma
                 ("last_priority_expression must be greater than" &
                  " or equal to first_priority_expression");

            --  Store the new policy, but always preserve System_Location since
            --  we like the error message with the run-time name.

            else
               --  Check overlapping in the priority ranges specified in other
               --  Priority_Specific_Dispatching pragmas within the same
               --  partition. We can only check those we know about!

               for J in
                  Specific_Dispatching.First .. Specific_Dispatching.Last
               loop
                  if Specific_Dispatching.Table (J).First_Priority in
                    UI_To_Int (Lower_Val) .. UI_To_Int (Upper_Val)
                  or else Specific_Dispatching.Table (J).Last_Priority in
                    UI_To_Int (Lower_Val) .. UI_To_Int (Upper_Val)
                  then
                     Error_Msg_Sloc :=
                       Specific_Dispatching.Table (J).Pragma_Loc;
                     Error_Pragma ("priority range overlaps with" &
                                   " Priority_Specific_Dispatching#");
                  end if;
               end loop;

               --  The use of Priority_Specific_Dispatching is incompatible
               --  with Task_Dispatching_Policy.

               if Task_Dispatching_Policy /= ' ' then
                  Error_Msg_Sloc := Task_Dispatching_Policy_Sloc;
                  Error_Pragma ("Priority_Specific_Dispatching incompatible" &
                                " with Task_Dispatching_Policy#");
               end if;

               --  The use of Priority_Specific_Dispatching forces ceiling
               --  locking policy.

               if Locking_Policy /= ' ' and then Locking_Policy /= 'C' then
                  Error_Msg_Sloc := Locking_Policy_Sloc;
                  Error_Pragma ("Priority_Specific_Dispatching incompatible" &
                                " with Locking_Policy#");

               --  Set the Ceiling_Locking policy, but preserve System_Location
               --  since we like the error message with the run time name.

               else
                  Locking_Policy := 'C';

                  if Locking_Policy_Sloc /= System_Location then
                     Locking_Policy_Sloc := Loc;
                  end if;
               end if;

               --  Add entry in the table

               Specific_Dispatching.Append
                    ((Dispatching_Policy => DP,
                      First_Priority     => UI_To_Int (Lower_Val),
                      Last_Priority      => UI_To_Int (Upper_Val),
                      Pragma_Loc         => Loc));
            end if;
         end Priority_Specific_Dispatching;

         -------------
         -- Profile --
         -------------

         --  pragma Profile (profile_IDENTIFIER);

         --  profile_IDENTIFIER => Protected | Ravenscar

         when Pragma_Profile =>
            Check_Arg_Count (1);
            Check_Valid_Configuration_Pragma;
            Check_No_Identifiers;

            declare
               Argx : constant Node_Id := Get_Pragma_Arg (Arg1);
            begin
               if Chars (Argx) = Name_Ravenscar then
                  Set_Ravenscar_Profile (N);
               elsif Chars (Argx) = Name_Restricted then
                  Set_Profile_Restrictions (Restricted, N, Warn => False);
               else
                  Error_Pragma_Arg ("& is not a valid profile", Argx);
               end if;
            end;

         ----------------------
         -- Profile_Warnings --
         ----------------------

         --  pragma Profile_Warnings (profile_IDENTIFIER);

         --  profile_IDENTIFIER => Protected | Ravenscar

         when Pragma_Profile_Warnings =>
            GNAT_Pragma;
            Check_Arg_Count (1);
            Check_Valid_Configuration_Pragma;
            Check_No_Identifiers;

            declare
               Argx : constant Node_Id := Get_Pragma_Arg (Arg1);
            begin
               if Chars (Argx) = Name_Ravenscar then
                  Set_Profile_Restrictions (Ravenscar, N, Warn => True);
               elsif Chars (Argx) = Name_Restricted then
                  Set_Profile_Restrictions (Restricted, N, Warn => True);
               else
                  Error_Pragma_Arg ("& is not a valid profile", Argx);
               end if;
            end;

         --------------------------
         -- Propagate_Exceptions --
         --------------------------

         --  pragma Propagate_Exceptions;

         --  Note: this pragma is obsolete and has no effect

         when Pragma_Propagate_Exceptions =>
            GNAT_Pragma;
            Check_Arg_Count (0);

            if In_Extended_Main_Source_Unit (N) then
               Propagate_Exceptions := True;
            end if;

         ------------------
         -- Psect_Object --
         ------------------

         --  pragma Psect_Object (
         --        [Internal =>] LOCAL_NAME,
         --     [, [External =>] EXTERNAL_SYMBOL]
         --     [, [Size     =>] EXTERNAL_SYMBOL]);

         when Pragma_Psect_Object | Pragma_Common_Object =>
         Psect_Object : declare
            Args  : Args_List (1 .. 3);
            Names : constant Name_List (1 .. 3) := (
                      Name_Internal,
                      Name_External,
                      Name_Size);

            Internal : Node_Id renames Args (1);
            External : Node_Id renames Args (2);
            Size     : Node_Id renames Args (3);

            Def_Id : Entity_Id;

            procedure Check_Too_Long (Arg : Node_Id);
            --  Posts message if the argument is an identifier with more
            --  than 31 characters, or a string literal with more than
            --  31 characters, and we are operating under VMS

            --------------------
            -- Check_Too_Long --
            --------------------

            procedure Check_Too_Long (Arg : Node_Id) is
               X : constant Node_Id := Original_Node (Arg);

            begin
               if Nkind (X) /= N_String_Literal
                    and then
                  Nkind (X) /= N_Identifier
               then
                  Error_Pragma_Arg
                    ("inappropriate argument for pragma %", Arg);
               end if;

               if OpenVMS_On_Target then
                  if (Nkind (X) = N_String_Literal
                       and then String_Length (Strval (X)) > 31)
                    or else
                     (Nkind (X) = N_Identifier
                       and then Length_Of_Name (Chars (X)) > 31)
                  then
                     Error_Pragma_Arg
                       ("argument for pragma % is longer than 31 characters",
                        Arg);
                  end if;
               end if;
            end Check_Too_Long;

         --  Start of processing for Common_Object/Psect_Object

         begin
            GNAT_Pragma;
            Gather_Associations (Names, Args);
            Process_Extended_Import_Export_Internal_Arg (Internal);

            Def_Id := Entity (Internal);

            if Ekind (Def_Id) /= E_Constant
              and then Ekind (Def_Id) /= E_Variable
            then
               Error_Pragma_Arg
                 ("pragma% must designate an object", Internal);
            end if;

            Check_Too_Long (Internal);

            if Is_Imported (Def_Id) or else Is_Exported (Def_Id) then
               Error_Pragma_Arg
                 ("cannot use pragma% for imported/exported object",
                  Internal);
            end if;

            if Is_Concurrent_Type (Etype (Internal)) then
               Error_Pragma_Arg
                 ("cannot specify pragma % for task/protected object",
                  Internal);
            end if;

            if Has_Rep_Pragma (Def_Id, Name_Common_Object)
                 or else
               Has_Rep_Pragma (Def_Id, Name_Psect_Object)
            then
               Error_Msg_N ("?duplicate Common/Psect_Object pragma", N);
            end if;

            if Ekind (Def_Id) = E_Constant then
               Error_Pragma_Arg
                 ("cannot specify pragma % for a constant", Internal);
            end if;

            if Is_Record_Type (Etype (Internal)) then
               declare
                  Ent  : Entity_Id;
                  Decl : Entity_Id;

               begin
                  Ent := First_Entity (Etype (Internal));
                  while Present (Ent) loop
                     Decl := Declaration_Node (Ent);

                     if Ekind (Ent) = E_Component
                       and then Nkind (Decl) = N_Component_Declaration
                       and then Present (Expression (Decl))
                       and then Warn_On_Export_Import
                     then
                        Error_Msg_N
                          ("?object for pragma % has defaults", Internal);
                        exit;

                     else
                        Next_Entity (Ent);
                     end if;
                  end loop;
               end;
            end if;

            if Present (Size) then
               Check_Too_Long (Size);
            end if;

            if Present (External) then
               Check_Arg_Is_External_Name (External);
               Check_Too_Long (External);
            end if;

            --  If all error tests pass, link pragma on to the rep item chain

            Record_Rep_Item (Def_Id, N);
         end Psect_Object;

         ----------
         -- Pure --
         ----------

         --  pragma Pure [(library_unit_NAME)];

         when Pragma_Pure => Pure : declare
            Ent : Entity_Id;

         begin
            Check_Ada_83_Warning;
            Check_Valid_Library_Unit_Pragma;

            if Nkind (N) = N_Null_Statement then
               return;
            end if;

            Ent := Find_Lib_Unit_Name;
            Set_Is_Pure (Ent);
            Set_Has_Pragma_Pure (Ent);
            Set_Suppress_Elaboration_Warnings (Ent);
         end Pure;

         -------------
         -- Pure_05 --
         -------------

         --  pragma Pure_05 [(library_unit_NAME)];

         --  This pragma is useable only in GNAT_Mode, where it is used like
         --  pragma Pure but it is only effective in Ada 2005 mode (otherwise
         --  it is ignored). It may be used after a pragma Preelaborate, in
         --  which case it overrides the effect of the pragma Preelaborate.
         --  This is used to implement AI-362 which recategorizes some run-time
         --  packages in Ada 2005 mode.

         when Pragma_Pure_05 => Pure_05 : declare
            Ent : Entity_Id;

         begin
            GNAT_Pragma;
            Check_Valid_Library_Unit_Pragma;

            if not GNAT_Mode then
               Error_Pragma ("pragma% only available in GNAT mode");
            end if;
            if Nkind (N) = N_Null_Statement then
               return;
            end if;

            --  This is one of the few cases where we need to test the value of
            --  Ada_Version_Explicit rather than Ada_Version (which is always
            --  set to Ada_05 in a predefined unit), we need to know the
            --  explicit version set to know if this pragma is active.

            if Ada_Version_Explicit >= Ada_05 then
               Ent := Find_Lib_Unit_Name;
               Set_Is_Preelaborated (Ent, False);
               Set_Is_Pure (Ent);
               Set_Suppress_Elaboration_Warnings (Ent);
            end if;
         end Pure_05;

         -------------------
         -- Pure_Function --
         -------------------

         --  pragma Pure_Function ([Entity =>] function_LOCAL_NAME);

         when Pragma_Pure_Function => Pure_Function : declare
            E_Id      : Node_Id;
            E         : Entity_Id;
            Def_Id    : Entity_Id;
            Effective : Boolean := False;

         begin
            GNAT_Pragma;
            Check_Arg_Count (1);
            Check_Optional_Identifier (Arg1, Name_Entity);
            Check_Arg_Is_Local_Name (Arg1);
            E_Id := Expression (Arg1);

            if Error_Posted (E_Id) then
               return;
            end if;

            --  Loop through homonyms (overloadings) of referenced entity

            E := Entity (E_Id);

            if Present (E) then
               loop
                  Def_Id := Get_Base_Subprogram (E);

                  if Ekind (Def_Id) /= E_Function
                    and then Ekind (Def_Id) /= E_Generic_Function
                    and then Ekind (Def_Id) /= E_Operator
                  then
                     Error_Pragma_Arg
                       ("pragma% requires a function name", Arg1);
                  end if;

                  Set_Is_Pure (Def_Id);

                  if not Has_Pragma_Pure_Function (Def_Id) then
                     Set_Has_Pragma_Pure_Function (Def_Id);
                     Effective := True;
                  end if;

                  E := Homonym (E);
                  exit when No (E) or else Scope (E) /= Current_Scope;
               end loop;

               if not Effective
                 and then Warn_On_Redundant_Constructs
               then
                  Error_Msg_NE ("pragma Pure_Function on& is redundant?",
                    N, Entity (E_Id));
               end if;
            end if;
         end Pure_Function;

         --------------------
         -- Queuing_Policy --
         --------------------

         --  pragma Queuing_Policy (policy_IDENTIFIER);

         when Pragma_Queuing_Policy => declare
            QP : Character;

         begin
            Check_Ada_83_Warning;
            Check_Arg_Count (1);
            Check_No_Identifiers;
            Check_Arg_Is_Queuing_Policy (Arg1);
            Check_Valid_Configuration_Pragma;
            Get_Name_String (Chars (Expression (Arg1)));
            QP := Fold_Upper (Name_Buffer (1));

            if Queuing_Policy /= ' '
              and then Queuing_Policy /= QP
            then
               Error_Msg_Sloc := Queuing_Policy_Sloc;
               Error_Pragma ("queuing policy incompatible with policy#");

            --  Set new policy, but always preserve System_Location since
            --  we like the error message with the run time name.

            else
               Queuing_Policy := QP;

               if Queuing_Policy_Sloc /= System_Location then
                  Queuing_Policy_Sloc := Loc;
               end if;
            end if;
         end;

         ---------------------------
         -- Remote_Call_Interface --
         ---------------------------

         --  pragma Remote_Call_Interface [(library_unit_NAME)];

         when Pragma_Remote_Call_Interface => Remote_Call_Interface : declare
            Cunit_Node : Node_Id;
            Cunit_Ent  : Entity_Id;
            K          : Node_Kind;

         begin
            Check_Ada_83_Warning;
            Check_Valid_Library_Unit_Pragma;

            if Nkind (N) = N_Null_Statement then
               return;
            end if;

            Cunit_Node := Cunit (Current_Sem_Unit);
            K          := Nkind (Unit (Cunit_Node));
            Cunit_Ent  := Cunit_Entity (Current_Sem_Unit);

            if K = N_Package_Declaration
              or else K = N_Generic_Package_Declaration
              or else K = N_Subprogram_Declaration
              or else K = N_Generic_Subprogram_Declaration
              or else (K = N_Subprogram_Body
                         and then Acts_As_Spec (Unit (Cunit_Node)))
            then
               null;
            else
               Error_Pragma (
                 "pragma% must apply to package or subprogram declaration");
            end if;

            Set_Is_Remote_Call_Interface (Cunit_Ent);
         end Remote_Call_Interface;

         ------------------
         -- Remote_Types --
         ------------------

         --  pragma Remote_Types [(library_unit_NAME)];

         when Pragma_Remote_Types => Remote_Types : declare
            Cunit_Node : Node_Id;
            Cunit_Ent  : Entity_Id;

         begin
            Check_Ada_83_Warning;
            Check_Valid_Library_Unit_Pragma;

            if Nkind (N) = N_Null_Statement then
               return;
            end if;

            Cunit_Node := Cunit (Current_Sem_Unit);
            Cunit_Ent  := Cunit_Entity (Current_Sem_Unit);

            if Nkind (Unit (Cunit_Node)) /= N_Package_Declaration
              and then
              Nkind (Unit (Cunit_Node)) /= N_Generic_Package_Declaration
            then
               Error_Pragma (
                 "pragma% can only apply to a package declaration");
            end if;

            Set_Is_Remote_Types (Cunit_Ent);
         end Remote_Types;

         ---------------
         -- Ravenscar --
         ---------------

         --  pragma Ravenscar;

         when Pragma_Ravenscar =>
            GNAT_Pragma;
            Check_Arg_Count (0);
            Check_Valid_Configuration_Pragma;
            Set_Ravenscar_Profile (N);

            if Warn_On_Obsolescent_Feature then
               Error_Msg_N
                 ("pragma Ravenscar is an obsolescent feature?", N);
               Error_Msg_N
                 ("|use pragma Profile (Ravenscar) instead", N);
            end if;

         -------------------------
         -- Restricted_Run_Time --
         -------------------------

         --  pragma Restricted_Run_Time;

         when Pragma_Restricted_Run_Time =>
            GNAT_Pragma;
            Check_Arg_Count (0);
            Check_Valid_Configuration_Pragma;
            Set_Profile_Restrictions (Restricted, N, Warn => False);

            if Warn_On_Obsolescent_Feature then
               Error_Msg_N
                 ("pragma Restricted_Run_Time is an obsolescent feature?", N);
               Error_Msg_N
                 ("|use pragma Profile (Restricted) instead", N);
            end if;

         ------------------
         -- Restrictions --
         ------------------

         --  pragma Restrictions (RESTRICTION {, RESTRICTION});

         --  RESTRICTION ::=
         --    restriction_IDENTIFIER
         --  | restriction_parameter_IDENTIFIER => EXPRESSION

         when Pragma_Restrictions =>
            Process_Restrictions_Or_Restriction_Warnings (Warn => False);

         --------------------------
         -- Restriction_Warnings --
         --------------------------

         --  pragma Restriction_Warnings (RESTRICTION {, RESTRICTION});

         --  RESTRICTION ::=
         --    restriction_IDENTIFIER
         --  | restriction_parameter_IDENTIFIER => EXPRESSION

         when Pragma_Restriction_Warnings =>
            Process_Restrictions_Or_Restriction_Warnings (Warn => True);

         ----------------
         -- Reviewable --
         ----------------

         --  pragma Reviewable;

         when Pragma_Reviewable =>
            Check_Ada_83_Warning;
            Check_Arg_Count (0);

         -------------------
         -- Share_Generic --
         -------------------

         --  pragma Share_Generic (NAME {, NAME});

         when Pragma_Share_Generic =>
            GNAT_Pragma;
            Process_Generic_List;

         ------------
         -- Shared --
         ------------

         --  pragma Shared (LOCAL_NAME);

         when Pragma_Shared =>
            GNAT_Pragma;
            Process_Atomic_Shared_Volatile;

         --------------------
         -- Shared_Passive --
         --------------------

         --  pragma Shared_Passive [(library_unit_NAME)];

         --  Set the flag Is_Shared_Passive of program unit name entity

         when Pragma_Shared_Passive => Shared_Passive : declare
            Cunit_Node : Node_Id;
            Cunit_Ent  : Entity_Id;

         begin
            Check_Ada_83_Warning;
            Check_Valid_Library_Unit_Pragma;

            if Nkind (N) = N_Null_Statement then
               return;
            end if;

            Cunit_Node := Cunit (Current_Sem_Unit);
            Cunit_Ent  := Cunit_Entity (Current_Sem_Unit);

            if Nkind (Unit (Cunit_Node)) /= N_Package_Declaration
              and then
              Nkind (Unit (Cunit_Node)) /= N_Generic_Package_Declaration
            then
               Error_Pragma (
                 "pragma% can only apply to a package declaration");
            end if;

            Set_Is_Shared_Passive (Cunit_Ent);
         end Shared_Passive;

         ----------------------
         -- Source_File_Name --
         ----------------------

         --  There are five forms for this pragma:

         --  pragma Source_File_Name (
         --    [UNIT_NAME      =>] unit_NAME,
         --     BODY_FILE_NAME =>  STRING_LITERAL
         --    [, [INDEX =>] INTEGER_LITERAL]);

         --  pragma Source_File_Name (
         --    [UNIT_NAME      =>] unit_NAME,
         --     SPEC_FILE_NAME =>  STRING_LITERAL
         --    [, [INDEX =>] INTEGER_LITERAL]);

         --  pragma Source_File_Name (
         --     BODY_FILE_NAME  => STRING_LITERAL
         --  [, DOT_REPLACEMENT => STRING_LITERAL]
         --  [, CASING          => CASING_SPEC]);

         --  pragma Source_File_Name (
         --     SPEC_FILE_NAME  => STRING_LITERAL
         --  [, DOT_REPLACEMENT => STRING_LITERAL]
         --  [, CASING          => CASING_SPEC]);

         --  pragma Source_File_Name (
         --     SUBUNIT_FILE_NAME  => STRING_LITERAL
         --  [, DOT_REPLACEMENT    => STRING_LITERAL]
         --  [, CASING             => CASING_SPEC]);

         --  CASING_SPEC ::= Uppercase | Lowercase | Mixedcase

         --  Pragma Source_File_Name_Project (SFNP) is equivalent to pragma
         --  Source_File_Name (SFN), however their usage is exclusive:
         --  SFN can only be used when no project file is used, while
         --  SFNP can only be used when a project file is used.

         --  No processing here. Processing was completed during parsing,
         --  since we need to have file names set as early as possible.
         --  Units are loaded well before semantic processing starts.

         --  The only processing we defer to this point is the check
         --  for correct placement.

         when Pragma_Source_File_Name =>
            GNAT_Pragma;
            Check_Valid_Configuration_Pragma;

         ------------------------------
         -- Source_File_Name_Project --
         ------------------------------

         --  See Source_File_Name for syntax

         --  No processing here. Processing was completed during parsing,
         --  since we need to have file names set as early as possible.
         --  Units are loaded well before semantic processing starts.

         --  The only processing we defer to this point is the check
         --  for correct placement.

         when Pragma_Source_File_Name_Project =>
            GNAT_Pragma;
            Check_Valid_Configuration_Pragma;

            --  Check that a pragma Source_File_Name_Project is used only
            --  in a configuration pragmas file.

            --  Pragmas Source_File_Name_Project should only be generated
            --  by the Project Manager in configuration pragmas files.

            --  This is really an ugly test. It seems to depend on some
            --  accidental and undocumented property. At the very least
            --  it needs to be documented, but it would be better to have
            --  a clean way of testing if we are in a configuration file???

            if Present (Parent (N)) then
               Error_Pragma
                 ("pragma% can only appear in a configuration pragmas file");
            end if;

         ----------------------
         -- Source_Reference --
         ----------------------

         --  pragma Source_Reference (INTEGER_LITERAL [, STRING_LITERAL]);

         --  Nothing to do, all processing completed in Par.Prag, since we
         --  need the information for possible parser messages that are output

         when Pragma_Source_Reference =>
            GNAT_Pragma;

         ------------------
         -- Storage_Size --
         ------------------

         --  pragma Storage_Size (EXPRESSION);

         when Pragma_Storage_Size => Storage_Size : declare
            P   : constant Node_Id := Parent (N);
            Arg : Node_Id;

         begin
            Check_No_Identifiers;
            Check_Arg_Count (1);

            --  The expression must be analyzed in the special manner
            --  described in "Handling of Default Expressions" in sem.ads.

            --  Set In_Default_Expression for per-object case ???

            Arg := Expression (Arg1);
            Analyze_Per_Use_Expression (Arg, Any_Integer);

            if not Is_Static_Expression (Arg) then
               Check_Restriction (Static_Storage_Size, Arg);
            end if;

            if Nkind (P) /= N_Task_Definition then
               Pragma_Misplaced;
               return;

            else
               if Has_Storage_Size_Pragma (P) then
                  Error_Pragma ("duplicate pragma% not allowed");
               else
                  Set_Has_Storage_Size_Pragma (P, True);
               end if;

               Record_Rep_Item (Defining_Identifier (Parent (P)), N);
               --  ???  exp_ch9 should use this!
            end if;
         end Storage_Size;

         ------------------
         -- Storage_Unit --
         ------------------

         --  pragma Storage_Unit (NUMERIC_LITERAL);

         --  Only permitted argument is System'Storage_Unit value

         when Pragma_Storage_Unit =>
            Check_No_Identifiers;
            Check_Arg_Count (1);
            Check_Arg_Is_Integer_Literal (Arg1);

            if Intval (Expression (Arg1)) /=
              UI_From_Int (Ttypes.System_Storage_Unit)
            then
               Error_Msg_Uint_1 := UI_From_Int (Ttypes.System_Storage_Unit);
               Error_Pragma_Arg
                 ("the only allowed argument for pragma% is ^", Arg1);
            end if;

         --------------------
         -- Stream_Convert --
         --------------------

         --  pragma Stream_Convert (
         --    [Entity =>] type_LOCAL_NAME,
         --    [Read   =>] function_NAME,
         --    [Write  =>] function NAME);

         when Pragma_Stream_Convert => Stream_Convert : declare

            procedure Check_OK_Stream_Convert_Function (Arg : Node_Id);
            --  Check that the given argument is the name of a local
            --  function of one argument that is not overloaded earlier
            --  in the current local scope. A check is also made that the
            --  argument is a function with one parameter.

            --------------------------------------
            -- Check_OK_Stream_Convert_Function --
            --------------------------------------

            procedure Check_OK_Stream_Convert_Function (Arg : Node_Id) is
               Ent : Entity_Id;

            begin
               Check_Arg_Is_Local_Name (Arg);
               Ent := Entity (Expression (Arg));

               if Has_Homonym (Ent) then
                  Error_Pragma_Arg
                    ("argument for pragma% may not be overloaded", Arg);
               end if;

               if Ekind (Ent) /= E_Function
                 or else No (First_Formal (Ent))
                 or else Present (Next_Formal (First_Formal (Ent)))
               then
                  Error_Pragma_Arg
                    ("argument for pragma% must be" &
                     " function of one argument", Arg);
               end if;
            end Check_OK_Stream_Convert_Function;

         --  Start of procecessing for Stream_Convert

         begin
            GNAT_Pragma;
            Check_Arg_Order ((Name_Entity, Name_Read, Name_Write));
            Check_Arg_Count (3);
            Check_Optional_Identifier (Arg1, Name_Entity);
            Check_Optional_Identifier (Arg2, Name_Read);
            Check_Optional_Identifier (Arg3, Name_Write);
            Check_Arg_Is_Local_Name (Arg1);
            Check_OK_Stream_Convert_Function (Arg2);
            Check_OK_Stream_Convert_Function (Arg3);

            declare
               Typ   : constant Entity_Id :=
                         Underlying_Type (Entity (Expression (Arg1)));
               Read  : constant Entity_Id := Entity (Expression (Arg2));
               Write : constant Entity_Id := Entity (Expression (Arg3));

            begin
               if Etype (Typ) = Any_Type
                    or else
                  Etype (Read) = Any_Type
                    or else
                  Etype (Write) = Any_Type
               then
                  return;
               end if;

               Check_First_Subtype (Arg1);

               if Rep_Item_Too_Early (Typ, N)
                    or else
                  Rep_Item_Too_Late (Typ, N)
               then
                  return;
               end if;

               if Underlying_Type (Etype (Read)) /= Typ then
                  Error_Pragma_Arg
                    ("incorrect return type for function&", Arg2);
               end if;

               if Underlying_Type (Etype (First_Formal (Write))) /= Typ then
                  Error_Pragma_Arg
                    ("incorrect parameter type for function&", Arg3);
               end if;

               if Underlying_Type (Etype (First_Formal (Read))) /=
                  Underlying_Type (Etype (Write))
               then
                  Error_Pragma_Arg
                    ("result type of & does not match Read parameter type",
                     Arg3);
               end if;
            end;
         end Stream_Convert;

         -------------------------
         -- Style_Checks (GNAT) --
         -------------------------

         --  pragma Style_Checks (On | Off | ALL_CHECKS | STRING_LITERAL);

         --  This is processed by the parser since some of the style
         --  checks take place during source scanning and parsing. This
         --  means that we don't need to issue error messages here.

         when Pragma_Style_Checks => Style_Checks : declare
            A  : constant Node_Id   := Expression (Arg1);
            S  : String_Id;
            C  : Char_Code;

         begin
            GNAT_Pragma;
            Check_No_Identifiers;

            --  Two argument form

            if Arg_Count = 2 then
               Check_Arg_Is_One_Of (Arg1, Name_On, Name_Off);

               declare
                  E_Id : Node_Id;
                  E    : Entity_Id;

               begin
                  E_Id := Expression (Arg2);
                  Analyze (E_Id);

                  if not Is_Entity_Name (E_Id) then
                     Error_Pragma_Arg
                       ("second argument of pragma% must be entity name",
                        Arg2);
                  end if;

                  E := Entity (E_Id);

                  if E = Any_Id then
                     return;
                  else
                     loop
                        Set_Suppress_Style_Checks (E,
                          (Chars (Expression (Arg1)) = Name_Off));
                        exit when No (Homonym (E));
                        E := Homonym (E);
                     end loop;
                  end if;
               end;

            --  One argument form

            else
               Check_Arg_Count (1);

               if Nkind (A) = N_String_Literal then
                  S   := Strval (A);

                  declare
                     Slen    : constant Natural := Natural (String_Length (S));
                     Options : String (1 .. Slen);
                     J       : Natural;

                  begin
                     J := 1;
                     loop
                        C := Get_String_Char (S, Int (J));
                        exit when not In_Character_Range (C);
                        Options (J) := Get_Character (C);

                        --  If at end of string, set options. As per discussion
                        --  above, no need to check for errors, since we issued
                        --  them in the parser.

                        if J = Slen then
                           Set_Style_Check_Options (Options);
                           exit;
                        end if;

                        J := J + 1;
                     end loop;
                  end;

               elsif Nkind (A) = N_Identifier then
                  if Chars (A) = Name_All_Checks then
                     Set_Default_Style_Check_Options;

                  elsif Chars (A) = Name_On then
                     Style_Check := True;

                  elsif Chars (A) = Name_Off then
                     Style_Check := False;
                  end if;
               end if;
            end if;
         end Style_Checks;

         --------------
         -- Subtitle --
         --------------

         --  pragma Subtitle ([Subtitle =>] STRING_LITERAL);

         when Pragma_Subtitle =>
            GNAT_Pragma;
            Check_Arg_Count (1);
            Check_Optional_Identifier (Arg1, Name_Subtitle);
            Check_Arg_Is_String_Literal (Arg1);

         --------------
         -- Suppress --
         --------------

         --  pragma Suppress (IDENTIFIER [, [On =>] NAME]);

         when Pragma_Suppress =>
            Process_Suppress_Unsuppress (True);

         ------------------
         -- Suppress_All --
         ------------------

         --  pragma Suppress_All;

         --  The only check made here is that the pragma appears in the
         --  proper place, i.e. following a compilation unit. If indeed
         --  it appears in this context, then the parser has already
         --  inserted an equivalent pragma Suppress (All_Checks) to get
         --  the required effect.

         when Pragma_Suppress_All =>
            GNAT_Pragma;
            Check_Arg_Count (0);

            if Nkind (Parent (N)) /= N_Compilation_Unit_Aux
              or else not Is_List_Member (N)
              or else List_Containing (N) /= Pragmas_After (Parent (N))
            then
               Error_Pragma
                 ("misplaced pragma%, must follow compilation unit");
            end if;

         -------------------------
         -- Suppress_Debug_Info --
         -------------------------

         --  pragma Suppress_Debug_Info ([Entity =>] LOCAL_NAME);

         when Pragma_Suppress_Debug_Info =>
            GNAT_Pragma;
            Check_Arg_Count (1);
            Check_Optional_Identifier (Arg1, Name_Entity);
            Check_Arg_Is_Local_Name (Arg1);
            Set_Debug_Info_Off (Entity (Get_Pragma_Arg (Arg1)));

         ----------------------------------
         -- Suppress_Exception_Locations --
         ----------------------------------

         --  pragma Suppress_Exception_Locations;

         when Pragma_Suppress_Exception_Locations =>
            GNAT_Pragma;
            Check_Arg_Count (0);
            Check_Valid_Configuration_Pragma;
            Exception_Locations_Suppressed := True;

         -----------------------------
         -- Suppress_Initialization --
         -----------------------------

         --  pragma Suppress_Initialization ([Entity =>] type_Name);

         when Pragma_Suppress_Initialization => Suppress_Init : declare
            E_Id : Node_Id;
            E    : Entity_Id;

         begin
            GNAT_Pragma;
            Check_Arg_Count (1);
            Check_Optional_Identifier (Arg1, Name_Entity);
            Check_Arg_Is_Local_Name (Arg1);

            E_Id := Expression (Arg1);

            if Etype (E_Id) = Any_Type then
               return;
            end if;

            E := Entity (E_Id);

            if Is_Type (E) then
               if Is_Incomplete_Or_Private_Type (E) then
                  if No (Full_View (Base_Type (E))) then
                     Error_Pragma_Arg
                       ("argument of pragma% cannot be an incomplete type",
                         Arg1);
                  else
                     Set_Suppress_Init_Proc (Full_View (Base_Type (E)));
                  end if;
               else
                  Set_Suppress_Init_Proc (Base_Type (E));
               end if;

            else
               Error_Pragma_Arg
                 ("pragma% requires argument that is a type name", Arg1);
            end if;
         end Suppress_Init;

         -----------------
         -- System_Name --
         -----------------

         --  pragma System_Name (DIRECT_NAME);

         --  Syntax check: one argument, which must be the identifier GNAT
         --  or the identifier GCC, no other identifiers are acceptable.

         when Pragma_System_Name =>
            Check_No_Identifiers;
            Check_Arg_Count (1);
            Check_Arg_Is_One_Of (Arg1, Name_Gcc, Name_Gnat);

         -----------------------------
         -- Task_Dispatching_Policy --
         -----------------------------

         --  pragma Task_Dispatching_Policy (policy_IDENTIFIER);

         when Pragma_Task_Dispatching_Policy => declare
            DP : Character;

         begin
            Check_Ada_83_Warning;
            Check_Arg_Count (1);
            Check_No_Identifiers;
            Check_Arg_Is_Task_Dispatching_Policy (Arg1);
            Check_Valid_Configuration_Pragma;
            Get_Name_String (Chars (Expression (Arg1)));
            DP := Fold_Upper (Name_Buffer (1));

            if Task_Dispatching_Policy /= ' '
              and then Task_Dispatching_Policy /= DP
            then
               Error_Msg_Sloc := Task_Dispatching_Policy_Sloc;
               Error_Pragma
                 ("task dispatching policy incompatible with policy#");

            --  Set new policy, but always preserve System_Location since
            --  we like the error message with the run time name.

            else
               Task_Dispatching_Policy := DP;

               if Task_Dispatching_Policy_Sloc /= System_Location then
                  Task_Dispatching_Policy_Sloc := Loc;
               end if;
            end if;
         end;

         --------------
         -- Task_Info --
         --------------

         --  pragma Task_Info (EXPRESSION);

         when Pragma_Task_Info => Task_Info : declare
            P : constant Node_Id := Parent (N);

         begin
            GNAT_Pragma;

            if Nkind (P) /= N_Task_Definition then
               Error_Pragma ("pragma% must appear in task definition");
            end if;

            Check_No_Identifiers;
            Check_Arg_Count (1);

            Analyze_And_Resolve (Expression (Arg1), RTE (RE_Task_Info_Type));

            if Etype (Expression (Arg1)) = Any_Type then
               return;
            end if;

            if Has_Task_Info_Pragma (P) then
               Error_Pragma ("duplicate pragma% not allowed");
            else
               Set_Has_Task_Info_Pragma (P, True);
            end if;
         end Task_Info;

         ---------------
         -- Task_Name --
         ---------------

         --  pragma Task_Name (string_EXPRESSION);

         when Pragma_Task_Name => Task_Name : declare
         --  pragma Priority (EXPRESSION);

            P   : constant Node_Id := Parent (N);
            Arg : Node_Id;

         begin
            Check_No_Identifiers;
            Check_Arg_Count (1);

            Arg := Expression (Arg1);
            Analyze_And_Resolve (Arg, Standard_String);

            if Nkind (P) /= N_Task_Definition then
               Pragma_Misplaced;
            end if;

            if Has_Task_Name_Pragma (P) then
               Error_Pragma ("duplicate pragma% not allowed");
            else
               Set_Has_Task_Name_Pragma (P, True);
               Record_Rep_Item (Defining_Identifier (Parent (P)), N);
            end if;
         end Task_Name;

         ------------------
         -- Task_Storage --
         ------------------

         --  pragma Task_Storage (
         --     [Task_Type =>] LOCAL_NAME,
         --     [Top_Guard =>] static_integer_EXPRESSION);

         when Pragma_Task_Storage => Task_Storage : declare
            Args  : Args_List (1 .. 2);
            Names : constant Name_List (1 .. 2) := (
                      Name_Task_Type,
                      Name_Top_Guard);

            Task_Type : Node_Id renames Args (1);
            Top_Guard : Node_Id renames Args (2);

            Ent : Entity_Id;

         begin
            GNAT_Pragma;
            Gather_Associations (Names, Args);

            if No (Task_Type) then
               Error_Pragma
                 ("missing task_type argument for pragma%");
            end if;

            Check_Arg_Is_Local_Name (Task_Type);

            Ent := Entity (Task_Type);

            if not Is_Task_Type (Ent) then
               Error_Pragma_Arg
                 ("argument for pragma% must be task type", Task_Type);
            end if;

            if No (Top_Guard) then
               Error_Pragma_Arg
                 ("pragma% takes two arguments", Task_Type);
            else
               Check_Arg_Is_Static_Expression (Top_Guard, Any_Integer);
            end if;

            Check_First_Subtype (Task_Type);

            if Rep_Item_Too_Late (Ent, N) then
               raise Pragma_Exit;
            end if;
         end Task_Storage;

         -----------------
         -- Thread_Body --
         -----------------

         --  pragma Thread_Body
         --    (  [Entity =>]               LOCAL_NAME
         --     [,[Secondary_Stack_Size =>] static_integer_EXPRESSION]);

         when Pragma_Thread_Body => Thread_Body : declare
            Id : Node_Id;
            SS : Node_Id;
            E  : Entity_Id;

         begin
            GNAT_Pragma;
            Check_Arg_Order ((Name_Entity, Name_Secondary_Stack_Size));
            Check_At_Least_N_Arguments (1);
            Check_At_Most_N_Arguments (2);
            Check_Optional_Identifier (Arg1, Name_Entity);
            Check_Arg_Is_Local_Name (Arg1);

            Id := Expression (Arg1);

            if not Is_Entity_Name (Id)
              or else not Is_Subprogram (Entity (Id))
            then
               Error_Pragma_Arg ("subprogram name required", Arg1);
            end if;

            E := Entity (Id);

            --  Go to renamed subprogram if present, since Thread_Body applies
            --  to the actual renamed entity, not to the renaming entity.

            if Present (Alias (E))
              and then Nkind (Parent (Declaration_Node (E))) =
                         N_Subprogram_Renaming_Declaration
            then
               E := Alias (E);
            end if;

            --  Various error checks

            if Nkind (Parent (Declaration_Node (E))) = N_Subprogram_Body then
               Error_Pragma
                 ("pragma% requires separate spec and must come before body");

            elsif Rep_Item_Too_Early (E, N)
              or else Rep_Item_Too_Late (E, N)
            then
               raise Pragma_Exit;

            elsif Is_Thread_Body (E) then
               Error_Pragma_Arg
                 ("only one thread body pragma allowed", Arg1);

            elsif Present (Homonym (E))
              and then Scope (Homonym (E)) = Current_Scope
            then
               Error_Pragma_Arg
                 ("thread body subprogram must not be overloaded", Arg1);
            end if;

            Set_Is_Thread_Body (E);

            --  Deal with secondary stack argument

            if Arg_Count = 2 then
               Check_Optional_Identifier (Arg2, Name_Secondary_Stack_Size);
               SS := Expression (Arg2);
               Analyze_And_Resolve (SS, Any_Integer);
            end if;
         end Thread_Body;

         ----------------
         -- Time_Slice --
         ----------------

         --  pragma Time_Slice (static_duration_EXPRESSION);

         when Pragma_Time_Slice => Time_Slice : declare
            Val : Ureal;
            Nod : Node_Id;

         begin
            GNAT_Pragma;
            Check_Arg_Count (1);
            Check_No_Identifiers;
            Check_In_Main_Program;
            Check_Arg_Is_Static_Expression (Arg1, Standard_Duration);

            if not Error_Posted (Arg1) then
               Nod := Next (N);
               while Present (Nod) loop
                  if Nkind (Nod) = N_Pragma
                    and then Chars (Nod) = Name_Time_Slice
                  then
                     Error_Msg_Name_1 := Chars (N);
                     Error_Msg_N ("duplicate pragma% not permitted", Nod);
                  end if;

                  Next (Nod);
               end loop;
            end if;

            --  Process only if in main unit

            if Get_Source_Unit (Loc) = Main_Unit then
               Opt.Time_Slice_Set := True;
               Val := Expr_Value_R (Expression (Arg1));

               if Val <= Ureal_0 then
                  Opt.Time_Slice_Value := 0;

               elsif Val > UR_From_Uint (UI_From_Int (1000)) then
                  Opt.Time_Slice_Value := 1_000_000_000;

               else
                  Opt.Time_Slice_Value :=
                    UI_To_Int (UR_To_Uint (Val * UI_From_Int (1_000_000)));
               end if;
            end if;
         end Time_Slice;

         -----------
         -- Title --
         -----------

         --  pragma Title (TITLING_OPTION [, TITLING OPTION]);

         --   TITLING_OPTION ::=
         --     [Title =>] STRING_LITERAL
         --   | [Subtitle =>] STRING_LITERAL

         when Pragma_Title => Title : declare
            Args  : Args_List (1 .. 2);
            Names : constant Name_List (1 .. 2) := (
                      Name_Title,
                      Name_Subtitle);

         begin
            GNAT_Pragma;
            Gather_Associations (Names, Args);

            for J in 1 .. 2 loop
               if Present (Args (J)) then
                  Check_Arg_Is_String_Literal (Args (J));
               end if;
            end loop;
         end Title;

         ---------------------
         -- Unchecked_Union --
         ---------------------

         --  pragma Unchecked_Union (first_subtype_LOCAL_NAME)

         when Pragma_Unchecked_Union => Unchecked_Union : declare
            Assoc   : constant Node_Id := Arg1;
            Type_Id : constant Node_Id := Expression (Assoc);
            Typ     : Entity_Id;
            Discr   : Entity_Id;
            Tdef    : Node_Id;
            Clist   : Node_Id;
            Vpart   : Node_Id;
            Comp    : Node_Id;
            Variant : Node_Id;

         begin
            GNAT_Pragma;
            Check_No_Identifiers;
            Check_Arg_Count (1);
            Check_Arg_Is_Local_Name (Arg1);

            Find_Type (Type_Id);
            Typ := Entity (Type_Id);

            if Typ = Any_Type
              or else Rep_Item_Too_Early (Typ, N)
            then
               return;
            else
               Typ := Underlying_Type (Typ);
            end if;

            if Rep_Item_Too_Late (Typ, N) then
               return;
            end if;

            Check_First_Subtype (Arg1);

            --  Note remaining cases are references to a type in the current
            --  declarative part. If we find an error, we post the error on
            --  the relevant type declaration at an appropriate point.

            if not Is_Record_Type (Typ) then
               Error_Msg_N ("Unchecked_Union must be record type", Typ);
               return;

            elsif Is_Tagged_Type (Typ) then
               Error_Msg_N ("Unchecked_Union must not be tagged", Typ);
               return;

            elsif Is_Limited_Type (Typ) then
               Error_Msg_N
                 ("Unchecked_Union must not be limited record type", Typ);
               Explain_Limited_Type (Typ, Typ);
               return;

            else
               if not Has_Discriminants (Typ) then
                  Error_Msg_N
                    ("Unchecked_Union must have one discriminant", Typ);
                  return;
               end if;

               Discr := First_Discriminant (Typ);

               while Present (Discr) loop
                  if No (Discriminant_Default_Value (Discr)) then
                     Error_Msg_N
                       ("Unchecked_Union discriminant must have default value",
                        Discr);
                  end if;
                  Next_Discriminant (Discr);
               end loop;

               Tdef  := Type_Definition (Declaration_Node (Typ));
               Clist := Component_List (Tdef);

               Comp := First (Component_Items (Clist));
               while Present (Comp) loop

                  Check_Component (Comp);
                  Next (Comp);

               end loop;

               if No (Clist) or else No (Variant_Part (Clist)) then
                  Error_Msg_N
                    ("Unchecked_Union must have variant part",
                     Tdef);
                  return;
               end if;

               Vpart := Variant_Part (Clist);

               Variant := First (Variants (Vpart));
               while Present (Variant) loop
                  Check_Variant (Variant);
                  Next (Variant);
               end loop;
            end if;

            Set_Is_Unchecked_Union  (Typ, True);
            Set_Convention          (Typ, Convention_C);

            Set_Has_Unchecked_Union (Base_Type (Typ), True);
            Set_Is_Unchecked_Union  (Base_Type (Typ), True);
         end Unchecked_Union;

         ------------------------
         -- Unimplemented_Unit --
         ------------------------

         --  pragma Unimplemented_Unit;

         --  Note: this only gives an error if we are generating code,
         --  or if we are in a generic library unit (where the pragma
         --  appears in the body, not in the spec).

         when Pragma_Unimplemented_Unit => Unimplemented_Unit : declare
            Cunitent : constant Entity_Id :=
                         Cunit_Entity (Get_Source_Unit (Loc));
            Ent_Kind : constant Entity_Kind :=
                         Ekind (Cunitent);

         begin
            GNAT_Pragma;
            Check_Arg_Count (0);

            if Operating_Mode = Generate_Code
              or else Ent_Kind = E_Generic_Function
              or else Ent_Kind = E_Generic_Procedure
              or else Ent_Kind = E_Generic_Package
            then
               Get_Name_String (Chars (Cunitent));
               Set_Casing (Mixed_Case);
               Write_Str (Name_Buffer (1 .. Name_Len));
               Write_Str (" is not implemented");
               Write_Eol;
               raise Unrecoverable_Error;
            end if;
         end Unimplemented_Unit;

         --------------------
         -- Universal_Data --
         --------------------

         --  pragma Universal_Data [(library_unit_NAME)];

         when Pragma_Universal_Data =>
            GNAT_Pragma;

            --  If this is a configuration pragma, then set the universal
            --  addressing option, otherwise confirm that the pragma
            --  satisfies the requirements of library unit pragma placement
            --  and leave it to the GNAAMP back end to detect the pragma
            --  (avoids transitive setting of the option due to withed units).

            if Is_Configuration_Pragma then
               Universal_Addressing_On_AAMP := True;
            else
               Check_Valid_Library_Unit_Pragma;
            end if;

            if not AAMP_On_Target then
               Error_Pragma ("?pragma% ignored (applies only to AAMP)");
            end if;

         ------------------
         -- Unreferenced --
         ------------------

         --  pragma Unreferenced (local_Name {, local_Name});

         --    or when used in a context clause:

         --  pragma Unreferenced (library_unit_NAME {, library_unit_NAME}

         when Pragma_Unreferenced => Unreferenced : declare
            Arg_Node : Node_Id;
            Arg_Expr : Node_Id;
            Arg_Ent  : Entity_Id;
            Citem    : Node_Id;

         begin
            GNAT_Pragma;
            Check_At_Least_N_Arguments (1);

<<<<<<< HEAD
            Arg_Node := Arg1;
            while Present (Arg_Node) loop
               Check_No_Identifier (Arg_Node);
=======
            --  Check case of appearing within context clause
>>>>>>> c355071f

            if Is_In_Context_Clause then

               --  The arguments must all be units mentioned in a with
               --  clause in the same context clause. Note we already checked
               --  (in Par.Prag) that the arguments are either identifiers or

               Arg_Node := Arg1;
               while Present (Arg_Node) loop
                  Citem := First (List_Containing (N));
                  while Citem /= N loop
                     if Nkind (Citem) = N_With_Clause
                       and then Same_Name (Name (Citem), Expression (Arg_Node))
                     then
                        Set_Has_Pragma_Unreferenced
                          (Cunit_Entity
                             (Get_Source_Unit
                                (Library_Unit (Citem))));
                        Set_Unit_Name (Expression (Arg_Node), Name (Citem));
                        exit;
                     end if;

                     Next (Citem);
                  end loop;

                  if Citem = N then
                     Error_Pragma_Arg
                       ("argument of pragma% is not with'ed unit", Arg_Node);
                  end if;

                  Next (Arg_Node);
               end loop;

            --  Case of not in list of context items

            else
               Arg_Node := Arg1;
               while Present (Arg_Node) loop
                  Check_No_Identifier (Arg_Node);

                  --  Note: the analyze call done by Check_Arg_Is_Local_Name
                  --  will in fact generate reference, so that the entity will
                  --  have a reference, which will inhibit any warnings about
                  --  it not being referenced, and also properly show up in the
                  --  ali file as a reference. But this reference is recorded
                  --  before the Has_Pragma_Unreferenced flag is set, so that
                  --  no warning is generated for this reference.

                  Check_Arg_Is_Local_Name (Arg_Node);
                  Arg_Expr := Get_Pragma_Arg (Arg_Node);

                  if Is_Entity_Name (Arg_Expr) then
                     Arg_Ent := Entity (Arg_Expr);

                     --  If the entity is overloaded, the pragma applies to the
                     --  most recent overloading, as documented. In this case,
                     --  name resolution does not generate a reference, so it
                     --  must be done here explicitly.

                     if Is_Overloaded (Arg_Expr) then
                        Generate_Reference (Arg_Ent, N);
                     end if;

                     Set_Has_Pragma_Unreferenced (Arg_Ent);
                  end if;

                  Next (Arg_Node);
               end loop;
            end if;
         end Unreferenced;

         ------------------------------
         -- Unreserve_All_Interrupts --
         ------------------------------

         --  pragma Unreserve_All_Interrupts;

         when Pragma_Unreserve_All_Interrupts =>
            GNAT_Pragma;
            Check_Arg_Count (0);

            if In_Extended_Main_Code_Unit (Main_Unit_Entity) then
               Unreserve_All_Interrupts := True;
            end if;

         ----------------
         -- Unsuppress --
         ----------------

         --  pragma Unsuppress (IDENTIFIER [, [On =>] NAME]);

         when Pragma_Unsuppress =>
            GNAT_Pragma;
            Process_Suppress_Unsuppress (False);

         -------------------
         -- Use_VADS_Size --
         -------------------

         --  pragma Use_VADS_Size;

         when Pragma_Use_VADS_Size =>
            GNAT_Pragma;
            Check_Arg_Count (0);
            Check_Valid_Configuration_Pragma;
            Use_VADS_Size := True;

         ---------------------
         -- Validity_Checks --
         ---------------------

         --  pragma Validity_Checks (On | Off | ALL_CHECKS | STRING_LITERAL);

         when Pragma_Validity_Checks => Validity_Checks : declare
            A  : constant Node_Id   := Expression (Arg1);
            S  : String_Id;
            C  : Char_Code;

         begin
            GNAT_Pragma;
            Check_Arg_Count (1);
            Check_No_Identifiers;

            if Nkind (A) = N_String_Literal then
               S   := Strval (A);

               declare
                  Slen    : constant Natural := Natural (String_Length (S));
                  Options : String (1 .. Slen);
                  J       : Natural;

               begin
                  J := 1;
                  loop
                     C := Get_String_Char (S, Int (J));
                     exit when not In_Character_Range (C);
                     Options (J) := Get_Character (C);

                     if J = Slen then
                        Set_Validity_Check_Options (Options);
                        exit;
                     else
                        J := J + 1;
                     end if;
                  end loop;
               end;

            elsif Nkind (A) = N_Identifier then

               if Chars (A) = Name_All_Checks then
                  Set_Validity_Check_Options ("a");

               elsif Chars (A) = Name_On then
                  Validity_Checks_On := True;

               elsif Chars (A) = Name_Off then
                  Validity_Checks_On := False;

               end if;
            end if;
         end Validity_Checks;

         --------------
         -- Volatile --
         --------------

         --  pragma Volatile (LOCAL_NAME);

         when Pragma_Volatile =>
            Process_Atomic_Shared_Volatile;

         -------------------------
         -- Volatile_Components --
         -------------------------

         --  pragma Volatile_Components (array_LOCAL_NAME);

         --  Volatile is handled by the same circuit as Atomic_Components

         --------------
         -- Warnings --
         --------------

<<<<<<< HEAD
         --  pragma Warnings (On | Off, [LOCAL_NAME])
         --  pragma Warnings (static_string_EXPRESSION);
=======
         --  pragma Warnings (On | Off);
         --  pragma Warnings (On | Off, LOCAL_NAME);
         --  pragma Warnings (static_string_EXPRESSION);
         --  pragma Warnings (On | Off, STRING_LITERAL);
>>>>>>> c355071f

         when Pragma_Warnings => Warnings : begin
            GNAT_Pragma;
            Check_At_Least_N_Arguments (1);
            Check_No_Identifiers;

<<<<<<< HEAD
            --  One argument case

            if Arg_Count = 1 then
               declare
                  Argx : constant Node_Id := Get_Pragma_Arg (Arg1);

               begin
                  --  On/Off one argument case was processed by parser

                  if Nkind (Argx) = N_Identifier
                    and then
                      (Chars (Argx) = Name_On
                         or else
                       Chars (Argx) = Name_Off)
                  then
                     null;

                  else
                     Check_Arg_Is_Static_Expression (Arg1, Standard_String);

                     declare
                        Lit : constant Node_Id   := Expr_Value_S (Argx);
                        Str : constant String_Id := Strval (Lit);
                        C   : Char_Code;

                     begin
                        for J in 1 .. String_Length (Str) loop
                           C := Get_String_Char (Str, J);

                           if In_Character_Range (C)
                             and then Set_Warning_Switch (Get_Character (C))
                           then
                              null;
                           else
                              Error_Pragma_Arg
                                ("invalid warning switch character", Arg1);
                           end if;
                        end loop;
                     end;
                  end if;
               end;

            --  Two argument case

            elsif Arg_Count /= 1 then
               Check_Arg_Is_One_Of (Arg1, Name_On, Name_Off);
               Check_Arg_Count (2);
=======
            declare
               Argx : constant Node_Id := Get_Pragma_Arg (Arg1);

            begin
               --  One argument case
>>>>>>> c355071f

               if Arg_Count = 1 then

                  --  On/Off one argument case was processed by parser

<<<<<<< HEAD
                  --  In the expansion of an inlined body, a reference to
                  --  the formal may be wrapped in a conversion if the actual
                  --  is a conversion. Retrieve the real entity name.

                  if (In_Instance_Body
                      or else In_Inlined_Body)
                    and then Nkind (E_Id) = N_Unchecked_Type_Conversion
=======
                  if Nkind (Argx) = N_Identifier
                    and then
                      (Chars (Argx) = Name_On
                         or else
                       Chars (Argx) = Name_Off)
>>>>>>> c355071f
                  then
                     null;

                  --  One argument case must be ON/OFF or static string expr

                  elsif not Is_Static_String_Expression (Arg1) then
                     Error_Pragma_Arg
                       ("argument of pragma% must be On/Off or " &
                        "static string expression", Arg2);

                  --  One argument string expression case

                  else
<<<<<<< HEAD
                     loop
                        Set_Warnings_Off
                          (E, (Chars (Expression (Arg1)) = Name_Off));

                        if Is_Enumeration_Type (E) then
                           declare
                              Lit : Entity_Id;
                           begin
                              Lit := First_Literal (E);
                              while Present (Lit) loop
                                 Set_Warnings_Off (Lit);
                                 Next_Literal (Lit);
                              end loop;
                           end;
                        end if;

                        exit when No (Homonym (E));
                        E := Homonym (E);
                     end loop;
                  end if;
               end;

               --  More than two arguments
            else
               Check_At_Most_N_Arguments (2);
            end if;
=======
                     declare
                        Lit : constant Node_Id   := Expr_Value_S (Argx);
                        Str : constant String_Id := Strval (Lit);
                        C   : Char_Code;

                     begin
                        for J in 1 .. String_Length (Str) loop
                           C := Get_String_Char (Str, J);

                           if In_Character_Range (C)
                             and then Set_Warning_Switch (Get_Character (C))
                           then
                              null;
                           else
                              Error_Pragma_Arg
                                ("invalid warning switch character", Arg1);
                           end if;
                        end loop;
                     end;
                  end if;

                  --  Two or more arguments (must be two)

               else
                  Check_Arg_Is_One_Of (Arg1, Name_On, Name_Off);
                  Check_At_Most_N_Arguments (2);

                  declare
                     E_Id : Node_Id;
                     E    : Entity_Id;
                     Err  : Boolean;

                  begin
                     E_Id := Expression (Arg2);
                     Analyze (E_Id);

                     --  In the expansion of an inlined body, a reference to
                     --  the formal may be wrapped in a conversion if the
                     --  actual is a conversion. Retrieve the real entity name.

                     if (In_Instance_Body
                         or else In_Inlined_Body)
                       and then Nkind (E_Id) = N_Unchecked_Type_Conversion
                     then
                        E_Id := Expression (E_Id);
                     end if;

                     --  Entity name case

                     if Is_Entity_Name (E_Id) then
                        E := Entity (E_Id);

                        if E = Any_Id then
                           return;
                        else
                           loop
                              Set_Warnings_Off
                                (E, (Chars (Expression (Arg1)) = Name_Off));

                              if Is_Enumeration_Type (E) then
                                 declare
                                    Lit : Entity_Id;
                                 begin
                                    Lit := First_Literal (E);
                                    while Present (Lit) loop
                                       Set_Warnings_Off (Lit);
                                       Next_Literal (Lit);
                                    end loop;
                                 end;
                              end if;

                              exit when No (Homonym (E));
                              E := Homonym (E);
                           end loop;
                        end if;

                     --  Error if not entity or static string literal case

                     elsif not Is_Static_String_Expression (Arg2) then
                        Error_Pragma_Arg
                          ("second argument of pragma% must be entity " &
                           "name or static string expression", Arg2);

                     --  String literal case

                     else
                        String_To_Name_Buffer
                          (Strval (Expr_Value_S (Expression (Arg2))));

                        --  Configuration pragma case

                        if Is_Configuration_Pragma then
                           if Chars (Argx) = Name_On then
                              Error_Pragma
                                ("pragma Warnings (Off, string) cannot be " &
                                 "used as configuration pragma");

                           else
                              Set_Specific_Warning_Off
                                (No_Location, Name_Buffer (1 .. Name_Len));
                           end if;

                        --  Normal (non-configuration pragma) case

                        else
                           if Chars (Argx) = Name_Off then
                              Set_Specific_Warning_Off
                                (Loc, Name_Buffer (1 .. Name_Len));

                           elsif Chars (Argx) = Name_On then
                              Set_Specific_Warning_On
                                (Loc, Name_Buffer (1 .. Name_Len), Err);

                              if Err then
                                 Error_Msg
                                   ("?pragma Warnings On with no " &
                                    "matching Warnings Off",
                                    Loc);
                              end if;
                           end if;
                        end if;
                     end if;
                  end;
               end if;
            end;
>>>>>>> c355071f
         end Warnings;

         -------------------
         -- Weak_External --
         -------------------

         --  pragma Weak_External ([Entity =>] LOCAL_NAME);

         when Pragma_Weak_External => Weak_External : declare
            Ent : Entity_Id;

         begin
            GNAT_Pragma;
            Check_Arg_Count (1);
            Check_Optional_Identifier (Arg1, Name_Entity);
            Check_Arg_Is_Library_Level_Local_Name (Arg1);
            Ent := Entity (Expression (Arg1));

            if Rep_Item_Too_Early (Ent, N) then
               return;
            else
               Ent := Underlying_Type (Ent);
            end if;

            --  The only processing required is to link this item on to the
            --  list of rep items for the given entity. This is accomplished
            --  by the call to Rep_Item_Too_Late (when no error is detected
            --  and False is returned).

            if Rep_Item_Too_Late (Ent, N) then
               return;
            else
               Set_Has_Gigi_Rep_Item (Ent);
            end if;
         end Weak_External;

         -----------------------------
         -- Wide_Character_Encoding --
         -----------------------------

         --  pragma Wide_Character_Encoding (IDENTIFIER);

         when Pragma_Wide_Character_Encoding =>

            --  Nothing to do, handled in parser. Note that we do not enforce
            --  configuration pragma placement, this pragma can appear at any
            --  place in the source, allowing mixed encodings within a single
            --  source program.

            null;

         --------------------
         -- Unknown_Pragma --
         --------------------

         --  Should be impossible, since the case of an unknown pragma is
         --  separately processed before the case statement is entered.

         when Unknown_Pragma =>
            raise Program_Error;
      end case;

   exception
      when Pragma_Exit => null;
   end Analyze_Pragma;

   ---------------------------------
   -- Delay_Config_Pragma_Analyze --
   ---------------------------------

   function Delay_Config_Pragma_Analyze (N : Node_Id) return Boolean is
   begin
      return Chars (N) = Name_Interrupt_State
               or else
             Chars (N) = Name_Priority_Specific_Dispatching;
   end Delay_Config_Pragma_Analyze;

   -------------------------
   -- Get_Base_Subprogram --
   -------------------------

   function Get_Base_Subprogram (Def_Id : Entity_Id) return Entity_Id is
      Result : Entity_Id;

   begin
      --  Follow subprogram renaming chain

      Result := Def_Id;
      while Is_Subprogram (Result)
        and then
          (Is_Generic_Instance (Result)
            or else Nkind (Parent (Declaration_Node (Result))) =
                    N_Subprogram_Renaming_Declaration)
        and then Present (Alias (Result))
      loop
         Result := Alias (Result);
      end loop;

      return Result;
   end Get_Base_Subprogram;

   -----------------------------
   -- Is_Config_Static_String --
   -----------------------------

   function Is_Config_Static_String (Arg : Node_Id) return Boolean is

      function Add_Config_Static_String (Arg : Node_Id) return Boolean;
      --  This is an internal recursive function that is just like the
      --  outer function except that it adds the string to the name buffer
      --  rather than placing the string in the name buffer.

      ------------------------------
      -- Add_Config_Static_String --
      ------------------------------

      function Add_Config_Static_String (Arg : Node_Id) return Boolean is
         N : Node_Id;
         C : Char_Code;

      begin
         N := Arg;

         if Nkind (N) = N_Op_Concat then
            if Add_Config_Static_String (Left_Opnd (N)) then
               N := Right_Opnd (N);
            else
               return False;
            end if;
         end if;

         if Nkind (N) /= N_String_Literal then
            Error_Msg_N ("string literal expected for pragma argument", N);
            return False;

         else
            for J in 1 .. String_Length (Strval (N)) loop
               C := Get_String_Char (Strval (N), J);

               if not In_Character_Range (C) then
                  Error_Msg
                    ("string literal contains invalid wide character",
                     Sloc (N) + 1 + Source_Ptr (J));
                  return False;
               end if;

               Add_Char_To_Name_Buffer (Get_Character (C));
            end loop;
         end if;

         return True;
      end Add_Config_Static_String;

   --  Start of prorcessing for Is_Config_Static_String

   begin

      Name_Len := 0;
      return Add_Config_Static_String (Arg);
   end Is_Config_Static_String;

   -----------------------------------------
   -- Is_Non_Significant_Pragma_Reference --
   -----------------------------------------

   --  This function makes use of the following static table which indicates
   --  whether a given pragma is significant. A value of -1 in this table
   --  indicates that the reference is significant. A value of zero indicates
   --  than appearence as any argument is insignificant, a positive value
   --  indicates that appearence in that parameter position is significant.

   Sig_Flags : constant array (Pragma_Id) of Int :=

<<<<<<< HEAD
     (Pragma_AST_Entry                    => -1,
      Pragma_Abort_Defer                  => -1,
      Pragma_Ada_83                       => -1,
      Pragma_Ada_95                       => -1,
      Pragma_Ada_05                       => -1,
      Pragma_All_Calls_Remote             => -1,
      Pragma_Annotate                     => -1,
      Pragma_Assert                       => -1,
      Pragma_Assertion_Policy             =>  0,
      Pragma_Asynchronous                 => -1,
      Pragma_Atomic                       =>  0,
      Pragma_Atomic_Components            =>  0,
      Pragma_Attach_Handler               => -1,
      Pragma_CPP_Class                    =>  0,
      Pragma_CPP_Constructor              =>  0,
      Pragma_CPP_Virtual                  =>  0,
      Pragma_CPP_Vtable                   =>  0,
      Pragma_C_Pass_By_Copy               =>  0,
      Pragma_Comment                      =>  0,
      Pragma_Common_Object                => -1,
      Pragma_Compile_Time_Warning         => -1,
      Pragma_Complete_Representation      =>  0,
      Pragma_Complex_Representation       =>  0,
      Pragma_Component_Alignment          => -1,
      Pragma_Controlled                   =>  0,
      Pragma_Convention                   =>  0,
      Pragma_Convention_Identifier        =>  0,
      Pragma_Debug                        => -1,
      Pragma_Debug_Policy                 =>  0,
      Pragma_Detect_Blocking              => -1,
      Pragma_Discard_Names                =>  0,
      Pragma_Elaborate                    => -1,
      Pragma_Elaborate_All                => -1,
      Pragma_Elaborate_Body               => -1,
      Pragma_Elaboration_Checks           => -1,
      Pragma_Eliminate                    => -1,
      Pragma_Explicit_Overriding          => -1,
      Pragma_Export                       => -1,
      Pragma_Export_Exception             => -1,
      Pragma_Export_Function              => -1,
      Pragma_Export_Object                => -1,
      Pragma_Export_Procedure             => -1,
      Pragma_Export_Value                 => -1,
      Pragma_Export_Valued_Procedure      => -1,
      Pragma_Extend_System                => -1,
      Pragma_Extensions_Allowed           => -1,
      Pragma_External                     => -1,
      Pragma_External_Name_Casing         => -1,
      Pragma_Finalize_Storage_Only        =>  0,
      Pragma_Float_Representation         =>  0,
      Pragma_Ident                        => -1,
      Pragma_Import                       => +2,
      Pragma_Import_Exception             =>  0,
      Pragma_Import_Function              =>  0,
      Pragma_Import_Object                =>  0,
      Pragma_Import_Procedure             =>  0,
      Pragma_Import_Valued_Procedure      =>  0,
      Pragma_Initialize_Scalars           => -1,
      Pragma_Inline                       =>  0,
      Pragma_Inline_Always                =>  0,
      Pragma_Inline_Generic               =>  0,
      Pragma_Inspection_Point             => -1,
      Pragma_Interface                    => +2,
      Pragma_Interface_Name               => +2,
      Pragma_Interrupt_Handler            => -1,
      Pragma_Interrupt_Priority           => -1,
      Pragma_Interrupt_State              => -1,
      Pragma_Java_Constructor             => -1,
      Pragma_Java_Interface               => -1,
      Pragma_Keep_Names                   =>  0,
      Pragma_License                      => -1,
      Pragma_Link_With                    => -1,
      Pragma_Linker_Alias                 => -1,
      Pragma_Linker_Constructor           => -1,
      Pragma_Linker_Destructor            => -1,
      Pragma_Linker_Options               => -1,
      Pragma_Linker_Section               => -1,
      Pragma_List                         => -1,
      Pragma_Locking_Policy               => -1,
      Pragma_Long_Float                   => -1,
      Pragma_Machine_Attribute            => -1,
      Pragma_Main                         => -1,
      Pragma_Main_Storage                 => -1,
      Pragma_Memory_Size                  => -1,
      Pragma_No_Return                    =>  0,
      Pragma_No_Run_Time                  => -1,
      Pragma_No_Strict_Aliasing           => -1,
      Pragma_Normalize_Scalars            => -1,
      Pragma_Obsolescent                  =>  0,
      Pragma_Optimize                     => -1,
      Pragma_Optional_Overriding          => -1,
      Pragma_Pack                         =>  0,
      Pragma_Page                         => -1,
      Pragma_Passive                      => -1,
      Pragma_Polling                      => -1,
      Pragma_Persistent_BSS               =>  0,
      Pragma_Preelaborate                 => -1,
      Pragma_Preelaborate_05              => -1,
      Pragma_Priority                     => -1,
      Pragma_Profile                      =>  0,
      Pragma_Profile_Warnings             =>  0,
      Pragma_Propagate_Exceptions         => -1,
      Pragma_Psect_Object                 => -1,
      Pragma_Pure                         => -1,
      Pragma_Pure_05                      => -1,
      Pragma_Pure_Function                => -1,
      Pragma_Queuing_Policy               => -1,
      Pragma_Ravenscar                    => -1,
      Pragma_Remote_Call_Interface        => -1,
      Pragma_Remote_Types                 => -1,
      Pragma_Restricted_Run_Time          => -1,
      Pragma_Restriction_Warnings         => -1,
      Pragma_Restrictions                 => -1,
      Pragma_Reviewable                   => -1,
      Pragma_Share_Generic                => -1,
      Pragma_Shared                       => -1,
      Pragma_Shared_Passive               => -1,
      Pragma_Source_File_Name             => -1,
      Pragma_Source_File_Name_Project     => -1,
      Pragma_Source_Reference             => -1,
      Pragma_Storage_Size                 => -1,
      Pragma_Storage_Unit                 => -1,
      Pragma_Stream_Convert               => -1,
      Pragma_Style_Checks                 => -1,
      Pragma_Subtitle                     => -1,
      Pragma_Suppress                     =>  0,
      Pragma_Suppress_Exception_Locations =>  0,
      Pragma_Suppress_All                 => -1,
      Pragma_Suppress_Debug_Info          =>  0,
      Pragma_Suppress_Initialization      =>  0,
      Pragma_System_Name                  => -1,
      Pragma_Task_Dispatching_Policy      => -1,
      Pragma_Task_Info                    => -1,
      Pragma_Task_Name                    => -1,
      Pragma_Task_Storage                 =>  0,
      Pragma_Thread_Body                  => +2,
      Pragma_Time_Slice                   => -1,
      Pragma_Title                        => -1,
      Pragma_Unchecked_Union              =>  0,
      Pragma_Unimplemented_Unit           => -1,
      Pragma_Universal_Data               => -1,
      Pragma_Unreferenced                 => -1,
      Pragma_Unreserve_All_Interrupts     => -1,
      Pragma_Unsuppress                   =>  0,
      Pragma_Use_VADS_Size                => -1,
      Pragma_Validity_Checks              => -1,
      Pragma_Volatile                     =>  0,
      Pragma_Volatile_Components          =>  0,
      Pragma_Warnings                     => -1,
      Pragma_Weak_External                =>  0,
      Unknown_Pragma                      =>  0);
=======
     (Pragma_AST_Entry                     => -1,
      Pragma_Abort_Defer                   => -1,
      Pragma_Ada_83                        => -1,
      Pragma_Ada_95                        => -1,
      Pragma_Ada_05                        => -1,
      Pragma_Ada_2005                      => -1,
      Pragma_All_Calls_Remote              => -1,
      Pragma_Annotate                      => -1,
      Pragma_Assert                        => -1,
      Pragma_Assertion_Policy              =>  0,
      Pragma_Asynchronous                  => -1,
      Pragma_Atomic                        =>  0,
      Pragma_Atomic_Components             =>  0,
      Pragma_Attach_Handler                => -1,
      Pragma_CPP_Class                     =>  0,
      Pragma_CPP_Constructor               =>  0,
      Pragma_CPP_Virtual                   =>  0,
      Pragma_CPP_Vtable                    =>  0,
      Pragma_C_Pass_By_Copy                =>  0,
      Pragma_Comment                       =>  0,
      Pragma_Common_Object                 => -1,
      Pragma_Compile_Time_Warning          => -1,
      Pragma_Complete_Representation       =>  0,
      Pragma_Complex_Representation        =>  0,
      Pragma_Component_Alignment           => -1,
      Pragma_Controlled                    =>  0,
      Pragma_Convention                    =>  0,
      Pragma_Convention_Identifier         =>  0,
      Pragma_Debug                         => -1,
      Pragma_Debug_Policy                  =>  0,
      Pragma_Detect_Blocking               => -1,
      Pragma_Discard_Names                 =>  0,
      Pragma_Elaborate                     => -1,
      Pragma_Elaborate_All                 => -1,
      Pragma_Elaborate_Body                => -1,
      Pragma_Elaboration_Checks            => -1,
      Pragma_Eliminate                     => -1,
      Pragma_Explicit_Overriding           => -1,
      Pragma_Export                        => -1,
      Pragma_Export_Exception              => -1,
      Pragma_Export_Function               => -1,
      Pragma_Export_Object                 => -1,
      Pragma_Export_Procedure              => -1,
      Pragma_Export_Value                  => -1,
      Pragma_Export_Valued_Procedure       => -1,
      Pragma_Extend_System                 => -1,
      Pragma_Extensions_Allowed            => -1,
      Pragma_External                      => -1,
      Pragma_External_Name_Casing          => -1,
      Pragma_Finalize_Storage_Only         =>  0,
      Pragma_Float_Representation          =>  0,
      Pragma_Ident                         => -1,
      Pragma_Import                        => +2,
      Pragma_Import_Exception              =>  0,
      Pragma_Import_Function               =>  0,
      Pragma_Import_Object                 =>  0,
      Pragma_Import_Procedure              =>  0,
      Pragma_Import_Valued_Procedure       =>  0,
      Pragma_Initialize_Scalars            => -1,
      Pragma_Inline                        =>  0,
      Pragma_Inline_Always                 =>  0,
      Pragma_Inline_Generic                =>  0,
      Pragma_Inspection_Point              => -1,
      Pragma_Interface                     => +2,
      Pragma_Interface_Name                => +2,
      Pragma_Interrupt_Handler             => -1,
      Pragma_Interrupt_Priority            => -1,
      Pragma_Interrupt_State               => -1,
      Pragma_Java_Constructor              => -1,
      Pragma_Java_Interface                => -1,
      Pragma_Keep_Names                    =>  0,
      Pragma_License                       => -1,
      Pragma_Link_With                     => -1,
      Pragma_Linker_Alias                  => -1,
      Pragma_Linker_Constructor            => -1,
      Pragma_Linker_Destructor             => -1,
      Pragma_Linker_Options                => -1,
      Pragma_Linker_Section                => -1,
      Pragma_List                          => -1,
      Pragma_Locking_Policy                => -1,
      Pragma_Long_Float                    => -1,
      Pragma_Machine_Attribute             => -1,
      Pragma_Main                          => -1,
      Pragma_Main_Storage                  => -1,
      Pragma_Memory_Size                   => -1,
      Pragma_No_Return                     =>  0,
      Pragma_No_Run_Time                   => -1,
      Pragma_No_Strict_Aliasing            => -1,
      Pragma_Normalize_Scalars             => -1,
      Pragma_Obsolescent                   =>  0,
      Pragma_Optimize                      => -1,
      Pragma_Optional_Overriding           => -1,
      Pragma_Pack                          =>  0,
      Pragma_Page                          => -1,
      Pragma_Passive                       => -1,
      Pragma_Preelaborable_Initialization  => -1,
      Pragma_Polling                       => -1,
      Pragma_Persistent_BSS                =>  0,
      Pragma_Preelaborate                  => -1,
      Pragma_Preelaborate_05               => -1,
      Pragma_Priority                      => -1,
      Pragma_Priority_Specific_Dispatching => -1,
      Pragma_Profile                       =>  0,
      Pragma_Profile_Warnings              =>  0,
      Pragma_Propagate_Exceptions          => -1,
      Pragma_Psect_Object                  => -1,
      Pragma_Pure                          => -1,
      Pragma_Pure_05                       => -1,
      Pragma_Pure_Function                 => -1,
      Pragma_Queuing_Policy                => -1,
      Pragma_Ravenscar                     => -1,
      Pragma_Remote_Call_Interface         => -1,
      Pragma_Remote_Types                  => -1,
      Pragma_Restricted_Run_Time           => -1,
      Pragma_Restriction_Warnings          => -1,
      Pragma_Restrictions                  => -1,
      Pragma_Reviewable                    => -1,
      Pragma_Share_Generic                 => -1,
      Pragma_Shared                        => -1,
      Pragma_Shared_Passive                => -1,
      Pragma_Source_File_Name              => -1,
      Pragma_Source_File_Name_Project      => -1,
      Pragma_Source_Reference              => -1,
      Pragma_Storage_Size                  => -1,
      Pragma_Storage_Unit                  => -1,
      Pragma_Stream_Convert                => -1,
      Pragma_Style_Checks                  => -1,
      Pragma_Subtitle                      => -1,
      Pragma_Suppress                      =>  0,
      Pragma_Suppress_Exception_Locations  =>  0,
      Pragma_Suppress_All                  => -1,
      Pragma_Suppress_Debug_Info           =>  0,
      Pragma_Suppress_Initialization       =>  0,
      Pragma_System_Name                   => -1,
      Pragma_Task_Dispatching_Policy       => -1,
      Pragma_Task_Info                     => -1,
      Pragma_Task_Name                     => -1,
      Pragma_Task_Storage                  =>  0,
      Pragma_Thread_Body                   => +2,
      Pragma_Time_Slice                    => -1,
      Pragma_Title                         => -1,
      Pragma_Unchecked_Union               =>  0,
      Pragma_Unimplemented_Unit            => -1,
      Pragma_Universal_Data                => -1,
      Pragma_Unreferenced                  => -1,
      Pragma_Unreserve_All_Interrupts      => -1,
      Pragma_Unsuppress                    =>  0,
      Pragma_Use_VADS_Size                 => -1,
      Pragma_Validity_Checks               => -1,
      Pragma_Volatile                      =>  0,
      Pragma_Volatile_Components           =>  0,
      Pragma_Warnings                      => -1,
      Pragma_Weak_External                 => -1,
      Pragma_Wide_Character_Encoding       =>  0,
      Unknown_Pragma                       =>  0);
>>>>>>> c355071f

   function Is_Non_Significant_Pragma_Reference (N : Node_Id) return Boolean is
      P : Node_Id;
      C : Int;
      A : Node_Id;

   begin
      P := Parent (N);

      if Nkind (P) /= N_Pragma_Argument_Association then
         return False;

      else
         C := Sig_Flags (Get_Pragma_Id (Chars (Parent (P))));

         case C is
            when -1 =>
               return False;

            when 0 =>
               return True;

            when others =>
               A := First (Pragma_Argument_Associations (Parent (P)));
               for J in 1 .. C - 1 loop
                  if No (A) then
                     return False;
                  end if;

                  Next (A);
               end loop;

               return A = P;
         end case;
      end if;
   end Is_Non_Significant_Pragma_Reference;

   ------------------------------
   -- Is_Pragma_String_Literal --
   ------------------------------

   --  This function returns true if the corresponding pragma argument is
   --  a static string expression. These are the only cases in which string
   --  literals can appear as pragma arguments. We also allow a string
   --  literal as the first argument to pragma Assert (although it will
   --  of course always generate a type error).

   function Is_Pragma_String_Literal (Par : Node_Id) return Boolean is
      Pragn : constant Node_Id := Parent (Par);
      Assoc : constant List_Id := Pragma_Argument_Associations (Pragn);
      Pname : constant Name_Id := Chars (Pragn);
      Argn  : Natural;
      N     : Node_Id;

   begin
      Argn := 1;
      N := First (Assoc);
      loop
         exit when N = Par;
         Argn := Argn + 1;
         Next (N);
      end loop;

      if Pname = Name_Assert then
         return True;

      elsif Pname = Name_Export then
         return Argn > 2;

      elsif Pname = Name_Ident then
         return Argn = 1;

      elsif Pname = Name_Import then
         return Argn > 2;

      elsif Pname = Name_Interface_Name then
         return Argn > 1;

      elsif Pname = Name_Linker_Alias then
         return Argn = 2;

      elsif Pname = Name_Linker_Section then
         return Argn = 2;

      elsif Pname = Name_Machine_Attribute then
         return Argn = 2;

      elsif Pname = Name_Source_File_Name then
         return True;

      elsif Pname = Name_Source_Reference then
         return Argn = 2;

      elsif Pname = Name_Title then
         return True;

      elsif Pname = Name_Subtitle then
         return True;

      else
         return False;
      end if;
   end Is_Pragma_String_Literal;

   --------------------------------------
   -- Process_Compilation_Unit_Pragmas --
   --------------------------------------

   procedure Process_Compilation_Unit_Pragmas (N : Node_Id) is
   begin
      --  A special check for pragma Suppress_All. This is a strange DEC
      --  pragma, strange because it comes at the end of the unit. If we
      --  have a pragma Suppress_All in the Pragmas_After of the current
      --  unit, then we insert a pragma Suppress (All_Checks) at the start
      --  of the context clause to ensure the correct processing.

      declare
         PA : constant List_Id := Pragmas_After (Aux_Decls_Node (N));
         P  : Node_Id;

      begin
         if Present (PA) then
            P := First (PA);
            while Present (P) loop
               if Chars (P) = Name_Suppress_All then
                  Prepend_To (Context_Items (N),
                    Make_Pragma (Sloc (P),
                      Chars => Name_Suppress,
                      Pragma_Argument_Associations => New_List (
                        Make_Pragma_Argument_Association (Sloc (P),
                          Expression =>
                            Make_Identifier (Sloc (P),
                              Chars => Name_All_Checks)))));
                  exit;
               end if;

               Next (P);
            end loop;
         end if;
      end;
   end Process_Compilation_Unit_Pragmas;

   --------------------------------
   -- Set_Encoded_Interface_Name --
   --------------------------------

   procedure Set_Encoded_Interface_Name (E : Entity_Id; S : Node_Id) is
      Str : constant String_Id := Strval (S);
      Len : constant Int       := String_Length (Str);
      CC  : Char_Code;
      C   : Character;
      J   : Int;

      Hex : constant array (0 .. 15) of Character := "0123456789abcdef";

      procedure Encode;
      --  Stores encoded value of character code CC. The encoding we
      --  use an underscore followed by four lower case hex digits.

      ------------
      -- Encode --
      ------------

      procedure Encode is
      begin
         Store_String_Char (Get_Char_Code ('_'));
         Store_String_Char
           (Get_Char_Code (Hex (Integer (CC / 2 ** 12))));
         Store_String_Char
           (Get_Char_Code (Hex (Integer (CC / 2 ** 8 and 16#0F#))));
         Store_String_Char
           (Get_Char_Code (Hex (Integer (CC / 2 ** 4 and 16#0F#))));
         Store_String_Char
           (Get_Char_Code (Hex (Integer (CC and 16#0F#))));
      end Encode;

   --  Start of processing for Set_Encoded_Interface_Name

   begin
      --  If first character is asterisk, this is a link name, and we
      --  leave it completely unmodified. We also ignore null strings
      --  (the latter case happens only in error cases) and no encoding
      --  should occur for Java interface names.

      if Len = 0
        or else Get_String_Char (Str, 1) = Get_Char_Code ('*')
        or else Java_VM
      then
         Set_Interface_Name (E, S);

      else
         J := 1;
         loop
            CC := Get_String_Char (Str, J);

            exit when not In_Character_Range (CC);

            C := Get_Character (CC);

            exit when C /= '_' and then C /= '$'
              and then C not in '0' .. '9'
              and then C not in 'a' .. 'z'
              and then C not in 'A' .. 'Z';

            if J = Len then
               Set_Interface_Name (E, S);
               return;

            else
               J := J + 1;
            end if;
         end loop;

         --  Here we need to encode. The encoding we use as follows:
         --     three underscores  + four hex digits (lower case)

         Start_String;

         for J in 1 .. String_Length (Str) loop
            CC := Get_String_Char (Str, J);

            if not In_Character_Range (CC) then
               Encode;
            else
               C := Get_Character (CC);

               if C = '_' or else C = '$'
                 or else C in '0' .. '9'
                 or else C in 'a' .. 'z'
                 or else C in 'A' .. 'Z'
               then
                  Store_String_Char (CC);
               else
                  Encode;
               end if;
            end if;
         end loop;

         Set_Interface_Name (E,
           Make_String_Literal (Sloc (S),
             Strval => End_String));
      end if;
   end Set_Encoded_Interface_Name;

   -------------------
   -- Set_Unit_Name --
   -------------------

   procedure Set_Unit_Name (N : Node_Id; With_Item : Node_Id) is
      Pref : Node_Id;
      Scop : Entity_Id;

   begin
      if Nkind (N) = N_Identifier
        and then Nkind (With_Item) = N_Identifier
      then
         Set_Entity (N, Entity (With_Item));

      elsif Nkind (N) = N_Selected_Component then
         Change_Selected_Component_To_Expanded_Name (N);
         Set_Entity (N, Entity (With_Item));
         Set_Entity (Selector_Name (N), Entity (N));

         Pref := Prefix (N);
         Scop := Scope (Entity (N));
         while Nkind (Pref) = N_Selected_Component loop
            Change_Selected_Component_To_Expanded_Name (Pref);
            Set_Entity (Selector_Name (Pref), Scop);
            Set_Entity (Pref, Scop);
            Pref := Prefix (Pref);
            Scop := Scope (Scop);
         end loop;

         Set_Entity (Pref, Scop);
      end if;
   end Set_Unit_Name;
end Sem_Prag;<|MERGE_RESOLUTION|>--- conflicted
+++ resolved
@@ -6,11 +6,7 @@
 --                                                                          --
 --                                 B o d y                                  --
 --                                                                          --
-<<<<<<< HEAD
---          Copyright (C) 1992-2005, Free Software Foundation, Inc.         --
-=======
 --          Copyright (C) 1992-2006, Free Software Foundation, Inc.         --
->>>>>>> c355071f
 --                                                                          --
 -- GNAT is free software;  you can  redistribute it  and/or modify it under --
 -- terms of the  GNU General Public License as published  by the Free Soft- --
@@ -3638,13 +3634,9 @@
       --  but it is harmless (and more straightforward) to simply handle all
       --  cases here, even if it means we repeat a bit of work in some cases.
 
-<<<<<<< HEAD
-      procedure Process_Restrictions_Or_Restriction_Warnings is
-=======
       procedure Process_Restrictions_Or_Restriction_Warnings
         (Warn : Boolean)
       is
->>>>>>> c355071f
          Arg   : Node_Id;
          R_Id  : Restriction_Id;
          Id    : Name_Id;
@@ -3654,39 +3646,10 @@
          procedure Check_Unit_Name (N : Node_Id);
          --  Checks unit name parameter for No_Dependence. Returns if it has
          --  an appropriate form, otherwise raises pragma argument error.
-<<<<<<< HEAD
-
-         procedure Set_Warning (R : All_Restrictions);
-         --  If this is a Restriction_Warnings pragma, set warning flag,
-         --  otherwise reset the flag.
-=======
->>>>>>> c355071f
 
          ---------------------
          -- Check_Unit_Name --
          ---------------------
-<<<<<<< HEAD
-
-         procedure Check_Unit_Name (N : Node_Id) is
-         begin
-            if Nkind (N) = N_Selected_Component then
-               Check_Unit_Name (Prefix (N));
-               Check_Unit_Name (Selector_Name (N));
-
-            elsif Nkind (N) = N_Identifier then
-               return;
-
-            else
-               Error_Pragma_Arg
-                 ("wrong form for unit name for No_Dependence", N);
-            end if;
-         end Check_Unit_Name;
-
-         -----------------
-         -- Set_Warning --
-         -----------------
-=======
->>>>>>> c355071f
 
          procedure Check_Unit_Name (N : Node_Id) is
          begin
@@ -4501,12 +4464,6 @@
          --  pragma Ada_05;
          --  pragma Ada_05 (LOCAL_NAME);
 
-<<<<<<< HEAD
-         --  Note: this pragma also has some specific processing in Par.Prag
-         --  because we want to set the Ada 2005 version mode during parsing.
-
-         when Pragma_Ada_05 => declare
-=======
          --  pragma Ada_2005;
          --  pragma Ada_2005 (LOCAL_NAME):
 
@@ -4514,7 +4471,6 @@
          --  because we want to set the Ada 2005 version mode during parsing.
 
          when Pragma_Ada_05 | Pragma_Ada_2005 => declare
->>>>>>> c355071f
             E_Id : Node_Id;
 
          begin
@@ -4528,20 +4484,12 @@
                   return;
                end if;
 
-<<<<<<< HEAD
-               Set_Is_Ada_2005 (Entity (E_Id));
-=======
                Set_Is_Ada_2005_Only (Entity (E_Id));
->>>>>>> c355071f
 
             else
                Check_Arg_Count (0);
                Ada_Version := Ada_05;
-<<<<<<< HEAD
-               Ada_Version_Explicit := Ada_Version;
-=======
                Ada_Version_Explicit := Ada_05;
->>>>>>> c355071f
             end if;
          end;
 
@@ -4627,14 +4575,6 @@
          --  pragma Assert ([Check =>] Boolean_EXPRESSION
          --                 [, [Message =>] Static_String_EXPRESSION]);
 
-<<<<<<< HEAD
-         when Pragma_Assert =>
-            Check_At_Least_N_Arguments (1);
-            Check_At_Most_N_Arguments (2);
-            Check_Arg_Order ((Name_Check, Name_Message));
-            Check_Optional_Identifier (Arg1, Name_Check);
-
-=======
          when Pragma_Assert => Assert : declare
             Expr : Node_Id;
 
@@ -4644,7 +4584,6 @@
             Check_Arg_Order ((Name_Check, Name_Message));
             Check_Optional_Identifier (Arg1, Name_Check);
 
->>>>>>> c355071f
             if Arg_Count > 1 then
                Check_Optional_Identifier (Arg2, Name_Message);
                Check_Arg_Is_Static_Expression (Arg2, Standard_String);
@@ -4716,17 +4655,6 @@
             Check_Arg_Is_One_Of (Arg1, Name_Check, Name_Ignore);
             Assertions_Enabled := Chars (Expression (Arg1)) = Name_Check;
 
-         ----------------------
-         -- Assertion_Policy --
-         ----------------------
-
-         --  pragma Assertion_Policy (Check | Ignore)
-
-         when Pragma_Assertion_Policy =>
-            Check_Arg_Count (1);
-            Check_Arg_Is_One_Of (Arg1, Name_Check, Name_Ignore);
-            Assertions_Enabled := Chars (Expression (Arg1)) = Name_Check;
-
          ---------------
          -- AST_Entry --
          ---------------
@@ -4881,7 +4809,6 @@
                if Is_Record_Type (Nm) then
                   --  A record type that is the Equivalent_Type for
                   --  a remote access-to-subprogram type.
-<<<<<<< HEAD
 
                   N := Declaration_Node (Corresponding_Remote_Type (Nm));
 
@@ -4889,15 +4816,6 @@
                   --  A non-expanded RAS type (case where distribution is
                   --  not enabled).
 
-=======
-
-                  N := Declaration_Node (Corresponding_Remote_Type (Nm));
-
-               else
-                  --  A non-expanded RAS type (case where distribution is
-                  --  not enabled).
-
->>>>>>> c355071f
                   N := Declaration_Node (Nm);
                end if;
 
@@ -6003,10 +5921,7 @@
                         Set_Suppress_Elaboration_Warnings
                           (Entity (Name (Citem)));
                      end if;
-<<<<<<< HEAD
-=======
-
->>>>>>> c355071f
+
                      exit Inner;
                   end if;
 
@@ -8394,123 +8309,6 @@
          -- Obsolescent --
          -----------------
 
-<<<<<<< HEAD
-            --  pragma Obsolescent [(static_string_EXPRESSION [, Ada_05])];
-
-         when Pragma_Obsolescent => Obsolescent : declare
-            Subp   : Node_Or_Entity_Id;
-            S      : String_Id;
-            Active : Boolean := True;
-
-            procedure Check_Obsolete_Subprogram;
-            --  Checks if Subp is a subprogram declaration node, and if so
-            --  replaces Subp by the defining entity of the subprogram. If not,
-            --  issues an error message
-
-            ------------------------------
-            -- Check_Obsolete_Subprogram--
-            ------------------------------
-
-            procedure Check_Obsolete_Subprogram is
-            begin
-               if Nkind (Subp) /= N_Subprogram_Declaration then
-                  Error_Pragma
-                    ("pragma% misplaced, must immediately " &
-                     "follow subprogram/package declaration");
-               else
-                  Subp := Defining_Entity (Subp);
-               end if;
-            end Check_Obsolete_Subprogram;
-
-         --  Start of processing for pragma Obsolescent
-
-         begin
-            GNAT_Pragma;
-            Check_At_Most_N_Arguments (2);
-            Check_No_Identifiers;
-
-            --  Check OK placement
-
-            --  First possibility is within a declarative region, where the
-            --  pragma immediately follows a subprogram declaration.
-
-            if Present (Prev (N)) then
-               Subp := Prev (N);
-               Check_Obsolete_Subprogram;
-
-            --  Second possibility, stand alone subprogram declaration with the
-            --  pragma immediately following the declaration.
-
-            elsif No (Prev (N))
-              and then Nkind (Parent (N)) = N_Compilation_Unit_Aux
-            then
-               Subp := Unit (Parent (Parent (N)));
-               Check_Obsolete_Subprogram;
-
-            --  Only other possibility is library unit placement for package
-
-            else
-               Subp := Find_Lib_Unit_Name;
-
-               if Ekind (Subp) /= E_Package
-                 and then Ekind (Subp) /= E_Generic_Package
-               then
-                  Check_Obsolete_Subprogram;
-               end if;
-            end if;
-
-            --  If OK placement, acquire arguments
-
-            if Arg_Count >= 1 then
-
-               --  Deal with static string argument
-
-               Check_Arg_Is_Static_Expression (Arg1, Standard_String);
-               S := Strval (Expression (Arg1));
-
-               for J in 1 .. String_Length (S) loop
-                  if not In_Character_Range (Get_String_Char (S, J)) then
-                     Error_Pragma_Arg
-                       ("pragma% argument does not allow wide characters",
-                        Arg1);
-                  end if;
-               end loop;
-
-               Set_Obsolescent_Warning (Subp, Expression (Arg1));
-
-               --  Check for Ada_05 parameter
-
-               if Arg_Count /= 1 then
-                  Check_Arg_Count (2);
-
-                  declare
-                     Argx : constant Node_Id := Get_Pragma_Arg (Arg2);
-
-                  begin
-                     Check_Arg_Is_Identifier (Argx);
-
-                     if Chars (Argx) /= Name_Ada_05 then
-                        Error_Msg_Name_2 := Name_Ada_05;
-                        Error_Pragma_Arg
-                          ("only allowed argument for pragma% is %", Argx);
-                     end if;
-
-                     if Ada_Version_Explicit < Ada_05
-                       or else not Warn_On_Ada_2005_Compatibility
-                     then
-                        Active := False;
-                     end if;
-                  end;
-               end if;
-            end if;
-
-            --  Set flag if pragma active
-
-            if Active then
-               Set_Is_Obsolescent (Subp);
-            end if;
-         end Obsolescent;
-=======
          --  pragma Obsolescent [(
          --    [Entity => NAME,]
          --    [(static_string_EXPRESSION [, Ada_05])];
@@ -8525,7 +8323,6 @@
             ---------------------
             -- Set_Obsolescent --
             ---------------------
->>>>>>> c355071f
 
             procedure Set_Obsolescent (E : Entity_Id) is
                Active : Boolean;
@@ -8589,8 +8386,6 @@
 
                   Set_Obsolescent_Warning (Ent, Expression (Arg1));
 
-<<<<<<< HEAD
-=======
                   --  Check for Ada_05 parameter
 
                   if Arg_Count /= 1 then
@@ -8785,7 +8580,6 @@
          when Pragma_Optional_Overriding =>
             Error_Msg_N ("pragma must appear immediately after subprogram", N);
 
->>>>>>> c355071f
          ----------
          -- Pack --
          ----------
@@ -10843,13 +10637,7 @@
             GNAT_Pragma;
             Check_At_Least_N_Arguments (1);
 
-<<<<<<< HEAD
-            Arg_Node := Arg1;
-            while Present (Arg_Node) loop
-               Check_No_Identifier (Arg_Node);
-=======
             --  Check case of appearing within context clause
->>>>>>> c355071f
 
             if Is_In_Context_Clause then
 
@@ -11033,29 +10821,24 @@
          -- Warnings --
          --------------
 
-<<<<<<< HEAD
-         --  pragma Warnings (On | Off, [LOCAL_NAME])
-         --  pragma Warnings (static_string_EXPRESSION);
-=======
          --  pragma Warnings (On | Off);
          --  pragma Warnings (On | Off, LOCAL_NAME);
          --  pragma Warnings (static_string_EXPRESSION);
          --  pragma Warnings (On | Off, STRING_LITERAL);
->>>>>>> c355071f
 
          when Pragma_Warnings => Warnings : begin
             GNAT_Pragma;
             Check_At_Least_N_Arguments (1);
             Check_No_Identifiers;
 
-<<<<<<< HEAD
-            --  One argument case
-
-            if Arg_Count = 1 then
-               declare
-                  Argx : constant Node_Id := Get_Pragma_Arg (Arg1);
-
-               begin
+            declare
+               Argx : constant Node_Id := Get_Pragma_Arg (Arg1);
+
+            begin
+               --  One argument case
+
+               if Arg_Count = 1 then
+
                   --  On/Off one argument case was processed by parser
 
                   if Nkind (Argx) = N_Identifier
@@ -11066,9 +10849,16 @@
                   then
                      null;
 
+                  --  One argument case must be ON/OFF or static string expr
+
+                  elsif not Is_Static_String_Expression (Arg1) then
+                     Error_Pragma_Arg
+                       ("argument of pragma% must be On/Off or " &
+                        "static string expression", Arg2);
+
+                  --  One argument string expression case
+
                   else
-                     Check_Arg_Is_Static_Expression (Arg1, Standard_String);
-
                      declare
                         Lit : constant Node_Id   := Expr_Value_S (Argx);
                         Str : constant String_Id := Strval (Lit);
@@ -11089,101 +10879,6 @@
                         end loop;
                      end;
                   end if;
-               end;
-
-            --  Two argument case
-
-            elsif Arg_Count /= 1 then
-               Check_Arg_Is_One_Of (Arg1, Name_On, Name_Off);
-               Check_Arg_Count (2);
-=======
-            declare
-               Argx : constant Node_Id := Get_Pragma_Arg (Arg1);
-
-            begin
-               --  One argument case
->>>>>>> c355071f
-
-               if Arg_Count = 1 then
-
-                  --  On/Off one argument case was processed by parser
-
-<<<<<<< HEAD
-                  --  In the expansion of an inlined body, a reference to
-                  --  the formal may be wrapped in a conversion if the actual
-                  --  is a conversion. Retrieve the real entity name.
-
-                  if (In_Instance_Body
-                      or else In_Inlined_Body)
-                    and then Nkind (E_Id) = N_Unchecked_Type_Conversion
-=======
-                  if Nkind (Argx) = N_Identifier
-                    and then
-                      (Chars (Argx) = Name_On
-                         or else
-                       Chars (Argx) = Name_Off)
->>>>>>> c355071f
-                  then
-                     null;
-
-                  --  One argument case must be ON/OFF or static string expr
-
-                  elsif not Is_Static_String_Expression (Arg1) then
-                     Error_Pragma_Arg
-                       ("argument of pragma% must be On/Off or " &
-                        "static string expression", Arg2);
-
-                  --  One argument string expression case
-
-                  else
-<<<<<<< HEAD
-                     loop
-                        Set_Warnings_Off
-                          (E, (Chars (Expression (Arg1)) = Name_Off));
-
-                        if Is_Enumeration_Type (E) then
-                           declare
-                              Lit : Entity_Id;
-                           begin
-                              Lit := First_Literal (E);
-                              while Present (Lit) loop
-                                 Set_Warnings_Off (Lit);
-                                 Next_Literal (Lit);
-                              end loop;
-                           end;
-                        end if;
-
-                        exit when No (Homonym (E));
-                        E := Homonym (E);
-                     end loop;
-                  end if;
-               end;
-
-               --  More than two arguments
-            else
-               Check_At_Most_N_Arguments (2);
-            end if;
-=======
-                     declare
-                        Lit : constant Node_Id   := Expr_Value_S (Argx);
-                        Str : constant String_Id := Strval (Lit);
-                        C   : Char_Code;
-
-                     begin
-                        for J in 1 .. String_Length (Str) loop
-                           C := Get_String_Char (Str, J);
-
-                           if In_Character_Range (C)
-                             and then Set_Warning_Switch (Get_Character (C))
-                           then
-                              null;
-                           else
-                              Error_Pragma_Arg
-                                ("invalid warning switch character", Arg1);
-                           end if;
-                        end loop;
-                     end;
-                  end if;
 
                   --  Two or more arguments (must be two)
 
@@ -11289,7 +10984,6 @@
                   end;
                end if;
             end;
->>>>>>> c355071f
          end Warnings;
 
          -------------------
@@ -11463,159 +11157,6 @@
 
    Sig_Flags : constant array (Pragma_Id) of Int :=
 
-<<<<<<< HEAD
-     (Pragma_AST_Entry                    => -1,
-      Pragma_Abort_Defer                  => -1,
-      Pragma_Ada_83                       => -1,
-      Pragma_Ada_95                       => -1,
-      Pragma_Ada_05                       => -1,
-      Pragma_All_Calls_Remote             => -1,
-      Pragma_Annotate                     => -1,
-      Pragma_Assert                       => -1,
-      Pragma_Assertion_Policy             =>  0,
-      Pragma_Asynchronous                 => -1,
-      Pragma_Atomic                       =>  0,
-      Pragma_Atomic_Components            =>  0,
-      Pragma_Attach_Handler               => -1,
-      Pragma_CPP_Class                    =>  0,
-      Pragma_CPP_Constructor              =>  0,
-      Pragma_CPP_Virtual                  =>  0,
-      Pragma_CPP_Vtable                   =>  0,
-      Pragma_C_Pass_By_Copy               =>  0,
-      Pragma_Comment                      =>  0,
-      Pragma_Common_Object                => -1,
-      Pragma_Compile_Time_Warning         => -1,
-      Pragma_Complete_Representation      =>  0,
-      Pragma_Complex_Representation       =>  0,
-      Pragma_Component_Alignment          => -1,
-      Pragma_Controlled                   =>  0,
-      Pragma_Convention                   =>  0,
-      Pragma_Convention_Identifier        =>  0,
-      Pragma_Debug                        => -1,
-      Pragma_Debug_Policy                 =>  0,
-      Pragma_Detect_Blocking              => -1,
-      Pragma_Discard_Names                =>  0,
-      Pragma_Elaborate                    => -1,
-      Pragma_Elaborate_All                => -1,
-      Pragma_Elaborate_Body               => -1,
-      Pragma_Elaboration_Checks           => -1,
-      Pragma_Eliminate                    => -1,
-      Pragma_Explicit_Overriding          => -1,
-      Pragma_Export                       => -1,
-      Pragma_Export_Exception             => -1,
-      Pragma_Export_Function              => -1,
-      Pragma_Export_Object                => -1,
-      Pragma_Export_Procedure             => -1,
-      Pragma_Export_Value                 => -1,
-      Pragma_Export_Valued_Procedure      => -1,
-      Pragma_Extend_System                => -1,
-      Pragma_Extensions_Allowed           => -1,
-      Pragma_External                     => -1,
-      Pragma_External_Name_Casing         => -1,
-      Pragma_Finalize_Storage_Only        =>  0,
-      Pragma_Float_Representation         =>  0,
-      Pragma_Ident                        => -1,
-      Pragma_Import                       => +2,
-      Pragma_Import_Exception             =>  0,
-      Pragma_Import_Function              =>  0,
-      Pragma_Import_Object                =>  0,
-      Pragma_Import_Procedure             =>  0,
-      Pragma_Import_Valued_Procedure      =>  0,
-      Pragma_Initialize_Scalars           => -1,
-      Pragma_Inline                       =>  0,
-      Pragma_Inline_Always                =>  0,
-      Pragma_Inline_Generic               =>  0,
-      Pragma_Inspection_Point             => -1,
-      Pragma_Interface                    => +2,
-      Pragma_Interface_Name               => +2,
-      Pragma_Interrupt_Handler            => -1,
-      Pragma_Interrupt_Priority           => -1,
-      Pragma_Interrupt_State              => -1,
-      Pragma_Java_Constructor             => -1,
-      Pragma_Java_Interface               => -1,
-      Pragma_Keep_Names                   =>  0,
-      Pragma_License                      => -1,
-      Pragma_Link_With                    => -1,
-      Pragma_Linker_Alias                 => -1,
-      Pragma_Linker_Constructor           => -1,
-      Pragma_Linker_Destructor            => -1,
-      Pragma_Linker_Options               => -1,
-      Pragma_Linker_Section               => -1,
-      Pragma_List                         => -1,
-      Pragma_Locking_Policy               => -1,
-      Pragma_Long_Float                   => -1,
-      Pragma_Machine_Attribute            => -1,
-      Pragma_Main                         => -1,
-      Pragma_Main_Storage                 => -1,
-      Pragma_Memory_Size                  => -1,
-      Pragma_No_Return                    =>  0,
-      Pragma_No_Run_Time                  => -1,
-      Pragma_No_Strict_Aliasing           => -1,
-      Pragma_Normalize_Scalars            => -1,
-      Pragma_Obsolescent                  =>  0,
-      Pragma_Optimize                     => -1,
-      Pragma_Optional_Overriding          => -1,
-      Pragma_Pack                         =>  0,
-      Pragma_Page                         => -1,
-      Pragma_Passive                      => -1,
-      Pragma_Polling                      => -1,
-      Pragma_Persistent_BSS               =>  0,
-      Pragma_Preelaborate                 => -1,
-      Pragma_Preelaborate_05              => -1,
-      Pragma_Priority                     => -1,
-      Pragma_Profile                      =>  0,
-      Pragma_Profile_Warnings             =>  0,
-      Pragma_Propagate_Exceptions         => -1,
-      Pragma_Psect_Object                 => -1,
-      Pragma_Pure                         => -1,
-      Pragma_Pure_05                      => -1,
-      Pragma_Pure_Function                => -1,
-      Pragma_Queuing_Policy               => -1,
-      Pragma_Ravenscar                    => -1,
-      Pragma_Remote_Call_Interface        => -1,
-      Pragma_Remote_Types                 => -1,
-      Pragma_Restricted_Run_Time          => -1,
-      Pragma_Restriction_Warnings         => -1,
-      Pragma_Restrictions                 => -1,
-      Pragma_Reviewable                   => -1,
-      Pragma_Share_Generic                => -1,
-      Pragma_Shared                       => -1,
-      Pragma_Shared_Passive               => -1,
-      Pragma_Source_File_Name             => -1,
-      Pragma_Source_File_Name_Project     => -1,
-      Pragma_Source_Reference             => -1,
-      Pragma_Storage_Size                 => -1,
-      Pragma_Storage_Unit                 => -1,
-      Pragma_Stream_Convert               => -1,
-      Pragma_Style_Checks                 => -1,
-      Pragma_Subtitle                     => -1,
-      Pragma_Suppress                     =>  0,
-      Pragma_Suppress_Exception_Locations =>  0,
-      Pragma_Suppress_All                 => -1,
-      Pragma_Suppress_Debug_Info          =>  0,
-      Pragma_Suppress_Initialization      =>  0,
-      Pragma_System_Name                  => -1,
-      Pragma_Task_Dispatching_Policy      => -1,
-      Pragma_Task_Info                    => -1,
-      Pragma_Task_Name                    => -1,
-      Pragma_Task_Storage                 =>  0,
-      Pragma_Thread_Body                  => +2,
-      Pragma_Time_Slice                   => -1,
-      Pragma_Title                        => -1,
-      Pragma_Unchecked_Union              =>  0,
-      Pragma_Unimplemented_Unit           => -1,
-      Pragma_Universal_Data               => -1,
-      Pragma_Unreferenced                 => -1,
-      Pragma_Unreserve_All_Interrupts     => -1,
-      Pragma_Unsuppress                   =>  0,
-      Pragma_Use_VADS_Size                => -1,
-      Pragma_Validity_Checks              => -1,
-      Pragma_Volatile                     =>  0,
-      Pragma_Volatile_Components          =>  0,
-      Pragma_Warnings                     => -1,
-      Pragma_Weak_External                =>  0,
-      Unknown_Pragma                      =>  0);
-=======
      (Pragma_AST_Entry                     => -1,
       Pragma_Abort_Defer                   => -1,
       Pragma_Ada_83                        => -1,
@@ -11771,7 +11312,6 @@
       Pragma_Weak_External                 => -1,
       Pragma_Wide_Character_Encoding       =>  0,
       Unknown_Pragma                       =>  0);
->>>>>>> c355071f
 
    function Is_Non_Significant_Pragma_Reference (N : Node_Id) return Boolean is
       P : Node_Id;
