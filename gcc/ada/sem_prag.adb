------------------------------------------------------------------------------
--                                                                          --
--                         GNAT COMPILER COMPONENTS                         --
--                                                                          --
--                             S E M _ P R A G                              --
--                                                                          --
--                                 B o d y                                  --
--                                                                          --
--          Copyright (C) 1992-2009, Free Software Foundation, Inc.         --
--                                                                          --
-- GNAT is free software;  you can  redistribute it  and/or modify it under --
-- terms of the  GNU General Public License as published  by the Free Soft- --
-- ware  Foundation;  either version 3,  or (at your option) any later ver- --
-- sion.  GNAT is distributed in the hope that it will be useful, but WITH- --
-- OUT ANY WARRANTY;  without even the  implied warranty of MERCHANTABILITY --
-- or FITNESS FOR A PARTICULAR PURPOSE.  See the GNU General Public License --
-- for  more details.  You should have  received  a copy of the GNU General --
-- Public License  distributed with GNAT; see file COPYING3.  If not, go to --
-- http://www.gnu.org/licenses for a complete copy of the license.          --
--                                                                          --
-- GNAT was originally developed  by the GNAT team at  New York University. --
-- Extensive contributions were provided by Ada Core Technologies Inc.      --
--                                                                          --
------------------------------------------------------------------------------

--  This unit contains the semantic processing for all pragmas, both language
--  and implementation defined. For most pragmas, the parser only does the
--  most basic job of checking the syntax, so Sem_Prag also contains the code
--  to complete the syntax checks. Certain pragmas are handled partially or
--  completely by the parser (see Par.Prag for further details).

with Atree;    use Atree;
with Casing;   use Casing;
with Checks;   use Checks;
with Csets;    use Csets;
with Debug;    use Debug;
with Einfo;    use Einfo;
with Elists;   use Elists;
with Errout;   use Errout;
with Exp_Dist; use Exp_Dist;
with Lib;      use Lib;
with Lib.Writ; use Lib.Writ;
with Lib.Xref; use Lib.Xref;
with Namet.Sp; use Namet.Sp;
with Nlists;   use Nlists;
with Nmake;    use Nmake;
with Opt;      use Opt;
with Output;   use Output;
with Restrict; use Restrict;
with Rident;   use Rident;
with Rtsfind;  use Rtsfind;
with Sem;      use Sem;
with Sem_Aux;  use Sem_Aux;
with Sem_Ch3;  use Sem_Ch3;
with Sem_Ch6;  use Sem_Ch6;
with Sem_Ch8;  use Sem_Ch8;
with Sem_Ch12; use Sem_Ch12;
with Sem_Ch13; use Sem_Ch13;
with Sem_Dist; use Sem_Dist;
with Sem_Elim; use Sem_Elim;
with Sem_Eval; use Sem_Eval;
with Sem_Intr; use Sem_Intr;
with Sem_Mech; use Sem_Mech;
with Sem_Res;  use Sem_Res;
with Sem_Type; use Sem_Type;
with Sem_Util; use Sem_Util;
with Sem_VFpt; use Sem_VFpt;
with Sem_Warn; use Sem_Warn;
with Stand;    use Stand;
with Sinfo;    use Sinfo;
with Sinfo.CN; use Sinfo.CN;
with Sinput;   use Sinput;
with Snames;   use Snames;
with Stringt;  use Stringt;
with Stylesw;  use Stylesw;
with Table;
with Targparm; use Targparm;
with Tbuild;   use Tbuild;
with Ttypes;
with Uintp;    use Uintp;
with Uname;    use Uname;
with Urealp;   use Urealp;
with Validsw;  use Validsw;

package body Sem_Prag is

   ----------------------------------------------
   -- Common Handling of Import-Export Pragmas --
   ----------------------------------------------

   --  In the following section, a number of Import_xxx and Export_xxx
   --  pragmas are defined by GNAT. These are compatible with the DEC
   --  pragmas of the same name, and all have the following common
   --  form and processing:

   --  pragma Export_xxx
   --        [Internal                 =>] LOCAL_NAME
   --     [, [External                 =>] EXTERNAL_SYMBOL]
   --     [, other optional parameters   ]);

   --  pragma Import_xxx
   --        [Internal                 =>] LOCAL_NAME
   --     [, [External                 =>] EXTERNAL_SYMBOL]
   --     [, other optional parameters   ]);

   --   EXTERNAL_SYMBOL ::=
   --     IDENTIFIER
   --   | static_string_EXPRESSION

   --  The internal LOCAL_NAME designates the entity that is imported or
   --  exported, and must refer to an entity in the current declarative
   --  part (as required by the rules for LOCAL_NAME).

   --  The external linker name is designated by the External parameter if
   --  given, or the Internal parameter if not (if there is no External
   --  parameter, the External parameter is a copy of the Internal name).

   --  If the External parameter is given as a string, then this string is
   --  treated as an external name (exactly as though it had been given as an
   --  External_Name parameter for a normal Import pragma).

   --  If the External parameter is given as an identifier (or there is no
   --  External parameter, so that the Internal identifier is used), then
   --  the external name is the characters of the identifier, translated
   --  to all upper case letters for OpenVMS versions of GNAT, and to all
   --  lower case letters for all other versions

   --  Note: the external name specified or implied by any of these special
   --  Import_xxx or Export_xxx pragmas override an external or link name
   --  specified in a previous Import or Export pragma.

   --  Note: these and all other DEC-compatible GNAT pragmas allow full use of
   --  named notation, following the standard rules for subprogram calls, i.e.
   --  parameters can be given in any order if named notation is used, and
   --  positional and named notation can be mixed, subject to the rule that all
   --  positional parameters must appear first.

   --  Note: All these pragmas are implemented exactly following the DEC design
   --  and implementation and are intended to be fully compatible with the use
   --  of these pragmas in the DEC Ada compiler.

   --------------------------------------------
   -- Checking for Duplicated External Names --
   --------------------------------------------

   --  It is suspicious if two separate Export pragmas use the same external
   --  name. The following table is used to diagnose this situation so that
   --  an appropriate warning can be issued.

   --  The Node_Id stored is for the N_String_Literal node created to hold
   --  the value of the external name. The Sloc of this node is used to
   --  cross-reference the location of the duplication.

   package Externals is new Table.Table (
     Table_Component_Type => Node_Id,
     Table_Index_Type     => Int,
     Table_Low_Bound      => 0,
     Table_Initial        => 100,
     Table_Increment      => 100,
     Table_Name           => "Name_Externals");

   -------------------------------------
   -- Local Subprograms and Variables --
   -------------------------------------

   function Adjust_External_Name_Case (N : Node_Id) return Node_Id;
   --  This routine is used for possible casing adjustment of an explicit
   --  external name supplied as a string literal (the node N), according to
   --  the casing requirement of Opt.External_Name_Casing. If this is set to
   --  As_Is, then the string literal is returned unchanged, but if it is set
   --  to Uppercase or Lowercase, then a new string literal with appropriate
   --  casing is constructed.

   function Get_Base_Subprogram (Def_Id : Entity_Id) return Entity_Id;
   --  If Def_Id refers to a renamed subprogram, then the base subprogram (the
   --  original one, following the renaming chain) is returned. Otherwise the
   --  entity is returned unchanged. Should be in Einfo???

   function Get_Pragma_Arg (Arg : Node_Id) return Node_Id;
   --  All the routines that check pragma arguments take either a pragma
   --  argument association (in which case the expression of the argument
   --  association is checked), or the expression directly. The function
   --  Get_Pragma_Arg is a utility used to deal with these two cases. If Arg
   --  is a pragma argument association node, then its expression is returned,
   --  otherwise Arg is returned unchanged.

   procedure rv;
   --  This is a dummy function called by the processing for pragma Reviewable.
   --  It is there for assisting front end debugging. By placing a Reviewable
   --  pragma in the source program, a breakpoint on rv catches this place in
   --  the source, allowing convenient stepping to the point of interest.

   procedure Set_Unit_Name (N : Node_Id; With_Item : Node_Id);
   --  Place semantic information on the argument of an Elaborate/Elaborate_All
   --  pragma. Entity name for unit and its parents is taken from item in
   --  previous with_clause that mentions the unit.

   -------------------------------
   -- Adjust_External_Name_Case --
   -------------------------------

   function Adjust_External_Name_Case (N : Node_Id) return Node_Id is
      CC : Char_Code;

   begin
      --  Adjust case of literal if required

      if Opt.External_Name_Exp_Casing = As_Is then
         return N;

      else
         --  Copy existing string

         Start_String;

         --  Set proper casing

         for J in 1 .. String_Length (Strval (N)) loop
            CC := Get_String_Char (Strval (N), J);

            if Opt.External_Name_Exp_Casing = Uppercase
              and then CC >= Get_Char_Code ('a')
              and then CC <= Get_Char_Code ('z')
            then
               Store_String_Char (CC - 32);

            elsif Opt.External_Name_Exp_Casing = Lowercase
              and then CC >= Get_Char_Code ('A')
              and then CC <= Get_Char_Code ('Z')
            then
               Store_String_Char (CC + 32);

            else
               Store_String_Char (CC);
            end if;
         end loop;

         return
           Make_String_Literal (Sloc (N),
             Strval => End_String);
      end if;
   end Adjust_External_Name_Case;

   ------------------------------
   -- Analyze_PPC_In_Decl_Part --
   ------------------------------

   procedure Analyze_PPC_In_Decl_Part (N : Node_Id; S : Entity_Id) is
      Arg1 : constant Node_Id :=
               First (Pragma_Argument_Associations (N));
      Arg2 : constant Node_Id := Next (Arg1);

   begin
      --  Install formals and push subprogram spec onto scope stack so that we
      --  can see the formals from the pragma.

      Install_Formals (S);
      Push_Scope (S);

      --  Preanalyze the boolean expression, we treat this as a spec expression
      --  (i.e. similar to a default expression).

      Preanalyze_Spec_Expression
        (Get_Pragma_Arg (Arg1), Standard_Boolean);

      --  If there is a message argument, analyze it the same way

      if Present (Arg2) then
         Preanalyze_Spec_Expression
           (Get_Pragma_Arg (Arg2), Standard_String);
      end if;

      --  Remove the subprogram from the scope stack now that the pre-analysis
      --  of the precondition/postcondition is done.

      End_Scope;
   end Analyze_PPC_In_Decl_Part;

   --------------------
   -- Analyze_Pragma --
   --------------------

   procedure Analyze_Pragma (N : Node_Id) is
      Loc     : constant Source_Ptr := Sloc (N);
      Pname   : constant Name_Id    := Pragma_Name (N);
      Prag_Id : Pragma_Id;

      Pragma_Exit : exception;
      --  This exception is used to exit pragma processing completely. It is
      --  used when an error is detected, and no further processing is
      --  required. It is also used if an earlier error has left the tree in
      --  a state where the pragma should not be processed.

      Arg_Count : Nat;
      --  Number of pragma argument associations

      Arg1 : Node_Id;
      Arg2 : Node_Id;
      Arg3 : Node_Id;
      Arg4 : Node_Id;
      --  First four pragma arguments (pragma argument association nodes, or
      --  Empty if the corresponding argument does not exist).

      type Name_List is array (Natural range <>) of Name_Id;
      type Args_List is array (Natural range <>) of Node_Id;
      --  Types used for arguments to Check_Arg_Order and Gather_Associations

      procedure Ada_2005_Pragma;
      --  Called for pragmas defined in Ada 2005, that are not in Ada 95. In
      --  Ada 95 mode, these are implementation defined pragmas, so should be
      --  caught by the No_Implementation_Pragmas restriction

      procedure Check_Ada_83_Warning;
      --  Issues a warning message for the current pragma if operating in Ada
      --  83 mode (used for language pragmas that are not a standard part of
      --  Ada 83). This procedure does not raise Error_Pragma. Also notes use
      --  of 95 pragma.

      procedure Check_Arg_Count (Required : Nat);
      --  Check argument count for pragma is equal to given parameter. If not,
      --  then issue an error message and raise Pragma_Exit.

      --  Note: all routines whose name is Check_Arg_Is_xxx take an argument
      --  Arg which can either be a pragma argument association, in which case
      --  the check is applied to the expression of the association or an
      --  expression directly.

      procedure Check_Arg_Is_External_Name (Arg : Node_Id);
      --  Check that an argument has the right form for an EXTERNAL_NAME
      --  parameter of an extended import/export pragma. The rule is that the
      --  name must be an identifier or string literal (in Ada 83 mode) or a
      --  static string expression (in Ada 95 mode).

      procedure Check_Arg_Is_Identifier (Arg : Node_Id);
      --  Check the specified argument Arg to make sure that it is an
      --  identifier. If not give error and raise Pragma_Exit.

      procedure Check_Arg_Is_Integer_Literal (Arg : Node_Id);
      --  Check the specified argument Arg to make sure that it is an integer
      --  literal. If not give error and raise Pragma_Exit.

      procedure Check_Arg_Is_Library_Level_Local_Name (Arg : Node_Id);
      --  Check the specified argument Arg to make sure that it has the proper
      --  syntactic form for a local name and meets the semantic requirements
      --  for a local name. The local name is analyzed as part of the
      --  processing for this call. In addition, the local name is required
      --  to represent an entity at the library level.

      procedure Check_Arg_Is_Local_Name (Arg : Node_Id);
      --  Check the specified argument Arg to make sure that it has the proper
      --  syntactic form for a local name and meets the semantic requirements
      --  for a local name. The local name is analyzed as part of the
      --  processing for this call.

      procedure Check_Arg_Is_Locking_Policy (Arg : Node_Id);
      --  Check the specified argument Arg to make sure that it is a valid
      --  locking policy name. If not give error and raise Pragma_Exit.

      procedure Check_Arg_Is_One_Of (Arg : Node_Id; N1, N2 : Name_Id);
      procedure Check_Arg_Is_One_Of (Arg : Node_Id; N1, N2, N3 : Name_Id);
      procedure Check_Arg_Is_One_Of (Arg : Node_Id; N1, N2, N3, N4 : Name_Id);
      --  Check the specified argument Arg to make sure that it is an
      --  identifier whose name matches either N1 or N2 (or N3 if present).
      --  If not then give error and raise Pragma_Exit.

      procedure Check_Arg_Is_Queuing_Policy (Arg : Node_Id);
      --  Check the specified argument Arg to make sure that it is a valid
      --  queuing policy name. If not give error and raise Pragma_Exit.

      procedure Check_Arg_Is_Static_Expression
        (Arg : Node_Id;
         Typ : Entity_Id := Empty);
      --  Check the specified argument Arg to make sure that it is a static
      --  expression of the given type (i.e. it will be analyzed and resolved
      --  using this type, which can be any valid argument to Resolve, e.g.
      --  Any_Integer is OK). If not, given error and raise Pragma_Exit. If
      --  Typ is left Empty, then any static expression is allowed.

      procedure Check_Arg_Is_String_Literal (Arg : Node_Id);
      --  Check the specified argument Arg to make sure that it is a string
      --  literal. If not give error and raise Pragma_Exit

      procedure Check_Arg_Is_Task_Dispatching_Policy (Arg : Node_Id);
      --  Check the specified argument Arg to make sure that it is a valid task
      --  dispatching policy name. If not give error and raise Pragma_Exit.

      procedure Check_Arg_Order (Names : Name_List);
      --  Checks for an instance of two arguments with identifiers for the
      --  current pragma which are not in the sequence indicated by Names,
      --  and if so, generates a fatal message about bad order of arguments.

      procedure Check_At_Least_N_Arguments (N : Nat);
      --  Check there are at least N arguments present

      procedure Check_At_Most_N_Arguments (N : Nat);
      --  Check there are no more than N arguments present

      procedure Check_Component (Comp : Node_Id);
      --  Examine Unchecked_Union component for correct use of per-object
      --  constrained subtypes, and for restrictions on finalizable components.

      procedure Check_Duplicated_Export_Name (Nam : Node_Id);
      --  Nam is an N_String_Literal node containing the external name set by
      --  an Import or Export pragma (or extended Import or Export pragma).
      --  This procedure checks for possible duplications if this is the export
      --  case, and if found, issues an appropriate error message.

      procedure Check_First_Subtype (Arg : Node_Id);
      --  Checks that Arg, whose expression is an entity name referencing a
      --  subtype, does not reference a type that is not a first subtype.

      procedure Check_In_Main_Program;
      --  Common checks for pragmas that appear within a main program
      --  (Priority, Main_Storage, Time_Slice, Relative_Deadline).

      procedure Check_Interrupt_Or_Attach_Handler;
      --  Common processing for first argument of pragma Interrupt_Handler or
      --  pragma Attach_Handler.

      procedure Check_Is_In_Decl_Part_Or_Package_Spec;
      --  Check that pragma appears in a declarative part, or in a package
      --  specification, i.e. that it does not occur in a statement sequence
      --  in a body.

      procedure Check_No_Identifier (Arg : Node_Id);
      --  Checks that the given argument does not have an identifier. If
      --  an identifier is present, then an error message is issued, and
      --  Pragma_Exit is raised.

      procedure Check_No_Identifiers;
      --  Checks that none of the arguments to the pragma has an identifier.
      --  If any argument has an identifier, then an error message is issued,
      --  and Pragma_Exit is raised.

      procedure Check_Optional_Identifier (Arg : Node_Id; Id : Name_Id);
      --  Checks if the given argument has an identifier, and if so, requires
      --  it to match the given identifier name. If there is a non-matching
      --  identifier, then an error message is given and Error_Pragmas raised.

      procedure Check_Optional_Identifier (Arg : Node_Id; Id : String);
      --  Checks if the given argument has an identifier, and if so, requires
      --  it to match the given identifier name. If there is a non-matching
      --  identifier, then an error message is given and Error_Pragmas raised.
      --  In this version of the procedure, the identifier name is given as
      --  a string with lower case letters.

      procedure Check_Precondition_Postcondition (In_Body : out Boolean);
      --  Called to process a precondition or postcondition pragma. There are
      --  three cases:
      --
      --    The pragma appears after a subprogram spec
      --
      --      If the corresponding check is not enabled, the pragma is analyzed
      --      but otherwise ignored and control returns with In_Body set False.
      --
      --      If the check is enabled, then the first step is to analyze the
      --      pragma, but this is skipped if the subprogram spec appears within
      --      a package specification (because this is the case where we delay
      --      analysis till the end of the spec). Then (whether or not it was
      --      analyzed), the pragma is chained to the subprogram in question
      --      (using Spec_PPC_List and Next_Pragma) and control returns to the
      --      caller with In_Body set False.
      --
      --    The pragma appears at the start of subprogram body declarations
      --
      --      In this case an immediate return to the caller is made with
      --      In_Body set True, and the pragma is NOT analyzed.
      --
      --    In all other cases, an error message for bad placement is given

      procedure Check_Static_Constraint (Constr : Node_Id);
      --  Constr is a constraint from an N_Subtype_Indication node from a
      --  component constraint in an Unchecked_Union type. This routine checks
      --  that the constraint is static as required by the restrictions for
      --  Unchecked_Union.

      procedure Check_Valid_Configuration_Pragma;
      --  Legality checks for placement of a configuration pragma

      procedure Check_Valid_Library_Unit_Pragma;
      --  Legality checks for library unit pragmas. A special case arises for
      --  pragmas in generic instances that come from copies of the original
      --  library unit pragmas in the generic templates. In the case of other
      --  than library level instantiations these can appear in contexts which
      --  would normally be invalid (they only apply to the original template
      --  and to library level instantiations), and they are simply ignored,
      --  which is implemented by rewriting them as null statements.

      procedure Check_Variant (Variant : Node_Id);
      --  Check Unchecked_Union variant for lack of nested variants and
      --  presence of at least one component.

      procedure Error_Pragma (Msg : String);
      pragma No_Return (Error_Pragma);
      --  Outputs error message for current pragma. The message contains a %
      --  that will be replaced with the pragma name, and the flag is placed
      --  on the pragma itself. Pragma_Exit is then raised.

      procedure Error_Pragma_Arg (Msg : String; Arg : Node_Id);
      pragma No_Return (Error_Pragma_Arg);
      --  Outputs error message for current pragma. The message may contain
      --  a % that will be replaced with the pragma name. The parameter Arg
      --  may either be a pragma argument association, in which case the flag
      --  is placed on the expression of this association, or an expression,
      --  in which case the flag is placed directly on the expression. The
      --  message is placed using Error_Msg_N, so the message may also contain
      --  an & insertion character which will reference the given Arg value.
      --  After placing the message, Pragma_Exit is raised.

      procedure Error_Pragma_Arg (Msg1, Msg2 : String; Arg : Node_Id);
      pragma No_Return (Error_Pragma_Arg);
      --  Similar to above form of Error_Pragma_Arg except that two messages
      --  are provided, the second is a continuation comment starting with \.

      procedure Error_Pragma_Arg_Ident (Msg : String; Arg : Node_Id);
      pragma No_Return (Error_Pragma_Arg_Ident);
      --  Outputs error message for current pragma. The message may contain
      --  a % that will be replaced with the pragma name. The parameter Arg
      --  must be a pragma argument association with a non-empty identifier
      --  (i.e. its Chars field must be set), and the error message is placed
      --  on the identifier. The message is placed using Error_Msg_N so
      --  the message may also contain an & insertion character which will
      --  reference the identifier. After placing the message, Pragma_Exit
      --  is raised.

      procedure Error_Pragma_Ref (Msg : String; Ref : Entity_Id);
      pragma No_Return (Error_Pragma_Ref);
      --  Outputs error message for current pragma. The message may contain
      --  a % that will be replaced with the pragma name. The parameter Ref
      --  must be an entity whose name can be referenced by & and sloc by #.
      --  After placing the message, Pragma_Exit is raised.

      function Find_Lib_Unit_Name return Entity_Id;
      --  Used for a library unit pragma to find the entity to which the
      --  library unit pragma applies, returns the entity found.

      procedure Find_Program_Unit_Name (Id : Node_Id);
      --  If the pragma is a compilation unit pragma, the id must denote the
      --  compilation unit in the same compilation, and the pragma must appear
      --  in the list of preceding or trailing pragmas. If it is a program
      --  unit pragma that is not a compilation unit pragma, then the
      --  identifier must be visible.

      function Find_Unique_Parameterless_Procedure
        (Name : Entity_Id;
         Arg  : Node_Id) return Entity_Id;
      --  Used for a procedure pragma to find the unique parameterless
      --  procedure identified by Name, returns it if it exists, otherwise
      --  errors out and uses Arg as the pragma argument for the message.

      procedure Gather_Associations
        (Names : Name_List;
         Args  : out Args_List);
      --  This procedure is used to gather the arguments for a pragma that
      --  permits arbitrary ordering of parameters using the normal rules
      --  for named and positional parameters. The Names argument is a list
      --  of Name_Id values that corresponds to the allowed pragma argument
      --  association identifiers in order. The result returned in Args is
      --  a list of corresponding expressions that are the pragma arguments.
      --  Note that this is a list of expressions, not of pragma argument
      --  associations (Gather_Associations has completely checked all the
      --  optional identifiers when it returns). An entry in Args is Empty
      --  on return if the corresponding argument is not present.

      procedure GNAT_Pragma;
      --  Called for all GNAT defined pragmas to check the relevant restriction
      --  (No_Implementation_Pragmas).

      function Is_Before_First_Decl
        (Pragma_Node : Node_Id;
         Decls       : List_Id) return Boolean;
      --  Return True if Pragma_Node is before the first declarative item in
      --  Decls where Decls is the list of declarative items.

      function Is_Configuration_Pragma return Boolean;
      --  Determines if the placement of the current pragma is appropriate
      --  for a configuration pragma.

      function Is_In_Context_Clause return Boolean;
      --  Returns True if pragma appears within the context clause of a unit,
      --  and False for any other placement (does not generate any messages).

      function Is_Static_String_Expression (Arg : Node_Id) return Boolean;
      --  Analyzes the argument, and determines if it is a static string
      --  expression, returns True if so, False if non-static or not String.

      procedure Pragma_Misplaced;
      pragma No_Return (Pragma_Misplaced);
      --  Issue fatal error message for misplaced pragma

      procedure Process_Atomic_Shared_Volatile;
      --  Common processing for pragmas Atomic, Shared, Volatile. Note that
      --  Shared is an obsolete Ada 83 pragma, treated as being identical
      --  in effect to pragma Atomic.

      procedure Process_Compile_Time_Warning_Or_Error;
      --  Common processing for Compile_Time_Error and Compile_Time_Warning

      procedure Process_Convention (C : out Convention_Id; E : out Entity_Id);
      --  Common processing for Convention, Interface, Import and Export.
      --  Checks first two arguments of pragma, and sets the appropriate
      --  convention value in the specified entity or entities. On return
      --  C is the convention, E is the referenced entity.

      procedure Process_Extended_Import_Export_Exception_Pragma
        (Arg_Internal : Node_Id;
         Arg_External : Node_Id;
         Arg_Form     : Node_Id;
         Arg_Code     : Node_Id);
      --  Common processing for the pragmas Import/Export_Exception. The three
      --  arguments correspond to the three named parameters of the pragma. An
      --  argument is empty if the corresponding parameter is not present in
      --  the pragma.

      procedure Process_Extended_Import_Export_Object_Pragma
        (Arg_Internal : Node_Id;
         Arg_External : Node_Id;
         Arg_Size     : Node_Id);
      --  Common processing for the pragmas Import/Export_Object. The three
      --  arguments correspond to the three named parameters of the pragmas. An
      --  argument is empty if the corresponding parameter is not present in
      --  the pragma.

      procedure Process_Extended_Import_Export_Internal_Arg
        (Arg_Internal : Node_Id := Empty);
      --  Common processing for all extended Import and Export pragmas. The
      --  argument is the pragma parameter for the Internal argument. If
      --  Arg_Internal is empty or inappropriate, an error message is posted.
      --  Otherwise, on normal return, the Entity_Field of Arg_Internal is
      --  set to identify the referenced entity.

      procedure Process_Extended_Import_Export_Subprogram_Pragma
        (Arg_Internal                 : Node_Id;
         Arg_External                 : Node_Id;
         Arg_Parameter_Types          : Node_Id;
         Arg_Result_Type              : Node_Id := Empty;
         Arg_Mechanism                : Node_Id;
         Arg_Result_Mechanism         : Node_Id := Empty;
         Arg_First_Optional_Parameter : Node_Id := Empty);
      --  Common processing for all extended Import and Export pragmas applying
      --  to subprograms. The caller omits any arguments that do not apply to
      --  the pragma in question (for example, Arg_Result_Type can be non-Empty
      --  only in the Import_Function and Export_Function cases). The argument
      --  names correspond to the allowed pragma association identifiers.

      procedure Process_Generic_List;
      --  Common processing for Share_Generic and Inline_Generic

      procedure Process_Import_Or_Interface;
      --  Common processing for Import of Interface

      procedure Process_Inline (Active : Boolean);
      --  Common processing for Inline and Inline_Always. The parameter
      --  indicates if the inline pragma is active, i.e. if it should actually
      --  cause inlining to occur.

      procedure Process_Interface_Name
        (Subprogram_Def : Entity_Id;
         Ext_Arg        : Node_Id;
         Link_Arg       : Node_Id);
      --  Given the last two arguments of pragma Import, pragma Export, or
      --  pragma Interface_Name, performs validity checks and sets the
      --  Interface_Name field of the given subprogram entity to the
      --  appropriate external or link name, depending on the arguments given.
      --  Ext_Arg is always present, but Link_Arg may be missing. Note that
      --  Ext_Arg may represent the Link_Name if Link_Arg is missing, and
      --  appropriate named notation is used for Ext_Arg. If neither Ext_Arg
      --  nor Link_Arg is present, the interface name is set to the default
      --  from the subprogram name.

      procedure Process_Interrupt_Or_Attach_Handler;
      --  Common processing for Interrupt and Attach_Handler pragmas

      procedure Process_Restrictions_Or_Restriction_Warnings (Warn : Boolean);
      --  Common processing for Restrictions and Restriction_Warnings pragmas.
      --  Warn is True for Restriction_Warnings, or for Restrictions if the
      --  flag Treat_Restrictions_As_Warnings is set, and False if this flag
      --  is not set in the Restrictions case.

      procedure Process_Suppress_Unsuppress (Suppress_Case : Boolean);
      --  Common processing for Suppress and Unsuppress. The boolean parameter
      --  Suppress_Case is True for the Suppress case, and False for the
      --  Unsuppress case.

      procedure Set_Exported (E : Entity_Id; Arg : Node_Id);
      --  This procedure sets the Is_Exported flag for the given entity,
      --  checking that the entity was not previously imported. Arg is
      --  the argument that specified the entity. A check is also made
      --  for exporting inappropriate entities.

      procedure Set_Extended_Import_Export_External_Name
        (Internal_Ent : Entity_Id;
         Arg_External : Node_Id);
      --  Common processing for all extended import export pragmas. The first
      --  argument, Internal_Ent, is the internal entity, which has already
      --  been checked for validity by the caller. Arg_External is from the
      --  Import or Export pragma, and may be null if no External parameter
      --  was present. If Arg_External is present and is a non-null string
      --  (a null string is treated as the default), then the Interface_Name
      --  field of Internal_Ent is set appropriately.

      procedure Set_Imported (E : Entity_Id);
      --  This procedure sets the Is_Imported flag for the given entity,
      --  checking that it is not previously exported or imported.

      procedure Set_Mechanism_Value (Ent : Entity_Id; Mech_Name : Node_Id);
      --  Mech is a parameter passing mechanism (see Import_Function syntax
      --  for MECHANISM_NAME). This routine checks that the mechanism argument
      --  has the right form, and if not issues an error message. If the
      --  argument has the right form then the Mechanism field of Ent is
      --  set appropriately.

      procedure Set_Ravenscar_Profile (N : Node_Id);
      --  Activate the set of configuration pragmas and restrictions that make
      --  up the Ravenscar Profile. N is the corresponding pragma node, which
      --  is used for error messages on any constructs that violate the
      --  profile.

      ---------------------
      -- Ada_2005_Pragma --
      ---------------------

      procedure Ada_2005_Pragma is
      begin
         if Ada_Version <= Ada_95 then
            Check_Restriction (No_Implementation_Pragmas, N);
         end if;
      end Ada_2005_Pragma;

      --------------------------
      -- Check_Ada_83_Warning --
      --------------------------

      procedure Check_Ada_83_Warning is
      begin
         if Ada_Version = Ada_83 and then Comes_From_Source (N) then
            Error_Msg_N ("(Ada 83) pragma& is non-standard?", N);
         end if;
      end Check_Ada_83_Warning;

      ---------------------
      -- Check_Arg_Count --
      ---------------------

      procedure Check_Arg_Count (Required : Nat) is
      begin
         if Arg_Count /= Required then
            Error_Pragma ("wrong number of arguments for pragma%");
         end if;
      end Check_Arg_Count;

      --------------------------------
      -- Check_Arg_Is_External_Name --
      --------------------------------

      procedure Check_Arg_Is_External_Name (Arg : Node_Id) is
         Argx : constant Node_Id := Get_Pragma_Arg (Arg);

      begin
         if Nkind (Argx) = N_Identifier then
            return;

         else
            Analyze_And_Resolve (Argx, Standard_String);

            if Is_OK_Static_Expression (Argx) then
               return;

            elsif Etype (Argx) = Any_Type then
               raise Pragma_Exit;

            --  An interesting special case, if we have a string literal and
            --  we are in Ada 83 mode, then we allow it even though it will
            --  not be flagged as static. This allows expected Ada 83 mode
            --  use of external names which are string literals, even though
            --  technically these are not static in Ada 83.

            elsif Ada_Version = Ada_83
              and then Nkind (Argx) = N_String_Literal
            then
               return;

            --  Static expression that raises Constraint_Error. This has
            --  already been flagged, so just exit from pragma processing.

            elsif Is_Static_Expression (Argx) then
               raise Pragma_Exit;

            --  Here we have a real error (non-static expression)

            else
               Error_Msg_Name_1 := Pname;
               Flag_Non_Static_Expr
                 ("argument for pragma% must be a identifier or " &
                  "static string expression!", Argx);
               raise Pragma_Exit;
            end if;
         end if;
      end Check_Arg_Is_External_Name;

      -----------------------------
      -- Check_Arg_Is_Identifier --
      -----------------------------

      procedure Check_Arg_Is_Identifier (Arg : Node_Id) is
         Argx : constant Node_Id := Get_Pragma_Arg (Arg);
      begin
         if Nkind (Argx) /= N_Identifier then
            Error_Pragma_Arg
              ("argument for pragma% must be identifier", Argx);
         end if;
      end Check_Arg_Is_Identifier;

      ----------------------------------
      -- Check_Arg_Is_Integer_Literal --
      ----------------------------------

      procedure Check_Arg_Is_Integer_Literal (Arg : Node_Id) is
         Argx : constant Node_Id := Get_Pragma_Arg (Arg);
      begin
         if Nkind (Argx) /= N_Integer_Literal then
            Error_Pragma_Arg
              ("argument for pragma% must be integer literal", Argx);
         end if;
      end Check_Arg_Is_Integer_Literal;

      -------------------------------------------
      -- Check_Arg_Is_Library_Level_Local_Name --
      -------------------------------------------

      --  LOCAL_NAME ::=
      --    DIRECT_NAME
      --  | DIRECT_NAME'ATTRIBUTE_DESIGNATOR
      --  | library_unit_NAME

      procedure Check_Arg_Is_Library_Level_Local_Name (Arg : Node_Id) is
      begin
         Check_Arg_Is_Local_Name (Arg);

         if not Is_Library_Level_Entity (Entity (Expression (Arg)))
           and then Comes_From_Source (N)
         then
            Error_Pragma_Arg
              ("argument for pragma% must be library level entity", Arg);
         end if;
      end Check_Arg_Is_Library_Level_Local_Name;

      -----------------------------
      -- Check_Arg_Is_Local_Name --
      -----------------------------

      --  LOCAL_NAME ::=
      --    DIRECT_NAME
      --  | DIRECT_NAME'ATTRIBUTE_DESIGNATOR
      --  | library_unit_NAME

      procedure Check_Arg_Is_Local_Name (Arg : Node_Id) is
         Argx : constant Node_Id := Get_Pragma_Arg (Arg);

      begin
         Analyze (Argx);

         if Nkind (Argx) not in N_Direct_Name
           and then (Nkind (Argx) /= N_Attribute_Reference
                      or else Present (Expressions (Argx))
                      or else Nkind (Prefix (Argx)) /= N_Identifier)
           and then (not Is_Entity_Name (Argx)
                      or else not Is_Compilation_Unit (Entity (Argx)))
         then
            Error_Pragma_Arg ("argument for pragma% must be local name", Argx);
         end if;

         if Is_Entity_Name (Argx)
           and then Scope (Entity (Argx)) /= Current_Scope
         then
            Error_Pragma_Arg
              ("pragma% argument must be in same declarative part", Arg);
         end if;
      end Check_Arg_Is_Local_Name;

      ---------------------------------
      -- Check_Arg_Is_Locking_Policy --
      ---------------------------------

      procedure Check_Arg_Is_Locking_Policy (Arg : Node_Id) is
         Argx : constant Node_Id := Get_Pragma_Arg (Arg);

      begin
         Check_Arg_Is_Identifier (Argx);

         if not Is_Locking_Policy_Name (Chars (Argx)) then
            Error_Pragma_Arg
              ("& is not a valid locking policy name", Argx);
         end if;
      end Check_Arg_Is_Locking_Policy;

      -------------------------
      -- Check_Arg_Is_One_Of --
      -------------------------

      procedure Check_Arg_Is_One_Of (Arg : Node_Id; N1, N2 : Name_Id) is
         Argx : constant Node_Id := Get_Pragma_Arg (Arg);

      begin
         Check_Arg_Is_Identifier (Argx);

         if Chars (Argx) /= N1 and then Chars (Argx) /= N2 then
            Error_Msg_Name_2 := N1;
            Error_Msg_Name_3 := N2;
            Error_Pragma_Arg ("argument for pragma% must be% or%", Argx);
         end if;
      end Check_Arg_Is_One_Of;

      procedure Check_Arg_Is_One_Of
        (Arg        : Node_Id;
         N1, N2, N3 : Name_Id)
      is
         Argx : constant Node_Id := Get_Pragma_Arg (Arg);

      begin
         Check_Arg_Is_Identifier (Argx);

         if Chars (Argx) /= N1
           and then Chars (Argx) /= N2
           and then Chars (Argx) /= N3
         then
            Error_Pragma_Arg ("invalid argument for pragma%", Argx);
         end if;
      end Check_Arg_Is_One_Of;

      procedure Check_Arg_Is_One_Of
        (Arg            : Node_Id;
         N1, N2, N3, N4 : Name_Id)
      is
         Argx : constant Node_Id := Get_Pragma_Arg (Arg);

      begin
         Check_Arg_Is_Identifier (Argx);

         if Chars (Argx) /= N1
           and then Chars (Argx) /= N2
           and then Chars (Argx) /= N3
           and then Chars (Argx) /= N4
         then
            Error_Pragma_Arg ("invalid argument for pragma%", Argx);
         end if;
      end Check_Arg_Is_One_Of;

      ---------------------------------
      -- Check_Arg_Is_Queuing_Policy --
      ---------------------------------

      procedure Check_Arg_Is_Queuing_Policy (Arg : Node_Id) is
         Argx : constant Node_Id := Get_Pragma_Arg (Arg);

      begin
         Check_Arg_Is_Identifier (Argx);

         if not Is_Queuing_Policy_Name (Chars (Argx)) then
            Error_Pragma_Arg
              ("& is not a valid queuing policy name", Argx);
         end if;
      end Check_Arg_Is_Queuing_Policy;

      ------------------------------------
      -- Check_Arg_Is_Static_Expression --
      ------------------------------------

      procedure Check_Arg_Is_Static_Expression
        (Arg : Node_Id;
         Typ : Entity_Id := Empty)
      is
         Argx : constant Node_Id := Get_Pragma_Arg (Arg);

      begin
         if Present (Typ) then
            Analyze_And_Resolve (Argx, Typ);
         else
            Analyze_And_Resolve (Argx);
         end if;

         if Is_OK_Static_Expression (Argx) then
            return;

         elsif Etype (Argx) = Any_Type then
            raise Pragma_Exit;

         --  An interesting special case, if we have a string literal and we
         --  are in Ada 83 mode, then we allow it even though it will not be
         --  flagged as static. This allows the use of Ada 95 pragmas like
         --  Import in Ada 83 mode. They will of course be flagged with
         --  warnings as usual, but will not cause errors.

         elsif Ada_Version = Ada_83
           and then Nkind (Argx) = N_String_Literal
         then
            return;

         --  Static expression that raises Constraint_Error. This has already
         --  been flagged, so just exit from pragma processing.

         elsif Is_Static_Expression (Argx) then
            raise Pragma_Exit;

         --  Finally, we have a real error

         else
            Error_Msg_Name_1 := Pname;
            Flag_Non_Static_Expr
              ("argument for pragma% must be a static expression!", Argx);
            raise Pragma_Exit;
         end if;
      end Check_Arg_Is_Static_Expression;

      ---------------------------------
      -- Check_Arg_Is_String_Literal --
      ---------------------------------

      procedure Check_Arg_Is_String_Literal (Arg : Node_Id) is
         Argx : constant Node_Id := Get_Pragma_Arg (Arg);
      begin
         if Nkind (Argx) /= N_String_Literal then
            Error_Pragma_Arg
              ("argument for pragma% must be string literal", Argx);
         end if;
      end Check_Arg_Is_String_Literal;

      ------------------------------------------
      -- Check_Arg_Is_Task_Dispatching_Policy --
      ------------------------------------------

      procedure Check_Arg_Is_Task_Dispatching_Policy (Arg : Node_Id) is
         Argx : constant Node_Id := Get_Pragma_Arg (Arg);

      begin
         Check_Arg_Is_Identifier (Argx);

         if not Is_Task_Dispatching_Policy_Name (Chars (Argx)) then
            Error_Pragma_Arg
              ("& is not a valid task dispatching policy name", Argx);
         end if;
      end Check_Arg_Is_Task_Dispatching_Policy;

      ---------------------
      -- Check_Arg_Order --
      ---------------------

      procedure Check_Arg_Order (Names : Name_List) is
         Arg : Node_Id;

         Highest_So_Far : Natural := 0;
         --  Highest index in Names seen do far

      begin
         Arg := Arg1;
         for J in 1 .. Arg_Count loop
            if Chars (Arg) /= No_Name then
               for K in Names'Range loop
                  if Chars (Arg) = Names (K) then
                     if K < Highest_So_Far then
                        Error_Msg_Name_1 := Pname;
                        Error_Msg_N
                          ("parameters out of order for pragma%", Arg);
                        Error_Msg_Name_1 := Names (K);
                        Error_Msg_Name_2 := Names (Highest_So_Far);
                        Error_Msg_N ("\% must appear before %", Arg);
                        raise Pragma_Exit;

                     else
                        Highest_So_Far := K;
                     end if;
                  end if;
               end loop;
            end if;

            Arg := Next (Arg);
         end loop;
      end Check_Arg_Order;

      --------------------------------
      -- Check_At_Least_N_Arguments --
      --------------------------------

      procedure Check_At_Least_N_Arguments (N : Nat) is
      begin
         if Arg_Count < N then
            Error_Pragma ("too few arguments for pragma%");
         end if;
      end Check_At_Least_N_Arguments;

      -------------------------------
      -- Check_At_Most_N_Arguments --
      -------------------------------

      procedure Check_At_Most_N_Arguments (N : Nat) is
         Arg : Node_Id;
      begin
         if Arg_Count > N then
            Arg := Arg1;
            for J in 1 .. N loop
               Next (Arg);
               Error_Pragma_Arg ("too many arguments for pragma%", Arg);
            end loop;
         end if;
      end Check_At_Most_N_Arguments;

      ---------------------
      -- Check_Component --
      ---------------------

      procedure Check_Component (Comp : Node_Id) is
      begin
         if Nkind (Comp) = N_Component_Declaration then
            declare
               Sindic : constant Node_Id :=
                          Subtype_Indication (Component_Definition (Comp));
               Typ    : constant Entity_Id :=
                          Etype (Defining_Identifier (Comp));
            begin
               if Nkind (Sindic) = N_Subtype_Indication then

                  --  Ada 2005 (AI-216): If a component subtype is subject to
                  --  a per-object constraint, then the component type shall
                  --  be an Unchecked_Union.

                  if Has_Per_Object_Constraint (Defining_Identifier (Comp))
                    and then
                      not Is_Unchecked_Union (Etype (Subtype_Mark (Sindic)))
                  then
                     Error_Msg_N ("component subtype subject to per-object" &
                       " constraint must be an Unchecked_Union", Comp);
                  end if;
               end if;

               if Is_Controlled (Typ) then
                  Error_Msg_N
                   ("component of unchecked union cannot be controlled", Comp);

               elsif Has_Task (Typ) then
                  Error_Msg_N
                   ("component of unchecked union cannot have tasks", Comp);
               end if;
            end;
         end if;
      end Check_Component;

      ----------------------------------
      -- Check_Duplicated_Export_Name --
      ----------------------------------

      procedure Check_Duplicated_Export_Name (Nam : Node_Id) is
         String_Val : constant String_Id := Strval (Nam);

      begin
         --  We are only interested in the export case, and in the case of
         --  generics, it is the instance, not the template, that is the
         --  problem (the template will generate a warning in any case).

         if not Inside_A_Generic
           and then (Prag_Id = Pragma_Export
                       or else
                     Prag_Id = Pragma_Export_Procedure
                       or else
                     Prag_Id = Pragma_Export_Valued_Procedure
                       or else
                     Prag_Id = Pragma_Export_Function)
         then
            for J in Externals.First .. Externals.Last loop
               if String_Equal (String_Val, Strval (Externals.Table (J))) then
                  Error_Msg_Sloc := Sloc (Externals.Table (J));
                  Error_Msg_N ("external name duplicates name given#", Nam);
                  exit;
               end if;
            end loop;

            Externals.Append (Nam);
         end if;
      end Check_Duplicated_Export_Name;

      -------------------------
      -- Check_First_Subtype --
      -------------------------

      procedure Check_First_Subtype (Arg : Node_Id) is
         Argx : constant Node_Id := Get_Pragma_Arg (Arg);
      begin
         if not Is_First_Subtype (Entity (Argx)) then
            Error_Pragma_Arg
              ("pragma% cannot apply to subtype", Argx);
         end if;
      end Check_First_Subtype;

      ---------------------------
      -- Check_In_Main_Program --
      ---------------------------

      procedure Check_In_Main_Program is
         P : constant Node_Id := Parent (N);

      begin
         --  Must be at in subprogram body

         if Nkind (P) /= N_Subprogram_Body then
            Error_Pragma ("% pragma allowed only in subprogram");

         --  Otherwise warn if obviously not main program

         elsif Present (Parameter_Specifications (Specification (P)))
           or else not Is_Compilation_Unit (Defining_Entity (P))
         then
            Error_Msg_Name_1 := Pname;
            Error_Msg_N
              ("?pragma% is only effective in main program", N);
         end if;
      end Check_In_Main_Program;

      ---------------------------------------
      -- Check_Interrupt_Or_Attach_Handler --
      ---------------------------------------

      procedure Check_Interrupt_Or_Attach_Handler is
         Arg1_X : constant Node_Id := Expression (Arg1);
         Handler_Proc, Proc_Scope : Entity_Id;

      begin
         Analyze (Arg1_X);

         if Prag_Id = Pragma_Interrupt_Handler then
            Check_Restriction (No_Dynamic_Attachment, N);
         end if;

         Handler_Proc := Find_Unique_Parameterless_Procedure (Arg1_X, Arg1);
         Proc_Scope := Scope (Handler_Proc);

         --  On AAMP only, a pragma Interrupt_Handler is supported for
         --  nonprotected parameterless procedures.

         if not AAMP_On_Target
           or else Prag_Id = Pragma_Attach_Handler
         then
            if Ekind (Proc_Scope) /= E_Protected_Type then
               Error_Pragma_Arg
                 ("argument of pragma% must be protected procedure", Arg1);
            end if;

            if Parent (N) /= Protected_Definition (Parent (Proc_Scope)) then
               Error_Pragma ("pragma% must be in protected definition");
            end if;
         end if;

         if not Is_Library_Level_Entity (Proc_Scope)
           or else (AAMP_On_Target
                     and then not Is_Library_Level_Entity (Handler_Proc))
         then
            Error_Pragma_Arg
              ("argument for pragma% must be library level entity", Arg1);
         end if;
      end Check_Interrupt_Or_Attach_Handler;

      -------------------------------------------
      -- Check_Is_In_Decl_Part_Or_Package_Spec --
      -------------------------------------------

      procedure Check_Is_In_Decl_Part_Or_Package_Spec is
         P : Node_Id;

      begin
         P := Parent (N);
         loop
            if No (P) then
               exit;

            elsif Nkind (P) = N_Handled_Sequence_Of_Statements then
               exit;

            elsif Nkind_In (P, N_Package_Specification,
                               N_Block_Statement)
            then
               return;

            --  Note: the following tests seem a little peculiar, because
            --  they test for bodies, but if we were in the statement part
            --  of the body, we would already have hit the handled statement
            --  sequence, so the only way we get here is by being in the
            --  declarative part of the body.

            elsif Nkind_In (P, N_Subprogram_Body,
                               N_Package_Body,
                               N_Task_Body,
                               N_Entry_Body)
            then
               return;
            end if;

            P := Parent (P);
         end loop;

         Error_Pragma ("pragma% is not in declarative part or package spec");
      end Check_Is_In_Decl_Part_Or_Package_Spec;

      -------------------------
      -- Check_No_Identifier --
      -------------------------

      procedure Check_No_Identifier (Arg : Node_Id) is
      begin
         if Chars (Arg) /= No_Name then
            Error_Pragma_Arg_Ident
              ("pragma% does not permit identifier& here", Arg);
         end if;
      end Check_No_Identifier;

      --------------------------
      -- Check_No_Identifiers --
      --------------------------

      procedure Check_No_Identifiers is
         Arg_Node : Node_Id;
      begin
         if Arg_Count > 0 then
            Arg_Node := Arg1;
            while Present (Arg_Node) loop
               Check_No_Identifier (Arg_Node);
               Next (Arg_Node);
            end loop;
         end if;
      end Check_No_Identifiers;

      -------------------------------
      -- Check_Optional_Identifier --
      -------------------------------

      procedure Check_Optional_Identifier (Arg : Node_Id; Id : Name_Id) is
      begin
         if Present (Arg) and then Chars (Arg) /= No_Name then
            if Chars (Arg) /= Id then
               Error_Msg_Name_1 := Pname;
               Error_Msg_Name_2 := Id;
               Error_Msg_N ("pragma% argument expects identifier%", Arg);
               raise Pragma_Exit;
            end if;
         end if;
      end Check_Optional_Identifier;

      procedure Check_Optional_Identifier (Arg : Node_Id; Id : String) is
      begin
         Name_Buffer (1 .. Id'Length) := Id;
         Name_Len := Id'Length;
         Check_Optional_Identifier (Arg, Name_Find);
      end Check_Optional_Identifier;

      --------------------------------------
      -- Check_Precondition_Postcondition --
      --------------------------------------

      procedure Check_Precondition_Postcondition (In_Body : out Boolean) is
         P  : Node_Id;
         PO : Node_Id;

         procedure Chain_PPC (PO : Node_Id);
         --  If PO is a subprogram declaration node (or a generic subprogram
         --  declaration node), then the precondition/postcondition applies
         --  to this subprogram and the processing for the pragma is completed.
         --  Otherwise the pragma is misplaced.

         ---------------
         -- Chain_PPC --
         ---------------

         procedure Chain_PPC (PO : Node_Id) is
            S : Node_Id;

         begin
            if not Nkind_In (PO, N_Subprogram_Declaration,
                                 N_Generic_Subprogram_Declaration)
            then
               Pragma_Misplaced;
            end if;

            --  Here if we have subprogram or generic subprogram declaration

            S := Defining_Unit_Name (Specification (PO));

            --  Analyze the pragma unless it appears within a package spec,
            --  which is the case where we delay the analysis of the PPC until
            --  the end of the package declarations (for details, see
            --  Analyze_Package_Specification.Analyze_PPCs).

            if not Is_Package_Or_Generic_Package (Scope (S)) then
               Analyze_PPC_In_Decl_Part (N, S);
            end if;

            --  Chain spec PPC pragma to list for subprogram

            Set_Next_Pragma (N, Spec_PPC_List (S));
            Set_Spec_PPC_List (S, N);

            --  Return indicating spec case

            In_Body := False;
            return;
         end Chain_PPC;

         --  Start of processing for Check_Precondition_Postcondition

      begin
         if not Is_List_Member (N) then
            Pragma_Misplaced;
         end if;

         --  Record whether pragma is enabled

         Set_PPC_Enabled (N, Check_Enabled (Pname));

         --  If we are within an inlined body, the legality of the pragma
         --  has been checked already.

         if In_Inlined_Body then
            In_Body := True;
            return;
         end if;

         --  Search prior declarations

         P := N;
         while Present (Prev (P)) loop
            P := Prev (P);

            --  If the previous node is a generic subprogram, do not go to to
            --  the original node, which is the unanalyzed tree: we need to
            --  attach the pre/postconditions to the analyzed version at this
            --  point. They get propagated to the original tree when analyzing
            --  the corresponding body.

            if Nkind (P) not in N_Generic_Declaration then
               PO := Original_Node (P);
            else
               PO := P;
            end if;

            --  Skip past prior pragma

            if Nkind (PO) = N_Pragma then
               null;

            --  Skip stuff not coming from source

            elsif not Comes_From_Source (PO) then
               null;

            --  Only remaining possibility is subprogram declaration

            else
               Chain_PPC (PO);
               return;
            end if;
         end loop;

         --  If we fall through loop, pragma is at start of list, so see if it
         --  is at the start of declarations of a subprogram body.

         if Nkind (Parent (N)) = N_Subprogram_Body
           and then List_Containing (N) = Declarations (Parent (N))
         then
            if Operating_Mode /= Generate_Code
              or else Inside_A_Generic
            then

               --  Analyze expression in pragma, for correctness
               --  and for ASIS use.

               Preanalyze_Spec_Expression
                 (Get_Pragma_Arg (Arg1), Standard_Boolean);
            end if;

            In_Body := True;
            return;

         --  See if it is in the pragmas after a library level subprogram

         elsif Nkind (Parent (N)) = N_Compilation_Unit_Aux then
            Chain_PPC (Unit (Parent (Parent (N))));
            return;
         end if;

         --  If we fall through, pragma was misplaced

         Pragma_Misplaced;
      end Check_Precondition_Postcondition;

      -----------------------------
      -- Check_Static_Constraint --
      -----------------------------

      --  Note: for convenience in writing this procedure, in addition to
      --  the officially (i.e. by spec) allowed argument which is always a
      --  constraint, it also allows ranges and discriminant associations.
      --  Above is not clear ???

      procedure Check_Static_Constraint (Constr : Node_Id) is

         procedure Require_Static (E : Node_Id);
         --  Require given expression to be static expression

         --------------------
         -- Require_Static --
         --------------------

         procedure Require_Static (E : Node_Id) is
         begin
            if not Is_OK_Static_Expression (E) then
               Flag_Non_Static_Expr
                 ("non-static constraint not allowed in Unchecked_Union!", E);
               raise Pragma_Exit;
            end if;
         end Require_Static;

      --  Start of processing for Check_Static_Constraint

      begin
         case Nkind (Constr) is
            when N_Discriminant_Association =>
               Require_Static (Expression (Constr));

            when N_Range =>
               Require_Static (Low_Bound (Constr));
               Require_Static (High_Bound (Constr));

            when N_Attribute_Reference =>
               Require_Static (Type_Low_Bound  (Etype (Prefix (Constr))));
               Require_Static (Type_High_Bound (Etype (Prefix (Constr))));

            when N_Range_Constraint =>
               Check_Static_Constraint (Range_Expression (Constr));

            when N_Index_Or_Discriminant_Constraint =>
               declare
                  IDC : Entity_Id;
               begin
                  IDC := First (Constraints (Constr));
                  while Present (IDC) loop
                     Check_Static_Constraint (IDC);
                     Next (IDC);
                  end loop;
               end;

            when others =>
               null;
         end case;
      end Check_Static_Constraint;

      --------------------------------------
      -- Check_Valid_Configuration_Pragma --
      --------------------------------------

      --  A configuration pragma must appear in the context clause of a
      --  compilation unit, and only other pragmas may precede it. Note that
      --  the test also allows use in a configuration pragma file.

      procedure Check_Valid_Configuration_Pragma is
      begin
         if not Is_Configuration_Pragma then
            Error_Pragma ("incorrect placement for configuration pragma%");
         end if;
      end Check_Valid_Configuration_Pragma;

      -------------------------------------
      -- Check_Valid_Library_Unit_Pragma --
      -------------------------------------

      procedure Check_Valid_Library_Unit_Pragma is
         Plist       : List_Id;
         Parent_Node : Node_Id;
         Unit_Name   : Entity_Id;
         Unit_Kind   : Node_Kind;
         Unit_Node   : Node_Id;
         Sindex      : Source_File_Index;

      begin
         if not Is_List_Member (N) then
            Pragma_Misplaced;

         else
            Plist := List_Containing (N);
            Parent_Node := Parent (Plist);

            if Parent_Node = Empty then
               Pragma_Misplaced;

            --  Case of pragma appearing after a compilation unit. In this case
            --  it must have an argument with the corresponding name and must
            --  be part of the following pragmas of its parent.

            elsif Nkind (Parent_Node) = N_Compilation_Unit_Aux then
               if Plist /= Pragmas_After (Parent_Node) then
                  Pragma_Misplaced;

               elsif Arg_Count = 0 then
                  Error_Pragma
                    ("argument required if outside compilation unit");

               else
                  Check_No_Identifiers;
                  Check_Arg_Count (1);
                  Unit_Node := Unit (Parent (Parent_Node));
                  Unit_Kind := Nkind (Unit_Node);

                  Analyze (Expression (Arg1));

                  if Unit_Kind = N_Generic_Subprogram_Declaration
                    or else Unit_Kind = N_Subprogram_Declaration
                  then
                     Unit_Name := Defining_Entity (Unit_Node);

                  elsif Unit_Kind in N_Generic_Instantiation then
                     Unit_Name := Defining_Entity (Unit_Node);

                  else
                     Unit_Name := Cunit_Entity (Current_Sem_Unit);
                  end if;

                  if Chars (Unit_Name) /=
                     Chars (Entity (Expression (Arg1)))
                  then
                     Error_Pragma_Arg
                       ("pragma% argument is not current unit name", Arg1);
                  end if;

                  if Ekind (Unit_Name) = E_Package
                    and then Present (Renamed_Entity (Unit_Name))
                  then
                     Error_Pragma ("pragma% not allowed for renamed package");
                  end if;
               end if;

            --  Pragma appears other than after a compilation unit

            else
               --  Here we check for the generic instantiation case and also
               --  for the case of processing a generic formal package. We
               --  detect these cases by noting that the Sloc on the node
               --  does not belong to the current compilation unit.

               Sindex := Source_Index (Current_Sem_Unit);

               if Loc not in Source_First (Sindex) .. Source_Last (Sindex) then
                  Rewrite (N, Make_Null_Statement (Loc));
                  return;

               --  If before first declaration, the pragma applies to the
               --  enclosing unit, and the name if present must be this name.

               elsif Is_Before_First_Decl (N, Plist) then
                  Unit_Node := Unit_Declaration_Node (Current_Scope);
                  Unit_Kind := Nkind (Unit_Node);

                  if Nkind (Parent (Unit_Node)) /= N_Compilation_Unit then
                     Pragma_Misplaced;

                  elsif Unit_Kind = N_Subprogram_Body
                    and then not Acts_As_Spec (Unit_Node)
                  then
                     Pragma_Misplaced;

                  elsif Nkind (Parent_Node) = N_Package_Body then
                     Pragma_Misplaced;

                  elsif Nkind (Parent_Node) = N_Package_Specification
                    and then Plist = Private_Declarations (Parent_Node)
                  then
                     Pragma_Misplaced;

                  elsif (Nkind (Parent_Node) = N_Generic_Package_Declaration
                           or else Nkind (Parent_Node) =
                                             N_Generic_Subprogram_Declaration)
                    and then Plist = Generic_Formal_Declarations (Parent_Node)
                  then
                     Pragma_Misplaced;

                  elsif Arg_Count > 0 then
                     Analyze (Expression (Arg1));

                     if Entity (Expression (Arg1)) /= Current_Scope then
                        Error_Pragma_Arg
                          ("name in pragma% must be enclosing unit", Arg1);
                     end if;

                  --  It is legal to have no argument in this context

                  else
                     return;
                  end if;

               --  Error if not before first declaration. This is because a
               --  library unit pragma argument must be the name of a library
               --  unit (RM 10.1.5(7)), but the only names permitted in this
               --  context are (RM 10.1.5(6)) names of subprogram declarations,
               --  generic subprogram declarations or generic instantiations.

               else
                  Error_Pragma
                    ("pragma% misplaced, must be before first declaration");
               end if;
            end if;
         end if;
      end Check_Valid_Library_Unit_Pragma;

      -------------------
      -- Check_Variant --
      -------------------

      procedure Check_Variant (Variant : Node_Id) is
         Clist : constant Node_Id := Component_List (Variant);
         Comp  : Node_Id;

      begin
         if not Is_Non_Empty_List (Component_Items (Clist)) then
            Error_Msg_N
              ("Unchecked_Union may not have empty component list",
               Variant);
            return;
         end if;

         Comp := First (Component_Items (Clist));
         while Present (Comp) loop
            Check_Component (Comp);
            Next (Comp);
         end loop;
      end Check_Variant;

      ------------------
      -- Error_Pragma --
      ------------------

      procedure Error_Pragma (Msg : String) is
      begin
         Error_Msg_Name_1 := Pname;
         Error_Msg_N (Msg, N);
         raise Pragma_Exit;
      end Error_Pragma;

      ----------------------
      -- Error_Pragma_Arg --
      ----------------------

      procedure Error_Pragma_Arg (Msg : String; Arg : Node_Id) is
      begin
         Error_Msg_Name_1 := Pname;
         Error_Msg_N (Msg, Get_Pragma_Arg (Arg));
         raise Pragma_Exit;
      end Error_Pragma_Arg;

      procedure Error_Pragma_Arg (Msg1, Msg2 : String; Arg : Node_Id) is
      begin
         Error_Msg_Name_1 := Pname;
         Error_Msg_N (Msg1, Get_Pragma_Arg (Arg));
         Error_Pragma_Arg (Msg2, Arg);
      end Error_Pragma_Arg;

      ----------------------------
      -- Error_Pragma_Arg_Ident --
      ----------------------------

      procedure Error_Pragma_Arg_Ident (Msg : String; Arg : Node_Id) is
      begin
         Error_Msg_Name_1 := Pname;
         Error_Msg_N (Msg, Arg);
         raise Pragma_Exit;
      end Error_Pragma_Arg_Ident;

      ----------------------
      -- Error_Pragma_Ref --
      ----------------------

      procedure Error_Pragma_Ref (Msg : String; Ref : Entity_Id) is
      begin
         Error_Msg_Name_1 := Pname;
         Error_Msg_Sloc   := Sloc (Ref);
         Error_Msg_NE (Msg, N, Ref);
         raise Pragma_Exit;
      end Error_Pragma_Ref;

      ------------------------
      -- Find_Lib_Unit_Name --
      ------------------------

      function Find_Lib_Unit_Name return Entity_Id is
      begin
         --  Return inner compilation unit entity, for case of nested
         --  categorization pragmas. This happens in generic unit.

         if Nkind (Parent (N)) = N_Package_Specification
           and then Defining_Entity (Parent (N)) /= Current_Scope
         then
            return Defining_Entity (Parent (N));
         else
            return Current_Scope;
         end if;
      end Find_Lib_Unit_Name;

      ----------------------------
      -- Find_Program_Unit_Name --
      ----------------------------

      procedure Find_Program_Unit_Name (Id : Node_Id) is
         Unit_Name : Entity_Id;
         Unit_Kind : Node_Kind;
         P         : constant Node_Id := Parent (N);

      begin
         if Nkind (P) = N_Compilation_Unit then
            Unit_Kind := Nkind (Unit (P));

            if Unit_Kind = N_Subprogram_Declaration
              or else Unit_Kind = N_Package_Declaration
              or else Unit_Kind in N_Generic_Declaration
            then
               Unit_Name := Defining_Entity (Unit (P));

               if Chars (Id) = Chars (Unit_Name) then
                  Set_Entity (Id, Unit_Name);
                  Set_Etype (Id, Etype (Unit_Name));
               else
                  Set_Etype (Id, Any_Type);
                  Error_Pragma
                    ("cannot find program unit referenced by pragma%");
               end if;

            else
               Set_Etype (Id, Any_Type);
               Error_Pragma ("pragma% inapplicable to this unit");
            end if;

         else
            Analyze (Id);
         end if;
      end Find_Program_Unit_Name;

      -----------------------------------------
      -- Find_Unique_Parameterless_Procedure --
      -----------------------------------------

      function Find_Unique_Parameterless_Procedure
        (Name : Entity_Id;
         Arg  : Node_Id) return Entity_Id
      is
         Proc : Entity_Id := Empty;

      begin
         --  The body of this procedure needs some comments ???

         if not Is_Entity_Name (Name) then
            Error_Pragma_Arg
              ("argument of pragma% must be entity name", Arg);

         elsif not Is_Overloaded (Name) then
            Proc := Entity (Name);

            if Ekind (Proc) /= E_Procedure
                 or else Present (First_Formal (Proc)) then
               Error_Pragma_Arg
                 ("argument of pragma% must be parameterless procedure", Arg);
            end if;

         else
            declare
               Found : Boolean := False;
               It    : Interp;
               Index : Interp_Index;

            begin
               Get_First_Interp (Name, Index, It);
               while Present (It.Nam) loop
                  Proc := It.Nam;

                  if Ekind (Proc) = E_Procedure
                    and then No (First_Formal (Proc))
                  then
                     if not Found then
                        Found := True;
                        Set_Entity (Name, Proc);
                        Set_Is_Overloaded (Name, False);
                     else
                        Error_Pragma_Arg
                          ("ambiguous handler name for pragma% ", Arg);
                     end if;
                  end if;

                  Get_Next_Interp (Index, It);
               end loop;

               if not Found then
                  Error_Pragma_Arg
                    ("argument of pragma% must be parameterless procedure",
                     Arg);
               else
                  Proc := Entity (Name);
               end if;
            end;
         end if;

         return Proc;
      end Find_Unique_Parameterless_Procedure;

      -------------------------
      -- Gather_Associations --
      -------------------------

      procedure Gather_Associations
        (Names : Name_List;
         Args  : out Args_List)
      is
         Arg : Node_Id;

      begin
         --  Initialize all parameters to Empty

         for J in Args'Range loop
            Args (J) := Empty;
         end loop;

         --  That's all we have to do if there are no argument associations

         if No (Pragma_Argument_Associations (N)) then
            return;
         end if;

         --  Otherwise first deal with any positional parameters present

         Arg := First (Pragma_Argument_Associations (N));
         for Index in Args'Range loop
            exit when No (Arg) or else Chars (Arg) /= No_Name;
            Args (Index) := Expression (Arg);
            Next (Arg);
         end loop;

         --  Positional parameters all processed, if any left, then we
         --  have too many positional parameters.

         if Present (Arg) and then Chars (Arg) = No_Name then
            Error_Pragma_Arg
              ("too many positional associations for pragma%", Arg);
         end if;

         --  Process named parameters if any are present

         while Present (Arg) loop
            if Chars (Arg) = No_Name then
               Error_Pragma_Arg
                 ("positional association cannot follow named association",
                  Arg);

            else
               for Index in Names'Range loop
                  if Names (Index) = Chars (Arg) then
                     if Present (Args (Index)) then
                        Error_Pragma_Arg
                          ("duplicate argument association for pragma%", Arg);
                     else
                        Args (Index) := Expression (Arg);
                        exit;
                     end if;
                  end if;

                  if Index = Names'Last then
                     Error_Msg_Name_1 := Pname;
                     Error_Msg_N ("pragma% does not allow & argument", Arg);

                     --  Check for possible misspelling

                     for Index1 in Names'Range loop
                        if Is_Bad_Spelling_Of
                             (Chars (Arg), Names (Index1))
                        then
                           Error_Msg_Name_1 := Names (Index1);
                           Error_Msg_N -- CODEFIX
                             ("\possible misspelling of%", Arg);
                           exit;
                        end if;
                     end loop;

                     raise Pragma_Exit;
                  end if;
               end loop;
            end if;

            Next (Arg);
         end loop;
      end Gather_Associations;

      -----------------
      -- GNAT_Pragma --
      -----------------

      procedure GNAT_Pragma is
      begin
         Check_Restriction (No_Implementation_Pragmas, N);
      end GNAT_Pragma;

      --------------------------
      -- Is_Before_First_Decl --
      --------------------------

      function Is_Before_First_Decl
        (Pragma_Node : Node_Id;
         Decls       : List_Id) return Boolean
      is
         Item : Node_Id := First (Decls);

      begin
         --  Only other pragmas can come before this pragma

         loop
            if No (Item) or else Nkind (Item) /= N_Pragma then
               return False;

            elsif Item = Pragma_Node then
               return True;
            end if;

            Next (Item);
         end loop;
      end Is_Before_First_Decl;

      -----------------------------
      -- Is_Configuration_Pragma --
      -----------------------------

      --  A configuration pragma must appear in the context clause of a
      --  compilation unit, and only other pragmas may precede it. Note that
      --  the test below also permits use in a configuration pragma file.

      function Is_Configuration_Pragma return Boolean is
         Lis : constant List_Id := List_Containing (N);
         Par : constant Node_Id := Parent (N);
         Prg : Node_Id;

      begin
         --  If no parent, then we are in the configuration pragma file,
         --  so the placement is definitely appropriate.

         if No (Par) then
            return True;

         --  Otherwise we must be in the context clause of a compilation unit
         --  and the only thing allowed before us in the context list is more
         --  configuration pragmas.

         elsif Nkind (Par) = N_Compilation_Unit
           and then Context_Items (Par) = Lis
         then
            Prg := First (Lis);

            loop
               if Prg = N then
                  return True;
               elsif Nkind (Prg) /= N_Pragma then
                  return False;
               end if;

               Next (Prg);
            end loop;

         else
            return False;
         end if;
      end Is_Configuration_Pragma;

      --------------------------
      -- Is_In_Context_Clause --
      --------------------------

      function Is_In_Context_Clause return Boolean is
         Plist       : List_Id;
         Parent_Node : Node_Id;

      begin
         if not Is_List_Member (N) then
            return False;

         else
            Plist := List_Containing (N);
            Parent_Node := Parent (Plist);

            if Parent_Node = Empty
              or else Nkind (Parent_Node) /= N_Compilation_Unit
              or else Context_Items (Parent_Node) /= Plist
            then
               return False;
            end if;
         end if;

         return True;
      end Is_In_Context_Clause;

      ---------------------------------
      -- Is_Static_String_Expression --
      ---------------------------------

      function Is_Static_String_Expression (Arg : Node_Id) return Boolean is
         Argx : constant Node_Id := Get_Pragma_Arg (Arg);

      begin
         Analyze_And_Resolve (Argx);
         return Is_OK_Static_Expression (Argx)
           and then Nkind (Argx) = N_String_Literal;
      end Is_Static_String_Expression;

      ----------------------
      -- Pragma_Misplaced --
      ----------------------

      procedure Pragma_Misplaced is
      begin
         Error_Pragma ("incorrect placement of pragma%");
      end Pragma_Misplaced;

      ------------------------------------
      -- Process Atomic_Shared_Volatile --
      ------------------------------------

      procedure Process_Atomic_Shared_Volatile is
         E_Id : Node_Id;
         E    : Entity_Id;
         D    : Node_Id;
         K    : Node_Kind;
         Utyp : Entity_Id;

         procedure Set_Atomic (E : Entity_Id);
         --  Set given type as atomic, and if no explicit alignment was given,
         --  set alignment to unknown, since back end knows what the alignment
         --  requirements are for atomic arrays. Note: this step is necessary
         --  for derived types.

         ----------------
         -- Set_Atomic --
         ----------------

         procedure Set_Atomic (E : Entity_Id) is
         begin
            Set_Is_Atomic (E);

            if not Has_Alignment_Clause (E) then
               Set_Alignment (E, Uint_0);
            end if;
         end Set_Atomic;

      --  Start of processing for Process_Atomic_Shared_Volatile

      begin
         Check_Ada_83_Warning;
         Check_No_Identifiers;
         Check_Arg_Count (1);
         Check_Arg_Is_Local_Name (Arg1);
         E_Id := Expression (Arg1);

         if Etype (E_Id) = Any_Type then
            return;
         end if;

         E := Entity (E_Id);
         D := Declaration_Node (E);
         K := Nkind (D);

         if Is_Type (E) then
            if Rep_Item_Too_Early (E, N)
                 or else
               Rep_Item_Too_Late (E, N)
            then
               return;
            else
               Check_First_Subtype (Arg1);
            end if;

            if Prag_Id /= Pragma_Volatile then
               Set_Atomic (E);
               Set_Atomic (Underlying_Type (E));
               Set_Atomic (Base_Type (E));
            end if;

            --  Attribute belongs on the base type. If the view of the type is
            --  currently private, it also belongs on the underlying type.

            Set_Is_Volatile (Base_Type (E));
            Set_Is_Volatile (Underlying_Type (E));

            Set_Treat_As_Volatile (E);
            Set_Treat_As_Volatile (Underlying_Type (E));

         elsif K = N_Object_Declaration
           or else (K = N_Component_Declaration
                     and then Original_Record_Component (E) = E)
         then
            if Rep_Item_Too_Late (E, N) then
               return;
            end if;

            if Prag_Id /= Pragma_Volatile then
               Set_Is_Atomic (E);

               --  If the object declaration has an explicit initialization, a
               --  temporary may have to be created to hold the expression, to
               --  ensure that access to the object remain atomic.

               if Nkind (Parent (E)) = N_Object_Declaration
                 and then Present (Expression (Parent (E)))
               then
                  Set_Has_Delayed_Freeze (E);
               end if;

               --  An interesting improvement here. If an object of type X is
               --  declared atomic, and the type X is not atomic, that's a
               --  pity, since it may not have appropriate alignment etc. We
               --  can rescue this in the special case where the object and
               --  type are in the same unit by just setting the type as
               --  atomic, so that the back end will process it as atomic.

               Utyp := Underlying_Type (Etype (E));

               if Present (Utyp)
                 and then Sloc (E) > No_Location
                 and then Sloc (Utyp) > No_Location
                 and then
                   Get_Source_File_Index (Sloc (E)) =
                   Get_Source_File_Index (Sloc (Underlying_Type (Etype (E))))
               then
                  Set_Is_Atomic (Underlying_Type (Etype (E)));
               end if;
            end if;

            Set_Is_Volatile (E);
            Set_Treat_As_Volatile (E);

         else
            Error_Pragma_Arg
              ("inappropriate entity for pragma%", Arg1);
         end if;
      end Process_Atomic_Shared_Volatile;

      -------------------------------------------
      -- Process_Compile_Time_Warning_Or_Error --
      -------------------------------------------

      procedure Process_Compile_Time_Warning_Or_Error is
         Arg1x : constant Node_Id := Get_Pragma_Arg (Arg1);

      begin
         Check_Arg_Count (2);
         Check_No_Identifiers;
         Check_Arg_Is_Static_Expression (Arg2, Standard_String);
         Analyze_And_Resolve (Arg1x, Standard_Boolean);

         if Compile_Time_Known_Value (Arg1x) then
            if Is_True (Expr_Value (Get_Pragma_Arg (Arg1))) then
               declare
                  Str   : constant String_Id :=
                            Strval (Get_Pragma_Arg (Arg2));
                  Len   : constant Int := String_Length (Str);
                  Cont  : Boolean;
                  Ptr   : Nat;
                  CC    : Char_Code;
                  C     : Character;
                  Cent  : constant Entity_Id :=
                            Cunit_Entity (Current_Sem_Unit);

                  Force : constant Boolean :=
                            Prag_Id = Pragma_Compile_Time_Warning
                              and then
                                Is_Spec_Name (Unit_Name (Current_Sem_Unit))
                              and then (Ekind (Cent) /= E_Package
                                          or else not In_Private_Part (Cent));
                  --  Set True if this is the warning case, and we are in the
                  --  visible part of a package spec, or in a subprogram spec,
                  --  in which case we want to force the client to see the
                  --  warning, even though it is not in the main unit.

               begin
                  --  Loop through segments of message separated by line feeds.
                  --  We output these segments as separate messages with
                  --  continuation marks for all but the first.

                  Cont := False;
                  Ptr := 1;
                  loop
                     Error_Msg_Strlen := 0;

                     --  Loop to copy characters from argument to error message
                     --  string buffer.

                     loop
                        exit when Ptr > Len;
                        CC := Get_String_Char (Str, Ptr);
                        Ptr := Ptr + 1;

                        --  Ignore wide chars ??? else store character

                        if In_Character_Range (CC) then
                           C := Get_Character (CC);
                           exit when C = ASCII.LF;
                           Error_Msg_Strlen := Error_Msg_Strlen + 1;
                           Error_Msg_String (Error_Msg_Strlen) := C;
                        end if;
                     end loop;

                     --  Here with one line ready to go

                     Error_Msg_Warn := Prag_Id = Pragma_Compile_Time_Warning;

                     --  If this is a warning in a spec, then we want clients
                     --  to see the warning, so mark the message with the
                     --  special sequence !! to force the warning. In the case
                     --  of a package spec, we do not force this if we are in
                     --  the private part of the spec.

                     if Force then
                        if Cont = False then
                           Error_Msg_N ("<~!!", Arg1);
                           Cont := True;
                        else
                           Error_Msg_N ("\<~!!", Arg1);
                        end if;

                     --  Error, rather than warning, or in a body, so we do not
                     --  need to force visibility for client (error will be
                     --  output in any case, and this is the situation in which
                     --  we do not want a client to get a warning, since the
                     --  warning is in the body or the spec private part.

                     else
                        if Cont = False then
                           Error_Msg_N ("<~", Arg1);
                           Cont := True;
                        else
                           Error_Msg_N ("\<~", Arg1);
                        end if;
                     end if;

                     exit when Ptr > Len;
                  end loop;
               end;
            end if;
         end if;
      end Process_Compile_Time_Warning_Or_Error;

      ------------------------
      -- Process_Convention --
      ------------------------

      procedure Process_Convention
        (C : out Convention_Id;
         E : out Entity_Id)
      is
         Id        : Node_Id;
         E1        : Entity_Id;
         Cname     : Name_Id;
         Comp_Unit : Unit_Number_Type;

         procedure Set_Convention_From_Pragma (E : Entity_Id);
         --  Set convention in entity E, and also flag that the entity has a
         --  convention pragma. If entity is for a private or incomplete type,
         --  also set convention and flag on underlying type. This procedure
         --  also deals with the special case of C_Pass_By_Copy convention.

         --------------------------------
         -- Set_Convention_From_Pragma --
         --------------------------------

         procedure Set_Convention_From_Pragma (E : Entity_Id) is
         begin
            --  Ada 2005 (AI-430): Check invalid attempt to change convention
            --  for an overridden dispatching operation. Technically this is
            --  an amendment and should only be done in Ada 2005 mode. However,
            --  this is clearly a mistake, since the problem that is addressed
            --  by this AI is that there is a clear gap in the RM!

            if Is_Dispatching_Operation (E)
              and then Present (Overridden_Operation (E))
              and then C /= Convention (Overridden_Operation (E))
            then
               Error_Pragma_Arg
                 ("cannot change convention for " &
                  "overridden dispatching operation",
                  Arg1);
            end if;

            --  Set the convention

            Set_Convention (E, C);
            Set_Has_Convention_Pragma (E);

            if Is_Incomplete_Or_Private_Type (E) then
               Set_Convention            (Underlying_Type (E), C);
               Set_Has_Convention_Pragma (Underlying_Type (E), True);
            end if;

            --  A class-wide type should inherit the convention of the specific
            --  root type (although this isn't specified clearly by the RM).

            if Is_Type (E) and then Present (Class_Wide_Type (E)) then
               Set_Convention (Class_Wide_Type (E), C);
            end if;

            --  If the entity is a record type, then check for special case of
            --  C_Pass_By_Copy, which is treated the same as C except that the
            --  special record flag is set. This convention is only permitted
            --  on record types (see AI95-00131).

            if Cname = Name_C_Pass_By_Copy then
               if Is_Record_Type (E) then
                  Set_C_Pass_By_Copy (Base_Type (E));
               elsif Is_Incomplete_Or_Private_Type (E)
                 and then Is_Record_Type (Underlying_Type (E))
               then
                  Set_C_Pass_By_Copy (Base_Type (Underlying_Type (E)));
               else
                  Error_Pragma_Arg
                    ("C_Pass_By_Copy convention allowed only for record type",
                     Arg2);
               end if;
            end if;

            --  If the entity is a derived boolean type, check for the special
            --  case of convention C, C++, or Fortran, where we consider any
            --  nonzero value to represent true.

            if Is_Discrete_Type (E)
              and then Root_Type (Etype (E)) = Standard_Boolean
              and then
                (C = Convention_C
                   or else
                 C = Convention_CPP
                   or else
                 C = Convention_Fortran)
            then
               Set_Nonzero_Is_True (Base_Type (E));
            end if;
         end Set_Convention_From_Pragma;

      --  Start of processing for Process_Convention

      begin
         Check_At_Least_N_Arguments (2);
         Check_Optional_Identifier (Arg1, Name_Convention);
         Check_Arg_Is_Identifier (Arg1);
         Cname := Chars (Expression (Arg1));

         --  C_Pass_By_Copy is treated as a synonym for convention C (this is
         --  tested again below to set the critical flag).
         if Cname = Name_C_Pass_By_Copy then
            C := Convention_C;

         --  Otherwise we must have something in the standard convention list

         elsif Is_Convention_Name (Cname) then
            C := Get_Convention_Id (Chars (Expression (Arg1)));

         --  In DEC VMS, it seems that there is an undocumented feature that
         --  any unrecognized convention is treated as the default, which for
         --  us is convention C. It does not seem so terrible to do this
         --  unconditionally, silently in the VMS case, and with a warning
         --  in the non-VMS case.

         else
            if Warn_On_Export_Import and not OpenVMS_On_Target then
               Error_Msg_N
                 ("?unrecognized convention name, C assumed",
                  Expression (Arg1));
            end if;

            C := Convention_C;
         end if;

         Check_Optional_Identifier (Arg2, Name_Entity);
         Check_Arg_Is_Local_Name (Arg2);

         Id := Expression (Arg2);
         Analyze (Id);

         if not Is_Entity_Name (Id) then
            Error_Pragma_Arg ("entity name required", Arg2);
         end if;

         E := Entity (Id);

         --  Go to renamed subprogram if present, since convention applies to
         --  the actual renamed entity, not to the renaming entity. If the
         --  subprogram is inherited, go to parent subprogram.

         if Is_Subprogram (E)
           and then Present (Alias (E))
         then
            if Nkind (Parent (Declaration_Node (E))) =
                                       N_Subprogram_Renaming_Declaration
            then
               if Scope (E) /= Scope (Alias (E)) then
                  Error_Pragma_Ref
                    ("cannot apply pragma% to non-local entity&#", E);
               end if;

               E := Alias (E);

            elsif Nkind_In (Parent (E), N_Full_Type_Declaration,
                                        N_Private_Extension_Declaration)
              and then Scope (E) = Scope (Alias (E))
            then
               E := Alias (E);
            end if;
         end if;

         --  Check that we are not applying this to a specless body

         if Is_Subprogram (E)
           and then Nkind (Parent (Declaration_Node (E))) = N_Subprogram_Body
         then
            Error_Pragma
              ("pragma% requires separate spec and must come before body");
         end if;

         --  Check that we are not applying this to a named constant

         if Ekind (E) = E_Named_Integer
              or else
            Ekind (E) = E_Named_Real
         then
            Error_Msg_Name_1 := Pname;
            Error_Msg_N
              ("cannot apply pragma% to named constant!",
               Get_Pragma_Arg (Arg2));
            Error_Pragma_Arg
              ("\supply appropriate type for&!", Arg2);
         end if;

         if Ekind (E) = E_Enumeration_Literal then
            Error_Pragma ("enumeration literal not allowed for pragma%");
         end if;

         --  Check for rep item appearing too early or too late

         if Etype (E) = Any_Type
           or else Rep_Item_Too_Early (E, N)
         then
            raise Pragma_Exit;
         else
            E := Underlying_Type (E);
         end if;

         if Rep_Item_Too_Late (E, N) then
            raise Pragma_Exit;
         end if;

         if Has_Convention_Pragma (E) then
            Error_Pragma_Arg
              ("at most one Convention/Export/Import pragma is allowed", Arg2);

         elsif Convention (E) = Convention_Protected
           or else Ekind (Scope (E)) = E_Protected_Type
         then
            Error_Pragma_Arg
              ("a protected operation cannot be given a different convention",
                Arg2);
         end if;

         --  For Intrinsic, a subprogram is required

         if C = Convention_Intrinsic
           and then not Is_Subprogram (E)
           and then not Is_Generic_Subprogram (E)
         then
            Error_Pragma_Arg
              ("second argument of pragma% must be a subprogram", Arg2);
         end if;

         --  For Stdcall, a subprogram, variable or subprogram type is required

         if C = Convention_Stdcall
           and then not Is_Subprogram (E)
           and then not Is_Generic_Subprogram (E)
           and then Ekind (E) /= E_Variable
           and then not
             (Is_Access_Type (E)
                and then Ekind (Designated_Type (E)) = E_Subprogram_Type)
         then
            Error_Pragma_Arg
              ("second argument of pragma% must be subprogram (type)",
               Arg2);
         end if;

         if not Is_Subprogram (E)
           and then not Is_Generic_Subprogram (E)
         then
            Set_Convention_From_Pragma (E);

            if Is_Type (E) then

               Check_First_Subtype (Arg2);
               Set_Convention_From_Pragma (Base_Type (E));

               --  For subprograms, we must set the convention on the
               --  internally generated directly designated type as well.

               if Ekind (E) = E_Access_Subprogram_Type then
                  Set_Convention_From_Pragma (Directly_Designated_Type (E));
               end if;
            end if;

         --  For the subprogram case, set proper convention for all homonyms
         --  in same scope and the same declarative part, i.e. the same
         --  compilation unit.

         else
            Comp_Unit := Get_Source_Unit (E);
            Set_Convention_From_Pragma (E);

            --  Treat a pragma Import as an implicit body, for GPS use

            if Prag_Id = Pragma_Import then
               Generate_Reference (E, Id, 'b');
            end if;

            E1 := E;
            loop
               E1 := Homonym (E1);
               exit when No (E1) or else Scope (E1) /= Current_Scope;

               --  Do not set the pragma on inherited operations or on formal
               --  subprograms.

               if Comes_From_Source (E1)
                 and then Comp_Unit = Get_Source_Unit (E1)
                 and then not Is_Formal_Subprogram (E1)
                 and then Nkind (Original_Node (Parent (E1))) /=
                                                    N_Full_Type_Declaration
               then
                  if Present (Alias (E1))
                    and then Scope (E1) /= Scope (Alias (E1))
                  then
                     Error_Pragma_Ref
                       ("cannot apply pragma% to non-local entity& declared#",
                        E1);
                  end if;

                  Set_Convention_From_Pragma (E1);

                  if Prag_Id = Pragma_Import then
                     Generate_Reference (E, Id, 'b');
                  end if;
               end if;
            end loop;
         end if;
      end Process_Convention;

      -----------------------------------------------------
      -- Process_Extended_Import_Export_Exception_Pragma --
      -----------------------------------------------------

      procedure Process_Extended_Import_Export_Exception_Pragma
        (Arg_Internal : Node_Id;
         Arg_External : Node_Id;
         Arg_Form     : Node_Id;
         Arg_Code     : Node_Id)
      is
         Def_Id   : Entity_Id;
         Code_Val : Uint;

      begin
         if not OpenVMS_On_Target then
            Error_Pragma
              ("?pragma% ignored (applies only to Open'V'M'S)");
         end if;

         Process_Extended_Import_Export_Internal_Arg (Arg_Internal);
         Def_Id := Entity (Arg_Internal);

         if Ekind (Def_Id) /= E_Exception then
            Error_Pragma_Arg
              ("pragma% must refer to declared exception", Arg_Internal);
         end if;

         Set_Extended_Import_Export_External_Name (Def_Id, Arg_External);

         if Present (Arg_Form) then
            Check_Arg_Is_One_Of (Arg_Form, Name_Ada, Name_VMS);
         end if;

         if Present (Arg_Form)
           and then Chars (Arg_Form) = Name_Ada
         then
            null;
         else
            Set_Is_VMS_Exception (Def_Id);
            Set_Exception_Code (Def_Id, No_Uint);
         end if;

         if Present (Arg_Code) then
            if not Is_VMS_Exception (Def_Id) then
               Error_Pragma_Arg
                 ("Code option for pragma% not allowed for Ada case",
                  Arg_Code);
            end if;

            Check_Arg_Is_Static_Expression (Arg_Code, Any_Integer);
            Code_Val := Expr_Value (Arg_Code);

            if not UI_Is_In_Int_Range (Code_Val) then
               Error_Pragma_Arg
                 ("Code option for pragma% must be in 32-bit range",
                  Arg_Code);

            else
               Set_Exception_Code (Def_Id, Code_Val);
            end if;
         end if;
      end Process_Extended_Import_Export_Exception_Pragma;

      -------------------------------------------------
      -- Process_Extended_Import_Export_Internal_Arg --
      -------------------------------------------------

      procedure Process_Extended_Import_Export_Internal_Arg
        (Arg_Internal : Node_Id := Empty)
      is
      begin
         if No (Arg_Internal) then
            Error_Pragma ("Internal parameter required for pragma%");
         end if;

         if Nkind (Arg_Internal) = N_Identifier then
            null;

         elsif Nkind (Arg_Internal) = N_Operator_Symbol
           and then (Prag_Id = Pragma_Import_Function
                       or else
                     Prag_Id = Pragma_Export_Function)
         then
            null;

         else
            Error_Pragma_Arg
              ("wrong form for Internal parameter for pragma%", Arg_Internal);
         end if;

         Check_Arg_Is_Local_Name (Arg_Internal);
      end Process_Extended_Import_Export_Internal_Arg;

      --------------------------------------------------
      -- Process_Extended_Import_Export_Object_Pragma --
      --------------------------------------------------

      procedure Process_Extended_Import_Export_Object_Pragma
        (Arg_Internal : Node_Id;
         Arg_External : Node_Id;
         Arg_Size     : Node_Id)
      is
         Def_Id : Entity_Id;

      begin
         Process_Extended_Import_Export_Internal_Arg (Arg_Internal);
         Def_Id := Entity (Arg_Internal);

         if Ekind (Def_Id) /= E_Constant
           and then Ekind (Def_Id) /= E_Variable
         then
            Error_Pragma_Arg
              ("pragma% must designate an object", Arg_Internal);
         end if;

         if Has_Rep_Pragma (Def_Id, Name_Common_Object)
              or else
            Has_Rep_Pragma (Def_Id, Name_Psect_Object)
         then
            Error_Pragma_Arg
              ("previous Common/Psect_Object applies, pragma % not permitted",
               Arg_Internal);
         end if;

         if Rep_Item_Too_Late (Def_Id, N) then
            raise Pragma_Exit;
         end if;

         Set_Extended_Import_Export_External_Name (Def_Id, Arg_External);

         if Present (Arg_Size) then
            Check_Arg_Is_External_Name (Arg_Size);
         end if;

         --  Export_Object case

         if Prag_Id = Pragma_Export_Object then
            if not Is_Library_Level_Entity (Def_Id) then
               Error_Pragma_Arg
                 ("argument for pragma% must be library level entity",
                  Arg_Internal);
            end if;

            if Ekind (Current_Scope) = E_Generic_Package then
               Error_Pragma ("pragma& cannot appear in a generic unit");
            end if;

            if not Size_Known_At_Compile_Time (Etype (Def_Id)) then
               Error_Pragma_Arg
                 ("exported object must have compile time known size",
                  Arg_Internal);
            end if;

            if Warn_On_Export_Import and then Is_Exported (Def_Id) then
               Error_Msg_N ("?duplicate Export_Object pragma", N);
            else
               Set_Exported (Def_Id, Arg_Internal);
            end if;

         --  Import_Object case

         else
            if Is_Concurrent_Type (Etype (Def_Id)) then
               Error_Pragma_Arg
                 ("cannot use pragma% for task/protected object",
                  Arg_Internal);
            end if;

            if Ekind (Def_Id) = E_Constant then
               Error_Pragma_Arg
                 ("cannot import a constant", Arg_Internal);
            end if;

            if Warn_On_Export_Import
              and then Has_Discriminants (Etype (Def_Id))
            then
               Error_Msg_N
                 ("imported value must be initialized?", Arg_Internal);
            end if;

            if Warn_On_Export_Import
              and then Is_Access_Type (Etype (Def_Id))
            then
               Error_Pragma_Arg
                 ("cannot import object of an access type?", Arg_Internal);
            end if;

            if Warn_On_Export_Import
              and then Is_Imported (Def_Id)
            then
               Error_Msg_N
                 ("?duplicate Import_Object pragma", N);

            --  Check for explicit initialization present. Note that an
            --  initialization generated by the code generator, e.g. for an
            --  access type, does not count here.

            elsif Present (Expression (Parent (Def_Id)))
               and then
                 Comes_From_Source
                   (Original_Node (Expression (Parent (Def_Id))))
            then
               Error_Msg_Sloc := Sloc (Def_Id);
               Error_Pragma_Arg
                 ("imported entities cannot be initialized (RM B.1(24))",
                  "\no initialization allowed for & declared#", Arg1);
            else
               Set_Imported (Def_Id);
               Note_Possible_Modification (Arg_Internal, Sure => False);
            end if;
         end if;
      end Process_Extended_Import_Export_Object_Pragma;

      ------------------------------------------------------
      -- Process_Extended_Import_Export_Subprogram_Pragma --
      ------------------------------------------------------

      procedure Process_Extended_Import_Export_Subprogram_Pragma
        (Arg_Internal                 : Node_Id;
         Arg_External                 : Node_Id;
         Arg_Parameter_Types          : Node_Id;
         Arg_Result_Type              : Node_Id := Empty;
         Arg_Mechanism                : Node_Id;
         Arg_Result_Mechanism         : Node_Id := Empty;
         Arg_First_Optional_Parameter : Node_Id := Empty)
      is
         Ent       : Entity_Id;
         Def_Id    : Entity_Id;
         Hom_Id    : Entity_Id;
         Formal    : Entity_Id;
         Ambiguous : Boolean;
         Match     : Boolean;
         Dval      : Node_Id;

         function Same_Base_Type
          (Ptype  : Node_Id;
           Formal : Entity_Id) return Boolean;
         --  Determines if Ptype references the type of Formal. Note that only
         --  the base types need to match according to the spec. Ptype here is
         --  the argument from the pragma, which is either a type name, or an
         --  access attribute.

         --------------------
         -- Same_Base_Type --
         --------------------

         function Same_Base_Type
           (Ptype  : Node_Id;
            Formal : Entity_Id) return Boolean
         is
            Ftyp : constant Entity_Id := Base_Type (Etype (Formal));
            Pref : Node_Id;

         begin
            --  Case where pragma argument is typ'Access

            if Nkind (Ptype) = N_Attribute_Reference
              and then Attribute_Name (Ptype) = Name_Access
            then
               Pref := Prefix (Ptype);
               Find_Type (Pref);

               if not Is_Entity_Name (Pref)
                 or else Entity (Pref) = Any_Type
               then
                  raise Pragma_Exit;
               end if;

               --  We have a match if the corresponding argument is of an
               --  anonymous access type, and its designated type matches the
               --  type of the prefix of the access attribute

               return Ekind (Ftyp) = E_Anonymous_Access_Type
                 and then Base_Type (Entity (Pref)) =
                            Base_Type (Etype (Designated_Type (Ftyp)));

            --  Case where pragma argument is a type name

            else
               Find_Type (Ptype);

               if not Is_Entity_Name (Ptype)
                 or else Entity (Ptype) = Any_Type
               then
                  raise Pragma_Exit;
               end if;

               --  We have a match if the corresponding argument is of the type
               --  given in the pragma (comparing base types)

               return Base_Type (Entity (Ptype)) = Ftyp;
            end if;
         end Same_Base_Type;

      --  Start of processing for
      --  Process_Extended_Import_Export_Subprogram_Pragma

      begin
         Process_Extended_Import_Export_Internal_Arg (Arg_Internal);
         Ent := Empty;
         Ambiguous := False;

         --  Loop through homonyms (overloadings) of the entity

         Hom_Id := Entity (Arg_Internal);
         while Present (Hom_Id) loop
            Def_Id := Get_Base_Subprogram (Hom_Id);

            --  We need a subprogram in the current scope

            if not Is_Subprogram (Def_Id)
              or else Scope (Def_Id) /= Current_Scope
            then
               null;

            else
               Match := True;

               --  Pragma cannot apply to subprogram body

               if Is_Subprogram (Def_Id)
                 and then Nkind (Parent (Declaration_Node (Def_Id))) =
                                                             N_Subprogram_Body
               then
                  Error_Pragma
                    ("pragma% requires separate spec"
                      & " and must come before body");
               end if;

               --  Test result type if given, note that the result type
               --  parameter can only be present for the function cases.

               if Present (Arg_Result_Type)
                 and then not Same_Base_Type (Arg_Result_Type, Def_Id)
               then
                  Match := False;

               elsif Etype (Def_Id) /= Standard_Void_Type
                 and then
                   (Pname = Name_Export_Procedure
                      or else
                    Pname = Name_Import_Procedure)
               then
                  Match := False;

               --  Test parameter types if given. Note that this parameter
               --  has not been analyzed (and must not be, since it is
               --  semantic nonsense), so we get it as the parser left it.

               elsif Present (Arg_Parameter_Types) then
                  Check_Matching_Types : declare
                     Formal : Entity_Id;
                     Ptype  : Node_Id;

                  begin
                     Formal := First_Formal (Def_Id);

                     if Nkind (Arg_Parameter_Types) = N_Null then
                        if Present (Formal) then
                           Match := False;
                        end if;

                     --  A list of one type, e.g. (List) is parsed as
                     --  a parenthesized expression.

                     elsif Nkind (Arg_Parameter_Types) /= N_Aggregate
                       and then Paren_Count (Arg_Parameter_Types) = 1
                     then
                        if No (Formal)
                          or else Present (Next_Formal (Formal))
                        then
                           Match := False;
                        else
                           Match :=
                             Same_Base_Type (Arg_Parameter_Types, Formal);
                        end if;

                     --  A list of more than one type is parsed as a aggregate

                     elsif Nkind (Arg_Parameter_Types) = N_Aggregate
                       and then Paren_Count (Arg_Parameter_Types) = 0
                     then
                        Ptype := First (Expressions (Arg_Parameter_Types));
                        while Present (Ptype) or else Present (Formal) loop
                           if No (Ptype)
                             or else No (Formal)
                             or else not Same_Base_Type (Ptype, Formal)
                           then
                              Match := False;
                              exit;
                           else
                              Next_Formal (Formal);
                              Next (Ptype);
                           end if;
                        end loop;

                     --  Anything else is of the wrong form

                     else
                        Error_Pragma_Arg
                          ("wrong form for Parameter_Types parameter",
                           Arg_Parameter_Types);
                     end if;
                  end Check_Matching_Types;
               end if;

               --  Match is now False if the entry we found did not match
               --  either a supplied Parameter_Types or Result_Types argument

               if Match then
                  if No (Ent) then
                     Ent := Def_Id;

                  --  Ambiguous case, the flag Ambiguous shows if we already
                  --  detected this and output the initial messages.

                  else
                     if not Ambiguous then
                        Ambiguous := True;
                        Error_Msg_Name_1 := Pname;
                        Error_Msg_N
                          ("pragma% does not uniquely identify subprogram!",
                           N);
                        Error_Msg_Sloc := Sloc (Ent);
                        Error_Msg_N ("matching subprogram #!", N);
                        Ent := Empty;
                     end if;

                     Error_Msg_Sloc := Sloc (Def_Id);
                     Error_Msg_N ("matching subprogram #!", N);
                  end if;
               end if;
            end if;

            Hom_Id := Homonym (Hom_Id);
         end loop;

         --  See if we found an entry

         if No (Ent) then
            if not Ambiguous then
               if Is_Generic_Subprogram (Entity (Arg_Internal)) then
                  Error_Pragma
                    ("pragma% cannot be given for generic subprogram");
               else
                  Error_Pragma
                    ("pragma% does not identify local subprogram");
               end if;
            end if;

            return;
         end if;

         --  Import pragmas must be for imported entities

         if Prag_Id = Pragma_Import_Function
              or else
            Prag_Id = Pragma_Import_Procedure
              or else
            Prag_Id = Pragma_Import_Valued_Procedure
         then
            if not Is_Imported (Ent) then
               Error_Pragma -- CODEFIX???
                 ("pragma Import or Interface must precede pragma%");
            end if;

         --  Here we have the Export case which can set the entity as exported

         --  But does not do so if the specified external name is null, since
         --  that is taken as a signal in DEC Ada 83 (with which we want to be
         --  compatible) to request no external name.

         elsif Nkind (Arg_External) = N_String_Literal
           and then String_Length (Strval (Arg_External)) = 0
         then
            null;

         --  In all other cases, set entity as exported

         else
            Set_Exported (Ent, Arg_Internal);
         end if;

         --  Special processing for Valued_Procedure cases

         if Prag_Id = Pragma_Import_Valued_Procedure
           or else
            Prag_Id = Pragma_Export_Valued_Procedure
         then
            Formal := First_Formal (Ent);

            if No (Formal) then
               Error_Pragma ("at least one parameter required for pragma%");

            elsif Ekind (Formal) /= E_Out_Parameter then
               Error_Pragma ("first parameter must have mode out for pragma%");

            else
               Set_Is_Valued_Procedure (Ent);
            end if;
         end if;

         Set_Extended_Import_Export_External_Name (Ent, Arg_External);

         --  Process Result_Mechanism argument if present. We have already
         --  checked that this is only allowed for the function case.

         if Present (Arg_Result_Mechanism) then
            Set_Mechanism_Value (Ent, Arg_Result_Mechanism);
         end if;

         --  Process Mechanism parameter if present. Note that this parameter
         --  is not analyzed, and must not be analyzed since it is semantic
         --  nonsense, so we get it in exactly as the parser left it.

         if Present (Arg_Mechanism) then
            declare
               Formal : Entity_Id;
               Massoc : Node_Id;
               Mname  : Node_Id;
               Choice : Node_Id;

            begin
               --  A single mechanism association without a formal parameter
               --  name is parsed as a parenthesized expression. All other
               --  cases are parsed as aggregates, so we rewrite the single
               --  parameter case as an aggregate for consistency.

               if Nkind (Arg_Mechanism) /= N_Aggregate
                 and then Paren_Count (Arg_Mechanism) = 1
               then
                  Rewrite (Arg_Mechanism,
                    Make_Aggregate (Sloc (Arg_Mechanism),
                      Expressions => New_List (
                        Relocate_Node (Arg_Mechanism))));
               end if;

               --  Case of only mechanism name given, applies to all formals

               if Nkind (Arg_Mechanism) /= N_Aggregate then
                  Formal := First_Formal (Ent);
                  while Present (Formal) loop
                     Set_Mechanism_Value (Formal, Arg_Mechanism);
                     Next_Formal (Formal);
                  end loop;

               --  Case of list of mechanism associations given

               else
                  if Null_Record_Present (Arg_Mechanism) then
                     Error_Pragma_Arg
                       ("inappropriate form for Mechanism parameter",
                        Arg_Mechanism);
                  end if;

                  --  Deal with positional ones first

                  Formal := First_Formal (Ent);

                  if Present (Expressions (Arg_Mechanism)) then
                     Mname := First (Expressions (Arg_Mechanism));
                     while Present (Mname) loop
                        if No (Formal) then
                           Error_Pragma_Arg
                             ("too many mechanism associations", Mname);
                        end if;

                        Set_Mechanism_Value (Formal, Mname);
                        Next_Formal (Formal);
                        Next (Mname);
                     end loop;
                  end if;

                  --  Deal with named entries

                  if Present (Component_Associations (Arg_Mechanism)) then
                     Massoc := First (Component_Associations (Arg_Mechanism));
                     while Present (Massoc) loop
                        Choice := First (Choices (Massoc));

                        if Nkind (Choice) /= N_Identifier
                          or else Present (Next (Choice))
                        then
                           Error_Pragma_Arg
                             ("incorrect form for mechanism association",
                              Massoc);
                        end if;

                        Formal := First_Formal (Ent);
                        loop
                           if No (Formal) then
                              Error_Pragma_Arg
                                ("parameter name & not present", Choice);
                           end if;

                           if Chars (Choice) = Chars (Formal) then
                              Set_Mechanism_Value
                                (Formal, Expression (Massoc));

                              --  Set entity on identifier for ASIS

                              Set_Entity (Choice, Formal);

                              exit;
                           end if;

                           Next_Formal (Formal);
                        end loop;

                        Next (Massoc);
                     end loop;
                  end if;
               end if;
            end;
         end if;

         --  Process First_Optional_Parameter argument if present. We have
         --  already checked that this is only allowed for the Import case.

         if Present (Arg_First_Optional_Parameter) then
            if Nkind (Arg_First_Optional_Parameter) /= N_Identifier then
               Error_Pragma_Arg
                 ("first optional parameter must be formal parameter name",
                  Arg_First_Optional_Parameter);
            end if;

            Formal := First_Formal (Ent);
            loop
               if No (Formal) then
                  Error_Pragma_Arg
                    ("specified formal parameter& not found",
                     Arg_First_Optional_Parameter);
               end if;

               exit when Chars (Formal) =
                         Chars (Arg_First_Optional_Parameter);

               Next_Formal (Formal);
            end loop;

            Set_First_Optional_Parameter (Ent, Formal);

            --  Check specified and all remaining formals have right form

            while Present (Formal) loop
               if Ekind (Formal) /= E_In_Parameter then
                  Error_Msg_NE
                    ("optional formal& is not of mode in!",
                     Arg_First_Optional_Parameter, Formal);

               else
                  Dval := Default_Value (Formal);

                  if No (Dval) then
                     Error_Msg_NE
                       ("optional formal& does not have default value!",
                        Arg_First_Optional_Parameter, Formal);

                  elsif Compile_Time_Known_Value_Or_Aggr (Dval) then
                     null;

                  else
                     Error_Msg_FE
                       ("default value for optional formal& is non-static!",
                        Arg_First_Optional_Parameter, Formal);
                  end if;
               end if;

               Set_Is_Optional_Parameter (Formal);
               Next_Formal (Formal);
            end loop;
         end if;
      end Process_Extended_Import_Export_Subprogram_Pragma;

      --------------------------
      -- Process_Generic_List --
      --------------------------

      procedure Process_Generic_List is
         Arg : Node_Id;
         Exp : Node_Id;

      begin
         Check_No_Identifiers;
         Check_At_Least_N_Arguments (1);

         Arg := Arg1;
         while Present (Arg) loop
            Exp := Expression (Arg);
            Analyze (Exp);

            if not Is_Entity_Name (Exp)
              or else
                (not Is_Generic_Instance (Entity (Exp))
                  and then
                 not Is_Generic_Unit (Entity (Exp)))
            then
               Error_Pragma_Arg
                 ("pragma% argument must be name of generic unit/instance",
                  Arg);
            end if;

            Next (Arg);
         end loop;
      end Process_Generic_List;

      ---------------------------------
      -- Process_Import_Or_Interface --
      ---------------------------------

      procedure Process_Import_Or_Interface is
         C      : Convention_Id;
         Def_Id : Entity_Id;
         Hom_Id : Entity_Id;

      begin
         Process_Convention (C, Def_Id);
         Kill_Size_Check_Code (Def_Id);
         Note_Possible_Modification (Expression (Arg2), Sure => False);

         if Ekind (Def_Id) = E_Variable
              or else
            Ekind (Def_Id) = E_Constant
         then
            --  We do not permit Import to apply to a renaming declaration

            if Present (Renamed_Object (Def_Id)) then
               Error_Pragma_Arg
                 ("pragma% not allowed for object renaming", Arg2);

            --  User initialization is not allowed for imported object, but
            --  the object declaration may contain a default initialization,
            --  that will be discarded. Note that an explicit initialization
            --  only counts if it comes from source, otherwise it is simply
            --  the code generator making an implicit initialization explicit.

            elsif Present (Expression (Parent (Def_Id)))
              and then Comes_From_Source (Expression (Parent (Def_Id)))
            then
               Error_Msg_Sloc := Sloc (Def_Id);
               Error_Pragma_Arg
                 ("no initialization allowed for declaration of& #",
                  "\imported entities cannot be initialized (RM B.1(24))",
                  Arg2);

            else
               Set_Imported (Def_Id);
               Process_Interface_Name (Def_Id, Arg3, Arg4);

               --  Note that we do not set Is_Public here. That's because we
               --  only want to set it if there is no address clause, and we
               --  don't know that yet, so we delay that processing till
               --  freeze time.

               --  pragma Import completes deferred constants

               if Ekind (Def_Id) = E_Constant then
                  Set_Has_Completion (Def_Id);
               end if;

               --  It is not possible to import a constant of an unconstrained
               --  array type (e.g. string) because there is no simple way to
               --  write a meaningful subtype for it.

               if Is_Array_Type (Etype (Def_Id))
                 and then not Is_Constrained (Etype (Def_Id))
               then
                  Error_Msg_NE
                    ("imported constant& must have a constrained subtype",
                      N, Def_Id);
               end if;
            end if;

         elsif Is_Subprogram (Def_Id)
           or else Is_Generic_Subprogram (Def_Id)
         then
            --  If the name is overloaded, pragma applies to all of the
            --  denoted entities in the same declarative part.

            Hom_Id := Def_Id;
            while Present (Hom_Id) loop
               Def_Id := Get_Base_Subprogram (Hom_Id);

               --  Ignore inherited subprograms because the pragma will
               --  apply to the parent operation, which is the one called.

               if Is_Overloadable (Def_Id)
                 and then Present (Alias (Def_Id))
               then
                  null;

               --  If it is not a subprogram, it must be in an outer scope and
               --  pragma does not apply.

               elsif not Is_Subprogram (Def_Id)
                 and then not Is_Generic_Subprogram (Def_Id)
               then
                  null;

               --  Verify that the homonym is in the same declarative part (not
               --  just the same scope).

               elsif Parent (Unit_Declaration_Node (Def_Id)) /= Parent (N)
                 and then Nkind (Parent (N)) /= N_Compilation_Unit_Aux
               then
                  exit;

               else
                  Set_Imported (Def_Id);

                  --  Special processing for Convention_Intrinsic

                  if C = Convention_Intrinsic then

                     --  Link_Name argument not allowed for intrinsic

                     if Present (Arg3)
                       and then Chars (Arg3) = Name_Link_Name
                     then
                        Arg4 := Arg3;
                     end if;

                     if Present (Arg4) then
                        Error_Pragma_Arg
                          ("Link_Name argument not allowed for " &
                           "Import Intrinsic",
                           Arg4);
                     end if;

                     Set_Is_Intrinsic_Subprogram (Def_Id);

                     --  If no external name is present, then check that this
                     --  is a valid intrinsic subprogram. If an external name
                     --  is present, then this is handled by the back end.

                     if No (Arg3) then
                        Check_Intrinsic_Subprogram (Def_Id, Expression (Arg2));
                     end if;
                  end if;

                  --  All interfaced procedures need an external symbol created
                  --  for them since they are always referenced from another
                  --  object file.

                  Set_Is_Public (Def_Id);

                  --  Verify that the subprogram does not have a completion
                  --  through a renaming declaration. For other completions the
                  --  pragma appears as a too late representation.

                  declare
                     Decl : constant Node_Id := Unit_Declaration_Node (Def_Id);

                  begin
                     if Present (Decl)
                       and then Nkind (Decl) = N_Subprogram_Declaration
                       and then Present (Corresponding_Body (Decl))
                       and then Nkind (Unit_Declaration_Node
                                        (Corresponding_Body (Decl))) =
                                             N_Subprogram_Renaming_Declaration
                     then
                        Error_Msg_Sloc := Sloc (Def_Id);
                        Error_Msg_NE
                          ("cannot import&, renaming already provided for " &
                           "declaration #", N, Def_Id);
                     end if;
                  end;

                  Set_Has_Completion (Def_Id);
                  Process_Interface_Name (Def_Id, Arg3, Arg4);
               end if;

               if Is_Compilation_Unit (Hom_Id) then

                  --  Its possible homonyms are not affected by the pragma.
                  --  Such homonyms might be present in the context of other
                  --  units being compiled.

                  exit;

               else
                  Hom_Id := Homonym (Hom_Id);
               end if;
            end loop;

         --  When the convention is Java or CIL, we also allow Import to be
         --  given for packages, generic packages, exceptions, record
         --  components, and access to subprograms.

         elsif (C = Convention_Java or else C = Convention_CIL)
           and then
             (Is_Package_Or_Generic_Package (Def_Id)
               or else Ekind (Def_Id) = E_Exception
               or else Ekind (Def_Id) = E_Access_Subprogram_Type
               or else Nkind (Parent (Def_Id)) = N_Component_Declaration)
         then
            Set_Imported (Def_Id);
            Set_Is_Public (Def_Id);
            Process_Interface_Name (Def_Id, Arg3, Arg4);

         --  Import a CPP class

         elsif Is_Record_Type (Def_Id)
           and then C = Convention_CPP
         then
            --  Types treated as CPP classes are treated as limited, but we
            --  don't require them to be declared this way. A warning is
            --  issued to encourage the user to declare them as limited.
            --  This is not an error, for compatibility reasons, because
            --  these types have been supported this way for some time.

            if not Is_Limited_Type (Def_Id) then
               Error_Msg_N
                 ("imported 'C'P'P type should be " &
                    "explicitly declared limited?",
                  Get_Pragma_Arg (Arg2));
               Error_Msg_N
                 ("\type will be considered limited",
                  Get_Pragma_Arg (Arg2));
            end if;

            Set_Is_CPP_Class (Def_Id);
            Set_Is_Limited_Record (Def_Id);

            --  Imported CPP types must not have discriminants (because C++
            --  classes do not have discriminants).

            if Has_Discriminants (Def_Id) then
               Error_Msg_N
                 ("imported 'C'P'P type cannot have discriminants",
                  First (Discriminant_Specifications
                          (Declaration_Node (Def_Id))));
            end if;

            --  Components of imported CPP types must not have default
            --  expressions because the constructor (if any) is on the
            --  C++ side.

            declare
               Tdef  : constant Node_Id :=
                         Type_Definition (Declaration_Node (Def_Id));
               Clist : Node_Id;
               Comp  : Node_Id;

            begin
               if Nkind (Tdef) = N_Record_Definition then
                  Clist := Component_List (Tdef);

               else
                  pragma Assert (Nkind (Tdef) = N_Derived_Type_Definition);
                  Clist := Component_List (Record_Extension_Part (Tdef));
               end if;

               if Present (Clist) then
                  Comp := First (Component_Items (Clist));
                  while Present (Comp) loop
                     if Present (Expression (Comp)) then
                        Error_Msg_N
                          ("component of imported 'C'P'P type cannot have" &
                           " default expression", Expression (Comp));
                     end if;

                     Next (Comp);
                  end loop;
               end if;
            end;

         else
            Error_Pragma_Arg
              ("second argument of pragma% must be object or subprogram",
               Arg2);
         end if;

         --  If this pragma applies to a compilation unit, then the unit, which
         --  is a subprogram, does not require (or allow) a body. We also do
         --  not need to elaborate imported procedures.

         if Nkind (Parent (N)) = N_Compilation_Unit_Aux then
            declare
               Cunit : constant Node_Id := Parent (Parent (N));
            begin
               Set_Body_Required (Cunit, False);
            end;
         end if;
      end Process_Import_Or_Interface;

      --------------------
      -- Process_Inline --
      --------------------

      procedure Process_Inline (Active : Boolean) is
         Assoc     : Node_Id;
         Decl      : Node_Id;
         Subp_Id   : Node_Id;
         Subp      : Entity_Id;
         Applies   : Boolean;
         Effective : Boolean := False;

         procedure Make_Inline (Subp : Entity_Id);
         --  Subp is the defining unit name of the subprogram declaration. Set
         --  the flag, as well as the flag in the corresponding body, if there
         --  is one present.

         procedure Set_Inline_Flags (Subp : Entity_Id);
         --  Sets Is_Inlined and Has_Pragma_Inline flags for Subp and also
         --  Has_Pragma_Inline_Always for the Inline_Always case.

         function Inlining_Not_Possible (Subp : Entity_Id) return Boolean;
         --  Returns True if it can be determined at this stage that inlining
         --  is not possible, for example if the body is available and contains
         --  exception handlers, we prevent inlining, since otherwise we can
         --  get undefined symbols at link time. This function also emits a
         --  warning if front-end inlining is enabled and the pragma appears
         --  too late.
         --
         --  ??? is business with link symbols still valid, or does it relate
         --  to front end ZCX which is being phased out ???

         ---------------------------
         -- Inlining_Not_Possible --
         ---------------------------

         function Inlining_Not_Possible (Subp : Entity_Id) return Boolean is
            Decl  : constant Node_Id := Unit_Declaration_Node (Subp);
            Stats : Node_Id;

         begin
            if Nkind (Decl) = N_Subprogram_Body then
               Stats := Handled_Statement_Sequence (Decl);
               return Present (Exception_Handlers (Stats))
                 or else Present (At_End_Proc (Stats));

            elsif Nkind (Decl) = N_Subprogram_Declaration
              and then Present (Corresponding_Body (Decl))
            then
               if Front_End_Inlining
                 and then Analyzed (Corresponding_Body (Decl))
               then
                  Error_Msg_N ("pragma appears too late, ignored?", N);
                  return True;

               --  If the subprogram is a renaming as body, the body is just a
               --  call to the renamed subprogram, and inlining is trivially
               --  possible.

               elsif
                 Nkind (Unit_Declaration_Node (Corresponding_Body (Decl))) =
                                             N_Subprogram_Renaming_Declaration
               then
                  return False;

               else
                  Stats :=
                    Handled_Statement_Sequence
                        (Unit_Declaration_Node (Corresponding_Body (Decl)));

                  return
                    Present (Exception_Handlers (Stats))
                      or else Present (At_End_Proc (Stats));
               end if;

            else
               --  If body is not available, assume the best, the check is
               --  performed again when compiling enclosing package bodies.

               return False;
            end if;
         end Inlining_Not_Possible;

         -----------------
         -- Make_Inline --
         -----------------

         procedure Make_Inline (Subp : Entity_Id) is
            Kind       : constant Entity_Kind := Ekind (Subp);
            Inner_Subp : Entity_Id   := Subp;

         begin
            --  Ignore if bad type, avoid cascaded error

            if Etype (Subp) = Any_Type then
               Applies := True;
               return;

            --  Ignore if all inlining is suppressed

            elsif Suppress_All_Inlining then
               Applies := True;
               return;

            --  If inlining is not possible, for now do not treat as an error

            elsif Inlining_Not_Possible (Subp) then
               Applies := True;
               return;

            --  Here we have a candidate for inlining, but we must exclude
            --  derived operations. Otherwise we would end up trying to inline
            --  a phantom declaration, and the result would be to drag in a
            --  body which has no direct inlining associated with it. That
            --  would not only be inefficient but would also result in the
            --  backend doing cross-unit inlining in cases where it was
            --  definitely inappropriate to do so.

            --  However, a simple Comes_From_Source test is insufficient, since
            --  we do want to allow inlining of generic instances which also do
            --  not come from source. We also need to recognize specs generated
            --  by the front-end for bodies that carry the pragma. Finally,
            --  predefined operators do not come from source but are not
            --  inlineable either.

            elsif Is_Generic_Instance (Subp)
              or else Nkind (Parent (Parent (Subp))) = N_Subprogram_Declaration
            then
               null;

            elsif not Comes_From_Source (Subp)
              and then Scope (Subp) /= Standard_Standard
            then
               Applies := True;
               return;
            end if;

            --  The referenced entity must either be the enclosing entity, or
            --  an entity declared within the current open scope.

            if Present (Scope (Subp))
              and then Scope (Subp) /= Current_Scope
              and then Subp /= Current_Scope
            then
               Error_Pragma_Arg
                 ("argument of% must be entity in current scope", Assoc);
               return;
            end if;

            --  Processing for procedure, operator or function. If subprogram
            --  is aliased (as for an instance) indicate that the renamed
            --  entity (if declared in the same unit) is inlined.

            if Is_Subprogram (Subp) then
               while Present (Alias (Inner_Subp)) loop
                  Inner_Subp := Alias (Inner_Subp);
               end loop;

               if In_Same_Source_Unit (Subp, Inner_Subp) then
                  Set_Inline_Flags (Inner_Subp);

                  Decl := Parent (Parent (Inner_Subp));

                  if Nkind (Decl) = N_Subprogram_Declaration
                    and then Present (Corresponding_Body (Decl))
                  then
                     Set_Inline_Flags (Corresponding_Body (Decl));

                  elsif Is_Generic_Instance (Subp) then

                     --  Indicate that the body needs to be created for
                     --  inlining subsequent calls. The instantiation node
                     --  follows the declaration of the wrapper package
                     --  created for it.

                     if Scope (Subp) /= Standard_Standard
                       and then
                         Need_Subprogram_Instance_Body
                          (Next (Unit_Declaration_Node (Scope (Alias (Subp)))),
                              Subp)
                     then
                        null;
                     end if;
                  end if;
               end if;

               Applies := True;

            --  For a generic subprogram set flag as well, for use at the point
            --  of instantiation, to determine whether the body should be
            --  generated.

            elsif Is_Generic_Subprogram (Subp) then
               Set_Inline_Flags (Subp);
               Applies := True;

            --  Literals are by definition inlined

            elsif Kind = E_Enumeration_Literal then
               null;

            --  Anything else is an error

            else
               Error_Pragma_Arg
                 ("expect subprogram name for pragma%", Assoc);
            end if;
         end Make_Inline;

         ----------------------
         -- Set_Inline_Flags --
         ----------------------

         procedure Set_Inline_Flags (Subp : Entity_Id) is
         begin
            if Active then
               Set_Is_Inlined (Subp, True);
            end if;

            if not Has_Pragma_Inline (Subp) then
               Set_Has_Pragma_Inline (Subp);
               Effective := True;
            end if;

            if Prag_Id = Pragma_Inline_Always then
               Set_Has_Pragma_Inline_Always (Subp);
            end if;
         end Set_Inline_Flags;

      --  Start of processing for Process_Inline

      begin
         Check_No_Identifiers;
         Check_At_Least_N_Arguments (1);

         if Active then
            Inline_Processing_Required := True;
         end if;

         Assoc := Arg1;
         while Present (Assoc) loop
            Subp_Id := Expression (Assoc);
            Analyze (Subp_Id);
            Applies := False;

            if Is_Entity_Name (Subp_Id) then
               Subp := Entity (Subp_Id);

               if Subp = Any_Id then

                  --  If previous error, avoid cascaded errors

                  Applies := True;
                  Effective := True;

               else
                  Make_Inline (Subp);

                  while Present (Homonym (Subp))
                    and then Scope (Homonym (Subp)) = Current_Scope
                  loop
                     Make_Inline (Homonym (Subp));
                     Subp := Homonym (Subp);
                  end loop;
               end if;
            end if;

            if not Applies then
               Error_Pragma_Arg
                 ("inappropriate argument for pragma%", Assoc);

            elsif not Effective
              and then Warn_On_Redundant_Constructs
              and then not Suppress_All_Inlining
            then
               if Inlining_Not_Possible (Subp) then
                  Error_Msg_NE
                    ("pragma Inline for& is ignored?", N, Entity (Subp_Id));
               else
                  Error_Msg_NE
                    ("pragma Inline for& is redundant?", N, Entity (Subp_Id));
               end if;
            end if;

            Next (Assoc);
         end loop;
      end Process_Inline;

      ----------------------------
      -- Process_Interface_Name --
      ----------------------------

      procedure Process_Interface_Name
        (Subprogram_Def : Entity_Id;
         Ext_Arg        : Node_Id;
         Link_Arg       : Node_Id)
      is
         Ext_Nam    : Node_Id;
         Link_Nam   : Node_Id;
         String_Val : String_Id;

         procedure Check_Form_Of_Interface_Name
           (SN            : Node_Id;
            Ext_Name_Case : Boolean);
         --  SN is a string literal node for an interface name. This routine
         --  performs some minimal checks that the name is reasonable. In
         --  particular that no spaces or other obviously incorrect characters
         --  appear. This is only a warning, since any characters are allowed.
         --  Ext_Name_Case is True for an External_Name, False for a Link_Name.

         ----------------------------------
         -- Check_Form_Of_Interface_Name --
         ----------------------------------

         procedure Check_Form_Of_Interface_Name
           (SN            : Node_Id;
            Ext_Name_Case : Boolean)
         is
            S  : constant String_Id := Strval (Expr_Value_S (SN));
            SL : constant Nat       := String_Length (S);
            C  : Char_Code;

         begin
            if SL = 0 then
               Error_Msg_N ("interface name cannot be null string", SN);
            end if;

            for J in 1 .. SL loop
               C := Get_String_Char (S, J);

               --  Look for dubious character and issue unconditional warning.
               --  Definitely dubious if not in character range.

               if not In_Character_Range (C)

                  --  For all cases except CLI target,
                  --  commas, spaces and slashes are dubious (in CLI, we use
<<<<<<< HEAD
                  --  spaces and commas in external names to specify assembly
                  --  version and public key, while slashes can be used in
                  --  names to mark nested classes).

                  or else ((not Ext_Name_Case or else VM_Target /= CLI_Target)
                             and then (Get_Character (C) = ' '
                                         or else
                                       Get_Character (C) = ','
                                         or else
                                       Get_Character (C) = '\'))
                 or else (VM_Target /= CLI_Target
                           and then Get_Character (C) = '/')
=======
                  --  commas and backslashes in external names to specify
                  --  assembly version and public key, while slashes and spaces
                  --  can be used in names to mark nested classes and
                  --  valuetypes).

                  or else ((not Ext_Name_Case or else VM_Target /= CLI_Target)
                             and then (Get_Character (C) = ','
                                         or else
                                       Get_Character (C) = '\'))
                 or else (VM_Target /= CLI_Target
                            and then (Get_Character (C) = ' '
                                        or else
                                      Get_Character (C) = '/'))
>>>>>>> 42a9ba1d
               then
                  Error_Msg
                    ("?interface name contains illegal character",
                     Sloc (SN) + Source_Ptr (J));
               end if;
            end loop;
         end Check_Form_Of_Interface_Name;

      --  Start of processing for Process_Interface_Name

      begin
         if No (Link_Arg) then
            if No (Ext_Arg) then
               if VM_Target = CLI_Target
                 and then Ekind (Subprogram_Def) = E_Package
                 and then Nkind (Parent (Subprogram_Def)) =
                                                 N_Package_Specification
                 and then Present (Generic_Parent (Parent (Subprogram_Def)))
               then
                  Set_Interface_Name
                     (Subprogram_Def,
                      Interface_Name
                        (Generic_Parent (Parent (Subprogram_Def))));
               end if;

               return;

            elsif Chars (Ext_Arg) = Name_Link_Name then
               Ext_Nam  := Empty;
               Link_Nam := Expression (Ext_Arg);

            else
               Check_Optional_Identifier (Ext_Arg, Name_External_Name);
               Ext_Nam  := Expression (Ext_Arg);
               Link_Nam := Empty;
            end if;

         else
            Check_Optional_Identifier (Ext_Arg,  Name_External_Name);
            Check_Optional_Identifier (Link_Arg, Name_Link_Name);
            Ext_Nam  := Expression (Ext_Arg);
            Link_Nam := Expression (Link_Arg);
         end if;

         --  Check expressions for external name and link name are static

         if Present (Ext_Nam) then
            Check_Arg_Is_Static_Expression (Ext_Nam, Standard_String);
            Check_Form_Of_Interface_Name (Ext_Nam, Ext_Name_Case => True);

            --  Verify that external name is not the name of a local entity,
            --  which would hide the imported one and could lead to run-time
            --  surprises. The problem can only arise for entities declared in
            --  a package body (otherwise the external name is fully qualified
            --  and will not conflict).

            declare
               Nam : Name_Id;
               E   : Entity_Id;
               Par : Node_Id;

            begin
               if Prag_Id = Pragma_Import then
                  String_To_Name_Buffer (Strval (Expr_Value_S (Ext_Nam)));
                  Nam := Name_Find;
                  E   := Entity_Id (Get_Name_Table_Info (Nam));

                  if Nam /= Chars (Subprogram_Def)
                    and then Present (E)
                    and then not Is_Overloadable (E)
                    and then Is_Immediately_Visible (E)
                    and then not Is_Imported (E)
                    and then Ekind (Scope (E)) = E_Package
                  then
                     Par := Parent (E);
                     while Present (Par) loop
                        if Nkind (Par) = N_Package_Body then
                           Error_Msg_Sloc := Sloc (E);
                           Error_Msg_NE
                             ("imported entity is hidden by & declared#",
                              Ext_Arg, E);
                           exit;
                        end if;

                        Par := Parent (Par);
                     end loop;
                  end if;
               end if;
            end;
         end if;

         if Present (Link_Nam) then
            Check_Arg_Is_Static_Expression (Link_Nam, Standard_String);
            Check_Form_Of_Interface_Name (Link_Nam, Ext_Name_Case => False);
         end if;

         --  If there is no link name, just set the external name

         if No (Link_Nam) then
            Link_Nam := Adjust_External_Name_Case (Expr_Value_S (Ext_Nam));

         --  For the Link_Name case, the given literal is preceded by an
         --  asterisk, which indicates to GCC that the given name should be
         --  taken literally, and in particular that no prepending of
         --  underlines should occur, even in systems where this is the
         --  normal default.

         else
            Start_String;

            if VM_Target = No_VM then
               Store_String_Char (Get_Char_Code ('*'));
            end if;

            String_Val := Strval (Expr_Value_S (Link_Nam));
            Store_String_Chars (String_Val);
            Link_Nam :=
              Make_String_Literal (Sloc (Link_Nam),
                Strval => End_String);
         end if;

         Set_Encoded_Interface_Name
           (Get_Base_Subprogram (Subprogram_Def), Link_Nam);
         Check_Duplicated_Export_Name (Link_Nam);
      end Process_Interface_Name;

      -----------------------------------------
      -- Process_Interrupt_Or_Attach_Handler --
      -----------------------------------------

      procedure Process_Interrupt_Or_Attach_Handler is
         Arg1_X       : constant Node_Id   := Expression (Arg1);
         Handler_Proc : constant Entity_Id := Entity (Arg1_X);
         Proc_Scope   : constant Entity_Id := Scope (Handler_Proc);

      begin
         Set_Is_Interrupt_Handler (Handler_Proc);

         --  If the pragma is not associated with a handler procedure within a
         --  protected type, then it must be for a nonprotected procedure for
         --  the AAMP target, in which case we don't associate a representation
         --  item with the procedure's scope.

         if Ekind (Proc_Scope) = E_Protected_Type then
            if Prag_Id = Pragma_Interrupt_Handler
                 or else
               Prag_Id = Pragma_Attach_Handler
            then
               Record_Rep_Item (Proc_Scope, N);
            end if;
         end if;
      end Process_Interrupt_Or_Attach_Handler;

      --------------------------------------------------
      -- Process_Restrictions_Or_Restriction_Warnings --
      --------------------------------------------------

      --  Note: some of the simple identifier cases were handled in par-prag,
      --  but it is harmless (and more straightforward) to simply handle all
      --  cases here, even if it means we repeat a bit of work in some cases.

      procedure Process_Restrictions_Or_Restriction_Warnings
        (Warn : Boolean)
      is
         Arg   : Node_Id;
         R_Id  : Restriction_Id;
         Id    : Name_Id;
         Expr  : Node_Id;
         Val   : Uint;

         procedure Check_Unit_Name (N : Node_Id);
         --  Checks unit name parameter for No_Dependence. Returns if it has
         --  an appropriate form, otherwise raises pragma argument error.

         ---------------------
         -- Check_Unit_Name --
         ---------------------

         procedure Check_Unit_Name (N : Node_Id) is
         begin
            if Nkind (N) = N_Selected_Component then
               Check_Unit_Name (Prefix (N));
               Check_Unit_Name (Selector_Name (N));

            elsif Nkind (N) = N_Identifier then
               return;

            else
               Error_Pragma_Arg
                 ("wrong form for unit name for No_Dependence", N);
            end if;
         end Check_Unit_Name;

      --  Start of processing for Process_Restrictions_Or_Restriction_Warnings

      begin
         Check_Ada_83_Warning;
         Check_At_Least_N_Arguments (1);
         Check_Valid_Configuration_Pragma;

         Arg := Arg1;
         while Present (Arg) loop
            Id := Chars (Arg);
            Expr := Expression (Arg);

            --  Case of no restriction identifier present

            if Id = No_Name then
               if Nkind (Expr) /= N_Identifier then
                  Error_Pragma_Arg
                    ("invalid form for restriction", Arg);
               end if;

               R_Id :=
                 Get_Restriction_Id
                   (Process_Restriction_Synonyms (Expr));

               if R_Id not in All_Boolean_Restrictions then
                  Error_Msg_Name_1 := Pname;
                  Error_Msg_N
                    ("invalid restriction identifier&", Get_Pragma_Arg (Arg));

                  --  Check for possible misspelling

                  for J in Restriction_Id loop
                     declare
                        Rnm : constant String := Restriction_Id'Image (J);

                     begin
                        Name_Buffer (1 .. Rnm'Length) := Rnm;
                        Name_Len := Rnm'Length;
                        Set_Casing (All_Lower_Case);

                        if Is_Bad_Spelling_Of (Chars (Expr), Name_Enter) then
                           Set_Casing
                             (Identifier_Casing (Current_Source_File));
                           Error_Msg_String (1 .. Rnm'Length) :=
                             Name_Buffer (1 .. Name_Len);
                           Error_Msg_Strlen := Rnm'Length;
                           Error_Msg_N -- CODEFIX
                             ("\possible misspelling of ""~""",
                              Get_Pragma_Arg (Arg));
                           exit;
                        end if;
                     end;
                  end loop;

                  raise Pragma_Exit;
               end if;

               if Implementation_Restriction (R_Id) then
                  Check_Restriction (No_Implementation_Restrictions, Arg);
               end if;

               --  If this is a warning, then set the warning unless we already
               --  have a real restriction active (we never want a warning to
               --  override a real restriction).

               if Warn then
                  if not Restriction_Active (R_Id) then
                     Set_Restriction (R_Id, N);
                     Restriction_Warnings (R_Id) := True;
                  end if;

               --  If real restriction case, then set it and make sure that the
               --  restriction warning flag is off, since a real restriction
               --  always overrides a warning.

               else
                  Set_Restriction (R_Id, N);
                  Restriction_Warnings (R_Id) := False;
               end if;

               --  A very special case that must be processed here: pragma
               --  Restrictions (No_Exceptions) turns off all run-time
               --  checking. This is a bit dubious in terms of the formal
               --  language definition, but it is what is intended by RM
               --  H.4(12). Restriction_Warnings never affects generated code
               --  so this is done only in the real restriction case.

               if R_Id = No_Exceptions and then not Warn then
                  Scope_Suppress := (others => True);
               end if;

            --  Case of No_Dependence => unit-name. Note that the parser
            --  already made the necessary entry in the No_Dependence table.

            elsif Id = Name_No_Dependence then
               Check_Unit_Name (Expr);

            --  All other cases of restriction identifier present

            else
               R_Id := Get_Restriction_Id (Process_Restriction_Synonyms (Arg));
               Analyze_And_Resolve (Expr, Any_Integer);

               if R_Id not in All_Parameter_Restrictions then
                  Error_Pragma_Arg
                    ("invalid restriction parameter identifier", Arg);

               elsif not Is_OK_Static_Expression (Expr) then
                  Flag_Non_Static_Expr
                    ("value must be static expression!", Expr);
                  raise Pragma_Exit;

               elsif not Is_Integer_Type (Etype (Expr))
                 or else Expr_Value (Expr) < 0
               then
                  Error_Pragma_Arg
                    ("value must be non-negative integer", Arg);
               end if;

               --  Restriction pragma is active

               Val := Expr_Value (Expr);

               if not UI_Is_In_Int_Range (Val) then
                  Error_Pragma_Arg
                    ("pragma ignored, value too large?", Arg);
               end if;

               --  Warning case. If the real restriction is active, then we
               --  ignore the request, since warning never overrides a real
               --  restriction. Otherwise we set the proper warning. Note that
               --  this circuit sets the warning again if it is already set,
               --  which is what we want, since the constant may have changed.

               if Warn then
                  if not Restriction_Active (R_Id) then
                     Set_Restriction
                       (R_Id, N, Integer (UI_To_Int (Val)));
                     Restriction_Warnings (R_Id) := True;
                  end if;

               --  Real restriction case, set restriction and make sure warning
               --  flag is off since real restriction always overrides warning.

               else
                  Set_Restriction (R_Id, N, Integer (UI_To_Int (Val)));
                  Restriction_Warnings (R_Id) := False;
               end if;
            end if;

            Next (Arg);
         end loop;
      end Process_Restrictions_Or_Restriction_Warnings;

      ---------------------------------
      -- Process_Suppress_Unsuppress --
      ---------------------------------

      --  Note: this procedure makes entries in the check suppress data
      --  structures managed by Sem. See spec of package Sem for full
      --  details on how we handle recording of check suppression.

      procedure Process_Suppress_Unsuppress (Suppress_Case : Boolean) is
         C    : Check_Id;
         E_Id : Node_Id;
         E    : Entity_Id;

         In_Package_Spec : constant Boolean :=
                             Is_Package_Or_Generic_Package (Current_Scope)
                               and then not In_Package_Body (Current_Scope);

         procedure Suppress_Unsuppress_Echeck (E : Entity_Id; C : Check_Id);
         --  Used to suppress a single check on the given entity

         --------------------------------
         -- Suppress_Unsuppress_Echeck --
         --------------------------------

         procedure Suppress_Unsuppress_Echeck (E : Entity_Id; C : Check_Id) is
         begin
            Set_Checks_May_Be_Suppressed (E);

            if In_Package_Spec then
               Push_Global_Suppress_Stack_Entry
                 (Entity   => E,
                  Check    => C,
                  Suppress => Suppress_Case);

            else
               Push_Local_Suppress_Stack_Entry
                 (Entity   => E,
                  Check    => C,
                  Suppress => Suppress_Case);
            end if;

            --  If this is a first subtype, and the base type is distinct,
            --  then also set the suppress flags on the base type.

            if Is_First_Subtype (E)
              and then Etype (E) /= E
            then
               Suppress_Unsuppress_Echeck (Etype (E), C);
            end if;
         end Suppress_Unsuppress_Echeck;

      --  Start of processing for Process_Suppress_Unsuppress

      begin
         --  Suppress/Unsuppress can appear as a configuration pragma, or in a
         --  declarative part or a package spec (RM 11.5(5)).

         if not Is_Configuration_Pragma then
            Check_Is_In_Decl_Part_Or_Package_Spec;
         end if;

         Check_At_Least_N_Arguments (1);
         Check_At_Most_N_Arguments (2);
         Check_No_Identifier (Arg1);
         Check_Arg_Is_Identifier (Arg1);

         C := Get_Check_Id (Chars (Expression (Arg1)));

         if C = No_Check_Id then
            Error_Pragma_Arg
              ("argument of pragma% is not valid check name", Arg1);
         end if;

         if not Suppress_Case
           and then (C = All_Checks or else C = Overflow_Check)
         then
            Opt.Overflow_Checks_Unsuppressed := True;
         end if;

         if Arg_Count = 1 then

            --  Make an entry in the local scope suppress table. This is the
            --  table that directly shows the current value of the scope
            --  suppress check for any check id value.

            if C = All_Checks then

               --  For All_Checks, we set all specific predefined checks with
               --  the exception of Elaboration_Check, which is handled
               --  specially because of not wanting All_Checks to have the
               --  effect of deactivating static elaboration order processing.

               for J in Scope_Suppress'Range loop
                  if J /= Elaboration_Check then
                     Scope_Suppress (J) := Suppress_Case;
                  end if;
               end loop;

            --  If not All_Checks, and predefined check, then set appropriate
            --  scope entry. Note that we will set Elaboration_Check if this
            --  is explicitly specified.

            elsif C in Predefined_Check_Id then
               Scope_Suppress (C) := Suppress_Case;
            end if;

            --  Also make an entry in the Local_Entity_Suppress table

            Push_Local_Suppress_Stack_Entry
              (Entity   => Empty,
               Check    => C,
               Suppress => Suppress_Case);

         --  Case of two arguments present, where the check is suppressed for
         --  a specified entity (given as the second argument of the pragma)

         else
            Check_Optional_Identifier (Arg2, Name_On);
            E_Id := Expression (Arg2);
            Analyze (E_Id);

            if not Is_Entity_Name (E_Id) then
               Error_Pragma_Arg
                 ("second argument of pragma% must be entity name", Arg2);
            end if;

            E := Entity (E_Id);

            if E = Any_Id then
               return;
            end if;

            --  Enforce RM 11.5(7) which requires that for a pragma that
            --  appears within a package spec, the named entity must be
            --  within the package spec. We allow the package name itself
            --  to be mentioned since that makes sense, although it is not
            --  strictly allowed by 11.5(7).

            if In_Package_Spec
              and then E /= Current_Scope
              and then Scope (E) /= Current_Scope
            then
               Error_Pragma_Arg
                 ("entity in pragma% is not in package spec (RM 11.5(7))",
                  Arg2);
            end if;

            --  Loop through homonyms. As noted below, in the case of a package
            --  spec, only homonyms within the package spec are considered.

            loop
               Suppress_Unsuppress_Echeck (E, C);

               if Is_Generic_Instance (E)
                 and then Is_Subprogram (E)
                 and then Present (Alias (E))
               then
                  Suppress_Unsuppress_Echeck (Alias (E), C);
               end if;

               --  Move to next homonym

               E := Homonym (E);
               exit when No (E);

               --  If we are within a package specification, the pragma only
               --  applies to homonyms in the same scope.

               exit when In_Package_Spec
                 and then Scope (E) /= Current_Scope;
            end loop;
         end if;
      end Process_Suppress_Unsuppress;

      ------------------
      -- Set_Exported --
      ------------------

      procedure Set_Exported (E : Entity_Id; Arg : Node_Id) is
      begin
         if Is_Imported (E) then
            Error_Pragma_Arg
              ("cannot export entity& that was previously imported", Arg);

         elsif Present (Address_Clause (E)) then
            Error_Pragma_Arg
              ("cannot export entity& that has an address clause", Arg);
         end if;

         Set_Is_Exported (E);

         --  Generate a reference for entity explicitly, because the
         --  identifier may be overloaded and name resolution will not
         --  generate one.

         Generate_Reference (E, Arg);

         --  Deal with exporting non-library level entity

         if not Is_Library_Level_Entity (E) then

            --  Not allowed at all for subprograms

            if Is_Subprogram (E) then
               Error_Pragma_Arg ("local subprogram& cannot be exported", Arg);

            --  Otherwise set public and statically allocated

            else
               Set_Is_Public (E);
               Set_Is_Statically_Allocated (E);

               --  Warn if the corresponding W flag is set and the pragma comes
               --  from source. The latter may not be true e.g. on VMS where we
               --  expand export pragmas for exception codes associated with
               --  imported or exported exceptions. We do not want to generate
               --  a warning for something that the user did not write.

               if Warn_On_Export_Import
                 and then Comes_From_Source (Arg)
               then
                  Error_Msg_NE
                    ("?& has been made static as a result of Export", Arg, E);
                  Error_Msg_N
                    ("\this usage is non-standard and non-portable", Arg);
               end if;
            end if;
         end if;

         if Warn_On_Export_Import and then Is_Type (E) then
            Error_Msg_NE
              ("exporting a type has no effect?", Arg, E);
         end if;

         if Warn_On_Export_Import and Inside_A_Generic then
            Error_Msg_NE
              ("all instances of& will have the same external name?", Arg, E);
         end if;
      end Set_Exported;

      ----------------------------------------------
      -- Set_Extended_Import_Export_External_Name --
      ----------------------------------------------

      procedure Set_Extended_Import_Export_External_Name
        (Internal_Ent : Entity_Id;
         Arg_External : Node_Id)
      is
         Old_Name : constant Node_Id := Interface_Name (Internal_Ent);
         New_Name : Node_Id;

      begin
         if No (Arg_External) then
            return;
         end if;

         Check_Arg_Is_External_Name (Arg_External);

         if Nkind (Arg_External) = N_String_Literal then
            if String_Length (Strval (Arg_External)) = 0 then
               return;
            else
               New_Name := Adjust_External_Name_Case (Arg_External);
            end if;

         elsif Nkind (Arg_External) = N_Identifier then
            New_Name := Get_Default_External_Name (Arg_External);

         --  Check_Arg_Is_External_Name should let through only identifiers and
         --  string literals or static string expressions (which are folded to
         --  string literals).

         else
            raise Program_Error;
         end if;

         --  If we already have an external name set (by a prior normal Import
         --  or Export pragma), then the external names must match

         if Present (Interface_Name (Internal_Ent)) then
            Check_Matching_Internal_Names : declare
               S1 : constant String_Id := Strval (Old_Name);
               S2 : constant String_Id := Strval (New_Name);

               procedure Mismatch;
               --  Called if names do not match

               --------------
               -- Mismatch --
               --------------

               procedure Mismatch is
               begin
                  Error_Msg_Sloc := Sloc (Old_Name);
                  Error_Pragma_Arg
                    ("external name does not match that given #",
                     Arg_External);
               end Mismatch;

            --  Start of processing for Check_Matching_Internal_Names

            begin
               if String_Length (S1) /= String_Length (S2) then
                  Mismatch;

               else
                  for J in 1 .. String_Length (S1) loop
                     if Get_String_Char (S1, J) /= Get_String_Char (S2, J) then
                        Mismatch;
                     end if;
                  end loop;
               end if;
            end Check_Matching_Internal_Names;

         --  Otherwise set the given name

         else
            Set_Encoded_Interface_Name (Internal_Ent, New_Name);
            Check_Duplicated_Export_Name (New_Name);
         end if;
      end Set_Extended_Import_Export_External_Name;

      ------------------
      -- Set_Imported --
      ------------------

      procedure Set_Imported (E : Entity_Id) is
      begin
         --  Error message if already imported or exported

         if Is_Exported (E) or else Is_Imported (E) then
            if Is_Exported (E) then
               Error_Msg_NE ("entity& was previously exported", N, E);
            else
               Error_Msg_NE ("entity& was previously imported", N, E);
            end if;

            Error_Msg_Name_1 := Pname;
            Error_Msg_N
              ("\(pragma% applies to all previous entities)", N);

            Error_Msg_Sloc  := Sloc (E);
            Error_Msg_NE ("\import not allowed for& declared#", N, E);

         --  Here if not previously imported or exported, OK to import

         else
            Set_Is_Imported (E);

            --  If the entity is an object that is not at the library level,
            --  then it is statically allocated. We do not worry about objects
            --  with address clauses in this context since they are not really
            --  imported in the linker sense.

            if Is_Object (E)
              and then not Is_Library_Level_Entity (E)
              and then No (Address_Clause (E))
            then
               Set_Is_Statically_Allocated (E);
            end if;
         end if;
      end Set_Imported;

      -------------------------
      -- Set_Mechanism_Value --
      -------------------------

      --  Note: the mechanism name has not been analyzed (and cannot indeed be
      --  analyzed, since it is semantic nonsense), so we get it in the exact
      --  form created by the parser.

      procedure Set_Mechanism_Value (Ent : Entity_Id; Mech_Name : Node_Id) is
         Class : Node_Id;
         Param : Node_Id;
         Mech_Name_Id : Name_Id;

         procedure Bad_Class;
         --  Signal bad descriptor class name

         procedure Bad_Mechanism;
         --  Signal bad mechanism name

         ---------------
         -- Bad_Class --
         ---------------

         procedure Bad_Class is
         begin
            Error_Pragma_Arg ("unrecognized descriptor class name", Class);
         end Bad_Class;

         -------------------------
         -- Bad_Mechanism_Value --
         -------------------------

         procedure Bad_Mechanism is
         begin
            Error_Pragma_Arg ("unrecognized mechanism name", Mech_Name);
         end Bad_Mechanism;

      --  Start of processing for Set_Mechanism_Value

      begin
         if Mechanism (Ent) /= Default_Mechanism then
            Error_Msg_NE
              ("mechanism for & has already been set", Mech_Name, Ent);
         end if;

         --  MECHANISM_NAME ::= value | reference | descriptor |
         --                     short_descriptor

         if Nkind (Mech_Name) = N_Identifier then
            if Chars (Mech_Name) = Name_Value then
               Set_Mechanism (Ent, By_Copy);
               return;

            elsif Chars (Mech_Name) = Name_Reference then
               Set_Mechanism (Ent, By_Reference);
               return;

            elsif Chars (Mech_Name) = Name_Descriptor then
               Check_VMS (Mech_Name);
               Set_Mechanism (Ent, By_Descriptor);
               return;

            elsif Chars (Mech_Name) = Name_Short_Descriptor then
               Check_VMS (Mech_Name);
               Set_Mechanism (Ent, By_Short_Descriptor);
               return;

            elsif Chars (Mech_Name) = Name_Copy then
               Error_Pragma_Arg
                 ("bad mechanism name, Value assumed", Mech_Name);

            else
               Bad_Mechanism;
            end if;

         --  MECHANISM_NAME ::= descriptor (CLASS_NAME) |
         --                     short_descriptor (CLASS_NAME)
         --  CLASS_NAME     ::= ubs | ubsb | uba | s | sb | a | nca

         --  Note: this form is parsed as an indexed component

         elsif Nkind (Mech_Name) = N_Indexed_Component then

            Class := First (Expressions (Mech_Name));

            if Nkind (Prefix (Mech_Name)) /= N_Identifier
             or else not (Chars (Prefix (Mech_Name)) = Name_Descriptor or else
                          Chars (Prefix (Mech_Name)) = Name_Short_Descriptor)
             or else Present (Next (Class))
            then
               Bad_Mechanism;
            else
               Mech_Name_Id := Chars (Prefix (Mech_Name));
            end if;

         --  MECHANISM_NAME ::= descriptor (Class => CLASS_NAME) |
         --                     short_descriptor (Class => CLASS_NAME)
         --  CLASS_NAME     ::= ubs | ubsb | uba | s | sb | a | nca

         --  Note: this form is parsed as a function call

         elsif Nkind (Mech_Name) = N_Function_Call then

            Param := First (Parameter_Associations (Mech_Name));

            if Nkind (Name (Mech_Name)) /= N_Identifier
              or else not (Chars (Name (Mech_Name)) = Name_Descriptor or else
                           Chars (Name (Mech_Name)) = Name_Short_Descriptor)
              or else Present (Next (Param))
              or else No (Selector_Name (Param))
              or else Chars (Selector_Name (Param)) /= Name_Class
            then
               Bad_Mechanism;
            else
               Class := Explicit_Actual_Parameter (Param);
               Mech_Name_Id := Chars (Name (Mech_Name));
            end if;

         else
            Bad_Mechanism;
         end if;

         --  Fall through here with Class set to descriptor class name

         Check_VMS (Mech_Name);

         if Nkind (Class) /= N_Identifier then
            Bad_Class;

         elsif Mech_Name_Id = Name_Descriptor
               and then Chars (Class) = Name_UBS
         then
            Set_Mechanism (Ent, By_Descriptor_UBS);

         elsif Mech_Name_Id = Name_Descriptor
               and then Chars (Class) = Name_UBSB
         then
            Set_Mechanism (Ent, By_Descriptor_UBSB);

         elsif Mech_Name_Id = Name_Descriptor
               and then Chars (Class) = Name_UBA
         then
            Set_Mechanism (Ent, By_Descriptor_UBA);

         elsif Mech_Name_Id = Name_Descriptor
               and then Chars (Class) = Name_S
         then
            Set_Mechanism (Ent, By_Descriptor_S);

         elsif Mech_Name_Id = Name_Descriptor
               and then Chars (Class) = Name_SB
         then
            Set_Mechanism (Ent, By_Descriptor_SB);

         elsif Mech_Name_Id = Name_Descriptor
               and then Chars (Class) = Name_A
         then
            Set_Mechanism (Ent, By_Descriptor_A);

         elsif Mech_Name_Id = Name_Descriptor
               and then Chars (Class) = Name_NCA
         then
            Set_Mechanism (Ent, By_Descriptor_NCA);

         elsif Mech_Name_Id = Name_Short_Descriptor
               and then Chars (Class) = Name_UBS
         then
            Set_Mechanism (Ent, By_Short_Descriptor_UBS);

         elsif Mech_Name_Id = Name_Short_Descriptor
               and then Chars (Class) = Name_UBSB
         then
            Set_Mechanism (Ent, By_Short_Descriptor_UBSB);

         elsif Mech_Name_Id = Name_Short_Descriptor
               and then Chars (Class) = Name_UBA
         then
            Set_Mechanism (Ent, By_Short_Descriptor_UBA);

         elsif Mech_Name_Id = Name_Short_Descriptor
               and then Chars (Class) = Name_S
         then
            Set_Mechanism (Ent, By_Short_Descriptor_S);

         elsif Mech_Name_Id = Name_Short_Descriptor
               and then Chars (Class) = Name_SB
         then
            Set_Mechanism (Ent, By_Short_Descriptor_SB);

         elsif Mech_Name_Id = Name_Short_Descriptor
               and then Chars (Class) = Name_A
         then
            Set_Mechanism (Ent, By_Short_Descriptor_A);

         elsif Mech_Name_Id = Name_Short_Descriptor
               and then Chars (Class) = Name_NCA
         then
            Set_Mechanism (Ent, By_Short_Descriptor_NCA);

         else
            Bad_Class;
         end if;
      end Set_Mechanism_Value;

      ---------------------------
      -- Set_Ravenscar_Profile --
      ---------------------------

      --  The tasks to be done here are

      --    Set required policies

      --      pragma Task_Dispatching_Policy (FIFO_Within_Priorities)
      --      pragma Locking_Policy (Ceiling_Locking)

      --    Set Detect_Blocking mode

      --    Set required restrictions (see System.Rident for detailed list)

      procedure Set_Ravenscar_Profile (N : Node_Id) is
      begin
         --  pragma Task_Dispatching_Policy (FIFO_Within_Priorities)

         if Task_Dispatching_Policy /= ' '
           and then Task_Dispatching_Policy /= 'F'
         then
            Error_Msg_Sloc := Task_Dispatching_Policy_Sloc;
            Error_Pragma ("Profile (Ravenscar) incompatible with policy#");

         --  Set the FIFO_Within_Priorities policy, but always preserve
         --  System_Location since we like the error message with the run time
         --  name.

         else
            Task_Dispatching_Policy := 'F';

            if Task_Dispatching_Policy_Sloc /= System_Location then
               Task_Dispatching_Policy_Sloc := Loc;
            end if;
         end if;

         --  pragma Locking_Policy (Ceiling_Locking)

         if Locking_Policy /= ' '
           and then Locking_Policy /= 'C'
         then
            Error_Msg_Sloc := Locking_Policy_Sloc;
            Error_Pragma ("Profile (Ravenscar) incompatible with policy#");

         --  Set the Ceiling_Locking policy, but preserve System_Location since
         --  we like the error message with the run time name.

         else
            Locking_Policy := 'C';

            if Locking_Policy_Sloc /= System_Location then
               Locking_Policy_Sloc := Loc;
            end if;
         end if;

         --  pragma Detect_Blocking

         Detect_Blocking := True;

         --  Set the corresponding restrictions

         Set_Profile_Restrictions
           (Ravenscar, N, Warn => Treat_Restrictions_As_Warnings);
      end Set_Ravenscar_Profile;

   --  Start of processing for Analyze_Pragma

   begin
      --  Deal with unrecognized pragma

      if not Is_Pragma_Name (Pname) then
         if Warn_On_Unrecognized_Pragma then
            Error_Msg_Name_1 := Pname;
            Error_Msg_N ("?unrecognized pragma%!", Pragma_Identifier (N));

            for PN in First_Pragma_Name .. Last_Pragma_Name loop
               if Is_Bad_Spelling_Of (Pname, PN) then
                  Error_Msg_Name_1 := PN;
                  Error_Msg_N -- CODEFIX
                    ("\?possible misspelling of %!", Pragma_Identifier (N));
                  exit;
               end if;
            end loop;
         end if;

         return;
      end if;

      --  Here to start processing for recognized pragma

      Prag_Id := Get_Pragma_Id (Pname);

      --  Preset arguments

      Arg1 := Empty;
      Arg2 := Empty;
      Arg3 := Empty;
      Arg4 := Empty;

      if Present (Pragma_Argument_Associations (N)) then
         Arg1 := First (Pragma_Argument_Associations (N));

         if Present (Arg1) then
            Arg2 := Next (Arg1);

            if Present (Arg2) then
               Arg3 := Next (Arg2);

               if Present (Arg3) then
                  Arg4 := Next (Arg3);
               end if;
            end if;
         end if;
      end if;

      --  Count number of arguments

      declare
         Arg_Node : Node_Id;
      begin
         Arg_Count := 0;
         Arg_Node := Arg1;
         while Present (Arg_Node) loop
            Arg_Count := Arg_Count + 1;
            Next (Arg_Node);
         end loop;
      end;

      --  An enumeration type defines the pragmas that are supported by the
      --  implementation. Get_Pragma_Id (in package Prag) transforms a name
      --  into the corresponding enumeration value for the following case.

      case Prag_Id is

         -----------------
         -- Abort_Defer --
         -----------------

         --  pragma Abort_Defer;

         when Pragma_Abort_Defer =>
            GNAT_Pragma;
            Check_Arg_Count (0);

            --  The only required semantic processing is to check the
            --  placement. This pragma must appear at the start of the
            --  statement sequence of a handled sequence of statements.

            if Nkind (Parent (N)) /= N_Handled_Sequence_Of_Statements
              or else N /= First (Statements (Parent (N)))
            then
               Pragma_Misplaced;
            end if;

         ------------
         -- Ada_83 --
         ------------

         --  pragma Ada_83;

         --  Note: this pragma also has some specific processing in Par.Prag
         --  because we want to set the Ada version mode during parsing.

         when Pragma_Ada_83 =>
            GNAT_Pragma;
            Check_Arg_Count (0);

            --  We really should check unconditionally for proper configuration
            --  pragma placement, since we really don't want mixed Ada modes
            --  within a single unit, and the GNAT reference manual has always
            --  said this was a configuration pragma, but we did not check and
            --  are hesitant to add the check now.

            --  However, we really cannot tolerate mixing Ada 2005 with Ada 83
            --  or Ada 95, so we must check if we are in Ada 2005 mode.

            if Ada_Version >= Ada_05 then
               Check_Valid_Configuration_Pragma;
            end if;

            --  Now set Ada 83 mode

            Ada_Version := Ada_83;
            Ada_Version_Explicit := Ada_Version;

         ------------
         -- Ada_95 --
         ------------

         --  pragma Ada_95;

         --  Note: this pragma also has some specific processing in Par.Prag
         --  because we want to set the Ada 83 version mode during parsing.

         when Pragma_Ada_95 =>
            GNAT_Pragma;
            Check_Arg_Count (0);

            --  We really should check unconditionally for proper configuration
            --  pragma placement, since we really don't want mixed Ada modes
            --  within a single unit, and the GNAT reference manual has always
            --  said this was a configuration pragma, but we did not check and
            --  are hesitant to add the check now.

            --  However, we really cannot tolerate mixing Ada 2005 with Ada 83
            --  or Ada 95, so we must check if we are in Ada 2005 mode.

            if Ada_Version >= Ada_05 then
               Check_Valid_Configuration_Pragma;
            end if;

            --  Now set Ada 95 mode

            Ada_Version := Ada_95;
            Ada_Version_Explicit := Ada_Version;

         ---------------------
         -- Ada_05/Ada_2005 --
         ---------------------

         --  pragma Ada_05;
         --  pragma Ada_05 (LOCAL_NAME);

         --  pragma Ada_2005;
         --  pragma Ada_2005 (LOCAL_NAME):

         --  Note: these pragma also have some specific processing in Par.Prag
         --  because we want to set the Ada 2005 version mode during parsing.

         when Pragma_Ada_05 | Pragma_Ada_2005 => declare
            E_Id : Node_Id;

         begin
            GNAT_Pragma;

            if Arg_Count = 1 then
               Check_Arg_Is_Local_Name (Arg1);
               E_Id := Expression (Arg1);

               if Etype (E_Id) = Any_Type then
                  return;
               end if;

               Set_Is_Ada_2005_Only (Entity (E_Id));

            else
               Check_Arg_Count (0);

               --  For Ada_2005 we unconditionally enforce the documented
               --  configuration pragma placement, since we do not want to
               --  tolerate mixed modes in a unit involving Ada 2005. That
               --  would cause real difficulties for those cases where there
               --  are incompatibilities between Ada 95 and Ada 2005.

               Check_Valid_Configuration_Pragma;

               --  Now set Ada 2005 mode

               Ada_Version := Ada_05;
               Ada_Version_Explicit := Ada_05;
            end if;
         end;

         ----------------------
         -- All_Calls_Remote --
         ----------------------

         --  pragma All_Calls_Remote [(library_package_NAME)];

         when Pragma_All_Calls_Remote => All_Calls_Remote : declare
            Lib_Entity : Entity_Id;

         begin
            Check_Ada_83_Warning;
            Check_Valid_Library_Unit_Pragma;

            if Nkind (N) = N_Null_Statement then
               return;
            end if;

            Lib_Entity := Find_Lib_Unit_Name;

            --  This pragma should only apply to a RCI unit (RM E.2.3(23))

            if Present (Lib_Entity)
              and then not Debug_Flag_U
            then
               if not Is_Remote_Call_Interface (Lib_Entity) then
                  Error_Pragma ("pragma% only apply to rci unit");

               --  Set flag for entity of the library unit

               else
                  Set_Has_All_Calls_Remote (Lib_Entity);
               end if;

            end if;
         end All_Calls_Remote;

         --------------
         -- Annotate --
         --------------

         --  pragma Annotate (IDENTIFIER {, ARG});
         --  ARG ::= NAME | EXPRESSION

         when Pragma_Annotate => Annotate : begin
            GNAT_Pragma;
            Check_At_Least_N_Arguments (1);
            Check_Arg_Is_Identifier (Arg1);

            declare
               Arg : Node_Id;
               Exp : Node_Id;

            begin
               Arg := Arg2;
               while Present (Arg) loop
                  Exp := Expression (Arg);
                  Analyze (Exp);

                  if Is_Entity_Name (Exp) then
                     null;

                  elsif Nkind (Exp) = N_String_Literal then
                     Resolve (Exp, Standard_String);

                  elsif Is_Overloaded (Exp) then
                     Error_Pragma_Arg ("ambiguous argument for pragma%", Exp);

                  else
                     Resolve (Exp);
                  end if;

                  Next (Arg);
               end loop;
            end;
         end Annotate;

         ------------
         -- Assert --
         ------------

         --  pragma Assert ([Check =>] Boolean_EXPRESSION
         --                 [, [Message =>] Static_String_EXPRESSION]);

         when Pragma_Assert => Assert : declare
            Expr : Node_Id;
            Newa : List_Id;

         begin
            Ada_2005_Pragma;
            Check_At_Least_N_Arguments (1);
            Check_At_Most_N_Arguments (2);
            Check_Arg_Order ((Name_Check, Name_Message));
            Check_Optional_Identifier (Arg1, Name_Check);

            --  We treat pragma Assert as equivalent to:

            --    pragma Check (Assertion, condition [, msg]);

            --  So rewrite pragma in this manner, and analyze the result

            Expr := Get_Pragma_Arg (Arg1);
            Newa := New_List (
              Make_Pragma_Argument_Association (Loc,
                Expression =>
                  Make_Identifier (Loc,
                    Chars => Name_Assertion)),

              Make_Pragma_Argument_Association (Sloc (Expr),
                Expression => Expr));

            if Arg_Count > 1 then
               Check_Optional_Identifier (Arg2, Name_Message);
               Analyze_And_Resolve (Get_Pragma_Arg (Arg2), Standard_String);
               Append_To (Newa, Relocate_Node (Arg2));
            end if;

            Rewrite (N,
              Make_Pragma (Loc,
                Chars => Name_Check,
                Pragma_Argument_Associations => Newa));
            Analyze (N);
         end Assert;

         ----------------------
         -- Assertion_Policy --
         ----------------------

         --  pragma Assertion_Policy (Check | Ignore)

         when Pragma_Assertion_Policy => Assertion_Policy : declare
            Policy : Node_Id;

         begin
            Ada_2005_Pragma;
            Check_Valid_Configuration_Pragma;
            Check_Arg_Count (1);
            Check_No_Identifiers;
            Check_Arg_Is_One_Of (Arg1, Name_Check, Name_Ignore);

            --  We treat pragma Assertion_Policy as equivalent to:

            --    pragma Check_Policy (Assertion, policy)

            --  So rewrite the pragma in that manner and link on to the chain
            --  of Check_Policy pragmas, marking the pragma as analyzed.

            Policy := Get_Pragma_Arg (Arg1);

            Rewrite (N,
              Make_Pragma (Loc,
                Chars => Name_Check_Policy,

                Pragma_Argument_Associations => New_List (
                  Make_Pragma_Argument_Association (Loc,
                    Expression =>
                      Make_Identifier (Loc,
                        Chars => Name_Assertion)),

                  Make_Pragma_Argument_Association (Loc,
                    Expression =>
                      Make_Identifier (Sloc (Policy),
                        Chars => Chars (Policy))))));

            Set_Analyzed (N);
            Set_Next_Pragma (N, Opt.Check_Policy_List);
            Opt.Check_Policy_List := N;
         end Assertion_Policy;

         ------------------------------
         -- Assume_No_Invalid_Values --
         ------------------------------

         --  pragma Assume_No_Invalid_Values (On | Off);

         when Pragma_Assume_No_Invalid_Values =>
            GNAT_Pragma;
            Check_Valid_Configuration_Pragma;
            Check_Arg_Count (1);
            Check_No_Identifiers;
            Check_Arg_Is_One_Of (Arg1, Name_On, Name_Off);

            if Chars (Expression (Arg1)) = Name_On then
               Assume_No_Invalid_Values := True;
            else
               Assume_No_Invalid_Values := False;
            end if;

         ---------------
         -- AST_Entry --
         ---------------

         --  pragma AST_Entry (entry_IDENTIFIER);

         when Pragma_AST_Entry => AST_Entry : declare
            Ent : Node_Id;

         begin
            GNAT_Pragma;
            Check_VMS (N);
            Check_Arg_Count (1);
            Check_No_Identifiers;
            Check_Arg_Is_Local_Name (Arg1);
            Ent := Entity (Expression (Arg1));

            --  Note: the implementation of the AST_Entry pragma could handle
            --  the entry family case fine, but for now we are consistent with
            --  the DEC rules, and do not allow the pragma, which of course
            --  has the effect of also forbidding the attribute.

            if Ekind (Ent) /= E_Entry then
               Error_Pragma_Arg
                 ("pragma% argument must be simple entry name", Arg1);

            elsif Is_AST_Entry (Ent) then
               Error_Pragma_Arg
                 ("duplicate % pragma for entry", Arg1);

            elsif Has_Homonym (Ent) then
               Error_Pragma_Arg
                 ("pragma% argument cannot specify overloaded entry", Arg1);

            else
               declare
                  FF : constant Entity_Id := First_Formal (Ent);

               begin
                  if Present (FF) then
                     if Present (Next_Formal (FF)) then
                        Error_Pragma_Arg
                          ("entry for pragma% can have only one argument",
                           Arg1);

                     elsif Parameter_Mode (FF) /= E_In_Parameter then
                        Error_Pragma_Arg
                          ("entry parameter for pragma% must have mode IN",
                           Arg1);
                     end if;
                  end if;
               end;

               Set_Is_AST_Entry (Ent);
            end if;
         end AST_Entry;

         ------------------
         -- Asynchronous --
         ------------------

         --  pragma Asynchronous (LOCAL_NAME);

         when Pragma_Asynchronous => Asynchronous : declare
            Nm     : Entity_Id;
            C_Ent  : Entity_Id;
            L      : List_Id;
            S      : Node_Id;
            N      : Node_Id;
            Formal : Entity_Id;

            procedure Process_Async_Pragma;
            --  Common processing for procedure and access-to-procedure case

            --------------------------
            -- Process_Async_Pragma --
            --------------------------

            procedure Process_Async_Pragma is
            begin
               if No (L) then
                  Set_Is_Asynchronous (Nm);
                  return;
               end if;

               --  The formals should be of mode IN (RM E.4.1(6))

               S := First (L);
               while Present (S) loop
                  Formal := Defining_Identifier (S);

                  if Nkind (Formal) = N_Defining_Identifier
                    and then Ekind (Formal) /= E_In_Parameter
                  then
                     Error_Pragma_Arg
                       ("pragma% procedure can only have IN parameter",
                        Arg1);
                  end if;

                  Next (S);
               end loop;

               Set_Is_Asynchronous (Nm);
            end Process_Async_Pragma;

         --  Start of processing for pragma Asynchronous

         begin
            Check_Ada_83_Warning;
            Check_No_Identifiers;
            Check_Arg_Count (1);
            Check_Arg_Is_Local_Name (Arg1);

            if Debug_Flag_U then
               return;
            end if;

            C_Ent := Cunit_Entity (Current_Sem_Unit);
            Analyze (Expression (Arg1));
            Nm := Entity (Expression (Arg1));

            if not Is_Remote_Call_Interface (C_Ent)
              and then not Is_Remote_Types (C_Ent)
            then
               --  This pragma should only appear in an RCI or Remote Types
               --  unit (RM E.4.1(4)).

               Error_Pragma
                 ("pragma% not in Remote_Call_Interface or " &
                  "Remote_Types unit");
            end if;

            if Ekind (Nm) = E_Procedure
              and then Nkind (Parent (Nm)) = N_Procedure_Specification
            then
               if not Is_Remote_Call_Interface (Nm) then
                  Error_Pragma_Arg
                    ("pragma% cannot be applied on non-remote procedure",
                     Arg1);
               end if;

               L := Parameter_Specifications (Parent (Nm));
               Process_Async_Pragma;
               return;

            elsif Ekind (Nm) = E_Function then
               Error_Pragma_Arg
                 ("pragma% cannot be applied to function", Arg1);

            elsif Is_Remote_Access_To_Subprogram_Type (Nm) then

                  if Is_Record_Type (Nm) then

                  --  A record type that is the Equivalent_Type for a remote
                  --  access-to-subprogram type.

                     N := Declaration_Node (Corresponding_Remote_Type (Nm));

                  else
                     --  A non-expanded RAS type (distribution is not enabled)

                     N := Declaration_Node (Nm);
                  end if;

               if Nkind (N) = N_Full_Type_Declaration
                 and then Nkind (Type_Definition (N)) =
                                     N_Access_Procedure_Definition
               then
                  L := Parameter_Specifications (Type_Definition (N));
                  Process_Async_Pragma;

                  if Is_Asynchronous (Nm)
                    and then Expander_Active
                    and then Get_PCS_Name /= Name_No_DSA
                  then
                     RACW_Type_Is_Asynchronous (Underlying_RACW_Type (Nm));
                  end if;

               else
                  Error_Pragma_Arg
                    ("pragma% cannot reference access-to-function type",
                    Arg1);
               end if;

            --  Only other possibility is Access-to-class-wide type

            elsif Is_Access_Type (Nm)
              and then Is_Class_Wide_Type (Designated_Type (Nm))
            then
               Check_First_Subtype (Arg1);
               Set_Is_Asynchronous (Nm);
               if Expander_Active then
                  RACW_Type_Is_Asynchronous (Nm);
               end if;

            else
               Error_Pragma_Arg ("inappropriate argument for pragma%", Arg1);
            end if;
         end Asynchronous;

         ------------
         -- Atomic --
         ------------

         --  pragma Atomic (LOCAL_NAME);

         when Pragma_Atomic =>
            Process_Atomic_Shared_Volatile;

         -----------------------
         -- Atomic_Components --
         -----------------------

         --  pragma Atomic_Components (array_LOCAL_NAME);

         --  This processing is shared by Volatile_Components

         when Pragma_Atomic_Components   |
              Pragma_Volatile_Components =>

         Atomic_Components : declare
            E_Id : Node_Id;
            E    : Entity_Id;
            D    : Node_Id;
            K    : Node_Kind;

         begin
            Check_Ada_83_Warning;
            Check_No_Identifiers;
            Check_Arg_Count (1);
            Check_Arg_Is_Local_Name (Arg1);
            E_Id := Expression (Arg1);

            if Etype (E_Id) = Any_Type then
               return;
            end if;

            E := Entity (E_Id);

            if Rep_Item_Too_Early (E, N)
                 or else
               Rep_Item_Too_Late (E, N)
            then
               return;
            end if;

            D := Declaration_Node (E);
            K := Nkind (D);

            if (K = N_Full_Type_Declaration and then Is_Array_Type (E))
              or else
                ((Ekind (E) = E_Constant or else Ekind (E) = E_Variable)
                   and then Nkind (D) = N_Object_Declaration
                   and then Nkind (Object_Definition (D)) =
                                       N_Constrained_Array_Definition)
            then
               --  The flag is set on the object, or on the base type

               if Nkind (D) /= N_Object_Declaration then
                  E := Base_Type (E);
               end if;

               Set_Has_Volatile_Components (E);

               if Prag_Id = Pragma_Atomic_Components then
                  Set_Has_Atomic_Components (E);

                  if Is_Packed (E) then
                     Set_Is_Packed (E, False);

                     Error_Pragma_Arg
                       ("?Pack canceled, cannot pack atomic components",
                        Arg1);
                  end if;
               end if;

            else
               Error_Pragma_Arg ("inappropriate entity for pragma%", Arg1);
            end if;
         end Atomic_Components;

         --------------------
         -- Attach_Handler --
         --------------------

         --  pragma Attach_Handler (handler_NAME, EXPRESSION);

         when Pragma_Attach_Handler =>
            Check_Ada_83_Warning;
            Check_No_Identifiers;
            Check_Arg_Count (2);

            if No_Run_Time_Mode then
               Error_Msg_CRT ("Attach_Handler pragma", N);
            else
               Check_Interrupt_Or_Attach_Handler;

               --  The expression that designates the attribute may
               --  depend on a discriminant, and is therefore a per-
               --  object expression, to be expanded in the init proc.
               --  If expansion is enabled, perform semantic checks
               --  on a copy only.

               if Expander_Active then
                  declare
                     Temp : constant Node_Id :=
                              New_Copy_Tree (Expression (Arg2));
                  begin
                     Set_Parent (Temp, N);
                     Preanalyze_And_Resolve (Temp, RTE (RE_Interrupt_ID));
                  end;

               else
                  Analyze (Expression (Arg2));
                  Resolve (Expression (Arg2), RTE (RE_Interrupt_ID));
               end if;

               Process_Interrupt_Or_Attach_Handler;
            end if;

         --------------------
         -- C_Pass_By_Copy --
         --------------------

         --  pragma C_Pass_By_Copy ([Max_Size =>] static_integer_EXPRESSION);

         when Pragma_C_Pass_By_Copy => C_Pass_By_Copy : declare
            Arg : Node_Id;
            Val : Uint;

         begin
            GNAT_Pragma;
            Check_Valid_Configuration_Pragma;
            Check_Arg_Count (1);
            Check_Optional_Identifier (Arg1, "max_size");

            Arg := Expression (Arg1);
            Check_Arg_Is_Static_Expression (Arg, Any_Integer);

            Val := Expr_Value (Arg);

            if Val <= 0 then
               Error_Pragma_Arg
                 ("maximum size for pragma% must be positive", Arg1);

            elsif UI_Is_In_Int_Range (Val) then
               Default_C_Record_Mechanism := UI_To_Int (Val);

            --  If a giant value is given, Int'Last will do well enough.
            --  If sometime someone complains that a record larger than
            --  two gigabytes is not copied, we will worry about it then!

            else
               Default_C_Record_Mechanism := Mechanism_Type'Last;
            end if;
         end C_Pass_By_Copy;

         -----------
         -- Check --
         -----------

         --  pragma Check ([Name    =>] Identifier,
         --                [Check   =>] Boolean_Expression
         --              [,[Message =>] String_Expression]);

         when Pragma_Check => Check : declare
            Expr : Node_Id;
            Eloc : Source_Ptr;

            Check_On : Boolean;
            --  Set True if category of assertions referenced by Name enabled

         begin
            GNAT_Pragma;
            Check_At_Least_N_Arguments (2);
            Check_At_Most_N_Arguments (3);
            Check_Optional_Identifier (Arg1, Name_Name);
            Check_Optional_Identifier (Arg2, Name_Check);

            if Arg_Count = 3 then
               Check_Optional_Identifier (Arg3, Name_Message);
               Analyze_And_Resolve (Get_Pragma_Arg (Arg3), Standard_String);
            end if;

            Check_Arg_Is_Identifier (Arg1);
            Check_On := Check_Enabled (Chars (Get_Pragma_Arg (Arg1)));

            --  If expansion is active and the check is not enabled then we
            --  rewrite the Check as:

            --    if False and then condition then
            --       null;
            --    end if;

            --  The reason we do this rewriting during semantic analysis rather
            --  than as part of normal expansion is that we cannot analyze and
            --  expand the code for the boolean expression directly, or it may
            --  cause insertion of actions that would escape the attempt to
            --  suppress the check code.

            --  Note that the Sloc for the if statement corresponds to the
            --  argument condition, not the pragma itself. The reason for this
            --  is that we may generate a warning if the condition is False at
            --  compile time, and we do not want to delete this warning when we
            --  delete the if statement.

            Expr := Expression (Arg2);

            if Expander_Active and then not Check_On then
               Eloc := Sloc (Expr);

               Rewrite (N,
                 Make_If_Statement (Eloc,
                   Condition =>
                     Make_And_Then (Eloc,
                       Left_Opnd  => New_Occurrence_Of (Standard_False, Eloc),
                       Right_Opnd => Expr),
                   Then_Statements => New_List (
                     Make_Null_Statement (Eloc))));

               Analyze (N);

            --  Check is active

            else
               Analyze_And_Resolve (Expr, Any_Boolean);
            end if;
         end Check;

         ----------------
         -- Check_Name --
         ----------------

         --  pragma Check_Name (check_IDENTIFIER);

         when Pragma_Check_Name =>
            Check_No_Identifiers;
            GNAT_Pragma;
            Check_Valid_Configuration_Pragma;
            Check_Arg_Count (1);
            Check_Arg_Is_Identifier (Arg1);

            declare
               Nam : constant Name_Id := Chars (Expression (Arg1));

            begin
               for J in Check_Names.First .. Check_Names.Last loop
                  if Check_Names.Table (J) = Nam then
                     return;
                  end if;
               end loop;

               Check_Names.Append (Nam);
            end;

         ------------------
         -- Check_Policy --
         ------------------

         --  pragma Check_Policy (
         --    [Name   =>] IDENTIFIER,
         --    [Policy =>] POLICY_IDENTIFIER);

         --  POLICY_IDENTIFIER ::= ON | OFF | CHECK | IGNORE

         --  Note: this is a configuration pragma, but it is allowed to appear
         --  anywhere else.

         when Pragma_Check_Policy =>
            GNAT_Pragma;
            Check_Arg_Count (2);
            Check_Optional_Identifier (Arg1, Name_Name);
            Check_Optional_Identifier (Arg2, Name_Policy);
            Check_Arg_Is_One_Of
              (Arg2, Name_On, Name_Off, Name_Check, Name_Ignore);

            --  A Check_Policy pragma can appear either as a configuration
            --  pragma, or in a declarative part or a package spec (see RM
            --  11.5(5) for rules for Suppress/Unsuppress which are also
            --  followed for Check_Policy).

            if not Is_Configuration_Pragma then
               Check_Is_In_Decl_Part_Or_Package_Spec;
            end if;

            Set_Next_Pragma (N, Opt.Check_Policy_List);
            Opt.Check_Policy_List := N;

         ---------------------
         -- CIL_Constructor --
         ---------------------

         --  pragma CIL_Constructor ([Entity =>] LOCAL_NAME);

         --  Processing for this pragma is shared with Java_Constructor

         -------------
         -- Comment --
         -------------

         --  pragma Comment (static_string_EXPRESSION)

         --  Processing for pragma Comment shares the circuitry for pragma
         --  Ident. The only differences are that Ident enforces a limit of 31
         --  characters on its argument, and also enforces limitations on
         --  placement for DEC compatibility. Pragma Comment shares neither of
         --  these restrictions.

         -------------------
         -- Common_Object --
         -------------------

         --  pragma Common_Object (
         --        [Internal =>] LOCAL_NAME
         --     [, [External =>] EXTERNAL_SYMBOL]
         --     [, [Size     =>] EXTERNAL_SYMBOL]);

         --  Processing for this pragma is shared with Psect_Object

         ------------------------
         -- Compile_Time_Error --
         ------------------------

         --  pragma Compile_Time_Error
         --    (boolean_EXPRESSION, static_string_EXPRESSION);

         when Pragma_Compile_Time_Error =>
            GNAT_Pragma;
            Process_Compile_Time_Warning_Or_Error;

         --------------------------
         -- Compile_Time_Warning --
         --------------------------

         --  pragma Compile_Time_Warning
         --    (boolean_EXPRESSION, static_string_EXPRESSION);

         when Pragma_Compile_Time_Warning =>
            GNAT_Pragma;
            Process_Compile_Time_Warning_Or_Error;

         -------------------
         -- Compiler_Unit --
         -------------------

         when Pragma_Compiler_Unit =>
            GNAT_Pragma;
            Check_Arg_Count (0);
            Set_Is_Compiler_Unit (Get_Source_Unit (N));

         -----------------------------
         -- Complete_Representation --
         -----------------------------

         --  pragma Complete_Representation;

         when Pragma_Complete_Representation =>
            GNAT_Pragma;
            Check_Arg_Count (0);

            if Nkind (Parent (N)) /= N_Record_Representation_Clause then
               Error_Pragma
                 ("pragma & must appear within record representation clause");
            end if;

         ----------------------------
         -- Complex_Representation --
         ----------------------------

         --  pragma Complex_Representation ([Entity =>] LOCAL_NAME);

         when Pragma_Complex_Representation => Complex_Representation : declare
            E_Id : Entity_Id;
            E    : Entity_Id;
            Ent  : Entity_Id;

         begin
            GNAT_Pragma;
            Check_Arg_Count (1);
            Check_Optional_Identifier (Arg1, Name_Entity);
            Check_Arg_Is_Local_Name (Arg1);
            E_Id := Expression (Arg1);

            if Etype (E_Id) = Any_Type then
               return;
            end if;

            E := Entity (E_Id);

            if not Is_Record_Type (E) then
               Error_Pragma_Arg
                 ("argument for pragma% must be record type", Arg1);
            end if;

            Ent := First_Entity (E);

            if No (Ent)
              or else No (Next_Entity (Ent))
              or else Present (Next_Entity (Next_Entity (Ent)))
              or else not Is_Floating_Point_Type (Etype (Ent))
              or else Etype (Ent) /= Etype (Next_Entity (Ent))
            then
               Error_Pragma_Arg
                 ("record for pragma% must have two fields of the same "
                  & "floating-point type", Arg1);

            else
               Set_Has_Complex_Representation (Base_Type (E));

               --  We need to treat the type has having a non-standard
               --  representation, for back-end purposes, even though in
               --  general a complex will have the default representation
               --  of a record with two real components.

               Set_Has_Non_Standard_Rep (Base_Type (E));
            end if;
         end Complex_Representation;

         -------------------------
         -- Component_Alignment --
         -------------------------

         --  pragma Component_Alignment (
         --        [Form =>] ALIGNMENT_CHOICE
         --     [, [Name =>] type_LOCAL_NAME]);
         --
         --   ALIGNMENT_CHOICE ::=
         --     Component_Size
         --   | Component_Size_4
         --   | Storage_Unit
         --   | Default

         when Pragma_Component_Alignment => Component_AlignmentP : declare
            Args  : Args_List (1 .. 2);
            Names : constant Name_List (1 .. 2) := (
                      Name_Form,
                      Name_Name);

            Form  : Node_Id renames Args (1);
            Name  : Node_Id renames Args (2);

            Atype : Component_Alignment_Kind;
            Typ   : Entity_Id;

         begin
            GNAT_Pragma;
            Gather_Associations (Names, Args);

            if No (Form) then
               Error_Pragma ("missing Form argument for pragma%");
            end if;

            Check_Arg_Is_Identifier (Form);

            --  Get proper alignment, note that Default = Component_Size on all
            --  machines we have so far, and we want to set this value rather
            --  than the default value to indicate that it has been explicitly
            --  set (and thus will not get overridden by the default component
            --  alignment for the current scope)

            if Chars (Form) = Name_Component_Size then
               Atype := Calign_Component_Size;

            elsif Chars (Form) = Name_Component_Size_4 then
               Atype := Calign_Component_Size_4;

            elsif Chars (Form) = Name_Default then
               Atype := Calign_Component_Size;

            elsif Chars (Form) = Name_Storage_Unit then
               Atype := Calign_Storage_Unit;

            else
               Error_Pragma_Arg
                 ("invalid Form parameter for pragma%", Form);
            end if;

            --  Case with no name, supplied, affects scope table entry

            if No (Name) then
               Scope_Stack.Table
                 (Scope_Stack.Last).Component_Alignment_Default := Atype;

            --  Case of name supplied

            else
               Check_Arg_Is_Local_Name (Name);
               Find_Type (Name);
               Typ := Entity (Name);

               if Typ = Any_Type
                 or else Rep_Item_Too_Early (Typ, N)
               then
                  return;
               else
                  Typ := Underlying_Type (Typ);
               end if;

               if not Is_Record_Type (Typ)
                 and then not Is_Array_Type (Typ)
               then
                  Error_Pragma_Arg
                    ("Name parameter of pragma% must identify record or " &
                     "array type", Name);
               end if;

               --  An explicit Component_Alignment pragma overrides an
               --  implicit pragma Pack, but not an explicit one.

               if not Has_Pragma_Pack (Base_Type (Typ)) then
                  Set_Is_Packed (Base_Type (Typ), False);
                  Set_Component_Alignment (Base_Type (Typ), Atype);
               end if;
            end if;
         end Component_AlignmentP;

         ----------------
         -- Controlled --
         ----------------

         --  pragma Controlled (first_subtype_LOCAL_NAME);

         when Pragma_Controlled => Controlled : declare
            Arg : Node_Id;

         begin
            Check_No_Identifiers;
            Check_Arg_Count (1);
            Check_Arg_Is_Local_Name (Arg1);
            Arg := Expression (Arg1);

            if not Is_Entity_Name (Arg)
              or else not Is_Access_Type (Entity (Arg))
            then
               Error_Pragma_Arg ("pragma% requires access type", Arg1);
            else
               Set_Has_Pragma_Controlled (Base_Type (Entity (Arg)));
            end if;
         end Controlled;

         ----------------
         -- Convention --
         ----------------

         --  pragma Convention ([Convention =>] convention_IDENTIFIER,
         --    [Entity =>] LOCAL_NAME);

         when Pragma_Convention => Convention : declare
            C : Convention_Id;
            E : Entity_Id;
            pragma Warnings (Off, C);
            pragma Warnings (Off, E);
         begin
            Check_Arg_Order ((Name_Convention, Name_Entity));
            Check_Ada_83_Warning;
            Check_Arg_Count (2);
            Process_Convention (C, E);
         end Convention;

         ---------------------------
         -- Convention_Identifier --
         ---------------------------

         --  pragma Convention_Identifier ([Name =>] IDENTIFIER,
         --    [Convention =>] convention_IDENTIFIER);

         when Pragma_Convention_Identifier => Convention_Identifier : declare
            Idnam : Name_Id;
            Cname : Name_Id;

         begin
            GNAT_Pragma;
            Check_Arg_Order ((Name_Name, Name_Convention));
            Check_Arg_Count (2);
            Check_Optional_Identifier (Arg1, Name_Name);
            Check_Optional_Identifier (Arg2, Name_Convention);
            Check_Arg_Is_Identifier (Arg1);
            Check_Arg_Is_Identifier (Arg2);
            Idnam := Chars (Expression (Arg1));
            Cname := Chars (Expression (Arg2));

            if Is_Convention_Name (Cname) then
               Record_Convention_Identifier
                 (Idnam, Get_Convention_Id (Cname));
            else
               Error_Pragma_Arg
                 ("second arg for % pragma must be convention", Arg2);
            end if;
         end Convention_Identifier;

         ---------------
         -- CPP_Class --
         ---------------

         --  pragma CPP_Class ([Entity =>] local_NAME)

         when Pragma_CPP_Class => CPP_Class : declare
            Arg : Node_Id;
            Typ : Entity_Id;

         begin
            if Warn_On_Obsolescent_Feature then
               Error_Msg_N
                 ("'G'N'A'T pragma cpp'_class is now obsolete; replace it" &
                  " by pragma import?", N);
            end if;

            GNAT_Pragma;
            Check_Arg_Count (1);
            Check_Optional_Identifier (Arg1, Name_Entity);
            Check_Arg_Is_Local_Name (Arg1);

            Arg := Expression (Arg1);
            Analyze (Arg);

            if Etype (Arg) = Any_Type then
               return;
            end if;

            if not Is_Entity_Name (Arg)
              or else not Is_Type (Entity (Arg))
            then
               Error_Pragma_Arg ("pragma% requires a type mark", Arg1);
            end if;

            Typ := Entity (Arg);

            if not Is_Tagged_Type (Typ) then
               Error_Pragma_Arg ("pragma% applicable to tagged types ", Arg1);
            end if;

            --  Types treated as CPP classes are treated as limited, but we
            --  don't require them to be declared this way. A warning is issued
            --  to encourage the user to declare them as limited. This is not
            --  an error, for compatibility reasons, because these types have
            --  been supported this way for some time.

            if not Is_Limited_Type (Typ) then
               Error_Msg_N
                 ("imported 'C'P'P type should be " &
                    "explicitly declared limited?",
                  Get_Pragma_Arg (Arg1));
               Error_Msg_N
                 ("\type will be considered limited",
                  Get_Pragma_Arg (Arg1));
            end if;

            Set_Is_CPP_Class      (Typ);
            Set_Is_Limited_Record (Typ);
            Set_Convention        (Typ, Convention_CPP);

            --  Imported CPP types must not have discriminants (because C++
            --  classes do not have discriminants).

            if Has_Discriminants (Typ) then
               Error_Msg_N
                 ("imported 'C'P'P type cannot have discriminants",
                  First (Discriminant_Specifications
                          (Declaration_Node (Typ))));
            end if;

            --  Components of imported CPP types must not have default
            --  expressions because the constructor (if any) is in the
            --  C++ side.

            if Is_Incomplete_Or_Private_Type (Typ)
              and then No (Underlying_Type (Typ))
            then
               --  It should be an error to apply pragma CPP to a private
               --  type if the underlying type is not visible (as it is
               --  for any representation item). For now, for backward
               --  compatibility we do nothing but we cannot check components
               --  because they are not available at this stage. All this code
               --  will be removed when we cleanup this obsolete GNAT pragma???

               null;

            else
               declare
                  Tdef  : constant Node_Id :=
                            Type_Definition (Declaration_Node (Typ));
                  Clist : Node_Id;
                  Comp  : Node_Id;

               begin
                  if Nkind (Tdef) = N_Record_Definition then
                     Clist := Component_List (Tdef);
                  else
                     pragma Assert (Nkind (Tdef) = N_Derived_Type_Definition);
                     Clist := Component_List (Record_Extension_Part (Tdef));
                  end if;

                  if Present (Clist) then
                     Comp := First (Component_Items (Clist));
                     while Present (Comp) loop
                        if Present (Expression (Comp)) then
                           Error_Msg_N
                             ("component of imported 'C'P'P type cannot have" &
                              " default expression", Expression (Comp));
                        end if;

                        Next (Comp);
                     end loop;
                  end if;
               end;
            end if;
         end CPP_Class;

         ---------------------
         -- CPP_Constructor --
         ---------------------

         --  pragma CPP_Constructor ([Entity =>] LOCAL_NAME
         --    [, [External_Name =>] static_string_EXPRESSION ]
         --    [, [Link_Name     =>] static_string_EXPRESSION ]);

         when Pragma_CPP_Constructor => CPP_Constructor : declare
            Elmt    : Elmt_Id;
            Id      : Entity_Id;
            Def_Id  : Entity_Id;
            Tag_Typ : Entity_Id;

         begin
            GNAT_Pragma;
            Check_At_Least_N_Arguments (1);
            Check_At_Most_N_Arguments (3);
            Check_Optional_Identifier (Arg1, Name_Entity);
            Check_Arg_Is_Local_Name (Arg1);

            Id := Expression (Arg1);
            Find_Program_Unit_Name (Id);

            --  If we did not find the name, we are done

            if Etype (Id) = Any_Type then
               return;
            end if;

            Def_Id := Entity (Id);

            if Ekind (Def_Id) = E_Function
              and then (Is_CPP_Class (Etype (Def_Id))
                         or else (Is_Class_Wide_Type (Etype (Def_Id))
                                   and then
                                  Is_CPP_Class (Root_Type (Etype (Def_Id)))))
            then
               if Arg_Count >= 2 then
                  Set_Imported (Def_Id);
                  Set_Is_Public (Def_Id);
                  Process_Interface_Name (Def_Id, Arg2, Arg3);
               end if;

               Set_Has_Completion (Def_Id);
               Set_Is_Constructor (Def_Id);

               --  Imported C++ constructors are not dispatching primitives
               --  because in C++ they don't have a dispatch table slot.
               --  However, in Ada the constructor has the profile of a
               --  function that returns a tagged type and therefore it has
               --  been treated as a primitive operation during semantic
               --  analysis. We now remove it from the list of primitive
               --  operations of the type.

               if Is_Tagged_Type (Etype (Def_Id))
                 and then not Is_Class_Wide_Type (Etype (Def_Id))
               then
                  pragma Assert (Is_Dispatching_Operation (Def_Id));
                  Tag_Typ := Etype (Def_Id);

                  Elmt := First_Elmt (Primitive_Operations (Tag_Typ));
                  while Present (Elmt) and then Node (Elmt) /= Def_Id loop
                     Next_Elmt (Elmt);
                  end loop;

                  Remove_Elmt (Primitive_Operations (Tag_Typ), Elmt);
                  Set_Is_Dispatching_Operation (Def_Id, False);
               end if;

               --  For backward compatibility, if the constructor returns a
               --  class wide type, and we internally change the return type to
               --  the corresponding root type.

               if Is_Class_Wide_Type (Etype (Def_Id)) then
                  Set_Etype (Def_Id, Root_Type (Etype (Def_Id)));
               end if;
            else
               Error_Pragma_Arg
                 ("pragma% requires function returning a 'C'P'P_Class type",
                   Arg1);
            end if;
         end CPP_Constructor;

         -----------------
         -- CPP_Virtual --
         -----------------

         when Pragma_CPP_Virtual => CPP_Virtual : declare
         begin
            GNAT_Pragma;

            if Warn_On_Obsolescent_Feature then
               Error_Msg_N
                 ("'G'N'A'T pragma cpp'_virtual is now obsolete and has " &
                  "no effect?", N);
            end if;
         end CPP_Virtual;

         ----------------
         -- CPP_Vtable --
         ----------------

         when Pragma_CPP_Vtable => CPP_Vtable : declare
         begin
            GNAT_Pragma;

            if Warn_On_Obsolescent_Feature then
               Error_Msg_N
                 ("'G'N'A'T pragma cpp'_vtable is now obsolete and has " &
                  "no effect?", N);
            end if;
         end CPP_Vtable;

         -----------
         -- Debug --
         -----------

         --  pragma Debug ([boolean_EXPRESSION,] PROCEDURE_CALL_STATEMENT);

         when Pragma_Debug => Debug : declare
               Cond : Node_Id;

         begin
            GNAT_Pragma;

            Cond :=
              New_Occurrence_Of
                (Boolean_Literals (Debug_Pragmas_Enabled and Expander_Active),
                 Loc);

            if Arg_Count = 2 then
               Cond :=
                 Make_And_Then (Loc,
                   Left_Opnd   => Relocate_Node (Cond),
                   Right_Opnd  => Expression (Arg1));
            end if;

            --  Rewrite into a conditional with an appropriate condition. We
            --  wrap the procedure call in a block so that overhead from e.g.
            --  use of the secondary stack does not generate execution overhead
            --  for suppressed conditions.

            Rewrite (N, Make_Implicit_If_Statement (N,
              Condition => Cond,
                 Then_Statements => New_List (
                   Make_Block_Statement (Loc,
                     Handled_Statement_Sequence =>
                       Make_Handled_Sequence_Of_Statements (Loc,
                         Statements => New_List (
                           Relocate_Node (Debug_Statement (N))))))));
            Analyze (N);
         end Debug;

         ------------------
         -- Debug_Policy --
         ------------------

         --  pragma Debug_Policy (Check | Ignore)

         when Pragma_Debug_Policy =>
            GNAT_Pragma;
            Check_Arg_Count (1);
            Check_Arg_Is_One_Of (Arg1, Name_Check, Name_Ignore);
            Debug_Pragmas_Enabled := Chars (Expression (Arg1)) = Name_Check;

         ---------------------
         -- Detect_Blocking --
         ---------------------

         --  pragma Detect_Blocking;

         when Pragma_Detect_Blocking =>
            Ada_2005_Pragma;
            Check_Arg_Count (0);
            Check_Valid_Configuration_Pragma;
            Detect_Blocking := True;

         -------------------
         -- Discard_Names --
         -------------------

         --  pragma Discard_Names [([On =>] LOCAL_NAME)];

         when Pragma_Discard_Names => Discard_Names : declare
            E    : Entity_Id;
            E_Id : Entity_Id;

         begin
            Check_Ada_83_Warning;

            --  Deal with configuration pragma case

            if Arg_Count = 0 and then Is_Configuration_Pragma then
               Global_Discard_Names := True;
               return;

            --  Otherwise, check correct appropriate context

            else
               Check_Is_In_Decl_Part_Or_Package_Spec;

               if Arg_Count = 0 then

                  --  If there is no parameter, then from now on this pragma
                  --  applies to any enumeration, exception or tagged type
                  --  defined in the current declarative part, and recursively
                  --  to any nested scope.

                  Set_Discard_Names (Current_Scope);
                  return;

               else
                  Check_Arg_Count (1);
                  Check_Optional_Identifier (Arg1, Name_On);
                  Check_Arg_Is_Local_Name (Arg1);

                  E_Id := Expression (Arg1);

                  if Etype (E_Id) = Any_Type then
                     return;
                  else
                     E := Entity (E_Id);
                  end if;

                  if (Is_First_Subtype (E)
                      and then
                        (Is_Enumeration_Type (E) or else Is_Tagged_Type (E)))
                    or else Ekind (E) = E_Exception
                  then
                     Set_Discard_Names (E);
                  else
                     Error_Pragma_Arg
                       ("inappropriate entity for pragma%", Arg1);
                  end if;

               end if;
            end if;
         end Discard_Names;

         ---------------
         -- Elaborate --
         ---------------

         --  pragma Elaborate (library_unit_NAME {, library_unit_NAME});

         when Pragma_Elaborate => Elaborate : declare
            Arg   : Node_Id;
            Citem : Node_Id;

         begin
            --  Pragma must be in context items list of a compilation unit

            if not Is_In_Context_Clause then
               Pragma_Misplaced;
            end if;

            --  Must be at least one argument

            if Arg_Count = 0 then
               Error_Pragma ("pragma% requires at least one argument");
            end if;

            --  In Ada 83 mode, there can be no items following it in the
            --  context list except other pragmas and implicit with clauses
            --  (e.g. those added by use of Rtsfind). In Ada 95 mode, this
            --  placement rule does not apply.

            if Ada_Version = Ada_83 and then Comes_From_Source (N) then
               Citem := Next (N);
               while Present (Citem) loop
                  if Nkind (Citem) = N_Pragma
                    or else (Nkind (Citem) = N_With_Clause
                              and then Implicit_With (Citem))
                  then
                     null;
                  else
                     Error_Pragma
                       ("(Ada 83) pragma% must be at end of context clause");
                  end if;

                  Next (Citem);
               end loop;
            end if;

            --  Finally, the arguments must all be units mentioned in a with
            --  clause in the same context clause. Note we already checked (in
            --  Par.Prag) that the arguments are all identifiers or selected
            --  components.

            Arg := Arg1;
            Outer : while Present (Arg) loop
               Citem := First (List_Containing (N));
               Inner : while Citem /= N loop
                  if Nkind (Citem) = N_With_Clause
                    and then Same_Name (Name (Citem), Expression (Arg))
                  then
                     Set_Elaborate_Present (Citem, True);
                     Set_Unit_Name (Expression (Arg), Name (Citem));

                     --  With the pragma present, elaboration calls on
                     --  subprograms from the named unit need no further
                     --  checks, as long as the pragma appears in the current
                     --  compilation unit. If the pragma appears in some unit
                     --  in the context, there might still be a need for an
                     --  Elaborate_All_Desirable from the current compilation
                     --  to the named unit, so we keep the check enabled.

                     if In_Extended_Main_Source_Unit (N) then
                        Set_Suppress_Elaboration_Warnings
                          (Entity (Name (Citem)));
                     end if;

                     exit Inner;
                  end if;

                  Next (Citem);
               end loop Inner;

               if Citem = N then
                  Error_Pragma_Arg
                    ("argument of pragma% is not with'ed unit", Arg);
               end if;

               Next (Arg);
            end loop Outer;

            --  Give a warning if operating in static mode with -gnatwl
            --  (elaboration warnings enabled) switch set.

            if Elab_Warnings and not Dynamic_Elaboration_Checks then
               Error_Msg_N
                 ("?use of pragma Elaborate may not be safe", N);
               Error_Msg_N
                 ("?use pragma Elaborate_All instead if possible", N);
            end if;
         end Elaborate;

         -------------------
         -- Elaborate_All --
         -------------------

         --  pragma Elaborate_All (library_unit_NAME {, library_unit_NAME});

         when Pragma_Elaborate_All => Elaborate_All : declare
            Arg   : Node_Id;
            Citem : Node_Id;

         begin
            Check_Ada_83_Warning;

            --  Pragma must be in context items list of a compilation unit

            if not Is_In_Context_Clause then
               Pragma_Misplaced;
            end if;

            --  Must be at least one argument

            if Arg_Count = 0 then
               Error_Pragma ("pragma% requires at least one argument");
            end if;

            --  Note: unlike pragma Elaborate, pragma Elaborate_All does not
            --  have to appear at the end of the context clause, but may
            --  appear mixed in with other items, even in Ada 83 mode.

            --  Final check: the arguments must all be units mentioned in
            --  a with clause in the same context clause. Note that we
            --  already checked (in Par.Prag) that all the arguments are
            --  either identifiers or selected components.

            Arg := Arg1;
            Outr : while Present (Arg) loop
               Citem := First (List_Containing (N));
               Innr : while Citem /= N loop
                  if Nkind (Citem) = N_With_Clause
                    and then Same_Name (Name (Citem), Expression (Arg))
                  then
                     Set_Elaborate_All_Present (Citem, True);
                     Set_Unit_Name (Expression (Arg), Name (Citem));

                     --  Suppress warnings and elaboration checks on the named
                     --  unit if the pragma is in the current compilation, as
                     --  for pragma Elaborate.

                     if In_Extended_Main_Source_Unit (N) then
                        Set_Suppress_Elaboration_Warnings
                          (Entity (Name (Citem)));
                     end if;
                     exit Innr;
                  end if;

                  Next (Citem);
               end loop Innr;

               if Citem = N then
                  Set_Error_Posted (N);
                  Error_Pragma_Arg
                    ("argument of pragma% is not with'ed unit", Arg);
               end if;

               Next (Arg);
            end loop Outr;
         end Elaborate_All;

         --------------------
         -- Elaborate_Body --
         --------------------

         --  pragma Elaborate_Body [( library_unit_NAME )];

         when Pragma_Elaborate_Body => Elaborate_Body : declare
            Cunit_Node : Node_Id;
            Cunit_Ent  : Entity_Id;

         begin
            Check_Ada_83_Warning;
            Check_Valid_Library_Unit_Pragma;

            if Nkind (N) = N_Null_Statement then
               return;
            end if;

            Cunit_Node := Cunit (Current_Sem_Unit);
            Cunit_Ent  := Cunit_Entity (Current_Sem_Unit);

            if Nkind_In (Unit (Cunit_Node), N_Package_Body,
                                            N_Subprogram_Body)
            then
               Error_Pragma ("pragma% must refer to a spec, not a body");
            else
               Set_Body_Required (Cunit_Node, True);
               Set_Has_Pragma_Elaborate_Body (Cunit_Ent);

               --  If we are in dynamic elaboration mode, then we suppress
               --  elaboration warnings for the unit, since it is definitely
               --  fine NOT to do dynamic checks at the first level (and such
               --  checks will be suppressed because no elaboration boolean
               --  is created for Elaborate_Body packages).

               --  But in the static model of elaboration, Elaborate_Body is
               --  definitely NOT good enough to ensure elaboration safety on
               --  its own, since the body may WITH other units that are not
               --  safe from an elaboration point of view, so a client must
               --  still do an Elaborate_All on such units.

               --  Debug flag -gnatdD restores the old behavior of 3.13, where
               --  Elaborate_Body always suppressed elab warnings.

               if Dynamic_Elaboration_Checks or Debug_Flag_DD then
                  Set_Suppress_Elaboration_Warnings (Cunit_Ent);
               end if;
            end if;
         end Elaborate_Body;

         ------------------------
         -- Elaboration_Checks --
         ------------------------

         --  pragma Elaboration_Checks (Static | Dynamic);

         when Pragma_Elaboration_Checks =>
            GNAT_Pragma;
            Check_Arg_Count (1);
            Check_Arg_Is_One_Of (Arg1, Name_Static, Name_Dynamic);
            Dynamic_Elaboration_Checks :=
              (Chars (Get_Pragma_Arg (Arg1)) = Name_Dynamic);

         ---------------
         -- Eliminate --
         ---------------

         --  pragma Eliminate (
         --      [Unit_Name  =>] IDENTIFIER | SELECTED_COMPONENT,
         --    [,[Entity     =>] IDENTIFIER |
         --                      SELECTED_COMPONENT |
         --                      STRING_LITERAL]
         --    [,                OVERLOADING_RESOLUTION]);

         --  OVERLOADING_RESOLUTION ::= PARAMETER_AND_RESULT_TYPE_PROFILE |
         --                             SOURCE_LOCATION

         --  PARAMETER_AND_RESULT_TYPE_PROFILE ::= PROCEDURE_PROFILE |
         --                                        FUNCTION_PROFILE

         --  PROCEDURE_PROFILE ::= Parameter_Types => PARAMETER_TYPES

         --  FUNCTION_PROFILE ::= [Parameter_Types => PARAMETER_TYPES,]
         --                       Result_Type => result_SUBTYPE_NAME]

         --  PARAMETER_TYPES ::= (SUBTYPE_NAME {, SUBTYPE_NAME})
         --  SUBTYPE_NAME    ::= STRING_LITERAL

         --  SOURCE_LOCATION ::= Source_Location => SOURCE_TRACE
         --  SOURCE_TRACE    ::= STRING_LITERAL

         when Pragma_Eliminate => Eliminate : declare
            Args  : Args_List (1 .. 5);
            Names : constant Name_List (1 .. 5) := (
                      Name_Unit_Name,
                      Name_Entity,
                      Name_Parameter_Types,
                      Name_Result_Type,
                      Name_Source_Location);

            Unit_Name       : Node_Id renames Args (1);
            Entity          : Node_Id renames Args (2);
            Parameter_Types : Node_Id renames Args (3);
            Result_Type     : Node_Id renames Args (4);
            Source_Location : Node_Id renames Args (5);

         begin
            GNAT_Pragma;
            Check_Valid_Configuration_Pragma;
            Gather_Associations (Names, Args);

            if No (Unit_Name) then
               Error_Pragma ("missing Unit_Name argument for pragma%");
            end if;

            if No (Entity)
              and then (Present (Parameter_Types)
                          or else
                        Present (Result_Type)
                          or else
                        Present (Source_Location))
            then
               Error_Pragma ("missing Entity argument for pragma%");
            end if;

            if (Present (Parameter_Types)
                       or else
                Present (Result_Type))
              and then
                Present (Source_Location)
            then
               Error_Pragma
                 ("parameter profile and source location cannot " &
                  "be used together in pragma%");
            end if;

            Process_Eliminate_Pragma
              (N,
               Unit_Name,
               Entity,
               Parameter_Types,
               Result_Type,
               Source_Location);
         end Eliminate;

         ------------
         -- Export --
         ------------

         --  pragma Export (
         --    [   Convention    =>] convention_IDENTIFIER,
         --    [   Entity        =>] local_NAME
         --    [, [External_Name =>] static_string_EXPRESSION ]
         --    [, [Link_Name     =>] static_string_EXPRESSION ]);

         when Pragma_Export => Export : declare
            C      : Convention_Id;
            Def_Id : Entity_Id;

            pragma Warnings (Off, C);

         begin
            Check_Ada_83_Warning;
            Check_Arg_Order
              ((Name_Convention,
                Name_Entity,
                Name_External_Name,
                Name_Link_Name));
            Check_At_Least_N_Arguments (2);
            Check_At_Most_N_Arguments  (4);
            Process_Convention (C, Def_Id);

            if Ekind (Def_Id) /= E_Constant then
               Note_Possible_Modification (Expression (Arg2), Sure => False);
            end if;

            Process_Interface_Name (Def_Id, Arg3, Arg4);
            Set_Exported (Def_Id, Arg2);

            --  If the entity is a deferred constant, propagate the information
            --  to the full view, because gigi elaborates the full view only.

            if Ekind (Def_Id) = E_Constant
              and then Present (Full_View (Def_Id))
            then
               declare
                  Id2 : constant Entity_Id := Full_View (Def_Id);
               begin
                  Set_Is_Exported    (Id2, Is_Exported          (Def_Id));
                  Set_First_Rep_Item (Id2, First_Rep_Item       (Def_Id));
                  Set_Interface_Name (Id2, Einfo.Interface_Name (Def_Id));
               end;
            end if;
         end Export;

         ----------------------
         -- Export_Exception --
         ----------------------

         --  pragma Export_Exception (
         --        [Internal         =>] LOCAL_NAME
         --     [, [External         =>] EXTERNAL_SYMBOL]
         --     [, [Form     =>] Ada | VMS]
         --     [, [Code     =>] static_integer_EXPRESSION]);

         when Pragma_Export_Exception => Export_Exception : declare
            Args  : Args_List (1 .. 4);
            Names : constant Name_List (1 .. 4) := (
                      Name_Internal,
                      Name_External,
                      Name_Form,
                      Name_Code);

            Internal : Node_Id renames Args (1);
            External : Node_Id renames Args (2);
            Form     : Node_Id renames Args (3);
            Code     : Node_Id renames Args (4);

         begin
            GNAT_Pragma;

            if Inside_A_Generic then
               Error_Pragma ("pragma% cannot be used for generic entities");
            end if;

            Gather_Associations (Names, Args);
            Process_Extended_Import_Export_Exception_Pragma (
              Arg_Internal => Internal,
              Arg_External => External,
              Arg_Form     => Form,
              Arg_Code     => Code);

            if not Is_VMS_Exception (Entity (Internal)) then
               Set_Exported (Entity (Internal), Internal);
            end if;
         end Export_Exception;

         ---------------------
         -- Export_Function --
         ---------------------

         --  pragma Export_Function (
         --        [Internal         =>] LOCAL_NAME
         --     [, [External         =>] EXTERNAL_SYMBOL]
         --     [, [Parameter_Types  =>] (PARAMETER_TYPES)]
         --     [, [Result_Type      =>] TYPE_DESIGNATOR]
         --     [, [Mechanism        =>] MECHANISM]
         --     [, [Result_Mechanism =>] MECHANISM_NAME]);

         --  EXTERNAL_SYMBOL ::=
         --    IDENTIFIER
         --  | static_string_EXPRESSION

         --  PARAMETER_TYPES ::=
         --    null
         --  | TYPE_DESIGNATOR @{, TYPE_DESIGNATOR@}

         --  TYPE_DESIGNATOR ::=
         --    subtype_NAME
         --  | subtype_Name ' Access

         --  MECHANISM ::=
         --    MECHANISM_NAME
         --  | (MECHANISM_ASSOCIATION @{, MECHANISM_ASSOCIATION@})

         --  MECHANISM_ASSOCIATION ::=
         --    [formal_parameter_NAME =>] MECHANISM_NAME

         --  MECHANISM_NAME ::=
         --    Value
         --  | Reference
         --  | Descriptor [([Class =>] CLASS_NAME)]

         --  CLASS_NAME ::= ubs | ubsb | uba | s | sb | a | nca

         when Pragma_Export_Function => Export_Function : declare
            Args  : Args_List (1 .. 6);
            Names : constant Name_List (1 .. 6) := (
                      Name_Internal,
                      Name_External,
                      Name_Parameter_Types,
                      Name_Result_Type,
                      Name_Mechanism,
                      Name_Result_Mechanism);

            Internal         : Node_Id renames Args (1);
            External         : Node_Id renames Args (2);
            Parameter_Types  : Node_Id renames Args (3);
            Result_Type      : Node_Id renames Args (4);
            Mechanism        : Node_Id renames Args (5);
            Result_Mechanism : Node_Id renames Args (6);

         begin
            GNAT_Pragma;
            Gather_Associations (Names, Args);
            Process_Extended_Import_Export_Subprogram_Pragma (
              Arg_Internal         => Internal,
              Arg_External         => External,
              Arg_Parameter_Types  => Parameter_Types,
              Arg_Result_Type      => Result_Type,
              Arg_Mechanism        => Mechanism,
              Arg_Result_Mechanism => Result_Mechanism);
         end Export_Function;

         -------------------
         -- Export_Object --
         -------------------

         --  pragma Export_Object (
         --        [Internal =>] LOCAL_NAME
         --     [, [External =>] EXTERNAL_SYMBOL]
         --     [, [Size     =>] EXTERNAL_SYMBOL]);

         --  EXTERNAL_SYMBOL ::=
         --    IDENTIFIER
         --  | static_string_EXPRESSION

         --  PARAMETER_TYPES ::=
         --    null
         --  | TYPE_DESIGNATOR @{, TYPE_DESIGNATOR@}

         --  TYPE_DESIGNATOR ::=
         --    subtype_NAME
         --  | subtype_Name ' Access

         --  MECHANISM ::=
         --    MECHANISM_NAME
         --  | (MECHANISM_ASSOCIATION @{, MECHANISM_ASSOCIATION@})

         --  MECHANISM_ASSOCIATION ::=
         --    [formal_parameter_NAME =>] MECHANISM_NAME

         --  MECHANISM_NAME ::=
         --    Value
         --  | Reference
         --  | Descriptor [([Class =>] CLASS_NAME)]

         --  CLASS_NAME ::= ubs | ubsb | uba | s | sb | a | nca

         when Pragma_Export_Object => Export_Object : declare
            Args  : Args_List (1 .. 3);
            Names : constant Name_List (1 .. 3) := (
                      Name_Internal,
                      Name_External,
                      Name_Size);

            Internal : Node_Id renames Args (1);
            External : Node_Id renames Args (2);
            Size     : Node_Id renames Args (3);

         begin
            GNAT_Pragma;
            Gather_Associations (Names, Args);
            Process_Extended_Import_Export_Object_Pragma (
              Arg_Internal => Internal,
              Arg_External => External,
              Arg_Size     => Size);
         end Export_Object;

         ----------------------
         -- Export_Procedure --
         ----------------------

         --  pragma Export_Procedure (
         --        [Internal         =>] LOCAL_NAME
         --     [, [External         =>] EXTERNAL_SYMBOL]
         --     [, [Parameter_Types  =>] (PARAMETER_TYPES)]
         --     [, [Mechanism        =>] MECHANISM]);

         --  EXTERNAL_SYMBOL ::=
         --    IDENTIFIER
         --  | static_string_EXPRESSION

         --  PARAMETER_TYPES ::=
         --    null
         --  | TYPE_DESIGNATOR @{, TYPE_DESIGNATOR@}

         --  TYPE_DESIGNATOR ::=
         --    subtype_NAME
         --  | subtype_Name ' Access

         --  MECHANISM ::=
         --    MECHANISM_NAME
         --  | (MECHANISM_ASSOCIATION @{, MECHANISM_ASSOCIATION@})

         --  MECHANISM_ASSOCIATION ::=
         --    [formal_parameter_NAME =>] MECHANISM_NAME

         --  MECHANISM_NAME ::=
         --    Value
         --  | Reference
         --  | Descriptor [([Class =>] CLASS_NAME)]

         --  CLASS_NAME ::= ubs | ubsb | uba | s | sb | a | nca

         when Pragma_Export_Procedure => Export_Procedure : declare
            Args  : Args_List (1 .. 4);
            Names : constant Name_List (1 .. 4) := (
                      Name_Internal,
                      Name_External,
                      Name_Parameter_Types,
                      Name_Mechanism);

            Internal        : Node_Id renames Args (1);
            External        : Node_Id renames Args (2);
            Parameter_Types : Node_Id renames Args (3);
            Mechanism       : Node_Id renames Args (4);

         begin
            GNAT_Pragma;
            Gather_Associations (Names, Args);
            Process_Extended_Import_Export_Subprogram_Pragma (
              Arg_Internal        => Internal,
              Arg_External        => External,
              Arg_Parameter_Types => Parameter_Types,
              Arg_Mechanism       => Mechanism);
         end Export_Procedure;

         ------------------
         -- Export_Value --
         ------------------

         --  pragma Export_Value (
         --     [Value     =>] static_integer_EXPRESSION,
         --     [Link_Name =>] static_string_EXPRESSION);

         when Pragma_Export_Value =>
            GNAT_Pragma;
            Check_Arg_Order ((Name_Value, Name_Link_Name));
            Check_Arg_Count (2);

            Check_Optional_Identifier (Arg1, Name_Value);
            Check_Arg_Is_Static_Expression (Arg1, Any_Integer);

            Check_Optional_Identifier (Arg2, Name_Link_Name);
            Check_Arg_Is_Static_Expression (Arg2, Standard_String);

         -----------------------------
         -- Export_Valued_Procedure --
         -----------------------------

         --  pragma Export_Valued_Procedure (
         --        [Internal         =>] LOCAL_NAME
         --     [, [External         =>] EXTERNAL_SYMBOL,]
         --     [, [Parameter_Types  =>] (PARAMETER_TYPES)]
         --     [, [Mechanism        =>] MECHANISM]);

         --  EXTERNAL_SYMBOL ::=
         --    IDENTIFIER
         --  | static_string_EXPRESSION

         --  PARAMETER_TYPES ::=
         --    null
         --  | TYPE_DESIGNATOR @{, TYPE_DESIGNATOR@}

         --  TYPE_DESIGNATOR ::=
         --    subtype_NAME
         --  | subtype_Name ' Access

         --  MECHANISM ::=
         --    MECHANISM_NAME
         --  | (MECHANISM_ASSOCIATION @{, MECHANISM_ASSOCIATION@})

         --  MECHANISM_ASSOCIATION ::=
         --    [formal_parameter_NAME =>] MECHANISM_NAME

         --  MECHANISM_NAME ::=
         --    Value
         --  | Reference
         --  | Descriptor [([Class =>] CLASS_NAME)]

         --  CLASS_NAME ::= ubs | ubsb | uba | s | sb | a | nca

         when Pragma_Export_Valued_Procedure =>
         Export_Valued_Procedure : declare
            Args  : Args_List (1 .. 4);
            Names : constant Name_List (1 .. 4) := (
                      Name_Internal,
                      Name_External,
                      Name_Parameter_Types,
                      Name_Mechanism);

            Internal        : Node_Id renames Args (1);
            External        : Node_Id renames Args (2);
            Parameter_Types : Node_Id renames Args (3);
            Mechanism       : Node_Id renames Args (4);

         begin
            GNAT_Pragma;
            Gather_Associations (Names, Args);
            Process_Extended_Import_Export_Subprogram_Pragma (
              Arg_Internal        => Internal,
              Arg_External        => External,
              Arg_Parameter_Types => Parameter_Types,
              Arg_Mechanism       => Mechanism);
         end Export_Valued_Procedure;

         -------------------
         -- Extend_System --
         -------------------

         --  pragma Extend_System ([Name =>] Identifier);

         when Pragma_Extend_System => Extend_System : declare
         begin
            GNAT_Pragma;
            Check_Valid_Configuration_Pragma;
            Check_Arg_Count (1);
            Check_Optional_Identifier (Arg1, Name_Name);
            Check_Arg_Is_Identifier (Arg1);

            Get_Name_String (Chars (Expression (Arg1)));

            if Name_Len > 4
              and then Name_Buffer (1 .. 4) = "aux_"
            then
               if Present (System_Extend_Pragma_Arg) then
                  if Chars (Expression (Arg1)) =
                     Chars (Expression (System_Extend_Pragma_Arg))
                  then
                     null;
                  else
                     Error_Msg_Sloc := Sloc (System_Extend_Pragma_Arg);
                     Error_Pragma ("pragma% conflicts with that #");
                  end if;

               else
                  System_Extend_Pragma_Arg := Arg1;

                  if not GNAT_Mode then
                     System_Extend_Unit := Arg1;
                  end if;
               end if;
            else
               Error_Pragma ("incorrect name for pragma%, must be Aux_xxx");
            end if;
         end Extend_System;

         ------------------------
         -- Extensions_Allowed --
         ------------------------

         --  pragma Extensions_Allowed (ON | OFF);

         when Pragma_Extensions_Allowed =>
            GNAT_Pragma;
            Check_Arg_Count (1);
            Check_No_Identifiers;
            Check_Arg_Is_One_Of (Arg1, Name_On, Name_Off);

            if Chars (Expression (Arg1)) = Name_On then
               Extensions_Allowed := True;
            else
               Extensions_Allowed := False;
            end if;

         --------------
         -- External --
         --------------

         --  pragma External (
         --    [   Convention    =>] convention_IDENTIFIER,
         --    [   Entity        =>] local_NAME
         --    [, [External_Name =>] static_string_EXPRESSION ]
         --    [, [Link_Name     =>] static_string_EXPRESSION ]);

         when Pragma_External => External : declare
               Def_Id : Entity_Id;

               C : Convention_Id;
               pragma Warnings (Off, C);

         begin
            GNAT_Pragma;
            Check_Arg_Order
              ((Name_Convention,
                Name_Entity,
                Name_External_Name,
                Name_Link_Name));
            Check_At_Least_N_Arguments (2);
            Check_At_Most_N_Arguments  (4);
            Process_Convention (C, Def_Id);
            Note_Possible_Modification (Expression (Arg2), Sure => False);
            Process_Interface_Name (Def_Id, Arg3, Arg4);
            Set_Exported (Def_Id, Arg2);
         end External;

         --------------------------
         -- External_Name_Casing --
         --------------------------

         --  pragma External_Name_Casing (
         --    UPPERCASE | LOWERCASE
         --    [, AS_IS | UPPERCASE | LOWERCASE]);

         when Pragma_External_Name_Casing => External_Name_Casing : declare
         begin
            GNAT_Pragma;
            Check_No_Identifiers;

            if Arg_Count = 2 then
               Check_Arg_Is_One_Of
                 (Arg2, Name_As_Is, Name_Uppercase, Name_Lowercase);

               case Chars (Get_Pragma_Arg (Arg2)) is
                  when Name_As_Is     =>
                     Opt.External_Name_Exp_Casing := As_Is;

                  when Name_Uppercase =>
                     Opt.External_Name_Exp_Casing := Uppercase;

                  when Name_Lowercase =>
                     Opt.External_Name_Exp_Casing := Lowercase;

                  when others =>
                     null;
               end case;

            else
               Check_Arg_Count (1);
            end if;

            Check_Arg_Is_One_Of (Arg1, Name_Uppercase, Name_Lowercase);

            case Chars (Get_Pragma_Arg (Arg1)) is
               when Name_Uppercase =>
                  Opt.External_Name_Imp_Casing := Uppercase;

               when Name_Lowercase =>
                  Opt.External_Name_Imp_Casing := Lowercase;

               when others =>
                  null;
            end case;
         end External_Name_Casing;

         --------------------------
         -- Favor_Top_Level --
         --------------------------

         --  pragma Favor_Top_Level (type_NAME);

         when Pragma_Favor_Top_Level => Favor_Top_Level : declare
               Named_Entity : Entity_Id;

         begin
            GNAT_Pragma;
            Check_No_Identifiers;
            Check_Arg_Count (1);
            Check_Arg_Is_Local_Name (Arg1);
            Named_Entity := Entity (Expression (Arg1));

            --  If it's an access-to-subprogram type (in particular, not a
            --  subtype), set the flag on that type.

            if Is_Access_Subprogram_Type (Named_Entity) then
               Set_Can_Use_Internal_Rep (Named_Entity, False);

            --  Otherwise it's an error (name denotes the wrong sort of entity)

            else
               Error_Pragma_Arg
                 ("access-to-subprogram type expected", Expression (Arg1));
            end if;
         end Favor_Top_Level;

         ---------------
         -- Fast_Math --
         ---------------

         --  pragma Fast_Math;

         when Pragma_Fast_Math =>
            GNAT_Pragma;
            Check_No_Identifiers;
            Check_Valid_Configuration_Pragma;
            Fast_Math := True;

         ---------------------------
         -- Finalize_Storage_Only --
         ---------------------------

         --  pragma Finalize_Storage_Only (first_subtype_LOCAL_NAME);

         when Pragma_Finalize_Storage_Only => Finalize_Storage : declare
            Assoc   : constant Node_Id := Arg1;
            Type_Id : constant Node_Id := Expression (Assoc);
            Typ     : Entity_Id;

         begin
            GNAT_Pragma;
            Check_No_Identifiers;
            Check_Arg_Count (1);
            Check_Arg_Is_Local_Name (Arg1);

            Find_Type (Type_Id);
            Typ := Entity (Type_Id);

            if Typ = Any_Type
              or else Rep_Item_Too_Early (Typ, N)
            then
               return;
            else
               Typ := Underlying_Type (Typ);
            end if;

            if not Is_Controlled (Typ) then
               Error_Pragma ("pragma% must specify controlled type");
            end if;

            Check_First_Subtype (Arg1);

            if Finalize_Storage_Only (Typ) then
               Error_Pragma ("duplicate pragma%, only one allowed");

            elsif not Rep_Item_Too_Late (Typ, N) then
               Set_Finalize_Storage_Only (Base_Type (Typ), True);
            end if;
         end Finalize_Storage;

         --------------------------
         -- Float_Representation --
         --------------------------

         --  pragma Float_Representation (FLOAT_REP[, float_type_LOCAL_NAME]);

         --  FLOAT_REP ::= VAX_Float | IEEE_Float

         when Pragma_Float_Representation => Float_Representation : declare
            Argx : Node_Id;
            Digs : Nat;
            Ent  : Entity_Id;

         begin
            GNAT_Pragma;

            if Arg_Count = 1 then
               Check_Valid_Configuration_Pragma;
            else
               Check_Arg_Count (2);
               Check_Optional_Identifier (Arg2, Name_Entity);
               Check_Arg_Is_Local_Name (Arg2);
            end if;

            Check_No_Identifier (Arg1);
            Check_Arg_Is_One_Of (Arg1, Name_VAX_Float, Name_IEEE_Float);

            if not OpenVMS_On_Target then
               if Chars (Expression (Arg1)) = Name_VAX_Float then
                  Error_Pragma
                    ("?pragma% ignored (applies only to Open'V'M'S)");
               end if;

               return;
            end if;

            --  One argument case

            if Arg_Count = 1 then
               if Chars (Expression (Arg1)) = Name_VAX_Float then
                  if Opt.Float_Format = 'I' then
                     Error_Pragma ("'I'E'E'E format previously specified");
                  end if;

                  Opt.Float_Format := 'V';

               else
                  if Opt.Float_Format = 'V' then
                     Error_Pragma ("'V'A'X format previously specified");
                  end if;

                  Opt.Float_Format := 'I';
               end if;

               Set_Standard_Fpt_Formats;

            --  Two argument case

            else
               Argx := Get_Pragma_Arg (Arg2);

               if not Is_Entity_Name (Argx)
                 or else not Is_Floating_Point_Type (Entity (Argx))
               then
                  Error_Pragma_Arg
                    ("second argument of% pragma must be floating-point type",
                     Arg2);
               end if;

               Ent  := Entity (Argx);
               Digs := UI_To_Int (Digits_Value (Ent));

               --  Two arguments, VAX_Float case

               if Chars (Expression (Arg1)) = Name_VAX_Float then
                  case Digs is
                     when  6 => Set_F_Float (Ent);
                     when  9 => Set_D_Float (Ent);
                     when 15 => Set_G_Float (Ent);

                     when others =>
                        Error_Pragma_Arg
                          ("wrong digits value, must be 6,9 or 15", Arg2);
                  end case;

               --  Two arguments, IEEE_Float case

               else
                  case Digs is
                     when  6 => Set_IEEE_Short (Ent);
                     when 15 => Set_IEEE_Long  (Ent);

                     when others =>
                        Error_Pragma_Arg
                          ("wrong digits value, must be 6 or 15", Arg2);
                  end case;
               end if;
            end if;
         end Float_Representation;

         -----------
         -- Ident --
         -----------

         --  pragma Ident (static_string_EXPRESSION)

         --  Note: pragma Comment shares this processing. Pragma Comment is
         --  identical to Ident, except that the restriction of the argument to
         --  31 characters and the placement restrictions are not enforced for
         --  pragma Comment.

         when Pragma_Ident | Pragma_Comment => Ident : declare
            Str : Node_Id;

         begin
            GNAT_Pragma;
            Check_Arg_Count (1);
            Check_No_Identifiers;
            Check_Arg_Is_Static_Expression (Arg1, Standard_String);

            --  For pragma Ident, preserve DEC compatibility by requiring the
            --  pragma to appear in a declarative part or package spec.

            if Prag_Id = Pragma_Ident then
               Check_Is_In_Decl_Part_Or_Package_Spec;
            end if;

            Str := Expr_Value_S (Expression (Arg1));

            declare
               CS : Node_Id;
               GP : Node_Id;

            begin
               GP := Parent (Parent (N));

               if Nkind_In (GP, N_Package_Declaration,
                                N_Generic_Package_Declaration)
               then
                  GP := Parent (GP);
               end if;

               --  If we have a compilation unit, then record the ident value,
               --  checking for improper duplication.

               if Nkind (GP) = N_Compilation_Unit then
                  CS := Ident_String (Current_Sem_Unit);

                  if Present (CS) then

                     --  For Ident, we do not permit multiple instances

                     if Prag_Id = Pragma_Ident then
                        Error_Pragma ("duplicate% pragma not permitted");

                     --  For Comment, we concatenate the string, unless we want
                     --  to preserve the tree structure for ASIS.

                     elsif not ASIS_Mode then
                        Start_String (Strval (CS));
                        Store_String_Char (' ');
                        Store_String_Chars (Strval (Str));
                        Set_Strval (CS, End_String);
                     end if;

                  else
                     --  In VMS, the effect of IDENT is achieved by passing
                     --  IDENTIFICATION=name as a --for-linker switch.

                     if OpenVMS_On_Target then
                        Start_String;
                        Store_String_Chars
                          ("--for-linker=IDENTIFICATION=");
                        String_To_Name_Buffer (Strval (Str));
                        Store_String_Chars (Name_Buffer (1 .. Name_Len));

                        --  Only the last processed IDENT is saved. The main
                        --  purpose is so an IDENT associated with a main
                        --  procedure will be used in preference to an IDENT
                        --  associated with a with'd package.

                        Replace_Linker_Option_String
                          (End_String, "--for-linker=IDENTIFICATION=");
                     end if;

                     Set_Ident_String (Current_Sem_Unit, Str);
                  end if;

               --  For subunits, we just ignore the Ident, since in GNAT these
               --  are not separate object files, and hence not separate units
               --  in the unit table.

               elsif Nkind (GP) = N_Subunit then
                  null;

               --  Otherwise we have a misplaced pragma Ident, but we ignore
               --  this if we are in an instantiation, since it comes from
               --  a generic, and has no relevance to the instantiation.

               elsif Prag_Id = Pragma_Ident then
                  if Instantiation_Location (Loc) = No_Location then
                     Error_Pragma ("pragma% only allowed at outer level");
                  end if;
               end if;
            end;
         end Ident;

         --------------------------
         -- Implemented_By_Entry --
         --------------------------

         --  pragma Implemented_By_Entry (DIRECT_NAME);

         when Pragma_Implemented_By_Entry => Implemented_By_Entry : declare
            Ent : Entity_Id;

         begin
            Ada_2005_Pragma;
            Check_Arg_Count (1);
            Check_No_Identifiers;
            Check_Arg_Is_Identifier (Arg1);
            Check_Arg_Is_Local_Name (Arg1);
            Ent := Entity (Expression (Arg1));

            --  Pragma Implemented_By_Entry must be applied only to protected
            --  synchronized or task interface primitives.

            if (Ekind (Ent) /= E_Function
                  and then Ekind (Ent) /= E_Procedure)
               or else not Present (First_Formal (Ent))
               or else not Is_Concurrent_Interface (Etype (First_Formal (Ent)))
            then
               Error_Pragma_Arg
                 ("pragma % must be applied to a concurrent interface " &
                  "primitive", Arg1);

            else
               if Einfo.Implemented_By_Entry (Ent)
                 and then Warn_On_Redundant_Constructs
               then
                  Error_Pragma ("?duplicate pragma%!");
               else
                  Set_Implemented_By_Entry (Ent);
               end if;
            end if;
         end Implemented_By_Entry;

         -----------------------
         -- Implicit_Packing --
         -----------------------

         --  pragma Implicit_Packing;

         when Pragma_Implicit_Packing =>
            GNAT_Pragma;
            Check_Arg_Count (0);
            Implicit_Packing := True;

         ------------
         -- Import --
         ------------

         --  pragma Import (
         --       [Convention    =>] convention_IDENTIFIER,
         --       [Entity        =>] local_NAME
         --    [, [External_Name =>] static_string_EXPRESSION ]
         --    [, [Link_Name     =>] static_string_EXPRESSION ]);

         when Pragma_Import =>
            Check_Ada_83_Warning;
            Check_Arg_Order
              ((Name_Convention,
                Name_Entity,
                Name_External_Name,
                Name_Link_Name));
            Check_At_Least_N_Arguments (2);
            Check_At_Most_N_Arguments  (4);
            Process_Import_Or_Interface;

         ----------------------
         -- Import_Exception --
         ----------------------

         --  pragma Import_Exception (
         --        [Internal         =>] LOCAL_NAME
         --     [, [External         =>] EXTERNAL_SYMBOL]
         --     [, [Form     =>] Ada | VMS]
         --     [, [Code     =>] static_integer_EXPRESSION]);

         when Pragma_Import_Exception => Import_Exception : declare
            Args  : Args_List (1 .. 4);
            Names : constant Name_List (1 .. 4) := (
                      Name_Internal,
                      Name_External,
                      Name_Form,
                      Name_Code);

            Internal : Node_Id renames Args (1);
            External : Node_Id renames Args (2);
            Form     : Node_Id renames Args (3);
            Code     : Node_Id renames Args (4);

         begin
            GNAT_Pragma;
            Gather_Associations (Names, Args);

            if Present (External) and then Present (Code) then
               Error_Pragma
                 ("cannot give both External and Code options for pragma%");
            end if;

            Process_Extended_Import_Export_Exception_Pragma (
              Arg_Internal => Internal,
              Arg_External => External,
              Arg_Form     => Form,
              Arg_Code     => Code);

            if not Is_VMS_Exception (Entity (Internal)) then
               Set_Imported (Entity (Internal));
            end if;
         end Import_Exception;

         ---------------------
         -- Import_Function --
         ---------------------

         --  pragma Import_Function (
         --        [Internal                 =>] LOCAL_NAME,
         --     [, [External                 =>] EXTERNAL_SYMBOL]
         --     [, [Parameter_Types          =>] (PARAMETER_TYPES)]
         --     [, [Result_Type              =>] SUBTYPE_MARK]
         --     [, [Mechanism                =>] MECHANISM]
         --     [, [Result_Mechanism         =>] MECHANISM_NAME]
         --     [, [First_Optional_Parameter =>] IDENTIFIER]);

         --  EXTERNAL_SYMBOL ::=
         --    IDENTIFIER
         --  | static_string_EXPRESSION

         --  PARAMETER_TYPES ::=
         --    null
         --  | TYPE_DESIGNATOR @{, TYPE_DESIGNATOR@}

         --  TYPE_DESIGNATOR ::=
         --    subtype_NAME
         --  | subtype_Name ' Access

         --  MECHANISM ::=
         --    MECHANISM_NAME
         --  | (MECHANISM_ASSOCIATION @{, MECHANISM_ASSOCIATION@})

         --  MECHANISM_ASSOCIATION ::=
         --    [formal_parameter_NAME =>] MECHANISM_NAME

         --  MECHANISM_NAME ::=
         --    Value
         --  | Reference
         --  | Descriptor [([Class =>] CLASS_NAME)]

         --  CLASS_NAME ::= ubs | ubsb | uba | s | sb | a | nca

         when Pragma_Import_Function => Import_Function : declare
            Args  : Args_List (1 .. 7);
            Names : constant Name_List (1 .. 7) := (
                      Name_Internal,
                      Name_External,
                      Name_Parameter_Types,
                      Name_Result_Type,
                      Name_Mechanism,
                      Name_Result_Mechanism,
                      Name_First_Optional_Parameter);

            Internal                 : Node_Id renames Args (1);
            External                 : Node_Id renames Args (2);
            Parameter_Types          : Node_Id renames Args (3);
            Result_Type              : Node_Id renames Args (4);
            Mechanism                : Node_Id renames Args (5);
            Result_Mechanism         : Node_Id renames Args (6);
            First_Optional_Parameter : Node_Id renames Args (7);

         begin
            GNAT_Pragma;
            Gather_Associations (Names, Args);
            Process_Extended_Import_Export_Subprogram_Pragma (
              Arg_Internal                 => Internal,
              Arg_External                 => External,
              Arg_Parameter_Types          => Parameter_Types,
              Arg_Result_Type              => Result_Type,
              Arg_Mechanism                => Mechanism,
              Arg_Result_Mechanism         => Result_Mechanism,
              Arg_First_Optional_Parameter => First_Optional_Parameter);
         end Import_Function;

         -------------------
         -- Import_Object --
         -------------------

         --  pragma Import_Object (
         --        [Internal =>] LOCAL_NAME
         --     [, [External =>] EXTERNAL_SYMBOL]
         --     [, [Size     =>] EXTERNAL_SYMBOL]);

         --  EXTERNAL_SYMBOL ::=
         --    IDENTIFIER
         --  | static_string_EXPRESSION

         when Pragma_Import_Object => Import_Object : declare
            Args  : Args_List (1 .. 3);
            Names : constant Name_List (1 .. 3) := (
                      Name_Internal,
                      Name_External,
                      Name_Size);

            Internal : Node_Id renames Args (1);
            External : Node_Id renames Args (2);
            Size     : Node_Id renames Args (3);

         begin
            GNAT_Pragma;
            Gather_Associations (Names, Args);
            Process_Extended_Import_Export_Object_Pragma (
              Arg_Internal => Internal,
              Arg_External => External,
              Arg_Size     => Size);
         end Import_Object;

         ----------------------
         -- Import_Procedure --
         ----------------------

         --  pragma Import_Procedure (
         --        [Internal                 =>] LOCAL_NAME
         --     [, [External                 =>] EXTERNAL_SYMBOL]
         --     [, [Parameter_Types          =>] (PARAMETER_TYPES)]
         --     [, [Mechanism                =>] MECHANISM]
         --     [, [First_Optional_Parameter =>] IDENTIFIER]);

         --  EXTERNAL_SYMBOL ::=
         --    IDENTIFIER
         --  | static_string_EXPRESSION

         --  PARAMETER_TYPES ::=
         --    null
         --  | TYPE_DESIGNATOR @{, TYPE_DESIGNATOR@}

         --  TYPE_DESIGNATOR ::=
         --    subtype_NAME
         --  | subtype_Name ' Access

         --  MECHANISM ::=
         --    MECHANISM_NAME
         --  | (MECHANISM_ASSOCIATION @{, MECHANISM_ASSOCIATION@})

         --  MECHANISM_ASSOCIATION ::=
         --    [formal_parameter_NAME =>] MECHANISM_NAME

         --  MECHANISM_NAME ::=
         --    Value
         --  | Reference
         --  | Descriptor [([Class =>] CLASS_NAME)]

         --  CLASS_NAME ::= ubs | ubsb | uba | s | sb | a | nca

         when Pragma_Import_Procedure => Import_Procedure : declare
            Args  : Args_List (1 .. 5);
            Names : constant Name_List (1 .. 5) := (
                      Name_Internal,
                      Name_External,
                      Name_Parameter_Types,
                      Name_Mechanism,
                      Name_First_Optional_Parameter);

            Internal                 : Node_Id renames Args (1);
            External                 : Node_Id renames Args (2);
            Parameter_Types          : Node_Id renames Args (3);
            Mechanism                : Node_Id renames Args (4);
            First_Optional_Parameter : Node_Id renames Args (5);

         begin
            GNAT_Pragma;
            Gather_Associations (Names, Args);
            Process_Extended_Import_Export_Subprogram_Pragma (
              Arg_Internal                 => Internal,
              Arg_External                 => External,
              Arg_Parameter_Types          => Parameter_Types,
              Arg_Mechanism                => Mechanism,
              Arg_First_Optional_Parameter => First_Optional_Parameter);
         end Import_Procedure;

         -----------------------------
         -- Import_Valued_Procedure --
         -----------------------------

         --  pragma Import_Valued_Procedure (
         --        [Internal                 =>] LOCAL_NAME
         --     [, [External                 =>] EXTERNAL_SYMBOL]
         --     [, [Parameter_Types          =>] (PARAMETER_TYPES)]
         --     [, [Mechanism                =>] MECHANISM]
         --     [, [First_Optional_Parameter =>] IDENTIFIER]);

         --  EXTERNAL_SYMBOL ::=
         --    IDENTIFIER
         --  | static_string_EXPRESSION

         --  PARAMETER_TYPES ::=
         --    null
         --  | TYPE_DESIGNATOR @{, TYPE_DESIGNATOR@}

         --  TYPE_DESIGNATOR ::=
         --    subtype_NAME
         --  | subtype_Name ' Access

         --  MECHANISM ::=
         --    MECHANISM_NAME
         --  | (MECHANISM_ASSOCIATION @{, MECHANISM_ASSOCIATION@})

         --  MECHANISM_ASSOCIATION ::=
         --    [formal_parameter_NAME =>] MECHANISM_NAME

         --  MECHANISM_NAME ::=
         --    Value
         --  | Reference
         --  | Descriptor [([Class =>] CLASS_NAME)]

         --  CLASS_NAME ::= ubs | ubsb | uba | s | sb | a | nca

         when Pragma_Import_Valued_Procedure =>
         Import_Valued_Procedure : declare
            Args  : Args_List (1 .. 5);
            Names : constant Name_List (1 .. 5) := (
                      Name_Internal,
                      Name_External,
                      Name_Parameter_Types,
                      Name_Mechanism,
                      Name_First_Optional_Parameter);

            Internal                 : Node_Id renames Args (1);
            External                 : Node_Id renames Args (2);
            Parameter_Types          : Node_Id renames Args (3);
            Mechanism                : Node_Id renames Args (4);
            First_Optional_Parameter : Node_Id renames Args (5);

         begin
            GNAT_Pragma;
            Gather_Associations (Names, Args);
            Process_Extended_Import_Export_Subprogram_Pragma (
              Arg_Internal                 => Internal,
              Arg_External                 => External,
              Arg_Parameter_Types          => Parameter_Types,
              Arg_Mechanism                => Mechanism,
              Arg_First_Optional_Parameter => First_Optional_Parameter);
         end Import_Valued_Procedure;

         ------------------------
         -- Initialize_Scalars --
         ------------------------

         --  pragma Initialize_Scalars;

         when Pragma_Initialize_Scalars =>
            GNAT_Pragma;
            Check_Arg_Count (0);
            Check_Valid_Configuration_Pragma;
            Check_Restriction (No_Initialize_Scalars, N);

            --  Initialize_Scalars creates false positives in CodePeer,
            --  so ignore this pragma in this mode.

            if not Restriction_Active (No_Initialize_Scalars)
              and then not CodePeer_Mode
            then
               Init_Or_Norm_Scalars := True;
               Initialize_Scalars := True;
            end if;

         ------------
         -- Inline --
         ------------

         --  pragma Inline ( NAME {, NAME} );

         when Pragma_Inline =>

            --  Pragma is active if inlining option is active

            Process_Inline (Inline_Active);

         -------------------
         -- Inline_Always --
         -------------------

         --  pragma Inline_Always ( NAME {, NAME} );

         when Pragma_Inline_Always =>
            GNAT_Pragma;
            Process_Inline (True);

         --------------------
         -- Inline_Generic --
         --------------------

         --  pragma Inline_Generic (NAME {, NAME});

         when Pragma_Inline_Generic =>
            GNAT_Pragma;
            Process_Generic_List;

         ----------------------
         -- Inspection_Point --
         ----------------------

         --  pragma Inspection_Point [(object_NAME {, object_NAME})];

         when Pragma_Inspection_Point => Inspection_Point : declare
            Arg : Node_Id;
            Exp : Node_Id;

         begin
            if Arg_Count > 0 then
               Arg := Arg1;
               loop
                  Exp := Expression (Arg);
                  Analyze (Exp);

                  if not Is_Entity_Name (Exp)
                    or else not Is_Object (Entity (Exp))
                  then
                     Error_Pragma_Arg ("object name required", Arg);
                  end if;

                  Next (Arg);
                  exit when No (Arg);
               end loop;
            end if;
         end Inspection_Point;

         ---------------
         -- Interface --
         ---------------

         --  pragma Interface (
         --    [   Convention    =>] convention_IDENTIFIER,
         --    [   Entity        =>] local_NAME
         --    [, [External_Name =>] static_string_EXPRESSION ]
         --    [, [Link_Name     =>] static_string_EXPRESSION ]);

         when Pragma_Interface =>
            GNAT_Pragma;
            Check_Arg_Order
              ((Name_Convention,
                Name_Entity,
                Name_External_Name,
                Name_Link_Name));
            Check_At_Least_N_Arguments (2);
            Check_At_Most_N_Arguments  (4);
            Process_Import_Or_Interface;

         --------------------
         -- Interface_Name --
         --------------------

         --  pragma Interface_Name (
         --    [  Entity        =>] local_NAME
         --    [,[External_Name =>] static_string_EXPRESSION ]
         --    [,[Link_Name     =>] static_string_EXPRESSION ]);

         when Pragma_Interface_Name => Interface_Name : declare
            Id     : Node_Id;
            Def_Id : Entity_Id;
            Hom_Id : Entity_Id;
            Found  : Boolean;

         begin
            GNAT_Pragma;
            Check_Arg_Order
              ((Name_Entity, Name_External_Name, Name_Link_Name));
            Check_At_Least_N_Arguments (2);
            Check_At_Most_N_Arguments  (3);
            Id := Expression (Arg1);
            Analyze (Id);

            if not Is_Entity_Name (Id) then
               Error_Pragma_Arg
                 ("first argument for pragma% must be entity name", Arg1);
            elsif Etype (Id) = Any_Type then
               return;
            else
               Def_Id := Entity (Id);
            end if;

            --  Special DEC-compatible processing for the object case, forces
            --  object to be imported.

            if Ekind (Def_Id) = E_Variable then
               Kill_Size_Check_Code (Def_Id);
               Note_Possible_Modification (Id, Sure => False);

               --  Initialization is not allowed for imported variable

               if Present (Expression (Parent (Def_Id)))
                 and then Comes_From_Source (Expression (Parent (Def_Id)))
               then
                  Error_Msg_Sloc := Sloc (Def_Id);
                  Error_Pragma_Arg
                    ("no initialization allowed for declaration of& #",
                     Arg2);

               else
                  --  For compatibility, support VADS usage of providing both
                  --  pragmas Interface and Interface_Name to obtain the effect
                  --  of a single Import pragma.

                  if Is_Imported (Def_Id)
                    and then Present (First_Rep_Item (Def_Id))
                    and then Nkind (First_Rep_Item (Def_Id)) = N_Pragma
                    and then
                      Pragma_Name (First_Rep_Item (Def_Id)) = Name_Interface
                  then
                     null;
                  else
                     Set_Imported (Def_Id);
                  end if;

                  Set_Is_Public (Def_Id);
                  Process_Interface_Name (Def_Id, Arg2, Arg3);
               end if;

            --  Otherwise must be subprogram

            elsif not Is_Subprogram (Def_Id) then
               Error_Pragma_Arg
                 ("argument of pragma% is not subprogram", Arg1);

            else
               Check_At_Most_N_Arguments (3);
               Hom_Id := Def_Id;
               Found := False;

               --  Loop through homonyms

               loop
                  Def_Id := Get_Base_Subprogram (Hom_Id);

                  if Is_Imported (Def_Id) then
                     Process_Interface_Name (Def_Id, Arg2, Arg3);
                     Found := True;
                  end if;

                  Hom_Id := Homonym (Hom_Id);

                  exit when No (Hom_Id)
                    or else Scope (Hom_Id) /= Current_Scope;
               end loop;

               if not Found then
                  Error_Pragma_Arg
                    ("argument of pragma% is not imported subprogram",
                     Arg1);
               end if;
            end if;
         end Interface_Name;

         -----------------------
         -- Interrupt_Handler --
         -----------------------

         --  pragma Interrupt_Handler (handler_NAME);

         when Pragma_Interrupt_Handler =>
            Check_Ada_83_Warning;
            Check_Arg_Count (1);
            Check_No_Identifiers;

            if No_Run_Time_Mode then
               Error_Msg_CRT ("Interrupt_Handler pragma", N);
            else
               Check_Interrupt_Or_Attach_Handler;
               Process_Interrupt_Or_Attach_Handler;
            end if;

         ------------------------
         -- Interrupt_Priority --
         ------------------------

         --  pragma Interrupt_Priority [(EXPRESSION)];

         when Pragma_Interrupt_Priority => Interrupt_Priority : declare
            P   : constant Node_Id := Parent (N);
            Arg : Node_Id;

         begin
            Check_Ada_83_Warning;

            if Arg_Count /= 0 then
               Arg := Expression (Arg1);
               Check_Arg_Count (1);
               Check_No_Identifiers;

               --  The expression must be analyzed in the special manner
               --  described in "Handling of Default and Per-Object
               --  Expressions" in sem.ads.

               Preanalyze_Spec_Expression (Arg, RTE (RE_Interrupt_Priority));
            end if;

            if not Nkind_In (P, N_Task_Definition, N_Protected_Definition) then
               Pragma_Misplaced;
               return;

            elsif Has_Priority_Pragma (P) then
               Error_Pragma ("duplicate pragma% not allowed");

            else
               Set_Has_Priority_Pragma (P, True);
               Record_Rep_Item (Defining_Identifier (Parent (P)), N);
            end if;
         end Interrupt_Priority;

         ---------------------
         -- Interrupt_State --
         ---------------------

         --  pragma Interrupt_State (
         --    [Name  =>] INTERRUPT_ID,
         --    [State =>] INTERRUPT_STATE);

         --  INTERRUPT_ID => IDENTIFIER | static_integer_EXPRESSION
         --  INTERRUPT_STATE => System | Runtime | User

         --  Note: if the interrupt id is given as an identifier, then it must
         --  be one of the identifiers in Ada.Interrupts.Names. Otherwise it is
         --  given as a static integer expression which must be in the range of
         --  Ada.Interrupts.Interrupt_ID.

         when Pragma_Interrupt_State => Interrupt_State : declare

            Int_Id : constant Entity_Id := RTE (RE_Interrupt_ID);
            --  This is the entity Ada.Interrupts.Interrupt_ID;

            State_Type : Character;
            --  Set to 's'/'r'/'u' for System/Runtime/User

            IST_Num : Pos;
            --  Index to entry in Interrupt_States table

            Int_Val : Uint;
            --  Value of interrupt

            Arg1X : constant Node_Id := Get_Pragma_Arg (Arg1);
            --  The first argument to the pragma

            Int_Ent : Entity_Id;
            --  Interrupt entity in Ada.Interrupts.Names

         begin
            GNAT_Pragma;
            Check_Arg_Order ((Name_Name, Name_State));
            Check_Arg_Count (2);

            Check_Optional_Identifier (Arg1, Name_Name);
            Check_Optional_Identifier (Arg2, Name_State);
            Check_Arg_Is_Identifier (Arg2);

            --  First argument is identifier

            if Nkind (Arg1X) = N_Identifier then

               --  Search list of names in Ada.Interrupts.Names

               Int_Ent := First_Entity (RTE (RE_Names));
               loop
                  if No (Int_Ent) then
                     Error_Pragma_Arg ("invalid interrupt name", Arg1);

                  elsif Chars (Int_Ent) = Chars (Arg1X) then
                     Int_Val := Expr_Value (Constant_Value (Int_Ent));
                     exit;
                  end if;

                  Next_Entity (Int_Ent);
               end loop;

            --  First argument is not an identifier, so it must be a static
            --  expression of type Ada.Interrupts.Interrupt_ID.

            else
               Check_Arg_Is_Static_Expression (Arg1, Any_Integer);
               Int_Val := Expr_Value (Arg1X);

               if Int_Val < Expr_Value (Type_Low_Bound (Int_Id))
                    or else
                  Int_Val > Expr_Value (Type_High_Bound (Int_Id))
               then
                  Error_Pragma_Arg
                    ("value not in range of type " &
                     """Ada.Interrupts.Interrupt_'I'D""", Arg1);
               end if;
            end if;

            --  Check OK state

            case Chars (Get_Pragma_Arg (Arg2)) is
               when Name_Runtime => State_Type := 'r';
               when Name_System  => State_Type := 's';
               when Name_User    => State_Type := 'u';

               when others =>
                  Error_Pragma_Arg ("invalid interrupt state", Arg2);
            end case;

            --  Check if entry is already stored

            IST_Num := Interrupt_States.First;
            loop
               --  If entry not found, add it

               if IST_Num > Interrupt_States.Last then
                  Interrupt_States.Append
                    ((Interrupt_Number => UI_To_Int (Int_Val),
                      Interrupt_State  => State_Type,
                      Pragma_Loc       => Loc));
                  exit;

               --  Case of entry for the same entry

               elsif Int_Val = Interrupt_States.Table (IST_Num).
                                                           Interrupt_Number
               then
                  --  If state matches, done, no need to make redundant entry

                  exit when
                    State_Type = Interrupt_States.Table (IST_Num).
                                                           Interrupt_State;

                  --  Otherwise if state does not match, error

                  Error_Msg_Sloc :=
                    Interrupt_States.Table (IST_Num).Pragma_Loc;
                  Error_Pragma_Arg
                    ("state conflicts with that given #", Arg2);
                  exit;
               end if;

               IST_Num := IST_Num + 1;
            end loop;
         end Interrupt_State;

         ----------------------
         -- Java_Constructor --
         ----------------------

         --  pragma Java_Constructor ([Entity =>] LOCAL_NAME);

         --  Also handles pragma CIL_Constructor

         when Pragma_CIL_Constructor | Pragma_Java_Constructor =>
         Java_Constructor : declare
            Id         : Entity_Id;
            Def_Id     : Entity_Id;
            Hom_Id     : Entity_Id;
            Convention : Convention_Id;

         begin
            GNAT_Pragma;
            Check_Arg_Count (1);
            Check_Optional_Identifier (Arg1, Name_Entity);
            Check_Arg_Is_Local_Name (Arg1);

            Id := Expression (Arg1);
            Find_Program_Unit_Name (Id);

            --  If we did not find the name, we are done

            if Etype (Id) = Any_Type then
               return;
            end if;

            case Prag_Id is
               when Pragma_CIL_Constructor  => Convention := Convention_CIL;
               when Pragma_Java_Constructor => Convention := Convention_Java;
               when others                  => null;
            end case;

            Hom_Id := Entity (Id);

            --  Loop through homonyms

            loop
               Def_Id := Get_Base_Subprogram (Hom_Id);

               --  The constructor is required to be a function returning an
               --  access type whose designated type has convention Java/CIL.

               if Ekind (Def_Id) = E_Function
                 and then
                   (Is_Value_Type (Etype (Def_Id))
                     or else
                       (Ekind (Etype (Def_Id)) = E_Access_Subprogram_Type
                         and then
                          Atree.Convention (Etype (Def_Id)) = Convention)
                     or else
                       (Ekind (Etype (Def_Id)) in Access_Kind
                         and then
                          (Atree.Convention
                             (Designated_Type (Etype (Def_Id))) = Convention
                            or else
                              Atree.Convention
                               (Root_Type (Designated_Type (Etype (Def_Id)))) =
                                                                 Convention)))
               then
                  Set_Is_Constructor (Def_Id);
                  Set_Convention     (Def_Id, Convention);
                  Set_Is_Imported    (Def_Id);

               else
                  if Convention = Convention_Java then
                     Error_Pragma_Arg
                       ("pragma% requires function returning a " &
                        "'Java access type", Arg1);
                  else
                     pragma Assert (Convention = Convention_CIL);
                     Error_Pragma_Arg
                       ("pragma% requires function returning a " &
                        "'C'I'L access type", Arg1);
                  end if;
               end if;

               Hom_Id := Homonym (Hom_Id);

               exit when No (Hom_Id) or else Scope (Hom_Id) /= Current_Scope;
            end loop;
         end Java_Constructor;

         ----------------------
         -- Java_Interface --
         ----------------------

         --  pragma Java_Interface ([Entity =>] LOCAL_NAME);

         when Pragma_Java_Interface => Java_Interface : declare
            Arg : Node_Id;
            Typ : Entity_Id;

         begin
            GNAT_Pragma;
            Check_Arg_Count (1);
            Check_Optional_Identifier (Arg1, Name_Entity);
            Check_Arg_Is_Local_Name (Arg1);

            Arg := Expression (Arg1);
            Analyze (Arg);

            if Etype (Arg) = Any_Type then
               return;
            end if;

            if not Is_Entity_Name (Arg)
              or else not Is_Type (Entity (Arg))
            then
               Error_Pragma_Arg ("pragma% requires a type mark", Arg1);
            end if;

            Typ := Underlying_Type (Entity (Arg));

            --  For now simply check some of the semantic constraints on the
            --  type. This currently leaves out some restrictions on interface
            --  types, namely that the parent type must be java.lang.Object.Typ
            --  and that all primitives of the type should be declared
            --  abstract. ???

            if not Is_Tagged_Type (Typ) or else not Is_Abstract_Type (Typ) then
               Error_Pragma_Arg ("pragma% requires an abstract "
                 & "tagged type", Arg1);

            elsif not Has_Discriminants (Typ)
              or else Ekind (Etype (First_Discriminant (Typ)))
                        /= E_Anonymous_Access_Type
              or else
                not Is_Class_Wide_Type
                      (Designated_Type (Etype (First_Discriminant (Typ))))
            then
               Error_Pragma_Arg
                 ("type must have a class-wide access discriminant", Arg1);
            end if;
         end Java_Interface;

         ----------------
         -- Keep_Names --
         ----------------

         --  pragma Keep_Names ([On => ] local_NAME);

         when Pragma_Keep_Names => Keep_Names : declare
            Arg : Node_Id;

         begin
            GNAT_Pragma;
            Check_Arg_Count (1);
            Check_Optional_Identifier (Arg1, Name_On);
            Check_Arg_Is_Local_Name (Arg1);

            Arg := Expression (Arg1);
            Analyze (Arg);

            if Etype (Arg) = Any_Type then
               return;
            end if;

            if not Is_Entity_Name (Arg)
              or else Ekind (Entity (Arg)) /= E_Enumeration_Type
            then
               Error_Pragma_Arg
                 ("pragma% requires a local enumeration type", Arg1);
            end if;

            Set_Discard_Names (Entity (Arg), False);
         end Keep_Names;

         -------------
         -- License --
         -------------

         --  pragma License (RESTRICTED | UNRESTRICTED | GPL | MODIFIED_GPL);

         when Pragma_License =>
            GNAT_Pragma;
            Check_Arg_Count (1);
            Check_No_Identifiers;
            Check_Valid_Configuration_Pragma;
            Check_Arg_Is_Identifier (Arg1);

            declare
               Sind : constant Source_File_Index :=
                        Source_Index (Current_Sem_Unit);

            begin
               case Chars (Get_Pragma_Arg (Arg1)) is
                  when Name_GPL =>
                     Set_License (Sind, GPL);

                  when Name_Modified_GPL =>
                     Set_License (Sind, Modified_GPL);

                  when Name_Restricted =>
                     Set_License (Sind, Restricted);

                  when Name_Unrestricted =>
                     Set_License (Sind, Unrestricted);

                  when others =>
                     Error_Pragma_Arg ("invalid license name", Arg1);
               end case;
            end;

         ---------------
         -- Link_With --
         ---------------

         --  pragma Link_With (string_EXPRESSION {, string_EXPRESSION});

         when Pragma_Link_With => Link_With : declare
            Arg : Node_Id;

         begin
            GNAT_Pragma;

            if Operating_Mode = Generate_Code
              and then In_Extended_Main_Source_Unit (N)
            then
               Check_At_Least_N_Arguments (1);
               Check_No_Identifiers;
               Check_Is_In_Decl_Part_Or_Package_Spec;
               Check_Arg_Is_Static_Expression (Arg1, Standard_String);
               Start_String;

               Arg := Arg1;
               while Present (Arg) loop
                  Check_Arg_Is_Static_Expression (Arg, Standard_String);

                  --  Store argument, converting sequences of spaces to a
                  --  single null character (this is one of the differences
                  --  in processing between Link_With and Linker_Options).

                  Arg_Store : declare
                     C : constant Char_Code := Get_Char_Code (' ');
                     S : constant String_Id :=
                           Strval (Expr_Value_S (Expression (Arg)));
                     L : constant Nat := String_Length (S);
                     F : Nat := 1;

                     procedure Skip_Spaces;
                     --  Advance F past any spaces

                     -----------------
                     -- Skip_Spaces --
                     -----------------

                     procedure Skip_Spaces is
                     begin
                        while F <= L and then Get_String_Char (S, F) = C loop
                           F := F + 1;
                        end loop;
                     end Skip_Spaces;

                  --  Start of processing for Arg_Store

                  begin
                     Skip_Spaces; -- skip leading spaces

                     --  Loop through characters, changing any embedded
                     --  sequence of spaces to a single null character (this
                     --  is how Link_With/Linker_Options differ)

                     while F <= L loop
                        if Get_String_Char (S, F) = C then
                           Skip_Spaces;
                           exit when F > L;
                           Store_String_Char (ASCII.NUL);

                        else
                           Store_String_Char (Get_String_Char (S, F));
                           F := F + 1;
                        end if;
                     end loop;
                  end Arg_Store;

                  Arg := Next (Arg);

                  if Present (Arg) then
                     Store_String_Char (ASCII.NUL);
                  end if;
               end loop;

               Store_Linker_Option_String (End_String);
            end if;
         end Link_With;

         ------------------
         -- Linker_Alias --
         ------------------

         --  pragma Linker_Alias (
         --      [Entity =>]  LOCAL_NAME
         --      [Target =>]  static_string_EXPRESSION);

         when Pragma_Linker_Alias =>
            GNAT_Pragma;
            Check_Arg_Order ((Name_Entity, Name_Target));
            Check_Arg_Count (2);
            Check_Optional_Identifier (Arg1, Name_Entity);
            Check_Optional_Identifier (Arg2, Name_Target);
            Check_Arg_Is_Library_Level_Local_Name (Arg1);
            Check_Arg_Is_Static_Expression (Arg2, Standard_String);

            --  The only processing required is to link this item on to the
            --  list of rep items for the given entity. This is accomplished
            --  by the call to Rep_Item_Too_Late (when no error is detected
            --  and False is returned).

            if Rep_Item_Too_Late (Entity (Expression (Arg1)), N) then
               return;
            else
               Set_Has_Gigi_Rep_Item (Entity (Expression (Arg1)));
            end if;

         ------------------------
         -- Linker_Constructor --
         ------------------------

         --  pragma Linker_Constructor (procedure_LOCAL_NAME);

         --  Code is shared with Linker_Destructor

         -----------------------
         -- Linker_Destructor --
         -----------------------

         --  pragma Linker_Destructor (procedure_LOCAL_NAME);

         when Pragma_Linker_Constructor |
              Pragma_Linker_Destructor =>
         Linker_Constructor : declare
            Arg1_X : Node_Id;
            Proc   : Entity_Id;

         begin
            GNAT_Pragma;
            Check_Arg_Count (1);
            Check_No_Identifiers;
            Check_Arg_Is_Local_Name (Arg1);
            Arg1_X := Expression (Arg1);
            Analyze (Arg1_X);
            Proc := Find_Unique_Parameterless_Procedure (Arg1_X, Arg1);

            if not Is_Library_Level_Entity (Proc) then
               Error_Pragma_Arg
                ("argument for pragma% must be library level entity", Arg1);
            end if;

            --  The only processing required is to link this item on to the
            --  list of rep items for the given entity. This is accomplished
            --  by the call to Rep_Item_Too_Late (when no error is detected
            --  and False is returned).

            if Rep_Item_Too_Late (Proc, N) then
               return;
            else
               Set_Has_Gigi_Rep_Item (Proc);
            end if;
         end Linker_Constructor;

         --------------------
         -- Linker_Options --
         --------------------

         --  pragma Linker_Options (string_EXPRESSION {, string_EXPRESSION});

         when Pragma_Linker_Options => Linker_Options : declare
            Arg : Node_Id;

         begin
            Check_Ada_83_Warning;
            Check_No_Identifiers;
            Check_Arg_Count (1);
            Check_Is_In_Decl_Part_Or_Package_Spec;
            Check_Arg_Is_Static_Expression (Arg1, Standard_String);
            Start_String (Strval (Expr_Value_S (Expression (Arg1))));

            Arg := Arg2;
            while Present (Arg) loop
               Check_Arg_Is_Static_Expression (Arg, Standard_String);
               Store_String_Char (ASCII.NUL);
               Store_String_Chars (Strval (Expr_Value_S (Expression (Arg))));
               Arg := Next (Arg);
            end loop;

            if Operating_Mode = Generate_Code
              and then In_Extended_Main_Source_Unit (N)
            then
               Store_Linker_Option_String (End_String);
            end if;
         end Linker_Options;

         --------------------
         -- Linker_Section --
         --------------------

         --  pragma Linker_Section (
         --      [Entity  =>]  LOCAL_NAME
         --      [Section =>]  static_string_EXPRESSION);

         when Pragma_Linker_Section =>
            GNAT_Pragma;
            Check_Arg_Order ((Name_Entity, Name_Section));
            Check_Arg_Count (2);
            Check_Optional_Identifier (Arg1, Name_Entity);
            Check_Optional_Identifier (Arg2, Name_Section);
            Check_Arg_Is_Library_Level_Local_Name (Arg1);
            Check_Arg_Is_Static_Expression (Arg2, Standard_String);

            --  This pragma applies only to objects

            if not Is_Object (Entity (Expression (Arg1))) then
               Error_Pragma_Arg ("pragma% applies only to objects", Arg1);
            end if;

            --  The only processing required is to link this item on to the
            --  list of rep items for the given entity. This is accomplished
            --  by the call to Rep_Item_Too_Late (when no error is detected
            --  and False is returned).

            if Rep_Item_Too_Late (Entity (Expression (Arg1)), N) then
               return;
            else
               Set_Has_Gigi_Rep_Item (Entity (Expression (Arg1)));
            end if;

         ----------
         -- List --
         ----------

         --  pragma List (On | Off)

         --  There is nothing to do here, since we did all the processing for
         --  this pragma in Par.Prag (so that it works properly even in syntax
         --  only mode).

         when Pragma_List =>
            null;

         --------------------
         -- Locking_Policy --
         --------------------

         --  pragma Locking_Policy (policy_IDENTIFIER);

         when Pragma_Locking_Policy => declare
            LP : Character;

         begin
            Check_Ada_83_Warning;
            Check_Arg_Count (1);
            Check_No_Identifiers;
            Check_Arg_Is_Locking_Policy (Arg1);
            Check_Valid_Configuration_Pragma;
            Get_Name_String (Chars (Expression (Arg1)));
            LP := Fold_Upper (Name_Buffer (1));

            if Locking_Policy /= ' '
              and then Locking_Policy /= LP
            then
               Error_Msg_Sloc := Locking_Policy_Sloc;
               Error_Pragma ("locking policy incompatible with policy#");

            --  Set new policy, but always preserve System_Location since we
            --  like the error message with the run time name.

            else
               Locking_Policy := LP;

               if Locking_Policy_Sloc /= System_Location then
                  Locking_Policy_Sloc := Loc;
               end if;
            end if;
         end;

         ----------------
         -- Long_Float --
         ----------------

         --  pragma Long_Float (D_Float | G_Float);

         when Pragma_Long_Float =>
            GNAT_Pragma;
            Check_Valid_Configuration_Pragma;
            Check_Arg_Count (1);
            Check_No_Identifier (Arg1);
            Check_Arg_Is_One_Of (Arg1, Name_D_Float, Name_G_Float);

            if not OpenVMS_On_Target then
               Error_Pragma ("?pragma% ignored (applies only to Open'V'M'S)");
            end if;

            --  D_Float case

            if Chars (Expression (Arg1)) = Name_D_Float then
               if Opt.Float_Format_Long = 'G' then
                  Error_Pragma ("G_Float previously specified");
               end if;

               Opt.Float_Format_Long := 'D';

            --  G_Float case (this is the default, does not need overriding)

            else
               if Opt.Float_Format_Long = 'D' then
                  Error_Pragma ("D_Float previously specified");
               end if;

               Opt.Float_Format_Long := 'G';
            end if;

            Set_Standard_Fpt_Formats;

         -----------------------
         -- Machine_Attribute --
         -----------------------

         --  pragma Machine_Attribute (
         --       [Entity         =>] LOCAL_NAME,
         --       [Attribute_Name =>] static_string_EXPRESSION
         --    [, [Info           =>] static_EXPRESSION] );

         when Pragma_Machine_Attribute => Machine_Attribute : declare
            Def_Id : Entity_Id;

         begin
            GNAT_Pragma;
            Check_Arg_Order ((Name_Entity, Name_Attribute_Name, Name_Info));

            if Arg_Count = 3 then
               Check_Optional_Identifier (Arg3, Name_Info);
               Check_Arg_Is_Static_Expression (Arg3);
            else
               Check_Arg_Count (2);
            end if;

            Check_Optional_Identifier (Arg1, Name_Entity);
            Check_Optional_Identifier (Arg2, Name_Attribute_Name);
            Check_Arg_Is_Local_Name (Arg1);
            Check_Arg_Is_Static_Expression (Arg2, Standard_String);
            Def_Id := Entity (Expression (Arg1));

            if Is_Access_Type (Def_Id) then
               Def_Id := Designated_Type (Def_Id);
            end if;

            if Rep_Item_Too_Early (Def_Id, N) then
               return;
            end if;

            Def_Id := Underlying_Type (Def_Id);

            --  The only processing required is to link this item on to the
            --  list of rep items for the given entity. This is accomplished
            --  by the call to Rep_Item_Too_Late (when no error is detected
            --  and False is returned).

            if Rep_Item_Too_Late (Def_Id, N) then
               return;
            else
               Set_Has_Gigi_Rep_Item (Entity (Expression (Arg1)));
            end if;
         end Machine_Attribute;

         ----------
         -- Main --
         ----------

         --  pragma Main
         --   (MAIN_OPTION [, MAIN_OPTION]);

         --  MAIN_OPTION ::=
         --    [STACK_SIZE              =>] static_integer_EXPRESSION
         --  | [TASK_STACK_SIZE_DEFAULT =>] static_integer_EXPRESSION
         --  | [TIME_SLICING_ENABLED    =>] static_boolean_EXPRESSION

         when Pragma_Main => Main : declare
            Args  : Args_List (1 .. 3);
            Names : constant Name_List (1 .. 3) := (
                      Name_Stack_Size,
                      Name_Task_Stack_Size_Default,
                      Name_Time_Slicing_Enabled);

            Nod : Node_Id;

         begin
            GNAT_Pragma;
            Gather_Associations (Names, Args);

            for J in 1 .. 2 loop
               if Present (Args (J)) then
                  Check_Arg_Is_Static_Expression (Args (J), Any_Integer);
               end if;
            end loop;

            if Present (Args (3)) then
               Check_Arg_Is_Static_Expression (Args (3), Standard_Boolean);
            end if;

            Nod := Next (N);
            while Present (Nod) loop
               if Nkind (Nod) = N_Pragma
                 and then Pragma_Name (Nod) = Name_Main
               then
                  Error_Msg_Name_1 := Pname;
                  Error_Msg_N ("duplicate pragma% not permitted", Nod);
               end if;

               Next (Nod);
            end loop;
         end Main;

         ------------------
         -- Main_Storage --
         ------------------

         --  pragma Main_Storage
         --   (MAIN_STORAGE_OPTION [, MAIN_STORAGE_OPTION]);

         --  MAIN_STORAGE_OPTION ::=
         --    [WORKING_STORAGE =>] static_SIMPLE_EXPRESSION
         --  | [TOP_GUARD =>] static_SIMPLE_EXPRESSION

         when Pragma_Main_Storage => Main_Storage : declare
            Args  : Args_List (1 .. 2);
            Names : constant Name_List (1 .. 2) := (
                      Name_Working_Storage,
                      Name_Top_Guard);

            Nod : Node_Id;

         begin
            GNAT_Pragma;
            Gather_Associations (Names, Args);

            for J in 1 .. 2 loop
               if Present (Args (J)) then
                  Check_Arg_Is_Static_Expression (Args (J), Any_Integer);
               end if;
            end loop;

            Check_In_Main_Program;

            Nod := Next (N);
            while Present (Nod) loop
               if Nkind (Nod) = N_Pragma
                 and then Pragma_Name (Nod) = Name_Main_Storage
               then
                  Error_Msg_Name_1 := Pname;
                  Error_Msg_N ("duplicate pragma% not permitted", Nod);
               end if;

               Next (Nod);
            end loop;
         end Main_Storage;

         -----------------
         -- Memory_Size --
         -----------------

         --  pragma Memory_Size (NUMERIC_LITERAL)

         when Pragma_Memory_Size =>
            GNAT_Pragma;

            --  Memory size is simply ignored

            Check_No_Identifiers;
            Check_Arg_Count (1);
            Check_Arg_Is_Integer_Literal (Arg1);

         -------------
         -- No_Body --
         -------------

         --  pragma No_Body;

         --  The only correct use of this pragma is on its own in a file, in
         --  which case it is specially processed (see Gnat1drv.Check_Bad_Body
         --  and Frontend, which use Sinput.L.Source_File_Is_Pragma_No_Body to
         --  check for a file containing nothing but a No_Body pragma). If we
         --  attempt to process it during normal semantics processing, it means
         --  it was misplaced.

         when Pragma_No_Body =>
            GNAT_Pragma;
            Pragma_Misplaced;

         ---------------
         -- No_Return --
         ---------------

         --  pragma No_Return (procedure_LOCAL_NAME {, procedure_Local_Name});

         when Pragma_No_Return => No_Return : declare
            Id    : Node_Id;
            E     : Entity_Id;
            Found : Boolean;
            Arg   : Node_Id;

         begin
            Ada_2005_Pragma;
            Check_At_Least_N_Arguments (1);

            --  Loop through arguments of pragma

            Arg := Arg1;
            while Present (Arg) loop
               Check_Arg_Is_Local_Name (Arg);
               Id := Expression (Arg);
               Analyze (Id);

               if not Is_Entity_Name (Id) then
                  Error_Pragma_Arg ("entity name required", Arg);
               end if;

               if Etype (Id) = Any_Type then
                  raise Pragma_Exit;
               end if;

               --  Loop to find matching procedures

               E := Entity (Id);
               Found := False;
               while Present (E)
                 and then Scope (E) = Current_Scope
               loop
                  if Ekind (E) = E_Procedure
                    or else Ekind (E) = E_Generic_Procedure
                  then
                     Set_No_Return (E);

                     --  Set flag on any alias as well

                     if Is_Overloadable (E) and then Present (Alias (E)) then
                        Set_No_Return (Alias (E));
                     end if;

                     Found := True;
                  end if;

                  E := Homonym (E);
               end loop;

               if not Found then
                  Error_Pragma_Arg ("no procedure & found for pragma%", Arg);
               end if;

               Next (Arg);
            end loop;
         end No_Return;

         -----------------
         -- No_Run_Time --
         -----------------

         --  pragma No_Run_Time;

         --  Note: this pragma is retained for backwards compatibility. See
         --  body of Rtsfind for full details on its handling.

         when Pragma_No_Run_Time =>
            GNAT_Pragma;
            Check_Valid_Configuration_Pragma;
            Check_Arg_Count (0);

            No_Run_Time_Mode           := True;
            Configurable_Run_Time_Mode := True;

            --  Set Duration to 32 bits if word size is 32

            if Ttypes.System_Word_Size = 32 then
               Duration_32_Bits_On_Target := True;
            end if;

            --  Set appropriate restrictions

            Set_Restriction (No_Finalization, N);
            Set_Restriction (No_Exception_Handlers, N);
            Set_Restriction (Max_Tasks, N, 0);
            Set_Restriction (No_Tasking, N);

         ------------------------
         -- No_Strict_Aliasing --
         ------------------------

         --  pragma No_Strict_Aliasing [([Entity =>] type_LOCAL_NAME)];

         when Pragma_No_Strict_Aliasing => No_Strict_Aliasing : declare
            E_Id : Entity_Id;

         begin
            GNAT_Pragma;
            Check_At_Most_N_Arguments (1);

            if Arg_Count = 0 then
               Check_Valid_Configuration_Pragma;
               Opt.No_Strict_Aliasing := True;

            else
               Check_Optional_Identifier (Arg2, Name_Entity);
               Check_Arg_Is_Local_Name (Arg1);
               E_Id := Entity (Expression (Arg1));

               if E_Id = Any_Type then
                  return;
               elsif No (E_Id) or else not Is_Access_Type (E_Id) then
                  Error_Pragma_Arg ("pragma% requires access type", Arg1);
               end if;

               Set_No_Strict_Aliasing (Implementation_Base_Type (E_Id));
            end if;
         end No_Strict_Aliasing;

         -----------------------
         -- Normalize_Scalars --
         -----------------------

         --  pragma Normalize_Scalars;

         when Pragma_Normalize_Scalars =>
            Check_Ada_83_Warning;
            Check_Arg_Count (0);
            Check_Valid_Configuration_Pragma;

            --  Normalize_Scalars creates false positives in CodePeer, so
            --  ignore this pragma in this mode.

            if not CodePeer_Mode then
               Normalize_Scalars := True;
               Init_Or_Norm_Scalars := True;
            end if;

         -----------------
         -- Obsolescent --
         -----------------

         --  pragma Obsolescent;

         --  pragma Obsolescent (
         --    [Message =>] static_string_EXPRESSION
         --  [,[Version =>] Ada_05]]);

         --  pragma Obsolescent (
         --    [Entity  =>] NAME
         --  [,[Message =>] static_string_EXPRESSION
         --  [,[Version =>] Ada_05]] );

         when Pragma_Obsolescent => Obsolescent : declare
            Ename : Node_Id;
            Decl  : Node_Id;

            procedure Set_Obsolescent (E : Entity_Id);
            --  Given an entity Ent, mark it as obsolescent if appropriate

            ---------------------
            -- Set_Obsolescent --
            ---------------------

            procedure Set_Obsolescent (E : Entity_Id) is
               Active : Boolean;
               Ent    : Entity_Id;
               S      : String_Id;

            begin
               Active := True;
               Ent    := E;

               --  Entity name was given

               if Present (Ename) then

                  --  If entity name matches, we are fine. Save entity in
                  --  pragma argument, for ASIS use.

                  if Chars (Ename) = Chars (Ent) then
                     Set_Entity (Ename, Ent);
                     Generate_Reference (Ent, Ename);

                  --  If entity name does not match, only possibility is an
                  --  enumeration literal from an enumeration type declaration.

                  elsif Ekind (Ent) /= E_Enumeration_Type then
                     Error_Pragma
                       ("pragma % entity name does not match declaration");

                  else
                     Ent := First_Literal (E);
                     loop
                        if No (Ent) then
                           Error_Pragma
                             ("pragma % entity name does not match any " &
                              "enumeration literal");

                        elsif Chars (Ent) = Chars (Ename) then
                           Set_Entity (Ename, Ent);
                           Generate_Reference (Ent, Ename);
                           exit;

                        else
                           Ent := Next_Literal (Ent);
                        end if;
                     end loop;
                  end if;
               end if;

               --  Ent points to entity to be marked

               if Arg_Count >= 1 then

                  --  Deal with static string argument

                  Check_Arg_Is_Static_Expression (Arg1, Standard_String);
                  S := Strval (Expression (Arg1));

                  for J in 1 .. String_Length (S) loop
                     if not In_Character_Range (Get_String_Char (S, J)) then
                        Error_Pragma_Arg
                          ("pragma% argument does not allow wide characters",
                           Arg1);
                     end if;
                  end loop;

                  Obsolescent_Warnings.Append
                    ((Ent => Ent, Msg => Strval (Expression (Arg1))));

                  --  Check for Ada_05 parameter

                  if Arg_Count /= 1 then
                     Check_Arg_Count (2);

                     declare
                        Argx : constant Node_Id := Get_Pragma_Arg (Arg2);

                     begin
                        Check_Arg_Is_Identifier (Argx);

                        if Chars (Argx) /= Name_Ada_05 then
                           Error_Msg_Name_2 := Name_Ada_05;
                           Error_Pragma_Arg
                             ("only allowed argument for pragma% is %", Argx);
                        end if;

                        if Ada_Version_Explicit < Ada_05
                          or else not Warn_On_Ada_2005_Compatibility
                        then
                           Active := False;
                        end if;
                     end;
                  end if;
               end if;

               --  Set flag if pragma active

               if Active then
                  Set_Is_Obsolescent (Ent);
               end if;

               return;
            end Set_Obsolescent;

         --  Start of processing for pragma Obsolescent

         begin
            GNAT_Pragma;

            Check_At_Most_N_Arguments (3);

            --  See if first argument specifies an entity name

            if Arg_Count >= 1
              and then
                (Chars (Arg1) = Name_Entity
                   or else
                     Nkind_In (Get_Pragma_Arg (Arg1), N_Character_Literal,
                                                      N_Identifier,
                                                      N_Operator_Symbol))
            then
               Ename := Get_Pragma_Arg (Arg1);

               --  Eliminate first argument, so we can share processing

               Arg1 := Arg2;
               Arg2 := Arg3;
               Arg_Count := Arg_Count - 1;

            --  No Entity name argument given

            else
               Ename := Empty;
            end if;

            if Arg_Count >= 1 then
               Check_Optional_Identifier (Arg1, Name_Message);

               if Arg_Count = 2 then
                  Check_Optional_Identifier (Arg2, Name_Version);
               end if;
            end if;

            --  Get immediately preceding declaration

            Decl := Prev (N);
            while Present (Decl) and then Nkind (Decl) = N_Pragma loop
               Prev (Decl);
            end loop;

            --  Cases where we do not follow anything other than another pragma

            if No (Decl) then

               --  First case: library level compilation unit declaration with
               --  the pragma immediately following the declaration.

               if Nkind (Parent (N)) = N_Compilation_Unit_Aux then
                  Set_Obsolescent
                    (Defining_Entity (Unit (Parent (Parent (N)))));
                  return;

               --  Case 2: library unit placement for package

               else
                  declare
                     Ent : constant Entity_Id := Find_Lib_Unit_Name;
                  begin
                     if Is_Package_Or_Generic_Package (Ent) then
                        Set_Obsolescent (Ent);
                        return;
                     end if;
                  end;
               end if;

            --  Cases where we must follow a declaration

            else
               if         Nkind (Decl) not in N_Declaration
                 and then Nkind (Decl) not in N_Later_Decl_Item
                 and then Nkind (Decl) not in N_Generic_Declaration
                 and then Nkind (Decl) not in N_Renaming_Declaration
               then
                  Error_Pragma
                    ("pragma% misplaced, "
                     & "must immediately follow a declaration");

               else
                  Set_Obsolescent (Defining_Entity (Decl));
                  return;
               end if;
            end if;
         end Obsolescent;

         --------------
         -- Optimize --
         --------------

         --  pragma Optimize (Time | Space | Off);

         --  The actual check for optimize is done in Gigi. Note that this
         --  pragma does not actually change the optimization setting, it
         --  simply checks that it is consistent with the pragma.

         when Pragma_Optimize =>
            Check_No_Identifiers;
            Check_Arg_Count (1);
            Check_Arg_Is_One_Of (Arg1, Name_Time, Name_Space, Name_Off);

         ------------------------
         -- Optimize_Alignment --
         ------------------------

         --  pragma Optimize_Alignment (Time | Space | Off);

         when Pragma_Optimize_Alignment =>
            GNAT_Pragma;
            Check_No_Identifiers;
            Check_Arg_Count (1);
            Check_Valid_Configuration_Pragma;

            declare
               Nam : constant Name_Id := Chars (Get_Pragma_Arg (Arg1));
            begin
               case Nam is
                  when Name_Time =>
                     Opt.Optimize_Alignment := 'T';
                  when Name_Space =>
                     Opt.Optimize_Alignment := 'S';
                  when Name_Off =>
                     Opt.Optimize_Alignment := 'O';
                  when others =>
                     Error_Pragma_Arg ("invalid argument for pragma%", Arg1);
               end case;
            end;

            --  Set indication that mode is set locally. If we are in fact in a
            --  configuration pragma file, this setting is harmless since the
            --  switch will get reset anyway at the start of each unit.

            Optimize_Alignment_Local := True;

         ----------
         -- Pack --
         ----------

         --  pragma Pack (first_subtype_LOCAL_NAME);

         when Pragma_Pack => Pack : declare
            Assoc   : constant Node_Id := Arg1;
            Type_Id : Node_Id;
            Typ     : Entity_Id;

         begin
            Check_No_Identifiers;
            Check_Arg_Count (1);
            Check_Arg_Is_Local_Name (Arg1);

            Type_Id := Expression (Assoc);
            Find_Type (Type_Id);
            Typ := Entity (Type_Id);

            if Typ = Any_Type
              or else Rep_Item_Too_Early (Typ, N)
            then
               return;
            else
               Typ := Underlying_Type (Typ);
            end if;

            if not Is_Array_Type (Typ) and then not Is_Record_Type (Typ) then
               Error_Pragma ("pragma% must specify array or record type");
            end if;

            Check_First_Subtype (Arg1);

            if Has_Pragma_Pack (Typ) then
               Error_Pragma ("duplicate pragma%, only one allowed");

            --  Array type

            elsif Is_Array_Type (Typ) then

               --  Pack not allowed for aliased or atomic components

               if Has_Aliased_Components (Base_Type (Typ)) then
                  Error_Pragma
                    ("pragma% ignored, cannot pack aliased components?");

               elsif Has_Atomic_Components (Typ)
                 or else Is_Atomic (Component_Type (Typ))
               then
                  Error_Pragma
                    ("?pragma% ignored, cannot pack atomic components");
               end if;

               --  If we had an explicit component size given, then we do not
               --  let Pack override this given size. We also give a warning
               --  that Pack is being ignored unless we can tell for sure that
               --  the Pack would not have had any effect anyway.

               if Has_Component_Size_Clause (Typ) then
                  if Known_Static_RM_Size (Component_Type (Typ))
                    and then
                      RM_Size (Component_Type (Typ)) = Component_Size (Typ)
                  then
                     null;
                  else
                     Error_Pragma
                       ("?pragma% ignored, explicit component size given");
                  end if;

               --  If no prior array component size given, Pack is effective

               else
                  if not Rep_Item_Too_Late (Typ, N) then
<<<<<<< HEAD
                     if VM_Target = No_VM then
                        Set_Is_Packed            (Base_Type (Typ));
                        Set_Has_Pragma_Pack      (Base_Type (Typ));
                        Set_Has_Non_Standard_Rep (Base_Type (Typ));
=======

                     --  In the context of static code analysis, we do not need
                     --  complex front-end expansions related to pragma Pack,
                     --  so disable handling of pragma Pack in this case.

                     if CodePeer_Mode then
                        null;

                     --  For normal non-VM target, do the packing

                     elsif VM_Target = No_VM then
                        Set_Is_Packed            (Base_Type (Typ));
                        Set_Has_Pragma_Pack      (Base_Type (Typ));
                           Set_Has_Non_Standard_Rep (Base_Type (Typ));

                     --  If we ignore the pack, then warn about this, except
                     --  that we suppress the warning in GNAT mode.
>>>>>>> 42a9ba1d

                     elsif not GNAT_Mode then
                        Error_Pragma
                          ("?pragma% ignored in this configuration");
                     end if;
                  end if;
               end if;

            --  For record types, the pack is always effective

            else pragma Assert (Is_Record_Type (Typ));
               if not Rep_Item_Too_Late (Typ, N) then
                  if VM_Target = No_VM then
                     Set_Is_Packed            (Base_Type (Typ));
                     Set_Has_Pragma_Pack      (Base_Type (Typ));
                     Set_Has_Non_Standard_Rep (Base_Type (Typ));

                  elsif not GNAT_Mode then
                     Error_Pragma ("?pragma% ignored in this configuration");
                  end if;
               end if;
            end if;
         end Pack;

         ----------
         -- Page --
         ----------

         --  pragma Page;

         --  There is nothing to do here, since we did all the processing for
         --  this pragma in Par.Prag (so that it works properly even in syntax
         --  only mode).

         when Pragma_Page =>
            null;

         -------------
         -- Passive --
         -------------

         --  pragma Passive [(PASSIVE_FORM)];

         --   PASSIVE_FORM ::= Semaphore | No

         when Pragma_Passive =>
            GNAT_Pragma;

            if Nkind (Parent (N)) /= N_Task_Definition then
               Error_Pragma ("pragma% must be within task definition");
            end if;

            if Arg_Count /= 0 then
               Check_Arg_Count (1);
               Check_Arg_Is_One_Of (Arg1, Name_Semaphore, Name_No);
            end if;

         ----------------------------------
         -- Preelaborable_Initialization --
         ----------------------------------

         --  pragma Preelaborable_Initialization (DIRECT_NAME);

         when Pragma_Preelaborable_Initialization => Preelab_Init : declare
            Ent : Entity_Id;

         begin
            Ada_2005_Pragma;
            Check_Arg_Count (1);
            Check_No_Identifiers;
            Check_Arg_Is_Identifier (Arg1);
            Check_Arg_Is_Local_Name (Arg1);
            Check_First_Subtype (Arg1);
            Ent := Entity (Expression (Arg1));

            if not Is_Private_Type (Ent)
              and then not Is_Protected_Type (Ent)
            then
               Error_Pragma_Arg
                 ("pragma % can only be applied to private or protected type",
                  Arg1);
            end if;

            --  Give an error if the pragma is applied to a protected type that
            --  does not qualify (due to having entries, or due to components
            --  that do not qualify).

            if Is_Protected_Type (Ent)
              and then not Has_Preelaborable_Initialization (Ent)
            then
               Error_Msg_N
                 ("protected type & does not have preelaborable " &
                  "initialization", Ent);

            --  Otherwise mark the type as definitely having preelaborable
            --  initialization.

            else
               Set_Known_To_Have_Preelab_Init (Ent);
            end if;

            if Has_Pragma_Preelab_Init (Ent)
              and then Warn_On_Redundant_Constructs
            then
               Error_Pragma ("?duplicate pragma%!");
            else
               Set_Has_Pragma_Preelab_Init (Ent);
            end if;
         end Preelab_Init;

         --------------------
         -- Persistent_BSS --
         --------------------

         when Pragma_Persistent_BSS => Persistent_BSS :  declare
            Decl : Node_Id;
            Ent  : Entity_Id;
            Prag : Node_Id;

         begin
            GNAT_Pragma;
            Check_At_Most_N_Arguments (1);

            --  Case of application to specific object (one argument)

            if Arg_Count = 1 then
               Check_Arg_Is_Library_Level_Local_Name (Arg1);

               if not Is_Entity_Name (Expression (Arg1))
                 or else
                  (Ekind (Entity (Expression (Arg1))) /= E_Variable
                    and then Ekind (Entity (Expression (Arg1))) /= E_Constant)
               then
                  Error_Pragma_Arg ("pragma% only applies to objects", Arg1);
               end if;

               Ent := Entity (Expression (Arg1));
               Decl := Parent (Ent);

               if Rep_Item_Too_Late (Ent, N) then
                  return;
               end if;

               if Present (Expression (Decl)) then
                  Error_Pragma_Arg
                    ("object for pragma% cannot have initialization", Arg1);
               end if;

               if not Is_Potentially_Persistent_Type (Etype (Ent)) then
                  Error_Pragma_Arg
                    ("object type for pragma% is not potentially persistent",
                     Arg1);
               end if;

               Prag :=
                 Make_Linker_Section_Pragma
                   (Ent, Sloc (N), ".persistent.bss");
               Insert_After (N, Prag);
               Analyze (Prag);

            --  Case of use as configuration pragma with no arguments

            else
               Check_Valid_Configuration_Pragma;
               Persistent_BSS_Mode := True;
            end if;
         end Persistent_BSS;

         -------------
         -- Polling --
         -------------

         --  pragma Polling (ON | OFF);

         when Pragma_Polling =>
            GNAT_Pragma;
            Check_Arg_Count (1);
            Check_No_Identifiers;
            Check_Arg_Is_One_Of (Arg1, Name_On, Name_Off);
            Polling_Required := (Chars (Expression (Arg1)) = Name_On);

         -------------------
         -- Postcondition --
         -------------------

         --  pragma Postcondition ([Check   =>] Boolean_Expression
         --                      [,[Message =>] String_Expression]);

         when Pragma_Postcondition => Postcondition : declare
            In_Body : Boolean;
            pragma Warnings (Off, In_Body);

         begin
            GNAT_Pragma;
            Check_At_Least_N_Arguments (1);
            Check_At_Most_N_Arguments (2);
            Check_Optional_Identifier (Arg1, Name_Check);

            --  All we need to do here is call the common check procedure,
            --  the remainder of the processing is found in Sem_Ch6/Sem_Ch7.

            Check_Precondition_Postcondition (In_Body);
         end Postcondition;

         ------------------
         -- Precondition --
         ------------------

         --  pragma Precondition ([Check   =>] Boolean_Expression
         --                     [,[Message =>] String_Expression]);

         when Pragma_Precondition => Precondition : declare
            In_Body : Boolean;

         begin
            GNAT_Pragma;
            Check_At_Least_N_Arguments (1);
            Check_At_Most_N_Arguments (2);
            Check_Optional_Identifier (Arg1, Name_Check);

            Check_Precondition_Postcondition (In_Body);

            --  If in spec, nothing more to do. If in body, then we convert the
            --  pragma to pragma Check (Precondition, cond [, msg]). Note we do
            --  this whether or not precondition checks are enabled. That works
<<<<<<< HEAD
            --  fine since pragma Check will do this check.
=======
            --  fine since pragma Check will do this check, and will also
            --  analyze the condition itself in the proper context.
>>>>>>> 42a9ba1d

            if In_Body then
               if Arg_Count = 2 then
                  Check_Optional_Identifier (Arg3, Name_Message);
                  Analyze_And_Resolve (Get_Pragma_Arg (Arg2), Standard_String);
               end if;

               Rewrite (N,
                 Make_Pragma (Loc,
                   Chars => Name_Check,
                   Pragma_Argument_Associations => New_List (
                     Make_Pragma_Argument_Association (Loc,
                       Expression =>
                         Make_Identifier (Loc,
                           Chars => Name_Precondition)),

                     Make_Pragma_Argument_Association (Sloc (Arg1),
                       Expression => Relocate_Node (Get_Pragma_Arg (Arg1))))));

               if Arg_Count = 2 then
                  Append_To (Pragma_Argument_Associations (N),
                    Make_Pragma_Argument_Association (Sloc (Arg2),
                      Expression => Relocate_Node (Get_Pragma_Arg (Arg2))));
               end if;

               Analyze (N);
            end if;
         end Precondition;

         ------------------
         -- Preelaborate --
         ------------------

         --  pragma Preelaborate [(library_unit_NAME)];

         --  Set the flag Is_Preelaborated of program unit name entity

         when Pragma_Preelaborate => Preelaborate : declare
            Pa  : constant Node_Id   := Parent (N);
            Pk  : constant Node_Kind := Nkind (Pa);
            Ent : Entity_Id;

         begin
            Check_Ada_83_Warning;
            Check_Valid_Library_Unit_Pragma;

            if Nkind (N) = N_Null_Statement then
               return;
            end if;

            Ent := Find_Lib_Unit_Name;

            --  This filters out pragmas inside generic parent then
            --  show up inside instantiation

            if Present (Ent)
              and then not (Pk = N_Package_Specification
                              and then Present (Generic_Parent (Pa)))
            then
               if not Debug_Flag_U then
                  Set_Is_Preelaborated (Ent);
                  Set_Suppress_Elaboration_Warnings (Ent);
               end if;
            end if;
         end Preelaborate;

         ---------------------
         -- Preelaborate_05 --
         ---------------------

         --  pragma Preelaborate_05 [(library_unit_NAME)];

         --  This pragma is useable only in GNAT_Mode, where it is used like
         --  pragma Preelaborate but it is only effective in Ada 2005 mode
         --  (otherwise it is ignored). This is used to implement AI-362 which
         --  recategorizes some run-time packages in Ada 2005 mode.

         when Pragma_Preelaborate_05 => Preelaborate_05 : declare
            Ent : Entity_Id;

         begin
            GNAT_Pragma;
            Check_Valid_Library_Unit_Pragma;

            if not GNAT_Mode then
               Error_Pragma ("pragma% only available in GNAT mode");
            end if;

            if Nkind (N) = N_Null_Statement then
               return;
            end if;

            --  This is one of the few cases where we need to test the value of
            --  Ada_Version_Explicit rather than Ada_Version (which is always
            --  set to Ada_05 in a predefined unit), we need to know the
            --  explicit version set to know if this pragma is active.

            if Ada_Version_Explicit >= Ada_05 then
               Ent := Find_Lib_Unit_Name;
               Set_Is_Preelaborated (Ent);
               Set_Suppress_Elaboration_Warnings (Ent);
            end if;
         end Preelaborate_05;

         --------------
         -- Priority --
         --------------

         --  pragma Priority (EXPRESSION);

         when Pragma_Priority => Priority : declare
            P   : constant Node_Id := Parent (N);
            Arg : Node_Id;

         begin
            Check_No_Identifiers;
            Check_Arg_Count (1);

            --  Subprogram case

            if Nkind (P) = N_Subprogram_Body then
               Check_In_Main_Program;

               Arg := Expression (Arg1);
               Analyze_And_Resolve (Arg, Standard_Integer);

               --  Must be static

               if not Is_Static_Expression (Arg) then
                  Flag_Non_Static_Expr
                    ("main subprogram priority is not static!", Arg);
                  raise Pragma_Exit;

               --  If constraint error, then we already signalled an error

               elsif Raises_Constraint_Error (Arg) then
                  null;

               --  Otherwise check in range

               else
                  declare
                     Val : constant Uint := Expr_Value (Arg);

                  begin
                     if Val < 0
                       or else Val > Expr_Value (Expression
                                       (Parent (RTE (RE_Max_Priority))))
                     then
                        Error_Pragma_Arg
                          ("main subprogram priority is out of range", Arg1);
                     end if;
                  end;
               end if;

               Set_Main_Priority
                    (Current_Sem_Unit, UI_To_Int (Expr_Value (Arg)));

               --  Load an arbitrary entity from System.Tasking to make sure
               --  this package is implicitly with'ed, since we need to have
               --  the tasking run-time active for the pragma Priority to have
               --  any effect.

               declare
                  Discard : Entity_Id;
                  pragma Warnings (Off, Discard);
               begin
                  Discard := RTE (RE_Task_List);
               end;

            --  Task or Protected, must be of type Integer

            elsif Nkind_In (P, N_Protected_Definition, N_Task_Definition) then
               Arg := Expression (Arg1);

               --  The expression must be analyzed in the special manner
               --  described in "Handling of Default and Per-Object
               --  Expressions" in sem.ads.

               Preanalyze_Spec_Expression (Arg, Standard_Integer);

               if not Is_Static_Expression (Arg) then
                  Check_Restriction (Static_Priorities, Arg);
               end if;

            --  Anything else is incorrect

            else
               Pragma_Misplaced;
            end if;

            if Has_Priority_Pragma (P) then
               Error_Pragma ("duplicate pragma% not allowed");
            else
               Set_Has_Priority_Pragma (P, True);

               if Nkind_In (P, N_Protected_Definition, N_Task_Definition) then
                  Record_Rep_Item (Defining_Identifier (Parent (P)), N);
                  --  exp_ch9 should use this ???
               end if;
            end if;
         end Priority;

         -----------------------------------
         -- Priority_Specific_Dispatching --
         -----------------------------------

         --  pragma Priority_Specific_Dispatching (
         --    policy_IDENTIFIER,
         --    first_priority_EXPRESSION,
         --    last_priority_EXPRESSION);

         when Pragma_Priority_Specific_Dispatching =>
         Priority_Specific_Dispatching : declare
            Prio_Id : constant Entity_Id := RTE (RE_Any_Priority);
            --  This is the entity System.Any_Priority;

            DP          : Character;
            Lower_Bound : Node_Id;
            Upper_Bound : Node_Id;
            Lower_Val   : Uint;
            Upper_Val   : Uint;

         begin
            Ada_2005_Pragma;
            Check_Arg_Count (3);
            Check_No_Identifiers;
            Check_Arg_Is_Task_Dispatching_Policy (Arg1);
            Check_Valid_Configuration_Pragma;
            Get_Name_String (Chars (Expression (Arg1)));
            DP := Fold_Upper (Name_Buffer (1));

            Lower_Bound := Expression (Arg2);
            Check_Arg_Is_Static_Expression (Lower_Bound, Standard_Integer);
            Lower_Val := Expr_Value (Lower_Bound);

            Upper_Bound := Expression (Arg3);
            Check_Arg_Is_Static_Expression (Upper_Bound, Standard_Integer);
            Upper_Val := Expr_Value (Upper_Bound);

            --  It is not allowed to use Task_Dispatching_Policy and
            --  Priority_Specific_Dispatching in the same partition.

            if Task_Dispatching_Policy /= ' ' then
               Error_Msg_Sloc := Task_Dispatching_Policy_Sloc;
               Error_Pragma
                 ("pragma% incompatible with Task_Dispatching_Policy#");

            --  Check lower bound in range

            elsif Lower_Val < Expr_Value (Type_Low_Bound (Prio_Id))
                    or else
                  Lower_Val > Expr_Value (Type_High_Bound (Prio_Id))
            then
               Error_Pragma_Arg
                 ("first_priority is out of range", Arg2);

            --  Check upper bound in range

            elsif Upper_Val < Expr_Value (Type_Low_Bound (Prio_Id))
                    or else
                  Upper_Val > Expr_Value (Type_High_Bound (Prio_Id))
            then
               Error_Pragma_Arg
                 ("last_priority is out of range", Arg3);

            --  Check that the priority range is valid

            elsif Lower_Val > Upper_Val then
               Error_Pragma
                 ("last_priority_expression must be greater than" &
                  " or equal to first_priority_expression");

            --  Store the new policy, but always preserve System_Location since
            --  we like the error message with the run-time name.

            else
               --  Check overlapping in the priority ranges specified in other
               --  Priority_Specific_Dispatching pragmas within the same
               --  partition. We can only check those we know about!

               for J in
                  Specific_Dispatching.First .. Specific_Dispatching.Last
               loop
                  if Specific_Dispatching.Table (J).First_Priority in
                    UI_To_Int (Lower_Val) .. UI_To_Int (Upper_Val)
                  or else Specific_Dispatching.Table (J).Last_Priority in
                    UI_To_Int (Lower_Val) .. UI_To_Int (Upper_Val)
                  then
                     Error_Msg_Sloc :=
                       Specific_Dispatching.Table (J).Pragma_Loc;
                        Error_Pragma
                          ("priority range overlaps with "
                           & "Priority_Specific_Dispatching#");
                  end if;
               end loop;

               --  The use of Priority_Specific_Dispatching is incompatible
               --  with Task_Dispatching_Policy.

               if Task_Dispatching_Policy /= ' ' then
                  Error_Msg_Sloc := Task_Dispatching_Policy_Sloc;
                     Error_Pragma
                       ("Priority_Specific_Dispatching incompatible "
                        & "with Task_Dispatching_Policy#");
               end if;

               --  The use of Priority_Specific_Dispatching forces ceiling
               --  locking policy.

               if Locking_Policy /= ' ' and then Locking_Policy /= 'C' then
                  Error_Msg_Sloc := Locking_Policy_Sloc;
                     Error_Pragma
                       ("Priority_Specific_Dispatching incompatible "
                        & "with Locking_Policy#");

               --  Set the Ceiling_Locking policy, but preserve System_Location
               --  since we like the error message with the run time name.

               else
                  Locking_Policy := 'C';

                  if Locking_Policy_Sloc /= System_Location then
                     Locking_Policy_Sloc := Loc;
                  end if;
               end if;

               --  Add entry in the table

               Specific_Dispatching.Append
                    ((Dispatching_Policy => DP,
                      First_Priority     => UI_To_Int (Lower_Val),
                      Last_Priority      => UI_To_Int (Upper_Val),
                      Pragma_Loc         => Loc));
            end if;
         end Priority_Specific_Dispatching;

         -------------
         -- Profile --
         -------------

         --  pragma Profile (profile_IDENTIFIER);

         --  profile_IDENTIFIER => Restricted | Ravenscar

         when Pragma_Profile =>
            Ada_2005_Pragma;
            Check_Arg_Count (1);
            Check_Valid_Configuration_Pragma;
            Check_No_Identifiers;

            declare
               Argx : constant Node_Id := Get_Pragma_Arg (Arg1);
            begin
               if Chars (Argx) = Name_Ravenscar then
                  Set_Ravenscar_Profile (N);
               elsif Chars (Argx) = Name_Restricted then
                  Set_Profile_Restrictions
                    (Restricted, N, Warn => Treat_Restrictions_As_Warnings);
               else
                  Error_Pragma_Arg ("& is not a valid profile", Argx);
               end if;
            end;

         ----------------------
         -- Profile_Warnings --
         ----------------------

         --  pragma Profile_Warnings (profile_IDENTIFIER);

         --  profile_IDENTIFIER => Restricted | Ravenscar

         when Pragma_Profile_Warnings =>
            GNAT_Pragma;
            Check_Arg_Count (1);
            Check_Valid_Configuration_Pragma;
            Check_No_Identifiers;

            declare
               Argx : constant Node_Id := Get_Pragma_Arg (Arg1);
            begin
               if Chars (Argx) = Name_Ravenscar then
                  Set_Profile_Restrictions (Ravenscar, N, Warn => True);
               elsif Chars (Argx) = Name_Restricted then
                  Set_Profile_Restrictions (Restricted, N, Warn => True);
               else
                  Error_Pragma_Arg ("& is not a valid profile", Argx);
               end if;
            end;

         --------------------------
         -- Propagate_Exceptions --
         --------------------------

         --  pragma Propagate_Exceptions;

         --  Note: this pragma is obsolete and has no effect

         when Pragma_Propagate_Exceptions =>
            GNAT_Pragma;
            Check_Arg_Count (0);

            if In_Extended_Main_Source_Unit (N) then
               Propagate_Exceptions := True;
            end if;

         ------------------
         -- Psect_Object --
         ------------------

         --  pragma Psect_Object (
         --        [Internal =>] LOCAL_NAME,
         --     [, [External =>] EXTERNAL_SYMBOL]
         --     [, [Size     =>] EXTERNAL_SYMBOL]);

         when Pragma_Psect_Object | Pragma_Common_Object =>
         Psect_Object : declare
            Args  : Args_List (1 .. 3);
            Names : constant Name_List (1 .. 3) := (
                      Name_Internal,
                      Name_External,
                      Name_Size);

            Internal : Node_Id renames Args (1);
            External : Node_Id renames Args (2);
            Size     : Node_Id renames Args (3);

            Def_Id : Entity_Id;

            procedure Check_Too_Long (Arg : Node_Id);
            --  Posts message if the argument is an identifier with more
            --  than 31 characters, or a string literal with more than
            --  31 characters, and we are operating under VMS

            --------------------
            -- Check_Too_Long --
            --------------------

            procedure Check_Too_Long (Arg : Node_Id) is
               X : constant Node_Id := Original_Node (Arg);

            begin
               if not Nkind_In (X, N_String_Literal, N_Identifier) then
                  Error_Pragma_Arg
                    ("inappropriate argument for pragma %", Arg);
               end if;

               if OpenVMS_On_Target then
                  if (Nkind (X) = N_String_Literal
                       and then String_Length (Strval (X)) > 31)
                    or else
                     (Nkind (X) = N_Identifier
                       and then Length_Of_Name (Chars (X)) > 31)
                  then
                     Error_Pragma_Arg
                       ("argument for pragma % is longer than 31 characters",
                        Arg);
                  end if;
               end if;
            end Check_Too_Long;

         --  Start of processing for Common_Object/Psect_Object

         begin
            GNAT_Pragma;
            Gather_Associations (Names, Args);
            Process_Extended_Import_Export_Internal_Arg (Internal);

            Def_Id := Entity (Internal);

            if Ekind (Def_Id) /= E_Constant
              and then Ekind (Def_Id) /= E_Variable
            then
               Error_Pragma_Arg
                 ("pragma% must designate an object", Internal);
            end if;

            Check_Too_Long (Internal);

            if Is_Imported (Def_Id) or else Is_Exported (Def_Id) then
               Error_Pragma_Arg
                 ("cannot use pragma% for imported/exported object",
                  Internal);
            end if;

            if Is_Concurrent_Type (Etype (Internal)) then
               Error_Pragma_Arg
                 ("cannot specify pragma % for task/protected object",
                  Internal);
            end if;

            if Has_Rep_Pragma (Def_Id, Name_Common_Object)
                 or else
               Has_Rep_Pragma (Def_Id, Name_Psect_Object)
            then
               Error_Msg_N ("?duplicate Common/Psect_Object pragma", N);
            end if;

            if Ekind (Def_Id) = E_Constant then
               Error_Pragma_Arg
                 ("cannot specify pragma % for a constant", Internal);
            end if;

            if Is_Record_Type (Etype (Internal)) then
               declare
                  Ent  : Entity_Id;
                  Decl : Entity_Id;

               begin
                  Ent := First_Entity (Etype (Internal));
                  while Present (Ent) loop
                     Decl := Declaration_Node (Ent);

                     if Ekind (Ent) = E_Component
                       and then Nkind (Decl) = N_Component_Declaration
                       and then Present (Expression (Decl))
                       and then Warn_On_Export_Import
                     then
                        Error_Msg_N
                          ("?object for pragma % has defaults", Internal);
                        exit;

                     else
                        Next_Entity (Ent);
                     end if;
                  end loop;
               end;
            end if;

            if Present (Size) then
               Check_Too_Long (Size);
            end if;

            if Present (External) then
               Check_Arg_Is_External_Name (External);
               Check_Too_Long (External);
            end if;

            --  If all error tests pass, link pragma on to the rep item chain

            Record_Rep_Item (Def_Id, N);
         end Psect_Object;

         ----------
         -- Pure --
         ----------

         --  pragma Pure [(library_unit_NAME)];

         when Pragma_Pure => Pure : declare
            Ent : Entity_Id;

         begin
            Check_Ada_83_Warning;
            Check_Valid_Library_Unit_Pragma;

            if Nkind (N) = N_Null_Statement then
               return;
            end if;

            Ent := Find_Lib_Unit_Name;
            Set_Is_Pure (Ent);
            Set_Has_Pragma_Pure (Ent);
            Set_Suppress_Elaboration_Warnings (Ent);
         end Pure;

         -------------
         -- Pure_05 --
         -------------

         --  pragma Pure_05 [(library_unit_NAME)];

         --  This pragma is useable only in GNAT_Mode, where it is used like
         --  pragma Pure but it is only effective in Ada 2005 mode (otherwise
         --  it is ignored). It may be used after a pragma Preelaborate, in
         --  which case it overrides the effect of the pragma Preelaborate.
         --  This is used to implement AI-362 which recategorizes some run-time
         --  packages in Ada 2005 mode.

         when Pragma_Pure_05 => Pure_05 : declare
            Ent : Entity_Id;

         begin
            GNAT_Pragma;
            Check_Valid_Library_Unit_Pragma;

            if not GNAT_Mode then
               Error_Pragma ("pragma% only available in GNAT mode");
            end if;

            if Nkind (N) = N_Null_Statement then
               return;
            end if;

            --  This is one of the few cases where we need to test the value of
            --  Ada_Version_Explicit rather than Ada_Version (which is always
            --  set to Ada_05 in a predefined unit), we need to know the
            --  explicit version set to know if this pragma is active.

            if Ada_Version_Explicit >= Ada_05 then
               Ent := Find_Lib_Unit_Name;
               Set_Is_Preelaborated (Ent, False);
               Set_Is_Pure (Ent);
               Set_Suppress_Elaboration_Warnings (Ent);
            end if;
         end Pure_05;

         -------------------
         -- Pure_Function --
         -------------------

         --  pragma Pure_Function ([Entity =>] function_LOCAL_NAME);

         when Pragma_Pure_Function => Pure_Function : declare
            E_Id      : Node_Id;
            E         : Entity_Id;
            Def_Id    : Entity_Id;
            Effective : Boolean := False;

         begin
            GNAT_Pragma;
            Check_Arg_Count (1);
            Check_Optional_Identifier (Arg1, Name_Entity);
            Check_Arg_Is_Local_Name (Arg1);
            E_Id := Expression (Arg1);

            if Error_Posted (E_Id) then
               return;
            end if;

            --  Loop through homonyms (overloadings) of referenced entity

            E := Entity (E_Id);

            if Present (E) then
               loop
                  Def_Id := Get_Base_Subprogram (E);

                  if Ekind (Def_Id) /= E_Function
                    and then Ekind (Def_Id) /= E_Generic_Function
                    and then Ekind (Def_Id) /= E_Operator
                  then
                     Error_Pragma_Arg
                       ("pragma% requires a function name", Arg1);
                  end if;

                  Set_Is_Pure (Def_Id);

                  if not Has_Pragma_Pure_Function (Def_Id) then
                     Set_Has_Pragma_Pure_Function (Def_Id);
                     Effective := True;
                  end if;

                  E := Homonym (E);
                  exit when No (E) or else Scope (E) /= Current_Scope;
               end loop;

               if not Effective
                 and then Warn_On_Redundant_Constructs
               then
                  Error_Msg_NE ("pragma Pure_Function on& is redundant?",
                    N, Entity (E_Id));
               end if;
            end if;
         end Pure_Function;

         --------------------
         -- Queuing_Policy --
         --------------------

         --  pragma Queuing_Policy (policy_IDENTIFIER);

         when Pragma_Queuing_Policy => declare
            QP : Character;

         begin
            Check_Ada_83_Warning;
            Check_Arg_Count (1);
            Check_No_Identifiers;
            Check_Arg_Is_Queuing_Policy (Arg1);
            Check_Valid_Configuration_Pragma;
            Get_Name_String (Chars (Expression (Arg1)));
            QP := Fold_Upper (Name_Buffer (1));

            if Queuing_Policy /= ' '
              and then Queuing_Policy /= QP
            then
               Error_Msg_Sloc := Queuing_Policy_Sloc;
               Error_Pragma ("queuing policy incompatible with policy#");

            --  Set new policy, but always preserve System_Location since we
            --  like the error message with the run time name.

            else
               Queuing_Policy := QP;

               if Queuing_Policy_Sloc /= System_Location then
                  Queuing_Policy_Sloc := Loc;
               end if;
            end if;
         end;

         -----------------------
         -- Relative_Deadline --
         -----------------------

         --  pragma Relative_Deadline (time_span_EXPRESSION);

         when Pragma_Relative_Deadline => Relative_Deadline : declare
            P   : constant Node_Id := Parent (N);
            Arg : Node_Id;

         begin
            Ada_2005_Pragma;
            Check_No_Identifiers;
            Check_Arg_Count (1);

            Arg := Expression (Arg1);

            --  The expression must be analyzed in the special manner described
            --  in "Handling of Default and Per-Object Expressions" in sem.ads.

            Preanalyze_Spec_Expression (Arg, RTE (RE_Time_Span));

            --  Subprogram case

            if Nkind (P) = N_Subprogram_Body then
               Check_In_Main_Program;

            --  Tasks

            elsif Nkind (P) = N_Task_Definition then
               null;

            --  Anything else is incorrect

            else
               Pragma_Misplaced;
            end if;

            if Has_Relative_Deadline_Pragma (P) then
               Error_Pragma ("duplicate pragma% not allowed");
            else
               Set_Has_Relative_Deadline_Pragma (P, True);

               if Nkind (P) = N_Task_Definition then
                  Record_Rep_Item (Defining_Identifier (Parent (P)), N);
               end if;
            end if;
         end Relative_Deadline;

         ---------------------------
         -- Remote_Call_Interface --
         ---------------------------

         --  pragma Remote_Call_Interface [(library_unit_NAME)];

         when Pragma_Remote_Call_Interface => Remote_Call_Interface : declare
            Cunit_Node : Node_Id;
            Cunit_Ent  : Entity_Id;
            K          : Node_Kind;

         begin
            Check_Ada_83_Warning;
            Check_Valid_Library_Unit_Pragma;

            if Nkind (N) = N_Null_Statement then
               return;
            end if;

            Cunit_Node := Cunit (Current_Sem_Unit);
            K          := Nkind (Unit (Cunit_Node));
            Cunit_Ent  := Cunit_Entity (Current_Sem_Unit);

            if K = N_Package_Declaration
              or else K = N_Generic_Package_Declaration
              or else K = N_Subprogram_Declaration
              or else K = N_Generic_Subprogram_Declaration
              or else (K = N_Subprogram_Body
                         and then Acts_As_Spec (Unit (Cunit_Node)))
            then
               null;
            else
               Error_Pragma (
                 "pragma% must apply to package or subprogram declaration");
            end if;

            Set_Is_Remote_Call_Interface (Cunit_Ent);
         end Remote_Call_Interface;

         ------------------
         -- Remote_Types --
         ------------------

         --  pragma Remote_Types [(library_unit_NAME)];

         when Pragma_Remote_Types => Remote_Types : declare
            Cunit_Node : Node_Id;
            Cunit_Ent  : Entity_Id;

         begin
            Check_Ada_83_Warning;
            Check_Valid_Library_Unit_Pragma;

            if Nkind (N) = N_Null_Statement then
               return;
            end if;

            Cunit_Node := Cunit (Current_Sem_Unit);
            Cunit_Ent  := Cunit_Entity (Current_Sem_Unit);

            if not Nkind_In (Unit (Cunit_Node), N_Package_Declaration,
                                                N_Generic_Package_Declaration)
            then
               Error_Pragma
                 ("pragma% can only apply to a package declaration");
            end if;

            Set_Is_Remote_Types (Cunit_Ent);
         end Remote_Types;

         ---------------
         -- Ravenscar --
         ---------------

         --  pragma Ravenscar;

         when Pragma_Ravenscar =>
            GNAT_Pragma;
            Check_Arg_Count (0);
            Check_Valid_Configuration_Pragma;
            Set_Ravenscar_Profile (N);

            if Warn_On_Obsolescent_Feature then
               Error_Msg_N
                 ("pragma Ravenscar is an obsolescent feature?", N);
               Error_Msg_N
                 ("|use pragma Profile (Ravenscar) instead", N);
            end if;

         -------------------------
         -- Restricted_Run_Time --
         -------------------------

         --  pragma Restricted_Run_Time;

         when Pragma_Restricted_Run_Time =>
            GNAT_Pragma;
            Check_Arg_Count (0);
            Check_Valid_Configuration_Pragma;
            Set_Profile_Restrictions
              (Restricted, N, Warn => Treat_Restrictions_As_Warnings);

            if Warn_On_Obsolescent_Feature then
               Error_Msg_N
                 ("pragma Restricted_Run_Time is an obsolescent feature?", N);
               Error_Msg_N
                 ("|use pragma Profile (Restricted) instead", N);
            end if;

         ------------------
         -- Restrictions --
         ------------------

         --  pragma Restrictions (RESTRICTION {, RESTRICTION});

         --  RESTRICTION ::=
         --    restriction_IDENTIFIER
         --  | restriction_parameter_IDENTIFIER => EXPRESSION

         when Pragma_Restrictions =>
            Process_Restrictions_Or_Restriction_Warnings
              (Warn => Treat_Restrictions_As_Warnings);

         --------------------------
         -- Restriction_Warnings --
         --------------------------

         --  pragma Restriction_Warnings (RESTRICTION {, RESTRICTION});

         --  RESTRICTION ::=
         --    restriction_IDENTIFIER
         --  | restriction_parameter_IDENTIFIER => EXPRESSION

         when Pragma_Restriction_Warnings =>
            GNAT_Pragma;
            Process_Restrictions_Or_Restriction_Warnings (Warn => True);

         ----------------
         -- Reviewable --
         ----------------

         --  pragma Reviewable;

         when Pragma_Reviewable =>
            Check_Ada_83_Warning;
            Check_Arg_Count (0);
            rv;

         -------------------
         -- Share_Generic --
         -------------------

         --  pragma Share_Generic (NAME {, NAME});

         when Pragma_Share_Generic =>
            GNAT_Pragma;
            Process_Generic_List;

         ------------
         -- Shared --
         ------------

         --  pragma Shared (LOCAL_NAME);

         when Pragma_Shared =>
            GNAT_Pragma;
            Process_Atomic_Shared_Volatile;

         --------------------
         -- Shared_Passive --
         --------------------

         --  pragma Shared_Passive [(library_unit_NAME)];

         --  Set the flag Is_Shared_Passive of program unit name entity

         when Pragma_Shared_Passive => Shared_Passive : declare
            Cunit_Node : Node_Id;
            Cunit_Ent  : Entity_Id;

         begin
            Check_Ada_83_Warning;
            Check_Valid_Library_Unit_Pragma;

            if Nkind (N) = N_Null_Statement then
               return;
            end if;

            Cunit_Node := Cunit (Current_Sem_Unit);
            Cunit_Ent  := Cunit_Entity (Current_Sem_Unit);

            if not Nkind_In (Unit (Cunit_Node), N_Package_Declaration,
                                                N_Generic_Package_Declaration)
            then
               Error_Pragma
                 ("pragma% can only apply to a package declaration");
            end if;

            Set_Is_Shared_Passive (Cunit_Ent);
         end Shared_Passive;

         ----------------------
         -- Source_File_Name --
         ----------------------

         --  There are five forms for this pragma:

         --  pragma Source_File_Name (
         --    [UNIT_NAME      =>] unit_NAME,
         --     BODY_FILE_NAME =>  STRING_LITERAL
         --    [, [INDEX =>] INTEGER_LITERAL]);

         --  pragma Source_File_Name (
         --    [UNIT_NAME      =>] unit_NAME,
         --     SPEC_FILE_NAME =>  STRING_LITERAL
         --    [, [INDEX =>] INTEGER_LITERAL]);

         --  pragma Source_File_Name (
         --     BODY_FILE_NAME  => STRING_LITERAL
         --  [, DOT_REPLACEMENT => STRING_LITERAL]
         --  [, CASING          => CASING_SPEC]);

         --  pragma Source_File_Name (
         --     SPEC_FILE_NAME  => STRING_LITERAL
         --  [, DOT_REPLACEMENT => STRING_LITERAL]
         --  [, CASING          => CASING_SPEC]);

         --  pragma Source_File_Name (
         --     SUBUNIT_FILE_NAME  => STRING_LITERAL
         --  [, DOT_REPLACEMENT    => STRING_LITERAL]
         --  [, CASING             => CASING_SPEC]);

         --  CASING_SPEC ::= Uppercase | Lowercase | Mixedcase

         --  Pragma Source_File_Name_Project (SFNP) is equivalent to pragma
         --  Source_File_Name (SFN), however their usage is exclusive: SFN can
         --  only be used when no project file is used, while SFNP can only be
         --  used when a project file is used.

         --  No processing here. Processing was completed during parsing, since
         --  we need to have file names set as early as possible. Units are
         --  loaded well before semantic processing starts.

         --  The only processing we defer to this point is the check for
         --  correct placement.

         when Pragma_Source_File_Name =>
            GNAT_Pragma;
            Check_Valid_Configuration_Pragma;

         ------------------------------
         -- Source_File_Name_Project --
         ------------------------------

         --  See Source_File_Name for syntax

         --  No processing here. Processing was completed during parsing, since
         --  we need to have file names set as early as possible. Units are
         --  loaded well before semantic processing starts.

         --  The only processing we defer to this point is the check for
         --  correct placement.

         when Pragma_Source_File_Name_Project =>
            GNAT_Pragma;
            Check_Valid_Configuration_Pragma;

            --  Check that a pragma Source_File_Name_Project is used only in a
            --  configuration pragmas file.

            --  Pragmas Source_File_Name_Project should only be generated by
            --  the Project Manager in configuration pragmas files.

            --  This is really an ugly test. It seems to depend on some
            --  accidental and undocumented property. At the very least it
            --  needs to be documented, but it would be better to have a
            --  clean way of testing if we are in a configuration file???

            if Present (Parent (N)) then
               Error_Pragma
                 ("pragma% can only appear in a configuration pragmas file");
            end if;

         ----------------------
         -- Source_Reference --
         ----------------------

         --  pragma Source_Reference (INTEGER_LITERAL [, STRING_LITERAL]);

         --  Nothing to do, all processing completed in Par.Prag, since we need
         --  the information for possible parser messages that are output.

         when Pragma_Source_Reference =>
            GNAT_Pragma;

         --------------------------------
         -- Static_Elaboration_Desired --
         --------------------------------

         --  pragma Static_Elaboration_Desired (DIRECT_NAME);

         when Pragma_Static_Elaboration_Desired =>
            GNAT_Pragma;
            Check_At_Most_N_Arguments (1);

            if Is_Compilation_Unit (Current_Scope)
              and then Ekind (Current_Scope) = E_Package
            then
               Set_Static_Elaboration_Desired (Current_Scope, True);
            else
               Error_Pragma ("pragma% must apply to a library-level package");
            end if;

         ------------------
         -- Storage_Size --
         ------------------

         --  pragma Storage_Size (EXPRESSION);

         when Pragma_Storage_Size => Storage_Size : declare
            P   : constant Node_Id := Parent (N);
            Arg : Node_Id;

         begin
            Check_No_Identifiers;
            Check_Arg_Count (1);

            --  The expression must be analyzed in the special manner described
            --  in "Handling of Default Expressions" in sem.ads.

            Arg := Expression (Arg1);
            Preanalyze_Spec_Expression (Arg, Any_Integer);

            if not Is_Static_Expression (Arg) then
               Check_Restriction (Static_Storage_Size, Arg);
            end if;

            if Nkind (P) /= N_Task_Definition then
               Pragma_Misplaced;
               return;

            else
               if Has_Storage_Size_Pragma (P) then
                  Error_Pragma ("duplicate pragma% not allowed");
               else
                  Set_Has_Storage_Size_Pragma (P, True);
               end if;

               Record_Rep_Item (Defining_Identifier (Parent (P)), N);
               --  ???  exp_ch9 should use this!
            end if;
         end Storage_Size;

         ------------------
         -- Storage_Unit --
         ------------------

         --  pragma Storage_Unit (NUMERIC_LITERAL);

         --  Only permitted argument is System'Storage_Unit value

         when Pragma_Storage_Unit =>
            Check_No_Identifiers;
            Check_Arg_Count (1);
            Check_Arg_Is_Integer_Literal (Arg1);

            if Intval (Expression (Arg1)) /=
              UI_From_Int (Ttypes.System_Storage_Unit)
            then
               Error_Msg_Uint_1 := UI_From_Int (Ttypes.System_Storage_Unit);
               Error_Pragma_Arg
                 ("the only allowed argument for pragma% is ^", Arg1);
            end if;

         --------------------
         -- Stream_Convert --
         --------------------

         --  pragma Stream_Convert (
         --    [Entity =>] type_LOCAL_NAME,
         --    [Read   =>] function_NAME,
         --    [Write  =>] function NAME);

         when Pragma_Stream_Convert => Stream_Convert : declare

            procedure Check_OK_Stream_Convert_Function (Arg : Node_Id);
            --  Check that the given argument is the name of a local function
            --  of one argument that is not overloaded earlier in the current
            --  local scope. A check is also made that the argument is a
            --  function with one parameter.

            --------------------------------------
            -- Check_OK_Stream_Convert_Function --
            --------------------------------------

            procedure Check_OK_Stream_Convert_Function (Arg : Node_Id) is
               Ent : Entity_Id;

            begin
               Check_Arg_Is_Local_Name (Arg);
               Ent := Entity (Expression (Arg));

               if Has_Homonym (Ent) then
                  Error_Pragma_Arg
                    ("argument for pragma% may not be overloaded", Arg);
               end if;

               if Ekind (Ent) /= E_Function
                 or else No (First_Formal (Ent))
                 or else Present (Next_Formal (First_Formal (Ent)))
               then
                  Error_Pragma_Arg
                    ("argument for pragma% must be" &
                     " function of one argument", Arg);
               end if;
            end Check_OK_Stream_Convert_Function;

         --  Start of processing for Stream_Convert

         begin
            GNAT_Pragma;
            Check_Arg_Order ((Name_Entity, Name_Read, Name_Write));
            Check_Arg_Count (3);
            Check_Optional_Identifier (Arg1, Name_Entity);
            Check_Optional_Identifier (Arg2, Name_Read);
            Check_Optional_Identifier (Arg3, Name_Write);
            Check_Arg_Is_Local_Name (Arg1);
            Check_OK_Stream_Convert_Function (Arg2);
            Check_OK_Stream_Convert_Function (Arg3);

            declare
               Typ   : constant Entity_Id :=
                         Underlying_Type (Entity (Expression (Arg1)));
               Read  : constant Entity_Id := Entity (Expression (Arg2));
               Write : constant Entity_Id := Entity (Expression (Arg3));

            begin
               Check_First_Subtype (Arg1);

               --  Check for too early or too late. Note that we don't enforce
               --  the rule about primitive operations in this case, since, as
               --  is the case for explicit stream attributes themselves, these
               --  restrictions are not appropriate. Note that the chaining of
               --  the pragma by Rep_Item_Too_Late is actually the critical
               --  processing done for this pragma.

               if Rep_Item_Too_Early (Typ, N)
                    or else
                  Rep_Item_Too_Late (Typ, N, FOnly => True)
               then
                  return;
               end if;

               --  Return if previous error

               if Etype (Typ) = Any_Type
                    or else
                  Etype (Read) = Any_Type
                    or else
                  Etype (Write) = Any_Type
               then
                  return;
               end if;

               --  Error checks

               if Underlying_Type (Etype (Read)) /= Typ then
                  Error_Pragma_Arg
                    ("incorrect return type for function&", Arg2);
               end if;

               if Underlying_Type (Etype (First_Formal (Write))) /= Typ then
                  Error_Pragma_Arg
                    ("incorrect parameter type for function&", Arg3);
               end if;

               if Underlying_Type (Etype (First_Formal (Read))) /=
                  Underlying_Type (Etype (Write))
               then
                  Error_Pragma_Arg
                    ("result type of & does not match Read parameter type",
                     Arg3);
               end if;
            end;
         end Stream_Convert;

         -------------------------
         -- Style_Checks (GNAT) --
         -------------------------

         --  pragma Style_Checks (On | Off | ALL_CHECKS | STRING_LITERAL);

         --  This is processed by the parser since some of the style checks
         --  take place during source scanning and parsing. This means that
         --  we don't need to issue error messages here.

         when Pragma_Style_Checks => Style_Checks : declare
            A  : constant Node_Id   := Expression (Arg1);
            S  : String_Id;
            C  : Char_Code;

         begin
            GNAT_Pragma;
            Check_No_Identifiers;

            --  Two argument form

            if Arg_Count = 2 then
               Check_Arg_Is_One_Of (Arg1, Name_On, Name_Off);

               declare
                  E_Id : Node_Id;
                  E    : Entity_Id;

               begin
                  E_Id := Expression (Arg2);
                  Analyze (E_Id);

                  if not Is_Entity_Name (E_Id) then
                     Error_Pragma_Arg
                       ("second argument of pragma% must be entity name",
                        Arg2);
                  end if;

                  E := Entity (E_Id);

                  if E = Any_Id then
                     return;
                  else
                     loop
                        Set_Suppress_Style_Checks (E,
                          (Chars (Expression (Arg1)) = Name_Off));
                        exit when No (Homonym (E));
                        E := Homonym (E);
                     end loop;
                  end if;
               end;

            --  One argument form

            else
               Check_Arg_Count (1);

               if Nkind (A) = N_String_Literal then
                  S   := Strval (A);

                  declare
                     Slen    : constant Natural := Natural (String_Length (S));
                     Options : String (1 .. Slen);
                     J       : Natural;

                  begin
                     J := 1;
                     loop
                        C := Get_String_Char (S, Int (J));
                        exit when not In_Character_Range (C);
                        Options (J) := Get_Character (C);

                        --  If at end of string, set options. As per discussion
                        --  above, no need to check for errors, since we issued
                        --  them in the parser.

                        if J = Slen then
                           Set_Style_Check_Options (Options);
                           exit;
                        end if;

                        J := J + 1;
                     end loop;
                  end;

               elsif Nkind (A) = N_Identifier then
                  if Chars (A) = Name_All_Checks then
                     Set_Default_Style_Check_Options;

                  elsif Chars (A) = Name_On then
                     Style_Check := True;

                  elsif Chars (A) = Name_Off then
                     Style_Check := False;
                  end if;
               end if;
            end if;
         end Style_Checks;

         --------------
         -- Subtitle --
         --------------

         --  pragma Subtitle ([Subtitle =>] STRING_LITERAL);

         when Pragma_Subtitle =>
            GNAT_Pragma;
            Check_Arg_Count (1);
            Check_Optional_Identifier (Arg1, Name_Subtitle);
            Check_Arg_Is_String_Literal (Arg1);

         --------------
         -- Suppress --
         --------------

         --  pragma Suppress (IDENTIFIER [, [On =>] NAME]);

         when Pragma_Suppress =>
            Process_Suppress_Unsuppress (True);

         ------------------
         -- Suppress_All --
         ------------------

         --  pragma Suppress_All;

         --  The only check made here is that the pragma appears in the proper
         --  place, i.e. following a compilation unit. If indeed it appears in
         --  this context, then the parser has already inserted an equivalent
         --  pragma Suppress (All_Checks) to get the required effect.

         when Pragma_Suppress_All =>
            GNAT_Pragma;
            Check_Arg_Count (0);

            if Nkind (Parent (N)) /= N_Compilation_Unit_Aux
              or else not Is_List_Member (N)
              or else List_Containing (N) /= Pragmas_After (Parent (N))
            then
               Error_Pragma
                 ("misplaced pragma%, must follow compilation unit");
            end if;

         -------------------------
         -- Suppress_Debug_Info --
         -------------------------

         --  pragma Suppress_Debug_Info ([Entity =>] LOCAL_NAME);

         when Pragma_Suppress_Debug_Info =>
            GNAT_Pragma;
            Check_Arg_Count (1);
            Check_Optional_Identifier (Arg1, Name_Entity);
            Check_Arg_Is_Local_Name (Arg1);
            Set_Debug_Info_Off (Entity (Get_Pragma_Arg (Arg1)));

         ----------------------------------
         -- Suppress_Exception_Locations --
         ----------------------------------

         --  pragma Suppress_Exception_Locations;

         when Pragma_Suppress_Exception_Locations =>
            GNAT_Pragma;
            Check_Arg_Count (0);
            Check_Valid_Configuration_Pragma;
            Exception_Locations_Suppressed := True;

         -----------------------------
         -- Suppress_Initialization --
         -----------------------------

         --  pragma Suppress_Initialization ([Entity =>] type_Name);

         when Pragma_Suppress_Initialization => Suppress_Init : declare
            E_Id : Node_Id;
            E    : Entity_Id;

         begin
            GNAT_Pragma;
            Check_Arg_Count (1);
            Check_Optional_Identifier (Arg1, Name_Entity);
            Check_Arg_Is_Local_Name (Arg1);

            E_Id := Expression (Arg1);

            if Etype (E_Id) = Any_Type then
               return;
            end if;

            E := Entity (E_Id);

            if Is_Type (E) then
               if Is_Incomplete_Or_Private_Type (E) then
                  if No (Full_View (Base_Type (E))) then
                     Error_Pragma_Arg
                       ("argument of pragma% cannot be an incomplete type",
                         Arg1);
                  else
                     Set_Suppress_Init_Proc (Full_View (Base_Type (E)));
                  end if;
               else
                  Set_Suppress_Init_Proc (Base_Type (E));
               end if;

            else
               Error_Pragma_Arg
                 ("pragma% requires argument that is a type name", Arg1);
            end if;
         end Suppress_Init;

         -----------------
         -- System_Name --
         -----------------

         --  pragma System_Name (DIRECT_NAME);

         --  Syntax check: one argument, which must be the identifier GNAT or
         --  the identifier GCC, no other identifiers are acceptable.

         when Pragma_System_Name =>
            GNAT_Pragma;
            Check_No_Identifiers;
            Check_Arg_Count (1);
            Check_Arg_Is_One_Of (Arg1, Name_Gcc, Name_Gnat);

         -----------------------------
         -- Task_Dispatching_Policy --
         -----------------------------

         --  pragma Task_Dispatching_Policy (policy_IDENTIFIER);

         when Pragma_Task_Dispatching_Policy => declare
            DP : Character;

         begin
            Check_Ada_83_Warning;
            Check_Arg_Count (1);
            Check_No_Identifiers;
            Check_Arg_Is_Task_Dispatching_Policy (Arg1);
            Check_Valid_Configuration_Pragma;
            Get_Name_String (Chars (Expression (Arg1)));
            DP := Fold_Upper (Name_Buffer (1));

            if Task_Dispatching_Policy /= ' '
              and then Task_Dispatching_Policy /= DP
            then
               Error_Msg_Sloc := Task_Dispatching_Policy_Sloc;
               Error_Pragma
                 ("task dispatching policy incompatible with policy#");

            --  Set new policy, but always preserve System_Location since we
            --  like the error message with the run time name.

            else
               Task_Dispatching_Policy := DP;

               if Task_Dispatching_Policy_Sloc /= System_Location then
                  Task_Dispatching_Policy_Sloc := Loc;
               end if;
            end if;
         end;

         --------------
         -- Task_Info --
         --------------

         --  pragma Task_Info (EXPRESSION);

         when Pragma_Task_Info => Task_Info : declare
            P : constant Node_Id := Parent (N);

         begin
            GNAT_Pragma;

            if Nkind (P) /= N_Task_Definition then
               Error_Pragma ("pragma% must appear in task definition");
            end if;

            Check_No_Identifiers;
            Check_Arg_Count (1);

            Analyze_And_Resolve (Expression (Arg1), RTE (RE_Task_Info_Type));

            if Etype (Expression (Arg1)) = Any_Type then
               return;
            end if;

            if Has_Task_Info_Pragma (P) then
               Error_Pragma ("duplicate pragma% not allowed");
            else
               Set_Has_Task_Info_Pragma (P, True);
            end if;
         end Task_Info;

         ---------------
         -- Task_Name --
         ---------------

         --  pragma Task_Name (string_EXPRESSION);

         when Pragma_Task_Name => Task_Name : declare
            P   : constant Node_Id := Parent (N);
            Arg : Node_Id;

         begin
            Check_No_Identifiers;
            Check_Arg_Count (1);

            Arg := Expression (Arg1);

            --  The expression is used in the call to Create_Task, and must be
<<<<<<< HEAD
            --  expanded there, not in the context of the current spec.

            Preanalyze_And_Resolve (New_Copy_Tree (Arg), Standard_String);
=======
            --  expanded there, not in the context of the current spec. It must
            --  however be analyzed to capture global references, in case it
            --  appears in a generic context.

            Preanalyze_And_Resolve (Arg, Standard_String);
>>>>>>> 42a9ba1d

            if Nkind (P) /= N_Task_Definition then
               Pragma_Misplaced;
            end if;

            if Has_Task_Name_Pragma (P) then
               Error_Pragma ("duplicate pragma% not allowed");
            else
               Set_Has_Task_Name_Pragma (P, True);
               Record_Rep_Item (Defining_Identifier (Parent (P)), N);
            end if;
         end Task_Name;

         ------------------
         -- Task_Storage --
         ------------------

         --  pragma Task_Storage (
         --     [Task_Type =>] LOCAL_NAME,
         --     [Top_Guard =>] static_integer_EXPRESSION);

         when Pragma_Task_Storage => Task_Storage : declare
            Args  : Args_List (1 .. 2);
            Names : constant Name_List (1 .. 2) := (
                      Name_Task_Type,
                      Name_Top_Guard);

            Task_Type : Node_Id renames Args (1);
            Top_Guard : Node_Id renames Args (2);

            Ent : Entity_Id;

         begin
            GNAT_Pragma;
            Gather_Associations (Names, Args);

            if No (Task_Type) then
               Error_Pragma
                 ("missing task_type argument for pragma%");
            end if;

            Check_Arg_Is_Local_Name (Task_Type);

            Ent := Entity (Task_Type);

            if not Is_Task_Type (Ent) then
               Error_Pragma_Arg
                 ("argument for pragma% must be task type", Task_Type);
            end if;

            if No (Top_Guard) then
               Error_Pragma_Arg
                 ("pragma% takes two arguments", Task_Type);
            else
               Check_Arg_Is_Static_Expression (Top_Guard, Any_Integer);
            end if;

            Check_First_Subtype (Task_Type);

            if Rep_Item_Too_Late (Ent, N) then
               raise Pragma_Exit;
            end if;
         end Task_Storage;

         --------------------------
         -- Thread_Local_Storage --
         --------------------------

         --  pragma Thread_Local_Storage ([Entity =>] LOCAL_NAME);

         when Pragma_Thread_Local_Storage => Thread_Local_Storage : declare
            Id : Node_Id;
            E  : Entity_Id;

         begin
            GNAT_Pragma;
            Check_Arg_Count (1);
            Check_Optional_Identifier (Arg1, Name_Entity);
            Check_Arg_Is_Library_Level_Local_Name (Arg1);

            Id := Expression (Arg1);
            Analyze (Id);

            if not Is_Entity_Name (Id)
              or else Ekind (Entity (Id)) /= E_Variable
            then
               Error_Pragma_Arg ("local variable name required", Arg1);
            end if;

            E := Entity (Id);

            if Rep_Item_Too_Early (E, N)
              or else Rep_Item_Too_Late (E, N)
            then
               raise Pragma_Exit;
            end if;

            Set_Has_Pragma_Thread_Local_Storage (E);
            Set_Has_Gigi_Rep_Item (E);
         end Thread_Local_Storage;

         ----------------
         -- Time_Slice --
         ----------------

         --  pragma Time_Slice (static_duration_EXPRESSION);

         when Pragma_Time_Slice => Time_Slice : declare
            Val : Ureal;
            Nod : Node_Id;

         begin
            GNAT_Pragma;
            Check_Arg_Count (1);
            Check_No_Identifiers;
            Check_In_Main_Program;
            Check_Arg_Is_Static_Expression (Arg1, Standard_Duration);

            if not Error_Posted (Arg1) then
               Nod := Next (N);
               while Present (Nod) loop
                  if Nkind (Nod) = N_Pragma
                    and then Pragma_Name (Nod) = Name_Time_Slice
                  then
                     Error_Msg_Name_1 := Pname;
                     Error_Msg_N ("duplicate pragma% not permitted", Nod);
                  end if;

                  Next (Nod);
               end loop;
            end if;

            --  Process only if in main unit

            if Get_Source_Unit (Loc) = Main_Unit then
               Opt.Time_Slice_Set := True;
               Val := Expr_Value_R (Expression (Arg1));

               if Val <= Ureal_0 then
                  Opt.Time_Slice_Value := 0;

               elsif Val > UR_From_Uint (UI_From_Int (1000)) then
                  Opt.Time_Slice_Value := 1_000_000_000;

               else
                  Opt.Time_Slice_Value :=
                    UI_To_Int (UR_To_Uint (Val * UI_From_Int (1_000_000)));
               end if;
            end if;
         end Time_Slice;

         -----------
         -- Title --
         -----------

         --  pragma Title (TITLING_OPTION [, TITLING OPTION]);

         --   TITLING_OPTION ::=
         --     [Title =>] STRING_LITERAL
         --   | [Subtitle =>] STRING_LITERAL

         when Pragma_Title => Title : declare
            Args  : Args_List (1 .. 2);
            Names : constant Name_List (1 .. 2) := (
                      Name_Title,
                      Name_Subtitle);

         begin
            GNAT_Pragma;
            Gather_Associations (Names, Args);

            for J in 1 .. 2 loop
               if Present (Args (J)) then
                  Check_Arg_Is_String_Literal (Args (J));
               end if;
            end loop;
         end Title;

         ---------------------
         -- Unchecked_Union --
         ---------------------

         --  pragma Unchecked_Union (first_subtype_LOCAL_NAME)

         when Pragma_Unchecked_Union => Unchecked_Union : declare
            Assoc   : constant Node_Id := Arg1;
            Type_Id : constant Node_Id := Expression (Assoc);
            Typ     : Entity_Id;
            Discr   : Entity_Id;
            Tdef    : Node_Id;
            Clist   : Node_Id;
            Vpart   : Node_Id;
            Comp    : Node_Id;
            Variant : Node_Id;

         begin
            Ada_2005_Pragma;
            Check_No_Identifiers;
            Check_Arg_Count (1);
            Check_Arg_Is_Local_Name (Arg1);

            Find_Type (Type_Id);
            Typ := Entity (Type_Id);

            if Typ = Any_Type
              or else Rep_Item_Too_Early (Typ, N)
            then
               return;
            else
               Typ := Underlying_Type (Typ);
            end if;

            if Rep_Item_Too_Late (Typ, N) then
               return;
            end if;

            Check_First_Subtype (Arg1);

            --  Note remaining cases are references to a type in the current
            --  declarative part. If we find an error, we post the error on
            --  the relevant type declaration at an appropriate point.

            if not Is_Record_Type (Typ) then
               Error_Msg_N ("Unchecked_Union must be record type", Typ);
               return;

            elsif Is_Tagged_Type (Typ) then
               Error_Msg_N ("Unchecked_Union must not be tagged", Typ);
               return;

            elsif Is_Limited_Type (Typ) then
               Error_Msg_N
                 ("Unchecked_Union must not be limited record type", Typ);
               Explain_Limited_Type (Typ, Typ);
               return;

            else
               if not Has_Discriminants (Typ) then
                  Error_Msg_N
                    ("Unchecked_Union must have one discriminant", Typ);
                  return;
               end if;

               Discr := First_Discriminant (Typ);
               while Present (Discr) loop
                  if No (Discriminant_Default_Value (Discr)) then
                     Error_Msg_N
                       ("Unchecked_Union discriminant must have default value",
                        Discr);
                  end if;
                  Next_Discriminant (Discr);
               end loop;

               Tdef  := Type_Definition (Declaration_Node (Typ));
               Clist := Component_List (Tdef);

               Comp := First (Component_Items (Clist));
               while Present (Comp) loop
                  Check_Component (Comp);
                  Next (Comp);
               end loop;

               if No (Clist) or else No (Variant_Part (Clist)) then
                  Error_Msg_N
                    ("Unchecked_Union must have variant part",
                     Tdef);
                  return;
               end if;

               Vpart := Variant_Part (Clist);

               Variant := First (Variants (Vpart));
               while Present (Variant) loop
                  Check_Variant (Variant);
                  Next (Variant);
               end loop;
            end if;

            Set_Is_Unchecked_Union  (Typ, True);
            Set_Convention          (Typ, Convention_C);

            Set_Has_Unchecked_Union (Base_Type (Typ), True);
            Set_Is_Unchecked_Union  (Base_Type (Typ), True);
         end Unchecked_Union;

         ------------------------
         -- Unimplemented_Unit --
         ------------------------

         --  pragma Unimplemented_Unit;

         --  Note: this only gives an error if we are generating code, or if
         --  we are in a generic library unit (where the pragma appears in the
         --  body, not in the spec).

         when Pragma_Unimplemented_Unit => Unimplemented_Unit : declare
            Cunitent : constant Entity_Id :=
                         Cunit_Entity (Get_Source_Unit (Loc));
            Ent_Kind : constant Entity_Kind :=
                         Ekind (Cunitent);

         begin
            GNAT_Pragma;
            Check_Arg_Count (0);

            if Operating_Mode = Generate_Code
              or else Ent_Kind = E_Generic_Function
              or else Ent_Kind = E_Generic_Procedure
              or else Ent_Kind = E_Generic_Package
            then
               Get_Name_String (Chars (Cunitent));
               Set_Casing (Mixed_Case);
               Write_Str (Name_Buffer (1 .. Name_Len));
               Write_Str (" is not supported in this configuration");
               Write_Eol;
               raise Unrecoverable_Error;
            end if;
         end Unimplemented_Unit;

         ------------------------
         -- Universal_Aliasing --
         ------------------------

         --  pragma Universal_Aliasing [([Entity =>] type_LOCAL_NAME)];

         when Pragma_Universal_Aliasing => Universal_Alias : declare
            E_Id : Entity_Id;

         begin
            GNAT_Pragma;
            Check_Arg_Count (1);
            Check_Optional_Identifier (Arg2, Name_Entity);
            Check_Arg_Is_Local_Name (Arg1);
            E_Id := Entity (Expression (Arg1));

            if E_Id = Any_Type then
               return;
            elsif No (E_Id) or else not Is_Type (E_Id) then
               Error_Pragma_Arg ("pragma% requires type", Arg1);
            end if;

            Set_Universal_Aliasing (Implementation_Base_Type (E_Id));
         end Universal_Alias;

         --------------------
         -- Universal_Data --
         --------------------

         --  pragma Universal_Data [(library_unit_NAME)];

         when Pragma_Universal_Data =>
            GNAT_Pragma;

            --  If this is a configuration pragma, then set the universal
            --  addressing option, otherwise confirm that the pragma satisfies
            --  the requirements of library unit pragma placement and leave it
            --  to the GNAAMP back end to detect the pragma (avoids transitive
            --  setting of the option due to withed units).

            if Is_Configuration_Pragma then
               Universal_Addressing_On_AAMP := True;
            else
               Check_Valid_Library_Unit_Pragma;
            end if;

            if not AAMP_On_Target then
               Error_Pragma ("?pragma% ignored (applies only to AAMP)");
            end if;

         ----------------
         -- Unmodified --
         ----------------

         --  pragma Unmodified (local_Name {, local_Name});

         when Pragma_Unmodified => Unmodified : declare
            Arg_Node : Node_Id;
            Arg_Expr : Node_Id;
            Arg_Ent  : Entity_Id;

         begin
            GNAT_Pragma;
            Check_At_Least_N_Arguments (1);

            --  Loop through arguments

            Arg_Node := Arg1;
            while Present (Arg_Node) loop
               Check_No_Identifier (Arg_Node);

               --  Note: the analyze call done by Check_Arg_Is_Local_Name will
               --  in fact generate reference, so that the entity will have a
               --  reference, which will inhibit any warnings about it not
               --  being referenced, and also properly show up in the ali file
               --  as a reference. But this reference is recorded before the
               --  Has_Pragma_Unreferenced flag is set, so that no warning is
               --  generated for this reference.

               Check_Arg_Is_Local_Name (Arg_Node);
               Arg_Expr := Get_Pragma_Arg (Arg_Node);

               if Is_Entity_Name (Arg_Expr) then
                  Arg_Ent := Entity (Arg_Expr);

                  if not Is_Assignable (Arg_Ent) then
                     Error_Pragma_Arg
                       ("pragma% can only be applied to a variable",
                        Arg_Expr);
                  else
                     Set_Has_Pragma_Unmodified (Arg_Ent);
                  end if;
               end if;

               Next (Arg_Node);
            end loop;
         end Unmodified;

         ------------------
         -- Unreferenced --
         ------------------

         --  pragma Unreferenced (local_Name {, local_Name});

         --    or when used in a context clause:

         --  pragma Unreferenced (library_unit_NAME {, library_unit_NAME}

         when Pragma_Unreferenced => Unreferenced : declare
            Arg_Node : Node_Id;
            Arg_Expr : Node_Id;
            Arg_Ent  : Entity_Id;
            Citem    : Node_Id;

         begin
            GNAT_Pragma;
            Check_At_Least_N_Arguments (1);

            --  Check case of appearing within context clause

            if Is_In_Context_Clause then

               --  The arguments must all be units mentioned in a with clause
               --  in the same context clause. Note we already checked (in
               --  Par.Prag) that the arguments are either identifiers or
               --  selected components.

               Arg_Node := Arg1;
               while Present (Arg_Node) loop
                  Citem := First (List_Containing (N));
                  while Citem /= N loop
                     if Nkind (Citem) = N_With_Clause
                       and then Same_Name (Name (Citem), Expression (Arg_Node))
                     then
                        Set_Has_Pragma_Unreferenced
                          (Cunit_Entity
                             (Get_Source_Unit
                                (Library_Unit (Citem))));
                        Set_Unit_Name (Expression (Arg_Node), Name (Citem));
                        exit;
                     end if;

                     Next (Citem);
                  end loop;

                  if Citem = N then
                     Error_Pragma_Arg
                       ("argument of pragma% is not with'ed unit", Arg_Node);
                  end if;

                  Next (Arg_Node);
               end loop;

            --  Case of not in list of context items

            else
               Arg_Node := Arg1;
               while Present (Arg_Node) loop
                  Check_No_Identifier (Arg_Node);

                  --  Note: the analyze call done by Check_Arg_Is_Local_Name
                  --  will in fact generate reference, so that the entity will
                  --  have a reference, which will inhibit any warnings about
                  --  it not being referenced, and also properly show up in the
                  --  ali file as a reference. But this reference is recorded
                  --  before the Has_Pragma_Unreferenced flag is set, so that
                  --  no warning is generated for this reference.

                  Check_Arg_Is_Local_Name (Arg_Node);
                  Arg_Expr := Get_Pragma_Arg (Arg_Node);

                  if Is_Entity_Name (Arg_Expr) then
                     Arg_Ent := Entity (Arg_Expr);

                     --  If the entity is overloaded, the pragma applies to the
                     --  most recent overloading, as documented. In this case,
                     --  name resolution does not generate a reference, so it
                     --  must be done here explicitly.

                     if Is_Overloaded (Arg_Expr) then
                        Generate_Reference (Arg_Ent, N);
                     end if;

                     Set_Has_Pragma_Unreferenced (Arg_Ent);
                  end if;

                  Next (Arg_Node);
               end loop;
            end if;
         end Unreferenced;

         --------------------------
         -- Unreferenced_Objects --
         --------------------------

         --  pragma Unreferenced_Objects (local_Name {, local_Name});

         when Pragma_Unreferenced_Objects => Unreferenced_Objects : declare
            Arg_Node : Node_Id;
            Arg_Expr : Node_Id;

         begin
            GNAT_Pragma;
            Check_At_Least_N_Arguments (1);

            Arg_Node := Arg1;
            while Present (Arg_Node) loop
               Check_No_Identifier (Arg_Node);
               Check_Arg_Is_Local_Name (Arg_Node);
               Arg_Expr := Get_Pragma_Arg (Arg_Node);

               if not Is_Entity_Name (Arg_Expr)
                 or else not Is_Type (Entity (Arg_Expr))
               then
                  Error_Pragma_Arg
                    ("argument for pragma% must be type or subtype", Arg_Node);
               end if;

               Set_Has_Pragma_Unreferenced_Objects (Entity (Arg_Expr));
               Next (Arg_Node);
            end loop;
         end Unreferenced_Objects;

         ------------------------------
         -- Unreserve_All_Interrupts --
         ------------------------------

         --  pragma Unreserve_All_Interrupts;

         when Pragma_Unreserve_All_Interrupts =>
            GNAT_Pragma;
            Check_Arg_Count (0);

            if In_Extended_Main_Code_Unit (Main_Unit_Entity) then
               Unreserve_All_Interrupts := True;
            end if;

         ----------------
         -- Unsuppress --
         ----------------

         --  pragma Unsuppress (IDENTIFIER [, [On =>] NAME]);

         when Pragma_Unsuppress =>
            Ada_2005_Pragma;
            Process_Suppress_Unsuppress (False);

         -------------------
         -- Use_VADS_Size --
         -------------------

         --  pragma Use_VADS_Size;

         when Pragma_Use_VADS_Size =>
            GNAT_Pragma;
            Check_Arg_Count (0);
            Check_Valid_Configuration_Pragma;
            Use_VADS_Size := True;

         ---------------------
         -- Validity_Checks --
         ---------------------

         --  pragma Validity_Checks (On | Off | ALL_CHECKS | STRING_LITERAL);

         when Pragma_Validity_Checks => Validity_Checks : declare
            A  : constant Node_Id   := Expression (Arg1);
            S  : String_Id;
            C  : Char_Code;

         begin
            GNAT_Pragma;
            Check_Arg_Count (1);
            Check_No_Identifiers;

            if Nkind (A) = N_String_Literal then
               S   := Strval (A);

               declare
                  Slen    : constant Natural := Natural (String_Length (S));
                  Options : String (1 .. Slen);
                  J       : Natural;

               begin
                  J := 1;
                  loop
                     C := Get_String_Char (S, Int (J));
                     exit when not In_Character_Range (C);
                     Options (J) := Get_Character (C);

                     if J = Slen then
                        Set_Validity_Check_Options (Options);
                        exit;
                     else
                        J := J + 1;
                     end if;
                  end loop;
               end;

            elsif Nkind (A) = N_Identifier then

               if Chars (A) = Name_All_Checks then
                  Set_Validity_Check_Options ("a");

               elsif Chars (A) = Name_On then
                  Validity_Checks_On := True;

               elsif Chars (A) = Name_Off then
                  Validity_Checks_On := False;

               end if;
            end if;
         end Validity_Checks;

         --------------
         -- Volatile --
         --------------

         --  pragma Volatile (LOCAL_NAME);

         when Pragma_Volatile =>
            Process_Atomic_Shared_Volatile;

         -------------------------
         -- Volatile_Components --
         -------------------------

         --  pragma Volatile_Components (array_LOCAL_NAME);

         --  Volatile is handled by the same circuit as Atomic_Components

         --------------
         -- Warnings --
         --------------

         --  pragma Warnings (On | Off);
         --  pragma Warnings (On | Off, LOCAL_NAME);
         --  pragma Warnings (static_string_EXPRESSION);
         --  pragma Warnings (On | Off, STRING_LITERAL);

         when Pragma_Warnings => Warnings : begin
            GNAT_Pragma;
            Check_At_Least_N_Arguments (1);
            Check_No_Identifiers;

            declare
               Argx : constant Node_Id := Get_Pragma_Arg (Arg1);

            begin
               --  One argument case

               if Arg_Count = 1 then

                  --  On/Off one argument case was processed by parser

                  if Nkind (Argx) = N_Identifier
                    and then
                      (Chars (Argx) = Name_On
                         or else
                       Chars (Argx) = Name_Off)
                  then
                     null;

                  --  One argument case must be ON/OFF or static string expr

                  elsif not Is_Static_String_Expression (Arg1) then
                     Error_Pragma_Arg
                       ("argument of pragma% must be On/Off or " &
                        "static string expression", Arg2);

                  --  One argument string expression case

                  else
                     declare
                        Lit : constant Node_Id   := Expr_Value_S (Argx);
                        Str : constant String_Id := Strval (Lit);
                        Len : constant Nat       := String_Length (Str);
                        C   : Char_Code;
                        J   : Nat;
                        OK  : Boolean;
                        Chr : Character;

                     begin
                        J := 1;
                        while J <= Len loop
                           C := Get_String_Char (Str, J);
                           OK := In_Character_Range (C);

                           if OK then
                              Chr := Get_Character (C);

                              --  Dot case

                              if J < Len and then Chr = '.' then
                                 J := J + 1;
                                 C := Get_String_Char (Str, J);
                                 Chr := Get_Character (C);

                                 if not Set_Dot_Warning_Switch (Chr) then
                                    Error_Pragma_Arg
                                      ("invalid warning switch character " &
                                       '.' & Chr, Arg1);
                                 end if;

                              --  Non-Dot case

                              else
                                 OK := Set_Warning_Switch (Chr);
                              end if;
                           end if;

                           if not OK then
                              Error_Pragma_Arg
                                ("invalid warning switch character " & Chr,
                                 Arg1);
                           end if;

                           J := J + 1;
                        end loop;
                     end;
                  end if;

                  --  Two or more arguments (must be two)

               else
                  Check_Arg_Is_One_Of (Arg1, Name_On, Name_Off);
                  Check_At_Most_N_Arguments (2);

                  declare
                     E_Id : Node_Id;
                     E    : Entity_Id;
                     Err  : Boolean;

                  begin
                     E_Id := Expression (Arg2);
                     Analyze (E_Id);

                     --  In the expansion of an inlined body, a reference to
                     --  the formal may be wrapped in a conversion if the
                     --  actual is a conversion. Retrieve the real entity name.

                     if (In_Instance_Body
                         or else In_Inlined_Body)
                       and then Nkind (E_Id) = N_Unchecked_Type_Conversion
                     then
                        E_Id := Expression (E_Id);
                     end if;

                     --  Entity name case

                     if Is_Entity_Name (E_Id) then
                        E := Entity (E_Id);

                        if E = Any_Id then
                           return;
                        else
                           loop
                              Set_Warnings_Off
                                (E, (Chars (Expression (Arg1)) = Name_Off));

                              if Chars (Expression (Arg1)) = Name_Off
                                and then Warn_On_Warnings_Off
                              then
                                 Warnings_Off_Pragmas.Append ((N, E));
                              end if;

                              if Is_Enumeration_Type (E) then
                                 declare
                                    Lit : Entity_Id;
                                 begin
                                    Lit := First_Literal (E);
                                    while Present (Lit) loop
                                       Set_Warnings_Off (Lit);
                                       Next_Literal (Lit);
                                    end loop;
                                 end;
                              end if;

                              exit when No (Homonym (E));
                              E := Homonym (E);
                           end loop;
                        end if;

                     --  Error if not entity or static string literal case

                     elsif not Is_Static_String_Expression (Arg2) then
                        Error_Pragma_Arg
                          ("second argument of pragma% must be entity " &
                           "name or static string expression", Arg2);

                     --  String literal case

                     else
                        String_To_Name_Buffer
                          (Strval (Expr_Value_S (Expression (Arg2))));

                        --  Note on configuration pragma case: If this is a
                        --  configuration pragma, then for an OFF pragma, we
                        --  just set Config True in the call, which is all
                        --  that needs to be done. For the case of ON, this
                        --  is normally an error, unless it is canceling the
                        --  effect of a previous OFF pragma in the same file.
                        --  In any other case, an error will be signalled (ON
                        --  with no matching OFF).

                        if Chars (Argx) = Name_Off then
                           Set_Specific_Warning_Off
                             (Loc, Name_Buffer (1 .. Name_Len),
                              Config => Is_Configuration_Pragma);

                        elsif Chars (Argx) = Name_On then
                           Set_Specific_Warning_On
                             (Loc, Name_Buffer (1 .. Name_Len), Err);

                           if Err then
                              Error_Msg
                                ("?pragma Warnings On with no " &
                                 "matching Warnings Off",
                                 Loc);
                           end if;
                        end if;
                     end if;
                  end;
               end if;
            end;
         end Warnings;

         -------------------
         -- Weak_External --
         -------------------

         --  pragma Weak_External ([Entity =>] LOCAL_NAME);

         when Pragma_Weak_External => Weak_External : declare
            Ent : Entity_Id;

         begin
            GNAT_Pragma;
            Check_Arg_Count (1);
            Check_Optional_Identifier (Arg1, Name_Entity);
            Check_Arg_Is_Library_Level_Local_Name (Arg1);
            Ent := Entity (Expression (Arg1));

            if Rep_Item_Too_Early (Ent, N) then
               return;
            else
               Ent := Underlying_Type (Ent);
            end if;

            --  The only processing required is to link this item on to the
            --  list of rep items for the given entity. This is accomplished
            --  by the call to Rep_Item_Too_Late (when no error is detected
            --  and False is returned).

            if Rep_Item_Too_Late (Ent, N) then
               return;
            else
               Set_Has_Gigi_Rep_Item (Ent);
            end if;
         end Weak_External;

         -----------------------------
         -- Wide_Character_Encoding --
         -----------------------------

         --  pragma Wide_Character_Encoding (IDENTIFIER);

         when Pragma_Wide_Character_Encoding =>
            GNAT_Pragma;

            --  Nothing to do, handled in parser. Note that we do not enforce
            --  configuration pragma placement, this pragma can appear at any
            --  place in the source, allowing mixed encodings within a single
            --  source program.

            null;

         --------------------
         -- Unknown_Pragma --
         --------------------

         --  Should be impossible, since the case of an unknown pragma is
         --  separately processed before the case statement is entered.

         when Unknown_Pragma =>
            raise Program_Error;
      end case;

   exception
      when Pragma_Exit => null;
   end Analyze_Pragma;

   -------------------
   -- Check_Enabled --
   -------------------

   function Check_Enabled (Nam : Name_Id) return Boolean is
      PP : Node_Id;

   begin
      PP := Opt.Check_Policy_List;
      loop
         if No (PP) then
            return Assertions_Enabled;

         elsif
           Nam = Chars (Expression (First (Pragma_Argument_Associations (PP))))
         then
            case
              Chars (Expression (Last (Pragma_Argument_Associations (PP))))
            is
            when Name_On | Name_Check =>
               return True;
            when Name_Off | Name_Ignore =>
               return False;
            when others =>
               raise Program_Error;
            end case;

         else
            PP := Next_Pragma (PP);
         end if;
      end loop;
   end Check_Enabled;

   ---------------------------------
   -- Delay_Config_Pragma_Analyze --
   ---------------------------------

   function Delay_Config_Pragma_Analyze (N : Node_Id) return Boolean is
   begin
      return Pragma_Name (N) = Name_Interrupt_State
               or else
             Pragma_Name (N) = Name_Priority_Specific_Dispatching;
   end Delay_Config_Pragma_Analyze;

   -------------------------
   -- Get_Base_Subprogram --
   -------------------------

   function Get_Base_Subprogram (Def_Id : Entity_Id) return Entity_Id is
      Result : Entity_Id;

   begin
      --  Follow subprogram renaming chain

      Result := Def_Id;
      while Is_Subprogram (Result)
        and then
          (Is_Generic_Instance (Result)
            or else Nkind (Parent (Declaration_Node (Result))) =
                                         N_Subprogram_Renaming_Declaration)
        and then Present (Alias (Result))
      loop
         Result := Alias (Result);
      end loop;

      return Result;
   end Get_Base_Subprogram;

   --------------------
   -- Get_Pragma_Arg --
   --------------------

   function Get_Pragma_Arg (Arg : Node_Id) return Node_Id is
   begin
      if Nkind (Arg) = N_Pragma_Argument_Association then
         return Expression (Arg);
      else
         return Arg;
      end if;
   end Get_Pragma_Arg;

   ----------------
   -- Initialize --
   ----------------

   procedure Initialize is
   begin
      Externals.Init;
   end Initialize;

   -----------------------------
   -- Is_Config_Static_String --
   -----------------------------

   function Is_Config_Static_String (Arg : Node_Id) return Boolean is

      function Add_Config_Static_String (Arg : Node_Id) return Boolean;
      --  This is an internal recursive function that is just like the outer
      --  function except that it adds the string to the name buffer rather
      --  than placing the string in the name buffer.

      ------------------------------
      -- Add_Config_Static_String --
      ------------------------------

      function Add_Config_Static_String (Arg : Node_Id) return Boolean is
         N : Node_Id;
         C : Char_Code;

      begin
         N := Arg;

         if Nkind (N) = N_Op_Concat then
            if Add_Config_Static_String (Left_Opnd (N)) then
               N := Right_Opnd (N);
            else
               return False;
            end if;
         end if;

         if Nkind (N) /= N_String_Literal then
            Error_Msg_N ("string literal expected for pragma argument", N);
            return False;

         else
            for J in 1 .. String_Length (Strval (N)) loop
               C := Get_String_Char (Strval (N), J);

               if not In_Character_Range (C) then
                  Error_Msg
                    ("string literal contains invalid wide character",
                     Sloc (N) + 1 + Source_Ptr (J));
                  return False;
               end if;

               Add_Char_To_Name_Buffer (Get_Character (C));
            end loop;
         end if;

         return True;
      end Add_Config_Static_String;

   --  Start of processing for Is_Config_Static_String

   begin

      Name_Len := 0;
      return Add_Config_Static_String (Arg);
   end Is_Config_Static_String;

   -----------------------------------------
   -- Is_Non_Significant_Pragma_Reference --
   -----------------------------------------

   --  This function makes use of the following static table which indicates
   --  whether a given pragma is significant. A value of -1 in this table
   --  indicates that the reference is significant. A value of zero indicates
   --  than appearance as any argument is insignificant, a positive value
   --  indicates that appearance in that parameter position is significant.

   --  A value of 99 flags a special case requiring a special check (this is
   --  used for cases not covered by this standard encoding, e.g. pragma Check
   --  where the first argument is not significant, but the others are).

   Sig_Flags : constant array (Pragma_Id) of Int :=
     (Pragma_AST_Entry                     => -1,
      Pragma_Abort_Defer                   => -1,
      Pragma_Ada_83                        => -1,
      Pragma_Ada_95                        => -1,
      Pragma_Ada_05                        => -1,
      Pragma_Ada_2005                      => -1,
      Pragma_All_Calls_Remote              => -1,
      Pragma_Annotate                      => -1,
      Pragma_Assert                        => -1,
      Pragma_Assertion_Policy              =>  0,
      Pragma_Assume_No_Invalid_Values      =>  0,
      Pragma_Asynchronous                  => -1,
      Pragma_Atomic                        =>  0,
      Pragma_Atomic_Components             =>  0,
      Pragma_Attach_Handler                => -1,
      Pragma_Check                         => 99,
      Pragma_Check_Name                    =>  0,
      Pragma_Check_Policy                  =>  0,
      Pragma_CIL_Constructor               => -1,
      Pragma_CPP_Class                     =>  0,
      Pragma_CPP_Constructor               =>  0,
      Pragma_CPP_Virtual                   =>  0,
      Pragma_CPP_Vtable                    =>  0,
      Pragma_C_Pass_By_Copy                =>  0,
      Pragma_Comment                       =>  0,
      Pragma_Common_Object                 => -1,
      Pragma_Compile_Time_Error            => -1,
      Pragma_Compile_Time_Warning          => -1,
      Pragma_Compiler_Unit                 =>  0,
      Pragma_Complete_Representation       =>  0,
      Pragma_Complex_Representation        =>  0,
      Pragma_Component_Alignment           => -1,
      Pragma_Controlled                    =>  0,
      Pragma_Convention                    =>  0,
      Pragma_Convention_Identifier         =>  0,
      Pragma_Debug                         => -1,
      Pragma_Debug_Policy                  =>  0,
      Pragma_Detect_Blocking               => -1,
      Pragma_Discard_Names                 =>  0,
      Pragma_Elaborate                     => -1,
      Pragma_Elaborate_All                 => -1,
      Pragma_Elaborate_Body                => -1,
      Pragma_Elaboration_Checks            => -1,
      Pragma_Eliminate                     => -1,
      Pragma_Export                        => -1,
      Pragma_Export_Exception              => -1,
      Pragma_Export_Function               => -1,
      Pragma_Export_Object                 => -1,
      Pragma_Export_Procedure              => -1,
      Pragma_Export_Value                  => -1,
      Pragma_Export_Valued_Procedure       => -1,
      Pragma_Extend_System                 => -1,
      Pragma_Extensions_Allowed            => -1,
      Pragma_External                      => -1,
      Pragma_Favor_Top_Level               => -1,
      Pragma_External_Name_Casing          => -1,
      Pragma_Fast_Math                     => -1,
      Pragma_Finalize_Storage_Only         =>  0,
      Pragma_Float_Representation          =>  0,
      Pragma_Ident                         => -1,
      Pragma_Implemented_By_Entry          => -1,
      Pragma_Implicit_Packing              =>  0,
      Pragma_Import                        => +2,
      Pragma_Import_Exception              =>  0,
      Pragma_Import_Function               =>  0,
      Pragma_Import_Object                 =>  0,
      Pragma_Import_Procedure              =>  0,
      Pragma_Import_Valued_Procedure       =>  0,
      Pragma_Initialize_Scalars            => -1,
      Pragma_Inline                        =>  0,
      Pragma_Inline_Always                 =>  0,
      Pragma_Inline_Generic                =>  0,
      Pragma_Inspection_Point              => -1,
      Pragma_Interface                     => +2,
      Pragma_Interface_Name                => +2,
      Pragma_Interrupt_Handler             => -1,
      Pragma_Interrupt_Priority            => -1,
      Pragma_Interrupt_State               => -1,
      Pragma_Java_Constructor              => -1,
      Pragma_Java_Interface                => -1,
      Pragma_Keep_Names                    =>  0,
      Pragma_License                       => -1,
      Pragma_Link_With                     => -1,
      Pragma_Linker_Alias                  => -1,
      Pragma_Linker_Constructor            => -1,
      Pragma_Linker_Destructor             => -1,
      Pragma_Linker_Options                => -1,
      Pragma_Linker_Section                => -1,
      Pragma_List                          => -1,
      Pragma_Locking_Policy                => -1,
      Pragma_Long_Float                    => -1,
      Pragma_Machine_Attribute             => -1,
      Pragma_Main                          => -1,
      Pragma_Main_Storage                  => -1,
      Pragma_Memory_Size                   => -1,
      Pragma_No_Return                     =>  0,
      Pragma_No_Body                       =>  0,
      Pragma_No_Run_Time                   => -1,
      Pragma_No_Strict_Aliasing            => -1,
      Pragma_Normalize_Scalars             => -1,
      Pragma_Obsolescent                   =>  0,
      Pragma_Optimize                      => -1,
      Pragma_Optimize_Alignment            => -1,
      Pragma_Pack                          =>  0,
      Pragma_Page                          => -1,
      Pragma_Passive                       => -1,
      Pragma_Preelaborable_Initialization  => -1,
      Pragma_Polling                       => -1,
      Pragma_Persistent_BSS                =>  0,
      Pragma_Postcondition                 => -1,
      Pragma_Precondition                  => -1,
      Pragma_Preelaborate                  => -1,
      Pragma_Preelaborate_05               => -1,
      Pragma_Priority                      => -1,
      Pragma_Priority_Specific_Dispatching => -1,
      Pragma_Profile                       =>  0,
      Pragma_Profile_Warnings              =>  0,
      Pragma_Propagate_Exceptions          => -1,
      Pragma_Psect_Object                  => -1,
      Pragma_Pure                          => -1,
      Pragma_Pure_05                       => -1,
      Pragma_Pure_Function                 => -1,
      Pragma_Queuing_Policy                => -1,
      Pragma_Ravenscar                     => -1,
      Pragma_Relative_Deadline             => -1,
      Pragma_Remote_Call_Interface         => -1,
      Pragma_Remote_Types                  => -1,
      Pragma_Restricted_Run_Time           => -1,
      Pragma_Restriction_Warnings          => -1,
      Pragma_Restrictions                  => -1,
      Pragma_Reviewable                    => -1,
      Pragma_Share_Generic                 => -1,
      Pragma_Shared                        => -1,
      Pragma_Shared_Passive                => -1,
      Pragma_Source_File_Name              => -1,
      Pragma_Source_File_Name_Project      => -1,
      Pragma_Source_Reference              => -1,
      Pragma_Storage_Size                  => -1,
      Pragma_Storage_Unit                  => -1,
      Pragma_Static_Elaboration_Desired    => -1,
      Pragma_Stream_Convert                => -1,
      Pragma_Style_Checks                  => -1,
      Pragma_Subtitle                      => -1,
      Pragma_Suppress                      =>  0,
      Pragma_Suppress_Exception_Locations  =>  0,
      Pragma_Suppress_All                  => -1,
      Pragma_Suppress_Debug_Info           =>  0,
      Pragma_Suppress_Initialization       =>  0,
      Pragma_System_Name                   => -1,
      Pragma_Task_Dispatching_Policy       => -1,
      Pragma_Task_Info                     => -1,
      Pragma_Task_Name                     => -1,
      Pragma_Task_Storage                  =>  0,
      Pragma_Thread_Local_Storage          =>  0,
      Pragma_Time_Slice                    => -1,
      Pragma_Title                         => -1,
      Pragma_Unchecked_Union               =>  0,
      Pragma_Unimplemented_Unit            => -1,
      Pragma_Universal_Aliasing            => -1,
      Pragma_Universal_Data                => -1,
      Pragma_Unmodified                    => -1,
      Pragma_Unreferenced                  => -1,
      Pragma_Unreferenced_Objects          => -1,
      Pragma_Unreserve_All_Interrupts      => -1,
      Pragma_Unsuppress                    =>  0,
      Pragma_Use_VADS_Size                 => -1,
      Pragma_Validity_Checks               => -1,
      Pragma_Volatile                      =>  0,
      Pragma_Volatile_Components           =>  0,
      Pragma_Warnings                      => -1,
      Pragma_Weak_External                 => -1,
      Pragma_Wide_Character_Encoding       =>  0,
      Unknown_Pragma                       =>  0);

   function Is_Non_Significant_Pragma_Reference (N : Node_Id) return Boolean is
      Id : Pragma_Id;
      P  : Node_Id;
      C  : Int;
      A  : Node_Id;

   begin
      P := Parent (N);

      if Nkind (P) /= N_Pragma_Argument_Association then
         return False;

      else
         Id := Get_Pragma_Id (Parent (P));
         C := Sig_Flags (Id);

         case C is
            when -1 =>
               return False;

            when 0 =>
               return True;

            when 99 =>
               case Id is

                  --  For pragma Check, the first argument is not significant,
                  --  the second and the third (if present) arguments are
                  --  significant.

                  when Pragma_Check =>
                     return
                       P = First (Pragma_Argument_Associations (Parent (P)));

                  when others =>
                     raise Program_Error;
               end case;

            when others =>
               A := First (Pragma_Argument_Associations (Parent (P)));
               for J in 1 .. C - 1 loop
                  if No (A) then
                     return False;
                  end if;

                  Next (A);
               end loop;

               return A = P; -- is this wrong way round ???
         end case;
      end if;
   end Is_Non_Significant_Pragma_Reference;

   ------------------------------
   -- Is_Pragma_String_Literal --
   ------------------------------

   --  This function returns true if the corresponding pragma argument is a
   --  static string expression. These are the only cases in which string
   --  literals can appear as pragma arguments. We also allow a string literal
   --  as the first argument to pragma Assert (although it will of course
   --  always generate a type error).

   function Is_Pragma_String_Literal (Par : Node_Id) return Boolean is
      Pragn : constant Node_Id := Parent (Par);
      Assoc : constant List_Id := Pragma_Argument_Associations (Pragn);
      Pname : constant Name_Id := Pragma_Name (Pragn);
      Argn  : Natural;
      N     : Node_Id;

   begin
      Argn := 1;
      N := First (Assoc);
      loop
         exit when N = Par;
         Argn := Argn + 1;
         Next (N);
      end loop;

      if Pname = Name_Assert then
         return True;

      elsif Pname = Name_Export then
         return Argn > 2;

      elsif Pname = Name_Ident then
         return Argn = 1;

      elsif Pname = Name_Import then
         return Argn > 2;

      elsif Pname = Name_Interface_Name then
         return Argn > 1;

      elsif Pname = Name_Linker_Alias then
         return Argn = 2;

      elsif Pname = Name_Linker_Section then
         return Argn = 2;

      elsif Pname = Name_Machine_Attribute then
         return Argn = 2;

      elsif Pname = Name_Source_File_Name then
         return True;

      elsif Pname = Name_Source_Reference then
         return Argn = 2;

      elsif Pname = Name_Title then
         return True;

      elsif Pname = Name_Subtitle then
         return True;

      else
         return False;
      end if;
   end Is_Pragma_String_Literal;

   --------------------------------------
   -- Process_Compilation_Unit_Pragmas --
   --------------------------------------

   procedure Process_Compilation_Unit_Pragmas (N : Node_Id) is
   begin
      --  A special check for pragma Suppress_All, a very strange DEC pragma,
      --  strange because it comes at the end of the unit. If we have a pragma
      --  Suppress_All in the Pragmas_After of the current unit, then we insert
      --  a pragma Suppress (All_Checks) at the start of the context clause to
      --  ensure the correct processing.

      declare
         PA : constant List_Id := Pragmas_After (Aux_Decls_Node (N));
         P  : Node_Id;

      begin
         if Present (PA) then
            P := First (PA);
            while Present (P) loop
               if Pragma_Name (P) = Name_Suppress_All then
                  Prepend_To (Context_Items (N),
                    Make_Pragma (Sloc (P),
                      Chars => Name_Suppress,
                      Pragma_Argument_Associations => New_List (
                        Make_Pragma_Argument_Association (Sloc (P),
                          Expression =>
                            Make_Identifier (Sloc (P),
                              Chars => Name_All_Checks)))));
                  exit;
               end if;

               Next (P);
            end loop;
         end if;
      end;
   end Process_Compilation_Unit_Pragmas;

   --------
   -- rv --
   --------

   procedure rv is
   begin
      null;
   end rv;

   --------------------------------
   -- Set_Encoded_Interface_Name --
   --------------------------------

   procedure Set_Encoded_Interface_Name (E : Entity_Id; S : Node_Id) is
      Str : constant String_Id := Strval (S);
      Len : constant Int       := String_Length (Str);
      CC  : Char_Code;
      C   : Character;
      J   : Int;

      Hex : constant array (0 .. 15) of Character := "0123456789abcdef";

      procedure Encode;
      --  Stores encoded value of character code CC. The encoding we use an
      --  underscore followed by four lower case hex digits.

      ------------
      -- Encode --
      ------------

      procedure Encode is
      begin
         Store_String_Char (Get_Char_Code ('_'));
         Store_String_Char
           (Get_Char_Code (Hex (Integer (CC / 2 ** 12))));
         Store_String_Char
           (Get_Char_Code (Hex (Integer (CC / 2 ** 8 and 16#0F#))));
         Store_String_Char
           (Get_Char_Code (Hex (Integer (CC / 2 ** 4 and 16#0F#))));
         Store_String_Char
           (Get_Char_Code (Hex (Integer (CC and 16#0F#))));
      end Encode;

   --  Start of processing for Set_Encoded_Interface_Name

   begin
      --  If first character is asterisk, this is a link name, and we leave it
      --  completely unmodified. We also ignore null strings (the latter case
      --  happens only in error cases) and no encoding should occur for Java or
      --  AAMP interface names.

      if Len = 0
        or else Get_String_Char (Str, 1) = Get_Char_Code ('*')
        or else VM_Target /= No_VM
        or else AAMP_On_Target
      then
         Set_Interface_Name (E, S);

      else
         J := 1;
         loop
            CC := Get_String_Char (Str, J);

            exit when not In_Character_Range (CC);

            C := Get_Character (CC);

            exit when C /= '_' and then C /= '$'
              and then C not in '0' .. '9'
              and then C not in 'a' .. 'z'
              and then C not in 'A' .. 'Z';

            if J = Len then
               Set_Interface_Name (E, S);
               return;

            else
               J := J + 1;
            end if;
         end loop;

         --  Here we need to encode. The encoding we use as follows:
         --     three underscores  + four hex digits (lower case)

         Start_String;

         for J in 1 .. String_Length (Str) loop
            CC := Get_String_Char (Str, J);

            if not In_Character_Range (CC) then
               Encode;
            else
               C := Get_Character (CC);

               if C = '_' or else C = '$'
                 or else C in '0' .. '9'
                 or else C in 'a' .. 'z'
                 or else C in 'A' .. 'Z'
               then
                  Store_String_Char (CC);
               else
                  Encode;
               end if;
            end if;
         end loop;

         Set_Interface_Name (E,
           Make_String_Literal (Sloc (S),
             Strval => End_String));
      end if;
   end Set_Encoded_Interface_Name;

   -------------------
   -- Set_Unit_Name --
   -------------------

   procedure Set_Unit_Name (N : Node_Id; With_Item : Node_Id) is
      Pref : Node_Id;
      Scop : Entity_Id;

   begin
      if Nkind (N) = N_Identifier
        and then Nkind (With_Item) = N_Identifier
      then
         Set_Entity (N, Entity (With_Item));

      elsif Nkind (N) = N_Selected_Component then
         Change_Selected_Component_To_Expanded_Name (N);
         Set_Entity (N, Entity (With_Item));
         Set_Entity (Selector_Name (N), Entity (N));

         Pref := Prefix (N);
         Scop := Scope (Entity (N));
         while Nkind (Pref) = N_Selected_Component loop
            Change_Selected_Component_To_Expanded_Name (Pref);
            Set_Entity (Selector_Name (Pref), Scop);
            Set_Entity (Pref, Scop);
            Pref := Prefix (Pref);
            Scop := Scope (Scop);
         end loop;

         Set_Entity (Pref, Scop);
      end if;
   end Set_Unit_Name;

end Sem_Prag;<|MERGE_RESOLUTION|>--- conflicted
+++ resolved
@@ -3972,20 +3972,6 @@
 
                   --  For all cases except CLI target,
                   --  commas, spaces and slashes are dubious (in CLI, we use
-<<<<<<< HEAD
-                  --  spaces and commas in external names to specify assembly
-                  --  version and public key, while slashes can be used in
-                  --  names to mark nested classes).
-
-                  or else ((not Ext_Name_Case or else VM_Target /= CLI_Target)
-                             and then (Get_Character (C) = ' '
-                                         or else
-                                       Get_Character (C) = ','
-                                         or else
-                                       Get_Character (C) = '\'))
-                 or else (VM_Target /= CLI_Target
-                           and then Get_Character (C) = '/')
-=======
                   --  commas and backslashes in external names to specify
                   --  assembly version and public key, while slashes and spaces
                   --  can be used in names to mark nested classes and
@@ -3999,7 +3985,6 @@
                             and then (Get_Character (C) = ' '
                                         or else
                                       Get_Character (C) = '/'))
->>>>>>> 42a9ba1d
                then
                   Error_Msg
                     ("?interface name contains illegal character",
@@ -9523,12 +9508,6 @@
 
                else
                   if not Rep_Item_Too_Late (Typ, N) then
-<<<<<<< HEAD
-                     if VM_Target = No_VM then
-                        Set_Is_Packed            (Base_Type (Typ));
-                        Set_Has_Pragma_Pack      (Base_Type (Typ));
-                        Set_Has_Non_Standard_Rep (Base_Type (Typ));
-=======
 
                      --  In the context of static code analysis, we do not need
                      --  complex front-end expansions related to pragma Pack,
@@ -9546,7 +9525,6 @@
 
                      --  If we ignore the pack, then warn about this, except
                      --  that we suppress the warning in GNAT mode.
->>>>>>> 42a9ba1d
 
                      elsif not GNAT_Mode then
                         Error_Pragma
@@ -9772,12 +9750,8 @@
             --  If in spec, nothing more to do. If in body, then we convert the
             --  pragma to pragma Check (Precondition, cond [, msg]). Note we do
             --  this whether or not precondition checks are enabled. That works
-<<<<<<< HEAD
-            --  fine since pragma Check will do this check.
-=======
             --  fine since pragma Check will do this check, and will also
             --  analyze the condition itself in the proper context.
->>>>>>> 42a9ba1d
 
             if In_Body then
                if Arg_Count = 2 then
@@ -11327,17 +11301,11 @@
             Arg := Expression (Arg1);
 
             --  The expression is used in the call to Create_Task, and must be
-<<<<<<< HEAD
-            --  expanded there, not in the context of the current spec.
-
-            Preanalyze_And_Resolve (New_Copy_Tree (Arg), Standard_String);
-=======
             --  expanded there, not in the context of the current spec. It must
             --  however be analyzed to capture global references, in case it
             --  appears in a generic context.
 
             Preanalyze_And_Resolve (Arg, Standard_String);
->>>>>>> 42a9ba1d
 
             if Nkind (P) /= N_Task_Definition then
                Pragma_Misplaced;
