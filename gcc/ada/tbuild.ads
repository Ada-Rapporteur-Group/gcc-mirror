--- conflicted
+++ resolved
@@ -6,11 +6,7 @@
 --                                                                          --
 --                                 S p e c                                  --
 --                                                                          --
-<<<<<<< HEAD
---          Copyright (C) 1992-2009, Free Software Foundation, Inc.         --
-=======
 --          Copyright (C) 1992-2010, Free Software Foundation, Inc.         --
->>>>>>> 03d20231
 --                                                                          --
 -- GNAT is free software;  you can  redistribute it  and/or modify it under --
 -- terms of the  GNU General Public License as published  by the Free Soft- --
@@ -207,24 +203,6 @@
    --
    --  Make_Temp_Id would probably be a better name for this function???
 
-   function Make_Temporary
-     (Loc          : Source_Ptr;
-      Id           : Character;
-      Related_Node : Node_Id := Empty) return Entity_Id;
-   --  This function should be used for all cases where a defining identifier
-   --  is to be built with a name to be obtained by New_Internal_Name (here Id
-   --  is the character passed as the argument to New_Internal_Name). Loc is
-   --  the location for the Sloc value of the resulting Entity. Note that this
-   --  can be used for all kinds of temporary defining identifiers used in
-   --  expansion (objects, subtypes, functions etc).
-   --
-   --  Related_Node is used when the defining identifier is for an object that
-   --  captures the value of an expression (e.g. an aggregate). It should be
-   --  set whenever possible to point to the expression that is being captured.
-   --  This is provided to get better error messages, e.g. from CodePeer.
-   --
-   --  Make_Temp_Id would probably be a better name for this function???
-
    function Make_Unsuppress_Block
      (Loc   : Source_Ptr;
       Check : Name_Id;
