------------------------------------------------------------------------------
--                                                                          --
--                         GNAT COMPILER COMPONENTS                         --
--                                                                          --
--                                  S E M                                   --
--                                                                          --
--                                 S p e c                                  --
--                                                                          --
<<<<<<< HEAD
--          Copyright (C) 1992-2006, Free Software Foundation, Inc.         --
=======
--          Copyright (C) 1992-2007, Free Software Foundation, Inc.         --
>>>>>>> 751ff693
--                                                                          --
-- GNAT is free software;  you can  redistribute it  and/or modify it under --
-- terms of the  GNU General Public License as published  by the Free Soft- --
-- ware  Foundation;  either version 3,  or (at your option) any later ver- --
-- sion.  GNAT is distributed in the hope that it will be useful, but WITH- --
-- OUT ANY WARRANTY;  without even the  implied warranty of MERCHANTABILITY --
-- or FITNESS FOR A PARTICULAR PURPOSE.  See the GNU General Public License --
-- for  more details.  You should have  received  a copy of the GNU General --
<<<<<<< HEAD
-- Public License  distributed with GNAT;  see file COPYING.  If not, write --
-- to  the  Free Software Foundation,  51  Franklin  Street,  Fifth  Floor, --
-- Boston, MA 02110-1301, USA.                                              --
=======
-- Public License  distributed with GNAT; see file COPYING3.  If not, go to --
-- http://www.gnu.org/licenses for a complete copy of the license.          --
>>>>>>> 751ff693
--                                                                          --
-- GNAT was originally developed  by the GNAT team at  New York University. --
-- Extensive contributions were provided by Ada Core Technologies Inc.      --
--                                                                          --
------------------------------------------------------------------------------

--------------------------------------
-- Semantic Analysis: General Model --
--------------------------------------

--  Semantic processing involves 3 phases which are highly interwined
--  (ie mutually recursive):

--    Analysis     implements the bulk of semantic analysis such as
--                 name analysis and type resolution for declarations,
--                 instructions and expressions.  The main routine
--                 driving this process is procedure Analyze given below.
--                 This analysis phase is really a bottom up pass that is
--                 achieved during the recursive traversal performed by the
--                 Analyze_... procedures implemented in the sem_* packages.
--                 For expressions this phase determines unambiguous types
--                 and collects sets of possible types where the
--                 interpretation is potentially ambiguous.

--    Resolution   is carried out only for expressions to finish type
--                 resolution that was initiated but not necessarily
--                 completed during analysis (because of overloading
--                 ambiguities). Specifically, after completing the bottom
--                 up pass carried out during analysis for expressions, the
--                 Resolve routine (see the spec of sem_res for more info)
--                 is called to perform a top down resolution with
--                 recursive calls to itself to resolve operands.

--    Expansion    if we are not generating code this phase is a no-op.
--                 otherwise this phase expands, ie transforms, original
--                 declaration, expressions or instructions into simpler
--                 structures that can be handled by the back-end. This
--                 phase is also in charge of generating code which is
--                 implicit in the original source (for instance for
--                 default initializations, controlled types, etc.)
--                 There are two separate instances where expansion is
--                 invoked. For declarations and instructions, expansion is
--                 invoked just after analysis since no resolution needs
--                 to be performed. For expressions, expansion is done just
--                 after resolution. In both cases expansion is done from the
--                 bottom up just before the end of Analyze for instructions
--                 and declarations or the call to Resolve for expressions.
--                 The main routine driving expansion is Expand.
--                 See the spec of Expander for more details.

--  To summarize, in normal code generation mode we recursively traverse the
--  abstract syntax tree top-down performing semantic analysis bottom
--  up. For instructions and declarations, before the call to the Analyze
--  routine completes we perform expansion since at that point we have all
--  semantic information needed. For expression nodes, after the call to
--  Analysis terminates we invoke the Resolve routine to transmit top-down
--  the type that was gathered by Analyze which will resolve possible
--  ambiguities in the expression. Just before the call to Resolve
--  terminates, the expression can be expanded since all the semantic
--  information is available at that point.

--  If we are not generating code then the expansion phase is a no-op

--  When generating code there are a number of exceptions to the basic
--  Analysis-Resolution-Expansion model for expressions. The most prominent
--  examples are the handling of default expressions and aggregates.

----------------------------------------------------
-- Handling of Default and Per-Object Expressions --
----------------------------------------------------

--  The default expressions in component declarations and in procedure
--  specifications (but not the ones in object declarations) are quite
--  tricky to handle. The problem is that some processing is required
--  at the point where the expression appears:

--    visibility analysis (including user defined operators)
--    freezing of static expressions

--  but other processing must be deferred until the enclosing entity
--  (record or procedure specification) is frozen:

--    freezing of any other types in the expression
--    expansion

--  A similar situation occurs with the argument of priority and interrupt
--  priority pragmas that appear in task and protected definition specs and
--  other cases of per-object expressions (see RM 3.8(18)).

--  Expansion has to be deferred since you can't generate code for
--  expressions that refernce types that have not been frozen yet. As an
--  example, consider the following:

--      type x is delta 0.5 range -10.0 .. +10.0;
--      ...
--      type q is record
--        xx : x := y * z;
--      end record;

--      for x'small use 0.25

--  The expander is in charge of dealing with fixed-point, and of course
--  the small declaration, which is not too late, since the declaration of
--  type q does *not* freeze type x, definitely affects the expanded code.

--  Another reason that we cannot expand early is that expansion can generate
--  range checks. These range checks need to be inserted not at the point of
--  definition but at the point of use. The whole point here is that the value
--  of the expression cannot be obtained at the point of declaration, only at
--  the point of use.

--  Generally our model is to combine analysis resolution and expansion, but
--  this is the one case where this model falls down. Here is how we patch
--  it up without causing too much distortion to our basic model.

--  A switch (sede below) is set to indicate that we are in the initial
--  occurence of a default expression. The analyzer is then called on this
--  expression with the switch set true. Analysis and resolution proceed
--  almost as usual, except that Freeze_Expression will not freeze
--  non-static expressions if this switch is set, and the call to Expand at
--  the end of resolution is skipped. This also skips the code that normally
--  sets the Analyzed flag to True). The result is that when we are done the
--  tree is still marked as unanalyzed, but all types for static expressions
--  are frozen as required, and all entities of variables have been
--  recorded.  We then turn off the switch, and later on reanalyze the
--  expression with the switch off. The effect is that this second analysis
--  freezes the rest of the types as required, and generates code but
--  visibility analysis is not repeated since all the entities are marked.

--  The second analysis (the one that generates code) is in the context
--  where the code is required. For a record field default, this is in
--  the initialization procedure for the record and for a subprogram
--  default parameter, it is at the point the subprogram is frozen.
--  For a priority or storage size pragma it is in the context of the
--  Init_Proc for the task or protected object.

------------------
-- Pre-Analysis --
------------------

--  For certain kind of expressions, such as aggregates, we need to defer
--  expansion of the aggregate and its inner expressions after the whole
--  set of expressions appearing inside the aggregate have been analyzed.
--  Consider, for instance the following example:
--
--     (1 .. 100 => new Thing (Function_Call))
--
--  The normal Analysis-Resolution-Expansion mechanism where expansion
--  of the children is performed before expansion of the parent does not
--  work if the code generated for the children by the expander needs
--  to be evaluated repeatdly (for instance in the above aggregate
--  "new Thing (Function_Call)" needs to be called 100 times.)
--  The reason why this mecanism does not work is that, the expanded code
--  for the children is typically inserted above the parent and thus
--  when the father gets expanded no re-evaluation takes place. For instance
--  in the case of aggregates if "new Thing (Function_Call)" is expanded
--  before of the aggregate the expanded code will be placed outside
--  of the aggregate and when expanding the aggregate the loop from 1 to 100
--  will not surround the expanded code for "new Thing (Function_Call)".
--
--  To remedy this situation we introduce a new flag which signals whether
--  we want a full analysis (ie expansion is enabled) or a pre-analysis
--  which performs Analysis and Resolution but no expansion.
--
--  After the complete pre-analysis of an expression has been carried out
--  we can transform the expression and then carry out the full
--  Analyze-Resolve-Expand cycle on the transformed expression top-down
--  so that the expansion of inner expressions happens inside the newly
--  generated node for the parent expression.
--
--  Note that the difference between processing of default expressions and
--  pre-analysis of other expressions is that we do carry out freezing in
--  the latter but not in the former (except for static scalar expressions).
--  The routine that performs pre-analysis is called Pre_Analyze_And_Resolve
--  and is in Sem_Res.

with Alloc;
with Einfo;  use Einfo;
with Opt;    use Opt;
with Table;
with Types;  use Types;

package Sem is

   New_Nodes_OK : Int := 1;
   --  Temporary flag for use in checking out HLO. Set non-zero if it is
   --  OK to generate new nodes.

   -----------------------------
   -- Semantic Analysis Flags --
   -----------------------------

   Explicit_Overriding : Boolean := False;
   --  Switch to indicate whether checking mechanism described in AI-218
   --  is enforced: subprograms that override inherited operations must be
   --  be marked explicitly, to prevent accidental or omitted overriding.

   Full_Analysis : Boolean := True;
   --  Switch to indicate if we are doing a full analysis or a pre-analysis.
   --  In normal analysis mode (Analysis-Expansion for instructions or
   --  declarations) or (Analysis-Resolution-Expansion for expressions) this
   --  flag is set. Note that if we are not generating code the expansion phase
   --  merely sets the Analyzed flag to True in this case. If we are in
   --  Pre-Analysis mode (see above) this flag is set to False then the
   --  expansion phase is skipped.
   --
   --  When this flag is False the flag Expander_Active is also False (the
   --  Expander_Activer flag defined in the spec of package Expander tells you
   --  whether expansion is currently enabled). You should really regard this
   --  as a read only flag.

   In_Default_Expression : Boolean := False;
   --  Switch to indicate that we are in a default expression, as described
   --  above. Note that this must be recursively saved on a Semantics call
   --  since it is possible for the analysis of an expression to result in a
   --  recursive call (e.g. to get the entity for System.Address as part of the
   --  processing of an Address attribute reference). When this switch is True
   --  then Full_Analysis above must be False. You should really regard this as
   --  a read only flag.

   In_Deleted_Code : Boolean := False;
   --  If the condition in an if-statement is statically known, the branch
   --  that is not taken is analyzed with expansion disabled, and the tree
   --  is deleted after analysis. Itypes generated in deleted code must be
   --  frozen from start, because the tree on which they depend will not
   --  be available at the freeze point.

   In_Deleted_Code : Boolean := False;
   --  If the condition in an if-statement is statically known, the branch
   --  that is not taken is analyzed with expansion disabled, and the tree
   --  is deleted after analysis. Itypes generated in deleted code must be
   --  frozen from start, because the tree on which they depend will not
   --  be available at the freeze point.

   In_Inlined_Body : Boolean := False;
   --  Switch to indicate that we are analyzing and resolving an inlined
   --  body. Type checking is disabled in this context, because types are
   --  known to be compatible. This avoids problems with private types whose
   --  full view is derived from private types.

   Inside_A_Generic : Boolean := False;
   --  This flag is set if we are processing a generic specification,
   --  generic definition, or generic body. When this flag is True the
   --  Expander_Active flag is False to disable any code expansion (see
   --  package Expander). Only the generic processing can modify the
   --  status of this flag, any other client should regard it as read-only.

   Unloaded_Subunits : Boolean := False;
   --  This flag is set True if we have subunits that are not loaded. This
   --  occurs when the main unit is a subunit, and contains lower level
   --  subunits that are not loaded. We use this flag to suppress warnings
   --  about unused variables, since these warnings are unreliable in this
   --  case. We could perhaps do a more accurate job and retain some of the
   --  warnings, but it is quite a tricky job. See test 4323-002.
<<<<<<< HEAD
=======
   --  Should not reference TN's in the source comments ???

   -----------------------------------
   -- Handling of Check Suppression --
   -----------------------------------

   --  There are two kinds of suppress checks: scope based suppress checks,
   --  and entity based suppress checks.

   --  Scope based suppress checks for the predefined checks (from initial
   --  command line arguments, or from Suppress pragmas not including an entity
   --  entity name) are recorded in the Sem.Supress variable, and all that is
   --  necessary is to save the state of this variable on scope entry, and
   --  restore it on scope exit. This mechanism allows for fast checking of
   --  the scope suppress state without needing complex data structures.

   --  Entity based checks, from Suppress/Unsuppress pragmas giving an
   --  Entity_Id and scope based checks for non-predefined checks (introduced
   --  using pragma Check_Name), are handled as follows. If a suppress or
   --  unsuppress pragma is encountered for a given entity, then the flag
   --  Checks_May_Be_Suppressed is set in the entity and an entry is made in
   --  either the Local_Entity_Suppress stack (case of pragma that appears in
   --  other than a package spec), or in the Global_Entity_Suppress stack (case
   --  of pragma that appears in a package spec, which is by the rule of RM
   --  11.5(7) applicable throughout the life of the entity). Similarly, a
   --  Suppress/Unsuppress pragma for a non-predefined check which does not
   --  specify an entity is also stored in one of these stacks.

   --  If the Checks_May_Be_Suppressed flag is set in an entity then the
   --  procedure is to search first the local and then the global suppress
   --  stacks (we search these in reverse order, top element first). The only
   --  other point is that we have to make sure that we have proper nested
   --  interaction between such specific pragmas and locally applied general
   --  pragmas applying to all entities. This is achieved by including in the
   --  Local_Entity_Suppress table dummy entries with an empty Entity field
   --  that are applicable to all entities. A similar search is needed for any
   --  non-predefined check even if no specific entity is involved.

   Scope_Suppress : Suppress_Array := Suppress_Options;
   --  This array contains the current scope based settings of the suppress
   --  switches. It is initialized from the options as shown, and then modified
   --  by pragma Suppress. On entry to each scope, the current setting is saved
   --  the scope stack, and then restored on exit from the scope. This record
   --  may be rapidly checked to determine the current status of a check if
   --  no specific entity is involved or if the specific entity involved is
   --  one for which no specific Suppress/Unsuppress pragma has been set (as
   --  indicated by the Checks_May_Be_Suppressed flag being set).

   --  This scheme is a little complex, but serves the purpose of enabling
   --  a very rapid check in the common case where no entity specific pragma
   --  applies, and gives the right result when such pragmas are used even
   --  in complex cases of nested Suppress and Unsuppress pragmas.

   --  The Local_Entity_Suppress and Global_Entity_Suppress stacks are handled
   --  using dynamic allocation and linked lists. We do not often use this
   --  approach in the compiler (preferring to use extensible tables instead).
   --  The reason we do it here is that scope stack entries save a pointer to
   --  the current local stack top, which is also saved and restored on scope
   --  exit. Furthermore for processing of generics we save pointers to the
   --  top of the stack, so that the local stack is actually a tree of stacks
   --  rather than a single stack, a structure that is easy to represent using
   --  linked lists, but impossible to represent using a single table. Note
   --  that because of the generic issue, we never release entries in these
   --  stacks, but that's no big deal, since we are unlikely to have a huge
   --  number of Suppress/Unsuppress entries in a single compilation.

   type Suppress_Stack_Entry;
   type Suppress_Stack_Entry_Ptr is access all Suppress_Stack_Entry;

   type Suppress_Stack_Entry is record
      Entity : Entity_Id;
      --  Entity to which the check applies, or Empty for a check that has
      --  no entity name (and thus applies to all entities).

      Check : Check_Id;
      --  Check which is set (can be All_Checks for the All_Checks case)

      Suppress : Boolean;
      --  Set True for Suppress, and False for Unsuppress

      Prev : Suppress_Stack_Entry_Ptr;
      --  Pointer to previous entry on stack

      Next : Suppress_Stack_Entry_Ptr;
      --  All allocated Suppress_Stack_Entry records are chained together in
      --  a linked list whose head is Suppress_Stack_Entries, and the Next
      --  field is used as a forward pointer (null ends the list). This is
      --  used to free all entries in Sem.Init (which will be important if
      --  we ever setup the compiler to be reused).
   end record;

   Suppress_Stack_Entries : Suppress_Stack_Entry_Ptr := null;
   --  Pointer to linked list of records (see comments for Next above)

   Local_Suppress_Stack_Top : Suppress_Stack_Entry_Ptr;
   --  Pointer to top element of local suppress stack. This is the entry that
   --  is saved and restored in the scope stack, and also saved for generic
   --  body expansion.

   Global_Suppress_Stack_Top : Suppress_Stack_Entry_Ptr;
   --  Pointer to top element of global suppress stack

   procedure Push_Local_Suppress_Stack_Entry
     (Entity   : Entity_Id;
      Check    : Check_Id;
      Suppress : Boolean);
   --  Push a new entry on to the top of the local suppress stack, updating
   --  the value in Local_Suppress_Stack_Top;

   procedure Push_Global_Suppress_Stack_Entry
     (Entity   : Entity_Id;
      Check    : Check_Id;
      Suppress : Boolean);
   --  Push a new entry on to the top of the global suppress stack, updating
   --  the value in Global_Suppress_Stack_Top;
>>>>>>> 751ff693

   -----------------
   -- Scope Stack --
   -----------------

   --  The scope stack indicates the declarative regions that are currently
   --  being processed (analyzed and/or expanded). The scope stack is one of
   --  basic visibility structures in the compiler: entities that are declared
   --  in a scope that is currently on the scope stack are immediately visible.
   --  (leaving aside issues of hiding and overloading).

   --  Initially, the scope stack only contains an entry for package Standard.
   --  When a compilation unit, subprogram unit, block or declarative region
   --  is being processed, the corresponding entity is pushed on the scope
   --  stack. It is removed after the processing step is completed. A given
   --  entity can be placed several times on the scope stack, for example
   --  when processing derived type declarations, freeze nodes, etc. The top
   --  of the scope stack is the innermost scope currently being processed.
   --  It is obtained through function Current_Scope. After a compilation unit
   --  has been processed, the scope stack must contain only Standard.
   --  The predicate In_Open_Scopes specifies whether a scope is currently
   --  on the scope stack.

   --  This model is complicated by the need to compile units on the fly, in
   --  the middle of the compilation of other units. This arises when compiling
   --  instantiations, and when compiling run-time packages obtained through
   --  rtsfind. Given that the scope stack is a single static and global
   --  structure (not originally designed for the recursive processing required
   --  by rtsfind for example) additional machinery is needed to indicate what
   --  is currently being compiled. As a result, the scope stack holds several
   --  contiguous sections that correspond to the compilation of a given
   --  compilation unit. These sections are separated by distinct occurrences
   --  of package Standard. The currently active section of the scope stack
   --  goes from the current scope to the first occurrence of Standard, which
   --  is additionally marked with the flag Is_Active_Stack_Base. The basic
   --  visibility routine (Find_Direct_Name, sem_ch8) uses this contiguous
   --  section of the scope stack to determine whether a given entity is or
   --  is not visible at a point. In_Open_Scopes only examines the currently
   --  active section of the scope stack.

   --  Similar complications arise when processing child instances. These
   --  must be compiled in the context of parent instances, and therefore the
   --  parents must be pushed on the stack before compiling the child, and
   --  removed afterwards. Routines Save_Scope_Stack and Restore_Scope_Stack
   --  are used to set/reset the visibility of entities declared in scopes
   --  that are currently on the scope stack, and are used when compiling
   --  instance bodies on the fly.

   --  It is clear in retrospect that all semantic processing and visibility
   --  structures should have been fully recursive. The rtsfind mechanism,
   --  and the complexities brought about by subunits and by generic child
   --  units and their instantitions, have led to a hybrid model that carries
   --  more state than one would wish.

   type Scope_Stack_Entry is record
      Entity : Entity_Id;
      --  Entity representing the scope

      Last_Subprogram_Name : String_Ptr;
      --  Pointer to name of last subprogram body in this scope. Used for
      --  testing proper alpha ordering of subprogram bodies in scope.

      Save_Scope_Suppress  : Suppress_Array;
      --  Save contents of Scope_Suppress on entry

<<<<<<< HEAD
      Save_Local_Entity_Suppress : Int;
      --  Save contents of Local_Entity_Suppress.Last on entry
=======
      Save_Local_Suppress_Stack_Top : Suppress_Stack_Entry_Ptr;
      --  Save contents of Local_Suppress_Stack on entry to restore on exit
>>>>>>> 751ff693

      Is_Transient : Boolean;
      --  Marks Transient Scopes (See Exp_Ch7 body for details)

      Previous_Visibility : Boolean;
      --  Used when installing the parent(s) of the current compilation unit.
      --  The parent may already be visible because of an ongoing compilation,
      --  and the proper visibility must be restored on exit. The flag is
      --  typically needed when the context of a child unit requires
      --  compilation of a sibling. In other cases the flag is set to False.
      --  See Sem_Ch10 (Install_Parents, Remove_Parents).

      Node_To_Be_Wrapped : Node_Id;
      --  Only used in transient scopes. Records the node which will
      --  be wrapped by the transient block.

      Actions_To_Be_Wrapped_Before : List_Id;
      Actions_To_Be_Wrapped_After  : List_Id;
      --  Actions that have to be inserted at the start or at the end of a
      --  transient block. Used to temporarily hold these actions until the
      --  block is created, at which time the actions are moved to the block.

      Pending_Freeze_Actions : List_Id;
      --  Used to collect freeze entity nodes and associated actions that are
      --  generated in a inner context but need to be analyzed outside, such as
      --  records and initialization procedures. On exit from the scope, this
      --  list of actions is inserted before the scope construct and analyzed
      --  to generate the corresponding freeze processing and elaboration of
      --  other associated actions.

      First_Use_Clause : Node_Id;
      --  Head of list of Use_Clauses in current scope. The list is built when
      --  the declarations in the scope are processed. The list is traversed
      --  on scope exit to undo the effect of the use clauses.

      Component_Alignment_Default : Component_Alignment_Kind;
      --  Component alignment to be applied to any record or array types that
      --  are declared for which a specific component alignment pragma does not
      --  set the alignment.

      Is_Active_Stack_Base : Boolean;
      --  Set to true only when entering the scope for Standard_Standard from
      --  from within procedure Semantics. Indicates the base of the current
      --  active set of scopes. Needed by In_Open_Scopes to handle cases where
      --  Standard_Standard can be pushed anew on the scope stack to start a
      --  new active section (see comment above).

   end record;

   package Scope_Stack is new Table.Table (
     Table_Component_Type => Scope_Stack_Entry,
     Table_Index_Type     => Int,
     Table_Low_Bound      => 0,
     Table_Initial        => Alloc.Scope_Stack_Initial,
     Table_Increment      => Alloc.Scope_Stack_Increment,
     Table_Name           => "Sem.Scope_Stack");

<<<<<<< HEAD
   -----------------------------------
   -- Handling of Check Suppression --
   -----------------------------------

   --  There are two kinds of suppress checks: scope based suppress checks,
   --  and entity based suppress checks.

   --  Scope based suppress chems (from initial command line arguments,
   --  or from Suppress pragmas not including an entity name) are recorded
   --  in the Sem.Supress variable, and all that is necessary is to save the
   --  state of this variable on scope entry, and restore it on scope exit.

   --  Entity based suppress checks, from Suppress pragmas giving an Entity_Id,
   --  are handled as follows. If a suppress or unsuppress pragma is
   --  encountered for a given entity, then the flag Checks_May_Be_Suppressed
   --  is set in the entity and an entry is made in either the
   --  Local_Entity_Suppress table (case of pragma that appears in other than
   --  a package spec), or in the Global_Entity_Suppress table (case of pragma
   --  that appears in a package spec, which is by the rule of RM 11.5(7)
   --  applicable throughout the life of the entity).

   --  If the Checks_May_Be_Suppressed flag is set in an entity then the
   --  procedure is to search first the local and then the global suppress
   --  tables (the local one being searched in reverse order, i.e. last in
   --  searched first). The only other point is that we have to make sure
   --  that we have proper nested interaction between such specific pragmas
   --  and locally applied general pragmas applying to all entities. This
   --  is achieved by including in the Local_Entity_Suppress table dummy
   --  entries with an empty Entity field that are applicable to all entities.

   Scope_Suppress : Suppress_Array := Suppress_Options;
   --  This array contains the current scope based settings of the suppress
   --  switches. It is initialized from the options as shown, and then modified
   --  by pragma Suppress. On entry to each scope, the current setting is saved
   --  the scope stack, and then restored on exit from the scope. This record
   --  may be rapidly checked to determine the current status of a check if
   --  no specific entity is involved or if the specific entity involved is
   --  one for which no specific Suppress/Unsuppress pragma has been set (as
   --  indicated by the Checks_May_Be_Suppressed flag being set).

   --  This scheme is a little complex, but serves the purpose of enabling
   --  a very rapid check in the common case where no entity specific pragma
   --  applies, and gives the right result when such pragmas are used even
   --  in complex cases of nested Suppress and Unsuppress pragmas.

   type Entity_Check_Suppress_Record is record
      Entity : Entity_Id;
      --  Entity to which the check applies, or Empty for a local check
      --  that has no entity name (and thus applies to all entities).

      Check : Check_Id;
      --  Check which is set (note this cannot be All_Checks, if the All_Checks
      --  case, a sequence of eentries appears for the individual checks.

      Suppress : Boolean;
      --  Set True for Suppress, and False for Unsuppress
   end record;

   --  The Local_Entity_Suppress table is a stack, to which new entries are
   --  added for Suppress and Unsuppress pragmas appearing in other than
   --  package specs. Such pragmas are effective only to the end of the scope
   --  in which they appear. This is achieved by marking the stack on entry
   --  to a scope and then cutting back the stack to that marked point on
   --  scope exit.

   package Local_Entity_Suppress is new Table.Table (
     Table_Component_Type => Entity_Check_Suppress_Record,
     Table_Index_Type     => Int,
     Table_Low_Bound      => 0,
     Table_Initial        => Alloc.Entity_Suppress_Initial,
     Table_Increment      => Alloc.Entity_Suppress_Increment,
     Table_Name           => "Local_Entity_Suppress");

   --  The Global_Entity_Suppress table is used for entities which have
   --  a Suppress or Unsuppress pragma naming a specific entity in a
   --  package spec. Such pragmas always refer to entities in the package
   --  spec and are effective throughout the lifetime of the named entity.

   package Global_Entity_Suppress is new Table.Table (
     Table_Component_Type => Entity_Check_Suppress_Record,
     Table_Index_Type     => Int,
     Table_Low_Bound      => 0,
     Table_Initial        => Alloc.Entity_Suppress_Initial,
     Table_Increment      => Alloc.Entity_Suppress_Increment,
     Table_Name           => "Global_Entity_Suppress");

=======
>>>>>>> 751ff693
   -----------------
   -- Subprograms --
   -----------------

   procedure Initialize;
   --  Initialize internal tables

   procedure Lock;
   --  Lock internal tables before calling back end

   procedure Semantics (Comp_Unit : Node_Id);
   --  This procedure is called to perform semantic analysis on the specified
   --  node which is the N_Compilation_Unit node for the unit.

   procedure Analyze (N : Node_Id);
   procedure Analyze (N : Node_Id; Suppress : Check_Id);
   --  This is the recursive procedure which is applied to individual nodes
   --  of the tree, starting at the top level node (compilation unit node)
   --  and then moving down the tree in a top down traversal. It calls
   --  individual routines with names Analyze_xxx to analyze node xxx. Each
   --  of these routines is responsible for calling Analyze on the components
   --  of the subtree.
   --
   --  Note: In the case of expression components (nodes whose Nkind is in
   --  N_Subexpr), the call to Analyze does not complete the semantic analysis
   --  of the node, since the type resolution cannot be completed until the
   --  complete context is analyzed. The completion of the type analysis occurs
   --  in the corresponding Resolve routine (see Sem_Res).
   --
   --  Note: for integer and real literals, the analyzer sets the flag to
   --  indicate that the result is a static expression. If the expander
   --  generates a literal that does NOT correspond to a static expression,
   --  e.g. by folding an expression whose value is known at compile-time,
   --  but is not technically static, then the caller should reset the
   --  Is_Static_Expression flag after analyzing but before resolving.
   --
   --  If the Suppress argument is present, then the analysis is done
   --  with the specified check suppressed (can be All_Checks to suppress
   --  all checks).

   procedure Analyze_List (L : List_Id);
   procedure Analyze_List (L : List_Id; Suppress : Check_Id);
   --  Analyzes each element of a list. If the Suppress argument is present,
   --  then the analysis is done with the specified check suppressed (can
   --  be All_Checks to suppress all checks).

   procedure Copy_Suppress_Status
     (C    : Check_Id;
      From : Entity_Id;
      To   : Entity_Id);
   --  If From is an entity for which check C is explicitly suppressed
   --  then also explicitly suppress the corresponding check in To.

   procedure Insert_List_After_And_Analyze
     (N : Node_Id; L : List_Id);
   procedure Insert_List_After_And_Analyze
     (N : Node_Id; L : List_Id; Suppress : Check_Id);
   --  Inserts list L after node N using Nlists.Insert_List_After, and then,
   --  after this insertion is complete, analyzes all the nodes in the list,
   --  including any additional nodes generated by this analysis. If the list
   --  is empty or be No_List, the call has no effect. If the Suppress
   --  argument is present, then the analysis is done with the specified
   --  check suppressed (can be All_Checks to suppress all checks).

   procedure Insert_List_Before_And_Analyze
     (N : Node_Id; L : List_Id);
   procedure Insert_List_Before_And_Analyze
     (N : Node_Id; L : List_Id; Suppress : Check_Id);
   --  Inserts list L before node N using Nlists.Insert_List_Before, and then,
   --  after this insertion is complete, analyzes all the nodes in the list,
   --  including any additional nodes generated by this analysis. If the list
   --  is empty or be No_List, the call has no effect. If the Suppress
   --  argument is present, then the analysis is done with the specified
   --  check suppressed (can be All_Checks to suppress all checks).

   procedure Insert_After_And_Analyze
     (N : Node_Id; M : Node_Id);
   procedure Insert_After_And_Analyze
     (N : Node_Id; M : Node_Id; Suppress : Check_Id);
   --  Inserts node M after node N and then after the insertion is complete,
   --  analyzes the inserted node and all nodes that are generated by
   --  this analysis. If the node is empty, the call has no effect. If the
   --  Suppress argument is present, then the analysis is done with the
   --  specified check suppressed (can be All_Checks to suppress all checks).

   procedure Insert_Before_And_Analyze
     (N : Node_Id; M : Node_Id);
   procedure Insert_Before_And_Analyze
     (N : Node_Id; M : Node_Id; Suppress : Check_Id);
   --  Inserts node M before node N and then after the insertion is complete,
   --  analyzes the inserted node and all nodes that could be generated by
   --  this analysis. If the node is empty, the call has no effect. If the
   --  Suppress argument is present, then the analysis is done with the
   --  specified check suppressed (can be All_Checks to suppress all checks).

   function External_Ref_In_Generic (E : Entity_Id) return Boolean;
   --  Return True if we are in the context of a generic and E is
   --  external (more global) to it.

   procedure Enter_Generic_Scope (S : Entity_Id);
   --  Shall be called each time a Generic subprogram or package scope is
   --  entered.  S is the entity of the scope.
   --  ??? At the moment, only called for package specs because this mechanism
   --  is only used for avoiding freezing of external references in generics
   --  and this can only be an issue if the outer generic scope is a package
   --  spec (otherwise all external entities are already frozen)

   procedure Exit_Generic_Scope  (S : Entity_Id);
   --  Shall be called each time a Generic subprogram or package scope is
   --  exited.  S is the entity of the scope.
   --  ??? At the moment, only called for package specs exit.

   function Explicit_Suppress (E : Entity_Id; C : Check_Id) return Boolean;
   --  This function returns True if an explicit pragma Suppress for check C
   --  is present in the package defining E.

   function Is_Check_Suppressed (E : Entity_Id; C : Check_Id) return Boolean;
   --  This function is called if Checks_May_Be_Suppressed (E) is True to
   --  determine whether check C is suppressed either on the entity E or
   --  as the result of a scope suppress pragma. If Checks_May_Be_Suppressed
   --  is False, then the status of the check can be determined simply by
   --  examining Scope_Checks (C), so this routine is not called in that case.

end Sem;<|MERGE_RESOLUTION|>--- conflicted
+++ resolved
@@ -6,11 +6,7 @@
 --                                                                          --
 --                                 S p e c                                  --
 --                                                                          --
-<<<<<<< HEAD
---          Copyright (C) 1992-2006, Free Software Foundation, Inc.         --
-=======
 --          Copyright (C) 1992-2007, Free Software Foundation, Inc.         --
->>>>>>> 751ff693
 --                                                                          --
 -- GNAT is free software;  you can  redistribute it  and/or modify it under --
 -- terms of the  GNU General Public License as published  by the Free Soft- --
@@ -19,14 +15,8 @@
 -- OUT ANY WARRANTY;  without even the  implied warranty of MERCHANTABILITY --
 -- or FITNESS FOR A PARTICULAR PURPOSE.  See the GNU General Public License --
 -- for  more details.  You should have  received  a copy of the GNU General --
-<<<<<<< HEAD
--- Public License  distributed with GNAT;  see file COPYING.  If not, write --
--- to  the  Free Software Foundation,  51  Franklin  Street,  Fifth  Floor, --
--- Boston, MA 02110-1301, USA.                                              --
-=======
 -- Public License  distributed with GNAT; see file COPYING3.  If not, go to --
 -- http://www.gnu.org/licenses for a complete copy of the license.          --
->>>>>>> 751ff693
 --                                                                          --
 -- GNAT was originally developed  by the GNAT team at  New York University. --
 -- Extensive contributions were provided by Ada Core Technologies Inc.      --
@@ -219,11 +209,6 @@
    -- Semantic Analysis Flags --
    -----------------------------
 
-   Explicit_Overriding : Boolean := False;
-   --  Switch to indicate whether checking mechanism described in AI-218
-   --  is enforced: subprograms that override inherited operations must be
-   --  be marked explicitly, to prevent accidental or omitted overriding.
-
    Full_Analysis : Boolean := True;
    --  Switch to indicate if we are doing a full analysis or a pre-analysis.
    --  In normal analysis mode (Analysis-Expansion for instructions or
@@ -254,13 +239,6 @@
    --  frozen from start, because the tree on which they depend will not
    --  be available at the freeze point.
 
-   In_Deleted_Code : Boolean := False;
-   --  If the condition in an if-statement is statically known, the branch
-   --  that is not taken is analyzed with expansion disabled, and the tree
-   --  is deleted after analysis. Itypes generated in deleted code must be
-   --  frozen from start, because the tree on which they depend will not
-   --  be available at the freeze point.
-
    In_Inlined_Body : Boolean := False;
    --  Switch to indicate that we are analyzing and resolving an inlined
    --  body. Type checking is disabled in this context, because types are
@@ -281,8 +259,6 @@
    --  about unused variables, since these warnings are unreliable in this
    --  case. We could perhaps do a more accurate job and retain some of the
    --  warnings, but it is quite a tricky job. See test 4323-002.
-<<<<<<< HEAD
-=======
    --  Should not reference TN's in the source comments ???
 
    -----------------------------------
@@ -398,7 +374,6 @@
       Suppress : Boolean);
    --  Push a new entry on to the top of the global suppress stack, updating
    --  the value in Global_Suppress_Stack_Top;
->>>>>>> 751ff693
 
    -----------------
    -- Scope Stack --
@@ -464,13 +439,8 @@
       Save_Scope_Suppress  : Suppress_Array;
       --  Save contents of Scope_Suppress on entry
 
-<<<<<<< HEAD
-      Save_Local_Entity_Suppress : Int;
-      --  Save contents of Local_Entity_Suppress.Last on entry
-=======
       Save_Local_Suppress_Stack_Top : Suppress_Stack_Entry_Ptr;
       --  Save contents of Local_Suppress_Stack on entry to restore on exit
->>>>>>> 751ff693
 
       Is_Transient : Boolean;
       --  Marks Transient Scopes (See Exp_Ch7 body for details)
@@ -528,95 +498,6 @@
      Table_Increment      => Alloc.Scope_Stack_Increment,
      Table_Name           => "Sem.Scope_Stack");
 
-<<<<<<< HEAD
-   -----------------------------------
-   -- Handling of Check Suppression --
-   -----------------------------------
-
-   --  There are two kinds of suppress checks: scope based suppress checks,
-   --  and entity based suppress checks.
-
-   --  Scope based suppress chems (from initial command line arguments,
-   --  or from Suppress pragmas not including an entity name) are recorded
-   --  in the Sem.Supress variable, and all that is necessary is to save the
-   --  state of this variable on scope entry, and restore it on scope exit.
-
-   --  Entity based suppress checks, from Suppress pragmas giving an Entity_Id,
-   --  are handled as follows. If a suppress or unsuppress pragma is
-   --  encountered for a given entity, then the flag Checks_May_Be_Suppressed
-   --  is set in the entity and an entry is made in either the
-   --  Local_Entity_Suppress table (case of pragma that appears in other than
-   --  a package spec), or in the Global_Entity_Suppress table (case of pragma
-   --  that appears in a package spec, which is by the rule of RM 11.5(7)
-   --  applicable throughout the life of the entity).
-
-   --  If the Checks_May_Be_Suppressed flag is set in an entity then the
-   --  procedure is to search first the local and then the global suppress
-   --  tables (the local one being searched in reverse order, i.e. last in
-   --  searched first). The only other point is that we have to make sure
-   --  that we have proper nested interaction between such specific pragmas
-   --  and locally applied general pragmas applying to all entities. This
-   --  is achieved by including in the Local_Entity_Suppress table dummy
-   --  entries with an empty Entity field that are applicable to all entities.
-
-   Scope_Suppress : Suppress_Array := Suppress_Options;
-   --  This array contains the current scope based settings of the suppress
-   --  switches. It is initialized from the options as shown, and then modified
-   --  by pragma Suppress. On entry to each scope, the current setting is saved
-   --  the scope stack, and then restored on exit from the scope. This record
-   --  may be rapidly checked to determine the current status of a check if
-   --  no specific entity is involved or if the specific entity involved is
-   --  one for which no specific Suppress/Unsuppress pragma has been set (as
-   --  indicated by the Checks_May_Be_Suppressed flag being set).
-
-   --  This scheme is a little complex, but serves the purpose of enabling
-   --  a very rapid check in the common case where no entity specific pragma
-   --  applies, and gives the right result when such pragmas are used even
-   --  in complex cases of nested Suppress and Unsuppress pragmas.
-
-   type Entity_Check_Suppress_Record is record
-      Entity : Entity_Id;
-      --  Entity to which the check applies, or Empty for a local check
-      --  that has no entity name (and thus applies to all entities).
-
-      Check : Check_Id;
-      --  Check which is set (note this cannot be All_Checks, if the All_Checks
-      --  case, a sequence of eentries appears for the individual checks.
-
-      Suppress : Boolean;
-      --  Set True for Suppress, and False for Unsuppress
-   end record;
-
-   --  The Local_Entity_Suppress table is a stack, to which new entries are
-   --  added for Suppress and Unsuppress pragmas appearing in other than
-   --  package specs. Such pragmas are effective only to the end of the scope
-   --  in which they appear. This is achieved by marking the stack on entry
-   --  to a scope and then cutting back the stack to that marked point on
-   --  scope exit.
-
-   package Local_Entity_Suppress is new Table.Table (
-     Table_Component_Type => Entity_Check_Suppress_Record,
-     Table_Index_Type     => Int,
-     Table_Low_Bound      => 0,
-     Table_Initial        => Alloc.Entity_Suppress_Initial,
-     Table_Increment      => Alloc.Entity_Suppress_Increment,
-     Table_Name           => "Local_Entity_Suppress");
-
-   --  The Global_Entity_Suppress table is used for entities which have
-   --  a Suppress or Unsuppress pragma naming a specific entity in a
-   --  package spec. Such pragmas always refer to entities in the package
-   --  spec and are effective throughout the lifetime of the named entity.
-
-   package Global_Entity_Suppress is new Table.Table (
-     Table_Component_Type => Entity_Check_Suppress_Record,
-     Table_Index_Type     => Int,
-     Table_Low_Bound      => 0,
-     Table_Initial        => Alloc.Entity_Suppress_Initial,
-     Table_Increment      => Alloc.Entity_Suppress_Increment,
-     Table_Name           => "Global_Entity_Suppress");
-
-=======
->>>>>>> 751ff693
    -----------------
    -- Subprograms --
    -----------------
