------------------------------------------------------------------------------
--                                                                          --
--                         GNAT COMPILER COMPONENTS                         --
--                                                                          --
--                              P R J . P A R T                             --
--                                                                          --
--                                 S p e c                                  --
--                                                                          --
<<<<<<< HEAD
--          Copyright (C) 2000-2005, Free Software Foundation, Inc.         --
=======
--          Copyright (C) 2000-2007, Free Software Foundation, Inc.         --
>>>>>>> 751ff693
--                                                                          --
-- GNAT is free software;  you can  redistribute it  and/or modify it under --
-- terms of the  GNU General Public License as published  by the Free Soft- --
-- ware  Foundation;  either version 3,  or (at your option) any later ver- --
-- sion.  GNAT is distributed in the hope that it will be useful, but WITH- --
-- OUT ANY WARRANTY;  without even the  implied warranty of MERCHANTABILITY --
-- or FITNESS FOR A PARTICULAR PURPOSE.  See the GNU General Public License --
-- for  more details.  You should have  received  a copy of the GNU General --
<<<<<<< HEAD
-- Public License  distributed with GNAT;  see file COPYING.  If not, write --
-- to  the  Free Software Foundation,  51  Franklin  Street,  Fifth  Floor, --
-- Boston, MA 02110-1301, USA.                                              --
=======
-- Public License  distributed with GNAT; see file COPYING3.  If not, go to --
-- http://www.gnu.org/licenses for a complete copy of the license.          --
>>>>>>> 751ff693
--                                                                          --
-- GNAT was originally developed  by the GNAT team at  New York University. --
-- Extensive contributions were provided by Ada Core Technologies Inc.      --
--                                                                          --
------------------------------------------------------------------------------

--  Implements the parsing of project files into a tree

with Prj.Tree;  use Prj.Tree;

package Prj.Part is

   procedure Parse
     (In_Tree                : Project_Node_Tree_Ref;
      Project                : out Project_Node_Id;
      Project_File_Name      : String;
      Always_Errout_Finalize : Boolean;
      Packages_To_Check      : String_List_Access := All_Packages;
<<<<<<< HEAD
      Store_Comments         : Boolean := False);
=======
      Store_Comments         : Boolean := False;
      Current_Directory      : String := "");
>>>>>>> 751ff693
   --  Parse project file and all its imported project files and create a tree.
   --  Return the node for the project (or Empty_Node if parsing failed). If
   --  Always_Errout_Finalize is True, Errout.Finalize is called in all cases,
   --  Otherwise, Errout.Finalize is only called if there are errors (but not
   --  if there are only warnings). Packages_To_Check indicates the packages
   --  where any unknown attribute produces an error. For other packages, an
   --  unknown attribute produces a warning. When Store_Comments is True,
   --  comments are stored in the parse tree.
<<<<<<< HEAD
=======
   --
   --  Current_Directory is used for optimization purposes only, avoiding extra
   --  system calls.

   type Extension_Origin is (None, Extending_Simple, Extending_All);
   --  Type of parameter From_Extended for procedures Parse_Single_Project and
   --  Post_Parse_Context_Clause. Extending_All means that we are parsing the
   --  tree rooted at an extending all project.

   procedure Parse_Single_Project
     (In_Tree           : Project_Node_Tree_Ref;
      Project           : out Project_Node_Id;
      Extends_All       : out Boolean;
      Path_Name         : String;
      Extended          : Boolean;
      From_Extended     : Extension_Origin;
      In_Limited        : Boolean;
      Packages_To_Check : String_List_Access;
      Depth             : Natural;
      Current_Dir       : String);
   --  Parse a project file.
   --  Recursive procedure: it calls itself for imported and extended
   --  projects. When From_Extended is not None, if the project has already
   --  been parsed and is an extended project A, return the ultimate
   --  (not extended) project that extends A. When In_Limited is True,
   --  the importing path includes at least one "limited with".
   --  When parsing configuration projects, do not allow a depth > 1.
>>>>>>> 751ff693

end Prj.Part;<|MERGE_RESOLUTION|>--- conflicted
+++ resolved
@@ -6,11 +6,7 @@
 --                                                                          --
 --                                 S p e c                                  --
 --                                                                          --
-<<<<<<< HEAD
---          Copyright (C) 2000-2005, Free Software Foundation, Inc.         --
-=======
 --          Copyright (C) 2000-2007, Free Software Foundation, Inc.         --
->>>>>>> 751ff693
 --                                                                          --
 -- GNAT is free software;  you can  redistribute it  and/or modify it under --
 -- terms of the  GNU General Public License as published  by the Free Soft- --
@@ -19,14 +15,8 @@
 -- OUT ANY WARRANTY;  without even the  implied warranty of MERCHANTABILITY --
 -- or FITNESS FOR A PARTICULAR PURPOSE.  See the GNU General Public License --
 -- for  more details.  You should have  received  a copy of the GNU General --
-<<<<<<< HEAD
--- Public License  distributed with GNAT;  see file COPYING.  If not, write --
--- to  the  Free Software Foundation,  51  Franklin  Street,  Fifth  Floor, --
--- Boston, MA 02110-1301, USA.                                              --
-=======
 -- Public License  distributed with GNAT; see file COPYING3.  If not, go to --
 -- http://www.gnu.org/licenses for a complete copy of the license.          --
->>>>>>> 751ff693
 --                                                                          --
 -- GNAT was originally developed  by the GNAT team at  New York University. --
 -- Extensive contributions were provided by Ada Core Technologies Inc.      --
@@ -45,12 +35,8 @@
       Project_File_Name      : String;
       Always_Errout_Finalize : Boolean;
       Packages_To_Check      : String_List_Access := All_Packages;
-<<<<<<< HEAD
-      Store_Comments         : Boolean := False);
-=======
       Store_Comments         : Boolean := False;
       Current_Directory      : String := "");
->>>>>>> 751ff693
    --  Parse project file and all its imported project files and create a tree.
    --  Return the node for the project (or Empty_Node if parsing failed). If
    --  Always_Errout_Finalize is True, Errout.Finalize is called in all cases,
@@ -59,8 +45,6 @@
    --  where any unknown attribute produces an error. For other packages, an
    --  unknown attribute produces a warning. When Store_Comments is True,
    --  comments are stored in the parse tree.
-<<<<<<< HEAD
-=======
    --
    --  Current_Directory is used for optimization purposes only, avoiding extra
    --  system calls.
@@ -88,6 +72,5 @@
    --  (not extended) project that extends A. When In_Limited is True,
    --  the importing path includes at least one "limited with".
    --  When parsing configuration projects, do not allow a depth > 1.
->>>>>>> 751ff693
 
 end Prj.Part;