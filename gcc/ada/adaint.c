--- conflicted
+++ resolved
@@ -365,26 +365,12 @@
 #define MAYBE_TO_PTR32(argv) argv
 #endif
 
-<<<<<<< HEAD
-=======
 static const char ATTR_UNSET = 127;
 
->>>>>>> 779871ac
 void
 __gnat_reset_attributes
   (struct file_attributes* attr)
 {
-<<<<<<< HEAD
-  attr->exists     = -1;
-
-  attr->writable   = -1;
-  attr->readable   = -1;
-  attr->executable = -1;
-
-  attr->regular    = -1;
-  attr->symbolic_link = -1;
-  attr->directory = -1;
-=======
   attr->exists     = ATTR_UNSET;
 
   attr->writable   = ATTR_UNSET;
@@ -394,7 +380,6 @@
   attr->regular    = ATTR_UNSET;
   attr->symbolic_link = ATTR_UNSET;
   attr->directory = ATTR_UNSET;
->>>>>>> 779871ac
 
   attr->timestamp = (OS_Time)-2;
   attr->file_length = -1;
@@ -1088,7 +1073,6 @@
     ret = GNAT_FSTAT (fd, &statbuf);
   else
     ret = __gnat_stat (name, &statbuf);
-<<<<<<< HEAD
 
   attr->regular   = (!ret && S_ISREG (statbuf.st_mode));
   attr->directory = (!ret && S_ISDIR (statbuf.st_mode));
@@ -1106,25 +1090,6 @@
   attr->exists = !ret;
 #endif
 
-=======
-
-  attr->regular   = (!ret && S_ISREG (statbuf.st_mode));
-  attr->directory = (!ret && S_ISDIR (statbuf.st_mode));
-
-  if (!attr->regular)
-    attr->file_length = 0;
-  else
-    /* st_size may be 32 bits, or 64 bits which is converted to long. We
-       don't return a useful value for files larger than 2 gigabytes in
-       either case. */
-    attr->file_length = statbuf.st_size;  /* all systems */
-
-#ifndef __MINGW32__
-  /* on Windows requires extra system call, see comment in __gnat_file_exists_attr */
-  attr->exists = !ret;
-#endif
-
->>>>>>> 779871ac
 #if !defined (_WIN32) || defined (RTX)
   /* on Windows requires extra system call, see __gnat_is_readable_file_attr */
   attr->readable   = (!ret && (statbuf.st_mode & S_IRUSR));
@@ -1132,11 +1097,7 @@
   attr->executable = (!ret && (statbuf.st_mode & S_IXUSR));
 #endif
 
-<<<<<<< HEAD
-#if !defined (__EMX__) && !defined (MSDOS) && (!defined (_WIN32) || defined (RTX))
-=======
 #if !defined (_WIN32) || defined (RTX)
->>>>>>> 779871ac
   /* on Windows requires extra system call, see __gnat_file_time_name_attr */
   if (ret != 0) {
      attr->timestamp = (OS_Time)-1;
@@ -1377,17 +1338,7 @@
 __gnat_file_time_name_attr (char* name, struct file_attributes* attr)
 {
    if (attr->timestamp == (OS_Time)-2) {
-<<<<<<< HEAD
-#if defined (__EMX__) || defined (MSDOS)
-      int fd = open (name, O_RDONLY | O_BINARY);
-      time_t ret = __gnat_file_time_fd (fd);
-      close (fd);
-      attr->timestamp = (OS_Time)ret;
-
-#elif defined (_WIN32) && !defined (RTX)
-=======
 #if defined (_WIN32) && !defined (RTX)
->>>>>>> 779871ac
       time_t ret = -1;
       TCHAR wname[GNAT_MAX_PATH_LEN];
       S2WSC (wname, name, GNAT_MAX_PATH_LEN);
@@ -1406,55 +1357,9 @@
 #endif
   }
   return attr->timestamp;
-<<<<<<< HEAD
 }
 
 OS_Time
-__gnat_file_time_name (char *name)
-{
-   struct file_attributes attr;
-   __gnat_reset_attributes (&attr);
-   return __gnat_file_time_name_attr (name, &attr);
-=======
->>>>>>> 779871ac
-}
-
-OS_Time
-<<<<<<< HEAD
-__gnat_file_time_fd_attr (int fd, struct file_attributes* attr)
-{
-   if (attr->timestamp == (OS_Time)-2) {
-     /* The following workaround code is due to the fact that under EMX and
-        DJGPP fstat attempts to convert time values to GMT rather than keep the
-        actual OS timestamp of the file. By using the OS2/DOS functions directly
-        the GNAT timestamp are independent of this behavior, which is desired to
-        facilitate the distribution of GNAT compiled libraries.  */
-
-#if defined (__EMX__) || defined (MSDOS)
-#ifdef __EMX__
-
-     FILESTATUS fs;
-     int ret = DosQueryFileInfo (fd, 1, (unsigned char *) &fs,
-                                   sizeof (FILESTATUS));
-
-     unsigned file_year  = fs.fdateLastWrite.year;
-     unsigned file_month = fs.fdateLastWrite.month;
-     unsigned file_day   = fs.fdateLastWrite.day;
-     unsigned file_hour  = fs.ftimeLastWrite.hours;
-     unsigned file_min   = fs.ftimeLastWrite.minutes;
-     unsigned file_tsec  = fs.ftimeLastWrite.twosecs;
-
-#else
-     struct ftime fs;
-     int ret = getftime (fd, &fs);
-
-     unsigned file_year  = fs.ft_year;
-     unsigned file_month = fs.ft_month;
-     unsigned file_day   = fs.ft_day;
-     unsigned file_hour  = fs.ft_hour;
-     unsigned file_min   = fs.ft_min;
-     unsigned file_tsec  = fs.ft_tsec;
-=======
 __gnat_file_time_name (char *name)
 {
    struct file_attributes attr;
@@ -1475,58 +1380,9 @@
 
 #else
      __gnat_stat_to_attr (fd, NULL, attr);
->>>>>>> 779871ac
 #endif
    }
 
-<<<<<<< HEAD
-     /* Calculate the seconds since epoch from the time components. First count
-        the whole days passed.  The value for years returned by the DOS and OS2
-        functions count years from 1980, so to compensate for the UNIX epoch which
-        begins in 1970 start with 10 years worth of days and add days for each
-        four year period since then.  */
-
-     time_t tot_secs;
-     int cum_days[12] = {0, 31, 59, 90, 120, 151, 181, 212, 243, 273, 304, 334};
-     int days_passed = 3652 + (file_year / 4) * 1461;
-     int years_since_leap = file_year % 4;
-
-     if (years_since_leap == 1)
-       days_passed += 366;
-     else if (years_since_leap == 2)
-       days_passed += 731;
-     else if (years_since_leap == 3)
-       days_passed += 1096;
-
-     if (file_year > 20)
-       days_passed -= 1;
-
-     days_passed += cum_days[file_month - 1];
-     if (years_since_leap == 0 && file_year != 20 && file_month > 2)
-       days_passed++;
-
-     days_passed += file_day - 1;
-
-     /* OK - have whole days.  Multiply -- then add in other parts.  */
-
-     tot_secs  = days_passed * 86400;
-     tot_secs += file_hour * 3600;
-     tot_secs += file_min * 60;
-     tot_secs += file_tsec * 2;
-     attr->timestamp = (OS_Time) tot_secs;
-
-#elif defined (_WIN32) && !defined (RTX)
-     HANDLE h = (HANDLE) _get_osfhandle (fd);
-     time_t ret = win32_filetime (h);
-     attr->timestamp = (OS_Time) ret;
-
-#else
-     __gnat_stat_to_attr (fd, NULL, attr);
-#endif
-   }
-
-=======
->>>>>>> 779871ac
    return attr->timestamp;
 }
 
@@ -1868,11 +1724,7 @@
 int
 __gnat_file_exists_attr (char* name, struct file_attributes* attr)
 {
-<<<<<<< HEAD
-   if (attr->exists == -1) {
-=======
    if (attr->exists == ATTR_UNSET) {
->>>>>>> 779871ac
 #ifdef __MINGW32__
       /*  On Windows do not use __gnat_stat() because of a bug in Microsoft
          _stat() routine. When the system time-zone is set with a negative
@@ -1886,22 +1738,7 @@
    }
 
    return attr->exists;
-<<<<<<< HEAD
-}
-
-int
-__gnat_file_exists (char *name)
-{
-   struct file_attributes attr;
-   __gnat_reset_attributes (&attr);
-   return __gnat_file_exists_attr (name, &attr);
-=======
->>>>>>> 779871ac
-}
-
-/**********************************************************************
- ** Whether name is an absolute path
- **********************************************************************/
+}
 
 int
 __gnat_file_exists (char *name)
@@ -1953,11 +1790,7 @@
 int
 __gnat_is_regular_file_attr (char* name, struct file_attributes* attr)
 {
-<<<<<<< HEAD
-   if (attr->regular == -1) {
-=======
    if (attr->regular == ATTR_UNSET) {
->>>>>>> 779871ac
       __gnat_stat_to_attr (-1, name, attr);
    }
 
@@ -1975,11 +1808,7 @@
 int
 __gnat_is_directory_attr (char* name, struct file_attributes* attr)
 {
-<<<<<<< HEAD
-   if (attr->directory == -1) {
-=======
    if (attr->directory == ATTR_UNSET) {
->>>>>>> 779871ac
       __gnat_stat_to_attr (-1, name, attr);
    }
 
@@ -2187,11 +2016,7 @@
 int
 __gnat_is_readable_file_attr (char* name, struct file_attributes* attr)
 {
-<<<<<<< HEAD
-   if (attr->readable == -1) {
-=======
    if (attr->readable == ATTR_UNSET) {
->>>>>>> 779871ac
 #if defined (_WIN32) && !defined (RTX)
      TCHAR wname [GNAT_MAX_PATH_LEN + 2];
      GENERIC_MAPPING GenericMapping;
@@ -2216,7 +2041,6 @@
 
 int
 __gnat_is_readable_file (char *name)
-<<<<<<< HEAD
 {
    struct file_attributes attr;
    __gnat_reset_attributes (&attr);
@@ -2226,19 +2050,7 @@
 int
 __gnat_is_writable_file_attr (char* name, struct file_attributes* attr)
 {
-   if (attr->writable == -1) {
-=======
-{
-   struct file_attributes attr;
-   __gnat_reset_attributes (&attr);
-   return __gnat_is_readable_file_attr (name, &attr);
-}
-
-int
-__gnat_is_writable_file_attr (char* name, struct file_attributes* attr)
-{
    if (attr->writable == ATTR_UNSET) {
->>>>>>> 779871ac
 #if defined (_WIN32) && !defined (RTX)
      TCHAR wname [GNAT_MAX_PATH_LEN + 2];
      GENERIC_MAPPING GenericMapping;
@@ -2276,11 +2088,7 @@
 int
 __gnat_is_executable_file_attr (char* name, struct file_attributes* attr)
 {
-<<<<<<< HEAD
-   if (attr->executable == -1) {
-=======
    if (attr->executable == ATTR_UNSET) {
->>>>>>> 779871ac
 #if defined (_WIN32) && !defined (RTX)
      TCHAR wname [GNAT_MAX_PATH_LEN + 2];
      GENERIC_MAPPING GenericMapping;
@@ -2431,11 +2239,7 @@
 int
 __gnat_is_symbolic_link_attr (char* name, struct file_attributes* attr)
 {
-<<<<<<< HEAD
-   if (attr->symbolic_link == -1) {
-=======
    if (attr->symbolic_link == ATTR_UNSET) {
->>>>>>> 779871ac
 #if defined (__vxworks) || defined (__nucleus__)
       attr->symbolic_link = 0;
 
