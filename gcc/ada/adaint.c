/****************************************************************************
 *                                                                          *
 *                         GNAT COMPILER COMPONENTS                         *
 *                                                                          *
 *                               A D A I N T                                *
 *                                                                          *
 *                          C Implementation File                           *
 *                                                                          *
 *          Copyright (C) 1992-2005, Free Software Foundation, Inc.         *
 *                                                                          *
 * GNAT is free software;  you can  redistribute it  and/or modify it under *
 * terms of the  GNU General Public License as published  by the Free Soft- *
 * ware  Foundation;  either version 2,  or (at your option) any later ver- *
 * sion.  GNAT is distributed in the hope that it will be useful, but WITH- *
 * OUT ANY WARRANTY;  without even the  implied warranty of MERCHANTABILITY *
 * or FITNESS FOR A PARTICULAR PURPOSE.  See the GNU General Public License *
 * for  more details.  You should have  received  a copy of the GNU General *
 * Public License  distributed with GNAT;  see file COPYING.  If not, write *
 * to  the  Free Software Foundation,  51  Franklin  Street,  Fifth  Floor, *
 * Boston, MA 02110-1301, USA.                                              *
 *                                                                          *
 * As a  special  exception,  if you  link  this file  with other  files to *
 * produce an executable,  this file does not by itself cause the resulting *
 * executable to be covered by the GNU General Public License. This except- *
 * ion does not  however invalidate  any other reasons  why the  executable *
 * file might be covered by the  GNU Public License.                        *
 *                                                                          *
 * GNAT was originally developed  by the GNAT team at  New York University. *
 * Extensive contributions were provided by Ada Core Technologies Inc.      *
 *                                                                          *
 ****************************************************************************/

/* This file contains those routines named by Import pragmas in
   packages in the GNAT hierarchy (especially GNAT.OS_Lib) and in
   package Osint.  Many of the subprograms in OS_Lib import standard
   library calls directly. This file contains all other routines.  */

#ifdef __vxworks

/* No need to redefine exit here.  */
#undef exit

/* We want to use the POSIX variants of include files.  */
#define POSIX
#include "vxWorks.h"

#if defined (__mips_vxworks)
#include "cacheLib.h"
#endif /* __mips_vxworks */

#endif /* VxWorks */

#ifdef VMS
#define _POSIX_EXIT 1
#define HOST_EXECUTABLE_SUFFIX ".exe"
#define HOST_OBJECT_SUFFIX ".obj"
#endif

#ifdef IN_RTS
#include "tconfig.h"
#include "tsystem.h"

#include <sys/stat.h>
#include <fcntl.h>
#include <time.h>
#ifdef VMS
#include <unixio.h>
#endif

/* We don't have libiberty, so use malloc.  */
#define xmalloc(S) malloc (S)
#define xrealloc(V,S) realloc (V,S)
#else
#include "config.h"
#include "system.h"
#endif

#ifdef __MINGW32__
#include "mingw32.h"
#include <sys/utime.h>
#include <ctype.h>
#else
#ifndef VMS
#include <utime.h>
#endif
#endif

#ifdef __MINGW32__
#if OLD_MINGW
#include <sys/wait.h>
#endif
#elif defined (__vxworks) && defined (__RTP__)
#include <wait.h>
#else
#include <sys/wait.h>
#endif

#if defined (__EMX__) || defined (MSDOS) || defined (_WIN32)
#elif defined (VMS)

/* Header files and definitions for __gnat_set_file_time_name.  */

#include <vms/rms.h>
#include <vms/atrdef.h>
#include <vms/fibdef.h>
#include <vms/stsdef.h>
#include <vms/iodef.h>
#include <errno.h>
#include <vms/descrip.h>
#include <string.h>
#include <unixlib.h>

/* Use native 64-bit arithmetic.  */
#define unix_time_to_vms(X,Y) \
  { unsigned long long reftime, tmptime = (X); \
    $DESCRIPTOR (unixtime,"1-JAN-1970 0:00:00.00"); \
    SYS$BINTIM (&unixtime, &reftime); \
    Y = tmptime * 10000000 + reftime; }

/* descrip.h doesn't have everything ... */
struct dsc$descriptor_fib
{
  unsigned long fib$l_len;
  struct fibdef *fib$l_addr;
};

/* I/O Status Block.  */
struct IOSB
{
  unsigned short status, count;
  unsigned long devdep;
};

static char *tryfile;

/* Variable length string.  */
struct vstring
{
  short length;
  char string[NAM$C_MAXRSS+1];
};

#else
#include <utime.h>
#endif

#if defined (__EMX__) || defined (MSDOS) || defined (_WIN32)
#include <process.h>
#endif

#if defined (_WIN32)
#include <dir.h>
#include <windows.h>
#undef DIR_SEPARATOR
#define DIR_SEPARATOR '\\'
#endif

#include "adaint.h"

/* Define symbols O_BINARY and O_TEXT as harmless zeroes if they are not
   defined in the current system. On DOS-like systems these flags control
   whether the file is opened/created in text-translation mode (CR/LF in
   external file mapped to LF in internal file), but in Unix-like systems,
   no text translation is required, so these flags have no effect.  */

#if defined (__EMX__)
#include <os2.h>
#endif

#if defined (MSDOS)
#include <dos.h>
#endif

#ifndef O_BINARY
#define O_BINARY 0
#endif

#ifndef O_TEXT
#define O_TEXT 0
#endif

#ifndef HOST_EXECUTABLE_SUFFIX
#define HOST_EXECUTABLE_SUFFIX ""
#endif

#ifndef HOST_OBJECT_SUFFIX
#define HOST_OBJECT_SUFFIX ".o"
#endif

#ifndef PATH_SEPARATOR
#define PATH_SEPARATOR ':'
#endif

#ifndef DIR_SEPARATOR
#define DIR_SEPARATOR '/'
#endif

char __gnat_dir_separator = DIR_SEPARATOR;

char __gnat_path_separator = PATH_SEPARATOR;

/* The GNAT_LIBRARY_TEMPLATE contains a list of expressions that define
   the base filenames that libraries specified with -lsomelib options
   may have. This is used by GNATMAKE to check whether an executable
   is up-to-date or not. The syntax is

     library_template ::= { pattern ; } pattern NUL
     pattern          ::= [ prefix ] * [ postfix ]

   These should only specify names of static libraries as it makes
   no sense to determine at link time if dynamic-link libraries are
   up to date or not. Any libraries that are not found are supposed
   to be up-to-date:

     * if they are needed but not present, the link
       will fail,

     * otherwise they are libraries in the system paths and so
       they are considered part of the system and not checked
       for that reason.

   ??? This should be part of a GNAT host-specific compiler
       file instead of being included in all user applications
       as well. This is only a temporary work-around for 3.11b.  */

#ifndef GNAT_LIBRARY_TEMPLATE
#if defined (__EMX__)
#define GNAT_LIBRARY_TEMPLATE "*.a"
#elif defined (VMS)
#define GNAT_LIBRARY_TEMPLATE "*.olb"
#else
#define GNAT_LIBRARY_TEMPLATE "lib*.a"
#endif
#endif

const char *__gnat_library_template = GNAT_LIBRARY_TEMPLATE;

/* This variable is used in hostparm.ads to say whether the host is a VMS
   system.  */
#ifdef VMS
const int __gnat_vmsp = 1;
#else
const int __gnat_vmsp = 0;
#endif

#ifdef __EMX__
#define GNAT_MAX_PATH_LEN MAX_PATH

#elif defined (VMS)
#define GNAT_MAX_PATH_LEN 256 /* PATH_MAX */

#elif defined (__vxworks) || defined (__OPENNT)
#define GNAT_MAX_PATH_LEN PATH_MAX

#else

#if defined (__MINGW32__)
#include "mingw32.h"

#if OLD_MINGW
#include <sys/param.h>
#endif

#else
#include <sys/param.h>
#endif

#ifdef MAXPATHLEN
#define GNAT_MAX_PATH_LEN MAXPATHLEN
#else
#define GNAT_MAX_PATH_LEN 256
#endif

#endif

/* The __gnat_max_path_len variable is used to export the maximum
   length of a path name to Ada code. max_path_len is also provided
   for compatibility with older GNAT versions, please do not use
   it. */

int __gnat_max_path_len = GNAT_MAX_PATH_LEN;
int max_path_len = GNAT_MAX_PATH_LEN;

/* The following macro HAVE_READDIR_R should be defined if the
   system provides the routine readdir_r.  */
#undef HAVE_READDIR_R

#if defined(VMS) && defined (__LONG_POINTERS)

/* Return a 32 bit pointer to an array of 32 bit pointers
   given a 64 bit pointer to an array of 64 bit pointers */

typedef __char_ptr32 *__char_ptr_char_ptr32 __attribute__ ((mode (SI)));

static __char_ptr_char_ptr32
to_ptr32 (char **ptr64)
{
  int argc;
  __char_ptr_char_ptr32 short_argv;

  for (argc=0; ptr64[argc]; argc++);

  /* Reallocate argv with 32 bit pointers. */
  short_argv = (__char_ptr_char_ptr32) decc$malloc
    (sizeof (__char_ptr32) * (argc + 1));

  for (argc=0; ptr64[argc]; argc++)
    short_argv[argc] = (__char_ptr32) decc$strdup (ptr64[argc]);

  short_argv[argc] = (__char_ptr32) 0;
  return short_argv;

}
#define MAYBE_TO_PTR32(argv) to_ptr32 (argv)
#else
#define MAYBE_TO_PTR32(argv) argv
#endif

void
__gnat_to_gm_time
  (OS_Time *p_time,
   int *p_year,
   int *p_month,
   int *p_day,
   int *p_hours,
   int *p_mins,
   int *p_secs)
{
  struct tm *res;
  time_t time = (time_t) *p_time;

#ifdef _WIN32
  /* On Windows systems, the time is sometimes rounded up to the nearest
     even second, so if the number of seconds is odd, increment it.  */
  if (time & 1)
    time++;
#endif

#ifdef VMS
  res = localtime (&time);
#else
  res = gmtime (&time);
#endif

  if (res)
    {
      *p_year = res->tm_year;
      *p_month = res->tm_mon;
      *p_day = res->tm_mday;
      *p_hours = res->tm_hour;
      *p_mins = res->tm_min;
      *p_secs = res->tm_sec;
    }
  else
    *p_year = *p_month = *p_day = *p_hours = *p_mins = *p_secs = 0;
}

/* Place the contents of the symbolic link named PATH in the buffer BUF,
   which has size BUFSIZ.  If PATH is a symbolic link, then return the number
   of characters of its content in BUF.  Otherwise, return -1.  For Windows,
   OS/2 and vxworks, always return -1.  */

int
__gnat_readlink (char *path ATTRIBUTE_UNUSED,
		 char *buf ATTRIBUTE_UNUSED,
		 size_t bufsiz ATTRIBUTE_UNUSED)
{
#if defined (MSDOS) || defined (_WIN32) || defined (__EMX__)
  return -1;
#elif defined (__INTERIX) || defined (VMS)
  return -1;
#elif defined (__vxworks)
  return -1;
#else
  return readlink (path, buf, bufsiz);
#endif
}

/* Creates a symbolic link named NEWPATH which contains the string OLDPATH.  If
   NEWPATH exists it will NOT be overwritten.  For Windows, OS/2, VxWorks,
   Interix and VMS, always return -1. */

int
__gnat_symlink (char *oldpath ATTRIBUTE_UNUSED,
		char *newpath ATTRIBUTE_UNUSED)
{
#if defined (MSDOS) || defined (_WIN32) || defined (__EMX__)
  return -1;
#elif defined (__INTERIX) || defined (VMS)
  return -1;
#elif defined (__vxworks)
  return -1;
#else
  return symlink (oldpath, newpath);
#endif
}

/* Try to lock a file, return 1 if success.  */

#if defined (__vxworks) || defined (MSDOS) || defined (_WIN32)

/* Version that does not use link. */

int
__gnat_try_lock (char *dir, char *file)
{
  char full_path[256];
  int fd;

  sprintf (full_path, "%s%c%s", dir, DIR_SEPARATOR, file);
  fd = open (full_path, O_CREAT | O_EXCL, 0600);
  if (fd < 0)
    return 0;

  close (fd);
  return 1;
}

#elif defined (__EMX__) || defined (VMS)

/* More cases that do not use link; identical code, to solve too long
   line problem ??? */

int
__gnat_try_lock (char *dir, char *file)
{
  char full_path[256];
  int fd;

  sprintf (full_path, "%s%c%s", dir, DIR_SEPARATOR, file);
  fd = open (full_path, O_CREAT | O_EXCL, 0600);
  if (fd < 0)
    return 0;

  close (fd);
  return 1;
}

#else

/* Version using link(), more secure over NFS.  */
/* See TN 6913-016 for discussion ??? */

int
__gnat_try_lock (char *dir, char *file)
{
  char full_path[256];
  char temp_file[256];
  struct stat stat_result;
  int fd;

  sprintf (full_path, "%s%c%s", dir, DIR_SEPARATOR, file);
  sprintf (temp_file, "%s%cTMP-%ld-%ld",
           dir, DIR_SEPARATOR, (long)getpid(), (long)getppid ());

  /* Create the temporary file and write the process number.  */
  fd = open (temp_file, O_CREAT | O_WRONLY, 0600);
  if (fd < 0)
    return 0;

  close (fd);

  /* Link it with the new file.  */
  link (temp_file, full_path);

  /* Count the references on the old one. If we have a count of two, then
     the link did succeed. Remove the temporary file before returning.  */
  __gnat_stat (temp_file, &stat_result);
  unlink (temp_file);
  return stat_result.st_nlink == 2;
}
#endif

/* Return the maximum file name length.  */

int
__gnat_get_maximum_file_name_length (void)
{
#if defined (MSDOS)
  return 8;
#elif defined (VMS)
  if (getenv ("GNAT$EXTENDED_FILE_SPECIFICATIONS"))
    return -1;
  else
    return 39;
#else
  return -1;
#endif
}

/* Return nonzero if file names are case sensitive.  */

int
__gnat_get_file_names_case_sensitive (void)
{
#if defined (__EMX__) || defined (MSDOS) || defined (VMS) || defined (WINNT)
  return 0;
#else
  return 1;
#endif
}

char
__gnat_get_default_identifier_character_set (void)
{
#if defined (__EMX__) || defined (MSDOS)
  return 'p';
#else
  return '1';
#endif
}

/* Return the current working directory.  */

void
__gnat_get_current_dir (char *dir, int *length)
{
#ifdef VMS
   /* Force Unix style, which is what GNAT uses internally.  */
   getcwd (dir, *length, 0);
#else
   getcwd (dir, *length);
#endif

   *length = strlen (dir);

   if (dir [*length - 1] != DIR_SEPARATOR)
     {
       dir [*length] = DIR_SEPARATOR;
       ++(*length);
     }
   dir[*length] = '\0';
}

/* Return the suffix for object files.  */

void
__gnat_get_object_suffix_ptr (int *len, const char **value)
{
  *value = HOST_OBJECT_SUFFIX;

  if (*value == 0)
    *len = 0;
  else
    *len = strlen (*value);

  return;
}

/* Return the suffix for executable files.  */

void
__gnat_get_executable_suffix_ptr (int *len, const char **value)
{
  *value = HOST_EXECUTABLE_SUFFIX;
  if (!*value)
    *len = 0;
  else
    *len = strlen (*value);

  return;
}

/* Return the suffix for debuggable files. Usually this is the same as the
   executable extension.  */

void
__gnat_get_debuggable_suffix_ptr (int *len, const char **value)
{
#ifndef MSDOS
  *value = HOST_EXECUTABLE_SUFFIX;
#else
  /* On DOS, the extensionless COFF file is what gdb likes.  */
  *value = "";
#endif

  if (*value == 0)
    *len = 0;
  else
    *len = strlen (*value);

  return;
}

int
__gnat_open_read (char *path, int fmode)
{
  int fd;
  int o_fmode = O_BINARY;

  if (fmode)
    o_fmode = O_TEXT;

#if defined (VMS)
  /* Optional arguments mbc,deq,fop increase read performance.  */
  fd = open (path, O_RDONLY | o_fmode, 0444,
             "mbc=16", "deq=64", "fop=tef");
#elif defined (__vxworks)
  fd = open (path, O_RDONLY | o_fmode, 0444);
#else
  fd = open (path, O_RDONLY | o_fmode);
#endif

  return fd < 0 ? -1 : fd;
}

#if defined (__EMX__) || defined (__MINGW32__)
#define PERM (S_IREAD | S_IWRITE)
#elif defined (VMS)
/* Excerpt from DECC C RTL Reference Manual:
   To create files with OpenVMS RMS default protections using the UNIX
   system-call functions umask, mkdir, creat, and open, call mkdir, creat,
   and open with a file-protection mode argument of 0777 in a program
   that never specifically calls umask. These default protections include
   correctly establishing protections based on ACLs, previous versions of
   files, and so on. */
#define PERM 0777
#else
#define PERM (S_IRUSR | S_IWUSR | S_IRGRP | S_IWGRP | S_IROTH | S_IWOTH)
#endif

int
__gnat_open_rw (char *path, int fmode)
{
  int fd;
  int o_fmode = O_BINARY;

  if (fmode)
    o_fmode = O_TEXT;

#if defined (VMS)
  fd = open (path, O_RDWR | o_fmode, PERM,
             "mbc=16", "deq=64", "fop=tef");
#else
  fd = open (path, O_RDWR | o_fmode, PERM);
#endif

  return fd < 0 ? -1 : fd;
}

int
__gnat_open_create (char *path, int fmode)
{
  int fd;
  int o_fmode = O_BINARY;

  if (fmode)
    o_fmode = O_TEXT;

#if defined (VMS)
  fd = open (path, O_WRONLY | O_CREAT | O_TRUNC | o_fmode, PERM,
             "mbc=16", "deq=64", "fop=tef");
#else
  fd = open (path, O_WRONLY | O_CREAT | O_TRUNC | o_fmode, PERM);
#endif

  return fd < 0 ? -1 : fd;
}

int
__gnat_create_output_file (char *path)
{
  int fd;
#if defined (VMS)
  fd = open (path, O_WRONLY | O_CREAT | O_TRUNC | O_TEXT, PERM,
             "rfm=stmlf", "ctx=rec", "rat=none", "rop=nlk",
             "shr=del,get,put,upd");
#else
  fd = open (path, O_WRONLY | O_CREAT | O_TRUNC | O_TEXT, PERM);
#endif

  return fd < 0 ? -1 : fd;
}

int
__gnat_open_append (char *path, int fmode)
{
  int fd;
  int o_fmode = O_BINARY;

  if (fmode)
    o_fmode = O_TEXT;

#if defined (VMS)
  fd = open (path, O_WRONLY | O_CREAT | O_APPEND | o_fmode, PERM,
             "mbc=16", "deq=64", "fop=tef");
#else
  fd = open (path, O_WRONLY | O_CREAT | O_APPEND | o_fmode, PERM);
#endif

  return fd < 0 ? -1 : fd;
}

/*  Open a new file.  Return error (-1) if the file already exists.  */

int
__gnat_open_new (char *path, int fmode)
{
  int fd;
  int o_fmode = O_BINARY;

  if (fmode)
    o_fmode = O_TEXT;

#if defined (VMS)
  fd = open (path, O_WRONLY | O_CREAT | O_EXCL | o_fmode, PERM,
             "mbc=16", "deq=64", "fop=tef");
#else
  fd = open (path, O_WRONLY | O_CREAT | O_EXCL | o_fmode, PERM);
#endif

  return fd < 0 ? -1 : fd;
}

/* Open a new temp file.  Return error (-1) if the file already exists.
   Special options for VMS allow the file to be shared between parent and child
   processes, however they really slow down output.  Used in gnatchop.  */

int
__gnat_open_new_temp (char *path, int fmode)
{
  int fd;
  int o_fmode = O_BINARY;

  strcpy (path, "GNAT-XXXXXX");

#if (defined (__FreeBSD__) || defined (linux)) && !defined (__vxworks)
  return mkstemp (path);
#elif defined (__Lynx__)
  mktemp (path);
#else
  if (mktemp (path) == NULL)
    return -1;
#endif

  if (fmode)
    o_fmode = O_TEXT;

#if defined (VMS)
  fd = open (path, O_WRONLY | O_CREAT | O_EXCL | o_fmode, PERM,
             "rfm=stmlf", "ctx=rec", "rat=none", "shr=del,get,put,upd",
             "mbc=16", "deq=64", "fop=tef");
#else
  fd = open (path, O_WRONLY | O_CREAT | O_EXCL | o_fmode, PERM);
#endif

  return fd < 0 ? -1 : fd;
}

/* Return the number of bytes in the specified file.  */

long
__gnat_file_length (int fd)
{
  int ret;
  struct stat statbuf;

  ret = fstat (fd, &statbuf);
  if (ret || !S_ISREG (statbuf.st_mode))
    return 0;

  return (statbuf.st_size);
}

/* Return the number of bytes in the specified named file.  */

long
__gnat_named_file_length (char *name)
{
  int ret;
  struct stat statbuf;

  ret = __gnat_stat (name, &statbuf);
  if (ret || !S_ISREG (statbuf.st_mode))
    return 0;

  return (statbuf.st_size);
}

/* Create a temporary filename and put it in string pointed to by
   TMP_FILENAME.  */

void
__gnat_tmp_name (char *tmp_filename)
{
#ifdef __MINGW32__
  {
    char *pname;

    /* tempnam tries to create a temporary file in directory pointed to by
       TMP environment variable, in c:\temp if TMP is not set, and in
       directory specified by P_tmpdir in stdio.h if c:\temp does not
       exist. The filename will be created with the prefix "gnat-".  */

    pname = (char *) tempnam ("c:\\temp", "gnat-");

    /* if pname is NULL, the file was not created properly, the disk is full
       or there is no more free temporary files */

    if (pname == NULL)
      *tmp_filename = '\0';

    /* If pname start with a back slash and not path information it means that
       the filename is valid for the current working directory.  */

    else if (pname[0] == '\\')
      {
	strcpy (tmp_filename, ".\\");
	strcat (tmp_filename, pname+1);
      }
    else
      strcpy (tmp_filename, pname);

    free (pname);
  }

#elif defined (linux) || defined (__FreeBSD__)
#define MAX_SAFE_PATH 1000
  char *tmpdir = getenv ("TMPDIR");

  /* If tmpdir is longer than MAX_SAFE_PATH, revert to default value to avoid
     a buffer overflow.  */
  if (tmpdir == NULL || strlen (tmpdir) > MAX_SAFE_PATH)
    strcpy (tmp_filename, "/tmp/gnat-XXXXXX");
  else
    sprintf (tmp_filename, "%s/gnat-XXXXXX", tmpdir);

  close (mkstemp(tmp_filename));
#else
  tmpnam (tmp_filename);
#endif
}

/* Read the next entry in a directory.  The returned string points somewhere
   in the buffer.  */

char *
__gnat_readdir (DIR *dirp, char *buffer)
{
  /* If possible, try to use the thread-safe version.  */
#ifdef HAVE_READDIR_R
  if (readdir_r (dirp, buffer) != NULL)
    return ((struct dirent*) buffer)->d_name;
  else
    return NULL;

#else
  struct dirent *dirent = (struct dirent *) readdir (dirp);

  if (dirent != NULL)
    {
      strcpy (buffer, dirent->d_name);
      return buffer;
    }
  else
    return NULL;

#endif
}

/* Returns 1 if readdir is thread safe, 0 otherwise.  */

int
__gnat_readdir_is_thread_safe (void)
{
#ifdef HAVE_READDIR_R
  return 1;
#else
  return 0;
#endif
}

#ifdef _WIN32
/* Number of seconds between <Jan 1st 1601> and <Jan 1st 1970>.  */
static const unsigned long long w32_epoch_offset = 11644473600ULL;

/* Returns the file modification timestamp using Win32 routines which are
   immune against daylight saving time change. It is in fact not possible to
   use fstat for this purpose as the DST modify the st_mtime field of the
   stat structure.  */

static time_t
win32_filetime (HANDLE h)
{
  union
  {
    FILETIME ft_time;
    unsigned long long ull_time;
  } t_write;

  /* GetFileTime returns FILETIME data which are the number of 100 nanosecs
     since <Jan 1st 1601>. This function must return the number of seconds
     since <Jan 1st 1970>.  */

  if (GetFileTime (h, NULL, NULL, &t_write.ft_time))
    return (time_t) (t_write.ull_time / 10000000ULL
		     - w32_epoch_offset);
  return (time_t) 0;
}
#endif

/* Return a GNAT time stamp given a file name.  */

OS_Time
__gnat_file_time_name (char *name)
{

#if defined (__EMX__) || defined (MSDOS)
  int fd = open (name, O_RDONLY | O_BINARY);
  time_t ret = __gnat_file_time_fd (fd);
  close (fd);
  return (OS_Time)ret;

#elif defined (_WIN32)
  time_t ret = 0;
  HANDLE h = CreateFile (name, GENERIC_READ, FILE_SHARE_READ, 0,
			 OPEN_EXISTING, FILE_FLAG_BACKUP_SEMANTICS, 0);

  if (h != INVALID_HANDLE_VALUE)
    {
      ret = win32_filetime (h);
      CloseHandle (h);
    }
  return (OS_Time) ret;
#else
  struct stat statbuf;
  if (__gnat_stat (name, &statbuf) != 0) {
     return (OS_Time)-1;
  } else {
#ifdef VMS
     /* VMS has file versioning.  */
     return (OS_Time)statbuf.st_ctime;
#else
     return (OS_Time)statbuf.st_mtime;
#endif
  }
#endif
}

/* Return a GNAT time stamp given a file descriptor.  */

OS_Time
__gnat_file_time_fd (int fd)
{
  /* The following workaround code is due to the fact that under EMX and
     DJGPP fstat attempts to convert time values to GMT rather than keep the
     actual OS timestamp of the file. By using the OS2/DOS functions directly
     the GNAT timestamp are independent of this behavior, which is desired to
     facilitate the distribution of GNAT compiled libraries.  */

#if defined (__EMX__) || defined (MSDOS)
#ifdef __EMX__

  FILESTATUS fs;
  int ret = DosQueryFileInfo (fd, 1, (unsigned char *) &fs,
                                sizeof (FILESTATUS));

  unsigned file_year  = fs.fdateLastWrite.year;
  unsigned file_month = fs.fdateLastWrite.month;
  unsigned file_day   = fs.fdateLastWrite.day;
  unsigned file_hour  = fs.ftimeLastWrite.hours;
  unsigned file_min   = fs.ftimeLastWrite.minutes;
  unsigned file_tsec  = fs.ftimeLastWrite.twosecs;

#else
  struct ftime fs;
  int ret = getftime (fd, &fs);

  unsigned file_year  = fs.ft_year;
  unsigned file_month = fs.ft_month;
  unsigned file_day   = fs.ft_day;
  unsigned file_hour  = fs.ft_hour;
  unsigned file_min   = fs.ft_min;
  unsigned file_tsec  = fs.ft_tsec;
#endif

  /* Calculate the seconds since epoch from the time components. First count
     the whole days passed.  The value for years returned by the DOS and OS2
     functions count years from 1980, so to compensate for the UNIX epoch which
     begins in 1970 start with 10 years worth of days and add days for each
     four year period since then.  */

  time_t tot_secs;
  int cum_days[12] = {0, 31, 59, 90, 120, 151, 181, 212, 243, 273, 304, 334};
  int days_passed = 3652 + (file_year / 4) * 1461;
  int years_since_leap = file_year % 4;

  if (years_since_leap == 1)
    days_passed += 366;
  else if (years_since_leap == 2)
    days_passed += 731;
  else if (years_since_leap == 3)
    days_passed += 1096;

  if (file_year > 20)
    days_passed -= 1;

  days_passed += cum_days[file_month - 1];
  if (years_since_leap == 0 && file_year != 20 && file_month > 2)
    days_passed++;

  days_passed += file_day - 1;

  /* OK - have whole days.  Multiply -- then add in other parts.  */

  tot_secs  = days_passed * 86400;
  tot_secs += file_hour * 3600;
  tot_secs += file_min * 60;
  tot_secs += file_tsec * 2;
  return (OS_Time) tot_secs;

#elif defined (_WIN32)
  HANDLE h = (HANDLE) _get_osfhandle (fd);
  time_t ret = win32_filetime (h);
  return (OS_Time) ret;

#else
  struct stat statbuf;

  if (fstat (fd, &statbuf) != 0) {
     return (OS_Time) -1;
  } else {
#ifdef VMS
     /* VMS has file versioning.  */
     return (OS_Time) statbuf.st_ctime;
#else
     return (OS_Time) statbuf.st_mtime;
#endif
  }
#endif
}

/* Set the file time stamp.  */

void
__gnat_set_file_time_name (char *name, time_t time_stamp)
{
#if defined (__EMX__) || defined (MSDOS) || defined (__vxworks)

/* Code to implement __gnat_set_file_time_name for these systems.  */

#elif defined (_WIN32)
  union
  {
    FILETIME ft_time;
    unsigned long long ull_time;
  } t_write;

  HANDLE h  = CreateFile (name, GENERIC_WRITE, FILE_SHARE_WRITE, NULL,
			  OPEN_EXISTING, FILE_FLAG_BACKUP_SEMANTICS,
			  NULL);
  if (h == INVALID_HANDLE_VALUE)
    return;
  /* Add number of seconds between <Jan 1st 1601> and <Jan 1st 1970> */
  t_write.ull_time = ((unsigned long long)time_stamp + w32_epoch_offset);
  /*  Convert to 100 nanosecond units  */
  t_write.ull_time *= 10000000ULL;

  SetFileTime(h, NULL, NULL, &t_write.ft_time);
  CloseHandle (h);
  return;

#elif defined (VMS)
  struct FAB fab;
  struct NAM nam;

  struct
    {
      unsigned long long backup, create, expire, revise;
      unsigned long uic;
      union
	{
	  unsigned short value;
	  struct
	    {
	      unsigned system : 4;
	      unsigned owner  : 4;
	      unsigned group  : 4;
	      unsigned world  : 4;
	    } bits;
	} prot;
    } Fat = { 0, 0, 0, 0, 0, { 0 }};

  ATRDEF atrlst[]
    = {
      { ATR$S_CREDATE,  ATR$C_CREDATE,  &Fat.create },
      { ATR$S_REVDATE,  ATR$C_REVDATE,  &Fat.revise },
      { ATR$S_EXPDATE,  ATR$C_EXPDATE,  &Fat.expire },
      { ATR$S_BAKDATE,  ATR$C_BAKDATE,  &Fat.backup },
      { ATR$S_FPRO,     ATR$C_FPRO,     &Fat.prot },
      { ATR$S_UIC,      ATR$C_UIC,      &Fat.uic },
      { 0, 0, 0}
    };

  FIBDEF fib;
  struct dsc$descriptor_fib fibdsc = {sizeof (fib), (void *) &fib};

  struct IOSB iosb;

  unsigned long long newtime;
  unsigned long long revtime;
  long status;
  short chan;

  struct vstring file;
  struct dsc$descriptor_s filedsc
    = {NAM$C_MAXRSS, DSC$K_DTYPE_T, DSC$K_CLASS_S, (void *) file.string};
  struct vstring device;
  struct dsc$descriptor_s devicedsc
    = {NAM$C_MAXRSS, DSC$K_DTYPE_T, DSC$K_CLASS_S, (void *) device.string};
  struct vstring timev;
  struct dsc$descriptor_s timedsc
    = {NAM$C_MAXRSS, DSC$K_DTYPE_T, DSC$K_CLASS_S, (void *) timev.string};
  struct vstring result;
  struct dsc$descriptor_s resultdsc
    = {NAM$C_MAXRSS, DSC$K_DTYPE_VT, DSC$K_CLASS_VS, (void *) result.string};

  tryfile = (char *) __gnat_to_host_dir_spec (name, 0);

  /* Allocate and initialize a FAB and NAM structures.  */
  fab = cc$rms_fab;
  nam = cc$rms_nam;

  nam.nam$l_esa = file.string;
  nam.nam$b_ess = NAM$C_MAXRSS;
  nam.nam$l_rsa = result.string;
  nam.nam$b_rss = NAM$C_MAXRSS;
  fab.fab$l_fna = tryfile;
  fab.fab$b_fns = strlen (tryfile);
  fab.fab$l_nam = &nam;

  /* Validate filespec syntax and device existence.  */
  status = SYS$PARSE (&fab, 0, 0);
  if ((status & 1) != 1)
    LIB$SIGNAL (status);

  file.string[nam.nam$b_esl] = 0;

  /* Find matching filespec.  */
  status = SYS$SEARCH (&fab, 0, 0);
  if ((status & 1) != 1)
    LIB$SIGNAL (status);

  file.string[nam.nam$b_esl] = 0;
  result.string[result.length=nam.nam$b_rsl] = 0;

  /* Get the device name and assign an IO channel.  */
  strncpy (device.string, nam.nam$l_dev, nam.nam$b_dev);
  devicedsc.dsc$w_length  = nam.nam$b_dev;
  chan = 0;
  status = SYS$ASSIGN (&devicedsc, &chan, 0, 0, 0);
  if ((status & 1) != 1)
    LIB$SIGNAL (status);

  /* Initialize the FIB and fill in the directory id field.  */
  memset (&fib, 0, sizeof (fib));
  fib.fib$w_did[0]  = nam.nam$w_did[0];
  fib.fib$w_did[1]  = nam.nam$w_did[1];
  fib.fib$w_did[2]  = nam.nam$w_did[2];
  fib.fib$l_acctl = 0;
  fib.fib$l_wcc = 0;
  strcpy (file.string, (strrchr (result.string, ']') + 1));
  filedsc.dsc$w_length = strlen (file.string);
  result.string[result.length = 0] = 0;

  /* Open and close the file to fill in the attributes.  */
  status
    = SYS$QIOW (0, chan, IO$_ACCESS|IO$M_ACCESS, &iosb, 0, 0,
		&fibdsc, &filedsc, &result.length, &resultdsc, &atrlst, 0);
  if ((status & 1) != 1)
    LIB$SIGNAL (status);
  if ((iosb.status & 1) != 1)
    LIB$SIGNAL (iosb.status);

  result.string[result.length] = 0;
  status = SYS$QIOW (0, chan, IO$_DEACCESS, &iosb, 0, 0, &fibdsc, 0, 0, 0,
		     &atrlst, 0);
  if ((status & 1) != 1)
    LIB$SIGNAL (status);
  if ((iosb.status & 1) != 1)
    LIB$SIGNAL (iosb.status);

  {
    time_t t;

    /* Set creation time to requested time.  */
    unix_time_to_vms (time_stamp, newtime);

    t = time ((time_t) 0);

    /* Set revision time to now in local time.  */
    unix_time_to_vms (t, revtime);
  }

  /* Reopen the file, modify the times and then close.  */
  fib.fib$l_acctl = FIB$M_WRITE;
  status
    = SYS$QIOW (0, chan, IO$_ACCESS|IO$M_ACCESS, &iosb, 0, 0,
		&fibdsc, &filedsc, &result.length, &resultdsc, &atrlst, 0);
  if ((status & 1) != 1)
    LIB$SIGNAL (status);
  if ((iosb.status & 1) != 1)
    LIB$SIGNAL (iosb.status);

  Fat.create = newtime;
  Fat.revise = revtime;

  status = SYS$QIOW (0, chan, IO$_DEACCESS, &iosb, 0, 0,
                     &fibdsc, 0, 0, 0, &atrlst, 0);
  if ((status & 1) != 1)
    LIB$SIGNAL (status);
  if ((iosb.status & 1) != 1)
    LIB$SIGNAL (iosb.status);

  /* Deassign the channel and exit.  */
  status = SYS$DASSGN (chan);
  if ((status & 1) != 1)
    LIB$SIGNAL (status);
#else
  struct utimbuf utimbuf;
  time_t t;

  /* Set modification time to requested time.  */
  utimbuf.modtime = time_stamp;

  /* Set access time to now in local time.  */
  t = time ((time_t) 0);
  utimbuf.actime = mktime (localtime (&t));

  utime (name, &utimbuf);
#endif
}

void
__gnat_get_env_value_ptr (char *name, int *len, char **value)
{
  *value = getenv (name);
  if (!*value)
    *len = 0;
  else
    *len = strlen (*value);

  return;
}

/* VMS specific declarations for set_env_value.  */

#ifdef VMS

static char *to_host_path_spec (char *);

struct descriptor_s
{
  unsigned short len, mbz;
  __char_ptr32 adr;
};

typedef struct _ile3
{
  unsigned short len, code;
  __char_ptr32 adr;
  unsigned short *retlen_adr;
} ile_s;

#endif

void
__gnat_set_env_value (char *name, char *value)
{
#ifdef MSDOS

#elif defined (VMS)
  struct descriptor_s name_desc;
  /* Put in JOB table for now, so that the project stuff at least works.  */
  struct descriptor_s table_desc = {7, 0, "LNM$JOB"};
  char *host_pathspec = value;
  char *copy_pathspec;
  int num_dirs_in_pathspec = 1;
  char *ptr;
  long status;

  name_desc.len = strlen (name);
  name_desc.mbz = 0;
  name_desc.adr = name;

  if (*host_pathspec == 0)
    /* deassign */
    {
      status = LIB$DELETE_LOGICAL (&name_desc, &table_desc);
      /* no need to check status; if the logical name is not
         defined, that's fine. */
      return;
    }

  ptr = host_pathspec;
  while (*ptr++)
    if (*ptr == ',')
      num_dirs_in_pathspec++;

  {
    int i, status;
    ile_s *ile_array = alloca (sizeof (ile_s) * (num_dirs_in_pathspec + 1));
    char *copy_pathspec = alloca (strlen (host_pathspec) + 1);
    char *curr, *next;

    strcpy (copy_pathspec, host_pathspec);
    curr = copy_pathspec;
    for (i = 0; i < num_dirs_in_pathspec; i++)
      {
	next = strchr (curr, ',');
	if (next == 0)
	  next = strchr (curr, 0);

	*next = 0;
	ile_array[i].len = strlen (curr);

	/* Code 2 from lnmdef.h means it's a string.  */
	ile_array[i].code = 2;
	ile_array[i].adr = curr;

	/* retlen_adr is ignored.  */
	ile_array[i].retlen_adr = 0;
	curr = next + 1;
      }

    /* Terminating item must be zero.  */
    ile_array[i].len = 0;
    ile_array[i].code = 0;
    ile_array[i].adr = 0;
    ile_array[i].retlen_adr = 0;

    status = LIB$SET_LOGICAL (&name_desc, 0, &table_desc, 0, ile_array);
    if ((status & 1) != 1)
      LIB$SIGNAL (status);
  }

#elif defined (__vxworks) && defined (__RTP__)
  setenv (name, value, 1);

#else
  int size = strlen (name) + strlen (value) + 2;
  char *expression;

  expression = (char *) xmalloc (size * sizeof (char));

  sprintf (expression, "%s=%s", name, value);
  putenv (expression);
#endif
}

#ifdef _WIN32
#include <windows.h>
#endif

/* Get the list of installed standard libraries from the
   HKEY_LOCAL_MACHINE\SOFTWARE\Ada Core Technologies\GNAT\Standard Libraries
   key.  */

char *
__gnat_get_libraries_from_registry (void)
{
  char *result = (char *) "";

#if defined (_WIN32) && ! defined (__vxworks) && ! defined (CROSS_COMPILE)

  HKEY reg_key;
  DWORD name_size, value_size;
  char name[256];
  char value[256];
  DWORD type;
  DWORD index;
  LONG res;

  /* First open the key.  */
  res = RegOpenKeyExA (HKEY_LOCAL_MACHINE, "SOFTWARE", 0, KEY_READ, &reg_key);

  if (res == ERROR_SUCCESS)
    res = RegOpenKeyExA (reg_key, "Ada Core Technologies", 0,
                         KEY_READ, &reg_key);

  if (res == ERROR_SUCCESS)
    res = RegOpenKeyExA (reg_key, "GNAT", 0, KEY_READ, &reg_key);

  if (res == ERROR_SUCCESS)
    res = RegOpenKeyExA (reg_key, "Standard Libraries", 0, KEY_READ, &reg_key);

  /* If the key exists, read out all the values in it and concatenate them
     into a path.  */
  for (index = 0; res == ERROR_SUCCESS; index++)
    {
      value_size = name_size = 256;
      res = RegEnumValue (reg_key, index, name, &name_size, 0,
                          &type, (LPBYTE)value, &value_size);

      if (res == ERROR_SUCCESS && type == REG_SZ)
        {
          char *old_result = result;

          result = (char *) xmalloc (strlen (old_result) + value_size + 2);
          strcpy (result, old_result);
          strcat (result, value);
          strcat (result, ";");
        }
    }

  /* Remove the trailing ";".  */
  if (result[0] != 0)
    result[strlen (result) - 1] = 0;

#endif
  return result;
}

int
__gnat_stat (char *name, struct stat *statbuf)
{
#ifdef _WIN32
  /* Under Windows the directory name for the stat function must not be
     terminated by a directory separator except if just after a drive name.  */
  int name_len  = strlen (name);
  char last_char = name[name_len - 1];
  char win32_name[GNAT_MAX_PATH_LEN + 2];

  if (name_len > GNAT_MAX_PATH_LEN)
    return -1;

  strcpy (win32_name, name);

  while (name_len > 1 && (last_char == '\\' || last_char == '/'))
    {
      win32_name[name_len - 1] = '\0';
      name_len--;
      last_char = win32_name[name_len - 1];
    }

  if (name_len == 2 && win32_name[1] == ':')
    strcat (win32_name, "\\");

  return stat (win32_name, statbuf);

#else
  return stat (name, statbuf);
#endif
}

int
__gnat_file_exists (char *name)
{
  struct stat statbuf;

  return !__gnat_stat (name, &statbuf);
}

int
__gnat_is_absolute_path (char *name, int length)
{
  return (length != 0) &&
     (*name == '/' || *name == DIR_SEPARATOR
#if defined (__EMX__) || defined (MSDOS) || defined (WINNT)
      || (length > 1 && isalpha (name[0]) && name[1] == ':')
#endif
	  );
}

int
__gnat_is_regular_file (char *name)
{
  int ret;
  struct stat statbuf;

  ret = __gnat_stat (name, &statbuf);
  return (!ret && S_ISREG (statbuf.st_mode));
}

int
__gnat_is_directory (char *name)
{
  int ret;
  struct stat statbuf;

  ret = __gnat_stat (name, &statbuf);
  return (!ret && S_ISDIR (statbuf.st_mode));
}

int
__gnat_is_readable_file (char *name)
{
  int ret;
  int mode;
  struct stat statbuf;

  ret = __gnat_stat (name, &statbuf);
  mode = statbuf.st_mode & S_IRUSR;
  return (!ret && mode);
}

int
__gnat_is_writable_file (char *name)
{
  int ret;
  int mode;
  struct stat statbuf;

  ret = __gnat_stat (name, &statbuf);
  mode = statbuf.st_mode & S_IWUSR;
  return (!ret && mode);
}

void
__gnat_set_writable (char *name)
{
#ifndef __vxworks
  struct stat statbuf;

  if (stat (name, &statbuf) == 0)
  {
    statbuf.st_mode = statbuf.st_mode | S_IWUSR;
    chmod (name, statbuf.st_mode);
  }
#endif
}

void
__gnat_set_executable (char *name)
{
#ifndef __vxworks
  struct stat statbuf;

  if (stat (name, &statbuf) == 0)
  {
    statbuf.st_mode = statbuf.st_mode | S_IXUSR;
    chmod (name, statbuf.st_mode);
  }
#endif
}

void
__gnat_set_readonly (char *name)
{
#ifndef __vxworks
  struct stat statbuf;

  if (stat (name, &statbuf) == 0)
  {
    statbuf.st_mode = statbuf.st_mode & 07577;
    chmod (name, statbuf.st_mode);
  }
#endif
}

int
__gnat_is_symbolic_link (char *name ATTRIBUTE_UNUSED)
{
#if defined (__vxworks)
  return 0;

#elif defined (_AIX) || defined (__APPLE__) || defined (__unix__)
  int ret;
  struct stat statbuf;

  ret = lstat (name, &statbuf);
  return (!ret && S_ISLNK (statbuf.st_mode));

#else
  return 0;
#endif
}

#if defined (sun) && defined (__SVR4)
/* Using fork on Solaris will duplicate all the threads. fork1, which
   duplicates only the active thread, must be used instead, or spawning
   subprocess from a program with tasking will lead into numerous problems.  */
#define fork fork1
#endif

int
__gnat_portable_spawn (char *args[])
{
  int status = 0;
  int finished ATTRIBUTE_UNUSED;
  int pid ATTRIBUTE_UNUSED;

#if defined (MSDOS) || defined (_WIN32)
  /* args[0] must be quotes as it could contain a full pathname with spaces */
  char *args_0 = args[0];
  args[0] = (char *)xmalloc (strlen (args_0) + 3);
  strcpy (args[0], "\"");
  strcat (args[0], args_0);
  strcat (args[0], "\"");

  status = spawnvp (P_WAIT, args_0, (const char* const*)args);

  /* restore previous value */
  free (args[0]);
  args[0] = (char *)args_0;

  if (status < 0)
    return -1;
  else
    return status;

#elif defined (__vxworks)
  return -1;
#else

#ifdef __EMX__
  pid = spawnvp (P_NOWAIT, args[0], args);
  if (pid == -1)
    return -1;

#else
  pid = fork ();
  if (pid < 0)
    return -1;

  if (pid == 0)
    {
      /* The child. */
      if (execv (args[0], MAYBE_TO_PTR32 (args)) != 0)
#if defined (VMS)
	return -1; /* execv is in parent context on VMS.  */
#else
	_exit (1);
#endif
    }
#endif

  /* The parent.  */
  finished = waitpid (pid, &status, 0);

  if (finished != pid || WIFEXITED (status) == 0)
    return -1;

  return WEXITSTATUS (status);
#endif

  return 0;
}

/* Create a copy of the given file descriptor.
   Return -1 if an error occurred.  */

int
__gnat_dup (int oldfd)
{
#if defined (__vxworks) && !defined (__RTP__)
  /* Not supported on VxWorks 5.x, but supported on VxWorks 6.0 when using
     RTPs. */
  return -1;
#else
  return dup (oldfd);
#endif
}

/* Make newfd be the copy of oldfd, closing newfd first if necessary.
   Return -1 if an error occurred.  */

int
__gnat_dup2 (int oldfd, int newfd)
{
#if defined (__vxworks) && !defined (__RTP__)
  /* Not supported on VxWorks 5.x, but supported on VxWorks 6.0 when using
     RTPs.  */
  return -1;
#else
  return dup2 (oldfd, newfd);
#endif
}

/* WIN32 code to implement a wait call that wait for any child process.  */

#ifdef _WIN32

/* Synchronization code, to be thread safe.  */

static CRITICAL_SECTION plist_cs;

void
__gnat_plist_init (void)
{
  InitializeCriticalSection (&plist_cs);
}

static void
plist_enter (void)
{
  EnterCriticalSection (&plist_cs);
}

static void
plist_leave (void)
{
  LeaveCriticalSection (&plist_cs);
}

typedef struct _process_list
{
  HANDLE h;
  struct _process_list *next;
} Process_List;

static Process_List *PLIST = NULL;

static int plist_length = 0;

static void
add_handle (HANDLE h)
{
  Process_List *pl;

  pl = (Process_List *) xmalloc (sizeof (Process_List));

  plist_enter();

  /* -------------------- critical section -------------------- */
  pl->h = h;
  pl->next = PLIST;
  PLIST = pl;
  ++plist_length;
  /* -------------------- critical section -------------------- */

  plist_leave();
}

static void
remove_handle (HANDLE h)
{
  Process_List *pl;
  Process_List *prev = NULL;

  plist_enter();

  /* -------------------- critical section -------------------- */
  pl = PLIST;
  while (pl)
    {
      if (pl->h == h)
        {
          if (pl == PLIST)
	    PLIST = pl->next;
          else
	    prev->next = pl->next;
          free (pl);
          break;
        }
      else
        {
          prev = pl;
          pl = pl->next;
        }
    }

  --plist_length;
  /* -------------------- critical section -------------------- */

  plist_leave();
}

static int
win32_no_block_spawn (char *command, char *args[])
{
  BOOL result;
  STARTUPINFO SI;
  PROCESS_INFORMATION PI;
  SECURITY_ATTRIBUTES SA;
  int csize = 1;
  char *full_command;
  int k;

  /* compute the total command line length */
  k = 0;
  while (args[k])
    {
      csize += strlen (args[k]) + 1;
      k++;
    }

  full_command = (char *) xmalloc (csize);

  /* Startup info. */
  SI.cb          = sizeof (STARTUPINFO);
  SI.lpReserved  = NULL;
  SI.lpReserved2 = NULL;
  SI.lpDesktop   = NULL;
  SI.cbReserved2 = 0;
  SI.lpTitle     = NULL;
  SI.dwFlags     = 0;
  SI.wShowWindow = SW_HIDE;

  /* Security attributes. */
  SA.nLength = sizeof (SECURITY_ATTRIBUTES);
  SA.bInheritHandle = TRUE;
  SA.lpSecurityDescriptor = NULL;

  /* Prepare the command string. */
  strcpy (full_command, command);
  strcat (full_command, " ");

  k = 1;
  while (args[k])
    {
      strcat (full_command, args[k]);
      strcat (full_command, " ");
      k++;
    }

  result = CreateProcess
	     (NULL, (char *) full_command, &SA, NULL, TRUE,
              GetPriorityClass (GetCurrentProcess()), NULL, NULL, &SI, &PI);

  free (full_command);

  if (result == TRUE)
    {
      add_handle (PI.hProcess);
      CloseHandle (PI.hThread);
      return (int) PI.hProcess;
    }
  else
    return -1;
}

static int
win32_wait (int *status)
{
  DWORD exitcode;
  HANDLE *hl;
  HANDLE h;
  DWORD res;
  int k;
  Process_List *pl;

  if (plist_length == 0)
    {
      errno = ECHILD;
      return -1;
    }

  hl = (HANDLE *) xmalloc (sizeof (HANDLE) * plist_length);

  k = 0;
  plist_enter();

  /* -------------------- critical section -------------------- */
  pl = PLIST;
  while (pl)
    {
      hl[k++] = pl->h;
      pl = pl->next;
    }
  /* -------------------- critical section -------------------- */

  plist_leave();

  res = WaitForMultipleObjects (plist_length, hl, FALSE, INFINITE);
  h = hl[res - WAIT_OBJECT_0];
  free (hl);

  remove_handle (h);

  GetExitCodeProcess (h, &exitcode);
  CloseHandle (h);

  *status = (int) exitcode;
  return (int) h;
}

#endif

int
__gnat_portable_no_block_spawn (char *args[])
{
  int pid = 0;

#if defined (__EMX__) || defined (MSDOS)

  /* ??? For PC machines I (Franco) don't know the system calls to implement
     this routine. So I'll fake it as follows. This routine will behave
     exactly like the blocking portable_spawn and will systematically return
     a pid of 0 unless the spawned task did not complete successfully, in
     which case we return a pid of -1.  To synchronize with this the
     portable_wait below systematically returns a pid of 0 and reports that
     the subprocess terminated successfully. */

  if (spawnvp (P_WAIT, args[0], args) != 0)
    return -1;

#elif defined (_WIN32)

  pid = win32_no_block_spawn (args[0], args);
  return pid;

#elif defined (__vxworks)
  return -1;

#else
  pid = fork ();

  if (pid == 0)
    {
      /* The child.  */
      if (execv (args[0], MAYBE_TO_PTR32 (args)) != 0)
#if defined (VMS)
	return -1; /* execv is in parent context on VMS. */
#else
	_exit (1);
#endif
    }

#endif

  return pid;
}

int
__gnat_portable_wait (int *process_status)
{
  int status = 0;
  int pid = 0;

#if defined (_WIN32)

  pid = win32_wait (&status);

#elif defined (__EMX__) || defined (MSDOS)
  /* ??? See corresponding comment in portable_no_block_spawn.  */

#elif defined (__vxworks)
  /* Not sure what to do here, so do same as __EMX__ case, i.e., nothing but
     return zero.  */
#else

  pid = waitpid (-1, &status, 0);
  status = status & 0xffff;
#endif

  *process_status = status;
  return pid;
}

void
__gnat_os_exit (int status)
{
  exit (status);
}

/* Locate a regular file, give a Path value.  */

char *
__gnat_locate_regular_file (char *file_name, char *path_val)
{
  char *ptr;
  char *file_path = alloca (strlen (file_name) + 1);
  int absolute;

  /* Remove quotes around file_name if present */

  ptr = file_name;
  if (*ptr == '"')
    ptr++;

  strcpy (file_path, ptr);

  ptr = file_path + strlen (file_path) - 1;

  if (*ptr == '"')
    *ptr = '\0';

  /* Handle absolute pathnames.  */

  absolute = __gnat_is_absolute_path (file_path, strlen (file_name));

  if (absolute)
    {
     if (__gnat_is_regular_file (file_path))
       return xstrdup (file_path);

      return 0;
    }

  /* If file_name include directory separator(s), try it first as
     a path name relative to the current directory */
  for (ptr = file_name; *ptr && *ptr != '/' && *ptr != DIR_SEPARATOR; ptr++)
    ;

  if (*ptr != 0)
    {
      if (__gnat_is_regular_file (file_name))
        return xstrdup (file_name);
    }

  if (path_val == 0)
    return 0;

  {
    /* The result has to be smaller than path_val + file_name.  */
    char *file_path = alloca (strlen (path_val) + strlen (file_name) + 2);

    for (;;)
      {
        for (; *path_val == PATH_SEPARATOR; path_val++)
          ;

      if (*path_val == 0)
        return 0;

      /* Skip the starting quote */

      if (*path_val == '"')
	path_val++;

      for (ptr = file_path; *path_val && *path_val != PATH_SEPARATOR; )
	*ptr++ = *path_val++;

      ptr--;

      /* Skip the ending quote */

      if (*ptr == '"')
	ptr--;

      if (*ptr != '/' && *ptr != DIR_SEPARATOR)
        *++ptr = DIR_SEPARATOR;

      strcpy (++ptr, file_name);

      if (__gnat_is_regular_file (file_path))
        return xstrdup (file_path);
      }
  }

  return 0;
}

/* Locate an executable given a Path argument. This routine is only used by
   gnatbl and should not be used otherwise.  Use locate_exec_on_path
   instead.  */

char *
__gnat_locate_exec (char *exec_name, char *path_val)
{
  char *ptr;
  if (!strstr (exec_name, HOST_EXECUTABLE_SUFFIX))
    {
      char *full_exec_name
        = alloca (strlen (exec_name) + strlen (HOST_EXECUTABLE_SUFFIX) + 1);

      strcpy (full_exec_name, exec_name);
      strcat (full_exec_name, HOST_EXECUTABLE_SUFFIX);
      ptr = __gnat_locate_regular_file (full_exec_name, path_val);

      if (ptr == 0)
         return __gnat_locate_regular_file (exec_name, path_val);
      return ptr;
    }
  else
    return __gnat_locate_regular_file (exec_name, path_val);
}

/* Locate an executable using the Systems default PATH.  */

char *
__gnat_locate_exec_on_path (char *exec_name)
{
  char *apath_val;
#ifdef VMS
  char *path_val = "/VAXC$PATH";
#else
  char *path_val = getenv ("PATH");
#endif
#ifdef _WIN32
  /* In Win32 systems we expand the PATH as for XP environment
     variables are not automatically expanded. We also prepend the
     ".;" to the path to match normal NT path search semantics */

  #define EXPAND_BUFFER_SIZE 32767

  apath_val = alloca (EXPAND_BUFFER_SIZE);

  apath_val [0] = '.';
  apath_val [1] = ';';

  DWORD res = ExpandEnvironmentStrings
    (path_val, apath_val + 2, EXPAND_BUFFER_SIZE - 2);

  if (!res) apath_val [0] = '\0';
#else
  apath_val = alloca (strlen (path_val) + 1);
  strcpy (apath_val, path_val);
#endif

  return __gnat_locate_exec (exec_name, apath_val);
}

#ifdef VMS

/* These functions are used to translate to and from VMS and Unix syntax
   file, directory and path specifications.  */

#define MAXPATH  256
#define MAXNAMES 256
#define NEW_CANONICAL_FILELIST_INCREMENT 64

static char new_canonical_dirspec [MAXPATH];
static char new_canonical_filespec [MAXPATH];
static char new_canonical_pathspec [MAXNAMES*MAXPATH];
static unsigned new_canonical_filelist_index;
static unsigned new_canonical_filelist_in_use;
static unsigned new_canonical_filelist_allocated;
static char **new_canonical_filelist;
static char new_host_pathspec [MAXNAMES*MAXPATH];
static char new_host_dirspec [MAXPATH];
static char new_host_filespec [MAXPATH];

/* Routine is called repeatedly by decc$from_vms via
   __gnat_to_canonical_file_list_init until it returns 0 or the expansion
   runs out. */

static int
wildcard_translate_unix (char *name)
{
  char *ver;
  char buff [MAXPATH];

  strncpy (buff, name, MAXPATH);
  buff [MAXPATH - 1] = (char) 0;
  ver = strrchr (buff, '.');

  /* Chop off the version.  */
  if (ver)
    *ver = 0;

  /* Dynamically extend the allocation by the increment.  */
  if (new_canonical_filelist_in_use == new_canonical_filelist_allocated)
    {
      new_canonical_filelist_allocated += NEW_CANONICAL_FILELIST_INCREMENT;
      new_canonical_filelist = (char **) xrealloc
	(new_canonical_filelist,
	 new_canonical_filelist_allocated * sizeof (char *));
    }

  new_canonical_filelist[new_canonical_filelist_in_use++] = xstrdup (buff);

  return 1;
}

/* Translate a wildcard VMS file spec into a list of Unix file specs. First do
   full translation and copy the results into a list (_init), then return them
   one at a time (_next). If onlydirs set, only expand directory files.  */

int
__gnat_to_canonical_file_list_init (char *filespec, int onlydirs)
{
  int len;
  char buff [MAXPATH];

  len = strlen (filespec);
  strncpy (buff, filespec, MAXPATH);

  /* Only look for directories */
  if (onlydirs && !strstr (&buff [len-5], "*.dir"))
    strncat (buff, "*.dir", MAXPATH);

  buff [MAXPATH - 1] = (char) 0;

  decc$from_vms (buff, wildcard_translate_unix, 1);

  /* Remove the .dir extension.  */
  if (onlydirs)
    {
      int i;
      char *ext;

      for (i = 0; i < new_canonical_filelist_in_use; i++)
	{
	  ext = strstr (new_canonical_filelist[i], ".dir");
	  if (ext)
	    *ext = 0;
	}
    }

  return new_canonical_filelist_in_use;
}

/* Return the next filespec in the list.  */

char *
__gnat_to_canonical_file_list_next ()
{
  return new_canonical_filelist[new_canonical_filelist_index++];
}

/* Free storage used in the wildcard expansion.  */

void
__gnat_to_canonical_file_list_free ()
{
  int i;

   for (i = 0; i < new_canonical_filelist_in_use; i++)
     free (new_canonical_filelist[i]);

  free (new_canonical_filelist);

  new_canonical_filelist_in_use = 0;
  new_canonical_filelist_allocated = 0;
  new_canonical_filelist_index = 0;
  new_canonical_filelist = 0;
}

/* Translate a VMS syntax directory specification in to Unix syntax.  If
   PREFIXFLAG is set, append an underscore "/". If no indicators of VMS syntax
   found, return input string. Also translate a dirname that contains no
   slashes, in case it's a logical name.  */

char *
__gnat_to_canonical_dir_spec (char *dirspec, int prefixflag)
{
  int len;

  strcpy (new_canonical_dirspec, "");
  if (strlen (dirspec))
    {
      char *dirspec1;

      if (strchr (dirspec, ']') || strchr (dirspec, ':'))
	{
	  strncpy (new_canonical_dirspec,
		   (char *) decc$translate_vms (dirspec),
		   MAXPATH);
	}
      else if (!strchr (dirspec, '/') && (dirspec1 = getenv (dirspec)) != 0)
	{
	  strncpy (new_canonical_dirspec,
		  (char *) decc$translate_vms (dirspec1),
		  MAXPATH);
	}
      else
	{
	  strncpy (new_canonical_dirspec, dirspec, MAXPATH);
	}
    }

  len = strlen (new_canonical_dirspec);
  if (prefixflag && new_canonical_dirspec [len-1] != '/')
    strncat (new_canonical_dirspec, "/", MAXPATH);

  new_canonical_dirspec [MAXPATH - 1] = (char) 0;

  return new_canonical_dirspec;

}

/* Translate a VMS syntax file specification into Unix syntax.
   If no indicators of VMS syntax found, check if it's an uppercase
   alphanumeric_ name and if so try it out as an environment
   variable (logical name). If all else fails return the
   input string.  */

char *
__gnat_to_canonical_file_spec (char *filespec)
{
  char *filespec1;

  strncpy (new_canonical_filespec, "", MAXPATH);

  if (strchr (filespec, ']') || strchr (filespec, ':'))
    {
      char *tspec = (char *) decc$translate_vms (filespec);

      if (tspec != (char *) -1)
	strncpy (new_canonical_filespec, tspec, MAXPATH);
    }
  else if ((strlen (filespec) == strspn (filespec,
	    "ABCDEFGHIJKLMNOPQRSTUVWXYZ0123456789_"))
	&& (filespec1 = getenv (filespec)))
    {
      char *tspec = (char *) decc$translate_vms (filespec1);

      if (tspec != (char *) -1)
	strncpy (new_canonical_filespec, tspec, MAXPATH);
    }
  else
    {
      strncpy (new_canonical_filespec, filespec, MAXPATH);
    }

  new_canonical_filespec [MAXPATH - 1] = (char) 0;

  return new_canonical_filespec;
}

/* Translate a VMS syntax path specification into Unix syntax.
   If no indicators of VMS syntax found, return input string.  */

char *
__gnat_to_canonical_path_spec (char *pathspec)
{
  char *curr, *next, buff [MAXPATH];

  if (pathspec == 0)
    return pathspec;

  /* If there are /'s, assume it's a Unix path spec and return.  */
  if (strchr (pathspec, '/'))
    return pathspec;

  new_canonical_pathspec[0] = 0;
  curr = pathspec;

  for (;;)
    {
      next = strchr (curr, ',');
      if (next == 0)
        next = strchr (curr, 0);

      strncpy (buff, curr, next - curr);
      buff[next - curr] = 0;

      /* Check for wildcards and expand if present.  */
      if (strchr (buff, '*') || strchr (buff, '%') || strstr (buff, "..."))
        {
          int i, dirs;

          dirs = __gnat_to_canonical_file_list_init (buff, 1);
          for (i = 0; i < dirs; i++)
            {
              char *next_dir;

              next_dir = __gnat_to_canonical_file_list_next ();
              strncat (new_canonical_pathspec, next_dir, MAXPATH);

              /* Don't append the separator after the last expansion.  */
              if (i+1 < dirs)
                strncat (new_canonical_pathspec, ":", MAXPATH);
            }

	  __gnat_to_canonical_file_list_free ();
        }
      else
	strncat (new_canonical_pathspec,
		__gnat_to_canonical_dir_spec (buff, 0), MAXPATH);

      if (*next == 0)
        break;

      strncat (new_canonical_pathspec, ":", MAXPATH);
      curr = next + 1;
    }

  new_canonical_pathspec [MAXPATH - 1] = (char) 0;

  return new_canonical_pathspec;
}

static char filename_buff [MAXPATH];

static int
translate_unix (char *name, int type)
{
  strncpy (filename_buff, name, MAXPATH);
  filename_buff [MAXPATH - 1] = (char) 0;
  return 0;
}

/* Translate a Unix syntax path spec into a VMS style (comma separated list of
   directories.  */

static char *
to_host_path_spec (char *pathspec)
{
  char *curr, *next, buff [MAXPATH];

  if (pathspec == 0)
    return pathspec;

  /* Can't very well test for colons, since that's the Unix separator!  */
  if (strchr (pathspec, ']') || strchr (pathspec, ','))
    return pathspec;

  new_host_pathspec[0] = 0;
  curr = pathspec;

  for (;;)
    {
      next = strchr (curr, ':');
      if (next == 0)
        next = strchr (curr, 0);

      strncpy (buff, curr, next - curr);
      buff[next - curr] = 0;

      strncat (new_host_pathspec, __gnat_to_host_dir_spec (buff, 0), MAXPATH);
      if (*next == 0)
        break;
      strncat (new_host_pathspec, ",", MAXPATH);
      curr = next + 1;
    }

  new_host_pathspec [MAXPATH - 1] = (char) 0;

  return new_host_pathspec;
}

/* Translate a Unix syntax directory specification into VMS syntax.  The
   PREFIXFLAG has no effect, but is kept for symmetry with
   to_canonical_dir_spec.  If indicators of VMS syntax found, return input
   string. */

char *
__gnat_to_host_dir_spec (char *dirspec, int prefixflag ATTRIBUTE_UNUSED)
{
  int len = strlen (dirspec);

  strncpy (new_host_dirspec, dirspec, MAXPATH);
  new_host_dirspec [MAXPATH - 1] = (char) 0;

  if (strchr (new_host_dirspec, ']') || strchr (new_host_dirspec, ':'))
    return new_host_dirspec;

  while (len > 1 && new_host_dirspec[len - 1] == '/')
    {
      new_host_dirspec[len - 1] = 0;
      len--;
    }

  decc$to_vms (new_host_dirspec, translate_unix, 1, 2);
  strncpy (new_host_dirspec, filename_buff, MAXPATH);
  new_host_dirspec [MAXPATH - 1] = (char) 0;

  return new_host_dirspec;
}

/* Translate a Unix syntax file specification into VMS syntax.
   If indicators of VMS syntax found, return input string.  */

char *
__gnat_to_host_file_spec (char *filespec)
{
  strncpy (new_host_filespec, "", MAXPATH);
  if (strchr (filespec, ']') || strchr (filespec, ':'))
    {
      strncpy (new_host_filespec, filespec, MAXPATH);
    }
  else
    {
      decc$to_vms (filespec, translate_unix, 1, 1);
      strncpy (new_host_filespec, filename_buff, MAXPATH);
    }

  new_host_filespec [MAXPATH - 1] = (char) 0;

  return new_host_filespec;
}

void
__gnat_adjust_os_resource_limits ()
{
  SYS$ADJWSL (131072, 0);
}

#else /* VMS */

/* Dummy functions for Osint import for non-VMS systems.  */

int
__gnat_to_canonical_file_list_init
  (char *dirspec ATTRIBUTE_UNUSED, int onlydirs ATTRIBUTE_UNUSED)
{
  return 0;
}

char *
__gnat_to_canonical_file_list_next (void)
{
  return (char *) "";
}

void
__gnat_to_canonical_file_list_free (void)
{
}

char *
__gnat_to_canonical_dir_spec (char *dirspec, int prefixflag ATTRIBUTE_UNUSED)
{
  return dirspec;
}

char *
__gnat_to_canonical_file_spec (char *filespec)
{
  return filespec;
}

char *
__gnat_to_canonical_path_spec (char *pathspec)
{
  return pathspec;
}

char *
__gnat_to_host_dir_spec (char *dirspec, int prefixflag ATTRIBUTE_UNUSED)
{
  return dirspec;
}

char *
__gnat_to_host_file_spec (char *filespec)
{
  return filespec;
}

void
__gnat_adjust_os_resource_limits (void)
{
}

#endif

/* For EMX, we cannot include dummy in libgcc, since it is too difficult
   to coordinate this with the EMX distribution. Consequently, we put the
   definition of dummy which is used for exception handling, here.  */

#if defined (__EMX__)
void __dummy () {}
#endif

#if defined (__mips_vxworks)
int
_flush_cache()
{
   CACHE_USER_FLUSH (0, ENTIRE_CACHE);
}
#endif

#if defined (CROSS_COMPILE)  \
  || (! (defined (sparc) && defined (sun) && defined (__SVR4)) \
      && ! (defined (linux) && (defined (i386) || defined (__x86_64__))) \
      && ! defined (__FreeBSD__) \
      && ! defined (__hpux__) \
      && ! defined (__APPLE__) \
      && ! defined (_AIX) \
      && ! (defined (__alpha__)  && defined (__osf__)) \
      && ! defined (__MINGW32__) \
      && ! (defined (__mips) && defined (__sgi)))

/* Dummy function to satisfy g-trasym.o.  Currently Solaris sparc, HP/UX,
   GNU/Linux x86{_64}, Tru64 & Windows provide a non-dummy version of this
   procedure in libaddr2line.a.  */

void
convert_addresses (void *addrs ATTRIBUTE_UNUSED,
		   int n_addr ATTRIBUTE_UNUSED,
		   void *buf ATTRIBUTE_UNUSED,
		   int *len ATTRIBUTE_UNUSED)
{
  *len = 0;
}
#endif

#if defined (_WIN32)
int __gnat_argument_needs_quote = 1;
#else
int __gnat_argument_needs_quote = 0;
#endif

/* This option is used to enable/disable object files handling from the
   binder file by the GNAT Project module. For example, this is disabled on
   Windows (prior to GCC 3.4) as it is already done by the mdll module.
   Stating with GCC 3.4 the shared libraries are not based on mdll
   anymore as it uses the GCC's -shared option  */
#if defined (_WIN32) \
    && ((__GNUC__ < 3) || ((__GNUC__ == 3) && (__GNUC_MINOR__ < 4)))
int __gnat_prj_add_obj_files = 0;
#else
int __gnat_prj_add_obj_files = 1;
#endif

/* char used as prefix/suffix for environment variables */
#if defined (_WIN32)
char __gnat_environment_char = '%';
#else
char __gnat_environment_char = '$';
#endif

/* This functions copy the file attributes from a source file to a
   destination file.

   mode = 0  : In this mode copy only the file time stamps (last access and
               last modification time stamps).

   mode = 1  : In this mode, time stamps and read/write/execute attributes are
               copied.

   Returns 0 if operation was successful and -1 in case of error. */

int
__gnat_copy_attribs (char *from, char *to, int mode)
{
#if defined (VMS) || defined (__vxworks)
  return -1;
#else
  struct stat fbuf;
  struct utimbuf tbuf;

  if (stat (from, &fbuf) == -1)
    {
      return -1;
    }

  tbuf.actime = fbuf.st_atime;
  tbuf.modtime = fbuf.st_mtime;

  if (utime (to, &tbuf) == -1)
    {
      return -1;
    }

  if (mode == 1)
    {
      if (chmod (to, fbuf.st_mode) == -1)
	{
	  return -1;
	}
    }

  return 0;
#endif
}

/* This function is installed in libgcc.a.  */
extern void __gnat_install_locks (void (*) (void), void (*) (void));

/* This function offers a hook for libgnarl to set the
   locking subprograms for libgcc_eh.
   This is only needed on OpenVMS, since other platforms use standard
   --enable-threads=posix option, or similar.  */

void
__gnatlib_install_locks (void (*lock) (void) ATTRIBUTE_UNUSED,
                         void (*unlock) (void) ATTRIBUTE_UNUSED)
{
#if defined (IN_RTS) && defined (VMS)
  __gnat_install_locks (lock, unlock);
  /* There is a bootstrap path issue if adaint is build with this
     symbol unresolved for the stage1 compiler. Since the compiler
     does not use tasking, we simply make __gnatlib_install_locks
     a no-op in this case. */
#endif
}

int
__gnat_lseek (int fd, long offset, int whence)
{
  return (int) lseek (fd, offset, whence);
}

/* This function returns the version of GCC being used.  Here it's GCC 3.  */
int
get_gcc_version (void)
{
  return 3;
}

int
<<<<<<< HEAD
__gnat_set_close_on_exec (int fd, int close_on_exec_p)
=======
__gnat_set_close_on_exec (int fd ATTRIBUTE_UNUSED,
                        int close_on_exec_p ATTRIBUTE_UNUSED)
>>>>>>> 8c044a9c
{
#if defined (F_GETFD) && defined (FD_CLOEXEC) && ! defined (__vxworks)
  int flags = fcntl (fd, F_GETFD, 0);
  if (flags < 0)
    return flags;
  if (close_on_exec_p)
    flags |= FD_CLOEXEC;
  else
    flags &= ~FD_CLOEXEC;
  return fcntl (fd, F_SETFD, flags | FD_CLOEXEC);
#else
  return -1;
  /* For the Windows case, we should use SetHandleInformation to remove
     the HANDLE_INHERIT property from fd. This is not implemented yet,
     but for our purposes (support of GNAT.Expect) this does not matter,
     as by default handles are *not* inherited. */
#endif
<<<<<<< HEAD
=======
}

/* Indicates if platforms supports automatic initialization through the
   constructor mechanism */
int
__gnat_binder_supports_auto_init ()
{
#ifdef VMS
   return 0;
#else
   return 1;
#endif
}

/* Indicates that Stand-Alone Libraries are automatically initialized through
   the constructor mechanism */
int
__gnat_sals_init_using_constructors ()
{
#if defined (__vxworks) || defined (__Lynx__) || defined (VMS)
   return 0;
#else
   return 1;
#endif
>>>>>>> 8c044a9c
}<|MERGE_RESOLUTION|>--- conflicted
+++ resolved
@@ -2665,12 +2665,8 @@
 }
 
 int
-<<<<<<< HEAD
-__gnat_set_close_on_exec (int fd, int close_on_exec_p)
-=======
 __gnat_set_close_on_exec (int fd ATTRIBUTE_UNUSED,
                         int close_on_exec_p ATTRIBUTE_UNUSED)
->>>>>>> 8c044a9c
 {
 #if defined (F_GETFD) && defined (FD_CLOEXEC) && ! defined (__vxworks)
   int flags = fcntl (fd, F_GETFD, 0);
@@ -2688,8 +2684,6 @@
      but for our purposes (support of GNAT.Expect) this does not matter,
      as by default handles are *not* inherited. */
 #endif
-<<<<<<< HEAD
-=======
 }
 
 /* Indicates if platforms supports automatic initialization through the
@@ -2714,5 +2708,4 @@
 #else
    return 1;
 #endif
->>>>>>> 8c044a9c
 }