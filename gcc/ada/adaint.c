/****************************************************************************
 *                                                                          *
 *                         GNAT COMPILER COMPONENTS                         *
 *                                                                          *
 *                               A D A I N T                                *
 *                                                                          *
 *                          C Implementation File                           *
 *                                                                          *
<<<<<<< HEAD
 *          Copyright (C) 1992-2006, Free Software Foundation, Inc.         *
=======
 *          Copyright (C) 1992-2007, Free Software Foundation, Inc.         *
>>>>>>> 60a98cce
 *                                                                          *
 * GNAT is free software;  you can  redistribute it  and/or modify it under *
 * terms of the  GNU General Public License as published  by the Free Soft- *
 * ware  Foundation;  either version 2,  or (at your option) any later ver- *
 * sion.  GNAT is distributed in the hope that it will be useful, but WITH- *
 * OUT ANY WARRANTY;  without even the  implied warranty of MERCHANTABILITY *
 * or FITNESS FOR A PARTICULAR PURPOSE.  See the GNU General Public License *
 * for  more details.  You should have  received  a copy of the GNU General *
 * Public License  distributed with GNAT;  see file COPYING.  If not, write *
 * to  the  Free Software Foundation,  51  Franklin  Street,  Fifth  Floor, *
 * Boston, MA 02110-1301, USA.                                              *
 *                                                                          *
 * As a  special  exception,  if you  link  this file  with other  files to *
 * produce an executable,  this file does not by itself cause the resulting *
 * executable to be covered by the GNU General Public License. This except- *
 * ion does not  however invalidate  any other reasons  why the  executable *
 * file might be covered by the  GNU Public License.                        *
 *                                                                          *
 * GNAT was originally developed  by the GNAT team at  New York University. *
 * Extensive contributions were provided by Ada Core Technologies Inc.      *
 *                                                                          *
 ****************************************************************************/

/* This file contains those routines named by Import pragmas in
   packages in the GNAT hierarchy (especially GNAT.OS_Lib) and in
   package Osint.  Many of the subprograms in OS_Lib import standard
   library calls directly. This file contains all other routines.  */

#ifdef __vxworks

/* No need to redefine exit here.  */
#undef exit

/* We want to use the POSIX variants of include files.  */
#define POSIX
#include "vxWorks.h"

#if defined (__mips_vxworks)
#include "cacheLib.h"
#endif /* __mips_vxworks */

#endif /* VxWorks */

#ifdef VMS
#define _POSIX_EXIT 1
#define HOST_EXECUTABLE_SUFFIX ".exe"
#define HOST_OBJECT_SUFFIX ".obj"
#endif

#ifdef IN_RTS
#include "tconfig.h"
#include "tsystem.h"

#include <sys/stat.h>
#include <fcntl.h>
#include <time.h>
#ifdef VMS
#include <unixio.h>
#endif

/* We don't have libiberty, so use malloc.  */
#define xmalloc(S) malloc (S)
#define xrealloc(V,S) realloc (V,S)
#else
#include "config.h"
#include "system.h"
#include "version.h"
#endif

#ifdef __MINGW32__
#include "mingw32.h"
#include <sys/utime.h>
#include <ctype.h>
#else
#ifndef VMS
#include <utime.h>
#endif
#endif

#ifdef __MINGW32__
#if OLD_MINGW
#include <sys/wait.h>
#endif
#elif defined (__vxworks) && defined (__RTP__)
#include <wait.h>
#else
#include <sys/wait.h>
#endif

#if defined (__EMX__) || defined (MSDOS) || defined (_WIN32)
#elif defined (VMS)

/* Header files and definitions for __gnat_set_file_time_name.  */

#define __NEW_STARLET 1
#include <vms/rms.h>
#include <vms/atrdef.h>
#include <vms/fibdef.h>
#include <vms/stsdef.h>
#include <vms/iodef.h>
#include <errno.h>
#include <vms/descrip.h>
#include <string.h>
#include <unixlib.h>

/* Use native 64-bit arithmetic.  */
#define unix_time_to_vms(X,Y) \
  { unsigned long long reftime, tmptime = (X); \
    $DESCRIPTOR (unixtime,"1-JAN-1970 0:00:00.00"); \
    SYS$BINTIM (&unixtime, &reftime); \
    Y = tmptime * 10000000 + reftime; }

/* descrip.h doesn't have everything ... */
typedef struct fibdef* __fibdef_ptr32 __attribute__ (( mode (SI) ));
struct dsc$descriptor_fib
{
  unsigned int fib$l_len;
  __fibdef_ptr32 fib$l_addr;
};

/* I/O Status Block.  */
struct IOSB
{
  unsigned short status, count;
  unsigned int devdep;
};

static char *tryfile;

/* Variable length string.  */
struct vstring
{
  short length;
  char string[NAM$C_MAXRSS+1];
};

#else
#include <utime.h>
#endif

#if defined (__EMX__) || defined (MSDOS) || defined (_WIN32)
#include <process.h>
#endif

#if defined (_WIN32)
#include <dir.h>
#include <windows.h>
#undef DIR_SEPARATOR
#define DIR_SEPARATOR '\\'
#endif

#include "adaint.h"

/* Define symbols O_BINARY and O_TEXT as harmless zeroes if they are not
   defined in the current system. On DOS-like systems these flags control
   whether the file is opened/created in text-translation mode (CR/LF in
   external file mapped to LF in internal file), but in Unix-like systems,
   no text translation is required, so these flags have no effect.  */

#if defined (__EMX__)
#include <os2.h>
#endif

#if defined (MSDOS)
#include <dos.h>
#endif

#ifndef O_BINARY
#define O_BINARY 0
#endif

#ifndef O_TEXT
#define O_TEXT 0
#endif

#ifndef HOST_EXECUTABLE_SUFFIX
#define HOST_EXECUTABLE_SUFFIX ""
#endif

#ifndef HOST_OBJECT_SUFFIX
#define HOST_OBJECT_SUFFIX ".o"
#endif

#ifndef PATH_SEPARATOR
#define PATH_SEPARATOR ':'
#endif

#ifndef DIR_SEPARATOR
#define DIR_SEPARATOR '/'
#endif

/* Check for cross-compilation */
#ifdef CROSS_DIRECTORY_STRUCTURE
int __gnat_is_cross_compiler = 1;
#else
int __gnat_is_cross_compiler = 0;
#endif

char __gnat_dir_separator = DIR_SEPARATOR;

char __gnat_path_separator = PATH_SEPARATOR;

/* The GNAT_LIBRARY_TEMPLATE contains a list of expressions that define
   the base filenames that libraries specified with -lsomelib options
   may have. This is used by GNATMAKE to check whether an executable
   is up-to-date or not. The syntax is

     library_template ::= { pattern ; } pattern NUL
     pattern          ::= [ prefix ] * [ postfix ]

   These should only specify names of static libraries as it makes
   no sense to determine at link time if dynamic-link libraries are
   up to date or not. Any libraries that are not found are supposed
   to be up-to-date:

     * if they are needed but not present, the link
       will fail,

     * otherwise they are libraries in the system paths and so
       they are considered part of the system and not checked
       for that reason.

   ??? This should be part of a GNAT host-specific compiler
       file instead of being included in all user applications
       as well. This is only a temporary work-around for 3.11b.  */

#ifndef GNAT_LIBRARY_TEMPLATE
#if defined (__EMX__)
#define GNAT_LIBRARY_TEMPLATE "*.a"
#elif defined (VMS)
#define GNAT_LIBRARY_TEMPLATE "*.olb"
#else
#define GNAT_LIBRARY_TEMPLATE "lib*.a"
#endif
#endif

const char *__gnat_library_template = GNAT_LIBRARY_TEMPLATE;

/* This variable is used in hostparm.ads to say whether the host is a VMS
   system.  */
#ifdef VMS
const int __gnat_vmsp = 1;
#else
const int __gnat_vmsp = 0;
#endif

#ifdef __EMX__
#define GNAT_MAX_PATH_LEN MAX_PATH

#elif defined (VMS)
#define GNAT_MAX_PATH_LEN 256 /* PATH_MAX */

#elif defined (__vxworks) || defined (__OPENNT)
#define GNAT_MAX_PATH_LEN PATH_MAX

#else

#if defined (__MINGW32__)
#include "mingw32.h"

#if OLD_MINGW
#include <sys/param.h>
#endif

#else
#include <sys/param.h>
#endif

#ifdef MAXPATHLEN
#define GNAT_MAX_PATH_LEN MAXPATHLEN
#else
#define GNAT_MAX_PATH_LEN 256
#endif

#endif

/* The __gnat_max_path_len variable is used to export the maximum
   length of a path name to Ada code. max_path_len is also provided
   for compatibility with older GNAT versions, please do not use
   it. */

int __gnat_max_path_len = GNAT_MAX_PATH_LEN;
int max_path_len = GNAT_MAX_PATH_LEN;

/* The following macro HAVE_READDIR_R should be defined if the
   system provides the routine readdir_r.  */
#undef HAVE_READDIR_R

#if defined(VMS) && defined (__LONG_POINTERS)

/* Return a 32 bit pointer to an array of 32 bit pointers
   given a 64 bit pointer to an array of 64 bit pointers */

typedef __char_ptr32 *__char_ptr_char_ptr32 __attribute__ ((mode (SI)));

static __char_ptr_char_ptr32
to_ptr32 (char **ptr64)
{
  int argc;
  __char_ptr_char_ptr32 short_argv;

  for (argc=0; ptr64[argc]; argc++);

  /* Reallocate argv with 32 bit pointers. */
  short_argv = (__char_ptr_char_ptr32) decc$malloc
    (sizeof (__char_ptr32) * (argc + 1));

  for (argc=0; ptr64[argc]; argc++)
    short_argv[argc] = (__char_ptr32) decc$strdup (ptr64[argc]);

  short_argv[argc] = (__char_ptr32) 0;
  return short_argv;

}
#define MAYBE_TO_PTR32(argv) to_ptr32 (argv)
#else
#define MAYBE_TO_PTR32(argv) argv
#endif

OS_Time
__gnat_current_time
  (void)
{
  time_t res = time (NULL);
  return (OS_Time) res;
}

void
__gnat_to_gm_time
  (OS_Time *p_time,
   int *p_year,
   int *p_month,
   int *p_day,
   int *p_hours,
   int *p_mins,
   int *p_secs)
{
  struct tm *res;
  time_t time = (time_t) *p_time;

#ifdef _WIN32
  /* On Windows systems, the time is sometimes rounded up to the nearest
     even second, so if the number of seconds is odd, increment it.  */
  if (time & 1)
    time++;
#endif

#ifdef VMS
  res = localtime (&time);
#else
  res = gmtime (&time);
#endif

  if (res)
    {
      *p_year = res->tm_year;
      *p_month = res->tm_mon;
      *p_day = res->tm_mday;
      *p_hours = res->tm_hour;
      *p_mins = res->tm_min;
      *p_secs = res->tm_sec;
    }
  else
    *p_year = *p_month = *p_day = *p_hours = *p_mins = *p_secs = 0;
}

/* Place the contents of the symbolic link named PATH in the buffer BUF,
   which has size BUFSIZ.  If PATH is a symbolic link, then return the number
   of characters of its content in BUF.  Otherwise, return -1.  For Windows,
   OS/2 and vxworks, always return -1.  */

int
__gnat_readlink (char *path ATTRIBUTE_UNUSED,
		 char *buf ATTRIBUTE_UNUSED,
		 size_t bufsiz ATTRIBUTE_UNUSED)
{
#if defined (MSDOS) || defined (_WIN32) || defined (__EMX__)
  return -1;
#elif defined (__INTERIX) || defined (VMS)
  return -1;
#elif defined (__vxworks)
  return -1;
#else
  return readlink (path, buf, bufsiz);
#endif
}

/* Creates a symbolic link named NEWPATH which contains the string OLDPATH.  If
   NEWPATH exists it will NOT be overwritten.  For Windows, OS/2, VxWorks,
   Interix and VMS, always return -1. */

int
__gnat_symlink (char *oldpath ATTRIBUTE_UNUSED,
		char *newpath ATTRIBUTE_UNUSED)
{
#if defined (MSDOS) || defined (_WIN32) || defined (__EMX__)
  return -1;
#elif defined (__INTERIX) || defined (VMS)
  return -1;
#elif defined (__vxworks)
  return -1;
#else
  return symlink (oldpath, newpath);
#endif
}

/* Try to lock a file, return 1 if success.  */

#if defined (__vxworks) || defined (MSDOS) || defined (_WIN32)

/* Version that does not use link. */

int
__gnat_try_lock (char *dir, char *file)
{
  int fd;
#ifdef __MINGW32__
  TCHAR wfull_path[GNAT_MAX_PATH_LEN];
  TCHAR wfile[GNAT_MAX_PATH_LEN];
  TCHAR wdir[GNAT_MAX_PATH_LEN];

  S2WSU (wdir, dir, GNAT_MAX_PATH_LEN);
  S2WSU (wfile, file, GNAT_MAX_PATH_LEN);

  _stprintf (wfull_path, _T("%s%c%s"), wdir, _T(DIR_SEPARATOR), wfile);
  fd = _topen (wfull_path, O_CREAT | O_EXCL, 0600);
#else
  char full_path[256];

  sprintf (full_path, "%s%c%s", dir, DIR_SEPARATOR, file);
  fd = open (full_path, O_CREAT | O_EXCL, 0600);
#endif

  if (fd < 0)
    return 0;

  close (fd);
  return 1;
}

#elif defined (__EMX__) || defined (VMS)

/* More cases that do not use link; identical code, to solve too long
   line problem ??? */

int
__gnat_try_lock (char *dir, char *file)
{
  char full_path[256];
  int fd;

  sprintf (full_path, "%s%c%s", dir, DIR_SEPARATOR, file);
  fd = open (full_path, O_CREAT | O_EXCL, 0600);

  if (fd < 0)
    return 0;

  close (fd);
  return 1;
}

#else

/* Version using link(), more secure over NFS.  */
/* See TN 6913-016 for discussion ??? */

int
__gnat_try_lock (char *dir, char *file)
{
  char full_path[256];
  char temp_file[256];
  struct stat stat_result;
  int fd;

  sprintf (full_path, "%s%c%s", dir, DIR_SEPARATOR, file);
  sprintf (temp_file, "%s%cTMP-%ld-%ld",
           dir, DIR_SEPARATOR, (long)getpid(), (long)getppid ());

  /* Create the temporary file and write the process number.  */
  fd = open (temp_file, O_CREAT | O_WRONLY, 0600);
  if (fd < 0)
    return 0;

  close (fd);

  /* Link it with the new file.  */
  link (temp_file, full_path);

  /* Count the references on the old one. If we have a count of two, then
     the link did succeed. Remove the temporary file before returning.  */
  __gnat_stat (temp_file, &stat_result);
  unlink (temp_file);
  return stat_result.st_nlink == 2;
}
#endif

/* Return the maximum file name length.  */

int
__gnat_get_maximum_file_name_length (void)
{
#if defined (MSDOS)
  return 8;
#elif defined (VMS)
  if (getenv ("GNAT$EXTENDED_FILE_SPECIFICATIONS"))
    return -1;
  else
    return 39;
#else
  return -1;
#endif
}

/* Return nonzero if file names are case sensitive.  */

int
__gnat_get_file_names_case_sensitive (void)
{
#if defined (__EMX__) || defined (MSDOS) || defined (VMS) || defined (WINNT)
  return 0;
#else
  return 1;
#endif
}

char
__gnat_get_default_identifier_character_set (void)
{
#if defined (__EMX__) || defined (MSDOS)
  return 'p';
#else
  return '1';
#endif
}

/* Return the current working directory.  */

void
__gnat_get_current_dir (char *dir, int *length)
{
#if defined (__MINGW32__)
  TCHAR wdir[GNAT_MAX_PATH_LEN];

  _tgetcwd (wdir, *length);

  WS2SU (dir, wdir, GNAT_MAX_PATH_LEN);

#elif defined (VMS)
   /* Force Unix style, which is what GNAT uses internally.  */
   getcwd (dir, *length, 0);
#else
   getcwd (dir, *length);
#endif

   *length = strlen (dir);

   if (dir [*length - 1] != DIR_SEPARATOR)
     {
       dir [*length] = DIR_SEPARATOR;
       ++(*length);
     }
   dir[*length] = '\0';
}

/* Return the suffix for object files.  */

void
__gnat_get_object_suffix_ptr (int *len, const char **value)
{
  *value = HOST_OBJECT_SUFFIX;

  if (*value == 0)
    *len = 0;
  else
    *len = strlen (*value);

  return;
}

/* Return the suffix for executable files.  */

void
__gnat_get_executable_suffix_ptr (int *len, const char **value)
{
  *value = HOST_EXECUTABLE_SUFFIX;
  if (!*value)
    *len = 0;
  else
    *len = strlen (*value);

  return;
}

/* Return the suffix for debuggable files. Usually this is the same as the
   executable extension.  */

void
__gnat_get_debuggable_suffix_ptr (int *len, const char **value)
{
#ifndef MSDOS
  *value = HOST_EXECUTABLE_SUFFIX;
#else
  /* On DOS, the extensionless COFF file is what gdb likes.  */
  *value = "";
#endif

  if (*value == 0)
    *len = 0;
  else
    *len = strlen (*value);

  return;
}

<<<<<<< HEAD
=======
/* Returns the OS filename and corresponding encoding.  */

void
__gnat_os_filename (char *filename, char *w_filename,
		    char *os_name, int *o_length,
		    char *encoding, int *e_length)
{
#if defined (_WIN32) && ! defined (__vxworks) && ! defined (CROSS_DIRECTORY_STRUCTURE)
  WS2SU (os_name, (TCHAR *)w_filename, o_length);
  *o_length = strlen (os_name);
  strcpy (encoding, "encoding=utf8");
  *e_length = strlen (encoding);
#else
  strcpy (os_name, filename);
  *o_length = strlen (filename);
  *e_length = 0;
#endif
}

>>>>>>> 60a98cce
FILE *
__gnat_fopen (char *path, char *mode, int encoding)
{
#if defined (_WIN32) && ! defined (__vxworks) && ! defined (CROSS_DIRECTORY_STRUCTURE)
  TCHAR wpath[GNAT_MAX_PATH_LEN];
  TCHAR wmode[10];

  S2WS (wmode, mode, 10);

  if (encoding == Encoding_UTF8)
    S2WSU (wpath, path, GNAT_MAX_PATH_LEN);
  else
    S2WS (wpath, path, GNAT_MAX_PATH_LEN);

  return _tfopen (wpath, wmode);
#elif defined (VMS)
  return decc$fopen (path, mode);
#else
  return fopen (path, mode);
#endif
}

FILE *
__gnat_freopen (char *path, char *mode, FILE *stream, int encoding)
{
#if defined (_WIN32) && ! defined (__vxworks) && ! defined (CROSS_DIRECTORY_STRUCTURE)
  TCHAR wpath[GNAT_MAX_PATH_LEN];
  TCHAR wmode[10];

  S2WS (wmode, mode, 10);

  if (encoding == Encoding_UTF8)
    S2WSU (wpath, path, GNAT_MAX_PATH_LEN);
  else
    S2WS (wpath, path, GNAT_MAX_PATH_LEN);

  return _tfreopen (wpath, wmode, stream);
#elif defined (VMS)
  return decc$freopen (path, mode, stream);
#else
  return freopen (path, mode, stream);
#endif
}

int
__gnat_open_read (char *path, int fmode)
{
  int fd;
  int o_fmode = O_BINARY;

  if (fmode)
    o_fmode = O_TEXT;

#if defined (VMS)
  /* Optional arguments mbc,deq,fop increase read performance.  */
  fd = open (path, O_RDONLY | o_fmode, 0444,
             "mbc=16", "deq=64", "fop=tef");
#elif defined (__vxworks)
  fd = open (path, O_RDONLY | o_fmode, 0444);
#elif defined (__MINGW32__)
 {
   TCHAR wpath[GNAT_MAX_PATH_LEN];

   S2WSU (wpath, path, GNAT_MAX_PATH_LEN);
   fd = _topen (wpath, O_RDONLY | o_fmode, 0444);
 }
#else
  fd = open (path, O_RDONLY | o_fmode);
#endif

  return fd < 0 ? -1 : fd;
}

#if defined (__EMX__) || defined (__MINGW32__)
#define PERM (S_IREAD | S_IWRITE)
#elif defined (VMS)
/* Excerpt from DECC C RTL Reference Manual:
   To create files with OpenVMS RMS default protections using the UNIX
   system-call functions umask, mkdir, creat, and open, call mkdir, creat,
   and open with a file-protection mode argument of 0777 in a program
   that never specifically calls umask. These default protections include
   correctly establishing protections based on ACLs, previous versions of
   files, and so on. */
#define PERM 0777
#else
#define PERM (S_IRUSR | S_IWUSR | S_IRGRP | S_IWGRP | S_IROTH | S_IWOTH)
#endif

int
__gnat_open_rw (char *path, int fmode)
{
  int fd;
  int o_fmode = O_BINARY;

  if (fmode)
    o_fmode = O_TEXT;

#if defined (VMS)
  fd = open (path, O_RDWR | o_fmode, PERM,
             "mbc=16", "deq=64", "fop=tef");
#elif defined (__MINGW32__)
  {
    TCHAR wpath[GNAT_MAX_PATH_LEN];

    S2WSU (wpath, path, GNAT_MAX_PATH_LEN);
    fd = _topen (wpath, O_RDWR | o_fmode, PERM);
  }
#else
  fd = open (path, O_RDWR | o_fmode, PERM);
#endif

  return fd < 0 ? -1 : fd;
}

int
__gnat_open_create (char *path, int fmode)
{
  int fd;
  int o_fmode = O_BINARY;

  if (fmode)
    o_fmode = O_TEXT;

#if defined (VMS)
  fd = open (path, O_WRONLY | O_CREAT | O_TRUNC | o_fmode, PERM,
             "mbc=16", "deq=64", "fop=tef");
#elif defined (__MINGW32__)
  {
    TCHAR wpath[GNAT_MAX_PATH_LEN];

    S2WSU (wpath, path, GNAT_MAX_PATH_LEN);
    fd = _topen (wpath, O_WRONLY | O_CREAT | O_TRUNC | o_fmode, PERM);
  }
#else
  fd = open (path, O_WRONLY | O_CREAT | O_TRUNC | o_fmode, PERM);
#endif

  return fd < 0 ? -1 : fd;
}

int
__gnat_create_output_file (char *path)
{
  int fd;
#if defined (VMS)
  fd = open (path, O_WRONLY | O_CREAT | O_TRUNC | O_TEXT, PERM,
             "rfm=stmlf", "ctx=rec", "rat=none", "rop=nlk",
             "shr=del,get,put,upd");
#elif defined (__MINGW32__)
  {
    TCHAR wpath[GNAT_MAX_PATH_LEN];

    S2WSU (wpath, path, GNAT_MAX_PATH_LEN);
    fd = _topen (wpath, O_WRONLY | O_CREAT | O_TRUNC | O_TEXT, PERM);
  }
#else
  fd = open (path, O_WRONLY | O_CREAT | O_TRUNC | O_TEXT, PERM);
#endif

  return fd < 0 ? -1 : fd;
}

int
__gnat_open_append (char *path, int fmode)
{
  int fd;
  int o_fmode = O_BINARY;

  if (fmode)
    o_fmode = O_TEXT;

#if defined (VMS)
  fd = open (path, O_WRONLY | O_CREAT | O_APPEND | o_fmode, PERM,
             "mbc=16", "deq=64", "fop=tef");
#elif defined (__MINGW32__)
  {
    TCHAR wpath[GNAT_MAX_PATH_LEN];

    S2WSU (wpath, path, GNAT_MAX_PATH_LEN);
    fd = _topen (wpath, O_WRONLY | O_CREAT | O_APPEND | o_fmode, PERM);
  }
#else
  fd = open (path, O_WRONLY | O_CREAT | O_APPEND | o_fmode, PERM);
#endif

  return fd < 0 ? -1 : fd;
}

/*  Open a new file.  Return error (-1) if the file already exists.  */

int
__gnat_open_new (char *path, int fmode)
{
  int fd;
  int o_fmode = O_BINARY;

  if (fmode)
    o_fmode = O_TEXT;

#if defined (VMS)
  fd = open (path, O_WRONLY | O_CREAT | O_EXCL | o_fmode, PERM,
             "mbc=16", "deq=64", "fop=tef");
#elif defined (__MINGW32__)
  {
    TCHAR wpath[GNAT_MAX_PATH_LEN];

    S2WSU (wpath, path, GNAT_MAX_PATH_LEN);
    fd = _topen (wpath, O_WRONLY | O_CREAT | O_EXCL | o_fmode, PERM);
  }
#else
  fd = open (path, O_WRONLY | O_CREAT | O_EXCL | o_fmode, PERM);
#endif

  return fd < 0 ? -1 : fd;
}

/* Open a new temp file.  Return error (-1) if the file already exists.
   Special options for VMS allow the file to be shared between parent and child
   processes, however they really slow down output.  Used in gnatchop.  */

int
__gnat_open_new_temp (char *path, int fmode)
{
  int fd;
  int o_fmode = O_BINARY;

  strcpy (path, "GNAT-XXXXXX");

#if (defined (__FreeBSD__) || defined (linux)) && !defined (__vxworks)
  return mkstemp (path);
#elif defined (__Lynx__)
  mktemp (path);
#else
  if (mktemp (path) == NULL)
    return -1;
#endif

  if (fmode)
    o_fmode = O_TEXT;

#if defined (VMS)
  fd = open (path, O_WRONLY | O_CREAT | O_EXCL | o_fmode, PERM,
             "rfm=stmlf", "ctx=rec", "rat=none", "shr=del,get,put,upd",
             "mbc=16", "deq=64", "fop=tef");
#else
  fd = open (path, O_WRONLY | O_CREAT | O_EXCL | o_fmode, PERM);
#endif

  return fd < 0 ? -1 : fd;
}

/* Return the number of bytes in the specified file.  */

long
__gnat_file_length (int fd)
{
  int ret;
  struct stat statbuf;

  ret = fstat (fd, &statbuf);
  if (ret || !S_ISREG (statbuf.st_mode))
    return 0;

  return (statbuf.st_size);
}

/* Return the number of bytes in the specified named file.  */

long
__gnat_named_file_length (char *name)
{
  int ret;
  struct stat statbuf;

  ret = __gnat_stat (name, &statbuf);
  if (ret || !S_ISREG (statbuf.st_mode))
    return 0;

  return (statbuf.st_size);
}

/* Create a temporary filename and put it in string pointed to by
   TMP_FILENAME.  */

void
__gnat_tmp_name (char *tmp_filename)
{
#ifdef __MINGW32__
  {
    char *pname;

    /* tempnam tries to create a temporary file in directory pointed to by
       TMP environment variable, in c:\temp if TMP is not set, and in
       directory specified by P_tmpdir in stdio.h if c:\temp does not
       exist. The filename will be created with the prefix "gnat-".  */

    pname = (char *) tempnam ("c:\\temp", "gnat-");

    /* if pname is NULL, the file was not created properly, the disk is full
       or there is no more free temporary files */

    if (pname == NULL)
      *tmp_filename = '\0';

    /* If pname start with a back slash and not path information it means that
       the filename is valid for the current working directory.  */

    else if (pname[0] == '\\')
      {
	strcpy (tmp_filename, ".\\");
	strcat (tmp_filename, pname+1);
      }
    else
      strcpy (tmp_filename, pname);

    free (pname);
  }

#elif defined (linux) || defined (__FreeBSD__)
#define MAX_SAFE_PATH 1000
  char *tmpdir = getenv ("TMPDIR");

  /* If tmpdir is longer than MAX_SAFE_PATH, revert to default value to avoid
     a buffer overflow.  */
  if (tmpdir == NULL || strlen (tmpdir) > MAX_SAFE_PATH)
    strcpy (tmp_filename, "/tmp/gnat-XXXXXX");
  else
    sprintf (tmp_filename, "%s/gnat-XXXXXX", tmpdir);

  close (mkstemp(tmp_filename));
#else
  tmpnam (tmp_filename);
#endif
}

/*  Open directory and returns a DIR pointer.  */

DIR* __gnat_opendir (char *name)
{
#ifdef __MINGW32__
  TCHAR wname[GNAT_MAX_PATH_LEN];

  S2WSU (wname, name, GNAT_MAX_PATH_LEN);
  return (DIR*)_topendir (wname);

#else
  return opendir (name);
#endif
}

/* Read the next entry in a directory.  The returned string points somewhere
   in the buffer.  */

char *
__gnat_readdir (DIR *dirp, char *buffer, int *len)
{
#if defined (__MINGW32__)
  struct _tdirent *dirent = _treaddir ((_TDIR*)dirp);

  if (dirent != NULL)
    {
      WS2SU (buffer, dirent->d_name, GNAT_MAX_PATH_LEN);
      *len = strlen (buffer);

      return buffer;
    }
  else
    return NULL;

#elif defined (HAVE_READDIR_R)
  /* If possible, try to use the thread-safe version.  */
  if (readdir_r (dirp, buffer) != NULL)
<<<<<<< HEAD
    *len = strlen (((struct dirent*) buffer)->d_name);
    return ((struct dirent*) buffer)->d_name;
=======
    {
      *len = strlen (((struct dirent*) buffer)->d_name);
      return ((struct dirent*) buffer)->d_name;
    }
>>>>>>> 60a98cce
  else
    return NULL;

#else
  struct dirent *dirent = (struct dirent *) readdir (dirp);

  if (dirent != NULL)
    {
      strcpy (buffer, dirent->d_name);
      *len = strlen (buffer);
      return buffer;
    }
  else
    return NULL;

#endif
}

/* Close a directory entry.  */

int __gnat_closedir (DIR *dirp)
{
#ifdef __MINGW32__
  return _tclosedir ((_TDIR*)dirp);

#else
  return closedir (dirp);
#endif
}

/* Returns 1 if readdir is thread safe, 0 otherwise.  */

int
__gnat_readdir_is_thread_safe (void)
{
#ifdef HAVE_READDIR_R
  return 1;
#else
  return 0;
#endif
}

#ifdef _WIN32
/* Number of seconds between <Jan 1st 1601> and <Jan 1st 1970>.  */
static const unsigned long long w32_epoch_offset = 11644473600ULL;

/* Returns the file modification timestamp using Win32 routines which are
   immune against daylight saving time change. It is in fact not possible to
   use fstat for this purpose as the DST modify the st_mtime field of the
   stat structure.  */

static time_t
win32_filetime (HANDLE h)
{
  union
  {
    FILETIME ft_time;
    unsigned long long ull_time;
  } t_write;

  /* GetFileTime returns FILETIME data which are the number of 100 nanosecs
     since <Jan 1st 1601>. This function must return the number of seconds
     since <Jan 1st 1970>.  */

  if (GetFileTime (h, NULL, NULL, &t_write.ft_time))
    return (time_t) (t_write.ull_time / 10000000ULL - w32_epoch_offset);
  return (time_t) 0;
}
#endif

/* Return a GNAT time stamp given a file name.  */

OS_Time
__gnat_file_time_name (char *name)
{

#if defined (__EMX__) || defined (MSDOS)
  int fd = open (name, O_RDONLY | O_BINARY);
  time_t ret = __gnat_file_time_fd (fd);
  close (fd);
  return (OS_Time)ret;

#elif defined (_WIN32)
  time_t ret = -1;
  TCHAR wname[GNAT_MAX_PATH_LEN];

  S2WSU (wname, name, GNAT_MAX_PATH_LEN);

  HANDLE h = CreateFile
    (wname, GENERIC_READ, FILE_SHARE_READ, 0,
     OPEN_EXISTING, FILE_FLAG_BACKUP_SEMANTICS, 0);

  if (h != INVALID_HANDLE_VALUE)
    {
      ret = win32_filetime (h);
      CloseHandle (h);
    }
  return (OS_Time) ret;
#else
  struct stat statbuf;
  if (__gnat_stat (name, &statbuf) != 0) {
     return (OS_Time)-1;
  } else {
#ifdef VMS
     /* VMS has file versioning.  */
     return (OS_Time)statbuf.st_ctime;
#else
     return (OS_Time)statbuf.st_mtime;
#endif
  }
#endif
}

/* Return a GNAT time stamp given a file descriptor.  */

OS_Time
__gnat_file_time_fd (int fd)
{
  /* The following workaround code is due to the fact that under EMX and
     DJGPP fstat attempts to convert time values to GMT rather than keep the
     actual OS timestamp of the file. By using the OS2/DOS functions directly
     the GNAT timestamp are independent of this behavior, which is desired to
     facilitate the distribution of GNAT compiled libraries.  */

#if defined (__EMX__) || defined (MSDOS)
#ifdef __EMX__

  FILESTATUS fs;
  int ret = DosQueryFileInfo (fd, 1, (unsigned char *) &fs,
                                sizeof (FILESTATUS));

  unsigned file_year  = fs.fdateLastWrite.year;
  unsigned file_month = fs.fdateLastWrite.month;
  unsigned file_day   = fs.fdateLastWrite.day;
  unsigned file_hour  = fs.ftimeLastWrite.hours;
  unsigned file_min   = fs.ftimeLastWrite.minutes;
  unsigned file_tsec  = fs.ftimeLastWrite.twosecs;

#else
  struct ftime fs;
  int ret = getftime (fd, &fs);

  unsigned file_year  = fs.ft_year;
  unsigned file_month = fs.ft_month;
  unsigned file_day   = fs.ft_day;
  unsigned file_hour  = fs.ft_hour;
  unsigned file_min   = fs.ft_min;
  unsigned file_tsec  = fs.ft_tsec;
#endif

  /* Calculate the seconds since epoch from the time components. First count
     the whole days passed.  The value for years returned by the DOS and OS2
     functions count years from 1980, so to compensate for the UNIX epoch which
     begins in 1970 start with 10 years worth of days and add days for each
     four year period since then.  */

  time_t tot_secs;
  int cum_days[12] = {0, 31, 59, 90, 120, 151, 181, 212, 243, 273, 304, 334};
  int days_passed = 3652 + (file_year / 4) * 1461;
  int years_since_leap = file_year % 4;

  if (years_since_leap == 1)
    days_passed += 366;
  else if (years_since_leap == 2)
    days_passed += 731;
  else if (years_since_leap == 3)
    days_passed += 1096;

  if (file_year > 20)
    days_passed -= 1;

  days_passed += cum_days[file_month - 1];
  if (years_since_leap == 0 && file_year != 20 && file_month > 2)
    days_passed++;

  days_passed += file_day - 1;

  /* OK - have whole days.  Multiply -- then add in other parts.  */

  tot_secs  = days_passed * 86400;
  tot_secs += file_hour * 3600;
  tot_secs += file_min * 60;
  tot_secs += file_tsec * 2;
  return (OS_Time) tot_secs;

#elif defined (_WIN32)
  HANDLE h = (HANDLE) _get_osfhandle (fd);
  time_t ret = win32_filetime (h);
  return (OS_Time) ret;

#else
  struct stat statbuf;

  if (fstat (fd, &statbuf) != 0) {
     return (OS_Time) -1;
  } else {
#ifdef VMS
     /* VMS has file versioning.  */
     return (OS_Time) statbuf.st_ctime;
#else
     return (OS_Time) statbuf.st_mtime;
#endif
  }
#endif
}

/* Set the file time stamp.  */

void
__gnat_set_file_time_name (char *name, time_t time_stamp)
{
#if defined (__EMX__) || defined (MSDOS) || defined (__vxworks)

/* Code to implement __gnat_set_file_time_name for these systems.  */

#elif defined (_WIN32)
  union
  {
    FILETIME ft_time;
    unsigned long long ull_time;
  } t_write;
  TCHAR wname[GNAT_MAX_PATH_LEN];

  S2WSU (wname, name, GNAT_MAX_PATH_LEN);

  HANDLE h  = CreateFile
    (wname, GENERIC_WRITE, FILE_SHARE_WRITE, NULL,
     OPEN_EXISTING, FILE_FLAG_BACKUP_SEMANTICS,
     NULL);
  if (h == INVALID_HANDLE_VALUE)
    return;
  /* Add number of seconds between <Jan 1st 1601> and <Jan 1st 1970> */
  t_write.ull_time = ((unsigned long long)time_stamp + w32_epoch_offset);
  /*  Convert to 100 nanosecond units  */
  t_write.ull_time *= 10000000ULL;

  SetFileTime(h, NULL, NULL, &t_write.ft_time);
  CloseHandle (h);
  return;

#elif defined (VMS)
  struct FAB fab;
  struct NAM nam;

  struct
    {
      unsigned long long backup, create, expire, revise;
      unsigned int uic;
      union
	{
	  unsigned short value;
	  struct
	    {
	      unsigned system : 4;
	      unsigned owner  : 4;
	      unsigned group  : 4;
	      unsigned world  : 4;
	    } bits;
	} prot;
    } Fat = { 0, 0, 0, 0, 0, { 0 }};

  ATRDEF atrlst[]
    = {
      { ATR$S_CREDATE,  ATR$C_CREDATE,  &Fat.create },
      { ATR$S_REVDATE,  ATR$C_REVDATE,  &Fat.revise },
      { ATR$S_EXPDATE,  ATR$C_EXPDATE,  &Fat.expire },
      { ATR$S_BAKDATE,  ATR$C_BAKDATE,  &Fat.backup },
      { ATR$S_FPRO,     ATR$C_FPRO,     &Fat.prot },
      { ATR$S_UIC,      ATR$C_UIC,      &Fat.uic },
      { 0, 0, 0}
    };

  FIBDEF fib;
  struct dsc$descriptor_fib fibdsc = {sizeof (fib), (void *) &fib};

  struct IOSB iosb;

  unsigned long long newtime;
  unsigned long long revtime;
  long status;
  short chan;

  struct vstring file;
  struct dsc$descriptor_s filedsc
    = {NAM$C_MAXRSS, DSC$K_DTYPE_T, DSC$K_CLASS_S, (void *) file.string};
  struct vstring device;
  struct dsc$descriptor_s devicedsc
    = {NAM$C_MAXRSS, DSC$K_DTYPE_T, DSC$K_CLASS_S, (void *) device.string};
  struct vstring timev;
  struct dsc$descriptor_s timedsc
    = {NAM$C_MAXRSS, DSC$K_DTYPE_T, DSC$K_CLASS_S, (void *) timev.string};
  struct vstring result;
  struct dsc$descriptor_s resultdsc
    = {NAM$C_MAXRSS, DSC$K_DTYPE_VT, DSC$K_CLASS_VS, (void *) result.string};

  /* Convert parameter name (a file spec) to host file form. Note that this
     is needed on VMS to prepare for subsequent calls to VMS RMS library
     routines. Note that it would not work to call __gnat_to_host_dir_spec
     as was done in a previous version, since this fails silently unless
     the feature logical DECC$EFS_CHARSET is enabled, in which case a DNF
     (directory not found) condition is signalled.  */
  tryfile = (char *) __gnat_to_host_file_spec (name);

  /* Allocate and initialize a FAB and NAM structures.  */
  fab = cc$rms_fab;
  nam = cc$rms_nam;

  nam.nam$l_esa = file.string;
  nam.nam$b_ess = NAM$C_MAXRSS;
  nam.nam$l_rsa = result.string;
  nam.nam$b_rss = NAM$C_MAXRSS;
  fab.fab$l_fna = tryfile;
  fab.fab$b_fns = strlen (tryfile);
  fab.fab$l_nam = &nam;

  /* Validate filespec syntax and device existence.  */
  status = SYS$PARSE (&fab, 0, 0);
  if ((status & 1) != 1)
    LIB$SIGNAL (status);

  file.string[nam.nam$b_esl] = 0;

  /* Find matching filespec.  */
  status = SYS$SEARCH (&fab, 0, 0);
  if ((status & 1) != 1)
    LIB$SIGNAL (status);

  file.string[nam.nam$b_esl] = 0;
  result.string[result.length=nam.nam$b_rsl] = 0;

  /* Get the device name and assign an IO channel.  */
  strncpy (device.string, nam.nam$l_dev, nam.nam$b_dev);
  devicedsc.dsc$w_length  = nam.nam$b_dev;
  chan = 0;
  status = SYS$ASSIGN (&devicedsc, &chan, 0, 0, 0);
  if ((status & 1) != 1)
    LIB$SIGNAL (status);

  /* Initialize the FIB and fill in the directory id field.  */
  memset (&fib, 0, sizeof (fib));
  fib.fib$w_did[0]  = nam.nam$w_did[0];
  fib.fib$w_did[1]  = nam.nam$w_did[1];
  fib.fib$w_did[2]  = nam.nam$w_did[2];
  fib.fib$l_acctl = 0;
  fib.fib$l_wcc = 0;
  strcpy (file.string, (strrchr (result.string, ']') + 1));
  filedsc.dsc$w_length = strlen (file.string);
  result.string[result.length = 0] = 0;

  /* Open and close the file to fill in the attributes.  */
  status
    = SYS$QIOW (0, chan, IO$_ACCESS|IO$M_ACCESS, &iosb, 0, 0,
		&fibdsc, &filedsc, &result.length, &resultdsc, &atrlst, 0);
  if ((status & 1) != 1)
    LIB$SIGNAL (status);
  if ((iosb.status & 1) != 1)
    LIB$SIGNAL (iosb.status);

  result.string[result.length] = 0;
  status = SYS$QIOW (0, chan, IO$_DEACCESS, &iosb, 0, 0, &fibdsc, 0, 0, 0,
		     &atrlst, 0);
  if ((status & 1) != 1)
    LIB$SIGNAL (status);
  if ((iosb.status & 1) != 1)
    LIB$SIGNAL (iosb.status);

  {
    time_t t;

    /* Set creation time to requested time.  */
    unix_time_to_vms (time_stamp, newtime);

    t = time ((time_t) 0);

    /* Set revision time to now in local time.  */
    unix_time_to_vms (t, revtime);
  }

  /* Reopen the file, modify the times and then close.  */
  fib.fib$l_acctl = FIB$M_WRITE;
  status
    = SYS$QIOW (0, chan, IO$_ACCESS|IO$M_ACCESS, &iosb, 0, 0,
		&fibdsc, &filedsc, &result.length, &resultdsc, &atrlst, 0);
  if ((status & 1) != 1)
    LIB$SIGNAL (status);
  if ((iosb.status & 1) != 1)
    LIB$SIGNAL (iosb.status);

  Fat.create = newtime;
  Fat.revise = revtime;

  status = SYS$QIOW (0, chan, IO$_DEACCESS, &iosb, 0, 0,
                     &fibdsc, 0, 0, 0, &atrlst, 0);
  if ((status & 1) != 1)
    LIB$SIGNAL (status);
  if ((iosb.status & 1) != 1)
    LIB$SIGNAL (iosb.status);

  /* Deassign the channel and exit.  */
  status = SYS$DASSGN (chan);
  if ((status & 1) != 1)
    LIB$SIGNAL (status);
#else
  struct utimbuf utimbuf;
  time_t t;

  /* Set modification time to requested time.  */
  utimbuf.modtime = time_stamp;

  /* Set access time to now in local time.  */
  t = time ((time_t) 0);
  utimbuf.actime = mktime (localtime (&t));

  utime (name, &utimbuf);
#endif
}

#ifdef _WIN32
#include <windows.h>
#endif

/* Get the list of installed standard libraries from the
   HKEY_LOCAL_MACHINE\SOFTWARE\Ada Core Technologies\GNAT\Standard Libraries
   key.  */

char *
__gnat_get_libraries_from_registry (void)
{
  char *result = (char *) "";

#if defined (_WIN32) && ! defined (__vxworks) && ! defined (CROSS_DIRECTORY_STRUCTURE)

  HKEY reg_key;
  DWORD name_size, value_size;
  char name[256];
  char value[256];
  DWORD type;
  DWORD index;
  LONG res;

  /* First open the key.  */
  res = RegOpenKeyExA (HKEY_LOCAL_MACHINE, "SOFTWARE", 0, KEY_READ, &reg_key);

  if (res == ERROR_SUCCESS)
    res = RegOpenKeyExA (reg_key, "Ada Core Technologies", 0,
                         KEY_READ, &reg_key);

  if (res == ERROR_SUCCESS)
    res = RegOpenKeyExA (reg_key, "GNAT", 0, KEY_READ, &reg_key);

  if (res == ERROR_SUCCESS)
    res = RegOpenKeyExA (reg_key, "Standard Libraries", 0, KEY_READ, &reg_key);

  /* If the key exists, read out all the values in it and concatenate them
     into a path.  */
  for (index = 0; res == ERROR_SUCCESS; index++)
    {
      value_size = name_size = 256;
      res = RegEnumValueA (reg_key, index, (TCHAR*)name, &name_size, 0,
                           &type, (LPBYTE)value, &value_size);

      if (res == ERROR_SUCCESS && type == REG_SZ)
        {
          char *old_result = result;

          result = (char *) xmalloc (strlen (old_result) + value_size + 2);
          strcpy (result, old_result);
          strcat (result, value);
          strcat (result, ";");
        }
    }

  /* Remove the trailing ";".  */
  if (result[0] != 0)
    result[strlen (result) - 1] = 0;

#endif
  return result;
}

int
__gnat_stat (char *name, struct stat *statbuf)
{
#ifdef __MINGW32__
  /* Under Windows the directory name for the stat function must not be
     terminated by a directory separator except if just after a drive name.  */
  TCHAR wname [GNAT_MAX_PATH_LEN + 2];
  int name_len;
  TCHAR last_char;

  S2WSU (wname, name, GNAT_MAX_PATH_LEN + 2);
  name_len = _tcslen (wname);

  if (name_len > GNAT_MAX_PATH_LEN)
    return -1;

  last_char = wname[name_len - 1];

  while (name_len > 1 && (last_char == _T('\\') || last_char == _T('/')))
    {
      wname[name_len - 1] = _T('\0');
      name_len--;
      last_char = wname[name_len - 1];
    }

  /* Only a drive letter followed by ':', we must add a directory separator
     for the stat routine to work properly.  */
  if (name_len == 2 && wname[1] == _T(':'))
    _tcscat (wname, _T("\\"));

  return _tstat (wname, statbuf);

#else
  return stat (name, statbuf);
#endif
}

int
__gnat_file_exists (char *name)
{
#ifdef __MINGW32__
  /*  On Windows do not use __gnat_stat() because a bug in Microsoft
  _stat() routine. When the system time-zone is set with a negative
  offset the _stat() routine fails on specific files like CON:  */
  TCHAR wname [GNAT_MAX_PATH_LEN + 2];

  S2WSU (wname, name, GNAT_MAX_PATH_LEN + 2);
  return GetFileAttributes (wname) != INVALID_FILE_ATTRIBUTES;
#else
  struct stat statbuf;

  return !__gnat_stat (name, &statbuf);
#endif
}

int
__gnat_is_absolute_path (char *name, int length)
{
#ifdef __vxworks
  /* On VxWorks systems, an absolute path can be represented (depending on
     the host platform) as either /dir/file, or device:/dir/file, or
     device:drive_letter:/dir/file. */

  int index;

  if (name[0] == '/')
    return 1;

  for (index = 0; index < length; index++)
    {
      if (name[index] == ':' &&
          ((name[index + 1] == '/') ||
           (isalpha (name[index + 1]) && index + 2 <= length &&
            name[index + 2] == '/')))
        return 1;

      else if (name[index] == '/')
        return 0;
    }
  return 0;
#else
  return (length != 0) &&
     (*name == '/' || *name == DIR_SEPARATOR
#if defined (__EMX__) || defined (MSDOS) || defined (WINNT)
      || (length > 1 && isalpha (name[0]) && name[1] == ':')
#endif
	  );
#endif
}

int
__gnat_is_regular_file (char *name)
{
  int ret;
  struct stat statbuf;

  ret = __gnat_stat (name, &statbuf);
  return (!ret && S_ISREG (statbuf.st_mode));
}

int
__gnat_is_directory (char *name)
{
  int ret;
  struct stat statbuf;

  ret = __gnat_stat (name, &statbuf);
  return (!ret && S_ISDIR (statbuf.st_mode));
}

int
__gnat_is_readable_file (char *name)
{
  int ret;
  int mode;
  struct stat statbuf;

  ret = __gnat_stat (name, &statbuf);
  mode = statbuf.st_mode & S_IRUSR;
  return (!ret && mode);
}

int
__gnat_is_writable_file (char *name)
{
  int ret;
  int mode;
  struct stat statbuf;

  ret = __gnat_stat (name, &statbuf);
  mode = statbuf.st_mode & S_IWUSR;
  return (!ret && mode);
}

void
__gnat_set_writable (char *name)
{
#ifndef __vxworks
  struct stat statbuf;

  if (stat (name, &statbuf) == 0)
  {
    statbuf.st_mode = statbuf.st_mode | S_IWUSR;
    chmod (name, statbuf.st_mode);
  }
#endif
}

void
__gnat_set_executable (char *name)
{
#ifndef __vxworks
  struct stat statbuf;

  if (stat (name, &statbuf) == 0)
  {
    statbuf.st_mode = statbuf.st_mode | S_IXUSR;
    chmod (name, statbuf.st_mode);
  }
#endif
}

void
__gnat_set_readonly (char *name)
{
#ifndef __vxworks
  struct stat statbuf;

  if (stat (name, &statbuf) == 0)
  {
    statbuf.st_mode = statbuf.st_mode & 07577;
    chmod (name, statbuf.st_mode);
  }
#endif
}

int
__gnat_is_symbolic_link (char *name ATTRIBUTE_UNUSED)
{
#if defined (__vxworks)
  return 0;

#elif defined (_AIX) || defined (__APPLE__) || defined (__unix__)
  int ret;
  struct stat statbuf;

  ret = lstat (name, &statbuf);
  return (!ret && S_ISLNK (statbuf.st_mode));

#else
  return 0;
#endif
}

#if defined (sun) && defined (__SVR4)
/* Using fork on Solaris will duplicate all the threads. fork1, which
   duplicates only the active thread, must be used instead, or spawning
   subprocess from a program with tasking will lead into numerous problems.  */
#define fork fork1
#endif

int
__gnat_portable_spawn (char *args[])
{
  int status = 0;
  int finished ATTRIBUTE_UNUSED;
  int pid ATTRIBUTE_UNUSED;

#if defined (MSDOS) || defined (_WIN32)
  /* args[0] must be quotes as it could contain a full pathname with spaces */
  char *args_0 = args[0];
  args[0] = (char *)xmalloc (strlen (args_0) + 3);
  strcpy (args[0], "\"");
  strcat (args[0], args_0);
  strcat (args[0], "\"");

  status = spawnvp (P_WAIT, args_0, (const char* const*)args);

  /* restore previous value */
  free (args[0]);
  args[0] = (char *)args_0;

  if (status < 0)
    return -1;
  else
    return status;

#elif defined (__vxworks)
  return -1;
#else

#ifdef __EMX__
  pid = spawnvp (P_NOWAIT, args[0], args);
  if (pid == -1)
    return -1;

#else
  pid = fork ();
  if (pid < 0)
    return -1;

  if (pid == 0)
    {
      /* The child. */
      if (execv (args[0], MAYBE_TO_PTR32 (args)) != 0)
#if defined (VMS)
	return -1; /* execv is in parent context on VMS.  */
#else
	_exit (1);
#endif
    }
#endif

  /* The parent.  */
  finished = waitpid (pid, &status, 0);

  if (finished != pid || WIFEXITED (status) == 0)
    return -1;

  return WEXITSTATUS (status);
#endif

  return 0;
}

/* Create a copy of the given file descriptor.
   Return -1 if an error occurred.  */

int
__gnat_dup (int oldfd)
{
#if defined (__vxworks) && !defined (__RTP__)
  /* Not supported on VxWorks 5.x, but supported on VxWorks 6.0 when using
     RTPs. */
  return -1;
#else
  return dup (oldfd);
#endif
}

/* Make newfd be the copy of oldfd, closing newfd first if necessary.
   Return -1 if an error occurred.  */

int
__gnat_dup2 (int oldfd, int newfd)
{
#if defined (__vxworks) && !defined (__RTP__)
  /* Not supported on VxWorks 5.x, but supported on VxWorks 6.0 when using
     RTPs.  */
  return -1;
#else
  return dup2 (oldfd, newfd);
#endif
}

/* WIN32 code to implement a wait call that wait for any child process.  */

#ifdef _WIN32

/* Synchronization code, to be thread safe.  */

static CRITICAL_SECTION plist_cs;

void
__gnat_plist_init (void)
{
  InitializeCriticalSection (&plist_cs);
}

static void
plist_enter (void)
{
  EnterCriticalSection (&plist_cs);
}

static void
plist_leave (void)
{
  LeaveCriticalSection (&plist_cs);
}

typedef struct _process_list
{
  HANDLE h;
  struct _process_list *next;
} Process_List;

static Process_List *PLIST = NULL;

static int plist_length = 0;

static void
add_handle (HANDLE h)
{
  Process_List *pl;

  pl = (Process_List *) xmalloc (sizeof (Process_List));

  plist_enter();

  /* -------------------- critical section -------------------- */
  pl->h = h;
  pl->next = PLIST;
  PLIST = pl;
  ++plist_length;
  /* -------------------- critical section -------------------- */

  plist_leave();
}

static void
remove_handle (HANDLE h)
{
  Process_List *pl;
  Process_List *prev = NULL;

  plist_enter();

  /* -------------------- critical section -------------------- */
  pl = PLIST;
  while (pl)
    {
      if (pl->h == h)
        {
          if (pl == PLIST)
	    PLIST = pl->next;
          else
	    prev->next = pl->next;
          free (pl);
          break;
        }
      else
        {
          prev = pl;
          pl = pl->next;
        }
    }

  --plist_length;
  /* -------------------- critical section -------------------- */

  plist_leave();
}

static int
win32_no_block_spawn (char *command, char *args[])
{
  BOOL result;
  STARTUPINFO SI;
  PROCESS_INFORMATION PI;
  SECURITY_ATTRIBUTES SA;
  int csize = 1;
  char *full_command;
  int k;

  /* compute the total command line length */
  k = 0;
  while (args[k])
    {
      csize += strlen (args[k]) + 1;
      k++;
    }

  full_command = (char *) xmalloc (csize);

  /* Startup info. */
  SI.cb          = sizeof (STARTUPINFO);
  SI.lpReserved  = NULL;
  SI.lpReserved2 = NULL;
  SI.lpDesktop   = NULL;
  SI.cbReserved2 = 0;
  SI.lpTitle     = NULL;
  SI.dwFlags     = 0;
  SI.wShowWindow = SW_HIDE;

  /* Security attributes. */
  SA.nLength = sizeof (SECURITY_ATTRIBUTES);
  SA.bInheritHandle = TRUE;
  SA.lpSecurityDescriptor = NULL;

  /* Prepare the command string. */
  strcpy (full_command, command);
  strcat (full_command, " ");

  k = 1;
  while (args[k])
    {
      strcat (full_command, args[k]);
      strcat (full_command, " ");
      k++;
    }

  {
    int wsize = csize * 2;
    TCHAR *wcommand = (TCHAR *) xmalloc (wsize);

    S2WSU (wcommand, full_command, wsize);

    free (full_command);

    result = CreateProcess
      (NULL, wcommand, &SA, NULL, TRUE,
       GetPriorityClass (GetCurrentProcess()), NULL, NULL, &SI, &PI);

    free (wcommand);
  }

  if (result == TRUE)
    {
      add_handle (PI.hProcess);
      CloseHandle (PI.hThread);
      return (int) PI.hProcess;
    }
  else
    return -1;
}

static int
win32_wait (int *status)
{
  DWORD exitcode;
  HANDLE *hl;
  HANDLE h;
  DWORD res;
  int k;
  Process_List *pl;

  if (plist_length == 0)
    {
      errno = ECHILD;
      return -1;
    }

  hl = (HANDLE *) xmalloc (sizeof (HANDLE) * plist_length);

  k = 0;
  plist_enter();

  /* -------------------- critical section -------------------- */
  pl = PLIST;
  while (pl)
    {
      hl[k++] = pl->h;
      pl = pl->next;
    }
  /* -------------------- critical section -------------------- */

  plist_leave();

  res = WaitForMultipleObjects (plist_length, hl, FALSE, INFINITE);
  h = hl[res - WAIT_OBJECT_0];
  free (hl);

  remove_handle (h);

  GetExitCodeProcess (h, &exitcode);
  CloseHandle (h);

  *status = (int) exitcode;
  return (int) h;
}

#endif

int
__gnat_portable_no_block_spawn (char *args[])
{
  int pid = 0;

#if defined (__EMX__) || defined (MSDOS)

  /* ??? For PC machines I (Franco) don't know the system calls to implement
     this routine. So I'll fake it as follows. This routine will behave
     exactly like the blocking portable_spawn and will systematically return
     a pid of 0 unless the spawned task did not complete successfully, in
     which case we return a pid of -1.  To synchronize with this the
     portable_wait below systematically returns a pid of 0 and reports that
     the subprocess terminated successfully. */

  if (spawnvp (P_WAIT, args[0], args) != 0)
    return -1;

#elif defined (_WIN32)

  pid = win32_no_block_spawn (args[0], args);
  return pid;

#elif defined (__vxworks)
  return -1;

#else
  pid = fork ();

  if (pid == 0)
    {
      /* The child.  */
      if (execv (args[0], MAYBE_TO_PTR32 (args)) != 0)
#if defined (VMS)
	return -1; /* execv is in parent context on VMS. */
#else
	_exit (1);
#endif
    }

#endif

  return pid;
}

int
__gnat_portable_wait (int *process_status)
{
  int status = 0;
  int pid = 0;

#if defined (_WIN32)

  pid = win32_wait (&status);

#elif defined (__EMX__) || defined (MSDOS)
  /* ??? See corresponding comment in portable_no_block_spawn.  */

#elif defined (__vxworks)
  /* Not sure what to do here, so do same as __EMX__ case, i.e., nothing but
     return zero.  */
#else

  pid = waitpid (-1, &status, 0);
  status = status & 0xffff;
#endif

  *process_status = status;
  return pid;
}

void
__gnat_os_exit (int status)
{
  exit (status);
}

/* Locate a regular file, give a Path value.  */

char *
__gnat_locate_regular_file (char *file_name, char *path_val)
{
  char *ptr;
  char *file_path = alloca (strlen (file_name) + 1);
  int absolute;

  /* Return immediately if file_name is empty */

  if (*file_name == '\0')
    return 0;

  /* Remove quotes around file_name if present */

  ptr = file_name;
  if (*ptr == '"')
    ptr++;

  strcpy (file_path, ptr);

  ptr = file_path + strlen (file_path) - 1;

  if (*ptr == '"')
    *ptr = '\0';

  /* Handle absolute pathnames.  */

  absolute = __gnat_is_absolute_path (file_path, strlen (file_name));

  if (absolute)
    {
     if (__gnat_is_regular_file (file_path))
       return xstrdup (file_path);

      return 0;
    }

  /* If file_name include directory separator(s), try it first as
     a path name relative to the current directory */
  for (ptr = file_name; *ptr && *ptr != '/' && *ptr != DIR_SEPARATOR; ptr++)
    ;

  if (*ptr != 0)
    {
      if (__gnat_is_regular_file (file_name))
        return xstrdup (file_name);
    }

  if (path_val == 0)
    return 0;

  {
    /* The result has to be smaller than path_val + file_name.  */
    char *file_path = alloca (strlen (path_val) + strlen (file_name) + 2);

    for (;;)
      {
        for (; *path_val == PATH_SEPARATOR; path_val++)
          ;

      if (*path_val == 0)
        return 0;

      /* Skip the starting quote */

      if (*path_val == '"')
	path_val++;

      for (ptr = file_path; *path_val && *path_val != PATH_SEPARATOR; )
	*ptr++ = *path_val++;

      ptr--;

      /* Skip the ending quote */

      if (*ptr == '"')
	ptr--;

      if (*ptr != '/' && *ptr != DIR_SEPARATOR)
        *++ptr = DIR_SEPARATOR;

      strcpy (++ptr, file_name);

      if (__gnat_is_regular_file (file_path))
        return xstrdup (file_path);
      }
  }

  return 0;
}

/* Locate an executable given a Path argument. This routine is only used by
   gnatbl and should not be used otherwise.  Use locate_exec_on_path
   instead.  */

char *
__gnat_locate_exec (char *exec_name, char *path_val)
{
  char *ptr;
  if (!strstr (exec_name, HOST_EXECUTABLE_SUFFIX))
    {
      char *full_exec_name
        = alloca (strlen (exec_name) + strlen (HOST_EXECUTABLE_SUFFIX) + 1);

      strcpy (full_exec_name, exec_name);
      strcat (full_exec_name, HOST_EXECUTABLE_SUFFIX);
      ptr = __gnat_locate_regular_file (full_exec_name, path_val);

      if (ptr == 0)
         return __gnat_locate_regular_file (exec_name, path_val);
      return ptr;
    }
  else
    return __gnat_locate_regular_file (exec_name, path_val);
}

/* Locate an executable using the Systems default PATH.  */

char *
__gnat_locate_exec_on_path (char *exec_name)
{
  char *apath_val;

#ifdef _WIN32
  TCHAR *wpath_val = _tgetenv (_T("PATH"));
  TCHAR *wapath_val;
  /* In Win32 systems we expand the PATH as for XP environment
     variables are not automatically expanded. We also prepend the
     ".;" to the path to match normal NT path search semantics */

  #define EXPAND_BUFFER_SIZE 32767

  wapath_val = alloca (EXPAND_BUFFER_SIZE);

  wapath_val [0] = '.';
  wapath_val [1] = ';';

  DWORD res = ExpandEnvironmentStrings
    (wpath_val, &wapath_val[2], EXPAND_BUFFER_SIZE - 2);

  if (!res) wapath_val [0] = _T('\0');

  apath_val = alloca (EXPAND_BUFFER_SIZE);

  WS2SU (apath_val, wapath_val, EXPAND_BUFFER_SIZE);
  return __gnat_locate_exec (exec_name, apath_val);

#else

#ifdef VMS
  char *path_val = "/VAXC$PATH";
#else
  char *path_val = getenv ("PATH");
#endif
  if (path_val == NULL) return NULL;
  apath_val = alloca (strlen (path_val) + 1);
  strcpy (apath_val, path_val);
  return __gnat_locate_exec (exec_name, apath_val);
#endif
}

#ifdef VMS

/* These functions are used to translate to and from VMS and Unix syntax
   file, directory and path specifications.  */

#define MAXPATH  256
#define MAXNAMES 256
#define NEW_CANONICAL_FILELIST_INCREMENT 64

static char new_canonical_dirspec [MAXPATH];
static char new_canonical_filespec [MAXPATH];
static char new_canonical_pathspec [MAXNAMES*MAXPATH];
static unsigned new_canonical_filelist_index;
static unsigned new_canonical_filelist_in_use;
static unsigned new_canonical_filelist_allocated;
static char **new_canonical_filelist;
static char new_host_pathspec [MAXNAMES*MAXPATH];
static char new_host_dirspec [MAXPATH];
static char new_host_filespec [MAXPATH];

/* Routine is called repeatedly by decc$from_vms via
   __gnat_to_canonical_file_list_init until it returns 0 or the expansion
   runs out. */

static int
wildcard_translate_unix (char *name)
{
  char *ver;
  char buff [MAXPATH];

  strncpy (buff, name, MAXPATH);
  buff [MAXPATH - 1] = (char) 0;
  ver = strrchr (buff, '.');

  /* Chop off the version.  */
  if (ver)
    *ver = 0;

  /* Dynamically extend the allocation by the increment.  */
  if (new_canonical_filelist_in_use == new_canonical_filelist_allocated)
    {
      new_canonical_filelist_allocated += NEW_CANONICAL_FILELIST_INCREMENT;
      new_canonical_filelist = (char **) xrealloc
	(new_canonical_filelist,
	 new_canonical_filelist_allocated * sizeof (char *));
    }

  new_canonical_filelist[new_canonical_filelist_in_use++] = xstrdup (buff);

  return 1;
}

/* Translate a wildcard VMS file spec into a list of Unix file specs. First do
   full translation and copy the results into a list (_init), then return them
   one at a time (_next). If onlydirs set, only expand directory files.  */

int
__gnat_to_canonical_file_list_init (char *filespec, int onlydirs)
{
  int len;
  char buff [MAXPATH];

  len = strlen (filespec);
  strncpy (buff, filespec, MAXPATH);

  /* Only look for directories */
  if (onlydirs && !strstr (&buff [len-5], "*.dir"))
    strncat (buff, "*.dir", MAXPATH);

  buff [MAXPATH - 1] = (char) 0;

  decc$from_vms (buff, wildcard_translate_unix, 1);

  /* Remove the .dir extension.  */
  if (onlydirs)
    {
      int i;
      char *ext;

      for (i = 0; i < new_canonical_filelist_in_use; i++)
	{
	  ext = strstr (new_canonical_filelist[i], ".dir");
	  if (ext)
	    *ext = 0;
	}
    }

  return new_canonical_filelist_in_use;
}

/* Return the next filespec in the list.  */

char *
__gnat_to_canonical_file_list_next ()
{
  return new_canonical_filelist[new_canonical_filelist_index++];
}

/* Free storage used in the wildcard expansion.  */

void
__gnat_to_canonical_file_list_free ()
{
  int i;

   for (i = 0; i < new_canonical_filelist_in_use; i++)
     free (new_canonical_filelist[i]);

  free (new_canonical_filelist);

  new_canonical_filelist_in_use = 0;
  new_canonical_filelist_allocated = 0;
  new_canonical_filelist_index = 0;
  new_canonical_filelist = 0;
}

/* Translate a VMS syntax directory specification in to Unix syntax.  If
   PREFIXFLAG is set, append an underscore "/". If no indicators of VMS syntax
   found, return input string. Also translate a dirname that contains no
   slashes, in case it's a logical name.  */

char *
__gnat_to_canonical_dir_spec (char *dirspec, int prefixflag)
{
  int len;

  strcpy (new_canonical_dirspec, "");
  if (strlen (dirspec))
    {
      char *dirspec1;

      if (strchr (dirspec, ']') || strchr (dirspec, ':'))
	{
	  strncpy (new_canonical_dirspec,
		   (char *) decc$translate_vms (dirspec),
		   MAXPATH);
	}
      else if (!strchr (dirspec, '/') && (dirspec1 = getenv (dirspec)) != 0)
	{
	  strncpy (new_canonical_dirspec,
		  (char *) decc$translate_vms (dirspec1),
		  MAXPATH);
	}
      else
	{
	  strncpy (new_canonical_dirspec, dirspec, MAXPATH);
	}
    }

  len = strlen (new_canonical_dirspec);
  if (prefixflag && new_canonical_dirspec [len-1] != '/')
    strncat (new_canonical_dirspec, "/", MAXPATH);

  new_canonical_dirspec [MAXPATH - 1] = (char) 0;

  return new_canonical_dirspec;

}

/* Translate a VMS syntax file specification into Unix syntax.
   If no indicators of VMS syntax found, check if it's an uppercase
   alphanumeric_ name and if so try it out as an environment
   variable (logical name). If all else fails return the
   input string.  */

char *
__gnat_to_canonical_file_spec (char *filespec)
{
  char *filespec1;

  strncpy (new_canonical_filespec, "", MAXPATH);

  if (strchr (filespec, ']') || strchr (filespec, ':'))
    {
      char *tspec = (char *) decc$translate_vms (filespec);

      if (tspec != (char *) -1)
	strncpy (new_canonical_filespec, tspec, MAXPATH);
    }
  else if ((strlen (filespec) == strspn (filespec,
	    "ABCDEFGHIJKLMNOPQRSTUVWXYZ0123456789_"))
	&& (filespec1 = getenv (filespec)))
    {
      char *tspec = (char *) decc$translate_vms (filespec1);

      if (tspec != (char *) -1)
	strncpy (new_canonical_filespec, tspec, MAXPATH);
    }
  else
    {
      strncpy (new_canonical_filespec, filespec, MAXPATH);
    }

  new_canonical_filespec [MAXPATH - 1] = (char) 0;

  return new_canonical_filespec;
}

/* Translate a VMS syntax path specification into Unix syntax.
   If no indicators of VMS syntax found, return input string.  */

char *
__gnat_to_canonical_path_spec (char *pathspec)
{
  char *curr, *next, buff [MAXPATH];

  if (pathspec == 0)
    return pathspec;

  /* If there are /'s, assume it's a Unix path spec and return.  */
  if (strchr (pathspec, '/'))
    return pathspec;

  new_canonical_pathspec[0] = 0;
  curr = pathspec;

  for (;;)
    {
      next = strchr (curr, ',');
      if (next == 0)
        next = strchr (curr, 0);

      strncpy (buff, curr, next - curr);
      buff[next - curr] = 0;

      /* Check for wildcards and expand if present.  */
      if (strchr (buff, '*') || strchr (buff, '%') || strstr (buff, "..."))
        {
          int i, dirs;

          dirs = __gnat_to_canonical_file_list_init (buff, 1);
          for (i = 0; i < dirs; i++)
            {
              char *next_dir;

              next_dir = __gnat_to_canonical_file_list_next ();
              strncat (new_canonical_pathspec, next_dir, MAXPATH);

              /* Don't append the separator after the last expansion.  */
              if (i+1 < dirs)
                strncat (new_canonical_pathspec, ":", MAXPATH);
            }

	  __gnat_to_canonical_file_list_free ();
        }
      else
	strncat (new_canonical_pathspec,
		__gnat_to_canonical_dir_spec (buff, 0), MAXPATH);

      if (*next == 0)
        break;

      strncat (new_canonical_pathspec, ":", MAXPATH);
      curr = next + 1;
    }

  new_canonical_pathspec [MAXPATH - 1] = (char) 0;

  return new_canonical_pathspec;
}

static char filename_buff [MAXPATH];

static int
translate_unix (char *name, int type)
{
  strncpy (filename_buff, name, MAXPATH);
  filename_buff [MAXPATH - 1] = (char) 0;
  return 0;
}

/* Translate a Unix syntax path spec into a VMS style (comma separated list of
   directories.  */

static char *
to_host_path_spec (char *pathspec)
{
  char *curr, *next, buff [MAXPATH];

  if (pathspec == 0)
    return pathspec;

  /* Can't very well test for colons, since that's the Unix separator!  */
  if (strchr (pathspec, ']') || strchr (pathspec, ','))
    return pathspec;

  new_host_pathspec[0] = 0;
  curr = pathspec;

  for (;;)
    {
      next = strchr (curr, ':');
      if (next == 0)
        next = strchr (curr, 0);

      strncpy (buff, curr, next - curr);
      buff[next - curr] = 0;

      strncat (new_host_pathspec, __gnat_to_host_dir_spec (buff, 0), MAXPATH);
      if (*next == 0)
        break;
      strncat (new_host_pathspec, ",", MAXPATH);
      curr = next + 1;
    }

  new_host_pathspec [MAXPATH - 1] = (char) 0;

  return new_host_pathspec;
}

/* Translate a Unix syntax directory specification into VMS syntax.  The
   PREFIXFLAG has no effect, but is kept for symmetry with
   to_canonical_dir_spec.  If indicators of VMS syntax found, return input
   string. */

char *
__gnat_to_host_dir_spec (char *dirspec, int prefixflag ATTRIBUTE_UNUSED)
{
  int len = strlen (dirspec);

  strncpy (new_host_dirspec, dirspec, MAXPATH);
  new_host_dirspec [MAXPATH - 1] = (char) 0;

  if (strchr (new_host_dirspec, ']') || strchr (new_host_dirspec, ':'))
    return new_host_dirspec;

  while (len > 1 && new_host_dirspec[len - 1] == '/')
    {
      new_host_dirspec[len - 1] = 0;
      len--;
    }

  decc$to_vms (new_host_dirspec, translate_unix, 1, 2);
  strncpy (new_host_dirspec, filename_buff, MAXPATH);
  new_host_dirspec [MAXPATH - 1] = (char) 0;

  return new_host_dirspec;
}

/* Translate a Unix syntax file specification into VMS syntax.
   If indicators of VMS syntax found, return input string.  */

char *
__gnat_to_host_file_spec (char *filespec)
{
  strncpy (new_host_filespec, "", MAXPATH);
  if (strchr (filespec, ']') || strchr (filespec, ':'))
    {
      strncpy (new_host_filespec, filespec, MAXPATH);
    }
  else
    {
      decc$to_vms (filespec, translate_unix, 1, 1);
      strncpy (new_host_filespec, filename_buff, MAXPATH);
    }

  new_host_filespec [MAXPATH - 1] = (char) 0;

  return new_host_filespec;
}

void
__gnat_adjust_os_resource_limits ()
{
  SYS$ADJWSL (131072, 0);
}

#else /* VMS */

/* Dummy functions for Osint import for non-VMS systems.  */

int
__gnat_to_canonical_file_list_init
  (char *dirspec ATTRIBUTE_UNUSED, int onlydirs ATTRIBUTE_UNUSED)
{
  return 0;
}

char *
__gnat_to_canonical_file_list_next (void)
{
  return (char *) "";
}

void
__gnat_to_canonical_file_list_free (void)
{
}

char *
__gnat_to_canonical_dir_spec (char *dirspec, int prefixflag ATTRIBUTE_UNUSED)
{
  return dirspec;
}

char *
__gnat_to_canonical_file_spec (char *filespec)
{
  return filespec;
}

char *
__gnat_to_canonical_path_spec (char *pathspec)
{
  return pathspec;
}

char *
__gnat_to_host_dir_spec (char *dirspec, int prefixflag ATTRIBUTE_UNUSED)
{
  return dirspec;
}

char *
__gnat_to_host_file_spec (char *filespec)
{
  return filespec;
}

void
__gnat_adjust_os_resource_limits (void)
{
}

#endif

/* For EMX, we cannot include dummy in libgcc, since it is too difficult
   to coordinate this with the EMX distribution. Consequently, we put the
   definition of dummy which is used for exception handling, here.  */

#if defined (__EMX__)
void __dummy () {}
#endif

#if defined (__mips_vxworks)
int
_flush_cache()
{
   CACHE_USER_FLUSH (0, ENTIRE_CACHE);
}
#endif

#if defined (CROSS_DIRECTORY_STRUCTURE)  \
  || (! ((defined (sparc) || defined (i386)) && defined (sun) \
      && defined (__SVR4)) \
      && ! (defined (linux) && (defined (i386) || defined (__x86_64__))) \
      && ! (defined (linux) && defined (__ia64__)) \
      && ! defined (__FreeBSD__) \
      && ! defined (__hpux__) \
      && ! defined (__APPLE__) \
      && ! defined (_AIX) \
      && ! (defined (__alpha__)  && defined (__osf__)) \
      && ! defined (VMS) \
      && ! defined (__MINGW32__) \
      && ! (defined (__mips) && defined (__sgi)))

/* Dummy function to satisfy g-trasym.o. See the preprocessor conditional
   just above for a list of native platforms that provide a non-dummy
   version of this procedure in libaddr2line.a.  */

void
convert_addresses (const char *file_name ATTRIBUTE_UNUSED,
		   void *addrs ATTRIBUTE_UNUSED,
		   int n_addr ATTRIBUTE_UNUSED,
		   void *buf ATTRIBUTE_UNUSED,
		   int *len ATTRIBUTE_UNUSED)
{
  *len = 0;
}
#endif

#if defined (_WIN32)
int __gnat_argument_needs_quote = 1;
#else
int __gnat_argument_needs_quote = 0;
#endif

/* This option is used to enable/disable object files handling from the
   binder file by the GNAT Project module. For example, this is disabled on
   Windows (prior to GCC 3.4) as it is already done by the mdll module.
   Stating with GCC 3.4 the shared libraries are not based on mdll
   anymore as it uses the GCC's -shared option  */
#if defined (_WIN32) \
    && ((__GNUC__ < 3) || ((__GNUC__ == 3) && (__GNUC_MINOR__ < 4)))
int __gnat_prj_add_obj_files = 0;
#else
int __gnat_prj_add_obj_files = 1;
#endif

/* char used as prefix/suffix for environment variables */
#if defined (_WIN32)
char __gnat_environment_char = '%';
#else
char __gnat_environment_char = '$';
#endif

/* This functions copy the file attributes from a source file to a
   destination file.

   mode = 0  : In this mode copy only the file time stamps (last access and
               last modification time stamps).

   mode = 1  : In this mode, time stamps and read/write/execute attributes are
               copied.

   Returns 0 if operation was successful and -1 in case of error. */

int
__gnat_copy_attribs (char *from, char *to, int mode)
{
#if defined (VMS) || defined (__vxworks)
  return -1;
#else
  struct stat fbuf;
  struct utimbuf tbuf;

  if (stat (from, &fbuf) == -1)
    {
      return -1;
    }

  tbuf.actime = fbuf.st_atime;
  tbuf.modtime = fbuf.st_mtime;

  if (utime (to, &tbuf) == -1)
    {
      return -1;
    }

  if (mode == 1)
    {
      if (chmod (to, fbuf.st_mode) == -1)
	{
	  return -1;
	}
    }

  return 0;
#endif
}

int
__gnat_lseek (int fd, long offset, int whence)
{
  return (int) lseek (fd, offset, whence);
}

/* This function returns the major version number of GCC being used.  */
int
get_gcc_version (void)
{
#ifdef IN_RTS
  return __GNUC__;
#else
  return (int) (version_string[0] - '0');
#endif
}

int
__gnat_set_close_on_exec (int fd ATTRIBUTE_UNUSED,
                        int close_on_exec_p ATTRIBUTE_UNUSED)
{
#if defined (F_GETFD) && defined (FD_CLOEXEC) && ! defined (__vxworks)
  int flags = fcntl (fd, F_GETFD, 0);
  if (flags < 0)
    return flags;
  if (close_on_exec_p)
    flags |= FD_CLOEXEC;
  else
    flags &= ~FD_CLOEXEC;
  return fcntl (fd, F_SETFD, flags | FD_CLOEXEC);
#else
  return -1;
  /* For the Windows case, we should use SetHandleInformation to remove
     the HANDLE_INHERIT property from fd. This is not implemented yet,
     but for our purposes (support of GNAT.Expect) this does not matter,
     as by default handles are *not* inherited. */
#endif
}

/* Indicates if platforms supports automatic initialization through the
   constructor mechanism */
int
__gnat_binder_supports_auto_init ()
{
#ifdef VMS
   return 0;
#else
   return 1;
#endif
}

/* Indicates that Stand-Alone Libraries are automatically initialized through
   the constructor mechanism */
int
__gnat_sals_init_using_constructors ()
{
#if defined (__vxworks) || defined (__Lynx__) || defined (VMS)
   return 0;
#else
   return 1;
#endif
}<|MERGE_RESOLUTION|>--- conflicted
+++ resolved
@@ -6,11 +6,7 @@
  *                                                                          *
  *                          C Implementation File                           *
  *                                                                          *
-<<<<<<< HEAD
- *          Copyright (C) 1992-2006, Free Software Foundation, Inc.         *
-=======
  *          Copyright (C) 1992-2007, Free Software Foundation, Inc.         *
->>>>>>> 60a98cce
  *                                                                          *
  * GNAT is free software;  you can  redistribute it  and/or modify it under *
  * terms of the  GNU General Public License as published  by the Free Soft- *
@@ -626,8 +622,6 @@
   return;
 }
 
-<<<<<<< HEAD
-=======
 /* Returns the OS filename and corresponding encoding.  */
 
 void
@@ -647,7 +641,6 @@
 #endif
 }
 
->>>>>>> 60a98cce
 FILE *
 __gnat_fopen (char *path, char *mode, int encoding)
 {
@@ -1020,15 +1013,10 @@
 #elif defined (HAVE_READDIR_R)
   /* If possible, try to use the thread-safe version.  */
   if (readdir_r (dirp, buffer) != NULL)
-<<<<<<< HEAD
-    *len = strlen (((struct dirent*) buffer)->d_name);
-    return ((struct dirent*) buffer)->d_name;
-=======
     {
       *len = strlen (((struct dirent*) buffer)->d_name);
       return ((struct dirent*) buffer)->d_name;
     }
->>>>>>> 60a98cce
   else
     return NULL;
 
