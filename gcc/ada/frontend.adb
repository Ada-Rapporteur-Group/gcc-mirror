--- conflicted
+++ resolved
@@ -295,11 +295,7 @@
    --  explicit switch turning off Warn_On_Non_Local_Exception, then turn on
    --  this warning by default if we have encountered an exception handler.
 
-<<<<<<< HEAD
-   if Restriction_Active (No_Exception_Propagation)
-=======
    if Restriction_Check_Required (No_Exception_Propagation)
->>>>>>> 03d20231
      and then not No_Warn_On_Non_Local_Exception
      and then Exception_Handler_Encountered
    then
