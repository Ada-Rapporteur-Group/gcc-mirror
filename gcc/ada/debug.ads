--- conflicted
+++ resolved
@@ -6,11 +6,7 @@
 --                                                                          --
 --                                 S p e c                                  --
 --                                                                          --
-<<<<<<< HEAD
---          Copyright (C) 1992-2005, Free Software Foundation, Inc.         --
-=======
 --          Copyright (C) 1992-2007, Free Software Foundation, Inc.         --
->>>>>>> 751ff693
 --                                                                          --
 -- GNAT is free software;  you can  redistribute it  and/or modify it under --
 -- terms of the  GNU General Public License as published  by the Free Soft- --
@@ -182,13 +178,6 @@
    Debug_Flag_Dot_7 : Boolean := False;
    Debug_Flag_Dot_8 : Boolean := False;
    Debug_Flag_Dot_9 : Boolean := False;
-<<<<<<< HEAD
-
-   function Get_Debug_Flag_K return Boolean;
-   --  This function is called from C code to get the setting of the K flag
-   --  (it does not work to try to access a constant object directly).
-=======
->>>>>>> 751ff693
 
    procedure Set_Debug_Flag (C : Character; Val : Boolean := True);
    --  Where C is 0-9, A-Z, or a-z, sets the corresponding debug flag to
