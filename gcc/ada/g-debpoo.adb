------------------------------------------------------------------------------
--                                                                          --
--                         GNAT COMPILER COMPONENTS                         --
--                                                                          --
--                       G N A T . D E B U G _ P O O L S                    --
--                                                                          --
--                                 B o d y                                  --
--                                                                          --
<<<<<<< HEAD
--          Copyright (C) 1992-2006, Free Software Foundation, Inc.         --
=======
--          Copyright (C) 1992-2007, Free Software Foundation, Inc.         --
>>>>>>> 751ff693
--                                                                          --
-- GNAT is free software;  you can  redistribute it  and/or modify it under --
-- terms of the  GNU General Public License as published  by the Free Soft- --
-- ware  Foundation;  either version 2,  or (at your option) any later ver- --
-- sion.  GNAT is distributed in the hope that it will be useful, but WITH- --
-- OUT ANY WARRANTY;  without even the  implied warranty of MERCHANTABILITY --
-- or FITNESS FOR A PARTICULAR PURPOSE.  See the GNU General Public License --
-- for  more details.  You should have  received  a copy of the GNU General --
-- Public License  distributed with GNAT;  see file COPYING.  If not, write --
-- to  the  Free Software Foundation,  51  Franklin  Street,  Fifth  Floor, --
-- Boston, MA 02110-1301, USA.                                              --
--                                                                          --
-- As a special exception,  if other files  instantiate  generics from this --
-- unit, or you link  this unit with other files  to produce an executable, --
-- this  unit  does not  by itself cause  the resulting  executable  to  be --
-- covered  by the  GNU  General  Public  License.  This exception does not --
-- however invalidate  any other reasons why  the executable file  might be --
-- covered by the  GNU Public License.                                      --
--                                                                          --
-- GNAT was originally developed  by the GNAT team at  New York University. --
-- Extensive contributions were provided by Ada Core Technologies Inc.      --
--                                                                          --
------------------------------------------------------------------------------

with Ada.Exceptions.Traceback;
with GNAT.IO; use GNAT.IO;

with System.Address_Image;
with System.Memory;     use System.Memory;
with System.Soft_Links; use System.Soft_Links;

with System.Traceback_Entries; use System.Traceback_Entries;

with GNAT.HTable;
with GNAT.Traceback; use GNAT.Traceback;

with Ada.Unchecked_Conversion;

package body GNAT.Debug_Pools is

   Default_Alignment : constant := Standard'Maximum_Alignment;
   --  Alignment used for the memory chunks returned by Allocate. Using this
   --  value garantees that this alignment will be compatible with all types
   --  and at the same time makes it easy to find the location of the extra
   --  header allocated for each chunk.

<<<<<<< HEAD
   Initial_Memory_Size : constant Storage_Offset := 2 ** 26; --  64 Mb
   --  Initial size of memory that the debug pool can handle. This is used to
   --  compute the size of the htable used to monitor the blocks, but this is
   --  dynamic and will grow as needed. Having a bigger size here means a
   --  longer setup time, but less time spent later on to grow the array.

=======
>>>>>>> 751ff693
   Max_Ignored_Levels : constant Natural := 10;
   --  Maximum number of levels that will be ignored in backtraces. This is so
   --  that we still have enough significant levels in the tracebacks returned
   --  to the user.
   --
   --  The value 10 is chosen as being greater than the maximum callgraph
   --  in this package. Its actual value is not really relevant, as long as it
   --  is high enough to make sure we still have enough frames to return to
   --  the user after we have hidden the frames internal to this package.

   ---------------------------
   -- Back Trace Hash Table --
   ---------------------------
<<<<<<< HEAD

   --  This package needs to store one set of tracebacks for each allocation
   --  point (when was it allocated or deallocated). This would use too much
   --  memory,  so the tracebacks are actually stored in a hash table, and
   --  we reference elements in this hash table instead.

=======

   --  This package needs to store one set of tracebacks for each allocation
   --  point (when was it allocated or deallocated). This would use too much
   --  memory,  so the tracebacks are actually stored in a hash table, and
   --  we reference elements in this hash table instead.

>>>>>>> 751ff693
   --  This hash-table will remain empty if the discriminant Stack_Trace_Depth
   --  for the pools is set to 0.

   --  This table is a global table, that can be shared among all debug pools
   --  with no problems.

   type Header is range 1 .. 1023;
   --  Number of elements in the hash-table

   type Tracebacks_Array_Access
      is access GNAT.Traceback.Tracebacks_Array;

   type Traceback_Kind is (Alloc, Dealloc, Indirect_Alloc, Indirect_Dealloc);

   type Traceback_Htable_Elem;
   type Traceback_Htable_Elem_Ptr
      is access Traceback_Htable_Elem;

   type Traceback_Htable_Elem is record
      Traceback : Tracebacks_Array_Access;
      Kind      : Traceback_Kind;
      Count     : Natural;
      Total     : Byte_Count;
      Next      : Traceback_Htable_Elem_Ptr;
   end record;

   --  Subprograms used for the Backtrace_Htable instantiation

   procedure Set_Next
     (E    : Traceback_Htable_Elem_Ptr;
      Next : Traceback_Htable_Elem_Ptr);
   pragma Inline (Set_Next);

   function Next
     (E : Traceback_Htable_Elem_Ptr) return Traceback_Htable_Elem_Ptr;
   pragma Inline (Next);

   function Get_Key
     (E : Traceback_Htable_Elem_Ptr) return Tracebacks_Array_Access;
   pragma Inline (Get_Key);

   function Hash (T : Tracebacks_Array_Access) return Header;
   pragma Inline (Hash);

   function Equal (K1, K2 : Tracebacks_Array_Access) return Boolean;
   --  Why is this not inlined???

   --  The hash table for back traces

   package Backtrace_Htable is new GNAT.HTable.Static_HTable
     (Header_Num => Header,
      Element    => Traceback_Htable_Elem,
      Elmt_Ptr   => Traceback_Htable_Elem_Ptr,
      Null_Ptr   => null,
      Set_Next   => Set_Next,
      Next       => Next,
      Key        => Tracebacks_Array_Access,
      Get_Key    => Get_Key,
      Hash       => Hash,
      Equal      => Equal);

   -----------------------
   -- Allocations table --
   -----------------------

   type Allocation_Header;
   type Allocation_Header_Access is access Allocation_Header;

   type Traceback_Ptr_Or_Address is new System.Address;
   --  A type that acts as a C union, and is either a System.Address or a
   --  Traceback_Htable_Elem_Ptr.

   --  The following record stores extra information that needs to be
   --  memorized for each block allocated with the special debug pool.

   type Allocation_Header is record
      Allocation_Address : System.Address;
      --  Address of the block returned by malloc, possibly unaligned

      Block_Size : Storage_Offset;
      --  Needed only for advanced freeing algorithms (traverse all allocated
      --  blocks for potential references). This value is negated when the
      --  chunk of memory has been logically freed by the application. This
      --  chunk has not been physically released yet.

      Alloc_Traceback : Traceback_Htable_Elem_Ptr;
      --  ??? comment required

      Dealloc_Traceback : Traceback_Ptr_Or_Address;
      --  Pointer to the traceback for the allocation (if the memory chunk is
      --  still valid), or to the first deallocation otherwise. Make sure this
      --  is a thin pointer to save space.
      --
      --  Dealloc_Traceback is also for blocks that are still allocated to
      --  point to the previous block in the list. This saves space in this
      --  header, and make manipulation of the lists of allocated pointers
      --  faster.

      Next : System.Address;
      --  Point to the next block of the same type (either allocated or
      --  logically freed) in memory. This points to the beginning of the user
      --  data, and does not include the header of that block.
   end record;

   function Header_Of (Address : System.Address)
      return Allocation_Header_Access;
   pragma Inline (Header_Of);
   --  Return the header corresponding to a previously allocated address

   function To_Address is new Ada.Unchecked_Conversion
     (Traceback_Ptr_Or_Address, System.Address);

   function To_Address is new Ada.Unchecked_Conversion
     (System.Address, Traceback_Ptr_Or_Address);

   function To_Traceback is new Ada.Unchecked_Conversion
     (Traceback_Ptr_Or_Address, Traceback_Htable_Elem_Ptr);

   function To_Traceback is new Ada.Unchecked_Conversion
     (Traceback_Htable_Elem_Ptr, Traceback_Ptr_Or_Address);

   Header_Offset : constant Storage_Count :=
                     Default_Alignment *
                       ((Allocation_Header'Size / System.Storage_Unit
                          + Default_Alignment - 1) / Default_Alignment);
   --  Offset of user data after allocation header

   Minimum_Allocation : constant Storage_Count :=
                          Default_Alignment - 1 + Header_Offset;
   --  Minimal allocation: size of allocation_header rounded up to next
   --  multiple of default alignment + worst-case padding.

   -----------------------
<<<<<<< HEAD
   -- Allocations table --
   -----------------------

   --  This table is indexed on addresses modulo Default_Alignment, and for
   --  each index it indicates whether that memory block is valid. Its behavior
   --  is similar to GNAT.Table, except that we need to pack the table to save
   --  space, so we cannot reuse GNAT.Table as is.

   --  This table is the reason why all alignments have to be forced to common
   --  value (Default_Alignment), so that this table can be kept to a
   --  reasonnable size.

   type Byte is mod 2 ** System.Storage_Unit;

   Big_Table_Size : constant Storage_Offset :=
                      (Storage_Offset'Last - 1) / Default_Alignment;
   type Big_Table is array (0 .. Big_Table_Size) of Byte;
   --  A simple, flat-array type used to access memory bytes (see the comment
   --  for Valid_Blocks below).
   --
   --  It would be cleaner to represent this as a packed array of Boolean.
   --  However, we cannot specify pragma Pack for such an array, since the
   --  total size on a 64 bit machine would be too big (> Integer'Last).
   --
   --  Given an address, we know if it is under control of the debug pool if
   --  the byte at index:
   --       ((Address - Edata'Address) / Default_Alignment)
   --        / Storage_unit
   --  has the bit
   --       ((Address - Edata'Address) / Default_Alignment)
   --        mod Storage_Unit
   --  set to 1.
   --
   --  See the subprograms Is_Valid and Set_Valid for proper manipulation of
   --  this array.

   type Table_Ptr is access Big_Table;
   function To_Pointer is new Ada.Unchecked_Conversion
     (System.Address, Table_Ptr);

   Valid_Blocks      : Table_Ptr      := null;
   Valid_Blocks_Size : Storage_Offset := 0;
   --  These two variables represents a mapping of the currently allocated
   --  memory. Every time the pool works on an address, we first check that the
   --  index Address / Default_Alignment is True. If not, this means that this
   --  address is not under control of the debug pool and thus this is probably
   --  an invalid memory access (it could also be a general access type).
   --
   --  Note that in fact we never allocate the full size of Big_Table, only a
   --  slice big enough to manage the currently allocated memory.

   Edata : System.Address := System.Null_Address;
   --  Address in memory that matches the index 0 in Valid_Blocks. It is named
   --  after the symbol _edata, which, on most systems, indicate the lowest
   --  possible address returned by malloc. Unfortunately, this symbol doesn't
   --  exist on windows, so we cannot use it instead of this variable.

   -----------------------
=======
>>>>>>> 751ff693
   -- Local subprograms --
   -----------------------

   function Find_Or_Create_Traceback
     (Pool                : Debug_Pool;
      Kind                : Traceback_Kind;
      Size                : Storage_Count;
      Ignored_Frame_Start : System.Address;
      Ignored_Frame_End   : System.Address) return Traceback_Htable_Elem_Ptr;
   --  Return an element matching the current traceback (omitting the frames
   --  that are in the current package). If this traceback already existed in
   --  the htable, a pointer to this is returned to spare memory. Null is
   --  returned if the pool is set not to store tracebacks. If the traceback
   --  already existed in the table, the count is incremented so that
   --  Dump_Tracebacks returns useful results. All addresses up to, and
   --  including, an address between Ignored_Frame_Start .. Ignored_Frame_End
   --  are ignored.

<<<<<<< HEAD
   procedure Put_Line
     (Depth               : Natural;
      Traceback           : Tracebacks_Array_Access;
      Ignored_Frame_Start : System.Address := System.Null_Address;
      Ignored_Frame_End   : System.Address := System.Null_Address);
   --  Print Traceback to Standard_Output. If Traceback is null, print the
   --  call_chain at the current location, up to Depth levels, ignoring all
   --  addresses up to the first one in the range
   --  Ignored_Frame_Start .. Ignored_Frame_End

   function Is_Valid (Storage : System.Address) return Boolean;
   pragma Inline (Is_Valid);
   --  Return True if Storage is an address that the debug pool has under its
   --  control.

   procedure Set_Valid (Storage : System.Address; Value : Boolean);
   pragma Inline (Set_Valid);
   --  Mark the address Storage as being under control of the memory pool (if
   --  Value is True), or not (if Value is False). This procedure will
   --  reallocate the table Valid_Blocks as needed.
=======
   function Output_File (Pool : Debug_Pool) return File_Type;
   pragma Inline (Output_File);
   --  Returns file_type on which error messages have to be generated for Pool

   procedure Put_Line
     (File                : File_Type;
      Depth               : Natural;
      Traceback           : Tracebacks_Array_Access;
      Ignored_Frame_Start : System.Address := System.Null_Address;
      Ignored_Frame_End   : System.Address := System.Null_Address);
   --  Print Traceback to File. If Traceback is null, print the call_chain
   --  at the current location, up to Depth levels, ignoring all addresses
   --  up to the first one in the range:
   --    Ignored_Frame_Start .. Ignored_Frame_End

   package Validity is
      function Is_Valid (Storage : System.Address) return Boolean;
      pragma Inline (Is_Valid);
      --  Return True if Storage is the address of a block that the debug pool
      --  has under its control, in which case Header_Of may be used to access
      --  the associated allocation header.

      procedure Set_Valid (Storage : System.Address; Value : Boolean);
      pragma Inline (Set_Valid);
      --  Mark the address Storage as being under control of the memory pool
      --  (if Value is True), or not (if Value is False).
   end Validity;

   use Validity;
>>>>>>> 751ff693

   procedure Set_Dead_Beef
     (Storage_Address          : System.Address;
      Size_In_Storage_Elements : Storage_Count);
   --  Set the contents of the memory block pointed to by Storage_Address to
   --  the 16#DEADBEEF# pattern. If Size_In_Storage_Elements is not a multiple
   --  of the length of this pattern, the last instance may be partial.

   procedure Free_Physically (Pool : in out Debug_Pool);
   --  Start to physically release some memory to the system, until the amount
   --  of logically (but not physically) freed memory is lower than the
   --  expected amount in Pool.

   procedure Allocate_End;
   procedure Deallocate_End;
   procedure Dereference_End;
   --  These procedures are used as markers when computing the stacktraces,
   --  so that addresses in the debug pool itself are not reported to the user.

   Code_Address_For_Allocate_End    : System.Address;
   Code_Address_For_Deallocate_End  : System.Address;
   Code_Address_For_Dereference_End : System.Address;
   --  Taking the address of the above procedures will not work on some
   --  architectures (HPUX and VMS for instance). Thus we do the same thing
   --  that is done in a-except.adb, and get the address of labels instead

   procedure Skip_Levels
     (Depth               : Natural;
      Trace               : Tracebacks_Array;
      Start               : out Natural;
      Len                 : in out Natural;
      Ignored_Frame_Start : System.Address;
      Ignored_Frame_End   : System.Address);
   --  Set Start .. Len to the range of values from Trace that should be output
   --  to the user. This range of values exludes any address prior to the first
   --  one in Ignored_Frame_Start .. Ignored_Frame_End (basically addresses
   --  internal to this package). Depth is the number of levels that the user
   --  is interested in.

   ---------------
   -- Header_Of --
   ---------------

   function Header_Of (Address : System.Address)
      return Allocation_Header_Access
   is
      function Convert is new Ada.Unchecked_Conversion
        (System.Address, Allocation_Header_Access);
   begin
      return Convert (Address - Header_Offset);
   end Header_Of;

   --------------
   -- Set_Next --
   --------------

   procedure Set_Next
     (E    : Traceback_Htable_Elem_Ptr;
      Next : Traceback_Htable_Elem_Ptr)
   is
   begin
      E.Next := Next;
   end Set_Next;

   ----------
   -- Next --
   ----------

   function Next
     (E : Traceback_Htable_Elem_Ptr) return Traceback_Htable_Elem_Ptr is
   begin
      return E.Next;
   end Next;

   -----------
   -- Equal --
   -----------

   function Equal (K1, K2 : Tracebacks_Array_Access) return Boolean is
      use Ada.Exceptions.Traceback;
   begin
      return K1.all = K2.all;
   end Equal;

   -------------
   -- Get_Key --
   -------------

   function Get_Key
     (E : Traceback_Htable_Elem_Ptr) return Tracebacks_Array_Access
   is
   begin
      return E.Traceback;
   end Get_Key;

   ----------
   -- Hash --
   ----------

   function Hash (T : Tracebacks_Array_Access) return Header is
      Result : Integer_Address := 0;

   begin
      for X in T'Range loop
         Result := Result + To_Integer (PC_For (T (X)));
      end loop;

      return Header (1 + Result mod Integer_Address (Header'Last));
   end Hash;

<<<<<<< HEAD
=======
   -----------------
   -- Output_File --
   -----------------

   function Output_File (Pool : Debug_Pool) return File_Type is
   begin
      if Pool.Errors_To_Stdout then
         return Standard_Output;
      else
         return Standard_Error;
      end if;
   end Output_File;

>>>>>>> 751ff693
   --------------
   -- Put_Line --
   --------------

   procedure Put_Line
<<<<<<< HEAD
     (Depth               : Natural;
=======
     (File                : File_Type;
      Depth               : Natural;
>>>>>>> 751ff693
      Traceback           : Tracebacks_Array_Access;
      Ignored_Frame_Start : System.Address := System.Null_Address;
      Ignored_Frame_End   : System.Address := System.Null_Address)
   is
      procedure Print (Tr : Tracebacks_Array);
      --  Print the traceback to standard_output

      -----------
      -- Print --
      -----------

      procedure Print (Tr : Tracebacks_Array) is
      begin
         for J in Tr'Range loop
<<<<<<< HEAD
            Put ("0x" & Address_Image (PC_For (Tr (J))) & ' ');
         end loop;
         Put (ASCII.LF);
=======
            Put (File, "0x" & Address_Image (PC_For (Tr (J))) & ' ');
         end loop;
         Put (File, ASCII.LF);
>>>>>>> 751ff693
      end Print;

   --  Start of processing for Put_Line

   begin
      if Traceback = null then
         declare
            Tr  : aliased Tracebacks_Array (1 .. Depth + Max_Ignored_Levels);
            Start, Len : Natural;

         begin
            Call_Chain (Tr, Len);
            Skip_Levels (Depth, Tr, Start, Len,
                         Ignored_Frame_Start, Ignored_Frame_End);
            Print (Tr (Start .. Len));
         end;

      else
         Print (Traceback.all);
      end if;
   end Put_Line;

   -----------------
   -- Skip_Levels --
   -----------------

   procedure Skip_Levels
     (Depth               : Natural;
      Trace               : Tracebacks_Array;
      Start               : out Natural;
      Len                 : in out Natural;
      Ignored_Frame_Start : System.Address;
      Ignored_Frame_End   : System.Address)
   is
   begin
      Start := Trace'First;

      while Start <= Len
        and then (PC_For (Trace (Start)) < Ignored_Frame_Start
                    or else PC_For (Trace (Start)) > Ignored_Frame_End)
      loop
         Start := Start + 1;
      end loop;
<<<<<<< HEAD

      Start := Start + 1;

      --  Just in case: make sure we have a traceback even if Ignore_Till
      --  wasn't found.

      if Start > Len then
         Start := 1;
      end if;

      if Len - Start + 1 > Depth then
         Len := Depth + Start - 1;
      end if;
   end Skip_Levels;

   ------------------------------
   -- Find_Or_Create_Traceback --
   ------------------------------

   function Find_Or_Create_Traceback
     (Pool                : Debug_Pool;
      Kind                : Traceback_Kind;
      Size                : Storage_Count;
      Ignored_Frame_Start : System.Address;
      Ignored_Frame_End   : System.Address) return Traceback_Htable_Elem_Ptr
   is
   begin
      if Pool.Stack_Trace_Depth = 0 then
         return null;
      end if;

      declare
         Trace : aliased Tracebacks_Array
                  (1 .. Integer (Pool.Stack_Trace_Depth) + Max_Ignored_Levels);
         Len, Start   : Natural;
         Elem  : Traceback_Htable_Elem_Ptr;

      begin
         Call_Chain (Trace, Len);
         Skip_Levels (Pool.Stack_Trace_Depth, Trace, Start, Len,
                      Ignored_Frame_Start, Ignored_Frame_End);

         --  Check if the traceback is already in the table

         Elem :=
           Backtrace_Htable.Get (Trace (Start .. Len)'Unrestricted_Access);

         --  If not, insert it

         if Elem = null then
            Elem := new Traceback_Htable_Elem'
              (Traceback => new Tracebacks_Array'(Trace (Start .. Len)),
               Count     => 1,
               Kind      => Kind,
               Total     => Byte_Count (Size),
               Next      => null);
            Backtrace_Htable.Set (Elem);

         else
            Elem.Count := Elem.Count + 1;
            Elem.Total := Elem.Total + Byte_Count (Size);
         end if;

=======

      Start := Start + 1;

      --  Just in case: make sure we have a traceback even if Ignore_Till
      --  wasn't found.

      if Start > Len then
         Start := 1;
      end if;

      if Len - Start + 1 > Depth then
         Len := Depth + Start - 1;
      end if;
   end Skip_Levels;

   ------------------------------
   -- Find_Or_Create_Traceback --
   ------------------------------

   function Find_Or_Create_Traceback
     (Pool                : Debug_Pool;
      Kind                : Traceback_Kind;
      Size                : Storage_Count;
      Ignored_Frame_Start : System.Address;
      Ignored_Frame_End   : System.Address) return Traceback_Htable_Elem_Ptr
   is
   begin
      if Pool.Stack_Trace_Depth = 0 then
         return null;
      end if;

      declare
         Trace : aliased Tracebacks_Array
                  (1 .. Integer (Pool.Stack_Trace_Depth) + Max_Ignored_Levels);
         Len, Start   : Natural;
         Elem  : Traceback_Htable_Elem_Ptr;

      begin
         Call_Chain (Trace, Len);
         Skip_Levels (Pool.Stack_Trace_Depth, Trace, Start, Len,
                      Ignored_Frame_Start, Ignored_Frame_End);

         --  Check if the traceback is already in the table

         Elem :=
           Backtrace_Htable.Get (Trace (Start .. Len)'Unrestricted_Access);

         --  If not, insert it

         if Elem = null then
            Elem := new Traceback_Htable_Elem'
              (Traceback => new Tracebacks_Array'(Trace (Start .. Len)),
               Count     => 1,
               Kind      => Kind,
               Total     => Byte_Count (Size),
               Next      => null);
            Backtrace_Htable.Set (Elem);

         else
            Elem.Count := Elem.Count + 1;
            Elem.Total := Elem.Total + Byte_Count (Size);
         end if;

>>>>>>> 751ff693
         return Elem;
      end;
   end Find_Or_Create_Traceback;

   --------------
<<<<<<< HEAD
   -- Is_Valid --
   --------------

   function Is_Valid (Storage : System.Address) return Boolean is

      --  We use the following constant declaration, instead of
      --     Offset : constant Storage_Offset :=
      --                (Storage - Edata) / Default_Alignment;
      --  See comments in Set_Valid for details.

      Offset : constant Storage_Offset :=
                 Storage_Offset ((To_Integer (Storage) - To_Integer (Edata)) /
                                   Default_Alignment);

      Bit : constant Byte := 2 ** Natural (Offset mod System.Storage_Unit);

   begin
      return (Storage mod Default_Alignment) = 0
        and then Offset >= 0
        and then Offset < Valid_Blocks_Size * Storage_Unit
        and then (Valid_Blocks (Offset / Storage_Unit) and Bit) /= 0;
   end Is_Valid;

   ---------------
   -- Set_Valid --
   ---------------

   procedure Set_Valid (Storage : System.Address; Value : Boolean) is
      Offset : Storage_Offset;
      Bit    : Byte;
      Bytes  : Storage_Offset;
      Tmp    : constant Table_Ptr := Valid_Blocks;

      Edata_Align : constant Storage_Offset :=
                      Default_Alignment * Storage_Unit;

      procedure Memset (A : Address; C : Integer; N : size_t);
      pragma Import (C, Memset, "memset");

      procedure Memmove (Dest, Src : Address; N : size_t);
      pragma Import (C, Memmove, "memmove");

   begin
      --  Allocate, or reallocate, the valid blocks table as needed. We start
      --  with a size big enough to handle Initial_Memory_Size bytes of memory,
      --  to avoid too many reallocations. The table will typically be around
      --  16Mb in that case, which is still small enough.

      if Valid_Blocks_Size = 0 then
         Valid_Blocks_Size := (Initial_Memory_Size / Default_Alignment)
                                                      / Storage_Unit;
         Valid_Blocks := To_Pointer (Alloc (size_t (Valid_Blocks_Size)));
         Edata := Storage;

         --  Reset the memory using memset, which is much faster than the
         --  standard Ada code with "when others"

         Memset (Valid_Blocks.all'Address, 0, size_t (Valid_Blocks_Size));
      end if;

      --  First case : the new address is outside of the current scope of
      --  Valid_Blocks, before the current start address. We need to reallocate
      --  the table accordingly. This should be a rare occurence, since in most
      --  cases, the first allocation will also have the lowest address. But
      --  there is no garantee...

      if Storage < Edata then

         --  The difference between the new Edata and the current one must be
         --  a multiple of Default_Alignment * Storage_Unit, so that the bit
         --  representing an address in Valid_Blocks are kept the same.

         Offset := ((Edata - Storage) / Edata_Align + 1) * Edata_Align;
         Offset := Offset / Default_Alignment;
         Bytes  := Offset / Storage_Unit;
         Valid_Blocks :=
           To_Pointer (Alloc (Size => size_t (Valid_Blocks_Size + Bytes)));
         Memmove (Dest => Valid_Blocks.all'Address + Bytes,
                  Src  => Tmp.all'Address,
                  N    => size_t (Valid_Blocks_Size));
         Memset (A => Valid_Blocks.all'Address,
                 C => 0,
                 N => size_t (Bytes));
         Free (Tmp.all'Address);
         Valid_Blocks_Size := Valid_Blocks_Size + Bytes;

         --  Take into the account the new start address

         Edata := Storage - Edata_Align + (Edata - Storage) mod Edata_Align;
      end if;

      --  Second case : the new address is outside of the current scope of
      --  Valid_Blocks, so we have to grow the table as appropriate.

      --  Note: it might seem more natural for the following statement to
      --  be written:

      --      Offset := (Storage - Edata) / Default_Alignment;

      --  but that won't work since Storage_Offset is signed, and it is
      --  possible to subtract a small address from a large address and
      --  get a negative value. This may seem strange, but it is quite
      --  specifically allowed in the RM, and is what most implementations
      --  including GNAT actually do. Hence the conversion to Integer_Address
      --  which is a full range modular type, not subject to this glitch.

      Offset := Storage_Offset ((To_Integer (Storage) - To_Integer (Edata)) /
                                              Default_Alignment);

      if Offset >= Valid_Blocks_Size * System.Storage_Unit then
         Bytes := Valid_Blocks_Size;
         loop
            Bytes := 2 * Bytes;
            exit when Offset <= Bytes * System.Storage_Unit;
         end loop;

         Valid_Blocks := To_Pointer
           (Realloc (Ptr  => Valid_Blocks.all'Address,
                     Size => size_t (Bytes)));
         Memset
           (Valid_Blocks.all'Address + Valid_Blocks_Size,
            0,
            size_t (Bytes - Valid_Blocks_Size));
         Valid_Blocks_Size := Bytes;
      end if;

      Bit    := 2 ** Natural (Offset mod System.Storage_Unit);
      Bytes  := Offset / Storage_Unit;

      --  Then set the value as valid

      if Value then
         Valid_Blocks (Bytes) := Valid_Blocks (Bytes) or Bit;
      else
         Valid_Blocks (Bytes) := Valid_Blocks (Bytes) and (not Bit);
      end if;
   end Set_Valid;
=======
   -- Validity --
   --------------

   package body Validity is

      --  The validity bits of the allocated blocks are kept in a has table.
      --  Each component of the hash table contains the validity bits for a
      --  16 Mbyte memory chunk.

      --  The reason the validity bits are kept for chunks of memory rather
      --  than in a big array is that on some 64 bit platforms, it may happen
      --  that two chunk of allocated data are very far from each other.

      Memory_Chunk_Size : constant Integer_Address := 2 ** 24; --  16 MB
      Validity_Divisor  : constant := Default_Alignment * System.Storage_Unit;

      Max_Validity_Byte_Index : constant :=
                                 Memory_Chunk_Size / Validity_Divisor;

      subtype Validity_Byte_Index is Integer_Address
                                      range 0 .. Max_Validity_Byte_Index - 1;

      type Byte is mod 2 ** System.Storage_Unit;

      type Validity_Bits is array (Validity_Byte_Index) of Byte;

      type Validity_Bits_Ref is access all Validity_Bits;
      No_Validity_Bits : constant Validity_Bits_Ref := null;

      Max_Header_Num : constant := 1023;

      type Header_Num is range 0 .. Max_Header_Num - 1;

      function Hash (F : Integer_Address) return Header_Num;

      package Validy_Htable is new GNAT.HTable.Simple_HTable
        (Header_Num => Header_Num,
         Element    => Validity_Bits_Ref,
         No_Element => No_Validity_Bits,
         Key        => Integer_Address,
         Hash       => Hash,
         Equal      => "=");
      --  Table to keep the validity bit blocks for the allocated data

      function To_Pointer is new Ada.Unchecked_Conversion
        (System.Address, Validity_Bits_Ref);

      procedure Memset (A : Address; C : Integer; N : size_t);
      pragma Import (C, Memset, "memset");

      ----------
      -- Hash --
      ----------

      function Hash (F : Integer_Address) return Header_Num is
      begin
         return Header_Num (F mod Max_Header_Num);
      end Hash;

      --------------
      -- Is_Valid --
      --------------

      function Is_Valid (Storage : System.Address) return Boolean is
         Int_Storage  : constant Integer_Address := To_Integer (Storage);

      begin
         --  The pool only returns addresses aligned on Default_Alignment so
         --  anything off cannot be a valid block address and we can return
         --  early in this case. We actually have to since our datastructures
         --  map validity bits for such aligned addresses only.

         if Int_Storage mod Default_Alignment /= 0 then
            return False;
         end if;

         declare
            Block_Number : constant Integer_Address :=
                             Int_Storage /  Memory_Chunk_Size;
            Ptr          : constant Validity_Bits_Ref :=
                             Validy_Htable.Get (Block_Number);
            Offset       : constant Integer_Address :=
                             (Int_Storage -
                               (Block_Number * Memory_Chunk_Size)) /
                                  Default_Alignment;
            Bit          : constant Byte :=
                             2 ** Natural (Offset mod System.Storage_Unit);
         begin
            if Ptr = No_Validity_Bits then
               return False;
            else
               return (Ptr (Offset / System.Storage_Unit) and Bit) /= 0;
            end if;
         end;
      end Is_Valid;

      ---------------
      -- Set_Valid --
      ---------------

      procedure Set_Valid (Storage : System.Address; Value : Boolean) is
         Int_Storage  : constant Integer_Address := To_Integer (Storage);
         Block_Number : constant Integer_Address :=
                          Int_Storage /  Memory_Chunk_Size;
         Ptr          : Validity_Bits_Ref := Validy_Htable.Get (Block_Number);
         Offset       : constant Integer_Address :=
                          (Int_Storage - (Block_Number * Memory_Chunk_Size)) /
                             Default_Alignment;
         Bit          : constant Byte :=
                          2 ** Natural (Offset mod System.Storage_Unit);

      begin
         if Ptr = No_Validity_Bits then

            --  First time in this memory area: allocate a new block and put
            --  it in the table.

            if Value then
               Ptr := To_Pointer (Alloc (size_t (Max_Validity_Byte_Index)));
               Validy_Htable.Set (Block_Number, Ptr);
               Memset (Ptr.all'Address, 0, size_t (Max_Validity_Byte_Index));
               Ptr (Offset / System.Storage_Unit) := Bit;
            end if;

         else
            if Value then
               Ptr (Offset / System.Storage_Unit) :=
                 Ptr (Offset / System.Storage_Unit) or Bit;

            else
               Ptr (Offset / System.Storage_Unit) :=
                 Ptr (Offset / System.Storage_Unit) and (not Bit);
            end if;
         end if;
      end Set_Valid;

   end Validity;
>>>>>>> 751ff693

   --------------
   -- Allocate --
   --------------

   procedure Allocate
     (Pool                     : in out Debug_Pool;
      Storage_Address          : out Address;
      Size_In_Storage_Elements : Storage_Count;
      Alignment                : Storage_Count)
   is
      pragma Unreferenced (Alignment);
      --  Ignored, we always force 'Default_Alignment

      type Local_Storage_Array is new Storage_Array
        (1 .. Size_In_Storage_Elements + Minimum_Allocation);

      type Ptr is access Local_Storage_Array;
<<<<<<< HEAD
      --  On some systems, we might want to physically protect pages
      --  against writing when they have been freed (of course, this is
      --  expensive in terms of wasted memory). To do that, all we should
      --  have to do it to set the size of this array to the page size.
      --  See mprotect().
=======
      --  On some systems, we might want to physically protect pages against
      --  writing when they have been freed (of course, this is expensive in
      --  terms of wasted memory). To do that, all we should have to do it to
      --  set the size of this array to the page size. See mprotect().
>>>>>>> 751ff693

      P : Ptr;

      Current : Byte_Count;
      Trace   : Traceback_Htable_Elem_Ptr;

   begin
      <<Allocate_Label>>
      Lock_Task.all;

      --  If necessary, start physically releasing memory. The reason this is
      --  done here, although Pool.Logically_Deallocated has not changed above,
<<<<<<< HEAD
      --  is so that we do this only after a series of deallocations (e.g a
      --  loop that deallocates a big array). If we were doing that in
      --  Deallocate, we might be physically freeing memory several times
      --  during the loop, which is expensive.
=======
      --  is so that we do this only after a series of deallocations (e.g loop
      --  that deallocates a big array). If we were doing that in Deallocate,
      --  we might be physically freeing memory several times during the loop,
      --  which is expensive.
>>>>>>> 751ff693

      if Pool.Logically_Deallocated >
        Byte_Count (Pool.Maximum_Logically_Freed_Memory)
      then
         Free_Physically (Pool);
<<<<<<< HEAD
      end if;

      --  Use standard (ie through malloc) allocations. This automatically
      --  raises Storage_Error if needed. We also try once more to physically
      --  release memory, so that even marked blocks, in the advanced scanning,
      --  are freed.

      begin
         P := new Local_Storage_Array;

      exception
         when Storage_Error =>
            Free_Physically (Pool);
            P := new Local_Storage_Array;
      end;

      Storage_Address :=
        System.Null_Address + Default_Alignment
          * (((P.all'Address + Default_Alignment - 1) - System.Null_Address)
             / Default_Alignment)
        + Header_Offset;

      pragma Assert ((Storage_Address - System.Null_Address)
                     mod Default_Alignment = 0);
      pragma Assert (Storage_Address + Size_In_Storage_Elements
                     <= P.all'Address + P'Length);

      Trace := Find_Or_Create_Traceback
        (Pool, Alloc, Size_In_Storage_Elements,
         Allocate_Label'Address, Code_Address_For_Allocate_End);

      pragma Warnings (Off);
      --  Turn warning on alignment for convert call off. We know that in
      --  fact this conversion is safe since P itself is always aligned on
      --  Default_Alignment.

      Header_Of (Storage_Address).all :=
        (Allocation_Address => P.all'Address,
         Alloc_Traceback    => Trace,
         Dealloc_Traceback  => To_Traceback (null),
         Next               => Pool.First_Used_Block,
         Block_Size         => Size_In_Storage_Elements);

      pragma Warnings (On);

      --  Link this block in the list of used blocks. This will be used to list
      --  memory leaks in Print_Info, and for the advanced schemes of
      --  Physical_Free, where we want to traverse all allocated blocks and
      --  search for possible references.

      --  We insert in front, since most likely we'll be freeing the most
      --  recently allocated blocks first (the older one might stay allocated
      --  for the whole life of the application).

      if Pool.First_Used_Block /= System.Null_Address then
         Header_Of (Pool.First_Used_Block).Dealloc_Traceback :=
           To_Address (Storage_Address);
      end if;

      Pool.First_Used_Block := Storage_Address;

      --  Mark the new address as valid

      Set_Valid (Storage_Address, True);

=======
      end if;

      --  Use standard (ie through malloc) allocations. This automatically
      --  raises Storage_Error if needed. We also try once more to physically
      --  release memory, so that even marked blocks, in the advanced scanning,
      --  are freed.

      begin
         P := new Local_Storage_Array;

      exception
         when Storage_Error =>
            Free_Physically (Pool);
            P := new Local_Storage_Array;
      end;

      Storage_Address :=
        To_Address
          (Default_Alignment *
             ((To_Integer (P.all'Address) + Default_Alignment - 1)
               / Default_Alignment)
           + Integer_Address (Header_Offset));
      --  Computation is done in Integer_Address, not Storage_Offset, because
      --  the range of Storage_Offset may not be large enough.

      pragma Assert ((Storage_Address - System.Null_Address)
                     mod Default_Alignment = 0);
      pragma Assert (Storage_Address + Size_In_Storage_Elements
                     <= P.all'Address + P'Length);

      Trace := Find_Or_Create_Traceback
        (Pool, Alloc, Size_In_Storage_Elements,
         Allocate_Label'Address, Code_Address_For_Allocate_End);

      pragma Warnings (Off);
      --  Turn warning on alignment for convert call off. We know that in fact
      --  this conversion is safe since P itself is always aligned on
      --  Default_Alignment.

      Header_Of (Storage_Address).all :=
        (Allocation_Address => P.all'Address,
         Alloc_Traceback    => Trace,
         Dealloc_Traceback  => To_Traceback (null),
         Next               => Pool.First_Used_Block,
         Block_Size         => Size_In_Storage_Elements);

      pragma Warnings (On);

      --  Link this block in the list of used blocks. This will be used to list
      --  memory leaks in Print_Info, and for the advanced schemes of
      --  Physical_Free, where we want to traverse all allocated blocks and
      --  search for possible references.

      --  We insert in front, since most likely we'll be freeing the most
      --  recently allocated blocks first (the older one might stay allocated
      --  for the whole life of the application).

      if Pool.First_Used_Block /= System.Null_Address then
         Header_Of (Pool.First_Used_Block).Dealloc_Traceback :=
           To_Address (Storage_Address);
      end if;

      Pool.First_Used_Block := Storage_Address;

      --  Mark the new address as valid

      Set_Valid (Storage_Address, True);

      if Pool.Low_Level_Traces then
         Put (Output_File (Pool),
              "info: Allocated"
                & Storage_Count'Image (Size_In_Storage_Elements)
                & " bytes at 0x" & Address_Image (Storage_Address)
                & " (physically:"
                & Storage_Count'Image (Local_Storage_Array'Length)
                & " bytes at 0x" & Address_Image (P.all'Address)
                & "), at ");
         Put_Line (Output_File (Pool), Pool.Stack_Trace_Depth, null,
                   Allocate_Label'Address,
                   Code_Address_For_Deallocate_End);
      end if;

>>>>>>> 751ff693
      --  Update internal data

      Pool.Allocated :=
        Pool.Allocated + Byte_Count (Size_In_Storage_Elements);

      Current := Pool.Allocated -
                   Pool.Logically_Deallocated -
                     Pool.Physically_Deallocated;

      if Current > Pool.High_Water then
         Pool.High_Water := Current;
      end if;

      Unlock_Task.all;

   exception
      when others =>
         Unlock_Task.all;
         raise;
   end Allocate;

   ------------------
   -- Allocate_End --
   ------------------

<<<<<<< HEAD
   --  DO NOT MOVE, this must be right after Allocate. This is similar to
   --  what is done in a-except, so that we can hide the traceback frames
   --  internal to this package
=======
   --  DO NOT MOVE, this must be right after Allocate. This is similar to what
   --  is done in a-except, so that we can hide the traceback frames internal
   --  to this package
>>>>>>> 751ff693

   procedure Allocate_End is
   begin
      <<Allocate_End_Label>>
      Code_Address_For_Allocate_End := Allocate_End_Label'Address;
   end Allocate_End;

   -------------------
   -- Set_Dead_Beef --
   -------------------

   procedure Set_Dead_Beef
     (Storage_Address          : System.Address;
      Size_In_Storage_Elements : Storage_Count)
   is
      Dead_Bytes : constant := 4;

      type Data is mod 2 ** (Dead_Bytes * 8);
      for Data'Size use Dead_Bytes * 8;

      Dead : constant Data := 16#DEAD_BEEF#;

      type Dead_Memory is array
        (1 .. Size_In_Storage_Elements / Dead_Bytes) of Data;
      type Mem_Ptr is access Dead_Memory;

      type Byte is mod 2 ** 8;
      for Byte'Size use 8;

      type Dead_Memory_Bytes is array (0 .. 2) of Byte;
      type Dead_Memory_Bytes_Ptr is access Dead_Memory_Bytes;

      function From_Ptr is new Ada.Unchecked_Conversion
        (System.Address, Mem_Ptr);

      function From_Ptr is new Ada.Unchecked_Conversion
        (System.Address, Dead_Memory_Bytes_Ptr);

      M      : constant Mem_Ptr := From_Ptr (Storage_Address);
      M2     : Dead_Memory_Bytes_Ptr;
      Modulo : constant Storage_Count :=
                 Size_In_Storage_Elements mod Dead_Bytes;
   begin
      M.all := (others => Dead);

      --  Any bytes left (up to three of them)

      if Modulo /= 0 then
         M2 := From_Ptr (Storage_Address + M'Length * Dead_Bytes);

         M2 (0) := 16#DE#;
         if Modulo >= 2 then
            M2 (1) := 16#AD#;

            if Modulo >= 3 then
               M2 (2) := 16#BE#;
            end if;
         end if;
      end if;
   end Set_Dead_Beef;

   ---------------------
   -- Free_Physically --
   ---------------------

   procedure Free_Physically (Pool : in out Debug_Pool) is
      type Byte is mod 256;
      type Byte_Access is access Byte;

      function To_Byte is new Ada.Unchecked_Conversion
        (System.Address, Byte_Access);

      type Address_Access is access System.Address;

      function To_Address_Access is new Ada.Unchecked_Conversion
        (System.Address, Address_Access);

      In_Use_Mark : constant Byte := 16#D#;
      Free_Mark   : constant Byte := 16#F#;

      Total_Freed : Storage_Count := 0;

      procedure Reset_Marks;
      --  Unmark all the logically freed blocks, so that they are considered
      --  for physical deallocation

      procedure Mark
        (H : Allocation_Header_Access; A : System.Address; In_Use : Boolean);
      --  Mark the user data block starting at A. For a block of size zero,
      --  nothing is done. For a block with a different size, the first byte
      --  is set to either "D" (in use) or "F" (free).

      function Marked (A : System.Address) return Boolean;
      --  Return true if the user data block starting at A might be in use
      --  somewhere else

      procedure Mark_Blocks;
      --  Traverse all allocated blocks, and search for possible references
      --  to logically freed blocks. Mark them appropriately

      procedure Free_Blocks (Ignore_Marks : Boolean);
      --  Physically release blocks. Only the blocks that haven't been marked
      --  will be released, unless Ignore_Marks is true.

      -----------------
      -- Free_Blocks --
      -----------------

      procedure Free_Blocks (Ignore_Marks : Boolean) is
         Header   : Allocation_Header_Access;
         Tmp      : System.Address := Pool.First_Free_Block;
         Next     : System.Address;
         Previous : System.Address := System.Null_Address;

      begin
         while Tmp /= System.Null_Address
           and then Total_Freed < Pool.Minimum_To_Free
         loop
            Header := Header_Of (Tmp);

            --  If we know, or at least assume, the block is no longer
<<<<<<< HEAD
            --  reference anywhere, we can free it physically.
=======
            --  referenced anywhere, we can free it physically.
>>>>>>> 751ff693

            if Ignore_Marks or else not Marked (Tmp) then

               declare
                  pragma Suppress (All_Checks);
                  --  Suppress the checks on this section. If they are overflow
                  --  errors, it isn't critical, and we'd rather avoid a
                  --  Constraint_Error in that case.
               begin
                  --  Note that block_size < zero for freed blocks

                  Pool.Physically_Deallocated :=
                    Pool.Physically_Deallocated -
                      Byte_Count (Header.Block_Size);

                  Pool.Logically_Deallocated :=
                    Pool.Logically_Deallocated +
                      Byte_Count (Header.Block_Size);

                  Total_Freed := Total_Freed - Header.Block_Size;
               end;

               Next := Header.Next;
<<<<<<< HEAD
=======

               if Pool.Low_Level_Traces then
                  Put_Line
                    (Output_File (Pool),
                     "info: Freeing physical memory "
                       & Storage_Count'Image
                       ((abs Header.Block_Size) + Minimum_Allocation)
                       & " bytes at 0x"
                       & Address_Image (Header.Allocation_Address));
               end if;

>>>>>>> 751ff693
               System.Memory.Free (Header.Allocation_Address);
               Set_Valid (Tmp, False);

               --  Remove this block from the list

               if Previous = System.Null_Address then
                  Pool.First_Free_Block := Next;
               else
                  Header_Of (Previous).Next := Next;
               end if;

               Tmp  := Next;

            else
               Previous := Tmp;
               Tmp := Header.Next;
            end if;
         end loop;
      end Free_Blocks;

      ----------
      -- Mark --
      ----------

      procedure Mark
        (H      : Allocation_Header_Access;
         A      : System.Address;
         In_Use : Boolean)
      is
      begin
         if H.Block_Size /= 0 then
            if In_Use then
               To_Byte (A).all := In_Use_Mark;
            else
               To_Byte (A).all := Free_Mark;
            end if;
         end if;
      end Mark;

      -----------------
      -- Mark_Blocks --
      -----------------

      procedure Mark_Blocks is
         Tmp      : System.Address := Pool.First_Used_Block;
         Previous : System.Address;
         Last     : System.Address;
         Pointed  : System.Address;
         Header   : Allocation_Header_Access;

      begin
         --  For each allocated block, check its contents. Things that look
         --  like a possible address are used to mark the blocks so that we try
         --  and keep them, for better detection in case of invalid access.
         --  This mechanism is far from being fool-proof: it doesn't check the
         --  stacks of the threads, doesn't check possible memory allocated not
         --  under control of this debug pool. But it should allow us to catch
         --  more cases.

         while Tmp /= System.Null_Address loop
            Previous := Tmp;
            Last     := Tmp + Header_Of (Tmp).Block_Size;
            while Previous < Last loop
               --  ??? Should we move byte-per-byte, or consider that addresses
               --  are always aligned on 4-bytes boundaries ? Let's use the
               --  fastest for now.

               Pointed := To_Address_Access (Previous).all;
               if Is_Valid (Pointed) then
                  Header := Header_Of (Pointed);

                  --  Do not even attempt to mark blocks in use. That would
                  --  screw up the whole application, of course.
<<<<<<< HEAD
=======

>>>>>>> 751ff693
                  if Header.Block_Size < 0 then
                     Mark (Header, Pointed, In_Use => True);
                  end if;
               end if;

               Previous := Previous + System.Address'Size;
            end loop;

            Tmp := Header_Of (Tmp).Next;
         end loop;
      end Mark_Blocks;

      ------------
      -- Marked --
      ------------

      function Marked (A : System.Address) return Boolean is
      begin
         return To_Byte (A).all = In_Use_Mark;
      end Marked;

      -----------------
      -- Reset_Marks --
      -----------------

      procedure Reset_Marks is
         Current : System.Address := Pool.First_Free_Block;
         Header  : Allocation_Header_Access;
      begin
         while Current /= System.Null_Address loop
            Header := Header_Of (Current);
            Mark (Header, Current, False);
            Current := Header.Next;
         end loop;
      end Reset_Marks;

   --  Start of processing for Free_Physically

   begin
      Lock_Task.all;

      if Pool.Advanced_Scanning then
<<<<<<< HEAD
         Reset_Marks; --  Reset the mark for each freed block
=======

         --  Reset the mark for each freed block

         Reset_Marks;

>>>>>>> 751ff693
         Mark_Blocks;
      end if;

      Free_Blocks (Ignore_Marks => not Pool.Advanced_Scanning);

      --  The contract is that we need to free at least Minimum_To_Free bytes,
      --  even if this means freeing marked blocks in the advanced scheme

      if Total_Freed < Pool.Minimum_To_Free
        and then Pool.Advanced_Scanning
      then
         Pool.Marked_Blocks_Deallocated := True;
         Free_Blocks (Ignore_Marks => True);
      end if;

      Unlock_Task.all;

   exception
      when others =>
         Unlock_Task.all;
         raise;
   end Free_Physically;

   ----------------
   -- Deallocate --
   ----------------

   procedure Deallocate
     (Pool                     : in out Debug_Pool;
      Storage_Address          : Address;
      Size_In_Storage_Elements : Storage_Count;
      Alignment                : Storage_Count)
   is
      pragma Unreferenced (Alignment);

      Header   : constant Allocation_Header_Access :=
        Header_Of (Storage_Address);
      Valid    : Boolean;
      Previous : System.Address;

   begin
      <<Deallocate_Label>>
      Lock_Task.all;
      Valid := Is_Valid (Storage_Address);

      if not Valid then
         Unlock_Task.all;
         if Pool.Raise_Exceptions then
            raise Freeing_Not_Allocated_Storage;
         else
<<<<<<< HEAD
            Put ("error: Freeing not allocated storage, at ");
            Put_Line (Pool.Stack_Trace_Depth, null,
=======
            Put (Output_File (Pool),
                 "error: Freeing not allocated storage, at ");
            Put_Line (Output_File (Pool), Pool.Stack_Trace_Depth, null,
>>>>>>> 751ff693
                      Deallocate_Label'Address,
                      Code_Address_For_Deallocate_End);
         end if;

      elsif Header.Block_Size < 0 then
         Unlock_Task.all;
         if Pool.Raise_Exceptions then
            raise Freeing_Deallocated_Storage;
         else
<<<<<<< HEAD
            Put ("error: Freeing already deallocated storage, at ");
            Put_Line (Pool.Stack_Trace_Depth, null,
                      Deallocate_Label'Address,
                      Code_Address_For_Deallocate_End);
            Put ("   Memory already deallocated at ");
            Put_Line (0, To_Traceback (Header.Dealloc_Traceback).Traceback);
            Put ("   Memory was allocated at ");
            Put_Line (0, Header.Alloc_Traceback.Traceback);
         end if;

      else
         --  Remove this block from the list of used blocks

         Previous :=
           To_Address (Header_Of (Storage_Address).Dealloc_Traceback);

         if Previous = System.Null_Address then
            Pool.First_Used_Block := Header_Of (Pool.First_Used_Block).Next;

            if Pool.First_Used_Block /= System.Null_Address then
               Header_Of (Pool.First_Used_Block).Dealloc_Traceback :=
                 To_Traceback (null);
            end if;

         else
            Header_Of (Previous).Next := Header_Of (Storage_Address).Next;

            if Header_Of (Storage_Address).Next /= System.Null_Address then
               Header_Of
                 (Header_Of (Storage_Address).Next).Dealloc_Traceback :=
                    To_Address (Previous);
=======
            Put (Output_File (Pool),
                 "error: Freeing already deallocated storage, at ");
            Put_Line (Output_File (Pool), Pool.Stack_Trace_Depth, null,
                      Deallocate_Label'Address,
                      Code_Address_For_Deallocate_End);
            Put (Output_File (Pool), "   Memory already deallocated at ");
            Put_Line
               (Output_File (Pool), 0,
                To_Traceback (Header.Dealloc_Traceback).Traceback);
            Put (Output_File (Pool), "   Memory was allocated at ");
            Put_Line (Output_File (Pool), 0, Header.Alloc_Traceback.Traceback);
         end if;

      else
         --  Some sort of codegen problem or heap corruption caused the
         --  Size_In_Storage_Elements to be wrongly computed.
         --  The code below is all based on the assumption that Header.all
         --  is not corrupted, such that the error is non-fatal.

         if Header.Block_Size /= Size_In_Storage_Elements then
            Put_Line (Output_File (Pool),
                      "error: Deallocate size "
                        & Storage_Count'Image (Size_In_Storage_Elements)
                        & " does not match allocate size "
                        & Storage_Count'Image (Header.Block_Size));
         end if;

         if Pool.Low_Level_Traces then
            Put (Output_File (Pool),
                 "info: Deallocated"
                 & Storage_Count'Image (Size_In_Storage_Elements)
                 & " bytes at 0x" & Address_Image (Storage_Address)
                 & " (physically"
                 & Storage_Count'Image (Header.Block_Size + Minimum_Allocation)
                 & " bytes at 0x" & Address_Image (Header.Allocation_Address)
                 & "), at ");
            Put_Line (Output_File (Pool), Pool.Stack_Trace_Depth, null,
                      Deallocate_Label'Address,
                      Code_Address_For_Deallocate_End);
            Put (Output_File (Pool), "   Memory was allocated at ");
            Put_Line (Output_File (Pool), 0, Header.Alloc_Traceback.Traceback);
         end if;

         --  Remove this block from the list of used blocks

         Previous :=
           To_Address (Header.Dealloc_Traceback);

         if Previous = System.Null_Address then
            Pool.First_Used_Block := Header_Of (Pool.First_Used_Block).Next;

            if Pool.First_Used_Block /= System.Null_Address then
               Header_Of (Pool.First_Used_Block).Dealloc_Traceback :=
                 To_Traceback (null);
            end if;

         else
            Header_Of (Previous).Next := Header.Next;

            if Header.Next /= System.Null_Address then
               Header_Of
                 (Header.Next).Dealloc_Traceback := To_Address (Previous);
>>>>>>> 751ff693
            end if;
         end if;

         --  Update the header

         Header.all :=
           (Allocation_Address => Header.Allocation_Address,
            Alloc_Traceback    => Header.Alloc_Traceback,
            Dealloc_Traceback  => To_Traceback
                                    (Find_Or_Create_Traceback
                                       (Pool, Dealloc,
                                        Size_In_Storage_Elements,
                                        Deallocate_Label'Address,
                                        Code_Address_For_Deallocate_End)),
            Next               => System.Null_Address,
<<<<<<< HEAD
            Block_Size         => -Size_In_Storage_Elements);

         if Pool.Reset_Content_On_Free then
            Set_Dead_Beef (Storage_Address, Size_In_Storage_Elements);
         end if;

         Pool.Logically_Deallocated :=
           Pool.Logically_Deallocated +
             Byte_Count (Size_In_Storage_Elements);

         --  Link this free block with the others (at the end of the list, so
         --  that we can start releasing the older blocks first later on).

         if Pool.First_Free_Block = System.Null_Address then
            Pool.First_Free_Block := Storage_Address;
            Pool.Last_Free_Block := Storage_Address;

         else
            Header_Of (Pool.Last_Free_Block).Next := Storage_Address;
            Pool.Last_Free_Block := Storage_Address;
         end if;

         --  Do not physically release the memory here, but in Alloc.
         --  See comment there for details.

         Unlock_Task.all;
      end if;

=======
            Block_Size         => -Header.Block_Size);

         if Pool.Reset_Content_On_Free then
            Set_Dead_Beef (Storage_Address, -Header.Block_Size);
         end if;

         Pool.Logically_Deallocated :=
           Pool.Logically_Deallocated + Byte_Count (-Header.Block_Size);

         --  Link this free block with the others (at the end of the list, so
         --  that we can start releasing the older blocks first later on).

         if Pool.First_Free_Block = System.Null_Address then
            Pool.First_Free_Block := Storage_Address;
            Pool.Last_Free_Block := Storage_Address;

         else
            Header_Of (Pool.Last_Free_Block).Next := Storage_Address;
            Pool.Last_Free_Block := Storage_Address;
         end if;

         --  Do not physically release the memory here, but in Alloc.
         --  See comment there for details.

         Unlock_Task.all;
      end if;

>>>>>>> 751ff693
   exception
      when others =>
         Unlock_Task.all;
         raise;
   end Deallocate;

   --------------------
   -- Deallocate_End --
   --------------------

   --  DO NOT MOVE, this must be right after Deallocate
<<<<<<< HEAD
   --  See Allocate_End

=======

   --  See Allocate_End

   --  This is making assumptions about code order that may be invalid ???

>>>>>>> 751ff693
   procedure Deallocate_End is
   begin
      <<Deallocate_End_Label>>
      Code_Address_For_Deallocate_End := Deallocate_End_Label'Address;
   end Deallocate_End;

   -----------------
   -- Dereference --
   -----------------

   procedure Dereference
     (Pool                     : in out Debug_Pool;
      Storage_Address          : Address;
      Size_In_Storage_Elements : Storage_Count;
      Alignment                : Storage_Count)
   is
      pragma Unreferenced (Alignment, Size_In_Storage_Elements);

      Valid   : constant Boolean := Is_Valid (Storage_Address);
      Header  : Allocation_Header_Access;

   begin
      --  Locking policy: we do not do any locking in this procedure. The
      --  tables are only read, not written to, and although a problem might
      --  appear if someone else is modifying the tables at the same time, this
      --  race condition is not intended to be detected by this storage_pool (a
      --  now invalid pointer would appear as valid). Instead, we prefer
      --  optimum performance for dereferences.

      <<Dereference_Label>>

      if not Valid then
         if Pool.Raise_Exceptions then
            raise Accessing_Not_Allocated_Storage;
         else
<<<<<<< HEAD
            Put ("error: Accessing not allocated storage, at ");
            Put_Line (Pool.Stack_Trace_Depth, null,
=======
            Put (Output_File (Pool),
                 "error: Accessing not allocated storage, at ");
            Put_Line (Output_File (Pool), Pool.Stack_Trace_Depth, null,
>>>>>>> 751ff693
                      Dereference_Label'Address,
                      Code_Address_For_Dereference_End);
         end if;

      else
         Header := Header_Of (Storage_Address);

         if Header.Block_Size < 0 then
            if Pool.Raise_Exceptions then
               raise Accessing_Deallocated_Storage;
            else
<<<<<<< HEAD
               Put ("error: Accessing deallocated storage, at ");
               Put_Line
                 (Pool.Stack_Trace_Depth, null,
                  Dereference_Label'Address,
                  Code_Address_For_Dereference_End);
               Put ("  First deallocation at ");
               Put_Line (0, To_Traceback (Header.Dealloc_Traceback).Traceback);
               Put ("  Initial allocation at ");
               Put_Line (0, Header.Alloc_Traceback.Traceback);
=======
               Put (Output_File (Pool),
                    "error: Accessing deallocated storage, at ");
               Put_Line
                 (Output_File (Pool), Pool.Stack_Trace_Depth, null,
                  Dereference_Label'Address,
                  Code_Address_For_Dereference_End);
               Put (Output_File (Pool), "  First deallocation at ");
               Put_Line
                 (Output_File (Pool),
                  0, To_Traceback (Header.Dealloc_Traceback).Traceback);
               Put (Output_File (Pool), "  Initial allocation at ");
               Put_Line
                 (Output_File (Pool),
                  0, Header.Alloc_Traceback.Traceback);
>>>>>>> 751ff693
            end if;
         end if;
      end if;
   end Dereference;

   ---------------------
   -- Dereference_End --
   ---------------------

   --  DO NOT MOVE: this must be right after Dereference
<<<<<<< HEAD
   --  See Allocate_End

=======

   --  See Allocate_End

   --  This is making assumptions about code order that may be invalid ???

>>>>>>> 751ff693
   procedure Dereference_End is
   begin
      <<Dereference_End_Label>>
      Code_Address_For_Dereference_End := Dereference_End_Label'Address;
   end Dereference_End;

   ----------------
   -- Print_Info --
   ----------------

   procedure Print_Info
     (Pool          : Debug_Pool;
      Cumulate      : Boolean := False;
      Display_Slots : Boolean := False;
      Display_Leaks : Boolean := False)
   is

      package Backtrace_Htable_Cumulate is new GNAT.HTable.Static_HTable
        (Header_Num => Header,
         Element    => Traceback_Htable_Elem,
         Elmt_Ptr   => Traceback_Htable_Elem_Ptr,
         Null_Ptr   => null,
         Set_Next   => Set_Next,
         Next       => Next,
         Key        => Tracebacks_Array_Access,
         Get_Key    => Get_Key,
         Hash       => Hash,
         Equal      => Equal);
      --  This needs a comment ??? probably some of the ones below do too???

      Data    : Traceback_Htable_Elem_Ptr;
      Elem    : Traceback_Htable_Elem_Ptr;
      Current : System.Address;
      Header  : Allocation_Header_Access;
      K       : Traceback_Kind;

   begin
      Put_Line
        ("Total allocated bytes : " &
         Byte_Count'Image (Pool.Allocated));
<<<<<<< HEAD

      Put_Line
        ("Total logically deallocated bytes : " &
         Byte_Count'Image (Pool.Logically_Deallocated));

      Put_Line
        ("Total physically deallocated bytes : " &
         Byte_Count'Image (Pool.Physically_Deallocated));

      if Pool.Marked_Blocks_Deallocated then
         Put_Line ("Marked blocks were physically deallocated. This is");
         Put_Line ("potentially dangereous, and you might want to run");
         Put_Line ("again with a lower value of Minimum_To_Free");
      end if;

      Put_Line
        ("Current Water Mark: " &
         Byte_Count'Image
          (Pool.Allocated - Pool.Logically_Deallocated
                                   - Pool.Physically_Deallocated));

      Put_Line
=======

      Put_Line
        ("Total logically deallocated bytes : " &
         Byte_Count'Image (Pool.Logically_Deallocated));

      Put_Line
        ("Total physically deallocated bytes : " &
         Byte_Count'Image (Pool.Physically_Deallocated));

      if Pool.Marked_Blocks_Deallocated then
         Put_Line ("Marked blocks were physically deallocated. This is");
         Put_Line ("potentially dangereous, and you might want to run");
         Put_Line ("again with a lower value of Minimum_To_Free");
      end if;

      Put_Line
        ("Current Water Mark: " &
         Byte_Count'Image
          (Pool.Allocated - Pool.Logically_Deallocated
                                   - Pool.Physically_Deallocated));

      Put_Line
>>>>>>> 751ff693
        ("High Water Mark: " &
          Byte_Count'Image (Pool.High_Water));

      Put_Line ("");

      if Display_Slots then
         Data := Backtrace_Htable.Get_First;
         while Data /= null loop
            if Data.Kind in Alloc .. Dealloc then
               Elem :=
                 new Traceback_Htable_Elem'
                      (Traceback => new Tracebacks_Array'(Data.Traceback.all),
                       Count     => Data.Count,
                       Kind      => Data.Kind,
                       Total     => Data.Total,
                       Next      => null);
               Backtrace_Htable_Cumulate.Set (Elem);

               if Cumulate then
                  if Data.Kind = Alloc then
                     K := Indirect_Alloc;
                  else
                     K := Indirect_Dealloc;
                  end if;

                  --  Propagate the direct call to all its parents

                  for T in Data.Traceback'First + 1 .. Data.Traceback'Last loop
                     Elem := Backtrace_Htable_Cumulate.Get
                       (Data.Traceback
                          (T .. Data.Traceback'Last)'Unrestricted_Access);

                     --  If not, insert it

                     if Elem = null then
                        Elem := new Traceback_Htable_Elem'
                          (Traceback => new Tracebacks_Array'
                             (Data.Traceback (T .. Data.Traceback'Last)),
                           Count     => Data.Count,
                           Kind      => K,
                           Total     => Data.Total,
                           Next      => null);
                        Backtrace_Htable_Cumulate.Set (Elem);

                        --  Properly take into account that the subprograms
                        --  indirectly called might be doing either allocations
                        --  or deallocations. This needs to be reflected in the
                        --  counts.

                     else
                        Elem.Count := Elem.Count + Data.Count;

                        if K = Elem.Kind then
                           Elem.Total := Elem.Total + Data.Total;

                        elsif Elem.Total > Data.Total then
                           Elem.Total := Elem.Total - Data.Total;

                        else
                           Elem.Kind  := K;
                           Elem.Total := Data.Total - Elem.Total;
                        end if;
                     end if;
                  end loop;
               end if;

               Data := Backtrace_Htable.Get_Next;
            end if;
         end loop;

         Put_Line ("List of allocations/deallocations: ");

         Data := Backtrace_Htable_Cumulate.Get_First;
         while Data /= null loop
            case Data.Kind is
               when Alloc            => Put ("alloc (count:");
               when Indirect_Alloc   => Put ("indirect alloc (count:");
               when Dealloc          => Put ("free  (count:");
               when Indirect_Dealloc => Put ("indirect free  (count:");
            end case;

            Put (Natural'Image (Data.Count) & ", total:" &
                 Byte_Count'Image (Data.Total) & ") ");

            for T in Data.Traceback'Range loop
               Put ("0x" & Address_Image (PC_For (Data.Traceback (T))) & ' ');
            end loop;

            Put_Line ("");

            Data := Backtrace_Htable_Cumulate.Get_Next;
         end loop;

         Backtrace_Htable_Cumulate.Reset;
      end if;

      if Display_Leaks then
         Put_Line ("");
         Put_Line ("List of not deallocated blocks:");

         --  Do not try to group the blocks with the same stack traces
         --  together. This is done by the gnatmem output.

         Current := Pool.First_Used_Block;
         while Current /= System.Null_Address loop
            Header := Header_Of (Current);

            Put ("Size: " & Storage_Count'Image (Header.Block_Size) & " at: ");

            for T in Header.Alloc_Traceback.Traceback'Range loop
               Put ("0x" & Address_Image
                      (PC_For (Header.Alloc_Traceback.Traceback (T))) & ' ');
            end loop;

            Put_Line ("");
            Current := Header.Next;
         end loop;
      end if;
   end Print_Info;

   ------------------
   -- Storage_Size --
   ------------------

   function Storage_Size (Pool : Debug_Pool) return Storage_Count is
      pragma Unreferenced (Pool);
   begin
      return Storage_Count'Last;
   end Storage_Size;

   ---------------
   -- Configure --
   ---------------

   procedure Configure
     (Pool                           : in out Debug_Pool;
      Stack_Trace_Depth              : Natural := Default_Stack_Trace_Depth;
      Maximum_Logically_Freed_Memory : SSC     := Default_Max_Freed;
      Minimum_To_Free                : SSC     := Default_Min_Freed;
      Reset_Content_On_Free          : Boolean := Default_Reset_Content;
      Raise_Exceptions               : Boolean := Default_Raise_Exceptions;
<<<<<<< HEAD
      Advanced_Scanning              : Boolean := Default_Advanced_Scanning)
=======
      Advanced_Scanning              : Boolean := Default_Advanced_Scanning;
      Errors_To_Stdout               : Boolean := Default_Errors_To_Stdout;
      Low_Level_Traces               : Boolean := Default_Low_Level_Traces)
>>>>>>> 751ff693
   is
   begin
      Pool.Stack_Trace_Depth              := Stack_Trace_Depth;
      Pool.Maximum_Logically_Freed_Memory := Maximum_Logically_Freed_Memory;
      Pool.Reset_Content_On_Free          := Reset_Content_On_Free;
      Pool.Raise_Exceptions               := Raise_Exceptions;
      Pool.Minimum_To_Free                := Minimum_To_Free;
      Pool.Advanced_Scanning              := Advanced_Scanning;
<<<<<<< HEAD
=======
      Pool.Errors_To_Stdout               := Errors_To_Stdout;
      Pool.Low_Level_Traces               := Low_Level_Traces;
>>>>>>> 751ff693
   end Configure;

   ----------------
   -- Print_Pool --
   ----------------

   procedure Print_Pool (A : System.Address) is
      Storage : constant Address := A;
      Valid   : constant Boolean := Is_Valid (Storage);
      Header  : Allocation_Header_Access;

   begin
      --  We might get Null_Address if the call from gdb was done
      --  incorrectly. For instance, doing a "print_pool(my_var)" passes 0x0,
      --  instead of passing the value of my_var

      if A = System.Null_Address then
<<<<<<< HEAD
         Put_Line ("Memory not under control of the storage pool");
=======
         Put_Line
            (Standard_Output, "Memory not under control of the storage pool");
>>>>>>> 751ff693
         return;
      end if;

      if not Valid then
<<<<<<< HEAD
         Put_Line ("Memory not under control of the storage pool");

      else
         Header := Header_Of (Storage);
         Put_Line ("0x" & Address_Image (A)
                     & " allocated at:");
         Put_Line (0, Header.Alloc_Traceback.Traceback);

         if To_Traceback (Header.Dealloc_Traceback) /= null then
            Put_Line ("0x" & Address_Image (A)
                      & " logically freed memory, deallocated at:");
            Put_Line (0, To_Traceback (Header.Dealloc_Traceback).Traceback);
=======
         Put_Line
            (Standard_Output, "Memory not under control of the storage pool");

      else
         Header := Header_Of (Storage);
         Put_Line (Standard_Output, "0x" & Address_Image (A)
                     & " allocated at:");
         Put_Line (Standard_Output, 0, Header.Alloc_Traceback.Traceback);

         if To_Traceback (Header.Dealloc_Traceback) /= null then
            Put_Line (Standard_Output, "0x" & Address_Image (A)
                      & " logically freed memory, deallocated at:");
            Put_Line
               (Standard_Output, 0,
                To_Traceback (Header.Dealloc_Traceback).Traceback);
>>>>>>> 751ff693
         end if;
      end if;
   end Print_Pool;

   -----------------------
   -- Print_Info_Stdout --
   -----------------------

   procedure Print_Info_Stdout
     (Pool          : Debug_Pool;
      Cumulate      : Boolean := False;
      Display_Slots : Boolean := False;
      Display_Leaks : Boolean := False)
   is
<<<<<<< HEAD
      procedure Internal is new Print_Info
        (Put_Line => GNAT.IO.Put_Line,
         Put      => GNAT.IO.Put);
=======
      procedure Stdout_Put      (S : String);
      procedure Stdout_Put_Line (S : String);
      --  Wrappers for Put and Put_Line that ensure we always write to stdout
      --  instead of the current output file defined in GNAT.IO.

      procedure Internal is new Print_Info
        (Put_Line => Stdout_Put_Line,
         Put      => Stdout_Put);

      ----------------
      -- Stdout_Put --
      ----------------

      procedure Stdout_Put (S : String) is
      begin
         Put_Line (Standard_Output, S);
      end Stdout_Put;

      ---------------------
      -- Stdout_Put_Line --
      ---------------------

      procedure Stdout_Put_Line (S : String) is
      begin
         Put_Line (Standard_Output, S);
      end Stdout_Put_Line;

   --  Start of processing for Print_Info_Stdout

>>>>>>> 751ff693
   begin
      Internal (Pool, Cumulate, Display_Slots, Display_Leaks);
   end Print_Info_Stdout;

   ------------------
   -- Dump_Gnatmem --
   ------------------

   procedure Dump_Gnatmem (Pool : Debug_Pool; File_Name : String) is
      type File_Ptr is new System.Address;

      function fopen (Path : String; Mode : String) return File_Ptr;
      pragma Import (C, fopen);

      procedure fwrite
        (Ptr    : System.Address;
         Size   : size_t;
         Nmemb  : size_t;
         Stream : File_Ptr);

      procedure fwrite
        (Str    : String;
         Size   : size_t;
         Nmemb  : size_t;
         Stream : File_Ptr);
      pragma Import (C, fwrite);

      procedure fputc (C : Integer; Stream : File_Ptr);
      pragma Import (C, fputc);

      procedure fclose (Stream : File_Ptr);
      pragma Import (C, fclose);

      Address_Size : constant size_t :=
                       System.Address'Max_Size_In_Storage_Elements;
      --  Size in bytes of a pointer

      File        : File_Ptr;
      Current     : System.Address;
      Header      : Allocation_Header_Access;
      Actual_Size : size_t;
      Num_Calls   : Integer;
      Tracebk     : Tracebacks_Array_Access;

   begin
      File := fopen (File_Name & ASCII.NUL, "wb" & ASCII.NUL);
      fwrite ("GMEM DUMP" & ASCII.LF, 10, 1, File);

      --  List of not deallocated blocks (see Print_Info)

      Current := Pool.First_Used_Block;
      while Current /= System.Null_Address loop
         Header := Header_Of (Current);

         Actual_Size := size_t (Header.Block_Size);
         Tracebk := Header.Alloc_Traceback.Traceback;
         Num_Calls := Tracebk'Length;

         --  (Code taken from memtrack.adb in GNAT's sources)

         --  Logs allocation call using the format:

         --   'A' <mem addr> <size chunk> <len backtrace> <addr1> ... <addrn>

         fputc (Character'Pos ('A'), File);
         fwrite (Current'Address, Address_Size, 1, File);
         fwrite (Actual_Size'Address, size_t'Max_Size_In_Storage_Elements, 1,
                 File);
         fwrite (Num_Calls'Address, Integer'Max_Size_In_Storage_Elements, 1,
                 File);

         for J in Tracebk'First .. Tracebk'First + Num_Calls - 1 loop
            declare
               Ptr : System.Address := PC_For (Tracebk (J));
            begin
               fwrite (Ptr'Address, Address_Size, 1, File);
            end;
         end loop;

         Current := Header.Next;
      end loop;

      fclose (File);
   end Dump_Gnatmem;

<<<<<<< HEAD
=======
--  Package initialization

>>>>>>> 751ff693
begin
   Allocate_End;
   Deallocate_End;
   Dereference_End;
end GNAT.Debug_Pools;<|MERGE_RESOLUTION|>--- conflicted
+++ resolved
@@ -6,11 +6,7 @@
 --                                                                          --
 --                                 B o d y                                  --
 --                                                                          --
-<<<<<<< HEAD
---          Copyright (C) 1992-2006, Free Software Foundation, Inc.         --
-=======
 --          Copyright (C) 1992-2007, Free Software Foundation, Inc.         --
->>>>>>> 751ff693
 --                                                                          --
 -- GNAT is free software;  you can  redistribute it  and/or modify it under --
 -- terms of the  GNU General Public License as published  by the Free Soft- --
@@ -57,15 +53,6 @@
    --  and at the same time makes it easy to find the location of the extra
    --  header allocated for each chunk.
 
-<<<<<<< HEAD
-   Initial_Memory_Size : constant Storage_Offset := 2 ** 26; --  64 Mb
-   --  Initial size of memory that the debug pool can handle. This is used to
-   --  compute the size of the htable used to monitor the blocks, but this is
-   --  dynamic and will grow as needed. Having a bigger size here means a
-   --  longer setup time, but less time spent later on to grow the array.
-
-=======
->>>>>>> 751ff693
    Max_Ignored_Levels : constant Natural := 10;
    --  Maximum number of levels that will be ignored in backtraces. This is so
    --  that we still have enough significant levels in the tracebacks returned
@@ -79,21 +66,12 @@
    ---------------------------
    -- Back Trace Hash Table --
    ---------------------------
-<<<<<<< HEAD
 
    --  This package needs to store one set of tracebacks for each allocation
    --  point (when was it allocated or deallocated). This would use too much
    --  memory,  so the tracebacks are actually stored in a hash table, and
    --  we reference elements in this hash table instead.
 
-=======
-
-   --  This package needs to store one set of tracebacks for each allocation
-   --  point (when was it allocated or deallocated). This would use too much
-   --  memory,  so the tracebacks are actually stored in a hash table, and
-   --  we reference elements in this hash table instead.
-
->>>>>>> 751ff693
    --  This hash-table will remain empty if the discriminant Stack_Trace_Depth
    --  for the pools is set to 0.
 
@@ -227,67 +205,6 @@
    --  multiple of default alignment + worst-case padding.
 
    -----------------------
-<<<<<<< HEAD
-   -- Allocations table --
-   -----------------------
-
-   --  This table is indexed on addresses modulo Default_Alignment, and for
-   --  each index it indicates whether that memory block is valid. Its behavior
-   --  is similar to GNAT.Table, except that we need to pack the table to save
-   --  space, so we cannot reuse GNAT.Table as is.
-
-   --  This table is the reason why all alignments have to be forced to common
-   --  value (Default_Alignment), so that this table can be kept to a
-   --  reasonnable size.
-
-   type Byte is mod 2 ** System.Storage_Unit;
-
-   Big_Table_Size : constant Storage_Offset :=
-                      (Storage_Offset'Last - 1) / Default_Alignment;
-   type Big_Table is array (0 .. Big_Table_Size) of Byte;
-   --  A simple, flat-array type used to access memory bytes (see the comment
-   --  for Valid_Blocks below).
-   --
-   --  It would be cleaner to represent this as a packed array of Boolean.
-   --  However, we cannot specify pragma Pack for such an array, since the
-   --  total size on a 64 bit machine would be too big (> Integer'Last).
-   --
-   --  Given an address, we know if it is under control of the debug pool if
-   --  the byte at index:
-   --       ((Address - Edata'Address) / Default_Alignment)
-   --        / Storage_unit
-   --  has the bit
-   --       ((Address - Edata'Address) / Default_Alignment)
-   --        mod Storage_Unit
-   --  set to 1.
-   --
-   --  See the subprograms Is_Valid and Set_Valid for proper manipulation of
-   --  this array.
-
-   type Table_Ptr is access Big_Table;
-   function To_Pointer is new Ada.Unchecked_Conversion
-     (System.Address, Table_Ptr);
-
-   Valid_Blocks      : Table_Ptr      := null;
-   Valid_Blocks_Size : Storage_Offset := 0;
-   --  These two variables represents a mapping of the currently allocated
-   --  memory. Every time the pool works on an address, we first check that the
-   --  index Address / Default_Alignment is True. If not, this means that this
-   --  address is not under control of the debug pool and thus this is probably
-   --  an invalid memory access (it could also be a general access type).
-   --
-   --  Note that in fact we never allocate the full size of Big_Table, only a
-   --  slice big enough to manage the currently allocated memory.
-
-   Edata : System.Address := System.Null_Address;
-   --  Address in memory that matches the index 0 in Valid_Blocks. It is named
-   --  after the symbol _edata, which, on most systems, indicate the lowest
-   --  possible address returned by malloc. Unfortunately, this symbol doesn't
-   --  exist on windows, so we cannot use it instead of this variable.
-
-   -----------------------
-=======
->>>>>>> 751ff693
    -- Local subprograms --
    -----------------------
 
@@ -306,28 +223,6 @@
    --  including, an address between Ignored_Frame_Start .. Ignored_Frame_End
    --  are ignored.
 
-<<<<<<< HEAD
-   procedure Put_Line
-     (Depth               : Natural;
-      Traceback           : Tracebacks_Array_Access;
-      Ignored_Frame_Start : System.Address := System.Null_Address;
-      Ignored_Frame_End   : System.Address := System.Null_Address);
-   --  Print Traceback to Standard_Output. If Traceback is null, print the
-   --  call_chain at the current location, up to Depth levels, ignoring all
-   --  addresses up to the first one in the range
-   --  Ignored_Frame_Start .. Ignored_Frame_End
-
-   function Is_Valid (Storage : System.Address) return Boolean;
-   pragma Inline (Is_Valid);
-   --  Return True if Storage is an address that the debug pool has under its
-   --  control.
-
-   procedure Set_Valid (Storage : System.Address; Value : Boolean);
-   pragma Inline (Set_Valid);
-   --  Mark the address Storage as being under control of the memory pool (if
-   --  Value is True), or not (if Value is False). This procedure will
-   --  reallocate the table Valid_Blocks as needed.
-=======
    function Output_File (Pool : Debug_Pool) return File_Type;
    pragma Inline (Output_File);
    --  Returns file_type on which error messages have to be generated for Pool
@@ -357,7 +252,6 @@
    end Validity;
 
    use Validity;
->>>>>>> 751ff693
 
    procedure Set_Dead_Beef
      (Storage_Address          : System.Address;
@@ -468,8 +362,6 @@
       return Header (1 + Result mod Integer_Address (Header'Last));
    end Hash;
 
-<<<<<<< HEAD
-=======
    -----------------
    -- Output_File --
    -----------------
@@ -483,18 +375,13 @@
       end if;
    end Output_File;
 
->>>>>>> 751ff693
    --------------
    -- Put_Line --
    --------------
 
    procedure Put_Line
-<<<<<<< HEAD
-     (Depth               : Natural;
-=======
      (File                : File_Type;
       Depth               : Natural;
->>>>>>> 751ff693
       Traceback           : Tracebacks_Array_Access;
       Ignored_Frame_Start : System.Address := System.Null_Address;
       Ignored_Frame_End   : System.Address := System.Null_Address)
@@ -509,15 +396,9 @@
       procedure Print (Tr : Tracebacks_Array) is
       begin
          for J in Tr'Range loop
-<<<<<<< HEAD
-            Put ("0x" & Address_Image (PC_For (Tr (J))) & ' ');
-         end loop;
-         Put (ASCII.LF);
-=======
             Put (File, "0x" & Address_Image (PC_For (Tr (J))) & ' ');
          end loop;
          Put (File, ASCII.LF);
->>>>>>> 751ff693
       end Print;
 
    --  Start of processing for Put_Line
@@ -561,7 +442,6 @@
       loop
          Start := Start + 1;
       end loop;
-<<<<<<< HEAD
 
       Start := Start + 1;
 
@@ -625,215 +505,11 @@
             Elem.Total := Elem.Total + Byte_Count (Size);
          end if;
 
-=======
-
-      Start := Start + 1;
-
-      --  Just in case: make sure we have a traceback even if Ignore_Till
-      --  wasn't found.
-
-      if Start > Len then
-         Start := 1;
-      end if;
-
-      if Len - Start + 1 > Depth then
-         Len := Depth + Start - 1;
-      end if;
-   end Skip_Levels;
-
-   ------------------------------
-   -- Find_Or_Create_Traceback --
-   ------------------------------
-
-   function Find_Or_Create_Traceback
-     (Pool                : Debug_Pool;
-      Kind                : Traceback_Kind;
-      Size                : Storage_Count;
-      Ignored_Frame_Start : System.Address;
-      Ignored_Frame_End   : System.Address) return Traceback_Htable_Elem_Ptr
-   is
-   begin
-      if Pool.Stack_Trace_Depth = 0 then
-         return null;
-      end if;
-
-      declare
-         Trace : aliased Tracebacks_Array
-                  (1 .. Integer (Pool.Stack_Trace_Depth) + Max_Ignored_Levels);
-         Len, Start   : Natural;
-         Elem  : Traceback_Htable_Elem_Ptr;
-
-      begin
-         Call_Chain (Trace, Len);
-         Skip_Levels (Pool.Stack_Trace_Depth, Trace, Start, Len,
-                      Ignored_Frame_Start, Ignored_Frame_End);
-
-         --  Check if the traceback is already in the table
-
-         Elem :=
-           Backtrace_Htable.Get (Trace (Start .. Len)'Unrestricted_Access);
-
-         --  If not, insert it
-
-         if Elem = null then
-            Elem := new Traceback_Htable_Elem'
-              (Traceback => new Tracebacks_Array'(Trace (Start .. Len)),
-               Count     => 1,
-               Kind      => Kind,
-               Total     => Byte_Count (Size),
-               Next      => null);
-            Backtrace_Htable.Set (Elem);
-
-         else
-            Elem.Count := Elem.Count + 1;
-            Elem.Total := Elem.Total + Byte_Count (Size);
-         end if;
-
->>>>>>> 751ff693
          return Elem;
       end;
    end Find_Or_Create_Traceback;
 
    --------------
-<<<<<<< HEAD
-   -- Is_Valid --
-   --------------
-
-   function Is_Valid (Storage : System.Address) return Boolean is
-
-      --  We use the following constant declaration, instead of
-      --     Offset : constant Storage_Offset :=
-      --                (Storage - Edata) / Default_Alignment;
-      --  See comments in Set_Valid for details.
-
-      Offset : constant Storage_Offset :=
-                 Storage_Offset ((To_Integer (Storage) - To_Integer (Edata)) /
-                                   Default_Alignment);
-
-      Bit : constant Byte := 2 ** Natural (Offset mod System.Storage_Unit);
-
-   begin
-      return (Storage mod Default_Alignment) = 0
-        and then Offset >= 0
-        and then Offset < Valid_Blocks_Size * Storage_Unit
-        and then (Valid_Blocks (Offset / Storage_Unit) and Bit) /= 0;
-   end Is_Valid;
-
-   ---------------
-   -- Set_Valid --
-   ---------------
-
-   procedure Set_Valid (Storage : System.Address; Value : Boolean) is
-      Offset : Storage_Offset;
-      Bit    : Byte;
-      Bytes  : Storage_Offset;
-      Tmp    : constant Table_Ptr := Valid_Blocks;
-
-      Edata_Align : constant Storage_Offset :=
-                      Default_Alignment * Storage_Unit;
-
-      procedure Memset (A : Address; C : Integer; N : size_t);
-      pragma Import (C, Memset, "memset");
-
-      procedure Memmove (Dest, Src : Address; N : size_t);
-      pragma Import (C, Memmove, "memmove");
-
-   begin
-      --  Allocate, or reallocate, the valid blocks table as needed. We start
-      --  with a size big enough to handle Initial_Memory_Size bytes of memory,
-      --  to avoid too many reallocations. The table will typically be around
-      --  16Mb in that case, which is still small enough.
-
-      if Valid_Blocks_Size = 0 then
-         Valid_Blocks_Size := (Initial_Memory_Size / Default_Alignment)
-                                                      / Storage_Unit;
-         Valid_Blocks := To_Pointer (Alloc (size_t (Valid_Blocks_Size)));
-         Edata := Storage;
-
-         --  Reset the memory using memset, which is much faster than the
-         --  standard Ada code with "when others"
-
-         Memset (Valid_Blocks.all'Address, 0, size_t (Valid_Blocks_Size));
-      end if;
-
-      --  First case : the new address is outside of the current scope of
-      --  Valid_Blocks, before the current start address. We need to reallocate
-      --  the table accordingly. This should be a rare occurence, since in most
-      --  cases, the first allocation will also have the lowest address. But
-      --  there is no garantee...
-
-      if Storage < Edata then
-
-         --  The difference between the new Edata and the current one must be
-         --  a multiple of Default_Alignment * Storage_Unit, so that the bit
-         --  representing an address in Valid_Blocks are kept the same.
-
-         Offset := ((Edata - Storage) / Edata_Align + 1) * Edata_Align;
-         Offset := Offset / Default_Alignment;
-         Bytes  := Offset / Storage_Unit;
-         Valid_Blocks :=
-           To_Pointer (Alloc (Size => size_t (Valid_Blocks_Size + Bytes)));
-         Memmove (Dest => Valid_Blocks.all'Address + Bytes,
-                  Src  => Tmp.all'Address,
-                  N    => size_t (Valid_Blocks_Size));
-         Memset (A => Valid_Blocks.all'Address,
-                 C => 0,
-                 N => size_t (Bytes));
-         Free (Tmp.all'Address);
-         Valid_Blocks_Size := Valid_Blocks_Size + Bytes;
-
-         --  Take into the account the new start address
-
-         Edata := Storage - Edata_Align + (Edata - Storage) mod Edata_Align;
-      end if;
-
-      --  Second case : the new address is outside of the current scope of
-      --  Valid_Blocks, so we have to grow the table as appropriate.
-
-      --  Note: it might seem more natural for the following statement to
-      --  be written:
-
-      --      Offset := (Storage - Edata) / Default_Alignment;
-
-      --  but that won't work since Storage_Offset is signed, and it is
-      --  possible to subtract a small address from a large address and
-      --  get a negative value. This may seem strange, but it is quite
-      --  specifically allowed in the RM, and is what most implementations
-      --  including GNAT actually do. Hence the conversion to Integer_Address
-      --  which is a full range modular type, not subject to this glitch.
-
-      Offset := Storage_Offset ((To_Integer (Storage) - To_Integer (Edata)) /
-                                              Default_Alignment);
-
-      if Offset >= Valid_Blocks_Size * System.Storage_Unit then
-         Bytes := Valid_Blocks_Size;
-         loop
-            Bytes := 2 * Bytes;
-            exit when Offset <= Bytes * System.Storage_Unit;
-         end loop;
-
-         Valid_Blocks := To_Pointer
-           (Realloc (Ptr  => Valid_Blocks.all'Address,
-                     Size => size_t (Bytes)));
-         Memset
-           (Valid_Blocks.all'Address + Valid_Blocks_Size,
-            0,
-            size_t (Bytes - Valid_Blocks_Size));
-         Valid_Blocks_Size := Bytes;
-      end if;
-
-      Bit    := 2 ** Natural (Offset mod System.Storage_Unit);
-      Bytes  := Offset / Storage_Unit;
-
-      --  Then set the value as valid
-
-      if Value then
-         Valid_Blocks (Bytes) := Valid_Blocks (Bytes) or Bit;
-      else
-         Valid_Blocks (Bytes) := Valid_Blocks (Bytes) and (not Bit);
-      end if;
-   end Set_Valid;
-=======
    -- Validity --
    --------------
 
@@ -971,7 +647,6 @@
       end Set_Valid;
 
    end Validity;
->>>>>>> 751ff693
 
    --------------
    -- Allocate --
@@ -990,18 +665,10 @@
         (1 .. Size_In_Storage_Elements + Minimum_Allocation);
 
       type Ptr is access Local_Storage_Array;
-<<<<<<< HEAD
-      --  On some systems, we might want to physically protect pages
-      --  against writing when they have been freed (of course, this is
-      --  expensive in terms of wasted memory). To do that, all we should
-      --  have to do it to set the size of this array to the page size.
-      --  See mprotect().
-=======
       --  On some systems, we might want to physically protect pages against
       --  writing when they have been freed (of course, this is expensive in
       --  terms of wasted memory). To do that, all we should have to do it to
       --  set the size of this array to the page size. See mprotect().
->>>>>>> 751ff693
 
       P : Ptr;
 
@@ -1014,89 +681,15 @@
 
       --  If necessary, start physically releasing memory. The reason this is
       --  done here, although Pool.Logically_Deallocated has not changed above,
-<<<<<<< HEAD
-      --  is so that we do this only after a series of deallocations (e.g a
-      --  loop that deallocates a big array). If we were doing that in
-      --  Deallocate, we might be physically freeing memory several times
-      --  during the loop, which is expensive.
-=======
       --  is so that we do this only after a series of deallocations (e.g loop
       --  that deallocates a big array). If we were doing that in Deallocate,
       --  we might be physically freeing memory several times during the loop,
       --  which is expensive.
->>>>>>> 751ff693
 
       if Pool.Logically_Deallocated >
         Byte_Count (Pool.Maximum_Logically_Freed_Memory)
       then
          Free_Physically (Pool);
-<<<<<<< HEAD
-      end if;
-
-      --  Use standard (ie through malloc) allocations. This automatically
-      --  raises Storage_Error if needed. We also try once more to physically
-      --  release memory, so that even marked blocks, in the advanced scanning,
-      --  are freed.
-
-      begin
-         P := new Local_Storage_Array;
-
-      exception
-         when Storage_Error =>
-            Free_Physically (Pool);
-            P := new Local_Storage_Array;
-      end;
-
-      Storage_Address :=
-        System.Null_Address + Default_Alignment
-          * (((P.all'Address + Default_Alignment - 1) - System.Null_Address)
-             / Default_Alignment)
-        + Header_Offset;
-
-      pragma Assert ((Storage_Address - System.Null_Address)
-                     mod Default_Alignment = 0);
-      pragma Assert (Storage_Address + Size_In_Storage_Elements
-                     <= P.all'Address + P'Length);
-
-      Trace := Find_Or_Create_Traceback
-        (Pool, Alloc, Size_In_Storage_Elements,
-         Allocate_Label'Address, Code_Address_For_Allocate_End);
-
-      pragma Warnings (Off);
-      --  Turn warning on alignment for convert call off. We know that in
-      --  fact this conversion is safe since P itself is always aligned on
-      --  Default_Alignment.
-
-      Header_Of (Storage_Address).all :=
-        (Allocation_Address => P.all'Address,
-         Alloc_Traceback    => Trace,
-         Dealloc_Traceback  => To_Traceback (null),
-         Next               => Pool.First_Used_Block,
-         Block_Size         => Size_In_Storage_Elements);
-
-      pragma Warnings (On);
-
-      --  Link this block in the list of used blocks. This will be used to list
-      --  memory leaks in Print_Info, and for the advanced schemes of
-      --  Physical_Free, where we want to traverse all allocated blocks and
-      --  search for possible references.
-
-      --  We insert in front, since most likely we'll be freeing the most
-      --  recently allocated blocks first (the older one might stay allocated
-      --  for the whole life of the application).
-
-      if Pool.First_Used_Block /= System.Null_Address then
-         Header_Of (Pool.First_Used_Block).Dealloc_Traceback :=
-           To_Address (Storage_Address);
-      end if;
-
-      Pool.First_Used_Block := Storage_Address;
-
-      --  Mark the new address as valid
-
-      Set_Valid (Storage_Address, True);
-
-=======
       end if;
 
       --  Use standard (ie through malloc) allocations. This automatically
@@ -1179,7 +772,6 @@
                    Code_Address_For_Deallocate_End);
       end if;
 
->>>>>>> 751ff693
       --  Update internal data
 
       Pool.Allocated :=
@@ -1205,15 +797,9 @@
    -- Allocate_End --
    ------------------
 
-<<<<<<< HEAD
-   --  DO NOT MOVE, this must be right after Allocate. This is similar to
-   --  what is done in a-except, so that we can hide the traceback frames
-   --  internal to this package
-=======
    --  DO NOT MOVE, this must be right after Allocate. This is similar to what
    --  is done in a-except, so that we can hide the traceback frames internal
    --  to this package
->>>>>>> 751ff693
 
    procedure Allocate_End is
    begin
@@ -1335,11 +921,7 @@
             Header := Header_Of (Tmp);
 
             --  If we know, or at least assume, the block is no longer
-<<<<<<< HEAD
-            --  reference anywhere, we can free it physically.
-=======
             --  referenced anywhere, we can free it physically.
->>>>>>> 751ff693
 
             if Ignore_Marks or else not Marked (Tmp) then
 
@@ -1363,8 +945,6 @@
                end;
 
                Next := Header.Next;
-<<<<<<< HEAD
-=======
 
                if Pool.Low_Level_Traces then
                   Put_Line
@@ -1376,7 +956,6 @@
                        & Address_Image (Header.Allocation_Address));
                end if;
 
->>>>>>> 751ff693
                System.Memory.Free (Header.Allocation_Address);
                Set_Valid (Tmp, False);
 
@@ -1450,10 +1029,7 @@
 
                   --  Do not even attempt to mark blocks in use. That would
                   --  screw up the whole application, of course.
-<<<<<<< HEAD
-=======
-
->>>>>>> 751ff693
+
                   if Header.Block_Size < 0 then
                      Mark (Header, Pointed, In_Use => True);
                   end if;
@@ -1496,15 +1072,11 @@
       Lock_Task.all;
 
       if Pool.Advanced_Scanning then
-<<<<<<< HEAD
-         Reset_Marks; --  Reset the mark for each freed block
-=======
 
          --  Reset the mark for each freed block
 
          Reset_Marks;
 
->>>>>>> 751ff693
          Mark_Blocks;
       end if;
 
@@ -1555,14 +1127,9 @@
          if Pool.Raise_Exceptions then
             raise Freeing_Not_Allocated_Storage;
          else
-<<<<<<< HEAD
-            Put ("error: Freeing not allocated storage, at ");
-            Put_Line (Pool.Stack_Trace_Depth, null,
-=======
             Put (Output_File (Pool),
                  "error: Freeing not allocated storage, at ");
             Put_Line (Output_File (Pool), Pool.Stack_Trace_Depth, null,
->>>>>>> 751ff693
                       Deallocate_Label'Address,
                       Code_Address_For_Deallocate_End);
          end if;
@@ -1572,39 +1139,6 @@
          if Pool.Raise_Exceptions then
             raise Freeing_Deallocated_Storage;
          else
-<<<<<<< HEAD
-            Put ("error: Freeing already deallocated storage, at ");
-            Put_Line (Pool.Stack_Trace_Depth, null,
-                      Deallocate_Label'Address,
-                      Code_Address_For_Deallocate_End);
-            Put ("   Memory already deallocated at ");
-            Put_Line (0, To_Traceback (Header.Dealloc_Traceback).Traceback);
-            Put ("   Memory was allocated at ");
-            Put_Line (0, Header.Alloc_Traceback.Traceback);
-         end if;
-
-      else
-         --  Remove this block from the list of used blocks
-
-         Previous :=
-           To_Address (Header_Of (Storage_Address).Dealloc_Traceback);
-
-         if Previous = System.Null_Address then
-            Pool.First_Used_Block := Header_Of (Pool.First_Used_Block).Next;
-
-            if Pool.First_Used_Block /= System.Null_Address then
-               Header_Of (Pool.First_Used_Block).Dealloc_Traceback :=
-                 To_Traceback (null);
-            end if;
-
-         else
-            Header_Of (Previous).Next := Header_Of (Storage_Address).Next;
-
-            if Header_Of (Storage_Address).Next /= System.Null_Address then
-               Header_Of
-                 (Header_Of (Storage_Address).Next).Dealloc_Traceback :=
-                    To_Address (Previous);
-=======
             Put (Output_File (Pool),
                  "error: Freeing already deallocated storage, at ");
             Put_Line (Output_File (Pool), Pool.Stack_Trace_Depth, null,
@@ -1667,7 +1201,6 @@
             if Header.Next /= System.Null_Address then
                Header_Of
                  (Header.Next).Dealloc_Traceback := To_Address (Previous);
->>>>>>> 751ff693
             end if;
          end if;
 
@@ -1683,16 +1216,14 @@
                                         Deallocate_Label'Address,
                                         Code_Address_For_Deallocate_End)),
             Next               => System.Null_Address,
-<<<<<<< HEAD
-            Block_Size         => -Size_In_Storage_Elements);
+            Block_Size         => -Header.Block_Size);
 
          if Pool.Reset_Content_On_Free then
-            Set_Dead_Beef (Storage_Address, Size_In_Storage_Elements);
+            Set_Dead_Beef (Storage_Address, -Header.Block_Size);
          end if;
 
          Pool.Logically_Deallocated :=
-           Pool.Logically_Deallocated +
-             Byte_Count (Size_In_Storage_Elements);
+           Pool.Logically_Deallocated + Byte_Count (-Header.Block_Size);
 
          --  Link this free block with the others (at the end of the list, so
          --  that we can start releasing the older blocks first later on).
@@ -1712,35 +1243,6 @@
          Unlock_Task.all;
       end if;
 
-=======
-            Block_Size         => -Header.Block_Size);
-
-         if Pool.Reset_Content_On_Free then
-            Set_Dead_Beef (Storage_Address, -Header.Block_Size);
-         end if;
-
-         Pool.Logically_Deallocated :=
-           Pool.Logically_Deallocated + Byte_Count (-Header.Block_Size);
-
-         --  Link this free block with the others (at the end of the list, so
-         --  that we can start releasing the older blocks first later on).
-
-         if Pool.First_Free_Block = System.Null_Address then
-            Pool.First_Free_Block := Storage_Address;
-            Pool.Last_Free_Block := Storage_Address;
-
-         else
-            Header_Of (Pool.Last_Free_Block).Next := Storage_Address;
-            Pool.Last_Free_Block := Storage_Address;
-         end if;
-
-         --  Do not physically release the memory here, but in Alloc.
-         --  See comment there for details.
-
-         Unlock_Task.all;
-      end if;
-
->>>>>>> 751ff693
    exception
       when others =>
          Unlock_Task.all;
@@ -1752,16 +1254,11 @@
    --------------------
 
    --  DO NOT MOVE, this must be right after Deallocate
-<<<<<<< HEAD
+
    --  See Allocate_End
 
-=======
-
-   --  See Allocate_End
-
    --  This is making assumptions about code order that may be invalid ???
 
->>>>>>> 751ff693
    procedure Deallocate_End is
    begin
       <<Deallocate_End_Label>>
@@ -1797,14 +1294,9 @@
          if Pool.Raise_Exceptions then
             raise Accessing_Not_Allocated_Storage;
          else
-<<<<<<< HEAD
-            Put ("error: Accessing not allocated storage, at ");
-            Put_Line (Pool.Stack_Trace_Depth, null,
-=======
             Put (Output_File (Pool),
                  "error: Accessing not allocated storage, at ");
             Put_Line (Output_File (Pool), Pool.Stack_Trace_Depth, null,
->>>>>>> 751ff693
                       Dereference_Label'Address,
                       Code_Address_For_Dereference_End);
          end if;
@@ -1816,17 +1308,6 @@
             if Pool.Raise_Exceptions then
                raise Accessing_Deallocated_Storage;
             else
-<<<<<<< HEAD
-               Put ("error: Accessing deallocated storage, at ");
-               Put_Line
-                 (Pool.Stack_Trace_Depth, null,
-                  Dereference_Label'Address,
-                  Code_Address_For_Dereference_End);
-               Put ("  First deallocation at ");
-               Put_Line (0, To_Traceback (Header.Dealloc_Traceback).Traceback);
-               Put ("  Initial allocation at ");
-               Put_Line (0, Header.Alloc_Traceback.Traceback);
-=======
                Put (Output_File (Pool),
                     "error: Accessing deallocated storage, at ");
                Put_Line
@@ -1841,7 +1322,6 @@
                Put_Line
                  (Output_File (Pool),
                   0, Header.Alloc_Traceback.Traceback);
->>>>>>> 751ff693
             end if;
          end if;
       end if;
@@ -1852,16 +1332,11 @@
    ---------------------
 
    --  DO NOT MOVE: this must be right after Dereference
-<<<<<<< HEAD
+
    --  See Allocate_End
 
-=======
-
-   --  See Allocate_End
-
    --  This is making assumptions about code order that may be invalid ???
 
->>>>>>> 751ff693
    procedure Dereference_End is
    begin
       <<Dereference_End_Label>>
@@ -1902,7 +1377,6 @@
       Put_Line
         ("Total allocated bytes : " &
          Byte_Count'Image (Pool.Allocated));
-<<<<<<< HEAD
 
       Put_Line
         ("Total logically deallocated bytes : " &
@@ -1925,30 +1399,6 @@
                                    - Pool.Physically_Deallocated));
 
       Put_Line
-=======
-
-      Put_Line
-        ("Total logically deallocated bytes : " &
-         Byte_Count'Image (Pool.Logically_Deallocated));
-
-      Put_Line
-        ("Total physically deallocated bytes : " &
-         Byte_Count'Image (Pool.Physically_Deallocated));
-
-      if Pool.Marked_Blocks_Deallocated then
-         Put_Line ("Marked blocks were physically deallocated. This is");
-         Put_Line ("potentially dangereous, and you might want to run");
-         Put_Line ("again with a lower value of Minimum_To_Free");
-      end if;
-
-      Put_Line
-        ("Current Water Mark: " &
-         Byte_Count'Image
-          (Pool.Allocated - Pool.Logically_Deallocated
-                                   - Pool.Physically_Deallocated));
-
-      Put_Line
->>>>>>> 751ff693
         ("High Water Mark: " &
           Byte_Count'Image (Pool.High_Water));
 
@@ -2090,13 +1540,9 @@
       Minimum_To_Free                : SSC     := Default_Min_Freed;
       Reset_Content_On_Free          : Boolean := Default_Reset_Content;
       Raise_Exceptions               : Boolean := Default_Raise_Exceptions;
-<<<<<<< HEAD
-      Advanced_Scanning              : Boolean := Default_Advanced_Scanning)
-=======
       Advanced_Scanning              : Boolean := Default_Advanced_Scanning;
       Errors_To_Stdout               : Boolean := Default_Errors_To_Stdout;
       Low_Level_Traces               : Boolean := Default_Low_Level_Traces)
->>>>>>> 751ff693
    is
    begin
       Pool.Stack_Trace_Depth              := Stack_Trace_Depth;
@@ -2105,11 +1551,8 @@
       Pool.Raise_Exceptions               := Raise_Exceptions;
       Pool.Minimum_To_Free                := Minimum_To_Free;
       Pool.Advanced_Scanning              := Advanced_Scanning;
-<<<<<<< HEAD
-=======
       Pool.Errors_To_Stdout               := Errors_To_Stdout;
       Pool.Low_Level_Traces               := Low_Level_Traces;
->>>>>>> 751ff693
    end Configure;
 
    ----------------
@@ -2127,30 +1570,12 @@
       --  instead of passing the value of my_var
 
       if A = System.Null_Address then
-<<<<<<< HEAD
-         Put_Line ("Memory not under control of the storage pool");
-=======
          Put_Line
             (Standard_Output, "Memory not under control of the storage pool");
->>>>>>> 751ff693
          return;
       end if;
 
       if not Valid then
-<<<<<<< HEAD
-         Put_Line ("Memory not under control of the storage pool");
-
-      else
-         Header := Header_Of (Storage);
-         Put_Line ("0x" & Address_Image (A)
-                     & " allocated at:");
-         Put_Line (0, Header.Alloc_Traceback.Traceback);
-
-         if To_Traceback (Header.Dealloc_Traceback) /= null then
-            Put_Line ("0x" & Address_Image (A)
-                      & " logically freed memory, deallocated at:");
-            Put_Line (0, To_Traceback (Header.Dealloc_Traceback).Traceback);
-=======
          Put_Line
             (Standard_Output, "Memory not under control of the storage pool");
 
@@ -2166,7 +1591,6 @@
             Put_Line
                (Standard_Output, 0,
                 To_Traceback (Header.Dealloc_Traceback).Traceback);
->>>>>>> 751ff693
          end if;
       end if;
    end Print_Pool;
@@ -2181,11 +1605,6 @@
       Display_Slots : Boolean := False;
       Display_Leaks : Boolean := False)
    is
-<<<<<<< HEAD
-      procedure Internal is new Print_Info
-        (Put_Line => GNAT.IO.Put_Line,
-         Put      => GNAT.IO.Put);
-=======
       procedure Stdout_Put      (S : String);
       procedure Stdout_Put_Line (S : String);
       --  Wrappers for Put and Put_Line that ensure we always write to stdout
@@ -2215,7 +1634,6 @@
 
    --  Start of processing for Print_Info_Stdout
 
->>>>>>> 751ff693
    begin
       Internal (Pool, Cumulate, Display_Slots, Display_Leaks);
    end Print_Info_Stdout;
@@ -2301,11 +1719,8 @@
       fclose (File);
    end Dump_Gnatmem;
 
-<<<<<<< HEAD
-=======
 --  Package initialization
 
->>>>>>> 751ff693
 begin
    Allocate_End;
    Deallocate_End;
