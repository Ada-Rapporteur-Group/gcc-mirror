------------------------------------------------------------------------------
--                                                                          --
--                         GNAT COMPILER COMPONENTS                         --
--                                                                          --
--                             P A R . C H 1 2                              --
--                                                                          --
--                                 B o d y                                  --
--                                                                          --
<<<<<<< HEAD
--          Copyright (C) 1992-2005, Free Software Foundation, Inc.         --
=======
--          Copyright (C) 1992-2006, Free Software Foundation, Inc.         --
>>>>>>> c355071f
--                                                                          --
-- GNAT is free software;  you can  redistribute it  and/or modify it under --
-- terms of the  GNU General Public License as published  by the Free Soft- --
-- ware  Foundation;  either version 2,  or (at your option) any later ver- --
-- sion.  GNAT is distributed in the hope that it will be useful, but WITH- --
-- OUT ANY WARRANTY;  without even the  implied warranty of MERCHANTABILITY --
-- or FITNESS FOR A PARTICULAR PURPOSE.  See the GNU General Public License --
-- for  more details.  You should have  received  a copy of the GNU General --
-- Public License  distributed with GNAT;  see file COPYING.  If not, write --
-- to  the  Free Software Foundation,  51  Franklin  Street,  Fifth  Floor, --
-- Boston, MA 02110-1301, USA.                                              --
--                                                                          --
-- GNAT was originally developed  by the GNAT team at  New York University. --
-- Extensive contributions were provided by Ada Core Technologies Inc.      --
--                                                                          --
------------------------------------------------------------------------------

pragma Style_Checks (All_Checks);
--  Turn off subprogram body ordering check. Subprograms are in order
--  by RM section rather than alphabetical

separate (Par)
package body Ch12 is

   --  Local functions, used only in this chapter

   function P_Formal_Derived_Type_Definition           return Node_Id;
   function P_Formal_Discrete_Type_Definition          return Node_Id;
   function P_Formal_Fixed_Point_Definition            return Node_Id;
   function P_Formal_Floating_Point_Definition         return Node_Id;
   function P_Formal_Modular_Type_Definition           return Node_Id;
   function P_Formal_Package_Declaration               return Node_Id;
   function P_Formal_Private_Type_Definition           return Node_Id;
   function P_Formal_Signed_Integer_Type_Definition    return Node_Id;
   function P_Formal_Subprogram_Declaration            return Node_Id;
   function P_Formal_Type_Declaration                  return Node_Id;
   function P_Formal_Type_Definition                   return Node_Id;
   function P_Generic_Association                      return Node_Id;

   procedure P_Formal_Object_Declarations (Decls : List_Id);
   --  Scans one or more formal object declarations and appends them to
   --  Decls. Scans more than one declaration only in the case where the
   --  source has a declaration with multiple defining identifiers.

   --------------------------------
   -- 12.1  Generic (also 8.5.5) --
   --------------------------------

   --  This routine parses either one of the forms of a generic declaration
   --  or a generic renaming declaration.

   --  GENERIC_DECLARATION ::=
   --    GENERIC_SUBPROGRAM_DECLARATION | GENERIC_PACKAGE_DECLARATION

   --  GENERIC_SUBPROGRAM_DECLARATION ::=
   --    GENERIC_FORMAL_PART SUBPROGRAM_SPECIFICATION;

   --  GENERIC_PACKAGE_DECLARATION ::=
   --    GENERIC_FORMAL_PART PACKAGE_SPECIFICATION;

   --  GENERIC_FORMAL_PART ::=
   --    generic {GENERIC_FORMAL_PARAMETER_DECLARATION | USE_CLAUSE}

   --  GENERIC_RENAMING_DECLARATION ::=
   --    generic package DEFINING_PROGRAM_UNIT_NAME
   --      renames generic_package_NAME
   --  | generic procedure DEFINING_PROGRAM_UNIT_NAME
   --      renames generic_procedure_NAME
   --  | generic function DEFINING_PROGRAM_UNIT_NAME
   --      renames generic_function_NAME

   --  GENERIC_FORMAL_PARAMETER_DECLARATION ::=
   --    FORMAL_OBJECT_DECLARATION
   --  | FORMAL_TYPE_DECLARATION
   --  | FORMAL_SUBPROGRAM_DECLARATION
   --  | FORMAL_PACKAGE_DECLARATION

   --  The caller has checked that the initial token is GENERIC

   --  Error recovery: can raise Error_Resync

   function P_Generic return Node_Id is
      Gen_Sloc   : constant Source_Ptr := Token_Ptr;
      Gen_Decl   : Node_Id;
      Decl_Node  : Node_Id;
      Decls      : List_Id;
      Def_Unit   : Node_Id;
      Ren_Token  : Token_Type;
      Scan_State : Saved_Scan_State;

   begin
      Scan; -- past GENERIC

      if Token = Tok_Private then
         Error_Msg_SC ("PRIVATE goes before GENERIC, not after");
         Scan; -- past junk PRIVATE token
      end if;

      Save_Scan_State (Scan_State); -- at token past GENERIC

      --  Check for generic renaming declaration case

      if Token = Tok_Package
        or else Token = Tok_Function
        or else Token = Tok_Procedure
      then
         Ren_Token := Token;
         Scan; -- scan past PACKAGE, FUNCTION or PROCEDURE

         if Token = Tok_Identifier then
            Def_Unit := P_Defining_Program_Unit_Name;

            Check_Misspelling_Of (Tok_Renames);

            if Token = Tok_Renames then
               if Ren_Token = Tok_Package then
                  Decl_Node := New_Node
                    (N_Generic_Package_Renaming_Declaration, Gen_Sloc);

               elsif Ren_Token = Tok_Procedure then
                  Decl_Node := New_Node
                    (N_Generic_Procedure_Renaming_Declaration, Gen_Sloc);

               else -- Ren_Token = Tok_Function then
                  Decl_Node := New_Node
                    (N_Generic_Function_Renaming_Declaration, Gen_Sloc);
               end if;

               Scan; -- past RENAMES
               Set_Defining_Unit_Name (Decl_Node, Def_Unit);
               Set_Name (Decl_Node, P_Name);
               TF_Semicolon;
               return Decl_Node;
            end if;
         end if;
      end if;

      --  Fall through if this is *not* a generic renaming declaration

      Restore_Scan_State (Scan_State);
      Decls := New_List;

      --  Loop through generic parameter declarations and use clauses

      Decl_Loop : loop
         P_Pragmas_Opt (Decls);

         if Token = Tok_Private then
            Error_Msg_S ("generic private child packages not permitted");
            Scan; -- past PRIVATE
         end if;

         if Token = Tok_Use then
            Append (P_Use_Clause, Decls);
         else
            --  Parse a generic parameter declaration

            if Token = Tok_Identifier then
               P_Formal_Object_Declarations (Decls);

            elsif Token = Tok_Type then
               Append (P_Formal_Type_Declaration, Decls);

            elsif Token = Tok_With then
               Scan; -- past WITH

               if Token = Tok_Package then
                  Append (P_Formal_Package_Declaration, Decls);

               elsif Token = Tok_Procedure or Token = Tok_Function then
                  Append (P_Formal_Subprogram_Declaration, Decls);

               else
                  Error_Msg_BC
                    ("FUNCTION, PROCEDURE or PACKAGE expected here");
                  Resync_Past_Semicolon;
               end if;

            elsif Token = Tok_Subtype then
               Error_Msg_SC ("subtype declaration not allowed " &
                                "as generic parameter declaration!");
               Resync_Past_Semicolon;

            else
               exit Decl_Loop;
            end if;
         end if;

      end loop Decl_Loop;

      --  Generic formal part is scanned, scan out subprogram or package spec

      if Token = Tok_Package then
         Gen_Decl := New_Node (N_Generic_Package_Declaration, Gen_Sloc);
         Set_Specification (Gen_Decl, P_Package (Pf_Spcn));
      else
         Gen_Decl := New_Node (N_Generic_Subprogram_Declaration, Gen_Sloc);

         Set_Specification (Gen_Decl, P_Subprogram_Specification);

         if Nkind (Defining_Unit_Name (Specification (Gen_Decl))) =
                                             N_Defining_Program_Unit_Name
           and then Scope.Last > 0
         then
            Error_Msg_SP ("child unit allowed only at library level");
         end if;
         TF_Semicolon;
      end if;

      Set_Generic_Formal_Declarations (Gen_Decl, Decls);
      return Gen_Decl;
   end P_Generic;

   -------------------------------
   -- 12.1  Generic Declaration --
   -------------------------------

   --  Parsed by P_Generic (12.1)

   ------------------------------------------
   -- 12.1  Generic Subprogram Declaration --
   ------------------------------------------

   --  Parsed by P_Generic (12.1)

   ---------------------------------------
   -- 12.1  Generic Package Declaration --
   ---------------------------------------

   --  Parsed by P_Generic (12.1)

   -------------------------------
   -- 12.1  Generic Formal Part --
   -------------------------------

   --  Parsed by P_Generic (12.1)

   -------------------------------------------------
   -- 12.1   Generic Formal Parameter Declaration --
   -------------------------------------------------

   --  Parsed by P_Generic (12.1)

   ---------------------------------
   -- 12.3  Generic Instantiation --
   ---------------------------------

   --  Generic package instantiation parsed by P_Package (7.1)
   --  Generic procedure instantiation parsed by P_Subprogram (6.1)
   --  Generic function instantiation parsed by P_Subprogram (6.1)

   -------------------------------
   -- 12.3  Generic Actual Part --
   -------------------------------

   --  GENERIC_ACTUAL_PART ::=
   --    (GENERIC_ASSOCIATION {, GENERIC_ASSOCIATION})

   --  Returns a list of generic associations, or Empty if none are present

   --  Error recovery: cannot raise Error_Resync

   function P_Generic_Actual_Part_Opt return List_Id is
      Association_List : List_Id;

   begin
      --  Figure out if a generic actual part operation is present. Clearly
      --  there is no generic actual part if the current token is semicolon

      if Token = Tok_Semicolon then
         return No_List;

      --  If we don't have a left paren, then we have an error, and the job
      --  is to figure out whether a left paren or semicolon was intended.
      --  We assume a missing left paren (and hence a generic actual part
      --  present) if the current token is not on a new line, or if it is
      --  indented from the subprogram token. Otherwise assume missing
      --  semicolon (which will be diagnosed by caller) and no generic part

      elsif Token /= Tok_Left_Paren
        and then Token_Is_At_Start_Of_Line
        and then Start_Column <= Scope.Table (Scope.Last).Ecol
      then
         return No_List;

      --  Otherwise we have a generic actual part (either a left paren is
      --  present, or we have decided that there must be a missing left paren)

      else
         Association_List := New_List;
         T_Left_Paren;

         loop
            Append (P_Generic_Association, Association_List);
            exit when not Comma_Present;
         end loop;

         T_Right_Paren;
         return Association_List;
      end if;

   end P_Generic_Actual_Part_Opt;

   -------------------------------
   -- 12.3  Generic Association --
   -------------------------------

   --  GENERIC_ASSOCIATION ::=
   --    [generic_formal_parameter_SELECTOR_NAME =>]
   --      EXPLICIT_GENERIC_ACTUAL_PARAMETER

   --  EXPLICIT_GENERIC_ACTUAL_PARAMETER ::=
   --    EXPRESSION      | variable_NAME   | subprogram_NAME
   --  | entry_NAME      | SUBTYPE_MARK    | package_instance_NAME

   --  Error recovery: cannot raise Error_Resync

   function P_Generic_Association return Node_Id is
      Scan_State         : Saved_Scan_State;
      Param_Name_Node    : Node_Id;
      Generic_Assoc_Node : Node_Id;

   begin
      Generic_Assoc_Node := New_Node (N_Generic_Association, Token_Ptr);

      --  Ada2005: an association can be given by: others => <>.

      if Token = Tok_Others then
         if Ada_Version < Ada_05 then
            Error_Msg_SP
              ("partial parametrization of formal packages" &
                "  is an Ada 2005 extension");
            Error_Msg_SP
              ("\unit must be compiled with -gnat05 switch");
         end if;

         Scan;  --  past OTHERS

         if Token /= Tok_Arrow then
            Error_Msg_BC ("expect arrow after others");
         else
            Scan;  --  past arrow
         end if;

         if Token /= Tok_Box then
            Error_Msg_BC ("expect Box after arrow");
         else
            Scan;  --  past box
         end if;

         return New_Node (N_Others_Choice, Token_Ptr);
      end if;

      if Token in Token_Class_Desig then
         Param_Name_Node := Token_Node;
         Save_Scan_State (Scan_State); -- at designator
         Scan; -- past simple name or operator symbol

         if Token = Tok_Arrow then
            Scan; -- past arrow
            Set_Selector_Name (Generic_Assoc_Node, Param_Name_Node);
         else
            Restore_Scan_State (Scan_State); -- to designator
         end if;
      end if;

      --  In Ada 2005 the actual can be a box.

      if Token = Tok_Box then
         Scan;
         Set_Box_Present (Generic_Assoc_Node);
         Set_Explicit_Generic_Actual_Parameter (Generic_Assoc_Node, Empty);

      else
         Set_Explicit_Generic_Actual_Parameter
           (Generic_Assoc_Node, P_Expression);
      end if;

      return Generic_Assoc_Node;
   end P_Generic_Association;

   ---------------------------------------------
   -- 12.3  Explicit Generic Actual Parameter --
   ---------------------------------------------

   --  Parsed by P_Generic_Association (12.3)

   --------------------------------------
   -- 12.4  Formal Object Declarations --
   --------------------------------------

   --  FORMAL_OBJECT_DECLARATION ::=
   --    DEFINING_IDENTIFIER_LIST :
   --      MODE [NULL_EXCLUSION] SUBTYPE_MARK [:= DEFAULT_EXPRESSION];
   --  | DEFINING_IDENTIFIER_LIST :
   --      MODE ACCESS_DEFINITION [:= DEFAULT_EXPRESSION];

   --  The caller has checked that the initial token is an identifier

   --  Error recovery: cannot raise Error_Resync

   procedure P_Formal_Object_Declarations (Decls : List_Id) is
      Decl_Node        : Node_Id;
      Ident            : Nat;
      Not_Null_Present : Boolean := False;
      Num_Idents       : Nat;
      Scan_State       : Saved_Scan_State;

      Idents : array (Int range 1 .. 4096) of Entity_Id;
      --  This array holds the list of defining identifiers. The upper bound
      --  of 4096 is intended to be essentially infinite, and we do not even
      --  bother to check for it being exceeded.

   begin
      Idents (1) := P_Defining_Identifier (C_Comma_Colon);
      Num_Idents := 1;

      while Comma_Present loop
         Num_Idents := Num_Idents + 1;
         Idents (Num_Idents) := P_Defining_Identifier (C_Comma_Colon);
      end loop;

      T_Colon;

      --  If there are multiple identifiers, we repeatedly scan the
      --  type and initialization expression information by resetting
      --  the scan pointer (so that we get completely separate trees
      --  for each occurrence).

      if Num_Idents > 1 then
         Save_Scan_State (Scan_State);
      end if;

      --  Loop through defining identifiers in list

      Ident := 1;
      Ident_Loop : loop
         Decl_Node := New_Node (N_Formal_Object_Declaration, Token_Ptr);
         Set_Defining_Identifier (Decl_Node, Idents (Ident));
         P_Mode (Decl_Node);

         Not_Null_Present := P_Null_Exclusion;  --  Ada 2005 (AI-423)

         --  Ada 2005 (AI-423): Formal object with an access definition

         if Token = Tok_Access then

            --  The access definition is still parsed and set even though
            --  the compilation may not use the proper switch. This action
            --  ensures the required local error recovery.

            Set_Access_Definition (Decl_Node,
              P_Access_Definition (Not_Null_Present));

            if Ada_Version < Ada_05 then
               Error_Msg_SP
                 ("access definition not allowed in formal object " &
                  "declaration");
               Error_Msg_SP ("\unit must be compiled with -gnat05 switch");
            end if;

         --  Formal object with a subtype mark

         else
            Set_Null_Exclusion_Present (Decl_Node, Not_Null_Present);
            Set_Subtype_Mark (Decl_Node, P_Subtype_Mark_Resync);
         end if;

         No_Constraint;
         Set_Default_Expression (Decl_Node, Init_Expr_Opt);

         if Ident > 1 then
            Set_Prev_Ids (Decl_Node, True);
         end if;

         if Ident < Num_Idents then
            Set_More_Ids (Decl_Node, True);
         end if;

         Append (Decl_Node, Decls);

         exit Ident_Loop when Ident = Num_Idents;
         Ident := Ident + 1;
         Restore_Scan_State (Scan_State);
      end loop Ident_Loop;

      TF_Semicolon;
   end P_Formal_Object_Declarations;

   -----------------------------------
   -- 12.5  Formal Type Declaration --
   -----------------------------------

   --  FORMAL_TYPE_DECLARATION ::=
   --    type DEFINING_IDENTIFIER [DISCRIMINANT_PART]
   --      is FORMAL_TYPE_DEFINITION;

   --  The caller has checked that the initial token is TYPE

   --  Error recovery: cannot raise Error_Resync

   function P_Formal_Type_Declaration return Node_Id is
      Decl_Node  : Node_Id;
      Def_Node   : Node_Id;

   begin
      Decl_Node := New_Node (N_Formal_Type_Declaration, Token_Ptr);
      Scan; -- past TYPE
      Set_Defining_Identifier (Decl_Node, P_Defining_Identifier);

      if P_Unknown_Discriminant_Part_Opt then
         Set_Unknown_Discriminants_Present (Decl_Node, True);
      else
         Set_Discriminant_Specifications
           (Decl_Node, P_Known_Discriminant_Part_Opt);
      end if;

      T_Is;

      Def_Node := P_Formal_Type_Definition;

      if Def_Node /= Error then
         Set_Formal_Type_Definition (Decl_Node, Def_Node);
         TF_Semicolon;

      else
         Decl_Node := Error;

         --  If we have semicolon, skip it to avoid cascaded errors

         if Token = Tok_Semicolon then
            Scan;
         end if;
      end if;

      return Decl_Node;
   end P_Formal_Type_Declaration;

   ----------------------------------
   -- 12.5  Formal Type Definition --
   ----------------------------------

   --  FORMAL_TYPE_DEFINITION ::=
   --    FORMAL_PRIVATE_TYPE_DEFINITION
   --  | FORMAL_DERIVED_TYPE_DEFINITION
   --  | FORMAL_DISCRETE_TYPE_DEFINITION
   --  | FORMAL_SIGNED_INTEGER_TYPE_DEFINITION
   --  | FORMAL_MODULAR_TYPE_DEFINITION
   --  | FORMAL_FLOATING_POINT_DEFINITION
   --  | FORMAL_ORDINARY_FIXED_POINT_DEFINITION
   --  | FORMAL_DECIMAL_FIXED_POINT_DEFINITION
   --  | FORMAL_ARRAY_TYPE_DEFINITION
   --  | FORMAL_ACCESS_TYPE_DEFINITION
   --  | FORMAL_INTERFACE_TYPE_DEFINITION

   --  FORMAL_ARRAY_TYPE_DEFINITION ::= ARRAY_TYPE_DEFINITION

   --  FORMAL_ACCESS_TYPE_DEFINITION ::= ACCESS_TYPE_DEFINITION

   --  FORMAL_INTERFACE_TYPE_DEFINITION ::= INTERFACE_TYPE_DEFINITION

   function P_Formal_Type_Definition return Node_Id is
      Scan_State   : Saved_Scan_State;
      Typedef_Node : Node_Id;

   begin
      if Token_Name = Name_Abstract then
         Check_95_Keyword (Tok_Abstract, Tok_Tagged);
      end if;

      if Token_Name = Name_Tagged then
         Check_95_Keyword (Tok_Tagged, Tok_Private);
         Check_95_Keyword (Tok_Tagged, Tok_Limited);
      end if;

      case Token is

         --  Mostly we can tell what we have from the initial token. The one
         --  exception is ABSTRACT, where we have to scan ahead to see if we
         --  have a formal derived type or a formal private type definition.

         --  In addition, in Ada 2005 LIMITED may appear after abstract, so
         --  that the lookahead must be extended by one more token.

         when Tok_Abstract =>
            Save_Scan_State (Scan_State);
            Scan; -- past ABSTRACT

            if Token = Tok_New then
               Restore_Scan_State (Scan_State); -- to ABSTRACT
               return P_Formal_Derived_Type_Definition;

            elsif Token = Tok_Limited then
               Scan;  --  past LIMITED

               if Token = Tok_New then
                  Restore_Scan_State (Scan_State); -- to ABSTRACT
                  return P_Formal_Derived_Type_Definition;

               else
                  Restore_Scan_State (Scan_State); -- to ABSTRACT
                  return P_Formal_Private_Type_Definition;
               end if;

<<<<<<< HEAD
=======
            --  Ada 2005 (AI-443): Abstract synchronized formal derived type

            elsif Token = Tok_Synchronized then
               Restore_Scan_State (Scan_State); -- to ABSTRACT
               return P_Formal_Derived_Type_Definition;

>>>>>>> c355071f
            else
               Restore_Scan_State (Scan_State); -- to ABSTRACT
               return P_Formal_Private_Type_Definition;
            end if;

         when Tok_Access =>
            return P_Access_Type_Definition;

         when Tok_Array =>
            return P_Array_Type_Definition;

         when Tok_Delta =>
            return P_Formal_Fixed_Point_Definition;

         when Tok_Digits =>
            return P_Formal_Floating_Point_Definition;

         when Tok_Interface => --  Ada 2005 (AI-251)
<<<<<<< HEAD
            return P_Interface_Type_Definition (Is_Synchronized => False);
=======
            return P_Interface_Type_Definition (Abstract_Present => False,
                                                Is_Synchronized => False);
>>>>>>> c355071f

         when Tok_Left_Paren =>
            return P_Formal_Discrete_Type_Definition;

         when Tok_Limited =>
            Save_Scan_State (Scan_State);
            Scan; --  past LIMITED

            if Token = Tok_Interface then
               Typedef_Node := P_Interface_Type_Definition
<<<<<<< HEAD
                                (Is_Synchronized => False);
=======
                                (Abstract_Present => False,
                                 Is_Synchronized  => False);
>>>>>>> c355071f
               Set_Limited_Present (Typedef_Node);
               return Typedef_Node;

            elsif Token = Tok_New then
               Restore_Scan_State (Scan_State); -- to LIMITED
               return P_Formal_Derived_Type_Definition;

            else
               if Token = Tok_Abstract then
                  Error_Msg_SC ("ABSTRACT must come before LIMITED");
                  Scan;  --  past improper ABSTRACT

                  if Token = Tok_New then
                     Restore_Scan_State (Scan_State); -- to LIMITED
                     return P_Formal_Derived_Type_Definition;

                  else
                     Restore_Scan_State (Scan_State);
                     return P_Formal_Private_Type_Definition;
                  end if;
               end if;

               Restore_Scan_State (Scan_State);
               return P_Formal_Private_Type_Definition;
            end if;

         when Tok_Mod =>
            return P_Formal_Modular_Type_Definition;

         when Tok_New =>
            return P_Formal_Derived_Type_Definition;

         when Tok_Private |
              Tok_Tagged  =>
            return P_Formal_Private_Type_Definition;

         when Tok_Range =>
            return P_Formal_Signed_Integer_Type_Definition;

         when Tok_Record =>
            Error_Msg_SC ("record not allowed in generic type definition!");
            Discard_Junk_Node (P_Record_Definition);
            return Error;

<<<<<<< HEAD
         --  Ada 2005 (AI-345)
=======
         --  Ada 2005 (AI-345): Task, Protected or Synchronized interface or
         --  (AI-443): Synchronized formal derived type declaration.
>>>>>>> c355071f

         when Tok_Protected    |
              Tok_Synchronized |
              Tok_Task         =>

<<<<<<< HEAD
            Scan; -- past TASK, PROTECTED or SYNCHRONIZED

            declare
               Saved_Token  : constant Token_Type := Token;

            begin
               Typedef_Node := P_Interface_Type_Definition
                                (Is_Synchronized => True);

               case Saved_Token is
                  when Tok_Task =>
                     Set_Task_Present         (Typedef_Node);

                  when Tok_Protected =>
                     Set_Protected_Present    (Typedef_Node);

                  when Tok_Synchronized =>
                     Set_Synchronized_Present (Typedef_Node);

                  when others =>
                     null;
               end case;
=======
            declare
               Saved_Token : constant Token_Type := Token;

            begin
               Scan; -- past TASK, PROTECTED or SYNCHRONIZED

               --  Synchronized derived type

               if Token = Tok_New then
                  Typedef_Node := P_Formal_Derived_Type_Definition;

                  if Saved_Token = Tok_Synchronized then
                     Set_Synchronized_Present (Typedef_Node);
                  else
                     Error_Msg_SC ("invalid kind of formal derived type");
                  end if;

               --  Interface

               else
                  Typedef_Node := P_Interface_Type_Definition
                                    (Abstract_Present => False,
                                     Is_Synchronized  => True);

                  case Saved_Token is
                     when Tok_Task =>
                        Set_Task_Present         (Typedef_Node);

                     when Tok_Protected =>
                        Set_Protected_Present    (Typedef_Node);

                     when Tok_Synchronized =>
                        Set_Synchronized_Present (Typedef_Node);

                     when others =>
                        null;
                  end case;
               end if;
>>>>>>> c355071f

               return Typedef_Node;
            end;

         when others =>
            Error_Msg_BC ("expecting generic type definition here");
            Resync_Past_Semicolon;
            return Error;

      end case;
   end P_Formal_Type_Definition;

   --------------------------------------------
   -- 12.5.1  Formal Private Type Definition --
   --------------------------------------------

   --  FORMAL_PRIVATE_TYPE_DEFINITION ::=
   --    [[abstract] tagged] [limited] private

   --  The caller has checked the initial token is PRIVATE, ABSTRACT,
   --   TAGGED or LIMITED

   --  Error recovery: cannot raise Error_Resync

   function P_Formal_Private_Type_Definition return Node_Id is
      Def_Node : Node_Id;

   begin
      Def_Node := New_Node (N_Formal_Private_Type_Definition, Token_Ptr);

      if Token = Tok_Abstract then
         Scan; -- past ABSTRACT

         if Token_Name = Name_Tagged then
            Check_95_Keyword (Tok_Tagged, Tok_Private);
            Check_95_Keyword (Tok_Tagged, Tok_Limited);
         end if;

         if Token /= Tok_Tagged then
            Error_Msg_SP ("ABSTRACT must be followed by TAGGED");
         else
            Set_Abstract_Present (Def_Node, True);
         end if;
      end if;

      if Token = Tok_Tagged then
         Set_Tagged_Present (Def_Node, True);
         Scan; -- past TAGGED
      end if;

      if Token = Tok_Limited then
         Set_Limited_Present (Def_Node, True);
         Scan; -- past LIMITED
      end if;

      if Token = Tok_Abstract then
         if Prev_Token = Tok_Tagged then
            Error_Msg_SC ("ABSTRACT must come before TAGGED");
         elsif Prev_Token = Tok_Limited then
            Error_Msg_SC ("ABSTRACT must come before LIMITED");
         end if;

         Resync_Past_Semicolon;

      elsif Token = Tok_Tagged then
         Error_Msg_SC ("TAGGED must come before LIMITED");
         Resync_Past_Semicolon;
      end if;

      Set_Sloc (Def_Node, Token_Ptr);
      T_Private;
      return Def_Node;
   end P_Formal_Private_Type_Definition;

   --------------------------------------------
   -- 12.5.1  Formal Derived Type Definition --
   --------------------------------------------

   --  FORMAL_DERIVED_TYPE_DEFINITION ::=
<<<<<<< HEAD
   --    [abstract] [limited]
   --         new SUBTYPE_MARK [[AND interface_list] with private]

   --  The caller has checked the initial token(s) is/are NEW, ASTRACT NEW
   --  LIMITED NEW, or ABSTRACT LIMITED NEW
=======
   --    [abstract] [limited | synchronized]
   --         new SUBTYPE_MARK [[and INTERFACE_LIST] with private]

   --  The caller has checked the initial token(s) is/are NEW, ASTRACT NEW,
   --  or LIMITED NEW, ABSTRACT LIMITED NEW, SYNCHRONIZED NEW or ABSTRACT
   --  SYNCHRONIZED NEW.
>>>>>>> c355071f

   --  Error recovery: cannot raise Error_Resync

   function P_Formal_Derived_Type_Definition return Node_Id is
      Def_Node : Node_Id;

   begin
      Def_Node := New_Node (N_Formal_Derived_Type_Definition, Token_Ptr);

      if Token = Tok_Abstract then
         Set_Abstract_Present (Def_Node);
         Scan; -- past ABSTRACT
      end if;

      if Token = Tok_Limited then
         Set_Limited_Present (Def_Node);
<<<<<<< HEAD
         Scan;  --  past Limited
=======
         Scan;  --  past LIMITED
>>>>>>> c355071f

         if Ada_Version < Ada_05 then
            Error_Msg_SP
              ("LIMITED in derived type is an Ada 2005 extension");
            Error_Msg_SP
              ("\unit must be compiled with -gnat05 switch");
         end if;

<<<<<<< HEAD
         if Token = Tok_Abstract then
            Scan;  --  past ABSTRACT. diagnosed already in caller.
         end if;
      end if;

=======
      elsif Token = Tok_Synchronized then
         Set_Synchronized_Present (Def_Node);
         Scan;  --  past SYNCHRONIZED

         if Ada_Version < Ada_05 then
            Error_Msg_SP
              ("SYNCHRONIZED in derived type is an Ada 2005 extension");
            Error_Msg_SP
              ("\unit must be compiled with -gnat05 switch");
         end if;
      end if;

      if Token = Tok_Abstract then
         Scan;  --  past ABSTRACT, diagnosed already in caller.
      end if;

>>>>>>> c355071f
      Scan; -- past NEW;
      Set_Subtype_Mark (Def_Node, P_Subtype_Mark);
      No_Constraint;

      --  Ada 2005 (AI-251): Deal with interfaces

      if Token = Tok_And then
         Scan; -- past AND

         if Ada_Version < Ada_05 then
            Error_Msg_SP
              ("abstract interface is an Ada 2005 extension");
            Error_Msg_SP ("\unit must be compiled with -gnat05 switch");
         end if;

         Set_Interface_List (Def_Node, New_List);

         loop
            Append (P_Qualified_Simple_Name, Interface_List (Def_Node));
            exit when Token /= Tok_And;
            Scan; -- past AND
         end loop;
      end if;

      if Token = Tok_With then
         Scan; -- past WITH
         Set_Private_Present (Def_Node, True);
         T_Private;

      elsif Token = Tok_Tagged then
         Scan;

         if Token = Tok_Private then
            Error_Msg_SC ("TAGGED should be WITH");
            Set_Private_Present (Def_Node, True);
            T_Private;
         else
            Ignore (Tok_Tagged);
         end if;
      end if;

      return Def_Node;
   end P_Formal_Derived_Type_Definition;

   ---------------------------------------------
   -- 12.5.2  Formal Discrete Type Definition --
   ---------------------------------------------

   --  FORMAL_DISCRETE_TYPE_DEFINITION ::= (<>)

   --  The caller has checked the initial token is left paren

   --  Error recovery: cannot raise Error_Resync

   function P_Formal_Discrete_Type_Definition return Node_Id is
      Def_Node : Node_Id;

   begin
      Def_Node := New_Node (N_Formal_Discrete_Type_Definition, Token_Ptr);
      Scan; -- past left paren
      T_Box;
      T_Right_Paren;
      return Def_Node;
   end P_Formal_Discrete_Type_Definition;

   ---------------------------------------------------
   -- 12.5.2  Formal Signed Integer Type Definition --
   ---------------------------------------------------

   --  FORMAL_SIGNED_INTEGER_TYPE_DEFINITION ::= range <>

   --  The caller has checked the initial token is RANGE

   --  Error recovery: cannot raise Error_Resync

   function P_Formal_Signed_Integer_Type_Definition return Node_Id is
      Def_Node : Node_Id;

   begin
      Def_Node :=
        New_Node (N_Formal_Signed_Integer_Type_Definition, Token_Ptr);
      Scan; -- past RANGE
      T_Box;
      return Def_Node;
   end P_Formal_Signed_Integer_Type_Definition;

   --------------------------------------------
   -- 12.5.2  Formal Modular Type Definition --
   --------------------------------------------

   --  FORMAL_MODULAR_TYPE_DEFINITION ::= mod <>

   --  The caller has checked the initial token is MOD

   --  Error recovery: cannot raise Error_Resync

   function P_Formal_Modular_Type_Definition return Node_Id is
      Def_Node : Node_Id;

   begin
      Def_Node :=
        New_Node (N_Formal_Modular_Type_Definition, Token_Ptr);
      Scan; -- past MOD
      T_Box;
      return Def_Node;
   end P_Formal_Modular_Type_Definition;

   ----------------------------------------------
   -- 12.5.2  Formal Floating Point Definition --
   ----------------------------------------------

   --  FORMAL_FLOATING_POINT_DEFINITION ::= digits <>

   --  The caller has checked the initial token is DIGITS

   --  Error recovery: cannot raise Error_Resync

   function P_Formal_Floating_Point_Definition return Node_Id is
      Def_Node : Node_Id;

   begin
      Def_Node :=
        New_Node (N_Formal_Floating_Point_Definition, Token_Ptr);
      Scan; -- past DIGITS
      T_Box;
      return Def_Node;
   end P_Formal_Floating_Point_Definition;

   -------------------------------------------
   -- 12.5.2  Formal Fixed Point Definition --
   -------------------------------------------

   --  This routine parses either a formal ordinary fixed point definition
   --  or a formal decimal fixed point definition:

   --  FORMAL_ORDINARY_FIXED_POINT_DEFINITION ::= delta <>

   --  FORMAL_DECIMAL_FIXED_POINT_DEFINITION ::= delta <> digits <>

   --  The caller has checked the initial token is DELTA

   --  Error recovery: cannot raise Error_Resync

   function P_Formal_Fixed_Point_Definition return Node_Id is
      Def_Node   : Node_Id;
      Delta_Sloc : Source_Ptr;

   begin
      Delta_Sloc := Token_Ptr;
      Scan; -- past DELTA
      T_Box;

      if Token = Tok_Digits then
         Def_Node :=
           New_Node (N_Formal_Decimal_Fixed_Point_Definition, Delta_Sloc);
         Scan; -- past DIGITS
         T_Box;
      else
         Def_Node :=
           New_Node (N_Formal_Ordinary_Fixed_Point_Definition, Delta_Sloc);
      end if;

      return Def_Node;
   end P_Formal_Fixed_Point_Definition;

   ----------------------------------------------------
   -- 12.5.2  Formal Ordinary Fixed Point Definition --
   ----------------------------------------------------

   --  Parsed by P_Formal_Fixed_Point_Definition (12.5.2)

   ---------------------------------------------------
   -- 12.5.2  Formal Decimal Fixed Point Definition --
   ---------------------------------------------------

   --  Parsed by P_Formal_Fixed_Point_Definition (12.5.2)

   ------------------------------------------
   -- 12.5.3  Formal Array Type Definition --
   ------------------------------------------

   --  Parsed by P_Formal_Type_Definition (12.5)

   -------------------------------------------
   -- 12.5.4  Formal Access Type Definition --
   -------------------------------------------

   --  Parsed by P_Formal_Type_Definition (12.5)

   -----------------------------------------
   -- 12.6  Formal Subprogram Declaration --
   -----------------------------------------

   --  FORMAL_SUBPROGRAM_DECLARATION ::=
   --    FORMAL_CONCRETE_SUBPROGRAM_DECLARATION
   --  | FORMAL_ABSTRACT_SUBPROGRAM_DECLARATION

   --  FORMAL_CONCRETE_SUBPROGRAM_DECLARATION ::=
   --    with SUBPROGRAM_SPECIFICATION [is SUBPROGRAM_DEFAULT];

   --  FORMAL_ABSTRACT_SUBPROGRAM_DECLARATION ::=
   --    with SUBPROGRAM_SPECIFICATION is abstract [SUBPROGRAM_DEFAULT];

   --  SUBPROGRAM_DEFAULT ::= DEFAULT_NAME | <>

   --  DEFAULT_NAME ::= NAME | null

   --  The caller has checked that the initial tokens are WITH FUNCTION or
   --  WITH PROCEDURE, and the initial WITH has been scanned out.

   --  A null default is an Ada 2005 feature

   --  Error recovery: cannot raise Error_Resync

   function P_Formal_Subprogram_Declaration return Node_Id is
      Prev_Sloc : constant Source_Ptr := Prev_Token_Ptr;
      Spec_Node : constant Node_Id    := P_Subprogram_Specification;
      Def_Node  : Node_Id;

   begin
      if Token = Tok_Is then
         T_Is; -- past IS, skip extra IS or ";"

         if Token = Tok_Abstract then
            Def_Node :=
              New_Node (N_Formal_Abstract_Subprogram_Declaration, Prev_Sloc);
            Scan; -- past ABSTRACT

            if Ada_Version < Ada_05 then
               Error_Msg_SP
                 ("formal abstract subprograms are an Ada 2005 extension");
               Error_Msg_SP ("\unit must be compiled with -gnat05 switch");
            end if;

         else
            Def_Node :=
              New_Node (N_Formal_Concrete_Subprogram_Declaration, Prev_Sloc);
         end if;

         Set_Specification (Def_Node, Spec_Node);

         if Token = Tok_Semicolon then
            Scan; -- past ";"

         elsif Token = Tok_Box then
            Set_Box_Present (Def_Node, True);
            Scan; -- past <>
            T_Semicolon;

         elsif Token = Tok_Null then
            if Ada_Version < Ada_05 then
               Error_Msg_SP
                 ("null default subprograms are an Ada 2005 extension");
               Error_Msg_SP ("\unit must be compiled with -gnat05 switch");
            end if;

            if Nkind (Spec_Node) = N_Procedure_Specification then
               Set_Null_Present (Spec_Node);
            else
               Error_Msg_SP ("only procedures can be null");
            end if;

            Scan;  --  past NULL
            T_Semicolon;

         else
            Set_Default_Name (Def_Node, P_Name);
            T_Semicolon;
         end if;

      else
         Def_Node :=
           New_Node (N_Formal_Concrete_Subprogram_Declaration, Prev_Sloc);
         Set_Specification (Def_Node, Spec_Node);
         T_Semicolon;
      end if;

      return Def_Node;
   end P_Formal_Subprogram_Declaration;

   ------------------------------
   -- 12.6  Subprogram Default --
   ------------------------------

   --  Parsed by P_Formal_Procedure_Declaration (12.6)

   ------------------------
   -- 12.6  Default Name --
   ------------------------

   --  Parsed by P_Formal_Procedure_Declaration (12.6)

   --------------------------------------
   -- 12.7  Formal Package Declaration --
   --------------------------------------

   --  FORMAL_PACKAGE_DECLARATION ::=
   --    with package DEFINING_IDENTIFIER
   --      is new generic_package_NAME FORMAL_PACKAGE_ACTUAL_PART;

   --  FORMAL_PACKAGE_ACTUAL_PART ::=
   --    ([OTHERS =>] <>) |
   --    [GENERIC_ACTUAL_PART]
   --    (FORMAL_PACKAGE_ASSOCIATION {, FORMAL_PACKAGE_ASSOCIATION}
   --      [, OTHERS => <>)

   --  FORMAL_PACKAGE_ASSOCIATION ::=
   --    GENERIC_ASSOCIATION
   --    | GENERIC_FORMAL_PARAMETER_SELECTOR_NAME => <>

   --  The caller has checked that the initial tokens are WITH PACKAGE,
   --  and the initial WITH has been scanned out (so Token = Tok_Package).

   --  Error recovery: cannot raise Error_Resync

   function P_Formal_Package_Declaration return Node_Id is
      Def_Node : Node_Id;
      Scan_State : Saved_Scan_State;

   begin
      Def_Node := New_Node (N_Formal_Package_Declaration, Prev_Token_Ptr);
      Scan; -- past PACKAGE
      Set_Defining_Identifier (Def_Node, P_Defining_Identifier (C_Is));
      T_Is;
      T_New;
      Set_Name (Def_Node, P_Qualified_Simple_Name);

      if Token = Tok_Left_Paren then
         Save_Scan_State (Scan_State); -- at the left paren
         Scan; -- past the left paren

         if Token = Tok_Box then
            Set_Box_Present (Def_Node, True);
            Scan; -- past box
            T_Right_Paren;

         else
            Restore_Scan_State (Scan_State); -- to the left paren
            Set_Generic_Associations (Def_Node, P_Generic_Actual_Part_Opt);
         end if;
      end if;

      T_Semicolon;
      return Def_Node;
   end P_Formal_Package_Declaration;

   --------------------------------------
   -- 12.7  Formal Package Actual Part --
   --------------------------------------

   --  Parsed by P_Formal_Package_Declaration (12.7)

end Ch12;<|MERGE_RESOLUTION|>--- conflicted
+++ resolved
@@ -6,11 +6,7 @@
 --                                                                          --
 --                                 B o d y                                  --
 --                                                                          --
-<<<<<<< HEAD
---          Copyright (C) 1992-2005, Free Software Foundation, Inc.         --
-=======
 --          Copyright (C) 1992-2006, Free Software Foundation, Inc.         --
->>>>>>> c355071f
 --                                                                          --
 -- GNAT is free software;  you can  redistribute it  and/or modify it under --
 -- terms of the  GNU General Public License as published  by the Free Soft- --
@@ -615,15 +611,12 @@
                   return P_Formal_Private_Type_Definition;
                end if;
 
-<<<<<<< HEAD
-=======
             --  Ada 2005 (AI-443): Abstract synchronized formal derived type
 
             elsif Token = Tok_Synchronized then
                Restore_Scan_State (Scan_State); -- to ABSTRACT
                return P_Formal_Derived_Type_Definition;
 
->>>>>>> c355071f
             else
                Restore_Scan_State (Scan_State); -- to ABSTRACT
                return P_Formal_Private_Type_Definition;
@@ -642,12 +635,8 @@
             return P_Formal_Floating_Point_Definition;
 
          when Tok_Interface => --  Ada 2005 (AI-251)
-<<<<<<< HEAD
-            return P_Interface_Type_Definition (Is_Synchronized => False);
-=======
             return P_Interface_Type_Definition (Abstract_Present => False,
                                                 Is_Synchronized => False);
->>>>>>> c355071f
 
          when Tok_Left_Paren =>
             return P_Formal_Discrete_Type_Definition;
@@ -658,12 +647,8 @@
 
             if Token = Tok_Interface then
                Typedef_Node := P_Interface_Type_Definition
-<<<<<<< HEAD
-                                (Is_Synchronized => False);
-=======
                                 (Abstract_Present => False,
                                  Is_Synchronized  => False);
->>>>>>> c355071f
                Set_Limited_Present (Typedef_Node);
                return Typedef_Node;
 
@@ -708,41 +693,13 @@
             Discard_Junk_Node (P_Record_Definition);
             return Error;
 
-<<<<<<< HEAD
-         --  Ada 2005 (AI-345)
-=======
          --  Ada 2005 (AI-345): Task, Protected or Synchronized interface or
          --  (AI-443): Synchronized formal derived type declaration.
->>>>>>> c355071f
 
          when Tok_Protected    |
               Tok_Synchronized |
               Tok_Task         =>
 
-<<<<<<< HEAD
-            Scan; -- past TASK, PROTECTED or SYNCHRONIZED
-
-            declare
-               Saved_Token  : constant Token_Type := Token;
-
-            begin
-               Typedef_Node := P_Interface_Type_Definition
-                                (Is_Synchronized => True);
-
-               case Saved_Token is
-                  when Tok_Task =>
-                     Set_Task_Present         (Typedef_Node);
-
-                  when Tok_Protected =>
-                     Set_Protected_Present    (Typedef_Node);
-
-                  when Tok_Synchronized =>
-                     Set_Synchronized_Present (Typedef_Node);
-
-                  when others =>
-                     null;
-               end case;
-=======
             declare
                Saved_Token : constant Token_Type := Token;
 
@@ -781,7 +738,6 @@
                         null;
                   end case;
                end if;
->>>>>>> c355071f
 
                return Typedef_Node;
             end;
@@ -861,20 +817,12 @@
    --------------------------------------------
 
    --  FORMAL_DERIVED_TYPE_DEFINITION ::=
-<<<<<<< HEAD
-   --    [abstract] [limited]
-   --         new SUBTYPE_MARK [[AND interface_list] with private]
-
-   --  The caller has checked the initial token(s) is/are NEW, ASTRACT NEW
-   --  LIMITED NEW, or ABSTRACT LIMITED NEW
-=======
    --    [abstract] [limited | synchronized]
    --         new SUBTYPE_MARK [[and INTERFACE_LIST] with private]
 
    --  The caller has checked the initial token(s) is/are NEW, ASTRACT NEW,
    --  or LIMITED NEW, ABSTRACT LIMITED NEW, SYNCHRONIZED NEW or ABSTRACT
    --  SYNCHRONIZED NEW.
->>>>>>> c355071f
 
    --  Error recovery: cannot raise Error_Resync
 
@@ -891,11 +839,7 @@
 
       if Token = Tok_Limited then
          Set_Limited_Present (Def_Node);
-<<<<<<< HEAD
-         Scan;  --  past Limited
-=======
          Scan;  --  past LIMITED
->>>>>>> c355071f
 
          if Ada_Version < Ada_05 then
             Error_Msg_SP
@@ -904,13 +848,6 @@
               ("\unit must be compiled with -gnat05 switch");
          end if;
 
-<<<<<<< HEAD
-         if Token = Tok_Abstract then
-            Scan;  --  past ABSTRACT. diagnosed already in caller.
-         end if;
-      end if;
-
-=======
       elsif Token = Tok_Synchronized then
          Set_Synchronized_Present (Def_Node);
          Scan;  --  past SYNCHRONIZED
@@ -927,7 +864,6 @@
          Scan;  --  past ABSTRACT, diagnosed already in caller.
       end if;
 
->>>>>>> c355071f
       Scan; -- past NEW;
       Set_Subtype_Mark (Def_Node, P_Subtype_Mark);
       No_Constraint;
