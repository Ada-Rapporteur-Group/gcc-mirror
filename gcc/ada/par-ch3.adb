------------------------------------------------------------------------------
--                                                                          --
--                         GNAT COMPILER COMPONENTS                         --
--                                                                          --
--                              P A R . C H 3                               --
--                                                                          --
--                                 B o d y                                  --
--                                                                          --
--          Copyright (C) 1992-2010, Free Software Foundation, Inc.         --
--                                                                          --
-- GNAT is free software;  you can  redistribute it  and/or modify it under --
-- terms of the  GNU General Public License as published  by the Free Soft- --
-- ware  Foundation;  either version 3,  or (at your option) any later ver- --
-- sion.  GNAT is distributed in the hope that it will be useful, but WITH- --
-- OUT ANY WARRANTY;  without even the  implied warranty of MERCHANTABILITY --
-- or FITNESS FOR A PARTICULAR PURPOSE.  See the GNU General Public License --
-- for  more details.  You should have  received  a copy of the GNU General --
-- Public License  distributed with GNAT; see file COPYING3.  If not, go to --
-- http://www.gnu.org/licenses for a complete copy of the license.          --
--                                                                          --
-- GNAT was originally developed  by the GNAT team at  New York University. --
-- Extensive contributions were provided by Ada Core Technologies Inc.      --
--                                                                          --
------------------------------------------------------------------------------

pragma Style_Checks (All_Checks);
--  Turn off subprogram body ordering check. Subprograms are in order
--  by RM section rather than alphabetical.

with Sinfo.CN; use Sinfo.CN;

separate (Par)

---------
-- Ch3 --
---------

package body Ch3 is

   -----------------------
   -- Local Subprograms --
   -----------------------

   function P_Component_List                               return Node_Id;
   function P_Defining_Character_Literal                   return Node_Id;
   function P_Delta_Constraint                             return Node_Id;
   function P_Derived_Type_Def_Or_Private_Ext_Decl         return Node_Id;
   function P_Digits_Constraint                            return Node_Id;
   function P_Discriminant_Association                     return Node_Id;
   function P_Enumeration_Literal_Specification            return Node_Id;
   function P_Enumeration_Type_Definition                  return Node_Id;
   function P_Fixed_Point_Definition                       return Node_Id;
   function P_Floating_Point_Definition                    return Node_Id;
   function P_Index_Or_Discriminant_Constraint             return Node_Id;
   function P_Real_Range_Specification_Opt                 return Node_Id;
   function P_Subtype_Declaration                          return Node_Id;
   function P_Type_Declaration                             return Node_Id;
   function P_Modular_Type_Definition                      return Node_Id;
   function P_Variant                                      return Node_Id;
   function P_Variant_Part                                 return Node_Id;

   procedure Check_Restricted_Expression (N : Node_Id);
   --  Check that the expression N meets the Restricted_Expression syntax.
   --  The syntax is as follows:
   --
   --    RESTRICTED_EXPRESSION ::=
   --        RESTRICTED_RELATION {and RESTRICTED_RELATION}
   --      | RESTRICTED_RELATION {and then RESTRICTED_RELATION}
   --      | RESTRICTED_RELATION {or RESTRICTED_RELATION}
   --      | RESTRICTED_RELATION {or else RESTRICTED_RELATION}
   --      | RESTRICTED_RELATION {xor RESTRICTED_RELATION}
   --
   --    RESTRICTED_RELATION ::=
   --       SIMPLE_EXPRESSION [RELATIONAL_OPERATOR SIMPLE_EXPRESSION]
   --
   --  This syntax is used for choices when extensions (and set notations)
   --  are enabled, to remove the ambiguity of "when X in A | B". We consider
   --  it very unlikely that this will ever arise in practice.

   procedure P_Declarative_Items
     (Decls   : List_Id;
      Done    : out Boolean;
      In_Spec : Boolean);
   --  Scans out a single declarative item, or, in the case of a declaration
   --  with a list of identifiers, a list of declarations, one for each of the
   --  identifiers in the list. The declaration or declarations scanned are
   --  appended to the given list. Done indicates whether or not there may be
   --  additional declarative items to scan. If Done is True, then a decision
   --  has been made that there are no more items to scan. If Done is False,
   --  then there may be additional declarations to scan. In_Spec is true if
   --  we are scanning a package declaration, and is used to generate an
   --  appropriate message if a statement is encountered in such a context.

   procedure P_Identifier_Declarations
     (Decls   : List_Id;
      Done    : out Boolean;
      In_Spec : Boolean);
   --  Scans out a set of declarations for an identifier or list of
   --  identifiers, and appends them to the given list. The parameters have
   --  the same significance as for P_Declarative_Items.

   procedure Statement_When_Declaration_Expected
     (Decls   : List_Id;
      Done    : out Boolean;
      In_Spec : Boolean);
   --  Called when a statement is found at a point where a declaration was
   --  expected. The parameters are as described for P_Declarative_Items.

   procedure Set_Declaration_Expected;
   --  Posts a "declaration expected" error messages at the start of the
   --  current token, and if this is the first such message issued, saves
   --  the message id in Missing_Begin_Msg, for possible later replacement.

   ---------------------------------
   -- Check_Restricted_Expression --
   ---------------------------------

   procedure Check_Restricted_Expression (N : Node_Id) is
   begin
      if Nkind_In (N, N_Op_And, N_Op_Or, N_Op_Xor, N_And_Then, N_Or_Else) then
         Check_Restricted_Expression (Left_Opnd (N));
         Check_Restricted_Expression (Right_Opnd (N));

      elsif Nkind_In (N, N_In, N_Not_In)
        and then Paren_Count (N) = 0
      then
<<<<<<< HEAD
         Error_Msg_N
           ("|this expression must be parenthesized in Ada 2012 mode!", N);
=======
         Error_Msg_N ("|this expression must be parenthesized!", N);
>>>>>>> 155d23aa
      end if;
   end Check_Restricted_Expression;

   -------------------
   -- Init_Expr_Opt --
   -------------------

   function Init_Expr_Opt (P : Boolean := False) return Node_Id is
   begin
      --  For colon, assume it means := unless it is at the end of
      --  a line, in which case guess that it means a semicolon.

      if Token = Tok_Colon then
         if Token_Is_At_End_Of_Line then
            T_Semicolon;
            return Empty;
         end if;

      --  Here if := or something that we will take as equivalent

      elsif Token = Tok_Colon_Equal
        or else Token = Tok_Equal
        or else Token = Tok_Is
      then
         null;

      --  Another possibility. If we have a literal followed by a semicolon,
      --  we assume that we have a missing colon-equal.

      elsif Token in Token_Class_Literal then
         declare
            Scan_State : Saved_Scan_State;

         begin
            Save_Scan_State (Scan_State);
            Scan; -- past literal or identifier

            if Token = Tok_Semicolon then
               Restore_Scan_State (Scan_State);
            else
               Restore_Scan_State (Scan_State);
               return Empty;
            end if;
         end;

      --  Otherwise we definitely have no initialization expression

      else
         return Empty;
      end if;

      --  Merge here if we have an initialization expression

      T_Colon_Equal;

      if P then
         return P_Expression;
      else
         return P_Expression_No_Right_Paren;
      end if;
   end Init_Expr_Opt;

   ----------------------------
   -- 3.1  Basic Declaration --
   ----------------------------

   --  Parsed by P_Basic_Declarative_Items (3.9)

   ------------------------------
   -- 3.1  Defining Identifier --
   ------------------------------

   --  DEFINING_IDENTIFIER ::= IDENTIFIER

   --  Error recovery: can raise Error_Resync

   function P_Defining_Identifier (C : Id_Check := None) return Node_Id is
      Ident_Node : Node_Id;

   begin
      --  Scan out the identifier. Note that this code is essentially identical
      --  to P_Identifier, except that in the call to Scan_Reserved_Identifier
      --  we set Force_Msg to True, since we want at least one message for each
      --  separate declaration (but not use) of a reserved identifier.

      if Token = Tok_Identifier then

         --  Ada 2005 (AI-284): Compiling in Ada95 mode we warn that INTERFACE,
         --  OVERRIDING, and SYNCHRONIZED are new reserved words. Note that
         --  in the case where these keywords are misused in Ada 95 mode,
         --  this routine will generally not be called at all.

         if Ada_Version = Ada_95
           and then Warn_On_Ada_2005_Compatibility
         then
            if Token_Name = Name_Overriding
              or else Token_Name = Name_Synchronized
              or else (Token_Name = Name_Interface
                        and then Prev_Token /= Tok_Pragma)
            then
               Error_Msg_N ("& is a reserved word in Ada 2005?", Token_Node);
            end if;
         end if;

      --  If we have a reserved identifier, manufacture an identifier with
      --  a corresponding name after posting an appropriate error message

      elsif Is_Reserved_Identifier (C) then
         Scan_Reserved_Identifier (Force_Msg => True);

      --  Otherwise we have junk that cannot be interpreted as an identifier

      else
         T_Identifier; -- to give message
         raise Error_Resync;
      end if;

      Ident_Node := Token_Node;
      Scan; -- past the reserved identifier

      --  If we already have a defining identifier, clean it out and make
      --  a new clean identifier. This situation arises in some error cases
      --  and we need to fix it.

      if Nkind (Ident_Node) = N_Defining_Identifier then
         Ident_Node := Make_Identifier (Sloc (Ident_Node), Chars (Ident_Node));
      end if;

      --  Change identifier to defining identifier if not in error

      if Ident_Node /= Error then
         Change_Identifier_To_Defining_Identifier (Ident_Node);
      end if;

      return Ident_Node;
   end P_Defining_Identifier;

   -----------------------------
   -- 3.2.1  Type Declaration --
   -----------------------------

   --  TYPE_DECLARATION ::=
   --    FULL_TYPE_DECLARATION
   --  | INCOMPLETE_TYPE_DECLARATION
   --  | PRIVATE_TYPE_DECLARATION
   --  | PRIVATE_EXTENSION_DECLARATION

   --  FULL_TYPE_DECLARATION ::=
   --    type DEFINING_IDENTIFIER [KNOWN_DISCRIMINANT_PART] is TYPE_DEFINITION
   --      [ASPECT_SPECIFICATIONS];
   --  | CONCURRENT_TYPE_DECLARATION

   --  INCOMPLETE_TYPE_DECLARATION ::=
   --    type DEFINING_IDENTIFIER [DISCRIMINANT_PART] [is tagged];

   --  PRIVATE_TYPE_DECLARATION ::=
   --    type DEFINING_IDENTIFIER [DISCRIMINANT_PART]
   --      is [abstract] [tagged] [limited] private;

   --  PRIVATE_EXTENSION_DECLARATION ::=
   --    type DEFINING_IDENTIFIER [DISCRIMINANT_PART] is
   --      [abstract] [limited | synchronized]
   --        new ancestor_SUBTYPE_INDICATION [and INTERFACE_LIST]
   --          with private;

   --  TYPE_DEFINITION ::=
   --    ENUMERATION_TYPE_DEFINITION  | INTEGER_TYPE_DEFINITION
   --  | REAL_TYPE_DEFINITION         | ARRAY_TYPE_DEFINITION
   --  | RECORD_TYPE_DEFINITION       | ACCESS_TYPE_DEFINITION
   --  | DERIVED_TYPE_DEFINITION      | INTERFACE_TYPE_DEFINITION

   --  INTEGER_TYPE_DEFINITION ::=
   --    SIGNED_INTEGER_TYPE_DEFINITION
   --    MODULAR_TYPE_DEFINITION

   --  INTERFACE_TYPE_DEFINITION ::=
   --    [limited | task | protected | synchronized ] interface
   --      [and INTERFACE_LIST]

   --  Error recovery: can raise Error_Resync

   --  The processing for full type declarations, incomplete type declarations,
   --  private type declarations and type definitions is included in this
   --  function. The processing for concurrent type declarations is NOT here,
   --  but rather in chapter 9 (this function handles only declarations
   --  starting with TYPE).

   function P_Type_Declaration return Node_Id is
      Abstract_Present : Boolean := False;
      Abstract_Loc     : Source_Ptr := No_Location;
      Decl_Node        : Node_Id;
      Discr_List       : List_Id;
      Discr_Sloc       : Source_Ptr;
      End_Labl         : Node_Id;
      Ident_Node       : Node_Id;
      Is_Derived_Iface : Boolean := False;
      Type_Loc         : Source_Ptr;
      Type_Start_Col   : Column_Number;
      Unknown_Dis      : Boolean;

      Typedef_Node : Node_Id;
      --  Normally holds type definition, except in the case of a private
      --  extension declaration, in which case it holds the declaration itself

   begin
      Type_Loc := Token_Ptr;
      Type_Start_Col := Start_Column;

      --  If we have TYPE, then proceed ahead and scan identifier

      if Token = Tok_Type then
         Type_Token_Location := Type_Loc;
         Scan; -- past TYPE
         Ident_Node := P_Defining_Identifier (C_Is);

      --  Otherwise this is an error case

      else
         T_Type;
         Type_Token_Location := Type_Loc;
         Ident_Node := P_Defining_Identifier (C_Is);
      end if;

      Discr_Sloc := Token_Ptr;

      if P_Unknown_Discriminant_Part_Opt then
         Unknown_Dis := True;
         Discr_List := No_List;
      else
         Unknown_Dis := False;
         Discr_List := P_Known_Discriminant_Part_Opt;
      end if;

      --  Incomplete type declaration. We complete the processing for this
      --  case here and return the resulting incomplete type declaration node

      if Token = Tok_Semicolon then
         Scan; -- past ;
         Decl_Node := New_Node (N_Incomplete_Type_Declaration, Type_Loc);
         Set_Defining_Identifier (Decl_Node, Ident_Node);
         Set_Unknown_Discriminants_Present (Decl_Node, Unknown_Dis);
         Set_Discriminant_Specifications (Decl_Node, Discr_List);
         return Decl_Node;

      else
         Decl_Node := Empty;
      end if;

      --  Full type declaration or private type declaration, must have IS

      if Token = Tok_Equal then
         TF_Is;
         Scan; -- past = used in place of IS

      elsif Token = Tok_Renames then
         Error_Msg_SC  -- CODEFIX
           ("RENAMES should be IS");
         Scan; -- past RENAMES used in place of IS

      else
         TF_Is;
      end if;

      --  First an error check, if we have two identifiers in a row, a likely
      --  possibility is that the first of the identifiers is an incorrectly
      --  spelled keyword.

      if Token = Tok_Identifier then
         declare
            SS : Saved_Scan_State;
            I2 : Boolean;

         begin
            Save_Scan_State (SS);
            Scan; -- past initial identifier
            I2 := (Token = Tok_Identifier);
            Restore_Scan_State (SS);

            if I2
              and then
                (Bad_Spelling_Of (Tok_Abstract) or else
                 Bad_Spelling_Of (Tok_Access)   or else
                 Bad_Spelling_Of (Tok_Aliased)  or else
                 Bad_Spelling_Of (Tok_Constant))
            then
               null;
            end if;
         end;
      end if;

      --  Check for misuse of Ada 95 keyword abstract in Ada 83 mode

      if Token_Name = Name_Abstract then
         Check_95_Keyword (Tok_Abstract, Tok_Tagged);
         Check_95_Keyword (Tok_Abstract, Tok_New);
      end if;

      --  Check cases of misuse of ABSTRACT

      if Token = Tok_Abstract then
         Abstract_Present := True;
         Abstract_Loc     := Token_Ptr;
         Scan; -- past ABSTRACT

         --  Ada 2005 (AI-419): AARM 3.4 (2/2)

         if (Ada_Version < Ada_2005 and then Token = Tok_Limited)
           or else Token = Tok_Private
           or else Token = Tok_Record
           or else Token = Tok_Null
         then
            Error_Msg_AP ("TAGGED expected");
         end if;
      end if;

      --  Check for misuse of Ada 95 keyword Tagged

      if Token_Name = Name_Tagged then
         Check_95_Keyword (Tok_Tagged, Tok_Private);
         Check_95_Keyword (Tok_Tagged, Tok_Limited);
         Check_95_Keyword (Tok_Tagged, Tok_Record);
      end if;

      --  Special check for misuse of Aliased

      if Token = Tok_Aliased or else Token_Name = Name_Aliased then
         Error_Msg_SC ("ALIASED not allowed in type definition");
         Scan; -- past ALIASED
      end if;

      --  The following processing deals with either a private type declaration
      --  or a full type declaration. In the private type case, we build the
      --  N_Private_Type_Declaration node, setting its Tagged_Present and
      --  Limited_Present flags, on encountering the Private keyword, and
      --  leave Typedef_Node set to Empty. For the full type declaration
      --  case, Typedef_Node gets set to the type definition.

      Typedef_Node := Empty;

      --  Switch on token following the IS. The loop normally runs once. It
      --  only runs more than once if an error is detected, to try again after
      --  detecting and fixing up the error.

      loop
         case Token is

            when Tok_Access |
                 Tok_Not    => --  Ada 2005 (AI-231)
               Typedef_Node := P_Access_Type_Definition;
               exit;

            when Tok_Array =>
               Typedef_Node := P_Array_Type_Definition;
               exit;

            when Tok_Delta =>
               Typedef_Node := P_Fixed_Point_Definition;
               exit;

            when Tok_Digits =>
               Typedef_Node := P_Floating_Point_Definition;
               exit;

            when Tok_In =>
               Ignore (Tok_In);

            when Tok_Integer_Literal =>
               T_Range;
               Typedef_Node := P_Signed_Integer_Type_Definition;
               exit;

            when Tok_Null =>
               Typedef_Node := P_Record_Definition;
               exit;

            when Tok_Left_Paren =>
               Typedef_Node := P_Enumeration_Type_Definition;

               End_Labl := Make_Identifier (Token_Ptr, Chars (Ident_Node));
               Set_Comes_From_Source (End_Labl, False);

               Set_End_Label (Typedef_Node, End_Labl);
               exit;

            when Tok_Mod =>
               Typedef_Node := P_Modular_Type_Definition;
               exit;

            when Tok_New =>
               Typedef_Node := P_Derived_Type_Def_Or_Private_Ext_Decl;

               if Nkind (Typedef_Node) = N_Derived_Type_Definition
                 and then Present (Record_Extension_Part (Typedef_Node))
               then
                  End_Labl := Make_Identifier (Token_Ptr, Chars (Ident_Node));
                  Set_Comes_From_Source (End_Labl, False);

                  Set_End_Label
                    (Record_Extension_Part (Typedef_Node), End_Labl);
               end if;

               exit;

            when Tok_Range =>
               Typedef_Node := P_Signed_Integer_Type_Definition;
               exit;

            when Tok_Record =>
               Typedef_Node := P_Record_Definition;

               End_Labl := Make_Identifier (Token_Ptr, Chars (Ident_Node));
               Set_Comes_From_Source (End_Labl, False);

               Set_End_Label (Typedef_Node, End_Labl);
               exit;

            when Tok_Tagged =>
               Scan; -- past TAGGED

               --  Ada 2005 (AI-326): If the words IS TAGGED appear, the type
               --  is a tagged incomplete type.

               if Ada_Version >= Ada_2005
                 and then Token = Tok_Semicolon
               then
                  Scan; -- past ;

                  Decl_Node :=
                    New_Node (N_Incomplete_Type_Declaration, Type_Loc);
                  Set_Defining_Identifier           (Decl_Node, Ident_Node);
                  Set_Tagged_Present                (Decl_Node);
                  Set_Unknown_Discriminants_Present (Decl_Node, Unknown_Dis);
                  Set_Discriminant_Specifications   (Decl_Node, Discr_List);

                  return Decl_Node;
               end if;

               if Token = Tok_Abstract then
                  Error_Msg_SC -- CODEFIX
                    ("ABSTRACT must come before TAGGED");
                  Abstract_Present := True;
                  Abstract_Loc := Token_Ptr;
                  Scan; -- past ABSTRACT
               end if;

               if Token = Tok_Limited then
                  Scan; -- past LIMITED

                  --  TAGGED LIMITED PRIVATE case

                  if Token = Tok_Private then
                     Decl_Node :=
                       New_Node (N_Private_Type_Declaration, Type_Loc);
                     Set_Tagged_Present (Decl_Node, True);
                     Set_Limited_Present (Decl_Node, True);
                     Scan; -- past PRIVATE

                  --  TAGGED LIMITED RECORD

                  else
                     Typedef_Node := P_Record_Definition;
                     Set_Tagged_Present (Typedef_Node, True);
                     Set_Limited_Present (Typedef_Node, True);

                     End_Labl :=
                       Make_Identifier (Token_Ptr, Chars (Ident_Node));
                     Set_Comes_From_Source (End_Labl, False);

                     Set_End_Label (Typedef_Node, End_Labl);
                  end if;

               else
                  --  TAGGED PRIVATE

                  if Token = Tok_Private then
                     Decl_Node :=
                       New_Node (N_Private_Type_Declaration, Type_Loc);
                     Set_Tagged_Present (Decl_Node, True);
                     Scan; -- past PRIVATE

                  --  TAGGED RECORD

                  else
                     Typedef_Node := P_Record_Definition;
                     Set_Tagged_Present (Typedef_Node, True);

                     End_Labl :=
                       Make_Identifier (Token_Ptr, Chars (Ident_Node));
                     Set_Comes_From_Source (End_Labl, False);

                     Set_End_Label (Typedef_Node, End_Labl);
                  end if;
               end if;

               exit;

            when Tok_Limited =>
               Scan; -- past LIMITED

               loop
                  if Token = Tok_Tagged then
                     Error_Msg_SC -- CODEFIX
                       ("TAGGED must come before LIMITED");
                     Scan; -- past TAGGED

                  elsif Token = Tok_Abstract then
                     Error_Msg_SC -- CODEFIX
                       ("ABSTRACT must come before LIMITED");
                     Scan; -- past ABSTRACT

                  else
                     exit;
                  end if;
               end loop;

               --  LIMITED RECORD or LIMITED NULL RECORD

               if Token = Tok_Record or else Token = Tok_Null then
                  if Ada_Version = Ada_83 then
                     Error_Msg_SP
                       ("(Ada 83) limited record declaration not allowed!");

                  --  In Ada2005, "abstract limited" can appear before "new",
                  --  but it cannot be part of an untagged record declaration.

                  elsif Abstract_Present
                    and then Prev_Token /= Tok_Tagged
                  then
                     Error_Msg_SP ("TAGGED expected");
                  end if;

                  Typedef_Node := P_Record_Definition;
                  Set_Limited_Present (Typedef_Node, True);

               --  Ada 2005 (AI-251): LIMITED INTERFACE

               --  If we are compiling in Ada 83 or Ada 95 mode, "interface"
               --  is not a reserved word but we force its analysis to
               --  generate the corresponding usage error.

               elsif Token = Tok_Interface
                 or else (Token = Tok_Identifier
                           and then Chars (Token_Node) = Name_Interface)
               then
                  Typedef_Node :=
                    P_Interface_Type_Definition (Abstract_Present);
                  Abstract_Present := True;
                  Set_Limited_Present (Typedef_Node);

                  if Nkind (Typedef_Node) = N_Derived_Type_Definition then
                     Is_Derived_Iface := True;
                  end if;

                  --  Ada 2005 (AI-419): LIMITED NEW

               elsif Token = Tok_New then
                  if Ada_Version < Ada_2005 then
                     Error_Msg_SP
                       ("LIMITED in derived type is an Ada 2005 extension");
                     Error_Msg_SP
                       ("\unit must be compiled with -gnat05 switch");
                  end if;

                  Typedef_Node := P_Derived_Type_Def_Or_Private_Ext_Decl;
                  Set_Limited_Present (Typedef_Node);

                  if Nkind (Typedef_Node) = N_Derived_Type_Definition
                    and then Present (Record_Extension_Part (Typedef_Node))
                  then
                     End_Labl :=
                       Make_Identifier (Token_Ptr, Chars (Ident_Node));
                     Set_Comes_From_Source (End_Labl, False);

                     Set_End_Label
                       (Record_Extension_Part (Typedef_Node), End_Labl);
                  end if;

               --  LIMITED PRIVATE is the only remaining possibility here

               else
                  Decl_Node := New_Node (N_Private_Type_Declaration, Type_Loc);
                  Set_Limited_Present (Decl_Node, True);
                  T_Private; -- past PRIVATE (or complain if not there!)
               end if;

               exit;

            --  Here we have an identifier after the IS, which is certainly
            --  wrong and which might be one of several different mistakes.

            when Tok_Identifier =>

               --  First case, if identifier is on same line, then probably we
               --  have something like "type X is Integer .." and the best
               --  diagnosis is a missing NEW. Note: the missing new message
               --  will be posted by P_Derived_Type_Def_Or_Private_Ext_Decl.

               if not Token_Is_At_Start_Of_Line then
                  Typedef_Node := P_Derived_Type_Def_Or_Private_Ext_Decl;

               --  If the identifier is at the start of the line, and is in the
               --  same column as the type declaration itself then we consider
               --  that we had a missing type definition on the previous line

               elsif Start_Column <= Type_Start_Col then
                  Error_Msg_AP ("type definition expected");
                  Typedef_Node := Error;

               --  If the identifier is at the start of the line, and is in
               --  a column to the right of the type declaration line, then we
               --  may have something like:

               --    type x is
               --       r : integer

               --  and the best diagnosis is a missing record keyword

               else
                  Typedef_Node := P_Record_Definition;
               end if;

               exit;

            --  Ada 2005 (AI-251): INTERFACE

            when Tok_Interface =>
               Typedef_Node := P_Interface_Type_Definition (Abstract_Present);
               Abstract_Present := True;
               exit;

            when Tok_Private =>
               Decl_Node := New_Node (N_Private_Type_Declaration, Type_Loc);
               Scan; -- past PRIVATE

               --  Check error cases of private [abstract] tagged

               if Token = Tok_Abstract then
                  Error_Msg_SC ("`ABSTRACT TAGGED` must come before PRIVATE");
                  Scan; -- past ABSTRACT

                  if Token = Tok_Tagged then
                     Scan; -- past TAGGED
                  end if;

               elsif Token = Tok_Tagged then
                  Error_Msg_SC ("TAGGED must come before PRIVATE");
                  Scan; -- past TAGGED
               end if;

               exit;

            --  Ada 2005 (AI-345): Protected, synchronized or task interface
            --  or Ada 2005 (AI-443): Synchronized private extension.

            when Tok_Protected    |
                 Tok_Synchronized |
                 Tok_Task         =>

               declare
                  Saved_Token : constant Token_Type := Token;

               begin
                  Scan; -- past TASK, PROTECTED or SYNCHRONIZED

                  --  Synchronized private extension

                  if Token = Tok_New then
                     Typedef_Node := P_Derived_Type_Def_Or_Private_Ext_Decl;

                     if Saved_Token = Tok_Synchronized then
                        if Nkind (Typedef_Node) =
                          N_Derived_Type_Definition
                        then
                           Error_Msg_N
                             ("SYNCHRONIZED not allowed for record extension",
                              Typedef_Node);
                        else
                           Set_Synchronized_Present (Typedef_Node);
                        end if;

                     else
                        Error_Msg_SC ("invalid kind of private extension");
                     end if;

                  --  Interface

                  else
                     if Token /= Tok_Interface then
                        Error_Msg_SC ("NEW or INTERFACE expected");
                     end if;

                     Typedef_Node :=
                       P_Interface_Type_Definition (Abstract_Present);
                     Abstract_Present := True;

                     case Saved_Token is
                        when Tok_Task =>
                           Set_Task_Present         (Typedef_Node);

                        when Tok_Protected =>
                           Set_Protected_Present    (Typedef_Node);

                        when Tok_Synchronized =>
                           Set_Synchronized_Present (Typedef_Node);

                        when others =>
                           pragma Assert (False);
                           null;
                     end case;
                  end if;
               end;

               exit;

            --  Anything else is an error

            when others =>
               if Bad_Spelling_Of (Tok_Access)
                    or else
                  Bad_Spelling_Of (Tok_Array)
                    or else
                  Bad_Spelling_Of (Tok_Delta)
                    or else
                  Bad_Spelling_Of (Tok_Digits)
                    or else
                  Bad_Spelling_Of (Tok_Limited)
                    or else
                  Bad_Spelling_Of (Tok_Private)
                    or else
                  Bad_Spelling_Of (Tok_Range)
                    or else
                  Bad_Spelling_Of (Tok_Record)
                    or else
                  Bad_Spelling_Of (Tok_Tagged)
               then
                  null;

               else
                  Error_Msg_AP ("type definition expected");
                  raise Error_Resync;
               end if;

         end case;
      end loop;

      --  For the private type declaration case, the private type declaration
      --  node has been built, with the Tagged_Present and Limited_Present
      --  flags set as needed, and Typedef_Node is left set to Empty.

      if No (Typedef_Node) then
         Set_Unknown_Discriminants_Present (Decl_Node, Unknown_Dis);
         Set_Abstract_Present (Decl_Node, Abstract_Present);

      --  For a private extension declaration, Typedef_Node contains the
      --  N_Private_Extension_Declaration node, which we now complete. Note
      --  that the private extension declaration, unlike a full type
      --  declaration, does permit unknown discriminants.

      elsif Nkind (Typedef_Node) = N_Private_Extension_Declaration then
         Decl_Node := Typedef_Node;
         Set_Sloc (Decl_Node, Type_Loc);
         Set_Unknown_Discriminants_Present (Decl_Node, Unknown_Dis);
         Set_Abstract_Present (Typedef_Node, Abstract_Present);

      --  In the full type declaration case, Typedef_Node has the type
      --  definition and here is where we build the full type declaration
      --  node. This is also where we check for improper use of an unknown
      --  discriminant part (not allowed for full type declaration).

      else
         if Nkind (Typedef_Node) = N_Record_Definition
           or else (Nkind (Typedef_Node) = N_Derived_Type_Definition
                      and then Present (Record_Extension_Part (Typedef_Node)))
           or else Is_Derived_Iface
         then
            Set_Abstract_Present (Typedef_Node, Abstract_Present);

         elsif Abstract_Present then
            Error_Msg ("ABSTRACT not allowed here, ignored", Abstract_Loc);
         end if;

         Decl_Node := New_Node (N_Full_Type_Declaration, Type_Loc);
         Set_Type_Definition (Decl_Node, Typedef_Node);

         if Unknown_Dis then
            Error_Msg
              ("Full type declaration cannot have unknown discriminants",
                Discr_Sloc);
         end if;
      end if;

      --  Remaining processing is common for all three cases

      Set_Defining_Identifier (Decl_Node, Ident_Node);
      Set_Discriminant_Specifications (Decl_Node, Discr_List);
      P_Aspect_Specifications (Decl_Node);
      return Decl_Node;
   end P_Type_Declaration;

   ----------------------------------
   -- 3.2.1  Full Type Declaration --
   ----------------------------------

   --  Parsed by P_Type_Declaration (3.2.1)

   ----------------------------
   -- 3.2.1  Type Definition --
   ----------------------------

   --  Parsed by P_Type_Declaration (3.2.1)

   --------------------------------
   -- 3.2.2  Subtype Declaration --
   --------------------------------

   --  SUBTYPE_DECLARATION ::=
   --    subtype DEFINING_IDENTIFIER is [NULL_EXCLUSION] SUBTYPE_INDICATION;

   --  The caller has checked that the initial token is SUBTYPE

   --  Error recovery: can raise Error_Resync

   function P_Subtype_Declaration return Node_Id is
      Decl_Node        : Node_Id;
      Not_Null_Present : Boolean := False;

   begin
      Decl_Node := New_Node (N_Subtype_Declaration, Token_Ptr);
      Scan; -- past SUBTYPE
      Set_Defining_Identifier (Decl_Node, P_Defining_Identifier (C_Is));
      TF_Is;

      if Token = Tok_New then
         Error_Msg_SC  -- CODEFIX
           ("NEW ignored (only allowed in type declaration)");
         Scan; -- past NEW
      end if;

      Not_Null_Present := P_Null_Exclusion; --  Ada 2005 (AI-231)
      Set_Null_Exclusion_Present (Decl_Node, Not_Null_Present);

      Set_Subtype_Indication
        (Decl_Node, P_Subtype_Indication (Not_Null_Present));
      P_Aspect_Specifications (Decl_Node);
      return Decl_Node;
   end P_Subtype_Declaration;

   -------------------------------
   -- 3.2.2  Subtype Indication --
   -------------------------------

   --  SUBTYPE_INDICATION ::=
   --    [not null] SUBTYPE_MARK [CONSTRAINT]

   --  Error recovery: can raise Error_Resync

   function P_Null_Exclusion
     (Allow_Anonymous_In_95 : Boolean := False) return Boolean
   is
      Not_Loc : constant Source_Ptr := Token_Ptr;
      --  Source position of "not", if present

   begin
      if Token /= Tok_Not then
         return False;

      else
         Scan; --  past NOT

         if Token = Tok_Null then
            Scan; --  past NULL

            --  Ada 2005 (AI-441, AI-447): null_exclusion is illegal in Ada 95,
            --  except in the case of anonymous access types.

            --  Allow_Anonymous_In_95 will be True if we're parsing a formal
            --  parameter or discriminant, which are the only places where
            --  anonymous access types occur in Ada 95. "Formal : not null
            --  access ..." is legal in Ada 95, whereas "Formal : not null
            --  Named_Access_Type" is not.

            if Ada_Version >= Ada_2005
              or else (Ada_Version >= Ada_95
                        and then Allow_Anonymous_In_95
                        and then Token = Tok_Access)
            then
               null; -- OK

            else
               Error_Msg
                 ("`NOT NULL` access type is an Ada 2005 extension", Not_Loc);
               Error_Msg
                 ("\unit should be compiled with -gnat05 switch", Not_Loc);
            end if;

         else
            Error_Msg_SP ("NULL expected");
         end if;

         if Token = Tok_New then
            Error_Msg ("`NOT NULL` comes after NEW, not before", Not_Loc);
         end if;

         return True;
      end if;
   end P_Null_Exclusion;

   function P_Subtype_Indication
     (Not_Null_Present : Boolean := False) return Node_Id
   is
      Type_Node : Node_Id;

   begin
      if Token = Tok_Identifier or else Token = Tok_Operator_Symbol then
         Type_Node := P_Subtype_Mark;
         return P_Subtype_Indication (Type_Node, Not_Null_Present);

      else
         --  Check for error of using record definition and treat it nicely,
         --  otherwise things are really messed up, so resynchronize.

         if Token = Tok_Record then
            Error_Msg_SC ("anonymous record definitions are not permitted");
            Discard_Junk_Node (P_Record_Definition);
            return Error;

         else
            Error_Msg_AP ("subtype indication expected");
            raise Error_Resync;
         end if;
      end if;
   end P_Subtype_Indication;

   --  The following function is identical except that it is called with
   --  the subtype mark already scanned out, and it scans out the constraint

   --  Error recovery: can raise Error_Resync

   function P_Subtype_Indication
     (Subtype_Mark     : Node_Id;
      Not_Null_Present : Boolean := False) return Node_Id
   is
      Indic_Node  : Node_Id;
      Constr_Node : Node_Id;

   begin
      Constr_Node := P_Constraint_Opt;

      if No (Constr_Node) then
         return Subtype_Mark;
      else
         if Not_Null_Present then
            Error_Msg_SP ("`NOT NULL` not allowed if constraint given");
         end if;

         Indic_Node := New_Node (N_Subtype_Indication, Sloc (Subtype_Mark));
         Set_Subtype_Mark (Indic_Node, Check_Subtype_Mark (Subtype_Mark));
         Set_Constraint (Indic_Node, Constr_Node);
         return Indic_Node;
      end if;
   end P_Subtype_Indication;

   -------------------------
   -- 3.2.2  Subtype Mark --
   -------------------------

   --  SUBTYPE_MARK ::= subtype_NAME;

   --  Note: The subtype mark which appears after an IN or NOT IN
   --  operator is parsed by P_Range_Or_Subtype_Mark (3.5)

   --  Error recovery: cannot raise Error_Resync

   function P_Subtype_Mark return Node_Id is
   begin
      return P_Subtype_Mark_Resync;
   exception
      when Error_Resync =>
         return Error;
   end P_Subtype_Mark;

   --  This routine differs from P_Subtype_Mark in that it insists that an
   --  identifier be present, and if it is not, it raises Error_Resync.

   --  Error recovery: can raise Error_Resync

   function P_Subtype_Mark_Resync return Node_Id is
      Type_Node : Node_Id;

   begin
      if Token = Tok_Access then
         Error_Msg_SC ("anonymous access type definition not allowed here");
         Scan; -- past ACCESS
      end if;

      if Token = Tok_Array then
         Error_Msg_SC ("anonymous array definition not allowed here");
         Discard_Junk_Node (P_Array_Type_Definition);
         return Error;

      --  If Some becomes a keyword, the following is needed to make it
      --  acceptable in older versions of Ada.

      elsif Token = Tok_Some
        and then Ada_Version < Ada_2012
      then
         Scan_Reserved_Identifier (False);
         Scan;
         return Token_Node;

      else
         Type_Node := P_Qualified_Simple_Name_Resync;

         --  Check for a subtype mark attribute. The only valid possibilities
         --  are 'CLASS and 'BASE. Anything else is a definite error. We may
         --  as well catch it here.

         if Token = Tok_Apostrophe then
            return P_Subtype_Mark_Attribute (Type_Node);
         else
            return Type_Node;
         end if;
      end if;
   end P_Subtype_Mark_Resync;

   --  The following function is called to scan out a subtype mark attribute.
   --  The caller has already scanned out the subtype mark, which is passed in
   --  as the argument, and has checked that the current token is apostrophe.

   --  Only a special subclass of attributes, called type attributes
   --  (see Snames package) are allowed in this syntactic position.

   --  Note: if the apostrophe is followed by other than an identifier, then
   --  the input expression is returned unchanged, and the scan pointer is
   --  left pointing to the apostrophe.

   --  Error recovery: can raise Error_Resync

   function P_Subtype_Mark_Attribute (Type_Node : Node_Id) return Node_Id is
      Attr_Node  : Node_Id := Empty;
      Scan_State : Saved_Scan_State;
      Prefix     : Node_Id;

   begin
      Prefix := Check_Subtype_Mark (Type_Node);

      if Prefix = Error then
         raise Error_Resync;
      end if;

      --  Loop through attributes appearing (more than one can appear as for
      --  for example in X'Base'Class). We are at an apostrophe on entry to
      --  this loop, and it runs once for each attribute parsed, with
      --  Prefix being the current possible prefix if it is an attribute.

      loop
         Save_Scan_State (Scan_State); -- at Apostrophe
         Scan; -- past apostrophe

         if Token /= Tok_Identifier then
            Restore_Scan_State (Scan_State); -- to apostrophe
            return Prefix; -- no attribute after all

         elsif not Is_Type_Attribute_Name (Token_Name) then
            Error_Msg_N
              ("attribute & may not be used in a subtype mark", Token_Node);
            raise Error_Resync;

         else
            Attr_Node :=
              Make_Attribute_Reference (Prev_Token_Ptr,
                Prefix => Prefix,
                Attribute_Name => Token_Name);
            Scan; -- past type attribute identifier
         end if;

         exit when Token /= Tok_Apostrophe;
         Prefix := Attr_Node;
      end loop;

      --  Fall through here after scanning type attribute

      return Attr_Node;
   end P_Subtype_Mark_Attribute;

   -----------------------
   -- 3.2.2  Constraint --
   -----------------------

   --  CONSTRAINT ::= SCALAR_CONSTRAINT | COMPOSITE_CONSTRAINT

   --  SCALAR_CONSTRAINT ::=
   --    RANGE_CONSTRAINT | DIGITS_CONSTRAINT | DELTA_CONSTRAINT

   --  COMPOSITE_CONSTRAINT ::=
   --    INDEX_CONSTRAINT | DISCRIMINANT_CONSTRAINT

   --  If no constraint is present, this function returns Empty

   --  Error recovery: can raise Error_Resync

   function P_Constraint_Opt return Node_Id is
   begin
      if Token = Tok_Range
        or else Bad_Spelling_Of (Tok_Range)
      then
         return P_Range_Constraint;

      elsif Token = Tok_Digits
        or else Bad_Spelling_Of (Tok_Digits)
      then
         return P_Digits_Constraint;

      elsif Token = Tok_Delta
        or else Bad_Spelling_Of (Tok_Delta)
      then
         return P_Delta_Constraint;

      elsif Token = Tok_Left_Paren then
         return P_Index_Or_Discriminant_Constraint;

      elsif Token = Tok_In then
         Ignore (Tok_In);
         return P_Constraint_Opt;

      else
         return Empty;
      end if;
   end P_Constraint_Opt;

   ------------------------------
   -- 3.2.2  Scalar Constraint --
   ------------------------------

   --  Parsed by P_Constraint_Opt (3.2.2)

   ---------------------------------
   -- 3.2.2  Composite Constraint --
   ---------------------------------

   --  Parsed by P_Constraint_Opt (3.2.2)

   --------------------------------------------------------
   -- 3.3  Identifier Declarations (Also 7.4, 8.5, 11.1) --
   --------------------------------------------------------

   --  This routine scans out a declaration starting with an identifier:

   --  OBJECT_DECLARATION ::=
   --    DEFINING_IDENTIFIER_LIST : [aliased] [constant]
   --      [NULL_EXCLUSION] SUBTYPE_INDICATION [:= EXPRESSION]
   --        [ASPECT_SPECIFICATIONS];
   --  | DEFINING_IDENTIFIER_LIST : [aliased] [constant]
   --      ACCESS_DEFINITION [:= EXPRESSION]
   --        [ASPECT_SPECIFICATIONS];
   --  | DEFINING_IDENTIFIER_LIST : [aliased] [constant]
   --      ARRAY_TYPE_DEFINITION [:= EXPRESSION]
   --        [ASPECT_SPECIFICATIONS];

   --  NUMBER_DECLARATION ::=
   --    DEFINING_IDENTIFIER_LIST : constant ::= static_EXPRESSION;

   --  OBJECT_RENAMING_DECLARATION ::=
   --    DEFINING_IDENTIFIER :
   --      [NULL_EXCLUSION] SUBTYPE_MARK renames object_NAME;
   --  | DEFINING_IDENTIFIER :
   --      ACCESS_DEFINITION renames object_NAME;

   --  EXCEPTION_RENAMING_DECLARATION ::=
   --    DEFINING_IDENTIFIER : exception renames exception_NAME;

   --  EXCEPTION_DECLARATION ::=
   --    DEFINING_IDENTIFIER_LIST : exception
   --      [ASPECT_SPECIFICATIONS];

   --  Note that the ALIASED indication in an object declaration is
   --  marked by a flag in the parent node.

   --  The caller has checked that the initial token is an identifier

   --  The value returned is a list of declarations, one for each identifier
   --  in the list (as described in Sinfo, we always split up multiple
   --  declarations into the equivalent sequence of single declarations
   --  using the More_Ids and Prev_Ids flags to preserve the source).

   --  If the identifier turns out to be a probable statement rather than
   --  an identifier, then the scan is left pointing to the identifier and
   --  No_List is returned.

   --  Error recovery: can raise Error_Resync

   procedure P_Identifier_Declarations
     (Decls   : List_Id;
      Done    : out Boolean;
      In_Spec : Boolean)
   is
      Acc_Node         : Node_Id;
      Decl_Node        : Node_Id;
      Type_Node        : Node_Id;
      Ident_Sloc       : Source_Ptr;
      Scan_State       : Saved_Scan_State;
      List_OK          : Boolean := True;
      Ident            : Nat;
      Init_Expr        : Node_Id;
      Init_Loc         : Source_Ptr;
      Con_Loc          : Source_Ptr;
      Not_Null_Present : Boolean := False;

      Idents : array (Int range 1 .. 4096) of Entity_Id;
      --  Used to save identifiers in the identifier list. The upper bound
      --  of 4096 is expected to be infinite in practice, and we do not even
      --  bother to check if this upper bound is exceeded.

      Num_Idents : Nat := 1;
      --  Number of identifiers stored in Idents

      procedure No_List;
      --  This procedure is called in renames cases to make sure that we do
      --  not have more than one identifier. If we do have more than one
      --  then an error message is issued (and the declaration is split into
      --  multiple declarations)

      function Token_Is_Renames return Boolean;
      --  Checks if current token is RENAMES, and if so, scans past it and
      --  returns True, otherwise returns False. Includes checking for some
      --  common error cases.

      -------------
      -- No_List --
      -------------

      procedure No_List is
      begin
         if Num_Idents > 1 then
            Error_Msg
              ("identifier list not allowed for RENAMES",
               Sloc (Idents (2)));
         end if;

         List_OK := False;
      end No_List;

      ----------------------
      -- Token_Is_Renames --
      ----------------------

      function Token_Is_Renames return Boolean is
         At_Colon : Saved_Scan_State;

      begin
         if Token = Tok_Colon then
            Save_Scan_State (At_Colon);
            Scan; -- past colon
            Check_Misspelling_Of (Tok_Renames);

            if Token = Tok_Renames then
               Error_Msg_SP -- CODEFIX
                 ("|extra "":"" ignored");
               Scan; -- past RENAMES
               return True;
            else
               Restore_Scan_State (At_Colon);
               return False;
            end if;

         else
            Check_Misspelling_Of (Tok_Renames);

            if Token = Tok_Renames then
               Scan; -- past RENAMES
               return True;
            else
               return False;
            end if;
         end if;
      end Token_Is_Renames;

   --  Start of processing for P_Identifier_Declarations

   begin
      Ident_Sloc := Token_Ptr;
      Save_Scan_State (Scan_State); -- at first identifier
      Idents (1) := P_Defining_Identifier (C_Comma_Colon);

      --  If we have a colon after the identifier, then we can assume that
      --  this is in fact a valid identifier declaration and can steam ahead.

      if Token = Tok_Colon then
         Scan; -- past colon

      --  If we have a comma, then scan out the list of identifiers

      elsif Token = Tok_Comma then
         while Comma_Present loop
            Num_Idents := Num_Idents + 1;
            Idents (Num_Idents) := P_Defining_Identifier (C_Comma_Colon);
         end loop;

         Save_Scan_State (Scan_State); -- at colon
         T_Colon;

      --  If we have identifier followed by := then we assume that what is
      --  really meant is an assignment statement. The assignment statement
      --  is scanned out and added to the list of declarations. An exception
      --  occurs if the := is followed by the keyword constant, in which case
      --  we assume it was meant to be a colon.

      elsif Token = Tok_Colon_Equal then
         Scan; -- past :=

         if Token = Tok_Constant then
            Error_Msg_SP ("colon expected");

         else
            Restore_Scan_State (Scan_State);
            Statement_When_Declaration_Expected (Decls, Done, In_Spec);
            return;
         end if;

      --  If we have an IS keyword, then assume the TYPE keyword was missing

      elsif Token = Tok_Is then
         Restore_Scan_State (Scan_State);
         Append_To (Decls, P_Type_Declaration);
         Done := False;
         return;

      --  Otherwise we have an error situation

      else
         Restore_Scan_State (Scan_State);

         --  First case is possible misuse of PROTECTED in Ada 83 mode. If
         --  so, fix the keyword and return to scan the protected declaration.

         if Token_Name = Name_Protected then
            Check_95_Keyword (Tok_Protected, Tok_Identifier);
            Check_95_Keyword (Tok_Protected, Tok_Type);
            Check_95_Keyword (Tok_Protected, Tok_Body);

            if Token = Tok_Protected then
               Done := False;
               return;
            end if;

         --  Check misspelling possibilities. If so, correct the misspelling
         --  and return to scan out the resulting declaration.

         elsif Bad_Spelling_Of (Tok_Function)
           or else Bad_Spelling_Of (Tok_Procedure)
           or else Bad_Spelling_Of (Tok_Package)
           or else Bad_Spelling_Of (Tok_Pragma)
           or else Bad_Spelling_Of (Tok_Protected)
           or else Bad_Spelling_Of (Tok_Generic)
           or else Bad_Spelling_Of (Tok_Subtype)
           or else Bad_Spelling_Of (Tok_Type)
           or else Bad_Spelling_Of (Tok_Task)
           or else Bad_Spelling_Of (Tok_Use)
           or else Bad_Spelling_Of (Tok_For)
         then
            Done := False;
            return;

         --  Otherwise we definitely have an ordinary identifier with a junk
         --  token after it. Just complain that we expect a declaration, and
         --  skip to a semicolon

         else
            Set_Declaration_Expected;
            Resync_Past_Semicolon;
            Done := False;
            return;
         end if;
      end if;

      --  Come here with an identifier list and colon scanned out. We now
      --  build the nodes for the declarative items. One node is built for
      --  each identifier in the list, with the type information being
      --  repeated by rescanning the appropriate section of source.

      --  First an error check, if we have two identifiers in a row, a likely
      --  possibility is that the first of the identifiers is an incorrectly
      --  spelled keyword.

      if Token = Tok_Identifier then
         declare
            SS : Saved_Scan_State;
            I2 : Boolean;

         begin
            Save_Scan_State (SS);
            Scan; -- past initial identifier
            I2 := (Token = Tok_Identifier);
            Restore_Scan_State (SS);

            if I2
              and then
                (Bad_Spelling_Of (Tok_Access)   or else
                 Bad_Spelling_Of (Tok_Aliased)  or else
                 Bad_Spelling_Of (Tok_Constant))
            then
               null;
            end if;
         end;
      end if;

      --  Loop through identifiers

      Ident := 1;
      Ident_Loop : loop

         --  Check for some cases of misused Ada 95 keywords

         if Token_Name = Name_Aliased then
            Check_95_Keyword (Tok_Aliased, Tok_Array);
            Check_95_Keyword (Tok_Aliased, Tok_Identifier);
            Check_95_Keyword (Tok_Aliased, Tok_Constant);
         end if;

         --  Constant cases

         if Token = Tok_Constant then
            Con_Loc := Token_Ptr;
            Scan; -- past CONSTANT

            --  Number declaration, initialization required

            Init_Expr := Init_Expr_Opt;

            if Present (Init_Expr) then
               if Not_Null_Present then
                  Error_Msg_SP
                    ("`NOT NULL` not allowed in numeric expression");
               end if;

               Decl_Node := New_Node (N_Number_Declaration, Ident_Sloc);
               Set_Expression (Decl_Node, Init_Expr);

            --  Constant object declaration

            else
               Decl_Node := New_Node (N_Object_Declaration, Ident_Sloc);
               Set_Constant_Present (Decl_Node, True);

               if Token_Name = Name_Aliased then
                  Check_95_Keyword (Tok_Aliased, Tok_Array);
                  Check_95_Keyword (Tok_Aliased, Tok_Identifier);
               end if;

               if Token = Tok_Aliased then
                  Error_Msg_SC -- CODEFIX
                    ("ALIASED should be before CONSTANT");
                  Scan; -- past ALIASED
                  Set_Aliased_Present (Decl_Node, True);
               end if;

               if Token = Tok_Array then
                  Set_Object_Definition
                    (Decl_Node, P_Array_Type_Definition);

               else
                  Not_Null_Present := P_Null_Exclusion; --  Ada 2005 (AI-231)
                  Set_Null_Exclusion_Present (Decl_Node, Not_Null_Present);

                  if Token = Tok_Access then
                     if Ada_Version < Ada_2005 then
                        Error_Msg_SP
                          ("generalized use of anonymous access types " &
                           "is an Ada 2005 extension");
                        Error_Msg_SP
                          ("\unit must be compiled with -gnat05 switch");
                     end if;

                     Set_Object_Definition
                       (Decl_Node, P_Access_Definition (Not_Null_Present));
                  else
                     Set_Object_Definition
                       (Decl_Node, P_Subtype_Indication (Not_Null_Present));
                  end if;
               end if;

               if Token = Tok_Renames then
                  Error_Msg
                    ("CONSTANT not permitted in renaming declaration",
                     Con_Loc);
                  Scan; -- Past renames
                  Discard_Junk_Node (P_Name);
               end if;
            end if;

         --  Exception cases

         elsif Token = Tok_Exception then
            Scan; -- past EXCEPTION

            if Token_Is_Renames then
               No_List;
               Decl_Node :=
                 New_Node (N_Exception_Renaming_Declaration, Ident_Sloc);
               Set_Name (Decl_Node, P_Qualified_Simple_Name_Resync);
               No_Constraint;
            else
               Decl_Node := New_Node (N_Exception_Declaration, Prev_Token_Ptr);
            end if;

         --  Aliased case (note that an object definition is required)

         elsif Token = Tok_Aliased then
            Scan; -- past ALIASED
            Decl_Node := New_Node (N_Object_Declaration, Ident_Sloc);
            Set_Aliased_Present (Decl_Node, True);

            if Token = Tok_Constant then
               Scan; -- past CONSTANT
               Set_Constant_Present (Decl_Node, True);
            end if;

            if Token = Tok_Array then
               Set_Object_Definition
                 (Decl_Node, P_Array_Type_Definition);

            else
               Not_Null_Present := P_Null_Exclusion; --  Ada 2005 (AI-231)
               Set_Null_Exclusion_Present (Decl_Node, Not_Null_Present);

               --  Access definition (AI-406) or subtype indication

               if Token = Tok_Access then
                  if Ada_Version < Ada_2005 then
                     Error_Msg_SP
                       ("generalized use of anonymous access types " &
                        "is an Ada 2005 extension");
                     Error_Msg_SP
                       ("\unit must be compiled with -gnat05 switch");
                  end if;

                  Set_Object_Definition
                    (Decl_Node, P_Access_Definition (Not_Null_Present));
               else
                  Set_Object_Definition
                    (Decl_Node, P_Subtype_Indication (Not_Null_Present));
               end if;
            end if;

         --  Array case

         elsif Token = Tok_Array then
            Decl_Node := New_Node (N_Object_Declaration, Ident_Sloc);
            Set_Object_Definition (Decl_Node, P_Array_Type_Definition);

         --  Ada 2005 (AI-254, AI-406)

         elsif Token = Tok_Not then

            --  OBJECT_DECLARATION ::=
            --    DEFINING_IDENTIFIER_LIST : [aliased] [constant]
            --      [NULL_EXCLUSION] SUBTYPE_INDICATION [:= EXPRESSION];
            --  | DEFINING_IDENTIFIER_LIST : [aliased] [constant]
            --      ACCESS_DEFINITION [:= EXPRESSION];

            --  OBJECT_RENAMING_DECLARATION ::=
            --    DEFINING_IDENTIFIER :
            --      [NULL_EXCLUSION] SUBTYPE_MARK renames object_NAME;
            --  | DEFINING_IDENTIFIER :
            --      ACCESS_DEFINITION renames object_NAME;

            Not_Null_Present := P_Null_Exclusion;  --  Ada 2005 (AI-231/423)

            if Token = Tok_Access then
               if Ada_Version < Ada_2005 then
                  Error_Msg_SP
                    ("generalized use of anonymous access types " &
                     "is an Ada 2005 extension");
                  Error_Msg_SP ("\unit must be compiled with -gnat05 switch");
               end if;

               Acc_Node := P_Access_Definition (Not_Null_Present);

               if Token /= Tok_Renames then
                  Decl_Node := New_Node (N_Object_Declaration, Ident_Sloc);
                  Set_Object_Definition (Decl_Node, Acc_Node);

               else
                  Scan; --  past renames
                  No_List;
                  Decl_Node :=
                    New_Node (N_Object_Renaming_Declaration, Ident_Sloc);
                  Set_Access_Definition (Decl_Node, Acc_Node);
                  Set_Name (Decl_Node, P_Name);
               end if;

            else
               Type_Node := P_Subtype_Mark;

               --  Object renaming declaration

               if Token_Is_Renames then
                  if Ada_Version < Ada_2005 then
                     Error_Msg_SP
                       ("`NOT NULL` not allowed in object renaming");
                     raise Error_Resync;

                  --  Ada 2005 (AI-423): Object renaming declaration with
                  --  a null exclusion.

                  else
                     No_List;
                     Decl_Node :=
                       New_Node (N_Object_Renaming_Declaration, Ident_Sloc);
                     Set_Null_Exclusion_Present (Decl_Node, Not_Null_Present);
                     Set_Subtype_Mark (Decl_Node, Type_Node);
                     Set_Name (Decl_Node, P_Name);
                  end if;

               --  Object declaration

               else
                  Decl_Node := New_Node (N_Object_Declaration, Ident_Sloc);
                  Set_Null_Exclusion_Present (Decl_Node, Not_Null_Present);
                  Set_Object_Definition
                    (Decl_Node,
                     P_Subtype_Indication (Type_Node, Not_Null_Present));

                  --  RENAMES at this point means that we had the combination
                  --  of a constraint on the Type_Node and renames, which is
                  --  illegal

                  if Token_Is_Renames then
                     Error_Msg_N
                       ("constraint not allowed in object renaming "
                        & "declaration",
                        Constraint (Object_Definition (Decl_Node)));
                     raise Error_Resync;
                  end if;
               end if;
            end if;

         --  Ada 2005 (AI-230): Access Definition case

         elsif Token = Tok_Access then
            if Ada_Version < Ada_2005 then
               Error_Msg_SP
                 ("generalized use of anonymous access types " &
                  "is an Ada 2005 extension");
               Error_Msg_SP ("\unit must be compiled with -gnat05 switch");
            end if;

            Acc_Node := P_Access_Definition (Null_Exclusion_Present => False);

            --  Object declaration with access definition, or renaming

            if Token /= Tok_Renames then
               Decl_Node := New_Node (N_Object_Declaration, Ident_Sloc);
               Set_Object_Definition (Decl_Node, Acc_Node);

            else
               Scan; --  past renames
               No_List;
               Decl_Node :=
                 New_Node (N_Object_Renaming_Declaration, Ident_Sloc);
               Set_Access_Definition (Decl_Node, Acc_Node);
               Set_Name (Decl_Node, P_Name);
            end if;

         --  Subtype indication case

         else
            Type_Node := P_Subtype_Mark;

            --  Object renaming declaration

            if Token_Is_Renames then
               No_List;
               Decl_Node :=
                 New_Node (N_Object_Renaming_Declaration, Ident_Sloc);
               Set_Subtype_Mark (Decl_Node, Type_Node);
               Set_Name (Decl_Node, P_Name);

            --  Object declaration

            else
               Decl_Node := New_Node (N_Object_Declaration, Ident_Sloc);
               Set_Null_Exclusion_Present (Decl_Node, Not_Null_Present);
               Set_Object_Definition
                 (Decl_Node,
                  P_Subtype_Indication (Type_Node, Not_Null_Present));

               --  RENAMES at this point means that we had the combination of
               --  a constraint on the Type_Node and renames, which is illegal

               if Token_Is_Renames then
                  Error_Msg_N
                    ("constraint not allowed in object renaming declaration",
                     Constraint (Object_Definition (Decl_Node)));
                  raise Error_Resync;
               end if;
            end if;
         end if;

         --  Scan out initialization, allowed only for object declaration

         Init_Loc := Token_Ptr;
         Init_Expr := Init_Expr_Opt;

         if Present (Init_Expr) then
            if Nkind (Decl_Node) = N_Object_Declaration then
               Set_Expression (Decl_Node, Init_Expr);
               Set_Has_Init_Expression (Decl_Node);
            else
               Error_Msg ("initialization not allowed here", Init_Loc);
            end if;
         end if;

         Set_Defining_Identifier (Decl_Node, Idents (Ident));
         P_Aspect_Specifications (Decl_Node);

         if List_OK then
            if Ident < Num_Idents then
               Set_More_Ids (Decl_Node, True);
            end if;

            if Ident > 1 then
               Set_Prev_Ids (Decl_Node, True);
            end if;
         end if;

         Append (Decl_Node, Decls);
         exit Ident_Loop when Ident = Num_Idents;
         Restore_Scan_State (Scan_State);
         T_Colon;
         Ident := Ident + 1;
      end loop Ident_Loop;

      Done := False;
   end P_Identifier_Declarations;

   -------------------------------
   -- 3.3.1  Object Declaration --
   -------------------------------

   --  OBJECT DECLARATION ::=
   --    DEFINING_IDENTIFIER_LIST : [aliased] [constant]
   --      SUBTYPE_INDICATION [:= EXPRESSION];
   --  | DEFINING_IDENTIFIER_LIST : [aliased] [constant]
   --      ARRAY_TYPE_DEFINITION [:= EXPRESSION];
   --  | SINGLE_TASK_DECLARATION
   --  | SINGLE_PROTECTED_DECLARATION

   --  Cases starting with TASK are parsed by P_Task (9.1)
   --  Cases starting with PROTECTED are parsed by P_Protected (9.4)
   --  All other cases are parsed by P_Identifier_Declarations (3.3)

   -------------------------------------
   -- 3.3.1  Defining Identifier List --
   -------------------------------------

   --  DEFINING_IDENTIFIER_LIST ::=
   --    DEFINING_IDENTIFIER {, DEFINING_IDENTIFIER}

   --  Always parsed by the construct in which it appears. See special
   --  section on "Handling of Defining Identifier Lists" in this unit.

   -------------------------------
   -- 3.3.2  Number Declaration --
   -------------------------------

   --  Parsed by P_Identifier_Declarations (3.3)

   -------------------------------------------------------------------------
   -- 3.4  Derived Type Definition or Private Extension Declaration (7.3) --
   -------------------------------------------------------------------------

   --  DERIVED_TYPE_DEFINITION ::=
   --    [abstract] [limited] new [NULL_EXCLUSION] parent_SUBTYPE_INDICATION
   --    [[and INTERFACE_LIST] RECORD_EXTENSION_PART]

   --  PRIVATE_EXTENSION_DECLARATION ::=
   --     type DEFINING_IDENTIFIER [DISCRIMINANT_PART] is
   --       [abstract] [limited | synchronized]
   --          new ancestor_SUBTYPE_INDICATION [and INTERFACE_LIST]
   --            with private;

   --  RECORD_EXTENSION_PART ::= with RECORD_DEFINITION

   --  The caller has already scanned out the part up to the NEW, and Token
   --  either contains Tok_New (or ought to, if it doesn't this procedure
   --  will post an appropriate "NEW expected" message).

   --  Note: the caller is responsible for filling in the Sloc field of
   --  the returned node in the private extension declaration case as
   --  well as the stuff relating to the discriminant part.

   --  Error recovery: can raise Error_Resync;

   function P_Derived_Type_Def_Or_Private_Ext_Decl return Node_Id is
      Typedef_Node     : Node_Id;
      Typedecl_Node    : Node_Id;
      Not_Null_Present : Boolean := False;

   begin
      Typedef_Node := New_Node (N_Derived_Type_Definition, Token_Ptr);

      if Ada_Version < Ada_2005
        and then Token = Tok_Identifier
        and then Token_Name = Name_Interface
      then
         Error_Msg_SP
           ("abstract interface is an Ada 2005 extension");
         Error_Msg_SP ("\unit must be compiled with -gnat05 switch");
      else
         T_New;
      end if;

      if Token = Tok_Abstract then
         Error_Msg_SC -- CODEFIX
           ("ABSTRACT must come before NEW, not after");
         Scan;
      end if;

      Not_Null_Present := P_Null_Exclusion; --  Ada 2005 (AI-231)
      Set_Null_Exclusion_Present (Typedef_Node, Not_Null_Present);
      Set_Subtype_Indication (Typedef_Node,
         P_Subtype_Indication (Not_Null_Present));

      --  Ada 2005 (AI-251): Deal with interfaces

      if Token = Tok_And then
         Scan; -- past AND

         if Ada_Version < Ada_2005 then
            Error_Msg_SP
              ("abstract interface is an Ada 2005 extension");
            Error_Msg_SP ("\unit must be compiled with -gnat05 switch");
         end if;

         Set_Interface_List (Typedef_Node, New_List);

         loop
            Append (P_Qualified_Simple_Name, Interface_List (Typedef_Node));
            exit when Token /= Tok_And;
            Scan; -- past AND
         end loop;

         if Token /= Tok_With then
            Error_Msg_SC ("WITH expected");
            raise Error_Resync;
         end if;
      end if;

      --  Deal with record extension, note that we assume that a WITH is
      --  missing in the case of "type X is new Y record ..." or in the
      --  case of "type X is new Y null record".

      --  First make sure we don't have an aspect specification. If we do
      --  return now, so that our caller can check it (the WITH here is not
      --  part of a type extension).

      if Aspect_Specifications_Present then
         return Typedef_Node;

      --  OK, not an aspect specification, so continue test for extension

      elsif Token = Tok_With
        or else Token = Tok_Record
        or else Token = Tok_Null
      then
         T_With; -- past WITH or give error message

         if Token = Tok_Limited then
            Error_Msg_SC ("LIMITED keyword not allowed in private extension");
            Scan; -- ignore LIMITED
         end if;

         --  Private extension declaration

         if Token = Tok_Private then
            Scan; -- past PRIVATE

            --  Throw away the type definition node and build the type
            --  declaration node. Note the caller must set the Sloc,
            --  Discriminant_Specifications, Unknown_Discriminants_Present,
            --  and Defined_Identifier fields in the returned node.

            Typedecl_Node :=
              Make_Private_Extension_Declaration (No_Location,
                Defining_Identifier => Empty,
                Subtype_Indication  => Subtype_Indication (Typedef_Node),
                Abstract_Present    => Abstract_Present (Typedef_Node),
                Interface_List      => Interface_List (Typedef_Node));

            return Typedecl_Node;

         --  Derived type definition with record extension part

         else
            Set_Record_Extension_Part (Typedef_Node, P_Record_Definition);
            return Typedef_Node;
         end if;

      --  Derived type definition with no record extension part

      else
         return Typedef_Node;
      end if;
   end P_Derived_Type_Def_Or_Private_Ext_Decl;

   ---------------------------
   -- 3.5  Range Constraint --
   ---------------------------

   --  RANGE_CONSTRAINT ::= range RANGE

   --  The caller has checked that the initial token is RANGE

   --  Error recovery: cannot raise Error_Resync

   function P_Range_Constraint return Node_Id is
      Range_Node : Node_Id;

   begin
      Range_Node := New_Node (N_Range_Constraint, Token_Ptr);
      Scan; -- past RANGE
      Set_Range_Expression (Range_Node, P_Range);
      return Range_Node;
   end P_Range_Constraint;

   ----------------
   -- 3.5  Range --
   ----------------

   --  RANGE ::=
   --    RANGE_ATTRIBUTE_REFERENCE | SIMPLE_EXPRESSION .. SIMPLE_EXPRESSION

   --  Note: the range that appears in a membership test is parsed by
   --  P_Range_Or_Subtype_Mark (3.5).

   --  Error recovery: cannot raise Error_Resync

   function P_Range return Node_Id is
      Expr_Node  : Node_Id;
      Range_Node : Node_Id;

   begin
      Expr_Node := P_Simple_Expression_Or_Range_Attribute;

      if Expr_Form = EF_Range_Attr then
         return Expr_Node;

      elsif Token = Tok_Dot_Dot then
         Range_Node := New_Node (N_Range, Token_Ptr);
         Set_Low_Bound (Range_Node, Expr_Node);
         Scan; -- past ..
         Expr_Node := P_Expression;
         Check_Simple_Expression (Expr_Node);
         Set_High_Bound (Range_Node, Expr_Node);
         return Range_Node;

      --  Anything else is an error

      else
         T_Dot_Dot; -- force missing .. message
         return Error;
      end if;
   end P_Range;

   ----------------------------------
   -- 3.5  P_Range_Or_Subtype_Mark --
   ----------------------------------

   --  RANGE ::=
   --    RANGE_ATTRIBUTE_REFERENCE
   --  | SIMPLE_EXPRESSION .. SIMPLE_EXPRESSION

   --  This routine scans out the range or subtype mark that forms the right
   --  operand of a membership test (it is not used in any other contexts, and
   --  error messages are specialized with this knowledge in mind).

   --  Note: as documented in the Sinfo interface, although the syntax only
   --  allows a subtype mark, we in fact allow any simple expression to be
   --  returned from this routine. The semantics is responsible for issuing
   --  an appropriate message complaining if the argument is not a name.
   --  This simplifies the coding and error recovery processing in the
   --  parser, and in any case it is preferable not to consider this a
   --  syntax error and to continue with the semantic analysis.

   --  Error recovery: cannot raise Error_Resync

   function P_Range_Or_Subtype_Mark
     (Allow_Simple_Expression : Boolean := False) return Node_Id
   is
      Expr_Node  : Node_Id;
      Range_Node : Node_Id;
      Save_Loc   : Source_Ptr;

   --  Start of processing for P_Range_Or_Subtype_Mark

   begin
      --  Save location of possible junk parentheses

      Save_Loc := Token_Ptr;

      --  Scan out either a simple expression or a range (this accepts more
      --  than is legal here, but as explained above, we like to allow more
      --  with a proper diagnostic, and in the case of a membership operation
      --  where sets are allowed, a simple expression is permissible anyway.

      Expr_Node := P_Simple_Expression_Or_Range_Attribute;

      --  Range attribute

      if Expr_Form = EF_Range_Attr then
         return Expr_Node;

      --  Simple_Expression .. Simple_Expression

      elsif Token = Tok_Dot_Dot then
         Check_Simple_Expression (Expr_Node);
         Range_Node := New_Node (N_Range, Token_Ptr);
         Set_Low_Bound (Range_Node, Expr_Node);
         Scan; -- past ..
         Set_High_Bound (Range_Node, P_Simple_Expression);
         return Range_Node;

      --  Case of subtype mark (optionally qualified simple name or an
      --  attribute whose prefix is an optionally qualified simple name)

      elsif Expr_Form = EF_Simple_Name
        or else Nkind (Expr_Node) = N_Attribute_Reference
      then
         --  Check for error of range constraint after a subtype mark

         if Token = Tok_Range then
            Error_Msg_SC ("range constraint not allowed in membership test");
            Scan; -- past RANGE
            raise Error_Resync;

         --  Check for error of DIGITS or DELTA after a subtype mark

         elsif Token = Tok_Digits or else Token = Tok_Delta then
            Error_Msg_SC
              ("accuracy definition not allowed in membership test");
            Scan; -- past DIGITS or DELTA
            raise Error_Resync;

         --  Attribute reference, may or may not be OK, but in any case we
         --  will scan it out

         elsif Token = Tok_Apostrophe then
            return P_Subtype_Mark_Attribute (Expr_Node);

         --  OK case of simple name, just return it

         else
            return Expr_Node;
         end if;

      --  Simple expression case

      elsif Expr_Form = EF_Simple and then Allow_Simple_Expression then
         return Expr_Node;

      --  Here we have some kind of error situation. Check for junk parens
      --  then return what we have, caller will deal with other errors.

      else
         if Nkind (Expr_Node) in N_Subexpr
           and then Paren_Count (Expr_Node) /= 0
         then
            Error_Msg ("|parentheses not allowed for subtype mark", Save_Loc);
            Set_Paren_Count (Expr_Node, 0);
         end if;

         return Expr_Node;
      end if;
   end P_Range_Or_Subtype_Mark;

   ----------------------------------------
   -- 3.5.1  Enumeration Type Definition --
   ----------------------------------------

   --  ENUMERATION_TYPE_DEFINITION ::=
   --    (ENUMERATION_LITERAL_SPECIFICATION
   --      {, ENUMERATION_LITERAL_SPECIFICATION})

   --  The caller has already scanned out the TYPE keyword

   --  Error recovery: can raise Error_Resync;

   function P_Enumeration_Type_Definition return Node_Id is
      Typedef_Node : Node_Id;

   begin
      Typedef_Node := New_Node (N_Enumeration_Type_Definition, Token_Ptr);
      Set_Literals (Typedef_Node, New_List);

      T_Left_Paren;

      loop
         Append (P_Enumeration_Literal_Specification, Literals (Typedef_Node));
         exit when not Comma_Present;
      end loop;

      T_Right_Paren;
      return Typedef_Node;
   end P_Enumeration_Type_Definition;

   ----------------------------------------------
   -- 3.5.1  Enumeration Literal Specification --
   ----------------------------------------------

   --  ENUMERATION_LITERAL_SPECIFICATION ::=
   --    DEFINING_IDENTIFIER | DEFINING_CHARACTER_LITERAL

   --  Error recovery: can raise Error_Resync

   function P_Enumeration_Literal_Specification return Node_Id is
   begin
      if Token = Tok_Char_Literal then
         return P_Defining_Character_Literal;
      else
         return P_Defining_Identifier (C_Comma_Right_Paren);
      end if;
   end P_Enumeration_Literal_Specification;

   ---------------------------------------
   -- 3.5.1  Defining_Character_Literal --
   ---------------------------------------

   --  DEFINING_CHARACTER_LITERAL ::= CHARACTER_LITERAL

   --  Error recovery: cannot raise Error_Resync

   --  The caller has checked that the current token is a character literal

   function P_Defining_Character_Literal return Node_Id is
      Literal_Node : Node_Id;
   begin
      Literal_Node := Token_Node;
      Change_Character_Literal_To_Defining_Character_Literal (Literal_Node);
      Scan; -- past character literal
      return Literal_Node;
   end P_Defining_Character_Literal;

   ------------------------------------
   -- 3.5.4  Integer Type Definition --
   ------------------------------------

   --  Parsed by P_Type_Declaration (3.2.1)

   -------------------------------------------
   -- 3.5.4  Signed Integer Type Definition --
   -------------------------------------------

   --  SIGNED_INTEGER_TYPE_DEFINITION ::=
   --    range static_SIMPLE_EXPRESSION .. static_SIMPLE_EXPRESSION

   --  Normally the initial token on entry is RANGE, but in some
   --  error conditions, the range token was missing and control is
   --  passed with Token pointing to first token of the first expression.

   --  Error recovery: cannot raise Error_Resync

   function P_Signed_Integer_Type_Definition return Node_Id is
      Typedef_Node : Node_Id;
      Expr_Node    : Node_Id;

   begin
      Typedef_Node := New_Node (N_Signed_Integer_Type_Definition, Token_Ptr);

      if Token = Tok_Range then
         Scan; -- past RANGE
      end if;

      Expr_Node := P_Expression;
      Check_Simple_Expression (Expr_Node);
      Set_Low_Bound (Typedef_Node, Expr_Node);
      T_Dot_Dot;
      Expr_Node := P_Expression;
      Check_Simple_Expression (Expr_Node);
      Set_High_Bound (Typedef_Node, Expr_Node);
      return Typedef_Node;
   end P_Signed_Integer_Type_Definition;

   ------------------------------------
   -- 3.5.4  Modular Type Definition --
   ------------------------------------

   --  MODULAR_TYPE_DEFINITION ::= mod static_EXPRESSION

   --  The caller has checked that the initial token is MOD

   --  Error recovery: cannot raise Error_Resync

   function P_Modular_Type_Definition return Node_Id is
      Typedef_Node : Node_Id;

   begin
      if Ada_Version = Ada_83 then
         Error_Msg_SC ("(Ada 83): modular types not allowed");
      end if;

      Typedef_Node := New_Node (N_Modular_Type_Definition, Token_Ptr);
      Scan; -- past MOD
      Set_Expression (Typedef_Node, P_Expression_No_Right_Paren);

      --  Handle mod L..R cleanly

      if Token = Tok_Dot_Dot then
         Error_Msg_SC ("range not allowed for modular type");
         Scan; -- past ..
         Set_Expression (Typedef_Node, P_Expression_No_Right_Paren);
      end if;

      return Typedef_Node;
   end P_Modular_Type_Definition;

   ---------------------------------
   -- 3.5.6  Real Type Definition --
   ---------------------------------

   --  Parsed by P_Type_Declaration (3.2.1)

   --------------------------------------
   -- 3.5.7  Floating Point Definition --
   --------------------------------------

   --  FLOATING_POINT_DEFINITION ::=
   --    digits static_EXPRESSION [REAL_RANGE_SPECIFICATION]

   --  Note: In Ada-83, the EXPRESSION must be a SIMPLE_EXPRESSION

   --  The caller has checked that the initial token is DIGITS

   --  Error recovery: cannot raise Error_Resync

   function P_Floating_Point_Definition return Node_Id is
      Digits_Loc : constant Source_Ptr := Token_Ptr;
      Def_Node   : Node_Id;
      Expr_Node  : Node_Id;

   begin
      Scan; -- past DIGITS
      Expr_Node := P_Expression_No_Right_Paren;
      Check_Simple_Expression_In_Ada_83 (Expr_Node);

      --  Handle decimal fixed-point defn with DIGITS/DELTA in wrong order

      if Token = Tok_Delta then
         Error_Msg_SC -- CODEFIX
           ("|DELTA must come before DIGITS");
         Def_Node := New_Node (N_Decimal_Fixed_Point_Definition, Digits_Loc);
         Scan; -- past DELTA
         Set_Delta_Expression (Def_Node, P_Expression_No_Right_Paren);

      --  OK floating-point definition

      else
         Def_Node := New_Node (N_Floating_Point_Definition, Digits_Loc);
      end if;

      Set_Digits_Expression (Def_Node, Expr_Node);
      Set_Real_Range_Specification (Def_Node, P_Real_Range_Specification_Opt);
      return Def_Node;
   end P_Floating_Point_Definition;

   -------------------------------------
   -- 3.5.7  Real Range Specification --
   -------------------------------------

   --  REAL_RANGE_SPECIFICATION ::=
   --    range static_SIMPLE_EXPRESSION .. static_SIMPLE_EXPRESSION

   --  Error recovery: cannot raise Error_Resync

   function P_Real_Range_Specification_Opt return Node_Id is
      Specification_Node : Node_Id;
      Expr_Node          : Node_Id;

   begin
      if Token = Tok_Range then
         Specification_Node :=
           New_Node (N_Real_Range_Specification, Token_Ptr);
         Scan; -- past RANGE
         Expr_Node := P_Expression_No_Right_Paren;
         Check_Simple_Expression (Expr_Node);
         Set_Low_Bound (Specification_Node, Expr_Node);
         T_Dot_Dot;
         Expr_Node := P_Expression_No_Right_Paren;
         Check_Simple_Expression (Expr_Node);
         Set_High_Bound (Specification_Node, Expr_Node);
         return Specification_Node;
      else
         return Empty;
      end if;
   end P_Real_Range_Specification_Opt;

   -----------------------------------
   -- 3.5.9  Fixed Point Definition --
   -----------------------------------

   --  FIXED_POINT_DEFINITION ::=
   --    ORDINARY_FIXED_POINT_DEFINITION | DECIMAL_FIXED_POINT_DEFINITION

   --  ORDINARY_FIXED_POINT_DEFINITION ::=
   --    delta static_EXPRESSION REAL_RANGE_SPECIFICATION

   --  DECIMAL_FIXED_POINT_DEFINITION ::=
   --    delta static_EXPRESSION
   --      digits static_EXPRESSION [REAL_RANGE_SPECIFICATION]

   --  The caller has checked that the initial token is DELTA

   --  Error recovery: cannot raise Error_Resync

   function P_Fixed_Point_Definition return Node_Id is
      Delta_Node : Node_Id;
      Delta_Loc  : Source_Ptr;
      Def_Node   : Node_Id;
      Expr_Node  : Node_Id;

   begin
      Delta_Loc := Token_Ptr;
      Scan; -- past DELTA
      Delta_Node := P_Expression_No_Right_Paren;
      Check_Simple_Expression_In_Ada_83 (Delta_Node);

      if Token = Tok_Digits then
         if Ada_Version = Ada_83 then
            Error_Msg_SC ("(Ada 83) decimal fixed type not allowed!");
         end if;

         Def_Node := New_Node (N_Decimal_Fixed_Point_Definition, Delta_Loc);
         Scan; -- past DIGITS
         Expr_Node := P_Expression_No_Right_Paren;
         Check_Simple_Expression_In_Ada_83 (Expr_Node);
         Set_Digits_Expression (Def_Node, Expr_Node);

      else
         Def_Node := New_Node (N_Ordinary_Fixed_Point_Definition, Delta_Loc);

         --  Range is required in ordinary fixed point case

         if Token /= Tok_Range then
            Error_Msg_AP ("range must be given for fixed-point type");
            T_Range;
         end if;
      end if;

      Set_Delta_Expression (Def_Node, Delta_Node);
      Set_Real_Range_Specification (Def_Node, P_Real_Range_Specification_Opt);
      return Def_Node;
   end P_Fixed_Point_Definition;

   --------------------------------------------
   -- 3.5.9  Ordinary Fixed Point Definition --
   --------------------------------------------

   --  Parsed by P_Fixed_Point_Definition (3.5.9)

   -------------------------------------------
   -- 3.5.9  Decimal Fixed Point Definition --
   -------------------------------------------

   --  Parsed by P_Decimal_Point_Definition (3.5.9)

   ------------------------------
   -- 3.5.9  Digits Constraint --
   ------------------------------

   --  DIGITS_CONSTRAINT ::=
   --    digits static_EXPRESSION [RANGE_CONSTRAINT]

   --  Note: in Ada 83, the EXPRESSION must be a SIMPLE_EXPRESSION

   --  The caller has checked that the initial token is DIGITS

   function P_Digits_Constraint return Node_Id is
      Constraint_Node : Node_Id;
      Expr_Node : Node_Id;

   begin
      Constraint_Node := New_Node (N_Digits_Constraint, Token_Ptr);
      Scan; -- past DIGITS
      Expr_Node := P_Expression;
      Check_Simple_Expression_In_Ada_83 (Expr_Node);
      Set_Digits_Expression (Constraint_Node, Expr_Node);

      if Token = Tok_Range then
         Set_Range_Constraint (Constraint_Node, P_Range_Constraint);
      end if;

      return Constraint_Node;
   end P_Digits_Constraint;

   -----------------------------
   -- 3.5.9  Delta Constraint --
   -----------------------------

   --  DELTA CONSTRAINT ::= DELTA STATIC_EXPRESSION [RANGE_CONSTRAINT]

   --  Note: this is an obsolescent feature in Ada 95 (I.3)

   --  Note: in Ada 83, the EXPRESSION must be a SIMPLE_EXPRESSION

   --  The caller has checked that the initial token is DELTA

   --  Error recovery: cannot raise Error_Resync

   function P_Delta_Constraint return Node_Id is
      Constraint_Node : Node_Id;
      Expr_Node : Node_Id;

   begin
      Constraint_Node := New_Node (N_Delta_Constraint, Token_Ptr);
      Scan; -- past DELTA
      Expr_Node := P_Expression;
      Check_Simple_Expression_In_Ada_83 (Expr_Node);
      Set_Delta_Expression (Constraint_Node, Expr_Node);

      if Token = Tok_Range then
         Set_Range_Constraint (Constraint_Node, P_Range_Constraint);
      end if;

      return Constraint_Node;
   end P_Delta_Constraint;

   --------------------------------
   -- 3.6  Array Type Definition --
   --------------------------------

   --  ARRAY_TYPE_DEFINITION ::=
   --    UNCONSTRAINED_ARRAY_DEFINITION | CONSTRAINED_ARRAY_DEFINITION

   --  UNCONSTRAINED_ARRAY_DEFINITION ::=
   --    array (INDEX_SUBTYPE_DEFINITION {, INDEX_SUBTYPE_DEFINITION}) of
   --      COMPONENT_DEFINITION

   --  INDEX_SUBTYPE_DEFINITION ::= SUBTYPE_MARK range <>

   --  CONSTRAINED_ARRAY_DEFINITION ::=
   --    array (DISCRETE_SUBTYPE_DEFINITION {, DISCRETE_SUBTYPE_DEFINITION}) of
   --      COMPONENT_DEFINITION

   --  DISCRETE_SUBTYPE_DEFINITION ::=
   --    DISCRETE_SUBTYPE_INDICATION | RANGE

   --  COMPONENT_DEFINITION ::=
   --    [aliased] [NULL_EXCLUSION] SUBTYPE_INDICATION | ACCESS_DEFINITION

   --  The caller has checked that the initial token is ARRAY

   --  Error recovery: can raise Error_Resync

   function P_Array_Type_Definition return Node_Id is
      Array_Loc        : Source_Ptr;
      CompDef_Node     : Node_Id;
      Def_Node         : Node_Id;
      Not_Null_Present : Boolean := False;
      Subs_List        : List_Id;
      Scan_State       : Saved_Scan_State;
      Aliased_Present  : Boolean := False;

   begin
      Array_Loc := Token_Ptr;
      Scan; -- past ARRAY
      Subs_List := New_List;
      T_Left_Paren;

      --  It's quite tricky to disentangle these two possibilities, so we do
      --  a prescan to determine which case we have and then reset the scan.
      --  The prescan skips past possible subtype mark tokens.

      Save_Scan_State (Scan_State); -- just after paren

      while Token in Token_Class_Desig or else
            Token = Tok_Dot or else
            Token = Tok_Apostrophe -- because of 'BASE, 'CLASS
      loop
         Scan;
      end loop;

      --  If we end up on RANGE <> then we have the unconstrained case. We
      --  will also allow the RANGE to be omitted, just to improve error
      --  handling for a case like array (integer <>) of integer;

      Scan; -- past possible RANGE or <>

      if (Prev_Token = Tok_Range and then Token = Tok_Box) or else
         Prev_Token = Tok_Box
      then
         Def_Node := New_Node (N_Unconstrained_Array_Definition, Array_Loc);
         Restore_Scan_State (Scan_State); -- to first subtype mark

         loop
            Append (P_Subtype_Mark_Resync, Subs_List);
            T_Range;
            T_Box;
            exit when Token = Tok_Right_Paren or else Token = Tok_Of;
            T_Comma;
         end loop;

         Set_Subtype_Marks (Def_Node, Subs_List);

      else
         Def_Node := New_Node (N_Constrained_Array_Definition, Array_Loc);
         Restore_Scan_State (Scan_State); -- to first discrete range

         loop
            Append (P_Discrete_Subtype_Definition, Subs_List);
            exit when not Comma_Present;
         end loop;

         Set_Discrete_Subtype_Definitions (Def_Node, Subs_List);
      end if;

      T_Right_Paren;
      T_Of;

      CompDef_Node := New_Node (N_Component_Definition, Token_Ptr);

      if Token_Name = Name_Aliased then
         Check_95_Keyword (Tok_Aliased, Tok_Identifier);
      end if;

      if Token = Tok_Aliased then
         Aliased_Present := True;
         Scan; -- past ALIASED
      end if;

      Not_Null_Present := P_Null_Exclusion; --  Ada 2005 (AI-231/AI-254)

      --  Ada 2005 (AI-230): Access Definition case

      if Token = Tok_Access then
         if Ada_Version < Ada_2005 then
            Error_Msg_SP
              ("generalized use of anonymous access types " &
               "is an Ada 2005 extension");
            Error_Msg_SP ("\unit must be compiled with -gnat05 switch");
         end if;

         if Aliased_Present then
            Error_Msg_SP ("ALIASED not allowed here");
         end if;

         Set_Subtype_Indication     (CompDef_Node, Empty);
         Set_Aliased_Present        (CompDef_Node, False);
         Set_Access_Definition      (CompDef_Node,
           P_Access_Definition (Not_Null_Present));
      else

         Set_Access_Definition      (CompDef_Node, Empty);
         Set_Aliased_Present        (CompDef_Node, Aliased_Present);
         Set_Null_Exclusion_Present (CompDef_Node, Not_Null_Present);
         Set_Subtype_Indication     (CompDef_Node,
           P_Subtype_Indication (Not_Null_Present));
      end if;

      Set_Component_Definition (Def_Node, CompDef_Node);

      return Def_Node;
   end P_Array_Type_Definition;

   -----------------------------------------
   -- 3.6  Unconstrained Array Definition --
   -----------------------------------------

   --  Parsed by P_Array_Type_Definition (3.6)

   ---------------------------------------
   -- 3.6  Constrained Array Definition --
   ---------------------------------------

   --  Parsed by P_Array_Type_Definition (3.6)

   --------------------------------------
   -- 3.6  Discrete Subtype Definition --
   --------------------------------------

   --  DISCRETE_SUBTYPE_DEFINITION ::=
   --    discrete_SUBTYPE_INDICATION | RANGE

   --  Note: the discrete subtype definition appearing in a constrained
   --  array definition is parsed by P_Array_Type_Definition (3.6)

   --  Error recovery: cannot raise Error_Resync

   function P_Discrete_Subtype_Definition return Node_Id is
   begin
      --  The syntax of a discrete subtype definition is identical to that
      --  of a discrete range, so we simply share the same parsing code.

      return P_Discrete_Range;
   end P_Discrete_Subtype_Definition;

   -------------------------------
   -- 3.6  Component Definition --
   -------------------------------

   --  For the array case, parsed by P_Array_Type_Definition (3.6)
   --  For the record case, parsed by P_Component_Declaration (3.8)

   -----------------------------
   -- 3.6.1  Index Constraint --
   -----------------------------

   --  Parsed by P_Index_Or_Discriminant_Constraint (3.7.1)

   ---------------------------
   -- 3.6.1  Discrete Range --
   ---------------------------

   --  DISCRETE_RANGE ::= discrete_SUBTYPE_INDICATION | RANGE

   --  The possible forms for a discrete range are:

      --   Subtype_Mark                           (SUBTYPE_INDICATION, 3.2.2)
      --   Subtype_Mark range Range               (SUBTYPE_INDICATION, 3.2.2)
      --   Range_Attribute                        (RANGE, 3.5)
      --   Simple_Expression .. Simple_Expression (RANGE, 3.5)

   --  Error recovery: cannot raise Error_Resync

   function P_Discrete_Range return Node_Id is
      Expr_Node  : Node_Id;
      Range_Node : Node_Id;

   begin
      Expr_Node := P_Simple_Expression_Or_Range_Attribute;

      if Expr_Form = EF_Range_Attr then
         return Expr_Node;

      elsif Token = Tok_Range then
         if Expr_Form /= EF_Simple_Name then
            Error_Msg_SC ("range must be preceded by subtype mark");
         end if;

         return P_Subtype_Indication (Expr_Node);

      --  Check Expression .. Expression case

      elsif Token = Tok_Dot_Dot then
         Range_Node := New_Node (N_Range, Token_Ptr);
         Set_Low_Bound (Range_Node, Expr_Node);
         Scan; -- past ..
         Expr_Node := P_Expression;
         Check_Simple_Expression (Expr_Node);
         Set_High_Bound (Range_Node, Expr_Node);
         return Range_Node;

      --  Otherwise we must have a subtype mark

      elsif Expr_Form = EF_Simple_Name then
         return Expr_Node;

      --  If incorrect, complain that we expect ..

      else
         T_Dot_Dot;
         return Expr_Node;
      end if;
   end P_Discrete_Range;

   ----------------------------
   -- 3.7  Discriminant Part --
   ----------------------------

   --  DISCRIMINANT_PART ::=
   --    UNKNOWN_DISCRIMINANT_PART
   --  | KNOWN_DISCRIMINANT_PART

   --  A discriminant part is parsed by P_Known_Discriminant_Part_Opt (3.7)
   --  or P_Unknown_Discriminant_Part (3.7), since we know which we want.

   ------------------------------------
   -- 3.7  Unknown Discriminant Part --
   ------------------------------------

   --  UNKNOWN_DISCRIMINANT_PART ::= (<>)

   --  If no unknown discriminant part is present, then False is returned,
   --  otherwise the unknown discriminant is scanned out and True is returned.

   --  Error recovery: cannot raise Error_Resync

   function P_Unknown_Discriminant_Part_Opt return Boolean is
      Scan_State : Saved_Scan_State;

   begin
      --  If <> right now, then this is missing left paren

      if Token = Tok_Box then
         U_Left_Paren;

      --  If not <> or left paren, then definitely no box

      elsif Token /= Tok_Left_Paren then
         return False;

      --  Left paren, so might be a box after it

      else
         Save_Scan_State (Scan_State);
         Scan; -- past the left paren

         if Token /= Tok_Box then
            Restore_Scan_State (Scan_State);
            return False;
         end if;
      end if;

      --  We are now pointing to the box

      if Ada_Version = Ada_83 then
         Error_Msg_SC ("(Ada 83) unknown discriminant not allowed!");
      end if;

      Scan; -- past the box
      U_Right_Paren; -- must be followed by right paren
      return True;
   end P_Unknown_Discriminant_Part_Opt;

   ----------------------------------
   -- 3.7  Known Discriminant Part --
   ----------------------------------

   --  KNOWN_DISCRIMINANT_PART ::=
   --    (DISCRIMINANT_SPECIFICATION {; DISCRIMINANT_SPECIFICATION})

   --  DISCRIMINANT_SPECIFICATION ::=
   --    DEFINING_IDENTIFIER_LIST : [NULL_EXCLUSION] SUBTYPE_MARK
   --      [:= DEFAULT_EXPRESSION]
   --  | DEFINING_IDENTIFIER_LIST : ACCESS_DEFINITION
   --      [:= DEFAULT_EXPRESSION]

   --  If no known discriminant part is present, then No_List is returned

   --  Error recovery: cannot raise Error_Resync

   function P_Known_Discriminant_Part_Opt return List_Id is
      Specification_Node : Node_Id;
      Specification_List : List_Id;
      Ident_Sloc         : Source_Ptr;
      Scan_State         : Saved_Scan_State;
      Num_Idents         : Nat;
      Not_Null_Present   : Boolean;
      Ident              : Nat;

      Idents : array (Int range 1 .. 4096) of Entity_Id;
      --  This array holds the list of defining identifiers. The upper bound
      --  of 4096 is intended to be essentially infinite, and we do not even
      --  bother to check for it being exceeded.

   begin
      if Token = Tok_Left_Paren then
         Specification_List := New_List;
         Scan; -- past (
         P_Pragmas_Misplaced;

         Specification_Loop : loop

            Ident_Sloc := Token_Ptr;
            Idents (1) := P_Defining_Identifier (C_Comma_Colon);
            Num_Idents := 1;

            while Comma_Present loop
               Num_Idents := Num_Idents + 1;
               Idents (Num_Idents) := P_Defining_Identifier (C_Comma_Colon);
            end loop;

            --  If there are multiple identifiers, we repeatedly scan the
            --  type and initialization expression information by resetting
            --  the scan pointer (so that we get completely separate trees
            --  for each occurrence).

            if Num_Idents > 1 then
               Save_Scan_State (Scan_State);
            end if;

            T_Colon;

            --  Loop through defining identifiers in list

            Ident := 1;
            Ident_Loop : loop
               Specification_Node :=
                 New_Node (N_Discriminant_Specification, Ident_Sloc);
               Set_Defining_Identifier (Specification_Node, Idents (Ident));
               Not_Null_Present :=  --  Ada 2005 (AI-231, AI-447)
                 P_Null_Exclusion (Allow_Anonymous_In_95 => True);

               if Token = Tok_Access then
                  if Ada_Version = Ada_83 then
                     Error_Msg_SC
                       ("(Ada 83) access discriminant not allowed!");
                  end if;

                  Set_Discriminant_Type
                    (Specification_Node,
                     P_Access_Definition (Not_Null_Present));
               else

                  Set_Discriminant_Type
                    (Specification_Node, P_Subtype_Mark);
                  No_Constraint;
                  Set_Null_Exclusion_Present  -- Ada 2005 (AI-231)
                    (Specification_Node, Not_Null_Present);
               end if;

               Set_Expression
                 (Specification_Node, Init_Expr_Opt (True));

               if Ident > 1 then
                  Set_Prev_Ids (Specification_Node, True);
               end if;

               if Ident < Num_Idents then
                  Set_More_Ids (Specification_Node, True);
               end if;

               Append (Specification_Node, Specification_List);
               exit Ident_Loop when Ident = Num_Idents;
               Ident := Ident + 1;
               Restore_Scan_State (Scan_State);
               T_Colon;
            end loop Ident_Loop;

            exit Specification_Loop when Token /= Tok_Semicolon;
            Scan; -- past ;
            P_Pragmas_Misplaced;
         end loop Specification_Loop;

         T_Right_Paren;
         return Specification_List;

      else
         return No_List;
      end if;
   end P_Known_Discriminant_Part_Opt;

   -------------------------------------
   -- 3.7  Discriminant Specification --
   -------------------------------------

   --  Parsed by P_Known_Discriminant_Part_Opt (3.7)

   -----------------------------
   -- 3.7  Default Expression --
   -----------------------------

   --  Always parsed (simply as an Expression) by the parent construct

   ------------------------------------
   -- 3.7.1  Discriminant Constraint --
   ------------------------------------

   --  Parsed by P_Index_Or_Discriminant_Constraint (3.7.1)

   --------------------------------------------------------
   -- 3.7.1  Index or Discriminant Constraint (also 3.6) --
   --------------------------------------------------------

   --  DISCRIMINANT_CONSTRAINT ::=
   --    (DISCRIMINANT_ASSOCIATION {, DISCRIMINANT_ASSOCIATION})

   --  DISCRIMINANT_ASSOCIATION ::=
   --    [discriminant_SELECTOR_NAME {| discriminant_SELECTOR_NAME} =>]
   --      EXPRESSION

   --  This routine parses either an index or a discriminant constraint. As
   --  is clear from the above grammar, it is often possible to clearly
   --  determine which of the two possibilities we have, but there are
   --  cases (those in which we have a series of expressions of the same
   --  syntactic form as subtype indications), where we cannot tell. Since
   --  this means that in any case the semantic phase has to distinguish
   --  between the two, there is not much point in the parser trying to
   --  distinguish even those cases where the difference is clear. In any
   --  case, if we have a situation like:

   --     (A => 123, 235 .. 500)

   --  it is not clear which of the two items is the wrong one, better to
   --  let the semantic phase give a clear message. Consequently, this
   --  routine in general returns a list of items which can be either
   --  discrete ranges or discriminant associations.

   --  The caller has checked that the initial token is a left paren

   --  Error recovery: can raise Error_Resync

   function P_Index_Or_Discriminant_Constraint return Node_Id is
      Scan_State  : Saved_Scan_State;
      Constr_Node : Node_Id;
      Constr_List : List_Id;
      Expr_Node   : Node_Id;
      Result_Node : Node_Id;

   begin
      Result_Node := New_Node (N_Index_Or_Discriminant_Constraint, Token_Ptr);
      Scan; -- past (
      Constr_List := New_List;
      Set_Constraints (Result_Node, Constr_List);

      --  The two syntactic forms are a little mixed up, so what we are doing
      --  here is looking at the first entry to determine which case we have

      --  A discriminant constraint is a list of discriminant associations,
      --  which have one of the following possible forms:

      --    Expression
      --    Id => Expression
      --    Id | Id | .. | Id => Expression

      --  An index constraint is a list of discrete ranges which have one
      --  of the following possible forms:

      --    Subtype_Mark
      --    Subtype_Mark range Range
      --    Range_Attribute
      --    Simple_Expression .. Simple_Expression

      --  Loop through discriminants in list

      loop
         --  Check cases of Id => Expression or Id | Id => Expression

         if Token = Tok_Identifier then
            Save_Scan_State (Scan_State); -- at Id
            Scan; -- past Id

            if Token = Tok_Arrow or else Token = Tok_Vertical_Bar then
               Restore_Scan_State (Scan_State); -- to Id
               Append (P_Discriminant_Association, Constr_List);
               goto Loop_Continue;
            else
               Restore_Scan_State (Scan_State); -- to Id
            end if;
         end if;

         --  Otherwise scan out an expression and see what we have got

         Expr_Node := P_Expression_Or_Range_Attribute;

         if Expr_Form = EF_Range_Attr then
            Append (Expr_Node, Constr_List);

         elsif Token = Tok_Range then
            if Expr_Form /= EF_Simple_Name then
               Error_Msg_SC ("subtype mark required before RANGE");
            end if;

            Append (P_Subtype_Indication (Expr_Node), Constr_List);
            goto Loop_Continue;

         --  Check Simple_Expression .. Simple_Expression case

         elsif Token = Tok_Dot_Dot then
            Check_Simple_Expression (Expr_Node);
            Constr_Node := New_Node (N_Range, Token_Ptr);
            Set_Low_Bound (Constr_Node, Expr_Node);
            Scan; -- past ..
            Expr_Node := P_Expression;
            Check_Simple_Expression (Expr_Node);
            Set_High_Bound (Constr_Node, Expr_Node);
            Append (Constr_Node, Constr_List);
            goto Loop_Continue;

         --  Case of an expression which could be either form

         else
            Append (Expr_Node, Constr_List);
            goto Loop_Continue;
         end if;

         --  Here with a single entry scanned

         <<Loop_Continue>>
            exit when not Comma_Present;

      end loop;

      T_Right_Paren;
      return Result_Node;
   end P_Index_Or_Discriminant_Constraint;

   -------------------------------------
   -- 3.7.1  Discriminant Association --
   -------------------------------------

   --  DISCRIMINANT_ASSOCIATION ::=
   --    [discriminant_SELECTOR_NAME {| discriminant_SELECTOR_NAME} =>]
   --      EXPRESSION

   --  This routine is used only when the name list is present and the caller
   --  has already checked this (by scanning ahead and repositioning the
   --  scan).

   --  Error_Recovery: cannot raise Error_Resync;

   function P_Discriminant_Association return Node_Id is
      Discr_Node : Node_Id;
      Names_List : List_Id;
      Ident_Sloc : Source_Ptr;

   begin
      Ident_Sloc := Token_Ptr;
      Names_List := New_List;

      loop
         Append (P_Identifier (C_Vertical_Bar_Arrow), Names_List);
         exit when Token /= Tok_Vertical_Bar;
         Scan; -- past |
      end loop;

      Discr_Node := New_Node (N_Discriminant_Association, Ident_Sloc);
      Set_Selector_Names (Discr_Node, Names_List);
      TF_Arrow;
      Set_Expression (Discr_Node, P_Expression);
      return Discr_Node;
   end P_Discriminant_Association;

   ---------------------------------
   -- 3.8  Record Type Definition --
   ---------------------------------

   --  RECORD_TYPE_DEFINITION ::=
   --    [[abstract] tagged] [limited] RECORD_DEFINITION

   --  There is no node in the tree for a record type definition. Instead
   --  a record definition node appears, with possible Abstract_Present,
   --  Tagged_Present, and Limited_Present flags set appropriately.

   ----------------------------
   -- 3.8  Record Definition --
   ----------------------------

   --  RECORD_DEFINITION ::=
   --    record
   --      COMPONENT_LIST
   --    end record
   --  | null record

   --  Note: in the case where a record definition node is used to represent
   --  a record type definition, the caller sets the Tagged_Present and
   --  Limited_Present flags in the resulting N_Record_Definition node as
   --  required.

   --  Note that the RECORD token at the start may be missing in certain
   --  error situations, so this function is expected to post the error

   --  Error recovery: can raise Error_Resync

   function P_Record_Definition return Node_Id is
      Rec_Node : Node_Id;

   begin
      Rec_Node := New_Node (N_Record_Definition, Token_Ptr);

      --  Null record case

      if Token = Tok_Null then
         Scan; -- past NULL
         T_Record;
         Set_Null_Present (Rec_Node, True);

      --  Catch incomplete declaration to prevent cascaded errors, see
      --  ACATS B393002 for an example.

      elsif Token = Tok_Semicolon then
         Error_Msg_AP ("missing record definition");

      --  Case starting with RECORD keyword. Build scope stack entry. For the
      --  column, we use the first non-blank character on the line, to deal
      --  with situations such as:

      --    type X is record
      --      ...
      --    end record;

      --  which is not official RM indentation, but is not uncommon usage, and
      --  in particular is standard GNAT coding style, so handle it nicely.

      else
         Push_Scope_Stack;
         Scope.Table (Scope.Last).Etyp := E_Record;
         Scope.Table (Scope.Last).Ecol := Start_Column;
         Scope.Table (Scope.Last).Sloc := Token_Ptr;
         Scope.Table (Scope.Last).Labl := Error;
         Scope.Table (Scope.Last).Junk := (Token /= Tok_Record);

         T_Record;

         Set_Component_List (Rec_Node, P_Component_List);

         loop
            exit when Check_End;
            Discard_Junk_Node (P_Component_List);
         end loop;
      end if;

      return Rec_Node;
   end P_Record_Definition;

   -------------------------
   -- 3.8  Component List --
   -------------------------

   --  COMPONENT_LIST ::=
   --    COMPONENT_ITEM {COMPONENT_ITEM}
   --  | {COMPONENT_ITEM} VARIANT_PART
   --  | null;

   --  Error recovery: cannot raise Error_Resync

   function P_Component_List return Node_Id is
      Component_List_Node : Node_Id;
      Decls_List          : List_Id;
      Scan_State          : Saved_Scan_State;

   begin
      Component_List_Node := New_Node (N_Component_List, Token_Ptr);
      Decls_List := New_List;

      if Token = Tok_Null then
         Scan; -- past NULL
         TF_Semicolon;
         P_Pragmas_Opt (Decls_List);
         Set_Null_Present (Component_List_Node, True);
         return Component_List_Node;

      else
         P_Pragmas_Opt (Decls_List);

         if Token /= Tok_Case then
            Component_Scan_Loop : loop
               P_Component_Items (Decls_List);
               P_Pragmas_Opt (Decls_List);

               exit Component_Scan_Loop when Token = Tok_End
                 or else Token = Tok_Case
                 or else Token = Tok_When;

               --  We are done if we do not have an identifier. However, if
               --  we have a misspelled reserved identifier that is in a column
               --  to the right of the record definition, we will treat it as
               --  an identifier. It turns out to be too dangerous in practice
               --  to accept such a mis-spelled identifier which does not have
               --  this additional clue that confirms the incorrect spelling.

               if Token /= Tok_Identifier then
                  if Start_Column > Scope.Table (Scope.Last).Ecol
                    and then Is_Reserved_Identifier
                  then
                     Save_Scan_State (Scan_State); -- at reserved id
                     Scan; -- possible reserved id

                     if Token = Tok_Comma or else Token = Tok_Colon then
                        Restore_Scan_State (Scan_State);
                        Scan_Reserved_Identifier (Force_Msg => True);

                     --  Note reserved identifier used as field name after
                     --  all because not followed by colon or comma

                     else
                        Restore_Scan_State (Scan_State);
                        exit Component_Scan_Loop;
                     end if;

                  --  Non-identifier that definitely was not reserved id

                  else
                     exit Component_Scan_Loop;
                  end if;
               end if;
            end loop Component_Scan_Loop;
         end if;

         if Token = Tok_Case then
            Set_Variant_Part (Component_List_Node, P_Variant_Part);

            --  Check for junk after variant part

            if Token = Tok_Identifier then
               Save_Scan_State (Scan_State);
               Scan; -- past identifier

               if Token = Tok_Colon then
                  Restore_Scan_State (Scan_State);
                  Error_Msg_SC ("component may not follow variant part");
                  Discard_Junk_Node (P_Component_List);

               elsif Token = Tok_Case then
                  Restore_Scan_State (Scan_State);
                  Error_Msg_SC ("only one variant part allowed in a record");
                  Discard_Junk_Node (P_Component_List);

               else
                  Restore_Scan_State (Scan_State);
               end if;
            end if;
         end if;
      end if;

      Set_Component_Items (Component_List_Node, Decls_List);
      return Component_List_Node;
   end P_Component_List;

   -------------------------
   -- 3.8  Component Item --
   -------------------------

   --  COMPONENT_ITEM ::= COMPONENT_DECLARATION | REPRESENTATION_CLAUSE

   --  COMPONENT_DECLARATION ::=
   --    DEFINING_IDENTIFIER_LIST : COMPONENT_DEFINITION
   --      [:= DEFAULT_EXPRESSION]
   --        [ASPECT_SPECIFICATIONS];

   --  COMPONENT_DEFINITION ::=
   --    [aliased] [NULL_EXCLUSION] SUBTYPE_INDICATION | ACCESS_DEFINITION

   --  Error recovery: cannot raise Error_Resync, if an error occurs,
   --  the scan is positioned past the following semicolon.

   --  Note: we do not yet allow representation clauses to appear as component
   --  items, do we need to add this capability sometime in the future ???

   procedure P_Component_Items (Decls : List_Id) is
      Aliased_Present  : Boolean := False;
      CompDef_Node     : Node_Id;
      Decl_Node        : Node_Id;
      Scan_State       : Saved_Scan_State;
      Not_Null_Present : Boolean := False;
      Num_Idents       : Nat;
      Ident            : Nat;
      Ident_Sloc       : Source_Ptr;

      Idents : array (Int range 1 .. 4096) of Entity_Id;
      --  This array holds the list of defining identifiers. The upper bound
      --  of 4096 is intended to be essentially infinite, and we do not even
      --  bother to check for it being exceeded.

   begin
      if Token /= Tok_Identifier then
         Error_Msg_SC ("component declaration expected");
         Resync_Past_Semicolon;
         return;
      end if;

      Ident_Sloc := Token_Ptr;
      Idents (1) := P_Defining_Identifier (C_Comma_Colon);
      Num_Idents := 1;

      while Comma_Present loop
         Num_Idents := Num_Idents + 1;
         Idents (Num_Idents) := P_Defining_Identifier (C_Comma_Colon);
      end loop;

      --  If there are multiple identifiers, we repeatedly scan the
      --  type and initialization expression information by resetting
      --  the scan pointer (so that we get completely separate trees
      --  for each occurrence).

      if Num_Idents > 1 then
         Save_Scan_State (Scan_State);
      end if;

      T_Colon;

      --  Loop through defining identifiers in list

      Ident := 1;
      Ident_Loop : loop

         --  The following block is present to catch Error_Resync
         --  which causes the parse to be reset past the semicolon

         begin
            Decl_Node := New_Node (N_Component_Declaration, Ident_Sloc);
            Set_Defining_Identifier (Decl_Node, Idents (Ident));

            if Token = Tok_Constant then
               Error_Msg_SC ("constant components are not permitted");
               Scan;
            end if;

            CompDef_Node := New_Node (N_Component_Definition, Token_Ptr);

            if Token_Name = Name_Aliased then
               Check_95_Keyword (Tok_Aliased, Tok_Identifier);
            end if;

            if Token = Tok_Aliased then
               Aliased_Present := True;
               Scan; -- past ALIASED
            end if;

            Not_Null_Present := P_Null_Exclusion; -- Ada 2005 (AI-231/AI-254)

            --  Ada 2005 (AI-230): Access Definition case

            if Token = Tok_Access then
               if Ada_Version < Ada_2005 then
                  Error_Msg_SP
                    ("generalized use of anonymous access types " &
                     "is an Ada 2005 extension");
                  Error_Msg_SP ("\unit must be compiled with -gnat05 switch");
               end if;

               if Aliased_Present then
                  Error_Msg_SP ("ALIASED not allowed here");
               end if;

               Set_Subtype_Indication (CompDef_Node, Empty);
               Set_Aliased_Present    (CompDef_Node, False);
               Set_Access_Definition  (CompDef_Node,
                 P_Access_Definition (Not_Null_Present));
            else

               Set_Access_Definition      (CompDef_Node, Empty);
               Set_Aliased_Present        (CompDef_Node, Aliased_Present);
               Set_Null_Exclusion_Present (CompDef_Node, Not_Null_Present);

               if Token = Tok_Array then
                  Error_Msg_SC ("anonymous arrays not allowed as components");
                  raise Error_Resync;
               end if;

               Set_Subtype_Indication (CompDef_Node,
                 P_Subtype_Indication (Not_Null_Present));
            end if;

            Set_Component_Definition (Decl_Node, CompDef_Node);
            Set_Expression           (Decl_Node, Init_Expr_Opt);

            if Ident > 1 then
               Set_Prev_Ids (Decl_Node, True);
            end if;

            if Ident < Num_Idents then
               Set_More_Ids (Decl_Node, True);
            end if;

            Append (Decl_Node, Decls);

         exception
            when Error_Resync =>
               if Token /= Tok_End then
                  Resync_Past_Semicolon;
               end if;
         end;

         exit Ident_Loop when Ident = Num_Idents;
         Ident := Ident + 1;
         Restore_Scan_State (Scan_State);
         T_Colon;
      end loop Ident_Loop;

      P_Aspect_Specifications (Decl_Node);
   end P_Component_Items;

   --------------------------------
   -- 3.8  Component Declaration --
   --------------------------------

   --  Parsed by P_Component_Items (3.8)

   -------------------------
   -- 3.8.1  Variant Part --
   -------------------------

   --  VARIANT_PART ::=
   --    case discriminant_DIRECT_NAME is
   --      VARIANT
   --      {VARIANT}
   --    end case;

   --  The caller has checked that the initial token is CASE

   --  Error recovery: cannot raise Error_Resync

   function P_Variant_Part return Node_Id is
      Variant_Part_Node : Node_Id;
      Variants_List     : List_Id;
      Case_Node         : Node_Id;

   begin
      Variant_Part_Node := New_Node (N_Variant_Part, Token_Ptr);
      Push_Scope_Stack;
      Scope.Table (Scope.Last).Etyp := E_Case;
      Scope.Table (Scope.Last).Sloc := Token_Ptr;
      Scope.Table (Scope.Last).Ecol := Start_Column;

      Scan; -- past CASE
      Case_Node := P_Expression;
      Set_Name (Variant_Part_Node, Case_Node);

      if Nkind (Case_Node) /= N_Identifier then
         Set_Name (Variant_Part_Node, Error);
         Error_Msg ("discriminant name expected", Sloc (Case_Node));

      elsif Paren_Count (Case_Node) /= 0 then
         Error_Msg
           ("|discriminant name may not be parenthesized",
                    Sloc (Case_Node));
         Set_Paren_Count (Case_Node, 0);
      end if;

      TF_Is;
      Variants_List := New_List;
      P_Pragmas_Opt (Variants_List);

      --  Test missing variant

      if Token = Tok_End then
         Error_Msg_BC ("WHEN expected (must have at least one variant)");
      else
         Append (P_Variant, Variants_List);
      end if;

      --  Loop through variants, note that we allow if in place of when,
      --  this error will be detected and handled in P_Variant.

      loop
         P_Pragmas_Opt (Variants_List);

         if Token /= Tok_When
           and then Token /= Tok_If
           and then Token /= Tok_Others
         then
            exit when Check_End;
         end if;

         Append (P_Variant, Variants_List);
      end loop;

      Set_Variants (Variant_Part_Node, Variants_List);
      return Variant_Part_Node;
   end P_Variant_Part;

   --------------------
   -- 3.8.1  Variant --
   --------------------

   --  VARIANT ::=
   --    when DISCRETE_CHOICE_LIST =>
   --      COMPONENT_LIST

   --  Error recovery: cannot raise Error_Resync

   --  The initial token on entry is either WHEN, IF or OTHERS

   function P_Variant return Node_Id is
      Variant_Node : Node_Id;

   begin
      --  Special check to recover nicely from use of IF in place of WHEN

      if Token = Tok_If then
         T_When;
         Scan; -- past IF
      else
         T_When;
      end if;

      Variant_Node := New_Node (N_Variant, Prev_Token_Ptr);
      Set_Discrete_Choices (Variant_Node, P_Discrete_Choice_List);
      TF_Arrow;
      Set_Component_List (Variant_Node, P_Component_List);
      return Variant_Node;
   end P_Variant;

   ---------------------------------
   -- 3.8.1  Discrete Choice List --
   ---------------------------------

   --  DISCRETE_CHOICE_LIST ::= DISCRETE_CHOICE {| DISCRETE_CHOICE}

   --  DISCRETE_CHOICE ::= EXPRESSION | DISCRETE_RANGE | others

   --  Note: in Ada 83, the expression must be a simple expression

   --  Error recovery: cannot raise Error_Resync

   function P_Discrete_Choice_List return List_Id is
      Choices     : List_Id;
      Expr_Node   : Node_Id;
      Choice_Node : Node_Id;

   begin
      Choices := New_List;
      loop
         if Token = Tok_Others then
            Append (New_Node (N_Others_Choice, Token_Ptr), Choices);
            Scan; -- past OTHERS

         else
            begin
               --  Scan out expression or range attribute

               Expr_Node := P_Expression_Or_Range_Attribute;
               Ignore (Tok_Right_Paren);

               if Token = Tok_Colon
                 and then Nkind (Expr_Node) = N_Identifier
               then
                  Error_Msg_SP ("label not permitted in this context");
                  Scan; -- past colon

               --  Range attribute

               elsif Expr_Form = EF_Range_Attr then
                  Append (Expr_Node, Choices);

               --  Explicit range

               elsif Token = Tok_Dot_Dot then
                  Check_Simple_Expression (Expr_Node);
                  Choice_Node := New_Node (N_Range, Token_Ptr);
                  Set_Low_Bound (Choice_Node, Expr_Node);
                  Scan; -- past ..
                  Expr_Node := P_Expression_No_Right_Paren;
                  Check_Simple_Expression (Expr_Node);
                  Set_High_Bound (Choice_Node, Expr_Node);
                  Append (Choice_Node, Choices);

               --  Simple name, must be subtype, so range allowed

               elsif Expr_Form = EF_Simple_Name then
                  if Token = Tok_Range then
                     Append (P_Subtype_Indication (Expr_Node), Choices);

                  elsif Token in Token_Class_Consk then
                     Error_Msg_SC
                       ("the only constraint allowed here " &
                        "is a range constraint");
                     Discard_Junk_Node (P_Constraint_Opt);
                     Append (Expr_Node, Choices);

                  else
                     Append (Expr_Node, Choices);
                  end if;

               --  Expression

               else
                  --  In Ada 2012 mode, the expression must be a simple
                  --  expression. The resaon for this restriction (i.e. going
                  --  back to the Ada 83 rule) is to avoid ambiguities when set
                  --  membership operations are allowed, consider the
                  --  following:

                  --     when A in 1 .. 10 | 12 =>

                  --  This is ambiguous without parentheses, so we require one
                  --  of the following two parenthesized forms to disambuguate:

                  --  one of the following:

                  --     when (A in 1 .. 10 | 12) =>
                  --     when (A in 1 .. 10) | 12 =>

<<<<<<< HEAD
                  --  To solve this, in Ada 2012 mode, we disallow
                  --  the use of membership operations in expressions in
                  --  choices. Technically in the grammar, the expression
                  --  must match the grammar for restricted expression.

                  if Ada_Version >= Ada_12 then
=======
                  --  To solve this, in Ada 2012 mode, we disallow the use of
                  --  membership operations in expressions in choices.

                  --  Technically in the grammar, the expression must match the
                  --  grammar for restricted expression.

                  if Ada_Version >= Ada_2012 then
>>>>>>> 155d23aa
                     Check_Restricted_Expression (Expr_Node);

                  --  In Ada 83 mode, the syntax required a simple expression

                  else
                     Check_Simple_Expression_In_Ada_83 (Expr_Node);
                  end if;

                  Append (Expr_Node, Choices);
               end if;

            exception
               when Error_Resync =>
                  Resync_Choice;
                  return Error_List;
            end;
         end if;

         if Token = Tok_Comma then
            Error_Msg_SC -- CODEFIX
              (""","" should be ""'|""");
         else
            exit when Token /= Tok_Vertical_Bar;
         end if;

         Scan; -- past | or comma
      end loop;

      return Choices;
   end P_Discrete_Choice_List;

   ----------------------------
   -- 3.8.1  Discrete Choice --
   ----------------------------

   --  Parsed by P_Discrete_Choice_List (3.8.1)

   ----------------------------------
   -- 3.9.1  Record Extension Part --
   ----------------------------------

   --  RECORD_EXTENSION_PART ::= with RECORD_DEFINITION

   --  Parsed by P_Derived_Type_Def_Or_Private_Ext_Decl (3.4)

   --------------------------------------
   -- 3.9.4  Interface Type Definition --
   --------------------------------------

   --  INTERFACE_TYPE_DEFINITION ::=
   --    [limited | task | protected | synchronized] interface
   --      [and INTERFACE_LIST]

   --  Error recovery: cannot raise Error_Resync

   function P_Interface_Type_Definition
     (Abstract_Present : Boolean) return Node_Id
   is
      Typedef_Node : Node_Id;

   begin
      if Ada_Version < Ada_2005 then
         Error_Msg_SP ("abstract interface is an Ada 2005 extension");
         Error_Msg_SP ("\unit must be compiled with -gnat05 switch");
      end if;

      if Abstract_Present then
         Error_Msg_SP
           ("ABSTRACT not allowed in interface type definition " &
            "(RM 3.9.4(2/2))");
      end if;

      Scan; -- past INTERFACE

      --  Ada 2005 (AI-345): In case of interfaces with a null list of
      --  interfaces we build a record_definition node.

      if Token = Tok_Semicolon or else Aspect_Specifications_Present then
         Typedef_Node := New_Node (N_Record_Definition, Token_Ptr);

         Set_Abstract_Present  (Typedef_Node);
         Set_Tagged_Present    (Typedef_Node);
         Set_Null_Present      (Typedef_Node);
         Set_Interface_Present (Typedef_Node);

      --  Ada 2005 (AI-251): In case of not-synchronized interfaces that have
      --  a list of interfaces we build a derived_type_definition node. This
      --  simplifies the semantic analysis (and hence further maintenance)

      else
         if Token /= Tok_And then
            Error_Msg_AP ("AND expected");
         else
            Scan; -- past AND
         end if;

         Typedef_Node := New_Node (N_Derived_Type_Definition, Token_Ptr);

         Set_Abstract_Present   (Typedef_Node);
         Set_Interface_Present  (Typedef_Node);
         Set_Subtype_Indication (Typedef_Node, P_Qualified_Simple_Name);

         Set_Record_Extension_Part (Typedef_Node,
           New_Node (N_Record_Definition, Token_Ptr));
         Set_Null_Present (Record_Extension_Part (Typedef_Node));

         if Token = Tok_And then
            Set_Interface_List (Typedef_Node, New_List);
            Scan; -- past AND

            loop
               Append (P_Qualified_Simple_Name,
                       Interface_List (Typedef_Node));
               exit when Token /= Tok_And;
               Scan; -- past AND
            end loop;
         end if;
      end if;

      return Typedef_Node;
   end P_Interface_Type_Definition;

   ----------------------------------
   -- 3.10  Access Type Definition --
   ----------------------------------

   --  ACCESS_TYPE_DEFINITION ::=
   --    ACCESS_TO_OBJECT_DEFINITION
   --  | ACCESS_TO_SUBPROGRAM_DEFINITION

   --  ACCESS_TO_OBJECT_DEFINITION ::=
   --    [NULL_EXCLUSION] access [GENERAL_ACCESS_MODIFIER] SUBTYPE_INDICATION

   --  GENERAL_ACCESS_MODIFIER ::= all | constant

   --  ACCESS_TO_SUBPROGRAM_DEFINITION
   --    [NULL_EXCLUSION] access [protected] procedure PARAMETER_PROFILE
   --  | [NULL_EXCLUSION] access [protected] function
   --    PARAMETER_AND_RESULT_PROFILE

   --  PARAMETER_PROFILE ::= [FORMAL_PART]

   --  PARAMETER_AND_RESULT_PROFILE ::= [FORMAL_PART] RETURN SUBTYPE_MARK

   --  Ada 2005 (AI-254): If Header_Already_Parsed then the caller has already
   --  parsed the null_exclusion part and has also removed the ACCESS token;
   --  otherwise the caller has just checked that the initial token is ACCESS

   --  Error recovery: can raise Error_Resync

   function P_Access_Type_Definition
     (Header_Already_Parsed : Boolean := False) return Node_Id
   is
      Access_Loc       : constant Source_Ptr := Token_Ptr;
      Prot_Flag        : Boolean;
      Not_Null_Present : Boolean := False;
      Type_Def_Node    : Node_Id;
      Result_Not_Null  : Boolean;
      Result_Node      : Node_Id;

      procedure Check_Junk_Subprogram_Name;
      --  Used in access to subprogram definition cases to check for an
      --  identifier or operator symbol that does not belong.

      --------------------------------
      -- Check_Junk_Subprogram_Name --
      --------------------------------

      procedure Check_Junk_Subprogram_Name is
         Saved_State : Saved_Scan_State;

      begin
         if Token = Tok_Identifier or else Token = Tok_Operator_Symbol then
            Save_Scan_State (Saved_State);
            Scan; -- past possible junk subprogram name

            if Token = Tok_Left_Paren or else Token = Tok_Semicolon then
               Error_Msg_SP ("unexpected subprogram name ignored");
               return;

            else
               Restore_Scan_State (Saved_State);
            end if;
         end if;
      end Check_Junk_Subprogram_Name;

   --  Start of processing for P_Access_Type_Definition

   begin
      if not Header_Already_Parsed then
         Not_Null_Present := P_Null_Exclusion;         --  Ada 2005 (AI-231)
         Scan; -- past ACCESS
      end if;

      if Token_Name = Name_Protected then
         Check_95_Keyword (Tok_Protected, Tok_Procedure);
         Check_95_Keyword (Tok_Protected, Tok_Function);
      end if;

      Prot_Flag := (Token = Tok_Protected);

      if Prot_Flag then
         Scan; -- past PROTECTED

         if Token /= Tok_Procedure and then Token /= Tok_Function then
            Error_Msg_SC -- CODEFIX
              ("FUNCTION or PROCEDURE expected");
         end if;
      end if;

      if Token = Tok_Procedure then
         if Ada_Version = Ada_83 then
            Error_Msg_SC ("(Ada 83) access to procedure not allowed!");
         end if;

         Type_Def_Node := New_Node (N_Access_Procedure_Definition, Access_Loc);
         Set_Null_Exclusion_Present (Type_Def_Node, Not_Null_Present);
         Scan; -- past PROCEDURE
         Check_Junk_Subprogram_Name;
         Set_Parameter_Specifications (Type_Def_Node, P_Parameter_Profile);
         Set_Protected_Present (Type_Def_Node, Prot_Flag);

      elsif Token = Tok_Function then
         if Ada_Version = Ada_83 then
            Error_Msg_SC ("(Ada 83) access to function not allowed!");
         end if;

         Type_Def_Node := New_Node (N_Access_Function_Definition, Access_Loc);
         Set_Null_Exclusion_Present (Type_Def_Node, Not_Null_Present);
         Scan; -- past FUNCTION
         Check_Junk_Subprogram_Name;
         Set_Parameter_Specifications (Type_Def_Node, P_Parameter_Profile);
         Set_Protected_Present (Type_Def_Node, Prot_Flag);
         TF_Return;

         Result_Not_Null := P_Null_Exclusion;     --  Ada 2005 (AI-231)

         --  Ada 2005 (AI-318-02)

         if Token = Tok_Access then
            if Ada_Version < Ada_2005 then
               Error_Msg_SC
                 ("anonymous access result type is an Ada 2005 extension");
               Error_Msg_SC ("\unit must be compiled with -gnat05 switch");
            end if;

            Result_Node := P_Access_Definition (Result_Not_Null);

         else
            Result_Node := P_Subtype_Mark;
            No_Constraint;

            --  A null exclusion on the result type must be recorded in a flag
            --  distinct from the one used for the access-to-subprogram type's
            --  null exclusion.

            Set_Null_Exclusion_In_Return_Present
              (Type_Def_Node, Result_Not_Null);
         end if;

         Set_Result_Definition (Type_Def_Node, Result_Node);

      else
         Type_Def_Node :=
           New_Node (N_Access_To_Object_Definition, Access_Loc);
         Set_Null_Exclusion_Present (Type_Def_Node, Not_Null_Present);

         if Token = Tok_All or else Token = Tok_Constant then
            if Ada_Version = Ada_83 then
               Error_Msg_SC ("(Ada 83) access modifier not allowed!");
            end if;

            if Token = Tok_All then
               Set_All_Present (Type_Def_Node, True);

            else
               Set_Constant_Present (Type_Def_Node, True);
            end if;

            Scan; -- past ALL or CONSTANT
         end if;

         Set_Subtype_Indication (Type_Def_Node,
            P_Subtype_Indication (Not_Null_Present));
      end if;

      return Type_Def_Node;
   end P_Access_Type_Definition;

   ---------------------------------------
   -- 3.10  Access To Object Definition --
   ---------------------------------------

   --  Parsed by P_Access_Type_Definition (3.10)

   -----------------------------------
   -- 3.10  General Access Modifier --
   -----------------------------------

   --  Parsed by P_Access_Type_Definition (3.10)

   -------------------------------------------
   -- 3.10  Access To Subprogram Definition --
   -------------------------------------------

   --  Parsed by P_Access_Type_Definition (3.10)

   -----------------------------
   -- 3.10  Access Definition --
   -----------------------------

   --  ACCESS_DEFINITION ::=
   --    [NULL_EXCLUSION] access [GENERAL_ACCESS_MODIFIER] SUBTYPE_MARK
   --  | ACCESS_TO_SUBPROGRAM_DEFINITION
   --
   --  ACCESS_TO_SUBPROGRAM_DEFINITION
   --    [NULL_EXCLUSION] access [protected] procedure PARAMETER_PROFILE
   --  | [NULL_EXCLUSION] access [protected] function
   --    PARAMETER_AND_RESULT_PROFILE

   --  The caller has parsed the null-exclusion part and it has also checked
   --  that the next token is ACCESS

   --  Error recovery: cannot raise Error_Resync

   function P_Access_Definition
     (Null_Exclusion_Present : Boolean) return Node_Id
   is
      Def_Node  : Node_Id;
      Subp_Node : Node_Id;

   begin
      Def_Node := New_Node (N_Access_Definition, Token_Ptr);
      Scan; -- past ACCESS

      --  Ada 2005 (AI-254): Access_To_Subprogram_Definition

      if Token = Tok_Protected
        or else Token = Tok_Procedure
        or else Token = Tok_Function
      then
         if Ada_Version < Ada_2005 then
            Error_Msg_SP ("access-to-subprogram is an Ada 2005 extension");
            Error_Msg_SP ("\unit should be compiled with -gnat05 switch");
         end if;

         Subp_Node := P_Access_Type_Definition (Header_Already_Parsed => True);
         Set_Null_Exclusion_Present (Subp_Node, Null_Exclusion_Present);
         Set_Access_To_Subprogram_Definition (Def_Node, Subp_Node);

      --  Ada 2005 (AI-231)
      --  [NULL_EXCLUSION] access [GENERAL_ACCESS_MODIFIER] SUBTYPE_MARK

      else
         Set_Null_Exclusion_Present (Def_Node, Null_Exclusion_Present);

         if Token = Tok_All then
            if Ada_Version < Ada_2005 then
               Error_Msg_SP
                 ("ALL is not permitted for anonymous access types");
            end if;

            Scan; -- past ALL
            Set_All_Present (Def_Node);

         elsif Token = Tok_Constant then
            if Ada_Version < Ada_2005 then
               Error_Msg_SP ("access-to-constant is an Ada 2005 extension");
               Error_Msg_SP ("\unit should be compiled with -gnat05 switch");
            end if;

            Scan; -- past CONSTANT
            Set_Constant_Present (Def_Node);
         end if;

         Set_Subtype_Mark (Def_Node, P_Subtype_Mark);
         No_Constraint;
      end if;

      return Def_Node;
   end P_Access_Definition;

   -----------------------------------------
   -- 3.10.1  Incomplete Type Declaration --
   -----------------------------------------

   --  Parsed by P_Type_Declaration (3.2.1)

   ----------------------------
   -- 3.11  Declarative Part --
   ----------------------------

   --  DECLARATIVE_PART ::= {DECLARATIVE_ITEM}

   --  Error recovery: cannot raise Error_Resync (because P_Declarative_Items
   --  handles errors, and returns cleanly after an error has occurred)

   function P_Declarative_Part return List_Id is
      Decls : List_Id;
      Done  : Boolean;

   begin
      --  Indicate no bad declarations detected yet. This will be reset by
      --  P_Declarative_Items if a bad declaration is discovered.

      Missing_Begin_Msg := No_Error_Msg;

      --  Get rid of active SIS entry from outer scope. This means we will
      --  miss some nested cases, but it doesn't seem worth the effort. See
      --  discussion in Par for further details

      SIS_Entry_Active := False;
      Decls := New_List;

      --  Loop to scan out the declarations

      loop
         P_Declarative_Items (Decls, Done, In_Spec => False);
         exit when Done;
      end loop;

      --  Get rid of active SIS entry which is left set only if we scanned a
      --  procedure declaration and have not found the body. We could give
      --  an error message, but that really would be usurping the role of
      --  semantic analysis (this really is a missing body case).

      SIS_Entry_Active := False;
      return Decls;
   end P_Declarative_Part;

   ----------------------------
   -- 3.11  Declarative Item --
   ----------------------------

   --  DECLARATIVE_ITEM ::= BASIC_DECLARATIVE_ITEM | BODY

   --  Can return Error if a junk declaration is found, or Empty if no
   --  declaration is found (i.e. a token ending declarations, such as
   --  BEGIN or END is encountered).

   --  Error recovery: cannot raise Error_Resync. If an error resync occurs,
   --  then the scan is set past the next semicolon and Error is returned.

   procedure P_Declarative_Items
     (Decls   : List_Id;
      Done    : out Boolean;
      In_Spec : Boolean)
   is
      Scan_State : Saved_Scan_State;

   begin
      if Style_Check then
         Style.Check_Indentation;
      end if;

      case Token is

         when Tok_Function =>
            Check_Bad_Layout;
            Append (P_Subprogram (Pf_Decl_Gins_Pbod_Rnam_Stub_Pexp), Decls);
            Done := False;

         when Tok_For =>
            Check_Bad_Layout;

            --  Check for loop (premature statement)

            Save_Scan_State (Scan_State);
            Scan; -- past FOR

            if Token = Tok_Identifier then
               Scan; -- past identifier

               if Token = Tok_In then
                  Restore_Scan_State (Scan_State);
                  Statement_When_Declaration_Expected (Decls, Done, In_Spec);
                  return;
               end if;
            end if;

            --  Not a loop, so must be rep clause

            Restore_Scan_State (Scan_State);
            Append (P_Representation_Clause, Decls);
            Done := False;

         when Tok_Generic =>
            Check_Bad_Layout;
            Append (P_Generic, Decls);
            Done := False;

         when Tok_Identifier =>
            Check_Bad_Layout;

            --  Special check for misuse of overriding not in Ada 2005 mode

            if Token_Name = Name_Overriding
              and then not Next_Token_Is (Tok_Colon)
            then
               Error_Msg_SC ("overriding indicator is an Ada 2005 extension");
               Error_Msg_SC ("\unit must be compiled with -gnat05 switch");

               Token := Tok_Overriding;
               Append (P_Subprogram (Pf_Decl_Gins_Pbod_Rnam_Stub_Pexp), Decls);
               Done := False;

            --  Normal case, no overriding, or overriding followed by colon

            else
               P_Identifier_Declarations (Decls, Done, In_Spec);
            end if;

         --  Ada2005: A subprogram declaration can start with "not" or
         --  "overriding". In older versions, "overriding" is handled
         --  like an identifier, with the appropriate messages.

         when Tok_Not =>
            Check_Bad_Layout;
            Append (P_Subprogram (Pf_Decl_Gins_Pbod_Rnam_Stub_Pexp), Decls);
            Done := False;

         when Tok_Overriding =>
            Check_Bad_Layout;
            Append (P_Subprogram (Pf_Decl_Gins_Pbod_Rnam_Stub_Pexp), Decls);
            Done := False;

         when Tok_Package =>
            Check_Bad_Layout;
            Append (P_Package (Pf_Decl_Gins_Pbod_Rnam_Stub_Pexp), Decls);
            Done := False;

         when Tok_Pragma =>
            Append (P_Pragma, Decls);
            Done := False;

         when Tok_Procedure =>
            Check_Bad_Layout;
            Append (P_Subprogram (Pf_Decl_Gins_Pbod_Rnam_Stub_Pexp), Decls);
            Done := False;

         when Tok_Protected =>
            Check_Bad_Layout;
            Scan; -- past PROTECTED
            Append (P_Protected, Decls);
            Done := False;

         when Tok_Subtype =>
            Check_Bad_Layout;
            Append (P_Subtype_Declaration, Decls);
            Done := False;

         when Tok_Task =>
            Check_Bad_Layout;
            Scan; -- past TASK
            Append (P_Task, Decls);
            Done := False;

         when Tok_Type =>
            Check_Bad_Layout;
            Append (P_Type_Declaration, Decls);
            Done := False;

         when Tok_Use =>
            Check_Bad_Layout;
            Append (P_Use_Clause, Decls);
            Done := False;

         when Tok_With =>
            Check_Bad_Layout;
            Error_Msg_SC ("WITH can only appear in context clause");
            raise Error_Resync;

         --  BEGIN terminates the scan of a sequence of declarations unless
         --  there is a missing subprogram body, see section on handling
         --  semicolon in place of IS. We only treat the begin as satisfying
         --  the subprogram declaration if it falls in the expected column
         --  or to its right.

         when Tok_Begin =>
            if SIS_Entry_Active and then Start_Column >= SIS_Ecol then

               --  Here we have the case where a BEGIN is encountered during
               --  declarations in a declarative part, or at the outer level,
               --  and there is a subprogram declaration outstanding for which
               --  no body has been supplied. This is the case where we assume
               --  that the semicolon in the subprogram declaration should
               --  really have been is. The active SIS entry describes the
               --  subprogram declaration. On return the declaration has been
               --  modified to become a body.

               declare
                  Specification_Node : Node_Id;
                  Decl_Node          : Node_Id;
                  Body_Node          : Node_Id;

               begin
                  --  First issue the error message. If we had a missing
                  --  semicolon in the declaration, then change the message
                  --  to <missing "is">

                  if SIS_Missing_Semicolon_Message /= No_Error_Msg then
                     Change_Error_Text     -- Replace: "missing "";"" "
                       (SIS_Missing_Semicolon_Message, "missing ""is""");

                  --  Otherwise we saved the semicolon position, so complain

                  else
                     Error_Msg -- CODEFIX
                       ("|"";"" should be IS", SIS_Semicolon_Sloc);
                  end if;

                  --  The next job is to fix up any declarations that occurred
                  --  between the procedure header and the BEGIN. These got
                  --  chained to the outer declarative region (immediately
                  --  after the procedure declaration) and they should be
                  --  chained to the subprogram itself, which is a body
                  --  rather than a spec.

                  Specification_Node := Specification (SIS_Declaration_Node);
                  Change_Node (SIS_Declaration_Node, N_Subprogram_Body);
                  Body_Node := SIS_Declaration_Node;
                  Set_Specification (Body_Node, Specification_Node);
                  Set_Declarations (Body_Node, New_List);

                  loop
                     Decl_Node := Remove_Next (Body_Node);
                     exit when Decl_Node = Empty;
                     Append (Decl_Node, Declarations (Body_Node));
                  end loop;

                  --  Now make the scope table entry for the Begin-End and
                  --  scan it out

                  Push_Scope_Stack;
                  Scope.Table (Scope.Last).Sloc := SIS_Sloc;
                  Scope.Table (Scope.Last).Etyp := E_Name;
                  Scope.Table (Scope.Last).Ecol := SIS_Ecol;
                  Scope.Table (Scope.Last).Labl := SIS_Labl;
                  Scope.Table (Scope.Last).Lreq := False;
                  SIS_Entry_Active := False;
                  Scan; -- past BEGIN
                  Set_Handled_Statement_Sequence (Body_Node,
                    P_Handled_Sequence_Of_Statements);
                  End_Statements (Handled_Statement_Sequence (Body_Node));
               end;

               Done := False;

            else
               Done := True;
            end if;

         --  Normally an END terminates the scan for basic declarative items.
         --  The one exception is END RECORD, which is probably left over from
         --  some other junk.

         when Tok_End =>
            Save_Scan_State (Scan_State); -- at END
            Scan; -- past END

            if Token = Tok_Record then
               Error_Msg_SP ("no RECORD for this `end record`!");
               Scan; -- past RECORD
               TF_Semicolon;

            else
               Restore_Scan_State (Scan_State); -- to END
               Done := True;
            end if;

         --  The following tokens which can only be the start of a statement
         --  are considered to end a declarative part (i.e. we have a missing
         --  BEGIN situation). We are fairly conservative in making this
         --  judgment, because it is a real mess to go into statement mode
         --  prematurely in response to a junk declaration.

         when Tok_Abort     |
              Tok_Accept    |
              Tok_Declare   |
              Tok_Delay     |
              Tok_Exit      |
              Tok_Goto      |
              Tok_If        |
              Tok_Loop      |
              Tok_Null      |
              Tok_Requeue   |
              Tok_Select    |
              Tok_While     =>

            --  But before we decide that it's a statement, let's check for
            --  a reserved word misused as an identifier.

            if Is_Reserved_Identifier then
               Save_Scan_State (Scan_State);
               Scan; -- past the token

               --  If reserved identifier not followed by colon or comma, then
               --  this is most likely an assignment statement to the bad id.

               if Token /= Tok_Colon and then Token /= Tok_Comma then
                  Restore_Scan_State (Scan_State);
                  Statement_When_Declaration_Expected (Decls, Done, In_Spec);
                  return;

               --  Otherwise we have a declaration of the bad id

               else
                  Restore_Scan_State (Scan_State);
                  Scan_Reserved_Identifier (Force_Msg => True);
                  P_Identifier_Declarations (Decls, Done, In_Spec);
               end if;

            --  If not reserved identifier, then it's definitely a statement

            else
               Statement_When_Declaration_Expected (Decls, Done, In_Spec);
               return;
            end if;

         --  The token RETURN may well also signal a missing BEGIN situation,
         --  however, we never let it end the declarative part, because it may
         --  also be part of a half-baked function declaration.

         when Tok_Return =>
            Error_Msg_SC ("misplaced RETURN statement");
            raise Error_Resync;

         --  PRIVATE definitely terminates the declarations in a spec,
         --  and is an error in a body.

         when Tok_Private =>
            if In_Spec then
               Done := True;
            else
               Error_Msg_SC ("PRIVATE not allowed in body");
               Scan; -- past PRIVATE
            end if;

         --  An end of file definitely terminates the declarations!

         when Tok_EOF =>
            Done := True;

         --  The remaining tokens do not end the scan, but cannot start a
         --  valid declaration, so we signal an error and resynchronize.
         --  But first check for misuse of a reserved identifier.

         when others =>

            --  Here we check for a reserved identifier

            if Is_Reserved_Identifier then
               Save_Scan_State (Scan_State);
               Scan; -- past the token

               if Token /= Tok_Colon and then Token /= Tok_Comma then
                  Restore_Scan_State (Scan_State);
                  Set_Declaration_Expected;
                  raise Error_Resync;
               else
                  Restore_Scan_State (Scan_State);
                  Scan_Reserved_Identifier (Force_Msg => True);
                  Check_Bad_Layout;
                  P_Identifier_Declarations (Decls, Done, In_Spec);
               end if;

            else
               Set_Declaration_Expected;
               raise Error_Resync;
            end if;
      end case;

   --  To resynchronize after an error, we scan to the next semicolon and
   --  return with Done = False, indicating that there may still be more
   --  valid declarations to come.

   exception
      when Error_Resync =>
         Resync_Past_Semicolon;
         Done := False;
   end P_Declarative_Items;

   ----------------------------------
   -- 3.11  Basic Declarative Item --
   ----------------------------------

   --  BASIC_DECLARATIVE_ITEM ::=
   --    BASIC_DECLARATION | REPRESENTATION_CLAUSE | USE_CLAUSE

   --  Scan zero or more basic declarative items

   --  Error recovery: cannot raise Error_Resync. If an error is detected, then
   --  the scan pointer is repositioned past the next semicolon, and the scan
   --  for declarative items continues.

   function P_Basic_Declarative_Items return List_Id is
      Decl  : Node_Id;
      Decls : List_Id;
      Kind  : Node_Kind;
      Done  : Boolean;

   begin
      --  Indicate no bad declarations detected yet in the current context:
      --  visible or private declarations of a package spec.

      Missing_Begin_Msg := No_Error_Msg;

      --  Get rid of active SIS entry from outer scope. This means we will
      --  miss some nested cases, but it doesn't seem worth the effort. See
      --  discussion in Par for further details

      SIS_Entry_Active := False;

      --  Loop to scan out declarations

      Decls := New_List;

      loop
         P_Declarative_Items (Decls, Done, In_Spec => True);
         exit when Done;
      end loop;

      --  Get rid of active SIS entry. This is set only if we have scanned a
      --  procedure declaration and have not found the body. We could give
      --  an error message, but that really would be usurping the role of
      --  semantic analysis (this really is a case of a missing body).

      SIS_Entry_Active := False;

      --  Test for assorted illegal declarations not diagnosed elsewhere

      Decl := First (Decls);

      while Present (Decl) loop
         Kind := Nkind (Decl);

         --  Test for body scanned, not acceptable as basic decl item

         if Kind = N_Subprogram_Body or else
            Kind = N_Package_Body or else
            Kind = N_Task_Body or else
            Kind = N_Protected_Body
         then
            Error_Msg ("proper body not allowed in package spec", Sloc (Decl));

         --  Test for body stub scanned, not acceptable as basic decl item

         elsif Kind in N_Body_Stub then
            Error_Msg ("body stub not allowed in package spec", Sloc (Decl));

         elsif Kind = N_Assignment_Statement then
            Error_Msg
              ("assignment statement not allowed in package spec",
                 Sloc (Decl));
         end if;

         Next (Decl);
      end loop;

      return Decls;
   end P_Basic_Declarative_Items;

   ----------------
   -- 3.11  Body --
   ----------------

   --  For proper body, see below
   --  For body stub, see 10.1.3

   -----------------------
   -- 3.11  Proper Body --
   -----------------------

   --  Subprogram body is parsed by P_Subprogram (6.1)
   --  Package body is parsed by P_Package (7.1)
   --  Task body is parsed by P_Task (9.1)
   --  Protected body is parsed by P_Protected (9.4)

   ------------------------------
   -- Set_Declaration_Expected --
   ------------------------------

   procedure Set_Declaration_Expected is
   begin
      Error_Msg_SC ("declaration expected");

      if Missing_Begin_Msg = No_Error_Msg then
         Missing_Begin_Msg := Get_Msg_Id;
      end if;
   end Set_Declaration_Expected;

   ----------------------
   -- Skip_Declaration --
   ----------------------

   procedure Skip_Declaration (S : List_Id) is
      Dummy_Done : Boolean;
      pragma Warnings (Off, Dummy_Done);
   begin
      P_Declarative_Items (S, Dummy_Done, False);
   end Skip_Declaration;

   -----------------------------------------
   -- Statement_When_Declaration_Expected --
   -----------------------------------------

   procedure Statement_When_Declaration_Expected
     (Decls   : List_Id;
      Done    : out Boolean;
      In_Spec : Boolean)
   is
   begin
      --  Case of second occurrence of statement in one declaration sequence

      if Missing_Begin_Msg /= No_Error_Msg then

         --  In the procedure spec case, just ignore it, we only give one
         --  message for the first occurrence, since otherwise we may get
         --  horrible cascading if BODY was missing in the header line.

         if In_Spec then
            null;

         --  In the declarative part case, take a second statement as a sure
         --  sign that we really have a missing BEGIN, and end the declarative
         --  part now. Note that the caller will fix up the first message to
         --  say "missing BEGIN" so that's how the error will be signalled.

         else
            Done := True;
            return;
         end if;

      --  Case of first occurrence of unexpected statement

      else
         --  If we are in a package spec, then give message of statement
         --  not allowed in package spec. This message never gets changed.

         if In_Spec then
            Error_Msg_SC ("statement not allowed in package spec");

         --  If in declarative part, then we give the message complaining
         --  about finding a statement when a declaration is expected. This
         --  gets changed to a complaint about a missing BEGIN if we later
         --  find that no BEGIN is present.

         else
            Error_Msg_SC ("statement not allowed in declarative part");
         end if;

         --  Capture message Id. This is used for two purposes, first to
         --  stop multiple messages, see test above, and second, to allow
         --  the replacement of the message in the declarative part case.

         Missing_Begin_Msg := Get_Msg_Id;
      end if;

      --  In all cases except the case in which we decided to terminate the
      --  declaration sequence on a second error, we scan out the statement
      --  and append it to the list of declarations (note that the semantics
      --  can handle statements in a declaration list so if we proceed to
      --  call the semantic phase, all will be (reasonably) well!

      Append_List_To (Decls, P_Sequence_Of_Statements (SS_Unco));

      --  Done is set to False, since we want to continue the scan of
      --  declarations, hoping that this statement was a temporary glitch.
      --  If we indeed are now in the statement part (i.e. this was a missing
      --  BEGIN, then it's not terrible, we will simply keep calling this
      --  procedure to process the statements one by one, and then finally
      --  hit the missing BEGIN, which will clean up the error message.

      Done := False;
   end Statement_When_Declaration_Expected;

end Ch3;<|MERGE_RESOLUTION|>--- conflicted
+++ resolved
@@ -124,12 +124,7 @@
       elsif Nkind_In (N, N_In, N_Not_In)
         and then Paren_Count (N) = 0
       then
-<<<<<<< HEAD
-         Error_Msg_N
-           ("|this expression must be parenthesized in Ada 2012 mode!", N);
-=======
          Error_Msg_N ("|this expression must be parenthesized!", N);
->>>>>>> 155d23aa
       end if;
    end Check_Restricted_Expression;
 
@@ -3693,14 +3688,6 @@
                   --     when (A in 1 .. 10 | 12) =>
                   --     when (A in 1 .. 10) | 12 =>
 
-<<<<<<< HEAD
-                  --  To solve this, in Ada 2012 mode, we disallow
-                  --  the use of membership operations in expressions in
-                  --  choices. Technically in the grammar, the expression
-                  --  must match the grammar for restricted expression.
-
-                  if Ada_Version >= Ada_12 then
-=======
                   --  To solve this, in Ada 2012 mode, we disallow the use of
                   --  membership operations in expressions in choices.
 
@@ -3708,7 +3695,6 @@
                   --  grammar for restricted expression.
 
                   if Ada_Version >= Ada_2012 then
->>>>>>> 155d23aa
                      Check_Restricted_Expression (Expr_Node);
 
                   --  In Ada 83 mode, the syntax required a simple expression
