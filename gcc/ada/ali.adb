------------------------------------------------------------------------------
--                                                                          --
--                         GNAT COMPILER COMPONENTS                         --
--                                                                          --
--                                  A L I                                   --
--                                                                          --
--                                 B o d y                                  --
--                                                                          --
<<<<<<< HEAD
--          Copyright (C) 1992-2005, Free Software Foundation, Inc.         --
=======
--          Copyright (C) 1992-2006, Free Software Foundation, Inc.         --
>>>>>>> c355071f
--                                                                          --
-- GNAT is free software;  you can  redistribute it  and/or modify it under --
-- terms of the  GNU General Public License as published  by the Free Soft- --
-- ware  Foundation;  either version 2,  or (at your option) any later ver- --
-- sion.  GNAT is distributed in the hope that it will be useful, but WITH- --
-- OUT ANY WARRANTY;  without even the  implied warranty of MERCHANTABILITY --
-- or FITNESS FOR A PARTICULAR PURPOSE.  See the GNU General Public License --
-- for  more details.  You should have  received  a copy of the GNU General --
-- Public License  distributed with GNAT;  see file COPYING.  If not, write --
-- to  the  Free Software Foundation,  51  Franklin  Street,  Fifth  Floor, --
-- Boston, MA 02110-1301, USA.                                              --
--                                                                          --
-- GNAT was originally developed  by the GNAT team at  New York University. --
-- Extensive contributions were provided by Ada Core Technologies Inc.      --
--                                                                          --
------------------------------------------------------------------------------

with Butil;  use Butil;
with Debug;  use Debug;
with Fname;  use Fname;
with Namet;  use Namet;
with Opt;    use Opt;
with Osint;  use Osint;
with Output; use Output;

package body ALI is

   use ASCII;
   --  Make control characters visible

   --  The following variable records which characters currently are
   --  used as line type markers in the ALI file. This is used in
   --  Scan_ALI to detect (or skip) invalid lines.

   Known_ALI_Lines : constant array (Character range 'A' .. 'Z') of Boolean :=
     ('V'    => True,   -- version
      'M'    => True,   -- main program
      'A'    => True,   -- argument
      'P'    => True,   -- program
      'R'    => True,   -- restriction
      'I'    => True,   -- interrupt
      'U'    => True,   -- unit
      'W'    => True,   -- with
      'L'    => True,   -- linker option
      'E'    => True,   -- external
      'D'    => True,   -- dependency
      'X'    => True,   -- xref
      'S'    => True,   -- specific dispatching
      others => False);

   --------------------
   -- Initialize_ALI --
   --------------------

   procedure Initialize_ALI is
   begin
      --  When (re)initializing ALI data structures the ALI user expects to
      --  get a fresh set of data structures. Thus we first need to erase the
      --  marks put in the name table by the previous set of ALI routine calls.
      --  These two loops are empty and harmless the first time in.

      for J in ALIs.First .. ALIs.Last loop
         Set_Name_Table_Info (ALIs.Table (J).Afile, 0);
      end loop;

      for J in Units.First .. Units.Last loop
         Set_Name_Table_Info (Units.Table (J).Uname, 0);
      end loop;

      --  Free argument table strings

      for J in Args.First .. Args.Last loop
         Free (Args.Table (J));
      end loop;

      --  Initialize all tables

      ALIs.Init;
      No_Deps.Init;
      Units.Init;
      Withs.Init;
      Sdep.Init;
      Linker_Options.Init;
      Xref_Section.Init;
      Xref_Entity.Init;
      Xref.Init;
      Version_Ref.Reset;

      --  Add dummy zero'th item in Linker_Options for the sort function

      Linker_Options.Increment_Last;

      --  Initialize global variables recording cumulative options in all
      --  ALI files that are read for a given processing run in gnatbind.

      Dynamic_Elaboration_Checks_Specified := False;
      Float_Format_Specified               := ' ';
      Locking_Policy_Specified             := ' ';
      No_Normalize_Scalars_Specified       := False;
      No_Object_Specified                  := False;
      Normalize_Scalars_Specified          := False;
      Queuing_Policy_Specified             := ' ';
      Static_Elaboration_Model_Used        := False;
      Task_Dispatching_Policy_Specified    := ' ';
      Unreserve_All_Interrupts_Specified   := False;
      Zero_Cost_Exceptions_Specified       := False;
   end Initialize_ALI;

   --------------
   -- Scan_ALI --
   --------------

   function Scan_ALI
     (F             : File_Name_Type;
      T             : Text_Buffer_Ptr;
      Ignore_ED     : Boolean;
      Err           : Boolean;
      Read_Xref     : Boolean := False;
      Read_Lines    : String  := "";
      Ignore_Lines  : String  := "X";
      Ignore_Errors : Boolean := False) return ALI_Id
   is
      P         : Text_Ptr := T'First;
      Line      : Logical_Line_Number := 1;
      Id        : ALI_Id;
      C         : Character;
      NS_Found  : Boolean;
      First_Arg : Arg_Id;

      Ignore : array (Character range 'A' .. 'Z') of Boolean;
      --  Ignore (X) is set to True if lines starting with X are to
      --  be ignored by Scan_ALI and skipped, and False if the lines
      --  are to be read and processed.

      Bad_ALI_Format : exception;
      --  Exception raised by Fatal_Error if Err is True

      function At_Eol return Boolean;
      --  Test if at end of line

      function At_End_Of_Field return Boolean;
      --  Test if at end of line, or if at blank or horizontal tab

      procedure Check_At_End_Of_Field;
      --  Check if we are at end of field, fatal error if not

      procedure Checkc (C : Character);
      --  Check next character is C. If so bump past it, if not fatal error

      procedure Check_Unknown_Line;
      --  If Ignore_Errors mode, then checks C to make sure that it is not
      --  an unknown ALI line type characters, and if so, skips lines
      --  until the first character of the line is one of these characters,
      --  at which point it does a Getc to put that character in C. The
      --  call has no effect if C is already an appropriate character.
      --  If not in Ignore_Errors mode, a fatal error is signalled if the
      --  line is unknown. Note that if C is an EOL on entry, the line is
      --  skipped (it is assumed that blank lines are never significant).
      --  If C is EOF on entry, the call has no effect (it is assumed that
      --  the caller will properly handle this case).

      procedure Fatal_Error;
      --  Generate fatal error message for badly formatted ALI file if
      --  Err is false, or raise Bad_ALI_Format if Err is True.

      procedure Fatal_Error_Ignore;
      pragma Inline (Fatal_Error_Ignore);
      --  In Ignore_Errors mode, has no effect, otherwise same as Fatal_Error

      function Getc return Character;
      --  Get next character, bumping P past the character obtained

      function Get_Name
        (Lower         : Boolean := False;
         Ignore_Spaces : Boolean := False) return Name_Id;
      --  Skip blanks, then scan out a name (name is left in Name_Buffer with
      --  length in Name_Len, as well as being returned in Name_Id form).
      --  If Lower is set to True then the Name_Buffer will be converted to
      --  all lower case, for systems where file names are not case sensitive.
      --  This ensures that gnatbind works correctly regardless of the case
      --  of the file name on all systems. The name is terminated by a either
      --  white space (when Ignore_Spaces is False) or a typeref bracket or
      --  an equal sign except for the special case of an operator name
      --  starting with a double quite which is terminated by another double
      --  quote. This function handles wide characters properly.

      function Get_Nat return Nat;
      --  Skip blanks, then scan out an unsigned integer value in Nat range

      function Get_Stamp return Time_Stamp_Type;
      --  Skip blanks, then scan out a time stamp

      function Nextc return Character;
      --  Return current character without modifying pointer P

      procedure Get_Typeref
        (Current_File_Num : Sdep_Id;
         Ref             : out Tref_Kind;
         File_Num        : out Sdep_Id;
         Line            : out Nat;
         Ref_Type        : out Character;
         Col             : out Nat;
         Standard_Entity : out Name_Id);
      --  Parse the definition of a typeref (<...>, {...} or (...))

      procedure Skip_Eol;
      --  Skip past spaces, then skip past end of line (fatal error if not
      --  at end of line). Also skips past any following blank lines.

      procedure Skip_Line;
      --  Skip rest of current line and any following blank lines

      procedure Skip_Space;
      --  Skip past white space (blanks or horizontal tab)

      procedure Skipc;
      --  Skip past next character, does not affect value in C. This call
      --  is like calling Getc and ignoring the returned result.

      ---------------------
      -- At_End_Of_Field --
      ---------------------

      function At_End_Of_Field return Boolean is
      begin
         return Nextc <= ' ';
      end At_End_Of_Field;

      ------------
      -- At_Eol --
      ------------

      function At_Eol return Boolean is
      begin
         return Nextc = EOF or else Nextc = CR or else Nextc = LF;
      end At_Eol;

      ---------------------------
      -- Check_At_End_Of_Field --
      ---------------------------

      procedure Check_At_End_Of_Field is
      begin
         if not At_End_Of_Field then
            if Ignore_Errors then
               while Nextc > ' ' loop
                  P := P + 1;
               end loop;
            else
               Fatal_Error;
            end if;
         end if;
      end Check_At_End_Of_Field;

      ------------------------
      -- Check_Unknown_Line --
      ------------------------

      procedure Check_Unknown_Line is
      begin
         while C not in 'A' .. 'Z'
           or else not Known_ALI_Lines (C)
         loop
            if C = CR or else C = LF then
               Skip_Line;
               C := Nextc;

            elsif C = EOF then
               return;

            elsif Ignore_Errors then
               Skip_Line;
               C := Getc;

            else
               Fatal_Error;
            end if;
         end loop;
      end Check_Unknown_Line;

      ------------
      -- Checkc --
      ------------

      procedure Checkc (C : Character) is
      begin
         if Nextc = C then
            P := P + 1;
         elsif Ignore_Errors then
            P := P + 1;
         else
            Fatal_Error;
         end if;
      end Checkc;

      -----------------
      -- Fatal_Error --
      -----------------

      procedure Fatal_Error is
         Ptr1 : Text_Ptr;
         Ptr2 : Text_Ptr;
         Col  : Int;

         procedure Wchar (C : Character);
         --  Write a single character, replacing horizontal tab by spaces

         procedure Wchar (C : Character) is
         begin
            if C = HT then
               loop
                  Wchar (' ');
                  exit when Col mod 8 = 0;
               end loop;

            else
               Write_Char (C);
               Col := Col + 1;
            end if;
         end Wchar;

      --  Start of processing for Fatal_Error

      begin
         if Err then
            raise Bad_ALI_Format;
         end if;

         Set_Standard_Error;
         Write_Str ("fatal error: file ");
         Write_Name (F);
         Write_Str (" is incorrectly formatted");
         Write_Eol;
         Write_Str
           ("make sure you are using consistent versions of gcc/gnatbind");
         Write_Eol;

         --  Find start of line

         Ptr1 := P;

         while Ptr1 > T'First
           and then T (Ptr1 - 1) /= CR
           and then T (Ptr1 - 1) /= LF
         loop
            Ptr1 := Ptr1 - 1;
         end loop;

         Write_Int (Int (Line));
         Write_Str (". ");

         if Line < 100 then
            Write_Char (' ');
         end if;

         if Line < 10 then
            Write_Char (' ');
         end if;

         Col := 0;
         Ptr2 := Ptr1;

         while Ptr2 < T'Last
           and then T (Ptr2) /= CR
           and then T (Ptr2) /= LF
         loop
            Wchar (T (Ptr2));
            Ptr2 := Ptr2 + 1;
         end loop;

         Write_Eol;

         Write_Str ("     ");
         Col := 0;

         while Ptr1 < P loop
            if T (Ptr1) = HT then
               Wchar (HT);
            else
               Wchar (' ');
            end if;

            Ptr1 := Ptr1 + 1;
         end loop;

         Wchar ('|');
         Write_Eol;

         Exit_Program (E_Fatal);
      end Fatal_Error;

      ------------------------
      -- Fatal_Error_Ignore --
      ------------------------

      procedure Fatal_Error_Ignore is
      begin
         if not Ignore_Errors then
            Fatal_Error;
         end if;
      end Fatal_Error_Ignore;

      --------------
      -- Get_Name --
      --------------

      function Get_Name
        (Lower         : Boolean := False;
         Ignore_Spaces : Boolean := False) return Name_Id
      is
      begin
         Name_Len := 0;
         Skip_Space;

         if At_Eol then
            if Ignore_Errors then
               return Error_Name;
            else
               Fatal_Error;
            end if;
         end if;

         loop
            Name_Len := Name_Len + 1;
            Name_Buffer (Name_Len) := Getc;

            exit when At_End_Of_Field and not Ignore_Spaces;

            if Name_Buffer (1) = '"' then
               exit when Name_Len > 1 and then Name_Buffer (Name_Len) = '"';

            else
               --  Terminate on parens or angle brackets or equal sign

               exit when Nextc = '(' or else Nextc = ')'
                 or else Nextc = '{' or else Nextc = '}'
                 or else Nextc = '<' or else Nextc = '>'
                 or else Nextc = '[' or else Nextc = ']'
                 or else Nextc = '=';

               --  Terminate if left bracket not part of wide char sequence
               --  Note that we only recognize brackets notation so far ???

               exit when Nextc = '[' and then T (P + 1) /= '"';

               --  Terminate if right bracket not part of wide char sequence

               exit when Nextc = ']' and then T (P - 1) /= '"';
            end if;
         end loop;

         --  Convert file name to all lower case if file names are not case
         --  sensitive. This ensures that we handle names in the canonical
         --  lower case format, regardless of the actual case.

         if Lower and not File_Names_Case_Sensitive then
            Canonical_Case_File_Name (Name_Buffer (1 .. Name_Len));
         end if;

         return Name_Find;
      end Get_Name;

      -------------
      -- Get_Nat --
      -------------

      function Get_Nat return Nat is
         V : Nat;

      begin
         Skip_Space;

         V := 0;
         loop
            V := V * 10 + (Character'Pos (Getc) - Character'Pos ('0'));
            exit when At_End_Of_Field;
            exit when Nextc < '0' or Nextc > '9';
         end loop;

         return V;
      end Get_Nat;

      ---------------
      -- Get_Stamp --
      ---------------

      function Get_Stamp return Time_Stamp_Type is
         T     : Time_Stamp_Type;
         Start : Integer;

      begin
         Skip_Space;

         if At_Eol then
            if Ignore_Errors then
               return Dummy_Time_Stamp;
            else
               Fatal_Error;
            end if;
         end if;

         --  Following reads old style time stamp missing first two digits

         if Nextc in '7' .. '9' then
            T (1) := '1';
            T (2) := '9';
            Start := 3;

         --  Normal case of full year in time stamp

         else
            Start := 1;
         end if;

         for J in Start .. T'Last loop
            T (J) := Getc;
         end loop;

         return T;
      end Get_Stamp;

      -----------------
      -- Get_Typeref --
      -----------------

      procedure Get_Typeref
        (Current_File_Num : Sdep_Id;
         Ref              : out Tref_Kind;
         File_Num         : out Sdep_Id;
         Line             : out Nat;
         Ref_Type         : out Character;
         Col              : out Nat;
         Standard_Entity  : out Name_Id)
      is
         N : Nat;
      begin
         case Nextc is
            when '<'    => Ref := Tref_Derived;
            when '('    => Ref := Tref_Access;
            when '{'    => Ref := Tref_Type;
            when others => Ref := Tref_None;
         end case;

         --  Case of typeref field present

         if Ref /= Tref_None then
            P := P + 1; -- skip opening bracket

            if Nextc in 'a' .. 'z' then
               File_Num        := No_Sdep_Id;
               Line            := 0;
               Ref_Type        := ' ';
               Col             := 0;
               Standard_Entity := Get_Name (Ignore_Spaces => True);
            else
               N := Get_Nat;

               if Nextc = '|' then
                  File_Num := Sdep_Id (N + Nat (First_Sdep_Entry) - 1);
                  P := P + 1;
                  N := Get_Nat;
               else
                  File_Num := Current_File_Num;
               end if;

               Line            := N;
               Ref_Type        := Getc;
               Col             := Get_Nat;
               Standard_Entity := No_Name;
            end if;

            --  ??? Temporary workaround for nested generics case:
            --     4i4 Directories{1|4I9[4|6[3|3]]}
            --  See C918-002

            declare
               Nested_Brackets : Natural := 0;

            begin
               loop
                  case Nextc is
                     when '['   =>
                        Nested_Brackets := Nested_Brackets + 1;
                     when ']' =>
                        Nested_Brackets := Nested_Brackets - 1;
                     when others =>
                        if Nested_Brackets = 0 then
                           exit;
                        end if;
                  end case;

                  Skipc;
               end loop;
            end;

            P := P + 1; -- skip closing bracket
            Skip_Space;

         --  No typeref entry present

         else
            File_Num        := No_Sdep_Id;
            Line            := 0;
            Ref_Type        := ' ';
            Col             := 0;
            Standard_Entity := No_Name;
         end if;
      end Get_Typeref;

      ----------
      -- Getc --
      ----------

      function Getc return Character is
      begin
         if P = T'Last then
            return EOF;
         else
            P := P + 1;
            return T (P - 1);
         end if;
      end Getc;

      -----------
      -- Nextc --
      -----------

      function Nextc return Character is
      begin
         return T (P);
      end Nextc;

      -----------------
      -- Get_Typeref --
      -----------------

      procedure Get_Typeref
        (Current_File_Num : Sdep_Id;
         Ref              : out Tref_Kind;
         File_Num         : out Sdep_Id;
         Line             : out Nat;
         Ref_Type         : out Character;
         Col              : out Nat;
         Standard_Entity  : out Name_Id)
      is
         N : Nat;
      begin
         case Nextc is
            when '<'    => Ref := Tref_Derived;
            when '('    => Ref := Tref_Access;
            when '{'    => Ref := Tref_Type;
            when others => Ref := Tref_None;
         end case;

         --  Case of typeref field present

         if Ref /= Tref_None then
            P := P + 1; -- skip opening bracket

            if Nextc in 'a' .. 'z' then
               File_Num        := No_Sdep_Id;
               Line            := 0;
               Ref_Type        := ' ';
               Col             := 0;
               Standard_Entity := Get_Name (Ignore_Spaces => True);
            else
               N := Get_Nat;

               if Nextc = '|' then
                  File_Num := Sdep_Id (N + Nat (First_Sdep_Entry) - 1);
                  P := P + 1;
                  N := Get_Nat;
               else
                  File_Num := Current_File_Num;
               end if;

               Line            := N;
               Ref_Type        := Getc;
               Col             := Get_Nat;
               Standard_Entity := No_Name;
            end if;

            --  ??? Temporary workaround for nested generics case:
            --     4i4 Directories{1|4I9[4|6[3|3]]}
            --  See C918-002

            declare
               Nested_Brackets : Natural := 0;

            begin
               loop
                  case Nextc is
                     when '['   =>
                        Nested_Brackets := Nested_Brackets + 1;
                     when ']' =>
                        Nested_Brackets := Nested_Brackets - 1;
                     when others =>
                        if Nested_Brackets = 0 then
                           exit;
                        end if;
                  end case;

                  Skipc;
               end loop;
            end;

            P := P + 1; -- skip closing bracket
            Skip_Space;

         --  No typeref entry present

         else
            File_Num        := No_Sdep_Id;
            Line            := 0;
            Ref_Type        := ' ';
            Col             := 0;
            Standard_Entity := No_Name;
         end if;
      end Get_Typeref;

      --------------
      -- Skip_Eol --
      --------------

      procedure Skip_Eol is
      begin
         Skip_Space;

         if not At_Eol then
            if Ignore_Errors then
               while not At_Eol loop
                  P := P + 1;
               end loop;
            else
               Fatal_Error;
            end if;
         end if;

         --  Loop to skip past blank lines (first time through skips this EOL)

         while Nextc < ' ' and then Nextc /= EOF loop
            if Nextc = LF then
               Line := Line + 1;
            end if;

            P := P + 1;
         end loop;
      end Skip_Eol;

      ---------------
      -- Skip_Line --
      ---------------

      procedure Skip_Line is
      begin
         while not At_Eol loop
            P := P + 1;
         end loop;

         Skip_Eol;
      end Skip_Line;

      ----------------
      -- Skip_Space --
      ----------------

      procedure Skip_Space is
      begin
         while Nextc = ' ' or else Nextc = HT loop
            P := P + 1;
         end loop;
      end Skip_Space;

      -----------
      -- Skipc --
      -----------

      procedure Skipc is
      begin
         if P /= T'Last then
            P := P + 1;
         end if;
      end Skipc;

   --  Start of processing for Scan_ALI

   begin
      First_Sdep_Entry := Sdep.Last + 1;

      --  Acquire lines to be ignored

      if Read_Xref then
         Ignore := ('U' | 'W' | 'D' | 'X' => False, others => True);

      --  Read_Lines parameter given

      elsif Read_Lines /= "" then
         Ignore := ('U' => False, others => True);

         for J in Read_Lines'Range loop
            Ignore (Read_Lines (J)) := False;
         end loop;

      --  Process Ignore_Lines parameter

      else
         Ignore := (others => False);

         for J in Ignore_Lines'Range loop
            pragma Assert (Ignore_Lines (J) /= 'U');
            Ignore (Ignore_Lines (J)) := True;
         end loop;
      end if;

      --  Setup ALI Table entry with appropriate defaults

      ALIs.Increment_Last;
      Id := ALIs.Last;
      Set_Name_Table_Info (F, Int (Id));

      ALIs.Table (Id) := (
        Afile                      => F,
        Compile_Errors             => False,
        First_Interrupt_State      => Interrupt_States.Last + 1,
        First_Sdep                 => No_Sdep_Id,
        First_Specific_Dispatching => Specific_Dispatching.Last + 1,
        First_Unit                 => No_Unit_Id,
        Float_Format               => 'I',
        Last_Interrupt_State       => Interrupt_States.Last,
        Last_Sdep                  => No_Sdep_Id,
        Last_Specific_Dispatching  => Specific_Dispatching.Last,
        Last_Unit                  => No_Unit_Id,
        Locking_Policy             => ' ',
        Main_Priority              => -1,
        Main_Program               => None,
        No_Object                  => False,
        Normalize_Scalars          => False,
        Ofile_Full_Name            => Full_Object_File_Name,
        Queuing_Policy             => ' ',
<<<<<<< HEAD
        Restrictions               => Restrictions_Initial,
=======
        Restrictions               => No_Restrictions,
>>>>>>> c355071f
        SAL_Interface              => False,
        Sfile                      => No_Name,
        Task_Dispatching_Policy    => ' ',
        Time_Slice_Value           => -1,
        WC_Encoding                => '8',
        Unit_Exception_Table       => False,
        Ver                        => (others => ' '),
        Ver_Len                    => 0,
        Zero_Cost_Exceptions       => False);

      --  Now we acquire the input lines from the ALI file. Note that the
      --  convention in the following code is that as we enter each section,
      --  C is set to contain the first character of the following line.

      C := Getc;
      Check_Unknown_Line;

      --  Acquire library version

      if C /= 'V' then

         --  The V line missing really indicates trouble, most likely it
         --  means we don't have an ALI file at all, so here we give a
         --  fatal error even if we are in Ignore_Errors mode.

         Fatal_Error;

      elsif Ignore ('V') then
         Skip_Line;

      else
         Checkc (' ');
         Skip_Space;
         Checkc ('"');

         for J in 1 .. Ver_Len_Max loop
            C := Getc;
            exit when C = '"';
            ALIs.Table (Id).Ver (J) := C;
            ALIs.Table (Id).Ver_Len := J;
         end loop;

         Skip_Eol;
      end if;

      C := Getc;
      Check_Unknown_Line;

      --  Acquire main program line if present

      if C = 'M' then
         if Ignore ('M') then
            Skip_Line;

         else
            Checkc (' ');
            Skip_Space;

            C := Getc;

            if C = 'F' then
               ALIs.Table (Id).Main_Program := Func;
            elsif C = 'P' then
               ALIs.Table (Id).Main_Program := Proc;
            else
               P := P - 1;
               Fatal_Error;
            end if;

            Skip_Space;

            if not At_Eol then
               if Nextc < 'A' then
                  ALIs.Table (Id).Main_Priority := Get_Nat;
               end if;

               Skip_Space;

               if Nextc = 'T' then
                  P := P + 1;
                  Checkc ('=');
                  ALIs.Table (Id).Time_Slice_Value := Get_Nat;
               end if;

               Skip_Space;

               Checkc ('W');
               Checkc ('=');
               ALIs.Table (Id).WC_Encoding := Getc;
            end if;

            Skip_Eol;
         end if;

         C := Getc;
      end if;

      --  Acquire argument lines

      First_Arg := Args.Last + 1;

      A_Loop : loop
         Check_Unknown_Line;
         exit A_Loop when C /= 'A';

         if Ignore ('A') then
            Skip_Line;

         else
            Checkc (' ');
            Name_Len := 0;

            while not At_Eol loop
               Name_Len := Name_Len + 1;
               Name_Buffer (Name_Len) := Getc;
            end loop;

            Args.Increment_Last;
            Args.Table (Args.Last) := new String'(Name_Buffer (1 .. Name_Len));

            Skip_Eol;
         end if;

         C := Getc;
      end loop A_Loop;

      --  Acquire P line

      Check_Unknown_Line;

      while C /= 'P' loop
         if Ignore_Errors then
            if C = EOF then
               Fatal_Error;
            else
               Skip_Line;
               C := Nextc;
            end if;
         else
            Fatal_Error;
         end if;
      end loop;

      if Ignore ('P') then
         Skip_Line;

      --  Process P line

      else
         NS_Found := False;

         while not At_Eol loop
            Checkc (' ');
            Skip_Space;
            C := Getc;

            --  Processing for CE

            if C = 'C' then
               Checkc ('E');
               ALIs.Table (Id).Compile_Errors := True;

            --  Processing for DB

            elsif C = 'D' then
               Checkc ('B');
               Detect_Blocking := True;

            --  Processing for FD/FG/FI

            elsif C = 'F' then
               Float_Format_Specified := Getc;
               ALIs.Table (Id).Float_Format := Float_Format_Specified;

            --  Processing for Lx

            elsif C = 'L' then
               Locking_Policy_Specified := Getc;
               ALIs.Table (Id).Locking_Policy := Locking_Policy_Specified;

            --  Processing for flags starting with N

            elsif C = 'N' then
               C := Getc;

               --  Processing for NO

               if C = 'O' then
                  ALIs.Table (Id).No_Object := True;
                  No_Object_Specified := True;

               --  Processing for NR

               elsif C = 'R' then
                  No_Run_Time_Mode           := True;
                  Configurable_Run_Time_Mode := True;

               --  Processing for NS

               elsif C = 'S' then
                  ALIs.Table (Id).Normalize_Scalars := True;
                  Normalize_Scalars_Specified := True;
                  NS_Found := True;

               --  Invalid switch starting with N

               else
                  Fatal_Error_Ignore;
               end if;

            --  Processing for Qx

            elsif C = 'Q' then
               Queuing_Policy_Specified := Getc;
               ALIs.Table (Id).Queuing_Policy := Queuing_Policy_Specified;

            --  Processing for flags starting with S

            elsif C = 'S' then
               C := Getc;

               --  Processing for SL

               if C = 'L' then
                  ALIs.Table (Id).SAL_Interface := True;

               --  Processing for SS

               elsif C = 'S' then
                  Opt.Sec_Stack_Used := True;

               --  Invalid switch starting with S

               else
                  Fatal_Error_Ignore;
               end if;

            --  Processing for Tx

            elsif C = 'T' then
               Task_Dispatching_Policy_Specified := Getc;
               ALIs.Table (Id).Task_Dispatching_Policy :=
                 Task_Dispatching_Policy_Specified;

            --  Processing for switch starting with U

            elsif C = 'U' then
               C := Getc;

               --  Processing for UA

               if C  = 'A' then
                  Unreserve_All_Interrupts_Specified := True;

               --  Processing for UX

               elsif C = 'X' then
                  ALIs.Table (Id).Unit_Exception_Table := True;

               --  Invalid switches starting with U

               else
                  Fatal_Error_Ignore;
               end if;

            --  Processing for ZX

            elsif C = 'Z' then
               C := Getc;

               if C = 'X' then
                  ALIs.Table (Id).Zero_Cost_Exceptions := True;
                  Zero_Cost_Exceptions_Specified := True;
               else
                  Fatal_Error_Ignore;
               end if;

            --  Invalid parameter

            else
               C := Getc;
               Fatal_Error_Ignore;
            end if;
         end loop;

         if not NS_Found then
            No_Normalize_Scalars_Specified := True;
         end if;

         Skip_Eol;
      end if;

      C := Getc;
      Check_Unknown_Line;

      --  Acquire first restrictions line

      while C /= 'R' loop
         if Ignore_Errors then
            if C = EOF then
               Fatal_Error;
            else
               Skip_Line;
               C := Nextc;
            end if;
         else
            Fatal_Error;
         end if;
      end loop;

      if Ignore ('R') then
         Skip_Line;

      --  Process restrictions line

      else
         Scan_Restrictions : declare
            Save_R : constant Restrictions_Info := Cumulative_Restrictions;
            --  Save cumulative restrictions in case we have a fatal error

            Bad_R_Line : exception;
            --  Signal bad restrictions line (raised on unexpected character)

         begin
            Checkc (' ');
            Skip_Space;

            --  Acquire information for boolean restrictions

            for R in All_Boolean_Restrictions loop
               C := Getc;

               case C is
                  when 'v' =>
                     ALIs.Table (Id).Restrictions.Violated (R) := True;
                     Cumulative_Restrictions.Violated (R) := True;

                  when 'r' =>
                     ALIs.Table (Id).Restrictions.Set (R) := True;
                     Cumulative_Restrictions.Set (R) := True;

                  when 'n' =>
                     null;

                  when others =>
                     raise Bad_R_Line;
               end case;
            end loop;

            --  Acquire information for parameter restrictions

            for RP in All_Parameter_Restrictions loop

               --  Acquire restrictions pragma information

               case Getc is
                  when 'n' =>
                     null;

                  when 'r' =>
                     ALIs.Table (Id).Restrictions.Set (RP) := True;

                     declare
                        N : constant Integer := Integer (Get_Nat);
                     begin
                        ALIs.Table (Id).Restrictions.Value (RP) := N;

                        if Cumulative_Restrictions.Set (RP) then
                           Cumulative_Restrictions.Value (RP) :=
                             Integer'Min
                               (Cumulative_Restrictions.Value (RP), N);
                        else
                           Cumulative_Restrictions.Set (RP) := True;
                           Cumulative_Restrictions.Value (RP) := N;
                        end if;
                     end;

                  when others =>
                     raise Bad_R_Line;
               end case;

               --  Acquire restrictions violations information

               case Getc is
                  when 'n' =>
                     null;

                  when 'v' =>
                     ALIs.Table (Id).Restrictions.Violated (RP) := True;
                     Cumulative_Restrictions.Violated (RP) := True;

                     declare
                        N : constant Integer := Integer (Get_Nat);
                        pragma Unsuppress (Overflow_Check);

                     begin
                        ALIs.Table (Id).Restrictions.Count (RP) := N;

                        if RP in Checked_Max_Parameter_Restrictions then
                           Cumulative_Restrictions.Count (RP) :=
                             Integer'Max
                               (Cumulative_Restrictions.Count (RP), N);
                        else
                           Cumulative_Restrictions.Count (RP) :=
                             Cumulative_Restrictions.Count (RP) + N;
                        end if;

                     exception
                        when Constraint_Error =>

                           --  A constraint error comes from the addition in
                           --  the else branch. We reset to the maximum and
                           --  indicate that the real value is now unknown.

                           Cumulative_Restrictions.Value (RP) := Integer'Last;
                           Cumulative_Restrictions.Unknown (RP) := True;
                     end;

                     if Nextc = '+' then
                        Skipc;
                        ALIs.Table (Id).Restrictions.Unknown (RP) := True;
                        Cumulative_Restrictions.Unknown (RP) := True;
                     end if;

                  when others =>
                     raise Bad_R_Line;
               end case;
            end loop;

            Skip_Eol;

         --  Here if error during scanning of restrictions line

         exception
            when Bad_R_Line =>

               --  In Ignore_Errors mode, undo any changes to restrictions
               --  from this unit, and continue on.

               if Ignore_Errors then
                  Cumulative_Restrictions := Save_R;
<<<<<<< HEAD
                  ALIs.Table (Id).Restrictions := Restrictions_Initial;
=======
                  ALIs.Table (Id).Restrictions := No_Restrictions;
>>>>>>> c355071f
                  Skip_Eol;

               --  In normal mode, this is a fatal error

               else
                  Fatal_Error;
               end if;

         end Scan_Restrictions;
      end if;

      --  Acquire additional restrictions (No_Dependence) lines if present

      C := Getc;
      while C = 'R' loop
         if Ignore ('R') then
            Skip_Line;
         else
            Skip_Space;
            No_Deps.Append ((Id, Get_Name));
         end if;

         Skip_Eol;
         C := Getc;
      end loop;

      --  Acquire 'I' lines if present

      Check_Unknown_Line;

      while C = 'I' loop
         if Ignore ('I') then
            Skip_Line;

         else
            declare
               Int_Num : Nat;
               I_State : Character;
               Line_No : Nat;

            begin
               Int_Num := Get_Nat;
               Skip_Space;
               I_State := Getc;
               Line_No := Get_Nat;

               Interrupt_States.Append (
                 (Interrupt_Id    => Int_Num,
                  Interrupt_State => I_State,
                  IS_Pragma_Line  => Line_No));

               ALIs.Table (Id).Last_Interrupt_State := Interrupt_States.Last;
               Skip_Eol;
            end;
         end if;

         C := Getc;
      end loop;

      --  Acquire 'S' lines if present

      Check_Unknown_Line;

      while C = 'S' loop
         if Ignore ('S') then
            Skip_Line;

         else
            declare
               Policy     : Character;
               First_Prio : Nat;
               Last_Prio  : Nat;
               Line_No    : Nat;

            begin
               Checkc (' ');
               Skip_Space;

               Policy := Getc;
               Skip_Space;
               First_Prio := Get_Nat;
               Last_Prio := Get_Nat;
               Line_No := Get_Nat;

               Specific_Dispatching.Append (
                 (Dispatching_Policy => Policy,
                  First_Priority     => First_Prio,
                  Last_Priority      => Last_Prio,
                  PSD_Pragma_Line    => Line_No));

               ALIs.Table (Id).Last_Specific_Dispatching :=
                 Specific_Dispatching.Last;

               Skip_Eol;
            end;
         end if;

         C := Getc;
      end loop;

      --  Loop to acquire unit entries

      U_Loop : loop
         Check_Unknown_Line;
         exit U_Loop when C /= 'U';

         --  Note: as per spec, we never ignore U lines

         Checkc (' ');
         Skip_Space;
         Units.Increment_Last;

         if ALIs.Table (Id).First_Unit = No_Unit_Id then
            ALIs.Table (Id).First_Unit := Units.Last;
         end if;

<<<<<<< HEAD
         Units.Table (Units.Last).Uname           := Get_Name;
         Units.Table (Units.Last).Predefined      := Is_Predefined_Unit;
         Units.Table (Units.Last).Internal        := Is_Internal_Unit;
         Units.Table (Units.Last).My_ALI          := Id;
         Units.Table (Units.Last).Sfile           := Get_Name (Lower => True);
         Units.Table (Units.Last).Pure            := False;
         Units.Table (Units.Last).Preelab         := False;
         Units.Table (Units.Last).No_Elab         := False;
         Units.Table (Units.Last).Shared_Passive  := False;
         Units.Table (Units.Last).RCI             := False;
         Units.Table (Units.Last).Remote_Types    := False;
         Units.Table (Units.Last).Has_RACW        := False;
         Units.Table (Units.Last).Init_Scalars    := False;
         Units.Table (Units.Last).Is_Generic      := False;
         Units.Table (Units.Last).Icasing         := Mixed_Case;
         Units.Table (Units.Last).Kcasing         := All_Lower_Case;
         Units.Table (Units.Last).Dynamic_Elab    := False;
         Units.Table (Units.Last).Elaborate_Body  := False;
         Units.Table (Units.Last).Set_Elab_Entity := False;
         Units.Table (Units.Last).Version         := "00000000";
         Units.Table (Units.Last).First_With      := Withs.Last + 1;
         Units.Table (Units.Last).First_Arg       := First_Arg;
         Units.Table (Units.Last).Elab_Position   := 0;
         Units.Table (Units.Last).SAL_Interface   := ALIs.Table (Id).
                                                       SAL_Interface;
         Units.Table (Units.Last).Body_Needed_For_SAL := False;

         if Debug_Flag_U then
            Write_Str (" ----> reading unit ");
            Write_Int (Int (Units.Last));
            Write_Str ("  ");
            Write_Unit_Name (Units.Table (Units.Last).Uname);
            Write_Str (" from file ");
            Write_Name (Units.Table (Units.Last).Sfile);
            Write_Eol;
         end if;
=======
         declare
            UL : Unit_Record renames Units.Table (Units.Last);

         begin
            UL.Uname                    := Get_Name;
            UL.Predefined               := Is_Predefined_Unit;
            UL.Internal                 := Is_Internal_Unit;
            UL.My_ALI                   := Id;
            UL.Sfile                    := Get_Name (Lower => True);
            UL.Pure                     := False;
            UL.Preelab                  := False;
            UL.No_Elab                  := False;
            UL.Shared_Passive           := False;
            UL.RCI                      := False;
            UL.Remote_Types             := False;
            UL.Has_RACW                 := False;
            UL.Init_Scalars             := False;
            UL.Is_Generic               := False;
            UL.Icasing                  := Mixed_Case;
            UL.Kcasing                  := All_Lower_Case;
            UL.Dynamic_Elab             := False;
            UL.Elaborate_Body           := False;
            UL.Set_Elab_Entity          := False;
            UL.Version                  := "00000000";
            UL.First_With               := Withs.Last + 1;
            UL.First_Arg                := First_Arg;
            UL.Elab_Position            := 0;
            UL.SAL_Interface            := ALIs.Table (Id).SAL_Interface;
            UL.Body_Needed_For_SAL      := False;
            UL.Elaborate_Body_Desirable := False;

            if Debug_Flag_U then
               Write_Str (" ----> reading unit ");
               Write_Int (Int (Units.Last));
               Write_Str ("  ");
               Write_Unit_Name (UL.Uname);
               Write_Str (" from file ");
               Write_Name (UL.Sfile);
               Write_Eol;
            end if;
         end;
>>>>>>> c355071f

         --  Check for duplicated unit in different files

         declare
            Info : constant Int := Get_Name_Table_Info
                                     (Units.Table (Units.Last).Uname);
         begin
            if Info /= 0
              and then Units.Table (Units.Last).Sfile /=
                       Units.Table (Unit_Id (Info)).Sfile
            then
               --  If Err is set then ignore duplicate unit name. This is the
               --  case of a call from gnatmake, where the situation can arise
               --  from substitution of source files. In such situations, the
               --  processing in gnatmake will always result in any required
               --  recompilations in any case, and if we consider this to be
               --  an error we get strange cases (for example when a generic
               --  instantiation is replaced by a normal package) where we
               --  read the old ali file, decide to recompile, and then decide
               --  that the old and new ali files are incompatible.

               if Err then
                  null;

               --  If Err is not set, then this is a fatal error. This is
               --  the case of being called from the binder, where we must
               --  definitely diagnose this as an error.

               else
                  Set_Standard_Error;
                  Write_Str ("error: duplicate unit name: ");
                  Write_Eol;

                  Write_Str ("error: unit """);
                  Write_Unit_Name (Units.Table (Units.Last).Uname);
                  Write_Str (""" found in file """);
                  Write_Name_Decoded (Units.Table (Units.Last).Sfile);
                  Write_Char ('"');
                  Write_Eol;

                  Write_Str ("error: unit """);
                  Write_Unit_Name (Units.Table (Unit_Id (Info)).Uname);
                  Write_Str (""" found in file """);
                  Write_Name_Decoded (Units.Table (Unit_Id (Info)).Sfile);
                  Write_Char ('"');
                  Write_Eol;

                  Exit_Program (E_Fatal);
               end if;
            end if;
         end;

         Set_Name_Table_Info
           (Units.Table (Units.Last).Uname, Int (Units.Last));

         --  Scan out possible version and other parameters

         loop
            Skip_Space;
            exit when At_Eol;
            C := Getc;

            --  Version field

            if C in '0' .. '9' or else C in 'a' .. 'f' then
               Units.Table (Units.Last).Version (1) := C;

               for J in 2 .. 8 loop
                  C := Getc;
                  Units.Table (Units.Last).Version (J) := C;
               end loop;

            --  BD/BN parameters

            elsif C = 'B' then
               C := Getc;

               if C = 'D' then
                  Check_At_End_Of_Field;
                  Units.Table (Units.Last).Elaborate_Body_Desirable := True;

               elsif C = 'N' then
                  Check_At_End_Of_Field;
                  Units.Table (Units.Last).Body_Needed_For_SAL := True;

               else
                  Fatal_Error_Ignore;
               end if;

            --  DE parameter (Dynamic elaboration checks)

            elsif C = 'D' then
               C := Getc;

               if C = 'E' then
                  Check_At_End_Of_Field;
                  Units.Table (Units.Last).Dynamic_Elab := True;
                  Dynamic_Elaboration_Checks_Specified := True;
               else
                  Fatal_Error_Ignore;
               end if;

            --  EB/EE parameters

            elsif C = 'E' then
               C := Getc;

               if C = 'B' then
                  Units.Table (Units.Last).Elaborate_Body := True;
               elsif C = 'E' then
                  Units.Table (Units.Last).Set_Elab_Entity := True;
               else
                  Fatal_Error_Ignore;
               end if;

               Check_At_End_Of_Field;

            --  GE parameter (generic)

            elsif C = 'G' then
               C := Getc;

               if C = 'E' then
                  Check_At_End_Of_Field;
                  Units.Table (Units.Last).Is_Generic := True;
               else
                  Fatal_Error_Ignore;
               end if;

            --  IL/IS/IU parameters

            elsif C = 'I' then
               C := Getc;

               if C = 'L' then
                  Units.Table (Units.Last).Icasing := All_Lower_Case;
               elsif C = 'S' then
                  Units.Table (Units.Last).Init_Scalars := True;
                  Initialize_Scalars_Used := True;
               elsif C = 'U' then
                  Units.Table (Units.Last).Icasing := All_Upper_Case;
               else
                  Fatal_Error_Ignore;
               end if;

               Check_At_End_Of_Field;

            --  KM/KU parameters

            elsif C = 'K' then
               C := Getc;

               if C = 'M' then
                  Units.Table (Units.Last).Kcasing := Mixed_Case;
               elsif C = 'U' then
                  Units.Table (Units.Last).Kcasing := All_Upper_Case;
               else
                  Fatal_Error_Ignore;
               end if;

               Check_At_End_Of_Field;

            --  NE parameter

            elsif C = 'N' then
               C := Getc;

               if C = 'E' then
                  Units.Table (Units.Last).No_Elab := True;
                  Check_At_End_Of_Field;
               else
                  Fatal_Error_Ignore;
               end if;

            --  PR/PU/PK parameters

            elsif C = 'P' then
               C := Getc;

               if C = 'R' then
                  Units.Table (Units.Last).Preelab := True;
               elsif C = 'U' then
                  Units.Table (Units.Last).Pure := True;
               elsif C = 'K' then
                  Units.Table (Units.Last).Unit_Kind := 'p';
               else
                  Fatal_Error_Ignore;
               end if;

               Check_At_End_Of_Field;

            --  RC/RT parameters

            elsif C = 'R' then
               C := Getc;

               if C = 'C' then
                  Units.Table (Units.Last).RCI := True;
               elsif C = 'T' then
                  Units.Table (Units.Last).Remote_Types := True;
               elsif C = 'A' then
                  Units.Table (Units.Last).Has_RACW := True;
               else
                  Fatal_Error_Ignore;
               end if;

               Check_At_End_Of_Field;

            elsif C = 'S' then
               C := Getc;

               if C = 'P' then
                  Units.Table (Units.Last).Shared_Passive := True;
               elsif C = 'U' then
                  Units.Table (Units.Last).Unit_Kind := 's';
               else
                  Fatal_Error_Ignore;
               end if;

               Check_At_End_Of_Field;

            else
               C := Getc;
               Fatal_Error_Ignore;
            end if;
         end loop;

         Skip_Eol;

         --  Check if static elaboration model used

         if not Units.Table (Units.Last).Dynamic_Elab
           and then not Units.Table (Units.Last).Internal
         then
            Static_Elaboration_Model_Used := True;
         end if;

         C := Getc;

         --  Scan out With lines for this unit

         With_Loop : loop
            Check_Unknown_Line;
            exit With_Loop when C /= 'W';

            if Ignore ('W') then
               Skip_Line;

            else
               Checkc (' ');
               Skip_Space;
               Withs.Increment_Last;
               Withs.Table (Withs.Last).Uname              := Get_Name;
               Withs.Table (Withs.Last).Elaborate          := False;
               Withs.Table (Withs.Last).Elaborate_All      := False;
               Withs.Table (Withs.Last).Elab_Desirable     := False;
               Withs.Table (Withs.Last).Elab_All_Desirable := False;
               Withs.Table (Withs.Last).SAL_Interface      := False;

               --  Generic case with no object file available

               if At_Eol then
                  Withs.Table (Withs.Last).Sfile := No_File;
                  Withs.Table (Withs.Last).Afile := No_File;

               --  Normal case

               else
                  Withs.Table (Withs.Last).Sfile := Get_Name (Lower => True);
                  Withs.Table (Withs.Last).Afile := Get_Name;

                  --  Scan out possible E, EA, ED, and AD parameters

                  while not At_Eol loop
                     Skip_Space;

                     if Nextc = 'A' then
                        P := P + 1;
                        Checkc ('D');
                        Check_At_End_Of_Field;

                        --  Store AD indication unless ignore required

                        if not Ignore_ED then
                           Withs.Table (Withs.Last).Elab_All_Desirable :=
                             True;
                        end if;

                     elsif Nextc = 'E' then
                        P := P + 1;

                        if At_End_Of_Field then
                           Withs.Table (Withs.Last).Elaborate := True;

                        elsif Nextc = 'A' then
                           P := P + 1;
                           Check_At_End_Of_Field;
                           Withs.Table (Withs.Last).Elaborate_All := True;

                        else
                           Checkc ('D');
                           Check_At_End_Of_Field;

                           --  Store ED indication unless ignore required

                           if not Ignore_ED then
                              Withs.Table (Withs.Last).Elab_Desirable :=
                                True;
                           end if;
                        end if;
                     end if;
                  end loop;
               end if;

               Skip_Eol;
            end if;

            C := Getc;
         end loop With_Loop;

         Units.Table (Units.Last).Last_With := Withs.Last;
         Units.Table (Units.Last).Last_Arg  := Args.Last;

         --  If there are linker options lines present, scan them

         Name_Len := 0;

         Linker_Options_Loop : loop
            Check_Unknown_Line;
            exit Linker_Options_Loop when C /= 'L';

            if Ignore ('L') then
               Skip_Line;

            else
               Checkc (' ');
               Skip_Space;
               Checkc ('"');

               loop
                  C := Getc;

                  if C < Character'Val (16#20#)
                    or else C > Character'Val (16#7E#)
                  then
                     Fatal_Error_Ignore;

                  elsif C = '{' then
                     C := Character'Val (0);

                     declare
                        V : Natural;

                     begin
                        V := 0;
                        for J in 1 .. 2 loop
                           C := Getc;

                           if C in '0' .. '9' then
                              V := V * 16 +
                                     Character'Pos (C) -
                                       Character'Pos ('0');

                           elsif C in 'A' .. 'F' then
                              V := V * 16 +
                                     Character'Pos (C) -
                                       Character'Pos ('A') +
                                         10;

                           else
                              Fatal_Error_Ignore;
                           end if;
                        end loop;

                        Checkc ('}');
                        Add_Char_To_Name_Buffer (Character'Val (V));
                     end;

                  else
                     if C = '"' then
                        exit when Nextc /= '"';
                        C := Getc;
                     end if;

                     Add_Char_To_Name_Buffer (C);
                  end if;
               end loop;

               Add_Char_To_Name_Buffer (nul);
               Skip_Eol;
            end if;

            C := Getc;
         end loop Linker_Options_Loop;

         --  Store the linker options entry if one was found

         if Name_Len /= 0 then
            Linker_Options.Increment_Last;

            Linker_Options.Table (Linker_Options.Last).Name :=
              Name_Enter;

            Linker_Options.Table (Linker_Options.Last).Unit :=
              Units.Last;

            Linker_Options.Table (Linker_Options.Last).Internal_File :=
              Is_Internal_File_Name (F);

            Linker_Options.Table (Linker_Options.Last).Original_Pos :=
              Linker_Options.Last;
         end if;
      end loop U_Loop;

      --  End loop through units for one ALI file

      ALIs.Table (Id).Last_Unit := Units.Last;
      ALIs.Table (Id).Sfile := Units.Table (ALIs.Table (Id).First_Unit).Sfile;

      --  Set types of the units (there can be at most 2 of them)

      if ALIs.Table (Id).First_Unit /= ALIs.Table (Id).Last_Unit then
         Units.Table (ALIs.Table (Id).First_Unit).Utype := Is_Body;
         Units.Table (ALIs.Table (Id).Last_Unit).Utype  := Is_Spec;

      else
         --  Deal with body only and spec only cases, note that the reason we
         --  do our own checking of the name (rather than using Is_Body_Name)
         --  is that Uname drags in far too much compiler junk!

         Get_Name_String (Units.Table (Units.Last).Uname);

         if Name_Buffer (Name_Len) = 'b' then
            Units.Table (Units.Last).Utype := Is_Body_Only;
         else
            Units.Table (Units.Last).Utype := Is_Spec_Only;
         end if;
      end if;

      --  Scan out external version references and put in hash table

      E_Loop : loop
         Check_Unknown_Line;
         exit E_Loop when C /= 'E';

         if Ignore ('E') then
            Skip_Line;

         else
            Checkc (' ');
            Skip_Space;

            Name_Len := 0;
            Name_Len := 0;
            loop
               C := Getc;

               if C < ' ' then
                  Fatal_Error;
               end if;

               exit when At_End_Of_Field;
               Add_Char_To_Name_Buffer (C);
            end loop;

            Version_Ref.Set (new String'(Name_Buffer (1 .. Name_Len)), True);
            Skip_Eol;
         end if;

         C := Getc;
      end loop E_Loop;

      --  Scan out source dependency lines for this ALI file

      ALIs.Table (Id).First_Sdep := Sdep.Last + 1;

      D_Loop : loop
         Check_Unknown_Line;
         exit D_Loop when C /= 'D';

         if Ignore ('D') then
            Skip_Line;

         else
            Checkc (' ');
            Skip_Space;
            Sdep.Increment_Last;
            Sdep.Table (Sdep.Last).Sfile := Get_Name (Lower => True);
            Sdep.Table (Sdep.Last).Stamp := Get_Stamp;
            Sdep.Table (Sdep.Last).Dummy_Entry :=
              (Sdep.Table (Sdep.Last).Stamp = Dummy_Time_Stamp);

            --  Acquire checksum value

            Skip_Space;

            declare
               Ctr : Natural;
               Chk : Word;

            begin
               Ctr := 0;
               Chk := 0;

               loop
                  exit when At_Eol or else Ctr = 8;

                  if Nextc in '0' .. '9' then
                     Chk := Chk * 16 +
                              Character'Pos (Nextc) - Character'Pos ('0');

                  elsif Nextc in 'a' .. 'f' then
                     Chk := Chk * 16 +
                              Character'Pos (Nextc) - Character'Pos ('a') + 10;

                  else
                     exit;
                  end if;

                  Ctr := Ctr + 1;
                  P := P + 1;
               end loop;

               if Ctr = 8 and then At_End_Of_Field then
                  Sdep.Table (Sdep.Last).Checksum := Chk;
               else
                  Fatal_Error;
               end if;
            end;

            --  Acquire subunit and reference file name entries

            Sdep.Table (Sdep.Last).Subunit_Name := No_Name;
            Sdep.Table (Sdep.Last).Rfile        :=
              Sdep.Table (Sdep.Last).Sfile;
            Sdep.Table (Sdep.Last).Start_Line   := 1;

            if not At_Eol then
               Skip_Space;

               --  Here for subunit name

               if Nextc not in '0' .. '9' then
                  Name_Len := 0;

                  while not At_End_Of_Field loop
                     Name_Len := Name_Len + 1;
                     Name_Buffer (Name_Len) := Getc;
                  end loop;

                  Sdep.Table (Sdep.Last).Subunit_Name := Name_Enter;
                  Skip_Space;
               end if;

               --  Here for reference file name entry

               if Nextc in '0' .. '9' then
                  Sdep.Table (Sdep.Last).Start_Line := Get_Nat;
                  Checkc (':');

                  Name_Len := 0;

                  while not At_End_Of_Field loop
                     Name_Len := Name_Len + 1;
                     Name_Buffer (Name_Len) := Getc;
                  end loop;

                  Sdep.Table (Sdep.Last).Rfile := Name_Enter;
               end if;
            end if;

            Skip_Eol;
         end if;

         C := Getc;
      end loop D_Loop;

      ALIs.Table (Id).Last_Sdep := Sdep.Last;

      --  We must at this stage be at an Xref line or the end of file

      if C = EOF then
         return Id;
      end if;

      Check_Unknown_Line;

      if C /= 'X' then
         Fatal_Error;
      end if;

      --  If we are ignoring Xref sections we are done (we ignore all
      --  remaining lines since only xref related lines follow X).

      if Ignore ('X') and then not Debug_Flag_X then
         return Id;
      end if;

      --  Loop through Xref sections

      X_Loop : loop
         Check_Unknown_Line;
         exit X_Loop when C /= 'X';

         --  Make new entry in section table

         Xref_Section.Increment_Last;

         Read_Refs_For_One_File : declare
            XS : Xref_Section_Record renames
                   Xref_Section.Table (Xref_Section.Last);

            Current_File_Num : Sdep_Id;
            --  Keeps track of the current file number (changed by nn|)

         begin
            XS.File_Num     := Sdep_Id (Get_Nat + Nat (First_Sdep_Entry) - 1);
            XS.File_Name    := Get_Name;
            XS.First_Entity := Xref_Entity.Last + 1;

            Current_File_Num := XS.File_Num;

            Skip_Space;

            Skip_Eol;
            C := Nextc;

            --  Loop through Xref entities

            while C /= 'X' and then C /= EOF loop
               Xref_Entity.Increment_Last;

               Read_Refs_For_One_Entity : declare
                  XE : Xref_Entity_Record renames
                         Xref_Entity.Table (Xref_Entity.Last);
                  N  : Nat;

                  procedure Read_Instantiation_Reference;
                  --  Acquire instantiation reference. Caller has checked
                  --  that current character is '[' and on return the cursor
                  --  is skipped past the corresponding closing ']'.

                  ----------------------------------
                  -- Read_Instantiation_Reference --
                  ----------------------------------

                  procedure Read_Instantiation_Reference is
                     Local_File_Num : Sdep_Id := Current_File_Num;

                  begin
                     Xref.Increment_Last;

                     declare
                        XR : Xref_Record renames Xref.Table (Xref.Last);

                     begin
                        P := P + 1; -- skip [
                        N := Get_Nat;

                        if Nextc = '|' then
                           XR.File_Num :=
                             Sdep_Id (N + Nat (First_Sdep_Entry) - 1);
                           Local_File_Num := XR.File_Num;
                           P := P + 1;
                           N := Get_Nat;

                        else
                           XR.File_Num := Local_File_Num;
                        end if;

                        XR.Line  := N;
                        XR.Rtype := ' ';
                        XR.Col   := 0;

                        --  Recursive call for next reference

                        if Nextc = '[' then
                           pragma Warnings (Off); -- kill recursion warning
                           Read_Instantiation_Reference;
                           pragma Warnings (On);
                        end if;

                        --  Skip closing bracket after recursive call

                        P := P + 1;
                     end;
                  end Read_Instantiation_Reference;

               --  Start of processing for Read_Refs_For_One_Entity

               begin
                  XE.Line   := Get_Nat;
                  XE.Etype  := Getc;
                  XE.Col    := Get_Nat;
                  XE.Lib    := (Getc = '*');
                  XE.Entity := Get_Name;

                  --  Handle the information about generic instantiations

                  if Nextc = '[' then
                     Skipc; --  Opening '['
                     N := Get_Nat;

                     if Nextc /= '|' then
                        XE.Iref_File_Num := Current_File_Num;
                        XE.Iref_Line     := N;
                     else
                        XE.Iref_File_Num :=
                          Sdep_Id (N + Nat (First_Sdep_Entry) - 1);
                        Skipc;
                        XE.Iref_Line := Get_Nat;
                     end if;

                     if Getc /= ']' then
                        Fatal_Error;
                     end if;

                  else
                     XE.Iref_File_Num := No_Sdep_Id;
                     XE.Iref_Line     := 0;
                  end if;

                  Current_File_Num := XS.File_Num;

                  --  Renaming reference is present

                  if Nextc = '=' then
                     P := P + 1;
                     XE.Rref_Line := Get_Nat;

                     if Getc /= ':' then
                        Fatal_Error;
                     end if;

                     XE.Rref_Col := Get_Nat;

                  --  No renaming reference present

                  else
                     XE.Rref_Line := 0;
                     XE.Rref_Col  := 0;
                  end if;

                  Skip_Space;

                  --  See if type reference present

                  Get_Typeref
                    (Current_File_Num, XE.Tref, XE.Tref_File_Num, XE.Tref_Line,
                     XE.Tref_Type, XE.Tref_Col, XE.Tref_Standard_Entity);

                  --  Do we have an overriding procedure, instead ?
                  if XE.Tref_Type = 'p' then
                     XE.Oref_File_Num := XE.Tref_File_Num;
                     XE.Oref_Line     := XE.Tref_Line;
                     XE.Oref_Col      := XE.Tref_Col;
                     XE.Tref_File_Num := No_Sdep_Id;
                     XE.Tref          := Tref_None;
                  else
                     --  We might have additional information about the
                     --  overloaded subprograms
                     declare
                        Ref : Tref_Kind;
                        Typ : Character;
                        Standard_Entity : Name_Id;
                     begin
                        Get_Typeref
                          (Current_File_Num,
                           Ref, XE.Oref_File_Num,
                           XE.Oref_Line, Typ, XE.Oref_Col, Standard_Entity);
                     end;
                  end if;

                  XE.First_Xref := Xref.Last + 1;

                  --  Loop through cross-references for this entity

                  loop
                     Skip_Space;

                     if At_Eol then
                        Skip_Eol;
                        exit when Nextc /= '.';
                        P := P + 1;
                     end if;

                     Xref.Increment_Last;

                     declare
                        XR : Xref_Record renames Xref.Table (Xref.Last);

                     begin
                        N := Get_Nat;

                        if Nextc = '|' then
                           XR.File_Num :=
                             Sdep_Id (N + Nat (First_Sdep_Entry) - 1);
                           Current_File_Num := XR.File_Num;
                           P := P + 1;
                           N := Get_Nat;
                        else
                           XR.File_Num := Current_File_Num;
                        end if;

                        XR.Line  := N;
                        XR.Rtype := Getc;

                        --  Imported entities reference as in:
                        --    494b<c,__gnat_copy_attribs>25
                        --  ??? Simply skipped for now

                        if Nextc = '<' then
                           while Getc /= '>' loop
                              null;
                           end loop;
                        end if;

                        XR.Col   := Get_Nat;

                        if Nextc = '[' then
                           Read_Instantiation_Reference;
                        end if;
                     end;
                  end loop;

                  --  Record last cross-reference

                  XE.Last_Xref := Xref.Last;
                  C := Nextc;
               end Read_Refs_For_One_Entity;
            end loop;

            --  Record last entity

            XS.Last_Entity := Xref_Entity.Last;

         end Read_Refs_For_One_File;

         C := Getc;
      end loop X_Loop;

      --  Here after dealing with xref sections

      if C /= EOF and then C /= 'X' then
         Fatal_Error;
      end if;

      return Id;

   exception
      when Bad_ALI_Format =>
         return No_ALI_Id;

   end Scan_ALI;

   ---------
   -- SEq --
   ---------

   function SEq (F1, F2 : String_Ptr) return Boolean is
   begin
      return F1.all = F2.all;
   end SEq;

   -----------
   -- SHash --
   -----------

   function SHash (S : String_Ptr) return Vindex is
      H : Word;

   begin
      H := 0;
      for J in S.all'Range loop
         H := H * 2 + Character'Pos (S (J));
      end loop;

      return Vindex (Vindex'First + Vindex (H mod Vindex'Range_Length));
   end SHash;

end ALI;<|MERGE_RESOLUTION|>--- conflicted
+++ resolved
@@ -6,11 +6,7 @@
 --                                                                          --
 --                                 B o d y                                  --
 --                                                                          --
-<<<<<<< HEAD
---          Copyright (C) 1992-2005, Free Software Foundation, Inc.         --
-=======
 --          Copyright (C) 1992-2006, Free Software Foundation, Inc.         --
->>>>>>> c355071f
 --                                                                          --
 -- GNAT is free software;  you can  redistribute it  and/or modify it under --
 -- terms of the  GNU General Public License as published  by the Free Soft- --
@@ -448,7 +444,6 @@
                exit when Nextc = '(' or else Nextc = ')'
                  or else Nextc = '{' or else Nextc = '}'
                  or else Nextc = '<' or else Nextc = '>'
-                 or else Nextc = '[' or else Nextc = ']'
                  or else Nextc = '=';
 
                --  Terminate if left bracket not part of wide char sequence
@@ -642,94 +637,6 @@
       begin
          return T (P);
       end Nextc;
-
-      -----------------
-      -- Get_Typeref --
-      -----------------
-
-      procedure Get_Typeref
-        (Current_File_Num : Sdep_Id;
-         Ref              : out Tref_Kind;
-         File_Num         : out Sdep_Id;
-         Line             : out Nat;
-         Ref_Type         : out Character;
-         Col              : out Nat;
-         Standard_Entity  : out Name_Id)
-      is
-         N : Nat;
-      begin
-         case Nextc is
-            when '<'    => Ref := Tref_Derived;
-            when '('    => Ref := Tref_Access;
-            when '{'    => Ref := Tref_Type;
-            when others => Ref := Tref_None;
-         end case;
-
-         --  Case of typeref field present
-
-         if Ref /= Tref_None then
-            P := P + 1; -- skip opening bracket
-
-            if Nextc in 'a' .. 'z' then
-               File_Num        := No_Sdep_Id;
-               Line            := 0;
-               Ref_Type        := ' ';
-               Col             := 0;
-               Standard_Entity := Get_Name (Ignore_Spaces => True);
-            else
-               N := Get_Nat;
-
-               if Nextc = '|' then
-                  File_Num := Sdep_Id (N + Nat (First_Sdep_Entry) - 1);
-                  P := P + 1;
-                  N := Get_Nat;
-               else
-                  File_Num := Current_File_Num;
-               end if;
-
-               Line            := N;
-               Ref_Type        := Getc;
-               Col             := Get_Nat;
-               Standard_Entity := No_Name;
-            end if;
-
-            --  ??? Temporary workaround for nested generics case:
-            --     4i4 Directories{1|4I9[4|6[3|3]]}
-            --  See C918-002
-
-            declare
-               Nested_Brackets : Natural := 0;
-
-            begin
-               loop
-                  case Nextc is
-                     when '['   =>
-                        Nested_Brackets := Nested_Brackets + 1;
-                     when ']' =>
-                        Nested_Brackets := Nested_Brackets - 1;
-                     when others =>
-                        if Nested_Brackets = 0 then
-                           exit;
-                        end if;
-                  end case;
-
-                  Skipc;
-               end loop;
-            end;
-
-            P := P + 1; -- skip closing bracket
-            Skip_Space;
-
-         --  No typeref entry present
-
-         else
-            File_Num        := No_Sdep_Id;
-            Line            := 0;
-            Ref_Type        := ' ';
-            Col             := 0;
-            Standard_Entity := No_Name;
-         end if;
-      end Get_Typeref;
 
       --------------
       -- Skip_Eol --
@@ -850,11 +757,7 @@
         Normalize_Scalars          => False,
         Ofile_Full_Name            => Full_Object_File_Name,
         Queuing_Policy             => ' ',
-<<<<<<< HEAD
-        Restrictions               => Restrictions_Initial,
-=======
         Restrictions               => No_Restrictions,
->>>>>>> c355071f
         SAL_Interface              => False,
         Sfile                      => No_Name,
         Task_Dispatching_Policy    => ' ',
@@ -1296,11 +1199,7 @@
 
                if Ignore_Errors then
                   Cumulative_Restrictions := Save_R;
-<<<<<<< HEAD
-                  ALIs.Table (Id).Restrictions := Restrictions_Initial;
-=======
                   ALIs.Table (Id).Restrictions := No_Restrictions;
->>>>>>> c355071f
                   Skip_Eol;
 
                --  In normal mode, this is a fatal error
@@ -1417,44 +1316,6 @@
             ALIs.Table (Id).First_Unit := Units.Last;
          end if;
 
-<<<<<<< HEAD
-         Units.Table (Units.Last).Uname           := Get_Name;
-         Units.Table (Units.Last).Predefined      := Is_Predefined_Unit;
-         Units.Table (Units.Last).Internal        := Is_Internal_Unit;
-         Units.Table (Units.Last).My_ALI          := Id;
-         Units.Table (Units.Last).Sfile           := Get_Name (Lower => True);
-         Units.Table (Units.Last).Pure            := False;
-         Units.Table (Units.Last).Preelab         := False;
-         Units.Table (Units.Last).No_Elab         := False;
-         Units.Table (Units.Last).Shared_Passive  := False;
-         Units.Table (Units.Last).RCI             := False;
-         Units.Table (Units.Last).Remote_Types    := False;
-         Units.Table (Units.Last).Has_RACW        := False;
-         Units.Table (Units.Last).Init_Scalars    := False;
-         Units.Table (Units.Last).Is_Generic      := False;
-         Units.Table (Units.Last).Icasing         := Mixed_Case;
-         Units.Table (Units.Last).Kcasing         := All_Lower_Case;
-         Units.Table (Units.Last).Dynamic_Elab    := False;
-         Units.Table (Units.Last).Elaborate_Body  := False;
-         Units.Table (Units.Last).Set_Elab_Entity := False;
-         Units.Table (Units.Last).Version         := "00000000";
-         Units.Table (Units.Last).First_With      := Withs.Last + 1;
-         Units.Table (Units.Last).First_Arg       := First_Arg;
-         Units.Table (Units.Last).Elab_Position   := 0;
-         Units.Table (Units.Last).SAL_Interface   := ALIs.Table (Id).
-                                                       SAL_Interface;
-         Units.Table (Units.Last).Body_Needed_For_SAL := False;
-
-         if Debug_Flag_U then
-            Write_Str (" ----> reading unit ");
-            Write_Int (Int (Units.Last));
-            Write_Str ("  ");
-            Write_Unit_Name (Units.Table (Units.Last).Uname);
-            Write_Str (" from file ");
-            Write_Name (Units.Table (Units.Last).Sfile);
-            Write_Eol;
-         end if;
-=======
          declare
             UL : Unit_Record renames Units.Table (Units.Last);
 
@@ -1496,7 +1357,6 @@
                Write_Eol;
             end if;
          end;
->>>>>>> c355071f
 
          --  Check for duplicated unit in different files
 
