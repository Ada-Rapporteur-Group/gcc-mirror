--- conflicted
+++ resolved
@@ -6,11 +6,7 @@
 --                                                                          --
 --                                 B o d y                                  --
 --                                                                          --
-<<<<<<< HEAD
---          Copyright (C) 1992-2005, Free Software Foundation, Inc.         --
-=======
 --          Copyright (C) 1992-2006, Free Software Foundation, Inc.         --
->>>>>>> f8383f28
 --                                                                          --
 -- GNAT is free software;  you can  redistribute it  and/or modify it under --
 -- terms of the  GNU General Public License as published  by the Free Soft- --
@@ -164,11 +160,7 @@
    --  Debug flags for binder (GNATBIND)
 
    --  da  All links (including internal units) listed if there is a cycle
-<<<<<<< HEAD
-   --  db
-=======
    --  db  Output information from Better_Choice
->>>>>>> f8383f28
    --  dc  List units as they are chosen
    --  dd
    --  de  Elaboration dependencies including system units
@@ -482,8 +474,6 @@
    --       in seriously non-conforming behavior, but is useful sometimes
    --       when tracking down handling of complex expressions.
 
-<<<<<<< HEAD
-=======
    --  d.l  Use Ada 95 semantics for limited function returns. This may be
    --       used to work around the incompatibility introduced by AI-318-2.
    --       It is useful only in -gnat05 mode.
@@ -497,7 +487,6 @@
    --  d.w  This flag turns off the scanning of while loops to detect possible
    --       infinite loops.
 
->>>>>>> f8383f28
    --  d.x  No exception handlers in generated code. This causes exception
    --       handlers to be eliminated from the generated code. They are still
    --       fully compiled and analyzed, they just get eliminated from the
