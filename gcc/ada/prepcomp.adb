--- conflicted
+++ resolved
@@ -6,11 +6,7 @@
 --                                                                          --
 --                                 B o d y                                  --
 --                                                                          --
-<<<<<<< HEAD
---          Copyright (C) 2003-2009, Free Software Foundation, Inc.         --
-=======
 --          Copyright (C) 2003-2010, Free Software Foundation, Inc.         --
->>>>>>> 3082eeb7
 --                                                                          --
 -- GNAT is free software;  you can  redistribute it  and/or modify it under --
 -- terms of the  GNU General Public License as published  by the Free Soft- --
@@ -49,11 +45,7 @@
 
    --  The following variable should be a constant, but this is not possible
    --  because its type GNAT.Dynamic_Tables.Instance has a component P of
-<<<<<<< HEAD
-   --  unitialized private type GNAT.Dynamic_Tables.Table_Private and there
-=======
    --  uninitialized private type GNAT.Dynamic_Tables.Table_Private and there
->>>>>>> 3082eeb7
    --  are no exported values for this private type. Warnings are Off because
    --  it is never assigned a value.
 
@@ -712,11 +704,7 @@
          --  correct.
 
          Check_Command_Line_Symbol_Definition
-<<<<<<< HEAD
-           (Definition => Symbol_Definitions (Index).all,
-=======
            (Definition => Preprocessing_Symbol_Defs (Index).all,
->>>>>>> 3082eeb7
             Data       => Symbol_Data);
          Found := False;
 
