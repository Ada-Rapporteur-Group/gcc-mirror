------------------------------------------------------------------------------
--                                                                          --
--                         GNAT COMPILER COMPONENTS                         --
--                                                                          --
--                             P R E P C O M P                              --
--                                                                          --
--                                 B o d y                                  --
--                                                                          --
--          Copyright (C) 2003-2009, Free Software Foundation, Inc.         --
--                                                                          --
-- GNAT is free software;  you can  redistribute it  and/or modify it under --
-- terms of the  GNU General Public License as published  by the Free Soft- --
-- ware  Foundation;  either version 3,  or (at your option) any later ver- --
-- sion.  GNAT is distributed in the hope that it will be useful, but WITH- --
-- OUT ANY WARRANTY;  without even the  implied warranty of MERCHANTABILITY --
-- or FITNESS FOR A PARTICULAR PURPOSE.  See the GNU General Public License --
-- for  more details.  You should have  received  a copy of the GNU General --
-- Public License  distributed with GNAT; see file COPYING3.  If not, go to --
-- http://www.gnu.org/licenses for a complete copy of the license.          --
--                                                                          --
-- GNAT was originally developed  by the GNAT team at  New York University. --
-- Extensive contributions were provided by Ada Core Technologies Inc.      --
--                                                                          --
------------------------------------------------------------------------------

with Ada.Unchecked_Deallocation;

with Errout;   use Errout;
with Lib.Writ; use Lib.Writ;
with Opt;      use Opt;
with Osint;    use Osint;
with Prep;     use Prep;
with Scans;    use Scans;
with Scn;      use Scn;
with Sinput.L; use Sinput.L;
with Stringt;  use Stringt;
with Table;
with Types;    use Types;

package body Prepcomp is

   No_Preprocessing : Boolean := True;
   --  Set to False if there is at least one source that needs to be
   --  preprocessed.

   Source_Index_Of_Preproc_Data_File : Source_File_Index := No_Source_File;

   --  The following variable should be a constant, but this is not possible
   --  because its type GNAT.Dynamic_Tables.Instance has a component P of
   --  unitialized private type GNAT.Dynamic_Tables.Table_Private and there
   --  are no exported values for this private type. Warnings are Off because
   --  it is never assigned a value.

   pragma Warnings (Off);
   No_Mapping : Prep.Symbol_Table.Instance;
   pragma Warnings (On);

   type String_Ptr is access String;
   type String_Array is array (Positive range <>) of String_Ptr;
   type String_Array_Ptr is access String_Array;

   procedure Free is
      new Ada.Unchecked_Deallocation (String_Array, String_Array_Ptr);

   Symbol_Definitions : String_Array_Ptr := new String_Array (1 .. 4);
   --  An extensible array to temporarily stores symbol definitions specified
   --  on the command line with -gnateD switches.

   Last_Definition : Natural := 0;
   --  Index of last symbol definition in array Symbol_Definitions

   type Preproc_Data is record
      Mapping      : Symbol_Table.Instance;
      File_Name    : File_Name_Type := No_File;
      Deffile      : String_Id      := No_String;
      Undef_False  : Boolean        := False;
      Always_Blank : Boolean        := False;
      Comments     : Boolean        := False;
      List_Symbols : Boolean        := False;
      Processed    : Boolean        := False;
   end record;
   --  Structure to keep the preprocessing data for a file name or for the
   --  default (when Name_Id = No_Name).

   No_Preproc_Data : constant Preproc_Data :=
     (Mapping      => No_Mapping,
      File_Name    => No_File,
      Deffile      => No_String,
      Undef_False  => False,
      Always_Blank => False,
      Comments     => False,
      List_Symbols => False,
      Processed    => False);

   Default_Data : Preproc_Data := No_Preproc_Data;
   --  The preprocessing data to be used when no specific preprocessing data
   --  is specified for a source.

   Default_Data_Defined : Boolean := False;
   --  True if source for which no specific preprocessing is specified need to
   --  be preprocess with the Default_Data.

   Current_Data : Preproc_Data := No_Preproc_Data;

   package Preproc_Data_Table is new Table.Table
     (Table_Component_Type => Preproc_Data,
      Table_Index_Type     => Int,
      Table_Low_Bound      => 1,
      Table_Initial        => 5,
      Table_Increment      => 100,
      Table_Name           => "Prepcomp.Preproc_Data_Table");
   --  Table to store the specific preprocessing data

   Command_Line_Symbols : Symbol_Table.Instance;
   --  A table to store symbol definitions specified on the command line with
   --  -gnateD switches.

   package Dependencies is new Table.Table
     (Table_Component_Type => Source_File_Index,
      Table_Index_Type     => Int,
      Table_Low_Bound      => 1,
      Table_Initial        => 10,
      Table_Increment      => 100,
      Table_Name           => "Prepcomp.Dependencies");
   --  Table to store the dependencies on preprocessing files

   procedure Add_Command_Line_Symbols;
   --  Add the command line symbol definitions, if any, to Prep.Mapping table

   procedure Skip_To_End_Of_Line;
   --  Ignore errors and scan up to the next end of line or the end of file

   ------------------------------
   -- Add_Command_Line_Symbols --
   ------------------------------

   procedure Add_Command_Line_Symbols is
      Symbol_Id : Prep.Symbol_Id;

   begin
      for J in 1 .. Symbol_Table.Last (Command_Line_Symbols) loop
         Symbol_Id := Prep.Index_Of (Command_Line_Symbols.Table (J).Symbol);

         if Symbol_Id = No_Symbol then
            Symbol_Table.Increment_Last (Prep.Mapping);
            Symbol_Id := Symbol_Table.Last (Prep.Mapping);
         end if;

         Prep.Mapping.Table (Symbol_Id) := Command_Line_Symbols.Table (J);
      end loop;
   end Add_Command_Line_Symbols;

   ----------------------
   -- Add_Dependencies --
   ----------------------

   procedure Add_Dependencies is
   begin
      for Index in 1 .. Dependencies.Last loop
         Add_Preprocessing_Dependency (Dependencies.Table (Index));
      end loop;
   end Add_Dependencies;

   ---------------------------
   -- Add_Symbol_Definition --
   ---------------------------

   procedure Add_Symbol_Definition (Def : String) is
   begin
      --  If Symbol_Definitions is not large enough, double it

      if Last_Definition = Symbol_Definitions'Last then
         declare
            New_Symbol_Definitions : constant String_Array_Ptr :=
              new String_Array (1 .. 2 * Last_Definition);

         begin
            New_Symbol_Definitions (Symbol_Definitions'Range) :=
              Symbol_Definitions.all;
            Free (Symbol_Definitions);
            Symbol_Definitions := New_Symbol_Definitions;
         end;
      end if;

      Last_Definition := Last_Definition + 1;
      Symbol_Definitions (Last_Definition) := new String'(Def);
   end Add_Symbol_Definition;

   -------------------
   -- Check_Symbols --
   -------------------

   procedure Check_Symbols is
   begin
      --  If there is at least one switch -gnateD specified

      if Symbol_Table.Last (Command_Line_Symbols) >= 1 then
         Current_Data := No_Preproc_Data;
         No_Preprocessing := False;
         Current_Data.Processed := True;

         --  Start with an empty, initialized mapping table; use Prep.Mapping,
         --  because Prep.Index_Of uses Prep.Mapping.

         Prep.Mapping := No_Mapping;
         Symbol_Table.Init (Prep.Mapping);

         --  Add the command line symbols

         Add_Command_Line_Symbols;

         --  Put the resulting Prep.Mapping in Current_Data, and immediately
         --  set Prep.Mapping to nil.

         Current_Data.Mapping := Prep.Mapping;
         Prep.Mapping := No_Mapping;

         --  Set the default data

         Default_Data := Current_Data;
         Default_Data_Defined := True;
      end if;
   end Check_Symbols;

   ------------------------------
   -- Parse_Preprocessing_Data --
   ------------------------------

   procedure Parse_Preprocessing_Data_File (N : File_Name_Type) is
      OK            : Boolean := False;
      Dash_Location : Source_Ptr;
      Symbol_Data   : Prep.Symbol_Data;
      Symbol_Id     : Prep.Symbol_Id;
      T             : constant Nat := Total_Errors_Detected;

   begin
      --  Load the preprocessing data file

      Source_Index_Of_Preproc_Data_File := Load_Preprocessing_Data_File (N);

      --  Fail if preprocessing data file cannot be found

      if Source_Index_Of_Preproc_Data_File = No_Source_File then
         Get_Name_String (N);
         Fail ("preprocessing data file """
               & Name_Buffer (1 .. Name_Len)
               & """ not found");
      end if;

      --  Initialize scanner and set its behavior for processing a data file

      Scn.Scanner.Initialize_Scanner (Source_Index_Of_Preproc_Data_File);
      Scn.Scanner.Set_End_Of_Line_As_Token (True);
      Scn.Scanner.Reset_Special_Characters;

      For_Each_Line : loop
         <<Scan_Line>>
         Scan;

         exit For_Each_Line when Token = Tok_EOF;

         if Token = Tok_End_Of_Line then
            goto Scan_Line;
         end if;

         --  Line is not empty

         OK := False;
         No_Preprocessing := False;
         Current_Data := No_Preproc_Data;

         case Token is
            when Tok_Asterisk =>

               --  Default data

               if Default_Data_Defined then
                  Error_Msg
                    ("multiple default preprocessing data", Token_Ptr);

               else
                  OK := True;
                  Default_Data_Defined := True;
               end if;

            when Tok_String_Literal =>

               --  Specific data

               String_To_Name_Buffer (String_Literal_Id);
               Canonical_Case_File_Name (Name_Buffer (1 .. Name_Len));
               Current_Data.File_Name := Name_Find;
               OK := True;

               for Index in 1 .. Preproc_Data_Table.Last loop
                  if Current_Data.File_Name =
                       Preproc_Data_Table.Table (Index).File_Name
                  then
                     Error_Msg_File_1 := Current_Data.File_Name;
                     Error_Msg
                       ("multiple preprocessing data for{", Token_Ptr);
                     OK := False;
                     exit;
                  end if;
               end loop;

            when others =>
               Error_Msg ("`'*` or literal string expected", Token_Ptr);
         end case;

         --  If there is a problem, skip the line

         if not OK then
            Skip_To_End_Of_Line;
            goto Scan_Line;
         end if;

         --  Scan past the * or the literal string

         Scan;

         --  A literal string in second position is a definition file

         if Token = Tok_String_Literal then
            Current_Data.Deffile := String_Literal_Id;
            Current_Data.Processed := False;
            Scan;

         else
            --  If there is no definition file, set Processed to True now

            Current_Data.Processed := True;
         end if;

         --  Start with an empty, initialized mapping table; use Prep.Mapping,
         --  because Prep.Index_Of uses Prep.Mapping.

         Prep.Mapping := No_Mapping;
         Symbol_Table.Init (Prep.Mapping);

         --  Check the switches that may follow

         while Token /= Tok_End_Of_Line and then Token /= Tok_EOF loop
            if Token /= Tok_Minus then
               Error_Msg ("`'-` expected", Token_Ptr);
               Skip_To_End_Of_Line;
               goto Scan_Line;
            end if;

            --  Keep the location of the '-' for possible error reporting

            Dash_Location := Token_Ptr;

            --  Scan past the '-'

            Scan;
            OK := False;
            Change_Reserved_Keyword_To_Symbol;

            --  An identifier (or a reserved word converted to an
            --  identifier) is expected and there must be no blank space
            --  between the '-' and the identifier.

            if Token = Tok_Identifier
              and then Token_Ptr = Dash_Location + 1
            then
               Get_Name_String (Token_Name);

               --  Check the character in the source, because the case is
               --  significant.

               case Sinput.Source (Token_Ptr) is
                  when 'u' =>

                     --  Undefined symbol are False

                     if Name_Len = 1 then
                        Current_Data.Undef_False := True;
                        OK := True;
                     end if;

                  when 'b' =>

                     --  Blank lines

                     if Name_Len = 1 then
                        Current_Data.Always_Blank := True;
                        OK := True;
                     end if;

                  when 'c' =>

                     --  Comment removed lines

                     if Name_Len = 1 then
                        Current_Data.Comments := True;
                        OK := True;
                     end if;

                  when 's' =>

                     --  List symbols

                     if Name_Len = 1 then
                        Current_Data.List_Symbols := True;
                        OK := True;
                     end if;

                  when 'D' =>

                     --  Symbol definition

                     OK := Name_Len > 1;

                     if OK then

                        --  A symbol must be an Ada identifier; it cannot start
                        --  with an underline or a digit.

                        if Name_Buffer (2) = '_'
                          or else Name_Buffer (2) in '0' .. '9'
                        then
                           Error_Msg ("symbol expected", Token_Ptr + 1);
                           Skip_To_End_Of_Line;
                           goto Scan_Line;
                        end if;

                        --  Get the name id of the symbol

                        Symbol_Data.On_The_Command_Line := True;
                        Name_Buffer (1 .. Name_Len - 1) :=
                          Name_Buffer (2 .. Name_Len);
                        Name_Len := Name_Len - 1;
                        Symbol_Data.Symbol := Name_Find;

                        if Name_Buffer (1 .. Name_Len) = "if"
                          or else Name_Buffer (1 .. Name_Len) = "else"
                          or else Name_Buffer (1 .. Name_Len) = "elsif"
                          or else Name_Buffer (1 .. Name_Len) = "end"
                          or else Name_Buffer (1 .. Name_Len) = "not"
                          or else Name_Buffer (1 .. Name_Len) = "and"
                          or else Name_Buffer (1 .. Name_Len) = "then"
                        then
                           Error_Msg ("symbol expected", Token_Ptr + 1);
                           Skip_To_End_Of_Line;
                           goto Scan_Line;
                        end if;

                        --  Get the name id of the original symbol, with
                        --  possibly capital letters.

                        Name_Len := Integer (Scan_Ptr - Token_Ptr - 1);

                        for J in 1 .. Name_Len loop
                           Name_Buffer (J) :=
                             Sinput.Source (Token_Ptr + Text_Ptr (J));
                        end loop;

                        Symbol_Data.Original := Name_Find;

                        --  Scan past D<symbol>

                        Scan;

                        if Token /= Tok_Equal then
                           Error_Msg ("`=` expected", Token_Ptr);
                           Skip_To_End_Of_Line;
                           goto Scan_Line;
                        end if;

                        --  Scan past '='

                        Scan;

                        --  Here any reserved word is OK

                        Change_Reserved_Keyword_To_Symbol
                          (All_Keywords => True);

                        --  Value can be an identifier (or a reserved word)
                        --  or a literal string.

                        case Token is
                           when Tok_String_Literal =>
                              Symbol_Data.Is_A_String := True;
                              Symbol_Data.Value := String_Literal_Id;

                           when Tok_Identifier =>
                              Symbol_Data.Is_A_String := False;
                              Start_String;

                              for J in Token_Ptr .. Scan_Ptr - 1 loop
                                 Store_String_Char (Sinput.Source (J));
                              end loop;

                              Symbol_Data.Value := End_String;

                           when others =>
                              Error_Msg
                                ("literal string or identifier expected",
                                 Token_Ptr);
                              Skip_To_End_Of_Line;
                              goto Scan_Line;
                        end case;

                        --  If symbol already exists, replace old definition
                        --  by new one.

                        Symbol_Id := Prep.Index_Of (Symbol_Data.Symbol);

                        --  Otherwise, add a new entry in the table

                        if Symbol_Id = No_Symbol then
                           Symbol_Table.Increment_Last (Prep.Mapping);
                           Symbol_Id := Symbol_Table.Last (Mapping);
                        end if;

                        Prep.Mapping.Table (Symbol_Id) := Symbol_Data;
                     end if;

                  when others =>
                     null;
               end case;

               Scan;
            end if;

            if not OK then
               Error_Msg ("invalid switch", Dash_Location);
               Skip_To_End_Of_Line;
               goto Scan_Line;
            end if;
         end loop;

         --  Add the command line symbols, if any, possibly replacing symbols
         --  just defined.

         Add_Command_Line_Symbols;

         --  Put the resulting Prep.Mapping in Current_Data, and immediately
         --  set Prep.Mapping to nil.

         Current_Data.Mapping := Prep.Mapping;
         Prep.Mapping := No_Mapping;

         --  Record Current_Data

         if Current_Data.File_Name = No_File then
            Default_Data := Current_Data;

         else
            Preproc_Data_Table.Increment_Last;
            Preproc_Data_Table.Table (Preproc_Data_Table.Last) := Current_Data;
         end if;

         Current_Data := No_Preproc_Data;
      end loop For_Each_Line;

      Scn.Scanner.Set_End_Of_Line_As_Token (False);

      --  Fail if there were errors in the preprocessing data file

      if Total_Errors_Detected > T then
         Errout.Finalize (Last_Call => True);
         Errout.Output_Messages;
         Fail ("errors found in preprocessing data file """
               & Get_Name_String (N) & """");
      end if;

      --  Record the dependency on the preprocessor data file

      Dependencies.Increment_Last;
      Dependencies.Table (Dependencies.Last) :=
        Source_Index_Of_Preproc_Data_File;
   end Parse_Preprocessing_Data_File;

   ---------------------------
   -- Prepare_To_Preprocess --
   ---------------------------

   procedure Prepare_To_Preprocess
     (Source               : File_Name_Type;
      Preprocessing_Needed : out Boolean)
   is
      Default : Boolean := False;
      Index   : Int := 0;

   begin
      --  By default, preprocessing is not needed

      Preprocessing_Needed := False;

      if No_Preprocessing then
         return;
      end if;

      --  First, look for preprocessing data specific to the current source

      for J in 1 .. Preproc_Data_Table.Last loop
         if Preproc_Data_Table.Table (J).File_Name = Source then
            Index := J;
            Current_Data := Preproc_Data_Table.Table (J);
            exit;
         end if;
      end loop;

      --  If no specific preprocessing data, then take the default

      if Index = 0 then
         if Default_Data_Defined then
            Current_Data := Default_Data;
            Default := True;

         else
            --  If no default, then nothing to do

            return;
         end if;
      end if;

      --  Set the preprocessing flags according to the preprocessing data

      if Current_Data.Comments and then not Current_Data.Always_Blank then
         Comment_Deleted_Lines := True;
         Blank_Deleted_Lines   := False;

      else
         Comment_Deleted_Lines := False;
         Blank_Deleted_Lines   := True;
      end if;

      Undefined_Symbols_Are_False := Current_Data.Undef_False;
      List_Preprocessing_Symbols  := Current_Data.List_Symbols;

      --  If not already done it, process the definition file

      if Current_Data.Processed then

         --  Set Prep.Mapping

         Prep.Mapping := Current_Data.Mapping;

      else
         --  First put the mapping in Prep.Mapping, because Prep.Parse_Def_File
         --  works on Prep.Mapping.

         Prep.Mapping := Current_Data.Mapping;

         String_To_Name_Buffer (Current_Data.Deffile);

         declare
            N           : constant File_Name_Type    := Name_Find;
            Deffile     : constant Source_File_Index :=
                            Load_Definition_File (N);
            Add_Deffile : Boolean                    := True;
            T           : constant Nat               := Total_Errors_Detected;

         begin
            if Deffile = No_Source_File then
               Fail ("definition file """
                     & Get_Name_String (N)
<<<<<<< HEAD
                     & """ cannot be found");
=======
                     & """ not found");
>>>>>>> 42a9ba1d
            end if;

            --  Initialize the preprocessor and set the characteristics of the
            --  scanner for a definition file.

            Prep.Setup_Hooks
              (Error_Msg         => Errout.Error_Msg'Access,
               Scan              => Scn.Scanner.Scan'Access,
               Set_Ignore_Errors => Errout.Set_Ignore_Errors'Access,
               Put_Char          => null,
               New_EOL           => null);

            Scn.Scanner.Set_End_Of_Line_As_Token (True);
            Scn.Scanner.Reset_Special_Characters;

            --  Initialize the scanner and process the definition file

            Scn.Scanner.Initialize_Scanner (Deffile);
            Prep.Parse_Def_File;

            --  Reset the behaviour of the scanner to the default

            Scn.Scanner.Set_End_Of_Line_As_Token (False);

            --  Fail if errors were found while processing the definition file

            if T /= Total_Errors_Detected then
               Errout.Finalize (Last_Call => True);
               Errout.Output_Messages;
               Fail ("errors found in definition file """
                     & Get_Name_String (N)
                     & """");
            end if;

            for Index in 1 .. Dependencies.Last loop
               if Dependencies.Table (Index) = Deffile then
                  Add_Deffile := False;
                  exit;
               end if;
            end loop;

            if Add_Deffile then
               Dependencies.Increment_Last;
               Dependencies.Table (Dependencies.Last) := Deffile;
            end if;
         end;

         --  Get back the mapping, indicate that the definition file is
         --  processed and store back the preprocessing data.

         Current_Data.Mapping := Prep.Mapping;
         Current_Data.Processed := True;

         if Default then
            Default_Data := Current_Data;

         else
            Preproc_Data_Table.Table (Index) := Current_Data;
         end if;
      end if;

      Preprocessing_Needed := True;
   end Prepare_To_Preprocess;

   ---------------------------------------------
   -- Process_Command_Line_Symbol_Definitions --
   ---------------------------------------------

   procedure Process_Command_Line_Symbol_Definitions is
      Symbol_Data : Prep.Symbol_Data;
      Found : Boolean := False;

   begin
      Symbol_Table.Init (Command_Line_Symbols);

      --  The command line definitions have been stored temporarily in
      --  array Symbol_Definitions.

      for Index in 1 .. Last_Definition loop
         --  Check each symbol definition, fail immediately if syntax is not
         --  correct.

         Check_Command_Line_Symbol_Definition
           (Definition => Symbol_Definitions (Index).all,
            Data       => Symbol_Data);
         Found := False;

         --  If there is already a definition for this symbol, replace the old
         --  definition by this one.

         for J in 1 .. Symbol_Table.Last (Command_Line_Symbols) loop
            if Command_Line_Symbols.Table (J).Symbol = Symbol_Data.Symbol then
               Command_Line_Symbols.Table (J) := Symbol_Data;
               Found := True;
               exit;
            end if;
         end loop;

         --  Otherwise, create a new entry in the table

         if not Found then
            Symbol_Table.Increment_Last (Command_Line_Symbols);
            Command_Line_Symbols.Table
              (Symbol_Table.Last (Command_Line_Symbols)) := Symbol_Data;
         end if;
      end loop;
   end Process_Command_Line_Symbol_Definitions;

   -------------------------
   -- Skip_To_End_Of_Line --
   -------------------------

   procedure Skip_To_End_Of_Line is
   begin
      Set_Ignore_Errors (To => True);

      while Token /= Tok_End_Of_Line and then Token /= Tok_EOF loop
         Scan;
      end loop;

      Set_Ignore_Errors (To => False);
   end Skip_To_End_Of_Line;

end Prepcomp;<|MERGE_RESOLUTION|>--- conflicted
+++ resolved
@@ -659,11 +659,7 @@
             if Deffile = No_Source_File then
                Fail ("definition file """
                      & Get_Name_String (N)
-<<<<<<< HEAD
-                     & """ cannot be found");
-=======
                      & """ not found");
->>>>>>> 42a9ba1d
             end if;
 
             --  Initialize the preprocessor and set the characteristics of the
