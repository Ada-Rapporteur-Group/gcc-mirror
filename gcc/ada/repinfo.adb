------------------------------------------------------------------------------
--                                                                          --
--                         GNAT COMPILER COMPONENTS                         --
--                                                                          --
--                              R E P I N F O                               --
--                                                                          --
--                                 B o d y                                  --
--                                                                          --
<<<<<<< HEAD
--          Copyright (C) 1999-2006, Free Software Foundation, Inc.         --
=======
--          Copyright (C) 1999-2007, Free Software Foundation, Inc.         --
>>>>>>> 60a98cce
--                                                                          --
-- GNAT is free software;  you can  redistribute it  and/or modify it under --
-- terms of the  GNU General Public License as published  by the Free Soft- --
-- ware  Foundation;  either version 2,  or (at your option) any later ver- --
-- sion.  GNAT is distributed in the hope that it will be useful, but WITH- --
-- OUT ANY WARRANTY;  without even the  implied warranty of MERCHANTABILITY --
-- or FITNESS FOR A PARTICULAR PURPOSE.  See the GNU General Public License --
-- for  more details.  You should have  received  a copy of the GNU General --
-- Public License  distributed with GNAT;  see file COPYING.  If not, write --
-- to  the  Free Software Foundation,  51  Franklin  Street,  Fifth  Floor, --
-- Boston, MA 02110-1301, USA.                                              --
--                                                                          --
-- As a special exception,  if other files  instantiate  generics from this --
-- unit, or you link  this unit with other files  to produce an executable, --
-- this  unit  does not  by itself cause  the resulting  executable  to  be --
-- covered  by the  GNU  General  Public  License.  This exception does not --
-- however invalidate  any other reasons why  the executable file  might be --
-- covered by the  GNU Public License.                                      --
--
-- GNAT was originally developed  by the GNAT team at  New York University. --
-- Extensive contributions were provided by Ada Core Technologies Inc.      --
--                                                                          --
------------------------------------------------------------------------------

with Alloc;  use Alloc;
with Atree;  use Atree;
with Casing; use Casing;
with Debug;  use Debug;
with Einfo;  use Einfo;
with Lib;    use Lib;
with Namet;  use Namet;
with Opt;    use Opt;
with Output; use Output;
with Sinfo;  use Sinfo;
with Sinput; use Sinput;
with Snames; use Snames;
with Stand;  use Stand;
with Table;  use Table;
with Uname;  use Uname;
with Urealp; use Urealp;

with Ada.Unchecked_Conversion;

package body Repinfo is

   SSU : constant := 8;
   --  Value for Storage_Unit, we do not want to get this from TTypes, since
   --  this introduces problematic dependencies in ASIS, and in any case this
   --  value is assumed to be 8 for the implementation of the DDA.

   --  This is wrong for AAMP???

   ---------------------------------------
   -- Representation of gcc Expressions --
   ---------------------------------------

<<<<<<< HEAD
   --    This table is used only if Frontend_Layout_On_Target is False, so that
   --    gigi lays out dynamic size/offset fields using encoded gcc
   --    expressions.
=======
   --    This table is used only if Frontend_Layout_On_Target is False, so gigi
   --    lays out dynamic size/offset fields using encoded gcc expressions.
>>>>>>> 60a98cce

   --    A table internal to this unit is used to hold the values of back
   --    annotated expressions. This table is written out by -gnatt and read
   --    back in for ASIS processing.

   --    Node values are stored as Uint values using the negative of the node
   --    index in this table. Constants appear as non-negative Uint values.

   type Exp_Node is record
      Expr : TCode;
      Op1  : Node_Ref_Or_Val;
      Op2  : Node_Ref_Or_Val;
      Op3  : Node_Ref_Or_Val;
   end record;

   --  The following representation clause ensures that the above record
   --  has no holes. We do this so that when instances of this record are
   --  written by Tree_Gen, we do not write uninitialized values to the file.

   for Exp_Node use record
      Expr at  0 range 0 .. 31;
      Op1  at  4 range 0 .. 31;
      Op2  at  8 range 0 .. 31;
      Op3  at 12 range 0 .. 31;
   end record;

   for Exp_Node'Size use 16 * 8;
   --  This ensures that we did not leave out any fields

   package Rep_Table is new Table.Table (
      Table_Component_Type => Exp_Node,
      Table_Index_Type     => Nat,
      Table_Low_Bound      => 1,
      Table_Initial        => Alloc.Rep_Table_Initial,
      Table_Increment      => Alloc.Rep_Table_Increment,
      Table_Name           => "BE_Rep_Table");

   --------------------------------------------------------------
   -- Representation of Front-End Dynamic Size/Offset Entities --
   --------------------------------------------------------------

   package Dynamic_SO_Entity_Table is new Table.Table (
      Table_Component_Type => Entity_Id,
      Table_Index_Type     => Nat,
      Table_Low_Bound      => 1,
      Table_Initial        => Alloc.Rep_Table_Initial,
      Table_Increment      => Alloc.Rep_Table_Increment,
      Table_Name           => "FE_Rep_Table");

   Unit_Casing : Casing_Type;
   --  Identifier casing for current unit

   Need_Blank_Line : Boolean;
   --  Set True if a blank line is needed before outputting any information for
   --  the current entity. Set True when a new entity is processed, and false
   --  when the blank line is output.

   -----------------------
   -- Local Subprograms --
   -----------------------

   function Back_End_Layout return Boolean;
   --  Test for layout mode, True = back end, False = front end. This function
   --  is used rather than checking the configuration parameter because we do
   --  not want Repinfo to depend on Targparm (for ASIS)

   procedure Blank_Line;
   --  Called before outputting anything for an entity. Ensures that
   --  a blank line precedes the output for a particular entity.

   procedure List_Entities (Ent : Entity_Id);
   --  This procedure lists the entities associated with the entity E, starting
   --  with the First_Entity and using the Next_Entity link. If a nested
   --  package is found, entities within the package are recursively processed.

   procedure List_Name (Ent : Entity_Id);
   --  List name of entity Ent in appropriate case. The name is listed with
   --  full qualification up to but not including the compilation unit name.

   procedure List_Array_Info (Ent : Entity_Id);
   --  List representation info for array type Ent

   procedure List_Mechanisms (Ent : Entity_Id);
   --  List mechanism information for parameters of Ent, which is subprogram,
   --  subprogram type, or an entry or entry family.

   procedure List_Object_Info (Ent : Entity_Id);
   --  List representation info for object Ent

   procedure List_Record_Info (Ent : Entity_Id);
   --  List representation info for record type Ent

   procedure List_Type_Info (Ent : Entity_Id);
   --  List type info for type Ent

   function Rep_Not_Constant (Val : Node_Ref_Or_Val) return Boolean;
   --  Returns True if Val represents a variable value, and False if it
   --  represents a value that is fixed at compile time.

   procedure Spaces (N : Natural);
   --  Output given number of spaces

   procedure Write_Info_Line (S : String);
   --  Routine to write a line to Repinfo output file. This routine is passed
   --  as a special output procedure to Output.Set_Special_Output. Note that
   --  Write_Info_Line is called with an EOL character at the end of each line,
   --  as per the Output spec, but the internal call to the appropriate routine
   --  in Osint requires that the end of line sequence be stripped off.

   procedure Write_Mechanism (M : Mechanism_Type);
   --  Writes symbolic string for mechanism represented by M

   procedure Write_Val (Val : Node_Ref_Or_Val; Paren : Boolean := False);
   --  Given a representation value, write it out. No_Uint values or values
   --  dependent on discriminants are written as two question marks. If the
   --  flag Paren is set, then the output is surrounded in parentheses if it is
   --  other than a simple value.

   ---------------------
   -- Back_End_Layout --
   ---------------------

   function Back_End_Layout return Boolean is
   begin
      --  We have back end layout if the back end has made any entries in the
      --  table of GCC expressions, otherwise we have front end layout.

      return Rep_Table.Last > 0;
   end Back_End_Layout;

   ----------------
   -- Blank_Line --
   ----------------

   procedure Blank_Line is
   begin
      if Need_Blank_Line then
         Write_Eol;
         Need_Blank_Line := False;
      end if;
   end Blank_Line;

   ------------------------
   -- Create_Discrim_Ref --
   ------------------------

   function Create_Discrim_Ref (Discr : Entity_Id) return Node_Ref is
   begin
      return Create_Node
        (Expr => Discrim_Val,
         Op1  => Discriminant_Number (Discr));
   end Create_Discrim_Ref;

   ---------------------------
   -- Create_Dynamic_SO_Ref --
   ---------------------------

   function Create_Dynamic_SO_Ref (E : Entity_Id) return Dynamic_SO_Ref is
   begin
      Dynamic_SO_Entity_Table.Append (E);
      return UI_From_Int (-Dynamic_SO_Entity_Table.Last);
   end Create_Dynamic_SO_Ref;

   -----------------
   -- Create_Node --
   -----------------

   function Create_Node
     (Expr : TCode;
      Op1  : Node_Ref_Or_Val;
      Op2  : Node_Ref_Or_Val := No_Uint;
      Op3  : Node_Ref_Or_Val := No_Uint) return Node_Ref
   is
   begin
      Rep_Table.Append (
        (Expr => Expr,
         Op1  => Op1,
         Op2  => Op2,
         Op3  => Op3));
      return UI_From_Int (-Rep_Table.Last);
   end Create_Node;

   ---------------------------
   -- Get_Dynamic_SO_Entity --
   ---------------------------

   function Get_Dynamic_SO_Entity (U : Dynamic_SO_Ref) return Entity_Id is
   begin
      return Dynamic_SO_Entity_Table.Table (-UI_To_Int (U));
   end Get_Dynamic_SO_Entity;

   -----------------------
   -- Is_Dynamic_SO_Ref --
   -----------------------

   function Is_Dynamic_SO_Ref (U : SO_Ref) return Boolean is
   begin
      return U < Uint_0;
   end Is_Dynamic_SO_Ref;

   ----------------------
   -- Is_Static_SO_Ref --
   ----------------------

   function Is_Static_SO_Ref (U : SO_Ref) return Boolean is
   begin
      return U >= Uint_0;
   end Is_Static_SO_Ref;

   ---------
   -- lgx --
   ---------

   procedure lgx (U : Node_Ref_Or_Val) is
   begin
      List_GCC_Expression (U);
      Write_Eol;
   end lgx;

   ----------------------
   -- List_Array_Info --
   ----------------------

   procedure List_Array_Info (Ent : Entity_Id) is
   begin
      List_Type_Info (Ent);
      Write_Str ("for ");
      List_Name (Ent);
      Write_Str ("'Component_Size use ");
      Write_Val (Component_Size (Ent));
      Write_Line (";");
   end List_Array_Info;

   -------------------
   -- List_Entities --
   -------------------

   procedure List_Entities (Ent : Entity_Id) is
      Body_E : Entity_Id;
      E      : Entity_Id;

      function Find_Declaration (E : Entity_Id) return Node_Id;
      --  Utility to retrieve declaration node for entity in the
      --  case of package bodies and subprograms.

      ----------------------
      -- Find_Declaration --
      ----------------------

      function Find_Declaration (E : Entity_Id) return Node_Id is
         Decl : Node_Id;

      begin
         Decl := Parent (E);
         while Present (Decl)
           and then  Nkind (Decl) /= N_Package_Body
           and then Nkind (Decl) /= N_Subprogram_Declaration
           and then Nkind (Decl) /= N_Subprogram_Body
         loop
            Decl := Parent (Decl);
         end loop;

         return Decl;
      end Find_Declaration;

   --  Start of processing for List_Entities

   begin
      --  List entity if we have one, and it is not a renaming declaration.
      --  For renamings, we don't get proper information, and really it makes
      --  sense to restrict the output to the renamed entity.

      if Present (Ent)
        and then Nkind (Declaration_Node (Ent)) not in N_Renaming_Declaration
      then
         --  If entity is a subprogram and we are listing mechanisms,
         --  then we need to list mechanisms for this entity.

         if List_Representation_Info_Mechanisms
           and then (Is_Subprogram (Ent)
                       or else Ekind (Ent) = E_Entry
                       or else Ekind (Ent) = E_Entry_Family)
         then
            Need_Blank_Line := True;
            List_Mechanisms (Ent);
         end if;

         E := First_Entity (Ent);
         while Present (E) loop
            Need_Blank_Line := True;

            --  We list entities that come from source (excluding private or
            --  incomplete types or deferred constants, where we will list the
            --  info for the full view). If debug flag A is set, then all
            --  entities are listed

            if (Comes_From_Source (E)
              and then not Is_Incomplete_Or_Private_Type (E)
              and then not (Ekind (E) = E_Constant
                              and then Present (Full_View (E))))
              or else Debug_Flag_AA
            then
               if Is_Subprogram (E)
                       or else
                     Ekind (E) = E_Entry
                       or else
                     Ekind (E) = E_Entry_Family
                       or else
                     Ekind (E) = E_Subprogram_Type
               then
                  if List_Representation_Info_Mechanisms then
                     List_Mechanisms (E);
                  end if;

               elsif Is_Record_Type (E) then
                  if List_Representation_Info >= 1 then
                     List_Record_Info (E);
                  end if;

               elsif Is_Array_Type (E) then
                  if List_Representation_Info >= 1 then
                     List_Array_Info (E);
                  end if;

               elsif Is_Type (E) then
                  if List_Representation_Info >= 2 then
                     List_Type_Info (E);
                  end if;

               elsif Ekind (E) = E_Variable
                       or else
                     Ekind (E) = E_Constant
                       or else
                     Ekind (E) = E_Loop_Parameter
                       or else
                     Is_Formal (E)
               then
                  if List_Representation_Info >= 2 then
                     List_Object_Info (E);
                  end if;

               end if;

               --  Recurse into nested package, but not if they are package
               --  renamings (in particular renamings of the enclosing package,
               --  as for some Java bindings and for generic instances).

               if Ekind (E) = E_Package then
                  if No (Renamed_Object (E)) then
                     List_Entities (E);
                  end if;

               --  Recurse into bodies

               elsif Ekind (E) = E_Protected_Type
                       or else
                     Ekind (E) = E_Task_Type
                       or else
                     Ekind (E) = E_Subprogram_Body
                       or else
                     Ekind (E) = E_Package_Body
                       or else
                     Ekind (E) = E_Task_Body
                       or else
                     Ekind (E) = E_Protected_Body
               then
                  List_Entities (E);

               --  Recurse into blocks

               elsif Ekind (E) = E_Block then
                  List_Entities (E);
               end if;
            end if;

            E := Next_Entity (E);
         end loop;

         --  For a package body, the entities of the visible subprograms are
         --  declared in the corresponding spec. Iterate over its entities in
         --  order to handle properly the subprogram bodies. Skip bodies in
         --  subunits, which are listed independently.

         if Ekind (Ent) = E_Package_Body
           and then Present (Corresponding_Spec (Find_Declaration (Ent)))
         then
            E := First_Entity (Corresponding_Spec (Find_Declaration (Ent)));

            while Present (E) loop
               if Is_Subprogram (E)
                 and then
                   Nkind (Find_Declaration (E)) = N_Subprogram_Declaration
               then
                  Body_E := Corresponding_Body (Find_Declaration (E));

                  if Present (Body_E)
                    and then
                      Nkind (Parent (Find_Declaration (Body_E))) /= N_Subunit
                  then
                     List_Entities (Body_E);
                  end if;
               end if;

               Next_Entity (E);
            end loop;
         end if;
      end if;
   end List_Entities;

   -------------------------
   -- List_GCC_Expression --
   -------------------------

   procedure List_GCC_Expression (U : Node_Ref_Or_Val) is

      procedure Print_Expr (Val : Node_Ref_Or_Val);
      --  Internal recursive procedure to print expression

      ----------------
      -- Print_Expr --
      ----------------

      procedure Print_Expr (Val : Node_Ref_Or_Val) is
      begin
         if Val >= 0 then
            UI_Write (Val, Decimal);

         else
            declare
               Node : Exp_Node renames Rep_Table.Table (-UI_To_Int (Val));

               procedure Binop (S : String);
               --  Output text for binary operator with S being operator name

               -----------
               -- Binop --
               -----------

               procedure Binop (S : String) is
               begin
                  Write_Char ('(');
                  Print_Expr (Node.Op1);
                  Write_Str (S);
                  Print_Expr (Node.Op2);
                  Write_Char (')');
               end Binop;

            --  Start of processing for Print_Expr

            begin
               case Node.Expr is
                  when Cond_Expr =>
                     Write_Str ("(if ");
                     Print_Expr (Node.Op1);
                     Write_Str (" then ");
                     Print_Expr (Node.Op2);
                     Write_Str (" else ");
                     Print_Expr (Node.Op3);
                     Write_Str (" end)");

                  when Plus_Expr =>
                     Binop (" + ");

                  when Minus_Expr =>
                     Binop (" - ");

                  when Mult_Expr =>
                     Binop (" * ");

                  when Trunc_Div_Expr =>
                     Binop (" /t ");

                  when Ceil_Div_Expr =>
                     Binop (" /c ");

                  when Floor_Div_Expr =>
                     Binop (" /f ");

                  when Trunc_Mod_Expr =>
                     Binop (" modt ");

                  when Floor_Mod_Expr =>
                     Binop (" modf ");

                  when Ceil_Mod_Expr =>
                     Binop (" modc ");

                  when Exact_Div_Expr =>
                     Binop (" /e ");

                  when Negate_Expr =>
                     Write_Char ('-');
                     Print_Expr (Node.Op1);

                  when Min_Expr =>
                     Binop (" min ");

                  when Max_Expr =>
                     Binop (" max ");

                  when Abs_Expr =>
                     Write_Str ("abs ");
                     Print_Expr (Node.Op1);

                  when Truth_Andif_Expr =>
                     Binop (" and if ");

                  when Truth_Orif_Expr =>
                     Binop (" or if ");

                  when Truth_And_Expr =>
                     Binop (" and ");

                  when Truth_Or_Expr =>
                     Binop (" or ");

                  when Truth_Xor_Expr =>
                     Binop (" xor ");

                  when Truth_Not_Expr =>
                     Write_Str ("not ");
                     Print_Expr (Node.Op1);

                  when Bit_And_Expr =>
                     Binop (" & ");

                  when Lt_Expr =>
                     Binop (" < ");

                  when Le_Expr =>
                     Binop (" <= ");

                  when Gt_Expr =>
                     Binop (" > ");

                  when Ge_Expr =>
                     Binop (" >= ");

                  when Eq_Expr =>
                     Binop (" == ");

                  when Ne_Expr =>
                     Binop (" != ");

                  when Discrim_Val =>
                     Write_Char ('#');
                     UI_Write (Node.Op1);

               end case;
            end;
         end if;
      end Print_Expr;

   --  Start of processing for List_GCC_Expression

   begin
      if U = No_Uint then
         Write_Str ("??");
      else
         Print_Expr (U);
      end if;
   end List_GCC_Expression;

   ---------------------
   -- List_Mechanisms --
   ---------------------

   procedure List_Mechanisms (Ent : Entity_Id) is
      Plen : Natural;
      Form : Entity_Id;

   begin
      Blank_Line;

      case Ekind (Ent) is
         when E_Function =>
            Write_Str ("function ");

         when E_Operator =>
            Write_Str ("operator ");

         when E_Procedure =>
            Write_Str ("procedure ");

         when E_Subprogram_Type =>
            Write_Str ("type ");

         when E_Entry | E_Entry_Family =>
            Write_Str ("entry ");

         when others =>
            raise Program_Error;
      end case;

      Get_Unqualified_Decoded_Name_String (Chars (Ent));
      Write_Str (Name_Buffer (1 .. Name_Len));
      Write_Str (" declared at ");
      Write_Location (Sloc (Ent));
      Write_Eol;

      Write_Str ("  convention : ");

      case Convention (Ent) is
         when Convention_Ada       => Write_Line ("Ada");
         when Convention_Intrinsic => Write_Line ("InLineinsic");
         when Convention_Entry     => Write_Line ("Entry");
         when Convention_Protected => Write_Line ("Protected");
         when Convention_Assembler => Write_Line ("Assembler");
         when Convention_C         => Write_Line ("C");
         when Convention_CIL       => Write_Line ("CIL");
         when Convention_COBOL     => Write_Line ("COBOL");
         when Convention_CPP       => Write_Line ("C++");
         when Convention_Fortran   => Write_Line ("Fortran");
         when Convention_Java      => Write_Line ("Java");
         when Convention_Stdcall   => Write_Line ("Stdcall");
         when Convention_Stubbed   => Write_Line ("Stubbed");
      end case;

      --  Find max length of formal name

      Plen := 0;
      Form := First_Formal (Ent);
      while Present (Form) loop
         Get_Unqualified_Decoded_Name_String (Chars (Form));

         if Name_Len > Plen then
            Plen := Name_Len;
         end if;

         Next_Formal (Form);
      end loop;

      --  Output formals and mechanisms

      Form := First_Formal (Ent);
      while Present (Form) loop
         Get_Unqualified_Decoded_Name_String (Chars (Form));

         while Name_Len <= Plen loop
            Name_Len := Name_Len + 1;
            Name_Buffer (Name_Len) := ' ';
         end loop;

         Write_Str ("  ");
         Write_Str (Name_Buffer (1 .. Plen + 1));
         Write_Str (": passed by ");

         Write_Mechanism (Mechanism (Form));
         Write_Eol;
         Next_Formal (Form);
      end loop;

      if Etype (Ent) /= Standard_Void_Type then
         Write_Str ("  returns by ");
         Write_Mechanism (Mechanism (Ent));
         Write_Eol;
      end if;
   end List_Mechanisms;

   ---------------
   -- List_Name --
   ---------------

   procedure List_Name (Ent : Entity_Id) is
   begin
      if not Is_Compilation_Unit (Scope (Ent)) then
         List_Name (Scope (Ent));
         Write_Char ('.');
      end if;

      Get_Unqualified_Decoded_Name_String (Chars (Ent));
      Set_Casing (Unit_Casing);
      Write_Str (Name_Buffer (1 .. Name_Len));
   end List_Name;

   ---------------------
   -- List_Object_Info --
   ---------------------

   procedure List_Object_Info (Ent : Entity_Id) is
   begin
      Blank_Line;

      Write_Str ("for ");
      List_Name (Ent);
      Write_Str ("'Size use ");
      Write_Val (Esize (Ent));
      Write_Line (";");

      Write_Str ("for ");
      List_Name (Ent);
      Write_Str ("'Alignment use ");
      Write_Val (Alignment (Ent));
      Write_Line (";");
   end List_Object_Info;

   ----------------------
   -- List_Record_Info --
   ----------------------

   procedure List_Record_Info (Ent : Entity_Id) is
      Comp  : Entity_Id;
      Cfbit : Uint;
      Sunit : Uint;

      Max_Name_Length : Natural;
      Max_Suni_Length : Natural;

   begin
      Blank_Line;
      List_Type_Info (Ent);

      Write_Str ("for ");
      List_Name (Ent);
      Write_Line (" use record");

      --  First loop finds out max line length and max starting position
      --  length, for the purpose of lining things up nicely.

      Max_Name_Length := 0;
      Max_Suni_Length := 0;

      Comp := First_Component_Or_Discriminant (Ent);
      while Present (Comp) loop
         Get_Decoded_Name_String (Chars (Comp));
         Max_Name_Length := Natural'Max (Max_Name_Length, Name_Len);
<<<<<<< HEAD

         Cfbit := Component_Bit_Offset (Comp);

=======

         Cfbit := Component_Bit_Offset (Comp);

>>>>>>> 60a98cce
         if Rep_Not_Constant (Cfbit) then
            UI_Image_Length := 2;

         else
            --  Complete annotation in case not done

            Set_Normalized_Position (Comp, Cfbit / SSU);
            Set_Normalized_First_Bit (Comp, Cfbit mod SSU);

            Sunit := Cfbit / SSU;
            UI_Image (Sunit);
         end if;

         --  If the record is not packed, then we know that all fields whose
         --  position is not specified have a starting normalized bit position
         --  of zero.

         if Unknown_Normalized_First_Bit (Comp)
           and then not Is_Packed (Ent)
         then
            Set_Normalized_First_Bit (Comp, Uint_0);
         end if;

         Max_Suni_Length :=
           Natural'Max (Max_Suni_Length, UI_Image_Length);

         Next_Component_Or_Discriminant (Comp);
      end loop;

      --  Second loop does actual output based on those values

      Comp := First_Component_Or_Discriminant (Ent);
      while Present (Comp) loop
         declare
            Esiz : constant Uint := Esize (Comp);
            Bofs : constant Uint := Component_Bit_Offset (Comp);
            Npos : constant Uint := Normalized_Position (Comp);
            Fbit : constant Uint := Normalized_First_Bit (Comp);
            Lbit : Uint;

         begin
            Write_Str ("   ");
            Get_Decoded_Name_String (Chars (Comp));
            Set_Casing (Unit_Casing);
            Write_Str (Name_Buffer (1 .. Name_Len));

            for J in 1 .. Max_Name_Length - Name_Len loop
               Write_Char (' ');
            end loop;

            Write_Str (" at ");

            if Known_Static_Normalized_Position (Comp) then
               UI_Image (Npos);
               Spaces (Max_Suni_Length - UI_Image_Length);
               Write_Str (UI_Image_Buffer (1 .. UI_Image_Length));

            elsif Known_Component_Bit_Offset (Comp)
              and then List_Representation_Info = 3
            then
               Spaces (Max_Suni_Length - 2);
               Write_Str ("bit offset");
               Write_Val (Bofs, Paren => True);
               Write_Str (" size in bits = ");
               Write_Val (Esiz, Paren => True);
               Write_Eol;
               goto Continue;

            elsif Known_Normalized_Position (Comp)
              and then List_Representation_Info = 3
            then
               Spaces (Max_Suni_Length - 2);
               Write_Val (Npos);

            else
               --  For the packed case, we don't know the bit positions if we
               --  don't know the starting position!

               if Is_Packed (Ent) then
                  Write_Line ("?? range  ? .. ??;");
                  goto Continue;

               --  Otherwise we can continue

               else
                  Write_Str ("??");
               end if;
            end if;

            Write_Str (" range  ");
            UI_Write (Fbit);
            Write_Str (" .. ");

            --  Allowing Uint_0 here is a kludge, really this should be a
            --  fine Esize value but currently it means unknown, except that
            --  we know after gigi has back annotated that a size of zero is
            --  real, since otherwise gigi back annotates using No_Uint as
            --  the value to indicate unknown).

            if (Esize (Comp) = Uint_0 or else Known_Static_Esize (Comp))
              and then Known_Static_Normalized_First_Bit (Comp)
            then
               Lbit := Fbit + Esiz - 1;

               if Lbit < 10 then
                  Write_Char (' ');
               end if;

               UI_Write (Lbit);

            --  The test for Esize (Comp) not being Uint_0 here is a kludge.
            --  Officially a value of zero for Esize means unknown, but here
            --  we use the fact that we know that gigi annotates Esize with
            --  No_Uint, not Uint_0. Really everyone should use No_Uint???

            elsif List_Representation_Info < 3
              or else (Esize (Comp) /= Uint_0 and then Unknown_Esize (Comp))
            then
               Write_Str ("??");

            --  List_Representation >= 3 and Known_Esize (Comp)

            else
               Write_Val (Esiz, Paren => True);

               --  If in front end layout mode, then dynamic size is stored
               --  in storage units, so renormalize for output

               if not Back_End_Layout then
                  Write_Str (" * ");
                  Write_Int (SSU);
               end if;

               --  Add appropriate first bit offset

               if Fbit = 0 then
                  Write_Str (" - 1");

               elsif Fbit = 1 then
                  null;

               else
                  Write_Str (" + ");
                  Write_Int (UI_To_Int (Fbit) - 1);
               end if;
            end if;

            Write_Line (";");
         end;

      <<Continue>>
         Next_Component_Or_Discriminant (Comp);
      end loop;

      Write_Line ("end record;");
   end List_Record_Info;

   -------------------
   -- List_Rep_Info --
   -------------------

   procedure List_Rep_Info is
      Col : Nat;

   begin
      if List_Representation_Info /= 0
        or else List_Representation_Info_Mechanisms
      then
         for U in Main_Unit .. Last_Unit loop
            if In_Extended_Main_Source_Unit (Cunit_Entity (U)) then

               --  Normal case, list to standard output

               if not List_Representation_Info_To_File then
                  Unit_Casing := Identifier_Casing (Source_Index (U));
                  Write_Eol;
                  Write_Str ("Representation information for unit ");
                  Write_Unit_Name (Unit_Name (U));
                  Col := Column;
                  Write_Eol;

                  for J in 1 .. Col - 1 loop
                     Write_Char ('-');
                  end loop;

                  Write_Eol;
                  List_Entities (Cunit_Entity (U));

               --  List representation information to file

               else
                  Create_Repinfo_File_Access.all
<<<<<<< HEAD
                    (File_Name (Source_Index (U)));
=======
                    (Get_Name_String (File_Name (Source_Index (U))));
>>>>>>> 60a98cce
                  Set_Special_Output (Write_Info_Line'Access);
                  List_Entities (Cunit_Entity (U));
                  Set_Special_Output (null);
                  Close_Repinfo_File_Access.all;
               end if;
            end if;
         end loop;
      end if;
   end List_Rep_Info;

   --------------------
   -- List_Type_Info --
   --------------------

   procedure List_Type_Info (Ent : Entity_Id) is
   begin
      Blank_Line;

      --  Do not list size info for unconstrained arrays, not meaningful

      if Is_Array_Type (Ent) and then not Is_Constrained (Ent) then
         null;

      else
         --  If Esize and RM_Size are the same and known, list as Size. This
         --  is a common case, which we may as well list in simple form.

         if Esize (Ent) = RM_Size (Ent) then
            Write_Str ("for ");
            List_Name (Ent);
            Write_Str ("'Size use ");
            Write_Val (Esize (Ent));
            Write_Line (";");

         --  For now, temporary case, to be removed when gigi properly back
         --  annotates RM_Size, if RM_Size is not set, then list Esize as Size.
         --  This avoids odd Object_Size output till we fix things???

         elsif Unknown_RM_Size (Ent) then
            Write_Str ("for ");
            List_Name (Ent);
            Write_Str ("'Size use ");
            Write_Val (Esize (Ent));
            Write_Line (";");

         --  Otherwise list size values separately if they are set

         else
            Write_Str ("for ");
            List_Name (Ent);
            Write_Str ("'Object_Size use ");
            Write_Val (Esize (Ent));
            Write_Line (";");

            --  Note on following check: The RM_Size of a discrete type can
            --  legitimately be set to zero, so a special check is needed.

            Write_Str ("for ");
            List_Name (Ent);
            Write_Str ("'Value_Size use ");
            Write_Val (RM_Size (Ent));
            Write_Line (";");
         end if;
      end if;

      Write_Str ("for ");
      List_Name (Ent);
      Write_Str ("'Alignment use ");
      Write_Val (Alignment (Ent));
      Write_Line (";");
   end List_Type_Info;

   ----------------------
   -- Rep_Not_Constant --
   ----------------------

   function Rep_Not_Constant (Val : Node_Ref_Or_Val) return Boolean is
   begin
      if Val = No_Uint or else Val < 0 then
         return True;
      else
         return False;
      end if;
   end Rep_Not_Constant;

   ---------------
   -- Rep_Value --
   ---------------

   function Rep_Value
     (Val : Node_Ref_Or_Val;
      D   : Discrim_List) return Uint
   is
      function B (Val : Boolean) return Uint;
      --  Returns Uint_0 for False, Uint_1 for True

      function T (Val : Node_Ref_Or_Val) return Boolean;
      --  Returns True for 0, False for any non-zero (i.e. True)

      function V (Val : Node_Ref_Or_Val) return Uint;
      --  Internal recursive routine to evaluate tree

      function W (Val : Uint) return Word;
      --  Convert Val to Word, assuming Val is always in the Int range. This is
      --  a helper function for the evaluation of bitwise expressions like
      --  Bit_And_Expr, for which there is no direct support in uintp. Uint
      --  values out of the Int range are expected to be seen in such
      --  expressions only with overflowing byte sizes around, introducing
      --  inherent unreliabilties in computations anyway.

      -------
      -- B --
      -------

      function B (Val : Boolean) return Uint is
      begin
         if Val then
            return Uint_1;
         else
            return Uint_0;
         end if;
      end B;

      -------
      -- T --
      -------

      function T (Val : Node_Ref_Or_Val) return Boolean is
      begin
         if V (Val) = 0 then
            return False;
         else
            return True;
         end if;
      end T;

      -------
      -- V --
      -------

      function V (Val : Node_Ref_Or_Val) return Uint is
         L, R, Q : Uint;

      begin
         if Val >= 0 then
            return Val;

         else
            declare
               Node : Exp_Node renames Rep_Table.Table (-UI_To_Int (Val));

            begin
               case Node.Expr is
                  when Cond_Expr =>
                     if T (Node.Op1) then
                        return V (Node.Op2);
                     else
                        return V (Node.Op3);
                     end if;

                  when Plus_Expr =>
                     return V (Node.Op1) + V (Node.Op2);

                  when Minus_Expr =>
                     return V (Node.Op1) - V (Node.Op2);

                  when Mult_Expr =>
                     return V (Node.Op1) * V (Node.Op2);

                  when Trunc_Div_Expr =>
                     return V (Node.Op1) / V (Node.Op2);

                  when Ceil_Div_Expr =>
                     return
                       UR_Ceiling
                         (V (Node.Op1) / UR_From_Uint (V (Node.Op2)));

                  when Floor_Div_Expr =>
                     return
                       UR_Floor
                         (V (Node.Op1) / UR_From_Uint (V (Node.Op2)));

                  when Trunc_Mod_Expr =>
                     return V (Node.Op1) rem V (Node.Op2);

                  when Floor_Mod_Expr =>
                     return V (Node.Op1) mod V (Node.Op2);

                  when Ceil_Mod_Expr =>
                     L := V (Node.Op1);
                     R := V (Node.Op2);
                     Q := UR_Ceiling (L / UR_From_Uint (R));
                     return L - R * Q;

                  when Exact_Div_Expr =>
                     return V (Node.Op1) / V (Node.Op2);

                  when Negate_Expr =>
                     return -V (Node.Op1);

                  when Min_Expr =>
                     return UI_Min (V (Node.Op1), V (Node.Op2));

                  when Max_Expr =>
                     return UI_Max (V (Node.Op1), V (Node.Op2));

                  when Abs_Expr =>
                     return UI_Abs (V (Node.Op1));

                  when Truth_Andif_Expr =>
                     return B (T (Node.Op1) and then T (Node.Op2));

                  when Truth_Orif_Expr =>
                     return B (T (Node.Op1) or else T (Node.Op2));

                  when Truth_And_Expr =>
                     return B (T (Node.Op1) and T (Node.Op2));

                  when Truth_Or_Expr =>
                     return B (T (Node.Op1) or T (Node.Op2));

                  when Truth_Xor_Expr =>
                     return B (T (Node.Op1) xor T (Node.Op2));

                  when Truth_Not_Expr =>
                     return B (not T (Node.Op1));

                  when Bit_And_Expr =>
                     L := V (Node.Op1);
                     R := V (Node.Op2);
                     return UI_From_Int (Int (W (L) and W (R)));

                  when Lt_Expr =>
                     return B (V (Node.Op1) < V (Node.Op2));

                  when Le_Expr =>
                     return B (V (Node.Op1) <= V (Node.Op2));

                  when Gt_Expr =>
                     return B (V (Node.Op1) > V (Node.Op2));

                  when Ge_Expr =>
                     return B (V (Node.Op1) >= V (Node.Op2));

                  when Eq_Expr =>
                     return B (V (Node.Op1) = V (Node.Op2));

                  when Ne_Expr =>
                     return B (V (Node.Op1) /= V (Node.Op2));

                  when Discrim_Val =>
                     declare
                        Sub : constant Int := UI_To_Int (Node.Op1);

                     begin
                        pragma Assert (Sub in D'Range);
                        return D (Sub);
                     end;

               end case;
            end;
         end if;
      end V;

      -------
      -- W --
      -------

      --  We use an unchecked conversion to map Int values to their Word
      --  bitwise equivalent, which we could not achieve with a normal type
      --  conversion for negative Ints. We want bitwise equivalents because W
      --  is used as a helper for bit operators like Bit_And_Expr, and can be
      --  called for negative Ints in the context of aligning expressions like
      --  X+Align & -Align.

      function W (Val : Uint) return Word is
         function To_Word is new Ada.Unchecked_Conversion (Int, Word);
      begin
         return To_Word (UI_To_Int (Val));
      end W;

   --  Start of processing for Rep_Value

   begin
      if Val = No_Uint then
         return No_Uint;

      else
         return V (Val);
      end if;
   end Rep_Value;

   ------------
   -- Spaces --
   ------------

   procedure Spaces (N : Natural) is
   begin
      for J in 1 .. N loop
         Write_Char (' ');
      end loop;
   end Spaces;

   ---------------
   -- Tree_Read --
   ---------------

   procedure Tree_Read is
   begin
      Rep_Table.Tree_Read;
   end Tree_Read;

   ----------------
   -- Tree_Write --
   ----------------

   procedure Tree_Write is
   begin
      Rep_Table.Tree_Write;
   end Tree_Write;

   ---------------------
   -- Write_Info_Line --
   ---------------------

   procedure Write_Info_Line (S : String) is
   begin
      Write_Repinfo_Line_Access.all (S (S'First .. S'Last - 1));
   end Write_Info_Line;

   ---------------------
   -- Write_Mechanism --
   ---------------------

   procedure Write_Mechanism (M : Mechanism_Type) is
   begin
      case M is
         when 0 =>
            Write_Str ("default");

         when -1 =>
            Write_Str ("copy");

         when -2 =>
            Write_Str ("reference");

         when -3 =>
            Write_Str ("descriptor");

         when -4 =>
            Write_Str ("descriptor (UBS)");

         when -5 =>
            Write_Str ("descriptor (UBSB)");

         when -6 =>
            Write_Str ("descriptor (UBA)");

         when -7 =>
            Write_Str ("descriptor (S)");

         when -8 =>
            Write_Str ("descriptor (SB)");

         when -9 =>
            Write_Str ("descriptor (A)");

         when -10 =>
            Write_Str ("descriptor (NCA)");

         when others =>
            raise Program_Error;
      end case;
   end Write_Mechanism;

   ---------------
   -- Write_Val --
   ---------------

   procedure Write_Val (Val : Node_Ref_Or_Val; Paren : Boolean := False) is
   begin
      if Rep_Not_Constant (Val) then
         if List_Representation_Info < 3 or else Val = No_Uint then
            Write_Str ("??");

         else
            if Back_End_Layout then
               Write_Char (' ');

               if Paren then
                  Write_Char ('(');
                  List_GCC_Expression (Val);
                  Write_Char (')');
               else
                  List_GCC_Expression (Val);
               end if;

               Write_Char (' ');

            else
               if Paren then
                  Write_Char ('(');
                  Write_Name_Decoded (Chars (Get_Dynamic_SO_Entity (Val)));
                  Write_Char (')');
               else
                  Write_Name_Decoded (Chars (Get_Dynamic_SO_Entity (Val)));
               end if;
            end if;
         end if;

      else
         UI_Write (Val);
      end if;
   end Write_Val;

end Repinfo;<|MERGE_RESOLUTION|>--- conflicted
+++ resolved
@@ -6,11 +6,7 @@
 --                                                                          --
 --                                 B o d y                                  --
 --                                                                          --
-<<<<<<< HEAD
---          Copyright (C) 1999-2006, Free Software Foundation, Inc.         --
-=======
 --          Copyright (C) 1999-2007, Free Software Foundation, Inc.         --
->>>>>>> 60a98cce
 --                                                                          --
 -- GNAT is free software;  you can  redistribute it  and/or modify it under --
 -- terms of the  GNU General Public License as published  by the Free Soft- --
@@ -67,14 +63,8 @@
    -- Representation of gcc Expressions --
    ---------------------------------------
 
-<<<<<<< HEAD
-   --    This table is used only if Frontend_Layout_On_Target is False, so that
-   --    gigi lays out dynamic size/offset fields using encoded gcc
-   --    expressions.
-=======
    --    This table is used only if Frontend_Layout_On_Target is False, so gigi
    --    lays out dynamic size/offset fields using encoded gcc expressions.
->>>>>>> 60a98cce
 
    --    A table internal to this unit is used to hold the values of back
    --    annotated expressions. This table is written out by -gnatt and read
@@ -801,15 +791,9 @@
       while Present (Comp) loop
          Get_Decoded_Name_String (Chars (Comp));
          Max_Name_Length := Natural'Max (Max_Name_Length, Name_Len);
-<<<<<<< HEAD
 
          Cfbit := Component_Bit_Offset (Comp);
 
-=======
-
-         Cfbit := Component_Bit_Offset (Comp);
-
->>>>>>> 60a98cce
          if Rep_Not_Constant (Cfbit) then
             UI_Image_Length := 2;
 
@@ -1002,11 +986,7 @@
 
                else
                   Create_Repinfo_File_Access.all
-<<<<<<< HEAD
-                    (File_Name (Source_Index (U)));
-=======
                     (Get_Name_String (File_Name (Source_Index (U))));
->>>>>>> 60a98cce
                   Set_Special_Output (Write_Info_Line'Access);
                   List_Entities (Cunit_Entity (U));
                   Set_Special_Output (null);
