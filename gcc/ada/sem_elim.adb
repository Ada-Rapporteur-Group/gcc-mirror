--- conflicted
+++ resolved
@@ -6,11 +6,7 @@
 --                                                                          --
 --                                 B o d y                                  --
 --                                                                          --
-<<<<<<< HEAD
---          Copyright (C) 1997-2008, Free Software Foundation, Inc.         --
-=======
 --          Copyright (C) 1997-2009, Free Software Foundation, Inc.         --
->>>>>>> 42a9ba1d
 --                                                                          --
 -- GNAT is free software;  you can  redistribute it  and/or modify it under --
 -- terms of the  GNU General Public License as published  by the Free Soft- --
@@ -264,17 +260,10 @@
             procedure Set_Eliminated is
             begin
                if Is_Dispatching_Operation (E) then
-<<<<<<< HEAD
 
                   --  If an overriding dispatching primitive is eliminated then
                   --  its parent must have been eliminated.
 
-=======
-
-                  --  If an overriding dispatching primitive is eliminated then
-                  --  its parent must have been eliminated.
-
->>>>>>> 42a9ba1d
                   if Is_Overriding_Operation (E)
                     and then not Is_Eliminated (Overridden_Operation (E))
                   then
@@ -640,14 +629,10 @@
       Enclosing_Subp : Entity_Id;
 
    begin
-<<<<<<< HEAD
-      if Is_Eliminated (Ultimate_Subp) and then not Inside_A_Generic then
-=======
       if Is_Eliminated (Ultimate_Subp)
         and then not Inside_A_Generic
         and then not Is_Generic_Unit (Cunit_Entity (Current_Sem_Unit))
       then
->>>>>>> 42a9ba1d
          Enclosing_Subp := Current_Subprogram;
          while Present (Enclosing_Subp) loop
             if Is_Eliminated (Enclosing_Subp) then
