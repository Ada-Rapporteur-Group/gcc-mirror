------------------------------------------------------------------------------
--                                                                          --
--                         GNAT COMPILER COMPONENTS                         --
--                                                                          --
--                             S E M _ U T I L                              --
--                                                                          --
--                                 B o d y                                  --
--                                                                          --
--          Copyright (C) 1992-2010, Free Software Foundation, Inc.         --
--                                                                          --
-- GNAT is free software;  you can  redistribute it  and/or modify it under --
-- terms of the  GNU General Public License as published  by the Free Soft- --
-- ware  Foundation;  either version 3,  or (at your option) any later ver- --
-- sion.  GNAT is distributed in the hope that it will be useful, but WITH- --
-- OUT ANY WARRANTY;  without even the  implied warranty of MERCHANTABILITY --
-- or FITNESS FOR A PARTICULAR PURPOSE.  See the GNU General Public License --
-- for  more details.  You should have  received  a copy of the GNU General --
-- Public License  distributed with GNAT; see file COPYING3.  If not, go to --
-- http://www.gnu.org/licenses for a complete copy of the license.          --
--                                                                          --
-- GNAT was originally developed  by the GNAT team at  New York University. --
-- Extensive contributions were provided by Ada Core Technologies Inc.      --
--                                                                          --
------------------------------------------------------------------------------

with Atree;    use Atree;
with Casing;   use Casing;
with Checks;   use Checks;
with Debug;    use Debug;
with Errout;   use Errout;
with Elists;   use Elists;
with Exp_Ch11; use Exp_Ch11;
with Exp_Disp; use Exp_Disp;
with Exp_Tss;  use Exp_Tss;
with Exp_Util; use Exp_Util;
with Fname;    use Fname;
with Freeze;   use Freeze;
with Lib;      use Lib;
with Lib.Xref; use Lib.Xref;
with Nlists;   use Nlists;
with Output;   use Output;
with Opt;      use Opt;
with Rtsfind;  use Rtsfind;
with Scans;    use Scans;
with Scn;      use Scn;
with Sem;      use Sem;
with Sem_Aux;  use Sem_Aux;
with Sem_Attr; use Sem_Attr;
with Sem_Ch8;  use Sem_Ch8;
with Sem_Disp; use Sem_Disp;
with Sem_Eval; use Sem_Eval;
with Sem_Res;  use Sem_Res;
with Sem_Type; use Sem_Type;
with Sinfo;    use Sinfo;
with Sinput;   use Sinput;
with Stand;    use Stand;
with Style;
with Stringt;  use Stringt;
with Table;
with Targparm; use Targparm;
with Tbuild;   use Tbuild;
with Ttypes;   use Ttypes;
with Uname;    use Uname;

with GNAT.HTable; use GNAT.HTable;

package body Sem_Util is

   ----------------------------------------
   -- Global_Variables for New_Copy_Tree --
   ----------------------------------------

   --  These global variables are used by New_Copy_Tree. See description
   --  of the body of this subprogram for details. Global variables can be
   --  safely used by New_Copy_Tree, since there is no case of a recursive
   --  call from the processing inside New_Copy_Tree.

   NCT_Hash_Threshhold : constant := 20;
   --  If there are more than this number of pairs of entries in the
   --  map, then Hash_Tables_Used will be set, and the hash tables will
   --  be initialized and used for the searches.

   NCT_Hash_Tables_Used : Boolean := False;
   --  Set to True if hash tables are in use

   NCT_Table_Entries : Nat;
   --  Count entries in table to see if threshhold is reached

   NCT_Hash_Table_Setup : Boolean := False;
   --  Set to True if hash table contains data. We set this True if we
   --  setup the hash table with data, and leave it set permanently
   --  from then on, this is a signal that second and subsequent users
   --  of the hash table must clear the old entries before reuse.

   subtype NCT_Header_Num is Int range 0 .. 511;
   --  Defines range of headers in hash tables (512 headers)

   ----------------------------------
   -- Order Dependence (AI05-0144) --
   ----------------------------------

   --  Each actual in a call is entered into the table below. A flag indicates
   --  whether the corresponding formal is OUT or IN OUT. Each top-level call
   --  (procedure call, condition, assignment) examines all the actuals for a
   --  possible order dependence. The table is reset after each such check.

   type Actual_Name is record
      Act         : Node_Id;
      Is_Writable : Boolean;
      --  Comments needed???

   end record;

   package Actuals_In_Call is new Table.Table (
      Table_Component_Type => Actual_Name,
      Table_Index_Type     => Int,
      Table_Low_Bound      => 0,
      Table_Initial        => 10,
      Table_Increment      => 100,
      Table_Name           => "Actuals");

   -----------------------
   -- Local Subprograms --
   -----------------------

   function Build_Component_Subtype
     (C   : List_Id;
      Loc : Source_Ptr;
      T   : Entity_Id) return Node_Id;
   --  This function builds the subtype for Build_Actual_Subtype_Of_Component
   --  and Build_Discriminal_Subtype_Of_Component. C is a list of constraints,
   --  Loc is the source location, T is the original subtype.

   function Is_Fully_Initialized_Variant (Typ : Entity_Id) return Boolean;
   --  Subsidiary to Is_Fully_Initialized_Type. For an unconstrained type
   --  with discriminants whose default values are static, examine only the
   --  components in the selected variant to determine whether all of them
   --  have a default.

   function Has_Null_Extension (T : Entity_Id) return Boolean;
   --  T is a derived tagged type. Check whether the type extension is null.
   --  If the parent type is fully initialized, T can be treated as such.

   ------------------------------
   --  Abstract_Interface_List --
   ------------------------------

   function Abstract_Interface_List (Typ : Entity_Id) return List_Id is
      Nod : Node_Id;

   begin
      if Is_Concurrent_Type (Typ) then

         --  If we are dealing with a synchronized subtype, go to the base
         --  type, whose declaration has the interface list.

         --  Shouldn't this be Declaration_Node???

         Nod := Parent (Base_Type (Typ));

         if Nkind (Nod) = N_Full_Type_Declaration then
            return Empty_List;
         end if;

      elsif Ekind (Typ) = E_Record_Type_With_Private then
         if Nkind (Parent (Typ)) = N_Full_Type_Declaration then
            Nod := Type_Definition (Parent (Typ));

         elsif Nkind (Parent (Typ)) = N_Private_Type_Declaration then
            if Present (Full_View (Typ)) then
               Nod := Type_Definition (Parent (Full_View (Typ)));

            --  If the full-view is not available we cannot do anything else
            --  here (the source has errors).

            else
               return Empty_List;
            end if;

         --  Support for generic formals with interfaces is still missing ???

         elsif Nkind (Parent (Typ)) = N_Formal_Type_Declaration then
            return Empty_List;

         else
            pragma Assert
              (Nkind (Parent (Typ)) = N_Private_Extension_Declaration);
            Nod := Parent (Typ);
         end if;

      elsif Ekind (Typ) = E_Record_Subtype then
         Nod := Type_Definition (Parent (Etype (Typ)));

      elsif Ekind (Typ) = E_Record_Subtype_With_Private then

         --  Recurse, because parent may still be a private extension. Also
         --  note that the full view of the subtype or the full view of its
         --  base type may (both) be unavailable.

         return Abstract_Interface_List (Etype (Typ));

      else pragma Assert ((Ekind (Typ)) = E_Record_Type);
         if Nkind (Parent (Typ)) = N_Formal_Type_Declaration then
            Nod := Formal_Type_Definition (Parent (Typ));
         else
            Nod := Type_Definition (Parent (Typ));
         end if;
      end if;

      return Interface_List (Nod);
   end Abstract_Interface_List;

   --------------------------------
   -- Add_Access_Type_To_Process --
   --------------------------------

   procedure Add_Access_Type_To_Process (E : Entity_Id; A : Entity_Id) is
      L : Elist_Id;

   begin
      Ensure_Freeze_Node (E);
      L := Access_Types_To_Process (Freeze_Node (E));

      if No (L) then
         L := New_Elmt_List;
         Set_Access_Types_To_Process (Freeze_Node (E), L);
      end if;

      Append_Elmt (A, L);
   end Add_Access_Type_To_Process;

   ----------------------------
   -- Add_Global_Declaration --
   ----------------------------

   procedure Add_Global_Declaration (N : Node_Id) is
      Aux_Node : constant Node_Id := Aux_Decls_Node (Cunit (Current_Sem_Unit));

   begin
      if No (Declarations (Aux_Node)) then
         Set_Declarations (Aux_Node, New_List);
      end if;

      Append_To (Declarations (Aux_Node), N);
      Analyze (N);
   end Add_Global_Declaration;

   -----------------------
   -- Alignment_In_Bits --
   -----------------------

   function Alignment_In_Bits (E : Entity_Id) return Uint is
   begin
      return Alignment (E) * System_Storage_Unit;
   end Alignment_In_Bits;

   -----------------------------------------
   -- Apply_Compile_Time_Constraint_Error --
   -----------------------------------------

   procedure Apply_Compile_Time_Constraint_Error
     (N      : Node_Id;
      Msg    : String;
      Reason : RT_Exception_Code;
      Ent    : Entity_Id  := Empty;
      Typ    : Entity_Id  := Empty;
      Loc    : Source_Ptr := No_Location;
      Rep    : Boolean    := True;
      Warn   : Boolean    := False)
   is
      Stat   : constant Boolean := Is_Static_Expression (N);
      R_Stat : constant Node_Id :=
                 Make_Raise_Constraint_Error (Sloc (N), Reason => Reason);
      Rtyp   : Entity_Id;

   begin
      if No (Typ) then
         Rtyp := Etype (N);
      else
         Rtyp := Typ;
      end if;

      Discard_Node
        (Compile_Time_Constraint_Error (N, Msg, Ent, Loc, Warn => Warn));

      if not Rep then
         return;
      end if;

      --  Now we replace the node by an N_Raise_Constraint_Error node
      --  This does not need reanalyzing, so set it as analyzed now.

      Rewrite (N, R_Stat);
      Set_Analyzed (N, True);

      Set_Etype (N, Rtyp);
      Set_Raises_Constraint_Error (N);

      --  Now deal with possible local raise handling

      Possible_Local_Raise (N, Standard_Constraint_Error);

      --  If the original expression was marked as static, the result is
      --  still marked as static, but the Raises_Constraint_Error flag is
      --  always set so that further static evaluation is not attempted.

      if Stat then
         Set_Is_Static_Expression (N);
      end if;
   end Apply_Compile_Time_Constraint_Error;

   --------------------------
   -- Build_Actual_Subtype --
   --------------------------

   function Build_Actual_Subtype
     (T : Entity_Id;
      N : Node_Or_Entity_Id) return Node_Id
   is
      Loc : Source_Ptr;
      --  Normally Sloc (N), but may point to corresponding body in some cases

      Constraints : List_Id;
      Decl        : Node_Id;
      Discr       : Entity_Id;
      Hi          : Node_Id;
      Lo          : Node_Id;
      Subt        : Entity_Id;
      Disc_Type   : Entity_Id;
      Obj         : Node_Id;

   begin
      Loc := Sloc (N);

      if Nkind (N) = N_Defining_Identifier then
         Obj := New_Reference_To (N, Loc);

         --  If this is a formal parameter of a subprogram declaration, and
         --  we are compiling the body, we want the declaration for the
         --  actual subtype to carry the source position of the body, to
         --  prevent anomalies in gdb when stepping through the code.

         if Is_Formal (N) then
            declare
               Decl : constant Node_Id := Unit_Declaration_Node (Scope (N));
            begin
               if Nkind (Decl) = N_Subprogram_Declaration
                 and then Present (Corresponding_Body (Decl))
               then
                  Loc := Sloc (Corresponding_Body (Decl));
               end if;
            end;
         end if;

      else
         Obj := N;
      end if;

      if Is_Array_Type (T) then
         Constraints := New_List;
         for J in 1 .. Number_Dimensions (T) loop

            --  Build an array subtype declaration with the nominal subtype and
            --  the bounds of the actual. Add the declaration in front of the
            --  local declarations for the subprogram, for analysis before any
            --  reference to the formal in the body.

            Lo :=
              Make_Attribute_Reference (Loc,
                Prefix         =>
                  Duplicate_Subexpr_No_Checks (Obj, Name_Req => True),
                Attribute_Name => Name_First,
                Expressions    => New_List (
                  Make_Integer_Literal (Loc, J)));

            Hi :=
              Make_Attribute_Reference (Loc,
                Prefix         =>
                  Duplicate_Subexpr_No_Checks (Obj, Name_Req => True),
                Attribute_Name => Name_Last,
                Expressions    => New_List (
                  Make_Integer_Literal (Loc, J)));

            Append (Make_Range (Loc, Lo, Hi), Constraints);
         end loop;

      --  If the type has unknown discriminants there is no constrained
      --  subtype to build. This is never called for a formal or for a
      --  lhs, so returning the type is ok ???

      elsif Has_Unknown_Discriminants (T) then
         return T;

      else
         Constraints := New_List;

         --  Type T is a generic derived type, inherit the discriminants from
         --  the parent type.

         if Is_Private_Type (T)
           and then No (Full_View (T))

            --  T was flagged as an error if it was declared as a formal
            --  derived type with known discriminants. In this case there
            --  is no need to look at the parent type since T already carries
            --  its own discriminants.

           and then not Error_Posted (T)
         then
            Disc_Type := Etype (Base_Type (T));
         else
            Disc_Type := T;
         end if;

         Discr := First_Discriminant (Disc_Type);
         while Present (Discr) loop
            Append_To (Constraints,
              Make_Selected_Component (Loc,
                Prefix =>
                  Duplicate_Subexpr_No_Checks (Obj),
                Selector_Name => New_Occurrence_Of (Discr, Loc)));
            Next_Discriminant (Discr);
         end loop;
      end if;

      Subt := Make_Temporary (Loc, 'S', Related_Node => N);
      Set_Is_Internal (Subt);

      Decl :=
        Make_Subtype_Declaration (Loc,
          Defining_Identifier => Subt,
          Subtype_Indication =>
            Make_Subtype_Indication (Loc,
              Subtype_Mark => New_Reference_To (T,  Loc),
              Constraint  =>
                Make_Index_Or_Discriminant_Constraint (Loc,
                  Constraints => Constraints)));

      Mark_Rewrite_Insertion (Decl);
      return Decl;
   end Build_Actual_Subtype;

   ---------------------------------------
   -- Build_Actual_Subtype_Of_Component --
   ---------------------------------------

   function Build_Actual_Subtype_Of_Component
     (T : Entity_Id;
      N : Node_Id) return Node_Id
   is
      Loc       : constant Source_Ptr := Sloc (N);
      P         : constant Node_Id    := Prefix (N);
      D         : Elmt_Id;
      Id        : Node_Id;
      Indx_Type : Entity_Id;

      Deaccessed_T : Entity_Id;
      --  This is either a copy of T, or if T is an access type, then it is
      --  the directly designated type of this access type.

      function Build_Actual_Array_Constraint return List_Id;
      --  If one or more of the bounds of the component depends on
      --  discriminants, build  actual constraint using the discriminants
      --  of the prefix.

      function Build_Actual_Record_Constraint return List_Id;
      --  Similar to previous one, for discriminated components constrained
      --  by the discriminant of the enclosing object.

      -----------------------------------
      -- Build_Actual_Array_Constraint --
      -----------------------------------

      function Build_Actual_Array_Constraint return List_Id is
         Constraints : constant List_Id := New_List;
         Indx        : Node_Id;
         Hi          : Node_Id;
         Lo          : Node_Id;
         Old_Hi      : Node_Id;
         Old_Lo      : Node_Id;

      begin
         Indx := First_Index (Deaccessed_T);
         while Present (Indx) loop
            Old_Lo := Type_Low_Bound  (Etype (Indx));
            Old_Hi := Type_High_Bound (Etype (Indx));

            if Denotes_Discriminant (Old_Lo) then
               Lo :=
                 Make_Selected_Component (Loc,
                   Prefix => New_Copy_Tree (P),
                   Selector_Name => New_Occurrence_Of (Entity (Old_Lo), Loc));

            else
               Lo := New_Copy_Tree (Old_Lo);

               --  The new bound will be reanalyzed in the enclosing
               --  declaration. For literal bounds that come from a type
               --  declaration, the type of the context must be imposed, so
               --  insure that analysis will take place. For non-universal
               --  types this is not strictly necessary.

               Set_Analyzed (Lo, False);
            end if;

            if Denotes_Discriminant (Old_Hi) then
               Hi :=
                 Make_Selected_Component (Loc,
                   Prefix => New_Copy_Tree (P),
                   Selector_Name => New_Occurrence_Of (Entity (Old_Hi), Loc));

            else
               Hi := New_Copy_Tree (Old_Hi);
               Set_Analyzed (Hi, False);
            end if;

            Append (Make_Range (Loc, Lo, Hi), Constraints);
            Next_Index (Indx);
         end loop;

         return Constraints;
      end Build_Actual_Array_Constraint;

      ------------------------------------
      -- Build_Actual_Record_Constraint --
      ------------------------------------

      function Build_Actual_Record_Constraint return List_Id is
         Constraints : constant List_Id := New_List;
         D           : Elmt_Id;
         D_Val       : Node_Id;

      begin
         D := First_Elmt (Discriminant_Constraint (Deaccessed_T));
         while Present (D) loop
            if Denotes_Discriminant (Node (D)) then
               D_Val :=  Make_Selected_Component (Loc,
                 Prefix => New_Copy_Tree (P),
                Selector_Name => New_Occurrence_Of (Entity (Node (D)), Loc));

            else
               D_Val := New_Copy_Tree (Node (D));
            end if;

            Append (D_Val, Constraints);
            Next_Elmt (D);
         end loop;

         return Constraints;
      end Build_Actual_Record_Constraint;

   --  Start of processing for Build_Actual_Subtype_Of_Component

   begin
      --  Why the test for Spec_Expression mode here???

      if In_Spec_Expression then
         return Empty;

      --  More comments for the rest of this body would be good ???

      elsif Nkind (N) = N_Explicit_Dereference then
         if Is_Composite_Type (T)
           and then not Is_Constrained (T)
           and then not (Is_Class_Wide_Type (T)
                          and then Is_Constrained (Root_Type (T)))
           and then not Has_Unknown_Discriminants (T)
         then
            --  If the type of the dereference is already constrained, it is an
            --  actual subtype.

            if Is_Array_Type (Etype (N))
              and then Is_Constrained (Etype (N))
            then
               return Empty;
            else
               Remove_Side_Effects (P);
               return Build_Actual_Subtype (T, N);
            end if;
         else
            return Empty;
         end if;
      end if;

      if Ekind (T) = E_Access_Subtype then
         Deaccessed_T := Designated_Type (T);
      else
         Deaccessed_T := T;
      end if;

      if Ekind (Deaccessed_T) = E_Array_Subtype then
         Id := First_Index (Deaccessed_T);
         while Present (Id) loop
            Indx_Type := Underlying_Type (Etype (Id));

            if Denotes_Discriminant (Type_Low_Bound  (Indx_Type))
                 or else
               Denotes_Discriminant (Type_High_Bound (Indx_Type))
            then
               Remove_Side_Effects (P);
               return
                 Build_Component_Subtype
                   (Build_Actual_Array_Constraint, Loc, Base_Type (T));
            end if;

            Next_Index (Id);
         end loop;

      elsif Is_Composite_Type (Deaccessed_T)
        and then Has_Discriminants (Deaccessed_T)
        and then not Has_Unknown_Discriminants (Deaccessed_T)
      then
         D := First_Elmt (Discriminant_Constraint (Deaccessed_T));
         while Present (D) loop
            if Denotes_Discriminant (Node (D)) then
               Remove_Side_Effects (P);
               return
                 Build_Component_Subtype (
                   Build_Actual_Record_Constraint, Loc, Base_Type (T));
            end if;

            Next_Elmt (D);
         end loop;
      end if;

      --  If none of the above, the actual and nominal subtypes are the same

      return Empty;
   end Build_Actual_Subtype_Of_Component;

   -----------------------------
   -- Build_Component_Subtype --
   -----------------------------

   function Build_Component_Subtype
     (C   : List_Id;
      Loc : Source_Ptr;
      T   : Entity_Id) return Node_Id
   is
      Subt : Entity_Id;
      Decl : Node_Id;

   begin
      --  Unchecked_Union components do not require component subtypes

      if Is_Unchecked_Union (T) then
         return Empty;
      end if;

      Subt := Make_Temporary (Loc, 'S');
      Set_Is_Internal (Subt);

      Decl :=
        Make_Subtype_Declaration (Loc,
          Defining_Identifier => Subt,
          Subtype_Indication =>
            Make_Subtype_Indication (Loc,
              Subtype_Mark => New_Reference_To (Base_Type (T),  Loc),
              Constraint  =>
                Make_Index_Or_Discriminant_Constraint (Loc,
                  Constraints => C)));

      Mark_Rewrite_Insertion (Decl);
      return Decl;
   end Build_Component_Subtype;

   ---------------------------
   -- Build_Default_Subtype --
   ---------------------------

   function Build_Default_Subtype
     (T : Entity_Id;
      N : Node_Id) return Entity_Id
   is
      Loc  : constant Source_Ptr := Sloc (N);
      Disc : Entity_Id;

   begin
      if not Has_Discriminants (T) or else Is_Constrained (T) then
         return T;
      end if;

      Disc := First_Discriminant (T);

      if No (Discriminant_Default_Value (Disc)) then
         return T;
      end if;

      declare
         Act         : constant Entity_Id := Make_Temporary (Loc, 'S');
         Constraints : constant List_Id := New_List;
         Decl        : Node_Id;

      begin
         while Present (Disc) loop
            Append_To (Constraints,
              New_Copy_Tree (Discriminant_Default_Value (Disc)));
            Next_Discriminant (Disc);
         end loop;

         Decl :=
           Make_Subtype_Declaration (Loc,
             Defining_Identifier => Act,
             Subtype_Indication =>
               Make_Subtype_Indication (Loc,
                 Subtype_Mark => New_Occurrence_Of (T, Loc),
                 Constraint =>
                   Make_Index_Or_Discriminant_Constraint (Loc,
                     Constraints => Constraints)));

         Insert_Action (N, Decl);
         Analyze (Decl);
         return Act;
      end;
   end Build_Default_Subtype;

   --------------------------------------------
   -- Build_Discriminal_Subtype_Of_Component --
   --------------------------------------------

   function Build_Discriminal_Subtype_Of_Component
     (T : Entity_Id) return Node_Id
   is
      Loc : constant Source_Ptr := Sloc (T);
      D   : Elmt_Id;
      Id  : Node_Id;

      function Build_Discriminal_Array_Constraint return List_Id;
      --  If one or more of the bounds of the component depends on
      --  discriminants, build  actual constraint using the discriminants
      --  of the prefix.

      function Build_Discriminal_Record_Constraint return List_Id;
      --  Similar to previous one, for discriminated components constrained
      --  by the discriminant of the enclosing object.

      ----------------------------------------
      -- Build_Discriminal_Array_Constraint --
      ----------------------------------------

      function Build_Discriminal_Array_Constraint return List_Id is
         Constraints : constant List_Id := New_List;
         Indx        : Node_Id;
         Hi          : Node_Id;
         Lo          : Node_Id;
         Old_Hi      : Node_Id;
         Old_Lo      : Node_Id;

      begin
         Indx := First_Index (T);
         while Present (Indx) loop
            Old_Lo := Type_Low_Bound  (Etype (Indx));
            Old_Hi := Type_High_Bound (Etype (Indx));

            if Denotes_Discriminant (Old_Lo) then
               Lo := New_Occurrence_Of (Discriminal (Entity (Old_Lo)), Loc);

            else
               Lo := New_Copy_Tree (Old_Lo);
            end if;

            if Denotes_Discriminant (Old_Hi) then
               Hi := New_Occurrence_Of (Discriminal (Entity (Old_Hi)), Loc);

            else
               Hi := New_Copy_Tree (Old_Hi);
            end if;

            Append (Make_Range (Loc, Lo, Hi), Constraints);
            Next_Index (Indx);
         end loop;

         return Constraints;
      end Build_Discriminal_Array_Constraint;

      -----------------------------------------
      -- Build_Discriminal_Record_Constraint --
      -----------------------------------------

      function Build_Discriminal_Record_Constraint return List_Id is
         Constraints : constant List_Id := New_List;
         D           : Elmt_Id;
         D_Val       : Node_Id;

      begin
         D := First_Elmt (Discriminant_Constraint (T));
         while Present (D) loop
            if Denotes_Discriminant (Node (D)) then
               D_Val :=
                 New_Occurrence_Of (Discriminal (Entity (Node (D))), Loc);

            else
               D_Val := New_Copy_Tree (Node (D));
            end if;

            Append (D_Val, Constraints);
            Next_Elmt (D);
         end loop;

         return Constraints;
      end Build_Discriminal_Record_Constraint;

   --  Start of processing for Build_Discriminal_Subtype_Of_Component

   begin
      if Ekind (T) = E_Array_Subtype then
         Id := First_Index (T);
         while Present (Id) loop
            if Denotes_Discriminant (Type_Low_Bound  (Etype (Id))) or else
               Denotes_Discriminant (Type_High_Bound (Etype (Id)))
            then
               return Build_Component_Subtype
                 (Build_Discriminal_Array_Constraint, Loc, T);
            end if;

            Next_Index (Id);
         end loop;

      elsif Ekind (T) = E_Record_Subtype
        and then Has_Discriminants (T)
        and then not Has_Unknown_Discriminants (T)
      then
         D := First_Elmt (Discriminant_Constraint (T));
         while Present (D) loop
            if Denotes_Discriminant (Node (D)) then
               return Build_Component_Subtype
                 (Build_Discriminal_Record_Constraint, Loc, T);
            end if;

            Next_Elmt (D);
         end loop;
      end if;

      --  If none of the above, the actual and nominal subtypes are the same

      return Empty;
   end Build_Discriminal_Subtype_Of_Component;

   ------------------------------
   -- Build_Elaboration_Entity --
   ------------------------------

   procedure Build_Elaboration_Entity (N : Node_Id; Spec_Id : Entity_Id) is
      Loc      : constant Source_Ptr := Sloc (N);
      Decl     : Node_Id;
      Elab_Ent : Entity_Id;

      procedure Set_Package_Name (Ent : Entity_Id);
      --  Given an entity, sets the fully qualified name of the entity in
      --  Name_Buffer, with components separated by double underscores. This
      --  is a recursive routine that climbs the scope chain to Standard.

      ----------------------
      -- Set_Package_Name --
      ----------------------

      procedure Set_Package_Name (Ent : Entity_Id) is
      begin
         if Scope (Ent) /= Standard_Standard then
            Set_Package_Name (Scope (Ent));

            declare
               Nam : constant String := Get_Name_String (Chars (Ent));
            begin
               Name_Buffer (Name_Len + 1) := '_';
               Name_Buffer (Name_Len + 2) := '_';
               Name_Buffer (Name_Len + 3 .. Name_Len + Nam'Length + 2) := Nam;
               Name_Len := Name_Len + Nam'Length + 2;
            end;

         else
            Get_Name_String (Chars (Ent));
         end if;
      end Set_Package_Name;

   --  Start of processing for Build_Elaboration_Entity

   begin
      --  Ignore if already constructed

      if Present (Elaboration_Entity (Spec_Id)) then
         return;
      end if;

      --  Construct name of elaboration entity as xxx_E, where xxx is the unit
      --  name with dots replaced by double underscore. We have to manually
      --  construct this name, since it will be elaborated in the outer scope,
      --  and thus will not have the unit name automatically prepended.

      Set_Package_Name (Spec_Id);

      --  Append _E

      Name_Buffer (Name_Len + 1) := '_';
      Name_Buffer (Name_Len + 2) := 'E';
      Name_Len := Name_Len + 2;

      --  Create elaboration flag

      Elab_Ent :=
        Make_Defining_Identifier (Loc, Chars => Name_Find);
      Set_Elaboration_Entity (Spec_Id, Elab_Ent);

      Decl :=
         Make_Object_Declaration (Loc,
           Defining_Identifier => Elab_Ent,
           Object_Definition   =>
             New_Occurrence_Of (Standard_Boolean, Loc),
           Expression          =>
             New_Occurrence_Of (Standard_False, Loc));

      Push_Scope (Standard_Standard);
      Add_Global_Declaration (Decl);
      Pop_Scope;

      --  Reset True_Constant indication, since we will indeed assign a value
      --  to the variable in the binder main. We also kill the Current_Value
      --  and Last_Assignment fields for the same reason.

      Set_Is_True_Constant (Elab_Ent, False);
      Set_Current_Value    (Elab_Ent, Empty);
      Set_Last_Assignment  (Elab_Ent, Empty);

      --  We do not want any further qualification of the name (if we did
      --  not do this, we would pick up the name of the generic package
      --  in the case of a library level generic instantiation).

      Set_Has_Qualified_Name       (Elab_Ent);
      Set_Has_Fully_Qualified_Name (Elab_Ent);
   end Build_Elaboration_Entity;

   -----------------------------------
   -- Cannot_Raise_Constraint_Error --
   -----------------------------------

   function Cannot_Raise_Constraint_Error (Expr : Node_Id) return Boolean is
   begin
      if Compile_Time_Known_Value (Expr) then
         return True;

      elsif Do_Range_Check (Expr) then
         return False;

      elsif Raises_Constraint_Error (Expr) then
         return False;

      else
         case Nkind (Expr) is
            when N_Identifier =>
               return True;

            when N_Expanded_Name =>
               return True;

            when N_Selected_Component =>
               return not Do_Discriminant_Check (Expr);

            when N_Attribute_Reference =>
               if Do_Overflow_Check (Expr) then
                  return False;

               elsif No (Expressions (Expr)) then
                  return True;

               else
                  declare
                     N : Node_Id;

                  begin
                     N := First (Expressions (Expr));
                     while Present (N) loop
                        if Cannot_Raise_Constraint_Error (N) then
                           Next (N);
                        else
                           return False;
                        end if;
                     end loop;

                     return True;
                  end;
               end if;

            when N_Type_Conversion =>
               if Do_Overflow_Check (Expr)
                 or else Do_Length_Check (Expr)
                 or else Do_Tag_Check (Expr)
               then
                  return False;
               else
                  return
                    Cannot_Raise_Constraint_Error (Expression (Expr));
               end if;

            when N_Unchecked_Type_Conversion =>
               return Cannot_Raise_Constraint_Error (Expression (Expr));

            when N_Unary_Op =>
               if Do_Overflow_Check (Expr) then
                  return False;
               else
                  return
                    Cannot_Raise_Constraint_Error (Right_Opnd (Expr));
               end if;

            when N_Op_Divide |
                 N_Op_Mod    |
                 N_Op_Rem
            =>
               if Do_Division_Check (Expr)
                 or else Do_Overflow_Check (Expr)
               then
                  return False;
               else
                  return
                    Cannot_Raise_Constraint_Error (Left_Opnd (Expr))
                      and then
                    Cannot_Raise_Constraint_Error (Right_Opnd (Expr));
               end if;

            when N_Op_Add                    |
                 N_Op_And                    |
                 N_Op_Concat                 |
                 N_Op_Eq                     |
                 N_Op_Expon                  |
                 N_Op_Ge                     |
                 N_Op_Gt                     |
                 N_Op_Le                     |
                 N_Op_Lt                     |
                 N_Op_Multiply               |
                 N_Op_Ne                     |
                 N_Op_Or                     |
                 N_Op_Rotate_Left            |
                 N_Op_Rotate_Right           |
                 N_Op_Shift_Left             |
                 N_Op_Shift_Right            |
                 N_Op_Shift_Right_Arithmetic |
                 N_Op_Subtract               |
                 N_Op_Xor
            =>
               if Do_Overflow_Check (Expr) then
                  return False;
               else
                  return
                    Cannot_Raise_Constraint_Error (Left_Opnd (Expr))
                      and then
                    Cannot_Raise_Constraint_Error (Right_Opnd (Expr));
               end if;

            when others =>
               return False;
         end case;
      end if;
   end Cannot_Raise_Constraint_Error;

   -----------------------------------------
   -- Check_Dynamically_Tagged_Expression --
   -----------------------------------------

   procedure Check_Dynamically_Tagged_Expression
     (Expr        : Node_Id;
      Typ         : Entity_Id;
      Related_Nod : Node_Id)
   is
   begin
      pragma Assert (Is_Tagged_Type (Typ));

      --  In order to avoid spurious errors when analyzing the expanded code,
      --  this check is done only for nodes that come from source and for
      --  actuals of generic instantiations.

      if (Comes_From_Source (Related_Nod)
           or else In_Generic_Actual (Expr))
        and then (Is_Class_Wide_Type (Etype (Expr))
                   or else Is_Dynamically_Tagged (Expr))
        and then Is_Tagged_Type (Typ)
        and then not Is_Class_Wide_Type (Typ)
      then
         Error_Msg_N ("dynamically tagged expression not allowed!", Expr);
      end if;
   end Check_Dynamically_Tagged_Expression;

   --------------------------
   -- Check_Fully_Declared --
   --------------------------

   procedure Check_Fully_Declared (T : Entity_Id; N : Node_Id) is
   begin
      if Ekind (T) = E_Incomplete_Type then

         --  Ada 2005 (AI-50217): If the type is available through a limited
         --  with_clause, verify that its full view has been analyzed.

         if From_With_Type (T)
           and then Present (Non_Limited_View (T))
           and then Ekind (Non_Limited_View (T)) /= E_Incomplete_Type
         then
            --  The non-limited view is fully declared
            null;

         else
            Error_Msg_NE
              ("premature usage of incomplete}", N, First_Subtype (T));
         end if;

      --  Need comments for these tests ???

      elsif Has_Private_Component (T)
        and then not Is_Generic_Type (Root_Type (T))
        and then not In_Spec_Expression
      then
         --  Special case: if T is the anonymous type created for a single
         --  task or protected object, use the name of the source object.

         if Is_Concurrent_Type (T)
           and then not Comes_From_Source (T)
           and then Nkind (N) = N_Object_Declaration
         then
            Error_Msg_NE ("type of& has incomplete component", N,
              Defining_Identifier (N));

         else
            Error_Msg_NE
              ("premature usage of incomplete}", N, First_Subtype (T));
         end if;
      end if;
   end Check_Fully_Declared;

   -------------------------
   -- Check_Nested_Access --
   -------------------------

   procedure Check_Nested_Access (Ent : Entity_Id) is
      Scop         : constant Entity_Id := Current_Scope;
      Current_Subp : Entity_Id;
      Enclosing    : Entity_Id;

   begin
      --  Currently only enabled for VM back-ends for efficiency, should we
      --  enable it more systematically ???

      --  Check for Is_Imported needs commenting below ???

      if VM_Target /= No_VM
        and then (Ekind (Ent) = E_Variable
                    or else
                  Ekind (Ent) = E_Constant
                    or else
                  Ekind (Ent) = E_Loop_Parameter)
        and then Scope (Ent) /= Empty
        and then not Is_Library_Level_Entity (Ent)
        and then not Is_Imported (Ent)
      then
         if Is_Subprogram (Scop)
           or else Is_Generic_Subprogram (Scop)
           or else Is_Entry (Scop)
         then
            Current_Subp := Scop;
         else
            Current_Subp := Current_Subprogram;
         end if;

         Enclosing := Enclosing_Subprogram (Ent);

         if Enclosing /= Empty
           and then Enclosing /= Current_Subp
         then
            Set_Has_Up_Level_Access (Ent, True);
         end if;
      end if;
   end Check_Nested_Access;

   ----------------------------
   -- Check_Order_Dependence --
   ----------------------------

   procedure Check_Order_Dependence is
      Act1 : Node_Id;
      Act2 : Node_Id;

   begin
      --  This could use comments ???

      for J in 0 .. Actuals_In_Call.Last loop
         if Actuals_In_Call.Table (J).Is_Writable then
            Act1 := Actuals_In_Call.Table (J).Act;

            if Nkind (Act1) = N_Attribute_Reference then
               Act1 := Prefix (Act1);
            end if;

            for K in 0 .. Actuals_In_Call.Last loop
               if K /= J then
                  Act2 := Actuals_In_Call.Table (K).Act;

                  if Nkind (Act2) = N_Attribute_Reference then
                     Act2 := Prefix (Act2);
                  end if;

                  if Actuals_In_Call.Table (K).Is_Writable
                    and then K < J
                  then
                     --  Already checked

                     null;

                  elsif Denotes_Same_Object (Act1, Act2)
                    and then False
                  then
                     Error_Msg_N ("?,mighty suspicious!!!", Act1);
                  end if;
               end if;
            end loop;
         end if;
      end loop;

      Actuals_In_Call.Set_Last (0);
   end Check_Order_Dependence;

   ------------------------------------------
   -- Check_Potentially_Blocking_Operation --
   ------------------------------------------

   procedure Check_Potentially_Blocking_Operation (N : Node_Id) is
      S : Entity_Id;
   begin
      --  N is one of the potentially blocking operations listed in 9.5.1(8).
      --  When pragma Detect_Blocking is active, the run time will raise
      --  Program_Error. Here we only issue a warning, since we generally
      --  support the use of potentially blocking operations in the absence
      --  of the pragma.

      --  Indirect blocking through a subprogram call cannot be diagnosed
      --  statically without interprocedural analysis, so we do not attempt
      --  to do it here.

      S := Scope (Current_Scope);
      while Present (S) and then S /= Standard_Standard loop
         if Is_Protected_Type (S) then
            Error_Msg_N
              ("potentially blocking operation in protected operation?", N);

            return;
         end if;

         S := Scope (S);
      end loop;
   end Check_Potentially_Blocking_Operation;

   ------------------------------
   -- Check_Unprotected_Access --
   ------------------------------

   procedure Check_Unprotected_Access
     (Context : Node_Id;
      Expr    : Node_Id)
   is
      Cont_Encl_Typ : Entity_Id;
      Pref_Encl_Typ : Entity_Id;

      function Enclosing_Protected_Type (Obj : Node_Id) return Entity_Id;
      --  Check whether Obj is a private component of a protected object.
      --  Return the protected type where the component resides, Empty
      --  otherwise.

      function Is_Public_Operation return Boolean;
      --  Verify that the enclosing operation is callable from outside the
      --  protected object, to minimize false positives.

      ------------------------------
      -- Enclosing_Protected_Type --
      ------------------------------

      function Enclosing_Protected_Type (Obj : Node_Id) return Entity_Id is
      begin
         if Is_Entity_Name (Obj) then
            declare
               Ent : Entity_Id := Entity (Obj);

            begin
               --  The object can be a renaming of a private component, use
               --  the original record component.

               if Is_Prival (Ent) then
                  Ent := Prival_Link (Ent);
               end if;

               if Is_Protected_Type (Scope (Ent)) then
                  return Scope (Ent);
               end if;
            end;
         end if;

         --  For indexed and selected components, recursively check the prefix

         if Nkind_In (Obj, N_Indexed_Component, N_Selected_Component) then
            return Enclosing_Protected_Type (Prefix (Obj));

         --  The object does not denote a protected component

         else
            return Empty;
         end if;
      end Enclosing_Protected_Type;

      -------------------------
      -- Is_Public_Operation --
      -------------------------

      function Is_Public_Operation return Boolean is
         S : Entity_Id;
         E : Entity_Id;

      begin
         S := Current_Scope;
         while Present (S)
           and then S /= Pref_Encl_Typ
         loop
            if Scope (S) = Pref_Encl_Typ then
               E := First_Entity (Pref_Encl_Typ);
               while Present (E)
                 and then E /= First_Private_Entity (Pref_Encl_Typ)
               loop
                  if E = S then
                     return True;
                  end if;
                  Next_Entity (E);
               end loop;
            end if;

            S := Scope (S);
         end loop;

         return False;
      end Is_Public_Operation;

   --  Start of processing for Check_Unprotected_Access

   begin
      if Nkind (Expr) = N_Attribute_Reference
        and then Attribute_Name (Expr) = Name_Unchecked_Access
      then
         Cont_Encl_Typ := Enclosing_Protected_Type (Context);
         Pref_Encl_Typ := Enclosing_Protected_Type (Prefix (Expr));

         --  Check whether we are trying to export a protected component to a
         --  context with an equal or lower access level.

         if Present (Pref_Encl_Typ)
           and then No (Cont_Encl_Typ)
           and then Is_Public_Operation
           and then Scope_Depth (Pref_Encl_Typ) >=
                      Object_Access_Level (Context)
         then
            Error_Msg_N
              ("?possible unprotected access to protected data", Expr);
         end if;
      end if;
   end Check_Unprotected_Access;

   ---------------
   -- Check_VMS --
   ---------------

   procedure Check_VMS (Construct : Node_Id) is
   begin
      if not OpenVMS_On_Target then
         Error_Msg_N
           ("this construct is allowed only in Open'V'M'S", Construct);
      end if;
   end Check_VMS;

   ------------------------
   -- Collect_Interfaces --
   ------------------------

   procedure Collect_Interfaces
     (T               : Entity_Id;
      Ifaces_List     : out Elist_Id;
      Exclude_Parents : Boolean := False;
      Use_Full_View   : Boolean := True)
   is
      procedure Collect (Typ : Entity_Id);
      --  Subsidiary subprogram used to traverse the whole list
      --  of directly and indirectly implemented interfaces

      -------------
      -- Collect --
      -------------

      procedure Collect (Typ : Entity_Id) is
         Ancestor   : Entity_Id;
         Full_T     : Entity_Id;
         Id         : Node_Id;
         Iface      : Entity_Id;

      begin
         Full_T := Typ;

         --  Handle private types

         if Use_Full_View
           and then Is_Private_Type (Typ)
           and then Present (Full_View (Typ))
         then
            Full_T := Full_View (Typ);
         end if;

         --  Include the ancestor if we are generating the whole list of
         --  abstract interfaces.

         if Etype (Full_T) /= Typ

            --  Protect the frontend against wrong sources. For example:

            --    package P is
            --      type A is tagged null record;
            --      type B is new A with private;
            --      type C is new A with private;
            --    private
            --      type B is new C with null record;
            --      type C is new B with null record;
            --    end P;

           and then Etype (Full_T) /= T
         then
            Ancestor := Etype (Full_T);
            Collect (Ancestor);

            if Is_Interface (Ancestor)
              and then not Exclude_Parents
            then
               Append_Unique_Elmt (Ancestor, Ifaces_List);
            end if;
         end if;

         --  Traverse the graph of ancestor interfaces

         if Is_Non_Empty_List (Abstract_Interface_List (Full_T)) then
            Id := First (Abstract_Interface_List (Full_T));
            while Present (Id) loop
               Iface := Etype (Id);

               --  Protect against wrong uses. For example:
               --    type I is interface;
               --    type O is tagged null record;
               --    type Wrong is new I and O with null record; -- ERROR

               if Is_Interface (Iface) then
                  if Exclude_Parents
                    and then Etype (T) /= T
                    and then Interface_Present_In_Ancestor (Etype (T), Iface)
                  then
                     null;
                  else
                     Collect (Iface);
                     Append_Unique_Elmt (Iface, Ifaces_List);
                  end if;
               end if;

               Next (Id);
            end loop;
         end if;
      end Collect;

   --  Start of processing for Collect_Interfaces

   begin
      pragma Assert (Is_Tagged_Type (T) or else Is_Concurrent_Type (T));
      Ifaces_List := New_Elmt_List;
      Collect (T);
   end Collect_Interfaces;

   ----------------------------------
   -- Collect_Interface_Components --
   ----------------------------------

   procedure Collect_Interface_Components
     (Tagged_Type     : Entity_Id;
      Components_List : out Elist_Id)
   is
      procedure Collect (Typ : Entity_Id);
      --  Subsidiary subprogram used to climb to the parents

      -------------
      -- Collect --
      -------------

      procedure Collect (Typ : Entity_Id) is
         Tag_Comp   : Entity_Id;
         Parent_Typ : Entity_Id;

      begin
         --  Handle private types

         if Present (Full_View (Etype (Typ))) then
            Parent_Typ := Full_View (Etype (Typ));
         else
            Parent_Typ := Etype (Typ);
         end if;

         if Parent_Typ /= Typ

            --  Protect the frontend against wrong sources. For example:

            --    package P is
            --      type A is tagged null record;
            --      type B is new A with private;
            --      type C is new A with private;
            --    private
            --      type B is new C with null record;
            --      type C is new B with null record;
            --    end P;

           and then Parent_Typ /= Tagged_Type
         then
            Collect (Parent_Typ);
         end if;

         --  Collect the components containing tags of secondary dispatch
         --  tables.

         Tag_Comp := Next_Tag_Component (First_Tag_Component (Typ));
         while Present (Tag_Comp) loop
            pragma Assert (Present (Related_Type (Tag_Comp)));
            Append_Elmt (Tag_Comp, Components_List);

            Tag_Comp := Next_Tag_Component (Tag_Comp);
         end loop;
      end Collect;

   --  Start of processing for Collect_Interface_Components

   begin
      pragma Assert (Ekind (Tagged_Type) = E_Record_Type
        and then Is_Tagged_Type (Tagged_Type));

      Components_List := New_Elmt_List;
      Collect (Tagged_Type);
   end Collect_Interface_Components;

   -----------------------------
   -- Collect_Interfaces_Info --
   -----------------------------

   procedure Collect_Interfaces_Info
     (T               : Entity_Id;
      Ifaces_List     : out Elist_Id;
      Components_List : out Elist_Id;
      Tags_List       : out Elist_Id)
   is
      Comps_List : Elist_Id;
      Comp_Elmt  : Elmt_Id;
      Comp_Iface : Entity_Id;
      Iface_Elmt : Elmt_Id;
      Iface      : Entity_Id;

      function Search_Tag (Iface : Entity_Id) return Entity_Id;
      --  Search for the secondary tag associated with the interface type
      --  Iface that is implemented by T.

      ----------------
      -- Search_Tag --
      ----------------

      function Search_Tag (Iface : Entity_Id) return Entity_Id is
         ADT : Elmt_Id;
      begin
         if not Is_CPP_Class (T) then
            ADT := Next_Elmt (Next_Elmt (First_Elmt (Access_Disp_Table (T))));
         else
            ADT := Next_Elmt (First_Elmt (Access_Disp_Table (T)));
         end if;

         while Present (ADT)
            and then Is_Tag (Node (ADT))
            and then Related_Type (Node (ADT)) /= Iface
         loop
            --  Skip secondary dispatch table referencing thunks to user
            --  defined primitives covered by this interface.

            pragma Assert (Has_Suffix (Node (ADT), 'P'));
            Next_Elmt (ADT);

            --  Skip secondary dispatch tables of Ada types

            if not Is_CPP_Class (T) then

               --  Skip secondary dispatch table referencing thunks to
               --  predefined primitives.

               pragma Assert (Has_Suffix (Node (ADT), 'Y'));
               Next_Elmt (ADT);

               --  Skip secondary dispatch table referencing user-defined
               --  primitives covered by this interface.

               pragma Assert (Has_Suffix (Node (ADT), 'D'));
               Next_Elmt (ADT);

               --  Skip secondary dispatch table referencing predefined
               --  primitives.

               pragma Assert (Has_Suffix (Node (ADT), 'Z'));
               Next_Elmt (ADT);
            end if;
         end loop;

         pragma Assert (Is_Tag (Node (ADT)));
         return Node (ADT);
      end Search_Tag;

   --  Start of processing for Collect_Interfaces_Info

   begin
      Collect_Interfaces (T, Ifaces_List);
      Collect_Interface_Components (T, Comps_List);

      --  Search for the record component and tag associated with each
      --  interface type of T.

      Components_List := New_Elmt_List;
      Tags_List       := New_Elmt_List;

      Iface_Elmt := First_Elmt (Ifaces_List);
      while Present (Iface_Elmt) loop
         Iface := Node (Iface_Elmt);

         --  Associate the primary tag component and the primary dispatch table
         --  with all the interfaces that are parents of T

         if Is_Ancestor (Iface, T) then
            Append_Elmt (First_Tag_Component (T), Components_List);
            Append_Elmt (Node (First_Elmt (Access_Disp_Table (T))), Tags_List);

         --  Otherwise search for the tag component and secondary dispatch
         --  table of Iface

         else
            Comp_Elmt := First_Elmt (Comps_List);
            while Present (Comp_Elmt) loop
               Comp_Iface := Related_Type (Node (Comp_Elmt));

               if Comp_Iface = Iface
                 or else Is_Ancestor (Iface, Comp_Iface)
               then
                  Append_Elmt (Node (Comp_Elmt), Components_List);
                  Append_Elmt (Search_Tag (Comp_Iface), Tags_List);
                  exit;
               end if;

               Next_Elmt (Comp_Elmt);
            end loop;
            pragma Assert (Present (Comp_Elmt));
         end if;

         Next_Elmt (Iface_Elmt);
      end loop;
   end Collect_Interfaces_Info;

   ----------------------------------
   -- Collect_Primitive_Operations --
   ----------------------------------

   function Collect_Primitive_Operations (T : Entity_Id) return Elist_Id is
      B_Type         : constant Entity_Id := Base_Type (T);
      B_Decl         : constant Node_Id   := Original_Node (Parent (B_Type));
      B_Scope        : Entity_Id          := Scope (B_Type);
      Op_List        : Elist_Id;
      Formal         : Entity_Id;
      Is_Prim        : Boolean;
      Formal_Derived : Boolean := False;
      Id             : Entity_Id;

   begin
      --  For tagged types, the primitive operations are collected as they
      --  are declared, and held in an explicit list which is simply returned.

      if Is_Tagged_Type (B_Type) then
         return Primitive_Operations (B_Type);

      --  An untagged generic type that is a derived type inherits the
      --  primitive operations of its parent type. Other formal types only
      --  have predefined operators, which are not explicitly represented.

      elsif Is_Generic_Type (B_Type) then
         if Nkind (B_Decl) = N_Formal_Type_Declaration
           and then Nkind (Formal_Type_Definition (B_Decl))
             = N_Formal_Derived_Type_Definition
         then
            Formal_Derived := True;
         else
            return New_Elmt_List;
         end if;
      end if;

      Op_List := New_Elmt_List;

      if B_Scope = Standard_Standard then
         if B_Type = Standard_String then
            Append_Elmt (Standard_Op_Concat, Op_List);

         elsif B_Type = Standard_Wide_String then
            Append_Elmt (Standard_Op_Concatw, Op_List);

         else
            null;
         end if;

      elsif (Is_Package_Or_Generic_Package (B_Scope)
              and then
                Nkind (Parent (Declaration_Node (First_Subtype (T)))) /=
                                                            N_Package_Body)
        or else Is_Derived_Type (B_Type)
      then
         --  The primitive operations appear after the base type, except
         --  if the derivation happens within the private part of B_Scope
         --  and the type is a private type, in which case both the type
         --  and some primitive operations may appear before the base
         --  type, and the list of candidates starts after the type.

         if In_Open_Scopes (B_Scope)
           and then Scope (T) = B_Scope
           and then In_Private_Part (B_Scope)
         then
            Id := Next_Entity (T);
         else
            Id := Next_Entity (B_Type);
         end if;

         while Present (Id) loop

            --  Note that generic formal subprograms are not
            --  considered to be primitive operations and thus
            --  are never inherited.

            if Is_Overloadable (Id)
              and then Nkind (Parent (Parent (Id)))
                         not in N_Formal_Subprogram_Declaration
            then
               Is_Prim := False;

               if Base_Type (Etype (Id)) = B_Type then
                  Is_Prim := True;
               else
                  Formal := First_Formal (Id);
                  while Present (Formal) loop
                     if Base_Type (Etype (Formal)) = B_Type then
                        Is_Prim := True;
                        exit;

                     elsif Ekind (Etype (Formal)) = E_Anonymous_Access_Type
                       and then Base_Type
                         (Designated_Type (Etype (Formal))) = B_Type
                     then
                        Is_Prim := True;
                        exit;
                     end if;

                     Next_Formal (Formal);
                  end loop;
               end if;

               --  For a formal derived type, the only primitives are the
               --  ones inherited from the parent type. Operations appearing
               --  in the package declaration are not primitive for it.

               if Is_Prim
                 and then (not Formal_Derived
                            or else Present (Alias (Id)))
               then
                  --  In the special case of an equality operator aliased to
                  --  an overriding dispatching equality belonging to the same
                  --  type, we don't include it in the list of primitives.
                  --  This avoids inheriting multiple equality operators when
                  --  deriving from untagged private types whose full type is
                  --  tagged, which can otherwise cause ambiguities. Note that
                  --  this should only happen for this kind of untagged parent
                  --  type, since normally dispatching operations are inherited
                  --  using the type's Primitive_Operations list.

                  if Chars (Id) = Name_Op_Eq
                    and then Is_Dispatching_Operation (Id)
                    and then Present (Alias (Id))
                    and then Is_Overriding_Operation (Alias (Id))
                    and then Base_Type (Etype (First_Entity (Id))) =
                               Base_Type (Etype (First_Entity (Alias (Id))))
                  then
                     null;

                  --  Include the subprogram in the list of primitives

                  else
                     Append_Elmt (Id, Op_List);
                  end if;
               end if;
            end if;

            Next_Entity (Id);

            --  For a type declared in System, some of its operations may
            --  appear in the target-specific extension to System.

            if No (Id)
              and then B_Scope = RTU_Entity (System)
              and then Present_System_Aux
            then
               B_Scope := System_Aux_Id;
               Id := First_Entity (System_Aux_Id);
            end if;
         end loop;
      end if;

      return Op_List;
   end Collect_Primitive_Operations;

   -----------------------------------
   -- Compile_Time_Constraint_Error --
   -----------------------------------

   function Compile_Time_Constraint_Error
     (N    : Node_Id;
      Msg  : String;
      Ent  : Entity_Id  := Empty;
      Loc  : Source_Ptr := No_Location;
      Warn : Boolean    := False) return Node_Id
   is
      Msgc : String (1 .. Msg'Length + 2);
      --  Copy of message, with room for possible ? and ! at end

      Msgl : Natural;
      Wmsg : Boolean;
      P    : Node_Id;
      OldP : Node_Id;
      Msgs : Boolean;
      Eloc : Source_Ptr;

   begin
      --  A static constraint error in an instance body is not a fatal error.
      --  we choose to inhibit the message altogether, because there is no
      --  obvious node (for now) on which to post it. On the other hand the
      --  offending node must be replaced with a constraint_error in any case.

      --  No messages are generated if we already posted an error on this node

      if not Error_Posted (N) then
         if Loc /= No_Location then
            Eloc := Loc;
         else
            Eloc := Sloc (N);
         end if;

         Msgc (1 .. Msg'Length) := Msg;
         Msgl := Msg'Length;

         --  Message is a warning, even in Ada 95 case

         if Msg (Msg'Last) = '?' then
            Wmsg := True;

         --  In Ada 83, all messages are warnings. In the private part and
         --  the body of an instance, constraint_checks are only warnings.
         --  We also make this a warning if the Warn parameter is set.

         elsif Warn
           or else (Ada_Version = Ada_83 and then Comes_From_Source (N))
         then
            Msgl := Msgl + 1;
            Msgc (Msgl) := '?';
            Wmsg := True;

         elsif In_Instance_Not_Visible then
            Msgl := Msgl + 1;
            Msgc (Msgl) := '?';
            Wmsg := True;

         --  Otherwise we have a real error message (Ada 95 static case)
         --  and we make this an unconditional message. Note that in the
         --  warning case we do not make the message unconditional, it seems
         --  quite reasonable to delete messages like this (about exceptions
         --  that will be raised) in dead code.

         else
            Wmsg := False;
            Msgl := Msgl + 1;
            Msgc (Msgl) := '!';
         end if;

         --  Should we generate a warning? The answer is not quite yes. The
         --  very annoying exception occurs in the case of a short circuit
         --  operator where the left operand is static and decisive. Climb
         --  parents to see if that is the case we have here. Conditional
         --  expressions with decisive conditions are a similar situation.

         Msgs := True;
         P := N;
         loop
            OldP := P;
            P := Parent (P);

            --  And then with False as left operand

            if Nkind (P) = N_And_Then
              and then Compile_Time_Known_Value (Left_Opnd (P))
              and then Is_False (Expr_Value (Left_Opnd (P)))
            then
               Msgs := False;
               exit;

            --  OR ELSE with True as left operand

            elsif Nkind (P) = N_Or_Else
              and then Compile_Time_Known_Value (Left_Opnd (P))
              and then Is_True (Expr_Value (Left_Opnd (P)))
            then
               Msgs := False;
               exit;

            --  Conditional expression

            elsif Nkind (P) = N_Conditional_Expression then
               declare
                  Cond : constant Node_Id := First (Expressions (P));
                  Texp : constant Node_Id := Next (Cond);
                  Fexp : constant Node_Id := Next (Texp);

               begin
                  if Compile_Time_Known_Value (Cond) then

                     --  Condition is True and we are in the right operand

                     if Is_True (Expr_Value (Cond))
                       and then OldP = Fexp
                     then
                        Msgs := False;
                        exit;

                     --  Condition is False and we are in the left operand

                     elsif Is_False (Expr_Value (Cond))
                       and then OldP = Texp
                     then
                        Msgs := False;
                        exit;
                     end if;
                  end if;
               end;

            --  Special case for component association in aggregates, where
            --  we want to keep climbing up to the parent aggregate.

            elsif Nkind (P) = N_Component_Association
              and then Nkind (Parent (P)) = N_Aggregate
            then
               null;

            --  Keep going if within subexpression

            else
               exit when Nkind (P) not in N_Subexpr;
            end if;
         end loop;

         if Msgs then
            if Present (Ent) then
               Error_Msg_NEL (Msgc (1 .. Msgl), N, Ent, Eloc);
            else
               Error_Msg_NEL (Msgc (1 .. Msgl), N, Etype (N), Eloc);
            end if;

            if Wmsg then
               if Inside_Init_Proc then
                  Error_Msg_NEL
                    ("\?& will be raised for objects of this type",
                     N, Standard_Constraint_Error, Eloc);
               else
                  Error_Msg_NEL
                    ("\?& will be raised at run time",
                     N, Standard_Constraint_Error, Eloc);
               end if;

            else
               Error_Msg
                 ("\static expression fails Constraint_Check", Eloc);
               Set_Error_Posted (N);
            end if;
         end if;
      end if;

      return N;
   end Compile_Time_Constraint_Error;

   -----------------------
   -- Conditional_Delay --
   -----------------------

   procedure Conditional_Delay (New_Ent, Old_Ent : Entity_Id) is
   begin
      if Has_Delayed_Freeze (Old_Ent) and then not Is_Frozen (Old_Ent) then
         Set_Has_Delayed_Freeze (New_Ent);
      end if;
   end Conditional_Delay;

   -------------------------
   -- Copy_Parameter_List --
   -------------------------

   function Copy_Parameter_List (Subp_Id : Entity_Id) return List_Id is
      Loc    : constant Source_Ptr := Sloc (Subp_Id);
      Plist  : List_Id;
      Formal : Entity_Id;

   begin
      if No (First_Formal (Subp_Id)) then
         return No_List;
      else
         Plist := New_List;
         Formal := First_Formal (Subp_Id);
         while Present (Formal) loop
            Append
              (Make_Parameter_Specification (Loc,
                Defining_Identifier =>
                  Make_Defining_Identifier (Sloc (Formal),
                    Chars => Chars (Formal)),
                In_Present  => In_Present (Parent (Formal)),
                Out_Present => Out_Present (Parent (Formal)),
             Parameter_Type =>
                  New_Reference_To (Etype (Formal), Loc),
                Expression =>
                  New_Copy_Tree (Expression (Parent (Formal)))),
              Plist);

            Next_Formal (Formal);
         end loop;
      end if;

      return Plist;
   end Copy_Parameter_List;

   --------------------
   -- Current_Entity --
   --------------------

   --  The currently visible definition for a given identifier is the
   --  one most chained at the start of the visibility chain, i.e. the
   --  one that is referenced by the Node_Id value of the name of the
   --  given identifier.

   function Current_Entity (N : Node_Id) return Entity_Id is
   begin
      return Get_Name_Entity_Id (Chars (N));
   end Current_Entity;

   -----------------------------
   -- Current_Entity_In_Scope --
   -----------------------------

   function Current_Entity_In_Scope (N : Node_Id) return Entity_Id is
      E  : Entity_Id;
      CS : constant Entity_Id := Current_Scope;

      Transient_Case : constant Boolean := Scope_Is_Transient;

   begin
      E := Get_Name_Entity_Id (Chars (N));
      while Present (E)
        and then Scope (E) /= CS
        and then (not Transient_Case or else Scope (E) /= Scope (CS))
      loop
         E := Homonym (E);
      end loop;

      return E;
   end Current_Entity_In_Scope;

   -------------------
   -- Current_Scope --
   -------------------

   function Current_Scope return Entity_Id is
   begin
      if Scope_Stack.Last = -1 then
         return Standard_Standard;
      else
         declare
            C : constant Entity_Id :=
                  Scope_Stack.Table (Scope_Stack.Last).Entity;
         begin
            if Present (C) then
               return C;
            else
               return Standard_Standard;
            end if;
         end;
      end if;
   end Current_Scope;

   ------------------------
   -- Current_Subprogram --
   ------------------------

   function Current_Subprogram return Entity_Id is
      Scop : constant Entity_Id := Current_Scope;
   begin
      if Is_Subprogram (Scop) or else Is_Generic_Subprogram (Scop) then
         return Scop;
      else
         return Enclosing_Subprogram (Scop);
      end if;
   end Current_Subprogram;

   ---------------------
   -- Defining_Entity --
   ---------------------

   function Defining_Entity (N : Node_Id) return Entity_Id is
      K   : constant Node_Kind := Nkind (N);
      Err : Entity_Id := Empty;

   begin
      case K is
         when
           N_Subprogram_Declaration                 |
           N_Abstract_Subprogram_Declaration        |
           N_Subprogram_Body                        |
           N_Package_Declaration                    |
           N_Subprogram_Renaming_Declaration        |
           N_Subprogram_Body_Stub                   |
           N_Generic_Subprogram_Declaration         |
           N_Generic_Package_Declaration            |
           N_Formal_Subprogram_Declaration
         =>
            return Defining_Entity (Specification (N));

         when
           N_Component_Declaration                  |
           N_Defining_Program_Unit_Name             |
           N_Discriminant_Specification             |
           N_Entry_Body                             |
           N_Entry_Declaration                      |
           N_Entry_Index_Specification              |
           N_Exception_Declaration                  |
           N_Exception_Renaming_Declaration         |
           N_Formal_Object_Declaration              |
           N_Formal_Package_Declaration             |
           N_Formal_Type_Declaration                |
           N_Full_Type_Declaration                  |
           N_Implicit_Label_Declaration             |
           N_Incomplete_Type_Declaration            |
           N_Loop_Parameter_Specification           |
           N_Number_Declaration                     |
           N_Object_Declaration                     |
           N_Object_Renaming_Declaration            |
           N_Package_Body_Stub                      |
           N_Parameter_Specification                |
           N_Private_Extension_Declaration          |
           N_Private_Type_Declaration               |
           N_Protected_Body                         |
           N_Protected_Body_Stub                    |
           N_Protected_Type_Declaration             |
           N_Single_Protected_Declaration           |
           N_Single_Task_Declaration                |
           N_Subtype_Declaration                    |
           N_Task_Body                              |
           N_Task_Body_Stub                         |
           N_Task_Type_Declaration
         =>
            return Defining_Identifier (N);

         when N_Subunit =>
            return Defining_Entity (Proper_Body (N));

         when
           N_Function_Instantiation                 |
           N_Function_Specification                 |
           N_Generic_Function_Renaming_Declaration  |
           N_Generic_Package_Renaming_Declaration   |
           N_Generic_Procedure_Renaming_Declaration |
           N_Package_Body                           |
           N_Package_Instantiation                  |
           N_Package_Renaming_Declaration           |
           N_Package_Specification                  |
           N_Procedure_Instantiation                |
           N_Procedure_Specification
         =>
            declare
               Nam : constant Node_Id := Defining_Unit_Name (N);

            begin
               if Nkind (Nam) in N_Entity then
                  return Nam;

               --  For Error, make up a name and attach to declaration
               --  so we can continue semantic analysis

               elsif Nam = Error then
                  Err := Make_Temporary (Sloc (N), 'T');
                  Set_Defining_Unit_Name (N, Err);

                  return Err;
               --  If not an entity, get defining identifier

               else
                  return Defining_Identifier (Nam);
               end if;
            end;

         when N_Block_Statement =>
            return Entity (Identifier (N));

         when others =>
            raise Program_Error;

      end case;
   end Defining_Entity;

   --------------------------
   -- Denotes_Discriminant --
   --------------------------

   function Denotes_Discriminant
     (N                : Node_Id;
      Check_Concurrent : Boolean := False) return Boolean
   is
      E : Entity_Id;
   begin
      if not Is_Entity_Name (N)
        or else No (Entity (N))
      then
         return False;
      else
         E := Entity (N);
      end if;

      --  If we are checking for a protected type, the discriminant may have
      --  been rewritten as the corresponding discriminal of the original type
      --  or of the corresponding concurrent record, depending on whether we
      --  are in the spec or body of the protected type.

      return Ekind (E) = E_Discriminant
        or else
          (Check_Concurrent
            and then Ekind (E) = E_In_Parameter
            and then Present (Discriminal_Link (E))
            and then
              (Is_Concurrent_Type (Scope (Discriminal_Link (E)))
                or else
                  Is_Concurrent_Record_Type (Scope (Discriminal_Link (E)))));

   end Denotes_Discriminant;

   -------------------------
   -- Denotes_Same_Object --
   -------------------------

   function Denotes_Same_Object (A1, A2 : Node_Id) return Boolean is
   begin
      --  If we have entity names, then must be same entity

      if Is_Entity_Name (A1) then
         if Is_Entity_Name (A2) then
            return Entity (A1) = Entity (A2);
         else
            return False;
         end if;

      --  No match if not same node kind

      elsif Nkind (A1) /= Nkind (A2) then
         return False;

      --  For selected components, must have same prefix and selector

      elsif Nkind (A1) = N_Selected_Component then
         return Denotes_Same_Object (Prefix (A1), Prefix (A2))
           and then
         Entity (Selector_Name (A1)) = Entity (Selector_Name (A2));

      --  For explicit dereferences, prefixes must be same

      elsif Nkind (A1) = N_Explicit_Dereference then
         return Denotes_Same_Object (Prefix (A1), Prefix (A2));

      --  For indexed components, prefixes and all subscripts must be the same

      elsif Nkind (A1) = N_Indexed_Component then
         if Denotes_Same_Object (Prefix (A1), Prefix (A2)) then
            declare
               Indx1 : Node_Id;
               Indx2 : Node_Id;

            begin
               Indx1 := First (Expressions (A1));
               Indx2 := First (Expressions (A2));
               while Present (Indx1) loop

                  --  Shouldn't we be checking that values are the same???

                  if not Denotes_Same_Object (Indx1, Indx2) then
                     return False;
                  end if;

                  Next (Indx1);
                  Next (Indx2);
               end loop;

               return True;
            end;
         else
            return False;
         end if;

      --  For slices, prefixes must match and bounds must match

      elsif Nkind (A1) = N_Slice
        and then Denotes_Same_Object (Prefix (A1), Prefix (A2))
      then
         declare
            Lo1, Lo2, Hi1, Hi2 : Node_Id;

         begin
            Get_Index_Bounds (Etype (A1), Lo1, Hi1);
            Get_Index_Bounds (Etype (A2), Lo2, Hi2);

            --  Check whether bounds are statically identical. There is no
            --  attempt to detect partial overlap of slices.

            --  What about an array and a slice of an array???

            return Denotes_Same_Object (Lo1, Lo2)
              and then Denotes_Same_Object (Hi1, Hi2);
         end;

         --  Literals will appear as indices. Isn't this where we should check
         --  Known_At_Compile_Time at least if we are generating warnings ???

      elsif Nkind (A1) = N_Integer_Literal then
         return Intval (A1) = Intval (A2);

      else
         return False;
      end if;
   end Denotes_Same_Object;

   -------------------------
   -- Denotes_Same_Prefix --
   -------------------------

   function Denotes_Same_Prefix (A1, A2 : Node_Id) return Boolean is

   begin
      if Is_Entity_Name (A1) then
<<<<<<< HEAD
         if Nkind_In (A2, N_Selected_Component, N_Indexed_Component) then
=======
         if Nkind_In (A2, N_Selected_Component, N_Indexed_Component)
           and then not Is_Access_Type (Etype (A1))
         then
>>>>>>> 779871ac
            return Denotes_Same_Object (A1, Prefix (A2))
              or else Denotes_Same_Prefix (A1, Prefix (A2));
         else
            return False;
         end if;

      elsif Is_Entity_Name (A2) then
         return Denotes_Same_Prefix (A2, A1);

      elsif Nkind_In (A1, N_Selected_Component, N_Indexed_Component, N_Slice)
              and then
            Nkind_In (A2, N_Selected_Component, N_Indexed_Component, N_Slice)
      then
         declare
            Root1, Root2 : Node_Id;
            Depth1, Depth2 : Int := 0;

         begin
            Root1 := Prefix (A1);
            while not Is_Entity_Name (Root1) loop
               if not Nkind_In
                 (Root1, N_Selected_Component, N_Indexed_Component)
               then
                  return False;
               else
                  Root1 := Prefix (Root1);
               end if;

               Depth1 := Depth1 + 1;
            end loop;

            Root2 := Prefix (A2);
            while not Is_Entity_Name (Root2) loop
               if not Nkind_In
                 (Root2, N_Selected_Component, N_Indexed_Component)
               then
                  return False;
               else
                  Root2 := Prefix (Root2);
               end if;

               Depth2 := Depth2 + 1;
            end loop;

            --  If both have the same depth and they do not denote the same
            --  object, they are disjoint and not warning is needed.

            if Depth1 = Depth2 then
               return False;

            elsif Depth1 > Depth2 then
               Root1 := Prefix (A1);
               for I in 1 .. Depth1 - Depth2 - 1 loop
                  Root1 := Prefix (Root1);
               end loop;

               return Denotes_Same_Object (Root1, A2);

            else
               Root2 := Prefix (A2);
               for I in 1 .. Depth2 - Depth1 - 1 loop
                  Root2 := Prefix (Root2);
               end loop;

               return Denotes_Same_Object (A1, Root2);
            end if;
         end;

      else
         return False;
      end if;
   end Denotes_Same_Prefix;

   ----------------------
   -- Denotes_Variable --
   ----------------------

   function Denotes_Variable (N : Node_Id) return Boolean is
   begin
      return Is_Variable (N) and then Paren_Count (N) = 0;
   end Denotes_Variable;

   -----------------------------
   -- Depends_On_Discriminant --
   -----------------------------

   function Depends_On_Discriminant (N : Node_Id) return Boolean is
      L : Node_Id;
      H : Node_Id;

   begin
      Get_Index_Bounds (N, L, H);
      return Denotes_Discriminant (L) or else Denotes_Discriminant (H);
   end Depends_On_Discriminant;

   -------------------------
   -- Designate_Same_Unit --
   -------------------------

   function Designate_Same_Unit
     (Name1 : Node_Id;
      Name2 : Node_Id) return Boolean
   is
      K1 : constant Node_Kind := Nkind (Name1);
      K2 : constant Node_Kind := Nkind (Name2);

      function Prefix_Node (N : Node_Id) return Node_Id;
      --  Returns the parent unit name node of a defining program unit name
      --  or the prefix if N is a selected component or an expanded name.

      function Select_Node (N : Node_Id) return Node_Id;
      --  Returns the defining identifier node of a defining program unit
      --  name or  the selector node if N is a selected component or an
      --  expanded name.

      -----------------
      -- Prefix_Node --
      -----------------

      function Prefix_Node (N : Node_Id) return Node_Id is
      begin
         if Nkind (N) = N_Defining_Program_Unit_Name then
            return Name (N);

         else
            return Prefix (N);
         end if;
      end Prefix_Node;

      -----------------
      -- Select_Node --
      -----------------

      function Select_Node (N : Node_Id) return Node_Id is
      begin
         if Nkind (N) = N_Defining_Program_Unit_Name then
            return Defining_Identifier (N);

         else
            return Selector_Name (N);
         end if;
      end Select_Node;

   --  Start of processing for Designate_Next_Unit

   begin
      if (K1 = N_Identifier or else
          K1 = N_Defining_Identifier)
        and then
         (K2 = N_Identifier or else
          K2 = N_Defining_Identifier)
      then
         return Chars (Name1) = Chars (Name2);

      elsif
         (K1 = N_Expanded_Name      or else
          K1 = N_Selected_Component or else
          K1 = N_Defining_Program_Unit_Name)
        and then
         (K2 = N_Expanded_Name      or else
          K2 = N_Selected_Component or else
          K2 = N_Defining_Program_Unit_Name)
      then
         return
           (Chars (Select_Node (Name1)) = Chars (Select_Node (Name2)))
             and then
               Designate_Same_Unit (Prefix_Node (Name1), Prefix_Node (Name2));

      else
         return False;
      end if;
   end Designate_Same_Unit;

   --------------------------
   -- Enclosing_CPP_Parent --
   --------------------------

   function Enclosing_CPP_Parent (Typ : Entity_Id) return Entity_Id is
      Parent_Typ : Entity_Id := Typ;

   begin
      while not Is_CPP_Class (Parent_Typ)
         and then Etype (Parent_Typ) /= Parent_Typ
      loop
         Parent_Typ := Etype (Parent_Typ);

         if Is_Private_Type (Parent_Typ) then
            Parent_Typ := Full_View (Base_Type (Parent_Typ));
         end if;
      end loop;

      pragma Assert (Is_CPP_Class (Parent_Typ));
      return Parent_Typ;
   end Enclosing_CPP_Parent;

   ----------------------------
   -- Enclosing_Generic_Body --
   ----------------------------

   function Enclosing_Generic_Body
     (N : Node_Id) return Node_Id
   is
      P    : Node_Id;
      Decl : Node_Id;
      Spec : Node_Id;

   begin
      P := Parent (N);
      while Present (P) loop
         if Nkind (P) = N_Package_Body
           or else Nkind (P) = N_Subprogram_Body
         then
            Spec := Corresponding_Spec (P);

            if Present (Spec) then
               Decl := Unit_Declaration_Node (Spec);

               if Nkind (Decl) = N_Generic_Package_Declaration
                 or else Nkind (Decl) = N_Generic_Subprogram_Declaration
               then
                  return P;
               end if;
            end if;
         end if;

         P := Parent (P);
      end loop;

      return Empty;
   end Enclosing_Generic_Body;

   ----------------------------
   -- Enclosing_Generic_Unit --
   ----------------------------

   function Enclosing_Generic_Unit
     (N : Node_Id) return Node_Id
   is
      P    : Node_Id;
      Decl : Node_Id;
      Spec : Node_Id;

   begin
      P := Parent (N);
      while Present (P) loop
         if Nkind (P) = N_Generic_Package_Declaration
           or else Nkind (P) = N_Generic_Subprogram_Declaration
         then
            return P;

         elsif Nkind (P) = N_Package_Body
           or else Nkind (P) = N_Subprogram_Body
         then
            Spec := Corresponding_Spec (P);

            if Present (Spec) then
               Decl := Unit_Declaration_Node (Spec);

               if Nkind (Decl) = N_Generic_Package_Declaration
                 or else Nkind (Decl) = N_Generic_Subprogram_Declaration
               then
                  return Decl;
               end if;
            end if;
         end if;

         P := Parent (P);
      end loop;

      return Empty;
   end Enclosing_Generic_Unit;

   -------------------------------
   -- Enclosing_Lib_Unit_Entity --
   -------------------------------

   function Enclosing_Lib_Unit_Entity return Entity_Id is
      Unit_Entity : Entity_Id;

   begin
      --  Look for enclosing library unit entity by following scope links.
      --  Equivalent to, but faster than indexing through the scope stack.

      Unit_Entity := Current_Scope;
      while (Present (Scope (Unit_Entity))
        and then Scope (Unit_Entity) /= Standard_Standard)
        and not Is_Child_Unit (Unit_Entity)
      loop
         Unit_Entity := Scope (Unit_Entity);
      end loop;

      return Unit_Entity;
   end Enclosing_Lib_Unit_Entity;

   -----------------------------
   -- Enclosing_Lib_Unit_Node --
   -----------------------------

   function Enclosing_Lib_Unit_Node (N : Node_Id) return Node_Id is
      Current_Node : Node_Id;

   begin
      Current_Node := N;
      while Present (Current_Node)
        and then Nkind (Current_Node) /= N_Compilation_Unit
      loop
         Current_Node := Parent (Current_Node);
      end loop;

      if Nkind (Current_Node) /= N_Compilation_Unit then
         return Empty;
      end if;

      return Current_Node;
   end Enclosing_Lib_Unit_Node;

   --------------------------
   -- Enclosing_Subprogram --
   --------------------------

   function Enclosing_Subprogram (E : Entity_Id) return Entity_Id is
      Dynamic_Scope : constant Entity_Id := Enclosing_Dynamic_Scope (E);

   begin
      if Dynamic_Scope = Standard_Standard then
         return Empty;

      elsif Dynamic_Scope = Empty then
         return Empty;

      elsif Ekind (Dynamic_Scope) = E_Subprogram_Body then
         return Corresponding_Spec (Parent (Parent (Dynamic_Scope)));

      elsif Ekind (Dynamic_Scope) = E_Block
        or else Ekind (Dynamic_Scope) = E_Return_Statement
      then
         return Enclosing_Subprogram (Dynamic_Scope);

      elsif Ekind (Dynamic_Scope) = E_Task_Type then
         return Get_Task_Body_Procedure (Dynamic_Scope);

      --  No body is generated if the protected operation is eliminated

      elsif Convention (Dynamic_Scope) = Convention_Protected
        and then not Is_Eliminated (Dynamic_Scope)
        and then Present (Protected_Body_Subprogram (Dynamic_Scope))
      then
         return Protected_Body_Subprogram (Dynamic_Scope);

      else
         return Dynamic_Scope;
      end if;
   end Enclosing_Subprogram;

   ------------------------
   -- Ensure_Freeze_Node --
   ------------------------

   procedure Ensure_Freeze_Node (E : Entity_Id) is
      FN : Node_Id;

   begin
      if No (Freeze_Node (E)) then
         FN := Make_Freeze_Entity (Sloc (E));
         Set_Has_Delayed_Freeze (E);
         Set_Freeze_Node (E, FN);
         Set_Access_Types_To_Process (FN, No_Elist);
         Set_TSS_Elist (FN, No_Elist);
         Set_Entity (FN, E);
      end if;
   end Ensure_Freeze_Node;

   ----------------
   -- Enter_Name --
   ----------------

   procedure Enter_Name (Def_Id : Entity_Id) is
      C : constant Entity_Id := Current_Entity (Def_Id);
      E : constant Entity_Id := Current_Entity_In_Scope (Def_Id);
      S : constant Entity_Id := Current_Scope;

   begin
      Generate_Definition (Def_Id);

      --  Add new name to current scope declarations. Check for duplicate
      --  declaration, which may or may not be a genuine error.

      if Present (E) then

         --  Case of previous entity entered because of a missing declaration
         --  or else a bad subtype indication. Best is to use the new entity,
         --  and make the previous one invisible.

         if Etype (E) = Any_Type then
            Set_Is_Immediately_Visible (E, False);

         --  Case of renaming declaration constructed for package instances.
         --  if there is an explicit declaration with the same identifier,
         --  the renaming is not immediately visible any longer, but remains
         --  visible through selected component notation.

         elsif Nkind (Parent (E)) = N_Package_Renaming_Declaration
           and then not Comes_From_Source (E)
         then
            Set_Is_Immediately_Visible (E, False);

         --  The new entity may be the package renaming, which has the same
         --  same name as a generic formal which has been seen already.

         elsif Nkind (Parent (Def_Id)) = N_Package_Renaming_Declaration
            and then not Comes_From_Source (Def_Id)
         then
            Set_Is_Immediately_Visible (E, False);

         --  For a fat pointer corresponding to a remote access to subprogram,
         --  we use the same identifier as the RAS type, so that the proper
         --  name appears in the stub. This type is only retrieved through
         --  the RAS type and never by visibility, and is not added to the
         --  visibility list (see below).

         elsif Nkind (Parent (Def_Id)) = N_Full_Type_Declaration
           and then Present (Corresponding_Remote_Type (Def_Id))
         then
            null;

         --  A controller component for a type extension overrides the
         --  inherited component.

         elsif Chars (E) = Name_uController then
            null;

         --  Case of an implicit operation or derived literal. The new entity
         --  hides the implicit one,  which is removed from all visibility,
         --  i.e. the entity list of its scope, and homonym chain of its name.

         elsif (Is_Overloadable (E) and then Is_Inherited_Operation (E))
           or else Is_Internal (E)
         then
            declare
               Prev     : Entity_Id;
               Prev_Vis : Entity_Id;
               Decl     : constant Node_Id := Parent (E);

            begin
               --  If E is an implicit declaration, it cannot be the first
               --  entity in the scope.

               Prev := First_Entity (Current_Scope);
               while Present (Prev)
                 and then Next_Entity (Prev) /= E
               loop
                  Next_Entity (Prev);
               end loop;

               if No (Prev) then

                  --  If E is not on the entity chain of the current scope,
                  --  it is an implicit declaration in the generic formal
                  --  part of a generic subprogram. When analyzing the body,
                  --  the generic formals are visible but not on the entity
                  --  chain of the subprogram. The new entity will become
                  --  the visible one in the body.

                  pragma Assert
                    (Nkind (Parent (Decl)) = N_Generic_Subprogram_Declaration);
                  null;

               else
                  Set_Next_Entity (Prev, Next_Entity (E));

                  if No (Next_Entity (Prev)) then
                     Set_Last_Entity (Current_Scope, Prev);
                  end if;

                  if E = Current_Entity (E) then
                     Prev_Vis := Empty;

                  else
                     Prev_Vis := Current_Entity (E);
                     while Homonym (Prev_Vis) /= E loop
                        Prev_Vis := Homonym (Prev_Vis);
                     end loop;
                  end if;

                  if Present (Prev_Vis)  then

                     --  Skip E in the visibility chain

                     Set_Homonym (Prev_Vis, Homonym (E));

                  else
                     Set_Name_Entity_Id (Chars (E), Homonym (E));
                  end if;
               end if;
            end;

         --  This section of code could use a comment ???

         elsif Present (Etype (E))
           and then Is_Concurrent_Type (Etype (E))
           and then E = Def_Id
         then
            return;

         --  If the homograph is a protected component renaming, it should not
         --  be hiding the current entity. Such renamings are treated as weak
         --  declarations.

         elsif Is_Prival (E) then
            Set_Is_Immediately_Visible (E, False);

         --  In this case the current entity is a protected component renaming.
         --  Perform minimal decoration by setting the scope and return since
         --  the prival should not be hiding other visible entities.

         elsif Is_Prival (Def_Id) then
            Set_Scope (Def_Id, Current_Scope);
            return;

         --  Analogous to privals, the discriminal generated for an entry
         --  index parameter acts as a weak declaration. Perform minimal
         --  decoration to avoid bogus errors.

         elsif Is_Discriminal (Def_Id)
           and then Ekind (Discriminal_Link (Def_Id)) = E_Entry_Index_Parameter
         then
            Set_Scope (Def_Id, Current_Scope);
            return;

         --  In the body or private part of an instance, a type extension
         --  may introduce a component with the same name as that of an
         --  actual. The legality rule is not enforced, but the semantics
         --  of the full type with two components of the same name are not
         --  clear at this point ???

         elsif In_Instance_Not_Visible then
            null;

         --  When compiling a package body, some child units may have become
         --  visible. They cannot conflict with local entities that hide them.

         elsif Is_Child_Unit (E)
           and then In_Open_Scopes (Scope (E))
           and then not Is_Immediately_Visible (E)
         then
            null;

         --  Conversely, with front-end inlining we may compile the parent
         --  body first, and a child unit subsequently. The context is now
         --  the parent spec, and body entities are not visible.

         elsif Is_Child_Unit (Def_Id)
           and then Is_Package_Body_Entity (E)
           and then not In_Package_Body (Current_Scope)
         then
            null;

         --  Case of genuine duplicate declaration

         else
            Error_Msg_Sloc := Sloc (E);

            --  If the previous declaration is an incomplete type declaration
            --  this may be an attempt to complete it with a private type.
            --  The following avoids confusing cascaded errors.

            if Nkind (Parent (E)) = N_Incomplete_Type_Declaration
              and then Nkind (Parent (Def_Id)) = N_Private_Type_Declaration
            then
               Error_Msg_N
                 ("incomplete type cannot be completed with a private " &
                  "declaration", Parent (Def_Id));
               Set_Is_Immediately_Visible (E, False);
               Set_Full_View (E, Def_Id);

            --  An inherited component of a record conflicts with a new
            --  discriminant. The discriminant is inserted first in the scope,
            --  but the error should be posted on it, not on the component.

            elsif Ekind (E) = E_Discriminant
              and then Present (Scope (Def_Id))
              and then Scope (Def_Id) /= Current_Scope
            then
               Error_Msg_Sloc := Sloc (Def_Id);
               Error_Msg_N ("& conflicts with declaration#", E);
               return;

            --  If the name of the unit appears in its own context clause,
            --  a dummy package with the name has already been created, and
            --  the error emitted. Try to continue quietly.

            elsif Error_Posted (E)
              and then Sloc (E) = No_Location
              and then Nkind (Parent (E)) = N_Package_Specification
              and then Current_Scope = Standard_Standard
            then
               Set_Scope (Def_Id, Current_Scope);
               return;

            else
               Error_Msg_N ("& conflicts with declaration#", Def_Id);

               --  Avoid cascaded messages with duplicate components in
               --  derived types.

               if Ekind_In (E, E_Component, E_Discriminant) then
                  return;
               end if;
            end if;

            if Nkind (Parent (Parent (Def_Id))) =
                N_Generic_Subprogram_Declaration
              and then Def_Id =
                Defining_Entity (Specification (Parent (Parent (Def_Id))))
            then
               Error_Msg_N ("\generic units cannot be overloaded", Def_Id);
            end if;

            --  If entity is in standard, then we are in trouble, because
            --  it means that we have a library package with a duplicated
            --  name. That's hard to recover from, so abort!

            if S = Standard_Standard then
               raise Unrecoverable_Error;

            --  Otherwise we continue with the declaration. Having two
            --  identical declarations should not cause us too much trouble!

            else
               null;
            end if;
         end if;
      end if;

      --  If we fall through, declaration is OK , or OK enough to continue

      --  If Def_Id is a discriminant or a record component we are in the
      --  midst of inheriting components in a derived record definition.
      --  Preserve their Ekind and Etype.

      if Ekind_In (Def_Id, E_Discriminant, E_Component) then
         null;

      --  If a type is already set, leave it alone (happens whey a type
      --  declaration is reanalyzed following a call to the optimizer)

      elsif Present (Etype (Def_Id)) then
         null;

      --  Otherwise, the kind E_Void insures that premature uses of the entity
      --  will be detected. Any_Type insures that no cascaded errors will occur

      else
         Set_Ekind (Def_Id, E_Void);
         Set_Etype (Def_Id, Any_Type);
      end if;

      --  Inherited discriminants and components in derived record types are
      --  immediately visible. Itypes are not.

      if Ekind_In (Def_Id, E_Discriminant, E_Component)
        or else (No (Corresponding_Remote_Type (Def_Id))
                 and then not Is_Itype (Def_Id))
      then
         Set_Is_Immediately_Visible (Def_Id);
         Set_Current_Entity         (Def_Id);
      end if;

      Set_Homonym       (Def_Id, C);
      Append_Entity     (Def_Id, S);
      Set_Public_Status (Def_Id);

      --  Warn if new entity hides an old one

      if Warn_On_Hiding and then Present (C)

         --  Don't warn for record components since they always have a well
         --  defined scope which does not confuse other uses. Note that in
         --  some cases, Ekind has not been set yet.

         and then Ekind (C) /= E_Component
         and then Ekind (C) /= E_Discriminant
         and then Nkind (Parent (C)) /= N_Component_Declaration
         and then Ekind (Def_Id) /= E_Component
         and then Ekind (Def_Id) /= E_Discriminant
         and then Nkind (Parent (Def_Id)) /= N_Component_Declaration

         --  Don't warn for one character variables. It is too common to use
         --  such variables as locals and will just cause too many false hits.

         and then Length_Of_Name (Chars (C)) /= 1

         --  Don't warn for non-source entities

         and then Comes_From_Source (C)
         and then Comes_From_Source (Def_Id)

         --  Don't warn unless entity in question is in extended main source

         and then In_Extended_Main_Source_Unit (Def_Id)

         --  Finally, the hidden entity must be either immediately visible
         --  or use visible (from a used package)

         and then
           (Is_Immediately_Visible (C)
              or else
            Is_Potentially_Use_Visible (C))
      then
         Error_Msg_Sloc := Sloc (C);
         Error_Msg_N ("declaration hides &#?", Def_Id);
      end if;
   end Enter_Name;

   --------------------------
   -- Explain_Limited_Type --
   --------------------------

   procedure Explain_Limited_Type (T : Entity_Id; N : Node_Id) is
      C : Entity_Id;

   begin
      --  For array, component type must be limited

      if Is_Array_Type (T) then
         Error_Msg_Node_2 := T;
         Error_Msg_NE
           ("\component type& of type& is limited", N, Component_Type (T));
         Explain_Limited_Type (Component_Type (T), N);

      elsif Is_Record_Type (T) then

         --  No need for extra messages if explicit limited record

         if Is_Limited_Record (Base_Type (T)) then
            return;
         end if;

         --  Otherwise find a limited component. Check only components that
         --  come from source, or inherited components that appear in the
         --  source of the ancestor.

         C := First_Component (T);
         while Present (C) loop
            if Is_Limited_Type (Etype (C))
              and then
                (Comes_From_Source (C)
                   or else
                     (Present (Original_Record_Component (C))
                       and then
                         Comes_From_Source (Original_Record_Component (C))))
            then
               Error_Msg_Node_2 := T;
               Error_Msg_NE ("\component& of type& has limited type", N, C);
               Explain_Limited_Type (Etype (C), N);
               return;
            end if;

            Next_Component (C);
         end loop;

         --  The type may be declared explicitly limited, even if no component
         --  of it is limited, in which case we fall out of the loop.
         return;
      end if;
   end Explain_Limited_Type;

   -----------------
   -- Find_Actual --
   -----------------

   procedure Find_Actual
     (N        : Node_Id;
      Formal   : out Entity_Id;
      Call     : out Node_Id)
   is
      Parnt  : constant Node_Id := Parent (N);
      Actual : Node_Id;

   begin
      if (Nkind (Parnt) = N_Indexed_Component
            or else
          Nkind (Parnt) = N_Selected_Component)
        and then N = Prefix (Parnt)
      then
         Find_Actual (Parnt, Formal, Call);
         return;

      elsif Nkind (Parnt) = N_Parameter_Association
        and then N = Explicit_Actual_Parameter (Parnt)
      then
         Call := Parent (Parnt);

      elsif Nkind (Parnt) = N_Procedure_Call_Statement then
         Call := Parnt;

      else
         Formal := Empty;
         Call   := Empty;
         return;
      end if;

      --  If we have a call to a subprogram look for the parameter. Note that
      --  we exclude overloaded calls, since we don't know enough to be sure
      --  of giving the right answer in this case.

      if Is_Entity_Name (Name (Call))
        and then Present (Entity (Name (Call)))
        and then Is_Overloadable (Entity (Name (Call)))
        and then not Is_Overloaded (Name (Call))
      then
         --  Fall here if we are definitely a parameter

         Actual := First_Actual (Call);
         Formal := First_Formal (Entity (Name (Call)));
         while Present (Formal) and then Present (Actual) loop
            if Actual = N then
               return;
            else
               Actual := Next_Actual (Actual);
               Formal := Next_Formal (Formal);
            end if;
         end loop;
      end if;

      --  Fall through here if we did not find matching actual

      Formal := Empty;
      Call   := Empty;
   end Find_Actual;

   ---------------------------
   -- Find_Body_Discriminal --
   ---------------------------

   function Find_Body_Discriminal
     (Spec_Discriminant : Entity_Id) return Entity_Id
   is
      pragma Assert (Is_Concurrent_Record_Type (Scope (Spec_Discriminant)));

      Tsk  : constant Entity_Id :=
               Corresponding_Concurrent_Type (Scope (Spec_Discriminant));
      Disc : Entity_Id;

   begin
      --  Find discriminant of original concurrent type, and use its current
      --  discriminal, which is the renaming within the task/protected body.

      Disc := First_Discriminant (Tsk);
      while Present (Disc) loop
         if Chars (Disc) = Chars (Spec_Discriminant) then
            return Discriminal (Disc);
         end if;

         Next_Discriminant (Disc);
      end loop;

      --  That loop should always succeed in finding a matching entry and
      --  returning. Fatal error if not.

      raise Program_Error;
   end Find_Body_Discriminal;

   -------------------------------------
   -- Find_Corresponding_Discriminant --
   -------------------------------------

   function Find_Corresponding_Discriminant
     (Id  : Node_Id;
      Typ : Entity_Id) return Entity_Id
   is
      Par_Disc : Entity_Id;
      Old_Disc : Entity_Id;
      New_Disc : Entity_Id;

   begin
      Par_Disc := Original_Record_Component (Original_Discriminant (Id));

      --  The original type may currently be private, and the discriminant
      --  only appear on its full view.

      if Is_Private_Type (Scope (Par_Disc))
        and then not Has_Discriminants (Scope (Par_Disc))
        and then Present (Full_View (Scope (Par_Disc)))
      then
         Old_Disc := First_Discriminant (Full_View (Scope (Par_Disc)));
      else
         Old_Disc := First_Discriminant (Scope (Par_Disc));
      end if;

      if Is_Class_Wide_Type (Typ) then
         New_Disc := First_Discriminant (Root_Type (Typ));
      else
         New_Disc := First_Discriminant (Typ);
      end if;

      while Present (Old_Disc) and then Present (New_Disc) loop
         if Old_Disc = Par_Disc  then
            return New_Disc;
         else
            Next_Discriminant (Old_Disc);
            Next_Discriminant (New_Disc);
         end if;
      end loop;

      --  Should always find it

      raise Program_Error;
   end Find_Corresponding_Discriminant;

   --------------------------
   -- Find_Overlaid_Entity --
   --------------------------

   procedure Find_Overlaid_Entity
     (N   : Node_Id;
      Ent : out Entity_Id;
      Off : out Boolean)
   is
      Expr : Node_Id;

   begin
      --  We are looking for one of the two following forms:

      --    for X'Address use Y'Address

      --  or

      --    Const : constant Address := expr;
      --    ...
      --    for X'Address use Const;

      --  In the second case, the expr is either Y'Address, or recursively a
      --  constant that eventually references Y'Address.

      Ent := Empty;
      Off := False;

      if Nkind (N) = N_Attribute_Definition_Clause
        and then Chars (N) = Name_Address
      then
         Expr := Expression (N);

         --  This loop checks the form of the expression for Y'Address,
         --  using recursion to deal with intermediate constants.

         loop
            --  Check for Y'Address

            if Nkind (Expr) = N_Attribute_Reference
              and then Attribute_Name (Expr) = Name_Address
            then
               Expr := Prefix (Expr);
               exit;

               --  Check for Const where Const is a constant entity

            elsif Is_Entity_Name (Expr)
              and then Ekind (Entity (Expr)) = E_Constant
            then
               Expr := Constant_Value (Entity (Expr));

            --  Anything else does not need checking

            else
               return;
            end if;
         end loop;

         --  This loop checks the form of the prefix for an entity,
         --  using recursion to deal with intermediate components.

         loop
            --  Check for Y where Y is an entity

            if Is_Entity_Name (Expr) then
               Ent := Entity (Expr);
               return;

            --  Check for components

            elsif
               Nkind_In (Expr, N_Selected_Component, N_Indexed_Component) then

               Expr := Prefix (Expr);
               Off := True;

            --  Anything else does not need checking

            else
               return;
            end if;
         end loop;
      end if;
   end Find_Overlaid_Entity;

   -------------------------
   -- Find_Parameter_Type --
   -------------------------

   function Find_Parameter_Type (Param : Node_Id) return Entity_Id is
   begin
      if Nkind (Param) /= N_Parameter_Specification then
         return Empty;

      --  For an access parameter, obtain the type from the formal entity
      --  itself, because access to subprogram nodes do not carry a type.
      --  Shouldn't we always use the formal entity ???

      elsif Nkind (Parameter_Type (Param)) = N_Access_Definition then
         return Etype (Defining_Identifier (Param));

      else
         return Etype (Parameter_Type (Param));
      end if;
   end Find_Parameter_Type;

   -----------------------------
   -- Find_Static_Alternative --
   -----------------------------

   function Find_Static_Alternative (N : Node_Id) return Node_Id is
      Expr   : constant Node_Id := Expression (N);
      Val    : constant Uint    := Expr_Value (Expr);
      Alt    : Node_Id;
      Choice : Node_Id;

   begin
      Alt := First (Alternatives (N));

      Search : loop
         if Nkind (Alt) /= N_Pragma then
            Choice := First (Discrete_Choices (Alt));
            while Present (Choice) loop

               --  Others choice, always matches

               if Nkind (Choice) = N_Others_Choice then
                  exit Search;

               --  Range, check if value is in the range

               elsif Nkind (Choice) = N_Range then
                  exit Search when
                    Val >= Expr_Value (Low_Bound (Choice))
                      and then
                    Val <= Expr_Value (High_Bound (Choice));

               --  Choice is a subtype name. Note that we know it must
               --  be a static subtype, since otherwise it would have
               --  been diagnosed as illegal.

               elsif Is_Entity_Name (Choice)
                 and then Is_Type (Entity (Choice))
               then
                  exit Search when Is_In_Range (Expr, Etype (Choice),
                                                Assume_Valid => False);

               --  Choice is a subtype indication

               elsif Nkind (Choice) = N_Subtype_Indication then
                  declare
                     C : constant Node_Id := Constraint (Choice);
                     R : constant Node_Id := Range_Expression (C);

                  begin
                     exit Search when
                       Val >= Expr_Value (Low_Bound (R))
                         and then
                       Val <= Expr_Value (High_Bound (R));
                  end;

               --  Choice is a simple expression

               else
                  exit Search when Val = Expr_Value (Choice);
               end if;

               Next (Choice);
            end loop;
         end if;

         Next (Alt);
         pragma Assert (Present (Alt));
      end loop Search;

      --  The above loop *must* terminate by finding a match, since
      --  we know the case statement is valid, and the value of the
      --  expression is known at compile time. When we fall out of
      --  the loop, Alt points to the alternative that we know will
      --  be selected at run time.

      return Alt;
   end Find_Static_Alternative;

   ------------------
   -- First_Actual --
   ------------------

   function First_Actual (Node : Node_Id) return Node_Id is
      N : Node_Id;

   begin
      if No (Parameter_Associations (Node)) then
         return Empty;
      end if;

      N := First (Parameter_Associations (Node));

      if Nkind (N) = N_Parameter_Association then
         return First_Named_Actual (Node);
      else
         return N;
      end if;
   end First_Actual;

   -------------------------
   -- Full_Qualified_Name --
   -------------------------

   function Full_Qualified_Name (E : Entity_Id) return String_Id is
      Res : String_Id;
      pragma Warnings (Off, Res);

      function Internal_Full_Qualified_Name (E : Entity_Id) return String_Id;
      --  Compute recursively the qualified name without NUL at the end

      ----------------------------------
      -- Internal_Full_Qualified_Name --
      ----------------------------------

      function Internal_Full_Qualified_Name (E : Entity_Id) return String_Id is
         Ent         : Entity_Id := E;
         Parent_Name : String_Id := No_String;

      begin
         --  Deals properly with child units

         if Nkind (Ent) = N_Defining_Program_Unit_Name then
            Ent := Defining_Identifier (Ent);
         end if;

         --  Compute qualification recursively (only "Standard" has no scope)

         if Present (Scope (Scope (Ent))) then
            Parent_Name := Internal_Full_Qualified_Name (Scope (Ent));
         end if;

         --  Every entity should have a name except some expanded blocks
         --  don't bother about those.

         if Chars (Ent) = No_Name then
            return Parent_Name;
         end if;

         --  Add a period between Name and qualification

         if Parent_Name /= No_String then
            Start_String (Parent_Name);
            Store_String_Char (Get_Char_Code ('.'));

         else
            Start_String;
         end if;

         --  Generates the entity name in upper case

         Get_Decoded_Name_String (Chars (Ent));
         Set_All_Upper_Case;
         Store_String_Chars (Name_Buffer (1 .. Name_Len));
         return End_String;
      end Internal_Full_Qualified_Name;

   --  Start of processing for Full_Qualified_Name

   begin
      Res := Internal_Full_Qualified_Name (E);
      Store_String_Char (Get_Char_Code (ASCII.NUL));
      return End_String;
   end Full_Qualified_Name;

   -----------------------
   -- Gather_Components --
   -----------------------

   procedure Gather_Components
     (Typ           : Entity_Id;
      Comp_List     : Node_Id;
      Governed_By   : List_Id;
      Into          : Elist_Id;
      Report_Errors : out Boolean)
   is
      Assoc           : Node_Id;
      Variant         : Node_Id;
      Discrete_Choice : Node_Id;
      Comp_Item       : Node_Id;

      Discrim       : Entity_Id;
      Discrim_Name  : Node_Id;
      Discrim_Value : Node_Id;

   begin
      Report_Errors := False;

      if No (Comp_List) or else Null_Present (Comp_List) then
         return;

      elsif Present (Component_Items (Comp_List)) then
         Comp_Item := First (Component_Items (Comp_List));

      else
         Comp_Item := Empty;
      end if;

      while Present (Comp_Item) loop

         --  Skip the tag of a tagged record, the interface tags, as well
         --  as all items that are not user components (anonymous types,
         --  rep clauses, Parent field, controller field).

         if Nkind (Comp_Item) = N_Component_Declaration then
            declare
               Comp : constant Entity_Id := Defining_Identifier (Comp_Item);
            begin
               if not Is_Tag (Comp)
                 and then Chars (Comp) /= Name_uParent
                 and then Chars (Comp) /= Name_uController
               then
                  Append_Elmt (Comp, Into);
               end if;
            end;
         end if;

         Next (Comp_Item);
      end loop;

      if No (Variant_Part (Comp_List)) then
         return;
      else
         Discrim_Name := Name (Variant_Part (Comp_List));
         Variant := First_Non_Pragma (Variants (Variant_Part (Comp_List)));
      end if;

      --  Look for the discriminant that governs this variant part.
      --  The discriminant *must* be in the Governed_By List

      Assoc := First (Governed_By);
      Find_Constraint : loop
         Discrim := First (Choices (Assoc));
         exit Find_Constraint when Chars (Discrim_Name) = Chars (Discrim)
           or else (Present (Corresponding_Discriminant (Entity (Discrim)))
                      and then
                    Chars (Corresponding_Discriminant (Entity (Discrim)))
                         = Chars  (Discrim_Name))
           or else Chars (Original_Record_Component (Entity (Discrim)))
                         = Chars (Discrim_Name);

         if No (Next (Assoc)) then
            if not Is_Constrained (Typ)
              and then Is_Derived_Type (Typ)
              and then Present (Stored_Constraint (Typ))
            then
               --  If the type is a tagged type with inherited discriminants,
               --  use the stored constraint on the parent in order to find
               --  the values of discriminants that are otherwise hidden by an
               --  explicit constraint. Renamed discriminants are handled in
               --  the code above.

               --  If several parent discriminants are renamed by a single
               --  discriminant of the derived type, the call to obtain the
               --  Corresponding_Discriminant field only retrieves the last
               --  of them. We recover the constraint on the others from the
               --  Stored_Constraint as well.

               declare
                  D : Entity_Id;
                  C : Elmt_Id;

               begin
                  D := First_Discriminant (Etype (Typ));
                  C := First_Elmt (Stored_Constraint (Typ));
                  while Present (D) and then Present (C) loop
                     if Chars (Discrim_Name) = Chars (D) then
                        if Is_Entity_Name (Node (C))
                          and then Entity (Node (C)) = Entity (Discrim)
                        then
                           --  D is renamed by Discrim, whose value is given in
                           --  Assoc.

                           null;

                        else
                           Assoc :=
                             Make_Component_Association (Sloc (Typ),
                               New_List
                                 (New_Occurrence_Of (D, Sloc (Typ))),
                                  Duplicate_Subexpr_No_Checks (Node (C)));
                        end if;
                        exit Find_Constraint;
                     end if;

                     Next_Discriminant (D);
                     Next_Elmt (C);
                  end loop;
               end;
            end if;
         end if;

         if No (Next (Assoc)) then
            Error_Msg_NE (" missing value for discriminant&",
              First (Governed_By), Discrim_Name);
            Report_Errors := True;
            return;
         end if;

         Next (Assoc);
      end loop Find_Constraint;

      Discrim_Value := Expression (Assoc);

      if not Is_OK_Static_Expression (Discrim_Value) then
         Error_Msg_FE
           ("value for discriminant & must be static!",
            Discrim_Value, Discrim);
         Why_Not_Static (Discrim_Value);
         Report_Errors := True;
         return;
      end if;

      Search_For_Discriminant_Value : declare
         Low  : Node_Id;
         High : Node_Id;

         UI_High          : Uint;
         UI_Low           : Uint;
         UI_Discrim_Value : constant Uint := Expr_Value (Discrim_Value);

      begin
         Find_Discrete_Value : while Present (Variant) loop
            Discrete_Choice := First (Discrete_Choices (Variant));
            while Present (Discrete_Choice) loop

               exit Find_Discrete_Value when
                 Nkind (Discrete_Choice) = N_Others_Choice;

               Get_Index_Bounds (Discrete_Choice, Low, High);

               UI_Low  := Expr_Value (Low);
               UI_High := Expr_Value (High);

               exit Find_Discrete_Value when
                 UI_Low <= UI_Discrim_Value
                   and then
                 UI_High >= UI_Discrim_Value;

               Next (Discrete_Choice);
            end loop;

            Next_Non_Pragma (Variant);
         end loop Find_Discrete_Value;
      end Search_For_Discriminant_Value;

      if No (Variant) then
         Error_Msg_NE
           ("value of discriminant & is out of range", Discrim_Value, Discrim);
         Report_Errors := True;
         return;
      end  if;

      --  If we have found the corresponding choice, recursively add its
      --  components to the Into list.

      Gather_Components (Empty,
        Component_List (Variant), Governed_By, Into, Report_Errors);
   end Gather_Components;

   ------------------------
   -- Get_Actual_Subtype --
   ------------------------

   function Get_Actual_Subtype (N : Node_Id) return Entity_Id is
      Typ  : constant Entity_Id := Etype (N);
      Utyp : Entity_Id := Underlying_Type (Typ);
      Decl : Node_Id;
      Atyp : Entity_Id;

   begin
      if No (Utyp) then
         Utyp := Typ;
      end if;

      --  If what we have is an identifier that references a subprogram
      --  formal, or a variable or constant object, then we get the actual
      --  subtype from the referenced entity if one has been built.

      if Nkind (N) = N_Identifier
        and then
          (Is_Formal (Entity (N))
            or else Ekind (Entity (N)) = E_Constant
            or else Ekind (Entity (N)) = E_Variable)
        and then Present (Actual_Subtype (Entity (N)))
      then
         return Actual_Subtype (Entity (N));

      --  Actual subtype of unchecked union is always itself. We never need
      --  the "real" actual subtype. If we did, we couldn't get it anyway
      --  because the discriminant is not available. The restrictions on
      --  Unchecked_Union are designed to make sure that this is OK.

      elsif Is_Unchecked_Union (Base_Type (Utyp)) then
         return Typ;

      --  Here for the unconstrained case, we must find actual subtype
      --  No actual subtype is available, so we must build it on the fly.

      --  Checking the type, not the underlying type, for constrainedness
      --  seems to be necessary. Maybe all the tests should be on the type???

      elsif (not Is_Constrained (Typ))
           and then (Is_Array_Type (Utyp)
                      or else (Is_Record_Type (Utyp)
                                and then Has_Discriminants (Utyp)))
           and then not Has_Unknown_Discriminants (Utyp)
           and then not (Ekind (Utyp) = E_String_Literal_Subtype)
      then
         --  Nothing to do if in spec expression (why not???)

         if In_Spec_Expression then
            return Typ;

         elsif Is_Private_Type (Typ)
           and then not Has_Discriminants (Typ)
         then
            --  If the type has no discriminants, there is no subtype to
            --  build, even if the underlying type is discriminated.

            return Typ;

         --  Else build the actual subtype

         else
            Decl := Build_Actual_Subtype (Typ, N);
            Atyp := Defining_Identifier (Decl);

            --  If Build_Actual_Subtype generated a new declaration then use it

            if Atyp /= Typ then

               --  The actual subtype is an Itype, so analyze the declaration,
               --  but do not attach it to the tree, to get the type defined.

               Set_Parent (Decl, N);
               Set_Is_Itype (Atyp);
               Analyze (Decl, Suppress => All_Checks);
               Set_Associated_Node_For_Itype (Atyp, N);
               Set_Has_Delayed_Freeze (Atyp, False);

               --  We need to freeze the actual subtype immediately. This is
               --  needed, because otherwise this Itype will not get frozen
               --  at all, and it is always safe to freeze on creation because
               --  any associated types must be frozen at this point.

               Freeze_Itype (Atyp, N);
               return Atyp;

            --  Otherwise we did not build a declaration, so return original

            else
               return Typ;
            end if;
         end if;

      --  For all remaining cases, the actual subtype is the same as
      --  the nominal type.

      else
         return Typ;
      end if;
   end Get_Actual_Subtype;

   -------------------------------------
   -- Get_Actual_Subtype_If_Available --
   -------------------------------------

   function Get_Actual_Subtype_If_Available (N : Node_Id) return Entity_Id is
      Typ  : constant Entity_Id := Etype (N);

   begin
      --  If what we have is an identifier that references a subprogram
      --  formal, or a variable or constant object, then we get the actual
      --  subtype from the referenced entity if one has been built.

      if Nkind (N) = N_Identifier
        and then
          (Is_Formal (Entity (N))
            or else Ekind (Entity (N)) = E_Constant
            or else Ekind (Entity (N)) = E_Variable)
        and then Present (Actual_Subtype (Entity (N)))
      then
         return Actual_Subtype (Entity (N));

      --  Otherwise the Etype of N is returned unchanged

      else
         return Typ;
      end if;
   end Get_Actual_Subtype_If_Available;

   -------------------------------
   -- Get_Default_External_Name --
   -------------------------------

   function Get_Default_External_Name (E : Node_Or_Entity_Id) return Node_Id is
   begin
      Get_Decoded_Name_String (Chars (E));

      if Opt.External_Name_Imp_Casing = Uppercase then
         Set_Casing (All_Upper_Case);
      else
         Set_Casing (All_Lower_Case);
      end if;

      return
        Make_String_Literal (Sloc (E),
          Strval => String_From_Name_Buffer);
   end Get_Default_External_Name;

   ---------------------------
   -- Get_Enum_Lit_From_Pos --
   ---------------------------

   function Get_Enum_Lit_From_Pos
     (T   : Entity_Id;
      Pos : Uint;
      Loc : Source_Ptr) return Node_Id
   is
      Lit : Node_Id;

   begin
      --  In the case where the literal is of type Character, Wide_Character
      --  or Wide_Wide_Character or of a type derived from them, there needs
      --  to be some special handling since there is no explicit chain of
      --  literals to search. Instead, an N_Character_Literal node is created
      --  with the appropriate Char_Code and Chars fields.

      if Is_Standard_Character_Type (T) then
         Set_Character_Literal_Name (UI_To_CC (Pos));
         return
           Make_Character_Literal (Loc,
             Chars              => Name_Find,
             Char_Literal_Value => Pos);

      --  For all other cases, we have a complete table of literals, and
      --  we simply iterate through the chain of literal until the one
      --  with the desired position value is found.
      --

      else
         Lit := First_Literal (Base_Type (T));
         for J in 1 .. UI_To_Int (Pos) loop
            Next_Literal (Lit);
         end loop;

         return New_Occurrence_Of (Lit, Loc);
      end if;
   end Get_Enum_Lit_From_Pos;

   ------------------------
   -- Get_Generic_Entity --
   ------------------------

   function Get_Generic_Entity (N : Node_Id) return Entity_Id is
      Ent : constant Entity_Id := Entity (Name (N));
   begin
      if Present (Renamed_Object (Ent)) then
         return Renamed_Object (Ent);
      else
         return Ent;
      end if;
   end Get_Generic_Entity;

   ----------------------
   -- Get_Index_Bounds --
   ----------------------

   procedure Get_Index_Bounds (N : Node_Id; L, H : out Node_Id) is
      Kind : constant Node_Kind := Nkind (N);
      R    : Node_Id;

   begin
      if Kind = N_Range then
         L := Low_Bound (N);
         H := High_Bound (N);

      elsif Kind = N_Subtype_Indication then
         R := Range_Expression (Constraint (N));

         if R = Error then
            L := Error;
            H := Error;
            return;

         else
            L := Low_Bound  (Range_Expression (Constraint (N)));
            H := High_Bound (Range_Expression (Constraint (N)));
         end if;

      elsif Is_Entity_Name (N) and then Is_Type (Entity (N)) then
         if Error_Posted (Scalar_Range (Entity (N))) then
            L := Error;
            H := Error;

         elsif Nkind (Scalar_Range (Entity (N))) = N_Subtype_Indication then
            Get_Index_Bounds (Scalar_Range (Entity (N)), L, H);

         else
            L := Low_Bound  (Scalar_Range (Entity (N)));
            H := High_Bound (Scalar_Range (Entity (N)));
         end if;

      else
         --  N is an expression, indicating a range with one value

         L := N;
         H := N;
      end if;
   end Get_Index_Bounds;

   ----------------------------------
   -- Get_Library_Unit_Name_string --
   ----------------------------------

   procedure Get_Library_Unit_Name_String (Decl_Node : Node_Id) is
      Unit_Name_Id : constant Unit_Name_Type := Get_Unit_Name (Decl_Node);

   begin
      Get_Unit_Name_String (Unit_Name_Id);

      --  Remove seven last character (" (spec)" or " (body)")

      Name_Len := Name_Len - 7;
      pragma Assert (Name_Buffer (Name_Len + 1) = ' ');
   end Get_Library_Unit_Name_String;

   ------------------------
   -- Get_Name_Entity_Id --
   ------------------------

   function Get_Name_Entity_Id (Id : Name_Id) return Entity_Id is
   begin
      return Entity_Id (Get_Name_Table_Info (Id));
   end Get_Name_Entity_Id;

   -------------------
   -- Get_Pragma_Id --
   -------------------

   function Get_Pragma_Id (N : Node_Id) return Pragma_Id is
   begin
      return Get_Pragma_Id (Pragma_Name (N));
   end Get_Pragma_Id;

   ---------------------------
   -- Get_Referenced_Object --
   ---------------------------

   function Get_Referenced_Object (N : Node_Id) return Node_Id is
      R : Node_Id;

   begin
      R := N;
      while Is_Entity_Name (R)
        and then Present (Renamed_Object (Entity (R)))
      loop
         R := Renamed_Object (Entity (R));
      end loop;

      return R;
   end Get_Referenced_Object;

   ------------------------
   -- Get_Renamed_Entity --
   ------------------------

   function Get_Renamed_Entity (E : Entity_Id) return Entity_Id is
      R : Entity_Id;

   begin
      R := E;
      while Present (Renamed_Entity (R)) loop
         R := Renamed_Entity (R);
      end loop;

      return R;
   end Get_Renamed_Entity;

   -------------------------
   -- Get_Subprogram_Body --
   -------------------------

   function Get_Subprogram_Body (E : Entity_Id) return Node_Id is
      Decl : Node_Id;

   begin
      Decl := Unit_Declaration_Node (E);

      if Nkind (Decl) = N_Subprogram_Body then
         return Decl;

      --  The below comment is bad, because it is possible for
      --  Nkind (Decl) to be an N_Subprogram_Body_Stub ???

      else           --  Nkind (Decl) = N_Subprogram_Declaration

         if Present (Corresponding_Body (Decl)) then
            return Unit_Declaration_Node (Corresponding_Body (Decl));

         --  Imported subprogram case

         else
            return Empty;
         end if;
      end if;
   end Get_Subprogram_Body;

   ---------------------------
   -- Get_Subprogram_Entity --
   ---------------------------

   function Get_Subprogram_Entity (Nod : Node_Id) return Entity_Id is
      Nam  : Node_Id;
      Proc : Entity_Id;

   begin
      if Nkind (Nod) = N_Accept_Statement then
         Nam := Entry_Direct_Name (Nod);

      --  For an entry call, the prefix of the call is a selected component.
      --  Need additional code for internal calls ???

      elsif Nkind (Nod) = N_Entry_Call_Statement then
         if Nkind (Name (Nod)) = N_Selected_Component then
            Nam := Entity (Selector_Name (Name (Nod)));
         else
            Nam := Empty;
         end if;

      else
         Nam := Name (Nod);
      end if;

      if Nkind (Nam) = N_Explicit_Dereference then
         Proc := Etype (Prefix (Nam));
      elsif Is_Entity_Name (Nam) then
         Proc := Entity (Nam);
      else
         return Empty;
      end if;

      if Is_Object (Proc) then
         Proc := Etype (Proc);
      end if;

      if Ekind (Proc) = E_Access_Subprogram_Type then
         Proc := Directly_Designated_Type (Proc);
      end if;

      if not Is_Subprogram (Proc)
        and then Ekind (Proc) /= E_Subprogram_Type
      then
         return Empty;
      else
         return Proc;
      end if;
   end Get_Subprogram_Entity;

   -----------------------------
   -- Get_Task_Body_Procedure --
   -----------------------------

   function Get_Task_Body_Procedure (E : Entity_Id) return Node_Id is
   begin
      --  Note: A task type may be the completion of a private type with
      --  discriminants. When performing elaboration checks on a task
      --  declaration, the current view of the type may be the private one,
      --  and the procedure that holds the body of the task is held in its
      --  underlying type.

      --  This is an odd function, why not have Task_Body_Procedure do
      --  the following digging???

      return Task_Body_Procedure (Underlying_Type (Root_Type (E)));
   end Get_Task_Body_Procedure;

   -----------------------
   -- Has_Access_Values --
   -----------------------

   function Has_Access_Values (T : Entity_Id) return Boolean is
      Typ : constant Entity_Id := Underlying_Type (T);

   begin
      --  Case of a private type which is not completed yet. This can only
      --  happen in the case of a generic format type appearing directly, or
      --  as a component of the type to which this function is being applied
      --  at the top level. Return False in this case, since we certainly do
      --  not know that the type contains access types.

      if No (Typ) then
         return False;

      elsif Is_Access_Type (Typ) then
         return True;

      elsif Is_Array_Type (Typ) then
         return Has_Access_Values (Component_Type (Typ));

      elsif Is_Record_Type (Typ) then
         declare
            Comp : Entity_Id;

         begin
            --  Loop to Check components

            Comp := First_Component_Or_Discriminant (Typ);
            while Present (Comp) loop

               --  Check for access component, tag field does not count, even
               --  though it is implemented internally using an access type.

               if Has_Access_Values (Etype (Comp))
                 and then Chars (Comp) /= Name_uTag
               then
                  return True;
               end if;

               Next_Component_Or_Discriminant (Comp);
            end loop;
         end;

         return False;

      else
         return False;
      end if;
   end Has_Access_Values;

   ------------------------------
   -- Has_Compatible_Alignment --
   ------------------------------

   function Has_Compatible_Alignment
     (Obj  : Entity_Id;
      Expr : Node_Id) return Alignment_Result
   is
      function Has_Compatible_Alignment_Internal
        (Obj     : Entity_Id;
         Expr    : Node_Id;
         Default : Alignment_Result) return Alignment_Result;
      --  This is the internal recursive function that actually does the work.
      --  There is one additional parameter, which says what the result should
      --  be if no alignment information is found, and there is no definite
      --  indication of compatible alignments. At the outer level, this is set
      --  to Unknown, but for internal recursive calls in the case where types
      --  are known to be correct, it is set to Known_Compatible.

      ---------------------------------------
      -- Has_Compatible_Alignment_Internal --
      ---------------------------------------

      function Has_Compatible_Alignment_Internal
        (Obj     : Entity_Id;
         Expr    : Node_Id;
         Default : Alignment_Result) return Alignment_Result
      is
         Result : Alignment_Result := Known_Compatible;
         --  Holds the current status of the result. Note that once a value of
         --  Known_Incompatible is set, it is sticky and does not get changed
         --  to Unknown (the value in Result only gets worse as we go along,
         --  never better).

         Offs : Uint := No_Uint;
         --  Set to a factor of the offset from the base object when Expr is a
         --  selected or indexed component, based on Component_Bit_Offset and
         --  Component_Size respectively. A negative value is used to represent
         --  a value which is not known at compile time.

         procedure Check_Prefix;
         --  Checks the prefix recursively in the case where the expression
         --  is an indexed or selected component.

         procedure Set_Result (R : Alignment_Result);
         --  If R represents a worse outcome (unknown instead of known
         --  compatible, or known incompatible), then set Result to R.

         ------------------
         -- Check_Prefix --
         ------------------

         procedure Check_Prefix is
         begin
            --  The subtlety here is that in doing a recursive call to check
            --  the prefix, we have to decide what to do in the case where we
            --  don't find any specific indication of an alignment problem.

            --  At the outer level, we normally set Unknown as the result in
            --  this case, since we can only set Known_Compatible if we really
            --  know that the alignment value is OK, but for the recursive
            --  call, in the case where the types match, and we have not
            --  specified a peculiar alignment for the object, we are only
            --  concerned about suspicious rep clauses, the default case does
            --  not affect us, since the compiler will, in the absence of such
            --  rep clauses, ensure that the alignment is correct.

            if Default = Known_Compatible
              or else
                (Etype (Obj) = Etype (Expr)
                  and then (Unknown_Alignment (Obj)
                             or else
                               Alignment (Obj) = Alignment (Etype (Obj))))
            then
               Set_Result
                 (Has_Compatible_Alignment_Internal
                    (Obj, Prefix (Expr), Known_Compatible));

            --  In all other cases, we need a full check on the prefix

            else
               Set_Result
                 (Has_Compatible_Alignment_Internal
                    (Obj, Prefix (Expr), Unknown));
            end if;
         end Check_Prefix;

         ----------------
         -- Set_Result --
         ----------------

         procedure Set_Result (R : Alignment_Result) is
         begin
            if R > Result then
               Result := R;
            end if;
         end Set_Result;

      --  Start of processing for Has_Compatible_Alignment_Internal

      begin
         --  If Expr is a selected component, we must make sure there is no
         --  potentially troublesome component clause, and that the record is
         --  not packed.

         if Nkind (Expr) = N_Selected_Component then

            --  Packed record always generate unknown alignment

            if Is_Packed (Etype (Prefix (Expr))) then
               Set_Result (Unknown);
            end if;

            --  Check prefix and component offset

            Check_Prefix;
            Offs := Component_Bit_Offset (Entity (Selector_Name (Expr)));

         --  If Expr is an indexed component, we must make sure there is no
         --  potentially troublesome Component_Size clause and that the array
         --  is not bit-packed.

         elsif Nkind (Expr) = N_Indexed_Component then
            declare
               Typ : constant Entity_Id := Etype (Prefix (Expr));
               Ind : constant Node_Id   := First_Index (Typ);

            begin
               --  Bit packed array always generates unknown alignment

               if Is_Bit_Packed_Array (Typ) then
                  Set_Result (Unknown);
               end if;

               --  Check prefix and component offset

               Check_Prefix;
               Offs := Component_Size (Typ);

               --  Small optimization: compute the full offset when possible

               if Offs /= No_Uint
                 and then Offs > Uint_0
                 and then Present (Ind)
                 and then Nkind (Ind) = N_Range
                 and then Compile_Time_Known_Value (Low_Bound (Ind))
                 and then Compile_Time_Known_Value (First (Expressions (Expr)))
               then
                  Offs := Offs * (Expr_Value (First (Expressions (Expr)))
                                    - Expr_Value (Low_Bound ((Ind))));
               end if;
            end;
         end if;

         --  If we have a null offset, the result is entirely determined by
         --  the base object and has already been computed recursively.

         if Offs = Uint_0 then
            null;

         --  Case where we know the alignment of the object

         elsif Known_Alignment (Obj) then
            declare
               ObjA : constant Uint := Alignment (Obj);
               ExpA : Uint          := No_Uint;
               SizA : Uint          := No_Uint;

            begin
               --  If alignment of Obj is 1, then we are always OK

               if ObjA = 1 then
                  Set_Result (Known_Compatible);

               --  Alignment of Obj is greater than 1, so we need to check

               else
                  --  If we have an offset, see if it is compatible

                  if Offs /= No_Uint and Offs > Uint_0 then
                     if Offs mod (System_Storage_Unit * ObjA) /= 0 then
                        Set_Result (Known_Incompatible);
                     end if;

                     --  See if Expr is an object with known alignment

                  elsif Is_Entity_Name (Expr)
                    and then Known_Alignment (Entity (Expr))
                  then
                     ExpA := Alignment (Entity (Expr));

                     --  Otherwise, we can use the alignment of the type of
                     --  Expr given that we already checked for
                     --  discombobulating rep clauses for the cases of indexed
                     --  and selected components above.

                  elsif Known_Alignment (Etype (Expr)) then
                     ExpA := Alignment (Etype (Expr));

                     --  Otherwise the alignment is unknown

                  else
                     Set_Result (Default);
                  end if;

                  --  If we got an alignment, see if it is acceptable

                  if ExpA /= No_Uint and then ExpA < ObjA then
                     Set_Result (Known_Incompatible);
                  end if;

                  --  If Expr is not a piece of a larger object, see if size
                  --  is given. If so, check that it is not too small for the
                  --  required alignment.

                  if Offs /= No_Uint then
                     null;

                     --  See if Expr is an object with known size

                  elsif Is_Entity_Name (Expr)
                    and then Known_Static_Esize (Entity (Expr))
                  then
                     SizA := Esize (Entity (Expr));

                     --  Otherwise, we check the object size of the Expr type

                  elsif Known_Static_Esize (Etype (Expr)) then
                     SizA := Esize (Etype (Expr));
                  end if;

                  --  If we got a size, see if it is a multiple of the Obj
                  --  alignment, if not, then the alignment cannot be
                  --  acceptable, since the size is always a multiple of the
                  --  alignment.

                  if SizA /= No_Uint then
                     if SizA mod (ObjA * Ttypes.System_Storage_Unit) /= 0 then
                        Set_Result (Known_Incompatible);
                     end if;
                  end if;
               end if;
            end;

         --  If we do not know required alignment, any non-zero offset is a
         --  potential problem (but certainly may be OK, so result is unknown).

         elsif Offs /= No_Uint then
            Set_Result (Unknown);

         --  If we can't find the result by direct comparison of alignment
         --  values, then there is still one case that we can determine known
         --  result, and that is when we can determine that the types are the
         --  same, and no alignments are specified. Then we known that the
         --  alignments are compatible, even if we don't know the alignment
         --  value in the front end.

         elsif Etype (Obj) = Etype (Expr) then

            --  Types are the same, but we have to check for possible size
            --  and alignments on the Expr object that may make the alignment
            --  different, even though the types are the same.

            if Is_Entity_Name (Expr) then

               --  First check alignment of the Expr object. Any alignment less
               --  than Maximum_Alignment is worrisome since this is the case
               --  where we do not know the alignment of Obj.

               if Known_Alignment (Entity (Expr))
                 and then
                   UI_To_Int (Alignment (Entity (Expr))) <
                                                    Ttypes.Maximum_Alignment
               then
                  Set_Result (Unknown);

                  --  Now check size of Expr object. Any size that is not an
                  --  even multiple of Maximum_Alignment is also worrisome
                  --  since it may cause the alignment of the object to be less
                  --  than the alignment of the type.

               elsif Known_Static_Esize (Entity (Expr))
                 and then
                   (UI_To_Int (Esize (Entity (Expr))) mod
                     (Ttypes.Maximum_Alignment * Ttypes.System_Storage_Unit))
                                                                        /= 0
               then
                  Set_Result (Unknown);

                  --  Otherwise same type is decisive

               else
                  Set_Result (Known_Compatible);
               end if;
            end if;

         --  Another case to deal with is when there is an explicit size or
         --  alignment clause when the types are not the same. If so, then the
         --  result is Unknown. We don't need to do this test if the Default is
         --  Unknown, since that result will be set in any case.

         elsif Default /= Unknown
           and then (Has_Size_Clause      (Etype (Expr))
                      or else
                     Has_Alignment_Clause (Etype (Expr)))
         then
            Set_Result (Unknown);

         --  If no indication found, set default

         else
            Set_Result (Default);
         end if;

         --  Return worst result found

         return Result;
      end Has_Compatible_Alignment_Internal;

   --  Start of processing for Has_Compatible_Alignment

   begin
      --  If Obj has no specified alignment, then set alignment from the type
      --  alignment. Perhaps we should always do this, but for sure we should
      --  do it when there is an address clause since we can do more if the
      --  alignment is known.

      if Unknown_Alignment (Obj) then
         Set_Alignment (Obj, Alignment (Etype (Obj)));
      end if;

      --  Now do the internal call that does all the work

      return Has_Compatible_Alignment_Internal (Obj, Expr, Unknown);
   end Has_Compatible_Alignment;

   ----------------------
   -- Has_Declarations --
   ----------------------

   function Has_Declarations (N : Node_Id) return Boolean is
   begin
      return Nkind_In (Nkind (N), N_Accept_Statement,
                                  N_Block_Statement,
                                  N_Compilation_Unit_Aux,
                                  N_Entry_Body,
                                  N_Package_Body,
                                  N_Protected_Body,
                                  N_Subprogram_Body,
                                  N_Task_Body,
                                  N_Package_Specification);
   end Has_Declarations;

   -------------------------------------------
   -- Has_Discriminant_Dependent_Constraint --
   -------------------------------------------

   function Has_Discriminant_Dependent_Constraint
     (Comp : Entity_Id) return Boolean
   is
      Comp_Decl  : constant Node_Id := Parent (Comp);
      Subt_Indic : constant Node_Id :=
                     Subtype_Indication (Component_Definition (Comp_Decl));
      Constr     : Node_Id;
      Assn       : Node_Id;

   begin
      if Nkind (Subt_Indic) = N_Subtype_Indication then
         Constr := Constraint (Subt_Indic);

         if Nkind (Constr) = N_Index_Or_Discriminant_Constraint then
            Assn := First (Constraints (Constr));
            while Present (Assn) loop
               case Nkind (Assn) is
                  when N_Subtype_Indication |
                       N_Range              |
                       N_Identifier
                  =>
                     if Depends_On_Discriminant (Assn) then
                        return True;
                     end if;

                  when N_Discriminant_Association =>
                     if Depends_On_Discriminant (Expression (Assn)) then
                        return True;
                     end if;

                  when others =>
                     null;

               end case;

               Next (Assn);
            end loop;
         end if;
      end if;

      return False;
   end Has_Discriminant_Dependent_Constraint;

   --------------------
   -- Has_Infinities --
   --------------------

   function Has_Infinities (E : Entity_Id) return Boolean is
   begin
      return
        Is_Floating_Point_Type (E)
          and then Nkind (Scalar_Range (E)) = N_Range
          and then Includes_Infinities (Scalar_Range (E));
   end Has_Infinities;

   --------------------
   -- Has_Interfaces --
   --------------------

   function Has_Interfaces
     (T             : Entity_Id;
      Use_Full_View : Boolean := True) return Boolean
   is
      Typ : Entity_Id := Base_Type (T);

   begin
      --  Handle concurrent types

      if Is_Concurrent_Type (Typ) then
         Typ := Corresponding_Record_Type (Typ);
      end if;

      if not Present (Typ)
        or else not Is_Record_Type (Typ)
        or else not Is_Tagged_Type (Typ)
      then
         return False;
      end if;

      --  Handle private types

      if Use_Full_View
        and then Present (Full_View (Typ))
      then
         Typ := Full_View (Typ);
      end if;

      --  Handle concurrent record types

      if Is_Concurrent_Record_Type (Typ)
        and then Is_Non_Empty_List (Abstract_Interface_List (Typ))
      then
         return True;
      end if;

      loop
         if Is_Interface (Typ)
           or else
             (Is_Record_Type (Typ)
               and then Present (Interfaces (Typ))
               and then not Is_Empty_Elmt_List (Interfaces (Typ)))
         then
            return True;
         end if;

         exit when Etype (Typ) = Typ

            --  Handle private types

            or else (Present (Full_View (Etype (Typ)))
                       and then Full_View (Etype (Typ)) = Typ)

            --  Protect the frontend against wrong source with cyclic
            --  derivations

            or else Etype (Typ) = T;

         --  Climb to the ancestor type handling private types

         if Present (Full_View (Etype (Typ))) then
            Typ := Full_View (Etype (Typ));
         else
            Typ := Etype (Typ);
         end if;
      end loop;

      return False;
   end Has_Interfaces;

   ------------------------
   -- Has_Null_Exclusion --
   ------------------------

   function Has_Null_Exclusion (N : Node_Id) return Boolean is
   begin
      case Nkind (N) is
         when N_Access_Definition               |
              N_Access_Function_Definition      |
              N_Access_Procedure_Definition     |
              N_Access_To_Object_Definition     |
              N_Allocator                       |
              N_Derived_Type_Definition         |
              N_Function_Specification          |
              N_Subtype_Declaration             =>
            return Null_Exclusion_Present (N);

         when N_Component_Definition            |
              N_Formal_Object_Declaration       |
              N_Object_Renaming_Declaration     =>
            if Present (Subtype_Mark (N)) then
               return Null_Exclusion_Present (N);
            else pragma Assert (Present (Access_Definition (N)));
               return Null_Exclusion_Present (Access_Definition (N));
            end if;

         when N_Discriminant_Specification =>
            if Nkind (Discriminant_Type (N)) = N_Access_Definition then
               return Null_Exclusion_Present (Discriminant_Type (N));
            else
               return Null_Exclusion_Present (N);
            end if;

         when N_Object_Declaration =>
            if Nkind (Object_Definition (N)) = N_Access_Definition then
               return Null_Exclusion_Present (Object_Definition (N));
            else
               return Null_Exclusion_Present (N);
            end if;

         when N_Parameter_Specification =>
            if Nkind (Parameter_Type (N)) = N_Access_Definition then
               return Null_Exclusion_Present (Parameter_Type (N));
            else
               return Null_Exclusion_Present (N);
            end if;

         when others =>
            return False;

      end case;
   end Has_Null_Exclusion;

   ------------------------
   -- Has_Null_Extension --
   ------------------------

   function Has_Null_Extension (T : Entity_Id) return Boolean is
      B     : constant Entity_Id := Base_Type (T);
      Comps : Node_Id;
      Ext   : Node_Id;

   begin
      if Nkind (Parent (B)) = N_Full_Type_Declaration
        and then Present (Record_Extension_Part (Type_Definition (Parent (B))))
      then
         Ext := Record_Extension_Part (Type_Definition (Parent (B)));

         if Present (Ext) then
            if Null_Present (Ext) then
               return True;
            else
               Comps := Component_List (Ext);

               --  The null component list is rewritten during analysis to
               --  include the parent component. Any other component indicates
               --  that the extension was not originally null.

               return Null_Present (Comps)
                 or else No (Next (First (Component_Items (Comps))));
            end if;
         else
            return False;
         end if;

      else
         return False;
      end if;
   end Has_Null_Extension;

   -------------------------------
   -- Has_Overriding_Initialize --
   -------------------------------

   function Has_Overriding_Initialize (T : Entity_Id) return Boolean is
      BT   : constant Entity_Id := Base_Type (T);
      Comp : Entity_Id;
      P    : Elmt_Id;

   begin
      if Is_Controlled (BT) then

         --  For derived types, check immediate ancestor, excluding
         --  Controlled itself.

         if Is_Derived_Type (BT)
           and then not In_Predefined_Unit (Etype (BT))
           and then Has_Overriding_Initialize (Etype (BT))
         then
            return True;

         elsif Present (Primitive_Operations (BT)) then
            P := First_Elmt (Primitive_Operations (BT));
            while Present (P) loop
               if Chars (Node (P)) = Name_Initialize
                 and then Comes_From_Source (Node (P))
               then
                  return True;
               end if;

               Next_Elmt (P);
            end loop;
         end if;

         return False;

      elsif Has_Controlled_Component (BT) then
         Comp := First_Component (BT);
         while Present (Comp) loop
            if Has_Overriding_Initialize (Etype (Comp)) then
               return True;
            end if;

            Next_Component (Comp);
         end loop;

         return False;

      else
         return False;
      end if;
   end Has_Overriding_Initialize;

   --------------------------------------
   -- Has_Preelaborable_Initialization --
   --------------------------------------

   function Has_Preelaborable_Initialization (E : Entity_Id) return Boolean is
      Has_PE : Boolean;

      procedure Check_Components (E : Entity_Id);
      --  Check component/discriminant chain, sets Has_PE False if a component
      --  or discriminant does not meet the preelaborable initialization rules.

      ----------------------
      -- Check_Components --
      ----------------------

      procedure Check_Components (E : Entity_Id) is
         Ent : Entity_Id;
         Exp : Node_Id;

         function Is_Preelaborable_Expression (N : Node_Id) return Boolean;
         --  Returns True if and only if the expression denoted by N does not
         --  violate restrictions on preelaborable constructs (RM-10.2.1(5-9)).

         ---------------------------------
         -- Is_Preelaborable_Expression --
         ---------------------------------

         function Is_Preelaborable_Expression (N : Node_Id) return Boolean is
            Exp           : Node_Id;
            Assn          : Node_Id;
            Choice        : Node_Id;
            Comp_Type     : Entity_Id;
            Is_Array_Aggr : Boolean;

         begin
            if Is_Static_Expression (N) then
               return True;

            elsif Nkind (N) = N_Null then
               return True;

            --  Attributes are allowed in general, even if their prefix is a
            --  formal type. (It seems that certain attributes known not to be
            --  static might not be allowed, but there are no rules to prevent
            --  them.)

            elsif Nkind (N) = N_Attribute_Reference then
               return True;

            --  The name of a discriminant evaluated within its parent type is
            --  defined to be preelaborable (10.2.1(8)). Note that we test for
            --  names that denote discriminals as well as discriminants to
            --  catch references occurring within init procs.

            elsif Is_Entity_Name (N)
              and then
                (Ekind (Entity (N)) = E_Discriminant
                  or else
                    ((Ekind (Entity (N)) = E_Constant
                       or else Ekind (Entity (N)) = E_In_Parameter)
                     and then Present (Discriminal_Link (Entity (N)))))
            then
               return True;

            elsif Nkind (N) = N_Qualified_Expression then
               return Is_Preelaborable_Expression (Expression (N));

            --  For aggregates we have to check that each of the associations
            --  is preelaborable.

            elsif Nkind (N) = N_Aggregate
              or else Nkind (N) = N_Extension_Aggregate
            then
               Is_Array_Aggr := Is_Array_Type (Etype (N));

               if Is_Array_Aggr then
                  Comp_Type := Component_Type (Etype (N));
               end if;

               --  Check the ancestor part of extension aggregates, which must
               --  be either the name of a type that has preelaborable init or
               --  an expression that is preelaborable.

               if Nkind (N) = N_Extension_Aggregate then
                  declare
                     Anc_Part : constant Node_Id := Ancestor_Part (N);

                  begin
                     if Is_Entity_Name (Anc_Part)
                       and then Is_Type (Entity (Anc_Part))
                     then
                        if not Has_Preelaborable_Initialization
                                 (Entity (Anc_Part))
                        then
                           return False;
                        end if;

                     elsif not Is_Preelaborable_Expression (Anc_Part) then
                        return False;
                     end if;
                  end;
               end if;

               --  Check positional associations

               Exp := First (Expressions (N));
               while Present (Exp) loop
                  if not Is_Preelaborable_Expression (Exp) then
                     return False;
                  end if;

                  Next (Exp);
               end loop;

               --  Check named associations

               Assn := First (Component_Associations (N));
               while Present (Assn) loop
                  Choice := First (Choices (Assn));
                  while Present (Choice) loop
                     if Is_Array_Aggr then
                        if Nkind (Choice) = N_Others_Choice then
                           null;

                        elsif Nkind (Choice) = N_Range then
                           if not Is_Static_Range (Choice) then
                              return False;
                           end if;

                        elsif not Is_Static_Expression (Choice) then
                           return False;
                        end if;

                     else
                        Comp_Type := Etype (Choice);
                     end if;

                     Next (Choice);
                  end loop;

                  --  If the association has a <> at this point, then we have
                  --  to check whether the component's type has preelaborable
                  --  initialization. Note that this only occurs when the
                  --  association's corresponding component does not have a
                  --  default expression, the latter case having already been
                  --  expanded as an expression for the association.

                  if Box_Present (Assn) then
                     if not Has_Preelaborable_Initialization (Comp_Type) then
                        return False;
                     end if;

                  --  In the expression case we check whether the expression
                  --  is preelaborable.

                  elsif
                    not Is_Preelaborable_Expression (Expression (Assn))
                  then
                     return False;
                  end if;

                  Next (Assn);
               end loop;

               --  If we get here then aggregate as a whole is preelaborable

               return True;

            --  All other cases are not preelaborable

            else
               return False;
            end if;
         end Is_Preelaborable_Expression;

      --  Start of processing for Check_Components

      begin
         --  Loop through entities of record or protected type

         Ent := E;
         while Present (Ent) loop

            --  We are interested only in components and discriminants

            if Ekind_In (Ent, E_Component, E_Discriminant) then

               --  Get default expression if any. If there is no declaration
               --  node, it means we have an internal entity. The parent and
               --  tag fields are examples of such entities. For these cases,
               --  we just test the type of the entity.

               if Present (Declaration_Node (Ent)) then
                  Exp := Expression (Declaration_Node (Ent));
               else
                  Exp := Empty;
               end if;

               --  A component has PI if it has no default expression and the
               --  component type has PI.

               if No (Exp) then
                  if not Has_Preelaborable_Initialization (Etype (Ent)) then
                     Has_PE := False;
                     exit;
                  end if;

               --  Require the default expression to be preelaborable

               elsif not Is_Preelaborable_Expression (Exp) then
                  Has_PE := False;
                  exit;
               end if;
            end if;

            Next_Entity (Ent);
         end loop;
      end Check_Components;

   --  Start of processing for Has_Preelaborable_Initialization

   begin
      --  Immediate return if already marked as known preelaborable init. This
      --  covers types for which this function has already been called once
      --  and returned True (in which case the result is cached), and also
      --  types to which a pragma Preelaborable_Initialization applies.

      if Known_To_Have_Preelab_Init (E) then
         return True;
      end if;

      --  If the type is a subtype representing a generic actual type, then
      --  test whether its base type has preelaborable initialization since
      --  the subtype representing the actual does not inherit this attribute
      --  from the actual or formal. (but maybe it should???)

      if Is_Generic_Actual_Type (E) then
         return Has_Preelaborable_Initialization (Base_Type (E));
      end if;

      --  All elementary types have preelaborable initialization

      if Is_Elementary_Type (E) then
         Has_PE := True;

      --  Array types have PI if the component type has PI

      elsif Is_Array_Type (E) then
         Has_PE := Has_Preelaborable_Initialization (Component_Type (E));

      --  A derived type has preelaborable initialization if its parent type
      --  has preelaborable initialization and (in the case of a derived record
      --  extension) if the non-inherited components all have preelaborable
      --  initialization. However, a user-defined controlled type with an
      --  overriding Initialize procedure does not have preelaborable
      --  initialization.

      elsif Is_Derived_Type (E) then

         --  If the derived type is a private extension then it doesn't have
         --  preelaborable initialization.

         if Ekind (Base_Type (E)) = E_Record_Type_With_Private then
            return False;
         end if;

         --  First check whether ancestor type has preelaborable initialization

         Has_PE := Has_Preelaborable_Initialization (Etype (Base_Type (E)));

         --  If OK, check extension components (if any)

         if Has_PE and then Is_Record_Type (E) then
            Check_Components (First_Entity (E));
         end if;

         --  Check specifically for 10.2.1(11.4/2) exception: a controlled type
         --  with a user defined Initialize procedure does not have PI.

         if Has_PE
           and then Is_Controlled (E)
           and then Has_Overriding_Initialize (E)
         then
            Has_PE := False;
         end if;

      --  Private types not derived from a type having preelaborable init and
      --  that are not marked with pragma Preelaborable_Initialization do not
      --  have preelaborable initialization.

      elsif Is_Private_Type (E) then
         return False;

      --  Record type has PI if it is non private and all components have PI

      elsif Is_Record_Type (E) then
         Has_PE := True;
         Check_Components (First_Entity (E));

      --  Protected types must not have entries, and components must meet
      --  same set of rules as for record components.

      elsif Is_Protected_Type (E) then
         if Has_Entries (E) then
            Has_PE := False;
         else
            Has_PE := True;
            Check_Components (First_Entity (E));
            Check_Components (First_Private_Entity (E));
         end if;

      --  Type System.Address always has preelaborable initialization

      elsif Is_RTE (E, RE_Address) then
         Has_PE := True;

      --  In all other cases, type does not have preelaborable initialization

      else
         return False;
      end if;

      --  If type has preelaborable initialization, cache result

      if Has_PE then
         Set_Known_To_Have_Preelab_Init (E);
      end if;

      return Has_PE;
   end Has_Preelaborable_Initialization;

   ---------------------------
   -- Has_Private_Component --
   ---------------------------

   function Has_Private_Component (Type_Id : Entity_Id) return Boolean is
      Btype     : Entity_Id := Base_Type (Type_Id);
      Component : Entity_Id;

   begin
      if Error_Posted (Type_Id)
        or else Error_Posted (Btype)
      then
         return False;
      end if;

      if Is_Class_Wide_Type (Btype) then
         Btype := Root_Type (Btype);
      end if;

      if Is_Private_Type (Btype) then
         declare
            UT : constant Entity_Id := Underlying_Type (Btype);
         begin
            if No (UT) then
               if No (Full_View (Btype)) then
                  return not Is_Generic_Type (Btype)
                    and then not Is_Generic_Type (Root_Type (Btype));
               else
                  return not Is_Generic_Type (Root_Type (Full_View (Btype)));
               end if;
            else
               return not Is_Frozen (UT) and then Has_Private_Component (UT);
            end if;
         end;

      elsif Is_Array_Type (Btype) then
         return Has_Private_Component (Component_Type (Btype));

      elsif Is_Record_Type (Btype) then
         Component := First_Component (Btype);
         while Present (Component) loop
            if Has_Private_Component (Etype (Component)) then
               return True;
            end if;

            Next_Component (Component);
         end loop;

         return False;

      elsif Is_Protected_Type (Btype)
        and then Present (Corresponding_Record_Type (Btype))
      then
         return Has_Private_Component (Corresponding_Record_Type (Btype));

      else
         return False;
      end if;
   end Has_Private_Component;

   ----------------
   -- Has_Stream --
   ----------------

   function Has_Stream (T : Entity_Id) return Boolean is
      E : Entity_Id;

   begin
      if No (T) then
         return False;

      elsif Is_RTE (Root_Type (T), RE_Root_Stream_Type) then
         return True;

      elsif Is_Array_Type (T) then
         return Has_Stream (Component_Type (T));

      elsif Is_Record_Type (T) then
         E := First_Component (T);
         while Present (E) loop
            if Has_Stream (Etype (E)) then
               return True;
            else
               Next_Component (E);
            end if;
         end loop;

         return False;

      elsif Is_Private_Type (T) then
         return Has_Stream (Underlying_Type (T));

      else
         return False;
      end if;
   end Has_Stream;

   ----------------
   -- Has_Suffix --
   ----------------

   function Has_Suffix (E : Entity_Id; Suffix : Character) return Boolean is
   begin
      Get_Name_String (Chars (E));
      return Name_Buffer (Name_Len) = Suffix;
   end Has_Suffix;

   --------------------------
   -- Has_Tagged_Component --
   --------------------------

   function Has_Tagged_Component (Typ : Entity_Id) return Boolean is
      Comp : Entity_Id;

   begin
      if Is_Private_Type (Typ)
        and then Present (Underlying_Type (Typ))
      then
         return Has_Tagged_Component (Underlying_Type (Typ));

      elsif Is_Array_Type (Typ) then
         return Has_Tagged_Component (Component_Type (Typ));

      elsif Is_Tagged_Type (Typ) then
         return True;

      elsif Is_Record_Type (Typ) then
         Comp := First_Component (Typ);
         while Present (Comp) loop
            if Has_Tagged_Component (Etype (Comp)) then
               return True;
            end if;

            Next_Component (Comp);
         end loop;

         return False;

      else
         return False;
      end if;
   end Has_Tagged_Component;

   --------------------------
   -- Implements_Interface --
   --------------------------

   function Implements_Interface
     (Typ_Ent         : Entity_Id;
      Iface_Ent       : Entity_Id;
      Exclude_Parents : Boolean := False) return Boolean
   is
      Ifaces_List : Elist_Id;
      Elmt        : Elmt_Id;
      Iface       : Entity_Id := Base_Type (Iface_Ent);
      Typ         : Entity_Id := Base_Type (Typ_Ent);

   begin
      if Is_Class_Wide_Type (Typ) then
         Typ := Root_Type (Typ);
      end if;

      if not Has_Interfaces (Typ) then
         return False;
      end if;

      if Is_Class_Wide_Type (Iface) then
         Iface := Root_Type (Iface);
      end if;

      Collect_Interfaces (Typ, Ifaces_List);

      Elmt := First_Elmt (Ifaces_List);
      while Present (Elmt) loop
         if Is_Ancestor (Node (Elmt), Typ)
           and then Exclude_Parents
         then
            null;

         elsif Node (Elmt) = Iface then
            return True;
         end if;

         Next_Elmt (Elmt);
      end loop;

      return False;
   end Implements_Interface;

   -----------------
   -- In_Instance --
   -----------------

   function In_Instance return Boolean is
      Curr_Unit : constant Entity_Id := Cunit_Entity (Current_Sem_Unit);
      S         : Entity_Id;

   begin
      S := Current_Scope;
      while Present (S)
        and then S /= Standard_Standard
      loop
         if (Ekind (S) = E_Function
              or else Ekind (S) = E_Package
              or else Ekind (S) = E_Procedure)
           and then Is_Generic_Instance (S)
         then
            --  A child instance is always compiled in the context of a parent
            --  instance. Nevertheless, the actuals are not analyzed in an
            --  instance context. We detect this case by examining the current
            --  compilation unit, which must be a child instance, and checking
            --  that it is not currently on the scope stack.

            if Is_Child_Unit (Curr_Unit)
              and then
                Nkind (Unit (Cunit (Current_Sem_Unit)))
                  = N_Package_Instantiation
              and then not In_Open_Scopes (Curr_Unit)
            then
               return False;
            else
               return True;
            end if;
         end if;

         S := Scope (S);
      end loop;

      return False;
   end In_Instance;

   ----------------------
   -- In_Instance_Body --
   ----------------------

   function In_Instance_Body return Boolean is
      S : Entity_Id;

   begin
      S := Current_Scope;
      while Present (S)
        and then S /= Standard_Standard
      loop
         if (Ekind (S) = E_Function
              or else Ekind (S) = E_Procedure)
           and then Is_Generic_Instance (S)
         then
            return True;

         elsif Ekind (S) = E_Package
           and then In_Package_Body (S)
           and then Is_Generic_Instance (S)
         then
            return True;
         end if;

         S := Scope (S);
      end loop;

      return False;
   end In_Instance_Body;

   -----------------------------
   -- In_Instance_Not_Visible --
   -----------------------------

   function In_Instance_Not_Visible return Boolean is
      S : Entity_Id;

   begin
      S := Current_Scope;
      while Present (S)
        and then S /= Standard_Standard
      loop
         if (Ekind (S) = E_Function
              or else Ekind (S) = E_Procedure)
           and then Is_Generic_Instance (S)
         then
            return True;

         elsif Ekind (S) = E_Package
           and then (In_Package_Body (S) or else In_Private_Part (S))
           and then Is_Generic_Instance (S)
         then
            return True;
         end if;

         S := Scope (S);
      end loop;

      return False;
   end In_Instance_Not_Visible;

   ------------------------------
   -- In_Instance_Visible_Part --
   ------------------------------

   function In_Instance_Visible_Part return Boolean is
      S : Entity_Id;

   begin
      S := Current_Scope;
      while Present (S)
        and then S /= Standard_Standard
      loop
         if Ekind (S) = E_Package
           and then Is_Generic_Instance (S)
           and then not In_Package_Body (S)
           and then not In_Private_Part (S)
         then
            return True;
         end if;

         S := Scope (S);
      end loop;

      return False;
   end In_Instance_Visible_Part;

   ---------------------
   -- In_Package_Body --
   ---------------------

   function In_Package_Body return Boolean is
      S : Entity_Id;

   begin
      S := Current_Scope;
      while Present (S)
        and then S /= Standard_Standard
      loop
         if Ekind (S) = E_Package
           and then In_Package_Body (S)
         then
            return True;
         else
            S := Scope (S);
         end if;
      end loop;

      return False;
   end In_Package_Body;

   --------------------------------
   -- In_Parameter_Specification --
   --------------------------------

   function In_Parameter_Specification (N : Node_Id) return Boolean is
      PN : Node_Id;

   begin
      PN := Parent (N);
      while Present (PN) loop
         if Nkind (PN) = N_Parameter_Specification then
            return True;
         end if;

         PN := Parent (PN);
      end loop;

      return False;
   end In_Parameter_Specification;

   --------------------------------------
   -- In_Subprogram_Or_Concurrent_Unit --
   --------------------------------------

   function In_Subprogram_Or_Concurrent_Unit return Boolean is
      E : Entity_Id;
      K : Entity_Kind;

   begin
      --  Use scope chain to check successively outer scopes

      E := Current_Scope;
      loop
         K := Ekind (E);

         if K in Subprogram_Kind
           or else K in Concurrent_Kind
           or else K in Generic_Subprogram_Kind
         then
            return True;

         elsif E = Standard_Standard then
            return False;
         end if;

         E := Scope (E);
      end loop;
   end In_Subprogram_Or_Concurrent_Unit;

   ---------------------
   -- In_Visible_Part --
   ---------------------

   function In_Visible_Part (Scope_Id : Entity_Id) return Boolean is
   begin
      return
        Is_Package_Or_Generic_Package (Scope_Id)
          and then In_Open_Scopes (Scope_Id)
          and then not In_Package_Body (Scope_Id)
          and then not In_Private_Part (Scope_Id);
   end In_Visible_Part;

   ---------------------------------
   -- Insert_Explicit_Dereference --
   ---------------------------------

   procedure Insert_Explicit_Dereference (N : Node_Id) is
      New_Prefix : constant Node_Id := Relocate_Node (N);
      Ent        : Entity_Id := Empty;
      Pref       : Node_Id;
      I          : Interp_Index;
      It         : Interp;
      T          : Entity_Id;

   begin
      Save_Interps (N, New_Prefix);

      Rewrite (N, Make_Explicit_Dereference (Sloc (N), Prefix => New_Prefix));

      Set_Etype (N, Designated_Type (Etype (New_Prefix)));

      if Is_Overloaded (New_Prefix) then

         --  The dereference is also overloaded, and its interpretations are
         --  the designated types of the interpretations of the original node.

         Set_Etype (N, Any_Type);

         Get_First_Interp (New_Prefix, I, It);
         while Present (It.Nam) loop
            T := It.Typ;

            if Is_Access_Type (T) then
               Add_One_Interp (N, Designated_Type (T), Designated_Type (T));
            end if;

            Get_Next_Interp (I, It);
         end loop;

         End_Interp_List;

      else
         --  Prefix is unambiguous: mark the original prefix (which might
         --  Come_From_Source) as a reference, since the new (relocated) one
         --  won't be taken into account.

         if Is_Entity_Name (New_Prefix) then
            Ent := Entity (New_Prefix);

         --  For a retrieval of a subcomponent of some composite object,
         --  retrieve the ultimate entity if there is one.

         elsif Nkind (New_Prefix) = N_Selected_Component
           or else Nkind (New_Prefix) = N_Indexed_Component
         then
            Pref := Prefix (New_Prefix);
            while Present (Pref)
              and then
                (Nkind (Pref) = N_Selected_Component
                  or else Nkind (Pref) = N_Indexed_Component)
            loop
               Pref := Prefix (Pref);
            end loop;

            if Present (Pref) and then Is_Entity_Name (Pref) then
               Ent := Entity (Pref);
            end if;
         end if;

         if Present (Ent) then
            Generate_Reference (Ent, New_Prefix);
         end if;
      end if;
   end Insert_Explicit_Dereference;

   ------------------------------------------
   -- Inspect_Deferred_Constant_Completion --
   ------------------------------------------

   procedure Inspect_Deferred_Constant_Completion (Decls : List_Id) is
      Decl   : Node_Id;

   begin
      Decl := First (Decls);
      while Present (Decl) loop

         --  Deferred constant signature

         if Nkind (Decl) = N_Object_Declaration
           and then Constant_Present (Decl)
           and then No (Expression (Decl))

            --  No need to check internally generated constants

           and then Comes_From_Source (Decl)

            --  The constant is not completed. A full object declaration
            --  or a pragma Import complete a deferred constant.

           and then not Has_Completion (Defining_Identifier (Decl))
         then
            Error_Msg_N
              ("constant declaration requires initialization expression",
              Defining_Identifier (Decl));
         end if;

         Decl := Next (Decl);
      end loop;
   end Inspect_Deferred_Constant_Completion;

   -------------------
   -- Is_AAMP_Float --
   -------------------

   function Is_AAMP_Float (E : Entity_Id) return Boolean is
      pragma Assert (Is_Type (E));
   begin
      return AAMP_On_Target
         and then Is_Floating_Point_Type (E)
         and then E = Base_Type (E);
   end Is_AAMP_Float;

   -----------------------------
   -- Is_Actual_Out_Parameter --
   -----------------------------

   function Is_Actual_Out_Parameter (N : Node_Id) return Boolean is
      Formal : Entity_Id;
      Call   : Node_Id;
   begin
      Find_Actual (N, Formal, Call);
      return Present (Formal)
        and then Ekind (Formal) = E_Out_Parameter;
   end Is_Actual_Out_Parameter;

   -------------------------
   -- Is_Actual_Parameter --
   -------------------------

   function Is_Actual_Parameter (N : Node_Id) return Boolean is
      PK : constant Node_Kind := Nkind (Parent (N));

   begin
      case PK is
         when N_Parameter_Association =>
            return N = Explicit_Actual_Parameter (Parent (N));

         when N_Function_Call | N_Procedure_Call_Statement =>
            return Is_List_Member (N)
              and then
                List_Containing (N) = Parameter_Associations (Parent (N));

         when others =>
            return False;
      end case;
   end Is_Actual_Parameter;

   ---------------------
   -- Is_Aliased_View --
   ---------------------

   function Is_Aliased_View (Obj : Node_Id) return Boolean is
      E : Entity_Id;

   begin
      if Is_Entity_Name (Obj) then

         E := Entity (Obj);

         return
           (Is_Object (E)
             and then
               (Is_Aliased (E)
                  or else (Present (Renamed_Object (E))
                             and then Is_Aliased_View (Renamed_Object (E)))))

           or else ((Is_Formal (E)
                      or else Ekind (E) = E_Generic_In_Out_Parameter
                      or else Ekind (E) = E_Generic_In_Parameter)
                    and then Is_Tagged_Type (Etype (E)))

           or else (Is_Concurrent_Type (E)
                     and then In_Open_Scopes (E))

            --  Current instance of type, either directly or as rewritten
            --  reference to the current object.

           or else (Is_Entity_Name (Original_Node (Obj))
                     and then Present (Entity (Original_Node (Obj)))
                     and then Is_Type (Entity (Original_Node (Obj))))

           or else (Is_Type (E) and then E = Current_Scope)

           or else (Is_Incomplete_Or_Private_Type (E)
                     and then Full_View (E) = Current_Scope);

      elsif Nkind (Obj) = N_Selected_Component then
         return Is_Aliased (Entity (Selector_Name (Obj)));

      elsif Nkind (Obj) = N_Indexed_Component then
         return Has_Aliased_Components (Etype (Prefix (Obj)))
           or else
             (Is_Access_Type (Etype (Prefix (Obj)))
               and then
              Has_Aliased_Components
                (Designated_Type (Etype (Prefix (Obj)))));

      elsif Nkind (Obj) = N_Unchecked_Type_Conversion
        or else Nkind (Obj) = N_Type_Conversion
      then
         return Is_Tagged_Type (Etype (Obj))
           and then Is_Aliased_View (Expression (Obj));

      elsif Nkind (Obj) = N_Explicit_Dereference then
         return Nkind (Original_Node (Obj)) /= N_Function_Call;

      else
         return False;
      end if;
   end Is_Aliased_View;

   -------------------------
   -- Is_Ancestor_Package --
   -------------------------

   function Is_Ancestor_Package
     (E1 : Entity_Id;
      E2 : Entity_Id) return Boolean
   is
      Par : Entity_Id;

   begin
      Par := E2;
      while Present (Par)
        and then Par /= Standard_Standard
      loop
         if Par = E1 then
            return True;
         end if;

         Par := Scope (Par);
      end loop;

      return False;
   end Is_Ancestor_Package;

   ----------------------
   -- Is_Atomic_Object --
   ----------------------

   function Is_Atomic_Object (N : Node_Id) return Boolean is

      function Object_Has_Atomic_Components (N : Node_Id) return Boolean;
      --  Determines if given object has atomic components

      function Is_Atomic_Prefix (N : Node_Id) return Boolean;
      --  If prefix is an implicit dereference, examine designated type

      ----------------------
      -- Is_Atomic_Prefix --
      ----------------------

      function Is_Atomic_Prefix (N : Node_Id) return Boolean is
      begin
         if Is_Access_Type (Etype (N)) then
            return
              Has_Atomic_Components (Designated_Type (Etype (N)));
         else
            return Object_Has_Atomic_Components (N);
         end if;
      end Is_Atomic_Prefix;

      ----------------------------------
      -- Object_Has_Atomic_Components --
      ----------------------------------

      function Object_Has_Atomic_Components (N : Node_Id) return Boolean is
      begin
         if Has_Atomic_Components (Etype (N))
           or else Is_Atomic (Etype (N))
         then
            return True;

         elsif Is_Entity_Name (N)
           and then (Has_Atomic_Components (Entity (N))
                      or else Is_Atomic (Entity (N)))
         then
            return True;

         elsif Nkind (N) = N_Indexed_Component
           or else Nkind (N) = N_Selected_Component
         then
            return Is_Atomic_Prefix (Prefix (N));

         else
            return False;
         end if;
      end Object_Has_Atomic_Components;

   --  Start of processing for Is_Atomic_Object

   begin
      --  Predicate is not relevant to subprograms

      if Is_Entity_Name (N)
        and then Is_Overloadable (Entity (N))
      then
         return False;

      elsif Is_Atomic (Etype (N))
        or else (Is_Entity_Name (N) and then Is_Atomic (Entity (N)))
      then
         return True;

      elsif Nkind (N) = N_Indexed_Component
        or else Nkind (N) = N_Selected_Component
      then
         return Is_Atomic_Prefix (Prefix (N));

      else
         return False;
      end if;
   end Is_Atomic_Object;

   -------------------------
   -- Is_Coextension_Root --
   -------------------------

   function Is_Coextension_Root (N : Node_Id) return Boolean is
   begin
      return
        Nkind (N) = N_Allocator
          and then Present (Coextensions (N))

         --  Anonymous access discriminants carry a list of all nested
         --  controlled coextensions.

          and then not Is_Dynamic_Coextension (N)
          and then not Is_Static_Coextension (N);
   end Is_Coextension_Root;

   -----------------------------
   -- Is_Concurrent_Interface --
   -----------------------------

   function Is_Concurrent_Interface (T : Entity_Id) return Boolean is
   begin
      return
        Is_Interface (T)
          and then
            (Is_Protected_Interface (T)
               or else Is_Synchronized_Interface (T)
               or else Is_Task_Interface (T));
   end Is_Concurrent_Interface;

   --------------------------------------
   -- Is_Controlling_Limited_Procedure --
   --------------------------------------

   function Is_Controlling_Limited_Procedure
     (Proc_Nam : Entity_Id) return Boolean
   is
      Param_Typ : Entity_Id := Empty;

   begin
      if Ekind (Proc_Nam) = E_Procedure
        and then Present (Parameter_Specifications (Parent (Proc_Nam)))
      then
         Param_Typ := Etype (Parameter_Type (First (
                        Parameter_Specifications (Parent (Proc_Nam)))));

      --  In this case where an Itype was created, the procedure call has been
      --  rewritten.

      elsif Present (Associated_Node_For_Itype (Proc_Nam))
        and then Present (Original_Node (Associated_Node_For_Itype (Proc_Nam)))
        and then
          Present (Parameter_Associations
                     (Associated_Node_For_Itype (Proc_Nam)))
      then
         Param_Typ :=
           Etype (First (Parameter_Associations
                          (Associated_Node_For_Itype (Proc_Nam))));
      end if;

      if Present (Param_Typ) then
         return
           Is_Interface (Param_Typ)
             and then Is_Limited_Record (Param_Typ);
      end if;

      return False;
   end Is_Controlling_Limited_Procedure;

   -----------------------------
   -- Is_CPP_Constructor_Call --
   -----------------------------

   function Is_CPP_Constructor_Call (N : Node_Id) return Boolean is
   begin
      return Nkind (N) = N_Function_Call
        and then Is_CPP_Class (Etype (Etype (N)))
        and then Is_Constructor (Entity (Name (N)))
        and then Is_Imported (Entity (Name (N)));
   end Is_CPP_Constructor_Call;

   -----------------
   -- Is_Delegate --
   -----------------

   function Is_Delegate (T : Entity_Id) return Boolean is
      Desig_Type : Entity_Id;

   begin
      if VM_Target /= CLI_Target then
         return False;
      end if;

      --  Access-to-subprograms are delegates in CIL

      if Ekind (T) = E_Access_Subprogram_Type then
         return True;
      end if;

      if Ekind (T) not in Access_Kind then

         --  A delegate is a managed pointer. If no designated type is defined
         --  it means that it's not a delegate.

         return False;
      end if;

      Desig_Type := Etype (Directly_Designated_Type (T));

      if not Is_Tagged_Type (Desig_Type) then
         return False;
      end if;

      --  Test if the type is inherited from [mscorlib]System.Delegate

      while Etype (Desig_Type) /= Desig_Type loop
         if Chars (Scope (Desig_Type)) /= No_Name
           and then Is_Imported (Scope (Desig_Type))
           and then Get_Name_String (Chars (Scope (Desig_Type))) = "delegate"
         then
            return True;
         end if;

         Desig_Type := Etype (Desig_Type);
      end loop;

      return False;
   end Is_Delegate;

   ----------------------------------------------
   -- Is_Dependent_Component_Of_Mutable_Object --
   ----------------------------------------------

   function Is_Dependent_Component_Of_Mutable_Object
     (Object : Node_Id) return   Boolean
   is
      P           : Node_Id;
      Prefix_Type : Entity_Id;
      P_Aliased   : Boolean := False;
      Comp        : Entity_Id;

      function Is_Declared_Within_Variant (Comp : Entity_Id) return Boolean;
      --  Returns True if and only if Comp is declared within a variant part

      --------------------------------
      -- Is_Declared_Within_Variant --
      --------------------------------

      function Is_Declared_Within_Variant (Comp : Entity_Id) return Boolean is
         Comp_Decl : constant Node_Id   := Parent (Comp);
         Comp_List : constant Node_Id   := Parent (Comp_Decl);
      begin
         return Nkind (Parent (Comp_List)) = N_Variant;
      end Is_Declared_Within_Variant;

   --  Start of processing for Is_Dependent_Component_Of_Mutable_Object

   begin
      if Is_Variable (Object) then

         if Nkind (Object) = N_Selected_Component then
            P := Prefix (Object);
            Prefix_Type := Etype (P);

            if Is_Entity_Name (P) then

               if Ekind (Entity (P)) = E_Generic_In_Out_Parameter then
                  Prefix_Type := Base_Type (Prefix_Type);
               end if;

               if Is_Aliased (Entity (P)) then
                  P_Aliased := True;
               end if;

            --  A discriminant check on a selected component may be
            --  expanded into a dereference when removing side-effects.
            --  Recover the original node and its type, which may be
            --  unconstrained.

            elsif Nkind (P) = N_Explicit_Dereference
              and then not (Comes_From_Source (P))
            then
               P := Original_Node (P);
               Prefix_Type := Etype (P);

            else
               --  Check for prefix being an aliased component ???
               null;

            end if;

            --  A heap object is constrained by its initial value

            --  Ada 2005 (AI-363): Always assume the object could be mutable in
            --  the dereferenced case, since the access value might denote an
            --  unconstrained aliased object, whereas in Ada 95 the designated
            --  object is guaranteed to be constrained. A worst-case assumption
            --  has to apply in Ada 2005 because we can't tell at compile time
            --  whether the object is "constrained by its initial value"
            --  (despite the fact that 3.10.2(26/2) and 8.5.1(5/2) are
            --  semantic rules -- these rules are acknowledged to need fixing).

            if Ada_Version < Ada_05 then
               if Is_Access_Type (Prefix_Type)
                 or else Nkind (P) = N_Explicit_Dereference
               then
                  return False;
               end if;

            elsif Ada_Version >= Ada_05 then
               if Is_Access_Type (Prefix_Type) then

                  --  If the access type is pool-specific, and there is no
                  --  constrained partial view of the designated type, then the
                  --  designated object is known to be constrained.

                  if Ekind (Prefix_Type) = E_Access_Type
                    and then not Has_Constrained_Partial_View
                                   (Designated_Type (Prefix_Type))
                  then
                     return False;

                  --  Otherwise (general access type, or there is a constrained
                  --  partial view of the designated type), we need to check
                  --  based on the designated type.

                  else
                     Prefix_Type := Designated_Type (Prefix_Type);
                  end if;
               end if;
            end if;

            Comp :=
              Original_Record_Component (Entity (Selector_Name (Object)));

            --  As per AI-0017, the renaming is illegal in a generic body,
            --  even if the subtype is indefinite.

            --  Ada 2005 (AI-363): In Ada 2005 an aliased object can be mutable

            if not Is_Constrained (Prefix_Type)
              and then (not Is_Indefinite_Subtype (Prefix_Type)
                         or else
                          (Is_Generic_Type (Prefix_Type)
                            and then Ekind (Current_Scope) = E_Generic_Package
                            and then In_Package_Body (Current_Scope)))

              and then (Is_Declared_Within_Variant (Comp)
                          or else Has_Discriminant_Dependent_Constraint (Comp))
              and then (not P_Aliased or else Ada_Version >= Ada_05)
            then
               return True;

            else
               return
                 Is_Dependent_Component_Of_Mutable_Object (Prefix (Object));

            end if;

         elsif Nkind (Object) = N_Indexed_Component
           or else Nkind (Object) = N_Slice
         then
            return Is_Dependent_Component_Of_Mutable_Object (Prefix (Object));

         --  A type conversion that Is_Variable is a view conversion:
         --  go back to the denoted object.

         elsif Nkind (Object) = N_Type_Conversion then
            return
              Is_Dependent_Component_Of_Mutable_Object (Expression (Object));
         end if;
      end if;

      return False;
   end Is_Dependent_Component_Of_Mutable_Object;

   ---------------------
   -- Is_Dereferenced --
   ---------------------

   function Is_Dereferenced (N : Node_Id) return Boolean is
      P : constant Node_Id := Parent (N);
   begin
      return
         (Nkind (P) = N_Selected_Component
            or else
          Nkind (P) = N_Explicit_Dereference
            or else
          Nkind (P) = N_Indexed_Component
            or else
          Nkind (P) = N_Slice)
        and then Prefix (P) = N;
   end Is_Dereferenced;

   ----------------------
   -- Is_Descendent_Of --
   ----------------------

   function Is_Descendent_Of (T1 : Entity_Id; T2 : Entity_Id) return Boolean is
      T    : Entity_Id;
      Etyp : Entity_Id;

   begin
      pragma Assert (Nkind (T1) in N_Entity);
      pragma Assert (Nkind (T2) in N_Entity);

      T := Base_Type (T1);

      --  Immediate return if the types match

      if T = T2 then
         return True;

      --  Comment needed here ???

      elsif Ekind (T) = E_Class_Wide_Type then
         return Etype (T) = T2;

      --  All other cases

      else
         loop
            Etyp := Etype (T);

            --  Done if we found the type we are looking for

            if Etyp = T2 then
               return True;

            --  Done if no more derivations to check

            elsif T = T1
              or else T = Etyp
            then
               return False;

            --  Following test catches error cases resulting from prev errors

            elsif No (Etyp) then
               return False;

            elsif Is_Private_Type (T) and then Etyp = Full_View (T) then
               return False;

            elsif Is_Private_Type (Etyp) and then Full_View (Etyp) = T then
               return False;
            end if;

            T := Base_Type (Etyp);
         end loop;
      end if;
   end Is_Descendent_Of;

   --------------
   -- Is_False --
   --------------

   function Is_False (U : Uint) return Boolean is
   begin
      return (U = 0);
   end Is_False;

   ---------------------------
   -- Is_Fixed_Model_Number --
   ---------------------------

   function Is_Fixed_Model_Number (U : Ureal; T : Entity_Id) return Boolean is
      S : constant Ureal := Small_Value (T);
      M : Urealp.Save_Mark;
      R : Boolean;
   begin
      M := Urealp.Mark;
      R := (U = UR_Trunc (U / S) * S);
      Urealp.Release (M);
      return R;
   end Is_Fixed_Model_Number;

   -------------------------------
   -- Is_Fully_Initialized_Type --
   -------------------------------

   function Is_Fully_Initialized_Type (Typ : Entity_Id) return Boolean is
   begin
      if Is_Scalar_Type (Typ) then
         return False;

      elsif Is_Access_Type (Typ) then
         return True;

      elsif Is_Array_Type (Typ) then
         if Is_Fully_Initialized_Type (Component_Type (Typ)) then
            return True;
         end if;

         --  An interesting case, if we have a constrained type one of whose
         --  bounds is known to be null, then there are no elements to be
         --  initialized, so all the elements are initialized!

         if Is_Constrained (Typ) then
            declare
               Indx     : Node_Id;
               Indx_Typ : Entity_Id;
               Lbd, Hbd : Node_Id;

            begin
               Indx := First_Index (Typ);
               while Present (Indx) loop
                  if Etype (Indx) = Any_Type then
                     return False;

                  --  If index is a range, use directly

                  elsif Nkind (Indx) = N_Range then
                     Lbd := Low_Bound  (Indx);
                     Hbd := High_Bound (Indx);

                  else
                     Indx_Typ := Etype (Indx);

                     if Is_Private_Type (Indx_Typ)  then
                        Indx_Typ := Full_View (Indx_Typ);
                     end if;

                     if No (Indx_Typ) or else Etype (Indx_Typ) = Any_Type then
                        return False;
                     else
                        Lbd := Type_Low_Bound  (Indx_Typ);
                        Hbd := Type_High_Bound (Indx_Typ);
                     end if;
                  end if;

                  if Compile_Time_Known_Value (Lbd)
                    and then Compile_Time_Known_Value (Hbd)
                  then
                     if Expr_Value (Hbd) < Expr_Value (Lbd) then
                        return True;
                     end if;
                  end if;

                  Next_Index (Indx);
               end loop;
            end;
         end if;

         --  If no null indexes, then type is not fully initialized

         return False;

      --  Record types

      elsif Is_Record_Type (Typ) then
         if Has_Discriminants (Typ)
           and then
             Present (Discriminant_Default_Value (First_Discriminant (Typ)))
           and then Is_Fully_Initialized_Variant (Typ)
         then
            return True;
         end if;

         --  Controlled records are considered to be fully initialized if
         --  there is a user defined Initialize routine. This may not be
         --  entirely correct, but as the spec notes, we are guessing here
         --  what is best from the point of view of issuing warnings.

         if Is_Controlled (Typ) then
            declare
               Utyp : constant Entity_Id := Underlying_Type (Typ);

            begin
               if Present (Utyp) then
                  declare
                     Init : constant Entity_Id :=
                              (Find_Prim_Op
                                 (Underlying_Type (Typ), Name_Initialize));

                  begin
                     if Present (Init)
                       and then Comes_From_Source (Init)
                       and then not
                         Is_Predefined_File_Name
                           (File_Name (Get_Source_File_Index (Sloc (Init))))
                     then
                        return True;

                     elsif Has_Null_Extension (Typ)
                        and then
                          Is_Fully_Initialized_Type
                            (Etype (Base_Type (Typ)))
                     then
                        return True;
                     end if;
                  end;
               end if;
            end;
         end if;

         --  Otherwise see if all record components are initialized

         declare
            Ent : Entity_Id;

         begin
            Ent := First_Entity (Typ);
            while Present (Ent) loop
               if Chars (Ent) = Name_uController then
                  null;

               elsif Ekind (Ent) = E_Component
                 and then (No (Parent (Ent))
                             or else No (Expression (Parent (Ent))))
                 and then not Is_Fully_Initialized_Type (Etype (Ent))

                  --  Special VM case for tag components, which need to be
                  --  defined in this case, but are never initialized as VMs
                  --  are using other dispatching mechanisms. Ignore this
                  --  uninitialized case. Note that this applies both to the
                  --  uTag entry and the main vtable pointer (CPP_Class case).

                 and then (Tagged_Type_Expansion or else not Is_Tag (Ent))
               then
                  return False;
               end if;

               Next_Entity (Ent);
            end loop;
         end;

         --  No uninitialized components, so type is fully initialized.
         --  Note that this catches the case of no components as well.

         return True;

      elsif Is_Concurrent_Type (Typ) then
         return True;

      elsif Is_Private_Type (Typ) then
         declare
            U : constant Entity_Id := Underlying_Type (Typ);

         begin
            if No (U) then
               return False;
            else
               return Is_Fully_Initialized_Type (U);
            end if;
         end;

      else
         return False;
      end if;
   end Is_Fully_Initialized_Type;

   ----------------------------------
   -- Is_Fully_Initialized_Variant --
   ----------------------------------

   function Is_Fully_Initialized_Variant (Typ : Entity_Id) return Boolean is
      Loc           : constant Source_Ptr := Sloc (Typ);
      Constraints   : constant List_Id    := New_List;
      Components    : constant Elist_Id   := New_Elmt_List;
      Comp_Elmt     : Elmt_Id;
      Comp_Id       : Node_Id;
      Comp_List     : Node_Id;
      Discr         : Entity_Id;
      Discr_Val     : Node_Id;

      Report_Errors : Boolean;
      pragma Warnings (Off, Report_Errors);

   begin
      if Serious_Errors_Detected > 0 then
         return False;
      end if;

      if Is_Record_Type (Typ)
        and then Nkind (Parent (Typ)) = N_Full_Type_Declaration
        and then Nkind (Type_Definition (Parent (Typ))) = N_Record_Definition
      then
         Comp_List := Component_List (Type_Definition (Parent (Typ)));

         Discr := First_Discriminant (Typ);
         while Present (Discr) loop
            if Nkind (Parent (Discr)) = N_Discriminant_Specification then
               Discr_Val := Expression (Parent (Discr));

               if Present (Discr_Val)
                 and then Is_OK_Static_Expression (Discr_Val)
               then
                  Append_To (Constraints,
                    Make_Component_Association (Loc,
                      Choices    => New_List (New_Occurrence_Of (Discr, Loc)),
                      Expression => New_Copy (Discr_Val)));
               else
                  return False;
               end if;
            else
               return False;
            end if;

            Next_Discriminant (Discr);
         end loop;

         Gather_Components
           (Typ           => Typ,
            Comp_List     => Comp_List,
            Governed_By   => Constraints,
            Into          => Components,
            Report_Errors => Report_Errors);

         --  Check that each component present is fully initialized

         Comp_Elmt := First_Elmt (Components);
         while Present (Comp_Elmt) loop
            Comp_Id := Node (Comp_Elmt);

            if Ekind (Comp_Id) = E_Component
              and then (No (Parent (Comp_Id))
                         or else No (Expression (Parent (Comp_Id))))
              and then not Is_Fully_Initialized_Type (Etype (Comp_Id))
            then
               return False;
            end if;

            Next_Elmt (Comp_Elmt);
         end loop;

         return True;

      elsif Is_Private_Type (Typ) then
         declare
            U : constant Entity_Id := Underlying_Type (Typ);

         begin
            if No (U) then
               return False;
            else
               return Is_Fully_Initialized_Variant (U);
            end if;
         end;
      else
         return False;
      end if;
   end Is_Fully_Initialized_Variant;

   ------------
   -- Is_LHS --
   ------------

   --  We seem to have a lot of overlapping functions that do similar things
   --  (testing for left hand sides or lvalues???). Anyway, since this one is
   --  purely syntactic, it should be in Sem_Aux I would think???

   function Is_LHS (N : Node_Id) return Boolean is
      P : constant Node_Id := Parent (N);
   begin
      return Nkind (P) = N_Assignment_Statement
        and then Name (P) = N;
   end Is_LHS;

   ----------------------------
   -- Is_Inherited_Operation --
   ----------------------------

   function Is_Inherited_Operation (E : Entity_Id) return Boolean is
      Kind : constant Node_Kind := Nkind (Parent (E));
   begin
      pragma Assert (Is_Overloadable (E));
      return Kind = N_Full_Type_Declaration
        or else Kind = N_Private_Extension_Declaration
        or else Kind = N_Subtype_Declaration
        or else (Ekind (E) = E_Enumeration_Literal
                  and then Is_Derived_Type (Etype (E)));
   end Is_Inherited_Operation;

   -----------------------------
   -- Is_Library_Level_Entity --
   -----------------------------

   function Is_Library_Level_Entity (E : Entity_Id) return Boolean is
   begin
      --  The following is a small optimization, and it also properly handles
      --  discriminals, which in task bodies might appear in expressions before
      --  the corresponding procedure has been created, and which therefore do
      --  not have an assigned scope.

      if Is_Formal (E) then
         return False;
      end if;

      --  Normal test is simply that the enclosing dynamic scope is Standard

      return Enclosing_Dynamic_Scope (E) = Standard_Standard;
   end Is_Library_Level_Entity;

   ---------------------------------
   -- Is_Local_Variable_Reference --
   ---------------------------------

   function Is_Local_Variable_Reference (Expr : Node_Id) return Boolean is
   begin
      if not Is_Entity_Name (Expr) then
         return False;

      else
         declare
            Ent : constant Entity_Id := Entity (Expr);
            Sub : constant Entity_Id := Enclosing_Subprogram (Ent);
         begin
            if not Ekind_In (Ent, E_Variable, E_In_Out_Parameter) then
               return False;
            else
               return Present (Sub) and then Sub = Current_Subprogram;
            end if;
         end;
      end if;
   end Is_Local_Variable_Reference;

   -------------------------
   -- Is_Object_Reference --
   -------------------------

   function Is_Object_Reference (N : Node_Id) return Boolean is
   begin
      if Is_Entity_Name (N) then
         return Present (Entity (N)) and then Is_Object (Entity (N));

      else
         case Nkind (N) is
            when N_Indexed_Component | N_Slice =>
               return
                 Is_Object_Reference (Prefix (N))
                   or else Is_Access_Type (Etype (Prefix (N)));

            --  In Ada95, a function call is a constant object; a procedure
            --  call is not.

            when N_Function_Call =>
               return Etype (N) /= Standard_Void_Type;

            --  A reference to the stream attribute Input is a function call

            when N_Attribute_Reference =>
               return Attribute_Name (N) = Name_Input;

            when N_Selected_Component =>
               return
                 Is_Object_Reference (Selector_Name (N))
                   and then
                     (Is_Object_Reference (Prefix (N))
                        or else Is_Access_Type (Etype (Prefix (N))));

            when N_Explicit_Dereference =>
               return True;

            --  A view conversion of a tagged object is an object reference

            when N_Type_Conversion =>
               return Is_Tagged_Type (Etype (Subtype_Mark (N)))
                 and then Is_Tagged_Type (Etype (Expression (N)))
                 and then Is_Object_Reference (Expression (N));

            --  An unchecked type conversion is considered to be an object if
            --  the operand is an object (this construction arises only as a
            --  result of expansion activities).

            when N_Unchecked_Type_Conversion =>
               return True;

            when others =>
               return False;
         end case;
      end if;
   end Is_Object_Reference;

   -----------------------------------
   -- Is_OK_Variable_For_Out_Formal --
   -----------------------------------

   function Is_OK_Variable_For_Out_Formal (AV : Node_Id) return Boolean is
   begin
      Note_Possible_Modification (AV, Sure => True);

      --  We must reject parenthesized variable names. The check for
      --  Comes_From_Source is present because there are currently
      --  cases where the compiler violates this rule (e.g. passing
      --  a task object to its controlled Initialize routine).

      if Paren_Count (AV) > 0 and then Comes_From_Source (AV) then
         return False;

      --  A variable is always allowed

      elsif Is_Variable (AV) then
         return True;

      --  Unchecked conversions are allowed only if they come from the
      --  generated code, which sometimes uses unchecked conversions for out
      --  parameters in cases where code generation is unaffected. We tell
      --  source unchecked conversions by seeing if they are rewrites of an
      --  original Unchecked_Conversion function call, or of an explicit
      --  conversion of a function call.

      elsif Nkind (AV) = N_Unchecked_Type_Conversion then
         if Nkind (Original_Node (AV)) = N_Function_Call then
            return False;

         elsif Comes_From_Source (AV)
           and then Nkind (Original_Node (Expression (AV))) = N_Function_Call
         then
            return False;

         elsif Nkind (Original_Node (AV)) = N_Type_Conversion then
            return Is_OK_Variable_For_Out_Formal (Expression (AV));

         else
            return True;
         end if;

      --  Normal type conversions are allowed if argument is a variable

      elsif Nkind (AV) = N_Type_Conversion then
         if Is_Variable (Expression (AV))
           and then Paren_Count (Expression (AV)) = 0
         then
            Note_Possible_Modification (Expression (AV), Sure => True);
            return True;

         --  We also allow a non-parenthesized expression that raises
         --  constraint error if it rewrites what used to be a variable

         elsif Raises_Constraint_Error (Expression (AV))
            and then Paren_Count (Expression (AV)) = 0
            and then Is_Variable (Original_Node (Expression (AV)))
         then
            return True;

         --  Type conversion of something other than a variable

         else
            return False;
         end if;

      --  If this node is rewritten, then test the original form, if that is
      --  OK, then we consider the rewritten node OK (for example, if the
      --  original node is a conversion, then Is_Variable will not be true
      --  but we still want to allow the conversion if it converts a variable).

      elsif Original_Node (AV) /= AV then
         return Is_OK_Variable_For_Out_Formal (Original_Node (AV));

      --  All other non-variables are rejected

      else
         return False;
      end if;
   end Is_OK_Variable_For_Out_Formal;

   -----------------------------------
   -- Is_Partially_Initialized_Type --
   -----------------------------------

   function Is_Partially_Initialized_Type (Typ : Entity_Id) return Boolean is
   begin
      if Is_Scalar_Type (Typ) then
         return False;

      elsif Is_Access_Type (Typ) then
         return True;

      elsif Is_Array_Type (Typ) then

         --  If component type is partially initialized, so is array type

         if Is_Partially_Initialized_Type (Component_Type (Typ)) then
            return True;

         --  Otherwise we are only partially initialized if we are fully
         --  initialized (this is the empty array case, no point in us
         --  duplicating that code here).

         else
            return Is_Fully_Initialized_Type (Typ);
         end if;

      elsif Is_Record_Type (Typ) then

         --  A discriminated type is always partially initialized

         if Has_Discriminants (Typ) then
            return True;

         --  A tagged type is always partially initialized

         elsif Is_Tagged_Type (Typ) then
            return True;

         --  Case of non-discriminated record

         else
            declare
               Ent : Entity_Id;

               Component_Present : Boolean := False;
               --  Set True if at least one component is present. If no
               --  components are present, then record type is fully
               --  initialized (another odd case, like the null array).

            begin
               --  Loop through components

               Ent := First_Entity (Typ);
               while Present (Ent) loop
                  if Ekind (Ent) = E_Component then
                     Component_Present := True;

                     --  If a component has an initialization expression then
                     --  the enclosing record type is partially initialized

                     if Present (Parent (Ent))
                       and then Present (Expression (Parent (Ent)))
                     then
                        return True;

                     --  If a component is of a type which is itself partially
                     --  initialized, then the enclosing record type is also.

                     elsif Is_Partially_Initialized_Type (Etype (Ent)) then
                        return True;
                     end if;
                  end if;

                  Next_Entity (Ent);
               end loop;

               --  No initialized components found. If we found any components
               --  they were all uninitialized so the result is false.

               if Component_Present then
                  return False;

               --  But if we found no components, then all the components are
               --  initialized so we consider the type to be initialized.

               else
                  return True;
               end if;
            end;
         end if;

      --  Concurrent types are always fully initialized

      elsif Is_Concurrent_Type (Typ) then
         return True;

      --  For a private type, go to underlying type. If there is no underlying
      --  type then just assume this partially initialized. Not clear if this
      --  can happen in a non-error case, but no harm in testing for this.

      elsif Is_Private_Type (Typ) then
         declare
            U : constant Entity_Id := Underlying_Type (Typ);
         begin
            if No (U) then
               return True;
            else
               return Is_Partially_Initialized_Type (U);
            end if;
         end;

      --  For any other type (are there any?) assume partially initialized

      else
         return True;
      end if;
   end Is_Partially_Initialized_Type;

   ------------------------------------
   -- Is_Potentially_Persistent_Type --
   ------------------------------------

   function Is_Potentially_Persistent_Type (T : Entity_Id) return Boolean is
      Comp : Entity_Id;
      Indx : Node_Id;

   begin
      --  For private type, test corresponding full type

      if Is_Private_Type (T) then
         return Is_Potentially_Persistent_Type (Full_View (T));

      --  Scalar types are potentially persistent

      elsif Is_Scalar_Type (T) then
         return True;

      --  Record type is potentially persistent if not tagged and the types of
      --  all it components are potentially persistent, and no component has
      --  an initialization expression.

      elsif Is_Record_Type (T)
        and then not Is_Tagged_Type (T)
        and then not Is_Partially_Initialized_Type (T)
      then
         Comp := First_Component (T);
         while Present (Comp) loop
            if not Is_Potentially_Persistent_Type (Etype (Comp)) then
               return False;
            else
               Next_Entity (Comp);
            end if;
         end loop;

         return True;

      --  Array type is potentially persistent if its component type is
      --  potentially persistent and if all its constraints are static.

      elsif Is_Array_Type (T) then
         if not Is_Potentially_Persistent_Type (Component_Type (T)) then
            return False;
         end if;

         Indx := First_Index (T);
         while Present (Indx) loop
            if not Is_OK_Static_Subtype (Etype (Indx)) then
               return False;
            else
               Next_Index (Indx);
            end if;
         end loop;

         return True;

      --  All other types are not potentially persistent

      else
         return False;
      end if;
   end Is_Potentially_Persistent_Type;

   ---------------------------------
   -- Is_Protected_Self_Reference --
   ---------------------------------

   function Is_Protected_Self_Reference (N : Node_Id) return Boolean is

      function In_Access_Definition (N : Node_Id) return Boolean;
      --  Returns true if N belongs to an access definition

      --------------------------
      -- In_Access_Definition --
      --------------------------

      function In_Access_Definition (N : Node_Id) return Boolean is
         P : Node_Id;

      begin
         P := Parent (N);
         while Present (P) loop
            if Nkind (P) = N_Access_Definition then
               return True;
            end if;

            P := Parent (P);
         end loop;

         return False;
      end In_Access_Definition;

   --  Start of processing for Is_Protected_Self_Reference

   begin
      --  Verify that prefix is analyzed and has the proper form. Note that
      --  the attributes Elab_Spec, Elab_Body, and UET_Address, which also
      --  produce the address of an entity, do not analyze their prefix
      --  because they denote entities that are not necessarily visible.
      --  Neither of them can apply to a protected type.

      return Ada_Version >= Ada_05
        and then Is_Entity_Name (N)
        and then Present (Entity (N))
        and then Is_Protected_Type (Entity (N))
        and then In_Open_Scopes (Entity (N))
        and then not In_Access_Definition (N);
   end Is_Protected_Self_Reference;

   -----------------------------
   -- Is_RCI_Pkg_Spec_Or_Body --
   -----------------------------

   function Is_RCI_Pkg_Spec_Or_Body (Cunit : Node_Id) return Boolean is

      function Is_RCI_Pkg_Decl_Cunit (Cunit : Node_Id) return Boolean;
      --  Return True if the unit of Cunit is an RCI package declaration

      ---------------------------
      -- Is_RCI_Pkg_Decl_Cunit --
      ---------------------------

      function Is_RCI_Pkg_Decl_Cunit (Cunit : Node_Id) return Boolean is
         The_Unit : constant Node_Id := Unit (Cunit);

      begin
         if Nkind (The_Unit) /= N_Package_Declaration then
            return False;
         end if;

         return Is_Remote_Call_Interface (Defining_Entity (The_Unit));
      end Is_RCI_Pkg_Decl_Cunit;

   --  Start of processing for Is_RCI_Pkg_Spec_Or_Body

   begin
      return Is_RCI_Pkg_Decl_Cunit (Cunit)
        or else
         (Nkind (Unit (Cunit)) = N_Package_Body
           and then Is_RCI_Pkg_Decl_Cunit (Library_Unit (Cunit)));
   end Is_RCI_Pkg_Spec_Or_Body;

   -----------------------------------------
   -- Is_Remote_Access_To_Class_Wide_Type --
   -----------------------------------------

   function Is_Remote_Access_To_Class_Wide_Type
     (E : Entity_Id) return Boolean
   is
   begin
      --  A remote access to class-wide type is a general access to object type
      --  declared in the visible part of a Remote_Types or Remote_Call_
      --  Interface unit.

      return Ekind (E) = E_General_Access_Type
        and then (Is_Remote_Call_Interface (E) or else Is_Remote_Types (E));
   end Is_Remote_Access_To_Class_Wide_Type;

   -----------------------------------------
   -- Is_Remote_Access_To_Subprogram_Type --
   -----------------------------------------

   function Is_Remote_Access_To_Subprogram_Type
     (E : Entity_Id) return Boolean
   is
   begin
      return (Ekind (E) = E_Access_Subprogram_Type
                or else (Ekind (E) = E_Record_Type
                           and then Present (Corresponding_Remote_Type (E))))
        and then (Is_Remote_Call_Interface (E) or else Is_Remote_Types (E));
   end Is_Remote_Access_To_Subprogram_Type;

   --------------------
   -- Is_Remote_Call --
   --------------------

   function Is_Remote_Call (N : Node_Id) return Boolean is
   begin
      if Nkind (N) /= N_Procedure_Call_Statement
        and then Nkind (N) /= N_Function_Call
      then
         --  An entry call cannot be remote

         return False;

      elsif Nkind (Name (N)) in N_Has_Entity
        and then Is_Remote_Call_Interface (Entity (Name (N)))
      then
         --  A subprogram declared in the spec of a RCI package is remote

         return True;

      elsif Nkind (Name (N)) = N_Explicit_Dereference
        and then Is_Remote_Access_To_Subprogram_Type
                   (Etype (Prefix (Name (N))))
      then
         --  The dereference of a RAS is a remote call

         return True;

      elsif Present (Controlling_Argument (N))
        and then Is_Remote_Access_To_Class_Wide_Type
          (Etype (Controlling_Argument (N)))
      then
         --  Any primitive operation call with a controlling argument of
         --  a RACW type is a remote call.

         return True;
      end if;

      --  All other calls are local calls

      return False;
   end Is_Remote_Call;

   ----------------------
   -- Is_Renamed_Entry --
   ----------------------

   function Is_Renamed_Entry (Proc_Nam : Entity_Id) return Boolean is
      Orig_Node : Node_Id := Empty;
      Subp_Decl : Node_Id := Parent (Parent (Proc_Nam));

      function Is_Entry (Nam : Node_Id) return Boolean;
      --  Determine whether Nam is an entry. Traverse selectors if there are
      --  nested selected components.

      --------------
      -- Is_Entry --
      --------------

      function Is_Entry (Nam : Node_Id) return Boolean is
      begin
         if Nkind (Nam) = N_Selected_Component then
            return Is_Entry (Selector_Name (Nam));
         end if;

         return Ekind (Entity (Nam)) = E_Entry;
      end Is_Entry;

   --  Start of processing for Is_Renamed_Entry

   begin
      if Present (Alias (Proc_Nam)) then
         Subp_Decl := Parent (Parent (Alias (Proc_Nam)));
      end if;

      --  Look for a rewritten subprogram renaming declaration

      if Nkind (Subp_Decl) = N_Subprogram_Declaration
        and then Present (Original_Node (Subp_Decl))
      then
         Orig_Node := Original_Node (Subp_Decl);
      end if;

      --  The rewritten subprogram is actually an entry

      if Present (Orig_Node)
        and then Nkind (Orig_Node) = N_Subprogram_Renaming_Declaration
        and then Is_Entry (Name (Orig_Node))
      then
         return True;
      end if;

      return False;
   end Is_Renamed_Entry;

   ----------------------
   -- Is_Selector_Name --
   ----------------------

   function Is_Selector_Name (N : Node_Id) return Boolean is
   begin
      if not Is_List_Member (N) then
         declare
            P : constant Node_Id   := Parent (N);
            K : constant Node_Kind := Nkind (P);
         begin
            return
              (K = N_Expanded_Name          or else
               K = N_Generic_Association    or else
               K = N_Parameter_Association  or else
               K = N_Selected_Component)
              and then Selector_Name (P) = N;
         end;

      else
         declare
            L : constant List_Id := List_Containing (N);
            P : constant Node_Id := Parent (L);
         begin
            return (Nkind (P) = N_Discriminant_Association
                     and then Selector_Names (P) = L)
              or else
                   (Nkind (P) = N_Component_Association
                     and then Choices (P) = L);
         end;
      end if;
   end Is_Selector_Name;

   ------------------
   -- Is_Statement --
   ------------------

   function Is_Statement (N : Node_Id) return Boolean is
   begin
      return
        Nkind (N) in N_Statement_Other_Than_Procedure_Call
          or else Nkind (N) = N_Procedure_Call_Statement;
   end Is_Statement;

   ---------------------------------
   -- Is_Synchronized_Tagged_Type --
   ---------------------------------

   function Is_Synchronized_Tagged_Type (E : Entity_Id) return Boolean is
      Kind : constant Entity_Kind := Ekind (Base_Type (E));

   begin
      --  A task or protected type derived from an interface is a tagged type.
      --  Such a tagged type is called a synchronized tagged type, as are
      --  synchronized interfaces and private extensions whose declaration
      --  includes the reserved word synchronized.

      return (Is_Tagged_Type (E)
                and then (Kind = E_Task_Type
                           or else Kind = E_Protected_Type))
            or else
             (Is_Interface (E)
                and then Is_Synchronized_Interface (E))
            or else
             (Ekind (E) = E_Record_Type_With_Private
                and then (Synchronized_Present (Parent (E))
                           or else Is_Synchronized_Interface (Etype (E))));
   end Is_Synchronized_Tagged_Type;

   -----------------
   -- Is_Transfer --
   -----------------

   function Is_Transfer (N : Node_Id) return Boolean is
      Kind : constant Node_Kind := Nkind (N);

   begin
      if Kind = N_Simple_Return_Statement
           or else
         Kind = N_Extended_Return_Statement
           or else
         Kind = N_Goto_Statement
           or else
         Kind = N_Raise_Statement
           or else
         Kind = N_Requeue_Statement
      then
         return True;

      elsif (Kind = N_Exit_Statement or else Kind in N_Raise_xxx_Error)
        and then No (Condition (N))
      then
         return True;

      elsif Kind = N_Procedure_Call_Statement
        and then Is_Entity_Name (Name (N))
        and then Present (Entity (Name (N)))
        and then No_Return (Entity (Name (N)))
      then
         return True;

      elsif Nkind (Original_Node (N)) = N_Raise_Statement then
         return True;

      else
         return False;
      end if;
   end Is_Transfer;

   -------------
   -- Is_True --
   -------------

   function Is_True (U : Uint) return Boolean is
   begin
      return (U /= 0);
   end Is_True;

   -------------------------------
   -- Is_Universal_Numeric_Type --
   -------------------------------

   function Is_Universal_Numeric_Type (T : Entity_Id) return Boolean is
   begin
      return T = Universal_Integer or else T = Universal_Real;
   end Is_Universal_Numeric_Type;

   -------------------
   -- Is_Value_Type --
   -------------------

   function Is_Value_Type (T : Entity_Id) return Boolean is
   begin
      return VM_Target = CLI_Target
        and then Nkind (T) in N_Has_Chars
        and then Chars (T) /= No_Name
        and then Get_Name_String (Chars (T)) = "valuetype";
   end Is_Value_Type;

   ---------------------
   -- Is_VMS_Operator --
   ---------------------

   function Is_VMS_Operator (Op : Entity_Id) return Boolean is
   begin
      --  The VMS operators are declared in a child of System that is loaded
      --  through pragma Extend_System. In some rare cases a program is run
      --  with this extension but without indicating that the target is VMS.

      return Ekind (Op) = E_Function
        and then Is_Intrinsic_Subprogram (Op)
        and then
          ((Present_System_Aux
            and then Scope (Op) = System_Aux_Id)
           or else
           (True_VMS_Target
             and then Scope (Scope (Op)) = RTU_Entity (System)));
   end Is_VMS_Operator;

   -----------------
   -- Is_Variable --
   -----------------

   function Is_Variable (N : Node_Id) return Boolean is

      Orig_Node : constant Node_Id := Original_Node (N);
      --  We do the test on the original node, since this is basically a test
      --  of syntactic categories, so it must not be disturbed by whatever
      --  rewriting might have occurred. For example, an aggregate, which is
      --  certainly NOT a variable, could be turned into a variable by
      --  expansion.

      function In_Protected_Function (E : Entity_Id) return Boolean;
      --  Within a protected function, the private components of the enclosing
      --  protected type are constants. A function nested within a (protected)
      --  procedure is not itself protected.

      function Is_Variable_Prefix (P : Node_Id) return Boolean;
      --  Prefixes can involve implicit dereferences, in which case we must
      --  test for the case of a reference of a constant access type, which can
      --  can never be a variable.

      ---------------------------
      -- In_Protected_Function --
      ---------------------------

      function In_Protected_Function (E : Entity_Id) return Boolean is
         Prot : constant Entity_Id := Scope (E);
         S    : Entity_Id;

      begin
         if not Is_Protected_Type (Prot) then
            return False;
         else
            S := Current_Scope;
            while Present (S) and then S /= Prot loop
               if Ekind (S) = E_Function and then Scope (S) = Prot then
                  return True;
               end if;

               S := Scope (S);
            end loop;

            return False;
         end if;
      end In_Protected_Function;

      ------------------------
      -- Is_Variable_Prefix --
      ------------------------

      function Is_Variable_Prefix (P : Node_Id) return Boolean is
      begin
         if Is_Access_Type (Etype (P)) then
            return not Is_Access_Constant (Root_Type (Etype (P)));

         --  For the case of an indexed component whose prefix has a packed
         --  array type, the prefix has been rewritten into a type conversion.
         --  Determine variable-ness from the converted expression.

         elsif Nkind (P) = N_Type_Conversion
           and then not Comes_From_Source (P)
           and then Is_Array_Type (Etype (P))
           and then Is_Packed (Etype (P))
         then
            return Is_Variable (Expression (P));

         else
            return Is_Variable (P);
         end if;
      end Is_Variable_Prefix;

   --  Start of processing for Is_Variable

   begin
      --  Definitely OK if Assignment_OK is set. Since this is something that
      --  only gets set for expanded nodes, the test is on N, not Orig_Node.

      if Nkind (N) in N_Subexpr and then Assignment_OK (N) then
         return True;

      --  Normally we go to the original node, but there is one exception where
      --  we use the rewritten node, namely when it is an explicit dereference.
      --  The generated code may rewrite a prefix which is an access type with
      --  an explicit dereference. The dereference is a variable, even though
      --  the original node may not be (since it could be a constant of the
      --  access type).

      --  In Ada 2005 we have a further case to consider: the prefix may be a
      --  function call given in prefix notation. The original node appears to
      --  be a selected component, but we need to examine the call.

      elsif Nkind (N) = N_Explicit_Dereference
        and then Nkind (Orig_Node) /= N_Explicit_Dereference
        and then Present (Etype (Orig_Node))
        and then Is_Access_Type (Etype (Orig_Node))
      then
         --  Note that if the prefix is an explicit dereference that does not
         --  come from source, we must check for a rewritten function call in
         --  prefixed notation before other forms of rewriting, to prevent a
         --  compiler crash.

         return
           (Nkind (Orig_Node) = N_Function_Call
             and then not Is_Access_Constant (Etype (Prefix (N))))
           or else
             Is_Variable_Prefix (Original_Node (Prefix (N)));

      --  A function call is never a variable

      elsif Nkind (N) = N_Function_Call then
         return False;

      --  All remaining checks use the original node

      elsif Is_Entity_Name (Orig_Node)
        and then Present (Entity (Orig_Node))
      then
         declare
            E : constant Entity_Id := Entity (Orig_Node);
            K : constant Entity_Kind := Ekind (E);

         begin
            return (K = E_Variable
                      and then Nkind (Parent (E)) /= N_Exception_Handler)
              or else  (K = E_Component
                          and then not In_Protected_Function (E))
              or else  K = E_Out_Parameter
              or else  K = E_In_Out_Parameter
              or else  K = E_Generic_In_Out_Parameter

               --  Current instance of type:

              or else (Is_Type (E) and then In_Open_Scopes (E))
              or else (Is_Incomplete_Or_Private_Type (E)
                        and then In_Open_Scopes (Full_View (E)));
         end;

      else
         case Nkind (Orig_Node) is
            when N_Indexed_Component | N_Slice =>
               return Is_Variable_Prefix (Prefix (Orig_Node));

            when N_Selected_Component =>
               return Is_Variable_Prefix (Prefix (Orig_Node))
                 and then Is_Variable (Selector_Name (Orig_Node));

            --  For an explicit dereference, the type of the prefix cannot
            --  be an access to constant or an access to subprogram.

            when N_Explicit_Dereference =>
               declare
                  Typ : constant Entity_Id := Etype (Prefix (Orig_Node));
               begin
                  return Is_Access_Type (Typ)
                    and then not Is_Access_Constant (Root_Type (Typ))
                    and then Ekind (Typ) /= E_Access_Subprogram_Type;
               end;

            --  The type conversion is the case where we do not deal with the
            --  context dependent special case of an actual parameter. Thus
            --  the type conversion is only considered a variable for the
            --  purposes of this routine if the target type is tagged. However,
            --  a type conversion is considered to be a variable if it does not
            --  come from source (this deals for example with the conversions
            --  of expressions to their actual subtypes).

            when N_Type_Conversion =>
               return Is_Variable (Expression (Orig_Node))
                 and then
                   (not Comes_From_Source (Orig_Node)
                      or else
                        (Is_Tagged_Type (Etype (Subtype_Mark (Orig_Node)))
                          and then
                         Is_Tagged_Type (Etype (Expression (Orig_Node)))));

            --  GNAT allows an unchecked type conversion as a variable. This
            --  only affects the generation of internal expanded code, since
            --  calls to instantiations of Unchecked_Conversion are never
            --  considered variables (since they are function calls).
            --  This is also true for expression actions.

            when N_Unchecked_Type_Conversion =>
               return Is_Variable (Expression (Orig_Node));

            when others =>
               return False;
         end case;
      end if;
   end Is_Variable;

   ---------------------------
   -- Is_Visibly_Controlled --
   ---------------------------

   function Is_Visibly_Controlled (T : Entity_Id) return Boolean is
      Root : constant Entity_Id := Root_Type (T);
   begin
      return Chars (Scope (Root)) = Name_Finalization
        and then Chars (Scope (Scope (Root))) = Name_Ada
        and then Scope (Scope (Scope (Root))) = Standard_Standard;
   end Is_Visibly_Controlled;

   ------------------------
   -- Is_Volatile_Object --
   ------------------------

   function Is_Volatile_Object (N : Node_Id) return Boolean is

      function Object_Has_Volatile_Components (N : Node_Id) return Boolean;
      --  Determines if given object has volatile components

      function Is_Volatile_Prefix (N : Node_Id) return Boolean;
      --  If prefix is an implicit dereference, examine designated type

      ------------------------
      -- Is_Volatile_Prefix --
      ------------------------

      function Is_Volatile_Prefix (N : Node_Id) return Boolean is
         Typ  : constant Entity_Id := Etype (N);

      begin
         if Is_Access_Type (Typ) then
            declare
               Dtyp : constant Entity_Id := Designated_Type (Typ);

            begin
               return Is_Volatile (Dtyp)
                 or else Has_Volatile_Components (Dtyp);
            end;

         else
            return Object_Has_Volatile_Components (N);
         end if;
      end Is_Volatile_Prefix;

      ------------------------------------
      -- Object_Has_Volatile_Components --
      ------------------------------------

      function Object_Has_Volatile_Components (N : Node_Id) return Boolean is
         Typ : constant Entity_Id := Etype (N);

      begin
         if Is_Volatile (Typ)
           or else Has_Volatile_Components (Typ)
         then
            return True;

         elsif Is_Entity_Name (N)
           and then (Has_Volatile_Components (Entity (N))
                      or else Is_Volatile (Entity (N)))
         then
            return True;

         elsif Nkind (N) = N_Indexed_Component
           or else Nkind (N) = N_Selected_Component
         then
            return Is_Volatile_Prefix (Prefix (N));

         else
            return False;
         end if;
      end Object_Has_Volatile_Components;

   --  Start of processing for Is_Volatile_Object

   begin
      if Is_Volatile (Etype (N))
        or else (Is_Entity_Name (N) and then Is_Volatile (Entity (N)))
      then
         return True;

      elsif Nkind (N) = N_Indexed_Component
        or else Nkind (N) = N_Selected_Component
      then
         return Is_Volatile_Prefix (Prefix (N));

      else
         return False;
      end if;
   end Is_Volatile_Object;

   -------------------------
   -- Kill_Current_Values --
   -------------------------

   procedure Kill_Current_Values
     (Ent                  : Entity_Id;
      Last_Assignment_Only : Boolean := False)
   is
   begin
      --  ??? do we have to worry about clearing cached checks?

      if Is_Assignable (Ent) then
         Set_Last_Assignment (Ent, Empty);
      end if;

      if Is_Object (Ent) then
         if not Last_Assignment_Only then
            Kill_Checks (Ent);
            Set_Current_Value (Ent, Empty);

            if not Can_Never_Be_Null (Ent) then
               Set_Is_Known_Non_Null (Ent, False);
            end if;

            Set_Is_Known_Null (Ent, False);

            --  Reset Is_Known_Valid unless type is always valid, or if we have
            --  a loop parameter (loop parameters are always valid, since their
            --  bounds are defined by the bounds given in the loop header).

            if not Is_Known_Valid (Etype (Ent))
              and then Ekind (Ent) /= E_Loop_Parameter
            then
               Set_Is_Known_Valid (Ent, False);
            end if;
         end if;
      end if;
   end Kill_Current_Values;

   procedure Kill_Current_Values (Last_Assignment_Only : Boolean := False) is
      S : Entity_Id;

      procedure Kill_Current_Values_For_Entity_Chain (E : Entity_Id);
      --  Clear current value for entity E and all entities chained to E

      ------------------------------------------
      -- Kill_Current_Values_For_Entity_Chain --
      ------------------------------------------

      procedure Kill_Current_Values_For_Entity_Chain (E : Entity_Id) is
         Ent : Entity_Id;
      begin
         Ent := E;
         while Present (Ent) loop
            Kill_Current_Values (Ent, Last_Assignment_Only);
            Next_Entity (Ent);
         end loop;
      end Kill_Current_Values_For_Entity_Chain;

   --  Start of processing for Kill_Current_Values

   begin
      --  Kill all saved checks, a special case of killing saved values

      if not Last_Assignment_Only then
         Kill_All_Checks;
      end if;

      --  Loop through relevant scopes, which includes the current scope and
      --  any parent scopes if the current scope is a block or a package.

      S := Current_Scope;
      Scope_Loop : loop

         --  Clear current values of all entities in current scope

         Kill_Current_Values_For_Entity_Chain (First_Entity (S));

         --  If scope is a package, also clear current values of all
         --  private entities in the scope.

         if Is_Package_Or_Generic_Package (S)
           or else Is_Concurrent_Type (S)
         then
            Kill_Current_Values_For_Entity_Chain (First_Private_Entity (S));
         end if;

         --  If this is a not a subprogram, deal with parents

         if not Is_Subprogram (S) then
            S := Scope (S);
            exit Scope_Loop when S = Standard_Standard;
         else
            exit Scope_Loop;
         end if;
      end loop Scope_Loop;
   end Kill_Current_Values;

   --------------------------
   -- Kill_Size_Check_Code --
   --------------------------

   procedure Kill_Size_Check_Code (E : Entity_Id) is
   begin
      if (Ekind (E) = E_Constant or else Ekind (E) = E_Variable)
        and then Present (Size_Check_Code (E))
      then
         Remove (Size_Check_Code (E));
         Set_Size_Check_Code (E, Empty);
      end if;
   end Kill_Size_Check_Code;

   --------------------------
   -- Known_To_Be_Assigned --
   --------------------------

   function Known_To_Be_Assigned (N : Node_Id) return Boolean is
      P : constant Node_Id := Parent (N);

   begin
      case Nkind (P) is

         --  Test left side of assignment

         when N_Assignment_Statement =>
            return N = Name (P);

            --  Function call arguments are never lvalues

         when N_Function_Call =>
            return False;

         --  Positional parameter for procedure or accept call

         when N_Procedure_Call_Statement |
              N_Accept_Statement
          =>
            declare
               Proc : Entity_Id;
               Form : Entity_Id;
               Act  : Node_Id;

            begin
               Proc := Get_Subprogram_Entity (P);

               if No (Proc) then
                  return False;
               end if;

               --  If we are not a list member, something is strange, so
               --  be conservative and return False.

               if not Is_List_Member (N) then
                  return False;
               end if;

               --  We are going to find the right formal by stepping forward
               --  through the formals, as we step backwards in the actuals.

               Form := First_Formal (Proc);
               Act  := N;
               loop
                  --  If no formal, something is weird, so be conservative
                  --  and return False.

                  if No (Form) then
                     return False;
                  end if;

                  Prev (Act);
                  exit when No (Act);
                  Next_Formal (Form);
               end loop;

               return Ekind (Form) /= E_In_Parameter;
            end;

         --  Named parameter for procedure or accept call

         when N_Parameter_Association =>
            declare
               Proc : Entity_Id;
               Form : Entity_Id;

            begin
               Proc := Get_Subprogram_Entity (Parent (P));

               if No (Proc) then
                  return False;
               end if;

               --  Loop through formals to find the one that matches

               Form := First_Formal (Proc);
               loop
                  --  If no matching formal, that's peculiar, some kind of
                  --  previous error, so return False to be conservative.

                  if No (Form) then
                     return False;
                  end if;

                  --  Else test for match

                  if Chars (Form) = Chars (Selector_Name (P)) then
                     return Ekind (Form) /= E_In_Parameter;
                  end if;

                  Next_Formal (Form);
               end loop;
            end;

         --  Test for appearing in a conversion that itself appears
         --  in an lvalue context, since this should be an lvalue.

         when N_Type_Conversion =>
            return Known_To_Be_Assigned (P);

         --  All other references are definitely not known to be modifications

         when others =>
            return False;

      end case;
   end Known_To_Be_Assigned;

   -------------------
   -- May_Be_Lvalue --
   -------------------

   function May_Be_Lvalue (N : Node_Id) return Boolean is
      P : constant Node_Id := Parent (N);

   begin
      case Nkind (P) is

         --  Test left side of assignment

         when N_Assignment_Statement =>
            return N = Name (P);

         --  Test prefix of component or attribute. Note that the prefix of an
         --  explicit or implicit dereference cannot be an l-value.

         when N_Attribute_Reference =>
            return N = Prefix (P)
              and then Name_Implies_Lvalue_Prefix (Attribute_Name (P));

         --  For an expanded name, the name is an lvalue if the expanded name
         --  is an lvalue, but the prefix is never an lvalue, since it is just
         --  the scope where the name is found.

         when N_Expanded_Name        =>
            if N = Prefix (P) then
               return May_Be_Lvalue (P);
            else
               return False;
            end if;

         --  For a selected component A.B, A is certainly an lvalue if A.B is.
         --  B is a little interesting, if we have A.B := 3, there is some
         --  discussion as to whether B is an lvalue or not, we choose to say
         --  it is. Note however that A is not an lvalue if it is of an access
         --  type since this is an implicit dereference.

         when N_Selected_Component   =>
            if N = Prefix (P)
              and then Present (Etype (N))
              and then Is_Access_Type (Etype (N))
            then
               return False;
            else
               return May_Be_Lvalue (P);
            end if;

         --  For an indexed component or slice, the index or slice bounds is
         --  never an lvalue. The prefix is an lvalue if the indexed component
         --  or slice is an lvalue, except if it is an access type, where we
         --  have an implicit dereference.

         when N_Indexed_Component    =>
            if N /= Prefix (P)
              or else (Present (Etype (N)) and then Is_Access_Type (Etype (N)))
            then
               return False;
            else
               return May_Be_Lvalue (P);
            end if;

         --  Prefix of a reference is an lvalue if the reference is an lvalue

         when N_Reference            =>
            return May_Be_Lvalue (P);

         --  Prefix of explicit dereference is never an lvalue

         when N_Explicit_Dereference =>
            return False;

         --  Function call arguments are never lvalues

         when N_Function_Call =>
            return False;

         --  Positional parameter for procedure, entry,  or accept call

         when N_Procedure_Call_Statement |
              N_Entry_Call_Statement     |
              N_Accept_Statement
         =>
            declare
               Proc : Entity_Id;
               Form : Entity_Id;
               Act  : Node_Id;

            begin
               Proc := Get_Subprogram_Entity (P);

               if No (Proc) then
                  return True;
               end if;

               --  If we are not a list member, something is strange, so
               --  be conservative and return True.

               if not Is_List_Member (N) then
                  return True;
               end if;

               --  We are going to find the right formal by stepping forward
               --  through the formals, as we step backwards in the actuals.

               Form := First_Formal (Proc);
               Act  := N;
               loop
                  --  If no formal, something is weird, so be conservative
                  --  and return True.

                  if No (Form) then
                     return True;
                  end if;

                  Prev (Act);
                  exit when No (Act);
                  Next_Formal (Form);
               end loop;

               return Ekind (Form) /= E_In_Parameter;
            end;

         --  Named parameter for procedure or accept call

         when N_Parameter_Association =>
            declare
               Proc : Entity_Id;
               Form : Entity_Id;

            begin
               Proc := Get_Subprogram_Entity (Parent (P));

               if No (Proc) then
                  return True;
               end if;

               --  Loop through formals to find the one that matches

               Form := First_Formal (Proc);
               loop
                  --  If no matching formal, that's peculiar, some kind of
                  --  previous error, so return True to be conservative.

                  if No (Form) then
                     return True;
                  end if;

                  --  Else test for match

                  if Chars (Form) = Chars (Selector_Name (P)) then
                     return Ekind (Form) /= E_In_Parameter;
                  end if;

                  Next_Formal (Form);
               end loop;
            end;

         --  Test for appearing in a conversion that itself appears in an
         --  lvalue context, since this should be an lvalue.

         when N_Type_Conversion =>
            return May_Be_Lvalue (P);

         --  Test for appearance in object renaming declaration

         when N_Object_Renaming_Declaration =>
            return True;

         --  All other references are definitely not lvalues

         when others =>
            return False;

      end case;
   end May_Be_Lvalue;

   -----------------------
   -- Mark_Coextensions --
   -----------------------

   procedure Mark_Coextensions (Context_Nod : Node_Id; Root_Nod : Node_Id) is
      Is_Dynamic : Boolean;
      --  Indicates whether the context causes nested coextensions to be
      --  dynamic or static

      function Mark_Allocator (N : Node_Id) return Traverse_Result;
      --  Recognize an allocator node and label it as a dynamic coextension

      --------------------
      -- Mark_Allocator --
      --------------------

      function Mark_Allocator (N : Node_Id) return Traverse_Result is
      begin
         if Nkind (N) = N_Allocator then
            if Is_Dynamic then
               Set_Is_Dynamic_Coextension (N);

            --  If the allocator expression is potentially dynamic, it may
            --  be expanded out of order and require dynamic allocation
            --  anyway, so we treat the coextension itself as dynamic.
            --  Potential optimization ???

            elsif Nkind (Expression (N)) = N_Qualified_Expression
              and then Nkind (Expression (Expression (N))) = N_Op_Concat
            then
               Set_Is_Dynamic_Coextension (N);

            else
               Set_Is_Static_Coextension (N);
            end if;
         end if;

         return OK;
      end Mark_Allocator;

      procedure Mark_Allocators is new Traverse_Proc (Mark_Allocator);

   --  Start of processing Mark_Coextensions

   begin
      case Nkind (Context_Nod) is
         when N_Assignment_Statement    |
              N_Simple_Return_Statement =>
            Is_Dynamic := Nkind (Expression (Context_Nod)) = N_Allocator;

         when N_Object_Declaration =>
            Is_Dynamic := Nkind (Root_Nod) = N_Allocator;

         --  This routine should not be called for constructs which may not
         --  contain coextensions.

         when others =>
            raise Program_Error;
      end case;

      Mark_Allocators (Root_Nod);
   end Mark_Coextensions;

   ----------------------
   -- Needs_One_Actual --
   ----------------------

   function Needs_One_Actual (E : Entity_Id) return Boolean is
      Formal : Entity_Id;

   begin
      if Ada_Version >= Ada_05
        and then Present (First_Formal (E))
      then
         Formal := Next_Formal (First_Formal (E));
         while Present (Formal) loop
            if No (Default_Value (Formal)) then
               return False;
            end if;

            Next_Formal (Formal);
         end loop;

         return True;

      else
         return False;
      end if;
   end Needs_One_Actual;

   ------------------------
   -- New_Copy_List_Tree --
   ------------------------

   function New_Copy_List_Tree (List : List_Id) return List_Id is
      NL : List_Id;
      E  : Node_Id;

   begin
      if List = No_List then
         return No_List;

      else
         NL := New_List;
         E := First (List);

         while Present (E) loop
            Append (New_Copy_Tree (E), NL);
            E := Next (E);
         end loop;

         return NL;
      end if;
   end New_Copy_List_Tree;

   -------------------
   -- New_Copy_Tree --
   -------------------

   use Atree.Unchecked_Access;
   use Atree_Private_Part;

   --  Our approach here requires a two pass traversal of the tree. The
   --  first pass visits all nodes that eventually will be copied looking
   --  for defining Itypes. If any defining Itypes are found, then they are
   --  copied, and an entry is added to the replacement map. In the second
   --  phase, the tree is copied, using the replacement map to replace any
   --  Itype references within the copied tree.

   --  The following hash tables are used if the Map supplied has more
   --  than hash threshhold entries to speed up access to the map. If
   --  there are fewer entries, then the map is searched sequentially
   --  (because setting up a hash table for only a few entries takes
   --  more time than it saves.

   function New_Copy_Hash (E : Entity_Id) return NCT_Header_Num;
   --  Hash function used for hash operations

   -------------------
   -- New_Copy_Hash --
   -------------------

   function New_Copy_Hash (E : Entity_Id) return NCT_Header_Num is
   begin
      return Nat (E) mod (NCT_Header_Num'Last + 1);
   end New_Copy_Hash;

   ---------------
   -- NCT_Assoc --
   ---------------

   --  The hash table NCT_Assoc associates old entities in the table
   --  with their corresponding new entities (i.e. the pairs of entries
   --  presented in the original Map argument are Key-Element pairs).

   package NCT_Assoc is new Simple_HTable (
     Header_Num => NCT_Header_Num,
     Element    => Entity_Id,
     No_Element => Empty,
     Key        => Entity_Id,
     Hash       => New_Copy_Hash,
     Equal      => Types."=");

   ---------------------
   -- NCT_Itype_Assoc --
   ---------------------

   --  The hash table NCT_Itype_Assoc contains entries only for those
   --  old nodes which have a non-empty Associated_Node_For_Itype set.
   --  The key is the associated node, and the element is the new node
   --  itself (NOT the associated node for the new node).

   package NCT_Itype_Assoc is new Simple_HTable (
     Header_Num => NCT_Header_Num,
     Element    => Entity_Id,
     No_Element => Empty,
     Key        => Entity_Id,
     Hash       => New_Copy_Hash,
     Equal      => Types."=");

   --  Start of processing for New_Copy_Tree function

   function New_Copy_Tree
     (Source    : Node_Id;
      Map       : Elist_Id := No_Elist;
      New_Sloc  : Source_Ptr := No_Location;
      New_Scope : Entity_Id := Empty) return Node_Id
   is
      Actual_Map : Elist_Id := Map;
      --  This is the actual map for the copy. It is initialized with the
      --  given elements, and then enlarged as required for Itypes that are
      --  copied during the first phase of the copy operation. The visit
      --  procedures add elements to this map as Itypes are encountered.
      --  The reason we cannot use Map directly, is that it may well be
      --  (and normally is) initialized to No_Elist, and if we have mapped
      --  entities, we have to reset it to point to a real Elist.

      function Assoc (N : Node_Or_Entity_Id) return Node_Id;
      --  Called during second phase to map entities into their corresponding
      --  copies using Actual_Map. If the argument is not an entity, or is not
      --  in Actual_Map, then it is returned unchanged.

      procedure Build_NCT_Hash_Tables;
      --  Builds hash tables (number of elements >= threshold value)

      function Copy_Elist_With_Replacement
        (Old_Elist : Elist_Id) return Elist_Id;
      --  Called during second phase to copy element list doing replacements

      procedure Copy_Itype_With_Replacement (New_Itype : Entity_Id);
      --  Called during the second phase to process a copied Itype. The actual
      --  copy happened during the first phase (so that we could make the entry
      --  in the mapping), but we still have to deal with the descendents of
      --  the copied Itype and copy them where necessary.

      function Copy_List_With_Replacement (Old_List : List_Id) return List_Id;
      --  Called during second phase to copy list doing replacements

      function Copy_Node_With_Replacement (Old_Node : Node_Id) return Node_Id;
      --  Called during second phase to copy node doing replacements

      procedure Visit_Elist (E : Elist_Id);
      --  Called during first phase to visit all elements of an Elist

      procedure Visit_Field (F : Union_Id; N : Node_Id);
      --  Visit a single field, recursing to call Visit_Node or Visit_List
      --  if the field is a syntactic descendent of the current node (i.e.
      --  its parent is Node N).

      procedure Visit_Itype (Old_Itype : Entity_Id);
      --  Called during first phase to visit subsidiary fields of a defining
      --  Itype, and also create a copy and make an entry in the replacement
      --  map for the new copy.

      procedure Visit_List (L : List_Id);
      --  Called during first phase to visit all elements of a List

      procedure Visit_Node (N : Node_Or_Entity_Id);
      --  Called during first phase to visit a node and all its subtrees

      -----------
      -- Assoc --
      -----------

      function Assoc (N : Node_Or_Entity_Id) return Node_Id is
         E   : Elmt_Id;
         Ent : Entity_Id;

      begin
         if not Has_Extension (N) or else No (Actual_Map) then
            return N;

         elsif NCT_Hash_Tables_Used then
            Ent := NCT_Assoc.Get (Entity_Id (N));

            if Present (Ent) then
               return Ent;
            else
               return N;
            end if;

         --  No hash table used, do serial search

         else
            E := First_Elmt (Actual_Map);
            while Present (E) loop
               if Node (E) = N then
                  return Node (Next_Elmt (E));
               else
                  E := Next_Elmt (Next_Elmt (E));
               end if;
            end loop;
         end if;

         return N;
      end Assoc;

      ---------------------------
      -- Build_NCT_Hash_Tables --
      ---------------------------

      procedure Build_NCT_Hash_Tables is
         Elmt : Elmt_Id;
         Ent  : Entity_Id;
      begin
         if NCT_Hash_Table_Setup then
            NCT_Assoc.Reset;
            NCT_Itype_Assoc.Reset;
         end if;

         Elmt := First_Elmt (Actual_Map);
         while Present (Elmt) loop
            Ent := Node (Elmt);

            --  Get new entity, and associate old and new

            Next_Elmt (Elmt);
            NCT_Assoc.Set (Ent, Node (Elmt));

            if Is_Type (Ent) then
               declare
                  Anode : constant Entity_Id :=
                            Associated_Node_For_Itype (Ent);

               begin
                  if Present (Anode) then

                     --  Enter a link between the associated node of the
                     --  old Itype and the new Itype, for updating later
                     --  when node is copied.

                     NCT_Itype_Assoc.Set (Anode, Node (Elmt));
                  end if;
               end;
            end if;

            Next_Elmt (Elmt);
         end loop;

         NCT_Hash_Tables_Used := True;
         NCT_Hash_Table_Setup := True;
      end Build_NCT_Hash_Tables;

      ---------------------------------
      -- Copy_Elist_With_Replacement --
      ---------------------------------

      function Copy_Elist_With_Replacement
        (Old_Elist : Elist_Id) return Elist_Id
      is
         M         : Elmt_Id;
         New_Elist : Elist_Id;

      begin
         if No (Old_Elist) then
            return No_Elist;

         else
            New_Elist := New_Elmt_List;

            M := First_Elmt (Old_Elist);
            while Present (M) loop
               Append_Elmt (Copy_Node_With_Replacement (Node (M)), New_Elist);
               Next_Elmt (M);
            end loop;
         end if;

         return New_Elist;
      end Copy_Elist_With_Replacement;

      ---------------------------------
      -- Copy_Itype_With_Replacement --
      ---------------------------------

      --  This routine exactly parallels its phase one analog Visit_Itype,

      procedure Copy_Itype_With_Replacement (New_Itype : Entity_Id) is
      begin
         --  Translate Next_Entity, Scope and Etype fields, in case they
         --  reference entities that have been mapped into copies.

         Set_Next_Entity (New_Itype, Assoc (Next_Entity (New_Itype)));
         Set_Etype       (New_Itype, Assoc (Etype       (New_Itype)));

         if Present (New_Scope) then
            Set_Scope    (New_Itype, New_Scope);
         else
            Set_Scope    (New_Itype, Assoc (Scope       (New_Itype)));
         end if;

         --  Copy referenced fields

         if Is_Discrete_Type (New_Itype) then
            Set_Scalar_Range (New_Itype,
              Copy_Node_With_Replacement (Scalar_Range (New_Itype)));

         elsif Has_Discriminants (Base_Type (New_Itype)) then
            Set_Discriminant_Constraint (New_Itype,
              Copy_Elist_With_Replacement
                (Discriminant_Constraint (New_Itype)));

         elsif Is_Array_Type (New_Itype) then
            if Present (First_Index (New_Itype)) then
               Set_First_Index (New_Itype,
                 First (Copy_List_With_Replacement
                         (List_Containing (First_Index (New_Itype)))));
            end if;

            if Is_Packed (New_Itype) then
               Set_Packed_Array_Type (New_Itype,
                 Copy_Node_With_Replacement
                   (Packed_Array_Type (New_Itype)));
            end if;
         end if;
      end Copy_Itype_With_Replacement;

      --------------------------------
      -- Copy_List_With_Replacement --
      --------------------------------

      function Copy_List_With_Replacement
        (Old_List : List_Id) return List_Id
      is
         New_List : List_Id;
         E        : Node_Id;

      begin
         if Old_List = No_List then
            return No_List;

         else
            New_List := Empty_List;

            E := First (Old_List);
            while Present (E) loop
               Append (Copy_Node_With_Replacement (E), New_List);
               Next (E);
            end loop;

            return New_List;
         end if;
      end Copy_List_With_Replacement;

      --------------------------------
      -- Copy_Node_With_Replacement --
      --------------------------------

      function Copy_Node_With_Replacement
        (Old_Node : Node_Id) return Node_Id
      is
         New_Node : Node_Id;

         procedure Adjust_Named_Associations
           (Old_Node : Node_Id;
            New_Node : Node_Id);
         --  If a call node has named associations, these are chained through
         --  the First_Named_Actual, Next_Named_Actual links. These must be
         --  propagated separately to the new parameter list, because these
         --  are not syntactic fields.

         function Copy_Field_With_Replacement
           (Field : Union_Id) return Union_Id;
         --  Given Field, which is a field of Old_Node, return a copy of it
         --  if it is a syntactic field (i.e. its parent is Node), setting
         --  the parent of the copy to poit to New_Node. Otherwise returns
         --  the field (possibly mapped if it is an entity).

         -------------------------------
         -- Adjust_Named_Associations --
         -------------------------------

         procedure Adjust_Named_Associations
           (Old_Node : Node_Id;
            New_Node : Node_Id)
         is
            Old_E : Node_Id;
            New_E : Node_Id;

            Old_Next : Node_Id;
            New_Next : Node_Id;

         begin
            Old_E := First (Parameter_Associations (Old_Node));
            New_E := First (Parameter_Associations (New_Node));
            while Present (Old_E) loop
               if Nkind (Old_E) = N_Parameter_Association
                 and then Present (Next_Named_Actual (Old_E))
               then
                  if First_Named_Actual (Old_Node)
                    =  Explicit_Actual_Parameter (Old_E)
                  then
                     Set_First_Named_Actual
                       (New_Node, Explicit_Actual_Parameter (New_E));
                  end if;

                  --  Now scan parameter list from the beginning,to locate
                  --  next named actual, which can be out of order.

                  Old_Next := First (Parameter_Associations (Old_Node));
                  New_Next := First (Parameter_Associations (New_Node));

                  while Nkind (Old_Next) /= N_Parameter_Association
                    or else  Explicit_Actual_Parameter (Old_Next)
                      /= Next_Named_Actual (Old_E)
                  loop
                     Next (Old_Next);
                     Next (New_Next);
                  end loop;

                  Set_Next_Named_Actual
                    (New_E, Explicit_Actual_Parameter (New_Next));
               end if;

               Next (Old_E);
               Next (New_E);
            end loop;
         end Adjust_Named_Associations;

         ---------------------------------
         -- Copy_Field_With_Replacement --
         ---------------------------------

         function Copy_Field_With_Replacement
           (Field : Union_Id) return Union_Id
         is
         begin
            if Field = Union_Id (Empty) then
               return Field;

            elsif Field in Node_Range then
               declare
                  Old_N : constant Node_Id := Node_Id (Field);
                  New_N : Node_Id;

               begin
                  --  If syntactic field, as indicated by the parent pointer
                  --  being set, then copy the referenced node recursively.

                  if Parent (Old_N) = Old_Node then
                     New_N := Copy_Node_With_Replacement (Old_N);

                     if New_N /= Old_N then
                        Set_Parent (New_N, New_Node);
                     end if;

                  --  For semantic fields, update possible entity reference
                  --  from the replacement map.

                  else
                     New_N := Assoc (Old_N);
                  end if;

                  return Union_Id (New_N);
               end;

            elsif Field in List_Range then
               declare
                  Old_L : constant List_Id := List_Id (Field);
                  New_L : List_Id;

               begin
                  --  If syntactic field, as indicated by the parent pointer,
                  --  then recursively copy the entire referenced list.

                  if Parent (Old_L) = Old_Node then
                     New_L := Copy_List_With_Replacement (Old_L);
                     Set_Parent (New_L, New_Node);

                  --  For semantic list, just returned unchanged

                  else
                     New_L := Old_L;
                  end if;

                  return Union_Id (New_L);
               end;

            --  Anything other than a list or a node is returned unchanged

            else
               return Field;
            end if;
         end Copy_Field_With_Replacement;

      --  Start of processing for Copy_Node_With_Replacement

      begin
         if Old_Node <= Empty_Or_Error then
            return Old_Node;

         elsif Has_Extension (Old_Node) then
            return Assoc (Old_Node);

         else
            New_Node := New_Copy (Old_Node);

            --  If the node we are copying is the associated node of a
            --  previously copied Itype, then adjust the associated node
            --  of the copy of that Itype accordingly.

            if Present (Actual_Map) then
               declare
                  E   : Elmt_Id;
                  Ent : Entity_Id;

               begin
                  --  Case of hash table used

                  if NCT_Hash_Tables_Used then
                     Ent := NCT_Itype_Assoc.Get (Old_Node);

                     if Present (Ent) then
                        Set_Associated_Node_For_Itype (Ent, New_Node);
                     end if;

                  --  Case of no hash table used

                  else
                     E := First_Elmt (Actual_Map);
                     while Present (E) loop
                        if Is_Itype (Node (E))
                          and then
                            Old_Node = Associated_Node_For_Itype (Node (E))
                        then
                           Set_Associated_Node_For_Itype
                             (Node (Next_Elmt (E)), New_Node);
                        end if;

                        E := Next_Elmt (Next_Elmt (E));
                     end loop;
                  end if;
               end;
            end if;

            --  Recursively copy descendents

            Set_Field1
              (New_Node, Copy_Field_With_Replacement (Field1 (New_Node)));
            Set_Field2
              (New_Node, Copy_Field_With_Replacement (Field2 (New_Node)));
            Set_Field3
              (New_Node, Copy_Field_With_Replacement (Field3 (New_Node)));
            Set_Field4
              (New_Node, Copy_Field_With_Replacement (Field4 (New_Node)));
            Set_Field5
              (New_Node, Copy_Field_With_Replacement (Field5 (New_Node)));

            --  Adjust Sloc of new node if necessary

            if New_Sloc /= No_Location then
               Set_Sloc (New_Node, New_Sloc);

               --  If we adjust the Sloc, then we are essentially making
               --  a completely new node, so the Comes_From_Source flag
               --  should be reset to the proper default value.

               Nodes.Table (New_Node).Comes_From_Source :=
                 Default_Node.Comes_From_Source;
            end if;

            --  If the node is call and has named associations,
            --  set the corresponding links in the copy.

            if (Nkind (Old_Node) = N_Function_Call
                 or else Nkind (Old_Node) = N_Entry_Call_Statement
                 or else
                   Nkind (Old_Node) = N_Procedure_Call_Statement)
              and then Present (First_Named_Actual (Old_Node))
            then
               Adjust_Named_Associations (Old_Node, New_Node);
            end if;

            --  Reset First_Real_Statement for Handled_Sequence_Of_Statements.
            --  The replacement mechanism applies to entities, and is not used
            --  here. Eventually we may need a more general graph-copying
            --  routine. For now, do a sequential search to find desired node.

            if Nkind (Old_Node) = N_Handled_Sequence_Of_Statements
              and then Present (First_Real_Statement (Old_Node))
            then
               declare
                  Old_F  : constant Node_Id := First_Real_Statement (Old_Node);
                  N1, N2 : Node_Id;

               begin
                  N1 := First (Statements (Old_Node));
                  N2 := First (Statements (New_Node));

                  while N1 /= Old_F loop
                     Next (N1);
                     Next (N2);
                  end loop;

                  Set_First_Real_Statement (New_Node, N2);
               end;
            end if;
         end if;

         --  All done, return copied node

         return New_Node;
      end Copy_Node_With_Replacement;

      -----------------
      -- Visit_Elist --
      -----------------

      procedure Visit_Elist (E : Elist_Id) is
         Elmt : Elmt_Id;
      begin
         if Present (E) then
            Elmt := First_Elmt (E);

            while Elmt /= No_Elmt loop
               Visit_Node (Node (Elmt));
               Next_Elmt (Elmt);
            end loop;
         end if;
      end Visit_Elist;

      -----------------
      -- Visit_Field --
      -----------------

      procedure Visit_Field (F : Union_Id; N : Node_Id) is
      begin
         if F = Union_Id (Empty) then
            return;

         elsif F in Node_Range then

            --  Copy node if it is syntactic, i.e. its parent pointer is
            --  set to point to the field that referenced it (certain
            --  Itypes will also meet this criterion, which is fine, since
            --  these are clearly Itypes that do need to be copied, since
            --  we are copying their parent.)

            if Parent (Node_Id (F)) = N then
               Visit_Node (Node_Id (F));
               return;

            --  Another case, if we are pointing to an Itype, then we want
            --  to copy it if its associated node is somewhere in the tree
            --  being copied.

            --  Note: the exclusion of self-referential copies is just an
            --  optimization, since the search of the already copied list
            --  would catch it, but it is a common case (Etype pointing
            --  to itself for an Itype that is a base type).

            elsif Has_Extension (Node_Id (F))
              and then Is_Itype (Entity_Id (F))
              and then Node_Id (F) /= N
            then
               declare
                  P : Node_Id;

               begin
                  P := Associated_Node_For_Itype (Node_Id (F));
                  while Present (P) loop
                     if P = Source then
                        Visit_Node (Node_Id (F));
                        return;
                     else
                        P := Parent (P);
                     end if;
                  end loop;

                  --  An Itype whose parent is not being copied definitely
                  --  should NOT be copied, since it does not belong in any
                  --  sense to the copied subtree.

                  return;
               end;
            end if;

         elsif F in List_Range
           and then Parent (List_Id (F)) = N
         then
            Visit_List (List_Id (F));
            return;
         end if;
      end Visit_Field;

      -----------------
      -- Visit_Itype --
      -----------------

      procedure Visit_Itype (Old_Itype : Entity_Id) is
         New_Itype : Entity_Id;
         E         : Elmt_Id;
         Ent       : Entity_Id;

      begin
         --  Itypes that describe the designated type of access to subprograms
         --  have the structure of subprogram declarations, with signatures,
         --  etc. Either we duplicate the signatures completely, or choose to
         --  share such itypes, which is fine because their elaboration will
         --  have no side effects.

         if Ekind (Old_Itype) = E_Subprogram_Type then
            return;
         end if;

         New_Itype := New_Copy (Old_Itype);

         --  The new Itype has all the attributes of the old one, and
         --  we just copy the contents of the entity. However, the back-end
         --  needs different names for debugging purposes, so we create a
         --  new internal name for it in all cases.

         Set_Chars (New_Itype, New_Internal_Name ('T'));

         --  If our associated node is an entity that has already been copied,
         --  then set the associated node of the copy to point to the right
         --  copy. If we have copied an Itype that is itself the associated
         --  node of some previously copied Itype, then we set the right
         --  pointer in the other direction.

         if Present (Actual_Map) then

            --  Case of hash tables used

            if NCT_Hash_Tables_Used then

               Ent := NCT_Assoc.Get (Associated_Node_For_Itype (Old_Itype));

               if Present (Ent) then
                  Set_Associated_Node_For_Itype (New_Itype, Ent);
               end if;

               Ent := NCT_Itype_Assoc.Get (Old_Itype);
               if Present (Ent) then
                  Set_Associated_Node_For_Itype (Ent, New_Itype);

               --  If the hash table has no association for this Itype and
               --  its associated node, enter one now.

               else
                  NCT_Itype_Assoc.Set
                    (Associated_Node_For_Itype (Old_Itype), New_Itype);
               end if;

            --  Case of hash tables not used

            else
               E := First_Elmt (Actual_Map);
               while Present (E) loop
                  if Associated_Node_For_Itype (Old_Itype) = Node (E) then
                     Set_Associated_Node_For_Itype
                       (New_Itype, Node (Next_Elmt (E)));
                  end if;

                  if Is_Type (Node (E))
                    and then
                      Old_Itype = Associated_Node_For_Itype (Node (E))
                  then
                     Set_Associated_Node_For_Itype
                       (Node (Next_Elmt (E)), New_Itype);
                  end if;

                  E := Next_Elmt (Next_Elmt (E));
               end loop;
            end if;
         end if;

         if Present (Freeze_Node (New_Itype)) then
            Set_Is_Frozen (New_Itype, False);
            Set_Freeze_Node (New_Itype, Empty);
         end if;

         --  Add new association to map

         if No (Actual_Map) then
            Actual_Map := New_Elmt_List;
         end if;

         Append_Elmt (Old_Itype, Actual_Map);
         Append_Elmt (New_Itype, Actual_Map);

         if NCT_Hash_Tables_Used then
            NCT_Assoc.Set (Old_Itype, New_Itype);

         else
            NCT_Table_Entries := NCT_Table_Entries + 1;

            if NCT_Table_Entries > NCT_Hash_Threshhold then
               Build_NCT_Hash_Tables;
            end if;
         end if;

         --  If a record subtype is simply copied, the entity list will be
         --  shared. Thus cloned_Subtype must be set to indicate the sharing.

         if Ekind_In (Old_Itype, E_Record_Subtype, E_Class_Wide_Subtype) then
            Set_Cloned_Subtype (New_Itype, Old_Itype);
         end if;

         --  Visit descendents that eventually get copied

         Visit_Field (Union_Id (Etype (Old_Itype)), Old_Itype);

         if Is_Discrete_Type (Old_Itype) then
            Visit_Field (Union_Id (Scalar_Range (Old_Itype)), Old_Itype);

         elsif Has_Discriminants (Base_Type (Old_Itype)) then
            --  ??? This should involve call to Visit_Field
            Visit_Elist (Discriminant_Constraint (Old_Itype));

         elsif Is_Array_Type (Old_Itype) then
            if Present (First_Index (Old_Itype)) then
               Visit_Field (Union_Id (List_Containing
                                (First_Index (Old_Itype))),
                            Old_Itype);
            end if;

            if Is_Packed (Old_Itype) then
               Visit_Field (Union_Id (Packed_Array_Type (Old_Itype)),
                            Old_Itype);
            end if;
         end if;
      end Visit_Itype;

      ----------------
      -- Visit_List --
      ----------------

      procedure Visit_List (L : List_Id) is
         N : Node_Id;
      begin
         if L /= No_List then
            N := First (L);

            while Present (N) loop
               Visit_Node (N);
               Next (N);
            end loop;
         end if;
      end Visit_List;

      ----------------
      -- Visit_Node --
      ----------------

      procedure Visit_Node (N : Node_Or_Entity_Id) is

      --  Start of processing for Visit_Node

      begin
         --  Handle case of an Itype, which must be copied

         if Has_Extension (N)
           and then Is_Itype (N)
         then
            --  Nothing to do if already in the list. This can happen with an
            --  Itype entity that appears more than once in the tree.
            --  Note that we do not want to visit descendents in this case.

            --  Test for already in list when hash table is used

            if NCT_Hash_Tables_Used then
               if Present (NCT_Assoc.Get (Entity_Id (N))) then
                  return;
               end if;

            --  Test for already in list when hash table not used

            else
               declare
                  E : Elmt_Id;
               begin
                  if Present (Actual_Map) then
                     E := First_Elmt (Actual_Map);
                     while Present (E) loop
                        if Node (E) = N then
                           return;
                        else
                           E := Next_Elmt (Next_Elmt (E));
                        end if;
                     end loop;
                  end if;
               end;
            end if;

            Visit_Itype (N);
         end if;

         --  Visit descendents

         Visit_Field (Field1 (N), N);
         Visit_Field (Field2 (N), N);
         Visit_Field (Field3 (N), N);
         Visit_Field (Field4 (N), N);
         Visit_Field (Field5 (N), N);
      end Visit_Node;

   --  Start of processing for New_Copy_Tree

   begin
      Actual_Map := Map;

      --  See if we should use hash table

      if No (Actual_Map) then
         NCT_Hash_Tables_Used := False;

      else
         declare
            Elmt : Elmt_Id;

         begin
            NCT_Table_Entries := 0;

            Elmt := First_Elmt (Actual_Map);
            while Present (Elmt) loop
               NCT_Table_Entries := NCT_Table_Entries + 1;
               Next_Elmt (Elmt);
               Next_Elmt (Elmt);
            end loop;

            if NCT_Table_Entries > NCT_Hash_Threshhold then
               Build_NCT_Hash_Tables;
            else
               NCT_Hash_Tables_Used := False;
            end if;
         end;
      end if;

      --  Hash table set up if required, now start phase one by visiting
      --  top node (we will recursively visit the descendents).

      Visit_Node (Source);

      --  Now the second phase of the copy can start. First we process
      --  all the mapped entities, copying their descendents.

      if Present (Actual_Map) then
         declare
            Elmt      : Elmt_Id;
            New_Itype : Entity_Id;
         begin
            Elmt := First_Elmt (Actual_Map);
            while Present (Elmt) loop
               Next_Elmt (Elmt);
               New_Itype := Node (Elmt);
               Copy_Itype_With_Replacement (New_Itype);
               Next_Elmt (Elmt);
            end loop;
         end;
      end if;

      --  Now we can copy the actual tree

      return Copy_Node_With_Replacement (Source);
   end New_Copy_Tree;

   -------------------------
   -- New_External_Entity --
   -------------------------

   function New_External_Entity
     (Kind         : Entity_Kind;
      Scope_Id     : Entity_Id;
      Sloc_Value   : Source_Ptr;
      Related_Id   : Entity_Id;
      Suffix       : Character;
      Suffix_Index : Nat := 0;
      Prefix       : Character := ' ') return Entity_Id
   is
      N : constant Entity_Id :=
            Make_Defining_Identifier (Sloc_Value,
              New_External_Name
                (Chars (Related_Id), Suffix, Suffix_Index, Prefix));

   begin
      Set_Ekind          (N, Kind);
      Set_Is_Internal    (N, True);
      Append_Entity      (N, Scope_Id);
      Set_Public_Status  (N);

      if Kind in Type_Kind then
         Init_Size_Align (N);
      end if;

      return N;
   end New_External_Entity;

   -------------------------
   -- New_Internal_Entity --
   -------------------------

   function New_Internal_Entity
     (Kind       : Entity_Kind;
      Scope_Id   : Entity_Id;
      Sloc_Value : Source_Ptr;
      Id_Char    : Character) return Entity_Id
   is
      N : constant Entity_Id := Make_Temporary (Sloc_Value, Id_Char);

   begin
      Set_Ekind          (N, Kind);
      Set_Is_Internal    (N, True);
      Append_Entity      (N, Scope_Id);

      if Kind in Type_Kind then
         Init_Size_Align (N);
      end if;

      return N;
   end New_Internal_Entity;

   -----------------
   -- Next_Actual --
   -----------------

   function Next_Actual (Actual_Id : Node_Id) return Node_Id is
      N  : Node_Id;

   begin
      --  If we are pointing at a positional parameter, it is a member of a
      --  node list (the list of parameters), and the next parameter is the
      --  next node on the list, unless we hit a parameter association, then
      --  we shift to using the chain whose head is the First_Named_Actual in
      --  the parent, and then is threaded using the Next_Named_Actual of the
      --  Parameter_Association. All this fiddling is because the original node
      --  list is in the textual call order, and what we need is the
      --  declaration order.

      if Is_List_Member (Actual_Id) then
         N := Next (Actual_Id);

         if Nkind (N) = N_Parameter_Association then
            return First_Named_Actual (Parent (Actual_Id));
         else
            return N;
         end if;

      else
         return Next_Named_Actual (Parent (Actual_Id));
      end if;
   end Next_Actual;

   procedure Next_Actual (Actual_Id : in out Node_Id) is
   begin
      Actual_Id := Next_Actual (Actual_Id);
   end Next_Actual;

   -----------------------
   -- Normalize_Actuals --
   -----------------------

   --  Chain actuals according to formals of subprogram. If there are no named
   --  associations, the chain is simply the list of Parameter Associations,
   --  since the order is the same as the declaration order. If there are named
   --  associations, then the First_Named_Actual field in the N_Function_Call
   --  or N_Procedure_Call_Statement node points to the Parameter_Association
   --  node for the parameter that comes first in declaration order. The
   --  remaining named parameters are then chained in declaration order using
   --  Next_Named_Actual.

   --  This routine also verifies that the number of actuals is compatible with
   --  the number and default values of formals, but performs no type checking
   --  (type checking is done by the caller).

   --  If the matching succeeds, Success is set to True and the caller proceeds
   --  with type-checking. If the match is unsuccessful, then Success is set to
   --  False, and the caller attempts a different interpretation, if there is
   --  one.

   --  If the flag Report is on, the call is not overloaded, and a failure to
   --  match can be reported here, rather than in the caller.

   procedure Normalize_Actuals
     (N       : Node_Id;
      S       : Entity_Id;
      Report  : Boolean;
      Success : out Boolean)
   is
      Actuals     : constant List_Id := Parameter_Associations (N);
      Actual      : Node_Id := Empty;
      Formal      : Entity_Id;
      Last        : Node_Id := Empty;
      First_Named : Node_Id := Empty;
      Found       : Boolean;

      Formals_To_Match : Integer := 0;
      Actuals_To_Match : Integer := 0;

      procedure Chain (A : Node_Id);
      --  Add named actual at the proper place in the list, using the
      --  Next_Named_Actual link.

      function Reporting return Boolean;
      --  Determines if an error is to be reported. To report an error, we
      --  need Report to be True, and also we do not report errors caused
      --  by calls to init procs that occur within other init procs. Such
      --  errors must always be cascaded errors, since if all the types are
      --  declared correctly, the compiler will certainly build decent calls!

      -----------
      -- Chain --
      -----------

      procedure Chain (A : Node_Id) is
      begin
         if No (Last) then

            --  Call node points to first actual in list

            Set_First_Named_Actual (N, Explicit_Actual_Parameter (A));

         else
            Set_Next_Named_Actual (Last, Explicit_Actual_Parameter (A));
         end if;

         Last := A;
         Set_Next_Named_Actual (Last, Empty);
      end Chain;

      ---------------
      -- Reporting --
      ---------------

      function Reporting return Boolean is
      begin
         if not Report then
            return False;

         elsif not Within_Init_Proc then
            return True;

         elsif Is_Init_Proc (Entity (Name (N))) then
            return False;

         else
            return True;
         end if;
      end Reporting;

   --  Start of processing for Normalize_Actuals

   begin
      if Is_Access_Type (S) then

         --  The name in the call is a function call that returns an access
         --  to subprogram. The designated type has the list of formals.

         Formal := First_Formal (Designated_Type (S));
      else
         Formal := First_Formal (S);
      end if;

      while Present (Formal) loop
         Formals_To_Match := Formals_To_Match + 1;
         Next_Formal (Formal);
      end loop;

      --  Find if there is a named association, and verify that no positional
      --  associations appear after named ones.

      if Present (Actuals) then
         Actual := First (Actuals);
      end if;

      while Present (Actual)
        and then Nkind (Actual) /= N_Parameter_Association
      loop
         Actuals_To_Match := Actuals_To_Match + 1;
         Next (Actual);
      end loop;

      if No (Actual) and Actuals_To_Match = Formals_To_Match then

         --  Most common case: positional notation, no defaults

         Success := True;
         return;

      elsif Actuals_To_Match > Formals_To_Match then

         --  Too many actuals: will not work

         if Reporting then
            if Is_Entity_Name (Name (N)) then
               Error_Msg_N ("too many arguments in call to&", Name (N));
            else
               Error_Msg_N ("too many arguments in call", N);
            end if;
         end if;

         Success := False;
         return;
      end if;

      First_Named := Actual;

      while Present (Actual) loop
         if Nkind (Actual) /= N_Parameter_Association then
            Error_Msg_N
              ("positional parameters not allowed after named ones", Actual);
            Success := False;
            return;

         else
            Actuals_To_Match := Actuals_To_Match + 1;
         end if;

         Next (Actual);
      end loop;

      if Present (Actuals) then
         Actual := First (Actuals);
      end if;

      Formal := First_Formal (S);
      while Present (Formal) loop

         --  Match the formals in order. If the corresponding actual is
         --  positional, nothing to do. Else scan the list of named actuals
         --  to find the one with the right name.

         if Present (Actual)
           and then Nkind (Actual) /= N_Parameter_Association
         then
            Next (Actual);
            Actuals_To_Match := Actuals_To_Match - 1;
            Formals_To_Match := Formals_To_Match - 1;

         else
            --  For named parameters, search the list of actuals to find
            --  one that matches the next formal name.

            Actual := First_Named;
            Found  := False;
            while Present (Actual) loop
               if Chars (Selector_Name (Actual)) = Chars (Formal) then
                  Found := True;
                  Chain (Actual);
                  Actuals_To_Match := Actuals_To_Match - 1;
                  Formals_To_Match := Formals_To_Match - 1;
                  exit;
               end if;

               Next (Actual);
            end loop;

            if not Found then
               if Ekind (Formal) /= E_In_Parameter
                 or else No (Default_Value (Formal))
               then
                  if Reporting then
                     if (Comes_From_Source (S)
                          or else Sloc (S) = Standard_Location)
                       and then Is_Overloadable (S)
                     then
                        if No (Actuals)
                          and then
                           (Nkind (Parent (N)) = N_Procedure_Call_Statement
                             or else
                           (Nkind (Parent (N)) = N_Function_Call
                             or else
                            Nkind (Parent (N)) = N_Parameter_Association))
                          and then Ekind (S) /= E_Function
                        then
                           Set_Etype (N, Etype (S));
                        else
                           Error_Msg_Name_1 := Chars (S);
                           Error_Msg_Sloc := Sloc (S);
                           Error_Msg_NE
                             ("missing argument for parameter & " &
                                "in call to % declared #", N, Formal);
                        end if;

                     elsif Is_Overloadable (S) then
                        Error_Msg_Name_1 := Chars (S);

                        --  Point to type derivation that generated the
                        --  operation.

                        Error_Msg_Sloc := Sloc (Parent (S));

                        Error_Msg_NE
                          ("missing argument for parameter & " &
                             "in call to % (inherited) #", N, Formal);

                     else
                        Error_Msg_NE
                          ("missing argument for parameter &", N, Formal);
                     end if;
                  end if;

                  Success := False;
                  return;

               else
                  Formals_To_Match := Formals_To_Match - 1;
               end if;
            end if;
         end if;

         Next_Formal (Formal);
      end loop;

      if Formals_To_Match = 0 and then Actuals_To_Match = 0 then
         Success := True;
         return;

      else
         if Reporting then

            --  Find some superfluous named actual that did not get
            --  attached to the list of associations.

            Actual := First (Actuals);
            while Present (Actual) loop
               if Nkind (Actual) = N_Parameter_Association
                 and then Actual /= Last
                 and then No (Next_Named_Actual (Actual))
               then
                  Error_Msg_N ("unmatched actual & in call",
                    Selector_Name (Actual));
                  exit;
               end if;

               Next (Actual);
            end loop;
         end if;

         Success := False;
         return;
      end if;
   end Normalize_Actuals;

   --------------------------------
   -- Note_Possible_Modification --
   --------------------------------

   procedure Note_Possible_Modification (N : Node_Id; Sure : Boolean) is
      Modification_Comes_From_Source : constant Boolean :=
                                         Comes_From_Source (Parent (N));

      Ent : Entity_Id;
      Exp : Node_Id;

   begin
      --  Loop to find referenced entity, if there is one

      Exp := N;
      loop
         <<Continue>>
         Ent := Empty;

         if Is_Entity_Name (Exp) then
            Ent := Entity (Exp);

            --  If the entity is missing, it is an undeclared identifier,
            --  and there is nothing to annotate.

            if No (Ent) then
               return;
            end if;

         elsif Nkind (Exp) = N_Explicit_Dereference then
            declare
               P : constant Node_Id := Prefix (Exp);

            begin
               if Nkind (P) = N_Selected_Component
                 and then Present (
                   Entry_Formal (Entity (Selector_Name (P))))
               then
                  --  Case of a reference to an entry formal

                  Ent := Entry_Formal (Entity (Selector_Name (P)));

               elsif Nkind (P) = N_Identifier
                 and then Nkind (Parent (Entity (P))) = N_Object_Declaration
                 and then Present (Expression (Parent (Entity (P))))
                 and then Nkind (Expression (Parent (Entity (P))))
                   = N_Reference
               then
                  --  Case of a reference to a value on which side effects have
                  --  been removed.

                  Exp := Prefix (Expression (Parent (Entity (P))));
                  goto Continue;

               else
                  return;

               end if;
            end;

         elsif     Nkind (Exp) = N_Type_Conversion
           or else Nkind (Exp) = N_Unchecked_Type_Conversion
         then
            Exp := Expression (Exp);
            goto Continue;

         elsif     Nkind (Exp) = N_Slice
           or else Nkind (Exp) = N_Indexed_Component
           or else Nkind (Exp) = N_Selected_Component
         then
            Exp := Prefix (Exp);
            goto Continue;

         else
            return;
         end if;

         --  Now look for entity being referenced

         if Present (Ent) then
            if Is_Object (Ent) then
               if Comes_From_Source (Exp)
                 or else Modification_Comes_From_Source
               then
                  if Has_Pragma_Unmodified (Ent) then
                     Error_Msg_NE ("?pragma Unmodified given for &!", N, Ent);
                  end if;

                  Set_Never_Set_In_Source (Ent, False);
               end if;

               Set_Is_True_Constant (Ent, False);
               Set_Current_Value    (Ent, Empty);
               Set_Is_Known_Null    (Ent, False);

               if not Can_Never_Be_Null (Ent) then
                  Set_Is_Known_Non_Null (Ent, False);
               end if;

               --  Follow renaming chain

               if (Ekind (Ent) = E_Variable or else Ekind (Ent) = E_Constant)
                 and then Present (Renamed_Object (Ent))
               then
                  Exp := Renamed_Object (Ent);
                  goto Continue;
               end if;

               --  Generate a reference only if the assignment comes from
               --  source. This excludes, for example, calls to a dispatching
               --  assignment operation when the left-hand side is tagged.

               if Modification_Comes_From_Source then
                  Generate_Reference (Ent, Exp, 'm');
               end if;

               Check_Nested_Access (Ent);
            end if;

            Kill_Checks (Ent);

            --  If we are sure this is a modification from source, and we know
            --  this modifies a constant, then give an appropriate warning.

            if Overlays_Constant (Ent)
              and then Modification_Comes_From_Source
              and then Sure
            then
               declare
                  A : constant Node_Id := Address_Clause (Ent);
               begin
                  if Present (A) then
                     declare
                        Exp : constant Node_Id := Expression (A);
                     begin
                        if Nkind (Exp) = N_Attribute_Reference
                          and then Attribute_Name (Exp) = Name_Address
                          and then Is_Entity_Name (Prefix (Exp))
                        then
                           Error_Msg_Sloc := Sloc (A);
                           Error_Msg_NE
                             ("constant& may be modified via address clause#?",
                              N, Entity (Prefix (Exp)));
                        end if;
                     end;
                  end if;
               end;
            end if;

            return;
         end if;
      end loop;
   end Note_Possible_Modification;

   -------------------------
   -- Object_Access_Level --
   -------------------------

   function Object_Access_Level (Obj : Node_Id) return Uint is
      E : Entity_Id;

   --  Returns the static accessibility level of the view denoted by Obj. Note
   --  that the value returned is the result of a call to Scope_Depth. Only
   --  scope depths associated with dynamic scopes can actually be returned.
   --  Since only relative levels matter for accessibility checking, the fact
   --  that the distance between successive levels of accessibility is not
   --  always one is immaterial (invariant: if level(E2) is deeper than
   --  level(E1), then Scope_Depth(E1) < Scope_Depth(E2)).

      function Reference_To (Obj : Node_Id) return Node_Id;
      --  An explicit dereference is created when removing side-effects from
      --  expressions for constraint checking purposes. In this case a local
      --  access type is created for it. The correct access level is that of
      --  the original source node. We detect this case by noting that the
      --  prefix of the dereference is created by an object declaration whose
      --  initial expression is a reference.

      ------------------
      -- Reference_To --
      ------------------

      function Reference_To (Obj : Node_Id) return Node_Id is
         Pref : constant Node_Id := Prefix (Obj);
      begin
         if Is_Entity_Name (Pref)
           and then Nkind (Parent (Entity (Pref))) = N_Object_Declaration
           and then Present (Expression (Parent (Entity (Pref))))
           and then Nkind (Expression (Parent (Entity (Pref)))) = N_Reference
         then
            return (Prefix (Expression (Parent (Entity (Pref)))));
         else
            return Empty;
         end if;
      end Reference_To;

   --  Start of processing for Object_Access_Level

   begin
      if Is_Entity_Name (Obj) then
         E := Entity (Obj);

         if Is_Prival (E) then
            E := Prival_Link (E);
         end if;

         --  If E is a type then it denotes a current instance. For this case
         --  we add one to the normal accessibility level of the type to ensure
         --  that current instances are treated as always being deeper than
         --  than the level of any visible named access type (see 3.10.2(21)).

         if Is_Type (E) then
            return Type_Access_Level (E) +  1;

         elsif Present (Renamed_Object (E)) then
            return Object_Access_Level (Renamed_Object (E));

         --  Similarly, if E is a component of the current instance of a
         --  protected type, any instance of it is assumed to be at a deeper
         --  level than the type. For a protected object (whose type is an
         --  anonymous protected type) its components are at the same level
         --  as the type itself.

         elsif not Is_Overloadable (E)
           and then Ekind (Scope (E)) = E_Protected_Type
           and then Comes_From_Source (Scope (E))
         then
            return Type_Access_Level (Scope (E)) + 1;

         else
            return Scope_Depth (Enclosing_Dynamic_Scope (E));
         end if;

      elsif Nkind (Obj) = N_Selected_Component then
         if Is_Access_Type (Etype (Prefix (Obj))) then
            return Type_Access_Level (Etype (Prefix (Obj)));
         else
            return Object_Access_Level (Prefix (Obj));
         end if;

      elsif Nkind (Obj) = N_Indexed_Component then
         if Is_Access_Type (Etype (Prefix (Obj))) then
            return Type_Access_Level (Etype (Prefix (Obj)));
         else
            return Object_Access_Level (Prefix (Obj));
         end if;

      elsif Nkind (Obj) = N_Explicit_Dereference then

         --  If the prefix is a selected access discriminant then we make a
         --  recursive call on the prefix, which will in turn check the level
         --  of the prefix object of the selected discriminant.

         if Nkind (Prefix (Obj)) = N_Selected_Component
           and then Ekind (Etype (Prefix (Obj))) = E_Anonymous_Access_Type
           and then
             Ekind (Entity (Selector_Name (Prefix (Obj)))) = E_Discriminant
         then
            return Object_Access_Level (Prefix (Obj));

         elsif not (Comes_From_Source (Obj)) then
            declare
               Ref : constant Node_Id := Reference_To (Obj);
            begin
               if Present (Ref) then
                  return Object_Access_Level (Ref);
               else
                  return Type_Access_Level (Etype (Prefix (Obj)));
               end if;
            end;

         else
            return Type_Access_Level (Etype (Prefix (Obj)));
         end if;

      elsif Nkind (Obj) = N_Type_Conversion
        or else Nkind (Obj) = N_Unchecked_Type_Conversion
      then
         return Object_Access_Level (Expression (Obj));

      elsif Nkind (Obj) = N_Function_Call then

         --  Function results are objects, so we get either the access level of
         --  the function or, in the case of an indirect call, the level of the
         --  access-to-subprogram type. (This code is used for Ada 95, but it
         --  looks wrong, because it seems that we should be checking the level
         --  of the call itself, even for Ada 95. However, using the Ada 2005
         --  version of the code causes regressions in several tests that are
         --  compiled with -gnat95. ???)

         if Ada_Version < Ada_05 then
            if Is_Entity_Name (Name (Obj)) then
               return Subprogram_Access_Level (Entity (Name (Obj)));
            else
               return Type_Access_Level (Etype (Prefix (Name (Obj))));
            end if;

         --  For Ada 2005, the level of the result object of a function call is
         --  defined to be the level of the call's innermost enclosing master.
         --  We determine that by querying the depth of the innermost enclosing
         --  dynamic scope.

         else
            Return_Master_Scope_Depth_Of_Call : declare

               function Innermost_Master_Scope_Depth
                 (N : Node_Id) return Uint;
               --  Returns the scope depth of the given node's innermost
               --  enclosing dynamic scope (effectively the accessibility
               --  level of the innermost enclosing master).

               ----------------------------------
               -- Innermost_Master_Scope_Depth --
               ----------------------------------

               function Innermost_Master_Scope_Depth
                 (N : Node_Id) return Uint
               is
                  Node_Par : Node_Id := Parent (N);

               begin
                  --  Locate the nearest enclosing node (by traversing Parents)
                  --  that Defining_Entity can be applied to, and return the
                  --  depth of that entity's nearest enclosing dynamic scope.

                  while Present (Node_Par) loop
                     case Nkind (Node_Par) is
                        when N_Component_Declaration           |
                             N_Entry_Declaration               |
                             N_Formal_Object_Declaration       |
                             N_Formal_Type_Declaration         |
                             N_Full_Type_Declaration           |
                             N_Incomplete_Type_Declaration     |
                             N_Loop_Parameter_Specification    |
                             N_Object_Declaration              |
                             N_Protected_Type_Declaration      |
                             N_Private_Extension_Declaration   |
                             N_Private_Type_Declaration        |
                             N_Subtype_Declaration             |
                             N_Function_Specification          |
                             N_Procedure_Specification         |
                             N_Task_Type_Declaration           |
                             N_Body_Stub                       |
                             N_Generic_Instantiation           |
                             N_Proper_Body                     |
                             N_Implicit_Label_Declaration      |
                             N_Package_Declaration             |
                             N_Single_Task_Declaration         |
                             N_Subprogram_Declaration          |
                             N_Generic_Declaration             |
                             N_Renaming_Declaration            |
                             N_Block_Statement                 |
                             N_Formal_Subprogram_Declaration   |
                             N_Abstract_Subprogram_Declaration |
                             N_Entry_Body                      |
                             N_Exception_Declaration           |
                             N_Formal_Package_Declaration      |
                             N_Number_Declaration              |
                             N_Package_Specification           |
                             N_Parameter_Specification         |
                             N_Single_Protected_Declaration    |
                             N_Subunit                         =>

                           return Scope_Depth
                                    (Nearest_Dynamic_Scope
                                       (Defining_Entity (Node_Par)));

                        when others =>
                           null;
                     end case;

                     Node_Par := Parent (Node_Par);
                  end loop;

                  pragma Assert (False);

                  --  Should never reach the following return

                  return Scope_Depth (Current_Scope) + 1;
               end Innermost_Master_Scope_Depth;

            --  Start of processing for Return_Master_Scope_Depth_Of_Call

            begin
               return Innermost_Master_Scope_Depth (Obj);
            end Return_Master_Scope_Depth_Of_Call;
         end if;

      --  For convenience we handle qualified expressions, even though
      --  they aren't technically object names.

      elsif Nkind (Obj) = N_Qualified_Expression then
         return Object_Access_Level (Expression (Obj));

      --  Otherwise return the scope level of Standard.
      --  (If there are cases that fall through
      --  to this point they will be treated as
      --  having global accessibility for now. ???)

      else
         return Scope_Depth (Standard_Standard);
      end if;
   end Object_Access_Level;

   -----------------------
   -- Private_Component --
   -----------------------

   function Private_Component (Type_Id : Entity_Id) return Entity_Id is
      Ancestor  : constant Entity_Id := Base_Type (Type_Id);

      function Trace_Components
        (T     : Entity_Id;
         Check : Boolean) return Entity_Id;
      --  Recursive function that does the work, and checks against circular
      --  definition for each subcomponent type.

      ----------------------
      -- Trace_Components --
      ----------------------

      function Trace_Components
         (T     : Entity_Id;
          Check : Boolean) return Entity_Id
       is
         Btype     : constant Entity_Id := Base_Type (T);
         Component : Entity_Id;
         P         : Entity_Id;
         Candidate : Entity_Id := Empty;

      begin
         if Check and then Btype = Ancestor then
            Error_Msg_N ("circular type definition", Type_Id);
            return Any_Type;
         end if;

         if Is_Private_Type (Btype)
           and then not Is_Generic_Type (Btype)
         then
            if Present (Full_View (Btype))
              and then Is_Record_Type (Full_View (Btype))
              and then not Is_Frozen (Btype)
            then
               --  To indicate that the ancestor depends on a private type, the
               --  current Btype is sufficient. However, to check for circular
               --  definition we must recurse on the full view.

               Candidate := Trace_Components (Full_View (Btype), True);

               if Candidate = Any_Type then
                  return Any_Type;
               else
                  return Btype;
               end if;

            else
               return Btype;
            end if;

         elsif Is_Array_Type (Btype) then
            return Trace_Components (Component_Type (Btype), True);

         elsif Is_Record_Type (Btype) then
            Component := First_Entity (Btype);
            while Present (Component) loop

               --  Skip anonymous types generated by constrained components

               if not Is_Type (Component) then
                  P := Trace_Components (Etype (Component), True);

                  if Present (P) then
                     if P = Any_Type then
                        return P;
                     else
                        Candidate := P;
                     end if;
                  end if;
               end if;

               Next_Entity (Component);
            end loop;

            return Candidate;

         else
            return Empty;
         end if;
      end Trace_Components;

   --  Start of processing for Private_Component

   begin
      return Trace_Components (Type_Id, False);
   end Private_Component;

   ---------------------------
   -- Primitive_Names_Match --
   ---------------------------

   function Primitive_Names_Match (E1, E2 : Entity_Id) return Boolean is

      function Non_Internal_Name (E : Entity_Id) return Name_Id;
      --  Given an internal name, returns the corresponding non-internal name

      ------------------------
      --  Non_Internal_Name --
      ------------------------

      function Non_Internal_Name (E : Entity_Id) return Name_Id is
      begin
         Get_Name_String (Chars (E));
         Name_Len := Name_Len - 1;
         return Name_Find;
      end Non_Internal_Name;

   --  Start of processing for Primitive_Names_Match

   begin
      pragma Assert (Present (E1) and then Present (E2));

      return Chars (E1) = Chars (E2)
        or else
           (not Is_Internal_Name (Chars (E1))
              and then Is_Internal_Name (Chars (E2))
              and then Non_Internal_Name (E2) = Chars (E1))
        or else
           (not Is_Internal_Name (Chars (E2))
              and then Is_Internal_Name (Chars (E1))
              and then Non_Internal_Name (E1) = Chars (E2))
        or else
           (Is_Predefined_Dispatching_Operation (E1)
              and then Is_Predefined_Dispatching_Operation (E2)
              and then Same_TSS (E1, E2))
        or else
           (Is_Init_Proc (E1) and then Is_Init_Proc (E2));
   end Primitive_Names_Match;

   -----------------------
   -- Process_End_Label --
   -----------------------

   procedure Process_End_Label
     (N   : Node_Id;
      Typ : Character;
      Ent  : Entity_Id)
   is
      Loc  : Source_Ptr;
      Nam  : Node_Id;
      Scop : Entity_Id;

      Label_Ref : Boolean;
      --  Set True if reference to end label itself is required

      Endl : Node_Id;
      --  Gets set to the operator symbol or identifier that references the
      --  entity Ent. For the child unit case, this is the identifier from the
      --  designator. For other cases, this is simply Endl.

      procedure Generate_Parent_Ref (N : Node_Id; E : Entity_Id);
      --  N is an identifier node that appears as a parent unit reference in
      --  the case where Ent is a child unit. This procedure generates an
      --  appropriate cross-reference entry. E is the corresponding entity.

      -------------------------
      -- Generate_Parent_Ref --
      -------------------------

      procedure Generate_Parent_Ref (N : Node_Id; E : Entity_Id) is
      begin
         --  If names do not match, something weird, skip reference

         if Chars (E) = Chars (N) then

            --  Generate the reference. We do NOT consider this as a reference
            --  for unreferenced symbol purposes.

            Generate_Reference (E, N, 'r', Set_Ref => False, Force => True);

            if Style_Check then
               Style.Check_Identifier (N, E);
            end if;
         end if;
      end Generate_Parent_Ref;

   --  Start of processing for Process_End_Label

   begin
      --  If no node, ignore. This happens in some error situations, and
      --  also for some internally generated structures where no end label
      --  references are required in any case.

      if No (N) then
         return;
      end if;

      --  Nothing to do if no End_Label, happens for internally generated
      --  constructs where we don't want an end label reference anyway. Also
      --  nothing to do if Endl is a string literal, which means there was
      --  some prior error (bad operator symbol)

      Endl := End_Label (N);

      if No (Endl) or else Nkind (Endl) = N_String_Literal then
         return;
      end if;

      --  Reference node is not in extended main source unit

      if not In_Extended_Main_Source_Unit (N) then

         --  Generally we do not collect references except for the extended
         --  main source unit. The one exception is the 'e' entry for a
         --  package spec, where it is useful for a client to have the
         --  ending information to define scopes.

         if Typ /= 'e' then
            return;

         else
            Label_Ref := False;

            --  For this case, we can ignore any parent references, but we
            --  need the package name itself for the 'e' entry.

            if Nkind (Endl) = N_Designator then
               Endl := Identifier (Endl);
            end if;
         end if;

      --  Reference is in extended main source unit

      else
         Label_Ref := True;

         --  For designator, generate references for the parent entries

         if Nkind (Endl) = N_Designator then

            --  Generate references for the prefix if the END line comes from
            --  source (otherwise we do not need these references) We climb the
            --  scope stack to find the expected entities.

            if Comes_From_Source (Endl) then
               Nam  := Name (Endl);
               Scop := Current_Scope;
               while Nkind (Nam) = N_Selected_Component loop
                  Scop := Scope (Scop);
                  exit when No (Scop);
                  Generate_Parent_Ref (Selector_Name (Nam), Scop);
                  Nam := Prefix (Nam);
               end loop;

               if Present (Scop) then
                  Generate_Parent_Ref (Nam, Scope (Scop));
               end if;
            end if;

            Endl := Identifier (Endl);
         end if;
      end if;

      --  If the end label is not for the given entity, then either we have
      --  some previous error, or this is a generic instantiation for which
      --  we do not need to make a cross-reference in this case anyway. In
      --  either case we simply ignore the call.

      if Chars (Ent) /= Chars (Endl) then
         return;
      end if;

      --  If label was really there, then generate a normal reference and then
      --  adjust the location in the end label to point past the name (which
      --  should almost always be the semicolon).

      Loc := Sloc (Endl);

      if Comes_From_Source (Endl) then

         --  If a label reference is required, then do the style check and
         --  generate an l-type cross-reference entry for the label

         if Label_Ref then
            if Style_Check then
               Style.Check_Identifier (Endl, Ent);
            end if;

            Generate_Reference (Ent, Endl, 'l', Set_Ref => False);
         end if;

         --  Set the location to point past the label (normally this will
         --  mean the semicolon immediately following the label). This is
         --  done for the sake of the 'e' or 't' entry generated below.

         Get_Decoded_Name_String (Chars (Endl));
         Set_Sloc (Endl, Sloc (Endl) + Source_Ptr (Name_Len));
      end if;

      --  Now generate the e/t reference

      Generate_Reference (Ent, Endl, Typ, Set_Ref => False, Force => True);

      --  Restore Sloc, in case modified above, since we have an identifier
      --  and the normal Sloc should be left set in the tree.

      Set_Sloc (Endl, Loc);
   end Process_End_Label;

   ------------------
   -- Real_Convert --
   ------------------

   --  We do the conversion to get the value of the real string by using
   --  the scanner, see Sinput for details on use of the internal source
   --  buffer for scanning internal strings.

   function Real_Convert (S : String) return Node_Id is
      Save_Src : constant Source_Buffer_Ptr := Source;
      Negative : Boolean;

   begin
      Source := Internal_Source_Ptr;
      Scan_Ptr := 1;

      for J in S'Range loop
         Source (Source_Ptr (J)) := S (J);
      end loop;

      Source (S'Length + 1) := EOF;

      if Source (Scan_Ptr) = '-' then
         Negative := True;
         Scan_Ptr := Scan_Ptr + 1;
      else
         Negative := False;
      end if;

      Scan;

      if Negative then
         Set_Realval (Token_Node, UR_Negate (Realval (Token_Node)));
      end if;

      Source := Save_Src;
      return Token_Node;
   end Real_Convert;

   ------------------------------------
   -- References_Generic_Formal_Type --
   ------------------------------------

   function References_Generic_Formal_Type (N : Node_Id) return Boolean is

      function Process (N : Node_Id) return Traverse_Result;
      --  Process one node in search for generic formal type

      -------------
      -- Process --
      -------------

      function Process (N : Node_Id) return Traverse_Result is
      begin
         if Nkind (N) in N_Has_Entity then
            declare
               E : constant Entity_Id := Entity (N);
            begin
               if Present (E) then
                  if Is_Generic_Type (E) then
                     return Abandon;
                  elsif Present (Etype (E))
                    and then Is_Generic_Type (Etype (E))
                  then
                     return Abandon;
                  end if;
               end if;
            end;
         end if;

         return Atree.OK;
      end Process;

      function Traverse is new Traverse_Func (Process);
      --  Traverse tree to look for generic type

   begin
      if Inside_A_Generic then
         return Traverse (N) = Abandon;
      else
         return False;
      end if;
   end References_Generic_Formal_Type;

   --------------------
   -- Remove_Homonym --
   --------------------

   procedure Remove_Homonym (E : Entity_Id) is
      Prev  : Entity_Id := Empty;
      H     : Entity_Id;

   begin
      if E = Current_Entity (E) then
         if Present (Homonym (E)) then
            Set_Current_Entity (Homonym (E));
         else
            Set_Name_Entity_Id (Chars (E), Empty);
         end if;
      else
         H := Current_Entity (E);
         while Present (H) and then H /= E loop
            Prev := H;
            H    := Homonym (H);
         end loop;

         Set_Homonym (Prev, Homonym (E));
      end if;
   end Remove_Homonym;

   ---------------------
   -- Rep_To_Pos_Flag --
   ---------------------

   function Rep_To_Pos_Flag (E : Entity_Id; Loc : Source_Ptr) return Node_Id is
   begin
      return New_Occurrence_Of
               (Boolean_Literals (not Range_Checks_Suppressed (E)), Loc);
   end Rep_To_Pos_Flag;

   --------------------
   -- Require_Entity --
   --------------------

   procedure Require_Entity (N : Node_Id) is
   begin
      if Is_Entity_Name (N) and then No (Entity (N)) then
         if Total_Errors_Detected /= 0 then
            Set_Entity (N, Any_Id);
         else
            raise Program_Error;
         end if;
      end if;
   end Require_Entity;

   ------------------------------
   -- Requires_Transient_Scope --
   ------------------------------

   --  A transient scope is required when variable-sized temporaries are
   --  allocated in the primary or secondary stack, or when finalization
   --  actions must be generated before the next instruction.

   function Requires_Transient_Scope (Id : Entity_Id) return Boolean is
      Typ : constant Entity_Id := Underlying_Type (Id);

   --  Start of processing for Requires_Transient_Scope

   begin
      --  This is a private type which is not completed yet. This can only
      --  happen in a default expression (of a formal parameter or of a
      --  record component). Do not expand transient scope in this case

      if No (Typ) then
         return False;

      --  Do not expand transient scope for non-existent procedure return

      elsif Typ = Standard_Void_Type then
         return False;

      --  Elementary types do not require a transient scope

      elsif Is_Elementary_Type (Typ) then
         return False;

      --  Generally, indefinite subtypes require a transient scope, since the
      --  back end cannot generate temporaries, since this is not a valid type
      --  for declaring an object. It might be possible to relax this in the
      --  future, e.g. by declaring the maximum possible space for the type.

      elsif Is_Indefinite_Subtype (Typ) then
         return True;

      --  Functions returning tagged types may dispatch on result so their
      --  returned value is allocated on the secondary stack. Controlled
      --  type temporaries need finalization.

      elsif Is_Tagged_Type (Typ)
        or else Has_Controlled_Component (Typ)
      then
         return not Is_Value_Type (Typ);

      --  Record type

      elsif Is_Record_Type (Typ) then
         declare
            Comp : Entity_Id;
         begin
            Comp := First_Entity (Typ);
            while Present (Comp) loop
               if Ekind (Comp) = E_Component
                  and then Requires_Transient_Scope (Etype (Comp))
               then
                  return True;
               else
                  Next_Entity (Comp);
               end if;
            end loop;
         end;

         return False;

      --  String literal types never require transient scope

      elsif Ekind (Typ) = E_String_Literal_Subtype then
         return False;

      --  Array type. Note that we already know that this is a constrained
      --  array, since unconstrained arrays will fail the indefinite test.

      elsif Is_Array_Type (Typ) then

         --  If component type requires a transient scope, the array does too

         if Requires_Transient_Scope (Component_Type (Typ)) then
            return True;

         --  Otherwise, we only need a transient scope if the size is not
         --  known at compile time.

         else
            return not Size_Known_At_Compile_Time (Typ);
         end if;

      --  All other cases do not require a transient scope

      else
         return False;
      end if;
   end Requires_Transient_Scope;

   --------------------------
   -- Reset_Analyzed_Flags --
   --------------------------

   procedure Reset_Analyzed_Flags (N : Node_Id) is

      function Clear_Analyzed (N : Node_Id) return Traverse_Result;
      --  Function used to reset Analyzed flags in tree. Note that we do
      --  not reset Analyzed flags in entities, since there is no need to
      --  reanalyze entities, and indeed, it is wrong to do so, since it
      --  can result in generating auxiliary stuff more than once.

      --------------------
      -- Clear_Analyzed --
      --------------------

      function Clear_Analyzed (N : Node_Id) return Traverse_Result is
      begin
         if not Has_Extension (N) then
            Set_Analyzed (N, False);
         end if;

         return OK;
      end Clear_Analyzed;

      procedure Reset_Analyzed is new Traverse_Proc (Clear_Analyzed);

   --  Start of processing for Reset_Analyzed_Flags

   begin
      Reset_Analyzed (N);
   end Reset_Analyzed_Flags;

   ---------------------------
   -- Safe_To_Capture_Value --
   ---------------------------

   function Safe_To_Capture_Value
     (N    : Node_Id;
      Ent  : Entity_Id;
      Cond : Boolean := False) return Boolean
   is
   begin
      --  The only entities for which we track constant values are variables
      --  which are not renamings, constants, out parameters, and in out
      --  parameters, so check if we have this case.

      --  Note: it may seem odd to track constant values for constants, but in
      --  fact this routine is used for other purposes than simply capturing
      --  the value. In particular, the setting of Known[_Non]_Null.

      if (Ekind (Ent) = E_Variable and then No (Renamed_Object (Ent)))
            or else
          Ekind (Ent) = E_Constant
            or else
          Ekind (Ent) = E_Out_Parameter
            or else
          Ekind (Ent) = E_In_Out_Parameter
      then
         null;

      --  For conditionals, we also allow loop parameters and all formals,
      --  including in parameters.

      elsif Cond
        and then
          (Ekind (Ent) = E_Loop_Parameter
             or else
           Ekind (Ent) = E_In_Parameter)
      then
         null;

      --  For all other cases, not just unsafe, but impossible to capture
      --  Current_Value, since the above are the only entities which have
      --  Current_Value fields.

      else
         return False;
      end if;

      --  Skip if volatile or aliased, since funny things might be going on in
      --  these cases which we cannot necessarily track. Also skip any variable
      --  for which an address clause is given, or whose address is taken. Also
      --  never capture value of library level variables (an attempt to do so
      --  can occur in the case of package elaboration code).

      if Treat_As_Volatile (Ent)
        or else Is_Aliased (Ent)
        or else Present (Address_Clause (Ent))
        or else Address_Taken (Ent)
        or else (Is_Library_Level_Entity (Ent)
                   and then Ekind (Ent) = E_Variable)
      then
         return False;
      end if;

      --  OK, all above conditions are met. We also require that the scope of
      --  the reference be the same as the scope of the entity, not counting
      --  packages and blocks and loops.

      declare
         E_Scope : constant Entity_Id := Scope (Ent);
         R_Scope : Entity_Id;

      begin
         R_Scope := Current_Scope;
         while R_Scope /= Standard_Standard loop
            exit when R_Scope = E_Scope;

            if not Ekind_In (R_Scope, E_Package, E_Block, E_Loop) then
               return False;
            else
               R_Scope := Scope (R_Scope);
            end if;
         end loop;
      end;

      --  We also require that the reference does not appear in a context
      --  where it is not sure to be executed (i.e. a conditional context
      --  or an exception handler). We skip this if Cond is True, since the
      --  capturing of values from conditional tests handles this ok.

      if Cond then
         return True;
      end if;

      declare
         Desc : Node_Id;
         P    : Node_Id;

      begin
         Desc := N;

         P := Parent (N);
         while Present (P) loop
            if         Nkind (P) = N_If_Statement
              or else  Nkind (P) = N_Case_Statement
              or else (Nkind (P) in N_Short_Circuit
                         and then Desc = Right_Opnd (P))
              or else (Nkind (P) = N_Conditional_Expression
                         and then Desc /= First (Expressions (P)))
              or else  Nkind (P) = N_Exception_Handler
              or else  Nkind (P) = N_Selective_Accept
              or else  Nkind (P) = N_Conditional_Entry_Call
              or else  Nkind (P) = N_Timed_Entry_Call
              or else  Nkind (P) = N_Asynchronous_Select
            then
               return False;
            else
               Desc := P;
               P    := Parent (P);
            end if;
         end loop;
      end;

      --  OK, looks safe to set value

      return True;
   end Safe_To_Capture_Value;

   ---------------
   -- Same_Name --
   ---------------

   function Same_Name (N1, N2 : Node_Id) return Boolean is
      K1 : constant Node_Kind := Nkind (N1);
      K2 : constant Node_Kind := Nkind (N2);

   begin
      if (K1 = N_Identifier or else K1 = N_Defining_Identifier)
        and then (K2 = N_Identifier or else K2 = N_Defining_Identifier)
      then
         return Chars (N1) = Chars (N2);

      elsif (K1 = N_Selected_Component or else K1 = N_Expanded_Name)
        and then (K2 = N_Selected_Component or else K2 = N_Expanded_Name)
      then
         return Same_Name (Selector_Name (N1), Selector_Name (N2))
           and then Same_Name (Prefix (N1), Prefix (N2));

      else
         return False;
      end if;
   end Same_Name;

   -----------------
   -- Same_Object --
   -----------------

   function Same_Object (Node1, Node2 : Node_Id) return Boolean is
      N1 : constant Node_Id := Original_Node (Node1);
      N2 : constant Node_Id := Original_Node (Node2);
      --  We do the tests on original nodes, since we are most interested
      --  in the original source, not any expansion that got in the way.

      K1 : constant Node_Kind := Nkind (N1);
      K2 : constant Node_Kind := Nkind (N2);

   begin
      --  First case, both are entities with same entity

      if K1 in N_Has_Entity and then K2 in N_Has_Entity then
         declare
            EN1 : constant Entity_Id := Entity (N1);
            EN2 : constant Entity_Id := Entity (N2);
         begin
            if Present (EN1) and then Present (EN2)
              and then (Ekind_In (EN1, E_Variable, E_Constant)
                         or else Is_Formal (EN1))
              and then EN1 = EN2
            then
               return True;
            end if;
         end;
      end if;

      --  Second case, selected component with same selector, same record

      if K1 = N_Selected_Component
        and then K2 = N_Selected_Component
        and then Chars (Selector_Name (N1)) = Chars (Selector_Name (N2))
      then
         return Same_Object (Prefix (N1), Prefix (N2));

      --  Third case, indexed component with same subscripts, same array

      elsif K1 = N_Indexed_Component
        and then K2 = N_Indexed_Component
        and then Same_Object (Prefix (N1), Prefix (N2))
      then
         declare
            E1, E2 : Node_Id;
         begin
            E1 := First (Expressions (N1));
            E2 := First (Expressions (N2));
            while Present (E1) loop
               if not Same_Value (E1, E2) then
                  return False;
               else
                  Next (E1);
                  Next (E2);
               end if;
            end loop;

            return True;
         end;

      --  Fourth case, slice of same array with same bounds

      elsif K1 = N_Slice
        and then K2 = N_Slice
        and then Nkind (Discrete_Range (N1)) = N_Range
        and then Nkind (Discrete_Range (N2)) = N_Range
        and then Same_Value (Low_Bound (Discrete_Range (N1)),
                             Low_Bound (Discrete_Range (N2)))
        and then Same_Value (High_Bound (Discrete_Range (N1)),
                             High_Bound (Discrete_Range (N2)))
      then
         return Same_Name (Prefix (N1), Prefix (N2));

      --  All other cases, not clearly the same object

      else
         return False;
      end if;
   end Same_Object;

   ---------------
   -- Same_Type --
   ---------------

   function Same_Type (T1, T2 : Entity_Id) return Boolean is
   begin
      if T1 = T2 then
         return True;

      elsif not Is_Constrained (T1)
        and then not Is_Constrained (T2)
        and then Base_Type (T1) = Base_Type (T2)
      then
         return True;

      --  For now don't bother with case of identical constraints, to be
      --  fiddled with later on perhaps (this is only used for optimization
      --  purposes, so it is not critical to do a best possible job)

      else
         return False;
      end if;
   end Same_Type;

   ----------------
   -- Same_Value --
   ----------------

   function Same_Value (Node1, Node2 : Node_Id) return Boolean is
   begin
      if Compile_Time_Known_Value (Node1)
        and then Compile_Time_Known_Value (Node2)
        and then Expr_Value (Node1) = Expr_Value (Node2)
      then
         return True;
      elsif Same_Object (Node1, Node2) then
         return True;
      else
         return False;
      end if;
   end Same_Value;

   -----------------
   -- Save_Actual --
   -----------------

   procedure Save_Actual (N : Node_Id;  Writable : Boolean := False) is
   begin
      if Is_Entity_Name (N)
        or else
          Nkind_In (N, N_Indexed_Component, N_Selected_Component, N_Slice)
        or else
          (Nkind (N) = N_Attribute_Reference
            and then Attribute_Name (N) = Name_Access)

      then
         --  We are only interested in IN OUT parameters of inner calls

         if not Writable
           or else Nkind (Parent (N)) = N_Function_Call
           or else Nkind (Parent (N)) in N_Op
         then
            Actuals_In_Call.Increment_Last;
            Actuals_In_Call.Table (Actuals_In_Call.Last) := (N, Writable);
         end if;
      end if;
   end Save_Actual;

   ------------------------
   -- Scope_Is_Transient --
   ------------------------

   function Scope_Is_Transient return Boolean is
   begin
      return Scope_Stack.Table (Scope_Stack.Last).Is_Transient;
   end Scope_Is_Transient;

   ------------------
   -- Scope_Within --
   ------------------

   function Scope_Within (Scope1, Scope2 : Entity_Id) return Boolean is
      Scop : Entity_Id;

   begin
      Scop := Scope1;
      while Scop /= Standard_Standard loop
         Scop := Scope (Scop);

         if Scop = Scope2 then
            return True;
         end if;
      end loop;

      return False;
   end Scope_Within;

   --------------------------
   -- Scope_Within_Or_Same --
   --------------------------

   function Scope_Within_Or_Same (Scope1, Scope2 : Entity_Id) return Boolean is
      Scop : Entity_Id;

   begin
      Scop := Scope1;
      while Scop /= Standard_Standard loop
         if Scop = Scope2 then
            return True;
         else
            Scop := Scope (Scop);
         end if;
      end loop;

      return False;
   end Scope_Within_Or_Same;

   --------------------
   -- Set_Convention --
   --------------------

   procedure Set_Convention (E : Entity_Id; Val : Snames.Convention_Id) is
   begin
      Basic_Set_Convention (E, Val);

      if Is_Type (E)
        and then Is_Access_Subprogram_Type (Base_Type (E))
        and then Has_Foreign_Convention (E)
      then
         Set_Can_Use_Internal_Rep (E, False);
      end if;
   end Set_Convention;

   ------------------------
   -- Set_Current_Entity --
   ------------------------

   --  The given entity is to be set as the currently visible definition
   --  of its associated name (i.e. the Node_Id associated with its name).
   --  All we have to do is to get the name from the identifier, and
   --  then set the associated Node_Id to point to the given entity.

   procedure Set_Current_Entity (E : Entity_Id) is
   begin
      Set_Name_Entity_Id (Chars (E), E);
   end Set_Current_Entity;

   ---------------------------
   -- Set_Debug_Info_Needed --
   ---------------------------

   procedure Set_Debug_Info_Needed (T : Entity_Id) is

      procedure Set_Debug_Info_Needed_If_Not_Set (E : Entity_Id);
      pragma Inline (Set_Debug_Info_Needed_If_Not_Set);
      --  Used to set debug info in a related node if not set already

      --------------------------------------
      -- Set_Debug_Info_Needed_If_Not_Set --
      --------------------------------------

      procedure Set_Debug_Info_Needed_If_Not_Set (E : Entity_Id) is
      begin
         if Present (E)
           and then not Needs_Debug_Info (E)
         then
            Set_Debug_Info_Needed (E);

            --  For a private type, indicate that the full view also needs
            --  debug information.

            if Is_Type (E)
              and then Is_Private_Type (E)
              and then Present (Full_View (E))
            then
               Set_Debug_Info_Needed (Full_View (E));
            end if;
         end if;
      end Set_Debug_Info_Needed_If_Not_Set;

   --  Start of processing for Set_Debug_Info_Needed

   begin
      --  Nothing to do if argument is Empty or has Debug_Info_Off set, which
      --  indicates that Debug_Info_Needed is never required for the entity.

      if No (T)
        or else Debug_Info_Off (T)
      then
         return;
      end if;

      --  Set flag in entity itself. Note that we will go through the following
      --  circuitry even if the flag is already set on T. That's intentional,
      --  it makes sure that the flag will be set in subsidiary entities.

      Set_Needs_Debug_Info (T);

      --  Set flag on subsidiary entities if not set already

      if Is_Object (T) then
         Set_Debug_Info_Needed_If_Not_Set (Etype (T));

      elsif Is_Type (T) then
         Set_Debug_Info_Needed_If_Not_Set (Etype (T));

         if Is_Record_Type (T) then
            declare
               Ent : Entity_Id := First_Entity (T);
            begin
               while Present (Ent) loop
                  Set_Debug_Info_Needed_If_Not_Set (Ent);
                  Next_Entity (Ent);
               end loop;
            end;

            --  For a class wide subtype, we also need debug information
            --  for the equivalent type.

            if Ekind (T) = E_Class_Wide_Subtype then
               Set_Debug_Info_Needed_If_Not_Set (Equivalent_Type (T));
            end if;

         elsif Is_Array_Type (T) then
            Set_Debug_Info_Needed_If_Not_Set (Component_Type (T));

            declare
               Indx : Node_Id := First_Index (T);
            begin
               while Present (Indx) loop
                  Set_Debug_Info_Needed_If_Not_Set (Etype (Indx));
                  Indx := Next_Index (Indx);
               end loop;
            end;

            if Is_Packed (T) then
               Set_Debug_Info_Needed_If_Not_Set (Packed_Array_Type (T));
            end if;

         elsif Is_Access_Type (T) then
            Set_Debug_Info_Needed_If_Not_Set (Directly_Designated_Type (T));

         elsif Is_Private_Type (T) then
            Set_Debug_Info_Needed_If_Not_Set (Full_View (T));

         elsif Is_Protected_Type (T) then
            Set_Debug_Info_Needed_If_Not_Set (Corresponding_Record_Type (T));
         end if;
      end if;
   end Set_Debug_Info_Needed;

   ---------------------------------
   -- Set_Entity_With_Style_Check --
   ---------------------------------

   procedure Set_Entity_With_Style_Check (N : Node_Id; Val : Entity_Id) is
      Val_Actual : Entity_Id;
      Nod        : Node_Id;

   begin
      Set_Entity (N, Val);

      if Style_Check
        and then not Suppress_Style_Checks (Val)
        and then not In_Instance
      then
         if Nkind (N) = N_Identifier then
            Nod := N;
         elsif Nkind (N) = N_Expanded_Name then
            Nod := Selector_Name (N);
         else
            return;
         end if;

         --  A special situation arises for derived operations, where we want
         --  to do the check against the parent (since the Sloc of the derived
         --  operation points to the derived type declaration itself).

         Val_Actual := Val;
         while not Comes_From_Source (Val_Actual)
           and then Nkind (Val_Actual) in N_Entity
           and then (Ekind (Val_Actual) = E_Enumeration_Literal
                      or else Is_Subprogram (Val_Actual)
                      or else Is_Generic_Subprogram (Val_Actual))
           and then Present (Alias (Val_Actual))
         loop
            Val_Actual := Alias (Val_Actual);
         end loop;

         --  Renaming declarations for generic actuals do not come from source,
         --  and have a different name from that of the entity they rename, so
         --  there is no style check to perform here.

         if Chars (Nod) = Chars (Val_Actual) then
            Style.Check_Identifier (Nod, Val_Actual);
         end if;
      end if;

      Set_Entity (N, Val);
   end Set_Entity_With_Style_Check;

   ------------------------
   -- Set_Name_Entity_Id --
   ------------------------

   procedure Set_Name_Entity_Id (Id : Name_Id; Val : Entity_Id) is
   begin
      Set_Name_Table_Info (Id, Int (Val));
   end Set_Name_Entity_Id;

   ---------------------
   -- Set_Next_Actual --
   ---------------------

   procedure Set_Next_Actual (Ass1_Id : Node_Id; Ass2_Id : Node_Id) is
   begin
      if Nkind (Parent (Ass1_Id)) = N_Parameter_Association then
         Set_First_Named_Actual (Parent (Ass1_Id), Ass2_Id);
      end if;
   end Set_Next_Actual;

   ----------------------------------
   -- Set_Optimize_Alignment_Flags --
   ----------------------------------

   procedure Set_Optimize_Alignment_Flags (E : Entity_Id) is
   begin
      if Optimize_Alignment = 'S' then
         Set_Optimize_Alignment_Space (E);
      elsif Optimize_Alignment = 'T' then
         Set_Optimize_Alignment_Time (E);
      end if;
   end Set_Optimize_Alignment_Flags;

   -----------------------
   -- Set_Public_Status --
   -----------------------

   procedure Set_Public_Status (Id : Entity_Id) is
      S : constant Entity_Id := Current_Scope;

      function Within_HSS_Or_If (E : Entity_Id) return Boolean;
      --  Determines if E is defined within handled statement sequence or
      --  an if statement, returns True if so, False otherwise.

      ----------------------
      -- Within_HSS_Or_If --
      ----------------------

      function Within_HSS_Or_If (E : Entity_Id) return Boolean is
         N : Node_Id;
      begin
         N := Declaration_Node (E);
         loop
            N := Parent (N);

            if No (N) then
               return False;

            elsif Nkind_In (N, N_Handled_Sequence_Of_Statements,
                               N_If_Statement)
            then
               return True;
            end if;
         end loop;
      end Within_HSS_Or_If;

   --  Start of processing for Set_Public_Status

   begin
      --  Everything in the scope of Standard is public

      if S = Standard_Standard then
         Set_Is_Public (Id);

      --  Entity is definitely not public if enclosing scope is not public

      elsif not Is_Public (S) then
         return;

      --  An object or function declaration that occurs in a handled sequence
      --  of statements or within an if statement is the declaration for a
      --  temporary object or local subprogram generated by the expander. It
      --  never needs to be made public and furthermore, making it public can
      --  cause back end problems.

      elsif Nkind_In (Parent (Id), N_Object_Declaration,
                                   N_Function_Specification)
        and then Within_HSS_Or_If (Id)
      then
         return;

      --  Entities in public packages or records are public

      elsif Ekind (S) = E_Package or Is_Record_Type (S) then
         Set_Is_Public (Id);

      --  The bounds of an entry family declaration can generate object
      --  declarations that are visible to the back-end, e.g. in the
      --  the declaration of a composite type that contains tasks.

      elsif Is_Concurrent_Type (S)
        and then not Has_Completion (S)
        and then Nkind (Parent (Id)) = N_Object_Declaration
      then
         Set_Is_Public (Id);
      end if;
   end Set_Public_Status;

   -----------------------------
   -- Set_Referenced_Modified --
   -----------------------------

   procedure Set_Referenced_Modified (N : Node_Id; Out_Param : Boolean) is
      Pref : Node_Id;

   begin
      --  Deal with indexed or selected component where prefix is modified

      if Nkind_In (N, N_Indexed_Component, N_Selected_Component) then
         Pref := Prefix (N);

         --  If prefix is access type, then it is the designated object that is
         --  being modified, which means we have no entity to set the flag on.

         if No (Etype (Pref)) or else Is_Access_Type (Etype (Pref)) then
            return;

            --  Otherwise chase the prefix

         else
            Set_Referenced_Modified (Pref, Out_Param);
         end if;

      --  Otherwise see if we have an entity name (only other case to process)

      elsif Is_Entity_Name (N) and then Present (Entity (N)) then
         Set_Referenced_As_LHS           (Entity (N), not Out_Param);
         Set_Referenced_As_Out_Parameter (Entity (N), Out_Param);
      end if;
   end Set_Referenced_Modified;

   ----------------------------
   -- Set_Scope_Is_Transient --
   ----------------------------

   procedure Set_Scope_Is_Transient (V : Boolean := True) is
   begin
      Scope_Stack.Table (Scope_Stack.Last).Is_Transient := V;
   end Set_Scope_Is_Transient;

   -------------------
   -- Set_Size_Info --
   -------------------

   procedure Set_Size_Info (T1, T2 : Entity_Id) is
   begin
      --  We copy Esize, but not RM_Size, since in general RM_Size is
      --  subtype specific and does not get inherited by all subtypes.

      Set_Esize                     (T1, Esize                     (T2));
      Set_Has_Biased_Representation (T1, Has_Biased_Representation (T2));

      if Is_Discrete_Or_Fixed_Point_Type (T1)
           and then
         Is_Discrete_Or_Fixed_Point_Type (T2)
      then
         Set_Is_Unsigned_Type       (T1, Is_Unsigned_Type          (T2));
      end if;

      Set_Alignment                 (T1, Alignment                 (T2));
   end Set_Size_Info;

   --------------------
   -- Static_Integer --
   --------------------

   function Static_Integer (N : Node_Id) return Uint is
   begin
      Analyze_And_Resolve (N, Any_Integer);

      if N = Error
        or else Error_Posted (N)
        or else Etype (N) = Any_Type
      then
         return No_Uint;
      end if;

      if Is_Static_Expression (N) then
         if not Raises_Constraint_Error (N) then
            return Expr_Value (N);
         else
            return No_Uint;
         end if;

      elsif Etype (N) = Any_Type then
         return No_Uint;

      else
         Flag_Non_Static_Expr
           ("static integer expression required here", N);
         return No_Uint;
      end if;
   end Static_Integer;

   --------------------------
   -- Statically_Different --
   --------------------------

   function Statically_Different (E1, E2 : Node_Id) return Boolean is
      R1 : constant Node_Id := Get_Referenced_Object (E1);
      R2 : constant Node_Id := Get_Referenced_Object (E2);
   begin
      return     Is_Entity_Name (R1)
        and then Is_Entity_Name (R2)
        and then Entity (R1) /= Entity (R2)
        and then not Is_Formal (Entity (R1))
        and then not Is_Formal (Entity (R2));
   end Statically_Different;

   -----------------------------
   -- Subprogram_Access_Level --
   -----------------------------

   function Subprogram_Access_Level (Subp : Entity_Id) return Uint is
   begin
      if Present (Alias (Subp)) then
         return Subprogram_Access_Level (Alias (Subp));
      else
         return Scope_Depth (Enclosing_Dynamic_Scope (Subp));
      end if;
   end Subprogram_Access_Level;

   -----------------
   -- Trace_Scope --
   -----------------

   procedure Trace_Scope (N : Node_Id; E : Entity_Id; Msg : String) is
   begin
      if Debug_Flag_W then
         for J in 0 .. Scope_Stack.Last loop
            Write_Str ("  ");
         end loop;

         Write_Str (Msg);
         Write_Name (Chars (E));
         Write_Str (" from ");
         Write_Location (Sloc (N));
         Write_Eol;
      end if;
   end Trace_Scope;

   -----------------------
   -- Transfer_Entities --
   -----------------------

   procedure Transfer_Entities (From : Entity_Id; To : Entity_Id) is
      Ent : Entity_Id := First_Entity (From);

   begin
      if No (Ent) then
         return;
      end if;

      if (Last_Entity (To)) = Empty then
         Set_First_Entity (To, Ent);
      else
         Set_Next_Entity (Last_Entity (To), Ent);
      end if;

      Set_Last_Entity (To, Last_Entity (From));

      while Present (Ent) loop
         Set_Scope (Ent, To);

         if not Is_Public (Ent) then
            Set_Public_Status (Ent);

            if Is_Public (Ent)
              and then Ekind (Ent) = E_Record_Subtype

            then
               --  The components of the propagated Itype must be public
               --  as well.

               declare
                  Comp : Entity_Id;
               begin
                  Comp := First_Entity (Ent);
                  while Present (Comp) loop
                     Set_Is_Public (Comp);
                     Next_Entity (Comp);
                  end loop;
               end;
            end if;
         end if;

         Next_Entity (Ent);
      end loop;

      Set_First_Entity (From, Empty);
      Set_Last_Entity (From, Empty);
   end Transfer_Entities;

   -----------------------
   -- Type_Access_Level --
   -----------------------

   function Type_Access_Level (Typ : Entity_Id) return Uint is
      Btyp : Entity_Id;

   begin
      Btyp := Base_Type (Typ);

      --  Ada 2005 (AI-230): For most cases of anonymous access types, we
      --  simply use the level where the type is declared. This is true for
      --  stand-alone object declarations, and for anonymous access types
      --  associated with components the level is the same as that of the
      --  enclosing composite type. However, special treatment is needed for
      --  the cases of access parameters, return objects of an anonymous access
      --  type, and, in Ada 95, access discriminants of limited types.

      if Ekind (Btyp) in Access_Kind then
         if Ekind (Btyp) = E_Anonymous_Access_Type then

            --  If the type is a nonlocal anonymous access type (such as for
            --  an access parameter) we treat it as being declared at the
            --  library level to ensure that names such as X.all'access don't
            --  fail static accessibility checks.

            if not Is_Local_Anonymous_Access (Typ) then
               return Scope_Depth (Standard_Standard);

            --  If this is a return object, the accessibility level is that of
            --  the result subtype of the enclosing function. The test here is
            --  little complicated, because we have to account for extended
            --  return statements that have been rewritten as blocks, in which
            --  case we have to find and the Is_Return_Object attribute of the
            --  itype's associated object. It would be nice to find a way to
            --  simplify this test, but it doesn't seem worthwhile to add a new
            --  flag just for purposes of this test. ???

            elsif Ekind (Scope (Btyp)) = E_Return_Statement
              or else
                (Is_Itype (Btyp)
                  and then Nkind (Associated_Node_For_Itype (Btyp)) =
                             N_Object_Declaration
                  and then Is_Return_Object
                             (Defining_Identifier
                                (Associated_Node_For_Itype (Btyp))))
            then
               declare
                  Scop : Entity_Id;

               begin
                  Scop := Scope (Scope (Btyp));
                  while Present (Scop) loop
                     exit when Ekind (Scop) = E_Function;
                     Scop := Scope (Scop);
                  end loop;

                  --  Treat the return object's type as having the level of the
                  --  function's result subtype (as per RM05-6.5(5.3/2)).

                  return Type_Access_Level (Etype (Scop));
               end;
            end if;
         end if;

         Btyp := Root_Type (Btyp);

         --  The accessibility level of anonymous access types associated with
         --  discriminants is that of the current instance of the type, and
         --  that's deeper than the type itself (AARM 3.10.2 (12.3.21)).

         --  AI-402: access discriminants have accessibility based on the
         --  object rather than the type in Ada 2005, so the above paragraph
         --  doesn't apply.

         --  ??? Needs completion with rules from AI-416

         if Ada_Version <= Ada_95
           and then Ekind (Typ) = E_Anonymous_Access_Type
           and then Present (Associated_Node_For_Itype (Typ))
           and then Nkind (Associated_Node_For_Itype (Typ)) =
                                                 N_Discriminant_Specification
         then
            return Scope_Depth (Enclosing_Dynamic_Scope (Btyp)) + 1;
         end if;
      end if;

      return Scope_Depth (Enclosing_Dynamic_Scope (Btyp));
   end Type_Access_Level;

   --------------------------
   -- Unit_Declaration_Node --
   --------------------------

   function Unit_Declaration_Node (Unit_Id : Entity_Id) return Node_Id is
      N : Node_Id := Parent (Unit_Id);

   begin
      --  Predefined operators do not have a full function declaration

      if Ekind (Unit_Id) = E_Operator then
         return N;
      end if;

      --  Isn't there some better way to express the following ???

      while Nkind (N) /= N_Abstract_Subprogram_Declaration
        and then Nkind (N) /= N_Formal_Package_Declaration
        and then Nkind (N) /= N_Function_Instantiation
        and then Nkind (N) /= N_Generic_Package_Declaration
        and then Nkind (N) /= N_Generic_Subprogram_Declaration
        and then Nkind (N) /= N_Package_Declaration
        and then Nkind (N) /= N_Package_Body
        and then Nkind (N) /= N_Package_Instantiation
        and then Nkind (N) /= N_Package_Renaming_Declaration
        and then Nkind (N) /= N_Procedure_Instantiation
        and then Nkind (N) /= N_Protected_Body
        and then Nkind (N) /= N_Subprogram_Declaration
        and then Nkind (N) /= N_Subprogram_Body
        and then Nkind (N) /= N_Subprogram_Body_Stub
        and then Nkind (N) /= N_Subprogram_Renaming_Declaration
        and then Nkind (N) /= N_Task_Body
        and then Nkind (N) /= N_Task_Type_Declaration
        and then Nkind (N) not in N_Formal_Subprogram_Declaration
        and then Nkind (N) not in N_Generic_Renaming_Declaration
      loop
         N := Parent (N);
         pragma Assert (Present (N));
      end loop;

      return N;
   end Unit_Declaration_Node;

   ------------------------------
   -- Universal_Interpretation --
   ------------------------------

   function Universal_Interpretation (Opnd : Node_Id) return Entity_Id is
      Index : Interp_Index;
      It    : Interp;

   begin
      --  The argument may be a formal parameter of an operator or subprogram
      --  with multiple interpretations, or else an expression for an actual.

      if Nkind (Opnd) = N_Defining_Identifier
        or else not Is_Overloaded (Opnd)
      then
         if Etype (Opnd) = Universal_Integer
           or else Etype (Opnd) = Universal_Real
         then
            return Etype (Opnd);
         else
            return Empty;
         end if;

      else
         Get_First_Interp (Opnd, Index, It);
         while Present (It.Typ) loop
            if It.Typ = Universal_Integer
              or else It.Typ = Universal_Real
            then
               return It.Typ;
            end if;

            Get_Next_Interp (Index, It);
         end loop;

         return Empty;
      end if;
   end Universal_Interpretation;

   ---------------
   -- Unqualify --
   ---------------

   function Unqualify (Expr : Node_Id) return Node_Id is
   begin
      --  Recurse to handle unlikely case of multiple levels of qualification

      if Nkind (Expr) = N_Qualified_Expression then
         return Unqualify (Expression (Expr));

      --  Normal case, not a qualified expression

      else
         return Expr;
      end if;
   end Unqualify;

   ----------------------
   -- Within_Init_Proc --
   ----------------------

   function Within_Init_Proc return Boolean is
      S : Entity_Id;

   begin
      S := Current_Scope;
      while not Is_Overloadable (S) loop
         if S = Standard_Standard then
            return False;
         else
            S := Scope (S);
         end if;
      end loop;

      return Is_Init_Proc (S);
   end Within_Init_Proc;

   ----------------
   -- Wrong_Type --
   ----------------

   procedure Wrong_Type (Expr : Node_Id; Expected_Type : Entity_Id) is
      Found_Type : constant Entity_Id := First_Subtype (Etype (Expr));
      Expec_Type : constant Entity_Id := First_Subtype (Expected_Type);

      function Has_One_Matching_Field return Boolean;
      --  Determines if Expec_Type is a record type with a single component or
      --  discriminant whose type matches the found type or is one dimensional
      --  array whose component type matches the found type.

      ----------------------------
      -- Has_One_Matching_Field --
      ----------------------------

      function Has_One_Matching_Field return Boolean is
         E : Entity_Id;

      begin
         if Is_Array_Type (Expec_Type)
           and then Number_Dimensions (Expec_Type) = 1
           and then
             Covers (Etype (Component_Type (Expec_Type)), Found_Type)
         then
            return True;

         elsif not Is_Record_Type (Expec_Type) then
            return False;

         else
            E := First_Entity (Expec_Type);
            loop
               if No (E) then
                  return False;

               elsif (Ekind (E) /= E_Discriminant
                       and then Ekind (E) /= E_Component)
                 or else (Chars (E) = Name_uTag
                           or else Chars (E) = Name_uParent)
               then
                  Next_Entity (E);

               else
                  exit;
               end if;
            end loop;

            if not Covers (Etype (E), Found_Type) then
               return False;

            elsif Present (Next_Entity (E)) then
               return False;

            else
               return True;
            end if;
         end if;
      end Has_One_Matching_Field;

   --  Start of processing for Wrong_Type

   begin
      --  Don't output message if either type is Any_Type, or if a message
      --  has already been posted for this node. We need to do the latter
      --  check explicitly (it is ordinarily done in Errout), because we
      --  are using ! to force the output of the error messages.

      if Expec_Type = Any_Type
        or else Found_Type = Any_Type
        or else Error_Posted (Expr)
      then
         return;

      --  In  an instance, there is an ongoing problem with completion of
      --  type derived from private types. Their structure is what Gigi
      --  expects, but the  Etype is the parent type rather than the
      --  derived private type itself. Do not flag error in this case. The
      --  private completion is an entity without a parent, like an Itype.
      --  Similarly, full and partial views may be incorrect in the instance.
      --  There is no simple way to insure that it is consistent ???

      elsif In_Instance then
         if Etype (Etype (Expr)) = Etype (Expected_Type)
           and then
             (Has_Private_Declaration (Expected_Type)
               or else Has_Private_Declaration (Etype (Expr)))
           and then No (Parent (Expected_Type))
         then
            return;
         end if;
      end if;

      --  An interesting special check. If the expression is parenthesized
      --  and its type corresponds to the type of the sole component of the
      --  expected record type, or to the component type of the expected one
      --  dimensional array type, then assume we have a bad aggregate attempt.

      if Nkind (Expr) in N_Subexpr
        and then Paren_Count (Expr) /= 0
        and then Has_One_Matching_Field
      then
         Error_Msg_N ("positional aggregate cannot have one component", Expr);

      --  Another special check, if we are looking for a pool-specific access
      --  type and we found an E_Access_Attribute_Type, then we have the case
      --  of an Access attribute being used in a context which needs a pool-
      --  specific type, which is never allowed. The one extra check we make
      --  is that the expected designated type covers the Found_Type.

      elsif Is_Access_Type (Expec_Type)
        and then Ekind (Found_Type) = E_Access_Attribute_Type
        and then Ekind (Base_Type (Expec_Type)) /= E_General_Access_Type
        and then Ekind (Base_Type (Expec_Type)) /= E_Anonymous_Access_Type
        and then Covers
          (Designated_Type (Expec_Type), Designated_Type (Found_Type))
      then
         Error_Msg_N -- CODEFIX
           ("result must be general access type!", Expr);
         Error_Msg_NE -- CODEFIX
           ("add ALL to }!", Expr, Expec_Type);

      --  Another special check, if the expected type is an integer type,
      --  but the expression is of type System.Address, and the parent is
      --  an addition or subtraction operation whose left operand is the
      --  expression in question and whose right operand is of an integral
      --  type, then this is an attempt at address arithmetic, so give
      --  appropriate message.

      elsif Is_Integer_Type (Expec_Type)
        and then Is_RTE (Found_Type, RE_Address)
        and then (Nkind (Parent (Expr)) = N_Op_Add
                    or else
                  Nkind (Parent (Expr)) = N_Op_Subtract)
        and then Expr = Left_Opnd (Parent (Expr))
        and then Is_Integer_Type (Etype (Right_Opnd (Parent (Expr))))
      then
         Error_Msg_N
           ("address arithmetic not predefined in package System",
            Parent (Expr));
         Error_Msg_N
           ("\possible missing with/use of System.Storage_Elements",
            Parent (Expr));
         return;

      --  If the expected type is an anonymous access type, as for access
      --  parameters and discriminants, the error is on the designated types.

      elsif Ekind (Expec_Type) = E_Anonymous_Access_Type then
         if Comes_From_Source (Expec_Type) then
            Error_Msg_NE ("expected}!", Expr, Expec_Type);
         else
            Error_Msg_NE
              ("expected an access type with designated}",
                 Expr, Designated_Type (Expec_Type));
         end if;

         if Is_Access_Type (Found_Type)
           and then not Comes_From_Source (Found_Type)
         then
            Error_Msg_NE
              ("\\found an access type with designated}!",
                Expr, Designated_Type (Found_Type));
         else
            if From_With_Type (Found_Type) then
               Error_Msg_NE ("\\found incomplete}!", Expr, Found_Type);
               Error_Msg_Qual_Level := 99;
               Error_Msg_NE -- CODEFIX
                 ("\\missing `WITH &;", Expr, Scope (Found_Type));
               Error_Msg_Qual_Level := 0;
            else
               Error_Msg_NE ("found}!", Expr, Found_Type);
            end if;
         end if;

      --  Normal case of one type found, some other type expected

      else
         --  If the names of the two types are the same, see if some number
         --  of levels of qualification will help. Don't try more than three
         --  levels, and if we get to standard, it's no use (and probably
         --  represents an error in the compiler) Also do not bother with
         --  internal scope names.

         declare
            Expec_Scope : Entity_Id;
            Found_Scope : Entity_Id;

         begin
            Expec_Scope := Expec_Type;
            Found_Scope := Found_Type;

            for Levels in Int range 0 .. 3 loop
               if Chars (Expec_Scope) /= Chars (Found_Scope) then
                  Error_Msg_Qual_Level := Levels;
                  exit;
               end if;

               Expec_Scope := Scope (Expec_Scope);
               Found_Scope := Scope (Found_Scope);

               exit when Expec_Scope = Standard_Standard
                 or else Found_Scope = Standard_Standard
                 or else not Comes_From_Source (Expec_Scope)
                 or else not Comes_From_Source (Found_Scope);
            end loop;
         end;

         if Is_Record_Type (Expec_Type)
           and then Present (Corresponding_Remote_Type (Expec_Type))
         then
            Error_Msg_NE ("expected}!", Expr,
                          Corresponding_Remote_Type (Expec_Type));
         else
            Error_Msg_NE ("expected}!", Expr, Expec_Type);
         end if;

         if Is_Entity_Name (Expr)
           and then Is_Package_Or_Generic_Package (Entity (Expr))
         then
            Error_Msg_N ("\\found package name!", Expr);

         elsif Is_Entity_Name (Expr)
           and then
             (Ekind (Entity (Expr)) = E_Procedure
                or else
              Ekind (Entity (Expr)) = E_Generic_Procedure)
         then
            if Ekind (Expec_Type) = E_Access_Subprogram_Type then
               Error_Msg_N
                 ("found procedure name, possibly missing Access attribute!",
                   Expr);
            else
               Error_Msg_N
                 ("\\found procedure name instead of function!", Expr);
            end if;

         elsif Nkind (Expr) = N_Function_Call
           and then Ekind (Expec_Type) = E_Access_Subprogram_Type
           and then Etype (Designated_Type (Expec_Type)) = Etype (Expr)
           and then No (Parameter_Associations (Expr))
         then
            Error_Msg_N
              ("found function name, possibly missing Access attribute!",
               Expr);

         --  Catch common error: a prefix or infix operator which is not
         --  directly visible because the type isn't.

         elsif Nkind (Expr) in N_Op
            and then Is_Overloaded (Expr)
            and then not Is_Immediately_Visible (Expec_Type)
            and then not Is_Potentially_Use_Visible (Expec_Type)
            and then not In_Use (Expec_Type)
            and then Has_Compatible_Type (Right_Opnd (Expr), Expec_Type)
         then
            Error_Msg_N
              ("operator of the type is not directly visible!", Expr);

         elsif Ekind (Found_Type) = E_Void
           and then Present (Parent (Found_Type))
           and then Nkind (Parent (Found_Type)) = N_Full_Type_Declaration
         then
            Error_Msg_NE ("\\found premature usage of}!", Expr, Found_Type);

         else
            Error_Msg_NE ("\\found}!", Expr, Found_Type);
         end if;

         --  A special check for cases like M1 and M2 = 0 where M1 and M2 are
         --  of the same modular type, and (M1 and M2) = 0 was intended.

         if Expec_Type = Standard_Boolean
           and then Is_Modular_Integer_Type (Found_Type)
           and then Nkind_In (Parent (Expr), N_Op_And, N_Op_Or, N_Op_Xor)
           and then Nkind (Right_Opnd (Parent (Expr))) in N_Op_Compare
         then
            declare
               Op : constant Node_Id := Right_Opnd (Parent (Expr));
               L  : constant Node_Id := Left_Opnd (Op);
               R  : constant Node_Id := Right_Opnd (Op);
            begin
               --  The case for the message is when the left operand of the
               --  comparison is the same modular type, or when it is an
               --  integer literal (or other universal integer expression),
               --  which would have been typed as the modular type if the
               --  parens had been there.

               if (Etype (L) = Found_Type
                     or else
                   Etype (L) = Universal_Integer)
                 and then Is_Integer_Type (Etype (R))
               then
                  Error_Msg_N
                    ("\\possible missing parens for modular operation", Expr);
               end if;
            end;
         end if;

         --  Reset error message qualification indication

         Error_Msg_Qual_Level := 0;
      end if;
   end Wrong_Type;

end Sem_Util;<|MERGE_RESOLUTION|>--- conflicted
+++ resolved
@@ -2349,13 +2349,9 @@
 
    begin
       if Is_Entity_Name (A1) then
-<<<<<<< HEAD
-         if Nkind_In (A2, N_Selected_Component, N_Indexed_Component) then
-=======
          if Nkind_In (A2, N_Selected_Component, N_Indexed_Component)
            and then not Is_Access_Type (Etype (A1))
          then
->>>>>>> 779871ac
             return Denotes_Same_Object (A1, Prefix (A2))
               or else Denotes_Same_Prefix (A1, Prefix (A2));
          else
