------------------------------------------------------------------------------
--                                                                          --
--                         GNAT COMPILER COMPONENTS                         --
--                                                                          --
--                                 F M A P                                  --
--                                                                          --
--                                 B o d y                                  --
--                                                                          --
<<<<<<< HEAD
--            Copyright (C) 2001-2006, Free Software Foundation, Inc.       --
=======
--          Copyright (C) 2001-2007, Free Software Foundation, Inc.         --
>>>>>>> 751ff693
--                                                                          --
-- GNAT is free software;  you can  redistribute it  and/or modify it under --
-- terms of the  GNU General Public License as published  by the Free Soft- --
-- ware  Foundation;  either version 3,  or (at your option) any later ver- --
-- sion.  GNAT is distributed in the hope that it will be useful, but WITH- --
-- OUT ANY WARRANTY;  without even the  implied warranty of MERCHANTABILITY --
-- or FITNESS FOR A PARTICULAR PURPOSE.  See the GNU General Public License --
-- for  more details.  You should have  received  a copy of the GNU General --
<<<<<<< HEAD
-- Public License  distributed with GNAT;  see file COPYING.  If not, write --
-- to  the  Free Software Foundation,  51  Franklin  Street,  Fifth  Floor, --
-- Boston, MA 02110-1301, USA.                                              --
=======
-- Public License  distributed with GNAT; see file COPYING3.  If not, go to --
-- http://www.gnu.org/licenses for a complete copy of the license.          --
>>>>>>> 751ff693
--                                                                          --
-- GNAT was originally developed  by the GNAT team at  New York University. --
-- Extensive contributions were provided by Ada Core Technologies Inc.      --
--                                                                          --
------------------------------------------------------------------------------

with Opt;    use Opt;
with Osint;  use Osint;
with Output; use Output;
with Table;
with Types;  use Types;

with System.OS_Lib; use System.OS_Lib;

with Unchecked_Conversion;

with GNAT.HTable;

package body Fmap is

   subtype Big_String is String (Positive);
   type Big_String_Ptr is access all Big_String;

   function To_Big_String_Ptr is new Unchecked_Conversion
     (Source_Buffer_Ptr, Big_String_Ptr);

   Max_Buffer : constant := 1_500;
   Buffer : String (1 .. Max_Buffer);
   --  Used to bufferize output when writing to a new mapping file

   Buffer_Last : Natural := 0;
   --  Index of last valid character in Buffer

   type Mapping is record
      Uname : Unit_Name_Type;
      Fname : File_Name_Type;
   end record;

   package File_Mapping is new Table.Table (
     Table_Component_Type => Mapping,
     Table_Index_Type     => Int,
     Table_Low_Bound      => 0,
     Table_Initial        => 1_000,
     Table_Increment      => 1_000,
     Table_Name           => "Fmap.File_Mapping");
   --  Mapping table to map unit names to file names

   package Path_Mapping is new Table.Table (
     Table_Component_Type => Mapping,
     Table_Index_Type     => Int,
     Table_Low_Bound      => 0,
     Table_Initial        => 1_000,
     Table_Increment      => 1_000,
     Table_Name           => "Fmap.Path_Mapping");
   --  Mapping table to map file names to path names

   type Header_Num is range 0 .. 1_000;

   function Hash (F : Unit_Name_Type) return Header_Num;
   --  Function used to compute hash of unit name

   No_Entry : constant Int := -1;
   --  Signals no entry in following table

   package Unit_Hash_Table is new GNAT.HTable.Simple_HTable (
     Header_Num => Header_Num,
     Element    => Int,
     No_Element => No_Entry,
     Key        => Unit_Name_Type,
     Hash       => Hash,
     Equal      => "=");
   --  Hash table to map unit names to file names. Used in conjunction with
   --  table File_Mapping above.

   function Hash (F : File_Name_Type) return Header_Num;
   --  Function used to compute hash of file name

   package File_Hash_Table is new GNAT.HTable.Simple_HTable (
     Header_Num => Header_Num,
     Element    => Int,
     No_Element => No_Entry,
     Key        => File_Name_Type,
     Hash       => Hash,
     Equal      => "=");
   --  Hash table to map file names to path names. Used in conjunction with
   --  table Path_Mapping above.

   Last_In_Table : Int := 0;

   package Forbidden_Names is new GNAT.HTable.Simple_HTable (
     Header_Num => Header_Num,
     Element    => Boolean,
     No_Element => False,
     Key        => File_Name_Type,
     Hash       => Hash,
     Equal      => "=");

   -----------------------------
   -- Add_Forbidden_File_Name --
   -----------------------------

<<<<<<< HEAD
   procedure Add_Forbidden_File_Name (Name : Name_Id) is
=======
   procedure Add_Forbidden_File_Name (Name : File_Name_Type) is
>>>>>>> 751ff693
   begin
      Forbidden_Names.Set (Name, True);
   end Add_Forbidden_File_Name;

   ---------------------
   -- Add_To_File_Map --
   ---------------------

   procedure Add_To_File_Map
     (Unit_Name : Unit_Name_Type;
      File_Name : File_Name_Type;
      Path_Name : File_Name_Type)
   is
      Unit_Entry : constant Int := Unit_Hash_Table.Get (Unit_Name);
      File_Entry : constant Int := File_Hash_Table.Get (File_Name);
   begin
      if Unit_Entry = No_Entry or else
        File_Mapping.Table (Unit_Entry).Fname /= File_Name
      then
         File_Mapping.Increment_Last;
         Unit_Hash_Table.Set (Unit_Name, File_Mapping.Last);
         File_Mapping.Table (File_Mapping.Last) :=
           (Uname => Unit_Name, Fname => File_Name);
      end if;

      if File_Entry = No_Entry or else
        Path_Mapping.Table (File_Entry).Fname /= Path_Name
      then
         Path_Mapping.Increment_Last;
         File_Hash_Table.Set (File_Name, Path_Mapping.Last);
         Path_Mapping.Table (Path_Mapping.Last) :=
           (Uname => Unit_Name, Fname => Path_Name);
      end if;
   end Add_To_File_Map;

   ----------
   -- Hash --
   ----------

   function Hash (F : File_Name_Type) return Header_Num is
   begin
      return Header_Num (Int (F) rem Header_Num'Range_Length);
   end Hash;

   function Hash (F : Unit_Name_Type) return Header_Num is
   begin
      return Header_Num (Int (F) rem Header_Num'Range_Length);
   end Hash;

   ----------------
   -- Initialize --
   ----------------

   procedure Initialize (File_Name : String) is
      Src : Source_Buffer_Ptr;
      Hi  : Source_Ptr;
      BS  : Big_String_Ptr;
      SP  : String_Ptr;

      First : Positive := 1;
      Last  : Natural  := 0;

      Uname : Unit_Name_Type;
      Fname : File_Name_Type;
      Pname : File_Name_Type;

      procedure Empty_Tables (Warning : Boolean := True);
      --  Remove all entries in case of incorrect mapping file

<<<<<<< HEAD
      function Find_Name return Name_Id;
      --  Return Error_Name for "/", otherwise call Name_Find
=======
      function Find_File_Name return File_Name_Type;
      --  Return Error_File_Name for "/", otherwise call Name_Find
      --  What is this about, explanation required ???

      function Find_Unit_Name return Unit_Name_Type;
      --  Return Error_Unit_Name for "/", otherwise call Name_Find
      --  Even more mysterious??? function appeared when Find_Name was split
      --  for the two types, but this routine is definitely called!
>>>>>>> 751ff693

      procedure Get_Line;
      --  Get a line from the mapping file

      procedure Report_Truncated;
      --  Report a warning when the mapping file is truncated
      --  (number of lines is not a multiple of 3).

      ------------------
      -- Empty_Tables --
      ------------------

      procedure Empty_Tables (Warning : Boolean := True) is
      begin
         if Warning then
            Write_Str ("mapping file """);
            Write_Str (File_Name);
            Write_Line (""" is not taken into account");
         end if;

         Unit_Hash_Table.Reset;
         File_Hash_Table.Reset;
         Path_Mapping.Set_Last (0);
         File_Mapping.Set_Last (0);
         Last_In_Table := 0;
      end Empty_Tables;

<<<<<<< HEAD
      ---------------
      -- Find_Name --
      ---------------

      function Find_Name return Name_Id is
      begin
         if Name_Buffer (1 .. Name_Len) = "/" then
            return Error_Name;

         else
            return Name_Find;
         end if;
      end Find_Name;
=======
      --------------------
      -- Find_File_Name --
      --------------------

      --  Why is only / illegal, why not \ on windows ???

      function Find_File_Name return File_Name_Type is
      begin
         if Name_Buffer (1 .. Name_Len) = "/" then
            return Error_File_Name;
         else
            return Name_Find;
         end if;
      end Find_File_Name;

      --------------------
      -- Find_Unit_Name --
      --------------------

      function Find_Unit_Name return Unit_Name_Type is
      begin
         return Unit_Name_Type (Find_File_Name);
         --  very odd ???
      end Find_Unit_Name;
>>>>>>> 751ff693

      --------------
      -- Get_Line --
      --------------

      procedure Get_Line is
         use ASCII;

      begin
         First := Last + 1;

         --  If not at the end of file, skip the end of line

         while First < SP'Last
           and then (SP (First) = CR
                      or else SP (First) = LF
                      or else SP (First) = EOF)
         loop
            First := First + 1;
         end loop;

         --  If not at the end of file, find the end of this new line

         if First < SP'Last and then SP (First) /= EOF then
            Last := First;

            while Last < SP'Last
              and then SP (Last + 1) /= CR
              and then SP (Last + 1) /= LF
              and then SP (Last + 1) /= EOF
            loop
               Last := Last + 1;
            end loop;

         end if;
      end Get_Line;

      ----------------------
      -- Report_Truncated --
      ----------------------

      procedure Report_Truncated is
      begin
         Write_Str ("warning: mapping file """);
         Write_Str (File_Name);
         Write_Line (""" is truncated");
      end Report_Truncated;

   --  Start of processing for Initialize

   begin
      Empty_Tables (Warning => False);
      Name_Len := File_Name'Length;
      Name_Buffer (1 .. Name_Len) := File_Name;
      Read_Source_File (Name_Enter, 0, Hi, Src, Config);

      if Src = null then
         Write_Str ("warning: could not read mapping file """);
         Write_Str (File_Name);
         Write_Line ("""");

      else
         BS := To_Big_String_Ptr (Src);
         SP := BS (1 .. Natural (Hi))'Unrestricted_Access;

         loop
            --  Get the unit name

            Get_Line;

            --  Exit if end of file has been reached

            exit when First > Last;

            if (Last < First + 2) or else (SP (Last - 1) /= '%')
              or else (SP (Last) /= 's' and then SP (Last) /= 'b')
            then
               Write_Str ("warning: mapping file """);
               Write_Str (File_Name);
               Write_Line (""" is incorrectly formatted");
               Empty_Tables;
               return;
            end if;

            Name_Len := Last - First + 1;
            Name_Buffer (1 .. Name_Len) := SP (First .. Last);
<<<<<<< HEAD
            Uname := Find_Name;
=======
            Uname := Find_Unit_Name;
>>>>>>> 751ff693

            --  Get the file name

            Get_Line;

            --  If end of line has been reached, file is truncated

            if First > Last then
               Report_Truncated;
               Empty_Tables;
               return;
            end if;

            Name_Len := Last - First + 1;
            Name_Buffer (1 .. Name_Len) := SP (First .. Last);
            Canonical_Case_File_Name (Name_Buffer (1 .. Name_Len));
<<<<<<< HEAD
            Fname := Find_Name;
=======
            Fname := Find_File_Name;
>>>>>>> 751ff693

            --  Get the path name

            Get_Line;

            --  If end of line has been reached, file is truncated

            if First > Last then
               Report_Truncated;
               Empty_Tables;
               return;
            end if;

            Name_Len := Last - First + 1;
            Name_Buffer (1 .. Name_Len) := SP (First .. Last);
<<<<<<< HEAD
            Pname := Find_Name;

            --  Check for duplicate entries

            if Unit_Hash_Table.Get (Uname) /= No_Entry then
               Write_Str ("warning: duplicate entry """);
               Write_Str (Get_Name_String (Uname));
               Write_Str (""" in mapping file """);
               Write_Str (File_Name);
               Write_Line ("""");
               The_Mapping := File_Mapping.Table (Unit_Hash_Table.Get (Uname));
               Write_Line (Get_Name_String (The_Mapping.Uname));
               Write_Line (Get_Name_String (The_Mapping.Fname));
               Empty_Tables;
               return;
            end if;

            if File_Hash_Table.Get (Fname) /= No_Entry then
               Write_Str ("warning: duplicate entry """);
               Write_Str (Get_Name_String (Fname));
               Write_Str (""" in mapping file """);
               Write_Str (File_Name);
               Write_Line ("""");
               The_Mapping := Path_Mapping.Table (File_Hash_Table.Get (Fname));
               Write_Line (Get_Name_String (The_Mapping.Uname));
               Write_Line (Get_Name_String (The_Mapping.Fname));
               Empty_Tables;
               return;
            end if;
=======
            Pname := Find_File_Name;
>>>>>>> 751ff693

            --  Add the mappings for this unit name

            Add_To_File_Map (Uname, Fname, Pname);
         end loop;
      end if;

      --  Record the length of the two mapping tables

      Last_In_Table := File_Mapping.Last;
   end Initialize;

   ----------------------
   -- Mapped_File_Name --
   ----------------------

   function Mapped_File_Name (Unit : Unit_Name_Type) return File_Name_Type is
      The_Index : constant Int := Unit_Hash_Table.Get (Unit);

   begin
      if The_Index = No_Entry then
         return No_File;
      else
         return File_Mapping.Table (The_Index).Fname;
      end if;
   end Mapped_File_Name;

   ----------------------
   -- Mapped_Path_Name --
   ----------------------

   function Mapped_Path_Name (File : File_Name_Type) return File_Name_Type is
      Index : Int := No_Entry;

   begin
      if Forbidden_Names.Get (File) then
<<<<<<< HEAD
         return Error_Name;
=======
         return Error_File_Name;
>>>>>>> 751ff693
      end if;

      Index := File_Hash_Table.Get (File);

      if Index = No_Entry then
         return No_File;
      else
         return Path_Mapping.Table (Index).Fname;
      end if;
   end Mapped_Path_Name;

   --------------------------------
   -- Remove_Forbidden_File_Name --
   --------------------------------

<<<<<<< HEAD
   procedure Remove_Forbidden_File_Name (Name : Name_Id) is
=======
   procedure Remove_Forbidden_File_Name (Name : File_Name_Type) is
>>>>>>> 751ff693
   begin
      Forbidden_Names.Set (Name, False);
   end Remove_Forbidden_File_Name;

   ------------------
   -- Reset_Tables --
   ------------------

   procedure Reset_Tables is
   begin
      File_Mapping.Init;
      Path_Mapping.Init;
      Unit_Hash_Table.Reset;
      File_Hash_Table.Reset;
      Forbidden_Names.Reset;
      Last_In_Table := 0;
   end Reset_Tables;

   -------------------------
   -- Update_Mapping_File --
   -------------------------

   procedure Update_Mapping_File (File_Name : String) is
      File    : File_Descriptor;
      N_Bytes : Integer;

<<<<<<< HEAD
=======
      File_Entry : Int;

>>>>>>> 751ff693
      Status : Boolean;
      --  For the call to Close

      procedure Put_Line (Name : Name_Id);
      --  Put Name as a line in the Mapping File

      --------------
      -- Put_Line --
      --------------

      procedure Put_Line (Name : Name_Id) is
      begin
         Get_Name_String (Name);

         --  If the Buffer is full, write it to the file

         if Buffer_Last + Name_Len + 1 > Buffer'Last then
            N_Bytes := Write (File, Buffer (1)'Address, Buffer_Last);

            if N_Bytes < Buffer_Last then
               Fail ("disk full");
            end if;

            Buffer_Last := 0;
         end if;

         --  Add the line to the Buffer

         Buffer (Buffer_Last + 1 .. Buffer_Last + Name_Len) :=
           Name_Buffer (1 .. Name_Len);
         Buffer_Last := Buffer_Last + Name_Len + 1;
         Buffer (Buffer_Last) := ASCII.LF;
      end Put_Line;

   --  Start of Update_Mapping_File

   begin

      --  Only Update if there are new entries in the mappings

      if Last_In_Table < File_Mapping.Last then

         --  If the tables have been emptied, recreate the file.
         --  Otherwise, append to it.

         if Last_In_Table = 0 then
            declare
               Discard : Boolean;
               pragma Warnings (Off, Discard);
            begin
               Delete_File (File_Name, Discard);
            end;

            File := Create_File (File_Name, Binary);

         else
            File := Open_Read_Write (Name => File_Name, Fmode => Binary);
         end if;

         if File /= Invalid_FD then
            if Last_In_Table > 0 then
               Lseek (File, 0, Seek_End);
            end if;

            for Unit in Last_In_Table + 1 .. File_Mapping.Last loop
               Put_Line (Name_Id (File_Mapping.Table (Unit).Uname));
               Put_Line (Name_Id (File_Mapping.Table (Unit).Fname));
               File_Entry :=
                 File_Hash_Table.Get (File_Mapping.Table (Unit).Fname);
               Put_Line (Name_Id (Path_Mapping.Table (File_Entry).Fname));
            end loop;

<<<<<<< HEAD
            --  Before closing the file, write the buffer to the file.
            --  It is guaranteed that the Buffer is not empty, because
            --  Put_Line has been called at least 3 times, and after
            --  a call to Put_Line, the Buffer is not empty.
=======
            --  Before closing the file, write the buffer to the file. It is
            --  guaranteed that the Buffer is not empty, because Put_Line has
            --  been called at least 3 times, and after a call to Put_Line, the
            --  Buffer is not empty.
>>>>>>> 751ff693

            N_Bytes := Write (File, Buffer (1)'Address, Buffer_Last);

            if N_Bytes < Buffer_Last then
               Fail ("disk full");
            end if;

            Close (File, Status);

            if not Status then
               Fail ("disk full");
            end if;

         elsif not Quiet_Output then
            Write_Str ("warning: could not open mapping file """);
            Write_Str (File_Name);
            Write_Line (""" for update");
         end if;

      end if;
   end Update_Mapping_File;

end Fmap;<|MERGE_RESOLUTION|>--- conflicted
+++ resolved
@@ -6,11 +6,7 @@
 --                                                                          --
 --                                 B o d y                                  --
 --                                                                          --
-<<<<<<< HEAD
---            Copyright (C) 2001-2006, Free Software Foundation, Inc.       --
-=======
 --          Copyright (C) 2001-2007, Free Software Foundation, Inc.         --
->>>>>>> 751ff693
 --                                                                          --
 -- GNAT is free software;  you can  redistribute it  and/or modify it under --
 -- terms of the  GNU General Public License as published  by the Free Soft- --
@@ -19,14 +15,8 @@
 -- OUT ANY WARRANTY;  without even the  implied warranty of MERCHANTABILITY --
 -- or FITNESS FOR A PARTICULAR PURPOSE.  See the GNU General Public License --
 -- for  more details.  You should have  received  a copy of the GNU General --
-<<<<<<< HEAD
--- Public License  distributed with GNAT;  see file COPYING.  If not, write --
--- to  the  Free Software Foundation,  51  Franklin  Street,  Fifth  Floor, --
--- Boston, MA 02110-1301, USA.                                              --
-=======
 -- Public License  distributed with GNAT; see file COPYING3.  If not, go to --
 -- http://www.gnu.org/licenses for a complete copy of the license.          --
->>>>>>> 751ff693
 --                                                                          --
 -- GNAT was originally developed  by the GNAT team at  New York University. --
 -- Extensive contributions were provided by Ada Core Technologies Inc.      --
@@ -128,11 +118,7 @@
    -- Add_Forbidden_File_Name --
    -----------------------------
 
-<<<<<<< HEAD
-   procedure Add_Forbidden_File_Name (Name : Name_Id) is
-=======
    procedure Add_Forbidden_File_Name (Name : File_Name_Type) is
->>>>>>> 751ff693
    begin
       Forbidden_Names.Set (Name, True);
    end Add_Forbidden_File_Name;
@@ -199,13 +185,9 @@
       Fname : File_Name_Type;
       Pname : File_Name_Type;
 
-      procedure Empty_Tables (Warning : Boolean := True);
+      procedure Empty_Tables;
       --  Remove all entries in case of incorrect mapping file
 
-<<<<<<< HEAD
-      function Find_Name return Name_Id;
-      --  Return Error_Name for "/", otherwise call Name_Find
-=======
       function Find_File_Name return File_Name_Type;
       --  Return Error_File_Name for "/", otherwise call Name_Find
       --  What is this about, explanation required ???
@@ -214,7 +196,6 @@
       --  Return Error_Unit_Name for "/", otherwise call Name_Find
       --  Even more mysterious??? function appeared when Find_Name was split
       --  for the two types, but this routine is definitely called!
->>>>>>> 751ff693
 
       procedure Get_Line;
       --  Get a line from the mapping file
@@ -227,14 +208,8 @@
       -- Empty_Tables --
       ------------------
 
-      procedure Empty_Tables (Warning : Boolean := True) is
+      procedure Empty_Tables is
       begin
-         if Warning then
-            Write_Str ("mapping file """);
-            Write_Str (File_Name);
-            Write_Line (""" is not taken into account");
-         end if;
-
          Unit_Hash_Table.Reset;
          File_Hash_Table.Reset;
          Path_Mapping.Set_Last (0);
@@ -242,21 +217,6 @@
          Last_In_Table := 0;
       end Empty_Tables;
 
-<<<<<<< HEAD
-      ---------------
-      -- Find_Name --
-      ---------------
-
-      function Find_Name return Name_Id is
-      begin
-         if Name_Buffer (1 .. Name_Len) = "/" then
-            return Error_Name;
-
-         else
-            return Name_Find;
-         end if;
-      end Find_Name;
-=======
       --------------------
       -- Find_File_Name --
       --------------------
@@ -281,7 +241,6 @@
          return Unit_Name_Type (Find_File_Name);
          --  very odd ???
       end Find_Unit_Name;
->>>>>>> 751ff693
 
       --------------
       -- Get_Line --
@@ -333,7 +292,7 @@
    --  Start of processing for Initialize
 
    begin
-      Empty_Tables (Warning => False);
+      Empty_Tables;
       Name_Len := File_Name'Length;
       Name_Buffer (1 .. Name_Len) := File_Name;
       Read_Source_File (Name_Enter, 0, Hi, Src, Config);
@@ -368,11 +327,7 @@
 
             Name_Len := Last - First + 1;
             Name_Buffer (1 .. Name_Len) := SP (First .. Last);
-<<<<<<< HEAD
-            Uname := Find_Name;
-=======
             Uname := Find_Unit_Name;
->>>>>>> 751ff693
 
             --  Get the file name
 
@@ -389,11 +344,7 @@
             Name_Len := Last - First + 1;
             Name_Buffer (1 .. Name_Len) := SP (First .. Last);
             Canonical_Case_File_Name (Name_Buffer (1 .. Name_Len));
-<<<<<<< HEAD
-            Fname := Find_Name;
-=======
             Fname := Find_File_Name;
->>>>>>> 751ff693
 
             --  Get the path name
 
@@ -409,39 +360,7 @@
 
             Name_Len := Last - First + 1;
             Name_Buffer (1 .. Name_Len) := SP (First .. Last);
-<<<<<<< HEAD
-            Pname := Find_Name;
-
-            --  Check for duplicate entries
-
-            if Unit_Hash_Table.Get (Uname) /= No_Entry then
-               Write_Str ("warning: duplicate entry """);
-               Write_Str (Get_Name_String (Uname));
-               Write_Str (""" in mapping file """);
-               Write_Str (File_Name);
-               Write_Line ("""");
-               The_Mapping := File_Mapping.Table (Unit_Hash_Table.Get (Uname));
-               Write_Line (Get_Name_String (The_Mapping.Uname));
-               Write_Line (Get_Name_String (The_Mapping.Fname));
-               Empty_Tables;
-               return;
-            end if;
-
-            if File_Hash_Table.Get (Fname) /= No_Entry then
-               Write_Str ("warning: duplicate entry """);
-               Write_Str (Get_Name_String (Fname));
-               Write_Str (""" in mapping file """);
-               Write_Str (File_Name);
-               Write_Line ("""");
-               The_Mapping := Path_Mapping.Table (File_Hash_Table.Get (Fname));
-               Write_Line (Get_Name_String (The_Mapping.Uname));
-               Write_Line (Get_Name_String (The_Mapping.Fname));
-               Empty_Tables;
-               return;
-            end if;
-=======
             Pname := Find_File_Name;
->>>>>>> 751ff693
 
             --  Add the mappings for this unit name
 
@@ -478,11 +397,7 @@
 
    begin
       if Forbidden_Names.Get (File) then
-<<<<<<< HEAD
-         return Error_Name;
-=======
          return Error_File_Name;
->>>>>>> 751ff693
       end if;
 
       Index := File_Hash_Table.Get (File);
@@ -498,11 +413,7 @@
    -- Remove_Forbidden_File_Name --
    --------------------------------
 
-<<<<<<< HEAD
-   procedure Remove_Forbidden_File_Name (Name : Name_Id) is
-=======
    procedure Remove_Forbidden_File_Name (Name : File_Name_Type) is
->>>>>>> 751ff693
    begin
       Forbidden_Names.Set (Name, False);
    end Remove_Forbidden_File_Name;
@@ -529,11 +440,8 @@
       File    : File_Descriptor;
       N_Bytes : Integer;
 
-<<<<<<< HEAD
-=======
       File_Entry : Int;
 
->>>>>>> 751ff693
       Status : Boolean;
       --  For the call to Close
 
@@ -606,17 +514,10 @@
                Put_Line (Name_Id (Path_Mapping.Table (File_Entry).Fname));
             end loop;
 
-<<<<<<< HEAD
-            --  Before closing the file, write the buffer to the file.
-            --  It is guaranteed that the Buffer is not empty, because
-            --  Put_Line has been called at least 3 times, and after
-            --  a call to Put_Line, the Buffer is not empty.
-=======
             --  Before closing the file, write the buffer to the file. It is
             --  guaranteed that the Buffer is not empty, because Put_Line has
             --  been called at least 3 times, and after a call to Put_Line, the
             --  Buffer is not empty.
->>>>>>> 751ff693
 
             N_Bytes := Write (File, Buffer (1)'Address, Buffer_Last);
 
