------------------------------------------------------------------------------
--                                                                          --
--                         GNAT COMPILER COMPONENTS                         --
--                                                                          --
--                             G E T _ S C O S                               --
--                                                                          --
--                                 B o d y                                  --
--                                                                          --
--             Copyright (C) 2009, Free Software Foundation, Inc.           --
--                                                                          --
-- GNAT is free software;  you can  redistribute it  and/or modify it under --
-- terms of the  GNU General Public License as published  by the Free Soft- --
-- ware  Foundation;  either version 3,  or (at your option) any later ver- --
-- sion.  GNAT is distributed in the hope that it will be useful, but WITH- --
-- OUT ANY WARRANTY;  without even the  implied warranty of MERCHANTABILITY --
-- or FITNESS FOR A PARTICULAR PURPOSE.  See the GNU General Public License --
-- for  more details.  You should have  received  a copy of the GNU General --
-- Public License  distributed with GNAT; see file COPYING3.  If not, go to --
-- http://www.gnu.org/licenses for a complete copy of the license.          --
--                                                                          --
-- GNAT was originally developed  by the GNAT team at  New York University. --
-- Extensive contributions were provided by Ada Core Technologies Inc.      --
--                                                                          --
------------------------------------------------------------------------------

with SCOs;  use SCOs;
with Types; use Types;

with Ada.IO_Exceptions; use Ada.IO_Exceptions;

procedure Get_SCOs is
   Dnum : Nat;
   C    : Character;
   Loc1 : Source_Location;
   Loc2 : Source_Location;
   Cond : Character;
   Dtyp : Character;

   use ASCII;
   --  For CR/LF

   function At_EOL return Boolean;
   --  Skips any spaces, then checks if we are the end of a line. If so,
   --  returns True (but does not skip over the EOL sequence). If not,
   --  then returns False.

   procedure Check (C : Character);
   --  Checks that file is positioned at given character, and if so skips past
   --  it, If not, raises Data_Error.

   function Get_Int return Int;
   --  On entry the file is positioned to a digit. On return, the file is
   --  positioned past the last digit, and the returned result is the decimal
   --  value read. Data_Error is raised for overflow (value greater than
   --  Int'Last), or if the initial character is not a digit.

   procedure Get_Source_Location (Loc : out Source_Location);
   --  Reads a source location in the form line:col and places the source
   --  location in Loc. Raises Data_Error if the format does not match this
   --  requirement. Note that initial spaces are not skipped.

   procedure Get_Source_Location_Range (Loc1, Loc2 : out Source_Location);
   --  Skips initial spaces, then reads a source location range in the form
   --  line:col-line:col and places the two source locations in Loc1 and Loc2.
   --  Raises Data_Error if format does not match this requirement.

   procedure Skip_EOL;
   --  Called with the current character about to be read being LF or CR. Skips
   --  past CR/LF characters until either a non-CR/LF character is found, or
   --  the end of file is encountered.

   procedure Skip_Spaces;
   --  Skips zero or more spaces at the current position, leaving the file
   --  positioned at the first non-blank character (or Types.EOF).

   ------------
   -- At_EOL --
   ------------

   function At_EOL return Boolean is
   begin
      Skip_Spaces;
      return Nextc = CR or else Nextc = LF;
   end At_EOL;

   -----------
   -- Check --
   -----------

   procedure Check (C : Character) is
   begin
      if Nextc = C then
         Skipc;
      else
         raise Data_Error;
      end if;
   end Check;

   -------------
   -- Get_Int --
   -------------

   function Get_Int return Int is
      Val : Int;
      C   : Character;

   begin
      C := Nextc;
      Val := 0;

      if C not in '0' .. '9' then
         raise Data_Error;
      end if;

      --  Loop to read digits of integer value

      loop
         declare
            pragma Unsuppress (Overflow_Check);
         begin
            Val := Val * 10 + (Character'Pos (C) - Character'Pos ('0'));
         end;

         Skipc;
         C := Nextc;

         exit when C not in '0' .. '9';
      end loop;

      return Val;

   exception
      when Constraint_Error =>
         raise Data_Error;
   end Get_Int;

   -------------------------
   -- Get_Source_Location --
   -------------------------

   procedure Get_Source_Location (Loc : out Source_Location) is
      pragma Unsuppress (Range_Check);
   begin
      Loc.Line := Logical_Line_Number (Get_Int);
      Check (':');
      Loc.Col := Column_Number (Get_Int);
   exception
      when Constraint_Error =>
         raise Data_Error;
   end Get_Source_Location;

   -------------------------------
   -- Get_Source_Location_Range --
   -------------------------------

   procedure Get_Source_Location_Range (Loc1, Loc2 : out Source_Location) is
   begin
      Skip_Spaces;
      Get_Source_Location (Loc1);
      Check ('-');
      Get_Source_Location (Loc2);
   end Get_Source_Location_Range;
   --------------
   -- Skip_EOL --
   --------------

   procedure Skip_EOL is
      C : Character;

   begin
      loop
         Skipc;
         C := Nextc;
         exit when C /= LF and then C /= CR;

         if C = ' ' then
            Skip_Spaces;
            C := Nextc;
            exit when C /= LF and then C /= CR;
         end if;
      end loop;
   end Skip_EOL;

   -----------------
   -- Skip_Spaces --
   -----------------

   procedure Skip_Spaces is
   begin
      while Nextc = ' ' loop
         Skipc;
      end loop;
   end Skip_Spaces;

--  Start of processing for Get_Scos

begin
   SCOs.Initialize;

   --  Loop through lines of SCO information

   while Nextc = 'C' loop
      Skipc;

      C := Getc;

      --  Make sure first line is a header line

      if SCO_Unit_Table.Last = 0 and then C /= ' ' then
         raise Data_Error;
      end if;

      --  Otherwise dispatch on type of line

      case C is

         --  Header entry

         when ' ' =>

            --  Complete previous entry if any

            if SCO_Unit_Table.Last /= 0 then
               SCO_Unit_Table.Table (SCO_Unit_Table.Last).To :=
                 SCO_Table.Last;
            end if;

            --  Scan out dependency number and file name

            declare
               Ptr : String_Ptr := new String (1 .. 32768);
               N   : Integer;

            begin
               Skip_Spaces;
               Dnum := Get_Int;

               Skip_Spaces;

               N := 0;
               while Nextc > ' ' loop
                  N := N + 1;
                  Ptr.all (N) := Getc;
               end loop;

               --  Make new unit table entry (will fill in To later)

               SCO_Unit_Table.Append (
                 (File_Name => new String'(Ptr.all (1 .. N)),
                  Dep_Num   => Dnum,
                  From      => SCO_Table.Last + 1,
                  To        => 0));

               Free (Ptr);
            end;

         --  Statement entry

<<<<<<< HEAD
         when 'S' =>
            declare
               Typ : Character;
               Key : Character;

            begin
               Skip_Spaces;
               Key := 'S';

               loop
                  Typ := Nextc;

                  if Typ in '1' .. '9' then
                     Typ := ' ';
                  else
                     Skipc;
                  end if;

                  Get_Sloc_Range (Loc1, Loc2);

                  Add_SCO
                    (C1   => Key,
                     C2   => Typ,
                     From => Loc1,
                     To   => Loc2,
                     Last => At_EOL);

                  exit when At_EOL;
                  Key := 's';
               end loop;
            end;
=======
         when 'S' | 's' =>
            declare
               Typ : Character;
               Key : Character;

            begin
               --  If continuation, reset Last indication in last entry
               --  stored for previous CS or cs line, and start with key
               --  set to s for continuations.
>>>>>>> 6e7f08ad

               if C = 's' then
                  SCO_Table.Table (SCO_Table.Last).Last := False;
                  Key := 's';

<<<<<<< HEAD
         when 'I' | 'E' | 'P' | 'W' | 'X' =>
            Dtyp := C;
            Skip_Spaces;
            C := Getc;
=======
               --  CS case (first line, so start with key set to S)
>>>>>>> 6e7f08ad

               else
                  Key := 'S';
               end if;

               --  Initialize to scan items on one line

               Skip_Spaces;

               --  Loop through items on one line

               loop
                  Typ := Nextc;

                  if Typ in '1' .. '9' then
                     Typ := ' ';
                  else
                     Skipc;
                  end if;

                  Get_Source_Location_Range (Loc1, Loc2);

                  Add_SCO
                    (C1   => Key,
                     C2   => Typ,
                     From => Loc1,
                     To   => Loc2,
                     Last => At_EOL);

                  exit when At_EOL;
                  Key := 's';
               end loop;
            end;

         --  Decision entry

         when 'I' | 'E' | 'P' | 'W' | 'X' =>
            Dtyp := C;
            Skip_Spaces;

            --  Output header

            declare
               Loc : Source_Location;
               C2v : Character;

            begin
               --  Acquire location information

               if Dtyp = 'X' then
                  Loc := No_Source_Location;
               else
                  Get_Source_Location (Loc);
               end if;

               --  C2 is a space except for pragmas where it is 'e' since
               --  clearly the pragma is enabled if it was written out.

               if C = 'P' then
                  C2v := 'e';
               else
                  C2v := ' ';
               end if;

               Add_SCO
                 (C1   => Dtyp,
                  C2   => C2v,
                  From => Loc,
                  To   => No_Source_Location,
                  Last => False);
            end;

            --  Loop through terms in complex expression

            C := Nextc;
            while C /= CR and then C /= LF loop
               if C = 'c' or else C = 't' or else C = 'f' then
                  Cond := C;
                  Skipc;
                  Get_Source_Location_Range (Loc1, Loc2);
                  Add_SCO
                    (C2   => Cond,
                     From => Loc1,
                     To   => Loc2,
                     Last => False);

               elsif C = '!' or else
                     C = '&' or else
                     C = '|'
               then
                  Skipc;

                  declare
                     Loc : Source_Location;
                  begin
                     Get_Source_Location (Loc);
                     Add_SCO (C1 => C, From => Loc, Last => False);
                  end;

               elsif C = ' ' then
                  Skip_Spaces;

               else
                  raise Data_Error;
               end if;

               C := Nextc;
            end loop;

            --  Reset Last indication to True for last entry

            SCO_Table.Table (SCO_Table.Last).Last := True;

         --  No other SCO lines are possible

         when others =>
            raise Data_Error;
      end case;

      Skip_EOL;
   end loop;

   --  Here with all SCO's stored, complete last SCO Unit table entry

   SCO_Unit_Table.Table (SCO_Unit_Table.Last).To := SCO_Table.Last;
end Get_SCOs;<|MERGE_RESOLUTION|>--- conflicted
+++ resolved
@@ -256,39 +256,6 @@
 
          --  Statement entry
 
-<<<<<<< HEAD
-         when 'S' =>
-            declare
-               Typ : Character;
-               Key : Character;
-
-            begin
-               Skip_Spaces;
-               Key := 'S';
-
-               loop
-                  Typ := Nextc;
-
-                  if Typ in '1' .. '9' then
-                     Typ := ' ';
-                  else
-                     Skipc;
-                  end if;
-
-                  Get_Sloc_Range (Loc1, Loc2);
-
-                  Add_SCO
-                    (C1   => Key,
-                     C2   => Typ,
-                     From => Loc1,
-                     To   => Loc2,
-                     Last => At_EOL);
-
-                  exit when At_EOL;
-                  Key := 's';
-               end loop;
-            end;
-=======
          when 'S' | 's' =>
             declare
                Typ : Character;
@@ -298,20 +265,12 @@
                --  If continuation, reset Last indication in last entry
                --  stored for previous CS or cs line, and start with key
                --  set to s for continuations.
->>>>>>> 6e7f08ad
 
                if C = 's' then
                   SCO_Table.Table (SCO_Table.Last).Last := False;
                   Key := 's';
 
-<<<<<<< HEAD
-         when 'I' | 'E' | 'P' | 'W' | 'X' =>
-            Dtyp := C;
-            Skip_Spaces;
-            C := Getc;
-=======
                --  CS case (first line, so start with key set to S)
->>>>>>> 6e7f08ad
 
                else
                   Key := 'S';
