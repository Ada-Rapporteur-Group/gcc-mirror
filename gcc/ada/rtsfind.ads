------------------------------------------------------------------------------
--                                                                          --
--                         GNAT COMPILER COMPONENTS                         --
--                                                                          --
--                              R T S F I N D                               --
--                                                                          --
--                                 S p e c                                  --
--                                                                          --
<<<<<<< HEAD
--          Copyright (C) 1992-2006, Free Software Foundation, Inc.         --
=======
--          Copyright (C) 1992-2007, Free Software Foundation, Inc.         --
>>>>>>> 60a98cce
--                                                                          --
-- GNAT is free software;  you can  redistribute it  and/or modify it under --
-- terms of the  GNU General Public License as published  by the Free Soft- --
-- ware  Foundation;  either version 2,  or (at your option) any later ver- --
-- sion.  GNAT is distributed in the hope that it will be useful, but WITH- --
-- OUT ANY WARRANTY;  without even the  implied warranty of MERCHANTABILITY --
-- or FITNESS FOR A PARTICULAR PURPOSE.  See the GNU General Public License --
-- for  more details.  You should have  received  a copy of the GNU General --
-- Public License  distributed with GNAT;  see file COPYING.  If not, write --
-- to  the  Free Software Foundation,  51  Franklin  Street,  Fifth  Floor, --
-- Boston, MA 02110-1301, USA.                                              --
--                                                                          --
-- GNAT was originally developed  by the GNAT team at  New York University. --
-- Extensive contributions were provided by Ada Core Technologies Inc.      --
--                                                                          --
------------------------------------------------------------------------------

with Types; use Types;

package Rtsfind is

--  This package contains the routine that is used to obtain runtime library
--  entities, loading in the required runtime library packages on demand. It
--  is also used for such purposes as finding System.Address when System has
--  not been explicitly With'ed.

   ------------------------
   -- Runtime Unit Table --
   ------------------------

   --  The following type includes an enumeration entry for each runtime
   --  unit. The enumeration literal represents the fully qualified
   --  name of the unit, as follows:

   --    Names of the form Ada_xxx are first level children of Ada, whose
   --    name is Ada.xxx. For example, the name Ada_Tags refers to package
   --    Ada.Tags.

   --    Names of the form Ada_Calendar_xxx are second level children
   --    of Ada.Calendar. This is part of a temporary implementation of
   --    delays; eventually, packages implementing delays will be found
   --    relative to the package that declares the time type.

   --    Names of the form Ada_Finalization_xxx are second level children
   --    of Ada.Finalization.

   --    Names of the form Ada_Interrupts_xxx are second level children
   --    of Ada.Interrupts. This is needed for Ada.Interrupts.Names which
   --    is used by pragma Interrupt_State.

   --    Names of the form Ada_Real_Time_xxx are second level children
   --    of Ada.Real_Time.

   --    Names of the form Ada_Streams_xxx are second level children
   --    of Ada.Streams.

   --    Names of the form Ada_Text_IO_xxx are second level children
   --    of Ada.Text_IO.

   --    Names of the form Ada_Wide_Text_IO_xxx are second level children
   --    of Ada.Wide_Text_IO.

   --    Names of the form Ada_Wide_Wide_Text_IO_xxx are second level children
   --    of Ada.Wide_Wide_Text_IO.

   --    Names of the form Interfaces_xxx are first level children of
   --    Interfaces_CPP refers to package Interfaces.CPP

   --    Names of the form System_xxx are first level children of System, whose
   --    name is System.xxx. For example, the name System_Str_Concat refers to
   --    package System.Str_Concat.

   --    Names of the form System_Tasking_xxx are second level children of the
   --    package System.Tasking. For example, System_Tasking_Stages refers to
   --    refers to the package System.Tasking.Stages.

   --    Other names stand for themselves (e.g. System for package System)

   --  This list can contain both subprogram and package unit names. For
   --  packages, the accessible entities in the package are separately
   --  listed in the package entity table. The units must be either library
   --  level package declarations, or library level subprogram declarations.
   --  Generic units, library level instantiations and subprogram bodies
   --  acting as specs may not be referenced (all these cases could be added
   --  at the expense of additional complexity in the body of Rtsfind, but
   --  it doesn't seem worthwhile, since the implementation controls the
   --  set of units that are referenced, and this restriction is easily met.

   --  IMPORTANT NOTE: the specs of packages and procedures with'ed using
   --  this mechanism may not contain use clauses. This is because these
   --  subprograms are compiled in the current visibility environment, and
   --  it would be too much trouble to establish a clean environment for the
   --  compilation. The presence of extraneous visible stuff has no effect
   --  on the compilation except in the presence of use clauses (which might
   --  result in unexpected ambiguities).

   type RTU_Id is (
      --  Runtime packages, for list of accessible entities in each
      --  package see declarations in the runtime entity table below.

      RTU_Null,
      --  Used as a null entry. Will cause an error if referenced

      --  Children of Ada

      Ada_Calendar,
      Ada_Exceptions,
      Ada_Finalization,
      Ada_Interrupts,
      Ada_Real_Time,
      Ada_Streams,
      Ada_Tags,
      Ada_Task_Identification,
      Ada_Task_Termination,

      --  Children of Ada.Calendar

      Ada_Calendar_Delays,

      --  Children of Ada.Finalization

      Ada_Finalization_List_Controller,

      --  Children of Ada.Interrupts

      Ada_Interrupts_Names,

      --  Children of Ada.Real_Time

      Ada_Real_Time_Delays,

      --  Children of Ada.Streams

      Ada_Streams_Stream_IO,

      --  Children of Ada.Text_IO (for Text_IO_Kludge)

      Ada_Text_IO_Decimal_IO,
      Ada_Text_IO_Enumeration_IO,
      Ada_Text_IO_Fixed_IO,
      Ada_Text_IO_Float_IO,
      Ada_Text_IO_Integer_IO,
      Ada_Text_IO_Modular_IO,

      --  Children of Ada.Wide_Text_IO (for Text_IO_Kludge)

      Ada_Wide_Text_IO_Decimal_IO,
      Ada_Wide_Text_IO_Enumeration_IO,
      Ada_Wide_Text_IO_Fixed_IO,
      Ada_Wide_Text_IO_Float_IO,
      Ada_Wide_Text_IO_Integer_IO,
      Ada_Wide_Text_IO_Modular_IO,

      --  Children of Ada.Wide_Wide_Text_IO (for Text_IO_Kludge)

      Ada_Wide_Wide_Text_IO_Decimal_IO,
      Ada_Wide_Wide_Text_IO_Enumeration_IO,
      Ada_Wide_Wide_Text_IO_Fixed_IO,
      Ada_Wide_Wide_Text_IO_Float_IO,
      Ada_Wide_Wide_Text_IO_Integer_IO,
      Ada_Wide_Wide_Text_IO_Modular_IO,

      --  Interfaces

      Interfaces,

      --  Children of Interfaces

      Interfaces_CPP,
      Interfaces_Packed_Decimal,

      --  Package System

      System,

      --  Children of System

      System_Address_Image,
      System_Arith_64,
      System_AST_Handling,
      System_Assertions,
      System_Aux_DEC,
      System_Bit_Ops,
      System_Boolean_Array_Operations,
      System_Checked_Pools,
      System_Compare_Array_Signed_16,
      System_Compare_Array_Signed_32,
      System_Compare_Array_Signed_64,
      System_Compare_Array_Signed_8,
      System_Compare_Array_Unsigned_16,
      System_Compare_Array_Unsigned_32,
      System_Compare_Array_Unsigned_64,
      System_Compare_Array_Unsigned_8,
      System_DSA_Services,
      System_Exception_Table,
      System_Exceptions,
      System_Exn_Int,
      System_Exn_LLF,
      System_Exn_LLI,
      System_Exp_Int,
      System_Exp_LInt,
      System_Exp_LLI,
      System_Exp_LLU,
      System_Exp_Mod,
      System_Exp_Uns,
      System_Fat_Flt,
      System_Fat_IEEE_Long_Float,
      System_Fat_IEEE_Short_Float,
      System_Fat_LFlt,
      System_Fat_LLF,
      System_Fat_SFlt,
      System_Fat_VAX_D_Float,
      System_Fat_VAX_F_Float,
      System_Fat_VAX_G_Float,
      System_Finalization_Implementation,
      System_Finalization_Root,
      System_Fore,
      System_Img_Bool,
      System_Img_Char,
      System_Img_Dec,
      System_Img_Enum,
      System_Img_Int,
      System_Img_LLD,
      System_Img_LLI,
      System_Img_LLU,
      System_Img_Name,
      System_Img_Real,
      System_Img_Uns,
      System_Img_WChar,
      System_Interrupts,
      System_Machine_Code,
      System_Mantissa,
      System_Memcop,
      System_Pack_03,
      System_Pack_05,
      System_Pack_06,
      System_Pack_07,
      System_Pack_09,
      System_Pack_10,
      System_Pack_11,
      System_Pack_12,
      System_Pack_13,
      System_Pack_14,
      System_Pack_15,
      System_Pack_17,
      System_Pack_18,
      System_Pack_19,
      System_Pack_20,
      System_Pack_21,
      System_Pack_22,
      System_Pack_23,
      System_Pack_24,
      System_Pack_25,
      System_Pack_26,
      System_Pack_27,
      System_Pack_28,
      System_Pack_29,
      System_Pack_30,
      System_Pack_31,
      System_Pack_33,
      System_Pack_34,
      System_Pack_35,
      System_Pack_36,
      System_Pack_37,
      System_Pack_38,
      System_Pack_39,
      System_Pack_40,
      System_Pack_41,
      System_Pack_42,
      System_Pack_43,
      System_Pack_44,
      System_Pack_45,
      System_Pack_46,
      System_Pack_47,
      System_Pack_48,
      System_Pack_49,
      System_Pack_50,
      System_Pack_51,
      System_Pack_52,
      System_Pack_53,
      System_Pack_54,
      System_Pack_55,
      System_Pack_56,
      System_Pack_57,
      System_Pack_58,
      System_Pack_59,
      System_Pack_60,
      System_Pack_61,
      System_Pack_62,
      System_Pack_63,
      System_Parameters,
      System_Partition_Interface,
      System_Pool_Global,
      System_Pool_Empty,
      System_Pool_Local,
      System_Pool_Size,
      System_RPC,
      System_Scalar_Values,
      System_Secondary_Stack,
      System_Shared_Storage,
      System_Soft_Links,
      System_Standard_Library,
      System_Storage_Elements,
      System_Storage_Pools,
      System_Stream_Attributes,
      System_String_Ops,
      System_String_Ops_Concat_3,
      System_String_Ops_Concat_4,
      System_String_Ops_Concat_5,
      System_Task_Info,
      System_Tasking,
      System_Threads,
      System_Unsigned_Types,
      System_Val_Bool,
      System_Val_Char,
      System_Val_Dec,
      System_Val_Enum,
      System_Val_Int,
      System_Val_LLD,
      System_Val_LLI,
      System_Val_LLU,
      System_Val_Name,
      System_Val_Real,
      System_Val_Uns,
      System_Val_WChar,
      System_Vax_Float_Operations,
      System_Version_Control,
      System_VMS_Exception_Table,
      System_WCh_StW,
      System_WCh_WtS,
      System_Wid_Bool,
      System_Wid_Char,
      System_Wid_Enum,
      System_Wid_LLI,
      System_Wid_LLU,
      System_Wid_Name,
      System_Wid_WChar,
      System_WWd_Char,
      System_WWd_Enum,
      System_WWd_Wchar,

      --  Children of System.Tasking

      System_Tasking_Async_Delays,
      System_Tasking_Async_Delays_Enqueue_Calendar,
      System_Tasking_Async_Delays_Enqueue_RT,
      System_Tasking_Protected_Objects,
      System_Tasking_Protected_Objects_Entries,
      System_Tasking_Protected_Objects_Operations,
      System_Tasking_Protected_Objects_Single_Entry,
      System_Tasking_Restricted_Stages,
      System_Tasking_Rendezvous,
      System_Tasking_Stages);

   subtype Ada_Child is RTU_Id
     range Ada_Calendar .. Ada_Wide_Wide_Text_IO_Modular_IO;
   --  Range of values for children or grand-children of Ada

   subtype Ada_Calendar_Child is Ada_Child
     range Ada_Calendar_Delays .. Ada_Calendar_Delays;
   --  Range of values for children of Ada.Calendar

   subtype Ada_Finalization_Child is Ada_Child range
     Ada_Finalization_List_Controller .. Ada_Finalization_List_Controller;
   --  Range of values for children of Ada.Finalization

   subtype Ada_Interrupts_Child is Ada_Child range
     Ada_Interrupts_Names .. Ada_Interrupts_Names;
   --  Range of values for children of Ada.Interrupts

   subtype Ada_Real_Time_Child is Ada_Child
     range Ada_Real_Time_Delays .. Ada_Real_Time_Delays;
   --  Range of values for children of Ada.Real_Time

   subtype Ada_Streams_Child is Ada_Child
     range Ada_Streams_Stream_IO .. Ada_Streams_Stream_IO;

   subtype Ada_Text_IO_Child is Ada_Child
     range Ada_Text_IO_Decimal_IO .. Ada_Text_IO_Modular_IO;
   --  Range of values for children of Ada.Text_IO

   subtype Ada_Wide_Text_IO_Child is Ada_Child
     range Ada_Wide_Text_IO_Decimal_IO .. Ada_Wide_Text_IO_Modular_IO;
   --  Range of values for children of Ada.Text_IO

   subtype Ada_Wide_Wide_Text_IO_Child is Ada_Child
     range Ada_Wide_Wide_Text_IO_Decimal_IO ..
           Ada_Wide_Wide_Text_IO_Modular_IO;

   subtype Interfaces_Child is RTU_Id
     range Interfaces_CPP .. Interfaces_Packed_Decimal;
   --  Range of values for children of Interfaces

   subtype System_Child is RTU_Id
     range System_Address_Image .. System_Tasking_Stages;
   --  Range of values for children or grandchildren of System

   subtype System_Tasking_Child is System_Child
     range System_Tasking_Async_Delays .. System_Tasking_Stages;
   --  Range of values for children of System.Tasking

   subtype System_Tasking_Protected_Objects_Child is System_Tasking_Child
     range System_Tasking_Protected_Objects_Entries ..
       System_Tasking_Protected_Objects_Single_Entry;
   --  Range of values for children of System.Tasking.Protected_Objects

   subtype System_Tasking_Restricted_Child is System_Tasking_Child
     range System_Tasking_Restricted_Stages ..
       System_Tasking_Restricted_Stages;
   --  Range of values for children of System.Tasking.Restricted

   subtype System_Tasking_Async_Delays_Child is System_Tasking_Child
     range System_Tasking_Async_Delays_Enqueue_Calendar ..
       System_Tasking_Async_Delays_Enqueue_RT;
   --  Range of values for children of System.Tasking.Async_Delays

   --------------------------
   -- Runtime Entity Table --
   --------------------------

   --  This is the enumeration type used to define the argument passed to
   --  the RTE function. The name must exactly match the name of the entity
   --  involved, and in the case of a package entity, this name must uniquely
   --  imply the package containing the entity.

   --  As far as possible, we avoid duplicate names in runtime packages, so
   --  that the name RE_nnn uniquely identifies the entity nnn. In some cases,
   --  it is impossible to avoid such duplication because the names come from
   --  RM defined packages. In such cases, the name is of the form RO_XX_nnn
   --  where XX is two letters used to differentiate the multiple occurrences
   --  of the name xx, and nnn is the entity name.

   --  Note that not all entities in the units contained in the run-time unit
   --  table are included in the following table, only those that actually
   --  have to be referenced from generated code.

   --  Note on RE_Null. This value is used as a null entry where an RE_Id
   --  value is required syntactically, but no real entry is required or
   --  needed. Use of this value will cause a fatal error in an RTE call.

   type RE_Id is (

     RE_Null,

     RE_Code_Loc,                        -- Ada.Exceptions
     RE_Current_Target_Exception,        -- Ada.Exceptions (JGNAT use only)
     RE_Exception_Id,                    -- Ada.Exceptions
     RE_Exception_Information,           -- Ada.Exceptions
     RE_Exception_Message,               -- Ada.Exceptions
     RE_Exception_Name_Simple,           -- Ada.Exceptions
     RE_Exception_Occurrence,            -- Ada.Exceptions
<<<<<<< HEAD
     RE_Local_Raise,                     -- Ada.Exceptions
=======
>>>>>>> 60a98cce
     RE_Null_Occurrence,                 -- Ada.Exceptions
     RE_Poll,                            -- Ada.Exceptions
     RE_Raise_Exception,                 -- Ada.Exceptions
     RE_Raise_Exception_Always,          -- Ada.Exceptions
     RE_Raise_From_Controlled_Operation, -- Ada.Exceptions
     RE_Reraise_Occurrence,              -- Ada.Exceptions
     RE_Reraise_Occurrence_Always,       -- Ada.Exceptions
     RE_Reraise_Occurrence_No_Defer,     -- Ada.Exceptions
     RE_Save_Occurrence,                 -- Ada.Exceptions

     RE_Simple_List_Controller,          -- Ada.Finalization.List_Controller
     RE_List_Controller,                 -- Ada.Finalization.List_Controller

     RE_Interrupt_ID,                    -- Ada.Interrupts
     RE_Is_Reserved,                     -- Ada.Interrupts
     RE_Is_Attached,                     -- Ada.Interrupts
     RE_Current_Handler,                 -- Ada.Interrupts
     RE_Attach_Handler,                  -- Ada.Interrupts
     RE_Exchange_Handler,                -- Ada.Interrupts
     RE_Detach_Handler,                  -- Ada.Interrupts
     RE_Reference,                       -- Ada.Interrupts

     RE_Names,                           -- Ada.Interupts.Names

     RE_Root_Stream_Type,                -- Ada.Streams
     RE_Stream_Element,                  -- Ada.Streams

     RE_Stream_Access,                   -- Ada.Streams.Stream_IO

<<<<<<< HEAD
     RE_Abstract_Interface,              -- Ada.Tags
     RE_Access_Level,                    -- Ada.Tags
     RE_Addr_Ptr,                        -- Ada.Tags
     RE_Base_Address,                    -- Ada.Tags
     RE_Cstring_Ptr,                     -- Ada.Tags
     RE_Default_Prim_Op_Count,           -- Ada.Tags
     RE_Descendant_Tag,                  -- Ada.Tags
     RE_Dispatch_Table,                  -- Ada.Tags
     RE_Displace,                        -- Ada.Tags
     RE_DT_Entry_Size,                   -- Ada.Tags
     RE_DT_Min_Prologue_Size,            -- Ada.Tags
     RE_DT_Prologue_Size,                -- Ada.Tags
     RE_DT_Typeinfo_Ptr_Size,            -- Ada.Tags
     RE_Expanded_Name,                   -- Ada.Tags
=======
     RE_Access_Level,                    -- Ada.Tags
     RE_Address_Array,                   -- Ada.Tags
     RE_Addr_Ptr,                        -- Ada.Tags
     RE_Base_Address,                    -- Ada.Tags
     RE_Cstring_Ptr,                     -- Ada.Tags
     RE_Descendant_Tag,                  -- Ada.Tags
     RE_Dispatch_Table,                  -- Ada.Tags
     RE_Dispatch_Table_Wrapper,          -- Ada.Tags
     RE_Displace,                        -- Ada.Tags
     RE_DT,                              -- Ada.Tags
     RE_DT_Predef_Prims_Offset,          -- Ada.Tags
     RE_DT_Typeinfo_Ptr_Size,            -- Ada.Tags
>>>>>>> 60a98cce
     RE_External_Tag,                    -- Ada.Tags
     RO_TA_External_Tag,                 -- Ada.Tags
     RE_Get_Access_Level,                -- Ada.Tags
     RE_Get_Entry_Index,                 -- Ada.Tags
     RE_Get_Offset_Index,                -- Ada.Tags
<<<<<<< HEAD
     RE_Get_Predefined_Prim_Op_Address,  -- Ada.Tags
     RE_Get_Prim_Op_Address,             -- Ada.Tags
     RE_Get_Prim_Op_Kind,                -- Ada.Tags
     RE_Get_RC_Offset,                   -- Ada.Tags
     RE_Get_Remotely_Callable,           -- Ada.Tags
     RE_Get_Tagged_Kind,                 -- Ada.Tags
     RE_Idepth,                          -- Ada.Tags
     RE_Ifaces_Table,                    -- Ada.Tags
     RE_Ifaces_Table_Ptr,                -- Ada.Tags
     RE_Interface_Data,                  -- Ada.Tags
     RE_Interface_Data_Ptr,              -- Ada.Tags
     RE_Interface_Tag,                   -- Ada.Tags
     RE_IW_Membership,                   -- Ada.Tags
     RE_Nb_Ifaces,                       -- Ada.Tags
     RE_Object_Specific_Data,            -- Ada.Tags
     RE_Offset_To_Top,                   -- Ada.Tags
     RE_Type_Specific_Data,              -- Ada.Tags
=======
     RE_Get_Prim_Op_Kind,                -- Ada.Tags
     RE_Get_Tagged_Kind,                 -- Ada.Tags
     RE_Idepth,                          -- Ada.Tags
     RE_Interfaces_Array,                -- Ada.Tags
     RE_Interfaces_Table,                -- Ada.Tags
     RE_Interface_Data,                  -- Ada.Tags
     RE_Interface_Data_Element,          -- Ada.Tags
     RE_Interface_Tag,                   -- Ada.Tags
     RE_IW_Membership,                   -- Ada.Tags
     RE_Max_Predef_Prims,                -- Ada.Tags
     RE_No_Dispatch_Table_Wrapper,       -- Ada.Tags
     RE_NDT_Prims_Ptr,                   -- Ada.Tags
     RE_NDT_TSD,                         -- Ada.Tags
     RE_Num_Prims,                       -- Ada.Tags
     RE_Object_Specific_Data,            -- Ada.Tags
     RE_Offset_To_Top,                   -- Ada.Tags
     RE_Offset_To_Top_Function_Ptr,      -- Ada.Tags
     RE_OSD_Table,                       -- Ada.Tags
     RE_OSD_Num_Prims,                   -- Ada.Tags
>>>>>>> 60a98cce
     RE_POK_Function,                    -- Ada.Tags
     RE_POK_Procedure,                   -- Ada.Tags
     RE_POK_Protected_Entry,             -- Ada.Tags
     RE_POK_Protected_Function,          -- Ada.Tags
     RE_POK_Protected_Procedure,         -- Ada.Tags
     RE_POK_Task_Entry,                  -- Ada.Tags
     RE_POK_Task_Function,               -- Ada.Tags
     RE_POK_Task_Procedure,              -- Ada.Tags
     RE_Predef_Prims,                    -- Ada.Tags
     RE_Predef_Prims_Table_Ptr,          -- Ada.Tags
     RE_Prim_Op_Kind,                    -- Ada.Tags
<<<<<<< HEAD
     RE_Primary_DT,                      -- Ada.Tags
     RE_Prims_Ptr,                       -- Ada.Tags
     RE_Register_Interface_Tag,          -- Ada.Tags
     RE_Register_Tag,                    -- Ada.Tags
     RE_Remotely_Callable,               -- Ada.Tags
     RE_RC_Offset,                       -- Ada.Tags
     RE_Secondary_DT,                    -- Ada.Tags
     RE_Select_Specific_Data,            -- Ada.Tags
     RE_Set_Access_Level,                -- Ada.Tags
     RE_Set_Entry_Index,                 -- Ada.Tags
     RE_Set_Expanded_Name,               -- Ada.Tags
     RE_Set_Num_Prim_Ops,                -- Ada.Tags
     RE_Set_Offset_Index,                -- Ada.Tags
     RE_Set_Offset_To_Top,               -- Ada.Tags
     RE_Set_OSD,                         -- Ada.Tags
     RE_Set_Predefined_Prim_Op_Address,  -- Ada.Tags
     RE_Set_Prim_Op_Address,             -- Ada.Tags
     RE_Set_Prim_Op_Kind,                -- Ada.Tags
     RE_Set_RC_Offset,                   -- Ada.Tags
     RE_Set_Remotely_Callable,           -- Ada.Tags
     RE_Set_SSD,                         -- Ada.Tags
     RE_Set_Signature,                   -- Ada.Tags
     RE_Set_Tagged_Kind,                 -- Ada.Tags
     RE_Set_TSD,                         -- Ada.Tags
     RE_Tag,                             -- Ada.Tags
     RE_Tag_Error,                       -- Ada.Tags
     RE_Tag_Ptr,                         -- Ada.Tags
=======
     RE_Prims_Ptr,                       -- Ada.Tags
     RE_Primary_DT,                      -- Ada.Tags
     RE_Signature,                       -- Ada.Tags
     RE_SSD,                             -- Ada.Tags
     RE_TSD,                             -- Ada.Tags
     RE_Type_Specific_Data,              -- Ada.Tags
     RE_Register_Tag,                    -- Ada.Tags
     RE_Transportable,                   -- Ada.Tags
     RE_Secondary_DT,                    -- Ada.Tags
     RE_Select_Specific_Data,            -- Ada.Tags
     RE_Set_Entry_Index,                 -- Ada.Tags
     RE_Set_Offset_To_Top,               -- Ada.Tags
     RE_Set_Prim_Op_Kind,                -- Ada.Tags
     RE_Tag,                             -- Ada.Tags
     RE_Tag_Error,                       -- Ada.Tags
     RE_Tag_Kind,                        -- Ada.Tags
     RE_Tag_Ptr,                         -- Ada.Tags
     RE_Tag_Table,                       -- Ada.Tags
>>>>>>> 60a98cce
     RE_Tags_Table,                      -- Ada.Tags
     RE_Tagged_Kind,                     -- Ada.Tags
     RE_Type_Specific_Data_Ptr,          -- Ada.Tags
     RE_TK_Abstract_Limited_Tagged,      -- Ada.Tags
     RE_TK_Abstract_Tagged,              -- Ada.Tags
     RE_TK_Limited_Tagged,               -- Ada.Tags
     RE_TK_Protected,                    -- Ada.Tags
     RE_TK_Tagged,                       -- Ada.Tags
     RE_TK_Task,                         -- Ada.Tags

     RE_Abort_Task,                      -- Ada.Task_Identification
     RE_Current_Task,                    -- Ada.Task_Identification
     RO_AT_Task_Id,                      -- Ada.Task_Identification

     RO_CA_Time,                         -- Ada.Calendar

     RO_CA_Delay_For,                    -- Ada.Calendar.Delays
     RO_CA_Delay_Until,                  -- Ada.Calendar.Delays
     RO_CA_To_Duration,                  -- Ada.Calendar.Delays

     RO_RT_Time,                         -- Ada.Real_Time

     RO_RT_Delay_Until,                  -- Ada.Real_Time.Delays
     RO_RT_To_Duration,                  -- Ada.Real_Time.Delays

     RE_Integer_64,                      -- Interfaces
     RE_Unsigned_8,                      -- Interfaces
     RE_Unsigned_16,                     -- Interfaces
     RE_Unsigned_32,                     -- Interfaces
     RE_Unsigned_64,                     -- Interfaces

     RE_Address,                         -- System
     RE_Any_Priority,                    -- System
     RE_Bit_Order,                       -- System
     RE_High_Order_First,                -- System
     RE_Interrupt_Priority,              -- System
     RE_Lib_Stop,                        -- System
     RE_Low_Order_First,                 -- System
     RE_Max_Priority,                    -- System
     RE_Null_Address,                    -- System
     RE_Priority,                        -- System

     RE_Address_Image,                   -- System.Address_Image

     RE_Add_With_Ovflo_Check,            -- System.Arith_64
     RE_Double_Divide,                   -- System.Arith_64
     RE_Multiply_With_Ovflo_Check,       -- System.Arith_64
     RE_Scaled_Divide,                   -- System.Arith_64
     RE_Subtract_With_Ovflo_Check,       -- System.Arith_64

     RE_Create_AST_Handler,              -- System.AST_Handling

     RE_Assert_Failure,                  -- System.Assertions
     RE_Raise_Assert_Failure,            -- System.Assertions

     RE_AST_Handler,                     -- System.Aux_DEC
     RE_Import_Value,                    -- System.Aux_DEC
     RE_No_AST_Handler,                  -- System.Aux_DEC
     RE_Type_Class,                      -- System.Aux_DEC
     RE_Type_Class_Enumeration,          -- System.Aux_DEC
     RE_Type_Class_Integer,              -- System.Aux_DEC
     RE_Type_Class_Fixed_Point,          -- System.Aux_DEC
     RE_Type_Class_Floating_Point,       -- System.Aux_DEC
     RE_Type_Class_Array,                -- System.Aux_DEC
     RE_Type_Class_Record,               -- System.Aux_DEC
     RE_Type_Class_Access,               -- System.Aux_DEC
     RE_Type_Class_Task,                 -- System.Aux_DEC
     RE_Type_Class_Address,              -- System.Aux_DEC

     RE_Bit_And,                         -- System.Bit_Ops
     RE_Bit_Eq,                          -- System.Bit_Ops
     RE_Bit_Not,                         -- System.Bit_Ops
     RE_Bit_Or,                          -- System.Bit_Ops
     RE_Bit_Xor,                         -- System.Bit_Ops

     RE_Vector_Not,                      -- System_Boolean_Array_Operations,
     RE_Vector_And,                      -- System_Boolean_Array_Operations,
     RE_Vector_Or,                       -- System_Boolean_Array_Operations,
     RE_Vector_Nand,                     -- System_Boolean_Array_Operations,
     RE_Vector_Nor,                      -- System_Boolean_Array_Operations,
     RE_Vector_Nxor,                     -- System_Boolean_Array_Operations,
     RE_Vector_Xor,                      -- System_Boolean_Array_Operations,

     RE_Checked_Pool,                    -- System.Checked_Pools

     RE_Compare_Array_S8,                -- System.Compare_Array_Signed_8
     RE_Compare_Array_S8_Unaligned,      -- System.Compare_Array_Signed_8

     RE_Compare_Array_S16,               -- System.Compare_Array_Signed_16

     RE_Compare_Array_S32,               -- System.Compare_Array_Signed_16

     RE_Compare_Array_S64,               -- System.Compare_Array_Signed_16

     RE_Compare_Array_U8,                -- System.Compare_Array_Unsigned_8
     RE_Compare_Array_U8_Unaligned,      -- System.Compare_Array_Unsigned_8

     RE_Compare_Array_U16,               -- System.Compare_Array_Unsigned_16

     RE_Compare_Array_U32,               -- System.Compare_Array_Unsigned_16

     RE_Compare_Array_U64,               -- System.Compare_Array_Unsigned_16

     RE_Get_Active_Partition_Id,         -- System.DSA_Services
     RE_Get_Local_Partition_Id,          -- System.DSA_Services
     RE_Get_Passive_Partition_Id,        -- System.DSA_Services

     RE_Register_Exception,              -- System.Exception_Table

     RE_Local_Raise,                     -- System.Exceptions

     RE_Exn_Integer,                     -- System.Exn_Int

     RE_Exn_Long_Long_Float,             -- System.Exn_LLF

     RE_Exn_Long_Long_Integer,           -- System.Exn_LLI

     RE_Exp_Integer,                     -- System.Exp_Int

     RE_Exp_Long_Long_Integer,           -- System.Exp_LLI

     RE_Exp_Long_Long_Unsigned,          -- System.Exp_LLU

     RE_Exp_Modular,                     -- System.Exp_Mod

     RE_Exp_Unsigned,                    -- System.Exp_Uns

     RE_Attr_Float,                      -- System.Fat_Flt

     RE_Attr_IEEE_Long,                  -- System.Fat_IEEE_Long_Float
     RE_Fat_IEEE_Long,                   -- System.Fat_IEEE_Long_Float

     RE_Attr_IEEE_Short,                 -- System.Fat_IEEE_Short_Float
     RE_Fat_IEEE_Short,                  -- System.Fat_IEEE_Short_Float
<<<<<<< HEAD

     RE_Attr_Long_Float,                 -- System.Fat_LFlt

     RE_Attr_Long_Long_Float,            -- System.Fat_LLF

     RE_Attr_Short_Float,                -- System.Fat_SFlt

     RE_Attr_VAX_D_Float,                -- System.Fat_VAX_D_Float
     RE_Fat_VAX_D,                       -- System.Fat_VAX_D_Float

     RE_Attr_VAX_F_Float,                -- System.Fat_VAX_F_Float
     RE_Fat_VAX_F,                       -- System.Fat_VAX_F_Float

=======

     RE_Attr_Long_Float,                 -- System.Fat_LFlt

     RE_Attr_Long_Long_Float,            -- System.Fat_LLF

     RE_Attr_Short_Float,                -- System.Fat_SFlt

     RE_Attr_VAX_D_Float,                -- System.Fat_VAX_D_Float
     RE_Fat_VAX_D,                       -- System.Fat_VAX_D_Float

     RE_Attr_VAX_F_Float,                -- System.Fat_VAX_F_Float
     RE_Fat_VAX_F,                       -- System.Fat_VAX_F_Float

>>>>>>> 60a98cce
     RE_Attr_VAX_G_Float,                -- System.Fat_VAX_G_Float
     RE_Fat_VAX_G,                       -- System.Fat_VAX_G_Float

     RE_Attach_To_Final_List,            -- System.Finalization_Implementation
     RE_Finalizable_Ptr_Ptr,             -- System.Finalization_Implementation
     RE_Move_Final_List,                 -- System.Finalization_Implementation
     RE_Finalize_List,                   -- System.Finalization_Implementation
     RE_Finalize_One,                    -- System.Finalization_Implementation
     RE_Global_Final_List,               -- System.Finalization_Implementation
     RE_Record_Controller,               -- System.Finalization_Implementation
     RE_Limited_Record_Controller,       -- System.Finalization_Implementation
     RE_Deep_Tag_Attach,                 -- System.Finalization_Implementation

     RE_Root_Controlled,                 -- System.Finalization_Root
     RE_Finalizable,                     -- System.Finalization_Root
     RE_Finalizable_Ptr,                 -- System.Finalization_Root

     RE_Fore,                            -- System.Fore

     RE_Image_Boolean,                   -- System.Img_Bool

     RE_Image_Character,                 -- System.Img_Char

     RE_Image_Decimal,                   -- System.Img_Dec

     RE_Image_Enumeration_8,             -- System.Img_Enum
     RE_Image_Enumeration_16,            -- System.Img_Enum
     RE_Image_Enumeration_32,            -- System.Img_Enum

     RE_Image_Integer,                   -- System.Img_Int

     RE_Image_Long_Long_Decimal,         -- System.Img_LLD

     RE_Image_Long_Long_Integer,         -- System.Img_LLI

     RE_Image_Long_Long_Unsigned,        -- System.Img_LLU

     RE_Image_Ordinary_Fixed_Point,      -- System.Img_Real
     RE_Image_Floating_Point,            -- System.Img_Real

     RE_Image_Unsigned,                  -- System.Img_Uns

     RE_Image_Wide_Character,            -- System.Img_WChar
     RE_Image_Wide_Wide_Character,       -- System.Img_WChar

     RE_Bind_Interrupt_To_Entry,         -- System.Interrupts
     RE_Default_Interrupt_Priority,      -- System.Interrupts
     RE_Dynamic_Interrupt_Protection,    -- System.Interrupts
     RE_Install_Handlers,                -- System.Interrupts
     RE_Register_Interrupt_Handler,      -- System.Interrupts
     RE_Static_Interrupt_Protection,     -- System.Interrupts
     RE_System_Interrupt_Id,             -- System.Interrupts

     RE_Asm_Insn,                        -- System.Machine_Code
     RE_Asm_Input_Operand,               -- System.Machine_Code
     RE_Asm_Output_Operand,              -- System.Machine_Code

     RE_Mantissa_Value,                  -- System_Mantissa

     RE_Bits_03,                         -- System.Pack_03
     RE_Get_03,                          -- System.Pack_03
     RE_Set_03,                          -- System.Pack_03

     RE_Bits_05,                         -- System.Pack_05
     RE_Get_05,                          -- System.Pack_05
     RE_Set_05,                          -- System.Pack_05

     RE_Bits_06,                         -- System.Pack_06
     RE_Get_06,                          -- System.Pack_06
     RE_GetU_06,                         -- System.Pack_06
     RE_Set_06,                          -- System.Pack_06
     RE_SetU_06,                         -- System.Pack_06

     RE_Bits_07,                         -- System.Pack_07
     RE_Get_07,                          -- System.Pack_07
     RE_Set_07,                          -- System.Pack_07

     RE_Bits_09,                         -- System.Pack_09
     RE_Get_09,                          -- System.Pack_09
     RE_Set_09,                          -- System.Pack_09

     RE_Bits_10,                         -- System.Pack_10
     RE_Get_10,                          -- System.Pack_10
     RE_GetU_10,                         -- System.Pack_10
     RE_Set_10,                          -- System.Pack_10
     RE_SetU_10,                         -- System.Pack_10

     RE_Bits_11,                         -- System.Pack_11
     RE_Get_11,                          -- System.Pack_11
     RE_Set_11,                          -- System.Pack_11

     RE_Bits_12,                         -- System.Pack_12
     RE_Get_12,                          -- System.Pack_12
     RE_GetU_12,                         -- System.Pack_12
     RE_Set_12,                          -- System.Pack_12
     RE_SetU_12,                         -- System.Pack_12

     RE_Bits_13,                         -- System.Pack_13
     RE_Get_13,                          -- System.Pack_13
     RE_Set_13,                          -- System.Pack_13

     RE_Bits_14,                         -- System.Pack_14
     RE_Get_14,                          -- System.Pack_14
     RE_GetU_14,                         -- System.Pack_14
     RE_Set_14,                          -- System.Pack_14
     RE_SetU_14,                         -- System.Pack_14

     RE_Bits_15,                         -- System.Pack_15
     RE_Get_15,                          -- System.Pack_15
     RE_Set_15,                          -- System.Pack_15

     RE_Bits_17,                         -- System.Pack_17
     RE_Get_17,                          -- System.Pack_17
     RE_Set_17,                          -- System.Pack_17

     RE_Bits_18,                         -- System.Pack_18
     RE_Get_18,                          -- System.Pack_18
     RE_GetU_18,                         -- System.Pack_18
     RE_Set_18,                          -- System.Pack_18
     RE_SetU_18,                         -- System.Pack_18

     RE_Bits_19,                         -- System.Pack_19
     RE_Get_19,                          -- System.Pack_19
     RE_Set_19,                          -- System.Pack_19

     RE_Bits_20,                         -- System.Pack_20
     RE_Get_20,                          -- System.Pack_20
     RE_GetU_20,                         -- System.Pack_20
     RE_Set_20,                          -- System.Pack_20
     RE_SetU_20,                         -- System.Pack_20

     RE_Bits_21,                         -- System.Pack_21
     RE_Get_21,                          -- System.Pack_21
     RE_Set_21,                          -- System.Pack_21

     RE_Bits_22,                         -- System.Pack_22
     RE_Get_22,                          -- System.Pack_22
     RE_GetU_22,                         -- System.Pack_22
     RE_Set_22,                          -- System.Pack_22
     RE_SetU_22,                         -- System.Pack_22

     RE_Bits_23,                         -- System.Pack_23
     RE_Get_23,                          -- System.Pack_23
     RE_Set_23,                          -- System.Pack_23

     RE_Bits_24,                         -- System.Pack_24
     RE_Get_24,                          -- System.Pack_24
     RE_GetU_24,                         -- System.Pack_24
     RE_Set_24,                          -- System.Pack_24
     RE_SetU_24,                         -- System.Pack_24

     RE_Bits_25,                         -- System.Pack_25
     RE_Get_25,                          -- System.Pack_25
     RE_Set_25,                          -- System.Pack_25

     RE_Bits_26,                         -- System.Pack_26
     RE_Get_26,                          -- System.Pack_26
     RE_GetU_26,                         -- System.Pack_26
     RE_Set_26,                          -- System.Pack_26
     RE_SetU_26,                         -- System.Pack_26

     RE_Bits_27,                         -- System.Pack_27
     RE_Get_27,                          -- System.Pack_27
     RE_Set_27,                          -- System.Pack_27

     RE_Bits_28,                         -- System.Pack_28
     RE_Get_28,                          -- System.Pack_28
     RE_GetU_28,                         -- System.Pack_28
     RE_Set_28,                          -- System.Pack_28
     RE_SetU_28,                         -- System.Pack_28

     RE_Bits_29,                         -- System.Pack_29
     RE_Get_29,                          -- System.Pack_29
     RE_Set_29,                          -- System.Pack_29

     RE_Bits_30,                         -- System.Pack_30
     RE_Get_30,                          -- System.Pack_30
     RE_GetU_30,                         -- System.Pack_30
     RE_Set_30,                          -- System.Pack_30
     RE_SetU_30,                         -- System.Pack_30

     RE_Bits_31,                         -- System.Pack_31
     RE_Get_31,                          -- System.Pack_31
     RE_Set_31,                          -- System.Pack_31

     RE_Bits_33,                         -- System.Pack_33
     RE_Get_33,                          -- System.Pack_33
     RE_Set_33,                          -- System.Pack_33

     RE_Bits_34,                         -- System.Pack_34
     RE_Get_34,                          -- System.Pack_34
     RE_GetU_34,                         -- System.Pack_34
     RE_Set_34,                          -- System.Pack_34
     RE_SetU_34,                         -- System.Pack_34

     RE_Bits_35,                         -- System.Pack_35
     RE_Get_35,                          -- System.Pack_35
     RE_Set_35,                          -- System.Pack_35

     RE_Bits_36,                         -- System.Pack_36
     RE_Get_36,                          -- System.Pack_36
     RE_GetU_36,                         -- System.Pack_36
     RE_Set_36,                          -- System.Pack_36
     RE_SetU_36,                         -- System.Pack_36

     RE_Bits_37,                         -- System.Pack_37
     RE_Get_37,                          -- System.Pack_37
     RE_Set_37,                          -- System.Pack_37

     RE_Bits_38,                         -- System.Pack_38
     RE_Get_38,                          -- System.Pack_38
     RE_GetU_38,                         -- System.Pack_38
     RE_Set_38,                          -- System.Pack_38
     RE_SetU_38,                         -- System.Pack_38

     RE_Bits_39,                         -- System.Pack_39
     RE_Get_39,                          -- System.Pack_39
     RE_Set_39,                          -- System.Pack_39

     RE_Bits_40,                         -- System.Pack_40
     RE_Get_40,                          -- System.Pack_40
     RE_GetU_40,                         -- System.Pack_40
     RE_Set_40,                          -- System.Pack_40
     RE_SetU_40,                         -- System.Pack_40

     RE_Bits_41,                         -- System.Pack_41
     RE_Get_41,                          -- System.Pack_41
     RE_Set_41,                          -- System.Pack_41

     RE_Bits_42,                         -- System.Pack_42
     RE_Get_42,                          -- System.Pack_42
     RE_GetU_42,                         -- System.Pack_42
     RE_Set_42,                          -- System.Pack_42
     RE_SetU_42,                         -- System.Pack_42

     RE_Bits_43,                         -- System.Pack_43
     RE_Get_43,                          -- System.Pack_43
     RE_Set_43,                          -- System.Pack_43

     RE_Bits_44,                         -- System.Pack_44
     RE_Get_44,                          -- System.Pack_44
     RE_GetU_44,                         -- System.Pack_44
     RE_Set_44,                          -- System.Pack_44
     RE_SetU_44,                         -- System.Pack_44

     RE_Bits_45,                         -- System.Pack_45
     RE_Get_45,                          -- System.Pack_45
     RE_Set_45,                          -- System.Pack_45

     RE_Bits_46,                         -- System.Pack_46
     RE_Get_46,                          -- System.Pack_46
     RE_GetU_46,                         -- System.Pack_46
     RE_Set_46,                          -- System.Pack_46
     RE_SetU_46,                         -- System.Pack_46

     RE_Bits_47,                         -- System.Pack_47
     RE_Get_47,                          -- System.Pack_47
     RE_Set_47,                          -- System.Pack_47

     RE_Bits_48,                         -- System.Pack_48
     RE_Get_48,                          -- System.Pack_48
     RE_GetU_48,                         -- System.Pack_48
     RE_Set_48,                          -- System.Pack_48
     RE_SetU_48,                         -- System.Pack_48

     RE_Bits_49,                         -- System.Pack_49
     RE_Get_49,                          -- System.Pack_49
     RE_Set_49,                          -- System.Pack_49

     RE_Bits_50,                         -- System.Pack_50
     RE_Get_50,                          -- System.Pack_50
     RE_GetU_50,                         -- System.Pack_50
     RE_Set_50,                          -- System.Pack_50
     RE_SetU_50,                         -- System.Pack_50

     RE_Bits_51,                         -- System.Pack_51
     RE_Get_51,                          -- System.Pack_51
     RE_Set_51,                          -- System.Pack_51

     RE_Bits_52,                         -- System.Pack_52
     RE_Get_52,                          -- System.Pack_52
     RE_GetU_52,                         -- System.Pack_52
     RE_Set_52,                          -- System.Pack_52
     RE_SetU_52,                         -- System.Pack_52

     RE_Bits_53,                         -- System.Pack_53
     RE_Get_53,                          -- System.Pack_53
     RE_Set_53,                          -- System.Pack_53

     RE_Bits_54,                         -- System.Pack_54
     RE_Get_54,                          -- System.Pack_54
     RE_GetU_54,                         -- System.Pack_54
     RE_Set_54,                          -- System.Pack_54
     RE_SetU_54,                         -- System.Pack_54

     RE_Bits_55,                         -- System.Pack_55
     RE_Get_55,                          -- System.Pack_55
     RE_Set_55,                          -- System.Pack_55

     RE_Bits_56,                         -- System.Pack_56
     RE_Get_56,                          -- System.Pack_56
     RE_GetU_56,                         -- System.Pack_56
     RE_Set_56,                          -- System.Pack_56
     RE_SetU_56,                         -- System.Pack_56

     RE_Bits_57,                         -- System.Pack_57
     RE_Get_57,                          -- System.Pack_57
     RE_Set_57,                          -- System.Pack_57

     RE_Bits_58,                         -- System.Pack_58
     RE_Get_58,                          -- System.Pack_58
     RE_GetU_58,                         -- System.Pack_58
     RE_Set_58,                          -- System.Pack_58
     RE_SetU_58,                         -- System.Pack_58

     RE_Bits_59,                         -- System.Pack_59
     RE_Get_59,                          -- System.Pack_59
     RE_Set_59,                          -- System.Pack_59

     RE_Bits_60,                         -- System.Pack_60
     RE_Get_60,                          -- System.Pack_60
     RE_GetU_60,                         -- System.Pack_60
     RE_Set_60,                          -- System.Pack_60
     RE_SetU_60,                         -- System.Pack_60

     RE_Bits_61,                         -- System.Pack_61
     RE_Get_61,                          -- System.Pack_61
     RE_Set_61,                          -- System.Pack_61

     RE_Bits_62,                         -- System.Pack_62
     RE_Get_62,                          -- System.Pack_62
     RE_GetU_62,                         -- System.Pack_62
     RE_Set_62,                          -- System.Pack_62
     RE_SetU_62,                         -- System.Pack_62

     RE_Bits_63,                         -- System.Pack_63
     RE_Get_63,                          -- System.Pack_63
     RE_Set_63,                          -- System.Pack_63

     RE_Adjust_Storage_Size,             -- System_Parameters
     RE_Default_Stack_Size,              -- System.Parameters
     RE_Garbage_Collected,               -- System.Parameters
     RE_Size_Type,                       -- System.Parameters
     RE_Unspecified_Size,                -- System.Parameters

     RE_DSA_Implementation,              -- System.Partition_Interface
<<<<<<< HEAD
=======
     RE_PCS_Version,                     -- System.Partition_Interface
>>>>>>> 60a98cce
     RE_Get_RCI_Package_Receiver,        -- System.Partition_Interface
     RE_Get_Unique_Remote_Pointer,       -- System.Partition_Interface
     RE_RACW_Stub_Type_Access,           -- System.Partition_Interface
     RE_RAS_Proxy_Type_Access,           -- System.Partition_Interface
     RE_Raise_Program_Error_Unknown_Tag, -- System.Partition_Interface
     RE_Register_Passive_Package,        -- System.Partition_Interface
     RE_Register_Receiving_Stub,         -- System.Partition_Interface
     RE_Request_Access,                  -- System.Partition_Interface
     RE_RCI_Locator,                     -- System.Partition_Interface
     RE_RCI_Subp_Info,                   -- System.Partition_Interface
     RE_RCI_Subp_Info_Array,             -- System.Partition_Interface
     RE_Same_Partition,                  -- System.Partition_Interface
     RE_Subprogram_Id,                   -- System.Partition_Interface
     RE_Get_RAS_Info,                    -- System.Partition_Interface

     RE_Global_Pool_Object,              -- System.Pool_Global

     RE_Stack_Bounded_Pool,              -- System.Pool_Size

     RE_Do_Apc,                          -- System.RPC
     RE_Do_Rpc,                          -- System.RPC
     RE_Params_Stream_Type,              -- System.RPC
     RE_Partition_ID,                    -- System.RPC

     RE_To_PolyORB_String,               -- System.Partition_Interface
     RE_Caseless_String_Eq,              -- System.Partition_Interface
     RE_TypeCode,                        -- System.Partition_Interface
     RE_Any,                             -- System.Partition_Interface
     RE_Mode_In,                         -- System.Partition_Interface
     RE_Mode_Out,                        -- System.Partition_Interface
     RE_Mode_Inout,                      -- System.Partition_Interface
     RE_NamedValue,                      -- System.Partition_Interface
     RE_Result_Name,                     -- System.Partition_Interface
     RE_Object_Ref,                      -- System.Partition_Interface
     RE_Create_Any,                      -- System.Partition_Interface
     RE_Any_Aggregate_Build,             -- System.Partition_Interface
     RE_Add_Aggregate_Element,           -- System.Partition_Interface
     RE_Get_Aggregate_Element,           -- System.Partition_Interface
     RE_Content_Type,                    -- System.Partition_Interface
     RE_Any_Member_Type,                 -- System.Partition_Interface
     RE_Get_Nested_Sequence_Length,      -- System.Partition_Interface
     RE_Get_Any_Type,                    -- System.Partition_Interface
     RE_Extract_Union_Value,             -- System.Partition_Interface
     RE_NVList_Ref,                      -- System.Partition_Interface
     RE_NVList_Create,                   -- System.Partition_Interface
     RE_NVList_Add_Item,                 -- System.Partition_Interface
     RE_Request_Create,                  -- System.Partition_Interface
     RE_Request_Invoke,                  -- System.Partition_Interface
     RE_Request_Arguments,               -- System.Partition_Interface
     RE_Request_Set_Out,                 -- System.Partition_Interface
     RE_Request_Raise_Occurrence,        -- System.Partition_Interface
     RE_Nil_Exc_List,                    -- System.Partition_Interface
     RE_Servant,                         -- System.Partition_Interface
     RE_Move_Any_Value,                  -- System.Partition_Interface
     RE_Set_Result,                      -- System.Partition_Interface
     RE_Register_Obj_Receiving_Stub,     -- System.Partition_Interface
     RE_Register_Pkg_Receiving_Stub,     -- System.Partition_Interface
     RE_Is_Nil,                          -- System.Partition_Interface
     RE_Entity_Ptr,                      -- System.Partition_Interface
     RE_Entity_Of,                       -- System.Partition_Interface
     RE_Inc_Usage,                       -- System.Partition_Interface
     RE_Set_Ref,                         -- System.Partition_Interface
     RE_Make_Ref,                        -- System.Partition_Interface
     RE_Get_Local_Address,               -- System.Partition_Interface
     RE_Get_Reference,                   -- System.Partition_Interface
     RE_Asynchronous_P_To_Sync_Scope,    -- System.Partition_Interface
     RE_Buffer_Stream_Type,              -- System.Partition_Interface
     RE_Allocate_Buffer,                 -- System.Partition_Interface
     RE_Release_Buffer,                  -- System.Partition_Interface
     RE_BS_To_Any,                       -- System.Partition_Interface
     RE_Any_To_BS,                       -- System.Partition_Interface

     RE_FA_B,                            -- System.Partition_Interface
     RE_FA_C,                            -- System.Partition_Interface
     RE_FA_F,                            -- System.Partition_Interface
     RE_FA_I,                            -- System.Partition_Interface
     RE_FA_LF,                           -- System.Partition_Interface
     RE_FA_LI,                           -- System.Partition_Interface
     RE_FA_LLF,                          -- System.Partition_Interface
     RE_FA_LLI,                          -- System.Partition_Interface
     RE_FA_LLU,                          -- System.Partition_Interface
     RE_FA_LU,                           -- System.Partition_Interface
     RE_FA_SF,                           -- System.Partition_Interface
     RE_FA_SI,                           -- System.Partition_Interface
     RE_FA_SSI,                          -- System.Partition_Interface
     RE_FA_SSU,                          -- System.Partition_Interface
     RE_FA_SU,                           -- System.Partition_Interface
     RE_FA_U,                            -- System.Partition_Interface
     RE_FA_WC,                           -- System.Partition_Interface
     RE_FA_WWC,                          -- System.Partition_Interface
     RE_FA_String,                       -- System.Partition_Interface
     RE_FA_ObjRef,                       -- System.Partition_Interface

     RE_TA_A,                            -- System.Partition_Interface
     RE_TA_B,                            -- System.Partition_Interface
     RE_TA_C,                            -- System.Partition_Interface
     RE_TA_F,                            -- System.Partition_Interface
     RE_TA_I,                            -- System.Partition_Interface
     RE_TA_LF,                           -- System.Partition_Interface
     RE_TA_LI,                           -- System.Partition_Interface
     RE_TA_LLF,                          -- System.Partition_Interface
     RE_TA_LLI,                          -- System.Partition_Interface
     RE_TA_LLU,                          -- System.Partition_Interface
     RE_TA_LU,                           -- System.Partition_Interface
     RE_TA_SF,                           -- System.Partition_Interface
     RE_TA_SI,                           -- System.Partition_Interface
     RE_TA_SSI,                          -- System.Partition_Interface
     RE_TA_SSU,                          -- System.Partition_Interface
     RE_TA_SU,                           -- System.Partition_Interface
     RE_TA_U,                            -- System.Partition_Interface
     RE_TA_WC,                           -- System.Partition_Interface
     RE_TA_WWC,                          -- System.Partition_Interface
     RE_TA_String,                       -- System.Partition_Interface
     RE_TA_ObjRef,                       -- System.Partition_Interface
     RE_TA_TC,                           -- System.Partition_Interface

     RE_TC_Alias,                        -- System.Partition_Interface
     RE_TC_Build,                        -- System.Partition_Interface
     RE_Get_TC,                          -- System.Partition_Interface
     RE_Set_TC,                          -- System.Partition_Interface
     RE_TC_Any,                          -- System.Partition_Interface
     RE_TC_B,                            -- System.Partition_Interface
     RE_TC_C,                            -- System.Partition_Interface
     RE_TC_F,                            -- System.Partition_Interface
     RE_TC_I,                            -- System.Partition_Interface
     RE_TC_LF,                           -- System.Partition_Interface
     RE_TC_LI,                           -- System.Partition_Interface
     RE_TC_LLF,                          -- System.Partition_Interface
     RE_TC_LLI,                          -- System.Partition_Interface
     RE_TC_LLU,                          -- System.Partition_Interface
     RE_TC_LU,                           -- System.Partition_Interface
     RE_TC_SF,                           -- System.Partition_Interface
     RE_TC_SI,                           -- System.Partition_Interface
     RE_TC_SSI,                          -- System.Partition_Interface
     RE_TC_SSU,                          -- System.Partition_Interface
     RE_TC_SU,                           -- System.Partition_Interface
     RE_TC_U,                            -- System.Partition_Interface
     RE_TC_Void,                         -- System.Partition_Interface
     RE_TC_Opaque,                       -- System.Partition_Interface
     RE_TC_WC,                           -- System.Partition_Interface
     RE_TC_WWC,                          -- System.Partition_Interface
     RE_TC_Array,                        -- System.Partition_Interface
     RE_TC_Sequence,                     -- System.Partition_Interface
     RE_TC_String,                       -- System.Partition_Interface
     RE_TC_Struct,                       -- System.Partition_Interface
     RE_TC_Union,                        -- System.Partition_Interface
     RE_TC_Object,                       -- System.Partition_Interface

     RE_IS_Is1,                          -- System.Scalar_Values
     RE_IS_Is2,                          -- System.Scalar_Values
     RE_IS_Is4,                          -- System.Scalar_Values
     RE_IS_Is8,                          -- System.Scalar_Values
     RE_IS_Iu1,                          -- System.Scalar_Values
     RE_IS_Iu2,                          -- System.Scalar_Values
     RE_IS_Iu4,                          -- System.Scalar_Values
     RE_IS_Iu8,                          -- System.Scalar_Values
     RE_IS_Iz1,                          -- System.Scalar_Values
     RE_IS_Iz2,                          -- System.Scalar_Values
     RE_IS_Iz4,                          -- System.Scalar_Values
     RE_IS_Iz8,                          -- System.Scalar_Values
     RE_IS_Isf,                          -- System.Scalar_Values
     RE_IS_Ifl,                          -- System.Scalar_Values
     RE_IS_Ilf,                          -- System.Scalar_Values
     RE_IS_Ill,                          -- System.Scalar_Values

     RE_Default_Secondary_Stack_Size,    -- System.Secondary_Stack
     RE_Mark_Id,                         -- System.Secondary_Stack
     RE_SS_Allocate,                     -- System.Secondary_Stack
     RE_SS_Pool,                         -- System.Secondary_Stack
     RE_SS_Mark,                         -- System.Secondary_Stack
     RE_SS_Release,                      -- System.Secondary_Stack

     RE_Shared_Var_Close,                -- System.Shared_Storage
     RE_Shared_Var_Lock,                 -- System.Shared_Storage
     RE_Shared_Var_ROpen,                -- System.Shared_Storage
     RE_Shared_Var_Unlock,               -- System.Shared_Storage
     RE_Shared_Var_WOpen,                -- System.Shared_Storage

     RE_Abort_Undefer_Direct,            -- System.Standard_Library
     RE_Exception_Code,                  -- System.Standard_Library
     RE_Exception_Data_Ptr,              -- System.Standard_Library

     RE_Integer_Address,                 -- System.Storage_Elements
     RE_Storage_Offset,                  -- System.Storage_Elements
     RE_Storage_Array,                   -- System.Storage_Elements
     RE_To_Address,                      -- System.Storage_Elements
     RE_Dummy_Communication_Block,       -- System.Storage_Elements

     RE_Root_Storage_Pool,               -- System.Storage_Pools
     RE_Allocate_Any,                    -- System_Storage_Pools,
     RE_Deallocate_Any,                  -- System_Storage_Pools,

     RE_I_AD,                            -- System.Stream_Attributes
     RE_I_AS,                            -- System.Stream_Attributes
     RE_I_B,                             -- System.Stream_Attributes
     RE_I_C,                             -- System.Stream_Attributes
     RE_I_F,                             -- System.Stream_Attributes
     RE_I_I,                             -- System.Stream_Attributes
     RE_I_LF,                            -- System.Stream_Attributes
     RE_I_LI,                            -- System.Stream_Attributes
     RE_I_LLF,                           -- System.Stream_Attributes
     RE_I_LLI,                           -- System.Stream_Attributes
     RE_I_LLU,                           -- System.Stream_Attributes
     RE_I_LU,                            -- System.Stream_Attributes
     RE_I_SF,                            -- System.Stream_Attributes
     RE_I_SI,                            -- System.Stream_Attributes
     RE_I_SSI,                           -- System.Stream_Attributes
     RE_I_SSU,                           -- System.Stream_Attributes
     RE_I_SU,                            -- System.Stream_Attributes
     RE_I_U,                             -- System.Stream_Attributes
     RE_I_WC,                            -- System.Stream_Attributes
     RE_I_WWC,                           -- System.Stream_Attributes

     RE_W_AD,                            -- System.Stream_Attributes
     RE_W_AS,                            -- System.Stream_Attributes
     RE_W_B,                             -- System.Stream_Attributes
     RE_W_C,                             -- System.Stream_Attributes
     RE_W_F,                             -- System.Stream_Attributes
     RE_W_I,                             -- System.Stream_Attributes
     RE_W_LF,                            -- System.Stream_Attributes
     RE_W_LI,                            -- System.Stream_Attributes
     RE_W_LLF,                           -- System.Stream_Attributes
     RE_W_LLI,                           -- System.Stream_Attributes
     RE_W_LLU,                           -- System.Stream_Attributes
     RE_W_LU,                            -- System.Stream_Attributes
     RE_W_SF,                            -- System.Stream_Attributes
     RE_W_SI,                            -- System.Stream_Attributes
     RE_W_SSI,                           -- System.Stream_Attributes
     RE_W_SSU,                           -- System.Stream_Attributes
     RE_W_SU,                            -- System.Stream_Attributes
     RE_W_U,                             -- System.Stream_Attributes
     RE_W_WC,                            -- System.Stream_Attributes
     RE_W_WWC,                           -- System.Stream_Attributes

     RE_Str_Concat,                      -- System.String_Ops
     RE_Str_Concat_CC,                   -- System.String_Ops
     RE_Str_Concat_CS,                   -- System.String_Ops
     RE_Str_Concat_SC,                   -- System.String_Ops

     RE_Str_Concat_3,                    -- System.String_Ops_Concat_3

     RE_Str_Concat_4,                    -- System.String_Ops_Concat_4

     RE_Str_Concat_5,                    -- System.String_Ops_Concat_5

     RE_Task_Info_Type,                  -- System.Task_Info
     RE_Unspecified_Task_Info,           -- System.Task_Info

     RE_Task_Procedure_Access,           -- System.Tasking

     RO_ST_Task_Id,                      -- System.Tasking
     RO_ST_Null_Task,                    -- System.Tasking

     RE_Call_Modes,                      -- System.Tasking
     RE_Simple_Call,                     -- System.Tasking
     RE_Conditional_Call,                -- System.Tasking
     RE_Asynchronous_Call,               -- System.Tasking

     RE_Ada_Task_Control_Block,          -- System.Tasking

     RE_Task_List,                       -- System.Tasking

     RE_Accept_List,                     -- System.Tasking
     RE_No_Rendezvous,                   -- System.Tasking
     RE_Null_Task_Entry,                 -- System.Tasking
     RE_Select_Index,                    -- System.Tasking
     RE_Else_Mode,                       -- System.Tasking
     RE_Simple_Mode,                     -- System.Tasking
     RE_Terminate_Mode,                  -- System.Tasking
     RE_Delay_Mode,                      -- System.Tasking
     RE_Task_Entry_Index,                -- System.Tasking
     RE_Self,                            -- System.Tasking

     RE_Master_Id,                       -- System.Tasking
     RE_Unspecified_Priority,            -- System.Tasking

     RE_Activation_Chain,                -- System.Tasking
     RE_Activation_Chain_Access,         -- System.Tasking
     RE_Storage_Size,                    -- System.Tasking

     RE_Abort_Defer,                     -- System.Soft_Links
     RE_Abort_Undefer,                   -- System.Soft_Links
     RE_Complete_Master,                 -- System.Soft_Links
     RE_Current_Master,                  -- System.Soft_Links
     RE_Enter_Master,                    -- System.Soft_Links
     RE_Get_Current_Excep,               -- System.Soft_Links
     RE_Get_GNAT_Exception,              -- System.Soft_Links
     RE_Update_Exception,                -- System.Soft_Links

     RE_Bits_1,                          -- System.Unsigned_Types
     RE_Bits_2,                          -- System.Unsigned_Types
     RE_Bits_4,                          -- System.Unsigned_Types
     RE_Float_Unsigned,                  -- System.Unsigned_Types
     RE_Long_Unsigned,                   -- System.Unsigned_Types
     RE_Long_Long_Unsigned,              -- System.Unsigned_Types
     RE_Packed_Byte,                     -- System.Unsigned_Types
     RE_Packed_Bytes1,                   -- System.Unsigned_Types
     RE_Packed_Bytes2,                   -- System.Unsigned_Types
     RE_Packed_Bytes4,                   -- System.Unsigned_Types
     RE_Short_Unsigned,                  -- System.Unsigned_Types
     RE_Short_Short_Unsigned,            -- System.Unsigned_Types
     RE_Unsigned,                        -- System.Unsigned_Types

     RE_Value_Boolean,                   -- System.Val_Bool

     RE_Value_Character,                 -- System.Val_Char

     RE_Value_Decimal,                   -- System.Val_Dec

     RE_Value_Enumeration_8,             -- System.Val_Enum
     RE_Value_Enumeration_16,            -- System.Val_Enum
     RE_Value_Enumeration_32,            -- System.Val_Enum

     RE_Value_Integer,                   -- System.Val_Int

     RE_Value_Long_Long_Decimal,         -- System.Val_LLD

     RE_Value_Long_Long_Integer,         -- System.Val_LLI

     RE_Value_Long_Long_Unsigned,        -- System.Val_LLU

     RE_Value_Real,                      -- System.Val_Real

     RE_Value_Unsigned,                  -- System.Val_Uns

     RE_Value_Wide_Character,            -- System.Val_WChar
     RE_Value_Wide_Wide_Character,       -- System.Val_WChar

     RE_D,                               -- System.Vax_Float_Operations
     RE_F,                               -- System.Vax_Float_Operations
     RE_G,                               -- System.Vax_Float_Operations
     RE_Q,                               -- System.Vax_Float_Operations
     RE_S,                               -- System.Vax_Float_Operations
     RE_T,                               -- System.Vax_Float_Operations

     RE_D_To_G,                          -- System.Vax_Float_Operations
     RE_F_To_G,                          -- System.Vax_Float_Operations
     RE_F_To_Q,                          -- System.Vax_Float_Operations
     RE_F_To_S,                          -- System.Vax_Float_Operations
     RE_G_To_D,                          -- System.Vax_Float_Operations
     RE_G_To_F,                          -- System.Vax_Float_Operations
     RE_G_To_Q,                          -- System.Vax_Float_Operations
     RE_G_To_T,                          -- System.Vax_Float_Operations
     RE_Q_To_F,                          -- System.Vax_Float_Operations
     RE_Q_To_G,                          -- System.Vax_Float_Operations
     RE_S_To_F,                          -- System.Vax_Float_Operations
     RE_T_To_D,                          -- System.Vax_Float_Operations
     RE_T_To_G,                          -- System.Vax_Float_Operations

     RE_Abs_F,                           -- System.Vax_Float_Operations
     RE_Abs_G,                           -- System.Vax_Float_Operations
     RE_Add_F,                           -- System.Vax_Float_Operations
     RE_Add_G,                           -- System.Vax_Float_Operations
     RE_Div_F,                           -- System.Vax_Float_Operations
     RE_Div_G,                           -- System.Vax_Float_Operations
     RE_Mul_F,                           -- System.Vax_Float_Operations
     RE_Mul_G,                           -- System.Vax_Float_Operations
     RE_Neg_F,                           -- System.Vax_Float_Operations
     RE_Neg_G,                           -- System.Vax_Float_Operations
     RE_Sub_F,                           -- System.Vax_Float_Operations
     RE_Sub_G,                           -- System.Vax_Float_Operations

     RE_Eq_F,                            -- System.Vax_Float_Operations
     RE_Eq_G,                            -- System.Vax_Float_Operations
     RE_Le_F,                            -- System.Vax_Float_Operations
     RE_Le_G,                            -- System.Vax_Float_Operations
     RE_Lt_F,                            -- System.Vax_Float_Operations
     RE_Lt_G,                            -- System.Vax_Float_Operations
     RE_Ne_F,                            -- System.Vax_Float_Operations
     RE_Ne_G,                            -- System.Vax_Float_Operations

     RE_Valid_D,                         -- System.Vax_Float_Operations
     RE_Valid_F,                         -- System.Vax_Float_Operations
     RE_Valid_G,                         -- System.Vax_Float_Operations

     RE_Version_String,                  -- System.Version_Control
     RE_Get_Version_String,              -- System.Version_Control

     RE_Register_VMS_Exception,          -- System.VMS_Exception_Table

     RE_String_To_Wide_String,           -- System.WCh_StW
     RE_String_To_Wide_Wide_String,      -- System.WCh_StW

     RE_Wide_String_To_String,           -- System.WCh_WtS
     RE_Wide_Wide_String_To_String,      -- System.WCh_WtS

     RE_Wide_Width_Character,            -- System.WWd_Char
     RE_Wide_Wide_Width_Character,       -- System.WWd_Char

     RE_Wide_Wide_Width_Enumeration_8,   -- System.WWd_Enum
     RE_Wide_Wide_Width_Enumeration_16,  -- System.WWd_Enum
     RE_Wide_Wide_Width_Enumeration_32,  -- System.WWd_Enum

     RE_Wide_Width_Enumeration_8,        -- System.WWd_Enum
     RE_Wide_Width_Enumeration_16,       -- System.WWd_Enum
     RE_Wide_Width_Enumeration_32,       -- System.WWd_Enum

     RE_Wide_Wide_Width_Wide_Character,  -- System.WWd_Wchar
     RE_Wide_Wide_Width_Wide_Wide_Char,  -- System.WWd_Wchar
     RE_Wide_Width_Wide_Character,       -- System.WWd_Wchar
     RE_Wide_Width_Wide_Wide_Character,  -- System.WWd_Wchar

     RE_Width_Boolean,                   -- System.Wid_Bool

     RE_Width_Character,                 -- System.Wid_Char

     RE_Width_Enumeration_8,             -- System.Wid_Enum
     RE_Width_Enumeration_16,            -- System.Wid_Enum
     RE_Width_Enumeration_32,            -- System.Wid_Enum

     RE_Width_Long_Long_Integer,         -- System.Wid_LLI

     RE_Width_Long_Long_Unsigned,        -- System.Wid_LLU

     RE_Width_Wide_Character,            -- System.Wid_WChar
     RE_Width_Wide_Wide_Character,       -- System.Wid_WChar

     RE_Protected_Entry_Body_Array,      -- Tasking.Protected_Objects.Entries
     RE_Protection_Entries,              -- Tasking.Protected_Objects.Entries
     RE_Initialize_Protection_Entries,   -- Tasking.Protected_Objects.Entries
     RE_Lock_Entries,                    -- Tasking.Protected_Objects.Entries
     RO_PE_Get_Ceiling,                  -- Tasking.Protected_Objects.Entries
     RO_PE_Set_Ceiling,                  -- Tasking.Protected_Objects.Entries
     RE_Unlock_Entries,                  -- Tasking.Protected_Objects.Entries
     RE_Communication_Block,             -- Protected_Objects.Operations
     RE_Protected_Entry_Call,            -- Protected_Objects.Operations
     RE_Service_Entries,                 -- Protected_Objects.Operations
     RE_Cancel_Protected_Entry_Call,     -- Protected_Objects.Operations
     RE_Enqueued,                        -- Protected_Objects.Operations
     RE_Cancelled,                       -- Protected_Objects.Operations
     RE_Complete_Entry_Body,             -- Protected_Objects.Operations
     RE_Exceptional_Complete_Entry_Body, -- Protected_Objects.Operations
     RE_Requeue_Protected_Entry,         -- Protected_Objects.Operations
     RE_Requeue_Task_To_Protected_Entry, -- Protected_Objects.Operations
     RE_Protected_Count,                 -- Protected_Objects.Operations
     RE_Protected_Entry_Caller,          -- Protected_Objects.Operations
     RE_Timed_Protected_Entry_Call,      -- Protected_Objects.Operations

     RE_Protection_Entry,                -- Protected_Objects.Single_Entry
     RE_Initialize_Protection_Entry,     -- Protected_Objects.Single_Entry
     RE_Lock_Entry,                      -- Protected_Objects.Single_Entry
     RE_Unlock_Entry,                    -- Protected_Objects.Single_Entry
     RE_Protected_Single_Entry_Call,     -- Protected_Objects.Single_Entry
     RE_Service_Entry,                   -- Protected_Objects.Single_Entry
     RE_Complete_Single_Entry_Body,      -- Protected_Objects.Single_Entry
     RE_Exceptional_Complete_Single_Entry_Body,
     RE_Protected_Count_Entry,           -- Protected_Objects.Single_Entry
     RE_Protected_Single_Entry_Caller,   -- Protected_Objects.Single_Entry
     RE_Timed_Protected_Single_Entry_Call,

     RE_Protected_Entry_Index,           -- System.Tasking.Protected_Objects
     RE_Entry_Body,                      -- System.Tasking.Protected_Objects
     RE_Protection,                      -- System.Tasking.Protected_Objects
     RE_Initialize_Protection,           -- System.Tasking.Protected_Objects
     RE_Finalize_Protection,             -- System.Tasking.Protected_Objects
     RE_Lock,                            -- System.Tasking.Protected_Objects
     RE_Get_Ceiling,                     -- System.Tasking.Protected_Objects
     RE_Set_Ceiling,                     -- System.Tasking.Protected_Objects
     RE_Unlock,                          -- System.Tasking.Protected_Objects

     RE_Delay_Block,                     -- System.Tasking.Async_Delays
     RE_Timed_Out,                       -- System.Tasking.Async_Delays
     RE_Cancel_Async_Delay,              -- System.Tasking.Async_Delays
     RE_Enqueue_Duration,                -- System.Tasking.Async_Delays
     RE_Enqueue_Calendar,                -- System.Tasking.Async_Delays
     RE_Enqueue_RT,                      -- System.Tasking.Async_Delays

     RE_Accept_Call,                     -- System.Tasking.Rendezvous
     RE_Accept_Trivial,                  -- System.Tasking.Rendezvous
     RE_Callable,                        -- System.Tasking.Rendezvous
     RE_Call_Simple,                     -- System.Tasking.Rendezvous
     RE_Requeue_Task_Entry,              -- System.Tasking.Rendezvous
     RE_Requeue_Protected_To_Task_Entry, -- System.Tasking.Rendezvous
     RE_Cancel_Task_Entry_Call,          -- System.Tasking.Rendezvous
     RE_Complete_Rendezvous,             -- System.Tasking.Rendezvous
     RE_Task_Count,                      -- System.Tasking.Rendezvous
     RE_Exceptional_Complete_Rendezvous, -- System.Tasking.Rendezvous
     RE_Selective_Wait,                  -- System.Tasking.Rendezvous
     RE_Task_Entry_Call,                 -- System.Tasking.Rendezvous
     RE_Task_Entry_Caller,               -- System.Tasking.Rendezvous
     RE_Timed_Task_Entry_Call,           -- System.Tasking.Rendezvous
     RE_Timed_Selective_Wait,            -- System.Tasking.Rendezvous

     RE_Activate_Restricted_Tasks,       -- System.Tasking.Restricted.Stages
     RE_Complete_Restricted_Activation,  -- System.Tasking.Restricted.Stages
     RE_Create_Restricted_Task,          -- System.Tasking.Restricted.Stages
     RE_Complete_Restricted_Task,        -- System.Tasking.Restricted.Stages
     RE_Restricted_Terminated,           -- System.Tasking.Restricted.Stages

     RE_Abort_Tasks,                     -- System.Tasking.Stages
     RE_Activate_Tasks,                  -- System.Tasking.Stages
     RE_Complete_Activation,             -- System.Tasking.Stages
     RE_Create_Task,                     -- System.Tasking.Stages
     RE_Complete_Task,                   -- System.Tasking.Stages
     RE_Free_Task,                       -- System.Tasking.Stages
     RE_Expunge_Unactivated_Tasks,       -- System.Tasking.Stages
     RE_Move_Activation_Chain,           -- System_Tasking_Stages
     RE_Terminated);                     -- System.Tasking.Stages

   --  The following declarations build a table that is indexed by the
   --  RTE function to determine the unit containing the given entity.
   --  This table is sorted in order of package names.

   RE_Unit_Table : array (RE_Id) of RTU_Id := (

     RE_Null                             => RTU_Null,

     RE_Code_Loc                         => Ada_Exceptions,
     RE_Current_Target_Exception         => Ada_Exceptions, -- of JGNAT
     RE_Exception_Id                     => Ada_Exceptions,
     RE_Exception_Information            => Ada_Exceptions,
     RE_Exception_Message                => Ada_Exceptions,
     RE_Exception_Name_Simple            => Ada_Exceptions,
     RE_Exception_Occurrence             => Ada_Exceptions,
<<<<<<< HEAD
     RE_Local_Raise                      => Ada_Exceptions,
=======
>>>>>>> 60a98cce
     RE_Null_Occurrence                  => Ada_Exceptions,
     RE_Poll                             => Ada_Exceptions,
     RE_Raise_Exception                  => Ada_Exceptions,
     RE_Raise_Exception_Always           => Ada_Exceptions,
     RE_Raise_From_Controlled_Operation  => Ada_Exceptions,
     RE_Reraise_Occurrence               => Ada_Exceptions,
     RE_Reraise_Occurrence_Always        => Ada_Exceptions,
     RE_Reraise_Occurrence_No_Defer      => Ada_Exceptions,
     RE_Save_Occurrence                  => Ada_Exceptions,

     RE_Simple_List_Controller           => Ada_Finalization_List_Controller,
     RE_List_Controller                  => Ada_Finalization_List_Controller,

     RE_Interrupt_ID                     => Ada_Interrupts,
     RE_Is_Reserved                      => Ada_Interrupts,
     RE_Is_Attached                      => Ada_Interrupts,
     RE_Current_Handler                  => Ada_Interrupts,
     RE_Attach_Handler                   => Ada_Interrupts,
     RE_Exchange_Handler                 => Ada_Interrupts,
     RE_Detach_Handler                   => Ada_Interrupts,
     RE_Reference                        => Ada_Interrupts,

     RE_Names                            => Ada_Interrupts_Names,

     RE_Root_Stream_Type                 => Ada_Streams,
     RE_Stream_Element                   => Ada_Streams,

     RE_Stream_Access                    => Ada_Streams_Stream_IO,

<<<<<<< HEAD
     RE_Abstract_Interface               => Ada_Tags,
     RE_Access_Level                     => Ada_Tags,
     RE_Addr_Ptr                         => Ada_Tags,
     RE_Base_Address                     => Ada_Tags,
     RE_Cstring_Ptr                      => Ada_Tags,
     RE_Default_Prim_Op_Count            => Ada_Tags,
     RE_Descendant_Tag                   => Ada_Tags,
     RE_Dispatch_Table                   => Ada_Tags,
     RE_Displace                         => Ada_Tags,
     RE_DT_Entry_Size                    => Ada_Tags,
     RE_DT_Min_Prologue_Size             => Ada_Tags,
     RE_DT_Prologue_Size                 => Ada_Tags,
     RE_DT_Typeinfo_Ptr_Size             => Ada_Tags,
     RE_Expanded_Name                    => Ada_Tags,
=======
     RE_Access_Level                     => Ada_Tags,
     RE_Address_Array                    => Ada_Tags,
     RE_Addr_Ptr                         => Ada_Tags,
     RE_Base_Address                     => Ada_Tags,
     RE_Cstring_Ptr                      => Ada_Tags,
     RE_Descendant_Tag                   => Ada_Tags,
     RE_Dispatch_Table                   => Ada_Tags,
     RE_Dispatch_Table_Wrapper           => Ada_Tags,
     RE_Displace                         => Ada_Tags,
     RE_DT                               => Ada_Tags,
     RE_DT_Predef_Prims_Offset           => Ada_Tags,
     RE_DT_Typeinfo_Ptr_Size             => Ada_Tags,
>>>>>>> 60a98cce
     RE_External_Tag                     => Ada_Tags,
     RO_TA_External_Tag                  => Ada_Tags,
     RE_Get_Access_Level                 => Ada_Tags,
     RE_Get_Entry_Index                  => Ada_Tags,
     RE_Get_Offset_Index                 => Ada_Tags,
<<<<<<< HEAD
     RE_Get_Predefined_Prim_Op_Address   => Ada_Tags,
     RE_Get_Prim_Op_Address              => Ada_Tags,
     RE_Get_Prim_Op_Kind                 => Ada_Tags,
     RE_Get_RC_Offset                    => Ada_Tags,
     RE_Get_Remotely_Callable            => Ada_Tags,
     RE_Get_Tagged_Kind                  => Ada_Tags,
     RE_Idepth                           => Ada_Tags,
     RE_Ifaces_Table                     => Ada_Tags,
     RE_Ifaces_Table_Ptr                 => Ada_Tags,
     RE_Interface_Data                   => Ada_Tags,
     RE_Interface_Data_Ptr               => Ada_Tags,
     RE_Interface_Tag                    => Ada_Tags,
     RE_IW_Membership                    => Ada_Tags,
     RE_Nb_Ifaces                        => Ada_Tags,
     RE_Object_Specific_Data             => Ada_Tags,
     RE_Offset_To_Top                    => Ada_Tags,
     RE_Type_Specific_Data               => Ada_Tags,
=======
     RE_Get_Prim_Op_Kind                 => Ada_Tags,
     RE_Get_Tagged_Kind                  => Ada_Tags,
     RE_Idepth                           => Ada_Tags,
     RE_Interfaces_Array                 => Ada_Tags,
     RE_Interfaces_Table                 => Ada_Tags,
     RE_Interface_Data                   => Ada_Tags,
     RE_Interface_Data_Element           => Ada_Tags,
     RE_Interface_Tag                    => Ada_Tags,
     RE_IW_Membership                    => Ada_Tags,
     RE_Max_Predef_Prims                 => Ada_Tags,
     RE_No_Dispatch_Table_Wrapper        => Ada_Tags,
     RE_NDT_Prims_Ptr                    => Ada_Tags,
     RE_NDT_TSD                          => Ada_Tags,
     RE_Num_Prims                        => Ada_Tags,
     RE_Object_Specific_Data             => Ada_Tags,
     RE_Offset_To_Top                    => Ada_Tags,
     RE_Offset_To_Top_Function_Ptr       => Ada_Tags,
     RE_OSD_Table                        => Ada_Tags,
     RE_OSD_Num_Prims                    => Ada_Tags,
>>>>>>> 60a98cce
     RE_POK_Function                     => Ada_Tags,
     RE_POK_Procedure                    => Ada_Tags,
     RE_POK_Protected_Entry              => Ada_Tags,
     RE_POK_Protected_Function           => Ada_Tags,
     RE_POK_Protected_Procedure          => Ada_Tags,
     RE_POK_Task_Entry                   => Ada_Tags,
     RE_POK_Task_Function                => Ada_Tags,
     RE_POK_Task_Procedure               => Ada_Tags,
     RE_Predef_Prims                     => Ada_Tags,
     RE_Predef_Prims_Table_Ptr           => Ada_Tags,
     RE_Prim_Op_Kind                     => Ada_Tags,
<<<<<<< HEAD
     RE_Primary_DT                       => Ada_Tags,
     RE_Prims_Ptr                        => Ada_Tags,
     RE_Register_Interface_Tag           => Ada_Tags,
     RE_Register_Tag                     => Ada_Tags,
     RE_Remotely_Callable                => Ada_Tags,
     RE_RC_Offset                        => Ada_Tags,
     RE_Secondary_DT                     => Ada_Tags,
     RE_Select_Specific_Data             => Ada_Tags,
     RE_Set_Access_Level                 => Ada_Tags,
     RE_Set_Entry_Index                  => Ada_Tags,
     RE_Set_Expanded_Name                => Ada_Tags,
     RE_Set_Num_Prim_Ops                 => Ada_Tags,
     RE_Set_Offset_Index                 => Ada_Tags,
     RE_Set_Offset_To_Top                => Ada_Tags,
     RE_Set_OSD                          => Ada_Tags,
     RE_Set_Predefined_Prim_Op_Address   => Ada_Tags,
     RE_Set_Prim_Op_Address              => Ada_Tags,
     RE_Set_Prim_Op_Kind                 => Ada_Tags,
     RE_Set_RC_Offset                    => Ada_Tags,
     RE_Set_Remotely_Callable            => Ada_Tags,
     RE_Set_SSD                          => Ada_Tags,
     RE_Set_Signature                    => Ada_Tags,
     RE_Set_Tagged_Kind                  => Ada_Tags,
     RE_Set_TSD                          => Ada_Tags,
     RE_Tag                              => Ada_Tags,
     RE_Tag_Error                        => Ada_Tags,
     RE_Tag_Ptr                          => Ada_Tags,
=======
     RE_Prims_Ptr                        => Ada_Tags,
     RE_Primary_DT                       => Ada_Tags,
     RE_Signature                        => Ada_Tags,
     RE_SSD                              => Ada_Tags,
     RE_TSD                              => Ada_Tags,
     RE_Type_Specific_Data               => Ada_Tags,
     RE_Register_Tag                     => Ada_Tags,
     RE_Transportable                    => Ada_Tags,
     RE_Secondary_DT                     => Ada_Tags,
     RE_Select_Specific_Data             => Ada_Tags,
     RE_Set_Entry_Index                  => Ada_Tags,
     RE_Set_Offset_To_Top                => Ada_Tags,
     RE_Set_Prim_Op_Kind                 => Ada_Tags,
     RE_Tag                              => Ada_Tags,
     RE_Tag_Error                        => Ada_Tags,
     RE_Tag_Kind                         => Ada_Tags,
     RE_Tag_Ptr                          => Ada_Tags,
     RE_Tag_Table                        => Ada_Tags,
>>>>>>> 60a98cce
     RE_Tags_Table                       => Ada_Tags,
     RE_Tagged_Kind                      => Ada_Tags,
     RE_Type_Specific_Data_Ptr           => Ada_Tags,
     RE_TK_Abstract_Limited_Tagged       => Ada_Tags,
     RE_TK_Abstract_Tagged               => Ada_Tags,
     RE_TK_Limited_Tagged                => Ada_Tags,
     RE_TK_Protected                     => Ada_Tags,
     RE_TK_Tagged                        => Ada_Tags,
     RE_TK_Task                          => Ada_Tags,

     RE_Abort_Task                       => Ada_Task_Identification,
     RE_Current_Task                     => Ada_Task_Identification,
     RO_AT_Task_Id                       => Ada_Task_Identification,

     RO_CA_Time                          => Ada_Calendar,
     RO_CA_Delay_For                     => Ada_Calendar_Delays,
     RO_CA_Delay_Until                   => Ada_Calendar_Delays,
     RO_CA_To_Duration                   => Ada_Calendar_Delays,

     RO_RT_Time                          => Ada_Real_Time,
     RO_RT_Delay_Until                   => Ada_Real_Time_Delays,
     RO_RT_To_Duration                   => Ada_Real_Time_Delays,

     RE_Integer_64                       => Interfaces,
     RE_Unsigned_8                       => Interfaces,
     RE_Unsigned_16                      => Interfaces,
     RE_Unsigned_32                      => Interfaces,
     RE_Unsigned_64                      => Interfaces,

     RE_Address                          => System,
     RE_Any_Priority                     => System,
     RE_Bit_Order                        => System,
     RE_High_Order_First                 => System,
     RE_Interrupt_Priority               => System,
     RE_Lib_Stop                         => System,
     RE_Low_Order_First                  => System,
     RE_Max_Priority                     => System,
     RE_Null_Address                     => System,
     RE_Priority                         => System,

     RE_Address_Image                    => System_Address_Image,

     RE_Add_With_Ovflo_Check             => System_Arith_64,
     RE_Double_Divide                    => System_Arith_64,
     RE_Multiply_With_Ovflo_Check        => System_Arith_64,
     RE_Scaled_Divide                    => System_Arith_64,
     RE_Subtract_With_Ovflo_Check        => System_Arith_64,

     RE_Create_AST_Handler               => System_AST_Handling,

     RE_Assert_Failure                   => System_Assertions,
     RE_Raise_Assert_Failure             => System_Assertions,

     RE_AST_Handler                      => System_Aux_DEC,
     RE_Import_Value                     => System_Aux_DEC,
     RE_No_AST_Handler                   => System_Aux_DEC,
     RE_Type_Class                       => System_Aux_DEC,
     RE_Type_Class_Enumeration           => System_Aux_DEC,
     RE_Type_Class_Integer               => System_Aux_DEC,
     RE_Type_Class_Fixed_Point           => System_Aux_DEC,
     RE_Type_Class_Floating_Point        => System_Aux_DEC,
     RE_Type_Class_Array                 => System_Aux_DEC,
     RE_Type_Class_Record                => System_Aux_DEC,
     RE_Type_Class_Access                => System_Aux_DEC,
     RE_Type_Class_Task                  => System_Aux_DEC,
     RE_Type_Class_Address               => System_Aux_DEC,

     RE_Bit_And                          => System_Bit_Ops,
     RE_Bit_Eq                           => System_Bit_Ops,
     RE_Bit_Not                          => System_Bit_Ops,
     RE_Bit_Or                           => System_Bit_Ops,
     RE_Bit_Xor                          => System_Bit_Ops,

     RE_Checked_Pool                     => System_Checked_Pools,

     RE_Vector_Not                       => System_Boolean_Array_Operations,
     RE_Vector_And                       => System_Boolean_Array_Operations,
     RE_Vector_Or                        => System_Boolean_Array_Operations,
     RE_Vector_Nand                      => System_Boolean_Array_Operations,
     RE_Vector_Nor                       => System_Boolean_Array_Operations,
     RE_Vector_Nxor                      => System_Boolean_Array_Operations,
     RE_Vector_Xor                       => System_Boolean_Array_Operations,

     RE_Compare_Array_S8                 => System_Compare_Array_Signed_8,
     RE_Compare_Array_S8_Unaligned       => System_Compare_Array_Signed_8,

     RE_Compare_Array_S16                => System_Compare_Array_Signed_16,

     RE_Compare_Array_S32                => System_Compare_Array_Signed_32,

     RE_Compare_Array_S64                => System_Compare_Array_Signed_64,

     RE_Compare_Array_U8                 => System_Compare_Array_Unsigned_8,
     RE_Compare_Array_U8_Unaligned       => System_Compare_Array_Unsigned_8,

     RE_Compare_Array_U16                => System_Compare_Array_Unsigned_16,

     RE_Compare_Array_U32                => System_Compare_Array_Unsigned_32,

     RE_Compare_Array_U64                => System_Compare_Array_Unsigned_64,

     RE_Get_Active_Partition_Id          => System_DSA_Services,
     RE_Get_Local_Partition_Id           => System_DSA_Services,
     RE_Get_Passive_Partition_Id         => System_DSA_Services,

     RE_Register_Exception               => System_Exception_Table,

     RE_Local_Raise                      => System_Exceptions,

     RE_Exn_Integer                      => System_Exn_Int,

     RE_Exn_Long_Long_Float              => System_Exn_LLF,

     RE_Exn_Long_Long_Integer            => System_Exn_LLI,

     RE_Exp_Integer                      => System_Exp_Int,

     RE_Exp_Long_Long_Integer            => System_Exp_LLI,

     RE_Exp_Long_Long_Unsigned           => System_Exp_LLU,

     RE_Exp_Modular                      => System_Exp_Mod,

     RE_Exp_Unsigned                     => System_Exp_Uns,

     RE_Attr_Float                       => System_Fat_Flt,

     RE_Attr_IEEE_Long                   => System_Fat_IEEE_Long_Float,
     RE_Fat_IEEE_Long                    => System_Fat_IEEE_Long_Float,

     RE_Attr_IEEE_Short                  => System_Fat_IEEE_Short_Float,
     RE_Fat_IEEE_Short                   => System_Fat_IEEE_Short_Float,

     RE_Attr_Long_Float                  => System_Fat_LFlt,

     RE_Attr_Long_Long_Float             => System_Fat_LLF,

     RE_Attr_Short_Float                 => System_Fat_SFlt,

     RE_Attr_VAX_D_Float                 => System_Fat_VAX_D_Float,
     RE_Fat_VAX_D                        => System_Fat_VAX_D_Float,

     RE_Attr_VAX_F_Float                 => System_Fat_VAX_F_Float,
     RE_Fat_VAX_F                        => System_Fat_VAX_F_Float,

     RE_Attr_VAX_G_Float                 => System_Fat_VAX_G_Float,
     RE_Fat_VAX_G                        => System_Fat_VAX_G_Float,

     RE_Attach_To_Final_List             => System_Finalization_Implementation,
     RE_Finalizable_Ptr_Ptr              => System_Finalization_Implementation,
     RE_Move_Final_List                  => System_Finalization_Implementation,
     RE_Finalize_List                    => System_Finalization_Implementation,
     RE_Finalize_One                     => System_Finalization_Implementation,
     RE_Global_Final_List                => System_Finalization_Implementation,
     RE_Record_Controller                => System_Finalization_Implementation,
     RE_Limited_Record_Controller        => System_Finalization_Implementation,
     RE_Deep_Tag_Attach                  => System_Finalization_Implementation,

     RE_Root_Controlled                  => System_Finalization_Root,
     RE_Finalizable                      => System_Finalization_Root,
     RE_Finalizable_Ptr                  => System_Finalization_Root,

     RE_Fore                             => System_Fore,

     RE_Image_Boolean                    => System_Img_Bool,

     RE_Image_Character                  => System_Img_Char,

     RE_Image_Decimal                    => System_Img_Dec,

     RE_Image_Enumeration_8              => System_Img_Enum,
     RE_Image_Enumeration_16             => System_Img_Enum,
     RE_Image_Enumeration_32             => System_Img_Enum,

     RE_Image_Integer                    => System_Img_Int,

     RE_Image_Long_Long_Decimal          => System_Img_LLD,

     RE_Image_Long_Long_Integer          => System_Img_LLI,

     RE_Image_Long_Long_Unsigned         => System_Img_LLU,

     RE_Image_Ordinary_Fixed_Point       => System_Img_Real,
     RE_Image_Floating_Point             => System_Img_Real,

     RE_Image_Unsigned                   => System_Img_Uns,

     RE_Image_Wide_Character             => System_Img_WChar,
     RE_Image_Wide_Wide_Character        => System_Img_WChar,

     RE_Bind_Interrupt_To_Entry          => System_Interrupts,
     RE_Default_Interrupt_Priority       => System_Interrupts,
     RE_Dynamic_Interrupt_Protection     => System_Interrupts,
     RE_Install_Handlers                 => System_Interrupts,
     RE_Register_Interrupt_Handler       => System_Interrupts,
     RE_Static_Interrupt_Protection      => System_Interrupts,
     RE_System_Interrupt_Id              => System_Interrupts,

     RE_Asm_Insn                         => System_Machine_Code,
     RE_Asm_Input_Operand                => System_Machine_Code,
     RE_Asm_Output_Operand               => System_Machine_Code,

     RE_Mantissa_Value                   => System_Mantissa,

     RE_Bits_03                          => System_Pack_03,
     RE_Get_03                           => System_Pack_03,
     RE_Set_03                           => System_Pack_03,

     RE_Bits_05                          => System_Pack_05,
     RE_Get_05                           => System_Pack_05,
     RE_Set_05                           => System_Pack_05,

     RE_Bits_06                          => System_Pack_06,
     RE_Get_06                           => System_Pack_06,
     RE_GetU_06                          => System_Pack_06,
     RE_Set_06                           => System_Pack_06,
     RE_SetU_06                          => System_Pack_06,

     RE_Bits_07                          => System_Pack_07,
     RE_Get_07                           => System_Pack_07,
     RE_Set_07                           => System_Pack_07,

     RE_Bits_09                          => System_Pack_09,
     RE_Get_09                           => System_Pack_09,
     RE_Set_09                           => System_Pack_09,

     RE_Bits_10                          => System_Pack_10,
     RE_Get_10                           => System_Pack_10,
     RE_GetU_10                          => System_Pack_10,
     RE_Set_10                           => System_Pack_10,
     RE_SetU_10                          => System_Pack_10,

     RE_Bits_11                          => System_Pack_11,
     RE_Get_11                           => System_Pack_11,
     RE_Set_11                           => System_Pack_11,

     RE_Bits_12                          => System_Pack_12,
     RE_Get_12                           => System_Pack_12,
     RE_GetU_12                          => System_Pack_12,
     RE_Set_12                           => System_Pack_12,
     RE_SetU_12                          => System_Pack_12,

     RE_Bits_13                          => System_Pack_13,
     RE_Get_13                           => System_Pack_13,
     RE_Set_13                           => System_Pack_13,

     RE_Bits_14                          => System_Pack_14,
     RE_Get_14                           => System_Pack_14,
     RE_GetU_14                          => System_Pack_14,
     RE_Set_14                           => System_Pack_14,
     RE_SetU_14                          => System_Pack_14,

     RE_Bits_15                          => System_Pack_15,
     RE_Get_15                           => System_Pack_15,
     RE_Set_15                           => System_Pack_15,

     RE_Bits_17                          => System_Pack_17,
     RE_Get_17                           => System_Pack_17,
     RE_Set_17                           => System_Pack_17,

     RE_Bits_18                          => System_Pack_18,
     RE_Get_18                           => System_Pack_18,
     RE_GetU_18                          => System_Pack_18,
     RE_Set_18                           => System_Pack_18,
     RE_SetU_18                          => System_Pack_18,

     RE_Bits_19                          => System_Pack_19,
     RE_Get_19                           => System_Pack_19,
     RE_Set_19                           => System_Pack_19,

     RE_Bits_20                          => System_Pack_20,
     RE_Get_20                           => System_Pack_20,
     RE_GetU_20                          => System_Pack_20,
     RE_Set_20                           => System_Pack_20,
     RE_SetU_20                          => System_Pack_20,

     RE_Bits_21                          => System_Pack_21,
     RE_Get_21                           => System_Pack_21,
     RE_Set_21                           => System_Pack_21,

     RE_Bits_22                          => System_Pack_22,
     RE_Get_22                           => System_Pack_22,
     RE_GetU_22                          => System_Pack_22,
     RE_Set_22                           => System_Pack_22,
     RE_SetU_22                          => System_Pack_22,

     RE_Bits_23                          => System_Pack_23,
     RE_Get_23                           => System_Pack_23,
     RE_Set_23                           => System_Pack_23,

     RE_Bits_24                          => System_Pack_24,
     RE_Get_24                           => System_Pack_24,
     RE_GetU_24                          => System_Pack_24,
     RE_Set_24                           => System_Pack_24,
     RE_SetU_24                          => System_Pack_24,

     RE_Bits_25                          => System_Pack_25,
     RE_Get_25                           => System_Pack_25,
     RE_Set_25                           => System_Pack_25,

     RE_Bits_26                          => System_Pack_26,
     RE_Get_26                           => System_Pack_26,
     RE_GetU_26                          => System_Pack_26,
     RE_Set_26                           => System_Pack_26,
     RE_SetU_26                          => System_Pack_26,

     RE_Bits_27                          => System_Pack_27,
     RE_Get_27                           => System_Pack_27,
     RE_Set_27                           => System_Pack_27,

     RE_Bits_28                          => System_Pack_28,
     RE_Get_28                           => System_Pack_28,
     RE_GetU_28                          => System_Pack_28,
     RE_Set_28                           => System_Pack_28,
     RE_SetU_28                          => System_Pack_28,

     RE_Bits_29                          => System_Pack_29,
     RE_Get_29                           => System_Pack_29,
     RE_Set_29                           => System_Pack_29,

     RE_Bits_30                          => System_Pack_30,
     RE_Get_30                           => System_Pack_30,
     RE_GetU_30                          => System_Pack_30,
     RE_Set_30                           => System_Pack_30,
     RE_SetU_30                          => System_Pack_30,

     RE_Bits_31                          => System_Pack_31,
     RE_Get_31                           => System_Pack_31,
     RE_Set_31                           => System_Pack_31,

     RE_Bits_33                          => System_Pack_33,
     RE_Get_33                           => System_Pack_33,
     RE_Set_33                           => System_Pack_33,

     RE_Bits_34                          => System_Pack_34,
     RE_Get_34                           => System_Pack_34,
     RE_GetU_34                          => System_Pack_34,
     RE_Set_34                           => System_Pack_34,
     RE_SetU_34                          => System_Pack_34,

     RE_Bits_35                          => System_Pack_35,
     RE_Get_35                           => System_Pack_35,
     RE_Set_35                           => System_Pack_35,

     RE_Bits_36                          => System_Pack_36,
     RE_Get_36                           => System_Pack_36,
     RE_GetU_36                          => System_Pack_36,
     RE_Set_36                           => System_Pack_36,
     RE_SetU_36                          => System_Pack_36,

     RE_Bits_37                          => System_Pack_37,
     RE_Get_37                           => System_Pack_37,
     RE_Set_37                           => System_Pack_37,

     RE_Bits_38                          => System_Pack_38,
     RE_Get_38                           => System_Pack_38,
     RE_GetU_38                          => System_Pack_38,
     RE_Set_38                           => System_Pack_38,
     RE_SetU_38                          => System_Pack_38,

     RE_Bits_39                          => System_Pack_39,
     RE_Get_39                           => System_Pack_39,
     RE_Set_39                           => System_Pack_39,

     RE_Bits_40                          => System_Pack_40,
     RE_Get_40                           => System_Pack_40,
     RE_GetU_40                          => System_Pack_40,
     RE_Set_40                           => System_Pack_40,
     RE_SetU_40                          => System_Pack_40,

     RE_Bits_41                          => System_Pack_41,
     RE_Get_41                           => System_Pack_41,
     RE_Set_41                           => System_Pack_41,

     RE_Bits_42                          => System_Pack_42,
     RE_Get_42                           => System_Pack_42,
     RE_GetU_42                          => System_Pack_42,
     RE_Set_42                           => System_Pack_42,
     RE_SetU_42                          => System_Pack_42,

     RE_Bits_43                          => System_Pack_43,
     RE_Get_43                           => System_Pack_43,
     RE_Set_43                           => System_Pack_43,

     RE_Bits_44                          => System_Pack_44,
     RE_Get_44                           => System_Pack_44,
     RE_GetU_44                          => System_Pack_44,
     RE_Set_44                           => System_Pack_44,
     RE_SetU_44                          => System_Pack_44,

     RE_Bits_45                          => System_Pack_45,
     RE_Get_45                           => System_Pack_45,
     RE_Set_45                           => System_Pack_45,

     RE_Bits_46                          => System_Pack_46,
     RE_Get_46                           => System_Pack_46,
     RE_GetU_46                          => System_Pack_46,
     RE_Set_46                           => System_Pack_46,
     RE_SetU_46                          => System_Pack_46,

     RE_Bits_47                          => System_Pack_47,
     RE_Get_47                           => System_Pack_47,
     RE_Set_47                           => System_Pack_47,

     RE_Bits_48                          => System_Pack_48,
     RE_Get_48                           => System_Pack_48,
     RE_GetU_48                          => System_Pack_48,
     RE_Set_48                           => System_Pack_48,
     RE_SetU_48                          => System_Pack_48,

     RE_Bits_49                          => System_Pack_49,
     RE_Get_49                           => System_Pack_49,
     RE_Set_49                           => System_Pack_49,

     RE_Bits_50                          => System_Pack_50,
     RE_Get_50                           => System_Pack_50,
     RE_GetU_50                          => System_Pack_50,
     RE_Set_50                           => System_Pack_50,
     RE_SetU_50                          => System_Pack_50,

     RE_Bits_51                          => System_Pack_51,
     RE_Get_51                           => System_Pack_51,
     RE_Set_51                           => System_Pack_51,

     RE_Bits_52                          => System_Pack_52,
     RE_Get_52                           => System_Pack_52,
     RE_GetU_52                          => System_Pack_52,
     RE_Set_52                           => System_Pack_52,
     RE_SetU_52                          => System_Pack_52,

     RE_Bits_53                          => System_Pack_53,
     RE_Get_53                           => System_Pack_53,
     RE_Set_53                           => System_Pack_53,

     RE_Bits_54                          => System_Pack_54,
     RE_Get_54                           => System_Pack_54,
     RE_GetU_54                          => System_Pack_54,
     RE_Set_54                           => System_Pack_54,
     RE_SetU_54                          => System_Pack_54,

     RE_Bits_55                          => System_Pack_55,
     RE_Get_55                           => System_Pack_55,
     RE_Set_55                           => System_Pack_55,

     RE_Bits_56                          => System_Pack_56,
     RE_Get_56                           => System_Pack_56,
     RE_GetU_56                          => System_Pack_56,
     RE_Set_56                           => System_Pack_56,
     RE_SetU_56                          => System_Pack_56,

     RE_Bits_57                          => System_Pack_57,
     RE_Get_57                           => System_Pack_57,
     RE_Set_57                           => System_Pack_57,

     RE_Bits_58                          => System_Pack_58,
     RE_Get_58                           => System_Pack_58,
     RE_GetU_58                          => System_Pack_58,
     RE_Set_58                           => System_Pack_58,
     RE_SetU_58                          => System_Pack_58,

     RE_Bits_59                          => System_Pack_59,
     RE_Get_59                           => System_Pack_59,
     RE_Set_59                           => System_Pack_59,

     RE_Bits_60                          => System_Pack_60,
     RE_Get_60                           => System_Pack_60,
     RE_GetU_60                          => System_Pack_60,
     RE_Set_60                           => System_Pack_60,
     RE_SetU_60                          => System_Pack_60,

     RE_Bits_61                          => System_Pack_61,
     RE_Get_61                           => System_Pack_61,
     RE_Set_61                           => System_Pack_61,

     RE_Bits_62                          => System_Pack_62,
     RE_Get_62                           => System_Pack_62,
     RE_GetU_62                          => System_Pack_62,
     RE_Set_62                           => System_Pack_62,
     RE_SetU_62                          => System_Pack_62,

     RE_Bits_63                          => System_Pack_63,
     RE_Get_63                           => System_Pack_63,
     RE_Set_63                           => System_Pack_63,

     RE_Adjust_Storage_Size              => System_Parameters,
     RE_Default_Stack_Size               => System_Parameters,
     RE_Garbage_Collected                => System_Parameters,
     RE_Size_Type                        => System_Parameters,
     RE_Unspecified_Size                 => System_Parameters,

     RE_DSA_Implementation               => System_Partition_Interface,
<<<<<<< HEAD
=======
     RE_PCS_Version                      => System_Partition_Interface,
>>>>>>> 60a98cce
     RE_Get_RCI_Package_Receiver         => System_Partition_Interface,
     RE_Get_Unique_Remote_Pointer        => System_Partition_Interface,
     RE_RACW_Stub_Type_Access            => System_Partition_Interface,
     RE_RAS_Proxy_Type_Access            => System_Partition_Interface,
     RE_Raise_Program_Error_Unknown_Tag  => System_Partition_Interface,
     RE_Register_Passive_Package         => System_Partition_Interface,
     RE_Register_Receiving_Stub          => System_Partition_Interface,
     RE_Request_Access                   => System_Partition_Interface,
     RE_RCI_Locator                      => System_Partition_Interface,
     RE_RCI_Subp_Info                    => System_Partition_Interface,
     RE_RCI_Subp_Info_Array              => System_Partition_Interface,
     RE_Same_Partition                   => System_Partition_Interface,
     RE_Subprogram_Id                    => System_Partition_Interface,
     RE_Get_RAS_Info                     => System_Partition_Interface,

     RE_To_PolyORB_String                => System_Partition_Interface,
     RE_Caseless_String_Eq               => System_Partition_Interface,
     RE_TypeCode                         => System_Partition_Interface,
     RE_Any                              => System_Partition_Interface,
     RE_Mode_In                          => System_Partition_Interface,
     RE_Mode_Out                         => System_Partition_Interface,
     RE_Mode_Inout                       => System_Partition_Interface,
     RE_NamedValue                       => System_Partition_Interface,
     RE_Result_Name                      => System_Partition_Interface,
     RE_Object_Ref                       => System_Partition_Interface,
     RE_Create_Any                       => System_Partition_Interface,
     RE_Any_Aggregate_Build              => System_Partition_Interface,
     RE_Add_Aggregate_Element            => System_Partition_Interface,
     RE_Get_Aggregate_Element            => System_Partition_Interface,
     RE_Content_Type                     => System_Partition_Interface,
     RE_Any_Member_Type                  => System_Partition_Interface,
     RE_Get_Nested_Sequence_Length       => System_Partition_Interface,
     RE_Get_Any_Type                     => System_Partition_Interface,
     RE_Extract_Union_Value              => System_Partition_Interface,
     RE_NVList_Ref                       => System_Partition_Interface,
     RE_NVList_Create                    => System_Partition_Interface,
     RE_NVList_Add_Item                  => System_Partition_Interface,
     RE_Request_Create                   => System_Partition_Interface,
     RE_Request_Invoke                   => System_Partition_Interface,
     RE_Request_Arguments                => System_Partition_Interface,
     RE_Request_Set_Out                  => System_Partition_Interface,
     RE_Request_Raise_Occurrence         => System_Partition_Interface,
     RE_Nil_Exc_List                     => System_Partition_Interface,
     RE_Servant                          => System_Partition_Interface,
     RE_Move_Any_Value                   => System_Partition_Interface,
     RE_Set_Result                       => System_Partition_Interface,
     RE_Register_Obj_Receiving_Stub      => System_Partition_Interface,
     RE_Register_Pkg_Receiving_Stub      => System_Partition_Interface,
     RE_Is_Nil                           => System_Partition_Interface,
     RE_Entity_Ptr                       => System_Partition_Interface,
     RE_Entity_Of                        => System_Partition_Interface,
     RE_Inc_Usage                        => System_Partition_Interface,
     RE_Set_Ref                          => System_Partition_Interface,
     RE_Make_Ref                         => System_Partition_Interface,
     RE_Get_Local_Address                => System_Partition_Interface,
     RE_Get_Reference                    => System_Partition_Interface,
     RE_Asynchronous_P_To_Sync_Scope     => System_Partition_Interface,
     RE_Buffer_Stream_Type               => System_Partition_Interface,
     RE_Allocate_Buffer                  => System_Partition_Interface,
     RE_Release_Buffer                   => System_Partition_Interface,
     RE_BS_To_Any                        => System_Partition_Interface,
     RE_Any_To_BS                        => System_Partition_Interface,

     RE_FA_B                             => System_Partition_Interface,
     RE_FA_C                             => System_Partition_Interface,
     RE_FA_F                             => System_Partition_Interface,
     RE_FA_I                             => System_Partition_Interface,
     RE_FA_LF                            => System_Partition_Interface,
     RE_FA_LI                            => System_Partition_Interface,
     RE_FA_LLF                           => System_Partition_Interface,
     RE_FA_LLI                           => System_Partition_Interface,
     RE_FA_LLU                           => System_Partition_Interface,
     RE_FA_LU                            => System_Partition_Interface,
     RE_FA_SF                            => System_Partition_Interface,
     RE_FA_SI                            => System_Partition_Interface,
     RE_FA_SSI                           => System_Partition_Interface,
     RE_FA_SSU                           => System_Partition_Interface,
     RE_FA_SU                            => System_Partition_Interface,
     RE_FA_U                             => System_Partition_Interface,
     RE_FA_WC                            => System_Partition_Interface,
     RE_FA_WWC                           => System_Partition_Interface,
     RE_FA_String                        => System_Partition_Interface,
     RE_FA_ObjRef                        => System_Partition_Interface,

     RE_TA_A                             => System_Partition_Interface,
     RE_TA_B                             => System_Partition_Interface,
     RE_TA_C                             => System_Partition_Interface,
     RE_TA_F                             => System_Partition_Interface,
     RE_TA_I                             => System_Partition_Interface,
     RE_TA_LF                            => System_Partition_Interface,
     RE_TA_LI                            => System_Partition_Interface,
     RE_TA_LLF                           => System_Partition_Interface,
     RE_TA_LLI                           => System_Partition_Interface,
     RE_TA_LLU                           => System_Partition_Interface,
     RE_TA_LU                            => System_Partition_Interface,
     RE_TA_SF                            => System_Partition_Interface,
     RE_TA_SI                            => System_Partition_Interface,
     RE_TA_SSI                           => System_Partition_Interface,
     RE_TA_SSU                           => System_Partition_Interface,
     RE_TA_SU                            => System_Partition_Interface,
     RE_TA_U                             => System_Partition_Interface,
     RE_TA_WC                            => System_Partition_Interface,
     RE_TA_WWC                           => System_Partition_Interface,
     RE_TA_String                        => System_Partition_Interface,
     RE_TA_ObjRef                        => System_Partition_Interface,
     RE_TA_TC                            => System_Partition_Interface,

     RE_TC_Alias                         => System_Partition_Interface,
     RE_TC_Build                         => System_Partition_Interface,
     RE_Get_TC                           => System_Partition_Interface,
     RE_Set_TC                           => System_Partition_Interface,
     RE_TC_Any                           => System_Partition_Interface,
     RE_TC_B                             => System_Partition_Interface,
     RE_TC_C                             => System_Partition_Interface,
     RE_TC_F                             => System_Partition_Interface,
     RE_TC_I                             => System_Partition_Interface,
     RE_TC_LF                            => System_Partition_Interface,
     RE_TC_LI                            => System_Partition_Interface,
     RE_TC_LLF                           => System_Partition_Interface,
     RE_TC_LLI                           => System_Partition_Interface,
     RE_TC_LLU                           => System_Partition_Interface,
     RE_TC_LU                            => System_Partition_Interface,
     RE_TC_SF                            => System_Partition_Interface,
     RE_TC_SI                            => System_Partition_Interface,
     RE_TC_SSI                           => System_Partition_Interface,
     RE_TC_SSU                           => System_Partition_Interface,
     RE_TC_SU                            => System_Partition_Interface,
     RE_TC_U                             => System_Partition_Interface,
     RE_TC_Void                          => System_Partition_Interface,
     RE_TC_Opaque                        => System_Partition_Interface,
     RE_TC_WC                            => System_Partition_Interface,
     RE_TC_WWC                           => System_Partition_Interface,
     RE_TC_Array                         => System_Partition_Interface,
     RE_TC_Sequence                      => System_Partition_Interface,
     RE_TC_String                        => System_Partition_Interface,
     RE_TC_Struct                        => System_Partition_Interface,
     RE_TC_Union                         => System_Partition_Interface,
     RE_TC_Object                        => System_Partition_Interface,

     RE_Global_Pool_Object               => System_Pool_Global,

     RE_Stack_Bounded_Pool               => System_Pool_Size,

     RE_Do_Apc                           => System_RPC,
     RE_Do_Rpc                           => System_RPC,
     RE_Params_Stream_Type               => System_RPC,
     RE_Partition_ID                     => System_RPC,

     RE_IS_Is1                           => System_Scalar_Values,
     RE_IS_Is2                           => System_Scalar_Values,
     RE_IS_Is4                           => System_Scalar_Values,
     RE_IS_Is8                           => System_Scalar_Values,
     RE_IS_Iu1                           => System_Scalar_Values,
     RE_IS_Iu2                           => System_Scalar_Values,
     RE_IS_Iu4                           => System_Scalar_Values,
     RE_IS_Iu8                           => System_Scalar_Values,
     RE_IS_Iz1                           => System_Scalar_Values,
     RE_IS_Iz2                           => System_Scalar_Values,
     RE_IS_Iz4                           => System_Scalar_Values,
     RE_IS_Iz8                           => System_Scalar_Values,
     RE_IS_Isf                           => System_Scalar_Values,
     RE_IS_Ifl                           => System_Scalar_Values,
     RE_IS_Ilf                           => System_Scalar_Values,
     RE_IS_Ill                           => System_Scalar_Values,

     RE_Default_Secondary_Stack_Size     => System_Secondary_Stack,
     RE_Mark_Id                          => System_Secondary_Stack,
     RE_SS_Allocate                      => System_Secondary_Stack,
     RE_SS_Mark                          => System_Secondary_Stack,
     RE_SS_Pool                          => System_Secondary_Stack,
     RE_SS_Release                       => System_Secondary_Stack,

     RE_Shared_Var_Close                 => System_Shared_Storage,
     RE_Shared_Var_Lock                  => System_Shared_Storage,
     RE_Shared_Var_ROpen                 => System_Shared_Storage,
     RE_Shared_Var_Unlock                => System_Shared_Storage,
     RE_Shared_Var_WOpen                 => System_Shared_Storage,

     RE_Abort_Undefer_Direct             => System_Standard_Library,
     RE_Exception_Code                   => System_Standard_Library,
     RE_Exception_Data_Ptr               => System_Standard_Library,

     RE_Integer_Address                  => System_Storage_Elements,
     RE_Storage_Offset                   => System_Storage_Elements,
     RE_Storage_Array                    => System_Storage_Elements,
     RE_To_Address                       => System_Storage_Elements,
     RE_Dummy_Communication_Block        => System_Storage_Elements,

     RE_Root_Storage_Pool                => System_Storage_Pools,
     RE_Allocate_Any                     => System_Storage_Pools,
     RE_Deallocate_Any                   => System_Storage_Pools,

     RE_I_AD                             => System_Stream_Attributes,
     RE_I_AS                             => System_Stream_Attributes,
     RE_I_B                              => System_Stream_Attributes,
     RE_I_C                              => System_Stream_Attributes,
     RE_I_F                              => System_Stream_Attributes,
     RE_I_I                              => System_Stream_Attributes,
     RE_I_LF                             => System_Stream_Attributes,
     RE_I_LI                             => System_Stream_Attributes,
     RE_I_LLF                            => System_Stream_Attributes,
     RE_I_LLI                            => System_Stream_Attributes,
     RE_I_LLU                            => System_Stream_Attributes,
     RE_I_LU                             => System_Stream_Attributes,
     RE_I_SF                             => System_Stream_Attributes,
     RE_I_SI                             => System_Stream_Attributes,
     RE_I_SSI                            => System_Stream_Attributes,
     RE_I_SSU                            => System_Stream_Attributes,
     RE_I_SU                             => System_Stream_Attributes,
     RE_I_U                              => System_Stream_Attributes,
     RE_I_WC                             => System_Stream_Attributes,
     RE_I_WWC                            => System_Stream_Attributes,

     RE_W_AD                             => System_Stream_Attributes,
     RE_W_AS                             => System_Stream_Attributes,
     RE_W_B                              => System_Stream_Attributes,
     RE_W_C                              => System_Stream_Attributes,
     RE_W_F                              => System_Stream_Attributes,
     RE_W_I                              => System_Stream_Attributes,
     RE_W_LF                             => System_Stream_Attributes,
     RE_W_LI                             => System_Stream_Attributes,
     RE_W_LLF                            => System_Stream_Attributes,
     RE_W_LLI                            => System_Stream_Attributes,
     RE_W_LLU                            => System_Stream_Attributes,
     RE_W_LU                             => System_Stream_Attributes,
     RE_W_SF                             => System_Stream_Attributes,
     RE_W_SI                             => System_Stream_Attributes,
     RE_W_SSI                            => System_Stream_Attributes,
     RE_W_SSU                            => System_Stream_Attributes,
     RE_W_SU                             => System_Stream_Attributes,
     RE_W_U                              => System_Stream_Attributes,
     RE_W_WC                             => System_Stream_Attributes,
     RE_W_WWC                            => System_Stream_Attributes,

     RE_Str_Concat                       => System_String_Ops,
     RE_Str_Concat_CC                    => System_String_Ops,
     RE_Str_Concat_CS                    => System_String_Ops,
     RE_Str_Concat_SC                    => System_String_Ops,

     RE_Str_Concat_3                     => System_String_Ops_Concat_3,

     RE_Str_Concat_4                     => System_String_Ops_Concat_4,

     RE_Str_Concat_5                     => System_String_Ops_Concat_5,

     RE_Task_Info_Type                   => System_Task_Info,
     RE_Unspecified_Task_Info            => System_Task_Info,

     RE_Task_Procedure_Access            => System_Tasking,

     RO_ST_Task_Id                       => System_Tasking,
     RO_ST_Null_Task                     => System_Tasking,

     RE_Call_Modes                       => System_Tasking,
     RE_Simple_Call                      => System_Tasking,
     RE_Conditional_Call                 => System_Tasking,
     RE_Asynchronous_Call                => System_Tasking,

     RE_Ada_Task_Control_Block           => System_Tasking,

     RE_Task_List                        => System_Tasking,

     RE_Accept_List                      => System_Tasking,
     RE_No_Rendezvous                    => System_Tasking,
     RE_Null_Task_Entry                  => System_Tasking,
     RE_Select_Index                     => System_Tasking,
     RE_Else_Mode                        => System_Tasking,
     RE_Simple_Mode                      => System_Tasking,
     RE_Terminate_Mode                   => System_Tasking,
     RE_Delay_Mode                       => System_Tasking,
     RE_Task_Entry_Index                 => System_Tasking,
     RE_Self                             => System_Tasking,

     RE_Master_Id                        => System_Tasking,
     RE_Unspecified_Priority             => System_Tasking,

     RE_Activation_Chain                 => System_Tasking,
     RE_Activation_Chain_Access          => System_Tasking,
     RE_Storage_Size                     => System_Tasking,

     RE_Abort_Defer                      => System_Soft_Links,
     RE_Abort_Undefer                    => System_Soft_Links,
     RE_Complete_Master                  => System_Soft_Links,
     RE_Current_Master                   => System_Soft_Links,
     RE_Enter_Master                     => System_Soft_Links,
     RE_Get_Current_Excep                => System_Soft_Links,
     RE_Get_GNAT_Exception               => System_Soft_Links,
     RE_Update_Exception                 => System_Soft_Links,

     RE_Bits_1                           => System_Unsigned_Types,
     RE_Bits_2                           => System_Unsigned_Types,
     RE_Bits_4                           => System_Unsigned_Types,
     RE_Float_Unsigned                   => System_Unsigned_Types,
     RE_Long_Unsigned                    => System_Unsigned_Types,
     RE_Long_Long_Unsigned               => System_Unsigned_Types,
     RE_Packed_Byte                      => System_Unsigned_Types,
     RE_Packed_Bytes1                    => System_Unsigned_Types,
     RE_Packed_Bytes2                    => System_Unsigned_Types,
     RE_Packed_Bytes4                    => System_Unsigned_Types,
     RE_Short_Unsigned                   => System_Unsigned_Types,
     RE_Short_Short_Unsigned             => System_Unsigned_Types,
     RE_Unsigned                         => System_Unsigned_Types,

     RE_Value_Boolean                    => System_Val_Bool,

     RE_Value_Character                  => System_Val_Char,

     RE_Value_Decimal                    => System_Val_Dec,

     RE_Value_Enumeration_8              => System_Val_Enum,
     RE_Value_Enumeration_16             => System_Val_Enum,
     RE_Value_Enumeration_32             => System_Val_Enum,

     RE_Value_Integer                    => System_Val_Int,

     RE_Value_Long_Long_Decimal          => System_Val_LLD,

     RE_Value_Long_Long_Integer          => System_Val_LLI,

     RE_Value_Long_Long_Unsigned         => System_Val_LLU,

     RE_Value_Real                       => System_Val_Real,

     RE_Value_Unsigned                   => System_Val_Uns,

     RE_Value_Wide_Character             => System_Val_WChar,
     RE_Value_Wide_Wide_Character        => System_Val_WChar,

     RE_D                                => System_Vax_Float_Operations,
     RE_F                                => System_Vax_Float_Operations,
     RE_G                                => System_Vax_Float_Operations,
     RE_Q                                => System_Vax_Float_Operations,
     RE_S                                => System_Vax_Float_Operations,
     RE_T                                => System_Vax_Float_Operations,

     RE_D_To_G                           => System_Vax_Float_Operations,
     RE_F_To_G                           => System_Vax_Float_Operations,
     RE_F_To_Q                           => System_Vax_Float_Operations,
     RE_F_To_S                           => System_Vax_Float_Operations,
     RE_G_To_D                           => System_Vax_Float_Operations,
     RE_G_To_F                           => System_Vax_Float_Operations,
     RE_G_To_Q                           => System_Vax_Float_Operations,
     RE_G_To_T                           => System_Vax_Float_Operations,
     RE_Q_To_F                           => System_Vax_Float_Operations,
     RE_Q_To_G                           => System_Vax_Float_Operations,
     RE_S_To_F                           => System_Vax_Float_Operations,
     RE_T_To_D                           => System_Vax_Float_Operations,
     RE_T_To_G                           => System_Vax_Float_Operations,

     RE_Abs_F                            => System_Vax_Float_Operations,
     RE_Abs_G                            => System_Vax_Float_Operations,
     RE_Add_F                            => System_Vax_Float_Operations,
     RE_Add_G                            => System_Vax_Float_Operations,
     RE_Div_F                            => System_Vax_Float_Operations,
     RE_Div_G                            => System_Vax_Float_Operations,
     RE_Mul_F                            => System_Vax_Float_Operations,
     RE_Mul_G                            => System_Vax_Float_Operations,
     RE_Neg_F                            => System_Vax_Float_Operations,
     RE_Neg_G                            => System_Vax_Float_Operations,
     RE_Sub_F                            => System_Vax_Float_Operations,
     RE_Sub_G                            => System_Vax_Float_Operations,

     RE_Eq_F                             => System_Vax_Float_Operations,
     RE_Eq_G                             => System_Vax_Float_Operations,
     RE_Le_F                             => System_Vax_Float_Operations,
     RE_Le_G                             => System_Vax_Float_Operations,
     RE_Lt_F                             => System_Vax_Float_Operations,
     RE_Lt_G                             => System_Vax_Float_Operations,
     RE_Ne_F                             => System_Vax_Float_Operations,
     RE_Ne_G                             => System_Vax_Float_Operations,

     RE_Valid_D                          => System_Vax_Float_Operations,
     RE_Valid_F                          => System_Vax_Float_Operations,
     RE_Valid_G                          => System_Vax_Float_Operations,

     RE_Version_String                   => System_Version_Control,
     RE_Get_Version_String               => System_Version_Control,

     RE_Register_VMS_Exception           => System_VMS_Exception_Table,

     RE_String_To_Wide_String            => System_WCh_StW,
     RE_String_To_Wide_Wide_String       => System_WCh_StW,

     RE_Wide_String_To_String            => System_WCh_WtS,
     RE_Wide_Wide_String_To_String       => System_WCh_WtS,

     RE_Wide_Wide_Width_Character        => System_WWd_Char,
     RE_Wide_Width_Character             => System_WWd_Char,

     RE_Wide_Wide_Width_Enumeration_8    => System_WWd_Enum,
     RE_Wide_Wide_Width_Enumeration_16   => System_WWd_Enum,
     RE_Wide_Wide_Width_Enumeration_32   => System_WWd_Enum,

     RE_Wide_Width_Enumeration_8         => System_WWd_Enum,
     RE_Wide_Width_Enumeration_16        => System_WWd_Enum,
     RE_Wide_Width_Enumeration_32        => System_WWd_Enum,

     RE_Wide_Wide_Width_Wide_Character   => System_WWd_Wchar,
     RE_Wide_Wide_Width_Wide_Wide_Char   => System_WWd_Wchar,

     RE_Wide_Width_Wide_Character        => System_WWd_Wchar,
     RE_Wide_Width_Wide_Wide_Character   => System_WWd_Wchar,

     RE_Width_Boolean                    => System_Wid_Bool,

     RE_Width_Character                  => System_Wid_Char,

     RE_Width_Enumeration_8              => System_Wid_Enum,
     RE_Width_Enumeration_16             => System_Wid_Enum,
     RE_Width_Enumeration_32             => System_Wid_Enum,

     RE_Width_Long_Long_Integer          => System_Wid_LLI,

     RE_Width_Long_Long_Unsigned         => System_Wid_LLU,

     RE_Width_Wide_Character             => System_Wid_WChar,
     RE_Width_Wide_Wide_Character        => System_Wid_WChar,

     RE_Protected_Entry_Body_Array       =>
       System_Tasking_Protected_Objects_Entries,
     RE_Protection_Entries               =>
       System_Tasking_Protected_Objects_Entries,
     RE_Initialize_Protection_Entries    =>
       System_Tasking_Protected_Objects_Entries,
     RE_Lock_Entries                     =>
       System_Tasking_Protected_Objects_Entries,
     RO_PE_Get_Ceiling                   =>
       System_Tasking_Protected_Objects_Entries,
     RO_PE_Set_Ceiling                   =>
       System_Tasking_Protected_Objects_Entries,
     RE_Unlock_Entries                   =>
       System_Tasking_Protected_Objects_Entries,
     RE_Communication_Block              =>
       System_Tasking_Protected_Objects_Operations,
     RE_Protected_Entry_Call             =>
       System_Tasking_Protected_Objects_Operations,
     RE_Service_Entries                  =>
       System_Tasking_Protected_Objects_Operations,
     RE_Cancel_Protected_Entry_Call      =>
       System_Tasking_Protected_Objects_Operations,
     RE_Enqueued                         =>
       System_Tasking_Protected_Objects_Operations,
     RE_Cancelled                        =>
       System_Tasking_Protected_Objects_Operations,
     RE_Complete_Entry_Body              =>
       System_Tasking_Protected_Objects_Operations,
     RE_Exceptional_Complete_Entry_Body  =>
       System_Tasking_Protected_Objects_Operations,
     RE_Requeue_Protected_Entry          =>
       System_Tasking_Protected_Objects_Operations,
     RE_Requeue_Task_To_Protected_Entry  =>
       System_Tasking_Protected_Objects_Operations,
     RE_Protected_Count                  =>
       System_Tasking_Protected_Objects_Operations,
     RE_Protected_Entry_Caller           =>
       System_Tasking_Protected_Objects_Operations,
     RE_Timed_Protected_Entry_Call       =>
       System_Tasking_Protected_Objects_Operations,

     RE_Protection_Entry                 =>
       System_Tasking_Protected_Objects_Single_Entry,
     RE_Initialize_Protection_Entry      =>
       System_Tasking_Protected_Objects_Single_Entry,
     RE_Lock_Entry                       =>
       System_Tasking_Protected_Objects_Single_Entry,
     RE_Unlock_Entry                     =>
       System_Tasking_Protected_Objects_Single_Entry,
     RE_Protected_Single_Entry_Call      =>
       System_Tasking_Protected_Objects_Single_Entry,
     RE_Service_Entry                    =>
       System_Tasking_Protected_Objects_Single_Entry,
     RE_Complete_Single_Entry_Body       =>
       System_Tasking_Protected_Objects_Single_Entry,
     RE_Exceptional_Complete_Single_Entry_Body =>
       System_Tasking_Protected_Objects_Single_Entry,
     RE_Protected_Count_Entry            =>
       System_Tasking_Protected_Objects_Single_Entry,
     RE_Protected_Single_Entry_Caller    =>
       System_Tasking_Protected_Objects_Single_Entry,
     RE_Timed_Protected_Single_Entry_Call =>
       System_Tasking_Protected_Objects_Single_Entry,

     RE_Protected_Entry_Index            => System_Tasking_Protected_Objects,
     RE_Entry_Body                       => System_Tasking_Protected_Objects,
     RE_Protection                       => System_Tasking_Protected_Objects,
     RE_Initialize_Protection            => System_Tasking_Protected_Objects,
     RE_Finalize_Protection              => System_Tasking_Protected_Objects,
     RE_Lock                             => System_Tasking_Protected_Objects,
     RE_Get_Ceiling                      => System_Tasking_Protected_Objects,
     RE_Set_Ceiling                      => System_Tasking_Protected_Objects,
     RE_Unlock                           => System_Tasking_Protected_Objects,

     RE_Delay_Block                      => System_Tasking_Async_Delays,
     RE_Timed_Out                        => System_Tasking_Async_Delays,
     RE_Cancel_Async_Delay               => System_Tasking_Async_Delays,
     RE_Enqueue_Duration                 => System_Tasking_Async_Delays,

     RE_Enqueue_Calendar                 =>
       System_Tasking_Async_Delays_Enqueue_Calendar,
     RE_Enqueue_RT                       =>
       System_Tasking_Async_Delays_Enqueue_RT,

     RE_Accept_Call                      => System_Tasking_Rendezvous,
     RE_Accept_Trivial                   => System_Tasking_Rendezvous,
     RE_Callable                         => System_Tasking_Rendezvous,
     RE_Call_Simple                      => System_Tasking_Rendezvous,
     RE_Cancel_Task_Entry_Call           => System_Tasking_Rendezvous,
     RE_Requeue_Task_Entry               => System_Tasking_Rendezvous,
     RE_Requeue_Protected_To_Task_Entry  => System_Tasking_Rendezvous,
     RE_Complete_Rendezvous              => System_Tasking_Rendezvous,
     RE_Task_Count                       => System_Tasking_Rendezvous,
     RE_Exceptional_Complete_Rendezvous  => System_Tasking_Rendezvous,
     RE_Selective_Wait                   => System_Tasking_Rendezvous,
     RE_Task_Entry_Call                  => System_Tasking_Rendezvous,
     RE_Task_Entry_Caller                => System_Tasking_Rendezvous,
     RE_Timed_Task_Entry_Call            => System_Tasking_Rendezvous,
     RE_Timed_Selective_Wait             => System_Tasking_Rendezvous,

     RE_Activate_Restricted_Tasks        => System_Tasking_Restricted_Stages,
     RE_Complete_Restricted_Activation   => System_Tasking_Restricted_Stages,
     RE_Create_Restricted_Task           => System_Tasking_Restricted_Stages,
     RE_Complete_Restricted_Task         => System_Tasking_Restricted_Stages,
     RE_Restricted_Terminated            => System_Tasking_Restricted_Stages,

     RE_Abort_Tasks                      => System_Tasking_Stages,
     RE_Activate_Tasks                   => System_Tasking_Stages,
     RE_Complete_Activation              => System_Tasking_Stages,
     RE_Create_Task                      => System_Tasking_Stages,
     RE_Complete_Task                    => System_Tasking_Stages,
     RE_Free_Task                        => System_Tasking_Stages,
     RE_Expunge_Unactivated_Tasks        => System_Tasking_Stages,
     RE_Move_Activation_Chain            => System_Tasking_Stages,
     RE_Terminated                       => System_Tasking_Stages);

   --------------------------------
   -- Configurable Run-Time Mode --
   --------------------------------

   --  Part of the job of Rtsfind is to enforce run-time restrictions in
   --  configurable run-time mode. This is done by monitoring implicit access
   --  to the run time library requested by calls to the RTE function. A call
   --  may be invalid in configurable run-time mode for either of the
   --  following two reasons:

   --     1. File in which entity lives is not present in run-time library
   --     2. File is present, but entity is not defined in the file

   --  In normal mode, either or these two situations is a fatal error
   --  that indicates that the run-time library is incorrectly configured,
   --  and a fatal error message is issued to signal this error.

   --  In configurable run-time mode, either of these two situations indicates
   --  simply that the corresponding operation is not available in the current
   --  run-time that is use. This is not a configuration error, but rather a
   --  natural result of a limited run-time. This situation is signalled by
   --  raising the exception RE_Not_Available. The caller must respond to
   --  this exception by posting an appropriate error message.

   ----------------------
   -- No_Run_Time_Mode --
   ----------------------

   --  For backwards compatibility with previous versions of GNAT, the
   --  compiler recognizes the pragma No_Run_Time. This provides a special
   --  version of configurable run-time mode that operates with the standard
   --  run-time library, but allows only a subset of entities to be
   --  accessed. If any other entity is accessed, then it is treated
   --  as a configurable run-time violation, and the exception
   --  RE_Not_Availble is raised.

   --  The following array defines the set of units that contain entities
   --  that can be referenced in No_Run_Time mode. For each of these units,
   --  all entities defined in the unit can be used in this mode.

   OK_No_Run_Time_Unit : constant array (RTU_Id) of Boolean :=
     (Ada_Exceptions          => True,
      Ada_Tags                => True,
      Interfaces              => True,
      System                  => True,
      System_Parameters       => True,
      System_Fat_Flt          => True,
      System_Fat_LFlt         => True,
      System_Fat_LLF          => True,
      System_Fat_SFlt         => True,
      System_Machine_Code     => True,
      System_Secondary_Stack  => True,
      System_Storage_Elements => True,
      System_Task_Info        => True,
      System_Unsigned_Types   => True,
      others                  => False);

   -----------------
   -- Subprograms --
   -----------------

   RE_Not_Available : exception;
   --  Raised by RTE if the requested entity is not available. This can
   --  occur either because the file in which the entity should be found
   --  does not exist, or because the entity is not present in the file.

   procedure Initialize;
   --  Procedure to initialize data structures used by RTE. Called at the
   --  start of processing a new main source file. Must be called after
   --  Initialize_Snames (since names it enters into name table must come
   --  after names entered by Snames).

   function Is_RTE (Ent : Entity_Id; E : RE_Id) return Boolean;
   --  This function determines if the given entity corresponds to the entity
   --  referenced by RE_Id. It is similar in effect to (Ent = RTE (E)) except
   --  that the latter would unconditionally load the unit containing E. For
   --  this call, if the unit is not loaded, then a result of False is returned
   --  immediately, since obviously Ent cannot be the entity in question if the
   --  corresponding unit has not been loaded.

   function Is_RTU (Ent : Entity_Id;  U : RTU_Id) return Boolean;
   pragma Inline (Is_RTU);
   --  This function determines if the given entity corresponds to the entity
   --  for the unit referenced by U. If this unit has not been loaded, the
   --  answer will always be False. If the unit has been loaded, then the
   --  entity id values are compared and True is returned if Ent is the
   --  entity for this unit.

   function Is_Text_IO_Kludge_Unit (Nam : Node_Id) return Boolean;
   --  Returns True if the given Nam is an Expanded Name, whose Prefix is Ada,
   --  and whose selector is either Text_IO.xxx or Wide_Text_IO.xxx or
   --  Wide_Wide_Text_IO.xxx, where xxx is one of the subpackages of Text_IO
   --  that is specially handled as described above for Text_IO_Kludge.

   function RTE (E : RE_Id) return Entity_Id;
   --  Given the entity defined in the above tables, as identified by the
   --  corresponding value in the RE_Id enumeration type, returns the Id of the
   --  corresponding entity, first loading in (parsing, analyzing and
   --  expanding) its spec if the unit has not already been loaded. For
   --  efficiency reasons, this routine restricts the search to the package
   --  entity chain.
   --
   --  Note: In the case of a package, RTE can return either an entity that is
   --  declared at the top level of the package, or the package entity itself.
   --  If an entity within the package has the same simple name as the package,
   --  then the entity within the package is returned.
   --
   --  If RTE returns, the returned value is the required entity
   --
   --  If the entity is not available, then an error message is given. The
   --  form of the message depends on whether we are in configurable run time
   --  mode or not. In configurable run time mode, a missing entity is not
   --  that surprising and merely says that the particular construct is not
   --  supported by the run-time in use. If we are not in configurable run
   --  time mode, a missing entity is some kind of run-time configuration
   --  error. In either case, the result of the call is to raise the exception
   --  RE_Not_Available, which should terminate the expansion of the current
   --  construct.

   function RTE_Available (E : RE_Id) return Boolean;
<<<<<<< HEAD
   --  Returns true if a call to RTE will succeed without raising an
   --  exception and without generating an error message, i.e. if the
   --  call will obtain the desired entity without any problems.
=======
   --  Returns true if a call to RTE will succeed without raising an exception
   --  and without generating an error message, i.e. if the call will obtain
   --  the desired entity without any problems.

   function RTE_Record_Component (E : RE_Id) return Entity_Id;
   --  Given the entity defined in the above tables, as identified by the
   --  corresponding value in the RE_Id enumeration type, returns the Id of
   --  the corresponding entity, first loading in (parsing, analyzing and
   --  expanding) its spec if the unit has not already been loaded. For
   --  efficiency reasons, this routine restricts the search of E to fields
   --  of record type declarations found in the package entity chain.
   --
   --  Note: In the case of a package, RTE can return either an entity that is
   --  declared at the top level of the package, or the package entity itself.
   --  If an entity within the package has the same simple name as the package,
   --  then the entity within the package is returned.
   --
   --  If RTE returns, the returned value is the required entity
   --
   --  If the entity is not available, then an error message is given. The
   --  form of the message depends on whether we are in configurable run time
   --  mode or not. In configurable run time mode, a missing entity is not
   --  that surprising and merely says that the particular construct is not
   --  supported by the run-time in use. If we are not in configurable run
   --  time mode, a missing entity is some kind of run-time configuration
   --  error. In either case, the result of the call is to raise the exception
   --  RE_Not_Available, which should terminate the expansion of the current
   --  construct.

   function RTE_Record_Component_Available (E : RE_Id) return Boolean;
   --  Returns true if a call to RTE_Record_Component will succeed without
   --  raising an exception and without generating an error message, i.e.
   --  if the call will obtain the desired entity without any problems.

   function RTU_Entity (U : RTU_Id) return Entity_Id;
   pragma Inline (RTU_Entity);
   --  This function returns the entity for the unit referenced by U. If
   --  this unit has not been loaded, it returns Empty.
>>>>>>> 60a98cce

   function RTE_Record_Component (E : RE_Id) return Entity_Id;
   --  Given the entity defined in the above tables, as identified by the
   --  corresponding value in the RE_Id enumeration type, returns the Id of
   --  the corresponding entity, first loading in (parsing, analyzing and
   --  expanding) its spec if the unit has not already been loaded. For
   --  efficiency reasons, this routine restricts the search of E to fields
   --  of record type declarations found in the package entity chain.
   --
   --  Note: In the case of a package, RTE can return either an entity that is
   --  declared at the top level of the package, or the package entity itself.
   --  If an entity within the package has the same simple name as the package,
   --  then the entity within the package is returned.
   --
   --  If RTE returns, the returned value is the required entity
   --
   --  If the entity is not available, then an error message is given. The
   --  form of the message depends on whether we are in configurable run time
   --  mode or not. In configurable run time mode, a missing entity is not
   --  that surprising and merely says that the particular construct is not
   --  supported by the run-time in use. If we are not in configurable run
   --  time mode, a missing entity is some kind of run-time configuration
   --  error. In either case, the result of the call is to raise the exception
   --  RE_Not_Available, which should terminate the expansion of the current
   --  construct.

   function RTE_Record_Component_Available (E : RE_Id) return Boolean;
   --  Returns true if a call to RTE_Record_Component will succeed without
   --  raising an exception and without generating an error message, i.e.
   --  if the call will obtain the desired entity without any problems.

   function RTU_Entity (U : RTU_Id) return Entity_Id;
   pragma Inline (RTU_Entity);
   --  This function returns the entity for the unit referenced by U. If
   --  this unit has not been loaded, it returns Empty.

   function RTU_Loaded (U : RTU_Id) return Boolean;
   pragma Inline (RTU_Loaded);
   --  Returns true if indicated unit has already been successfully loaded.
   --  If the unit has not been loaded, returns False. Note that this does
   --  not mean that an attempt to load it subsequently would fail.

   procedure Set_RTU_Loaded (N : Node_Id);
   --  Register the predefined unit N as already loaded

   procedure Text_IO_Kludge (Nam : Node_Id);
   --  In Ada 83, and hence for compatibility in Ada 9X, package Text_IO has
   --  generic subpackages (e.g. Integer_IO). They really should be child
   --  packages, and in GNAT, they *are* child packages. To maintain the
   --  required compatibility, this routine is called for package renamings
   --  and generic instantiations, with the simple name of the referenced
   --  package. If Text_IO has been with'ed and if the simple name of Nam
   --  matches one of the subpackages of Text_IO, then this subpackage is
   --  with'ed automatically. The important result of this approach is that
   --  Text_IO does not drag in all the code for the subpackages unless they
   --  are used. Our test is a little crude, and could drag in stuff when it
   --  is not necessary, but that doesn't matter. Wide_[Wide_]Text_IO is
   --  handled in a similar manner.

end Rtsfind;<|MERGE_RESOLUTION|>--- conflicted
+++ resolved
@@ -6,11 +6,7 @@
 --                                                                          --
 --                                 S p e c                                  --
 --                                                                          --
-<<<<<<< HEAD
---          Copyright (C) 1992-2006, Free Software Foundation, Inc.         --
-=======
 --          Copyright (C) 1992-2007, Free Software Foundation, Inc.         --
->>>>>>> 60a98cce
 --                                                                          --
 -- GNAT is free software;  you can  redistribute it  and/or modify it under --
 -- terms of the  GNU General Public License as published  by the Free Soft- --
@@ -462,10 +458,6 @@
      RE_Exception_Message,               -- Ada.Exceptions
      RE_Exception_Name_Simple,           -- Ada.Exceptions
      RE_Exception_Occurrence,            -- Ada.Exceptions
-<<<<<<< HEAD
-     RE_Local_Raise,                     -- Ada.Exceptions
-=======
->>>>>>> 60a98cce
      RE_Null_Occurrence,                 -- Ada.Exceptions
      RE_Poll,                            -- Ada.Exceptions
      RE_Raise_Exception,                 -- Ada.Exceptions
@@ -495,22 +487,6 @@
 
      RE_Stream_Access,                   -- Ada.Streams.Stream_IO
 
-<<<<<<< HEAD
-     RE_Abstract_Interface,              -- Ada.Tags
-     RE_Access_Level,                    -- Ada.Tags
-     RE_Addr_Ptr,                        -- Ada.Tags
-     RE_Base_Address,                    -- Ada.Tags
-     RE_Cstring_Ptr,                     -- Ada.Tags
-     RE_Default_Prim_Op_Count,           -- Ada.Tags
-     RE_Descendant_Tag,                  -- Ada.Tags
-     RE_Dispatch_Table,                  -- Ada.Tags
-     RE_Displace,                        -- Ada.Tags
-     RE_DT_Entry_Size,                   -- Ada.Tags
-     RE_DT_Min_Prologue_Size,            -- Ada.Tags
-     RE_DT_Prologue_Size,                -- Ada.Tags
-     RE_DT_Typeinfo_Ptr_Size,            -- Ada.Tags
-     RE_Expanded_Name,                   -- Ada.Tags
-=======
      RE_Access_Level,                    -- Ada.Tags
      RE_Address_Array,                   -- Ada.Tags
      RE_Addr_Ptr,                        -- Ada.Tags
@@ -523,31 +499,11 @@
      RE_DT,                              -- Ada.Tags
      RE_DT_Predef_Prims_Offset,          -- Ada.Tags
      RE_DT_Typeinfo_Ptr_Size,            -- Ada.Tags
->>>>>>> 60a98cce
      RE_External_Tag,                    -- Ada.Tags
      RO_TA_External_Tag,                 -- Ada.Tags
      RE_Get_Access_Level,                -- Ada.Tags
      RE_Get_Entry_Index,                 -- Ada.Tags
      RE_Get_Offset_Index,                -- Ada.Tags
-<<<<<<< HEAD
-     RE_Get_Predefined_Prim_Op_Address,  -- Ada.Tags
-     RE_Get_Prim_Op_Address,             -- Ada.Tags
-     RE_Get_Prim_Op_Kind,                -- Ada.Tags
-     RE_Get_RC_Offset,                   -- Ada.Tags
-     RE_Get_Remotely_Callable,           -- Ada.Tags
-     RE_Get_Tagged_Kind,                 -- Ada.Tags
-     RE_Idepth,                          -- Ada.Tags
-     RE_Ifaces_Table,                    -- Ada.Tags
-     RE_Ifaces_Table_Ptr,                -- Ada.Tags
-     RE_Interface_Data,                  -- Ada.Tags
-     RE_Interface_Data_Ptr,              -- Ada.Tags
-     RE_Interface_Tag,                   -- Ada.Tags
-     RE_IW_Membership,                   -- Ada.Tags
-     RE_Nb_Ifaces,                       -- Ada.Tags
-     RE_Object_Specific_Data,            -- Ada.Tags
-     RE_Offset_To_Top,                   -- Ada.Tags
-     RE_Type_Specific_Data,              -- Ada.Tags
-=======
      RE_Get_Prim_Op_Kind,                -- Ada.Tags
      RE_Get_Tagged_Kind,                 -- Ada.Tags
      RE_Idepth,                          -- Ada.Tags
@@ -567,7 +523,6 @@
      RE_Offset_To_Top_Function_Ptr,      -- Ada.Tags
      RE_OSD_Table,                       -- Ada.Tags
      RE_OSD_Num_Prims,                   -- Ada.Tags
->>>>>>> 60a98cce
      RE_POK_Function,                    -- Ada.Tags
      RE_POK_Procedure,                   -- Ada.Tags
      RE_POK_Protected_Entry,             -- Ada.Tags
@@ -579,35 +534,6 @@
      RE_Predef_Prims,                    -- Ada.Tags
      RE_Predef_Prims_Table_Ptr,          -- Ada.Tags
      RE_Prim_Op_Kind,                    -- Ada.Tags
-<<<<<<< HEAD
-     RE_Primary_DT,                      -- Ada.Tags
-     RE_Prims_Ptr,                       -- Ada.Tags
-     RE_Register_Interface_Tag,          -- Ada.Tags
-     RE_Register_Tag,                    -- Ada.Tags
-     RE_Remotely_Callable,               -- Ada.Tags
-     RE_RC_Offset,                       -- Ada.Tags
-     RE_Secondary_DT,                    -- Ada.Tags
-     RE_Select_Specific_Data,            -- Ada.Tags
-     RE_Set_Access_Level,                -- Ada.Tags
-     RE_Set_Entry_Index,                 -- Ada.Tags
-     RE_Set_Expanded_Name,               -- Ada.Tags
-     RE_Set_Num_Prim_Ops,                -- Ada.Tags
-     RE_Set_Offset_Index,                -- Ada.Tags
-     RE_Set_Offset_To_Top,               -- Ada.Tags
-     RE_Set_OSD,                         -- Ada.Tags
-     RE_Set_Predefined_Prim_Op_Address,  -- Ada.Tags
-     RE_Set_Prim_Op_Address,             -- Ada.Tags
-     RE_Set_Prim_Op_Kind,                -- Ada.Tags
-     RE_Set_RC_Offset,                   -- Ada.Tags
-     RE_Set_Remotely_Callable,           -- Ada.Tags
-     RE_Set_SSD,                         -- Ada.Tags
-     RE_Set_Signature,                   -- Ada.Tags
-     RE_Set_Tagged_Kind,                 -- Ada.Tags
-     RE_Set_TSD,                         -- Ada.Tags
-     RE_Tag,                             -- Ada.Tags
-     RE_Tag_Error,                       -- Ada.Tags
-     RE_Tag_Ptr,                         -- Ada.Tags
-=======
      RE_Prims_Ptr,                       -- Ada.Tags
      RE_Primary_DT,                      -- Ada.Tags
      RE_Signature,                       -- Ada.Tags
@@ -626,7 +552,6 @@
      RE_Tag_Kind,                        -- Ada.Tags
      RE_Tag_Ptr,                         -- Ada.Tags
      RE_Tag_Table,                       -- Ada.Tags
->>>>>>> 60a98cce
      RE_Tags_Table,                      -- Ada.Tags
      RE_Tagged_Kind,                     -- Ada.Tags
      RE_Type_Specific_Data_Ptr,          -- Ada.Tags
@@ -761,7 +686,6 @@
 
      RE_Attr_IEEE_Short,                 -- System.Fat_IEEE_Short_Float
      RE_Fat_IEEE_Short,                  -- System.Fat_IEEE_Short_Float
-<<<<<<< HEAD
 
      RE_Attr_Long_Float,                 -- System.Fat_LFlt
 
@@ -775,21 +699,6 @@
      RE_Attr_VAX_F_Float,                -- System.Fat_VAX_F_Float
      RE_Fat_VAX_F,                       -- System.Fat_VAX_F_Float
 
-=======
-
-     RE_Attr_Long_Float,                 -- System.Fat_LFlt
-
-     RE_Attr_Long_Long_Float,            -- System.Fat_LLF
-
-     RE_Attr_Short_Float,                -- System.Fat_SFlt
-
-     RE_Attr_VAX_D_Float,                -- System.Fat_VAX_D_Float
-     RE_Fat_VAX_D,                       -- System.Fat_VAX_D_Float
-
-     RE_Attr_VAX_F_Float,                -- System.Fat_VAX_F_Float
-     RE_Fat_VAX_F,                       -- System.Fat_VAX_F_Float
-
->>>>>>> 60a98cce
      RE_Attr_VAX_G_Float,                -- System.Fat_VAX_G_Float
      RE_Fat_VAX_G,                       -- System.Fat_VAX_G_Float
 
@@ -1136,10 +1045,7 @@
      RE_Unspecified_Size,                -- System.Parameters
 
      RE_DSA_Implementation,              -- System.Partition_Interface
-<<<<<<< HEAD
-=======
      RE_PCS_Version,                     -- System.Partition_Interface
->>>>>>> 60a98cce
      RE_Get_RCI_Package_Receiver,        -- System.Partition_Interface
      RE_Get_Unique_Remote_Pointer,       -- System.Partition_Interface
      RE_RACW_Stub_Type_Access,           -- System.Partition_Interface
@@ -1654,10 +1560,6 @@
      RE_Exception_Message                => Ada_Exceptions,
      RE_Exception_Name_Simple            => Ada_Exceptions,
      RE_Exception_Occurrence             => Ada_Exceptions,
-<<<<<<< HEAD
-     RE_Local_Raise                      => Ada_Exceptions,
-=======
->>>>>>> 60a98cce
      RE_Null_Occurrence                  => Ada_Exceptions,
      RE_Poll                             => Ada_Exceptions,
      RE_Raise_Exception                  => Ada_Exceptions,
@@ -1687,22 +1589,6 @@
 
      RE_Stream_Access                    => Ada_Streams_Stream_IO,
 
-<<<<<<< HEAD
-     RE_Abstract_Interface               => Ada_Tags,
-     RE_Access_Level                     => Ada_Tags,
-     RE_Addr_Ptr                         => Ada_Tags,
-     RE_Base_Address                     => Ada_Tags,
-     RE_Cstring_Ptr                      => Ada_Tags,
-     RE_Default_Prim_Op_Count            => Ada_Tags,
-     RE_Descendant_Tag                   => Ada_Tags,
-     RE_Dispatch_Table                   => Ada_Tags,
-     RE_Displace                         => Ada_Tags,
-     RE_DT_Entry_Size                    => Ada_Tags,
-     RE_DT_Min_Prologue_Size             => Ada_Tags,
-     RE_DT_Prologue_Size                 => Ada_Tags,
-     RE_DT_Typeinfo_Ptr_Size             => Ada_Tags,
-     RE_Expanded_Name                    => Ada_Tags,
-=======
      RE_Access_Level                     => Ada_Tags,
      RE_Address_Array                    => Ada_Tags,
      RE_Addr_Ptr                         => Ada_Tags,
@@ -1715,31 +1601,11 @@
      RE_DT                               => Ada_Tags,
      RE_DT_Predef_Prims_Offset           => Ada_Tags,
      RE_DT_Typeinfo_Ptr_Size             => Ada_Tags,
->>>>>>> 60a98cce
      RE_External_Tag                     => Ada_Tags,
      RO_TA_External_Tag                  => Ada_Tags,
      RE_Get_Access_Level                 => Ada_Tags,
      RE_Get_Entry_Index                  => Ada_Tags,
      RE_Get_Offset_Index                 => Ada_Tags,
-<<<<<<< HEAD
-     RE_Get_Predefined_Prim_Op_Address   => Ada_Tags,
-     RE_Get_Prim_Op_Address              => Ada_Tags,
-     RE_Get_Prim_Op_Kind                 => Ada_Tags,
-     RE_Get_RC_Offset                    => Ada_Tags,
-     RE_Get_Remotely_Callable            => Ada_Tags,
-     RE_Get_Tagged_Kind                  => Ada_Tags,
-     RE_Idepth                           => Ada_Tags,
-     RE_Ifaces_Table                     => Ada_Tags,
-     RE_Ifaces_Table_Ptr                 => Ada_Tags,
-     RE_Interface_Data                   => Ada_Tags,
-     RE_Interface_Data_Ptr               => Ada_Tags,
-     RE_Interface_Tag                    => Ada_Tags,
-     RE_IW_Membership                    => Ada_Tags,
-     RE_Nb_Ifaces                        => Ada_Tags,
-     RE_Object_Specific_Data             => Ada_Tags,
-     RE_Offset_To_Top                    => Ada_Tags,
-     RE_Type_Specific_Data               => Ada_Tags,
-=======
      RE_Get_Prim_Op_Kind                 => Ada_Tags,
      RE_Get_Tagged_Kind                  => Ada_Tags,
      RE_Idepth                           => Ada_Tags,
@@ -1759,7 +1625,6 @@
      RE_Offset_To_Top_Function_Ptr       => Ada_Tags,
      RE_OSD_Table                        => Ada_Tags,
      RE_OSD_Num_Prims                    => Ada_Tags,
->>>>>>> 60a98cce
      RE_POK_Function                     => Ada_Tags,
      RE_POK_Procedure                    => Ada_Tags,
      RE_POK_Protected_Entry              => Ada_Tags,
@@ -1771,35 +1636,6 @@
      RE_Predef_Prims                     => Ada_Tags,
      RE_Predef_Prims_Table_Ptr           => Ada_Tags,
      RE_Prim_Op_Kind                     => Ada_Tags,
-<<<<<<< HEAD
-     RE_Primary_DT                       => Ada_Tags,
-     RE_Prims_Ptr                        => Ada_Tags,
-     RE_Register_Interface_Tag           => Ada_Tags,
-     RE_Register_Tag                     => Ada_Tags,
-     RE_Remotely_Callable                => Ada_Tags,
-     RE_RC_Offset                        => Ada_Tags,
-     RE_Secondary_DT                     => Ada_Tags,
-     RE_Select_Specific_Data             => Ada_Tags,
-     RE_Set_Access_Level                 => Ada_Tags,
-     RE_Set_Entry_Index                  => Ada_Tags,
-     RE_Set_Expanded_Name                => Ada_Tags,
-     RE_Set_Num_Prim_Ops                 => Ada_Tags,
-     RE_Set_Offset_Index                 => Ada_Tags,
-     RE_Set_Offset_To_Top                => Ada_Tags,
-     RE_Set_OSD                          => Ada_Tags,
-     RE_Set_Predefined_Prim_Op_Address   => Ada_Tags,
-     RE_Set_Prim_Op_Address              => Ada_Tags,
-     RE_Set_Prim_Op_Kind                 => Ada_Tags,
-     RE_Set_RC_Offset                    => Ada_Tags,
-     RE_Set_Remotely_Callable            => Ada_Tags,
-     RE_Set_SSD                          => Ada_Tags,
-     RE_Set_Signature                    => Ada_Tags,
-     RE_Set_Tagged_Kind                  => Ada_Tags,
-     RE_Set_TSD                          => Ada_Tags,
-     RE_Tag                              => Ada_Tags,
-     RE_Tag_Error                        => Ada_Tags,
-     RE_Tag_Ptr                          => Ada_Tags,
-=======
      RE_Prims_Ptr                        => Ada_Tags,
      RE_Primary_DT                       => Ada_Tags,
      RE_Signature                        => Ada_Tags,
@@ -1818,7 +1654,6 @@
      RE_Tag_Kind                         => Ada_Tags,
      RE_Tag_Ptr                          => Ada_Tags,
      RE_Tag_Table                        => Ada_Tags,
->>>>>>> 60a98cce
      RE_Tags_Table                       => Ada_Tags,
      RE_Tagged_Kind                      => Ada_Tags,
      RE_Type_Specific_Data_Ptr           => Ada_Tags,
@@ -2310,10 +2145,7 @@
      RE_Unspecified_Size                 => System_Parameters,
 
      RE_DSA_Implementation               => System_Partition_Interface,
-<<<<<<< HEAD
-=======
      RE_PCS_Version                      => System_Partition_Interface,
->>>>>>> 60a98cce
      RE_Get_RCI_Package_Receiver         => System_Partition_Interface,
      RE_Get_Unique_Remote_Pointer        => System_Partition_Interface,
      RE_RACW_Stub_Type_Access            => System_Partition_Interface,
@@ -2968,11 +2800,6 @@
    --  construct.
 
    function RTE_Available (E : RE_Id) return Boolean;
-<<<<<<< HEAD
-   --  Returns true if a call to RTE will succeed without raising an
-   --  exception and without generating an error message, i.e. if the
-   --  call will obtain the desired entity without any problems.
-=======
    --  Returns true if a call to RTE will succeed without raising an exception
    --  and without generating an error message, i.e. if the call will obtain
    --  the desired entity without any problems.
@@ -3011,42 +2838,6 @@
    pragma Inline (RTU_Entity);
    --  This function returns the entity for the unit referenced by U. If
    --  this unit has not been loaded, it returns Empty.
->>>>>>> 60a98cce
-
-   function RTE_Record_Component (E : RE_Id) return Entity_Id;
-   --  Given the entity defined in the above tables, as identified by the
-   --  corresponding value in the RE_Id enumeration type, returns the Id of
-   --  the corresponding entity, first loading in (parsing, analyzing and
-   --  expanding) its spec if the unit has not already been loaded. For
-   --  efficiency reasons, this routine restricts the search of E to fields
-   --  of record type declarations found in the package entity chain.
-   --
-   --  Note: In the case of a package, RTE can return either an entity that is
-   --  declared at the top level of the package, or the package entity itself.
-   --  If an entity within the package has the same simple name as the package,
-   --  then the entity within the package is returned.
-   --
-   --  If RTE returns, the returned value is the required entity
-   --
-   --  If the entity is not available, then an error message is given. The
-   --  form of the message depends on whether we are in configurable run time
-   --  mode or not. In configurable run time mode, a missing entity is not
-   --  that surprising and merely says that the particular construct is not
-   --  supported by the run-time in use. If we are not in configurable run
-   --  time mode, a missing entity is some kind of run-time configuration
-   --  error. In either case, the result of the call is to raise the exception
-   --  RE_Not_Available, which should terminate the expansion of the current
-   --  construct.
-
-   function RTE_Record_Component_Available (E : RE_Id) return Boolean;
-   --  Returns true if a call to RTE_Record_Component will succeed without
-   --  raising an exception and without generating an error message, i.e.
-   --  if the call will obtain the desired entity without any problems.
-
-   function RTU_Entity (U : RTU_Id) return Entity_Id;
-   pragma Inline (RTU_Entity);
-   --  This function returns the entity for the unit referenced by U. If
-   --  this unit has not been loaded, it returns Empty.
 
    function RTU_Loaded (U : RTU_Id) return Boolean;
    pragma Inline (RTU_Loaded);
