--- conflicted
+++ resolved
@@ -6,11 +6,7 @@
 --                                                                          --
 --                                 S p e c                                  --
 --                                                                          --
-<<<<<<< HEAD
---          Copyright (C) 1992-2005 Free Software Foundation, Inc.          --
-=======
 --          Copyright (C) 1992-2007, Free Software Foundation, Inc.         --
->>>>>>> 751ff693
 --                                                                          --
 -- GNAT is free software;  you can  redistribute it  and/or modify it under --
 -- terms of the  GNU General Public License as published  by the Free Soft- --
@@ -181,14 +177,6 @@
    --  Number of pre-allocated Address-sized task attributes stored in the
    --  task control block.
 
-   ---------------------
-   -- Task Attributes --
-   ---------------------
-
-   Default_Attribute_Count : constant := 4;
-   --  Number of pre-allocated Address-sized task attributes stored in the
-   --  task control block.
-
    --------------------
    -- Runtime Traces --
    --------------------
@@ -198,8 +186,6 @@
    --  predefined output or not (True means that traces are output).
    --  See System.Traces for more details.
 
-<<<<<<< HEAD
-=======
    -----------------------
    -- Task Image Length --
    -----------------------
@@ -207,7 +193,6 @@
    Max_Task_Image_Length : constant := 256;
    --  This constant specifies the maximum length of a task's image
 
->>>>>>> 751ff693
    ------------------------------
    -- Exception Message Length --
    ------------------------------
