------------------------------------------------------------------------------
--                                                                          --
--                         GNAT COMPILER COMPONENTS                         --
--                                                                          --
--                             E X P _ A G G R                              --
--                                                                          --
--                                 B o d y                                  --
--                                                                          --
--          Copyright (C) 1992-2005 Free Software Foundation, Inc.          --
--                                                                          --
-- GNAT is free software;  you can  redistribute it  and/or modify it under --
-- terms of the  GNU General Public License as published  by the Free Soft- --
-- ware  Foundation;  either version 2,  or (at your option) any later ver- --
-- sion.  GNAT is distributed in the hope that it will be useful, but WITH- --
-- OUT ANY WARRANTY;  without even the  implied warranty of MERCHANTABILITY --
-- or FITNESS FOR A PARTICULAR PURPOSE.  See the GNU General Public License --
-- for  more details.  You should have  received  a copy of the GNU General --
-- Public License  distributed with GNAT;  see file COPYING.  If not, write --
-- to  the  Free Software Foundation,  51  Franklin  Street,  Fifth  Floor, --
-- Boston, MA 02110-1301, USA.                                              --
--                                                                          --
-- GNAT was originally developed  by the GNAT team at  New York University. --
-- Extensive contributions were provided by Ada Core Technologies Inc.      --
--                                                                          --
------------------------------------------------------------------------------

with Atree;    use Atree;
with Checks;   use Checks;
with Debug;    use Debug;
with Einfo;    use Einfo;
with Elists;   use Elists;
with Expander; use Expander;
with Exp_Util; use Exp_Util;
with Exp_Ch3;  use Exp_Ch3;
with Exp_Ch7;  use Exp_Ch7;
with Exp_Ch9;  use Exp_Ch9;
with Exp_Tss;  use Exp_Tss;
with Freeze;   use Freeze;
with Hostparm; use Hostparm;
with Itypes;   use Itypes;
with Lib;      use Lib;
with Nmake;    use Nmake;
with Nlists;   use Nlists;
with Restrict; use Restrict;
with Rident;   use Rident;
with Rtsfind;  use Rtsfind;
with Ttypes;   use Ttypes;
with Sem;      use Sem;
with Sem_Ch3;  use Sem_Ch3;
with Sem_Eval; use Sem_Eval;
with Sem_Res;  use Sem_Res;
with Sem_Util; use Sem_Util;
with Sinfo;    use Sinfo;
with Snames;   use Snames;
with Stand;    use Stand;
with Tbuild;   use Tbuild;
with Uintp;    use Uintp;

package body Exp_Aggr is

   type Case_Bounds is record
     Choice_Lo   : Node_Id;
     Choice_Hi   : Node_Id;
     Choice_Node : Node_Id;
   end record;

   type Case_Table_Type is array (Nat range <>) of Case_Bounds;
   --  Table type used by Check_Case_Choices procedure

   function Must_Slide
     (Obj_Type : Entity_Id;
      Typ      : Entity_Id) return Boolean;
   --  A static array aggregate in an object declaration can in most cases be
   --  expanded in place. The one exception is when the aggregate is given
   --  with component associations that specify different bounds from those of
   --  the type definition in the object declaration. In this pathological
   --  case the aggregate must slide, and we must introduce an intermediate
   --  temporary to hold it.
   --
   --  The same holds in an assignment to one-dimensional array of arrays,
   --  when a component may be given with bounds that differ from those of the
   --  component type.

   procedure Sort_Case_Table (Case_Table : in out Case_Table_Type);
   --  Sort the Case Table using the Lower Bound of each Choice as the key.
   --  A simple insertion sort is used since the number of choices in a case
   --  statement of variant part will usually be small and probably in near
   --  sorted order.

   function Has_Default_Init_Comps (N : Node_Id) return Boolean;
   --  N is an aggregate (record or array). Checks the presence of default
   --  initialization (<>) in any component (Ada 2005: AI-287)

   ------------------------------------------------------
   -- Local subprograms for Record Aggregate Expansion --
   ------------------------------------------------------

   procedure Expand_Record_Aggregate
     (N           : Node_Id;
      Orig_Tag    : Node_Id := Empty;
      Parent_Expr : Node_Id := Empty);
   --  This is the top level procedure for record aggregate expansion.
   --  Expansion for record aggregates needs expand aggregates for tagged
   --  record types. Specifically Expand_Record_Aggregate adds the Tag
   --  field in front of the Component_Association list that was created
   --  during resolution by Resolve_Record_Aggregate.
   --
   --    N is the record aggregate node.
   --    Orig_Tag is the value of the Tag that has to be provided for this
   --      specific aggregate. It carries the tag corresponding to the type
   --      of the outermost aggregate during the recursive expansion
   --    Parent_Expr is the ancestor part of the original extension
   --      aggregate

   procedure Convert_To_Assignments (N : Node_Id; Typ : Entity_Id);
   --  N is an N_Aggregate of a N_Extension_Aggregate. Typ is the type of
   --  the aggregate. Transform the given aggregate into a sequence of
   --  assignments component per component.

   function Build_Record_Aggr_Code
     (N                             : Node_Id;
      Typ                           : Entity_Id;
      Target                        : Node_Id;
      Flist                         : Node_Id   := Empty;
      Obj                           : Entity_Id := Empty;
      Is_Limited_Ancestor_Expansion : Boolean   := False) return List_Id;
   --  N is an N_Aggregate or a N_Extension_Aggregate. Typ is the type of the
   --  aggregate. Target is an expression containing the location on which the
   --  component by component assignments will take place. Returns the list of
   --  assignments plus all other adjustments needed for tagged and controlled
   --  types. Flist is an expression representing the finalization list on
   --  which to attach the controlled components if any. Obj is present in the
   --  object declaration and dynamic allocation cases, it contains an entity
   --  that allows to know if the value being created needs to be attached to
   --  the final list in case of pragma finalize_Storage_Only.
   --
   --  Is_Limited_Ancestor_Expansion indicates that the function has been
   --  called recursively to expand the limited ancestor to avoid copying it.

   function Has_Mutable_Components (Typ : Entity_Id) return Boolean;
   --  Return true if one of the component is of a discriminated type with
   --  defaults. An aggregate for a type with mutable components must be
   --  expanded into individual assignments.

   procedure Initialize_Discriminants (N : Node_Id; Typ : Entity_Id);
   --  If the type of the aggregate is a type extension with renamed discrimi-
   --  nants, we must initialize the hidden discriminants of the parent.
   --  Otherwise, the target object must not be initialized. The discriminants
   --  are initialized by calling the initialization procedure for the type.
   --  This is incorrect if the initialization of other components has any
   --  side effects. We restrict this call to the case where the parent type
   --  has a variant part, because this is the only case where the hidden
   --  discriminants are accessed, namely when calling discriminant checking
   --  functions of the parent type, and when applying a stream attribute to
   --  an object of the derived type.

   -----------------------------------------------------
   -- Local Subprograms for Array Aggregate Expansion --
   -----------------------------------------------------

   function Aggr_Size_OK (Typ : Entity_Id) return Boolean;
   --  Very large static aggregates present problems to the back-end, and
   --  are transformed into assignments and loops. This function verifies
   --  that the total number of components of an aggregate is acceptable
   --  for transformation into a purely positional static form. It is called
   --  prior to calling Flatten.

   procedure Convert_Array_Aggr_In_Allocator
     (Decl   : Node_Id;
      Aggr   : Node_Id;
      Target : Node_Id);
   --  If the aggregate appears within an allocator and can be expanded in
   --  place, this routine generates the individual assignments to components
   --  of the designated object. This is an optimization over the general
   --  case, where a temporary is first created on the stack and then used to
   --  construct the allocated object on the heap.

   procedure Convert_To_Positional
     (N                    : Node_Id;
      Max_Others_Replicate : Nat     := 5;
      Handle_Bit_Packed    : Boolean := False);
   --  If possible, convert named notation to positional notation. This
   --  conversion is possible only in some static cases. If the conversion is
   --  possible, then N is rewritten with the analyzed converted aggregate.
   --  The parameter Max_Others_Replicate controls the maximum number of
   --  values corresponding to an others choice that will be converted to
   --  positional notation (the default of 5 is the normal limit, and reflects
   --  the fact that normally the loop is better than a lot of separate
   --  assignments). Note that this limit gets overridden in any case if
   --  either of the restrictions No_Elaboration_Code or No_Implicit_Loops is
   --  set. The parameter Handle_Bit_Packed is usually set False (since we do
   --  not expect the back end to handle bit packed arrays, so the normal case
   --  of conversion is pointless), but in the special case of a call from
   --  Packed_Array_Aggregate_Handled, we set this parameter to True, since
   --  these are cases we handle in there.

   procedure Expand_Array_Aggregate (N : Node_Id);
   --  This is the top-level routine to perform array aggregate expansion.
   --  N is the N_Aggregate node to be expanded.

   function Backend_Processing_Possible (N : Node_Id) return Boolean;
   --  This function checks if array aggregate N can be processed directly
   --  by Gigi. If this is the case True is returned.

   function Build_Array_Aggr_Code
     (N           : Node_Id;
      Ctype       : Entity_Id;
      Index       : Node_Id;
      Into        : Node_Id;
      Scalar_Comp : Boolean;
      Indices     : List_Id := No_List;
      Flist       : Node_Id := Empty) return List_Id;
   --  This recursive routine returns a list of statements containing the
   --  loops and assignments that are needed for the expansion of the array
   --  aggregate N.
   --
   --    N is the (sub-)aggregate node to be expanded into code. This node
   --    has been fully analyzed, and its Etype is properly set.
   --
   --    Index is the index node corresponding to the array sub-aggregate N.
   --
   --    Into is the target expression into which we are copying the aggregate.
   --    Note that this node may not have been analyzed yet, and so the Etype
   --    field may not be set.
   --
   --    Scalar_Comp is True if the component type of the aggregate is scalar.
   --
   --    Indices is the current list of expressions used to index the
   --    object we are writing into.
   --
   --    Flist is an expression representing the finalization list on which
   --    to attach the controlled components if any.

   function Number_Of_Choices (N : Node_Id) return Nat;
   --  Returns the number of discrete choices (not including the others choice
   --  if present) contained in (sub-)aggregate N.

   function Late_Expansion
     (N      : Node_Id;
      Typ    : Entity_Id;
      Target : Node_Id;
      Flist  : Node_Id := Empty;
      Obj    : Entity_Id := Empty) return List_Id;
   --  N is a nested (record or array) aggregate that has been marked with
   --  'Delay_Expansion'. Typ is the expected type of the aggregate and Target
   --  is a (duplicable) expression that will hold the result of the aggregate
   --  expansion. Flist is the finalization list to be used to attach
   --  controlled components. 'Obj' when non empty, carries the original
   --  object being initialized in order to know if it needs to be attached to
   --  the previous parameter which may not be the case in the case where
   --  Finalize_Storage_Only is set. Basically this procedure is used to
   --  implement top-down expansions of nested aggregates. This is necessary
   --  for avoiding temporaries at each level as well as for propagating the
   --  right internal finalization list.

   function Make_OK_Assignment_Statement
     (Sloc       : Source_Ptr;
      Name       : Node_Id;
      Expression : Node_Id) return Node_Id;
   --  This is like Make_Assignment_Statement, except that Assignment_OK
   --  is set in the left operand. All assignments built by this unit
   --  use this routine. This is needed to deal with assignments to
   --  initialized constants that are done in place.

   function Packed_Array_Aggregate_Handled (N : Node_Id) return Boolean;
   --  Given an array aggregate, this function handles the case of a packed
   --  array aggregate with all constant values, where the aggregate can be
   --  evaluated at compile time. If this is possible, then N is rewritten
   --  to be its proper compile time value with all the components properly
   --  assembled. The expression is analyzed and resolved and True is
   --  returned. If this transformation is not possible, N is unchanged
   --  and False is returned

   function Safe_Slice_Assignment (N : Node_Id) return Boolean;
   --  If a slice assignment has an aggregate with a single others_choice,
   --  the assignment can be done in place even if bounds are not static,
   --  by converting it into a loop over the discrete range of the slice.

   ------------------
   -- Aggr_Size_OK --
   ------------------

   function Aggr_Size_OK (Typ : Entity_Id) return Boolean is
      Lo   : Node_Id;
      Hi   : Node_Id;
      Indx : Node_Id;
      Siz  : Int;
      Lov  : Uint;
      Hiv  : Uint;

      --  The following constant determines the maximum size of an
      --  aggregate produced by converting named to positional
      --  notation (e.g. from others clauses). This avoids running
      --  away with attempts to convert huge aggregates, which hit
      --  memory limits in the backend.

      --  The normal limit is 5000, but we increase this limit to
      --  2**24 (about 16 million) if Restrictions (No_Elaboration_Code)
      --  or Restrictions (No_Implicit_Loops) is specified, since in
      --  either case, we are at risk of declaring the program illegal
      --  because of this limit.

      Max_Aggr_Size : constant Nat :=
                        5000 + (2 ** 24 - 5000) *
                          Boolean'Pos
                            (Restriction_Active (No_Elaboration_Code)
                               or else
                             Restriction_Active (No_Implicit_Loops));

      function Component_Count (T : Entity_Id) return Int;
      --  The limit is applied to the total number of components that the
      --  aggregate will have, which is the number of static expressions
      --  that will appear in the flattened array. This requires a recursive
      --  computation of the the number of scalar components of the structure.

      ---------------------
      -- Component_Count --
      ---------------------

      function Component_Count (T : Entity_Id) return Int is
         Res  : Int := 0;
         Comp : Entity_Id;

      begin
         if Is_Scalar_Type (T) then
            return 1;

         elsif Is_Record_Type (T) then
            Comp := First_Component (T);
            while Present (Comp) loop
               Res := Res + Component_Count (Etype (Comp));
               Next_Component (Comp);
            end loop;

            return Res;

         elsif Is_Array_Type (T) then
            declare
               Lo : constant Node_Id :=
                      Type_Low_Bound (Etype (First_Index (T)));
               Hi : constant Node_Id :=
                      Type_High_Bound (Etype (First_Index (T)));

               Siz  : constant Int := Component_Count (Component_Type (T));

            begin
               if not Compile_Time_Known_Value (Lo)
                 or else not Compile_Time_Known_Value (Hi)
               then
                  return 0;
               else
                  return
                    Siz * UI_To_Int (Expr_Value (Hi) - Expr_Value (Lo) + 1);
               end if;
            end;

         else
            --  Can only be a null for an access type

            return 1;
         end if;
      end Component_Count;

   --  Start of processing for Aggr_Size_OK

   begin
      Siz  := Component_Count (Component_Type (Typ));
      Indx := First_Index (Typ);

      while Present (Indx) loop
         Lo  := Type_Low_Bound (Etype (Indx));
         Hi  := Type_High_Bound (Etype (Indx));

         --  Bounds need to be known at compile time

         if not Compile_Time_Known_Value (Lo)
           or else not Compile_Time_Known_Value (Hi)
         then
            return False;
         end if;

         Lov := Expr_Value (Lo);
         Hiv := Expr_Value (Hi);

         --  A flat array is always safe

         if Hiv < Lov then
            return True;
         end if;

         declare
            Rng : constant Uint := Hiv - Lov + 1;

         begin
            --  Check if size is too large

            if not UI_Is_In_Int_Range (Rng) then
               return False;
            end if;

            Siz := Siz * UI_To_Int (Rng);
         end;

         if Siz <= 0
           or else Siz > Max_Aggr_Size
         then
            return False;
         end if;

         --  Bounds must be in integer range, for later array construction

         if not UI_Is_In_Int_Range (Lov)
             or else
            not UI_Is_In_Int_Range (Hiv)
         then
            return False;
         end if;

         Next_Index (Indx);
      end loop;

      return True;
   end Aggr_Size_OK;

   ---------------------------------
   -- Backend_Processing_Possible --
   ---------------------------------

   --  Backend processing by Gigi/gcc is possible only if all the following
   --  conditions are met:

   --    1. N is fully positional

   --    2. N is not a bit-packed array aggregate;

   --    3. The size of N's array type must be known at compile time. Note
   --       that this implies that the component size is also known

   --    4. The array type of N does not follow the Fortran layout convention
   --       or if it does it must be 1 dimensional.

   --    5. The array component type is tagged, which may necessitate
   --       reassignment of proper tags.

   --    6. The array component type might have unaligned bit components

   function Backend_Processing_Possible (N : Node_Id) return Boolean is
      Typ : constant Entity_Id := Etype (N);
      --  Typ is the correct constrained array subtype of the aggregate

      function Static_Check (N : Node_Id; Index : Node_Id) return Boolean;
      --  Recursively checks that N is fully positional, returns true if so

      ------------------
      -- Static_Check --
      ------------------

      function Static_Check (N : Node_Id; Index : Node_Id) return Boolean is
         Expr : Node_Id;

      begin
         --  Check for component associations

         if Present (Component_Associations (N)) then
            return False;
         end if;

         --  Recurse to check subaggregates, which may appear in qualified
         --  expressions. If delayed, the front-end will have to expand.

         Expr := First (Expressions (N));

         while Present (Expr) loop

            if Is_Delayed_Aggregate (Expr) then
               return False;
            end if;

            if Present (Next_Index (Index))
               and then not Static_Check (Expr, Next_Index (Index))
            then
               return False;
            end if;

            Next (Expr);
         end loop;

         return True;
      end Static_Check;

   --  Start of processing for Backend_Processing_Possible

   begin
      --  Checks 2 (array must not be bit packed)

      if Is_Bit_Packed_Array (Typ) then
         return False;
      end if;

      --  Checks 4 (array must not be multi-dimensional Fortran case)

      if Convention (Typ) = Convention_Fortran
        and then Number_Dimensions (Typ) > 1
      then
         return False;
      end if;

      --  Checks 3 (size of array must be known at compile time)

      if not Size_Known_At_Compile_Time (Typ) then
         return False;
      end if;

      --  Checks 1 (aggregate must be fully positional)

      if not Static_Check (N, First_Index (Typ)) then
         return False;
      end if;

      --  Checks 5 (if the component type is tagged, then we may need
      --    to do tag adjustments; perhaps this should be refined to check for
      --    any component associations that actually need tag adjustment,
      --    along the lines of the test that is carried out in
      --    Has_Delayed_Nested_Aggregate_Or_Tagged_Comps for record aggregates
      --    with tagged components, but not clear whether it's worthwhile ???;
      --    in the case of the JVM, object tags are handled implicitly)

      if Is_Tagged_Type (Component_Type (Typ)) and then not Java_VM then
         return False;
      end if;

      --  Checks 6 (component type must not have bit aligned components)

      if Type_May_Have_Bit_Aligned_Components (Component_Type (Typ)) then
         return False;
      end if;

      --  Backend processing is possible

      Set_Compile_Time_Known_Aggregate (N, True);
      Set_Size_Known_At_Compile_Time (Etype (N), True);
      return True;
   end Backend_Processing_Possible;

   ---------------------------
   -- Build_Array_Aggr_Code --
   ---------------------------

   --  The code that we generate from a one dimensional aggregate is

   --  1. If the sub-aggregate contains discrete choices we

   --     (a) Sort the discrete choices

   --     (b) Otherwise for each discrete choice that specifies a range we
   --         emit a loop. If a range specifies a maximum of three values, or
   --         we are dealing with an expression we emit a sequence of
   --         assignments instead of a loop.

   --     (c) Generate the remaining loops to cover the others choice if any

   --  2. If the aggregate contains positional elements we

   --     (a) translate the positional elements in a series of assignments

   --     (b) Generate a final loop to cover the others choice if any.
   --         Note that this final loop has to be a while loop since the case

   --             L : Integer := Integer'Last;
   --             H : Integer := Integer'Last;
   --             A : array (L .. H) := (1, others =>0);

   --         cannot be handled by a for loop. Thus for the following

   --             array (L .. H) := (.. positional elements.., others =>E);

   --         we always generate something like:

   --             J : Index_Type := Index_Of_Last_Positional_Element;
   --             while J < H loop
   --                J := Index_Base'Succ (J)
   --                Tmp (J) := E;
   --             end loop;

   function Build_Array_Aggr_Code
     (N           : Node_Id;
      Ctype       : Entity_Id;
      Index       : Node_Id;
      Into        : Node_Id;
      Scalar_Comp : Boolean;
      Indices     : List_Id := No_List;
      Flist       : Node_Id := Empty) return List_Id
   is
      Loc          : constant Source_Ptr := Sloc (N);
      Index_Base   : constant Entity_Id  := Base_Type (Etype (Index));
      Index_Base_L : constant Node_Id := Type_Low_Bound (Index_Base);
      Index_Base_H : constant Node_Id := Type_High_Bound (Index_Base);

      function Add (Val : Int; To : Node_Id) return Node_Id;
      --  Returns an expression where Val is added to expression To, unless
      --  To+Val is provably out of To's base type range. To must be an
      --  already analyzed expression.

      function Empty_Range (L, H : Node_Id) return Boolean;
      --  Returns True if the range defined by L .. H is certainly empty

      function Equal (L, H : Node_Id) return Boolean;
      --  Returns True if L = H for sure

      function Index_Base_Name return Node_Id;
      --  Returns a new reference to the index type name

      function Gen_Assign (Ind : Node_Id; Expr : Node_Id) return List_Id;
      --  Ind must be a side-effect free expression. If the input aggregate
      --  N to Build_Loop contains no sub-aggregates, then this function
      --  returns the assignment statement:
      --
      --     Into (Indices, Ind) := Expr;
      --
      --  Otherwise we call Build_Code recursively
      --
      --  Ada 2005 (AI-287): In case of default initialized component, Expr
      --  is empty and we generate a call to the corresponding IP subprogram.

      function Gen_Loop (L, H : Node_Id; Expr : Node_Id) return List_Id;
      --  Nodes L and H must be side-effect free expressions.
      --  If the input aggregate N to Build_Loop contains no sub-aggregates,
      --  This routine returns the for loop statement
      --
      --     for J in Index_Base'(L) .. Index_Base'(H) loop
      --        Into (Indices, J) := Expr;
      --     end loop;
      --
      --  Otherwise we call Build_Code recursively.
      --  As an optimization if the loop covers 3 or less scalar elements we
      --  generate a sequence of assignments.

      function Gen_While (L, H : Node_Id; Expr : Node_Id) return List_Id;
      --  Nodes L and H must be side-effect free expressions.
      --  If the input aggregate N to Build_Loop contains no sub-aggregates,
      --  This routine returns the while loop statement
      --
      --     J : Index_Base := L;
      --     while J < H loop
      --        J := Index_Base'Succ (J);
      --        Into (Indices, J) := Expr;
      --     end loop;
      --
      --  Otherwise we call Build_Code recursively

      function Local_Compile_Time_Known_Value (E : Node_Id) return Boolean;
      function Local_Expr_Value               (E : Node_Id) return Uint;
      --  These two Local routines are used to replace the corresponding ones
      --  in sem_eval because while processing the bounds of an aggregate with
      --  discrete choices whose index type is an enumeration, we build static
      --  expressions not recognized by Compile_Time_Known_Value as such since
      --  they have not yet been analyzed and resolved. All the expressions in
      --  question are things like Index_Base_Name'Val (Const) which we can
      --  easily recognize as being constant.

      ---------
      -- Add --
      ---------

      function Add (Val : Int; To : Node_Id) return Node_Id is
         Expr_Pos : Node_Id;
         Expr     : Node_Id;
         To_Pos   : Node_Id;
         U_To     : Uint;
         U_Val    : constant Uint := UI_From_Int (Val);

      begin
         --  Note: do not try to optimize the case of Val = 0, because
         --  we need to build a new node with the proper Sloc value anyway.

         --  First test if we can do constant folding

         if Local_Compile_Time_Known_Value (To) then
            U_To := Local_Expr_Value (To) + Val;

            --  Determine if our constant is outside the range of the index.
            --  If so return an Empty node. This empty node will be caught
            --  by Empty_Range below.

            if Compile_Time_Known_Value (Index_Base_L)
              and then U_To < Expr_Value (Index_Base_L)
            then
               return Empty;

            elsif Compile_Time_Known_Value (Index_Base_H)
              and then U_To > Expr_Value (Index_Base_H)
            then
               return Empty;
            end if;

            Expr_Pos := Make_Integer_Literal (Loc, U_To);
            Set_Is_Static_Expression (Expr_Pos);

            if not Is_Enumeration_Type (Index_Base) then
               Expr := Expr_Pos;

            --  If we are dealing with enumeration return
            --     Index_Base'Val (Expr_Pos)

            else
               Expr :=
                 Make_Attribute_Reference
                   (Loc,
                    Prefix         => Index_Base_Name,
                    Attribute_Name => Name_Val,
                    Expressions    => New_List (Expr_Pos));
            end if;

            return Expr;
         end if;

         --  If we are here no constant folding possible

         if not Is_Enumeration_Type (Index_Base) then
            Expr :=
              Make_Op_Add (Loc,
                           Left_Opnd  => Duplicate_Subexpr (To),
                           Right_Opnd => Make_Integer_Literal (Loc, U_Val));

         --  If we are dealing with enumeration return
         --    Index_Base'Val (Index_Base'Pos (To) + Val)

         else
            To_Pos :=
              Make_Attribute_Reference
                (Loc,
                 Prefix         => Index_Base_Name,
                 Attribute_Name => Name_Pos,
                 Expressions    => New_List (Duplicate_Subexpr (To)));

            Expr_Pos :=
              Make_Op_Add (Loc,
                           Left_Opnd  => To_Pos,
                           Right_Opnd => Make_Integer_Literal (Loc, U_Val));

            Expr :=
              Make_Attribute_Reference
                (Loc,
                 Prefix         => Index_Base_Name,
                 Attribute_Name => Name_Val,
                 Expressions    => New_List (Expr_Pos));
         end if;

         return Expr;
      end Add;

      -----------------
      -- Empty_Range --
      -----------------

      function Empty_Range (L, H : Node_Id) return Boolean is
         Is_Empty : Boolean := False;
         Low      : Node_Id;
         High     : Node_Id;

      begin
         --  First check if L or H were already detected as overflowing the
         --  index base range type by function Add above. If this is so Add
         --  returns the empty node.

         if No (L) or else No (H) then
            return True;
         end if;

         for J in 1 .. 3 loop
            case J is

               --  L > H    range is empty

               when 1 =>
                  Low  := L;
                  High := H;

               --  B_L > H  range must be empty

               when 2 =>
                  Low  := Index_Base_L;
                  High := H;

               --  L > B_H  range must be empty

               when 3 =>
                  Low  := L;
                  High := Index_Base_H;
            end case;

            if Local_Compile_Time_Known_Value (Low)
              and then Local_Compile_Time_Known_Value (High)
            then
               Is_Empty :=
                 UI_Gt (Local_Expr_Value (Low), Local_Expr_Value (High));
            end if;

            exit when Is_Empty;
         end loop;

         return Is_Empty;
      end Empty_Range;

      -----------
      -- Equal --
      -----------

      function Equal (L, H : Node_Id) return Boolean is
      begin
         if L = H then
            return True;

         elsif Local_Compile_Time_Known_Value (L)
           and then Local_Compile_Time_Known_Value (H)
         then
            return UI_Eq (Local_Expr_Value (L), Local_Expr_Value (H));
         end if;

         return False;
      end Equal;

      ----------------
      -- Gen_Assign --
      ----------------

      function Gen_Assign (Ind : Node_Id; Expr : Node_Id) return List_Id is
         L : constant List_Id := New_List;
         F : Entity_Id;
         A : Node_Id;

         New_Indices  : List_Id;
         Indexed_Comp : Node_Id;
         Expr_Q       : Node_Id;
         Comp_Type    : Entity_Id := Empty;

         function Add_Loop_Actions (Lis : List_Id) return List_Id;
         --  Collect insert_actions generated in the construction of a
         --  loop, and prepend them to the sequence of assignments to
         --  complete the eventual body of the loop.

         ----------------------
         -- Add_Loop_Actions --
         ----------------------

         function Add_Loop_Actions (Lis : List_Id) return List_Id is
            Res : List_Id;

         begin
            --  Ada 2005 (AI-287): Do nothing else in case of default
            --  initialized component.

            if not Present (Expr) then
               return Lis;

            elsif Nkind (Parent (Expr)) = N_Component_Association
              and then Present (Loop_Actions (Parent (Expr)))
            then
               Append_List (Lis, Loop_Actions (Parent (Expr)));
               Res := Loop_Actions (Parent (Expr));
               Set_Loop_Actions (Parent (Expr), No_List);
               return Res;

            else
               return Lis;
            end if;
         end Add_Loop_Actions;

      --  Start of processing for Gen_Assign

      begin
         if No (Indices) then
            New_Indices := New_List;
         else
            New_Indices := New_Copy_List_Tree (Indices);
         end if;

         Append_To (New_Indices, Ind);

         if Present (Flist) then
            F := New_Copy_Tree (Flist);

         elsif Present (Etype (N)) and then Controlled_Type (Etype (N)) then
            if Is_Entity_Name (Into)
              and then Present (Scope (Entity (Into)))
            then
               F := Find_Final_List (Scope (Entity (Into)));
            else
               F := Find_Final_List (Current_Scope);
            end if;
         else
            F := Empty;
         end if;

         if Present (Next_Index (Index)) then
            return
              Add_Loop_Actions (
                Build_Array_Aggr_Code
                  (N           => Expr,
                   Ctype       => Ctype,
                   Index       => Next_Index (Index),
                   Into        => Into,
                   Scalar_Comp => Scalar_Comp,
                   Indices     => New_Indices,
                   Flist       => F));
         end if;

         --  If we get here then we are at a bottom-level (sub-)aggregate

         Indexed_Comp :=
           Checks_Off
             (Make_Indexed_Component (Loc,
                Prefix      => New_Copy_Tree (Into),
                Expressions => New_Indices));

         Set_Assignment_OK (Indexed_Comp);

         --  Ada 2005 (AI-287): In case of default initialized component, Expr
         --  is not present (and therefore we also initialize Expr_Q to empty).

         if not Present (Expr) then
            Expr_Q := Empty;
         elsif Nkind (Expr) = N_Qualified_Expression then
            Expr_Q := Expression (Expr);
         else
            Expr_Q := Expr;
         end if;

         if Present (Etype (N))
           and then Etype (N) /= Any_Composite
         then
            Comp_Type := Component_Type (Etype (N));
            pragma Assert (Comp_Type = Ctype); --  AI-287

         elsif Present (Next (First (New_Indices))) then

            --  Ada 2005 (AI-287): Do nothing in case of default initialized
            --  component because we have received the component type in
            --  the formal parameter Ctype.

            --  ??? Some assert pragmas have been added to check if this new
            --      formal can be used to replace this code in all cases.

            if Present (Expr) then

               --  This is a multidimensional array. Recover the component
               --  type from the outermost aggregate, because subaggregates
               --  do not have an assigned type.

               declare
                  P : Node_Id := Parent (Expr);

               begin
                  while Present (P) loop
                     if Nkind (P) = N_Aggregate
                       and then Present (Etype (P))
                     then
                        Comp_Type := Component_Type (Etype (P));
                        exit;

                     else
                        P := Parent (P);
                     end if;
                  end loop;

                  pragma Assert (Comp_Type = Ctype); --  AI-287
               end;
            end if;
         end if;

         --  Ada 2005 (AI-287): We only analyze the expression in case of non-
         --  default initialized components (otherwise Expr_Q is not present).

         if Present (Expr_Q)
           and then (Nkind (Expr_Q) = N_Aggregate
                     or else Nkind (Expr_Q) = N_Extension_Aggregate)
         then
            --  At this stage the Expression may not have been
            --  analyzed yet because the array aggregate code has not
            --  been updated to use the Expansion_Delayed flag and
            --  avoid analysis altogether to solve the same problem
            --  (see Resolve_Aggr_Expr). So let us do the analysis of
            --  non-array aggregates now in order to get the value of
            --  Expansion_Delayed flag for the inner aggregate ???

            if Present (Comp_Type) and then not Is_Array_Type (Comp_Type) then
               Analyze_And_Resolve (Expr_Q, Comp_Type);
            end if;

            if Is_Delayed_Aggregate (Expr_Q) then

               --  This is either a subaggregate of a multidimentional array,
               --  or a component of an array type whose component type is
               --  also an array. In the latter case, the expression may have
               --  component associations that provide different bounds from
               --  those of the component type, and sliding must occur. Instead
               --  of decomposing the current aggregate assignment, force the
               --  re-analysis of the assignment, so that a temporary will be
               --  generated in the usual fashion, and sliding will take place.

               if Nkind (Parent (N)) = N_Assignment_Statement
                 and then Is_Array_Type (Comp_Type)
                 and then Present (Component_Associations (Expr_Q))
                 and then Must_Slide (Comp_Type, Etype (Expr_Q))
               then
                  Set_Expansion_Delayed (Expr_Q, False);
                  Set_Analyzed (Expr_Q, False);

               else
                  return
                    Add_Loop_Actions (
                      Late_Expansion (
                        Expr_Q, Etype (Expr_Q), Indexed_Comp, F));
               end if;
            end if;
         end if;

         --  Ada 2005 (AI-287): In case of default initialized component, call
         --  the initialization subprogram associated with the component type.

         if not Present (Expr) then

            if Present (Base_Init_Proc (Etype (Ctype)))
              or else Has_Task (Base_Type (Ctype))
            then
               Append_List_To (L,
                 Build_Initialization_Call (Loc,
                   Id_Ref            => Indexed_Comp,
                   Typ               => Ctype,
                   With_Default_Init => True));
            end if;

         else
            --  Now generate the assignment with no associated controlled
            --  actions since the target of the assignment may not have
            --  been initialized, it is not possible to Finalize it as
            --  expected by normal controlled assignment. The rest of the
            --  controlled actions are done manually with the proper
            --  finalization list coming from the context.

            A :=
              Make_OK_Assignment_Statement (Loc,
                Name       => Indexed_Comp,
                Expression => New_Copy_Tree (Expr));

            if Present (Comp_Type) and then Controlled_Type (Comp_Type) then
               Set_No_Ctrl_Actions (A);
            end if;

            Append_To (L, A);

            --  Adjust the tag if tagged (because of possible view
            --  conversions), unless compiling for the Java VM
            --  where tags are implicit.

            if Present (Comp_Type)
              and then Is_Tagged_Type (Comp_Type)
              and then not Java_VM
            then
               A :=
                 Make_OK_Assignment_Statement (Loc,
                   Name =>
                     Make_Selected_Component (Loc,
                       Prefix =>  New_Copy_Tree (Indexed_Comp),
                       Selector_Name =>
                         New_Reference_To
                           (First_Tag_Component (Comp_Type), Loc)),

                   Expression =>
                     Unchecked_Convert_To (RTE (RE_Tag),
                       New_Reference_To
                         (Node (First_Elmt (Access_Disp_Table (Comp_Type))),
                          Loc)));

               Append_To (L, A);
            end if;

            --  Adjust and Attach the component to the proper final list
            --  which can be the controller of the outer record object or
            --  the final list associated with the scope

            if Present (Comp_Type)  and then Controlled_Type (Comp_Type) then
               Append_List_To (L,
                 Make_Adjust_Call (
                   Ref         => New_Copy_Tree (Indexed_Comp),
                   Typ         => Comp_Type,
                   Flist_Ref   => F,
                   With_Attach => Make_Integer_Literal (Loc, 1)));
            end if;
         end if;

         return Add_Loop_Actions (L);
      end Gen_Assign;

      --------------
      -- Gen_Loop --
      --------------

      function Gen_Loop (L, H : Node_Id; Expr : Node_Id) return List_Id is
         L_J : Node_Id;

         L_Range : Node_Id;
         --  Index_Base'(L) .. Index_Base'(H)

         L_Iteration_Scheme : Node_Id;
         --  L_J in Index_Base'(L) .. Index_Base'(H)

         L_Body : List_Id;
         --  The statements to execute in the loop

         S : constant List_Id := New_List;
         --  List of statements

         Tcopy : Node_Id;
         --  Copy of expression tree, used for checking purposes

      begin
         --  If loop bounds define an empty range return the null statement

         if Empty_Range (L, H) then
            Append_To (S, Make_Null_Statement (Loc));

            --  Ada 2005 (AI-287): Nothing else need to be done in case of
            --  default initialized component.

            if not Present (Expr) then
               null;

            else
               --  The expression must be type-checked even though no component
               --  of the aggregate will have this value. This is done only for
               --  actual components of the array, not for subaggregates. Do
               --  the check on a copy, because the expression may be shared
               --  among several choices, some of which might be non-null.

               if Present (Etype (N))
                 and then Is_Array_Type (Etype (N))
                 and then No (Next_Index (Index))
               then
                  Expander_Mode_Save_And_Set (False);
                  Tcopy := New_Copy_Tree (Expr);
                  Set_Parent (Tcopy, N);
                  Analyze_And_Resolve (Tcopy, Component_Type (Etype (N)));
                  Expander_Mode_Restore;
               end if;
            end if;

            return S;

         --  If loop bounds are the same then generate an assignment

         elsif Equal (L, H) then
            return Gen_Assign (New_Copy_Tree (L), Expr);

         --  If H - L <= 2 then generate a sequence of assignments
         --  when we are processing the bottom most aggregate and it contains
         --  scalar components.

         elsif No (Next_Index (Index))
           and then Scalar_Comp
           and then Local_Compile_Time_Known_Value (L)
           and then Local_Compile_Time_Known_Value (H)
           and then Local_Expr_Value (H) - Local_Expr_Value (L) <= 2
         then

            Append_List_To (S, Gen_Assign (New_Copy_Tree (L), Expr));
            Append_List_To (S, Gen_Assign (Add (1, To => L), Expr));

            if Local_Expr_Value (H) - Local_Expr_Value (L) = 2 then
               Append_List_To (S, Gen_Assign (Add (2, To => L), Expr));
            end if;

            return S;
         end if;

         --  Otherwise construct the loop, starting with the loop index L_J

         L_J := Make_Defining_Identifier (Loc, New_Internal_Name ('J'));

         --  Construct "L .. H"

         L_Range :=
           Make_Range
             (Loc,
              Low_Bound  => Make_Qualified_Expression
                              (Loc,
                               Subtype_Mark => Index_Base_Name,
                               Expression   => L),
              High_Bound => Make_Qualified_Expression
                              (Loc,
                               Subtype_Mark => Index_Base_Name,
                               Expression => H));

         --  Construct "for L_J in Index_Base range L .. H"

         L_Iteration_Scheme :=
           Make_Iteration_Scheme
             (Loc,
              Loop_Parameter_Specification =>
                Make_Loop_Parameter_Specification
                  (Loc,
                   Defining_Identifier         => L_J,
                   Discrete_Subtype_Definition => L_Range));

         --  Construct the statements to execute in the loop body

         L_Body := Gen_Assign (New_Reference_To (L_J, Loc), Expr);

         --  Construct the final loop

         Append_To (S, Make_Implicit_Loop_Statement
                         (Node             => N,
                          Identifier       => Empty,
                          Iteration_Scheme => L_Iteration_Scheme,
                          Statements       => L_Body));

         return S;
      end Gen_Loop;

      ---------------
      -- Gen_While --
      ---------------

      --  The code built is

      --     W_J : Index_Base := L;
      --     while W_J < H loop
      --        W_J := Index_Base'Succ (W);
      --        L_Body;
      --     end loop;

      function Gen_While (L, H : Node_Id; Expr : Node_Id) return List_Id is
         W_J : Node_Id;

         W_Decl : Node_Id;
         --  W_J : Base_Type := L;

         W_Iteration_Scheme : Node_Id;
         --  while W_J < H

         W_Index_Succ : Node_Id;
         --  Index_Base'Succ (J)

         W_Increment : Node_Id;
         --  W_J := Index_Base'Succ (W)

         W_Body : constant List_Id := New_List;
         --  The statements to execute in the loop

         S : constant List_Id := New_List;
         --  list of statement

      begin
         --  If loop bounds define an empty range or are equal return null

         if Empty_Range (L, H) or else Equal (L, H) then
            Append_To (S, Make_Null_Statement (Loc));
            return S;
         end if;

         --  Build the decl of W_J

         W_J    := Make_Defining_Identifier (Loc, New_Internal_Name ('J'));
         W_Decl :=
           Make_Object_Declaration
             (Loc,
              Defining_Identifier => W_J,
              Object_Definition   => Index_Base_Name,
              Expression          => L);

         --  Theoretically we should do a New_Copy_Tree (L) here, but we know
         --  that in this particular case L is a fresh Expr generated by
         --  Add which we are the only ones to use.

         Append_To (S, W_Decl);

         --  Construct " while W_J < H"

         W_Iteration_Scheme :=
           Make_Iteration_Scheme
             (Loc,
              Condition => Make_Op_Lt
                             (Loc,
                              Left_Opnd  => New_Reference_To (W_J, Loc),
                              Right_Opnd => New_Copy_Tree (H)));

         --  Construct the statements to execute in the loop body

         W_Index_Succ :=
           Make_Attribute_Reference
             (Loc,
              Prefix         => Index_Base_Name,
              Attribute_Name => Name_Succ,
              Expressions    => New_List (New_Reference_To (W_J, Loc)));

         W_Increment  :=
           Make_OK_Assignment_Statement
             (Loc,
              Name       => New_Reference_To (W_J, Loc),
              Expression => W_Index_Succ);

         Append_To (W_Body, W_Increment);
         Append_List_To (W_Body,
           Gen_Assign (New_Reference_To (W_J, Loc), Expr));

         --  Construct the final loop

         Append_To (S, Make_Implicit_Loop_Statement
                         (Node             => N,
                          Identifier       => Empty,
                          Iteration_Scheme => W_Iteration_Scheme,
                          Statements       => W_Body));

         return S;
      end Gen_While;

      ---------------------
      -- Index_Base_Name --
      ---------------------

      function Index_Base_Name return Node_Id is
      begin
         return New_Reference_To (Index_Base, Sloc (N));
      end Index_Base_Name;

      ------------------------------------
      -- Local_Compile_Time_Known_Value --
      ------------------------------------

      function Local_Compile_Time_Known_Value (E : Node_Id) return Boolean is
      begin
         return Compile_Time_Known_Value (E)
           or else
             (Nkind (E) = N_Attribute_Reference
               and then Attribute_Name (E) = Name_Val
               and then Compile_Time_Known_Value (First (Expressions (E))));
      end Local_Compile_Time_Known_Value;

      ----------------------
      -- Local_Expr_Value --
      ----------------------

      function Local_Expr_Value (E : Node_Id) return Uint is
      begin
         if Compile_Time_Known_Value (E) then
            return Expr_Value (E);
         else
            return Expr_Value (First (Expressions (E)));
         end if;
      end Local_Expr_Value;

      --  Build_Array_Aggr_Code Variables

      Assoc  : Node_Id;
      Choice : Node_Id;
      Expr   : Node_Id;
      Typ    : Entity_Id;

      Others_Expr         : Node_Id := Empty;
      Others_Mbox_Present : Boolean := False;

      Aggr_L : constant Node_Id := Low_Bound (Aggregate_Bounds (N));
      Aggr_H : constant Node_Id := High_Bound (Aggregate_Bounds (N));
      --  The aggregate bounds of this specific sub-aggregate. Note that if
      --  the code generated by Build_Array_Aggr_Code is executed then these
      --  bounds are OK. Otherwise a Constraint_Error would have been raised.

      Aggr_Low  : constant Node_Id := Duplicate_Subexpr_No_Checks (Aggr_L);
      Aggr_High : constant Node_Id := Duplicate_Subexpr_No_Checks (Aggr_H);
      --  After Duplicate_Subexpr these are side-effect free

      Low        : Node_Id;
      High       : Node_Id;

      Nb_Choices : Nat := 0;
      Table      : Case_Table_Type (1 .. Number_Of_Choices (N));
      --  Used to sort all the different choice values

      Nb_Elements : Int;
      --  Number of elements in the positional aggregate

      New_Code : constant List_Id := New_List;

   --  Start of processing for Build_Array_Aggr_Code

   begin
      --  First before we start, a special case. if we have a bit packed
      --  array represented as a modular type, then clear the value to
      --  zero first, to ensure that unused bits are properly cleared.

      Typ := Etype (N);

      if Present (Typ)
        and then Is_Bit_Packed_Array (Typ)
        and then Is_Modular_Integer_Type (Packed_Array_Type (Typ))
      then
         Append_To (New_Code,
           Make_Assignment_Statement (Loc,
             Name => New_Copy_Tree (Into),
             Expression =>
               Unchecked_Convert_To (Typ,
                 Make_Integer_Literal (Loc, Uint_0))));
      end if;

      --  We can skip this
      --  STEP 1: Process component associations
      --  For those associations that may generate a loop, initialize
      --  Loop_Actions to collect inserted actions that may be crated.

      if No (Expressions (N)) then

         --  STEP 1 (a): Sort the discrete choices

         Assoc := First (Component_Associations (N));
         while Present (Assoc) loop
            Choice := First (Choices (Assoc));
            while Present (Choice) loop
               if Nkind (Choice) = N_Others_Choice then
                  Set_Loop_Actions (Assoc, New_List);

                  if Box_Present (Assoc) then
                     Others_Mbox_Present := True;
                  else
                     Others_Expr := Expression (Assoc);
                  end if;
                  exit;
               end if;

               Get_Index_Bounds (Choice, Low, High);

               if Low /= High then
                  Set_Loop_Actions (Assoc, New_List);
               end if;

               Nb_Choices := Nb_Choices + 1;
               if Box_Present (Assoc) then
                  Table (Nb_Choices) := (Choice_Lo   => Low,
                                         Choice_Hi   => High,
                                         Choice_Node => Empty);
               else
                  Table (Nb_Choices) := (Choice_Lo   => Low,
                                         Choice_Hi   => High,
                                         Choice_Node => Expression (Assoc));
               end if;
               Next (Choice);
            end loop;

            Next (Assoc);
         end loop;

         --  If there is more than one set of choices these must be static
         --  and we can therefore sort them. Remember that Nb_Choices does not
         --  account for an others choice.

         if Nb_Choices > 1 then
            Sort_Case_Table (Table);
         end if;

         --  STEP 1 (b):  take care of the whole set of discrete choices

         for J in 1 .. Nb_Choices loop
            Low  := Table (J).Choice_Lo;
            High := Table (J).Choice_Hi;
            Expr := Table (J).Choice_Node;
            Append_List (Gen_Loop (Low, High, Expr), To => New_Code);
         end loop;

         --  STEP 1 (c): generate the remaining loops to cover others choice
         --  We don't need to generate loops over empty gaps, but if there is
         --  a single empty range we must analyze the expression for semantics

         if Present (Others_Expr) or else Others_Mbox_Present then
            declare
               First : Boolean := True;

            begin
               for J in 0 .. Nb_Choices loop
                  if J = 0 then
                     Low := Aggr_Low;
                  else
                     Low := Add (1, To => Table (J).Choice_Hi);
                  end if;

                  if J = Nb_Choices then
                     High := Aggr_High;
                  else
                     High := Add (-1, To => Table (J + 1).Choice_Lo);
                  end if;

                  --  If this is an expansion within an init proc, make
                  --  sure that discriminant references are replaced by
                  --  the corresponding discriminal.

                  if Inside_Init_Proc then
                     if Is_Entity_Name (Low)
                       and then Ekind (Entity (Low)) = E_Discriminant
                     then
                        Set_Entity (Low, Discriminal (Entity (Low)));
                     end if;

                     if Is_Entity_Name (High)
                       and then Ekind (Entity (High)) = E_Discriminant
                     then
                        Set_Entity (High, Discriminal (Entity (High)));
                     end if;
                  end if;

                  if First
                    or else not Empty_Range (Low, High)
                  then
                     First := False;
                     Append_List
                       (Gen_Loop (Low, High, Others_Expr), To => New_Code);
                  end if;
               end loop;
            end;
         end if;

      --  STEP 2: Process positional components

      else
         --  STEP 2 (a): Generate the assignments for each positional element
         --  Note that here we have to use Aggr_L rather than Aggr_Low because
         --  Aggr_L is analyzed and Add wants an analyzed expression.

         Expr        := First (Expressions (N));
         Nb_Elements := -1;

         while Present (Expr) loop
            Nb_Elements := Nb_Elements + 1;
            Append_List (Gen_Assign (Add (Nb_Elements, To => Aggr_L), Expr),
                         To => New_Code);
            Next (Expr);
         end loop;

         --  STEP 2 (b): Generate final loop if an others choice is present
         --  Here Nb_Elements gives the offset of the last positional element.

         if Present (Component_Associations (N)) then
            Assoc := Last (Component_Associations (N));

            --  Ada 2005 (AI-287)

            if Box_Present (Assoc) then
               Append_List (Gen_While (Add (Nb_Elements, To => Aggr_L),
                                       Aggr_High,
                                       Empty),
                            To => New_Code);
            else
               Expr  := Expression (Assoc);

               Append_List (Gen_While (Add (Nb_Elements, To => Aggr_L),
                                       Aggr_High,
                                       Expr), --  AI-287
                            To => New_Code);
            end if;
         end if;
      end if;

      return New_Code;
   end Build_Array_Aggr_Code;

   ----------------------------
   -- Build_Record_Aggr_Code --
   ----------------------------

   function Build_Record_Aggr_Code
     (N                             : Node_Id;
      Typ                           : Entity_Id;
      Target                        : Node_Id;
      Flist                         : Node_Id   := Empty;
      Obj                           : Entity_Id := Empty;
      Is_Limited_Ancestor_Expansion : Boolean   := False) return List_Id
   is
      Loc     : constant Source_Ptr := Sloc (N);
      L       : constant List_Id    := New_List;
      Start_L : constant List_Id    := New_List;
      N_Typ   : constant Entity_Id  := Etype (N);

      Comp      : Node_Id;
      Instr     : Node_Id;
      Ref       : Node_Id;
      F         : Node_Id;
      Comp_Type : Entity_Id;
      Selector  : Entity_Id;
      Comp_Expr : Node_Id;
      Expr_Q    : Node_Id;

      Internal_Final_List : Node_Id;

      --  If this is an internal aggregate, the External_Final_List is an
      --  expression for the controller record of the enclosing type.
      --  If the current aggregate has several controlled components, this
      --  expression will appear in several calls to attach to the finali-
      --  zation list, and it must not be shared.

      External_Final_List      : Node_Id;
      Ancestor_Is_Expression   : Boolean := False;
      Ancestor_Is_Subtype_Mark : Boolean := False;

      Init_Typ : Entity_Id := Empty;
      Attach   : Node_Id;

      function Get_Constraint_Association (T : Entity_Id) return Node_Id;
      --  Returns the first discriminant association in the constraint
      --  associated with T, if any, otherwise returns Empty.

      function Ancestor_Discriminant_Value (Disc : Entity_Id) return Node_Id;
      --  Returns the value that the given discriminant of an ancestor
      --  type should receive (in the absence of a conflict with the
      --  value provided by an ancestor part of an extension aggregate).

      procedure Check_Ancestor_Discriminants (Anc_Typ : Entity_Id);
      --  Check that each of the discriminant values defined by the
      --  ancestor part of an extension aggregate match the corresponding
      --  values provided by either an association of the aggregate or
      --  by the constraint imposed by a parent type (RM95-4.3.2(8)).

      function Init_Controller
        (Target  : Node_Id;
         Typ     : Entity_Id;
         F       : Node_Id;
         Attach  : Node_Id;
         Init_Pr : Boolean) return List_Id;
      --  returns the list of statements necessary to initialize the internal
      --  controller of the (possible) ancestor typ into target and attach
      --  it to finalization list F. Init_Pr conditions the call to the
      --  init proc since it may already be done due to ancestor initialization

      ---------------------------------
      -- Ancestor_Discriminant_Value --
      ---------------------------------

      function Ancestor_Discriminant_Value (Disc : Entity_Id) return Node_Id is
         Assoc        : Node_Id;
         Assoc_Elmt   : Elmt_Id;
         Aggr_Comp    : Entity_Id;
         Corresp_Disc : Entity_Id;
         Current_Typ  : Entity_Id := Base_Type (Typ);
         Parent_Typ   : Entity_Id;
         Parent_Disc  : Entity_Id;
         Save_Assoc   : Node_Id := Empty;

      begin
         --  First check any discriminant associations to see if
         --  any of them provide a value for the discriminant.

         if Present (Discriminant_Specifications (Parent (Current_Typ))) then
            Assoc := First (Component_Associations (N));
            while Present (Assoc) loop
               Aggr_Comp := Entity (First (Choices (Assoc)));

               if Ekind (Aggr_Comp) = E_Discriminant then
                  Save_Assoc := Expression (Assoc);

                  Corresp_Disc := Corresponding_Discriminant (Aggr_Comp);
                  while Present (Corresp_Disc) loop
                     --  If found a corresponding discriminant then return
                     --  the value given in the aggregate. (Note: this is
                     --  not correct in the presence of side effects. ???)

                     if Disc = Corresp_Disc then
                        return Duplicate_Subexpr (Expression (Assoc));
                     end if;

                     Corresp_Disc :=
                       Corresponding_Discriminant (Corresp_Disc);
                  end loop;
               end if;

               Next (Assoc);
            end loop;
         end if;

         --  No match found in aggregate, so chain up parent types to find
         --  a constraint that defines the value of the discriminant.

         Parent_Typ := Etype (Current_Typ);
         while Current_Typ /= Parent_Typ loop
            if Has_Discriminants (Parent_Typ) then
               Parent_Disc := First_Discriminant (Parent_Typ);

               --  We either get the association from the subtype indication
               --  of the type definition itself, or from the discriminant
               --  constraint associated with the type entity (which is
               --  preferable, but it's not always present ???)

               if Is_Empty_Elmt_List (
                 Discriminant_Constraint (Current_Typ))
               then
                  Assoc := Get_Constraint_Association (Current_Typ);
                  Assoc_Elmt := No_Elmt;
               else
                  Assoc_Elmt :=
                    First_Elmt (Discriminant_Constraint (Current_Typ));
                  Assoc := Node (Assoc_Elmt);
               end if;

               --  Traverse the discriminants of the parent type looking
               --  for one that corresponds.

               while Present (Parent_Disc) and then Present (Assoc) loop
                  Corresp_Disc := Parent_Disc;
                  while Present (Corresp_Disc)
                    and then Disc /= Corresp_Disc
                  loop
                     Corresp_Disc :=
                       Corresponding_Discriminant (Corresp_Disc);
                  end loop;

                  if Disc = Corresp_Disc then
                     if Nkind (Assoc) = N_Discriminant_Association then
                        Assoc := Expression (Assoc);
                     end if;

                     --  If the located association directly denotes
                     --  a discriminant, then use the value of a saved
                     --  association of the aggregate. This is a kludge
                     --  to handle certain cases involving multiple
                     --  discriminants mapped to a single discriminant
                     --  of a descendant. It's not clear how to locate the
                     --  appropriate discriminant value for such cases. ???

                     if Is_Entity_Name (Assoc)
                       and then Ekind (Entity (Assoc)) = E_Discriminant
                     then
                        Assoc := Save_Assoc;
                     end if;

                     return Duplicate_Subexpr (Assoc);
                  end if;

                  Next_Discriminant (Parent_Disc);

                  if No (Assoc_Elmt) then
                     Next (Assoc);
                  else
                     Next_Elmt (Assoc_Elmt);
                     if Present (Assoc_Elmt) then
                        Assoc := Node (Assoc_Elmt);
                     else
                        Assoc := Empty;
                     end if;
                  end if;
               end loop;
            end if;

            Current_Typ := Parent_Typ;
            Parent_Typ := Etype (Current_Typ);
         end loop;

         --  In some cases there's no ancestor value to locate (such as
         --  when an ancestor part given by an expression defines the
         --  discriminant value).

         return Empty;
      end Ancestor_Discriminant_Value;

      ----------------------------------
      -- Check_Ancestor_Discriminants --
      ----------------------------------

      procedure Check_Ancestor_Discriminants (Anc_Typ : Entity_Id) is
         Discr      : Entity_Id := First_Discriminant (Base_Type (Anc_Typ));
         Disc_Value : Node_Id;
         Cond       : Node_Id;

      begin
         while Present (Discr) loop
            Disc_Value := Ancestor_Discriminant_Value (Discr);

            if Present (Disc_Value) then
               Cond := Make_Op_Ne (Loc,
                 Left_Opnd =>
                   Make_Selected_Component (Loc,
                     Prefix        => New_Copy_Tree (Target),
                     Selector_Name => New_Occurrence_Of (Discr, Loc)),
                 Right_Opnd => Disc_Value);

               Append_To (L,
                 Make_Raise_Constraint_Error (Loc,
                   Condition => Cond,
                   Reason    => CE_Discriminant_Check_Failed));
            end if;

            Next_Discriminant (Discr);
         end loop;
      end Check_Ancestor_Discriminants;

      --------------------------------
      -- Get_Constraint_Association --
      --------------------------------

      function Get_Constraint_Association (T : Entity_Id) return Node_Id is
         Typ_Def : constant Node_Id := Type_Definition (Parent (T));
         Indic   : constant Node_Id := Subtype_Indication (Typ_Def);

      begin
         --  ??? Also need to cover case of a type mark denoting a subtype
         --  with constraint.

         if Nkind (Indic) = N_Subtype_Indication
           and then Present (Constraint (Indic))
         then
            return First (Constraints (Constraint (Indic)));
         end if;

         return Empty;
      end Get_Constraint_Association;

      ---------------------
      -- Init_controller --
      ---------------------

      function Init_Controller
        (Target  : Node_Id;
         Typ     : Entity_Id;
         F       : Node_Id;
         Attach  : Node_Id;
         Init_Pr : Boolean) return List_Id
      is
         L   : constant List_Id := New_List;
         Ref : Node_Id;

      begin
         --  Generate:
         --     init-proc (target._controller);
         --     initialize (target._controller);
         --     Attach_to_Final_List (target._controller, F);

         Ref :=
           Make_Selected_Component (Loc,
             Prefix        => Convert_To (Typ, New_Copy_Tree (Target)),
             Selector_Name => Make_Identifier (Loc, Name_uController));
         Set_Assignment_OK (Ref);

         --  Ada 2005 (AI-287): Give support to default initialization of
         --  limited types and components.

         if (Nkind (Target) = N_Identifier
              and then Present (Etype (Target))
              and then Is_Limited_Type (Etype (Target)))
           or else
            (Nkind (Target) = N_Selected_Component
              and then Present (Etype (Selector_Name (Target)))
              and then Is_Limited_Type (Etype (Selector_Name (Target))))
           or else
            (Nkind (Target) = N_Unchecked_Type_Conversion
              and then Present (Etype (Target))
              and then Is_Limited_Type (Etype (Target)))
           or else
            (Nkind (Target) = N_Unchecked_Expression
              and then Nkind (Expression (Target)) = N_Indexed_Component
              and then Present (Etype (Prefix (Expression (Target))))
              and then Is_Limited_Type (Etype (Prefix (Expression (Target)))))
         then
            if Init_Pr then
               Append_List_To (L,
                 Build_Initialization_Call (Loc,
                   Id_Ref       => Ref,
                   Typ          => RTE (RE_Limited_Record_Controller),
                   In_Init_Proc => Within_Init_Proc));
            end if;

            Append_To (L,
              Make_Procedure_Call_Statement (Loc,
                Name =>
                  New_Reference_To
                    (Find_Prim_Op
                       (RTE (RE_Limited_Record_Controller), Name_Initialize),
                     Loc),
                Parameter_Associations => New_List (New_Copy_Tree (Ref))));

         else
            if Init_Pr then
               Append_List_To (L,
                 Build_Initialization_Call (Loc,
                   Id_Ref       => Ref,
                   Typ          => RTE (RE_Record_Controller),
                   In_Init_Proc => Within_Init_Proc));
            end if;

            Append_To (L,
              Make_Procedure_Call_Statement (Loc,
                Name =>
                  New_Reference_To
                    (Find_Prim_Op
                       (RTE (RE_Record_Controller), Name_Initialize),
                     Loc),
                Parameter_Associations => New_List (New_Copy_Tree (Ref))));

         end if;

         Append_To (L,
           Make_Attach_Call (
             Obj_Ref     => New_Copy_Tree (Ref),
             Flist_Ref   => F,
             With_Attach => Attach));
         return L;
      end Init_Controller;

   --  Start of processing for Build_Record_Aggr_Code

   begin
      --  Deal with the ancestor part of extension aggregates
      --  or with the discriminants of the root type

      if Nkind (N) = N_Extension_Aggregate then
         declare
            A : constant Node_Id := Ancestor_Part (N);

         begin
            --  If the ancestor part is a subtype mark "T", we generate

            --     init-proc (T(tmp));  if T is constrained and
            --     init-proc (S(tmp));  where S applies an appropriate
            --                           constraint if T is unconstrained

            if Is_Entity_Name (A) and then Is_Type (Entity (A)) then
               Ancestor_Is_Subtype_Mark := True;

               if Is_Constrained (Entity (A)) then
                  Init_Typ := Entity (A);

               --  For an ancestor part given by an unconstrained type
               --  mark, create a subtype constrained by appropriate
               --  corresponding discriminant values coming from either
               --  associations of the aggregate or a constraint on
               --  a parent type. The subtype will be used to generate
               --  the correct default value for the ancestor part.

               elsif Has_Discriminants (Entity (A)) then
                  declare
                     Anc_Typ    : constant Entity_Id := Entity (A);
                     Anc_Constr : constant List_Id   := New_List;
                     Discrim    : Entity_Id;
                     Disc_Value : Node_Id;
                     New_Indic  : Node_Id;
                     Subt_Decl  : Node_Id;

                  begin
                     Discrim := First_Discriminant (Anc_Typ);
                     while Present (Discrim) loop
                        Disc_Value := Ancestor_Discriminant_Value (Discrim);
                        Append_To (Anc_Constr, Disc_Value);
                        Next_Discriminant (Discrim);
                     end loop;

                     New_Indic :=
                       Make_Subtype_Indication (Loc,
                         Subtype_Mark => New_Occurrence_Of (Anc_Typ, Loc),
                         Constraint   =>
                           Make_Index_Or_Discriminant_Constraint (Loc,
                             Constraints => Anc_Constr));

                     Init_Typ := Create_Itype (Ekind (Anc_Typ), N);

                     Subt_Decl :=
                       Make_Subtype_Declaration (Loc,
                         Defining_Identifier => Init_Typ,
                         Subtype_Indication  => New_Indic);

                     --  Itypes must be analyzed with checks off
                     --  Declaration must have a parent for proper
                     --  handling of subsidiary actions.

                     Set_Parent (Subt_Decl, N);
                     Analyze (Subt_Decl, Suppress => All_Checks);
                  end;
               end if;

               Ref := Convert_To (Init_Typ, New_Copy_Tree (Target));
               Set_Assignment_OK (Ref);

               if Has_Default_Init_Comps (N)
                 or else Has_Task (Base_Type (Init_Typ))
               then
                  Append_List_To (Start_L,
                    Build_Initialization_Call (Loc,
                      Id_Ref       => Ref,
                      Typ          => Init_Typ,
                      In_Init_Proc => Within_Init_Proc,
                      With_Default_Init => True));
               else
                  Append_List_To (Start_L,
                    Build_Initialization_Call (Loc,
                      Id_Ref       => Ref,
                      Typ          => Init_Typ,
                      In_Init_Proc => Within_Init_Proc));
               end if;

               if Is_Constrained (Entity (A))
                 and then Has_Discriminants (Entity (A))
               then
                  Check_Ancestor_Discriminants (Entity (A));
               end if;

            --  Ada 2005 (AI-287): If the ancestor part is a limited type,
            --  a recursive call expands the ancestor.

            elsif Is_Limited_Type (Etype (A)) then
               Ancestor_Is_Expression := True;

               Append_List_To (Start_L,
                  Build_Record_Aggr_Code (
                    N                             => Expression (A),
                    Typ                           => Etype (Expression (A)),
                    Target                        => Target,
                    Flist                         => Flist,
                    Obj                           => Obj,
                    Is_Limited_Ancestor_Expansion => True));

            --  If the ancestor part is an expression "E", we generate
            --     T(tmp) := E;

            else
               Ancestor_Is_Expression := True;
               Init_Typ := Etype (A);

               --  Assign the tag before doing the assignment to make sure
               --  that the dispatching call in the subsequent deep_adjust
               --  works properly (unless Java_VM, where tags are implicit).

               if not Java_VM then
                  Instr :=
                    Make_OK_Assignment_Statement (Loc,
                      Name =>
                        Make_Selected_Component (Loc,
                          Prefix => New_Copy_Tree (Target),
                          Selector_Name =>
                            New_Reference_To
                              (First_Tag_Component (Base_Type (Typ)), Loc)),

                      Expression =>
                        Unchecked_Convert_To (RTE (RE_Tag),
                          New_Reference_To
                            (Node (First_Elmt
                               (Access_Disp_Table (Base_Type (Typ)))),
                             Loc)));

                  Set_Assignment_OK (Name (Instr));
                  Append_To (L, Instr);
               end if;

               --  If the ancestor part is an aggregate, force its full
               --  expansion, which was delayed.

               if Nkind (A) = N_Qualified_Expression
                 and then (Nkind (Expression (A)) = N_Aggregate
                             or else
                           Nkind (Expression (A)) = N_Extension_Aggregate)
               then
                  Set_Analyzed (A, False);
                  Set_Analyzed (Expression (A), False);
               end if;

               Ref := Convert_To (Init_Typ, New_Copy_Tree (Target));
               Set_Assignment_OK (Ref);
               Append_To (L,
                 Make_Unsuppress_Block (Loc,
                   Name_Discriminant_Check,
                   New_List (
                     Make_OK_Assignment_Statement (Loc,
                       Name       => Ref,
                       Expression => A))));

               if Has_Discriminants (Init_Typ) then
                  Check_Ancestor_Discriminants (Init_Typ);
               end if;
            end if;
         end;

      --  Normal case (not an extension aggregate)

      else
         --  Generate the discriminant expressions, component by component.
         --  If the base type is an unchecked union, the discriminants are
         --  unknown to the back-end and absent from a value of the type, so
         --  assignments for them are not emitted.

         if Has_Discriminants (Typ)
           and then not Is_Unchecked_Union (Base_Type (Typ))
         then
            --  ??? The discriminants of the object not inherited in the type
            --  of the object should be initialized here

            null;

            --  Generate discriminant init values

            declare
               Discriminant : Entity_Id;
               Discriminant_Value : Node_Id;

            begin
               Discriminant := First_Stored_Discriminant (Typ);

               while Present (Discriminant) loop

                  Comp_Expr :=
                    Make_Selected_Component (Loc,
                      Prefix        => New_Copy_Tree (Target),
                      Selector_Name => New_Occurrence_Of (Discriminant, Loc));

                  Discriminant_Value :=
                    Get_Discriminant_Value (
                      Discriminant,
                      N_Typ,
                      Discriminant_Constraint (N_Typ));

                  Instr :=
                    Make_OK_Assignment_Statement (Loc,
                      Name       => Comp_Expr,
                      Expression => New_Copy_Tree (Discriminant_Value));

                  Set_No_Ctrl_Actions (Instr);
                  Append_To (L, Instr);

                  Next_Stored_Discriminant (Discriminant);
               end loop;
            end;
         end if;
      end if;

      --  Generate the assignments, component by component

      --    tmp.comp1 := Expr1_From_Aggr;
      --    tmp.comp2 := Expr2_From_Aggr;
      --    ....

      Comp := First (Component_Associations (N));
      while Present (Comp) loop
         Selector := Entity (First (Choices (Comp)));

         --  Ada 2005 (AI-287): Default initialization of a limited component

         if Box_Present (Comp)
            and then Is_Limited_Type (Etype (Selector))
         then
            --  Ada 2005 (AI-287): If the component type has tasks then
            --  generate the activation chain and master entities (except
            --  in case of an allocator because in that case these entities
            --  are generated by Build_Task_Allocate_Block_With_Init_Stmts).

            declare
               Ctype            : constant Entity_Id := Etype (Selector);
               Inside_Allocator : Boolean   := False;
               P                : Node_Id   := Parent (N);

            begin
               if Is_Task_Type (Ctype) or else Has_Task (Ctype) then
                  while Present (P) loop
                     if Nkind (P) = N_Allocator then
                        Inside_Allocator := True;
                        exit;
                     end if;

                     P := Parent (P);
                  end loop;

                  if not Inside_Init_Proc and not Inside_Allocator then
                     Build_Activation_Chain_Entity (N);

                     if not Has_Master_Entity (Current_Scope) then
                        Build_Master_Entity (Etype (N));
                     end if;
                  end if;
               end if;
            end;

            Append_List_To (L,
              Build_Initialization_Call (Loc,
                Id_Ref => Make_Selected_Component (Loc,
                            Prefix => New_Copy_Tree (Target),
                            Selector_Name => New_Occurrence_Of (Selector,
                                                                   Loc)),
                Typ    => Etype (Selector),
                With_Default_Init => True));

            goto Next_Comp;
         end if;

         --  ???

         if Ekind (Selector) /= E_Discriminant
           or else Nkind (N) = N_Extension_Aggregate
         then
            Comp_Type := Etype (Selector);
            Comp_Expr :=
              Make_Selected_Component (Loc,
                Prefix        => New_Copy_Tree (Target),
                Selector_Name => New_Occurrence_Of (Selector, Loc));

            if Nkind (Expression (Comp)) = N_Qualified_Expression then
               Expr_Q := Expression (Expression (Comp));
            else
               Expr_Q := Expression (Comp);
            end if;

            --  The controller is the one of the parent type defining
            --  the component (in case of inherited components).

            if Controlled_Type (Comp_Type) then
               Internal_Final_List :=
                 Make_Selected_Component (Loc,
                   Prefix => Convert_To (
                     Scope (Original_Record_Component (Selector)),
                     New_Copy_Tree (Target)),
                   Selector_Name =>
                     Make_Identifier (Loc, Name_uController));

               Internal_Final_List :=
                 Make_Selected_Component (Loc,
                   Prefix => Internal_Final_List,
                   Selector_Name => Make_Identifier (Loc, Name_F));

               --  The internal final list can be part of a constant object

               Set_Assignment_OK (Internal_Final_List);

            else
               Internal_Final_List := Empty;
            end if;

            --  ???

            if Is_Delayed_Aggregate (Expr_Q) then
               Append_List_To (L,
                 Late_Expansion (Expr_Q, Comp_Type, Comp_Expr,
                   Internal_Final_List));

            else
               Instr :=
                 Make_OK_Assignment_Statement (Loc,
                   Name       => Comp_Expr,
                   Expression => Expression (Comp));

               Set_No_Ctrl_Actions (Instr);
               Append_To (L, Instr);

               --  Adjust the tag if tagged (because of possible view
               --  conversions), unless compiling for the Java VM
               --  where tags are implicit.

               --    tmp.comp._tag := comp_typ'tag;

               if Is_Tagged_Type (Comp_Type) and then not Java_VM then
                  Instr :=
                    Make_OK_Assignment_Statement (Loc,
                      Name =>
                        Make_Selected_Component (Loc,
                          Prefix =>  New_Copy_Tree (Comp_Expr),
                          Selector_Name =>
                            New_Reference_To
                              (First_Tag_Component (Comp_Type), Loc)),

                      Expression =>
                        Unchecked_Convert_To (RTE (RE_Tag),
                          New_Reference_To
                            (Node (First_Elmt (Access_Disp_Table (Comp_Type))),
                             Loc)));

                  Append_To (L, Instr);
               end if;

               --  Adjust and Attach the component to the proper controller
               --     Adjust (tmp.comp);
               --     Attach_To_Final_List (tmp.comp,
               --       comp_typ (tmp)._record_controller.f)

               if Controlled_Type (Comp_Type) then
                  Append_List_To (L,
                    Make_Adjust_Call (
                      Ref         => New_Copy_Tree (Comp_Expr),
                      Typ         => Comp_Type,
                      Flist_Ref   => Internal_Final_List,
                      With_Attach => Make_Integer_Literal (Loc, 1)));
               end if;
            end if;

         --  ???

         elsif Ekind (Selector) = E_Discriminant
           and then Nkind (N) /= N_Extension_Aggregate
           and then Nkind (Parent (N)) = N_Component_Association
           and then Is_Constrained (Typ)
         then
            --  We must check that the discriminant value imposed by the
            --  context is the same as the value given in the subaggregate,
            --  because after the expansion into assignments there is no
            --  record on which to perform a regular discriminant check.

            declare
               D_Val : Elmt_Id;
               Disc  : Entity_Id;

            begin
               D_Val := First_Elmt (Discriminant_Constraint (Typ));
               Disc  := First_Discriminant (Typ);

               while Chars (Disc) /= Chars (Selector) loop
                  Next_Discriminant (Disc);
                  Next_Elmt (D_Val);
               end loop;

               pragma Assert (Present (D_Val));

               Append_To (L,
               Make_Raise_Constraint_Error (Loc,
                 Condition =>
                   Make_Op_Ne (Loc,
                     Left_Opnd => New_Copy_Tree (Node (D_Val)),
                     Right_Opnd => Expression (Comp)),
                 Reason => CE_Discriminant_Check_Failed));
            end;
         end if;

         <<Next_Comp>>

         Next (Comp);
      end loop;

      --  If the type is tagged, the tag needs to be initialized (unless
      --  compiling for the Java VM where tags are implicit). It is done
      --  late in the initialization process because in some cases, we call
      --  the init proc of an ancestor which will not leave out the right tag

      if Ancestor_Is_Expression then
         null;

      elsif Is_Tagged_Type (Typ) and then not Java_VM then
         Instr :=
           Make_OK_Assignment_Statement (Loc,
             Name =>
               Make_Selected_Component (Loc,
                  Prefix => New_Copy_Tree (Target),
                 Selector_Name =>
                   New_Reference_To
                     (First_Tag_Component (Base_Type (Typ)), Loc)),

             Expression =>
               Unchecked_Convert_To (RTE (RE_Tag),
                 New_Reference_To
                   (Node (First_Elmt (Access_Disp_Table (Base_Type (Typ)))),
                    Loc)));

         Append_To (L, Instr);
      end if;

      --  Now deal with the various controlled type data structure
      --  initializations

      if Present (Obj)
        and then Finalize_Storage_Only (Typ)
        and then
          (Is_Library_Level_Entity (Obj)
             or else Entity (Constant_Value (RTE (RE_Garbage_Collected))) =
                                                              Standard_True)
      then
         Attach := Make_Integer_Literal (Loc, 0);

      elsif Nkind (Parent (N)) = N_Qualified_Expression
        and then Nkind (Parent (Parent (N))) = N_Allocator
      then
         Attach := Make_Integer_Literal (Loc, 2);

      else
         Attach := Make_Integer_Literal (Loc, 1);
      end if;

      --  Determine the external finalization list. It is either the
      --  finalization list of the outer-scope or the one coming from
      --  an outer aggregate.  When the target is not a temporary, the
      --  proper scope is the scope of the target rather than the
      --  potentially transient current scope.

      if Controlled_Type (Typ) then
         if Present (Flist) then
            External_Final_List := New_Copy_Tree (Flist);

         elsif Is_Entity_Name (Target)
           and then Present (Scope (Entity (Target)))
         then
            External_Final_List := Find_Final_List (Scope (Entity (Target)));

         else
            External_Final_List := Find_Final_List (Current_Scope);
         end if;

      else
         External_Final_List := Empty;
      end if;

      --  Initialize and attach the outer object in the is_controlled case

      if Is_Controlled (Typ) then
         if Ancestor_Is_Subtype_Mark then
            Ref := Convert_To (Init_Typ, New_Copy_Tree (Target));
            Set_Assignment_OK (Ref);
            Append_To (L,
              Make_Procedure_Call_Statement (Loc,
                Name =>
                  New_Reference_To
                    (Find_Prim_Op (Init_Typ, Name_Initialize), Loc),
                Parameter_Associations => New_List (New_Copy_Tree (Ref))));
         end if;

         if not Has_Controlled_Component (Typ) then
            Ref := New_Copy_Tree (Target);
            Set_Assignment_OK (Ref);
            Append_To (Start_L,
              Make_Attach_Call (
                Obj_Ref     => Ref,
                Flist_Ref   => New_Copy_Tree (External_Final_List),
                With_Attach => Attach));
         end if;
      end if;

      --  In the Has_Controlled component case, all the intermediate
      --  controllers must be initialized

      if Has_Controlled_Component (Typ)
        and not Is_Limited_Ancestor_Expansion
      then
         declare
            Inner_Typ : Entity_Id;
            Outer_Typ : Entity_Id;
            At_Root   : Boolean;

         begin

            Outer_Typ := Base_Type (Typ);

            --  Find outer type with a controller

            while Outer_Typ /= Init_Typ
              and then not Has_New_Controlled_Component (Outer_Typ)
            loop
               Outer_Typ := Etype (Outer_Typ);
            end loop;

            --  Attach it to the outer record controller to the
            --  external final list

            if Outer_Typ = Init_Typ then
               Append_List_To (Start_L,
                 Init_Controller (
                   Target  => Target,
                   Typ     => Outer_Typ,
                   F       => External_Final_List,
                   Attach  => Attach,
                   Init_Pr => Ancestor_Is_Expression));

               At_Root   := True;
               Inner_Typ := Init_Typ;

            else
               Append_List_To (Start_L,
                 Init_Controller (
                   Target  => Target,
                   Typ     => Outer_Typ,
                   F       => External_Final_List,
                   Attach  => Attach,
                   Init_Pr => True));

               Inner_Typ := Etype (Outer_Typ);
               At_Root   :=
                 not Is_Tagged_Type (Typ) or else Inner_Typ = Outer_Typ;
            end if;

            --  The outer object has to be attached as well

            if Is_Controlled (Typ) then
               Ref := New_Copy_Tree (Target);
               Set_Assignment_OK (Ref);
               Append_To (Start_L,
                  Make_Attach_Call (
                    Obj_Ref     => Ref,
                    Flist_Ref   => New_Copy_Tree (External_Final_List),
                    With_Attach => New_Copy_Tree (Attach)));
            end if;

            --  Initialize the internal controllers for tagged types with
            --  more than one controller.

            while not At_Root and then Inner_Typ /= Init_Typ loop
               if Has_New_Controlled_Component (Inner_Typ) then
                  F :=
                    Make_Selected_Component (Loc,
                      Prefix => Convert_To (Outer_Typ, New_Copy_Tree (Target)),
                      Selector_Name =>
                        Make_Identifier (Loc, Name_uController));
                  F :=
                    Make_Selected_Component (Loc,
                      Prefix => F,
                      Selector_Name => Make_Identifier (Loc, Name_F));

                  Append_List_To (Start_L,
                    Init_Controller (
                      Target  => Target,
                      Typ     => Inner_Typ,
                      F       => F,
                      Attach  => Make_Integer_Literal (Loc, 1),
                      Init_Pr => True));
                  Outer_Typ := Inner_Typ;
               end if;

               --  Stop at the root

               At_Root := Inner_Typ = Etype (Inner_Typ);
               Inner_Typ := Etype (Inner_Typ);
            end loop;

            --  If not done yet attach the controller of the ancestor part

            if Outer_Typ /= Init_Typ
              and then Inner_Typ = Init_Typ
              and then Has_Controlled_Component (Init_Typ)
            then
               F :=
                  Make_Selected_Component (Loc,
                    Prefix => Convert_To (Outer_Typ, New_Copy_Tree (Target)),
                    Selector_Name => Make_Identifier (Loc, Name_uController));
               F :=
                  Make_Selected_Component (Loc,
                    Prefix => F,
                    Selector_Name => Make_Identifier (Loc, Name_F));

               Attach := Make_Integer_Literal (Loc, 1);
               Append_List_To (Start_L,
                 Init_Controller (
                   Target  => Target,
                   Typ     => Init_Typ,
                   F       => F,
                   Attach  => Attach,
                   Init_Pr => Ancestor_Is_Expression));
            end if;
         end;
      end if;

      Append_List_To (Start_L, L);
      return Start_L;
   end Build_Record_Aggr_Code;

   -------------------------------
   -- Convert_Aggr_In_Allocator --
   -------------------------------

   procedure Convert_Aggr_In_Allocator (Decl, Aggr : Node_Id) is
      Loc  : constant Source_Ptr := Sloc (Aggr);
      Typ  : constant Entity_Id  := Etype (Aggr);
      Temp : constant Entity_Id  := Defining_Identifier (Decl);

      Occ  : constant Node_Id :=
               Unchecked_Convert_To (Typ,
                 Make_Explicit_Dereference (Loc,
                   New_Reference_To (Temp, Loc)));

      Access_Type : constant Entity_Id := Etype (Temp);

   begin
      if Is_Array_Type (Typ) then
         Convert_Array_Aggr_In_Allocator (Decl, Aggr, Occ);

      elsif Has_Default_Init_Comps (Aggr) then
         declare
            L          : constant List_Id := New_List;
            Init_Stmts : List_Id;

         begin
            Init_Stmts := Late_Expansion (Aggr, Typ, Occ,
                            Find_Final_List (Access_Type),
                            Associated_Final_Chain (Base_Type (Access_Type)));

            Build_Task_Allocate_Block_With_Init_Stmts (L, Aggr, Init_Stmts);
            Insert_Actions_After (Decl, L);
         end;

      else
         Insert_Actions_After (Decl,
           Late_Expansion (Aggr, Typ, Occ,
             Find_Final_List (Access_Type),
             Associated_Final_Chain (Base_Type (Access_Type))));
      end if;
   end Convert_Aggr_In_Allocator;

   --------------------------------
   -- Convert_Aggr_In_Assignment --
   --------------------------------

   procedure Convert_Aggr_In_Assignment (N : Node_Id) is
      Aggr : Node_Id             := Expression (N);
      Typ  : constant Entity_Id  := Etype (Aggr);
      Occ  : constant Node_Id    := New_Copy_Tree (Name (N));

   begin
      if Nkind (Aggr) = N_Qualified_Expression then
         Aggr := Expression (Aggr);
      end if;

      Insert_Actions_After (N,
        Late_Expansion (Aggr, Typ, Occ,
          Find_Final_List (Typ, New_Copy_Tree (Occ))));
   end Convert_Aggr_In_Assignment;

   ---------------------------------
   -- Convert_Aggr_In_Object_Decl --
   ---------------------------------

   procedure Convert_Aggr_In_Object_Decl (N : Node_Id) is
      Obj  : constant Entity_Id  := Defining_Identifier (N);
      Aggr : Node_Id             := Expression (N);
      Loc  : constant Source_Ptr := Sloc (Aggr);
      Typ  : constant Entity_Id  := Etype (Aggr);
      Occ  : constant Node_Id    := New_Occurrence_Of (Obj, Loc);

      function Discriminants_Ok return Boolean;
      --  If the object type is constrained, the discriminants in the
      --  aggregate must be checked against the discriminants of the subtype.
      --  This cannot be done using Apply_Discriminant_Checks because after
      --  expansion there is no aggregate left to check.

      ----------------------
      -- Discriminants_Ok --
      ----------------------

      function Discriminants_Ok return Boolean is
         Cond  : Node_Id := Empty;
         Check : Node_Id;
         D     : Entity_Id;
         Disc1 : Elmt_Id;
         Disc2 : Elmt_Id;
         Val1  : Node_Id;
         Val2  : Node_Id;

      begin
         D := First_Discriminant (Typ);
         Disc1 := First_Elmt (Discriminant_Constraint (Typ));
         Disc2 := First_Elmt (Discriminant_Constraint (Etype (Obj)));

         while Present (Disc1) and then Present (Disc2) loop
            Val1 := Node (Disc1);
            Val2 := Node (Disc2);

            if not Is_OK_Static_Expression (Val1)
              or else not Is_OK_Static_Expression (Val2)
            then
               Check := Make_Op_Ne (Loc,
                 Left_Opnd  => Duplicate_Subexpr (Val1),
                 Right_Opnd => Duplicate_Subexpr (Val2));

               if No (Cond) then
                  Cond := Check;

               else
                  Cond := Make_Or_Else (Loc,
                    Left_Opnd => Cond,
                    Right_Opnd => Check);
               end if;

            elsif Expr_Value (Val1) /= Expr_Value (Val2) then
               Apply_Compile_Time_Constraint_Error (Aggr,
                 Msg    => "incorrect value for discriminant&?",
                 Reason => CE_Discriminant_Check_Failed,
                 Ent    => D);
               return False;
            end if;

            Next_Discriminant (D);
            Next_Elmt (Disc1);
            Next_Elmt (Disc2);
         end loop;

         --  If any discriminant constraint is non-static, emit a check

         if Present (Cond) then
            Insert_Action (N,
              Make_Raise_Constraint_Error (Loc,
                Condition => Cond,
                Reason => CE_Discriminant_Check_Failed));
         end if;

         return True;
      end Discriminants_Ok;

   --  Start of processing for Convert_Aggr_In_Object_Decl

   begin
      Set_Assignment_OK (Occ);

      if Nkind (Aggr) = N_Qualified_Expression then
         Aggr := Expression (Aggr);
      end if;

      if Has_Discriminants (Typ)
        and then Typ /= Etype (Obj)
        and then Is_Constrained (Etype (Obj))
        and then not Discriminants_Ok
      then
         return;
      end if;

      Insert_Actions_After (N, Late_Expansion (Aggr, Typ, Occ, Obj => Obj));
      Set_No_Initialization (N);
      Initialize_Discriminants (N, Typ);
   end Convert_Aggr_In_Object_Decl;

   -------------------------------------
   -- Convert_array_Aggr_In_Allocator --
   -------------------------------------

   procedure Convert_Array_Aggr_In_Allocator
     (Decl   : Node_Id;
      Aggr   : Node_Id;
      Target : Node_Id)
   is
      Aggr_Code : List_Id;
      Typ       : constant Entity_Id := Etype (Aggr);
      Ctyp      : constant Entity_Id := Component_Type (Typ);

   begin
      --  The target is an explicit dereference of the allocated object.
      --  Generate component assignments to it, as for an aggregate that
      --  appears on the right-hand side of an assignment statement.

      Aggr_Code :=
        Build_Array_Aggr_Code (Aggr,
          Ctype       => Ctyp,
          Index       => First_Index (Typ),
          Into        => Target,
          Scalar_Comp => Is_Scalar_Type (Ctyp));

      Insert_Actions_After (Decl, Aggr_Code);
   end Convert_Array_Aggr_In_Allocator;

   ----------------------------
   -- Convert_To_Assignments --
   ----------------------------

   procedure Convert_To_Assignments (N : Node_Id; Typ : Entity_Id) is
      Loc  : constant Source_Ptr := Sloc (N);
      Temp : Entity_Id;

      Instr       : Node_Id;
      Target_Expr : Node_Id;
      Parent_Kind : Node_Kind;
      Unc_Decl    : Boolean := False;
      Parent_Node : Node_Id;

   begin
      Parent_Node := Parent (N);
      Parent_Kind := Nkind (Parent_Node);

      if Parent_Kind = N_Qualified_Expression then

         --  Check if we are in a unconstrained declaration because in this
         --  case the current delayed expansion mechanism doesn't work when
         --  the declared object size depend on the initializing expr.

         begin
            Parent_Node := Parent (Parent_Node);
            Parent_Kind := Nkind (Parent_Node);

            if Parent_Kind = N_Object_Declaration then
               Unc_Decl :=
                 not Is_Entity_Name (Object_Definition (Parent_Node))
                   or else Has_Discriminants
                             (Entity (Object_Definition (Parent_Node)))
                   or else Is_Class_Wide_Type
                             (Entity (Object_Definition (Parent_Node)));
            end if;
         end;
      end if;

      --  Just set the Delay flag in the following cases where the
      --  transformation will be done top down from above

      --    - internal aggregate (transformed when expanding the parent)
      --    - allocators  (see Convert_Aggr_In_Allocator)
      --    - object decl (see Convert_Aggr_In_Object_Decl)
      --    - safe assignments (see Convert_Aggr_Assignments)
      --      so far only the assignments in the init procs are taken
      --      into account

      if Parent_Kind = N_Aggregate
        or else Parent_Kind = N_Extension_Aggregate
        or else Parent_Kind = N_Component_Association
        or else Parent_Kind = N_Allocator
        or else (Parent_Kind = N_Object_Declaration and then not Unc_Decl)
        or else (Parent_Kind = N_Assignment_Statement
                  and then Inside_Init_Proc)
      then
         Set_Expansion_Delayed (N);
         return;
      end if;

      if Requires_Transient_Scope (Typ) then
         Establish_Transient_Scope (N, Sec_Stack =>
              Is_Controlled (Typ) or else Has_Controlled_Component (Typ));
      end if;

      --  Create the temporary

      Temp := Make_Defining_Identifier (Loc, New_Internal_Name ('A'));

      Instr :=
        Make_Object_Declaration (Loc,
          Defining_Identifier => Temp,
          Object_Definition => New_Occurrence_Of (Typ, Loc));

      Set_No_Initialization (Instr);
      Insert_Action (N, Instr);
      Initialize_Discriminants (Instr, Typ);
      Target_Expr := New_Occurrence_Of (Temp, Loc);

      Insert_Actions (N, Build_Record_Aggr_Code (N, Typ, Target_Expr));
      Rewrite (N, New_Occurrence_Of (Temp, Loc));
      Analyze_And_Resolve (N, Typ);
   end Convert_To_Assignments;

   ---------------------------
   -- Convert_To_Positional --
   ---------------------------

   procedure Convert_To_Positional
     (N                    : Node_Id;
      Max_Others_Replicate : Nat     := 5;
      Handle_Bit_Packed    : Boolean := False)
   is
      Typ : constant Entity_Id := Etype (N);

      function Flatten
        (N   : Node_Id;
         Ix  : Node_Id;
         Ixb : Node_Id) return Boolean;
<<<<<<< HEAD
      --  Convert the aggregate into a purely positional form if possible
=======
      --  Convert the aggregate into a purely positional form if possible.
      --  On entry the bounds of all dimensions are known to be static,
      --  and the total number of components is safe enough to expand.
>>>>>>> 8c044a9c

      function Is_Flat (N : Node_Id; Dims : Int) return Boolean;
      --  Return True iff the array N is flat (which is not rivial
      --  in the case of multidimensionsl aggregates).

      -------------
      -- Flatten --
      -------------

      function Flatten
        (N   : Node_Id;
         Ix  : Node_Id;
         Ixb : Node_Id) return Boolean
      is
         Loc : constant Source_Ptr := Sloc (N);
         Blo : constant Node_Id    := Type_Low_Bound (Etype (Ixb));
         Lo  : constant Node_Id    := Type_Low_Bound (Etype (Ix));
         Hi  : constant Node_Id    := Type_High_Bound (Etype (Ix));
         Lov : Uint;
         Hiv : Uint;

      begin
         if Nkind (Original_Node (N)) = N_String_Literal then
            return True;
         end if;

         --  Only handle bounds starting at the base type low bound
         --  for now since the compiler isn't able to handle different low
         --  bounds yet. Case such as new String'(3..5 => ' ') will get
         --  the wrong bounds, though it seems that the aggregate should
         --  retain the bounds set on its Etype (see C64103E and CC1311B).

         Lov := Expr_Value (Lo);
         Hiv := Expr_Value (Hi);

         if Hiv < Lov
           or else not Compile_Time_Known_Value (Blo)
           or else (Lov /= Expr_Value (Blo))
         then
            return False;
         end if;

         --  Determine if set of alternatives is suitable for conversion
         --  and build an array containing the values in sequence.

         declare
            Vals : array (UI_To_Int (Lov) .. UI_To_Int (Hiv))
                     of Node_Id := (others => Empty);
            --  The values in the aggregate sorted appropriately

            Vlist : List_Id;
            --  Same data as Vals in list form

            Rep_Count : Nat;
            --  Used to validate Max_Others_Replicate limit

            Elmt   : Node_Id;
            Num    : Int := UI_To_Int (Lov);
            Choice : Node_Id;
            Lo, Hi : Node_Id;

         begin
            if Present (Expressions (N)) then
               Elmt := First (Expressions (N));

               while Present (Elmt) loop
                  if Nkind (Elmt) = N_Aggregate
                    and then Present (Next_Index (Ix))
                    and then
                         not Flatten (Elmt, Next_Index (Ix), Next_Index (Ixb))
                  then
                     return False;
                  end if;

                  Vals (Num) := Relocate_Node (Elmt);
                  Num := Num + 1;

                  Next (Elmt);
               end loop;
            end if;

            if No (Component_Associations (N)) then
               return True;
            end if;

            Elmt := First (Component_Associations (N));

            if Nkind (Expression (Elmt)) = N_Aggregate then
               if Present (Next_Index (Ix))
                 and then
                   not Flatten
                        (Expression (Elmt), Next_Index (Ix), Next_Index (Ixb))
               then
                  return False;
               end if;
            end if;

            Component_Loop : while Present (Elmt) loop
               Choice := First (Choices (Elmt));
               Choice_Loop : while Present (Choice) loop

                  --  If we have an others choice, fill in the missing elements
                  --  subject to the limit established by Max_Others_Replicate.

                  if Nkind (Choice) = N_Others_Choice then
                     Rep_Count := 0;

                     for J in Vals'Range loop
                        if No (Vals (J)) then
                           Vals (J) := New_Copy_Tree (Expression (Elmt));
                           Rep_Count := Rep_Count + 1;

                           --  Check for maximum others replication. Note that
                           --  we skip this test if either of the restrictions
                           --  No_Elaboration_Code or No_Implicit_Loops is
                           --  active, or if this is a preelaborable unit.

                           declare
                              P : constant Entity_Id :=
                                    Cunit_Entity (Current_Sem_Unit);

                           begin
                              if Restriction_Active (No_Elaboration_Code)
                                or else Restriction_Active (No_Implicit_Loops)
                                or else Is_Preelaborated (P)
                                or else (Ekind (P) = E_Package_Body
                                          and then
                                            Is_Preelaborated (Spec_Entity (P)))
                              then
                                 null;

                              elsif Rep_Count > Max_Others_Replicate then
                                 return False;
                              end if;
                           end;
                        end if;
                     end loop;

                     exit Component_Loop;

                  --  Case of a subtype mark

                  elsif Nkind (Choice) = N_Identifier
                    and then Is_Type (Entity (Choice))
                  then
                     Lo := Type_Low_Bound  (Etype (Choice));
                     Hi := Type_High_Bound (Etype (Choice));

                  --  Case of subtype indication

                  elsif Nkind (Choice) = N_Subtype_Indication then
                     Lo := Low_Bound  (Range_Expression (Constraint (Choice)));
                     Hi := High_Bound (Range_Expression (Constraint (Choice)));

                  --  Case of a range

                  elsif Nkind (Choice) = N_Range then
                     Lo := Low_Bound (Choice);
                     Hi := High_Bound (Choice);

                  --  Normal subexpression case

                  else pragma Assert (Nkind (Choice) in N_Subexpr);
                     if not Compile_Time_Known_Value (Choice) then
                        return False;

                     else
                        Vals (UI_To_Int (Expr_Value (Choice))) :=
                          New_Copy_Tree (Expression (Elmt));
                        goto Continue;
                     end if;
                  end if;

                  --  Range cases merge with Lo,Hi said

                  if not Compile_Time_Known_Value (Lo)
                       or else
                     not Compile_Time_Known_Value (Hi)
                  then
                     return False;
                  else
                     for J in UI_To_Int (Expr_Value (Lo)) ..
                              UI_To_Int (Expr_Value (Hi))
                     loop
                        Vals (J) := New_Copy_Tree (Expression (Elmt));
                     end loop;
                  end if;

               <<Continue>>
                  Next (Choice);
               end loop Choice_Loop;

               Next (Elmt);
            end loop Component_Loop;

            --  If we get here the conversion is possible

            Vlist := New_List;
            for J in Vals'Range loop
               Append (Vals (J), Vlist);
            end loop;

            Rewrite (N, Make_Aggregate (Loc, Expressions => Vlist));
            Set_Aggregate_Bounds (N, Aggregate_Bounds (Original_Node (N)));
            return True;
         end;
      end Flatten;

      -------------
      -- Is_Flat --
      -------------

      function Is_Flat (N : Node_Id; Dims : Int) return Boolean is
         Elmt : Node_Id;

      begin
         if Dims = 0 then
            return True;

         elsif Nkind (N) = N_Aggregate then
            if Present (Component_Associations (N)) then
               return False;

            else
               Elmt := First (Expressions (N));

               while Present (Elmt) loop
                  if not Is_Flat (Elmt, Dims - 1) then
                     return False;
                  end if;

                  Next (Elmt);
               end loop;

               return True;
            end if;
         else
            return True;
         end if;
      end Is_Flat;

   --  Start of processing for Convert_To_Positional

   begin
      --  Ada 2005 (AI-287): Do not convert in case of default initialized
      --  components because in this case will need to call the corresponding
      --  IP procedure.

      if Has_Default_Init_Comps (N) then
         return;
      end if;

      if Is_Flat (N, Number_Dimensions (Typ)) then
         return;
      end if;

      if Is_Bit_Packed_Array (Typ)
        and then not Handle_Bit_Packed
      then
         return;
      end if;

      --  Do not convert to positional if controlled components are
      --  involved since these require special processing

      if Has_Controlled_Component (Typ) then
         return;
      end if;

      if Aggr_Size_OK (Typ)
        and then
          Flatten (N, First_Index (Typ), First_Index (Base_Type (Typ)))
      then
         Analyze_And_Resolve (N, Typ);
      end if;
   end Convert_To_Positional;

   ----------------------------
   -- Expand_Array_Aggregate --
   ----------------------------

   --  Array aggregate expansion proceeds as follows:

   --  1. If requested we generate code to perform all the array aggregate
   --     bound checks, specifically

   --         (a) Check that the index range defined by aggregate bounds is
   --             compatible with corresponding index subtype.

   --         (b) If an others choice is present check that no aggregate
   --             index is outside the bounds of the index constraint.

   --         (c) For multidimensional arrays make sure that all subaggregates
   --             corresponding to the same dimension have the same bounds.

   --  2. Check for packed array aggregate which can be converted to a
   --     constant so that the aggregate disappeares completely.

   --  3. Check case of nested aggregate. Generally nested aggregates are
   --     handled during the processing of the parent aggregate.

   --  4. Check if the aggregate can be statically processed. If this is the
   --     case pass it as is to Gigi. Note that a necessary condition for
   --     static processing is that the aggregate be fully positional.

   --  5. If in place aggregate expansion is possible (i.e. no need to create
   --     a temporary) then mark the aggregate as such and return. Otherwise
   --     create a new temporary and generate the appropriate initialization
   --     code.

   procedure Expand_Array_Aggregate (N : Node_Id) is
      Loc : constant Source_Ptr := Sloc (N);

      Typ  : constant Entity_Id := Etype (N);
      Ctyp : constant Entity_Id := Component_Type (Typ);
      --  Typ is the correct constrained array subtype of the aggregate
      --  Ctyp is the corresponding component type.

      Aggr_Dimension : constant Pos := Number_Dimensions (Typ);
      --  Number of aggregate index dimensions

      Aggr_Low  : array (1 .. Aggr_Dimension) of Node_Id;
      Aggr_High : array (1 .. Aggr_Dimension) of Node_Id;
      --  Low and High bounds of the constraint for each aggregate index

      Aggr_Index_Typ : array (1 .. Aggr_Dimension) of Entity_Id;
      --  The type of each index

      Maybe_In_Place_OK : Boolean;
      --  If the type is neither controlled nor packed and the aggregate
      --  is the expression in an assignment, assignment in place may be
      --  possible, provided other conditions are met on the LHS.

      Others_Present : array (1 .. Aggr_Dimension) of Boolean :=
                         (others => False);
      --  If Others_Present (J) is True, then there is an others choice
      --  in one of the sub-aggregates of N at dimension J.

      procedure Build_Constrained_Type (Positional : Boolean);
      --  If the subtype is not static or unconstrained, build a constrained
      --  type using the computable sizes of the aggregate and its sub-
      --  aggregates.

      procedure Check_Bounds (Aggr_Bounds : Node_Id; Index_Bounds : Node_Id);
      --  Checks that the bounds of Aggr_Bounds are within the bounds defined
      --  by Index_Bounds.

      procedure Check_Same_Aggr_Bounds (Sub_Aggr : Node_Id; Dim : Pos);
      --  Checks that in a multi-dimensional array aggregate all subaggregates
      --  corresponding to the same dimension have the same bounds.
      --  Sub_Aggr is an array sub-aggregate. Dim is the dimension
      --  corresponding to the sub-aggregate.

      procedure Compute_Others_Present (Sub_Aggr : Node_Id; Dim : Pos);
      --  Computes the values of array Others_Present. Sub_Aggr is the
      --  array sub-aggregate we start the computation from. Dim is the
      --  dimension corresponding to the sub-aggregate.

      function Has_Address_Clause (D : Node_Id) return Boolean;
      --  If the aggregate is the expression in an object declaration, it
      --  cannot be expanded in place. This function does a lookahead in the
      --  current declarative part to find an address clause for the object
      --  being declared.

      function In_Place_Assign_OK return Boolean;
      --  Simple predicate to determine whether an aggregate assignment can
      --  be done in place, because none of the new values can depend on the
      --  components of the target of the assignment.

      procedure Others_Check (Sub_Aggr : Node_Id; Dim : Pos);
      --  Checks that if an others choice is present in any sub-aggregate no
      --  aggregate index is outside the bounds of the index constraint.
      --  Sub_Aggr is an array sub-aggregate. Dim is the dimension
      --  corresponding to the sub-aggregate.

      ----------------------------
      -- Build_Constrained_Type --
      ----------------------------

      procedure Build_Constrained_Type (Positional : Boolean) is
         Loc      : constant Source_Ptr := Sloc (N);
         Agg_Type : Entity_Id;
         Comp     : Node_Id;
         Decl     : Node_Id;
         Typ      : constant Entity_Id := Etype (N);
         Indices  : constant List_Id   := New_List;
         Num      : Int;
         Sub_Agg  : Node_Id;

      begin
         Agg_Type :=
           Make_Defining_Identifier (
             Loc, New_Internal_Name ('A'));

         --  If the aggregate is purely positional, all its subaggregates
         --  have the same size. We collect the dimensions from the first
         --  subaggregate at each level.

         if Positional then
            Sub_Agg := N;

            for D in 1 .. Number_Dimensions (Typ) loop
               Comp := First (Expressions (Sub_Agg));

               Sub_Agg := Comp;
               Num := 0;

               while Present (Comp) loop
                  Num := Num + 1;
                  Next (Comp);
               end loop;

               Append (
                 Make_Range (Loc,
                   Low_Bound => Make_Integer_Literal (Loc, 1),
                   High_Bound =>
                          Make_Integer_Literal (Loc, Num)),
                 Indices);
            end loop;

         else
            --  We know the aggregate type is unconstrained and the
            --  aggregate is not processable by the back end, therefore
            --  not necessarily positional. Retrieve the bounds of each
            --  dimension as computed earlier.

            for D in 1 .. Number_Dimensions (Typ) loop
               Append (
                 Make_Range (Loc,
                    Low_Bound  => Aggr_Low  (D),
                    High_Bound => Aggr_High (D)),
                 Indices);
            end loop;
         end if;

         Decl :=
           Make_Full_Type_Declaration (Loc,
               Defining_Identifier => Agg_Type,
               Type_Definition =>
                 Make_Constrained_Array_Definition (Loc,
                   Discrete_Subtype_Definitions => Indices,
                   Component_Definition =>
                     Make_Component_Definition (Loc,
                       Aliased_Present => False,
                       Subtype_Indication =>
                         New_Occurrence_Of (Component_Type (Typ), Loc))));

         Insert_Action (N, Decl);
         Analyze (Decl);
         Set_Etype (N, Agg_Type);
         Set_Is_Itype (Agg_Type);
         Freeze_Itype (Agg_Type, N);
      end Build_Constrained_Type;

      ------------------
      -- Check_Bounds --
      ------------------

      procedure Check_Bounds (Aggr_Bounds : Node_Id; Index_Bounds : Node_Id) is
         Aggr_Lo : Node_Id;
         Aggr_Hi : Node_Id;

         Ind_Lo  : Node_Id;
         Ind_Hi  : Node_Id;

         Cond    : Node_Id := Empty;

      begin
         Get_Index_Bounds (Aggr_Bounds, Aggr_Lo, Aggr_Hi);
         Get_Index_Bounds (Index_Bounds, Ind_Lo, Ind_Hi);

         --  Generate the following test:
         --
         --    [constraint_error when
         --      Aggr_Lo <= Aggr_Hi and then
         --        (Aggr_Lo < Ind_Lo or else Aggr_Hi > Ind_Hi)]
         --
         --  As an optimization try to see if some tests are trivially vacuos
         --  because we are comparing an expression against itself.

         if Aggr_Lo = Ind_Lo and then Aggr_Hi = Ind_Hi then
            Cond := Empty;

         elsif Aggr_Hi = Ind_Hi then
            Cond :=
              Make_Op_Lt (Loc,
                Left_Opnd  => Duplicate_Subexpr_Move_Checks (Aggr_Lo),
                Right_Opnd => Duplicate_Subexpr_Move_Checks (Ind_Lo));

         elsif Aggr_Lo = Ind_Lo then
            Cond :=
              Make_Op_Gt (Loc,
                Left_Opnd  => Duplicate_Subexpr_Move_Checks (Aggr_Hi),
                Right_Opnd => Duplicate_Subexpr_Move_Checks (Ind_Hi));

         else
            Cond :=
              Make_Or_Else (Loc,
                Left_Opnd =>
                  Make_Op_Lt (Loc,
                    Left_Opnd  => Duplicate_Subexpr_Move_Checks (Aggr_Lo),
                    Right_Opnd => Duplicate_Subexpr_Move_Checks (Ind_Lo)),

                Right_Opnd =>
                  Make_Op_Gt (Loc,
                    Left_Opnd  => Duplicate_Subexpr (Aggr_Hi),
                    Right_Opnd => Duplicate_Subexpr (Ind_Hi)));
         end if;

         if Present (Cond) then
            Cond :=
              Make_And_Then (Loc,
                Left_Opnd =>
                  Make_Op_Le (Loc,
                    Left_Opnd  => Duplicate_Subexpr_Move_Checks (Aggr_Lo),
                    Right_Opnd => Duplicate_Subexpr_Move_Checks (Aggr_Hi)),

                Right_Opnd => Cond);

            Set_Analyzed (Left_Opnd  (Left_Opnd (Cond)), False);
            Set_Analyzed (Right_Opnd (Left_Opnd (Cond)), False);
            Insert_Action (N,
              Make_Raise_Constraint_Error (Loc,
                Condition => Cond,
                Reason    => CE_Length_Check_Failed));
         end if;
      end Check_Bounds;

      ----------------------------
      -- Check_Same_Aggr_Bounds --
      ----------------------------

      procedure Check_Same_Aggr_Bounds (Sub_Aggr : Node_Id; Dim : Pos) is
         Sub_Lo : constant Node_Id := Low_Bound (Aggregate_Bounds (Sub_Aggr));
         Sub_Hi : constant Node_Id := High_Bound (Aggregate_Bounds (Sub_Aggr));
         --  The bounds of this specific sub-aggregate

         Aggr_Lo : constant Node_Id := Aggr_Low (Dim);
         Aggr_Hi : constant Node_Id := Aggr_High (Dim);
         --  The bounds of the aggregate for this dimension

         Ind_Typ : constant Entity_Id := Aggr_Index_Typ (Dim);
         --  The index type for this dimension.xxx

         Cond  : Node_Id := Empty;

         Assoc : Node_Id;
         Expr  : Node_Id;

      begin
         --  If index checks are on generate the test
         --
         --    [constraint_error when
         --      Aggr_Lo /= Sub_Lo or else Aggr_Hi /= Sub_Hi]
         --
         --  As an optimization try to see if some tests are trivially vacuos
         --  because we are comparing an expression against itself. Also for
         --  the first dimension the test is trivially vacuous because there
         --  is just one aggregate for dimension 1.

         if Index_Checks_Suppressed (Ind_Typ) then
            Cond := Empty;

         elsif Dim = 1
           or else (Aggr_Lo = Sub_Lo and then Aggr_Hi = Sub_Hi)
         then
            Cond := Empty;

         elsif Aggr_Hi = Sub_Hi then
            Cond :=
              Make_Op_Ne (Loc,
                Left_Opnd  => Duplicate_Subexpr_Move_Checks (Aggr_Lo),
                Right_Opnd => Duplicate_Subexpr_Move_Checks (Sub_Lo));

         elsif Aggr_Lo = Sub_Lo then
            Cond :=
              Make_Op_Ne (Loc,
                Left_Opnd  => Duplicate_Subexpr_Move_Checks (Aggr_Hi),
                Right_Opnd => Duplicate_Subexpr_Move_Checks (Sub_Hi));

         else
            Cond :=
              Make_Or_Else (Loc,
                Left_Opnd =>
                  Make_Op_Ne (Loc,
                    Left_Opnd  => Duplicate_Subexpr_Move_Checks (Aggr_Lo),
                    Right_Opnd => Duplicate_Subexpr_Move_Checks (Sub_Lo)),

                Right_Opnd =>
                  Make_Op_Ne (Loc,
                    Left_Opnd  => Duplicate_Subexpr (Aggr_Hi),
                    Right_Opnd => Duplicate_Subexpr (Sub_Hi)));
         end if;

         if Present (Cond) then
            Insert_Action (N,
              Make_Raise_Constraint_Error (Loc,
                Condition => Cond,
                Reason    => CE_Length_Check_Failed));
         end if;

         --  Now look inside the sub-aggregate to see if there is more work

         if Dim < Aggr_Dimension then

            --  Process positional components

            if Present (Expressions (Sub_Aggr)) then
               Expr := First (Expressions (Sub_Aggr));
               while Present (Expr) loop
                  Check_Same_Aggr_Bounds (Expr, Dim + 1);
                  Next (Expr);
               end loop;
            end if;

            --  Process component associations

            if Present (Component_Associations (Sub_Aggr)) then
               Assoc := First (Component_Associations (Sub_Aggr));
               while Present (Assoc) loop
                  Expr := Expression (Assoc);
                  Check_Same_Aggr_Bounds (Expr, Dim + 1);
                  Next (Assoc);
               end loop;
            end if;
         end if;
      end Check_Same_Aggr_Bounds;

      ----------------------------
      -- Compute_Others_Present --
      ----------------------------

      procedure Compute_Others_Present (Sub_Aggr : Node_Id; Dim : Pos) is
         Assoc : Node_Id;
         Expr  : Node_Id;

      begin
         if Present (Component_Associations (Sub_Aggr)) then
            Assoc := Last (Component_Associations (Sub_Aggr));

            if Nkind (First (Choices (Assoc))) = N_Others_Choice then
               Others_Present (Dim) := True;
            end if;
         end if;

         --  Now look inside the sub-aggregate to see if there is more work

         if Dim < Aggr_Dimension then

            --  Process positional components

            if Present (Expressions (Sub_Aggr)) then
               Expr := First (Expressions (Sub_Aggr));
               while Present (Expr) loop
                  Compute_Others_Present (Expr, Dim + 1);
                  Next (Expr);
               end loop;
            end if;

            --  Process component associations

            if Present (Component_Associations (Sub_Aggr)) then
               Assoc := First (Component_Associations (Sub_Aggr));
               while Present (Assoc) loop
                  Expr := Expression (Assoc);
                  Compute_Others_Present (Expr, Dim + 1);
                  Next (Assoc);
               end loop;
            end if;
         end if;
      end Compute_Others_Present;

      ------------------------
      -- Has_Address_Clause --
      ------------------------

      function Has_Address_Clause (D : Node_Id) return Boolean is
         Id   : constant Entity_Id := Defining_Identifier (D);
         Decl : Node_Id := Next (D);

      begin
         while Present (Decl) loop
            if Nkind (Decl) = N_At_Clause
               and then Chars (Identifier (Decl)) = Chars (Id)
            then
               return True;

            elsif Nkind (Decl) = N_Attribute_Definition_Clause
               and then Chars (Decl) = Name_Address
               and then Chars (Name (Decl)) = Chars (Id)
            then
               return True;
            end if;

            Next (Decl);
         end loop;

         return False;
      end Has_Address_Clause;

      ------------------------
      -- In_Place_Assign_OK --
      ------------------------

      function In_Place_Assign_OK return Boolean is
         Aggr_In : Node_Id;
         Aggr_Lo : Node_Id;
         Aggr_Hi : Node_Id;
         Obj_In  : Node_Id;
         Obj_Lo  : Node_Id;
         Obj_Hi  : Node_Id;

         function Is_Others_Aggregate (Aggr : Node_Id) return Boolean;
         --   Aggregates that consist of a single Others choice are safe
         --  if the single expression is.

         function Safe_Aggregate (Aggr : Node_Id) return Boolean;
         --  Check recursively that each component of a (sub)aggregate does
         --  not depend on the variable being assigned to.

         function Safe_Component (Expr : Node_Id) return Boolean;
         --  Verify that an expression cannot depend on the variable being
         --  assigned to. Room for improvement here (but less than before).

         -------------------------
         -- Is_Others_Aggregate --
         -------------------------

         function Is_Others_Aggregate (Aggr : Node_Id) return Boolean is
         begin
            return No (Expressions (Aggr))
              and then Nkind
                (First (Choices (First (Component_Associations (Aggr)))))
                  = N_Others_Choice;
         end Is_Others_Aggregate;

         --------------------
         -- Safe_Aggregate --
         --------------------

         function Safe_Aggregate (Aggr : Node_Id) return Boolean is
            Expr : Node_Id;

         begin
            if Present (Expressions (Aggr)) then
               Expr := First (Expressions (Aggr));

               while Present (Expr) loop
                  if Nkind (Expr) = N_Aggregate then
                     if not Safe_Aggregate (Expr) then
                        return False;
                     end if;

                  elsif not Safe_Component (Expr) then
                     return False;
                  end if;

                  Next (Expr);
               end loop;
            end if;

            if Present (Component_Associations (Aggr)) then
               Expr := First (Component_Associations (Aggr));

               while Present (Expr) loop
                  if Nkind (Expression (Expr)) = N_Aggregate then
                     if not Safe_Aggregate (Expression (Expr)) then
                        return False;
                     end if;

                  elsif not Safe_Component (Expression (Expr)) then
                     return False;
                  end if;

                  Next (Expr);
               end loop;
            end if;

            return True;
         end Safe_Aggregate;

         --------------------
         -- Safe_Component --
         --------------------

         function Safe_Component (Expr : Node_Id) return Boolean is
            Comp : Node_Id := Expr;

            function Check_Component (Comp : Node_Id) return Boolean;
            --  Do the recursive traversal, after copy

            ---------------------
            -- Check_Component --
            ---------------------

            function Check_Component (Comp : Node_Id) return Boolean is
            begin
               if Is_Overloaded (Comp) then
                  return False;
               end if;

               return Compile_Time_Known_Value (Comp)

                 or else (Is_Entity_Name (Comp)
                           and then  Present (Entity (Comp))
                           and then No (Renamed_Object (Entity (Comp))))

                 or else (Nkind (Comp) = N_Attribute_Reference
                           and then Check_Component (Prefix (Comp)))

                 or else (Nkind (Comp) in N_Binary_Op
                           and then Check_Component (Left_Opnd  (Comp))
                           and then Check_Component (Right_Opnd (Comp)))

                 or else (Nkind (Comp) in N_Unary_Op
                           and then Check_Component (Right_Opnd (Comp)))

                 or else (Nkind (Comp) = N_Selected_Component
                           and then Check_Component (Prefix (Comp)))

                 or else (Nkind (Comp) = N_Unchecked_Type_Conversion
                           and then Check_Component (Expression (Comp)));
            end Check_Component;

         --  Start of processing for Safe_Component

         begin
            --  If the component appears in an association that may
            --  correspond to more than one element, it is not analyzed
            --  before the expansion into assignments, to avoid side effects.
            --  We analyze, but do not resolve the copy, to obtain sufficient
            --  entity information for the checks that follow. If component is
            --  overloaded we assume an unsafe function call.

            if not Analyzed (Comp) then
               if Is_Overloaded (Expr) then
                  return False;

               elsif Nkind (Expr) = N_Aggregate
                  and then not Is_Others_Aggregate (Expr)
               then
                  return False;

               elsif Nkind (Expr) = N_Allocator then

                  --  For now, too complex to analyze

                  return False;
               end if;

               Comp := New_Copy_Tree (Expr);
               Set_Parent (Comp, Parent (Expr));
               Analyze (Comp);
            end if;

            if Nkind (Comp) = N_Aggregate then
               return Safe_Aggregate (Comp);
            else
               return Check_Component (Comp);
            end if;
         end Safe_Component;

      --  Start of processing for In_Place_Assign_OK

      begin
         if Present (Component_Associations (N)) then

            --  On assignment, sliding can take place, so we cannot do the
            --  assignment in place unless the bounds of the aggregate are
            --  statically equal to those of the target.

            --  If the aggregate is given by an others choice, the bounds
            --  are derived from the left-hand side, and the assignment is
            --  safe if the expression is.

            if Is_Others_Aggregate (N) then
               return
                 Safe_Component
                  (Expression (First (Component_Associations (N))));
            end if;

            Aggr_In := First_Index (Etype (N));
            if Nkind (Parent (N)) = N_Assignment_Statement then
               Obj_In  := First_Index (Etype (Name (Parent (N))));

            else
               --  Context is an allocator. Check bounds of aggregate
               --  against given type in qualified expression.

               pragma Assert (Nkind (Parent (Parent (N))) = N_Allocator);
               Obj_In :=
                 First_Index (Etype (Entity (Subtype_Mark (Parent (N)))));
            end if;

            while Present (Aggr_In) loop
               Get_Index_Bounds (Aggr_In, Aggr_Lo, Aggr_Hi);
               Get_Index_Bounds (Obj_In, Obj_Lo, Obj_Hi);

               if not Compile_Time_Known_Value (Aggr_Lo)
                 or else not Compile_Time_Known_Value (Aggr_Hi)
                 or else not Compile_Time_Known_Value (Obj_Lo)
                 or else not Compile_Time_Known_Value (Obj_Hi)
                 or else Expr_Value (Aggr_Lo) /= Expr_Value (Obj_Lo)
                 or else Expr_Value (Aggr_Hi) /= Expr_Value (Obj_Hi)
               then
                  return False;
               end if;

               Next_Index (Aggr_In);
               Next_Index (Obj_In);
            end loop;
         end if;

         --  Now check the component values themselves

         return Safe_Aggregate (N);
      end In_Place_Assign_OK;

      ------------------
      -- Others_Check --
      ------------------

      procedure Others_Check (Sub_Aggr : Node_Id; Dim : Pos) is
         Aggr_Lo : constant Node_Id := Aggr_Low (Dim);
         Aggr_Hi : constant Node_Id := Aggr_High (Dim);
         --  The bounds of the aggregate for this dimension

         Ind_Typ : constant Entity_Id := Aggr_Index_Typ (Dim);
         --  The index type for this dimension

         Need_To_Check : Boolean := False;

         Choices_Lo : Node_Id := Empty;
         Choices_Hi : Node_Id := Empty;
         --  The lowest and highest discrete choices for a named sub-aggregate

         Nb_Choices : Int := -1;
         --  The number of discrete non-others choices in this sub-aggregate

         Nb_Elements : Uint := Uint_0;
         --  The number of elements in a positional aggregate

         Cond : Node_Id := Empty;

         Assoc  : Node_Id;
         Choice : Node_Id;
         Expr   : Node_Id;

      begin
         --  Check if we have an others choice. If we do make sure that this
         --  sub-aggregate contains at least one element in addition to the
         --  others choice.

         if Range_Checks_Suppressed (Ind_Typ) then
            Need_To_Check := False;

         elsif Present (Expressions (Sub_Aggr))
           and then Present (Component_Associations (Sub_Aggr))
         then
            Need_To_Check := True;

         elsif Present (Component_Associations (Sub_Aggr)) then
            Assoc := Last (Component_Associations (Sub_Aggr));

            if Nkind (First (Choices (Assoc))) /= N_Others_Choice then
               Need_To_Check := False;

            else
               --  Count the number of discrete choices. Start with -1
               --  because the others choice does not count.

               Nb_Choices := -1;
               Assoc := First (Component_Associations (Sub_Aggr));
               while Present (Assoc) loop
                  Choice := First (Choices (Assoc));
                  while Present (Choice) loop
                     Nb_Choices := Nb_Choices + 1;
                     Next (Choice);
                  end loop;

                  Next (Assoc);
               end loop;

               --  If there is only an others choice nothing to do

               Need_To_Check := (Nb_Choices > 0);
            end if;

         else
            Need_To_Check := False;
         end if;

         --  If we are dealing with a positional sub-aggregate with an
         --  others choice then compute the number or positional elements.

         if Need_To_Check and then Present (Expressions (Sub_Aggr)) then
            Expr := First (Expressions (Sub_Aggr));
            Nb_Elements := Uint_0;
            while Present (Expr) loop
               Nb_Elements := Nb_Elements + 1;
               Next (Expr);
            end loop;

         --  If the aggregate contains discrete choices and an others choice
         --  compute the smallest and largest discrete choice values.

         elsif Need_To_Check then
            Compute_Choices_Lo_And_Choices_Hi : declare

               Table : Case_Table_Type (1 .. Nb_Choices);
               --  Used to sort all the different choice values

               J    : Pos := 1;
               Low  : Node_Id;
               High : Node_Id;

            begin
               Assoc := First (Component_Associations (Sub_Aggr));
               while Present (Assoc) loop
                  Choice := First (Choices (Assoc));
                  while Present (Choice) loop
                     if Nkind (Choice) = N_Others_Choice then
                        exit;
                     end if;

                     Get_Index_Bounds (Choice, Low, High);
                     Table (J).Choice_Lo := Low;
                     Table (J).Choice_Hi := High;

                     J := J + 1;
                     Next (Choice);
                  end loop;

                  Next (Assoc);
               end loop;

               --  Sort the discrete choices

               Sort_Case_Table (Table);

               Choices_Lo := Table (1).Choice_Lo;
               Choices_Hi := Table (Nb_Choices).Choice_Hi;
            end Compute_Choices_Lo_And_Choices_Hi;
         end if;

         --  If no others choice in this sub-aggregate, or the aggregate
         --  comprises only an others choice, nothing to do.

         if not Need_To_Check then
            Cond := Empty;

         --  If we are dealing with an aggregate containing an others
         --  choice and positional components, we generate the following test:
         --
         --    if Ind_Typ'Pos (Aggr_Lo) + (Nb_Elements - 1) >
         --            Ind_Typ'Pos (Aggr_Hi)
         --    then
         --       raise Constraint_Error;
         --    end if;

         elsif Nb_Elements > Uint_0 then
            Cond :=
              Make_Op_Gt (Loc,
                Left_Opnd  =>
                  Make_Op_Add (Loc,
                    Left_Opnd  =>
                      Make_Attribute_Reference (Loc,
                        Prefix         => New_Reference_To (Ind_Typ, Loc),
                        Attribute_Name => Name_Pos,
                        Expressions    =>
                          New_List
                            (Duplicate_Subexpr_Move_Checks (Aggr_Lo))),
                    Right_Opnd => Make_Integer_Literal (Loc, Nb_Elements - 1)),

                Right_Opnd =>
                  Make_Attribute_Reference (Loc,
                    Prefix         => New_Reference_To (Ind_Typ, Loc),
                    Attribute_Name => Name_Pos,
                    Expressions    => New_List (
                      Duplicate_Subexpr_Move_Checks (Aggr_Hi))));

         --  If we are dealing with an aggregate containing an others
         --  choice and discrete choices we generate the following test:
         --
         --    [constraint_error when
         --      Choices_Lo < Aggr_Lo or else Choices_Hi > Aggr_Hi];

         else
            Cond :=
              Make_Or_Else (Loc,
                Left_Opnd =>
                  Make_Op_Lt (Loc,
                    Left_Opnd  =>
                      Duplicate_Subexpr_Move_Checks (Choices_Lo),
                    Right_Opnd =>
                      Duplicate_Subexpr_Move_Checks (Aggr_Lo)),

                Right_Opnd =>
                  Make_Op_Gt (Loc,
                    Left_Opnd  =>
                      Duplicate_Subexpr (Choices_Hi),
                    Right_Opnd =>
                      Duplicate_Subexpr (Aggr_Hi)));
         end if;

         if Present (Cond) then
            Insert_Action (N,
              Make_Raise_Constraint_Error (Loc,
                Condition => Cond,
                Reason    => CE_Length_Check_Failed));
         end if;

         --  Now look inside the sub-aggregate to see if there is more work

         if Dim < Aggr_Dimension then

            --  Process positional components

            if Present (Expressions (Sub_Aggr)) then
               Expr := First (Expressions (Sub_Aggr));
               while Present (Expr) loop
                  Others_Check (Expr, Dim + 1);
                  Next (Expr);
               end loop;
            end if;

            --  Process component associations

            if Present (Component_Associations (Sub_Aggr)) then
               Assoc := First (Component_Associations (Sub_Aggr));
               while Present (Assoc) loop
                  Expr := Expression (Assoc);
                  Others_Check (Expr, Dim + 1);
                  Next (Assoc);
               end loop;
            end if;
         end if;
      end Others_Check;

      --  Remaining Expand_Array_Aggregate variables

      Tmp : Entity_Id;
      --  Holds the temporary aggregate value

      Tmp_Decl : Node_Id;
      --  Holds the declaration of Tmp

      Aggr_Code   : List_Id;
      Parent_Node : Node_Id;
      Parent_Kind : Node_Kind;

   --  Start of processing for Expand_Array_Aggregate

   begin
      --  Do not touch the special aggregates of attributes used for Asm calls

      if Is_RTE (Ctyp, RE_Asm_Input_Operand)
        or else Is_RTE (Ctyp, RE_Asm_Output_Operand)
      then
         return;
      end if;

      --  If the semantic analyzer has determined that aggregate N will raise
      --  Constraint_Error at run-time, then the aggregate node has been
      --  replaced with an N_Raise_Constraint_Error node and we should
      --  never get here.

      pragma Assert (not Raises_Constraint_Error (N));

      --  STEP 1a

      --  Check that the index range defined by aggregate bounds is
      --  compatible with corresponding index subtype.

      Index_Compatibility_Check : declare
         Aggr_Index_Range : Node_Id := First_Index (Typ);
         --  The current aggregate index range

         Index_Constraint : Node_Id := First_Index (Etype (Typ));
         --  The corresponding index constraint against which we have to
         --  check the above aggregate index range.

      begin
         Compute_Others_Present (N, 1);

         for J in 1 .. Aggr_Dimension loop
            --  There is no need to emit a check if an others choice is
            --  present for this array aggregate dimension since in this
            --  case one of N's sub-aggregates has taken its bounds from the
            --  context and these bounds must have been checked already. In
            --  addition all sub-aggregates corresponding to the same
            --  dimension must all have the same bounds (checked in (c) below).

            if not Range_Checks_Suppressed (Etype (Index_Constraint))
              and then not Others_Present (J)
            then
               --  We don't use Checks.Apply_Range_Check here because it
               --  emits a spurious check. Namely it checks that the range
               --  defined by the aggregate bounds is non empty. But we know
               --  this already if we get here.

               Check_Bounds (Aggr_Index_Range, Index_Constraint);
            end if;

            --  Save the low and high bounds of the aggregate index as well
            --  as the index type for later use in checks (b) and (c) below.

            Aggr_Low  (J) := Low_Bound (Aggr_Index_Range);
            Aggr_High (J) := High_Bound (Aggr_Index_Range);

            Aggr_Index_Typ (J) := Etype (Index_Constraint);

            Next_Index (Aggr_Index_Range);
            Next_Index (Index_Constraint);
         end loop;
      end Index_Compatibility_Check;

      --  STEP 1b

      --  If an others choice is present check that no aggregate
      --  index is outside the bounds of the index constraint.

      Others_Check (N, 1);

      --  STEP 1c

      --  For multidimensional arrays make sure that all subaggregates
      --  corresponding to the same dimension have the same bounds.

      if Aggr_Dimension > 1 then
         Check_Same_Aggr_Bounds (N, 1);
      end if;

      --  STEP 2

      --  Here we test for is packed array aggregate that we can handle
      --  at compile time. If so, return with transformation done. Note
      --  that we do this even if the aggregate is nested, because once
      --  we have done this processing, there is no more nested aggregate!

      if Packed_Array_Aggregate_Handled (N) then
         return;
      end if;

      --  At this point we try to convert to positional form

      Convert_To_Positional (N);

      --  if the result is no longer an aggregate (e.g. it may be a string
      --  literal, or a temporary which has the needed value), then we are
      --  done, since there is no longer a nested aggregate.

      if Nkind (N) /= N_Aggregate then
         return;

      --  We are also done if the result is an analyzed aggregate
      --  This case could use more comments ???

      elsif Analyzed (N)
        and then N /= Original_Node (N)
      then
         return;
      end if;

      --  Now see if back end processing is possible

      if Backend_Processing_Possible (N) then

         --  If the aggregate is static but the constraints are not, build
         --  a static subtype for the aggregate, so that Gigi can place it
         --  in static memory. Perform an unchecked_conversion to the non-
         --  static type imposed by the context.

         declare
            Itype      : constant Entity_Id := Etype (N);
            Index      : Node_Id;
            Needs_Type : Boolean := False;

         begin
            Index := First_Index (Itype);

            while Present (Index) loop
               if not Is_Static_Subtype (Etype (Index)) then
                  Needs_Type := True;
                  exit;
               else
                  Next_Index (Index);
               end if;
            end loop;

            if Needs_Type then
               Build_Constrained_Type (Positional => True);
               Rewrite (N, Unchecked_Convert_To (Itype, N));
               Analyze (N);
            end if;
         end;

         return;
      end if;

      --  STEP 3

      --  Delay expansion for nested aggregates it will be taken care of
      --  when the parent aggregate is expanded

      Parent_Node := Parent (N);
      Parent_Kind := Nkind (Parent_Node);

      if Parent_Kind = N_Qualified_Expression then
         Parent_Node := Parent (Parent_Node);
         Parent_Kind := Nkind (Parent_Node);
      end if;

      if Parent_Kind = N_Aggregate
        or else Parent_Kind = N_Extension_Aggregate
        or else Parent_Kind = N_Component_Association
        or else (Parent_Kind = N_Object_Declaration
                  and then Controlled_Type (Typ))
        or else (Parent_Kind = N_Assignment_Statement
                  and then Inside_Init_Proc)
      then
         Set_Expansion_Delayed (N);
         return;
      end if;

      --  STEP 4

      --  Look if in place aggregate expansion is possible

      --  For object declarations we build the aggregate in place, unless
      --  the array is bit-packed or the component is controlled.

      --  For assignments we do the assignment in place if all the component
      --  associations have compile-time known values. For other cases we
      --  create a temporary. The analysis for safety of on-line assignment
      --  is delicate, i.e. we don't know how to do it fully yet ???

      --  For allocators we assign to the designated object in place if the
      --  aggregate meets the same conditions as other in-place assignments.
      --  In this case the aggregate may not come from source but was created
      --  for default initialization, e.g. with Initialize_Scalars.

      if Requires_Transient_Scope (Typ) then
         Establish_Transient_Scope
           (N, Sec_Stack => Has_Controlled_Component (Typ));
      end if;

      if Has_Default_Init_Comps (N) then
         Maybe_In_Place_OK := False;

      elsif Is_Bit_Packed_Array (Typ)
        or else Has_Controlled_Component (Typ)
      then
         Maybe_In_Place_OK := False;

      else
         Maybe_In_Place_OK :=
          (Nkind (Parent (N)) = N_Assignment_Statement
             and then Comes_From_Source (N)
             and then In_Place_Assign_OK)

          or else
            (Nkind (Parent (Parent (N))) = N_Allocator
              and then In_Place_Assign_OK);
      end if;

      if not Has_Default_Init_Comps (N)
         and then Comes_From_Source (Parent (N))
         and then Nkind (Parent (N)) = N_Object_Declaration
         and then not
           Must_Slide (Etype (Defining_Identifier (Parent (N))), Typ)
         and then N = Expression (Parent (N))
         and then not Is_Bit_Packed_Array (Typ)
         and then not Has_Controlled_Component (Typ)
         and then not Has_Address_Clause (Parent (N))
      then
         Tmp := Defining_Identifier (Parent (N));
         Set_No_Initialization (Parent (N));
         Set_Expression (Parent (N), Empty);

         --  Set the type of the entity, for use in the analysis of the
         --  subsequent indexed assignments. If the nominal type is not
         --  constrained, build a subtype from the known bounds of the
         --  aggregate. If the declaration has a subtype mark, use it,
         --  otherwise use the itype of the aggregate.

         if not Is_Constrained (Typ) then
            Build_Constrained_Type (Positional => False);
         elsif Is_Entity_Name (Object_Definition (Parent (N)))
           and then Is_Constrained (Entity (Object_Definition (Parent (N))))
         then
            Set_Etype (Tmp, Entity (Object_Definition (Parent (N))));
         else
            Set_Size_Known_At_Compile_Time (Typ, False);
            Set_Etype (Tmp, Typ);
         end if;

      elsif Maybe_In_Place_OK
        and then Nkind (Parent (N)) = N_Qualified_Expression
        and then Nkind (Parent (Parent (N))) = N_Allocator
      then
         Set_Expansion_Delayed (N);
         return;

      --  In the remaining cases  the aggregate is the RHS of an assignment

      elsif Maybe_In_Place_OK
        and then Is_Entity_Name (Name (Parent (N)))
      then
         Tmp := Entity (Name (Parent (N)));

         if Etype (Tmp) /= Etype (N) then
            Apply_Length_Check (N, Etype (Tmp));

            if Nkind (N) = N_Raise_Constraint_Error then

               --  Static error, nothing further to expand

               return;
            end if;
         end if;

      elsif Maybe_In_Place_OK
        and then Nkind (Name (Parent (N))) = N_Explicit_Dereference
        and then Is_Entity_Name (Prefix (Name (Parent (N))))
      then
         Tmp := Name (Parent (N));

         if Etype (Tmp) /= Etype (N) then
            Apply_Length_Check (N, Etype (Tmp));
         end if;

      elsif Maybe_In_Place_OK
        and then Nkind (Name (Parent (N))) = N_Slice
        and then Safe_Slice_Assignment (N)
      then
         --  Safe_Slice_Assignment rewrites assignment as a loop

         return;

      --  Step 5

      --  In place aggregate expansion is not possible

      else
         Maybe_In_Place_OK := False;
         Tmp := Make_Defining_Identifier (Loc, New_Internal_Name ('A'));
         Tmp_Decl :=
           Make_Object_Declaration
             (Loc,
              Defining_Identifier => Tmp,
              Object_Definition   => New_Occurrence_Of (Typ, Loc));
         Set_No_Initialization (Tmp_Decl, True);

         --  If we are within a loop, the temporary will be pushed on the
         --  stack at each iteration. If the aggregate is the expression for
         --  an allocator, it will be immediately copied to the heap and can
         --  be reclaimed at once. We create a transient scope around the
         --  aggregate for this purpose.

         if Ekind (Current_Scope) = E_Loop
           and then Nkind (Parent (Parent (N))) = N_Allocator
         then
            Establish_Transient_Scope (N, False);
         end if;

         Insert_Action (N, Tmp_Decl);
      end if;

      --  Construct and insert the aggregate code. We can safely suppress
      --  index checks because this code is guaranteed not to raise CE
      --  on index checks. However we should *not* suppress all checks.

      declare
         Target : Node_Id;

      begin
         if Nkind (Tmp) = N_Defining_Identifier then
            Target := New_Reference_To (Tmp, Loc);

         else

            if Has_Default_Init_Comps (N) then

               --  Ada 2005 (AI-287): This case has not been analyzed???

               raise Program_Error;
            end if;

            --  Name in assignment is explicit dereference

            Target := New_Copy (Tmp);
         end if;

         Aggr_Code :=
           Build_Array_Aggr_Code (N,
             Ctype       => Ctyp,
             Index       => First_Index (Typ),
             Into        => Target,
             Scalar_Comp => Is_Scalar_Type (Ctyp));
      end;

      if Comes_From_Source (Tmp) then
         Insert_Actions_After (Parent (N), Aggr_Code);

      else
         Insert_Actions (N, Aggr_Code);
      end if;

      --  If the aggregate has been assigned in place, remove the original
      --  assignment.

      if Nkind (Parent (N)) = N_Assignment_Statement
        and then Maybe_In_Place_OK
      then
         Rewrite (Parent (N), Make_Null_Statement (Loc));

      elsif Nkind (Parent (N)) /= N_Object_Declaration
        or else Tmp /= Defining_Identifier (Parent (N))
      then
         Rewrite (N, New_Occurrence_Of (Tmp, Loc));
         Analyze_And_Resolve (N, Typ);
      end if;
   end Expand_Array_Aggregate;

   ------------------------
   -- Expand_N_Aggregate --
   ------------------------

   procedure Expand_N_Aggregate (N : Node_Id) is
   begin
      if Is_Record_Type (Etype (N)) then
         Expand_Record_Aggregate (N);
      else
         Expand_Array_Aggregate (N);
      end if;

   exception
      when RE_Not_Available =>
         return;
   end Expand_N_Aggregate;

   ----------------------------------
   -- Expand_N_Extension_Aggregate --
   ----------------------------------

   --  If the ancestor part is an expression, add a component association for
   --  the parent field. If the type of the ancestor part is not the direct
   --  parent of the expected type,  build recursively the needed ancestors.
   --  If the ancestor part is a subtype_mark, replace aggregate with a decla-
   --  ration for a temporary of the expected type, followed by individual
   --  assignments to the given components.

   procedure Expand_N_Extension_Aggregate (N : Node_Id) is
      Loc : constant Source_Ptr := Sloc  (N);
      A   : constant Node_Id    := Ancestor_Part (N);
      Typ : constant Entity_Id  := Etype (N);

   begin
      --  If the ancestor is a subtype mark, an init proc must be called
      --  on the resulting object which thus has to be materialized in
      --  the front-end

      if Is_Entity_Name (A) and then Is_Type (Entity (A)) then
         Convert_To_Assignments (N, Typ);

      --  The extension aggregate is transformed into a record aggregate
      --  of the following form (c1 and c2 are inherited components)

      --   (Exp with c3 => a, c4 => b)
      --      ==> (c1 => Exp.c1, c2 => Exp.c2, c1 => a, c2 => b)

      else
         Set_Etype (N, Typ);

         --  No tag is needed in the case of Java_VM

         if Java_VM then
            Expand_Record_Aggregate (N,
              Parent_Expr => A);
         else
            Expand_Record_Aggregate (N,
              Orig_Tag    =>
                New_Occurrence_Of
                  (Node (First_Elmt (Access_Disp_Table (Typ))), Loc),
              Parent_Expr => A);
         end if;
      end if;

   exception
      when RE_Not_Available =>
         return;
   end Expand_N_Extension_Aggregate;

   -----------------------------
   -- Expand_Record_Aggregate --
   -----------------------------

   procedure Expand_Record_Aggregate
     (N           : Node_Id;
      Orig_Tag    : Node_Id := Empty;
      Parent_Expr : Node_Id := Empty)
   is
      Loc      : constant Source_Ptr := Sloc  (N);
      Comps    : constant List_Id    := Component_Associations (N);
      Typ      : constant Entity_Id  := Etype (N);
      Base_Typ : constant Entity_Id  := Base_Type (Typ);

      function Has_Delayed_Nested_Aggregate_Or_Tagged_Comps return Boolean;
      --  Checks the presence of a nested aggregate which needs Late_Expansion
      --  or the presence of tagged components which may need tag adjustment.

      --------------------------------------------------
      -- Has_Delayed_Nested_Aggregate_Or_Tagged_Comps --
      --------------------------------------------------

      function Has_Delayed_Nested_Aggregate_Or_Tagged_Comps return Boolean is
         C      : Node_Id;
         Expr_Q : Node_Id;

      begin
         if No (Comps) then
            return False;
         end if;

         C := First (Comps);
         while Present (C) loop
            if Nkind (Expression (C)) = N_Qualified_Expression then
               Expr_Q := Expression (Expression (C));
            else
               Expr_Q := Expression (C);
            end if;

            --  Return true if the aggregate has any associations for
            --  tagged components that may require tag adjustment.
            --  These are cases where the source expression may have
            --  a tag that could differ from the component tag (e.g.,
            --  can occur for type conversions and formal parameters).
            --  (Tag adjustment is not needed if Java_VM because object
            --  tags are implicit in the JVM.)

            if Is_Tagged_Type (Etype (Expr_Q))
              and then (Nkind (Expr_Q) = N_Type_Conversion
                or else (Is_Entity_Name (Expr_Q)
                          and then Ekind (Entity (Expr_Q)) in Formal_Kind))
              and then not Java_VM
            then
               return True;
            end if;

            if Is_Delayed_Aggregate (Expr_Q) then
               return True;
            end if;

            Next (C);
         end loop;

         return False;
      end Has_Delayed_Nested_Aggregate_Or_Tagged_Comps;

      --  Remaining Expand_Record_Aggregate variables

      Tag_Value : Node_Id;
      Comp      : Entity_Id;
      New_Comp  : Node_Id;

   --  Start of processing for Expand_Record_Aggregate

   begin
      --  If the aggregate is to be assigned to an atomic variable, we
      --  have to prevent a piecemeal assignment even if the aggregate
      --  is to be expanded. We create a temporary for the aggregate, and
      --  assign the temporary instead, so that the back end can generate
      --  an atomic move for it.

      if Is_Atomic (Typ)
        and then (Nkind (Parent (N)) = N_Object_Declaration
                    or else Nkind (Parent (N)) = N_Assignment_Statement)
        and then Comes_From_Source (Parent (N))
      then
         Expand_Atomic_Aggregate (N, Typ);
         return;
      end if;

      --  Gigi doesn't handle properly temporaries of variable size
      --  so we generate it in the front-end

      if not Size_Known_At_Compile_Time (Typ) then
         Convert_To_Assignments (N, Typ);

      --  Temporaries for controlled aggregates need to be attached to a
      --  final chain in order to be properly finalized, so it has to
      --  be created in the front-end

      elsif Is_Controlled (Typ)
        or else Has_Controlled_Component (Base_Type (Typ))
      then
         Convert_To_Assignments (N, Typ);

         --  Ada 2005 (AI-287): In case of default initialized components we
         --  convert the aggregate into assignments.

      elsif Has_Default_Init_Comps (N) then
         Convert_To_Assignments (N, Typ);

      elsif Has_Delayed_Nested_Aggregate_Or_Tagged_Comps then
         Convert_To_Assignments (N, Typ);

      --  If an ancestor is private, some components are not inherited and
      --  we cannot expand into a record aggregate

      elsif Has_Private_Ancestor (Typ) then
         Convert_To_Assignments (N, Typ);

      --  ??? The following was done to compile fxacc00.ads in the ACVCs. Gigi
      --  is not able to handle the aggregate for Late_Request.

      elsif Is_Tagged_Type (Typ) and then Has_Discriminants (Typ) then
         Convert_To_Assignments (N, Typ);

      --  If some components are mutable, the size of the aggregate component
      --  may be disctinct from the default size of the type component, so
      --  we need to expand to insure that the back-end copies the proper
      --  size of the data.

      elsif Has_Mutable_Components (Typ) then
         Convert_To_Assignments (N, Typ);

      --  If the type involved has any non-bit aligned components, then
      --  we are not sure that the back end can handle this case correctly.

      elsif Type_May_Have_Bit_Aligned_Components (Typ) then
         Convert_To_Assignments (N, Typ);

      --  In all other cases we generate a proper aggregate that
      --  can be handled by gigi.

      else
         --  If no discriminants, nothing special to do

         if not Has_Discriminants (Typ) then
            null;

         --  Case of discriminants present

         elsif Is_Derived_Type (Typ) then

            --  For untagged types,  non-stored discriminants are replaced
            --  with stored discriminants, which are the ones that gigi uses
            --  to describe the type and its components.

            Generate_Aggregate_For_Derived_Type : declare
               Constraints  : constant List_Id := New_List;
               First_Comp   : Node_Id;
               Discriminant : Entity_Id;
               Decl         : Node_Id;
               Num_Disc     : Int := 0;
               Num_Gird     : Int := 0;

               procedure Prepend_Stored_Values (T : Entity_Id);
               --  Scan the list of stored discriminants of the type, and
               --  add their values to the aggregate being built.

               ---------------------------
               -- Prepend_Stored_Values --
               ---------------------------

               procedure Prepend_Stored_Values (T : Entity_Id) is
               begin
                  Discriminant := First_Stored_Discriminant (T);

                  while Present (Discriminant) loop
                     New_Comp :=
                       Make_Component_Association (Loc,
                         Choices    =>
                           New_List (New_Occurrence_Of (Discriminant, Loc)),

                         Expression =>
                           New_Copy_Tree (
                             Get_Discriminant_Value (
                                 Discriminant,
                                 Typ,
                                 Discriminant_Constraint (Typ))));

                     if No (First_Comp) then
                        Prepend_To (Component_Associations (N), New_Comp);
                     else
                        Insert_After (First_Comp, New_Comp);
                     end if;

                     First_Comp := New_Comp;
                     Next_Stored_Discriminant (Discriminant);
                  end loop;
               end Prepend_Stored_Values;

            --  Start of processing for Generate_Aggregate_For_Derived_Type

            begin
               --  Remove the associations for the  discriminant of
               --  the derived type.

               First_Comp := First (Component_Associations (N));

               while Present (First_Comp) loop
                  Comp := First_Comp;
                  Next (First_Comp);

                  if Ekind (Entity (First (Choices (Comp)))) =
                    E_Discriminant
                  then
                     Remove (Comp);
                     Num_Disc := Num_Disc + 1;
                  end if;
               end loop;

               --  Insert stored discriminant associations in the correct
               --  order. If there are more stored discriminants than new
               --  discriminants, there is at least one new discriminant
               --  that constrains more than one of the stored discriminants.
               --  In this case we need to construct a proper subtype of
               --  the parent type, in order to supply values to all the
               --  components. Otherwise there is one-one correspondence
               --  between the constraints and the stored discriminants.

               First_Comp := Empty;

               Discriminant := First_Stored_Discriminant (Base_Type (Typ));

               while Present (Discriminant) loop
                  Num_Gird := Num_Gird + 1;
                  Next_Stored_Discriminant (Discriminant);
               end loop;

               --  Case of more stored discriminants than new discriminants

               if Num_Gird > Num_Disc then

                  --  Create a proper subtype of the parent type, which is
                  --  the proper implementation type for the aggregate, and
                  --  convert it to the intended target type.

                  Discriminant := First_Stored_Discriminant (Base_Type (Typ));

                  while Present (Discriminant) loop
                     New_Comp :=
                       New_Copy_Tree (
                         Get_Discriminant_Value (
                             Discriminant,
                             Typ,
                             Discriminant_Constraint (Typ)));
                     Append (New_Comp, Constraints);
                     Next_Stored_Discriminant (Discriminant);
                  end loop;

                  Decl :=
                    Make_Subtype_Declaration (Loc,
                      Defining_Identifier =>
                         Make_Defining_Identifier (Loc,
                            New_Internal_Name ('T')),
                      Subtype_Indication =>
                        Make_Subtype_Indication (Loc,
                          Subtype_Mark =>
                            New_Occurrence_Of (Etype (Base_Type (Typ)), Loc),
                          Constraint =>
                            Make_Index_Or_Discriminant_Constraint
                              (Loc, Constraints)));

                  Insert_Action (N, Decl);
                  Prepend_Stored_Values (Base_Type (Typ));

                  Set_Etype (N, Defining_Identifier (Decl));
                  Set_Analyzed (N);

                  Rewrite (N, Unchecked_Convert_To (Typ, N));
                  Analyze (N);

               --  Case where we do not have fewer new discriminants than
               --  stored discriminants, so in this case we can simply
               --  use the stored discriminants of the subtype.

               else
                  Prepend_Stored_Values (Typ);
               end if;
            end Generate_Aggregate_For_Derived_Type;
         end if;

         if Is_Tagged_Type (Typ) then

            --  The tagged case, _parent and _tag component must be created

            --  Reset null_present unconditionally. tagged records always have
            --  at least one field (the tag or the parent)

            Set_Null_Record_Present (N, False);

            --  When the current aggregate comes from the expansion of an
            --  extension aggregate, the parent expr is replaced by an
            --  aggregate formed by selected components of this expr

            if Present (Parent_Expr)
              and then Is_Empty_List (Comps)
            then
               Comp := First_Entity (Typ);
               while Present (Comp) loop

                  --  Skip all entities that aren't discriminants or components

                  if Ekind (Comp) /= E_Discriminant
                    and then Ekind (Comp) /= E_Component
                  then
                     null;

                  --  Skip all expander-generated components

                  elsif
                    not Comes_From_Source (Original_Record_Component (Comp))
                  then
                     null;

                  else
                     New_Comp :=
                       Make_Selected_Component (Loc,
                         Prefix =>
                           Unchecked_Convert_To (Typ,
                             Duplicate_Subexpr (Parent_Expr, True)),

                         Selector_Name => New_Occurrence_Of (Comp, Loc));

                     Append_To (Comps,
                       Make_Component_Association (Loc,
                         Choices    =>
                           New_List (New_Occurrence_Of (Comp, Loc)),
                         Expression =>
                           New_Comp));

                     Analyze_And_Resolve (New_Comp, Etype (Comp));
                  end if;

                  Next_Entity (Comp);
               end loop;
            end if;

            --  Compute the value for the Tag now, if the type is a root it
            --  will be included in the aggregate right away, otherwise it will
            --  be propagated to the parent aggregate

            if Present (Orig_Tag) then
               Tag_Value := Orig_Tag;
            elsif Java_VM then
               Tag_Value := Empty;
            else
               Tag_Value :=
                 New_Occurrence_Of
                   (Node (First_Elmt (Access_Disp_Table (Typ))), Loc);
            end if;

            --  For a derived type, an aggregate for the parent is formed with
            --  all the inherited components.

            if Is_Derived_Type (Typ) then

               declare
                  First_Comp   : Node_Id;
                  Parent_Comps : List_Id;
                  Parent_Aggr  : Node_Id;
                  Parent_Name  : Node_Id;

               begin
                  --  Remove the inherited component association from the
                  --  aggregate and store them in the parent aggregate

                  First_Comp := First (Component_Associations (N));
                  Parent_Comps := New_List;

                  while Present (First_Comp)
                    and then Scope (Original_Record_Component (
                            Entity (First (Choices (First_Comp))))) /= Base_Typ
                  loop
                     Comp := First_Comp;
                     Next (First_Comp);
                     Remove (Comp);
                     Append (Comp, Parent_Comps);
                  end loop;

                  Parent_Aggr := Make_Aggregate (Loc,
                    Component_Associations => Parent_Comps);
                  Set_Etype (Parent_Aggr, Etype (Base_Type (Typ)));

                  --  Find the _parent component

                  Comp := First_Component (Typ);
                  while Chars (Comp) /= Name_uParent loop
                     Comp := Next_Component (Comp);
                  end loop;

                  Parent_Name := New_Occurrence_Of (Comp, Loc);

                  --  Insert the parent aggregate

                  Prepend_To (Component_Associations (N),
                    Make_Component_Association (Loc,
                      Choices    => New_List (Parent_Name),
                      Expression => Parent_Aggr));

                  --  Expand recursively the parent propagating the right Tag

                  Expand_Record_Aggregate (
                    Parent_Aggr, Tag_Value, Parent_Expr);
               end;

            --  For a root type, the tag component is added (unless compiling
            --  for the Java VM, where tags are implicit).

            elsif not Java_VM then
               declare
                  Tag_Name  : constant Node_Id :=
                                New_Occurrence_Of
                                  (First_Tag_Component (Typ), Loc);
                  Typ_Tag   : constant Entity_Id := RTE (RE_Tag);
                  Conv_Node : constant Node_Id :=
                                Unchecked_Convert_To (Typ_Tag, Tag_Value);

               begin
                  Set_Etype (Conv_Node, Typ_Tag);
                  Prepend_To (Component_Associations (N),
                    Make_Component_Association (Loc,
                      Choices    => New_List (Tag_Name),
                      Expression => Conv_Node));
               end;
            end if;
         end if;
      end if;
   end Expand_Record_Aggregate;

   ----------------------------
   -- Has_Default_Init_Comps --
   ----------------------------

   function Has_Default_Init_Comps (N : Node_Id) return Boolean is
      Comps : constant List_Id := Component_Associations (N);
      C     : Node_Id;
      Expr  : Node_Id;
   begin
      pragma Assert (Nkind (N) = N_Aggregate
         or else Nkind (N) = N_Extension_Aggregate);

      if No (Comps) then
         return False;
      end if;

      --  Check if any direct component has default initialized components

      C := First (Comps);
      while Present (C) loop
         if Box_Present (C) then
            return True;
         end if;

         Next (C);
      end loop;

      --  Recursive call in case of aggregate expression

      C := First (Comps);
      while Present (C) loop
         Expr := Expression (C);

         if Present (Expr)
           and then (Nkind (Expr) = N_Aggregate
                     or else Nkind (Expr) = N_Extension_Aggregate)
           and then Has_Default_Init_Comps (Expr)
         then
            return True;
         end if;

         Next (C);
      end loop;

      return False;
   end Has_Default_Init_Comps;

   --------------------------
   -- Is_Delayed_Aggregate --
   --------------------------

   function Is_Delayed_Aggregate (N : Node_Id) return Boolean is
      Node : Node_Id   := N;
      Kind : Node_Kind := Nkind (Node);

   begin
      if Kind = N_Qualified_Expression then
         Node := Expression (Node);
         Kind := Nkind (Node);
      end if;

      if Kind /= N_Aggregate and then Kind /= N_Extension_Aggregate then
         return False;
      else
         return Expansion_Delayed (Node);
      end if;
   end Is_Delayed_Aggregate;

   --------------------
   -- Late_Expansion --
   --------------------

   function Late_Expansion
     (N      : Node_Id;
      Typ    : Entity_Id;
      Target : Node_Id;
      Flist  : Node_Id   := Empty;
      Obj    : Entity_Id := Empty) return List_Id
   is
   begin
      if Is_Record_Type (Etype (N)) then
         return Build_Record_Aggr_Code (N, Typ, Target, Flist, Obj);

      else pragma Assert (Is_Array_Type (Etype (N)));
         return
           Build_Array_Aggr_Code
             (N           => N,
              Ctype       => Component_Type (Etype (N)),
              Index       => First_Index (Typ),
              Into        => Target,
              Scalar_Comp => Is_Scalar_Type (Component_Type (Typ)),
              Indices     => No_List,
              Flist       => Flist);
      end if;
   end Late_Expansion;

   ----------------------------------
   -- Make_OK_Assignment_Statement --
   ----------------------------------

   function Make_OK_Assignment_Statement
     (Sloc       : Source_Ptr;
      Name       : Node_Id;
      Expression : Node_Id) return Node_Id
   is
   begin
      Set_Assignment_OK (Name);
      return Make_Assignment_Statement (Sloc, Name, Expression);
   end Make_OK_Assignment_Statement;

   -----------------------
   -- Number_Of_Choices --
   -----------------------

   function Number_Of_Choices (N : Node_Id) return Nat is
      Assoc  : Node_Id;
      Choice : Node_Id;

      Nb_Choices : Nat := 0;

   begin
      if Present (Expressions (N)) then
         return 0;
      end if;

      Assoc := First (Component_Associations (N));
      while Present (Assoc) loop

         Choice := First (Choices (Assoc));
         while Present (Choice) loop

            if Nkind (Choice) /= N_Others_Choice then
               Nb_Choices := Nb_Choices + 1;
            end if;

            Next (Choice);
         end loop;

         Next (Assoc);
      end loop;

      return Nb_Choices;
   end Number_Of_Choices;

   ------------------------------------
   -- Packed_Array_Aggregate_Handled --
   ------------------------------------

   --  The current version of this procedure will handle at compile time
   --  any array aggregate that meets these conditions:

   --    One dimensional, bit packed
   --    Underlying packed type is modular type
   --    Bounds are within 32-bit Int range
   --    All bounds and values are static

   function Packed_Array_Aggregate_Handled (N : Node_Id) return Boolean is
      Loc  : constant Source_Ptr := Sloc (N);
      Typ  : constant Entity_Id  := Etype (N);
      Ctyp : constant Entity_Id  := Component_Type (Typ);

      Not_Handled : exception;
      --  Exception raised if this aggregate cannot be handled

   begin
      --  For now, handle only one dimensional bit packed arrays

      if not Is_Bit_Packed_Array (Typ)
        or else Number_Dimensions (Typ) > 1
        or else not Is_Modular_Integer_Type (Packed_Array_Type (Typ))
      then
         return False;
      end if;

      declare
         Csiz  : constant Nat := UI_To_Int (Component_Size (Typ));

         Lo : Node_Id;
         Hi : Node_Id;
         --  Bounds of index type

         Lob : Uint;
         Hib : Uint;
         --  Values of bounds if compile time known

         function Get_Component_Val (N : Node_Id) return Uint;
         --  Given a expression value N of the component type Ctyp, returns
         --  A value of Csiz (component size) bits representing this value.
         --  If the value is non-static or any other reason exists why the
         --  value cannot be returned, then Not_Handled is raised.

         -----------------------
         -- Get_Component_Val --
         -----------------------

         function Get_Component_Val (N : Node_Id) return Uint is
            Val  : Uint;

         begin
            --  We have to analyze the expression here before doing any further
            --  processing here. The analysis of such expressions is deferred
            --  till expansion to prevent some problems of premature analysis.

            Analyze_And_Resolve (N, Ctyp);

            --  Must have a compile time value. String literals have to
            --  be converted into temporaries as well, because they cannot
            --  easily be converted into their bit representation.

            if not Compile_Time_Known_Value (N)
              or else Nkind (N) = N_String_Literal
            then
               raise Not_Handled;
            end if;

            Val := Expr_Rep_Value (N);

            --  Adjust for bias, and strip proper number of bits

            if Has_Biased_Representation (Ctyp) then
               Val := Val - Expr_Value (Type_Low_Bound (Ctyp));
            end if;

            return Val mod Uint_2 ** Csiz;
         end Get_Component_Val;

      --  Here we know we have a one dimensional bit packed array

      begin
         Get_Index_Bounds (First_Index (Typ), Lo, Hi);

         --  Cannot do anything if bounds are dynamic

         if not Compile_Time_Known_Value (Lo)
              or else
            not Compile_Time_Known_Value (Hi)
         then
            return False;
         end if;

         --  Or are silly out of range of int bounds

         Lob := Expr_Value (Lo);
         Hib := Expr_Value (Hi);

         if not UI_Is_In_Int_Range (Lob)
              or else
            not UI_Is_In_Int_Range (Hib)
         then
            return False;
         end if;

         --  At this stage we have a suitable aggregate for handling
         --  at compile time (the only remaining checks, are that the
         --  values of expressions in the aggregate are compile time
         --  known (check performed by Get_Component_Val), and that
         --  any subtypes or ranges are statically known.

         --  If the aggregate is not fully positional at this stage,
         --  then convert it to positional form. Either this will fail,
         --  in which case we can do nothing, or it will succeed, in
         --  which case we have succeeded in handling the aggregate,
         --  or it will stay an aggregate, in which case we have failed
         --  to handle this case.

         if Present (Component_Associations (N)) then
            Convert_To_Positional
             (N, Max_Others_Replicate => 64, Handle_Bit_Packed => True);
            return Nkind (N) /= N_Aggregate;
         end if;

         --  Otherwise we are all positional, so convert to proper value

         declare
            Lov : constant Int := UI_To_Int (Lob);
            Hiv : constant Int := UI_To_Int (Hib);

            Len : constant Nat := Int'Max (0, Hiv - Lov + 1);
            --  The length of the array (number of elements)

            Aggregate_Val : Uint;
            --  Value of aggregate. The value is set in the low order
            --  bits of this value. For the little-endian case, the
            --  values are stored from low-order to high-order and
            --  for the big-endian case the values are stored from
            --  high-order to low-order. Note that gigi will take care
            --  of the conversions to left justify the value in the big
            --  endian case (because of left justified modular type
            --  processing), so we do not have to worry about that here.

            Lit : Node_Id;
            --  Integer literal for resulting constructed value

            Shift : Nat;
            --  Shift count from low order for next value

            Incr : Int;
            --  Shift increment for loop

            Expr : Node_Id;
            --  Next expression from positional parameters of aggregate

         begin
            --  For little endian, we fill up the low order bits of the
            --  target value. For big endian we fill up the high order
            --  bits of the target value (which is a left justified
            --  modular value).

            if Bytes_Big_Endian xor Debug_Flag_8 then
               Shift := Csiz * (Len - 1);
               Incr  := -Csiz;
            else
               Shift := 0;
               Incr  := +Csiz;
            end if;

            --  Loop to set the values

            if Len = 0 then
               Aggregate_Val := Uint_0;
            else
               Expr := First (Expressions (N));
               Aggregate_Val := Get_Component_Val (Expr) * Uint_2 ** Shift;

               for J in 2 .. Len loop
                  Shift := Shift + Incr;
                  Next (Expr);
                  Aggregate_Val :=
                    Aggregate_Val + Get_Component_Val (Expr) * Uint_2 ** Shift;
               end loop;
            end if;

            --  Now we can rewrite with the proper value

            Lit :=
              Make_Integer_Literal (Loc,
                Intval => Aggregate_Val);
            Set_Print_In_Hex (Lit);

            --  Construct the expression using this literal. Note that it is
            --  important to qualify the literal with its proper modular type
            --  since universal integer does not have the required range and
            --  also this is a left justified modular type, which is important
            --  in the big-endian case.

            Rewrite (N,
              Unchecked_Convert_To (Typ,
                Make_Qualified_Expression (Loc,
                  Subtype_Mark =>
                    New_Occurrence_Of (Packed_Array_Type (Typ), Loc),
                  Expression   => Lit)));

            Analyze_And_Resolve (N, Typ);
            return True;
         end;
      end;

   exception
      when Not_Handled =>
         return False;
   end Packed_Array_Aggregate_Handled;

   ----------------------------
   -- Has_Mutable_Components --
   ----------------------------

   function Has_Mutable_Components (Typ : Entity_Id) return Boolean is
      Comp : Entity_Id;

   begin
      Comp := First_Component (Typ);

      while Present (Comp) loop
         if Is_Record_Type (Etype (Comp))
           and then Has_Discriminants (Etype (Comp))
           and then not Is_Constrained (Etype (Comp))
         then
            return True;
         end if;

         Next_Component (Comp);
      end loop;

      return False;
   end Has_Mutable_Components;

   ------------------------------
   -- Initialize_Discriminants --
   ------------------------------

   procedure Initialize_Discriminants (N : Node_Id; Typ : Entity_Id) is
      Loc  : constant Source_Ptr := Sloc (N);
      Bas  : constant Entity_Id  := Base_Type (Typ);
      Par  : constant Entity_Id  := Etype (Bas);
      Decl : constant Node_Id    := Parent (Par);
      Ref  : Node_Id;

   begin
      if Is_Tagged_Type (Bas)
        and then Is_Derived_Type (Bas)
        and then Has_Discriminants (Par)
        and then Has_Discriminants (Bas)
        and then Number_Discriminants (Bas) /= Number_Discriminants (Par)
        and then Nkind (Decl) = N_Full_Type_Declaration
        and then Nkind (Type_Definition (Decl)) = N_Record_Definition
        and then Present
          (Variant_Part (Component_List (Type_Definition (Decl))))
        and then Nkind (N) /= N_Extension_Aggregate
      then

         --   Call init proc to set discriminants.
         --   There should eventually be a special procedure for this ???

         Ref := New_Reference_To (Defining_Identifier (N), Loc);
         Insert_Actions_After (N,
           Build_Initialization_Call (Sloc (N), Ref, Typ));
      end if;
   end Initialize_Discriminants;

   ----------------
   -- Must_Slide --
   ----------------

   function Must_Slide
     (Obj_Type : Entity_Id;
      Typ      : Entity_Id) return Boolean
   is
      L1, L2, H1, H2 : Node_Id;
   begin
      --  No sliding if the type of the object is not established yet, if
      --  it is an unconstrained type whose actual subtype comes from the
      --  aggregate, or if the two types are identical.

      if not Is_Array_Type (Obj_Type) then
         return False;

      elsif not Is_Constrained (Obj_Type) then
         return False;

      elsif Typ = Obj_Type then
         return False;

      else
         --  Sliding can only occur along the first dimension

         Get_Index_Bounds (First_Index (Typ), L1, H1);
         Get_Index_Bounds (First_Index (Obj_Type), L2, H2);

         if not Is_Static_Expression (L1)
           or else not Is_Static_Expression (L2)
           or else not Is_Static_Expression (H1)
           or else not Is_Static_Expression (H2)
         then
            return False;
         else
            return Expr_Value (L1) /= Expr_Value (L2)
              or else Expr_Value (H1) /= Expr_Value (H2);
         end if;
      end if;
   end Must_Slide;

   ---------------------------
   -- Safe_Slice_Assignment --
   ---------------------------

   function Safe_Slice_Assignment (N : Node_Id) return Boolean is
      Loc        : constant Source_Ptr := Sloc (Parent (N));
      Pref       : constant Node_Id    := Prefix (Name (Parent (N)));
      Range_Node : constant Node_Id    := Discrete_Range (Name (Parent (N)));
      Expr       : Node_Id;
      L_J        : Entity_Id;
      L_Iter     : Node_Id;
      L_Body     : Node_Id;
      Stat       : Node_Id;

   begin
      --  Generate: for J in Range loop Pref (J) := Expr; end loop;

      if Comes_From_Source (N)
        and then No (Expressions (N))
        and then Nkind (First (Choices (First (Component_Associations (N)))))
                   = N_Others_Choice
      then
         Expr :=
           Expression (First (Component_Associations (N)));
         L_J := Make_Defining_Identifier (Loc, New_Internal_Name ('J'));

         L_Iter :=
           Make_Iteration_Scheme (Loc,
             Loop_Parameter_Specification =>
               Make_Loop_Parameter_Specification
                 (Loc,
                  Defining_Identifier         => L_J,
                  Discrete_Subtype_Definition => Relocate_Node (Range_Node)));

         L_Body :=
           Make_Assignment_Statement (Loc,
              Name =>
                Make_Indexed_Component (Loc,
                  Prefix      => Relocate_Node (Pref),
                  Expressions => New_List (New_Occurrence_Of (L_J, Loc))),
               Expression => Relocate_Node (Expr));

         --  Construct the final loop

         Stat :=
           Make_Implicit_Loop_Statement
             (Node             => Parent (N),
              Identifier       => Empty,
              Iteration_Scheme => L_Iter,
              Statements       => New_List (L_Body));

         --  Set type of aggregate to be type of lhs in assignment,
         --  to suppress redundant length checks.

         Set_Etype (N, Etype (Name (Parent (N))));

         Rewrite (Parent (N), Stat);
         Analyze (Parent (N));
         return True;

      else
         return False;
      end if;
   end Safe_Slice_Assignment;

   ---------------------
   -- Sort_Case_Table --
   ---------------------

   procedure Sort_Case_Table (Case_Table : in out Case_Table_Type) is
      L : constant Int := Case_Table'First;
      U : constant Int := Case_Table'Last;
      K : Int;
      J : Int;
      T : Case_Bounds;

   begin
      K := L;

      while K /= U loop
         T := Case_Table (K + 1);
         J := K + 1;

         while J /= L
           and then Expr_Value (Case_Table (J - 1).Choice_Lo) >
                    Expr_Value (T.Choice_Lo)
         loop
            Case_Table (J) := Case_Table (J - 1);
            J := J - 1;
         end loop;

         Case_Table (J) := T;
         K := K + 1;
      end loop;
   end Sort_Case_Table;

end Exp_Aggr;<|MERGE_RESOLUTION|>--- conflicted
+++ resolved
@@ -2833,13 +2833,9 @@
         (N   : Node_Id;
          Ix  : Node_Id;
          Ixb : Node_Id) return Boolean;
-<<<<<<< HEAD
-      --  Convert the aggregate into a purely positional form if possible
-=======
       --  Convert the aggregate into a purely positional form if possible.
       --  On entry the bounds of all dimensions are known to be static,
       --  and the total number of components is safe enough to expand.
->>>>>>> 8c044a9c
 
       function Is_Flat (N : Node_Id; Dims : Int) return Boolean;
       --  Return True iff the array N is flat (which is not rivial
