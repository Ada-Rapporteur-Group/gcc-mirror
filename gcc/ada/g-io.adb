------------------------------------------------------------------------------
--                                                                          --
--                         GNAT RUN-TIME COMPONENTS                         --
--                                                                          --
--                              G N A T . I O                               --
--                                                                          --
--                                 B o d y                                  --
--                                                                          --
<<<<<<< HEAD
--                     Copyright (C) 1995-2005, AdaCore                     --
=======
--                     Copyright (C) 1995-2006, AdaCore                     --
>>>>>>> c355071f
--                                                                          --
-- GNAT is free software;  you can  redistribute it  and/or modify it under --
-- terms of the  GNU General Public License as published  by the Free Soft- --
-- ware  Foundation;  either version 2,  or (at your option) any later ver- --
-- sion.  GNAT is distributed in the hope that it will be useful, but WITH- --
-- OUT ANY WARRANTY;  without even the  implied warranty of MERCHANTABILITY --
-- or FITNESS FOR A PARTICULAR PURPOSE.  See the GNU General Public License --
-- for  more details.  You should have  received  a copy of the GNU General --
-- Public License  distributed with GNAT;  see file COPYING.  If not, write --
-- to  the  Free Software Foundation,  51  Franklin  Street,  Fifth  Floor, --
-- Boston, MA 02110-1301, USA.                                              --
--                                                                          --
-- As a special exception,  if other files  instantiate  generics from this --
-- unit, or you link  this unit with other files  to produce an executable, --
-- this  unit  does not  by itself cause  the resulting  executable  to  be --
-- covered  by the  GNU  General  Public  License.  This exception does not --
-- however invalidate  any other reasons why  the executable file  might be --
-- covered by the  GNU Public License.                                      --
--                                                                          --
-- GNAT was originally developed  by the GNAT team at  New York University. --
-- Extensive contributions were provided by Ada Core Technologies Inc.      --
--                                                                          --
------------------------------------------------------------------------------

package body GNAT.IO is

   Current_Out : File_Type := Stdout;
   pragma Atomic (Current_Out);
   --  Current output file (modified by Set_Output)

   ---------
   -- Get --
   ---------

   procedure Get (X : out Integer) is
      function Get_Int return Integer;
      pragma Import (C, Get_Int, "get_int");
   begin
      X := Get_Int;
   end Get;

   procedure Get (C : out Character) is
      function Get_Char return Character;
      pragma Import (C, Get_Char, "get_char");
   begin
      C := Get_Char;
   end Get;

   --------------
   -- Get_Line --
   --------------

   procedure Get_Line (Item : out String; Last : out Natural) is
      C : Character;

   begin
      for Nstore in Item'Range loop
         Get (C);

         if C = ASCII.LF then
            Last := Nstore - 1;
            return;

         else
            Item (Nstore) := C;
         end if;
      end loop;

      Last := Item'Last;
   end Get_Line;

   --------------
   -- New_Line --
   --------------

   procedure New_Line (File : File_Type; Spacing : Positive := 1) is
   begin
      for J in 1 .. Spacing loop
         Put (File, ASCII.LF);
      end loop;
   end New_Line;

   procedure New_Line (Spacing : Positive := 1) is
   begin
      New_Line (Current_Out, Spacing);
   end New_Line;

   ---------
   -- Put --
   ---------

   procedure Put (X : Integer) is
   begin
      Put (Current_Out, X);
   end Put;

   procedure Put (File : File_Type; X : Integer) is
      procedure Put_Int (X : Integer);
      pragma Import (C, Put_Int, "put_int");

      procedure Put_Int_Stderr (X : Integer);
      pragma Import (C, Put_Int_Stderr, "put_int_stderr");

   begin
      case File is
         when Stdout => Put_Int (X);
         when Stderr => Put_Int_Stderr (X);
      end case;
   end Put;

   procedure Put (C : Character) is
   begin
      Put (Current_Out, C);
   end Put;

<<<<<<< HEAD
   procedure Put (File : in File_Type; C : Character) is
=======
   procedure Put (File : File_Type; C : Character) is
>>>>>>> c355071f
      procedure Put_Char (C : Character);
      pragma Import (C, Put_Char, "put_char");

      procedure Put_Char_Stderr (C : Character);
      pragma Import (C, Put_Char_Stderr, "put_char_stderr");

   begin
      case File is
         when Stdout => Put_Char (C);
         when Stderr => Put_Char_Stderr (C);
      end case;
   end Put;

   procedure Put (S : String) is
   begin
      Put (Current_Out, S);
   end Put;

   procedure Put (File : File_Type; S : String) is
   begin
      for J in S'Range loop
         Put (File, S (J));
      end loop;
   end Put;

   --------------
   -- Put_Line --
   --------------

   procedure Put_Line (S : String) is
   begin
      Put_Line (Current_Out, S);
   end Put_Line;

   procedure Put_Line (File : File_Type; S : String) is
   begin
      Put (File, S);
      New_Line (File);
   end Put_Line;

   ----------------
   -- Set_Output --
   ----------------

   procedure Set_Output (File : File_Type) is
   begin
      Current_Out := File;
   end Set_Output;

   ---------------------
   -- Standard_Output --
   ---------------------

   function Standard_Output return File_Type is
   begin
      return Stdout;
   end Standard_Output;

   --------------------
   -- Standard_Error --
   --------------------

   function Standard_Error return File_Type is
   begin
      return Stderr;
   end Standard_Error;

end GNAT.IO;<|MERGE_RESOLUTION|>--- conflicted
+++ resolved
@@ -6,11 +6,7 @@
 --                                                                          --
 --                                 B o d y                                  --
 --                                                                          --
-<<<<<<< HEAD
---                     Copyright (C) 1995-2005, AdaCore                     --
-=======
 --                     Copyright (C) 1995-2006, AdaCore                     --
->>>>>>> c355071f
 --                                                                          --
 -- GNAT is free software;  you can  redistribute it  and/or modify it under --
 -- terms of the  GNU General Public License as published  by the Free Soft- --
@@ -126,11 +122,7 @@
       Put (Current_Out, C);
    end Put;
 
-<<<<<<< HEAD
-   procedure Put (File : in File_Type; C : Character) is
-=======
    procedure Put (File : File_Type; C : Character) is
->>>>>>> c355071f
       procedure Put_Char (C : Character);
       pragma Import (C, Put_Char, "put_char");
 
