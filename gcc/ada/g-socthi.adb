--- conflicted
+++ resolved
@@ -6,11 +6,7 @@
 --                                                                          --
 --                                 B o d y                                  --
 --                                                                          --
-<<<<<<< HEAD
---                     Copyright (C) 2001-2009, AdaCore                     --
-=======
 --                     Copyright (C) 2001-2010, AdaCore                     --
->>>>>>> 3082eeb7
 --                                                                          --
 -- GNAT is free software;  you can  redistribute it  and/or modify it under --
 -- terms of the  GNU General Public License as published  by the Free Soft- --
@@ -97,21 +93,13 @@
    function Syscall_Recvmsg
      (S     : C.int;
       Msg   : System.Address;
-<<<<<<< HEAD
-      Flags : C.int) return ssize_t;
-=======
       Flags : C.int) return System.CRTL.ssize_t;
->>>>>>> 3082eeb7
    pragma Import (C, Syscall_Recvmsg, "recvmsg");
 
    function Syscall_Sendmsg
      (S     : C.int;
       Msg   : System.Address;
-<<<<<<< HEAD
-      Flags : C.int) return ssize_t;
-=======
       Flags : C.int) return System.CRTL.ssize_t;
->>>>>>> 3082eeb7
    pragma Import (C, Syscall_Sendmsg, "sendmsg");
 
    function Syscall_Sendto
@@ -317,23 +305,14 @@
    function C_Recvmsg
      (S     : C.int;
       Msg   : System.Address;
-<<<<<<< HEAD
-      Flags : C.int) return ssize_t
-   is
-      Res : ssize_t;
-=======
       Flags : C.int) return System.CRTL.ssize_t
    is
       Res : System.CRTL.ssize_t;
->>>>>>> 3082eeb7
 
    begin
       loop
          Res := Syscall_Recvmsg (S, Msg, Flags);
          exit when SOSC.Thread_Blocking_IO
-<<<<<<< HEAD
-           or else Res /= ssize_t (Failure)
-=======
            or else Res /= System.CRTL.ssize_t (Failure)
            or else Non_Blocking_Socket (S)
            or else Errno /= SOSC.EWOULDBLOCK;
@@ -359,40 +338,12 @@
          Res := Syscall_Sendmsg (S, Msg, Flags);
          exit when SOSC.Thread_Blocking_IO
            or else Res /= System.CRTL.ssize_t (Failure)
->>>>>>> 3082eeb7
            or else Non_Blocking_Socket (S)
            or else Errno /= SOSC.EWOULDBLOCK;
          delay Quantum;
       end loop;
 
       return Res;
-<<<<<<< HEAD
-   end C_Recvmsg;
-
-   ---------------
-   -- C_Sendmsg --
-   ---------------
-
-   function C_Sendmsg
-     (S     : C.int;
-      Msg   : System.Address;
-      Flags : C.int) return ssize_t
-   is
-      Res : ssize_t;
-
-   begin
-      loop
-         Res := Syscall_Sendmsg (S, Msg, Flags);
-         exit when SOSC.Thread_Blocking_IO
-           or else Res /= ssize_t (Failure)
-           or else Non_Blocking_Socket (S)
-           or else Errno /= SOSC.EWOULDBLOCK;
-         delay Quantum;
-      end loop;
-
-      return Res;
-=======
->>>>>>> 3082eeb7
    end C_Sendmsg;
 
    --------------
