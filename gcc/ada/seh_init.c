--- conflicted
+++ resolved
@@ -6,11 +6,7 @@
  *                                                                          *
  *                          C Implementation File                           *
  *                                                                          *
-<<<<<<< HEAD
- *           Copyright (C) 2005-2009, Free Software Foundation, Inc.        *
-=======
  *           Copyright (C) 2005-2011, Free Software Foundation, Inc.        *
->>>>>>> 3082eeb7
  *                                                                          *
  * GNAT is free software;  you can  redistribute it  and/or modify it under *
  * terms of the  GNU General Public License as published  by the Free Soft- *
@@ -216,23 +212,6 @@
     unwinding is handled by the runtime using either the GNAT SJLJ mechanism
     or the ZCX GCC mechanism.
 
-<<<<<<< HEAD
-    The current implementation is using the RtlAddFunctionTable. Here is for
-    information purposes the equivalent using a static .pdata section:
-
-         .section .rdata,"dr"
-         .align 4
-      Lunwind_info:
-         .byte 9,0,0,0
-         .rva ___gnat_SEH_error_handler
-         .section .pdata,"dr"
-         .align 4
-         .long 0
-         .rva etext
-         .rva Lunwind_info
-
-=======
->>>>>>> 3082eeb7
     Solutions based on SetUnhandledExceptionFilter have been discarded as this
     function is mostly disabled on last Windows versions.
     Using AddVectoredExceptionHandler should also be discarded as it overrides
@@ -240,49 +219,6 @@
     the loaded DLL (for example it results in unexpected behaviors in the
     Win32 subsystem.  */
 
-<<<<<<< HEAD
-typedef struct _UNWIND_INFO {
-  BYTE VersionAndFlags;
-  BYTE PrologSize;
-  BYTE CountOfUnwindCodes;
-  BYTE FrameRegisterAndOffset;
-  ULONG AddressOfExceptionHandler;
-} UNWIND_INFO,*PUNWIND_INFO;
-
-static RUNTIME_FUNCTION Table[1];
-static UNWIND_INFO unwind_info[1];
-
-#define UNW_VERSION 0x01
-#define UNW_FLAG_EHANDLER 0x08
-
-void __gnat_install_SEH_handler (void *eh ATTRIBUTE_UNUSED)
-{
-  /* Get the end of the text section.  */
-  extern char etext[] asm("etext");
-  /* Get the base of the module.  */
-  extern char __ImageBase[];
-
-  /* Current version is always 1 and we are registering an
-     exception handler.  */
-  unwind_info[0].VersionAndFlags = UNW_FLAG_EHANDLER | UNW_VERSION;
-
-  /* We don't use the unwinding info so fill the structure with 0 values.  */
-  unwind_info[0].PrologSize = 0;
-  unwind_info[0].CountOfUnwindCodes = 0;
-  unwind_info[0].FrameRegisterAndOffset = 0;
-
-  /* Add the exception handler.  */
-  unwind_info[0].AddressOfExceptionHandler =
-    (DWORD)((char *)__gnat_SEH_error_handler - __ImageBase);
-
-  /* Set its scope to the entire program.  */
-  Table[0].BeginAddress = 0;
-  Table[0].EndAddress = (DWORD)(etext - __ImageBase);
-  Table[0].UnwindData = (DWORD)((char *)unwind_info - __ImageBase);
-
-  /* Register the unwind information.  */
-  RtlAddFunctionTable (Table, 1, (DWORD64)__ImageBase);
-=======
 asm
 (
  " .section .rdata, \"dr\"\n"
@@ -307,7 +243,6 @@
 {
   /* Nothing to do, the handler is statically installed by the asm statement
      just above.  */
->>>>>>> 3082eeb7
 }
 
 #else /* defined (_WIN64) */
