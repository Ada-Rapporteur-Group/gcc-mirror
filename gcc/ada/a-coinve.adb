--- conflicted
+++ resolved
@@ -7,13 +7,6 @@
 --                                 B o d y                                  --
 --                                                                          --
 --          Copyright (C) 2004-2006, Free Software Foundation, Inc.         --
-<<<<<<< HEAD
---                                                                          --
--- This specification is derived from the Ada Reference Manual for use with --
--- GNAT. The copyright notice above, and the license provisions that follow --
--- apply solely to the  contents of the part following the private keyword. --
-=======
->>>>>>> f8383f28
 --                                                                          --
 -- GNAT is free software;  you can  redistribute it  and/or modify it under --
 -- terms of the  GNU General Public License as published  by the Free Soft- --
@@ -1055,11 +1048,7 @@
          Old_Last_As_Int : constant Int := Int (Container.Last);
 
       begin
-<<<<<<< HEAD
-         if Old_Last_As_Int > Int'Last - N then  -- see a-convec.adb  ???
-=======
          if Old_Last_As_Int > Int'Last - N then
->>>>>>> f8383f28
             raise Constraint_Error with "new length is out of range";
          end if;
 
@@ -1521,11 +1510,7 @@
          Old_Last_As_Int : constant Int := Int (Container.Last);
 
       begin
-<<<<<<< HEAD
-         if Old_Last_As_Int > Int'Last - N then  -- see a-convec.adb  ???
-=======
          if Old_Last_As_Int > Int'Last - N then
->>>>>>> f8383f28
             raise Constraint_Error with "new length is out of range";
          end if;
 
@@ -2398,7 +2383,6 @@
    begin
       if I.Container = null then
          raise Constraint_Error with "I cursor has no element";
-<<<<<<< HEAD
       end if;
 
       if J.Container = null then
@@ -2409,18 +2393,6 @@
          raise Program_Error with "I cursor denotes wrong container";
       end if;
 
-=======
-      end if;
-
-      if J.Container = null then
-         raise Constraint_Error with "J cursor has no element";
-      end if;
-
-      if I.Container /= Container'Unrestricted_Access then
-         raise Program_Error with "I cursor denotes wrong container";
-      end if;
-
->>>>>>> f8383f28
       if J.Container /= Container'Unrestricted_Access then
          raise Program_Error with "J cursor denotes wrong container";
       end if;
@@ -2610,15 +2582,6 @@
 
       begin
          for Indx in Index_Type'First .. Container.Last loop
-<<<<<<< HEAD
-
-            --  There's another way to do this.  Instead a separate
-            --  Boolean for each element, you could write a Boolean
-            --  followed by a count of how many nulls or non-nulls
-            --  follow in the array.  ???
-
-=======
->>>>>>> f8383f28
             if E (Indx) = null then
                Boolean'Write (Stream, False);
             else
