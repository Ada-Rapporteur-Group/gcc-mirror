------------------------------------------------------------------------------
--                                                                          --
--                         GNAT COMPILER COMPONENTS                         --
--                                                                          --
--                              P R J . T R E E                             --
--                                                                          --
--                                 S p e c                                  --
--                                                                          --
<<<<<<< HEAD
--          Copyright (C) 2001-2006, Free Software Foundation, Inc.         --
=======
--          Copyright (C) 2001-2007, Free Software Foundation, Inc.         --
>>>>>>> 60a98cce
--                                                                          --
-- GNAT is free software;  you can  redistribute it  and/or modify it under --
-- terms of the  GNU General Public License as published  by the Free Soft- --
-- ware  Foundation;  either version 2,  or (at your option) any later ver- --
-- sion.  GNAT is distributed in the hope that it will be useful, but WITH- --
-- OUT ANY WARRANTY;  without even the  implied warranty of MERCHANTABILITY --
-- or FITNESS FOR A PARTICULAR PURPOSE.  See the GNU General Public License --
-- for  more details.  You should have  received  a copy of the GNU General --
-- Public License  distributed with GNAT;  see file COPYING.  If not, write --
-- to  the  Free Software Foundation,  51  Franklin  Street,  Fifth  Floor, --
-- Boston, MA 02110-1301, USA.                                              --
--                                                                          --
-- GNAT was originally developed  by the GNAT team at  New York University. --
-- Extensive contributions were provided by Ada Core Technologies Inc.      --
--                                                                          --
------------------------------------------------------------------------------

--  This package defines the structure of the Project File tree

with GNAT.Dynamic_HTables;
with GNAT.Dynamic_Tables;

with Table;

with Prj.Attr; use Prj.Attr;

package Prj.Tree is

   type Project_Node_Tree_Data;
   type Project_Node_Tree_Ref is access all Project_Node_Tree_Data;
   --  Type to designate a project node tree, so that several project node
   --  trees can coexist in memory.

   Project_Nodes_Initial   : constant := 1_000;
   Project_Nodes_Increment : constant := 100;
   --  Allocation parameters for initializing and extending number
   --  of nodes in table Tree_Private_Part.Project_Nodes

   Project_Node_Low_Bound  : constant := 0;
   Project_Node_High_Bound : constant := 099_999_999;
   --  Range of values for project node id's (in practice infinite)

   type Project_Node_Id is range
     Project_Node_Low_Bound .. Project_Node_High_Bound;
   --  The index of table Tree_Private_Part.Project_Nodes

   Empty_Node : constant Project_Node_Id := Project_Node_Low_Bound;
   --  Designates no node in table Project_Nodes

   First_Node_Id : constant Project_Node_Id := Project_Node_Low_Bound + 1;

   subtype Variable_Node_Id is Project_Node_Id;
   --  Used to designate a node whose expected kind is one of
   --  N_Typed_Variable_Declaration, N_Variable_Declaration or
   --  N_Variable_Reference.

   subtype Package_Declaration_Id is Project_Node_Id;
   --  Used to designate a node whose expected kind is N_Proect_Declaration

   type Project_Node_Kind is
     (N_Project,
      N_With_Clause,
      N_Project_Declaration,
      N_Declarative_Item,
      N_Package_Declaration,
      N_String_Type_Declaration,
      N_Literal_String,
      N_Attribute_Declaration,
      N_Typed_Variable_Declaration,
      N_Variable_Declaration,
      N_Expression,
      N_Term,
      N_Literal_String_List,
      N_Variable_Reference,
      N_External_Value,
      N_Attribute_Reference,
      N_Case_Construction,
      N_Case_Item,
      N_Comment_Zones,
      N_Comment);
   --  Each node in the tree is of a Project_Node_Kind. For the signification
   --  of the fields in each node of Project_Node_Kind, look at package
   --  Tree_Private_Part.

   procedure Initialize (Tree : Project_Node_Tree_Ref);
   --  Initialize the Project File tree: empty the Project_Nodes table
   --  and reset the Projects_Htable.

   function Default_Project_Node
     (In_Tree       : Project_Node_Tree_Ref;
      Of_Kind       : Project_Node_Kind;
      And_Expr_Kind : Variable_Kind := Undefined) return Project_Node_Id;
   --  Returns a Project_Node_Record with the specified Kind and Expr_Kind. All
   --  the other components have default nil values.

   function Hash (N : Project_Node_Id) return Header_Num;
   --  Used for hash tables where the key is a Project_Node_Id

   function Imported_Or_Extended_Project_Of
     (Project   : Project_Node_Id;
      In_Tree   : Project_Node_Tree_Ref;
      With_Name : Name_Id) return Project_Node_Id;
   --  Return the node of a project imported or extended by project Project and
   --  whose name is With_Name. Return Empty_Node if there is no such project.

   --------------
   -- Comments --
   --------------

   type Comment_State is private;
   --  A type to store the values of several global variables related to
   --  comments.

   procedure Save (S : out Comment_State);
   --  Save in variable S the comment state. Called before scanning a new
   --  project file.

   procedure Restore (S : Comment_State);
   --  Restore the comment state to a previously saved value. Called after
   --  scanning a project file.

   procedure Reset_State;
   --  Set the comment state to its initial value. Called before scanning a
   --  new project file.

   function There_Are_Unkept_Comments return Boolean;
   --  Indicates that some of the comments in a project file could not be
   --  stored in the parse tree.

   procedure Set_Previous_Line_Node (To : Project_Node_Id);
   --  Indicate the node on the previous line. If there are comments
   --  immediately following this line, then they should be associated with
   --  this node.

   procedure Set_Previous_End_Node (To : Project_Node_Id);
   --  Indicate that on the previous line the "end" belongs to node To.
   --  If there are comments immediately following this "end" line, they
   --  should be associated with this node.

   procedure Set_End_Of_Line (To : Project_Node_Id);
   --  Indicate the node on the current line. If there is an end of line
   --  comment, then it should be associated with this node.

   procedure Set_Next_End_Node (To : Project_Node_Id);
   --  Put node To on the top of the end node stack. When an END line is found
   --  with this node on the top of the end node stack, the comments, if any,
   --  immediately preceding this "end" line will be associated with this node.

   procedure Remove_Next_End_Node;
   --  Remove the top of the end node stack

   ------------------------
   -- Comment Processing --
   ------------------------

   type Comment_Data is record
      Value                     : Name_Id := No_Name;
      Follows_Empty_Line        : Boolean := False;
      Is_Followed_By_Empty_Line : Boolean := False;
   end record;
   --  Component type for Comments Table below

   package Comments is new Table.Table
     (Table_Component_Type => Comment_Data,
      Table_Index_Type     => Natural,
      Table_Low_Bound      => 1,
      Table_Initial        => 10,
      Table_Increment      => 100,
      Table_Name           => "Prj.Tree.Comments");
   --  A table to store the comments that may be stored is the tree

   procedure Scan (In_Tree : Project_Node_Tree_Ref);
   --  Scan the tokens and accumulate comments

   type Comment_Location is
     (Before, After, Before_End, After_End, End_Of_Line);
   --  Used in call to Add_Comments below

   procedure Add_Comments
     (To      : Project_Node_Id;
      In_Tree : Project_Node_Tree_Ref;
      Where   : Comment_Location);
   --  Add comments to this node

   ----------------------
   -- Access Functions --
   ----------------------

   --  The following query functions are part of the abstract interface
   --  of the Project File tree. They provide access to fields of a project.

<<<<<<< HEAD
   --  In the following, there are "valid if" comments, but no indication
   --  of what happens if they are called with invalid arguments ???
=======
   --  The access functions should be called only with valid arguments.
   --  For each function the condition of validity is specified. If an access
   --  function is called with invalid arguments, then exception
   --  Assertion_Error is raised if assertions are enabled, otherwise the
   --  behaviour is not defined and may result in a crash.
>>>>>>> 60a98cce

   function Name_Of
     (Node    : Project_Node_Id;
      In_Tree : Project_Node_Tree_Ref) return Name_Id;
   pragma Inline (Name_Of);
   --  Valid for all non empty nodes. May return No_Name for nodes that have
   --  no names.

   function Kind_Of
     (Node    : Project_Node_Id;
      In_Tree : Project_Node_Tree_Ref) return Project_Node_Kind;
   pragma Inline (Kind_Of);
   --  Valid for all non empty nodes

   function Location_Of
     (Node    : Project_Node_Id;
      In_Tree : Project_Node_Tree_Ref) return Source_Ptr;
   pragma Inline (Location_Of);
   --  Valid for all non empty nodes

   function First_Comment_After
     (Node    : Project_Node_Id;
      In_Tree : Project_Node_Tree_Ref) return Project_Node_Id;
   --  Valid only for N_Comment_Zones nodes

   function First_Comment_After_End
     (Node    : Project_Node_Id;
      In_Tree : Project_Node_Tree_Ref) return Project_Node_Id;
   --  Valid only for N_Comment_Zones nodes

   function First_Comment_Before
     (Node    : Project_Node_Id;
      In_Tree : Project_Node_Tree_Ref) return Project_Node_Id;
   --  Valid only for N_Comment_Zones nodes

   function First_Comment_Before_End
     (Node    : Project_Node_Id;
      In_Tree : Project_Node_Tree_Ref) return Project_Node_Id;
   --  Valid only for N_Comment_Zones nodes

   function Next_Comment
     (Node    : Project_Node_Id;
      In_Tree : Project_Node_Tree_Ref) return Project_Node_Id;
   --  Valid only for N_Comment nodes

   function End_Of_Line_Comment
     (Node    : Project_Node_Id;
      In_Tree : Project_Node_Tree_Ref) return Name_Id;
   --  Valid only for non empty nodes

   function Follows_Empty_Line
     (Node    : Project_Node_Id;
      In_Tree : Project_Node_Tree_Ref) return Boolean;
   --  Valid only for N_Comment nodes

   function Is_Followed_By_Empty_Line
     (Node    : Project_Node_Id;
      In_Tree : Project_Node_Tree_Ref) return Boolean;
   --  Valid only for N_Comment nodes

   function Project_File_Includes_Unkept_Comments
     (Node    : Project_Node_Id;
      In_Tree : Project_Node_Tree_Ref)
      return Boolean;
   --  Valid only for N_Project nodes

   function Directory_Of
     (Node    : Project_Node_Id;
      In_Tree : Project_Node_Tree_Ref) return Path_Name_Type;
   pragma Inline (Directory_Of);
   --  Only valid for N_Project nodes

   function Expression_Kind_Of
     (Node    : Project_Node_Id;
      In_Tree : Project_Node_Tree_Ref) return Variable_Kind;
   pragma Inline (Expression_Kind_Of);
   --  Only valid for N_Literal_String, N_Attribute_Declaration,
   --  N_Variable_Declaration, N_Typed_Variable_Declaration, N_Expression,
   --  N_Term, N_Variable_Reference or N_Attribute_Reference nodes.

   function Is_Extending_All
     (Node    : Project_Node_Id;
      In_Tree : Project_Node_Tree_Ref) return Boolean;
   pragma Inline (Is_Extending_All);
   --  Only valid for N_Project and N_With_Clause

   function Is_Not_Last_In_List
     (Node    : Project_Node_Id;
      In_Tree : Project_Node_Tree_Ref) return Boolean;
   pragma Inline (Is_Not_Last_In_List);
   --  Only valid for N_With_Clause

   function First_Variable_Of
     (Node    : Project_Node_Id;
      In_Tree : Project_Node_Tree_Ref) return Variable_Node_Id;
   pragma Inline (First_Variable_Of);
   --  Only valid for N_Project or N_Package_Declaration nodes

   function First_Package_Of
     (Node    : Project_Node_Id;
      In_Tree : Project_Node_Tree_Ref) return Package_Declaration_Id;
   pragma Inline (First_Package_Of);
   --  Only valid for N_Project nodes

   function Package_Id_Of
     (Node    : Project_Node_Id;
      In_Tree : Project_Node_Tree_Ref) return Package_Node_Id;
   pragma Inline (Package_Id_Of);
   --  Only valid for N_Package_Declaration nodes

   function Path_Name_Of
     (Node    : Project_Node_Id;
      In_Tree : Project_Node_Tree_Ref) return Path_Name_Type;
   pragma Inline (Path_Name_Of);
   --  Only valid for N_Project and N_With_Clause nodes

   function String_Value_Of
     (Node    : Project_Node_Id;
      In_Tree : Project_Node_Tree_Ref) return Name_Id;
   pragma Inline (String_Value_Of);
   --  Only valid for N_With_Clause, N_Literal_String nodes or N_Comment.
   --  For a N_With_Clause created automatically for a virtual extending
   --  project, No_Name is returned.

   function Source_Index_Of
     (Node    : Project_Node_Id;
      In_Tree : Project_Node_Tree_Ref) return Int;
   pragma Inline (Source_Index_Of);
   --  Only valid for N_Literal_String and N_Attribute_Declaration nodes

   function First_With_Clause_Of
     (Node    : Project_Node_Id;
      In_Tree : Project_Node_Tree_Ref) return Project_Node_Id;
   pragma Inline (First_With_Clause_Of);
   --  Only valid for N_Project nodes

   function Project_Declaration_Of
     (Node    : Project_Node_Id;
      In_Tree : Project_Node_Tree_Ref) return Project_Node_Id;
   pragma Inline (Project_Declaration_Of);
   --  Only valid for N_Project nodes

   function Extending_Project_Of
     (Node    : Project_Node_Id;
      In_Tree : Project_Node_Tree_Ref) return Project_Node_Id;
   pragma Inline (Extending_Project_Of);
   --  Only valid for N_Project_Declaration nodes

   function First_String_Type_Of
     (Node    : Project_Node_Id;
      In_Tree : Project_Node_Tree_Ref) return Project_Node_Id;
   pragma Inline (First_String_Type_Of);
   --  Only valid for N_Project nodes

   function Extended_Project_Path_Of
     (Node    : Project_Node_Id;
      In_Tree : Project_Node_Tree_Ref) return Path_Name_Type;
   pragma Inline (Extended_Project_Path_Of);
   --  Only valid for N_With_Clause nodes

   function Project_Node_Of
     (Node    : Project_Node_Id;
      In_Tree : Project_Node_Tree_Ref) return Project_Node_Id;
   pragma Inline (Project_Node_Of);
   --  Only valid for N_With_Clause, N_Variable_Reference and
   --  N_Attribute_Reference nodes.

   function Non_Limited_Project_Node_Of
     (Node    : Project_Node_Id;
      In_Tree : Project_Node_Tree_Ref) return Project_Node_Id;
   pragma Inline (Non_Limited_Project_Node_Of);
   --  Only valid for N_With_Clause nodes. Returns Empty_Node for limited
   --  imported project files, otherwise returns the same result as
   --  Project_Node_Of.

   function Next_With_Clause_Of
     (Node    : Project_Node_Id;
      In_Tree : Project_Node_Tree_Ref) return Project_Node_Id;
   pragma Inline (Next_With_Clause_Of);
   --  Only valid for N_With_Clause nodes

   function First_Declarative_Item_Of
     (Node    : Project_Node_Id;
      In_Tree : Project_Node_Tree_Ref) return Project_Node_Id;
   pragma Inline (First_Declarative_Item_Of);
   --  Only valid for N_With_Clause nodes

   function Extended_Project_Of
     (Node    : Project_Node_Id;
      In_Tree : Project_Node_Tree_Ref) return Project_Node_Id;
   pragma Inline (Extended_Project_Of);
   --  Only valid for N_Project_Declaration nodes

   function Current_Item_Node
     (Node    : Project_Node_Id;
      In_Tree : Project_Node_Tree_Ref) return Project_Node_Id;
   pragma Inline (Current_Item_Node);
   --  Only valid for N_Declarative_Item nodes

   function Next_Declarative_Item
     (Node    : Project_Node_Id;
      In_Tree : Project_Node_Tree_Ref) return Project_Node_Id;
   pragma Inline (Next_Declarative_Item);
   --  Only valid for N_Declarative_Item node

   function Project_Of_Renamed_Package_Of
     (Node    : Project_Node_Id;
      In_Tree : Project_Node_Tree_Ref) return Project_Node_Id;
   pragma Inline (Project_Of_Renamed_Package_Of);
   --  Only valid for N_Package_Declaration nodes.
   --  May return Empty_Node.

   function Next_Package_In_Project
     (Node    : Project_Node_Id;
      In_Tree : Project_Node_Tree_Ref) return Project_Node_Id;
   pragma Inline (Next_Package_In_Project);
   --  Only valid for N_Package_Declaration nodes

   function First_Literal_String
     (Node    : Project_Node_Id;
      In_Tree : Project_Node_Tree_Ref) return Project_Node_Id;
   pragma Inline (First_Literal_String);
   --  Only valid for N_String_Type_Declaration nodes

   function Next_String_Type
     (Node    : Project_Node_Id;
      In_Tree : Project_Node_Tree_Ref) return Project_Node_Id;
   pragma Inline (Next_String_Type);
   --  Only valid for N_String_Type_Declaration nodes

   function Next_Literal_String
     (Node    : Project_Node_Id;
      In_Tree : Project_Node_Tree_Ref) return Project_Node_Id;
   pragma Inline (Next_Literal_String);
   --  Only valid for N_Literal_String nodes

   function Expression_Of
     (Node    : Project_Node_Id;
      In_Tree : Project_Node_Tree_Ref) return Project_Node_Id;
   pragma Inline (Expression_Of);
   --  Only valid for N_Attribute_Declaration, N_Typed_Variable_Declaration
   --  or N_Variable_Declaration nodes

   function Associative_Project_Of
     (Node    : Project_Node_Id;
      In_Tree : Project_Node_Tree_Ref)
      return  Project_Node_Id;
   pragma Inline (Associative_Project_Of);
   --  Only valid for N_Attribute_Declaration nodes

   function Associative_Package_Of
     (Node    : Project_Node_Id;
      In_Tree : Project_Node_Tree_Ref)
      return  Project_Node_Id;
   pragma Inline (Associative_Package_Of);
   --  Only valid for N_Attribute_Declaration nodes

   function Value_Is_Valid
     (For_Typed_Variable : Project_Node_Id;
      In_Tree            : Project_Node_Tree_Ref;
      Value              : Name_Id) return Boolean;
   pragma Inline (Value_Is_Valid);
   --  Only valid for N_Typed_Variable_Declaration. Returns True if Value is
   --  in the list of allowed strings for For_Typed_Variable. False otherwise.

   function Associative_Array_Index_Of
     (Node    : Project_Node_Id;
      In_Tree : Project_Node_Tree_Ref) return Name_Id;
   pragma Inline (Associative_Array_Index_Of);
   --  Only valid for N_Attribute_Declaration and N_Attribute_Reference.
   --  Returns No_String for non associative array attributes.

   function Next_Variable
     (Node    : Project_Node_Id;
      In_Tree : Project_Node_Tree_Ref) return Project_Node_Id;
   pragma Inline (Next_Variable);
   --  Only valid for N_Typed_Variable_Declaration or N_Variable_Declaration
   --  nodes.

   function First_Term
     (Node    : Project_Node_Id;
      In_Tree : Project_Node_Tree_Ref) return Project_Node_Id;
   pragma Inline (First_Term);
   --  Only valid for N_Expression nodes

   function Next_Expression_In_List
     (Node    : Project_Node_Id;
      In_Tree : Project_Node_Tree_Ref) return Project_Node_Id;
   pragma Inline (Next_Expression_In_List);
   --  Only valid for N_Expression nodes

   function Current_Term
     (Node    : Project_Node_Id;
      In_Tree : Project_Node_Tree_Ref) return Project_Node_Id;
   pragma Inline (Current_Term);
   --  Only valid for N_Term nodes

   function Next_Term
     (Node    : Project_Node_Id;
      In_Tree : Project_Node_Tree_Ref) return Project_Node_Id;
   pragma Inline (Next_Term);
   --  Only valid for N_Term nodes

   function First_Expression_In_List
     (Node    : Project_Node_Id;
      In_Tree : Project_Node_Tree_Ref) return Project_Node_Id;
   pragma Inline (First_Expression_In_List);
   --  Only valid for N_Literal_String_List nodes

   function Package_Node_Of
     (Node    : Project_Node_Id;
      In_Tree : Project_Node_Tree_Ref) return Project_Node_Id;
   pragma Inline (Package_Node_Of);
   --  Only valid for N_Variable_Reference or N_Attribute_Reference nodes.
   --  May return Empty_Node.

   function String_Type_Of
     (Node    : Project_Node_Id;
      In_Tree : Project_Node_Tree_Ref) return Project_Node_Id;
   pragma Inline (String_Type_Of);
   --  Only valid for N_Variable_Reference or N_Typed_Variable_Declaration
   --  nodes.

   function External_Reference_Of
     (Node    : Project_Node_Id;
      In_Tree : Project_Node_Tree_Ref) return Project_Node_Id;
   pragma Inline (External_Reference_Of);
   --  Only valid for N_External_Value nodes

   function External_Default_Of
     (Node    : Project_Node_Id;
      In_Tree : Project_Node_Tree_Ref) return Project_Node_Id;
   pragma Inline (External_Default_Of);
   --  Only valid for N_External_Value nodes

   function Case_Variable_Reference_Of
     (Node    : Project_Node_Id;
      In_Tree : Project_Node_Tree_Ref) return Project_Node_Id;
   pragma Inline (Case_Variable_Reference_Of);
   --  Only valid for N_Case_Construction nodes

   function First_Case_Item_Of
     (Node    : Project_Node_Id;
      In_Tree : Project_Node_Tree_Ref) return Project_Node_Id;
   pragma Inline (First_Case_Item_Of);
   --  Only valid for N_Case_Construction nodes

   function First_Choice_Of
     (Node    : Project_Node_Id;
      In_Tree : Project_Node_Tree_Ref) return Project_Node_Id;
   pragma Inline (First_Choice_Of);
   --  Return the first choice in a N_Case_Item, or Empty_Node if
   --  this is when others.

   function Next_Case_Item
     (Node    : Project_Node_Id;
      In_Tree : Project_Node_Tree_Ref) return Project_Node_Id;
   pragma Inline (Next_Case_Item);
   --  Only valid for N_Case_Item nodes

   function Case_Insensitive
     (Node    : Project_Node_Id;
      In_Tree : Project_Node_Tree_Ref) return Boolean;
   --  Only valid for N_Attribute_Declaration and N_Attribute_Reference nodes

   --------------------
   -- Set Procedures --
   --------------------

   --  The following procedures are part of the abstract interface of
   --  the Project File tree.

   --  Each Set_* procedure is valid only for the same Project_Node_Kind
   --  nodes as the corresponding query function above.

   procedure Set_Name_Of
     (Node    : Project_Node_Id;
      In_Tree : Project_Node_Tree_Ref;
      To      : Name_Id);
   pragma Inline (Set_Name_Of);

   procedure Set_Kind_Of
     (Node    : Project_Node_Id;
      In_Tree : Project_Node_Tree_Ref;
      To      : Project_Node_Kind);
   pragma Inline (Set_Kind_Of);

   procedure Set_Location_Of
     (Node    : Project_Node_Id;
      In_Tree : Project_Node_Tree_Ref;
      To      : Source_Ptr);
   pragma Inline (Set_Location_Of);

   procedure Set_First_Comment_After
     (Node    : Project_Node_Id;
      In_Tree : Project_Node_Tree_Ref;
      To      : Project_Node_Id);
   pragma Inline (Set_First_Comment_After);

   procedure Set_First_Comment_After_End
     (Node    : Project_Node_Id;
      In_Tree : Project_Node_Tree_Ref;
      To      : Project_Node_Id);
   pragma Inline (Set_First_Comment_After_End);

   procedure Set_First_Comment_Before
     (Node    : Project_Node_Id;
      In_Tree : Project_Node_Tree_Ref;
      To      : Project_Node_Id);
   pragma Inline (Set_First_Comment_Before);

   procedure Set_First_Comment_Before_End
     (Node    : Project_Node_Id;
      In_Tree : Project_Node_Tree_Ref;
      To      : Project_Node_Id);
   pragma Inline (Set_First_Comment_Before_End);

   procedure Set_Next_Comment
     (Node    : Project_Node_Id;
      In_Tree : Project_Node_Tree_Ref;
      To      : Project_Node_Id);
   pragma Inline (Set_Next_Comment);

   procedure Set_Project_File_Includes_Unkept_Comments
     (Node    : Project_Node_Id;
      In_Tree : Project_Node_Tree_Ref;
      To      : Boolean);

   procedure Set_Directory_Of
     (Node    : Project_Node_Id;
      In_Tree : Project_Node_Tree_Ref;
      To      : Path_Name_Type);
   pragma Inline (Set_Directory_Of);

   procedure Set_Expression_Kind_Of
     (Node    : Project_Node_Id;
      In_Tree : Project_Node_Tree_Ref;
      To      : Variable_Kind);
   pragma Inline (Set_Expression_Kind_Of);

   procedure Set_Is_Extending_All
     (Node    : Project_Node_Id;
      In_Tree : Project_Node_Tree_Ref);
   pragma Inline (Set_Is_Extending_All);

   procedure Set_Is_Not_Last_In_List
     (Node    : Project_Node_Id;
      In_Tree : Project_Node_Tree_Ref);
   pragma Inline (Set_Is_Not_Last_In_List);

   procedure Set_First_Variable_Of
     (Node    : Project_Node_Id;
      In_Tree : Project_Node_Tree_Ref;
      To      : Variable_Node_Id);
   pragma Inline (Set_First_Variable_Of);

   procedure Set_First_Package_Of
     (Node    : Project_Node_Id;
      In_Tree : Project_Node_Tree_Ref;
      To      : Package_Declaration_Id);
   pragma Inline (Set_First_Package_Of);

   procedure Set_Package_Id_Of
     (Node    : Project_Node_Id;
      In_Tree : Project_Node_Tree_Ref;
      To      : Package_Node_Id);
   pragma Inline (Set_Package_Id_Of);

   procedure Set_Path_Name_Of
     (Node    : Project_Node_Id;
      In_Tree : Project_Node_Tree_Ref;
      To      : Path_Name_Type);
   pragma Inline (Set_Path_Name_Of);

   procedure Set_String_Value_Of
     (Node    : Project_Node_Id;
      In_Tree : Project_Node_Tree_Ref;
      To      : Name_Id);
   pragma Inline (Set_String_Value_Of);

   procedure Set_First_With_Clause_Of
     (Node    : Project_Node_Id;
      In_Tree : Project_Node_Tree_Ref;
      To      : Project_Node_Id);
   pragma Inline (Set_First_With_Clause_Of);

   procedure Set_Project_Declaration_Of
     (Node    : Project_Node_Id;
      In_Tree : Project_Node_Tree_Ref;
      To      : Project_Node_Id);
   pragma Inline (Set_Project_Declaration_Of);

   procedure Set_Extending_Project_Of
     (Node    : Project_Node_Id;
      In_Tree : Project_Node_Tree_Ref;
      To      : Project_Node_Id);
   pragma Inline (Set_Extending_Project_Of);

   procedure Set_First_String_Type_Of
     (Node    : Project_Node_Id;
      In_Tree : Project_Node_Tree_Ref;
      To      : Project_Node_Id);
   pragma Inline (Set_First_String_Type_Of);

   procedure Set_Extended_Project_Path_Of
     (Node    : Project_Node_Id;
      In_Tree : Project_Node_Tree_Ref;
      To      : Path_Name_Type);
   pragma Inline (Set_Extended_Project_Path_Of);

   procedure Set_Project_Node_Of
     (Node         : Project_Node_Id;
      In_Tree      : Project_Node_Tree_Ref;
      To           : Project_Node_Id;
      Limited_With : Boolean := False);
   pragma Inline (Set_Project_Node_Of);

   procedure Set_Next_With_Clause_Of
     (Node    : Project_Node_Id;
      In_Tree : Project_Node_Tree_Ref;
      To      : Project_Node_Id);
   pragma Inline (Set_Next_With_Clause_Of);

   procedure Set_First_Declarative_Item_Of
     (Node    : Project_Node_Id;
      In_Tree : Project_Node_Tree_Ref;
      To      : Project_Node_Id);
   pragma Inline (Set_First_Declarative_Item_Of);

   procedure Set_Extended_Project_Of
     (Node    : Project_Node_Id;
      In_Tree : Project_Node_Tree_Ref;
      To      : Project_Node_Id);
   pragma Inline (Set_Extended_Project_Of);

   procedure Set_Current_Item_Node
     (Node    : Project_Node_Id;
      In_Tree : Project_Node_Tree_Ref;
      To      : Project_Node_Id);
   pragma Inline (Set_Current_Item_Node);

   procedure Set_Next_Declarative_Item
     (Node    : Project_Node_Id;
      In_Tree : Project_Node_Tree_Ref;
      To      : Project_Node_Id);
   pragma Inline (Set_Next_Declarative_Item);

   procedure Set_Project_Of_Renamed_Package_Of
     (Node    : Project_Node_Id;
      In_Tree : Project_Node_Tree_Ref;
      To      : Project_Node_Id);
   pragma Inline (Set_Project_Of_Renamed_Package_Of);

   procedure Set_Next_Package_In_Project
     (Node    : Project_Node_Id;
      In_Tree : Project_Node_Tree_Ref;
      To      : Project_Node_Id);
   pragma Inline (Set_Next_Package_In_Project);

   procedure Set_First_Literal_String
     (Node    : Project_Node_Id;
      In_Tree : Project_Node_Tree_Ref;
      To      : Project_Node_Id);
   pragma Inline (Set_First_Literal_String);

   procedure Set_Next_String_Type
     (Node    : Project_Node_Id;
      In_Tree : Project_Node_Tree_Ref;
      To      : Project_Node_Id);
   pragma Inline (Set_Next_String_Type);

   procedure Set_Next_Literal_String
     (Node    : Project_Node_Id;
      In_Tree : Project_Node_Tree_Ref;
      To      : Project_Node_Id);
   pragma Inline (Set_Next_Literal_String);

   procedure Set_Expression_Of
     (Node    : Project_Node_Id;
      In_Tree : Project_Node_Tree_Ref;
      To      : Project_Node_Id);
   pragma Inline (Set_Expression_Of);

   procedure Set_Associative_Project_Of
     (Node    : Project_Node_Id;
      In_Tree : Project_Node_Tree_Ref;
      To      : Project_Node_Id);
   pragma Inline (Set_Associative_Project_Of);

   procedure Set_Associative_Package_Of
     (Node    : Project_Node_Id;
      In_Tree : Project_Node_Tree_Ref;
      To      : Project_Node_Id);
   pragma Inline (Set_Associative_Package_Of);

   procedure Set_Associative_Array_Index_Of
     (Node    : Project_Node_Id;
      In_Tree : Project_Node_Tree_Ref;
      To      : Name_Id);
   pragma Inline (Set_Associative_Array_Index_Of);

   procedure Set_Next_Variable
     (Node    : Project_Node_Id;
      In_Tree : Project_Node_Tree_Ref;
      To      : Project_Node_Id);
   pragma Inline (Set_Next_Variable);

   procedure Set_First_Term
     (Node    : Project_Node_Id;
      In_Tree : Project_Node_Tree_Ref;
      To      : Project_Node_Id);
   pragma Inline (Set_First_Term);

   procedure Set_Next_Expression_In_List
     (Node    : Project_Node_Id;
      In_Tree : Project_Node_Tree_Ref;
      To      : Project_Node_Id);
   pragma Inline (Set_Next_Expression_In_List);

   procedure Set_Current_Term
     (Node    : Project_Node_Id;
      In_Tree : Project_Node_Tree_Ref;
      To      : Project_Node_Id);
   pragma Inline (Set_Current_Term);

   procedure Set_Next_Term
     (Node    : Project_Node_Id;
      In_Tree : Project_Node_Tree_Ref;
      To      : Project_Node_Id);
   pragma Inline (Set_Next_Term);

   procedure Set_First_Expression_In_List
     (Node    : Project_Node_Id;
      In_Tree : Project_Node_Tree_Ref;
      To      : Project_Node_Id);
   pragma Inline (Set_First_Expression_In_List);

   procedure Set_Package_Node_Of
     (Node    : Project_Node_Id;
      In_Tree : Project_Node_Tree_Ref;
      To      : Project_Node_Id);
   pragma Inline (Set_Package_Node_Of);

   procedure Set_Source_Index_Of
     (Node    : Project_Node_Id;
      In_Tree : Project_Node_Tree_Ref;
      To      : Int);
   pragma Inline (Set_Source_Index_Of);

   procedure Set_String_Type_Of
     (Node    : Project_Node_Id;
      In_Tree : Project_Node_Tree_Ref;
      To      : Project_Node_Id);
   pragma Inline (Set_String_Type_Of);

   procedure Set_External_Reference_Of
     (Node    : Project_Node_Id;
      In_Tree : Project_Node_Tree_Ref;
      To      : Project_Node_Id);
   pragma Inline (Set_External_Reference_Of);

   procedure Set_External_Default_Of
     (Node    : Project_Node_Id;
      In_Tree : Project_Node_Tree_Ref;
      To      : Project_Node_Id);
   pragma Inline (Set_External_Default_Of);

   procedure Set_Case_Variable_Reference_Of
     (Node    : Project_Node_Id;
      In_Tree : Project_Node_Tree_Ref;
      To      : Project_Node_Id);
   pragma Inline (Set_Case_Variable_Reference_Of);

   procedure Set_First_Case_Item_Of
     (Node    : Project_Node_Id;
      In_Tree : Project_Node_Tree_Ref;
      To      : Project_Node_Id);
   pragma Inline (Set_First_Case_Item_Of);

   procedure Set_First_Choice_Of
     (Node    : Project_Node_Id;
      In_Tree : Project_Node_Tree_Ref;
      To      : Project_Node_Id);
   pragma Inline (Set_First_Choice_Of);

   procedure Set_Next_Case_Item
     (Node    : Project_Node_Id;
      In_Tree : Project_Node_Tree_Ref;
      To      : Project_Node_Id);
   pragma Inline (Set_Next_Case_Item);

   procedure Set_Case_Insensitive
     (Node    : Project_Node_Id;
      In_Tree : Project_Node_Tree_Ref;
      To      : Boolean);

   -------------------------------
   -- Restricted Access Section --
   -------------------------------

   package Tree_Private_Part is

      --  This is conceptually in the private part

      --  However, for efficiency, some packages are accessing it directly

      type Project_Node_Record is record

         Kind : Project_Node_Kind;

         Location : Source_Ptr := No_Location;

         Directory : Path_Name_Type := No_Path;
         --  Only for N_Project

         Expr_Kind : Variable_Kind := Undefined;
         --  See below for what Project_Node_Kind it is used

         Variables : Variable_Node_Id := Empty_Node;
         --  First variable in a project or a package

         Packages : Package_Declaration_Id := Empty_Node;
         --  First package declaration in a project

         Pkg_Id : Package_Node_Id := Empty_Package;
         --  Only used for N_Package_Declaration
         --  The component Pkg_Id is an entry into the table Package_Attributes
         --  (in Prj.Attr). It is used to indicate all the attributes of the
         --  package with their characteristics.
         --
         --  The tables Prj.Attr.Attributes and Prj.Attr.Package_Attributes
         --  are built once and for all through a call (from Prj.Initialize)
         --  to procedure Prj.Attr.Initialize. It is never modified after that.

         Name : Name_Id := No_Name;
         --  See below for what Project_Node_Kind it is used

         Src_Index : Int := 0;
         --  Index of a unit in a multi-unit source.
         --  Onli for some N_Attribute_Declaration and N_Literal_String.

         Path_Name : Path_Name_Type := No_Path;
         --  See below for what Project_Node_Kind it is used

         Value : Name_Id := No_Name;
         --  See below for what Project_Node_Kind it is used

         Field1 : Project_Node_Id := Empty_Node;
         --  See below the meaning for each Project_Node_Kind

         Field2 : Project_Node_Id := Empty_Node;
         --  See below the meaning for each Project_Node_Kind

         Field3 : Project_Node_Id := Empty_Node;
         --  See below the meaning for each Project_Node_Kind

         Flag1 : Boolean := False;
         --  This flag is significant only for:
         --    N_Attribute_Declaration and N_Atribute_Reference
         --      It indicates for an associative array attribute, that the
         --      index is case insensitive.
         --    N_Comment - it indicates that the comment is preceded by an
         --                empty line.
         --    N_Project - it indicates that there are comments in the project
         --                source that cannot be kept in the tree.
         --    N_Project_Declaration
         --              - it indicates that there are unkept comments in the
         --                project.
         --    N_With_Clause
         --              - it indicates that this is not the last with in a
         --                with clause. It is set for "A", but not for "B" in
         --                    with "B";
         --                  and
         --                    with "A", "B";

         Flag2 : Boolean := False;
         --  This flag is significant only for:
         --    N_Project - it indicates that the project "extends all" another
         --                project.
         --    N_Comment - it indicates that the comment is followed by an
         --                empty line.
         --    N_With_Clause
         --              - it indicates that the originally imported project
         --                is an extending all project.

         Comments : Project_Node_Id := Empty_Node;
         --  For nodes other that N_Comment_Zones or N_Comment, designates the
         --  comment zones associated with the node.
         --  for N_Comment_Zones, designates the comment after the "end" of
         --  the construct.
         --  For N_Comment, designates the next comment, if any.

      end record;

      --  type Project_Node_Kind is

      --   (N_Project,
      --    --  Name:      project name
      --    --  Path_Name: project path name
      --    --  Expr_Kind: Undefined
      --    --  Field1:    first with clause
      --    --  Field2:    project declaration
      --    --  Field3:    first string type
      --    --  Value:     extended project path name (if any)

      --    N_With_Clause,
      --    --  Name:      imported project name
      --    --  Path_Name: imported project path name
      --    --  Expr_Kind: Undefined
      --    --  Field1:    project node
      --    --  Field2:    next with clause
      --    --  Field3:    project node or empty if "limited with"
      --    --  Value:     literal string withed

      --    N_Project_Declaration,
      --    --  Name:      not used
      --    --  Path_Name: not used
      --    --  Expr_Kind: Undefined
      --    --  Field1:    first declarative item
      --    --  Field2:    extended project
      --    --  Field3:    extending project
      --    --  Value:     not used

      --    N_Declarative_Item,
      --    --  Name:      not used
      --    --  Path_Name: not used
      --    --  Expr_Kind: Undefined
      --    --  Field1:    current item node
      --    --  Field2:    next declarative item
      --    --  Field3:    not used
      --    --  Value:     not used

      --    N_Package_Declaration,
      --    --  Name:      package name
      --    --  Path_Name: not used
      --    --  Expr_Kind: Undefined
      --    --  Field1:    project of renamed package (if any)
      --    --  Field2:    first declarative item
      --    --  Field3:    next package in project
      --    --  Value:     not used

      --    N_String_Type_Declaration,
      --    --  Name:      type name
      --    --  Path_Name: not used
      --    --  Expr_Kind: Undefined
      --    --  Field1:    first literal string
      --    --  Field2:    next string type
      --    --  Field3:    not used
      --    --  Value:     not used

      --    N_Literal_String,
      --    --  Name:      not used
      --    --  Path_Name: not used
      --    --  Expr_Kind: Single
      --    --  Field1:    next literal string
      --    --  Field2:    not used
      --    --  Field3:    not used
      --    --  Value:     string value

      --    N_Attribute_Declaration,
      --    --  Name:      attribute name
      --    --  Path_Name: not used
      --    --  Expr_Kind: attribute kind
      --    --  Field1:    expression
      --    --  Field2:    project of full associative array
      --    --  Field3:    package of full associative array
      --    --  Value:     associative array index
      --    --             (if an associative array element)

      --    N_Typed_Variable_Declaration,
      --    --  Name:      variable name
      --    --  Path_Name: not used
      --    --  Expr_Kind: Single
      --    --  Field1:    expression
      --    --  Field2:    type of variable (N_String_Type_Declaration)
      --    --  Field3:    next variable
      --    --  Value:     not used

      --    N_Variable_Declaration,
      --    --  Name:      variable name
      --    --  Path_Name: not used
      --    --  Expr_Kind: variable kind
      --    --  Field1:    expression
      --    --  Field2:    not used
      --    --             Field3 is used for next variable, instead of Field2,
      --    --             so that it is the same field for
      --    --             N_Variable_Declaration and
      --    --             N_Typed_Variable_Declaration
      --    --  Field3:    next variable
      --    --  Value:     not used

      --    N_Expression,
      --    --  Name:      not used
      --    --  Path_Name: not used
      --    --  Expr_Kind: expression kind
      --    --  Field1:    first term
      --    --  Field2:    next expression in list
      --    --  Field3:    not used
      --    --  Value:     not used

      --    N_Term,
      --    --  Name:      not used
      --    --  Path_Name: not used
      --    --  Expr_Kind: term kind
      --    --  Field1:    current term
      --    --  Field2:    next term in the expression
      --    --  Field3:    not used
      --    --  Value:     not used

      --    N_Literal_String_List,
      --    --  Designates a list of string expressions between brackets
      --    --  separated by commas. The string expressions are not necessarily
      --    --  literal strings.
      --    --  Name:      not used
      --    --  Path_Name: not used
      --    --  Expr_Kind: List
      --    --  Field1:    first expression
      --    --  Field2:    not used
      --    --  Field3:    not used
      --    --  Value:     not used

      --    N_Variable_Reference,
      --    --  Name:      variable name
      --    --  Path_Name: not used
      --    --  Expr_Kind: variable kind
      --    --  Field1:    project (if specified)
      --    --  Field2:    package (if specified)
      --    --  Field3:    type of variable (N_String_Type_Declaration), if any
      --    --  Value:     not used

      --    N_External_Value,
      --    --  Name:      not used
      --    --  Path_Name: not used
      --    --  Expr_Kind: Single
      --    --  Field1:    Name of the external reference (literal string)
      --    --  Field2:    Default (literal string)
      --    --  Field3:    not used
      --    --  Value:     not used

      --    N_Attribute_Reference,
      --    --  Name:      attribute name
      --    --  Path_Name: not used
      --    --  Expr_Kind: attribute kind
      --    --  Field1:    project
      --    --  Field2:    package (if attribute of a package)
      --    --  Field3:    not used
      --    --  Value:     associative array index
      --    --             (if an associative array element)

      --    N_Case_Construction,
      --    --  Name:      not used
      --    --  Path_Name: not used
      --    --  Expr_Kind: Undefined
      --    --  Field1:    case variable reference
      --    --  Field2:    first case item
      --    --  Field3:    not used
      --    --  Value:     not used

      --    N_Case_Item
      --    --  Name:      not used
      --    --  Path_Name: not used
      --    --  Expr_Kind: not used
      --    --  Field1:    first choice (literal string), or Empty_Node
      --    --             for when others
      --    --  Field2:    first declarative item
      --    --  Field3:    next case item
      --    --  Value:     not used

      --    N_Comment_zones
      --    --  Name:      not used
      --    --  Path_Name: not used
      --    --  Expr_Kind: not used
      --    --  Field1:    comment before the construct
      --    --  Field2:    comment after the construct
      --    --  Field3:    comment before the "end" of the construct
      --    --  Value:     end of line comment
      --    --  Comments:  comment after the "end" of the construct

      --    N_Comment
      --    --  Name:      not used
      --    --  Path_Name: not used
      --    --  Expr_Kind: not used
      --    --  Field1:    not used
      --    --  Field2:    not used
      --    --  Field3:    not used
      --    --  Value:     comment
      --    --  Flag1:     comment is preceded by an empty line
      --    --  Flag2:     comment is followed by an empty line
      --    --  Comments:  next comment

      package Project_Node_Table is
        new GNAT.Dynamic_Tables
          (Table_Component_Type => Project_Node_Record,
           Table_Index_Type     => Project_Node_Id,
           Table_Low_Bound      => First_Node_Id,
           Table_Initial        => Project_Nodes_Initial,
           Table_Increment      => Project_Nodes_Increment);
      --  This table contains the syntactic tree of project data
      --  from project files.

      type Project_Name_And_Node is record
         Name : Name_Id;
         --  Name of the project

         Node : Project_Node_Id;
         --  Node of the project in table Project_Nodes

         Canonical_Path : Path_Name_Type;
         --  Resolved and canonical path of a real project file.
         --  No_Name in case of virtual projects.

         Extended : Boolean;
         --  True when the project is being extended by another project
      end record;

      No_Project_Name_And_Node : constant Project_Name_And_Node :=
        (Name           => No_Name,
         Node           => Empty_Node,
         Canonical_Path => No_Path,
         Extended       => True);

      package Projects_Htable is new GNAT.Dynamic_HTables.Simple_HTable
        (Header_Num => Header_Num,
         Element    => Project_Name_And_Node,
         No_Element => No_Project_Name_And_Node,
         Key        => Name_Id,
         Hash       => Hash,
         Equal      => "=");
      --  This hash table contains a mapping of project names to project nodes.
      --  Note that this hash table contains only the nodes whose Kind is
      --  N_Project. It is used to find the node of a project from its name,
      --  and to verify if a project has already been parsed, knowing its name.

   end Tree_Private_Part;

   type Project_Node_Tree_Data is record
      Project_Nodes : Tree_Private_Part.Project_Node_Table.Instance;
      Projects_HT   : Tree_Private_Part.Projects_Htable.Instance;
   end record;
   --  The data for a project node tree

private
   type Comment_Array is array (Positive range <>) of Comment_Data;
   type Comments_Ptr is access Comment_Array;

   type Comment_State is record
      End_Of_Line_Node   : Project_Node_Id := Empty_Node;

      Previous_Line_Node : Project_Node_Id := Empty_Node;

      Previous_End_Node  : Project_Node_Id := Empty_Node;

      Unkept_Comments    : Boolean := False;

      Comments           : Comments_Ptr := null;
   end record;

end Prj.Tree;<|MERGE_RESOLUTION|>--- conflicted
+++ resolved
@@ -6,11 +6,7 @@
 --                                                                          --
 --                                 S p e c                                  --
 --                                                                          --
-<<<<<<< HEAD
---          Copyright (C) 2001-2006, Free Software Foundation, Inc.         --
-=======
 --          Copyright (C) 2001-2007, Free Software Foundation, Inc.         --
->>>>>>> 60a98cce
 --                                                                          --
 -- GNAT is free software;  you can  redistribute it  and/or modify it under --
 -- terms of the  GNU General Public License as published  by the Free Soft- --
@@ -202,16 +198,11 @@
    --  The following query functions are part of the abstract interface
    --  of the Project File tree. They provide access to fields of a project.
 
-<<<<<<< HEAD
-   --  In the following, there are "valid if" comments, but no indication
-   --  of what happens if they are called with invalid arguments ???
-=======
    --  The access functions should be called only with valid arguments.
    --  For each function the condition of validity is specified. If an access
    --  function is called with invalid arguments, then exception
    --  Assertion_Error is raised if assertions are enabled, otherwise the
    --  behaviour is not defined and may result in a crash.
->>>>>>> 60a98cce
 
    function Name_Of
      (Node    : Project_Node_Id;
