--- conflicted
+++ resolved
@@ -6,11 +6,7 @@
 --                                                                          --
 --                                 S p e c                                  --
 --                                                                          --
-<<<<<<< HEAD
---          Copyright (C) 2001-2006, Free Software Foundation, Inc.         --
-=======
 --          Copyright (C) 2001-2007, Free Software Foundation, Inc.         --
->>>>>>> 751ff693
 --                                                                          --
 -- GNAT is free software;  you can  redistribute it  and/or modify it under --
 -- terms of the  GNU General Public License as published  by the Free Soft- --
@@ -19,14 +15,8 @@
 -- OUT ANY WARRANTY;  without even the  implied warranty of MERCHANTABILITY --
 -- or FITNESS FOR A PARTICULAR PURPOSE.  See the GNU General Public License --
 -- for  more details.  You should have  received  a copy of the GNU General --
-<<<<<<< HEAD
--- Public License  distributed with GNAT;  see file COPYING.  If not, write --
--- to  the  Free Software Foundation,  51  Franklin  Street,  Fifth  Floor, --
--- Boston, MA 02110-1301, USA.                                              --
-=======
 -- Public License  distributed with GNAT; see file COPYING3.  If not, go to --
 -- http://www.gnu.org/licenses for a complete copy of the license.          --
->>>>>>> 751ff693
 --                                                                          --
 -- GNAT was originally developed  by the GNAT team at  New York University. --
 -- Extensive contributions were provided by Ada Core Technologies Inc.      --
@@ -38,11 +28,7 @@
 with GNAT.Dynamic_HTables;
 with GNAT.Dynamic_Tables;
 
-<<<<<<< HEAD
-with Prj.Attr; use Prj.Attr;
-=======
 with Table;
->>>>>>> 751ff693
 
 with Prj.Attr; use Prj.Attr;
 
@@ -211,16 +197,11 @@
    --  The following query functions are part of the abstract interface
    --  of the Project File tree. They provide access to fields of a project.
 
-<<<<<<< HEAD
-   --  In the following, there are "valid if" comments, but no indication
-   --  of what happens if they are called with invalid arguments ???
-=======
    --  The access functions should be called only with valid arguments.
    --  For each function the condition of validity is specified. If an access
    --  function is called with invalid arguments, then exception
    --  Assertion_Error is raised if assertions are enabled, otherwise the
    --  behaviour is not defined and may result in a crash.
->>>>>>> 751ff693
 
    function Name_Of
      (Node    : Project_Node_Id;
@@ -289,11 +270,7 @@
 
    function Directory_Of
      (Node    : Project_Node_Id;
-<<<<<<< HEAD
-      In_Tree : Project_Node_Tree_Ref) return Name_Id;
-=======
       In_Tree : Project_Node_Tree_Ref) return Path_Name_Type;
->>>>>>> 751ff693
    pragma Inline (Directory_Of);
    --  Only valid for N_Project nodes
 
@@ -337,11 +314,7 @@
 
    function Path_Name_Of
      (Node    : Project_Node_Id;
-<<<<<<< HEAD
-      In_Tree : Project_Node_Tree_Ref) return Name_Id;
-=======
       In_Tree : Project_Node_Tree_Ref) return Path_Name_Type;
->>>>>>> 751ff693
    pragma Inline (Path_Name_Of);
    --  Only valid for N_Project and N_With_Clause nodes
 
@@ -385,11 +358,7 @@
 
    function Extended_Project_Path_Of
      (Node    : Project_Node_Id;
-<<<<<<< HEAD
-      In_Tree : Project_Node_Tree_Ref) return Name_Id;
-=======
       In_Tree : Project_Node_Tree_Ref) return Path_Name_Type;
->>>>>>> 751ff693
    pragma Inline (Extended_Project_Path_Of);
    --  Only valid for N_With_Clause nodes
 
@@ -664,11 +633,7 @@
    procedure Set_Directory_Of
      (Node    : Project_Node_Id;
       In_Tree : Project_Node_Tree_Ref;
-<<<<<<< HEAD
-      To      : Name_Id);
-=======
       To      : Path_Name_Type);
->>>>>>> 751ff693
    pragma Inline (Set_Directory_Of);
 
    procedure Set_Expression_Kind_Of
@@ -708,11 +673,7 @@
    procedure Set_Path_Name_Of
      (Node    : Project_Node_Id;
       In_Tree : Project_Node_Tree_Ref;
-<<<<<<< HEAD
-      To      : Name_Id);
-=======
       To      : Path_Name_Type);
->>>>>>> 751ff693
    pragma Inline (Set_Path_Name_Of);
 
    procedure Set_String_Value_Of
@@ -748,11 +709,7 @@
    procedure Set_Extended_Project_Path_Of
      (Node    : Project_Node_Id;
       In_Tree : Project_Node_Tree_Ref;
-<<<<<<< HEAD
-      To      : Name_Id);
-=======
       To      : Path_Name_Type);
->>>>>>> 751ff693
    pragma Inline (Set_Extended_Project_Path_Of);
 
    procedure Set_Project_Node_Of
@@ -986,11 +943,7 @@
          --  Index of a unit in a multi-unit source.
          --  Onli for some N_Attribute_Declaration and N_Literal_String.
 
-<<<<<<< HEAD
-         Path_Name : Name_Id := No_Name;
-=======
          Path_Name : Path_Name_Type := No_Path;
->>>>>>> 751ff693
          --  See below for what Project_Node_Kind it is used
 
          Value : Name_Id := No_Name;
@@ -1256,14 +1209,9 @@
          Node : Project_Node_Id;
          --  Node of the project in table Project_Nodes
 
-<<<<<<< HEAD
-         Canonical_Path : Name_Id;
-         --  Resolved and canonical path of the project file
-=======
          Canonical_Path : Path_Name_Type;
          --  Resolved and canonical path of a real project file.
          --  No_Name in case of virtual projects.
->>>>>>> 751ff693
 
          Extended : Boolean;
          --  True when the project is being extended by another project
@@ -1272,11 +1220,7 @@
       No_Project_Name_And_Node : constant Project_Name_And_Node :=
         (Name           => No_Name,
          Node           => Empty_Node,
-<<<<<<< HEAD
-         Canonical_Path => No_Name,
-=======
          Canonical_Path => No_Path,
->>>>>>> 751ff693
          Extended       => True);
 
       package Projects_Htable is new GNAT.Dynamic_HTables.Simple_HTable
