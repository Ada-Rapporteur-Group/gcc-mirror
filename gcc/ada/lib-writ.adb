------------------------------------------------------------------------------
--                                                                          --
--                         GNAT COMPILER COMPONENTS                         --
--                                                                          --
--                             L I B . W R I T                              --
--                                                                          --
--                                 B o d y                                  --
--                                                                          --
--          Copyright (C) 1992-2010, Free Software Foundation, Inc.         --
--                                                                          --
-- GNAT is free software;  you can  redistribute it  and/or modify it under --
-- terms of the  GNU General Public License as published  by the Free Soft- --
-- ware  Foundation;  either version 3,  or (at your option) any later ver- --
-- sion.  GNAT is distributed in the hope that it will be useful, but WITH- --
-- OUT ANY WARRANTY;  without even the  implied warranty of MERCHANTABILITY --
-- or FITNESS FOR A PARTICULAR PURPOSE.  See the GNU General Public License --
-- for  more details.  You should have  received  a copy of the GNU General --
-- Public License  distributed with GNAT; see file COPYING3.  If not, go to --
-- http://www.gnu.org/licenses for a complete copy of the license.          --
--                                                                          --
-- GNAT was originally developed  by the GNAT team at  New York University. --
-- Extensive contributions were provided by Ada Core Technologies Inc.      --
--                                                                          --
------------------------------------------------------------------------------

with ALI;      use ALI;
with Atree;    use Atree;
with Casing;   use Casing;
with Einfo;    use Einfo;
with Errout;   use Errout;
with Fname;    use Fname;
with Fname.UF; use Fname.UF;
with Lib.Util; use Lib.Util;
with Lib.Xref; use Lib.Xref;
with Nlists;   use Nlists;
with Gnatvsn;  use Gnatvsn;
with Opt;      use Opt;
with Osint;    use Osint;
with Osint.C;  use Osint.C;
with Par;
with Par_SCO;  use Par_SCO;
with Restrict; use Restrict;
with Rident;   use Rident;
with Scn;      use Scn;
with Sinfo;    use Sinfo;
with Sinput;   use Sinput;
with Snames;   use Snames;
with Stringt;  use Stringt;
with Tbuild;   use Tbuild;
with Uname;    use Uname;

with System.Case_Util; use System.Case_Util;
with System.WCh_Con;   use System.WCh_Con;

package body Lib.Writ is

   -----------------------
   -- Local Subprograms --
   -----------------------

   procedure Write_Unit_Name (N : Node_Id);
   --  Used to write out the unit name for R (pragma Restriction) lines
   --  for uses of Restriction (No_Dependence => unit-name).

   ----------------------------------
   -- Add_Preprocessing_Dependency --
   ----------------------------------

   procedure Add_Preprocessing_Dependency (S : Source_File_Index) is
   begin
      Units.Increment_Last;
      Units.Table (Units.Last) :=
        (Unit_File_Name   => File_Name (S),
         Unit_Name        => No_Unit_Name,
         Expected_Unit    => No_Unit_Name,
         Source_Index     => S,
         Cunit            => Empty,
         Cunit_Entity     => Empty,
         Dependency_Num   => 0,
         Dynamic_Elab     => False,
         Fatal_Error      => False,
         Generate_Code    => False,
         Has_Allocator    => False,
         Has_RACW         => False,
         Is_Compiler_Unit => False,
         Ident_String     => Empty,
         Loading          => False,
         Main_Priority    => -1,
         Main_CPU         => -1,
         Munit_Index      => 0,
         Serial_Number    => 0,
         Version          => 0,
         Error_Location   => No_Location,
         OA_Setting       => 'O');
   end Add_Preprocessing_Dependency;

   ------------------------------
   -- Ensure_System_Dependency --
   ------------------------------

   procedure Ensure_System_Dependency is
      System_Uname : Unit_Name_Type;
      --  Unit name for system spec if needed for dummy entry

      System_Fname : File_Name_Type;
      --  File name for system spec if needed for dummy entry

   begin
      --  Nothing to do if we already compiled System

      for Unum in Units.First .. Last_Unit loop
         if Units.Table (Unum).Source_Index = System_Source_File_Index then
            return;
         end if;
      end loop;

      --  If no entry for system.ads in the units table, then add a entry
      --  to the units table for system.ads, which will be referenced when
      --  the ali file is generated. We need this because every unit depends
      --  on system as a result of Targparm scanning the system.ads file to
      --  determine the target dependent parameters for the compilation.

      Name_Len := 6;
      Name_Buffer (1 .. 6) := "system";
      System_Uname := Name_To_Unit_Name (Name_Enter);
      System_Fname := File_Name (System_Source_File_Index);

      Units.Increment_Last;
      Units.Table (Units.Last) := (
        Unit_File_Name   => System_Fname,
        Unit_Name        => System_Uname,
        Expected_Unit    => System_Uname,
        Source_Index     => System_Source_File_Index,
        Cunit            => Empty,
        Cunit_Entity     => Empty,
        Dependency_Num   => 0,
        Dynamic_Elab     => False,
        Fatal_Error      => False,
        Generate_Code    => False,
        Has_Allocator    => False,
        Has_RACW         => False,
        Is_Compiler_Unit => False,
        Ident_String     => Empty,
        Loading          => False,
        Main_Priority    => -1,
        Main_CPU         => -1,
        Munit_Index      => 0,
        Serial_Number    => 0,
        Version          => 0,
        Error_Location   => No_Location,
        OA_Setting       => 'O');

      --  Parse system.ads so that the checksum is set right
      --  Style checks are not applied.

      declare
         Save_Mindex : constant Nat := Multiple_Unit_Index;
         Save_Style  : constant Boolean := Style_Check;
      begin
         Multiple_Unit_Index := 0;
         Style_Check := False;
         Initialize_Scanner (Units.Last, System_Source_File_Index);
         Discard_List (Par (Configuration_Pragmas => False));
         Style_Check := Save_Style;
         Multiple_Unit_Index := Save_Mindex;
      end;
   end Ensure_System_Dependency;

   ---------------
   -- Write_ALI --
   ---------------

   procedure Write_ALI (Object : Boolean) is

      ----------------
      -- Local Data --
      ----------------

      Last_Unit : constant Unit_Number_Type := Units.Last;
      --  Record unit number of last unit. We capture this in case we
      --  have to add a dummy entry to the unit table for package System.

      With_Flags : array (Units.First .. Last_Unit) of Boolean;
      --  Array of flags to show which units are with'ed

      Elab_Flags : array (Units.First .. Last_Unit) of Boolean;
      --  Array of flags to show which units have pragma Elaborate set

      Elab_All_Flags : array (Units.First .. Last_Unit) of Boolean;
      --  Array of flags to show which units have pragma Elaborate All set

      Elab_Des_Flags : array (Units.First .. Last_Unit) of Boolean;
      --  Array of flags to show which units have Elaborate_Desirable set

      Elab_All_Des_Flags : array (Units.First .. Last_Unit) of Boolean;
      --  Array of flags to show which units have Elaborate_All_Desirable set

      Sdep_Table : Unit_Ref_Table (1 .. Pos (Last_Unit - Units.First + 2));
      --  Sorted table of source dependencies. One extra entry in case we
      --  have to add a dummy entry for System.

      Num_Sdep : Nat := 0;
      --  Number of active entries in Sdep_Table

      flag_compare_debug : Int;
      pragma Import (C, flag_compare_debug);
      --  Import from toplev.c

      -----------------------
      -- Local Subprograms --
      -----------------------

      procedure Collect_Withs (Cunit : Node_Id);
      --  Collect with lines for entries in the context clause of the
      --  given compilation unit, Cunit.

      procedure Update_Tables_From_ALI_File;
      --  Given an up to date ALI file (see Up_To_Date_ALI_file_Exists
      --  function), update tables from the ALI information, including
      --  specifically the Compilation_Switches table.

      function Up_To_Date_ALI_File_Exists return Boolean;
      --  If there exists an ALI file that is up to date, then this function
      --  initializes the tables in the ALI spec to contain information on
      --  this file (using Scan_ALI) and returns True. If no file exists,
      --  or the file is not up to date, then False is returned.

      procedure Write_Unit_Information (Unit_Num : Unit_Number_Type);
      --  Write out the library information for one unit for which code is
      --  generated (includes unit line and with lines).

      procedure Write_With_Lines;
      --  Write out with lines collected by calls to Collect_Withs

      -------------------
      -- Collect_Withs --
      -------------------

      procedure Collect_Withs (Cunit : Node_Id) is
         Item : Node_Id;
         Unum : Unit_Number_Type;

      begin
         Item := First (Context_Items (Cunit));
         while Present (Item) loop

            --  Process with clause

            --  Ada 2005 (AI-50217): limited with_clauses do not create
            --  dependencies, but must be recorded as components of the
            --  partition, in case there is no regular with_clause for
            --  the unit anywhere else.

            if Nkind (Item) = N_With_Clause then
               Unum := Get_Cunit_Unit_Number (Library_Unit (Item));
               With_Flags (Unum) := True;

               if not Limited_Present (Item) then
                  if Elaborate_Present (Item) then
                     Elab_Flags (Unum) := True;
                  end if;

                  if Elaborate_All_Present (Item) then
                     Elab_All_Flags (Unum) := True;
                  end if;

                  if Elaborate_All_Desirable (Item) then
                     Elab_All_Des_Flags (Unum) := True;
                  end if;

                  if Elaborate_Desirable (Item) then
                     Elab_Des_Flags (Unum) := True;
                  end if;

               else
                  Set_From_With_Type (Cunit_Entity (Unum));
               end if;
            end if;

            Next (Item);
         end loop;
      end Collect_Withs;

      --------------------------------
      -- Up_To_Date_ALI_File_Exists --
      --------------------------------

      function Up_To_Date_ALI_File_Exists return Boolean is
         Name : File_Name_Type;
         Text : Text_Buffer_Ptr;
         Id   : Sdep_Id;
         Sind : Source_File_Index;

      begin
         Opt.Check_Object_Consistency := True;
         Read_Library_Info (Name, Text);

         --  Return if we could not find an ALI file

         if Text = null then
            return False;
         end if;

         --  Return if ALI file has bad format

         Initialize_ALI;

         if Scan_ALI (Name, Text, False, Err => True) = No_ALI_Id then
            return False;
         end if;

         --  If we have an OK ALI file, check if it is up to date
         --  Note that we assume that the ALI read has all the entries
         --  we have in our table, plus some additional ones (that can
         --  come from expansion).

         Id := First_Sdep_Entry;
         for J in 1 .. Num_Sdep loop
            Sind := Units.Table (Sdep_Table (J)).Source_Index;

            while Sdep.Table (Id).Sfile /= File_Name (Sind) loop
               if Id = Sdep.Last then
                  return False;
               else
                  Id := Id + 1;
               end if;
            end loop;

            if Sdep.Table (Id).Stamp /= Time_Stamp (Sind) then
               return False;
            end if;
         end loop;

         return True;
      end Up_To_Date_ALI_File_Exists;

      ---------------------------------
      -- Update_Tables_From_ALI_File --
      ---------------------------------

      procedure Update_Tables_From_ALI_File is
      begin
         --  Build Compilation_Switches table

         Compilation_Switches.Init;

         for J in First_Arg_Entry .. Args.Last loop
            Compilation_Switches.Increment_Last;
            Compilation_Switches.Table (Compilation_Switches.Last) :=
              Args.Table (J);
         end loop;
      end Update_Tables_From_ALI_File;

      ----------------------------
      -- Write_Unit_Information --
      ----------------------------

      procedure Write_Unit_Information (Unit_Num : Unit_Number_Type) is
         Unode : constant Node_Id   := Cunit (Unit_Num);
         Ukind : constant Node_Kind := Nkind (Unit (Unode));
         Uent  : constant Entity_Id := Cunit_Entity (Unit_Num);
         Pnode : Node_Id;

      begin
         Write_Info_Initiate ('U');
         Write_Info_Char (' ');
         Write_Info_Name (Unit_Name (Unit_Num));
         Write_Info_Tab (25);
         Write_Info_Name (Unit_File_Name (Unit_Num));

         Write_Info_Tab (49);
         Write_Info_Str (Version_Get (Unit_Num));

         --  Add BD parameter if Elaborate_Body pragma desirable

         if Ekind (Uent) = E_Package
           and then Elaborate_Body_Desirable (Uent)
         then
            Write_Info_Str (" BD");
         end if;

         --  Add BN parameter if body needed for SAL

         if (Is_Subprogram (Uent)
              or else Ekind (Uent) = E_Package
              or else Is_Generic_Unit (Uent))
           and then Body_Needed_For_SAL (Uent)
         then
            Write_Info_Str (" BN");
         end if;

         if Dynamic_Elab (Unit_Num) then
            Write_Info_Str (" DE");
         end if;

         --  Set the Elaborate_Body indication if either an explicit pragma
         --  was present, or if this is an instantiation.

         if Has_Pragma_Elaborate_Body (Uent)
           or else (Ukind = N_Package_Declaration
                     and then Is_Generic_Instance (Uent)
                     and then Present (Corresponding_Body (Unit (Unode))))
         then
            Write_Info_Str (" EB");
         end if;

         --  Now see if we should tell the binder that an elaboration entity
         --  is present, which must be set to true during elaboration.
         --  We generate the indication if the following condition is met:

         --  If this is a spec ...

         if (Is_Subprogram (Uent)
               or else
             Ekind (Uent) = E_Package
               or else
             Is_Generic_Unit (Uent))

            --  and an elaboration entity was declared ...

            and then Present (Elaboration_Entity (Uent))

            --  and either the elaboration flag is required ...

            and then
              (Elaboration_Entity_Required (Uent)

               --  or this unit has elaboration code ...

               or else not Has_No_Elaboration_Code (Unode)

               --  or this unit has a separate body and this
               --  body has elaboration code.

               or else
                 (Ekind (Uent) = E_Package
                   and then Present (Body_Entity (Uent))
                   and then
                     not Has_No_Elaboration_Code
                           (Parent
                             (Declaration_Node
                               (Body_Entity (Uent))))))
         then
            if Convention (Uent) = Convention_CIL then

               --  Special case for generic CIL packages which never have
               --  elaboration code

               Write_Info_Str (" NE");

            else
               Write_Info_Str (" EE");
            end if;
         end if;

         if Has_No_Elaboration_Code (Unode) then
            Write_Info_Str (" NE");
         end if;

         Write_Info_Str (" O");
         Write_Info_Char (OA_Setting (Unit_Num));

         if Is_Preelaborated (Uent) then
            Write_Info_Str (" PR");
         end if;

         if Is_Pure (Uent) then
            Write_Info_Str (" PU");
         end if;

         if Has_RACW (Unit_Num) then
            Write_Info_Str (" RA");
         end if;

         if Is_Remote_Call_Interface (Uent) then
            Write_Info_Str (" RC");
         end if;

         if Is_Remote_Types (Uent) then
            Write_Info_Str (" RT");
         end if;

         if Is_Shared_Passive (Uent) then
            Write_Info_Str (" SP");
         end if;

         if Ukind = N_Subprogram_Declaration
           or else Ukind = N_Subprogram_Body
         then
            Write_Info_Str (" SU");

         elsif Ukind = N_Package_Declaration
                 or else
               Ukind = N_Package_Body
         then
            --  If this is a wrapper package for a subprogram instantiation,
            --  the user view is the subprogram. Note that in this case the
            --  ali file contains both the spec and body of the instance.

            if Is_Wrapper_Package (Uent) then
               Write_Info_Str (" SU");
            else
               Write_Info_Str (" PK");
            end if;

         elsif Ukind = N_Generic_Package_Declaration then
            Write_Info_Str (" PK");

         end if;

         if Ukind in N_Generic_Declaration
           or else
             (Present (Library_Unit (Unode))
                and then
              Nkind (Unit (Library_Unit (Unode))) in N_Generic_Declaration)
         then
            Write_Info_Str (" GE");
         end if;

         if not Is_Internal_File_Name (Unit_File_Name (Unit_Num), True) then
            case Identifier_Casing (Source_Index (Unit_Num)) is
               when All_Lower_Case => Write_Info_Str (" IL");
               when All_Upper_Case => Write_Info_Str (" IU");
               when others         => null;
            end case;

            case Keyword_Casing (Source_Index (Unit_Num)) is
               when Mixed_Case     => Write_Info_Str (" KM");
               when All_Upper_Case => Write_Info_Str (" KU");
               when others         => null;
            end case;
         end if;

         if Initialize_Scalars or else Invalid_Value_Used then
            Write_Info_Str (" IS");
         end if;

         Write_Info_EOL;

         --  Generate with lines, first those that are directly with'ed

         for J in With_Flags'Range loop
            With_Flags         (J) := False;
            Elab_Flags         (J) := False;
            Elab_All_Flags     (J) := False;
            Elab_Des_Flags     (J) := False;
            Elab_All_Des_Flags (J) := False;
         end loop;

         Collect_Withs (Unode);

         --  For a body, we must also check for any subunits which belong to
         --  it and which have context clauses of their own, since these
         --  with'ed units are part of its own elaboration dependencies.

         if Nkind (Unit (Unode)) in N_Unit_Body then
            for S in Units.First .. Last_Unit loop

               --  We are only interested in subunits.
               --  For preproc. data and def. files, Cunit is Empty, so
               --  we need to test that first.

               if Cunit (S) /= Empty
                 and then Nkind (Unit (Cunit (S))) = N_Subunit
               then
                  Pnode := Library_Unit (Cunit (S));

                  --  In gnatc mode, the errors in the subunits will not
                  --  have been recorded, but the analysis of the subunit
                  --  may have failed. There is no information to add to
                  --  ALI file in this case.

                  if No (Pnode) then
                     exit;
                  end if;

                  --  Find ultimate parent of the subunit

                  while Nkind (Unit (Pnode)) = N_Subunit loop
                     Pnode := Library_Unit (Pnode);
                  end loop;

                  --  See if it belongs to current unit, and if so, include
                  --  its with_clauses.

                  if Pnode = Unode then
                     Collect_Withs (Cunit (S));
                  end if;
               end if;
            end loop;
         end if;

         Write_With_Lines;

         --  Output linker option lines

         for J in 1 .. Linker_Option_Lines.Last loop
            declare
               S : Linker_Option_Entry renames Linker_Option_Lines.Table (J);
            begin
               if S.Unit = Unit_Num then
                  Write_Info_Initiate ('L');
                  Write_Info_Char (' ');
                  Write_Info_Slit (S.Option);
                  Write_Info_EOL;
               end if;
            end;
         end loop;

         --  Output notes

         for J in 1 .. Notes.Last loop
            declare
               N : constant Node_Id          := Notes.Table (J).Pragma_Node;
               L : constant Source_Ptr       := Sloc (N);
               U : constant Unit_Number_Type := Notes.Table (J).Unit;
               C : Character;
<<<<<<< HEAD

            begin
               if U = Unit_Num then
                  Write_Info_Initiate ('N');
                  Write_Info_Char (' ');

=======

            begin
               if U = Unit_Num then
                  Write_Info_Initiate ('N');
                  Write_Info_Char (' ');

>>>>>>> 155d23aa
                  case Chars (Pragma_Identifier (N)) is
                     when Name_Annotate =>
                        C := 'A';
                     when Name_Comment =>
                        C := 'C';
                     when Name_Ident =>
                        C := 'I';
                     when Name_Title =>
                        C := 'T';
                     when Name_Subtitle =>
                        C := 'S';
                     when others =>
                        raise Program_Error;
                  end case;

                  Write_Info_Char (C);
                  Write_Info_Int (Int (Get_Logical_Line_Number (L)));
                  Write_Info_Char (':');
                  Write_Info_Int (Int (Get_Column_Number (L)));

                  declare
                     A : Node_Id;

                  begin
                     A := First (Pragma_Argument_Associations (N));
                     while Present (A) loop
                        Write_Info_Char (' ');

                        if Chars (A) /= No_Name then
                           Write_Info_Name (Chars (A));
                           Write_Info_Char (':');
                        end if;

                        declare
                           Expr : constant Node_Id := Expression (A);

                        begin
                           if Nkind (Expr) = N_Identifier then
                              Write_Info_Name (Chars (Expr));

                           elsif Nkind (Expr) = N_Integer_Literal
                             and then Is_Static_Expression (Expr)
                           then
                              Write_Info_Uint (Intval (Expr));

                           elsif Nkind (Expr) = N_String_Literal
                             and then Is_Static_Expression (Expr)
                           then
                              Write_Info_Slit (Strval (Expr));

                           else
                              Write_Info_Str ("<expr>");
                           end if;
                        end;

                        Next (A);
                     end loop;
                  end;

                  Write_Info_EOL;
               end if;
            end;
         end loop;
      end Write_Unit_Information;

      ----------------------
      -- Write_With_Lines --
      ----------------------

      procedure Write_With_Lines is
         With_Table : Unit_Ref_Table (1 .. Pos (Last_Unit - Units.First + 1));
         Num_Withs  : Int := 0;
         Unum       : Unit_Number_Type;
         Cunit      : Node_Id;
         Uname      : Unit_Name_Type;
         Fname      : File_Name_Type;
         Pname      : constant Unit_Name_Type :=
                        Get_Parent_Spec_Name (Unit_Name (Main_Unit));
         Body_Fname : File_Name_Type;
         Body_Index : Nat;

         procedure Write_With_File_Names
           (Nam : in out File_Name_Type;
            Idx : Nat);
         --  Write source file name Nam and ALI file name for unit index Idx.
         --  Possibly change Nam to lowercase (generating a new file name).

         --------------------------
         -- Write_With_File_Name --
         --------------------------

         procedure Write_With_File_Names
           (Nam : in out File_Name_Type;
            Idx : Nat)
         is
         begin
            if not File_Names_Case_Sensitive then
               Get_Name_String (Nam);
               To_Lower (Name_Buffer (1 .. Name_Len));
               Nam := Name_Find;
            end if;

            Write_Info_Name (Nam);
            Write_Info_Tab (49);
            Write_Info_Name (Lib_File_Name (Nam, Idx));
         end Write_With_File_Names;

      --  Start of processing for Write_With_Lines

      begin
         --  Loop to build the with table. A with on the main unit itself
         --  is ignored (AARM 10.2(14a)). Such a with-clause can occur if
         --  the main unit is a subprogram with no spec, and a subunit of
         --  it unnecessarily withs the parent.

         for J in Units.First + 1 .. Last_Unit loop

            --  Add element to with table if it is with'ed or if it is the
            --  parent spec of the main unit (case of main unit is a child
            --  unit). The latter with is not needed for semantic purposes,
            --  but is required by the binder for elaboration purposes.
            --  For preproc. data and def. files, there is no Unit_Name,
            --  check for that first.

            if Unit_Name (J) /= No_Unit_Name
              and then (With_Flags (J) or else Unit_Name (J) = Pname)
            then
               Num_Withs := Num_Withs + 1;
               With_Table (Num_Withs) := J;
            end if;
         end loop;

         --  Sort and output the table

         Sort (With_Table (1 .. Num_Withs));

         for J in 1 .. Num_Withs loop
            Unum   := With_Table (J);
            Cunit  := Units.Table (Unum).Cunit;
            Uname  := Units.Table (Unum).Unit_Name;
            Fname  := Units.Table (Unum).Unit_File_Name;

            if Ekind (Cunit_Entity (Unum)) = E_Package
              and then From_With_Type (Cunit_Entity (Unum))
            then
               Write_Info_Initiate ('Y');
            else
               Write_Info_Initiate ('W');
            end if;

            Write_Info_Char (' ');
            Write_Info_Name (Uname);

            --  Now we need to figure out the names of the files that contain
            --  the with'ed unit. These will usually be the files for the body,
            --  except in the case of a package that has no body. Note that we
            --  have a specific exemption here for predefined library generics
            --  (see comments for Generic_May_Lack_ALI). We do not generate
            --  dependency upon the ALI file for such units. Older compilers
            --  used to not support generating code (and ALI) for generics, and
            --  we want to avoid having different processing (namely, different
            --  lists of files to be compiled) for different stages of the
            --  bootstrap.

            if not ((Nkind (Unit (Cunit)) in N_Generic_Declaration
                      or else
                     Nkind (Unit (Cunit)) in N_Generic_Renaming_Declaration)
                    and then Generic_May_Lack_ALI (Fname))
            then
               Write_Info_Tab (25);

               if Is_Spec_Name (Uname) then
                  Body_Fname :=
                    Get_File_Name
                      (Get_Body_Name (Uname),
                       Subunit => False, May_Fail => True);

                  Body_Index :=
                    Get_Unit_Index
                      (Get_Body_Name (Uname));

                  if Body_Fname = No_File then
                     Body_Fname := Get_File_Name (Uname, Subunit => False);
                     Body_Index := Get_Unit_Index (Uname);
                  end if;

               else
                  Body_Fname := Get_File_Name (Uname, Subunit => False);
                  Body_Index := Get_Unit_Index (Uname);
               end if;

               --  A package is considered to have a body if it requires
               --  a body or if a body is present in Ada 83 mode.

               if Body_Required (Cunit)
                 or else (Ada_Version = Ada_83
                           and then Full_Source_Name (Body_Fname) /= No_File)
               then
                  Write_With_File_Names (Body_Fname, Body_Index);
               else
                  Write_With_File_Names (Fname, Munit_Index (Unum));
               end if;

               if Ekind (Cunit_Entity (Unum)) = E_Package
                  and then From_With_Type (Cunit_Entity (Unum))
               then
                  null;
               else
                  if Elab_Flags (Unum) then
                     Write_Info_Str ("  E");
                  end if;

                  if Elab_All_Flags (Unum) then
                     Write_Info_Str ("  EA");
                  end if;

                  if Elab_Des_Flags (Unum) then
                     Write_Info_Str ("  ED");
                  end if;

                  if Elab_All_Des_Flags (Unum) then
                     Write_Info_Str ("  AD");
                  end if;
               end if;
            end if;

            Write_Info_EOL;
         end loop;
      end Write_With_Lines;

   --  Start of processing for Write_ALI

   begin
      --  We never write an ALI file if the original operating mode was
      --  syntax-only (-gnats switch used in compiler invocation line)

      if Original_Operating_Mode = Check_Syntax
        or flag_compare_debug /= 0
      then
         return;
      end if;

      --  Build sorted source dependency table. We do this right away, because
      --  it is referenced by Up_To_Date_ALI_File_Exists.

      for Unum in Units.First .. Last_Unit loop
         if Cunit_Entity (Unum) = Empty
           or else not From_With_Type (Cunit_Entity (Unum))
         then
            Num_Sdep := Num_Sdep + 1;
            Sdep_Table (Num_Sdep) := Unum;
         end if;
      end loop;

      --  Sort the table so that the D lines are in order

      Lib.Sort (Sdep_Table (1 .. Num_Sdep));

      --  If we are not generating code, and there is an up to date ALI file
      --  file accessible, read it, and acquire the compilation arguments from
      --  this file.

      if Operating_Mode /= Generate_Code then
         if Up_To_Date_ALI_File_Exists then
            Update_Tables_From_ALI_File;
            return;
         end if;
      end if;

      --  Otherwise acquire compilation arguments and prepare to write
      --  out a new ali file.

      Create_Output_Library_Info;

      --  Output version line

      Write_Info_Initiate ('V');
      Write_Info_Str (" """);
      Write_Info_Str (Verbose_Library_Version);
      Write_Info_Char ('"');

      Write_Info_EOL;

      --  Output main program line if this is acceptable main program

      Output_Main_Program_Line : declare
         U : Node_Id := Unit (Units.Table (Main_Unit).Cunit);
         S : Node_Id;

         procedure M_Parameters;
         --  Output parameters for main program line

         ------------------
         -- M_Parameters --
         ------------------

         procedure M_Parameters is
         begin
            if Main_Priority (Main_Unit) /= Default_Main_Priority then
               Write_Info_Char (' ');
               Write_Info_Nat (Main_Priority (Main_Unit));
            end if;

            if Opt.Time_Slice_Set then
               Write_Info_Str (" T=");
               Write_Info_Nat (Opt.Time_Slice_Value);
            end if;

            if Has_Allocator (Main_Unit) then
               Write_Info_Str (" AB");
            end if;

            if Main_CPU (Main_Unit) /= Default_Main_CPU then
               Write_Info_Str (" C=");
               Write_Info_Nat (Main_CPU (Main_Unit));
            end if;

            Write_Info_Str (" W=");
            Write_Info_Char
              (WC_Encoding_Letters (Wide_Character_Encoding_Method));

            Write_Info_EOL;
         end M_Parameters;

      --  Start of processing for Output_Main_Program_Line

      begin
         if Nkind (U) = N_Subprogram_Body
           or else
             (Nkind (U) = N_Package_Body
               and then
                 Nkind (Original_Node (U)) in N_Subprogram_Instantiation)
         then
            --  If the unit is a subprogram instance, the entity for the
            --  subprogram is the alias of the visible entity, which is the
            --  related instance of the wrapper package. We retrieve the
            --  subprogram declaration of the desired entity.

            if Nkind (U) = N_Package_Body then
               U := Parent (Parent (
                   Alias (Related_Instance (Defining_Unit_Name
                     (Specification (Unit (Library_Unit (Parent (U)))))))));
            end if;

            S := Specification (U);

            if No (Parameter_Specifications (S)) then
               if Nkind (S) = N_Procedure_Specification then
                  Write_Info_Initiate ('M');
                  Write_Info_Str (" P");
                  M_Parameters;

               else
                  declare
                     Nam : Node_Id := Defining_Unit_Name (S);

                  begin
                     --  If it is a child unit, get its simple name

                     if Nkind (Nam) = N_Defining_Program_Unit_Name then
                        Nam := Defining_Identifier (Nam);
                     end if;

                     if Is_Integer_Type (Etype (Nam)) then
                        Write_Info_Initiate ('M');
                        Write_Info_Str (" F");
                        M_Parameters;
                     end if;
                  end;
               end if;
            end if;
         end if;
      end Output_Main_Program_Line;

      --  Write command argument ('A') lines

      for A in 1 .. Compilation_Switches.Last loop
         Write_Info_Initiate ('A');
         Write_Info_Char (' ');
         Write_Info_Str (Compilation_Switches.Table (A).all);
         Write_Info_Terminate;
      end loop;

      --  Output parameters ('P') line

      Write_Info_Initiate ('P');

      if Compilation_Errors then
         Write_Info_Str (" CE");
      end if;

      if Opt.Detect_Blocking then
         Write_Info_Str (" DB");
      end if;

      if Opt.Float_Format /= ' ' then
         Write_Info_Str (" F");

         if Opt.Float_Format = 'I' then
            Write_Info_Char ('I');

         elsif Opt.Float_Format_Long = 'D' then
            Write_Info_Char ('D');

         else
            Write_Info_Char ('G');
         end if;
      end if;

      if Tasking_Used
        and then not Is_Predefined_File_Name (Unit_File_Name (Main_Unit))
      then
         if Locking_Policy /= ' ' then
            Write_Info_Str  (" L");
            Write_Info_Char (Locking_Policy);
         end if;

         if Queuing_Policy /= ' ' then
            Write_Info_Str  (" Q");
            Write_Info_Char (Queuing_Policy);
         end if;

         if Task_Dispatching_Policy /= ' ' then
            Write_Info_Str  (" T");
            Write_Info_Char (Task_Dispatching_Policy);
            Write_Info_Char (' ');
         end if;
      end if;

      if not Object then
         Write_Info_Str (" NO");
      end if;

      if No_Run_Time_Mode then
         Write_Info_Str (" NR");
      end if;

      if Normalize_Scalars then
         Write_Info_Str (" NS");
      end if;

      if Sec_Stack_Used then
         Write_Info_Str (" SS");
      end if;

      if Unreserve_All_Interrupts then
         Write_Info_Str (" UA");
      end if;

      if Exception_Mechanism = Back_End_Exceptions then
         Write_Info_Str (" ZX");
      end if;

      Write_Info_EOL;

      --  Before outputting the restrictions line, update the setting of
      --  the No_Elaboration_Code flag. Violations of this restriction
      --  cannot be detected until after the backend has been called since
      --  it is the backend that sets this flag. We have to check all units
      --  for which we have generated code

      for Unit in Units.First .. Last_Unit loop
         if Units.Table (Unit).Generate_Code
           or else Unit = Main_Unit
         then
            if not Has_No_Elaboration_Code (Cunit (Unit)) then
               Main_Restrictions.Violated (No_Elaboration_Code) := True;
            end if;
         end if;
      end loop;

      --  Output first restrictions line

      Write_Info_Initiate ('R');
      Write_Info_Char (' ');

      --  First the information for the boolean restrictions

      for R in All_Boolean_Restrictions loop
         if Main_Restrictions.Set (R)
           and then not Restriction_Warnings (R)
         then
            Write_Info_Char ('r');
         elsif Main_Restrictions.Violated (R) then
            Write_Info_Char ('v');
         else
            Write_Info_Char ('n');
         end if;
      end loop;

      --  And now the information for the parameter restrictions

      for RP in All_Parameter_Restrictions loop
         if Main_Restrictions.Set (RP)
           and then not Restriction_Warnings (RP)
         then
            Write_Info_Char ('r');
            Write_Info_Nat (Nat (Main_Restrictions.Value (RP)));
         else
            Write_Info_Char ('n');
         end if;

         if not Main_Restrictions.Violated (RP)
           or else RP not in Checked_Parameter_Restrictions
         then
            Write_Info_Char ('n');
         else
            Write_Info_Char ('v');
            Write_Info_Nat (Nat (Main_Restrictions.Count (RP)));

            if Main_Restrictions.Unknown (RP) then
               Write_Info_Char ('+');
            end if;
         end if;
      end loop;

      Write_Info_EOL;

      --  Output R lines for No_Dependence entries

      for J in No_Dependence.First .. No_Dependence.Last loop
         if In_Extended_Main_Source_Unit (No_Dependence.Table (J).Unit)
           and then not No_Dependence.Table (J).Warn
         then
            Write_Info_Initiate ('R');
            Write_Info_Char (' ');
            Write_Unit_Name (No_Dependence.Table (J).Unit);
            Write_Info_EOL;
         end if;
      end loop;

      --  Output interrupt state lines

      for J in Interrupt_States.First .. Interrupt_States.Last loop
         Write_Info_Initiate ('I');
         Write_Info_Char (' ');
         Write_Info_Nat (Interrupt_States.Table (J).Interrupt_Number);
         Write_Info_Char (' ');
         Write_Info_Char (Interrupt_States.Table (J).Interrupt_State);
         Write_Info_Char (' ');
         Write_Info_Nat
           (Nat (Get_Logical_Line_Number
                   (Interrupt_States.Table (J).Pragma_Loc)));
         Write_Info_EOL;
      end loop;

      --  Output priority specific dispatching lines

      for J in Specific_Dispatching.First .. Specific_Dispatching.Last loop
         Write_Info_Initiate ('S');
         Write_Info_Char (' ');
         Write_Info_Char (Specific_Dispatching.Table (J).Dispatching_Policy);
         Write_Info_Char (' ');
         Write_Info_Nat (Specific_Dispatching.Table (J).First_Priority);
         Write_Info_Char (' ');
         Write_Info_Nat (Specific_Dispatching.Table (J).Last_Priority);
         Write_Info_Char (' ');
         Write_Info_Nat
           (Nat (Get_Logical_Line_Number
                   (Specific_Dispatching.Table (J).Pragma_Loc)));
         Write_Info_EOL;
      end loop;

      --  Loop through file table to output information for all units for which
      --  we have generated code, as marked by the Generate_Code flag.

      for Unit in Units.First .. Last_Unit loop
         if Units.Table (Unit).Generate_Code
           or else Unit = Main_Unit
         then
            Write_Info_EOL; -- blank line
            Write_Unit_Information (Unit);
         end if;
      end loop;

      Write_Info_EOL; -- blank line

      --  Output external version reference lines

      for J in 1 .. Version_Ref.Last loop
         Write_Info_Initiate ('E');
         Write_Info_Char (' ');

         for K in 1 .. String_Length (Version_Ref.Table (J)) loop
            Write_Info_Char_Code (Get_String_Char (Version_Ref.Table (J), K));
         end loop;

         Write_Info_EOL;
      end loop;

      --  Prepare to output the source dependency lines

      declare
         Unum : Unit_Number_Type;
         --  Number of unit being output

         Sind : Source_File_Index;
         --  Index of corresponding source file

         Fname : File_Name_Type;

      begin
         for J in 1 .. Num_Sdep loop
            Unum := Sdep_Table (J);
            Units.Table (Unum).Dependency_Num := J;
            Sind := Units.Table (Unum).Source_Index;

            Write_Info_Initiate ('D');
            Write_Info_Char (' ');

            --  Normal case of a unit entry with a source index

            if Sind /= No_Source_File then
               Fname := File_Name (Sind);

               --  Ensure that on platforms where the file names are not
               --  case sensitive, the recorded file name is in lower case.

               if not File_Names_Case_Sensitive then
                  Get_Name_String (Fname);
                  To_Lower (Name_Buffer (1 .. Name_Len));
                  Fname := Name_Find;
               end if;

               Write_Info_Name (Fname);
               Write_Info_Tab (25);
               Write_Info_Str (String (Time_Stamp (Sind)));
               Write_Info_Char (' ');
               Write_Info_Str (Get_Hex_String (Source_Checksum (Sind)));

               --  If subunit, add unit name, omitting the %b at the end

               if Present (Cunit (Unum))
                 and then Nkind (Unit (Cunit (Unum))) = N_Subunit
               then
                  Get_Decoded_Name_String (Unit_Name (Unum));
                  Write_Info_Char (' ');
                  Write_Info_Str (Name_Buffer (1 .. Name_Len - 2));
               end if;

               --  If Source_Reference pragma used output information

               if Num_SRef_Pragmas (Sind) > 0 then
                  Write_Info_Char (' ');

                  if Num_SRef_Pragmas (Sind) = 1 then
                     Write_Info_Nat (Int (First_Mapped_Line (Sind)));
                  else
                     Write_Info_Nat (0);
                  end if;

                  Write_Info_Char (':');
                  Write_Info_Name (Reference_Name (Sind));
               end if;

               --  Case where there is no source index (happens for missing
               --  files). In this case we write a dummy time stamp.

            else
               Write_Info_Name (Unit_File_Name (Unum));
               Write_Info_Tab (25);
               Write_Info_Str (String (Dummy_Time_Stamp));
               Write_Info_Char (' ');
               Write_Info_Str (Get_Hex_String (0));
            end if;

            Write_Info_EOL;
         end loop;
      end;

      --  Output cross-references

      Output_References;

      --  Output SCO information if present

      if Generate_SCO then
         SCO_Output;
      end if;

      --  Output final blank line and we are done. This final blank line is
      --  probably junk, but we don't feel like making an incompatible change!

      Write_Info_Terminate;
      Close_Output_Library_Info;
   end Write_ALI;

   ---------------------
   -- Write_Unit_Name --
   ---------------------

   procedure Write_Unit_Name (N : Node_Id) is
   begin
      if Nkind (N) = N_Identifier then
         Write_Info_Name (Chars (N));

      else
         pragma Assert (Nkind (N) = N_Selected_Component);
         Write_Unit_Name (Prefix (N));
         Write_Info_Char ('.');
         Write_Unit_Name (Selector_Name (N));
      end if;
   end Write_Unit_Name;

end Lib.Writ;<|MERGE_RESOLUTION|>--- conflicted
+++ resolved
@@ -615,21 +615,12 @@
                L : constant Source_Ptr       := Sloc (N);
                U : constant Unit_Number_Type := Notes.Table (J).Unit;
                C : Character;
-<<<<<<< HEAD
 
             begin
                if U = Unit_Num then
                   Write_Info_Initiate ('N');
                   Write_Info_Char (' ');
 
-=======
-
-            begin
-               if U = Unit_Num then
-                  Write_Info_Initiate ('N');
-                  Write_Info_Char (' ');
-
->>>>>>> 155d23aa
                   case Chars (Pragma_Identifier (N)) is
                      when Name_Annotate =>
                         C := 'A';
