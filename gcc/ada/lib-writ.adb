------------------------------------------------------------------------------
--                                                                          --
--                         GNAT COMPILER COMPONENTS                         --
--                                                                          --
--                             L I B . W R I T                              --
--                                                                          --
--                                 B o d y                                  --
--                                                                          --
<<<<<<< HEAD
--          Copyright (C) 1992-2006, Free Software Foundation, Inc.         --
=======
--          Copyright (C) 1992-2007, Free Software Foundation, Inc.         --
>>>>>>> 751ff693
--                                                                          --
-- GNAT is free software;  you can  redistribute it  and/or modify it under --
-- terms of the  GNU General Public License as published  by the Free Soft- --
-- ware  Foundation;  either version 3,  or (at your option) any later ver- --
-- sion.  GNAT is distributed in the hope that it will be useful, but WITH- --
-- OUT ANY WARRANTY;  without even the  implied warranty of MERCHANTABILITY --
-- or FITNESS FOR A PARTICULAR PURPOSE.  See the GNU General Public License --
-- for  more details.  You should have  received  a copy of the GNU General --
<<<<<<< HEAD
-- Public License  distributed with GNAT;  see file COPYING.  If not, write --
-- to  the  Free Software Foundation,  51  Franklin  Street,  Fifth  Floor, --
-- Boston, MA 02110-1301, USA.                                              --
=======
-- Public License  distributed with GNAT; see file COPYING3.  If not, go to --
-- http://www.gnu.org/licenses for a complete copy of the license.          --
>>>>>>> 751ff693
--                                                                          --
-- GNAT was originally developed  by the GNAT team at  New York University. --
-- Extensive contributions were provided by Ada Core Technologies Inc.      --
--                                                                          --
------------------------------------------------------------------------------

with ALI;      use ALI;
with Atree;    use Atree;
with Casing;   use Casing;
with Einfo;    use Einfo;
with Errout;   use Errout;
with Fname;    use Fname;
with Fname.UF; use Fname.UF;
with Lib.Util; use Lib.Util;
with Lib.Xref; use Lib.Xref;
with Nlists;   use Nlists;
with Gnatvsn;  use Gnatvsn;
with Opt;      use Opt;
with Osint;    use Osint;
with Osint.C;  use Osint.C;
with Par;
with Restrict; use Restrict;
with Rident;   use Rident;
with Scn;      use Scn;
with Sinfo;    use Sinfo;
with Sinput;   use Sinput;
with Snames;   use Snames;
with Stringt;  use Stringt;
with Tbuild;   use Tbuild;
with Uname;    use Uname;

with System.Case_Util; use System.Case_Util;
with System.WCh_Con;   use System.WCh_Con;

package body Lib.Writ is

   -----------------------
   -- Local Subprograms --
   -----------------------

   procedure Write_Unit_Name (N : Node_Id);
   --  Used to write out the unit name for R (pragma Restriction) lines
   --  for uses of Restriction (No_Dependence => unit-name).

   ----------------------------------
   -- Add_Preprocessing_Dependency --
   ----------------------------------

   procedure Add_Preprocessing_Dependency (S : Source_File_Index) is
   begin
      Units.Increment_Last;
      Units.Table (Units.Last) :=
<<<<<<< HEAD
        (Unit_File_Name  => File_Name (S),
         Unit_Name       => No_Name,
         Expected_Unit   => No_Name,
         Source_Index    => S,
         Cunit           => Empty,
         Cunit_Entity    => Empty,
         Dependency_Num  => 0,
         Dynamic_Elab    => False,
         Fatal_Error     => False,
         Generate_Code   => False,
         Has_RACW        => False,
         Ident_String    => Empty,
         Loading         => False,
         Main_Priority   => -1,
         Munit_Index     => 0,
         Serial_Number   => 0,
         Version         => 0,
         Error_Location  => No_Location);
=======
        (Unit_File_Name   => File_Name (S),
         Unit_Name        => No_Unit_Name,
         Expected_Unit    => No_Unit_Name,
         Source_Index     => S,
         Cunit            => Empty,
         Cunit_Entity     => Empty,
         Dependency_Num   => 0,
         Dynamic_Elab     => False,
         Fatal_Error      => False,
         Generate_Code    => False,
         Has_RACW         => False,
         Is_Compiler_Unit => False,
         Ident_String     => Empty,
         Loading          => False,
         Main_Priority    => -1,
         Munit_Index      => 0,
         Serial_Number    => 0,
         Version          => 0,
         Error_Location   => No_Location);
>>>>>>> 751ff693
   end Add_Preprocessing_Dependency;

   ------------------------------
   -- Ensure_System_Dependency --
   ------------------------------

   procedure Ensure_System_Dependency is
      System_Uname : Unit_Name_Type;
      --  Unit name for system spec if needed for dummy entry

      System_Fname : File_Name_Type;
      --  File name for system spec if needed for dummy entry

   begin
      --  Nothing to do if we already compiled System

      for Unum in Units.First .. Last_Unit loop
         if Units.Table (Unum).Source_Index = System_Source_File_Index then
            return;
         end if;
      end loop;

      --  If no entry for system.ads in the units table, then add a entry
      --  to the units table for system.ads, which will be referenced when
      --  the ali file is generated. We need this because every unit depends
      --  on system as a result of Targparm scanning the system.ads file to
      --  determine the target dependent parameters for the compilation.

      Name_Len := 6;
      Name_Buffer (1 .. 6) := "system";
      System_Uname := Name_To_Unit_Name (Name_Enter);
      System_Fname := File_Name (System_Source_File_Index);

      Units.Increment_Last;
      Units.Table (Units.Last) := (
<<<<<<< HEAD
        Unit_File_Name  => System_Fname,
        Unit_Name       => System_Uname,
        Expected_Unit   => System_Uname,
        Source_Index    => System_Source_File_Index,
        Cunit           => Empty,
        Cunit_Entity    => Empty,
        Dependency_Num  => 0,
        Dynamic_Elab    => False,
        Fatal_Error     => False,
        Generate_Code   => False,
        Has_RACW        => False,
        Ident_String    => Empty,
        Loading         => False,
        Main_Priority   => -1,
        Munit_Index     => 0,
        Serial_Number   => 0,
        Version         => 0,
        Error_Location  => No_Location);
=======
        Unit_File_Name   => System_Fname,
        Unit_Name        => System_Uname,
        Expected_Unit    => System_Uname,
        Source_Index     => System_Source_File_Index,
        Cunit            => Empty,
        Cunit_Entity     => Empty,
        Dependency_Num   => 0,
        Dynamic_Elab     => False,
        Fatal_Error      => False,
        Generate_Code    => False,
        Has_RACW         => False,
        Is_Compiler_Unit => False,
        Ident_String     => Empty,
        Loading          => False,
        Main_Priority    => -1,
        Munit_Index      => 0,
        Serial_Number    => 0,
        Version          => 0,
        Error_Location   => No_Location);
>>>>>>> 751ff693

      --  Parse system.ads so that the checksum is set right
      --  Style checks are not applied.

      declare
         Save_Mindex : constant Nat := Multiple_Unit_Index;
         Save_Style  : constant Boolean := Style_Check;
      begin
         Multiple_Unit_Index := 0;
         Style_Check := False;
         Initialize_Scanner (Units.Last, System_Source_File_Index);
         Discard_List (Par (Configuration_Pragmas => False));
         Style_Check := Save_Style;
         Multiple_Unit_Index := Save_Mindex;
      end;
   end Ensure_System_Dependency;

   ---------------
   -- Write_ALI --
   ---------------

   procedure Write_ALI (Object : Boolean) is

      ----------------
      -- Local Data --
      ----------------

      Last_Unit : constant Unit_Number_Type := Units.Last;
      --  Record unit number of last unit. We capture this in case we
      --  have to add a dummy entry to the unit table for package System.

      With_Flags : array (Units.First .. Last_Unit) of Boolean;
      --  Array of flags to show which units are with'ed

      Elab_Flags : array (Units.First .. Last_Unit) of Boolean;
      --  Array of flags to show which units have pragma Elaborate set

      Elab_All_Flags : array (Units.First .. Last_Unit) of Boolean;
      --  Array of flags to show which units have pragma Elaborate All set

      Elab_Des_Flags : array (Units.First .. Last_Unit) of Boolean;
      --  Array of flags to show which units have Elaborate_Desirable set

      Elab_All_Des_Flags : array (Units.First .. Last_Unit) of Boolean;
      --  Array of flags to show which units have Elaborate_All_Desirable set

      Sdep_Table : Unit_Ref_Table (1 .. Pos (Last_Unit - Units.First + 2));
      --  Sorted table of source dependencies. One extra entry in case we
      --  have to add a dummy entry for System.

      Num_Sdep : Nat := 0;
      --  Number of active entries in Sdep_Table

      -----------------------
      -- Local Subprograms --
      -----------------------

      procedure Collect_Withs (Cunit : Node_Id);
      --  Collect with lines for entries in the context clause of the
      --  given compilation unit, Cunit.

      procedure Update_Tables_From_ALI_File;
      --  Given an up to date ALI file (see Up_To_Date_ALI_file_Exists
      --  function), update tables from the ALI information, including
      --  specifically the Compilation_Switches table.

      function Up_To_Date_ALI_File_Exists return Boolean;
      --  If there exists an ALI file that is up to date, then this function
      --  initializes the tables in the ALI spec to contain information on
      --  this file (using Scan_ALI) and returns True. If no file exists,
      --  or the file is not up to date, then False is returned.

      procedure Write_Unit_Information (Unit_Num : Unit_Number_Type);
      --  Write out the library information for one unit for which code is
      --  generated (includes unit line and with lines).

      procedure Write_With_Lines;
      --  Write out with lines collected by calls to Collect_Withs

      -------------------
      -- Collect_Withs --
      -------------------

      procedure Collect_Withs (Cunit : Node_Id) is
         Item : Node_Id;
         Unum : Unit_Number_Type;

      begin
         Item := First (Context_Items (Cunit));
         while Present (Item) loop

            --  Process with clause

            --  Ada 2005 (AI-50217): limited with_clauses do not create
            --  dependencies

            if Nkind (Item) = N_With_Clause
              and then not (Limited_Present (Item))
            then
               Unum := Get_Cunit_Unit_Number (Library_Unit (Item));
               With_Flags (Unum) := True;

               if Elaborate_Present (Item) then
                  Elab_Flags (Unum) := True;
               end if;

               if Elaborate_All_Present (Item) then
                  Elab_All_Flags (Unum) := True;
               end if;

               if Elaborate_All_Desirable (Item) then
                  Elab_All_Des_Flags (Unum) := True;
               end if;

               if Elaborate_Desirable (Item) then
                  Elab_Des_Flags (Unum) := True;
               end if;
            end if;

            Next (Item);
         end loop;
      end Collect_Withs;

      --------------------------------
      -- Up_To_Date_ALI_File_Exists --
      --------------------------------

      function Up_To_Date_ALI_File_Exists return Boolean is
         Name : File_Name_Type;
         Text : Text_Buffer_Ptr;
         Id   : Sdep_Id;
         Sind : Source_File_Index;

      begin
         Opt.Check_Object_Consistency := True;
         Read_Library_Info (Name, Text);

         --  Return if we could not find an ALI file

         if Text = null then
            return False;
         end if;

         --  Return if ALI file has bad format

         Initialize_ALI;

         if Scan_ALI (Name, Text, False, Err => True) = No_ALI_Id then
            return False;
         end if;

         --  If we have an OK ALI file, check if it is up to date
         --  Note that we assume that the ALI read has all the entries
         --  we have in our table, plus some additional ones (that can
         --  come from expansion).

         Id := First_Sdep_Entry;
         for J in 1 .. Num_Sdep loop
            Sind := Units.Table (Sdep_Table (J)).Source_Index;

            while Sdep.Table (Id).Sfile /= File_Name (Sind) loop
               if Id = Sdep.Last then
                  return False;
               else
                  Id := Id + 1;
               end if;
            end loop;

            if Sdep.Table (Id).Stamp /= Time_Stamp (Sind) then
               return False;
            end if;
         end loop;

         return True;
      end Up_To_Date_ALI_File_Exists;

      ---------------------------------
      -- Update_Tables_From_ALI_File --
      ---------------------------------

      procedure Update_Tables_From_ALI_File is
      begin
         --  Build Compilation_Switches table

         Compilation_Switches.Init;

         for J in First_Arg_Entry .. Args.Last loop
            Compilation_Switches.Increment_Last;
            Compilation_Switches.Table (Compilation_Switches.Last) :=
              Args.Table (J);
         end loop;
      end Update_Tables_From_ALI_File;

      ----------------------------
      -- Write_Unit_Information --
      ----------------------------

      procedure Write_Unit_Information (Unit_Num : Unit_Number_Type) is
         Unode : constant Node_Id   := Cunit (Unit_Num);
         Ukind : constant Node_Kind := Nkind (Unit (Unode));
         Uent  : constant Entity_Id := Cunit_Entity (Unit_Num);
         Pnode : Node_Id;

      begin
         Write_Info_Initiate ('U');
         Write_Info_Char (' ');
         Write_Info_Name (Unit_Name (Unit_Num));
         Write_Info_Tab (25);
         Write_Info_Name (Unit_File_Name (Unit_Num));

         Write_Info_Tab (49);
         Write_Info_Str (Version_Get (Unit_Num));

         --  Add BD parameter if Elaborate_Body pragma desirable

         if Ekind (Uent) = E_Package
           and then Elaborate_Body_Desirable (Uent)
         then
            Write_Info_Str (" BD");
         end if;

         --  Add BN parameter if body needed for SAL

         if (Is_Subprogram (Uent)
              or else Ekind (Uent) = E_Package
              or else Is_Generic_Unit (Uent))
           and then Body_Needed_For_SAL (Uent)
         then
            Write_Info_Str (" BN");
         end if;

         if Dynamic_Elab (Unit_Num) then
            Write_Info_Str (" DE");
         end if;

         --  Set the Elaborate_Body indication if either an explicit pragma
         --  was present, or if this is an instantiation.

         if Has_Pragma_Elaborate_Body (Uent)
           or else (Ukind = N_Package_Declaration
                     and then Is_Generic_Instance (Uent)
                     and then Present (Corresponding_Body (Unit (Unode))))
         then
            Write_Info_Str (" EB");
         end if;

         --  Now see if we should tell the binder that an elaboration entity
         --  is present, which must be set to true during elaboration.
         --  We generate the indication if the following condition is met:

         --  If this is a spec ...

         if (Is_Subprogram (Uent)
               or else
             Ekind (Uent) = E_Package
               or else
             Is_Generic_Unit (Uent))

            --  and an elaboration entity was declared ...

            and then Present (Elaboration_Entity (Uent))

            --  and either the elaboration flag is required ...

            and then
              (Elaboration_Entity_Required (Uent)

               --  or this unit has elaboration code ...

               or else not Has_No_Elaboration_Code (Unode)

               --  or this unit has a separate body and this
               --  body has elaboration code.

               or else
                 (Ekind (Uent) = E_Package
                   and then Present (Body_Entity (Uent))
                   and then
                     not Has_No_Elaboration_Code
                           (Parent
                             (Declaration_Node
                               (Body_Entity (Uent))))))
         then
            if Convention (Uent) = Convention_CIL then

               --  Special case for generic CIL packages which never have
               --  elaboration code

               Write_Info_Str (" NE");

            else
               Write_Info_Str (" EE");
            end if;
         end if;

         if Has_No_Elaboration_Code (Unode) then
            Write_Info_Str (" NE");
         end if;

         if Is_Preelaborated (Uent) then
            Write_Info_Str (" PR");
         end if;

         if Is_Pure (Uent) then
            Write_Info_Str (" PU");
         end if;

         if Has_RACW (Unit_Num) then
            Write_Info_Str (" RA");
         end if;

         if Is_Remote_Call_Interface (Uent) then
            Write_Info_Str (" RC");
         end if;

         if Is_Remote_Types (Uent) then
            Write_Info_Str (" RT");
         end if;

         if Is_Shared_Passive (Uent) then
            Write_Info_Str (" SP");
         end if;

         if Ukind = N_Subprogram_Declaration
           or else Ukind = N_Subprogram_Body
         then
            Write_Info_Str (" SU");

         elsif Ukind = N_Package_Declaration
                 or else
               Ukind = N_Package_Body
         then
            --  If this is a wrapper package for a subprogram instantiation,
            --  the user view is the subprogram. Note that in this case the
            --  ali file contains both the spec and body of the instance.

            if Is_Wrapper_Package (Uent) then
               Write_Info_Str (" SU");
            else
               Write_Info_Str (" PK");
            end if;

         elsif Ukind = N_Generic_Package_Declaration then
            Write_Info_Str (" PK");

         end if;

         if Ukind in N_Generic_Declaration
           or else
             (Present (Library_Unit (Unode))
                and then
              Nkind (Unit (Library_Unit (Unode))) in N_Generic_Declaration)
         then
            Write_Info_Str (" GE");
         end if;

         if not Is_Internal_File_Name (Unit_File_Name (Unit_Num), True) then
            case Identifier_Casing (Source_Index (Unit_Num)) is
               when All_Lower_Case => Write_Info_Str (" IL");
               when All_Upper_Case => Write_Info_Str (" IU");
               when others         => null;
            end case;

            case Keyword_Casing (Source_Index (Unit_Num)) is
               when Mixed_Case     => Write_Info_Str (" KM");
               when All_Upper_Case => Write_Info_Str (" KU");
               when others         => null;
            end case;
         end if;

         if Initialize_Scalars then
            Write_Info_Str (" IS");
         end if;

         Write_Info_EOL;

         --  Generate with lines, first those that are directly with'ed

         for J in With_Flags'Range loop
            With_Flags         (J) := False;
            Elab_Flags         (J) := False;
            Elab_All_Flags     (J) := False;
            Elab_Des_Flags     (J) := False;
            Elab_All_Des_Flags (J) := False;
         end loop;

         Collect_Withs (Unode);

         --  For a body, we must also check for any subunits which belong to
         --  it and which have context clauses of their own, since these
         --  with'ed units are part of its own elaboration dependencies.

         if Nkind (Unit (Unode)) in N_Unit_Body then
            for S in Units.First .. Last_Unit loop

               --  We are only interested in subunits.
               --  For preproc. data and def. files, Cunit is Empty, so
               --  we need to test that first.

               if Cunit (S) /= Empty
                 and then Nkind (Unit (Cunit (S))) = N_Subunit
               then
                  Pnode := Library_Unit (Cunit (S));

                  --  In gnatc mode, the errors in the subunits will not
                  --  have been recorded, but the analysis of the subunit
                  --  may have failed. There is no information to add to
                  --  ALI file in this case.

                  if No (Pnode) then
                     exit;
                  end if;

                  --  Find ultimate parent of the subunit

                  while Nkind (Unit (Pnode)) = N_Subunit loop
                     Pnode := Library_Unit (Pnode);
                  end loop;

                  --  See if it belongs to current unit, and if so, include
                  --  its with_clauses.

                  if Pnode = Unode then
                     Collect_Withs (Cunit (S));
                  end if;
               end if;
            end loop;
         end if;

         Write_With_Lines;

         --  Output linker option lines

         for J in 1 .. Linker_Option_Lines.Last loop
            declare
               S : constant Linker_Option_Entry :=
                     Linker_Option_Lines.Table (J);
               C : Character;

            begin
               if S.Unit = Unit_Num then
                  Write_Info_Initiate ('L');
                  Write_Info_Str (" """);

                  for J in 1 .. String_Length (S.Option) loop
                     C := Get_Character (Get_String_Char (S.Option, J));

                     if C in Character'Val (16#20#) .. Character'Val (16#7E#)
                       and then C /= '{'
                     then
                        Write_Info_Char (C);

                        if C = '"' then
                           Write_Info_Char (C);
                        end if;

                     else
                        declare
                           Hex : constant array (0 .. 15) of Character :=
                                   "0123456789ABCDEF";

                        begin
                           Write_Info_Char ('{');
                           Write_Info_Char (Hex (Character'Pos (C) / 16));
                           Write_Info_Char (Hex (Character'Pos (C) mod 16));
                           Write_Info_Char ('}');
                        end;
                     end if;
                  end loop;

                  Write_Info_Char ('"');
                  Write_Info_EOL;
               end if;
            end;
         end loop;
      end Write_Unit_Information;

      ----------------------
      -- Write_With_Lines --
      ----------------------

      procedure Write_With_Lines is
         With_Table : Unit_Ref_Table (1 .. Pos (Last_Unit - Units.First + 1));
         Num_Withs  : Int := 0;
         Unum       : Unit_Number_Type;
         Cunit      : Node_Id;
         Uname      : Unit_Name_Type;
         Fname      : File_Name_Type;
         Pname      : constant Unit_Name_Type :=
                        Get_Parent_Spec_Name (Unit_Name (Main_Unit));
         Body_Fname : File_Name_Type;
         Body_Index : Nat;
<<<<<<< HEAD
=======

         procedure Write_With_File_Names
           (Nam : in out File_Name_Type;
            Idx : Nat);
         --  Write source file name Nam and ALI file name for unit index Idx.
         --  Possibly change Nam to lowercase (generating a new file name).

         --------------------------
         -- Write_With_File_Name --
         --------------------------

         procedure Write_With_File_Names
           (Nam : in out File_Name_Type;
            Idx : Nat)
         is
         begin
            if not File_Names_Case_Sensitive then
               Get_Name_String (Nam);
               To_Lower (Name_Buffer (1 .. Name_Len));
               Nam := Name_Find;
            end if;

            Write_Info_Name (Nam);
            Write_Info_Tab (49);
            Write_Info_Name (Lib_File_Name (Nam, Idx));
         end Write_With_File_Names;

      --  Start of processing for Write_With_Lines
>>>>>>> 751ff693

      begin
         --  Loop to build the with table. A with on the main unit itself
         --  is ignored (AARM 10.2(14a)). Such a with-clause can occur if
         --  the main unit is a subprogram with no spec, and a subunit of
         --  it unecessarily withs the parent.

         for J in Units.First + 1 .. Last_Unit loop

            --  Add element to with table if it is with'ed or if it is the
            --  parent spec of the main unit (case of main unit is a child
            --  unit). The latter with is not needed for semantic purposes,
            --  but is required by the binder for elaboration purposes.
            --  For preproc. data and def. files, there is no Unit_Name,
            --  check for that first.

<<<<<<< HEAD
            if Unit_Name (J) /= No_Name
=======
            if Unit_Name (J) /= No_Unit_Name
>>>>>>> 751ff693
              and then (With_Flags (J) or else Unit_Name (J) = Pname)
            then
               Num_Withs := Num_Withs + 1;
               With_Table (Num_Withs) := J;
            end if;
         end loop;

         --  Sort and output the table

         Sort (With_Table (1 .. Num_Withs));

         for J in 1 .. Num_Withs loop
            Unum   := With_Table (J);
            Cunit  := Units.Table (Unum).Cunit;
            Uname  := Units.Table (Unum).Unit_Name;
            Fname  := Units.Table (Unum).Unit_File_Name;

            Write_Info_Initiate ('W');
            Write_Info_Char (' ');
            Write_Info_Name (Uname);

            --  Now we need to figure out the names of the files that contain
            --  the with'ed unit. These will usually be the files for the body,
            --  except in the case of a package that has no body. Note that we
            --  have a specific exemption here for predefined library generics
            --  (see comments for Generic_May_Lack_ALI). We do not generate
            --  dependency upon the ALI file for such units. Older compilers
            --  used to not support generating code (and ALI) for generics, and
            --  we want to avoid having different processing (namely, different
            --  lists of files to be compiled) for different stages of the
            --  bootstrap.

            if not ((Nkind (Unit (Cunit)) in N_Generic_Declaration
                      or else
                     Nkind (Unit (Cunit)) in N_Generic_Renaming_Declaration)
                    and then Generic_May_Lack_ALI (Fname))
            then
               Write_Info_Tab (25);

               if Is_Spec_Name (Uname) then
                  Body_Fname :=
                    Get_File_Name
                      (Get_Body_Name (Uname),
                       Subunit => False, May_Fail => True);

                  Body_Index :=
                    Get_Unit_Index
                      (Get_Body_Name (Uname));

                  if Body_Fname = No_File then
                     Body_Fname := Get_File_Name (Uname, Subunit => False);
                     Body_Index := Get_Unit_Index (Uname);
                  end if;

               else
                  Body_Fname := Get_File_Name (Uname, Subunit => False);
                  Body_Index := Get_Unit_Index (Uname);
               end if;

               --  A package is considered to have a body if it requires
               --  a body or if a body is present in Ada 83 mode.

               if Body_Required (Cunit)
                 or else (Ada_Version = Ada_83
                           and then Full_Source_Name (Body_Fname) /= No_File)
               then
<<<<<<< HEAD
                  --  Ensure that on platforms where the file names are not
                  --  case sensitive, the recorded file name is in lower case.

                  if not File_Names_Case_Sensitive then
                     Get_Name_String (Body_Fname);
                     To_Lower (Name_Buffer (1 .. Name_Len));
                     Body_Fname := Name_Find;
                  end if;

                  Write_Info_Name (Body_Fname);
                  Write_Info_Tab (49);
                  Write_Info_Name
                    (Lib_File_Name (Body_Fname, Body_Index));
               else
                  --  Ensure that on platforms where the file names are not
                  --  case sensitive, the recorded file name is in lower case.

                  if not File_Names_Case_Sensitive then
                     Get_Name_String (Fname);
                     To_Lower (Name_Buffer (1 .. Name_Len));
                     Fname := Name_Find;
                  end if;

                  Write_Info_Name (Fname);
                  Write_Info_Tab (49);
                  Write_Info_Name
                    (Lib_File_Name (Fname, Munit_Index (Unum)));
=======
                  Write_With_File_Names (Body_Fname, Body_Index);
               else
                  Write_With_File_Names (Fname, Munit_Index (Unum));
>>>>>>> 751ff693
               end if;

               if Elab_Flags (Unum) then
                  Write_Info_Str ("  E");
               end if;

               if Elab_All_Flags (Unum) then
                  Write_Info_Str ("  EA");
               end if;

               if Elab_Des_Flags (Unum) then
                  Write_Info_Str ("  ED");
               end if;

               if Elab_All_Des_Flags (Unum) then
                  Write_Info_Str ("  AD");
               end if;
            end if;

            Write_Info_EOL;
         end loop;
      end Write_With_Lines;

   --  Start of processing for Write_ALI

   begin
      --  We never write an ALI file if the original operating mode was
      --  syntax-only (-gnats switch used in compiler invocation line)

      if Original_Operating_Mode = Check_Syntax then
         return;
      end if;

      --  Build sorted source dependency table. We do this right away,
      --  because it is referenced by Up_To_Date_ALI_File_Exists.

      for Unum in Units.First .. Last_Unit loop
         if Cunit_Entity (Unum) = Empty
           or else not From_With_Type (Cunit_Entity (Unum))
         then
            Num_Sdep := Num_Sdep + 1;
            Sdep_Table (Num_Sdep) := Unum;
         end if;
      end loop;

      --  Sort the table so that the D lines are in order

      Lib.Sort (Sdep_Table (1 .. Num_Sdep));

      --  If we are not generating code, and there is an up to date
      --  ali file accessible, read it, and acquire the compilation
      --  arguments from this file.

      if Operating_Mode /= Generate_Code then
         if Up_To_Date_ALI_File_Exists then
            Update_Tables_From_ALI_File;
            return;
         end if;
      end if;

      --  Otherwise acquire compilation arguments and prepare to write
      --  out a new ali file.

      Create_Output_Library_Info;

      --  Output version line

      Write_Info_Initiate ('V');
      Write_Info_Str (" """);
      Write_Info_Str (Verbose_Library_Version);
      Write_Info_Char ('"');

      Write_Info_EOL;

      --  Output main program line if this is acceptable main program

      Output_Main_Program_Line : declare
         U : Node_Id := Unit (Units.Table (Main_Unit).Cunit);
         S : Node_Id;

         procedure M_Parameters;
         --  Output parameters for main program line

         ------------------
         -- M_Parameters --
         ------------------

         procedure M_Parameters is
         begin
            if Main_Priority (Main_Unit) /= Default_Main_Priority then
               Write_Info_Char (' ');
               Write_Info_Nat (Main_Priority (Main_Unit));
            end if;

            if Opt.Time_Slice_Set then
               Write_Info_Str (" T=");
               Write_Info_Nat (Opt.Time_Slice_Value);
            end if;

            Write_Info_Str (" W=");
            Write_Info_Char
              (WC_Encoding_Letters (Wide_Character_Encoding_Method));

            Write_Info_EOL;
         end M_Parameters;

      --  Start of processing for Output_Main_Program_Line

      begin
         if Nkind (U) = N_Subprogram_Body
           or else
             (Nkind (U) = N_Package_Body
               and then
                 Nkind (Original_Node (U)) in N_Subprogram_Instantiation)
         then
            --  If the unit is a subprogram instance, the entity for the
            --  subprogram is the alias of the visible entity, which is the
            --  related instance of the wrapper package. We retrieve the
            --  subprogram declaration of the desired entity.

            if Nkind (U) = N_Package_Body then
               U := Parent (Parent (
                   Alias (Related_Instance (Defining_Unit_Name
                     (Specification (Unit (Library_Unit (Parent (U)))))))));
            end if;

            S := Specification (U);

            if No (Parameter_Specifications (S)) then
               if Nkind (S) = N_Procedure_Specification then
                  Write_Info_Initiate ('M');
                  Write_Info_Str (" P");
                  M_Parameters;

               else
                  declare
                     Nam : Node_Id := Defining_Unit_Name (S);

                  begin
                     --  If it is a child unit, get its simple name

                     if Nkind (Nam) = N_Defining_Program_Unit_Name then
                        Nam := Defining_Identifier (Nam);
                     end if;

                     if Is_Integer_Type (Etype (Nam)) then
                        Write_Info_Initiate ('M');
                        Write_Info_Str (" F");
                        M_Parameters;
                     end if;
                  end;
               end if;
            end if;
         end if;
      end Output_Main_Program_Line;

      --  Write command argmument ('A') lines

      for A in 1 .. Compilation_Switches.Last loop
         Write_Info_Initiate ('A');
         Write_Info_Char (' ');
         Write_Info_Str (Compilation_Switches.Table (A).all);
         Write_Info_Terminate;
      end loop;

      --  Output parameters ('P') line

      Write_Info_Initiate ('P');

      if Compilation_Errors then
         Write_Info_Str (" CE");
      end if;

      if Opt.Detect_Blocking then
         Write_Info_Str (" DB");
      end if;

      if Opt.Float_Format /= ' ' then
         Write_Info_Str (" F");

         if Opt.Float_Format = 'I' then
            Write_Info_Char ('I');

         elsif Opt.Float_Format_Long = 'D' then
            Write_Info_Char ('D');

         else
            Write_Info_Char ('G');
         end if;
      end if;

      if Tasking_Used
        and then not Is_Predefined_File_Name (Unit_File_Name (Main_Unit))
      then
         if Locking_Policy /= ' ' then
            Write_Info_Str  (" L");
            Write_Info_Char (Locking_Policy);
         end if;

         if Queuing_Policy /= ' ' then
            Write_Info_Str  (" Q");
            Write_Info_Char (Queuing_Policy);
         end if;

         if Task_Dispatching_Policy /= ' ' then
            Write_Info_Str  (" T");
            Write_Info_Char (Task_Dispatching_Policy);
            Write_Info_Char (' ');
         end if;
      end if;

      if not Object then
         Write_Info_Str (" NO");
      end if;

      if No_Run_Time_Mode then
         Write_Info_Str (" NR");
      end if;

      if Normalize_Scalars then
         Write_Info_Str (" NS");
      end if;

      if Sec_Stack_Used then
         Write_Info_Str (" SS");
      end if;

      if Unreserve_All_Interrupts then
         Write_Info_Str (" UA");
      end if;

      if Exception_Mechanism = Back_End_Exceptions then
         Write_Info_Str (" ZX");
      end if;

      Write_Info_EOL;

      --  Before outputting the restrictions line, update the setting of
      --  the No_Elaboration_Code flag. Violations of this restriction
      --  cannot be detected until after the backend has been called since
      --  it is the backend that sets this flag. We have to check all units
      --  for which we have generated code

      for Unit in Units.First .. Last_Unit loop
         if Units.Table (Unit).Generate_Code
           or else Unit = Main_Unit
         then
            if not Has_No_Elaboration_Code (Cunit (Unit)) then
               Main_Restrictions.Violated (No_Elaboration_Code) := True;
            end if;
         end if;
      end loop;

      --  Output first restrictions line

      Write_Info_Initiate ('R');
      Write_Info_Char (' ');

      --  First the information for the boolean restrictions

      for R in All_Boolean_Restrictions loop
         if Main_Restrictions.Set (R)
           and then not Restriction_Warnings (R)
         then
            Write_Info_Char ('r');
         elsif Main_Restrictions.Violated (R) then
            Write_Info_Char ('v');
         else
            Write_Info_Char ('n');
         end if;
      end loop;

      --  And now the information for the parameter restrictions

      for RP in All_Parameter_Restrictions loop
         if Main_Restrictions.Set (RP)
           and then not Restriction_Warnings (RP)
         then
            Write_Info_Char ('r');
            Write_Info_Nat (Nat (Main_Restrictions.Value (RP)));
         else
            Write_Info_Char ('n');
         end if;

         if not Main_Restrictions.Violated (RP)
           or else RP not in Checked_Parameter_Restrictions
         then
            Write_Info_Char ('n');
         else
            Write_Info_Char ('v');
            Write_Info_Nat (Nat (Main_Restrictions.Count (RP)));

            if Main_Restrictions.Unknown (RP) then
               Write_Info_Char ('+');
            end if;
         end if;
      end loop;

      Write_Info_EOL;

      --  Output R lines for No_Dependence entries

      for J in No_Dependence.First .. No_Dependence.Last loop
         if In_Extended_Main_Source_Unit (No_Dependence.Table (J).Unit)
           and then not No_Dependence.Table (J).Warn
         then
            Write_Info_Initiate ('R');
            Write_Info_Char (' ');
            Write_Unit_Name (No_Dependence.Table (J).Unit);
            Write_Info_EOL;
         end if;
      end loop;

      --  Output interrupt state lines

      for J in Interrupt_States.First .. Interrupt_States.Last loop
         Write_Info_Initiate ('I');
         Write_Info_Char (' ');
         Write_Info_Nat (Interrupt_States.Table (J).Interrupt_Number);
         Write_Info_Char (' ');
         Write_Info_Char (Interrupt_States.Table (J).Interrupt_State);
         Write_Info_Char (' ');
         Write_Info_Nat
           (Nat (Get_Logical_Line_Number
                   (Interrupt_States.Table (J).Pragma_Loc)));
         Write_Info_EOL;
      end loop;

      --  Output priority specific dispatching lines

      for J in Specific_Dispatching.First .. Specific_Dispatching.Last loop
         Write_Info_Initiate ('S');
         Write_Info_Char (' ');
         Write_Info_Char (Specific_Dispatching.Table (J).Dispatching_Policy);
         Write_Info_Char (' ');
         Write_Info_Nat (Specific_Dispatching.Table (J).First_Priority);
         Write_Info_Char (' ');
         Write_Info_Nat (Specific_Dispatching.Table (J).Last_Priority);
         Write_Info_Char (' ');
         Write_Info_Nat
           (Nat (Get_Logical_Line_Number
                   (Specific_Dispatching.Table (J).Pragma_Loc)));
         Write_Info_EOL;
      end loop;

      --  Loop through file table to output information for all units for which
      --  we have generated code, as marked by the Generate_Code flag.

      for Unit in Units.First .. Last_Unit loop
         if Units.Table (Unit).Generate_Code
           or else Unit = Main_Unit
         then
            Write_Info_EOL; -- blank line
            Write_Unit_Information (Unit);
         end if;
      end loop;

      Write_Info_EOL; -- blank line

      --  Output external version reference lines

      for J in 1 .. Version_Ref.Last loop
         Write_Info_Initiate ('E');
         Write_Info_Char (' ');

         for K in 1 .. String_Length (Version_Ref.Table (J)) loop
            Write_Info_Char_Code (Get_String_Char (Version_Ref.Table (J), K));
         end loop;

         Write_Info_EOL;
      end loop;

      --  Prepare to output the source dependency lines

      declare
         Unum : Unit_Number_Type;
         --  Number of unit being output

         Sind : Source_File_Index;
         --  Index of corresponding source file

         Fname : File_Name_Type;

      begin
         for J in 1 .. Num_Sdep loop
            Unum := Sdep_Table (J);
            Units.Table (Unum).Dependency_Num := J;
            Sind := Units.Table (Unum).Source_Index;

            Write_Info_Initiate ('D');
            Write_Info_Char (' ');

            --  Normal case of a unit entry with a source index

            if Sind /= No_Source_File then
               Fname := File_Name (Sind);

               --  Ensure that on platforms where the file names are not
               --  case sensitive, the recorded file name is in lower case.

               if not File_Names_Case_Sensitive then
                  Get_Name_String (Fname);
                  To_Lower (Name_Buffer (1 .. Name_Len));
                  Fname := Name_Find;
               end if;

               Write_Info_Name (Fname);
               Write_Info_Tab (25);
               Write_Info_Str (String (Time_Stamp (Sind)));
               Write_Info_Char (' ');
               Write_Info_Str (Get_Hex_String (Source_Checksum (Sind)));

               --  If subunit, add unit name, omitting the %b at the end

               if Present (Cunit (Unum))
                 and then Nkind (Unit (Cunit (Unum))) = N_Subunit
               then
                  Get_Decoded_Name_String (Unit_Name (Unum));
                  Write_Info_Char (' ');
                  Write_Info_Str (Name_Buffer (1 .. Name_Len - 2));
               end if;

               --  If Source_Reference pragma used output information

               if Num_SRef_Pragmas (Sind) > 0 then
                  Write_Info_Char (' ');

                  if Num_SRef_Pragmas (Sind) = 1 then
                     Write_Info_Nat (Int (First_Mapped_Line (Sind)));
                  else
                     Write_Info_Nat (0);
                  end if;

                  Write_Info_Char (':');
                  Write_Info_Name (Reference_Name (Sind));
               end if;

               --  Case where there is no source index (happens for missing
               --  files). In this case we write a dummy time stamp.

            else
               Write_Info_Name (Unit_File_Name (Unum));
               Write_Info_Tab (25);
               Write_Info_Str (String (Dummy_Time_Stamp));
               Write_Info_Char (' ');
               Write_Info_Str (Get_Hex_String (0));
            end if;

            Write_Info_EOL;
         end loop;
      end;

      Output_References;
      Write_Info_Terminate;
      Close_Output_Library_Info;
   end Write_ALI;

   ---------------------
   -- Write_Unit_Name --
   ---------------------

   procedure Write_Unit_Name (N : Node_Id) is
   begin
      if Nkind (N) = N_Identifier then
         Write_Info_Name (Chars (N));

      else
         pragma Assert (Nkind (N) = N_Selected_Component);
         Write_Unit_Name (Prefix (N));
         Write_Info_Char ('.');
         Write_Unit_Name (Selector_Name (N));
      end if;
   end Write_Unit_Name;

end Lib.Writ;<|MERGE_RESOLUTION|>--- conflicted
+++ resolved
@@ -6,11 +6,7 @@
 --                                                                          --
 --                                 B o d y                                  --
 --                                                                          --
-<<<<<<< HEAD
---          Copyright (C) 1992-2006, Free Software Foundation, Inc.         --
-=======
 --          Copyright (C) 1992-2007, Free Software Foundation, Inc.         --
->>>>>>> 751ff693
 --                                                                          --
 -- GNAT is free software;  you can  redistribute it  and/or modify it under --
 -- terms of the  GNU General Public License as published  by the Free Soft- --
@@ -19,14 +15,8 @@
 -- OUT ANY WARRANTY;  without even the  implied warranty of MERCHANTABILITY --
 -- or FITNESS FOR A PARTICULAR PURPOSE.  See the GNU General Public License --
 -- for  more details.  You should have  received  a copy of the GNU General --
-<<<<<<< HEAD
--- Public License  distributed with GNAT;  see file COPYING.  If not, write --
--- to  the  Free Software Foundation,  51  Franklin  Street,  Fifth  Floor, --
--- Boston, MA 02110-1301, USA.                                              --
-=======
 -- Public License  distributed with GNAT; see file COPYING3.  If not, go to --
 -- http://www.gnu.org/licenses for a complete copy of the license.          --
->>>>>>> 751ff693
 --                                                                          --
 -- GNAT was originally developed  by the GNAT team at  New York University. --
 -- Extensive contributions were provided by Ada Core Technologies Inc.      --
@@ -79,26 +69,6 @@
    begin
       Units.Increment_Last;
       Units.Table (Units.Last) :=
-<<<<<<< HEAD
-        (Unit_File_Name  => File_Name (S),
-         Unit_Name       => No_Name,
-         Expected_Unit   => No_Name,
-         Source_Index    => S,
-         Cunit           => Empty,
-         Cunit_Entity    => Empty,
-         Dependency_Num  => 0,
-         Dynamic_Elab    => False,
-         Fatal_Error     => False,
-         Generate_Code   => False,
-         Has_RACW        => False,
-         Ident_String    => Empty,
-         Loading         => False,
-         Main_Priority   => -1,
-         Munit_Index     => 0,
-         Serial_Number   => 0,
-         Version         => 0,
-         Error_Location  => No_Location);
-=======
         (Unit_File_Name   => File_Name (S),
          Unit_Name        => No_Unit_Name,
          Expected_Unit    => No_Unit_Name,
@@ -118,7 +88,6 @@
          Serial_Number    => 0,
          Version          => 0,
          Error_Location   => No_Location);
->>>>>>> 751ff693
    end Add_Preprocessing_Dependency;
 
    ------------------------------
@@ -154,26 +123,6 @@
 
       Units.Increment_Last;
       Units.Table (Units.Last) := (
-<<<<<<< HEAD
-        Unit_File_Name  => System_Fname,
-        Unit_Name       => System_Uname,
-        Expected_Unit   => System_Uname,
-        Source_Index    => System_Source_File_Index,
-        Cunit           => Empty,
-        Cunit_Entity    => Empty,
-        Dependency_Num  => 0,
-        Dynamic_Elab    => False,
-        Fatal_Error     => False,
-        Generate_Code   => False,
-        Has_RACW        => False,
-        Ident_String    => Empty,
-        Loading         => False,
-        Main_Priority   => -1,
-        Munit_Index     => 0,
-        Serial_Number   => 0,
-        Version         => 0,
-        Error_Location  => No_Location);
-=======
         Unit_File_Name   => System_Fname,
         Unit_Name        => System_Uname,
         Expected_Unit    => System_Uname,
@@ -193,7 +142,6 @@
         Serial_Number    => 0,
         Version          => 0,
         Error_Location   => No_Location);
->>>>>>> 751ff693
 
       --  Parse system.ads so that the checksum is set right
       --  Style checks are not applied.
@@ -686,8 +634,6 @@
                         Get_Parent_Spec_Name (Unit_Name (Main_Unit));
          Body_Fname : File_Name_Type;
          Body_Index : Nat;
-<<<<<<< HEAD
-=======
 
          procedure Write_With_File_Names
            (Nam : in out File_Name_Type;
@@ -716,7 +662,6 @@
          end Write_With_File_Names;
 
       --  Start of processing for Write_With_Lines
->>>>>>> 751ff693
 
       begin
          --  Loop to build the with table. A with on the main unit itself
@@ -733,11 +678,7 @@
             --  For preproc. data and def. files, there is no Unit_Name,
             --  check for that first.
 
-<<<<<<< HEAD
-            if Unit_Name (J) /= No_Name
-=======
             if Unit_Name (J) /= No_Unit_Name
->>>>>>> 751ff693
               and then (With_Flags (J) or else Unit_Name (J) = Pname)
             then
                Num_Withs := Num_Withs + 1;
@@ -804,39 +745,9 @@
                  or else (Ada_Version = Ada_83
                            and then Full_Source_Name (Body_Fname) /= No_File)
                then
-<<<<<<< HEAD
-                  --  Ensure that on platforms where the file names are not
-                  --  case sensitive, the recorded file name is in lower case.
-
-                  if not File_Names_Case_Sensitive then
-                     Get_Name_String (Body_Fname);
-                     To_Lower (Name_Buffer (1 .. Name_Len));
-                     Body_Fname := Name_Find;
-                  end if;
-
-                  Write_Info_Name (Body_Fname);
-                  Write_Info_Tab (49);
-                  Write_Info_Name
-                    (Lib_File_Name (Body_Fname, Body_Index));
-               else
-                  --  Ensure that on platforms where the file names are not
-                  --  case sensitive, the recorded file name is in lower case.
-
-                  if not File_Names_Case_Sensitive then
-                     Get_Name_String (Fname);
-                     To_Lower (Name_Buffer (1 .. Name_Len));
-                     Fname := Name_Find;
-                  end if;
-
-                  Write_Info_Name (Fname);
-                  Write_Info_Tab (49);
-                  Write_Info_Name
-                    (Lib_File_Name (Fname, Munit_Index (Unum)));
-=======
                   Write_With_File_Names (Body_Fname, Body_Index);
                else
                   Write_With_File_Names (Fname, Munit_Index (Unum));
->>>>>>> 751ff693
                end if;
 
                if Elab_Flags (Unum) then
