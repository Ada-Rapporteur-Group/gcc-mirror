------------------------------------------------------------------------------
--                                                                          --
--                         GNAT COMPILER COMPONENTS                         --
--                                                                          --
--                             E R R _ V A R S                              --
--                                                                          --
--                                 S p e c                                  --
--                                                                          --
<<<<<<< HEAD
--          Copyright (C) 1992-2005, Free Software Foundation, Inc.         --
=======
--          Copyright (C) 1992-2006, Free Software Foundation, Inc.         --
>>>>>>> c355071f
--                                                                          --
-- GNAT is free software;  you can  redistribute it  and/or modify it under --
-- terms of the  GNU General Public License as published  by the Free Soft- --
-- ware  Foundation;  either version 2,  or (at your option) any later ver- --
-- sion.  GNAT is distributed in the hope that it will be useful, but WITH- --
-- OUT ANY WARRANTY;  without even the  implied warranty of MERCHANTABILITY --
-- or FITNESS FOR A PARTICULAR PURPOSE.  See the GNU General Public License --
-- for  more details.  You should have  received  a copy of the GNU General --
-- Public License  distributed with GNAT;  see file COPYING.  If not, write --
-- to  the  Free Software Foundation,  51  Franklin  Street,  Fifth  Floor, --
-- Boston, MA 02110-1301, USA.                                              --
--                                                                          --
-- GNAT was originally developed  by the GNAT team at  New York University. --
-- Extensive contributions were provided by Ada Core Technologies Inc.      --
--                                                                          --
------------------------------------------------------------------------------

--  This package contains variables common to error reporting packages
--  including Errout and Prj.Err.

with Types; use Types;
with Uintp; use Uintp;

package Err_Vars is

   ------------------
   -- Error Counts --
   ------------------

   Serious_Errors_Detected : Nat;
   --  This is a count of errors that are serious enough to stop expansion,
   --  and hence to prevent generation of an object file even if the
   --  switch -gnatQ is set. Initialized to zero at the start of compilation.

   Total_Errors_Detected : Nat;
   --  Number of errors detected so far. Includes count of serious errors and
   --  non-serious errors, so this value is always greater than or equal to the
   --  Serious_Errors_Detected value. Initialized to zero at the start of
   --  compilation.

   Warnings_Detected : Nat;
   --  Number of warnings detected. Initialized to zero at the start of
   --  compilation.

   ----------------------------------
   -- Error Message Mode Variables --
   ----------------------------------

   --  These variables control special error message modes. The initialized
   --  values below give the normal default behavior, but they can be reset
   --  by the caller to get different behavior as noted in the comments. These
   --  variables are not reset by calls to the error message routines, so the
   --  caller is responsible for resetting the default behavior after use.

   Error_Msg_Qual_Level : Int;
   --  Number of levels of qualification required for type name (see the
   --  description of the } insertion character. Note that this value does
   --  note get reset by any Error_Msg call, so the caller is responsible
   --  for resetting it.

   Warn_On_Instance : Boolean;
   --  Normally if a warning is generated in a generic template from the
   --  analysis of the template, then the warning really belongs in the
   --  template, and the default value of False for this Boolean achieves
   --  that effect. If Warn_On_Instance is set True, then the warnings are
   --  generated on the instantiation (referring to the template) rather
   --  than on the template itself.

   Raise_Exception_On_Error : Nat;
   --  If this value is non-zero, then any attempt to generate an error
   --  message raises the exception Error_Msg_Exception, and the error
   --  message is not output. This is used for defending against junk
   --  resulting from illegalities, and also for substitution of more
   --  appropriate error messages from higher semantic levels. It is
   --  a counter so that the increment/decrement protocol nests neatly.

   Error_Msg_Exception : exception;
   --  Exception raised if Raise_Exception_On_Error is true

   Current_Error_Source_File : Source_File_Index := Internal_Source_File;
   --  Id of current messages. Used to post file name when unit changes. This
   --  is initialized to Main_Source_File at the start of a compilation, which
   --  means that no file names will be output unless there are errors in units
   --  other than the main unit. However, if the main unit has a pragma
   --  Source_Reference line, then this is initialized to No_Source_File,
   --  to force an initial reference to the real source file name.

   ----------------------------------------
   -- Error Message Insertion Parameters --
   ----------------------------------------

   --  The error message routines work with strings that contain insertion
   --  sequences that result in the insertion of variable data. The following
   --  variables contain the required data. The procedure is to set one or more
   --  of the following global variables to appropriate values before making a
   --  call to one of the error message routines with a string containing the
   --  insertion character to get the value inserted in an appropriate format.

   Error_Msg_Col : Column_Number;
   --  Column for @ insertion character in message

   Error_Msg_Uint_1 : Uint;
   Error_Msg_Uint_2 : Uint;
   --  Uint values for ^ insertion characters in message

   Error_Msg_Sloc : Source_Ptr;
   --  Source location for # insertion character in message

   Error_Msg_Name_1 : Name_Id;
   Error_Msg_Name_2 : Name_Id;
   Error_Msg_Name_3 : Name_Id;
   --  Name_Id values for % insertion characters in message

   Error_Msg_Unit_1 : Name_Id;
   Error_Msg_Unit_2 : Name_Id;
   --  Name_Id values for $ insertion characters in message

   Error_Msg_Node_1 : Node_Id;
   Error_Msg_Node_2 : Node_Id;
   --  Node_Id values for & insertion characters in message

   Error_Msg_Warn : Boolean;
   --  Used if current message contains a < insertion character to indicate
   --  if the current message is a warning message.

<<<<<<< HEAD
   Error_Msg_Warn : Boolean;
   --  Used if current message contains a < insertion character to indicate
   --  if the current message is a warning message.

   Warn_On_Instance : Boolean := False;
   --  Normally if a warning is generated in a generic template from the
   --  analysis of the template, then the warning really belongs in the
   --  template, and the default value of False for this Boolean achieves
   --  that effect. If Warn_On_Instance is set True, then the warnings are
   --  generated on the instantiation (referring to the template) rather
   --  than on the template itself.
=======
   Error_Msg_String : String (1 .. 4096);
   Error_Msg_Strlen : Natural;
   --  Used if current message contains a ~ insertion character to indicate
   --  insertion of the string Error_Msg_String (1 .. Error_Msg_Strlen).
>>>>>>> c355071f

end Err_Vars;<|MERGE_RESOLUTION|>--- conflicted
+++ resolved
@@ -6,11 +6,7 @@
 --                                                                          --
 --                                 S p e c                                  --
 --                                                                          --
-<<<<<<< HEAD
---          Copyright (C) 1992-2005, Free Software Foundation, Inc.         --
-=======
 --          Copyright (C) 1992-2006, Free Software Foundation, Inc.         --
->>>>>>> c355071f
 --                                                                          --
 -- GNAT is free software;  you can  redistribute it  and/or modify it under --
 -- terms of the  GNU General Public License as published  by the Free Soft- --
@@ -136,23 +132,9 @@
    --  Used if current message contains a < insertion character to indicate
    --  if the current message is a warning message.
 
-<<<<<<< HEAD
-   Error_Msg_Warn : Boolean;
-   --  Used if current message contains a < insertion character to indicate
-   --  if the current message is a warning message.
-
-   Warn_On_Instance : Boolean := False;
-   --  Normally if a warning is generated in a generic template from the
-   --  analysis of the template, then the warning really belongs in the
-   --  template, and the default value of False for this Boolean achieves
-   --  that effect. If Warn_On_Instance is set True, then the warnings are
-   --  generated on the instantiation (referring to the template) rather
-   --  than on the template itself.
-=======
    Error_Msg_String : String (1 .. 4096);
    Error_Msg_Strlen : Natural;
    --  Used if current message contains a ~ insertion character to indicate
    --  insertion of the string Error_Msg_String (1 .. Error_Msg_Strlen).
->>>>>>> c355071f
 
 end Err_Vars;