--- conflicted
+++ resolved
@@ -36,10 +36,6 @@
 with Stand;    use Stand;
 with Tbuild;   use Tbuild;
 with Ttypes;   use Ttypes;
-<<<<<<< HEAD
-with Exp_Tss;  use Exp_Tss;
-=======
->>>>>>> 8c044a9c
 with Uintp;    use Uintp;
 
 package body Exp_Strm is
@@ -795,25 +791,6 @@
       Decl : out Node_Id;
       Pnam : out Entity_Id)
    is
-<<<<<<< HEAD
-      Stms : List_Id;
-      --  Statements for the 'Read body
-
-      Tmp : constant Entity_Id := Make_Defining_Identifier (Loc, Name_V);
-      --  Temporary, must hide formal (assignments to components of the
-      --  record are always generated with V as the identifier for the record).
-
-      Cstr : List_Id;
-      --  List of constraints to be applied on temporary
-
-      Disc     : Entity_Id;
-      Disc_Ref : Node_Id;
-      Block    : Node_Id;
-
-   begin
-      Stms := New_List;
-      Cstr := New_List;
-=======
       Out_Formal : Node_Id;
       --  Expression denoting the out formal parameter
 
@@ -849,7 +826,6 @@
 
    begin
 
->>>>>>> 8c044a9c
       Disc := First_Discriminant (Typ);
 
       --  A mutable type cannot be a tagged type, so we generate a new name
@@ -859,22 +835,6 @@
         Make_Defining_Identifier (Loc,
           Chars => Make_TSS_Name_Local (Typ, TSS_Stream_Read));
 
-<<<<<<< HEAD
-      --  Generate Reads for the discriminants of the type. The discriminants
-      --  need to be read before the rest of the components, so that
-      --  variants are initialized correctly.
-
-      while Present (Disc) loop
-         Disc_Ref :=
-           Make_Selected_Component (Loc,
-             Prefix        => Make_Selected_Component (Loc,
-                                Prefix => New_Occurrence_Of (Pnam, Loc),
-                                Selector_Name =>
-                                  Make_Identifier (Loc, Name_V)),
-             Selector_Name => New_Occurrence_Of (Disc, Loc));
-
-         Set_Assignment_OK (Disc_Ref);
-=======
       Out_Formal :=
         Make_Selected_Component (Loc,
           Prefix => New_Occurrence_Of (Pnam, Loc),
@@ -895,29 +855,18 @@
              Defining_Identifier => Tmp_For_Disc,
              Object_Definition   => New_Occurrence_Of (Etype (Disc), Loc)));
          Set_No_Initialization (Last (Tmps_For_Discs));
->>>>>>> 8c044a9c
 
          Append_To (Stms,
            Make_Attribute_Reference (Loc,
              Prefix => New_Occurrence_Of (Etype (Disc), Loc),
-<<<<<<< HEAD
-               Attribute_Name => Name_Read,
-               Expressions => New_List (
-                 Make_Identifier (Loc, Name_S),
-                 Disc_Ref)));
-=======
              Attribute_Name => Name_Read,
              Expressions => New_List (
                Make_Identifier (Loc, Name_S),
                New_Occurrence_Of (Tmp_For_Disc, Loc))));
->>>>>>> 8c044a9c
 
          Append_To (Cstr,
            Make_Discriminant_Association (Loc,
              Selector_Names => New_List (New_Occurrence_Of (Disc, Loc)),
-<<<<<<< HEAD
-             Expression     => New_Copy_Tree (Disc_Ref)));
-=======
              Expression     => New_Occurrence_Of (Tmp_For_Disc, Loc)));
 
          Append_To (Discriminant_Checks,
@@ -930,7 +879,6 @@
                      Prefix => New_Copy_Tree (Out_Formal),
                      Selector_Name => New_Occurrence_Of (Disc, Loc))),
              Reason => CE_Discriminant_Check_Failed));
->>>>>>> 8c044a9c
          Next_Discriminant (Disc);
       end loop;
 
@@ -946,29 +894,6 @@
       --  prior to being initialized. To this effect, we wrap the component
       --  assignments in a block where V is a constrained temporary.
 
-<<<<<<< HEAD
-      Block :=
-        Make_Block_Statement (Loc,
-          Declarations => New_List (
-           Make_Object_Declaration (Loc,
-             Defining_Identifier => Tmp,
-             Object_Definition   =>
-               Make_Subtype_Indication (Loc,
-                 Subtype_Mark => New_Occurrence_Of (Typ, Loc),
-                 Constraint =>
-                   Make_Index_Or_Discriminant_Constraint (Loc,
-                     Constraints => Cstr)))),
-          Handled_Statement_Sequence =>
-            Handled_Statement_Sequence (Decl));
-
-      Append_To (Stms, Block);
-
-      Append_To (Statements (Handled_Statement_Sequence (Block)),
-        Make_Assignment_Statement (Loc,
-          Name => Make_Selected_Component (Loc,
-                    Prefix => New_Occurrence_Of (Pnam, Loc),
-                    Selector_Name => Make_Identifier (Loc, Name_V)),
-=======
       Append_To (Dcls,
         Make_Object_Declaration (Loc,
           Defining_Identifier => Tmp,
@@ -996,7 +921,6 @@
       Append_To (Constrained_Stms,
         Make_Assignment_Statement (Loc,
           Name => Out_Formal,
->>>>>>> 8c044a9c
           Expression => Make_Identifier (Loc, Name_V)));
 
       if Is_Unchecked_Union (Typ) then
@@ -1012,10 +936,7 @@
                Reason => PE_Unchecked_Union_Restriction));
       end if;
 
-<<<<<<< HEAD
-=======
       Set_Declarations (Decl, Tmps_For_Discs);
->>>>>>> 8c044a9c
       Set_Handled_Statement_Sequence (Decl,
         Make_Handled_Sequence_Of_Statements (Loc,
           Statements => Stms));
