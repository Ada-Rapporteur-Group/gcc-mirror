------------------------------------------------------------------------------
--                                                                          --
--                         GNAT COMPILER COMPONENTS                         --
--                                                                          --
--                             E X P _ S T R M                              --
--                                                                          --
--                                 B o d y                                  --
--                                                                          --
<<<<<<< HEAD
--          Copyright (C) 1992-2005, Free Software Foundation, Inc.         --
=======
--          Copyright (C) 1992-2007, Free Software Foundation, Inc.         --
>>>>>>> 751ff693
--                                                                          --
-- GNAT is free software;  you can  redistribute it  and/or modify it under --
-- terms of the  GNU General Public License as published  by the Free Soft- --
-- ware  Foundation;  either version 3,  or (at your option) any later ver- --
-- sion.  GNAT is distributed in the hope that it will be useful, but WITH- --
-- OUT ANY WARRANTY;  without even the  implied warranty of MERCHANTABILITY --
-- or FITNESS FOR A PARTICULAR PURPOSE.  See the GNU General Public License --
-- for  more details.  You should have  received  a copy of the GNU General --
<<<<<<< HEAD
-- Public License  distributed with GNAT;  see file COPYING.  If not, write --
-- to  the  Free Software Foundation,  51  Franklin  Street,  Fifth  Floor, --
-- Boston, MA 02110-1301, USA.                                              --
=======
-- Public License  distributed with GNAT; see file COPYING3.  If not, go to --
-- http://www.gnu.org/licenses for a complete copy of the license.          --
>>>>>>> 751ff693
--                                                                          --
-- GNAT was originally developed  by the GNAT team at  New York University. --
-- Extensive contributions were provided by Ada Core Technologies Inc.      --
--                                                                          --
------------------------------------------------------------------------------

with Atree;    use Atree;
with Einfo;    use Einfo;
with Namet;    use Namet;
with Nlists;   use Nlists;
with Nmake;    use Nmake;
with Opt;      use Opt;
with Rtsfind;  use Rtsfind;
with Sem_Util; use Sem_Util;
with Sinfo;    use Sinfo;
with Snames;   use Snames;
with Stand;    use Stand;
with Tbuild;   use Tbuild;
with Ttypes;   use Ttypes;
with Uintp;    use Uintp;

package body Exp_Strm is

   -----------------------
   -- Local Subprograms --
   -----------------------

   procedure Build_Array_Read_Write_Procedure
     (Nod  : Node_Id;
      Typ  : Entity_Id;
      Decl : out Node_Id;
      Pnam : Entity_Id;
      Nam  : Name_Id);
   --  Common routine shared to build either an array Read procedure or an
   --  array Write procedure, Nam is Name_Read or Name_Write to select which.
   --  Pnam is the defining identifier for the constructed procedure. The
   --  other parameters are as for Build_Array_Read_Procedure except that
   --  the first parameter Nod supplies the Sloc to be used to generate code.

   procedure Build_Record_Read_Write_Procedure
     (Loc  : Source_Ptr;
      Typ  : Entity_Id;
      Decl : out Node_Id;
      Pnam : Entity_Id;
      Nam  : Name_Id);
   --  Common routine shared to build a record Read Write procedure, Nam
   --  is Name_Read or Name_Write to select which. Pnam is the defining
   --  identifier for the constructed procedure. The other parameters are
   --  as for Build_Record_Read_Procedure.

   procedure Build_Stream_Function
     (Loc   : Source_Ptr;
      Typ   : Entity_Id;
      Decl  : out Node_Id;
      Fnam  : Entity_Id;
      Decls : List_Id;
      Stms  : List_Id);
   --  Called to build an array or record stream function. The first three
   --  arguments are the same as Build_Record_Or_Elementary_Input_Function.
   --  Decls and Stms are the declarations and statements for the body and
   --  The parameter Fnam is the name of the constructed function.

   function Has_Stream_Standard_Rep (U_Type : Entity_Id) return Boolean;
   --  This function is used to test the type U_Type, to determine if it has
   --  a standard representation from a streaming point of view. Standard means
   --  that it has a standard representation (e.g. no enumeration rep clause),
   --  and the size of the root type is the same as the streaming size (which
   --  is defined as value specified by a Stream_Size clause if present, or
   --  the Esize of U_Type if not).

   function Make_Stream_Subprogram_Name
     (Loc : Source_Ptr;
      Typ : Entity_Id;
      Nam : TSS_Name_Type) return Entity_Id;
   --  Return the entity that identifies the stream subprogram for type Typ
   --  that is identified by the given Nam. This procedure deals with the
   --  difference between tagged types (where a single subprogram associated
   --  with the type is generated) and all other cases (where a subprogram
   --  is generated at the point of the stream attribute reference). The
   --  Loc parameter is used as the Sloc of the created entity.

   function Make_Stream_Subprogram_Name
     (Loc : Source_Ptr;
      Typ : Entity_Id;
      Nam : TSS_Name_Type) return Entity_Id;
   --  Return the entity that identifies the stream subprogram for type Typ
   --  that is identified by the given Nam. This procedure deals with the
   --  difference between tagged types (where a single subprogram associated
   --  with the type is generated) and all other cases (where a subprogram
   --  is generated at the point of the stream attribute reference). The
   --  Loc parameter is used as the Sloc of the created entity.

   function Stream_Base_Type (E : Entity_Id) return Entity_Id;
   --  Stream attributes work on the basis of the base type except for the
   --  array case. For the array case, we do not go to the base type, but
   --  to the first subtype if it is constrained. This avoids problems with
   --  incorrect conversions in the packed array case. Stream_Base_Type is
   --  exactly this function (returns the base type, unless we have an array
   --  type whose first subtype is constrained, in which case it returns the
   --  first subtype).

   --------------------------------
   -- Build_Array_Input_Function --
   --------------------------------

   --  The function we build looks like

   --    function typSI[_nnn] (S : access RST) return Typ is
   --      L1 : constant Index_Type_1 := Index_Type_1'Input (S);
   --      H1 : constant Index_Type_1 := Index_Type_1'Input (S);
   --      L2 : constant Index_Type_2 := Index_Type_2'Input (S);
   --      H2 : constant Index_Type_2 := Index_Type_2'Input (S);
   --      ..
   --      Ln : constant Index_Type_n := Index_Type_n'Input (S);
   --      Hn : constant Index_Type_n := Index_Type_n'Input (S);
   --
   --      V : Typ'Base (L1 .. H1, L2 .. H2, ... Ln .. Hn)

   --    begin
   --      Typ'Read (S, V);
   --      return V;
   --    end typSI[_nnn]

   --  Note: the suffix [_nnn] is present for non-tagged types, where we
   --  generate a local subprogram at the point of the occurrence of the
   --  attribute reference, so the name must be unique.

   procedure Build_Array_Input_Function
     (Loc  : Source_Ptr;
      Typ  : Entity_Id;
      Decl : out Node_Id;
      Fnam : out Entity_Id)
   is
      Dim    : constant Pos := Number_Dimensions (Typ);
      Lnam   : Name_Id;
      Hnam   : Name_Id;
      Decls  : List_Id;
      Ranges : List_Id;
      Stms   : List_Id;
      Indx   : Node_Id;

   begin
      Decls := New_List;
      Ranges := New_List;
      Indx  := First_Index (Typ);

      for J in 1 .. Dim loop
         Lnam := New_External_Name ('L', J);
         Hnam := New_External_Name ('H', J);

         Append_To (Decls,
           Make_Object_Declaration (Loc,
             Defining_Identifier => Make_Defining_Identifier (Loc, Lnam),
             Constant_Present    => True,
             Object_Definition   => New_Occurrence_Of (Etype (Indx), Loc),
             Expression =>
               Make_Attribute_Reference (Loc,
                 Prefix =>
                   New_Occurrence_Of (Stream_Base_Type (Etype (Indx)), Loc),
                 Attribute_Name => Name_Input,
                 Expressions => New_List (Make_Identifier (Loc, Name_S)))));

         Append_To (Decls,
           Make_Object_Declaration (Loc,
             Defining_Identifier => Make_Defining_Identifier (Loc, Hnam),
             Constant_Present    => True,
             Object_Definition   =>
                   New_Occurrence_Of (Stream_Base_Type (Etype (Indx)), Loc),
             Expression =>
               Make_Attribute_Reference (Loc,
                 Prefix =>
                   New_Occurrence_Of (Stream_Base_Type (Etype (Indx)), Loc),
                 Attribute_Name => Name_Input,
                 Expressions => New_List (Make_Identifier (Loc, Name_S)))));

         Append_To (Ranges,
           Make_Range (Loc,
             Low_Bound  => Make_Identifier (Loc, Lnam),
             High_Bound => Make_Identifier (Loc, Hnam)));

         Next_Index (Indx);
      end loop;

      --  If the first subtype is constrained, use it directly. Otherwise
      --  build a subtype indication with the proper bounds.

      if Is_Constrained (Stream_Base_Type (Typ)) then
         Append_To (Decls,
           Make_Object_Declaration (Loc,
             Defining_Identifier => Make_Defining_Identifier (Loc, Name_V),
             Object_Definition =>
               New_Occurrence_Of (Stream_Base_Type (Typ), Loc)));
      else
         Append_To (Decls,
           Make_Object_Declaration (Loc,
             Defining_Identifier => Make_Defining_Identifier (Loc, Name_V),
             Object_Definition =>
               Make_Subtype_Indication (Loc,
                 Subtype_Mark =>
                   New_Occurrence_Of (Stream_Base_Type (Typ), Loc),
                 Constraint =>
                   Make_Index_Or_Discriminant_Constraint (Loc,
                     Constraints => Ranges))));
      end if;

      Stms := New_List (
         Make_Attribute_Reference (Loc,
           Prefix => New_Occurrence_Of (Typ, Loc),
           Attribute_Name => Name_Read,
           Expressions => New_List (
             Make_Identifier (Loc, Name_S),
             Make_Identifier (Loc, Name_V))),

         Make_Simple_Return_Statement (Loc,
           Expression => Make_Identifier (Loc, Name_V)));

      Fnam :=
        Make_Defining_Identifier (Loc,
          Chars => Make_TSS_Name_Local (Typ, TSS_Stream_Input));

      Build_Stream_Function (Loc, Typ, Decl, Fnam, Decls, Stms);
   end Build_Array_Input_Function;

   ----------------------------------
   -- Build_Array_Output_Procedure --
   ----------------------------------

   procedure Build_Array_Output_Procedure
     (Loc  : Source_Ptr;
      Typ  : Entity_Id;
      Decl : out Node_Id;
      Pnam : out Entity_Id)
   is
      Stms : List_Id;
      Indx : Node_Id;

   begin
      --  Build series of statements to output bounds

      Indx := First_Index (Typ);
      Stms := New_List;

      for J in 1 .. Number_Dimensions (Typ) loop
         Append_To (Stms,
           Make_Attribute_Reference (Loc,
             Prefix =>
               New_Occurrence_Of (Stream_Base_Type (Etype (Indx)), Loc),
             Attribute_Name => Name_Write,
             Expressions => New_List (
               Make_Identifier (Loc, Name_S),
               Make_Attribute_Reference (Loc,
                 Prefix => Make_Identifier (Loc, Name_V),
                 Attribute_Name => Name_First,
                 Expressions => New_List (
                   Make_Integer_Literal (Loc, J))))));

         Append_To (Stms,
           Make_Attribute_Reference (Loc,
             Prefix =>
               New_Occurrence_Of (Stream_Base_Type (Etype (Indx)), Loc),
             Attribute_Name => Name_Write,
             Expressions => New_List (
               Make_Identifier (Loc, Name_S),
               Make_Attribute_Reference (Loc,
                 Prefix => Make_Identifier (Loc, Name_V),
                 Attribute_Name => Name_Last,
                 Expressions => New_List (
                   Make_Integer_Literal (Loc, J))))));

         Next_Index (Indx);
      end loop;

      --  Append Write attribute to write array elements

      Append_To (Stms,
        Make_Attribute_Reference (Loc,
          Prefix => New_Occurrence_Of (Typ, Loc),
          Attribute_Name => Name_Write,
          Expressions => New_List (
            Make_Identifier (Loc, Name_S),
            Make_Identifier (Loc, Name_V))));

      Pnam :=
        Make_Defining_Identifier (Loc,
          Chars => Make_TSS_Name_Local (Typ, TSS_Stream_Output));

      Build_Stream_Procedure (Loc, Typ, Decl, Pnam, Stms, False);
   end Build_Array_Output_Procedure;

   --------------------------------
   -- Build_Array_Read_Procedure --
   --------------------------------

   procedure Build_Array_Read_Procedure
     (Nod  : Node_Id;
      Typ  : Entity_Id;
      Decl : out Node_Id;
      Pnam : out Entity_Id)
   is
      Loc : constant Source_Ptr := Sloc (Nod);

   begin
      Pnam :=
        Make_Defining_Identifier (Loc,
          Chars => Make_TSS_Name_Local (Typ, TSS_Stream_Read));
      Build_Array_Read_Write_Procedure (Nod, Typ, Decl, Pnam, Name_Read);
   end Build_Array_Read_Procedure;

   --------------------------------------
   -- Build_Array_Read_Write_Procedure --
   --------------------------------------

   --  The form of the array read/write procedure is as follows:

   --    procedure pnam (S : access RST, V : [out] Typ) is
   --    begin
   --       for L1 in V'Range (1) loop
   --          for L2 in V'Range (2) loop
   --             ...
   --                for Ln in V'Range (n) loop
   --                   Component_Type'Read/Write (S, V (L1, L2, .. Ln));
   --                end loop;
   --             ..
   --          end loop;
   --       end loop
   --    end pnam;

   --  The out keyword for V is supplied in the Read case

   procedure Build_Array_Read_Write_Procedure
     (Nod  : Node_Id;
      Typ  : Entity_Id;
      Decl : out Node_Id;
      Pnam : Entity_Id;
      Nam  : Name_Id)
   is
      Loc  : constant Source_Ptr := Sloc (Nod);
      Ndim : constant Pos        := Number_Dimensions (Typ);
      Ctyp : constant Entity_Id  := Component_Type (Typ);

      Stm  : Node_Id;
      Exl  : List_Id;
      RW   : Entity_Id;

   begin
      --  First build the inner attribute call

      Exl := New_List;

      for J in 1 .. Ndim loop
         Append_To (Exl, Make_Identifier (Loc, New_External_Name ('L', J)));
      end loop;

      Stm :=
        Make_Attribute_Reference (Loc,
          Prefix => New_Occurrence_Of (Stream_Base_Type (Ctyp), Loc),
          Attribute_Name => Nam,
          Expressions => New_List (
            Make_Identifier (Loc, Name_S),
            Make_Indexed_Component (Loc,
              Prefix => Make_Identifier (Loc, Name_V),
              Expressions => Exl)));

      --  The corresponding stream attribute for the component type of the
      --  array may be user-defined, and be frozen after the type for which
      --  we are generating the stream subprogram. In that case, freeze the
      --  stream attribute of the component type, whose declaration could not
      --  generate any additional freezing actions in any case. See 5509-003.

      if Nam = Name_Read then
         RW := TSS (Base_Type (Ctyp), TSS_Stream_Read);
      else
         RW := TSS (Base_Type (Ctyp), TSS_Stream_Write);
      end if;

      if Present (RW)
        and then not Is_Frozen (RW)
      then
         Set_Is_Frozen (RW);
      end if;

      --  Now this is the big loop to wrap that statement up in a sequence
      --  of loops. The first time around, Stm is the attribute call. The
      --  second and subsequent times, Stm is an inner loop.

      for J in 1 .. Ndim loop
         Stm :=
           Make_Implicit_Loop_Statement (Nod,
             Iteration_Scheme =>
               Make_Iteration_Scheme (Loc,
                 Loop_Parameter_Specification =>
                   Make_Loop_Parameter_Specification (Loc,
                     Defining_Identifier =>
                       Make_Defining_Identifier (Loc,
                         Chars => New_External_Name ('L', Ndim - J + 1)),

                     Discrete_Subtype_Definition =>
                       Make_Attribute_Reference (Loc,
                         Prefix => Make_Identifier (Loc, Name_V),
                         Attribute_Name => Name_Range,

                         Expressions => New_List (
                           Make_Integer_Literal (Loc, Ndim - J + 1))))),

             Statements => New_List (Stm));

      end loop;

      Build_Stream_Procedure
        (Loc, Typ, Decl, Pnam, New_List (Stm), Nam = Name_Read);
   end Build_Array_Read_Write_Procedure;

   ---------------------------------
   -- Build_Array_Write_Procedure --
   ---------------------------------

   procedure Build_Array_Write_Procedure
     (Nod  : Node_Id;
      Typ  : Entity_Id;
      Decl : out Node_Id;
      Pnam : out Entity_Id)
   is
      Loc : constant Source_Ptr := Sloc (Nod);

   begin
      Pnam :=
        Make_Defining_Identifier (Loc,
          Chars => Make_TSS_Name_Local (Typ, TSS_Stream_Write));
      Build_Array_Read_Write_Procedure (Nod, Typ, Decl, Pnam, Name_Write);
   end Build_Array_Write_Procedure;

   ---------------------------------
   -- Build_Elementary_Input_Call --
   ---------------------------------

   function Build_Elementary_Input_Call (N : Node_Id) return Node_Id is
      Loc     : constant Source_Ptr := Sloc (N);
      P_Type  : constant Entity_Id  := Entity (Prefix (N));
      U_Type  : constant Entity_Id  := Underlying_Type (P_Type);
      Rt_Type : constant Entity_Id  := Root_Type (U_Type);
      FST     : constant Entity_Id  := First_Subtype (U_Type);
      Strm    : constant Node_Id    := First (Expressions (N));
      Targ    : constant Node_Id    := Next (Strm);
      P_Size  : Uint;
      Res     : Node_Id;
      Lib_RE  : RE_Id;

   begin
      --  Compute the size of the stream element. This is either the size of
      --  the first subtype or if given the size of the Stream_Size attribute.

<<<<<<< HEAD
      if Is_Elementary_Type (FST) and then Has_Stream_Size_Clause (FST) then
=======
      if Has_Stream_Size_Clause (FST) then
>>>>>>> 751ff693
         P_Size := Static_Integer (Expression (Stream_Size_Clause (FST)));
      else
         P_Size := Esize (FST);
      end if;

      --  Check first for Boolean and Character. These are enumeration types,
      --  but we treat them specially, since they may require special handling
      --  in the transfer protocol. However, this special handling only applies
      --  if they have standard representation, otherwise they are treated like
      --  any other enumeration type.

      if Rt_Type = Standard_Boolean
        and then Has_Stream_Standard_Rep (U_Type)
      then
         Lib_RE := RE_I_B;

      elsif Rt_Type = Standard_Character
        and then Has_Stream_Standard_Rep (U_Type)
      then
         Lib_RE := RE_I_C;

      elsif Rt_Type = Standard_Wide_Character
        and then Has_Stream_Standard_Rep (U_Type)
      then
         Lib_RE := RE_I_WC;

      elsif Rt_Type = Standard_Wide_Wide_Character
        and then Has_Stream_Standard_Rep (U_Type)
      then
         Lib_RE := RE_I_WWC;

      --  Floating point types

      elsif Is_Floating_Point_Type (U_Type) then
<<<<<<< HEAD
         if P_Size <= Standard_Short_Float_Size then
=======

         --  Question: should we use P_Size or Rt_Type to distinguish between
         --  possible floating point types? If a non-standard size or a stream
         --  size is specified, then we should certainly use the size. But if
         --  we have two types the same (notably Short_Float_Size = Float_Size
         --  which is close to universally true, and Long_Long_Float_Size =
         --  Long_Float_Size, true on most targets except the x86), then we
         --  would really rather use the root type, so that if people want to
         --  fiddle with System.Stream_Attributes to get inter-target portable
         --  streams, they get the size they expect. Consider in particular the
         --  case of a stream written on an x86, with 96-bit Long_Long_Float
         --  being read into a non-x86 target with 64 bit Long_Long_Float. A
         --  special version of System.Stream_Attributes can deal with this
         --  provided the proper type is always used.

         --  To deal with these two requirements we add the special checks
         --  on equal sizes and use the root type to distinguish.

         if P_Size <= Standard_Short_Float_Size
           and then (Standard_Short_Float_Size /= Standard_Float_Size
                     or else Rt_Type = Standard_Short_Float)
         then
>>>>>>> 751ff693
            Lib_RE := RE_I_SF;

         elsif P_Size <= Standard_Float_Size then
            Lib_RE := RE_I_F;

<<<<<<< HEAD
         elsif P_Size <= Standard_Long_Float_Size then
=======
         elsif P_Size <= Standard_Long_Float_Size
           and then (Standard_Long_Float_Size /= Standard_Long_Long_Float_Size
                       or else Rt_Type = Standard_Float)
         then
>>>>>>> 751ff693
            Lib_RE := RE_I_LF;

         else
            Lib_RE := RE_I_LLF;
         end if;

      --  Signed integer types. Also includes signed fixed-point types and
      --  enumeration types with a signed representation.

      --  Note on signed integer types. We do not consider types as signed for
      --  this purpose if they have no negative numbers, or if they have biased
      --  representation. The reason is that the value in either case basically
      --  represents an unsigned value.

      --  For example, consider:

      --     type W is range 0 .. 2**32 - 1;
      --     for W'Size use 32;

      --  This is a signed type, but the representation is unsigned, and may
      --  be outside the range of a 32-bit signed integer, so this must be
      --  treated as 32-bit unsigned.

      --  Similarly, if we have

      --     type W is range -1 .. +254;
      --     for W'Size use 8;

      --  then the representation is unsigned

      elsif not Is_Unsigned_Type (FST)
        and then
          (Is_Fixed_Point_Type (U_Type)
             or else
           Is_Enumeration_Type (U_Type)
             or else
           (Is_Signed_Integer_Type (U_Type)
              and then not Has_Biased_Representation (FST)))
      then
         if P_Size <= Standard_Short_Short_Integer_Size then
            Lib_RE := RE_I_SSI;

         elsif P_Size <= Standard_Short_Integer_Size then
            Lib_RE := RE_I_SI;

         elsif P_Size <= Standard_Integer_Size then
            Lib_RE := RE_I_I;

         elsif P_Size <= Standard_Long_Integer_Size then
            Lib_RE := RE_I_LI;

         else
            Lib_RE := RE_I_LLI;
         end if;

      --  Unsigned integer types, also includes unsigned fixed-point types
      --  and enumeration types with an unsigned representation (note that
      --  we know they are unsigned because we already tested for signed).

      --  Also includes signed integer types that are unsigned in the sense
      --  that they do not include negative numbers. See above for details.

      elsif Is_Modular_Integer_Type    (U_Type)
        or else Is_Fixed_Point_Type    (U_Type)
        or else Is_Enumeration_Type    (U_Type)
        or else Is_Signed_Integer_Type (U_Type)
      then
         if P_Size <= Standard_Short_Short_Integer_Size then
            Lib_RE := RE_I_SSU;

         elsif P_Size <= Standard_Short_Integer_Size then
            Lib_RE := RE_I_SU;

         elsif P_Size <= Standard_Integer_Size then
            Lib_RE := RE_I_U;

         elsif P_Size <= Standard_Long_Integer_Size then
            Lib_RE := RE_I_LU;

         else
            Lib_RE := RE_I_LLU;
         end if;

      else pragma Assert (Is_Access_Type (U_Type));
         if P_Size > System_Address_Size then
            Lib_RE := RE_I_AD;
         else
            Lib_RE := RE_I_AS;
         end if;
      end if;

      --  Call the function, and do an unchecked conversion of the result
      --  to the actual type of the prefix. If the target is a discriminant,
      --  and we are in the body of the default implementation of a 'Read
      --  attribute, set target type to force a constraint check (13.13.2(35)).
      --  If the type of the discriminant is currently private, add another
      --  unchecked conversion from the full view.

      if Nkind (Targ) = N_Identifier
        and then Is_Internal_Name (Chars (Targ))
        and then Is_TSS (Scope (Entity (Targ)), TSS_Stream_Read)
      then
         Res :=
           Unchecked_Convert_To (Base_Type (U_Type),
             Make_Function_Call (Loc,
               Name => New_Occurrence_Of (RTE (Lib_RE), Loc),
               Parameter_Associations => New_List (
                 Relocate_Node (Strm))));

         Set_Do_Range_Check (Res);
         if Base_Type (P_Type) /= Base_Type (U_Type) then
            Res := Unchecked_Convert_To (Base_Type (P_Type), Res);
         end if;

         return Res;

      else
         return
           Unchecked_Convert_To (P_Type,
             Make_Function_Call (Loc,
               Name => New_Occurrence_Of (RTE (Lib_RE), Loc),
               Parameter_Associations => New_List (
                 Relocate_Node (Strm))));
      end if;
   end Build_Elementary_Input_Call;

   ---------------------------------
   -- Build_Elementary_Write_Call --
   ---------------------------------

   function Build_Elementary_Write_Call (N : Node_Id) return Node_Id is
      Loc     : constant Source_Ptr := Sloc (N);
      P_Type  : constant Entity_Id  := Entity (Prefix (N));
      U_Type  : constant Entity_Id  := Underlying_Type (P_Type);
      Rt_Type : constant Entity_Id  := Root_Type (U_Type);
      FST     : constant Entity_Id  := First_Subtype (U_Type);
      Strm    : constant Node_Id    := First (Expressions (N));
      Item    : constant Node_Id    := Next (Strm);
      P_Size  : Uint;
      Lib_RE  : RE_Id;
      Libent  : Entity_Id;

   begin
      --  Compute the size of the stream element. This is either the size of
      --  the first subtype or if given the size of the Stream_Size attribute.

<<<<<<< HEAD
      if Is_Elementary_Type (FST) and then Has_Stream_Size_Clause (FST) then
=======
      if Has_Stream_Size_Clause (FST) then
>>>>>>> 751ff693
         P_Size := Static_Integer (Expression (Stream_Size_Clause (FST)));
      else
         P_Size := Esize (FST);
      end if;

      --  Find the routine to be called

      --  Check for First Boolean and Character. These are enumeration types,
      --  but we treat them specially, since they may require special handling
      --  in the transfer protocol. However, this special handling only applies
      --  if they have standard representation, otherwise they are treated like
      --  any other enumeration type.

      if Rt_Type = Standard_Boolean
        and then Has_Stream_Standard_Rep (U_Type)
      then
         Lib_RE := RE_W_B;

      elsif Rt_Type = Standard_Character
        and then Has_Stream_Standard_Rep (U_Type)
      then
         Lib_RE := RE_W_C;

      elsif Rt_Type = Standard_Wide_Character
        and then Has_Stream_Standard_Rep (U_Type)
      then
         Lib_RE := RE_W_WC;

      elsif Rt_Type = Standard_Wide_Wide_Character
        and then Has_Stream_Standard_Rep (U_Type)
      then
         Lib_RE := RE_W_WWC;

      --  Floating point types

      elsif Is_Floating_Point_Type (U_Type) then
<<<<<<< HEAD
         if P_Size <= Standard_Short_Float_Size then
            Lib_RE := RE_W_SF;
         elsif P_Size <= Standard_Float_Size then
            Lib_RE := RE_W_F;
         elsif P_Size <= Standard_Long_Float_Size then
            Lib_RE := RE_W_LF;
=======

         --  Question: should we use P_Size or Rt_Type to distinguish between
         --  possible floating point types? If a non-standard size or a stream
         --  size is specified, then we should certainly use the size. But if
         --  we have two types the same (notably Short_Float_Size = Float_Size
         --  which is close to universally true, and Long_Long_Float_Size =
         --  Long_Float_Size, true on most targets except the x86), then we
         --  would really rather use the root type, so that if people want to
         --  fiddle with System.Stream_Attributes to get inter-target portable
         --  streams, they get the size they expect. Consider in particular the
         --  case of a stream written on an x86, with 96-bit Long_Long_Float
         --  being read into a non-x86 target with 64 bit Long_Long_Float. A
         --  special version of System.Stream_Attributes can deal with this
         --  provided the proper type is always used.

         --  To deal with these two requirements we add the special checks
         --  on equal sizes and use the root type to distinguish.

         if P_Size <= Standard_Short_Float_Size
           and then (Standard_Short_Float_Size /= Standard_Float_Size
                      or else Rt_Type = Standard_Short_Float)
         then
            Lib_RE := RE_W_SF;

         elsif P_Size <= Standard_Float_Size then
            Lib_RE := RE_W_F;

         elsif P_Size <= Standard_Long_Float_Size
           and then (Standard_Long_Float_Size /= Standard_Long_Long_Float_Size
                      or else Rt_Type = Standard_Float)
         then
            Lib_RE := RE_W_LF;

>>>>>>> 751ff693
         else
            Lib_RE := RE_W_LLF;
         end if;

      --  Signed integer types. Also includes signed fixed-point types and
      --  signed enumeration types share this circuitry.

      --  Note on signed integer types. We do not consider types as signed for
      --  this purpose if they have no negative numbers, or if they have biased
      --  representation. The reason is that the value in either case basically
      --  represents an unsigned value.

      --  For example, consider:

      --     type W is range 0 .. 2**32 - 1;
      --     for W'Size use 32;

      --  This is a signed type, but the representation is unsigned, and may
      --  be outside the range of a 32-bit signed integer, so this must be
      --  treated as 32-bit unsigned.

      --  Similarly, the representation is also unsigned if we have:

      --     type W is range -1 .. +254;
      --     for W'Size use 8;

<<<<<<< HEAD
=======
      --  forcing a biased and unsigned representation

>>>>>>> 751ff693
      elsif not Is_Unsigned_Type (FST)
        and then
          (Is_Fixed_Point_Type (U_Type)
             or else
           Is_Enumeration_Type (U_Type)
             or else
           (Is_Signed_Integer_Type (U_Type)
              and then not Has_Biased_Representation (FST)))
      then
         if P_Size <= Standard_Short_Short_Integer_Size then
            Lib_RE := RE_W_SSI;
         elsif P_Size <= Standard_Short_Integer_Size then
            Lib_RE := RE_W_SI;
         elsif P_Size <= Standard_Integer_Size then
            Lib_RE := RE_W_I;
         elsif P_Size <= Standard_Long_Integer_Size then
            Lib_RE := RE_W_LI;
         else
            Lib_RE := RE_W_LLI;
         end if;

      --  Unsigned integer types, also includes unsigned fixed-point types
      --  and unsigned enumeration types (note we know they are unsigned
      --  because we already tested for signed above).

      --  Also includes signed integer types that are unsigned in the sense
      --  that they do not include negative numbers. See above for details.

      elsif Is_Modular_Integer_Type    (U_Type)
        or else Is_Fixed_Point_Type    (U_Type)
        or else Is_Enumeration_Type    (U_Type)
        or else Is_Signed_Integer_Type (U_Type)
      then
         if P_Size <= Standard_Short_Short_Integer_Size then
            Lib_RE := RE_W_SSU;
         elsif P_Size <= Standard_Short_Integer_Size then
            Lib_RE := RE_W_SU;
         elsif P_Size <= Standard_Integer_Size then
            Lib_RE := RE_W_U;
         elsif P_Size <= Standard_Long_Integer_Size then
            Lib_RE := RE_W_LU;
         else
            Lib_RE := RE_W_LLU;
         end if;

      else pragma Assert (Is_Access_Type (U_Type));

         if P_Size > System_Address_Size then
            Lib_RE := RE_W_AD;
         else
            Lib_RE := RE_W_AS;
         end if;
      end if;

      --  Unchecked-convert parameter to the required type (i.e. the type of
      --  the corresponding parameter, and call the appropriate routine.

      Libent := RTE (Lib_RE);

      return
        Make_Procedure_Call_Statement (Loc,
          Name => New_Occurrence_Of (Libent, Loc),
          Parameter_Associations => New_List (
            Relocate_Node (Strm),
            Unchecked_Convert_To (Etype (Next_Formal (First_Formal (Libent))),
              Relocate_Node (Item))));
   end Build_Elementary_Write_Call;

   -----------------------------------------
   -- Build_Mutable_Record_Read_Procedure --
   -----------------------------------------

   procedure Build_Mutable_Record_Read_Procedure
     (Loc  : Source_Ptr;
      Typ  : Entity_Id;
      Decl : out Node_Id;
      Pnam : out Entity_Id)
   is
      Out_Formal : Node_Id;
      --  Expression denoting the out formal parameter

      Dcls : constant List_Id := New_List;
      --  Declarations for the 'Read body

      Stms : List_Id := New_List;
      --  Statements for the 'Read body

      Disc : Entity_Id;
      --  Entity of the discriminant being processed

      Tmp_For_Disc : Entity_Id;
      --  Temporary object used to read the value of Disc

      Tmps_For_Discs : constant List_Id := New_List;
      --  List of object declarations for temporaries holding the read values
      --  for the discriminants.

      Cstr : constant List_Id := New_List;
      --  List of constraints to be applied on temporary record

      Discriminant_Checks : constant List_Id := New_List;
      --  List of discriminant checks to be performed if the actual object
      --  is constrained.

      Tmp : constant Entity_Id := Make_Defining_Identifier (Loc, Name_V);
      --  Temporary record must hide formal (assignments to components of the
      --  record are always generated with V as the identifier for the record).

      Constrained_Stms : List_Id := New_List;
      --  Statements within the block where we have the constrained temporary

   begin

      Disc := First_Discriminant (Typ);

      --  A mutable type cannot be a tagged type, so we generate a new name
      --  for the stream procedure.

      Pnam :=
        Make_Defining_Identifier (Loc,
          Chars => Make_TSS_Name_Local (Typ, TSS_Stream_Read));

      Out_Formal :=
        Make_Selected_Component (Loc,
          Prefix => New_Occurrence_Of (Pnam, Loc),
          Selector_Name => Make_Identifier (Loc, Name_V));

      --  Generate Reads for the discriminants of the type. The discriminants
      --  need to be read before the rest of the components, so that
      --  variants are initialized correctly. The discriminants must be read
      --  into temporary variables so an incomplete Read (interrupted by an
      --  exception, for example) does not alter the passed object.

      while Present (Disc) loop
         Tmp_For_Disc := Make_Defining_Identifier (Loc,
                           New_External_Name (Chars (Disc), "D"));

         Append_To (Tmps_For_Discs,
           Make_Object_Declaration (Loc,
             Defining_Identifier => Tmp_For_Disc,
             Object_Definition   => New_Occurrence_Of (Etype (Disc), Loc)));
         Set_No_Initialization (Last (Tmps_For_Discs));

         Append_To (Stms,
           Make_Attribute_Reference (Loc,
             Prefix => New_Occurrence_Of (Etype (Disc), Loc),
             Attribute_Name => Name_Read,
             Expressions => New_List (
               Make_Identifier (Loc, Name_S),
               New_Occurrence_Of (Tmp_For_Disc, Loc))));

         Append_To (Cstr,
           Make_Discriminant_Association (Loc,
             Selector_Names => New_List (New_Occurrence_Of (Disc, Loc)),
             Expression     => New_Occurrence_Of (Tmp_For_Disc, Loc)));

         Append_To (Discriminant_Checks,
           Make_Raise_Constraint_Error (Loc,
             Condition =>
               Make_Op_Ne (Loc,
                 Left_Opnd  => New_Occurrence_Of (Tmp_For_Disc, Loc),
                 Right_Opnd =>
                   Make_Selected_Component (Loc,
                     Prefix => New_Copy_Tree (Out_Formal),
                     Selector_Name => New_Occurrence_Of (Disc, Loc))),
             Reason => CE_Discriminant_Check_Failed));
         Next_Discriminant (Disc);
      end loop;

      --  Generate reads for the components of the record (including
      --  those that depend on discriminants).

      Build_Record_Read_Write_Procedure (Loc, Typ, Decl, Pnam, Name_Read);

      --  If Typ has controlled components (i.e. if it is classwide
      --  or Has_Controlled), or components constrained using the discriminants
      --  of Typ, then we need to ensure that all component assignments
      --  are performed on an object that has been appropriately constrained
      --  prior to being initialized. To this effect, we wrap the component
      --  assignments in a block where V is a constrained temporary.

      Append_To (Dcls,
        Make_Object_Declaration (Loc,
          Defining_Identifier => Tmp,
          Object_Definition   =>
            Make_Subtype_Indication (Loc,
              Subtype_Mark => New_Occurrence_Of (Typ, Loc),
              Constraint =>
                Make_Index_Or_Discriminant_Constraint (Loc,
                  Constraints => Cstr))));

      Constrained_Stms := Statements (Handled_Statement_Sequence (Decl));
      Append_To (Stms,
        Make_Block_Statement (Loc,
          Declarations => Dcls,
          Handled_Statement_Sequence => Parent (Constrained_Stms)));

      Append_To (Constrained_Stms,
        Make_Implicit_If_Statement (Pnam,
          Condition =>
            Make_Attribute_Reference (Loc,
              Prefix => New_Copy_Tree (Out_Formal),
              Attribute_Name => Name_Constrained),
          Then_Statements => Discriminant_Checks));

      Append_To (Constrained_Stms,
        Make_Assignment_Statement (Loc,
          Name => Out_Formal,
          Expression => Make_Identifier (Loc, Name_V)));

      if Is_Unchecked_Union (Typ) then

         --  If this is an unchecked union, the stream procedure is erroneous,
         --  because there are no discriminants to read.

         --  This should generate a warning ???

         Stms :=
           New_List (
             Make_Raise_Program_Error (Loc,
               Reason => PE_Unchecked_Union_Restriction));
      end if;

      Set_Declarations (Decl, Tmps_For_Discs);
      Set_Handled_Statement_Sequence (Decl,
        Make_Handled_Sequence_Of_Statements (Loc,
          Statements => Stms));
   end Build_Mutable_Record_Read_Procedure;

   ------------------------------------------
   -- Build_Mutable_Record_Write_Procedure --
   ------------------------------------------

   procedure Build_Mutable_Record_Write_Procedure
     (Loc  : Source_Ptr;
      Typ  : Entity_Id;
      Decl : out Node_Id;
      Pnam : out Entity_Id)
   is
      Stms  : List_Id;
      Disc  : Entity_Id;
      D_Ref : Node_Id;

   begin
      Stms := New_List;
      Disc := First_Discriminant (Typ);

      --  Generate Writes for the discriminants of the type
<<<<<<< HEAD
=======
      --  If the type is an unchecked union, use the default values of
      --  the discriminants, because they are not stored.
>>>>>>> 751ff693

      while Present (Disc) loop
         if Is_Unchecked_Union (Typ) then
            D_Ref :=
               New_Copy_Tree (Discriminant_Default_Value (Disc));
         else
            D_Ref :=
              Make_Selected_Component (Loc,
                Prefix => Make_Identifier (Loc, Name_V),
                Selector_Name => New_Occurrence_Of (Disc, Loc));
         end if;

         Append_To (Stms,
           Make_Attribute_Reference (Loc,
             Prefix => New_Occurrence_Of (Etype (Disc), Loc),
               Attribute_Name => Name_Write,
               Expressions => New_List (
                 Make_Identifier (Loc, Name_S),
                 D_Ref)));

         Next_Discriminant (Disc);
      end loop;

      --  A mutable type cannot be a tagged type, so we generate a new name
      --  for the stream procedure.

      Pnam :=
        Make_Defining_Identifier (Loc,
          Chars => Make_TSS_Name_Local (Typ, TSS_Stream_Write));
      Build_Record_Read_Write_Procedure (Loc, Typ, Decl, Pnam, Name_Write);

      --  Write the discriminants before the rest of the components, so
      --  that discriminant values are properly set of variants, etc.

      if Is_Non_Empty_List (
        Statements (Handled_Statement_Sequence (Decl)))
      then
         Insert_List_Before
            (First (Statements (Handled_Statement_Sequence (Decl))), Stms);
      else
         Set_Statements (Handled_Statement_Sequence (Decl), Stms);
      end if;
   end Build_Mutable_Record_Write_Procedure;

   -----------------------------------------------
   -- Build_Record_Or_Elementary_Input_Function --
   -----------------------------------------------

   --  The function we build looks like

   --    function InputN (S : access RST) return Typ is
   --      C1 : constant Disc_Type_1;
   --      Discr_Type_1'Read (S, C1);
   --      C2 : constant Disc_Type_2;
   --      Discr_Type_2'Read (S, C2);
   --      ...
   --      Cn : constant Disc_Type_n;
   --      Discr_Type_n'Read (S, Cn);
   --      V : Typ (C1, C2, .. Cn)

   --    begin
   --      Typ'Read (S, V);
   --      return V;
   --    end InputN

   --  The discriminants are of course only present in the case of a record
   --  with discriminants. In the case of a record with no discriminants, or
   --  an elementary type, then no Cn constants are defined.

   procedure Build_Record_Or_Elementary_Input_Function
     (Loc  : Source_Ptr;
      Typ  : Entity_Id;
      Decl : out Node_Id;
      Fnam : out Entity_Id)
   is
      Cn     : Name_Id;
      J      : Pos;
      Decls  : List_Id;
      Constr : List_Id;
      Stms   : List_Id;
      Discr  : Entity_Id;
      Odef   : Node_Id;

   begin
      Decls  := New_List;
      Constr := New_List;

      J := 1;

      if Has_Discriminants (Typ) then
         Discr := First_Discriminant (Typ);

         while Present (Discr) loop
            Cn := New_External_Name ('C', J);

            Append_To (Decls,
              Make_Object_Declaration (Loc,
                Defining_Identifier => Make_Defining_Identifier (Loc, Cn),
                Object_Definition =>
                 New_Occurrence_Of (Etype (Discr), Loc)));

            Append_To (Decls,
              Make_Attribute_Reference (Loc,
                Prefix => New_Occurrence_Of (Etype (Discr), Loc),
                Attribute_Name => Name_Read,
                Expressions => New_List (
                  Make_Identifier (Loc, Name_S),
                  Make_Identifier (Loc, Cn))));

            Append_To (Constr, Make_Identifier (Loc, Cn));

            Next_Discriminant (Discr);
            J := J + 1;
         end loop;

         Odef :=
           Make_Subtype_Indication (Loc,
             Subtype_Mark => New_Occurrence_Of (Typ, Loc),
             Constraint =>
               Make_Index_Or_Discriminant_Constraint (Loc,
                 Constraints => Constr));

      --  If no discriminants, then just use the type with no constraint

      else
         Odef := New_Occurrence_Of (Typ, Loc);
      end if;

      --  For Ada 2005 we create an extended return statement encapsulating
      --  the result object and 'Read call, which is needed in general for
      --  proper handling of build-in-place results (such as when the result
      --  type is inherently limited).

      --  Perhaps we should just generate an extended return in all cases???

      if Ada_Version >= Ada_05 then
         Stms := New_List (
           Make_Extended_Return_Statement (Loc,
             Return_Object_Declarations =>
               New_List (Make_Object_Declaration (Loc,
                           Defining_Identifier =>
                             Make_Defining_Identifier (Loc, Name_V),
                           Object_Definition => Odef)),
             Handled_Statement_Sequence =>
               Make_Handled_Sequence_Of_Statements (Loc,
                 New_List (Make_Attribute_Reference (Loc,
                             Prefix => New_Occurrence_Of (Typ, Loc),
                             Attribute_Name => Name_Read,
                             Expressions => New_List (
                               Make_Identifier (Loc, Name_S),
                               Make_Identifier (Loc, Name_V)))))));

<<<<<<< HEAD
      Stms := New_List (
         Make_Attribute_Reference (Loc,
           Prefix => New_Occurrence_Of (Typ, Loc),
           Attribute_Name => Name_Read,
           Expressions => New_List (
             Make_Identifier (Loc, Name_S),
             Make_Identifier (Loc, Name_V))),

         Make_Return_Statement (Loc,
           Expression => Make_Identifier (Loc, Name_V)));

      Fnam := Make_Stream_Subprogram_Name (Loc, Typ, TSS_Stream_Input);
=======
      else
         Append_To (Decls,
           Make_Object_Declaration (Loc,
             Defining_Identifier => Make_Defining_Identifier (Loc, Name_V),
             Object_Definition => Odef));

         Stms := New_List (
            Make_Attribute_Reference (Loc,
              Prefix => New_Occurrence_Of (Typ, Loc),
              Attribute_Name => Name_Read,
              Expressions => New_List (
                Make_Identifier (Loc, Name_S),
                Make_Identifier (Loc, Name_V))),

            Make_Simple_Return_Statement (Loc,
              Expression => Make_Identifier (Loc, Name_V)));
      end if;
>>>>>>> 751ff693

      Fnam := Make_Stream_Subprogram_Name (Loc, Typ, TSS_Stream_Input);

      Build_Stream_Function (Loc, Typ, Decl, Fnam, Decls, Stms);
   end Build_Record_Or_Elementary_Input_Function;

   -------------------------------------------------
   -- Build_Record_Or_Elementary_Output_Procedure --
   -------------------------------------------------

   procedure Build_Record_Or_Elementary_Output_Procedure
     (Loc  : Source_Ptr;
      Typ  : Entity_Id;
      Decl : out Node_Id;
      Pnam : out Entity_Id)
   is
      Stms     : List_Id;
      Disc     : Entity_Id;
      Disc_Ref : Node_Id;

   begin
      Stms := New_List;

      --  Note that of course there will be no discriminants for the
      --  elementary type case, so Has_Discriminants will be False.

      if Has_Discriminants (Typ) then
         Disc := First_Discriminant (Typ);

         while Present (Disc) loop

            --  If the type is an unchecked union, it must have default
            --  discriminants (this is checked earlier), and those defaults
            --  are written out to the stream.

            if Is_Unchecked_Union (Typ) then
               Disc_Ref := New_Copy_Tree (Discriminant_Default_Value (Disc));

            else
               Disc_Ref :=
                 Make_Selected_Component (Loc,
                   Prefix => Make_Identifier (Loc, Name_V),
                   Selector_Name => New_Occurrence_Of (Disc, Loc));
            end if;

            Append_To (Stms,
              Make_Attribute_Reference (Loc,
                Prefix =>
                  New_Occurrence_Of (Stream_Base_Type (Etype (Disc)), Loc),
                Attribute_Name => Name_Write,
                Expressions => New_List (
                  Make_Identifier (Loc, Name_S),
                  Disc_Ref)));

            Next_Discriminant (Disc);
         end loop;
      end if;

      Append_To (Stms,
        Make_Attribute_Reference (Loc,
          Prefix => New_Occurrence_Of (Typ, Loc),
          Attribute_Name => Name_Write,
          Expressions => New_List (
            Make_Identifier (Loc, Name_S),
            Make_Identifier (Loc, Name_V))));

      Pnam := Make_Stream_Subprogram_Name (Loc, Typ, TSS_Stream_Output);

      Build_Stream_Procedure (Loc, Typ, Decl, Pnam, Stms, False);
   end Build_Record_Or_Elementary_Output_Procedure;

   ---------------------------------
   -- Build_Record_Read_Procedure --
   ---------------------------------

   procedure Build_Record_Read_Procedure
     (Loc  : Source_Ptr;
      Typ  : Entity_Id;
      Decl : out Node_Id;
      Pnam : out Entity_Id)
   is
   begin
      Pnam := Make_Stream_Subprogram_Name (Loc, Typ, TSS_Stream_Read);
      Build_Record_Read_Write_Procedure (Loc, Typ, Decl, Pnam, Name_Read);
   end Build_Record_Read_Procedure;

   ---------------------------------------
   -- Build_Record_Read_Write_Procedure --
   ---------------------------------------

   --  The form of the record read/write procedure is as shown by the
   --  following example for a case with one discriminant case variant:

   --    procedure pnam (S : access RST, V : [out] Typ) is
   --    begin
   --       Component_Type'Read/Write (S, V.component);
   --       Component_Type'Read/Write (S, V.component);
   --       ...
   --       Component_Type'Read/Write (S, V.component);
   --
   --       case V.discriminant is
   --          when choices =>
   --             Component_Type'Read/Write (S, V.component);
   --             Component_Type'Read/Write (S, V.component);
   --             ...
   --             Component_Type'Read/Write (S, V.component);
   --
   --          when choices =>
   --             Component_Type'Read/Write (S, V.component);
   --             Component_Type'Read/Write (S, V.component);
   --             ...
   --             Component_Type'Read/Write (S, V.component);
   --          ...
   --       end case;
   --    end pnam;

   --  The out keyword for V is supplied in the Read case

   procedure Build_Record_Read_Write_Procedure
     (Loc  : Source_Ptr;
      Typ  : Entity_Id;
      Decl : out Node_Id;
      Pnam : Entity_Id;
      Nam  : Name_Id)
   is
      Rdef : Node_Id;
      Stms : List_Id;
      Typt : Entity_Id;

      In_Limited_Extension : Boolean := False;
      --  Set to True while processing the record extension definition
      --  for an extension of a limited type (for which an ancestor type
      --  has an explicit Nam attribute definition).

      function Make_Component_List_Attributes (CL : Node_Id) return List_Id;
      --  Returns a sequence of attributes to process the components that
      --  are referenced in the given component list.

      function Make_Field_Attribute (C : Entity_Id) return Node_Id;
      --  Given C, the entity for a discriminant or component, build
      --  an attribute for the corresponding field values.

      function Make_Field_Attributes (Clist : List_Id) return List_Id;
      --  Given Clist, a component items list, construct series of attributes
      --  for fieldwise processing of the corresponding components.

      ------------------------------------
      -- Make_Component_List_Attributes --
      ------------------------------------

      function Make_Component_List_Attributes (CL : Node_Id) return List_Id is
         CI : constant List_Id := Component_Items (CL);
         VP : constant Node_Id := Variant_Part (CL);

         Result : List_Id;
         Alts   : List_Id;
         V      : Node_Id;
         DC     : Node_Id;
         DCH    : List_Id;
         D_Ref  : Node_Id;

      begin
         Result := Make_Field_Attributes (CI);

         if Present (VP) then
            Alts := New_List;

            V := First_Non_Pragma (Variants (VP));
            while Present (V) loop
               DCH := New_List;

               DC := First (Discrete_Choices (V));
               while Present (DC) loop
                  Append_To (DCH, New_Copy_Tree (DC));
                  Next (DC);
               end loop;

               Append_To (Alts,
                 Make_Case_Statement_Alternative (Loc,
                   Discrete_Choices => DCH,
                   Statements =>
                     Make_Component_List_Attributes (Component_List (V))));
               Next_Non_Pragma (V);
            end loop;

            --  Note: in the following, we make sure that we use new occurrence
            --  of for the selector, since there are cases in which we make a
            --  reference to a hidden discriminant that is not visible.

            --  If the enclosing record is an unchecked_union, we use the
            --  default expressions for the discriminant (it must exist)
            --  because we cannot generate a reference to it, given that
            --  it is not stored..

            if Is_Unchecked_Union (Scope (Entity (Name (VP)))) then
               D_Ref :=
                 New_Copy_Tree
                   (Discriminant_Default_Value (Entity (Name (VP))));
            else
               D_Ref :=
                  Make_Selected_Component (Loc,
                    Prefix => Make_Identifier (Loc, Name_V),
                    Selector_Name =>
                      New_Occurrence_Of (Entity (Name (VP)), Loc));
            end if;

            Append_To (Result,
              Make_Case_Statement (Loc,
                Expression => D_Ref,
                Alternatives => Alts));
         end if;

         return Result;
      end Make_Component_List_Attributes;

      --------------------------
      -- Make_Field_Attribute --
      --------------------------

      function Make_Field_Attribute (C : Entity_Id) return Node_Id is
         Field_Typ : constant Entity_Id := Stream_Base_Type (Etype (C));

         TSS_Names : constant array (Name_Input .. Name_Write) of
                       TSS_Name_Type :=
                        (Name_Read   => TSS_Stream_Read,
                         Name_Write  => TSS_Stream_Write,
                         Name_Input  => TSS_Stream_Input,
                         Name_Output => TSS_Stream_Output,
                         others      => TSS_Null);
         pragma Assert (TSS_Names (Nam) /= TSS_Null);

      begin
         if In_Limited_Extension
           and then Is_Limited_Type (Field_Typ)
           and then No (Find_Inherited_TSS (Field_Typ, TSS_Names (Nam)))
         then
            --  The declaration is illegal per 13.13.2(9/1), and this is
<<<<<<< HEAD
            --  enforced in Exp_Ch3.Check_Stream_Attributes. Keep the
            --  caller happy by returning a null statement.
=======
            --  enforced in Exp_Ch3.Check_Stream_Attributes. Keep the caller
            --  happy by returning a null statement.
>>>>>>> 751ff693

            return Make_Null_Statement (Loc);
         end if;

         return
           Make_Attribute_Reference (Loc,
             Prefix =>
               New_Occurrence_Of (Field_Typ, Loc),
             Attribute_Name => Nam,
             Expressions => New_List (
               Make_Identifier (Loc, Name_S),
               Make_Selected_Component (Loc,
                 Prefix => Make_Identifier (Loc, Name_V),
                 Selector_Name => New_Occurrence_Of (C, Loc))));
      end Make_Field_Attribute;

      ---------------------------
      -- Make_Field_Attributes --
      ---------------------------

      function Make_Field_Attributes (Clist : List_Id) return List_Id is
         Item   : Node_Id;
         Result : List_Id;

      begin
         Result := New_List;

         if Present (Clist) then
            Item := First (Clist);

            --  Loop through components, skipping all internal components,
            --  which are not part of the value (e.g. _Tag), except that we
            --  don't skip the _Parent, since we do want to process that
            --  recursively. If _Parent is an interface type, being abstract
            --  with no components there is no need to handle it.

            while Present (Item) loop
               if Nkind (Item) = N_Component_Declaration
                 and then
                   ((Chars (Defining_Identifier (Item)) = Name_uParent
                       and then not Is_Interface
                                      (Etype (Defining_Identifier (Item))))
                     or else
                    not Is_Internal_Name (Chars (Defining_Identifier (Item))))
               then
                  Append_To
                    (Result,
                     Make_Field_Attribute (Defining_Identifier (Item)));
               end if;

               Next (Item);
            end loop;
         end if;

         return Result;
      end Make_Field_Attributes;

   --  Start of processing for Build_Record_Read_Write_Procedure

   begin
      --  For the protected type case, use corresponding record

      if Is_Protected_Type (Typ) then
         Typt := Corresponding_Record_Type (Typ);
      else
         Typt := Typ;
      end if;

      --  Note that we do nothing with the discriminants, since Read and
      --  Write do not read or write the discriminant values. All handling
      --  of discriminants occurs in the Input and Output subprograms.

      Rdef := Type_Definition
                (Declaration_Node (Base_Type (Underlying_Type (Typt))));
      Stms := Empty_List;

      --  In record extension case, the fields we want, including the _Parent
      --  field representing the parent type, are to be found in the extension.
      --  Note that we will naturally process the _Parent field using the type
      --  of the parent, and hence its stream attributes, which is appropriate.

      if Nkind (Rdef) = N_Derived_Type_Definition then
         Rdef := Record_Extension_Part (Rdef);

         if Is_Limited_Type (Typt) then
            In_Limited_Extension := True;
         end if;
      end if;

      if Present (Component_List (Rdef)) then
         Append_List_To (Stms,
           Make_Component_List_Attributes (Component_List (Rdef)));
      end if;

      Build_Stream_Procedure
        (Loc, Typ, Decl, Pnam, Stms, Nam = Name_Read);
   end Build_Record_Read_Write_Procedure;

   ----------------------------------
   -- Build_Record_Write_Procedure --
   ----------------------------------

   procedure Build_Record_Write_Procedure
     (Loc  : Source_Ptr;
      Typ  : Entity_Id;
      Decl : out Node_Id;
      Pnam : out Entity_Id)
   is
   begin
      Pnam := Make_Stream_Subprogram_Name (Loc, Typ, TSS_Stream_Write);
      Build_Record_Read_Write_Procedure (Loc, Typ, Decl, Pnam, Name_Write);
   end Build_Record_Write_Procedure;

   -------------------------------
   -- Build_Stream_Attr_Profile --
   -------------------------------

   function Build_Stream_Attr_Profile
     (Loc : Source_Ptr;
      Typ : Entity_Id;
      Nam : TSS_Name_Type) return List_Id
   is
      Profile : List_Id;

   begin
      --  (Ada 2005: AI-441): Set the null-excluding attribute because it has
      --  no semantic meaning in Ada 95 but it is a requirement in Ada2005.

      Profile := New_List (
        Make_Parameter_Specification (Loc,
          Defining_Identifier => Make_Defining_Identifier (Loc, Name_S),
          Parameter_Type      =>
          Make_Access_Definition (Loc,
             Null_Exclusion_Present => True,
             Subtype_Mark => New_Reference_To (
               Class_Wide_Type (RTE (RE_Root_Stream_Type)), Loc))));

      if Nam /= TSS_Stream_Input then
         Append_To (Profile,
           Make_Parameter_Specification (Loc,
             Defining_Identifier => Make_Defining_Identifier (Loc, Name_V),
             Out_Present         => (Nam = TSS_Stream_Read),
             Parameter_Type      => New_Reference_To (Typ, Loc)));
      end if;

      return Profile;
   end Build_Stream_Attr_Profile;

   ---------------------------
   -- Build_Stream_Function --
   ---------------------------

   procedure Build_Stream_Function
     (Loc   : Source_Ptr;
      Typ   : Entity_Id;
      Decl  : out Node_Id;
      Fnam  : Entity_Id;
      Decls : List_Id;
      Stms  : List_Id)
   is
      Spec : Node_Id;

   begin
      --  Construct function specification

      --  (Ada 2005: AI-441): Set the null-excluding attribute because it has
      --  no semantic meaning in Ada 95 but it is a requirement in Ada2005.

      Spec :=
        Make_Function_Specification (Loc,
          Defining_Unit_Name => Fnam,

          Parameter_Specifications => New_List (
            Make_Parameter_Specification (Loc,
              Defining_Identifier => Make_Defining_Identifier (Loc, Name_S),
              Parameter_Type =>
                Make_Access_Definition (Loc,
                  Null_Exclusion_Present => True,
                  Subtype_Mark => New_Reference_To (
                    Class_Wide_Type (RTE (RE_Root_Stream_Type)), Loc)))),

          Result_Definition => New_Occurrence_Of (Typ, Loc));

      Decl :=
        Make_Subprogram_Body (Loc,
          Specification => Spec,
          Declarations => Decls,
          Handled_Statement_Sequence =>
            Make_Handled_Sequence_Of_Statements (Loc,
              Statements => Stms));
   end Build_Stream_Function;

   ----------------------------
   -- Build_Stream_Procedure --
   ----------------------------

   procedure Build_Stream_Procedure
     (Loc  : Source_Ptr;
      Typ  : Entity_Id;
      Decl : out Node_Id;
      Pnam : Entity_Id;
      Stms : List_Id;
      Outp : Boolean)
   is
      Spec : Node_Id;

   begin
      --  Construct procedure specification

      --  (Ada 2005: AI-441): Set the null-excluding attribute because it has
      --  no semantic meaning in Ada 95 but it is a requirement in Ada2005.

      Spec :=
        Make_Procedure_Specification (Loc,
          Defining_Unit_Name => Pnam,

          Parameter_Specifications => New_List (
            Make_Parameter_Specification (Loc,
              Defining_Identifier => Make_Defining_Identifier (Loc, Name_S),
              Parameter_Type =>
                Make_Access_Definition (Loc,
                  Null_Exclusion_Present => True,
                  Subtype_Mark => New_Reference_To (
                    Class_Wide_Type (RTE (RE_Root_Stream_Type)), Loc))),

            Make_Parameter_Specification (Loc,
              Defining_Identifier => Make_Defining_Identifier (Loc, Name_V),
              Out_Present         => Outp,
              Parameter_Type      => New_Occurrence_Of (Typ, Loc))));

      Decl :=
        Make_Subprogram_Body (Loc,
          Specification => Spec,
          Declarations => Empty_List,
          Handled_Statement_Sequence =>
            Make_Handled_Sequence_Of_Statements (Loc,
              Statements => Stms));
   end Build_Stream_Procedure;

   -----------------------------
   -- Has_Stream_Standard_Rep --
   -----------------------------

   function Has_Stream_Standard_Rep (U_Type : Entity_Id) return Boolean is
      Siz : Uint;

   begin
      if Has_Non_Standard_Rep (U_Type) then
         return False;
<<<<<<< HEAD
=======
      end if;

      if Has_Stream_Size_Clause (U_Type) then
         Siz := Static_Integer (Expression (Stream_Size_Clause (U_Type)));
>>>>>>> 751ff693
      else
         Siz := Esize (First_Subtype (U_Type));
      end if;

      return Siz = Esize (Root_Type (U_Type));
   end Has_Stream_Standard_Rep;

   ---------------------------------
   -- Make_Stream_Subprogram_Name --
   ---------------------------------

   function Make_Stream_Subprogram_Name
     (Loc : Source_Ptr;
      Typ : Entity_Id;
      Nam : TSS_Name_Type) return Entity_Id
   is
      Sname : Name_Id;

   begin
      --  For tagged types, we are dealing with a TSS associated with the
      --  declaration, so we use the standard primitive function name. For
      --  other types, generate a local TSS name since we are generating
      --  the subprogram at the point of use.

      if Is_Tagged_Type (Typ) then
         Sname := Make_TSS_Name (Typ, Nam);
      else
         Sname := Make_TSS_Name_Local (Typ, Nam);
      end if;

      return Make_Defining_Identifier (Loc, Sname);
   end Make_Stream_Subprogram_Name;

   ----------------------
   -- Stream_Base_Type --
   ----------------------

   function Stream_Base_Type (E : Entity_Id) return Entity_Id is
   begin
      if Is_Array_Type (E)
        and then Is_First_Subtype (E)
      then
         return E;
      else
         return Base_Type (E);
      end if;
   end Stream_Base_Type;

end Exp_Strm;<|MERGE_RESOLUTION|>--- conflicted
+++ resolved
@@ -6,11 +6,7 @@
 --                                                                          --
 --                                 B o d y                                  --
 --                                                                          --
-<<<<<<< HEAD
---          Copyright (C) 1992-2005, Free Software Foundation, Inc.         --
-=======
 --          Copyright (C) 1992-2007, Free Software Foundation, Inc.         --
->>>>>>> 751ff693
 --                                                                          --
 -- GNAT is free software;  you can  redistribute it  and/or modify it under --
 -- terms of the  GNU General Public License as published  by the Free Soft- --
@@ -19,14 +15,8 @@
 -- OUT ANY WARRANTY;  without even the  implied warranty of MERCHANTABILITY --
 -- or FITNESS FOR A PARTICULAR PURPOSE.  See the GNU General Public License --
 -- for  more details.  You should have  received  a copy of the GNU General --
-<<<<<<< HEAD
--- Public License  distributed with GNAT;  see file COPYING.  If not, write --
--- to  the  Free Software Foundation,  51  Franklin  Street,  Fifth  Floor, --
--- Boston, MA 02110-1301, USA.                                              --
-=======
 -- Public License  distributed with GNAT; see file COPYING3.  If not, go to --
 -- http://www.gnu.org/licenses for a complete copy of the license.          --
->>>>>>> 751ff693
 --                                                                          --
 -- GNAT was originally developed  by the GNAT team at  New York University. --
 -- Extensive contributions were provided by Ada Core Technologies Inc.      --
@@ -96,17 +86,6 @@
    --  and the size of the root type is the same as the streaming size (which
    --  is defined as value specified by a Stream_Size clause if present, or
    --  the Esize of U_Type if not).
-
-   function Make_Stream_Subprogram_Name
-     (Loc : Source_Ptr;
-      Typ : Entity_Id;
-      Nam : TSS_Name_Type) return Entity_Id;
-   --  Return the entity that identifies the stream subprogram for type Typ
-   --  that is identified by the given Nam. This procedure deals with the
-   --  difference between tagged types (where a single subprogram associated
-   --  with the type is generated) and all other cases (where a subprogram
-   --  is generated at the point of the stream attribute reference). The
-   --  Loc parameter is used as the Sloc of the created entity.
 
    function Make_Stream_Subprogram_Name
      (Loc : Source_Ptr;
@@ -478,11 +457,7 @@
       --  Compute the size of the stream element. This is either the size of
       --  the first subtype or if given the size of the Stream_Size attribute.
 
-<<<<<<< HEAD
-      if Is_Elementary_Type (FST) and then Has_Stream_Size_Clause (FST) then
-=======
       if Has_Stream_Size_Clause (FST) then
->>>>>>> 751ff693
          P_Size := Static_Integer (Expression (Stream_Size_Clause (FST)));
       else
          P_Size := Esize (FST);
@@ -517,9 +492,6 @@
       --  Floating point types
 
       elsif Is_Floating_Point_Type (U_Type) then
-<<<<<<< HEAD
-         if P_Size <= Standard_Short_Float_Size then
-=======
 
          --  Question: should we use P_Size or Rt_Type to distinguish between
          --  possible floating point types? If a non-standard size or a stream
@@ -542,20 +514,15 @@
            and then (Standard_Short_Float_Size /= Standard_Float_Size
                      or else Rt_Type = Standard_Short_Float)
          then
->>>>>>> 751ff693
             Lib_RE := RE_I_SF;
 
          elsif P_Size <= Standard_Float_Size then
             Lib_RE := RE_I_F;
 
-<<<<<<< HEAD
-         elsif P_Size <= Standard_Long_Float_Size then
-=======
          elsif P_Size <= Standard_Long_Float_Size
            and then (Standard_Long_Float_Size /= Standard_Long_Long_Float_Size
                        or else Rt_Type = Standard_Float)
          then
->>>>>>> 751ff693
             Lib_RE := RE_I_LF;
 
          else
@@ -702,11 +669,7 @@
       --  Compute the size of the stream element. This is either the size of
       --  the first subtype or if given the size of the Stream_Size attribute.
 
-<<<<<<< HEAD
-      if Is_Elementary_Type (FST) and then Has_Stream_Size_Clause (FST) then
-=======
       if Has_Stream_Size_Clause (FST) then
->>>>>>> 751ff693
          P_Size := Static_Integer (Expression (Stream_Size_Clause (FST)));
       else
          P_Size := Esize (FST);
@@ -743,14 +706,6 @@
       --  Floating point types
 
       elsif Is_Floating_Point_Type (U_Type) then
-<<<<<<< HEAD
-         if P_Size <= Standard_Short_Float_Size then
-            Lib_RE := RE_W_SF;
-         elsif P_Size <= Standard_Float_Size then
-            Lib_RE := RE_W_F;
-         elsif P_Size <= Standard_Long_Float_Size then
-            Lib_RE := RE_W_LF;
-=======
 
          --  Question: should we use P_Size or Rt_Type to distinguish between
          --  possible floating point types? If a non-standard size or a stream
@@ -784,7 +739,6 @@
          then
             Lib_RE := RE_W_LF;
 
->>>>>>> 751ff693
          else
             Lib_RE := RE_W_LLF;
          end if;
@@ -811,11 +765,8 @@
       --     type W is range -1 .. +254;
       --     for W'Size use 8;
 
-<<<<<<< HEAD
-=======
       --  forcing a biased and unsigned representation
 
->>>>>>> 751ff693
       elsif not Is_Unsigned_Type (FST)
         and then
           (Is_Fixed_Point_Type (U_Type)
@@ -1064,11 +1015,8 @@
       Disc := First_Discriminant (Typ);
 
       --  Generate Writes for the discriminants of the type
-<<<<<<< HEAD
-=======
       --  If the type is an unchecked union, use the default values of
       --  the discriminants, because they are not stored.
->>>>>>> 751ff693
 
       while Present (Disc) loop
          if Is_Unchecked_Union (Typ) then
@@ -1221,20 +1169,6 @@
                                Make_Identifier (Loc, Name_S),
                                Make_Identifier (Loc, Name_V)))))));
 
-<<<<<<< HEAD
-      Stms := New_List (
-         Make_Attribute_Reference (Loc,
-           Prefix => New_Occurrence_Of (Typ, Loc),
-           Attribute_Name => Name_Read,
-           Expressions => New_List (
-             Make_Identifier (Loc, Name_S),
-             Make_Identifier (Loc, Name_V))),
-
-         Make_Return_Statement (Loc,
-           Expression => Make_Identifier (Loc, Name_V)));
-
-      Fnam := Make_Stream_Subprogram_Name (Loc, Typ, TSS_Stream_Input);
-=======
       else
          Append_To (Decls,
            Make_Object_Declaration (Loc,
@@ -1252,7 +1186,6 @@
             Make_Simple_Return_Statement (Loc,
               Expression => Make_Identifier (Loc, Name_V)));
       end if;
->>>>>>> 751ff693
 
       Fnam := Make_Stream_Subprogram_Name (Loc, Typ, TSS_Stream_Input);
 
@@ -1490,13 +1423,8 @@
            and then No (Find_Inherited_TSS (Field_Typ, TSS_Names (Nam)))
          then
             --  The declaration is illegal per 13.13.2(9/1), and this is
-<<<<<<< HEAD
-            --  enforced in Exp_Ch3.Check_Stream_Attributes. Keep the
-            --  caller happy by returning a null statement.
-=======
             --  enforced in Exp_Ch3.Check_Stream_Attributes. Keep the caller
             --  happy by returning a null statement.
->>>>>>> 751ff693
 
             return Make_Null_Statement (Loc);
          end if;
@@ -1746,13 +1674,10 @@
    begin
       if Has_Non_Standard_Rep (U_Type) then
          return False;
-<<<<<<< HEAD
-=======
       end if;
 
       if Has_Stream_Size_Clause (U_Type) then
          Siz := Static_Integer (Expression (Stream_Size_Clause (U_Type)));
->>>>>>> 751ff693
       else
          Siz := Esize (First_Subtype (U_Type));
       end if;
