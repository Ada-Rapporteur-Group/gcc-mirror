--- conflicted
+++ resolved
@@ -852,11 +852,7 @@
 
             if not Implicit_With (Item) then
 
-<<<<<<< HEAD
-      --  Third pass: examine all limited_with clauses
-=======
                --  Check compilation unit containing the limited-with clause
->>>>>>> 8c044a9c
 
                if Ukind /= N_Package_Declaration
                  and then Ukind /= N_Subprogram_Declaration
@@ -1808,14 +1804,10 @@
                      "and version-dependent?",
                      Name (N));
 
-<<<<<<< HEAD
-               elsif U_Kind = Ada_05_Unit and then Ada_Version = Ada_95 then
-=======
                elsif U_Kind = Ada_05_Unit
                  and then Ada_Version < Ada_05
                  and then Warn_On_Ada_2005_Compatibility
                then
->>>>>>> 8c044a9c
                   Error_Msg_N ("& is an Ada 2005 unit?", Name (N));
                end if;
             end;
@@ -3926,12 +3918,8 @@
       --  instance I1 of a generic unit G1 has an explicit child unit I1.G2,
       --  G1 has a generic child also named G2, and the context includes with_
       --  clauses for both I1.G2 and for G1.G2, making an implicit declaration
-<<<<<<< HEAD
-      --  of I1.G2 visible as well.
-=======
       --  of I1.G2 visible as well. If the child unit is named Standard, do
       --  not apply the check to the Standard package itself.
->>>>>>> 8c044a9c
 
       if Is_Child_Unit (Uname)
         and then Is_Visible_Child_Unit (Uname)
@@ -3945,13 +3933,9 @@
 
          begin
             U2 := Homonym (Uname);
-<<<<<<< HEAD
-            while Present (U2) loop
-=======
             while Present (U2)
               and U2 /= Standard_Standard
            loop
->>>>>>> 8c044a9c
                P2 := Scope (U2);
                Decl2  := Unit_Declaration_Node (P2);
 
