------------------------------------------------------------------------------
--                                                                          --
--                         GNAT COMPILER COMPONENTS                         --
--                                                                          --
--                              P R J . P A R S                             --
--                                                                          --
--                                 S p e c                                  --
--                                                                          --
--          Copyright (C) 2000-2005, Free Software Foundation, Inc.         --
--                                                                          --
-- GNAT is free software;  you can  redistribute it  and/or modify it under --
-- terms of the  GNU General Public License as published  by the Free Soft- --
-- ware  Foundation;  either version 2,  or (at your option) any later ver- --
-- sion.  GNAT is distributed in the hope that it will be useful, but WITH- --
-- OUT ANY WARRANTY;  without even the  implied warranty of MERCHANTABILITY --
-- or FITNESS FOR A PARTICULAR PURPOSE.  See the GNU General Public License --
-- for  more details.  You should have  received  a copy of the GNU General --
-- Public License  distributed with GNAT;  see file COPYING.  If not, write --
-- to  the  Free Software Foundation,  51  Franklin  Street,  Fifth  Floor, --
-- Boston, MA 02110-1301, USA.                                              --
--                                                                          --
-- GNAT was originally developed  by the GNAT team at  New York University. --
-- Extensive contributions were provided by Ada Core Technologies Inc.      --
--                                                                          --
------------------------------------------------------------------------------

--  Implements the parsing of project files

package Prj.Pars is

   procedure Set_Verbosity (To : Verbosity);
   --  Set the verbosity when parsing the project files

   procedure Parse
     (In_Tree           : Project_Tree_Ref;
      Project           : out Project_Id;
      Project_File_Name : String;
<<<<<<< HEAD
      Packages_To_Check : String_List_Access := All_Packages);
=======
      Packages_To_Check : String_List_Access := All_Packages;
      When_No_Sources   : Error_Warning := Error);
>>>>>>> c355071f
   --  Parse a project files and all its imported project files, in the
   --  project tree In_Tree.
   --
   --  If parsing is successful, Project_Id is the project ID
   --  of the main project file; otherwise, Project_Id is set
   --  to No_Project.
   --
   --  Packages_To_Check indicates the packages where any unknown attribute
   --  produces an error. For other packages, an unknown attribute produces
   --  a warning.
   --
   --  When_No_Sources indicates what should be done when no sources
   --  are found in a project for a specified or implied language.

end Prj.Pars;<|MERGE_RESOLUTION|>--- conflicted
+++ resolved
@@ -35,12 +35,8 @@
      (In_Tree           : Project_Tree_Ref;
       Project           : out Project_Id;
       Project_File_Name : String;
-<<<<<<< HEAD
-      Packages_To_Check : String_List_Access := All_Packages);
-=======
       Packages_To_Check : String_List_Access := All_Packages;
       When_No_Sources   : Error_Warning := Error);
->>>>>>> c355071f
    --  Parse a project files and all its imported project files, in the
    --  project tree In_Tree.
    --
