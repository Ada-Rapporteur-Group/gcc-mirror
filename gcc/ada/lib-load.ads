------------------------------------------------------------------------------
--                                                                          --
--                         GNAT COMPILER COMPONENTS                         --
--                                                                          --
--                             L I B . L O A D                              --
--                                                                          --
--                                 S p e c                                  --
--                                                                          --
<<<<<<< HEAD
--          Copyright (C) 1992-2005, Free Software Foundation, Inc.         --
=======
--          Copyright (C) 1992-2007, Free Software Foundation, Inc.         --
>>>>>>> 751ff693
--                                                                          --
-- GNAT is free software;  you can  redistribute it  and/or modify it under --
-- terms of the  GNU General Public License as published  by the Free Soft- --
-- ware  Foundation;  either version 3,  or (at your option) any later ver- --
-- sion.  GNAT is distributed in the hope that it will be useful, but WITH- --
-- OUT ANY WARRANTY;  without even the  implied warranty of MERCHANTABILITY --
-- or FITNESS FOR A PARTICULAR PURPOSE.  See the GNU General Public License --
-- for  more details.  You should have  received  a copy of the GNU General --
<<<<<<< HEAD
-- Public License  distributed with GNAT;  see file COPYING.  If not, write --
-- to  the  Free Software Foundation,  51  Franklin  Street,  Fifth  Floor, --
-- Boston, MA 02110-1301, USA.                                              --
=======
-- Public License  distributed with GNAT; see file COPYING3.  If not, go to --
-- http://www.gnu.org/licenses for a complete copy of the license.          --
>>>>>>> 751ff693
--                                                                          --
-- GNAT was originally developed  by the GNAT team at  New York University. --
-- Extensive contributions were provided by Ada Core Technologies Inc.      --
--                                                                          --
------------------------------------------------------------------------------

--  This child package contains the function used to load a separately
--  compiled unit, as well as the routine used to initialize the unit
--  table and load the main source file.

package Lib.Load is

   -------------------------------
   -- Handling of Renamed Units --
   -------------------------------

   --  A compilation unit can be a renaming of another compilation unit.
   --  Such renamed units are not allowed as parent units, that is you
   --  cannot declare a unit:

   --     with x;
   --     package x.y is end;

   --  where x is a renaming of some other package. However you can refer
   --  to a renamed unit in a with clause:

   --     package p is end;

   --     package p.q is end;

   --     with p;
   --     package pr renames p;

   --     with pr.q ....

   --  This means that in the context of a with clause, the normal fixed
   --  correspondence between unit and file names is broken. In the above
   --  example, there is no file named pr-q.ads, since the actual child
   --  unit is p.q, and it will be found in file p-q.ads.

   --  In order to deal with this case, we have to first load pr.ads, and
   --  then discover that it is a renaming of p, so that we know that pr.q
   --  really refers to p.q. Furthermore this can happen at any level:

   --     with p.q;
   --     package p.r renames p.q;

   --     with p.q;
   --     package p.q.s is end;

   --     with p.r.s ...

   --  Now we have a case where the parent p.r is a child unit and is
   --  a renaming. This shows that renaming can occur at any level.

   --  Finally, consider:

   --     with pr.q.s ...

   --  Here the parent pr.q is not itself a renaming, but it really refers
   --  to the unit p.q, and again we cannot know this without loading the
   --  parent. The bottom line here is that while the file name of a unit
   --  always corresponds to the unit name, the unit name as given to the
   --  Load_Unit function may not be the real unit.

   -----------------
   -- Subprograms --
   -----------------

   procedure Initialize;
   --  Initialize internal tables

   procedure Initialize_Version (U : Unit_Number_Type);
   --  This is called once the source file corresponding to unit U has been
   --  fully scanned. At that point the checksum is computed, and can be used
   --  to initialize the version number.

   procedure Load_Main_Source;
   --  Called at the start of compiling a new main source unit to initialize
   --  the library processing for the new main source. Establishes and
   --  initializes the units table entry for the new main unit (leaving
   --  the Unit_File_Name entry of Main_Unit set to No_File if there are no
   --  more files. Otherwise the main source file has been opened and read
   --  and then closed on return.

   function Load_Unit
     (Load_Name         : Unit_Name_Type;
      Required          : Boolean;
      Error_Node        : Node_Id;
      Subunit           : Boolean;
      Corr_Body         : Unit_Number_Type := No_Unit;
      Renamings         : Boolean          := False;
<<<<<<< HEAD
      From_Limited_With : Boolean          := False) return Unit_Number_Type;
=======
      With_Node         : Node_Id          := Empty) return Unit_Number_Type;
>>>>>>> 751ff693
   --  This function loads and parses the unit specified by Load_Name (or
   --  returns the unit number for the previously constructed units table
   --  entry if this is not the first call for this unit). Required indicates
   --  the behavior on a file not found condition, as further described below,
   --  and Error_Node is the node in the calling program to which error
   --  messages are to be attached.
   --
   --  If the corresponding file is found, the value returned by Load is the
   --  unit number that indexes the corresponding entry in the units table. If
   --  a serious enough parser error occurs to prevent subsequent semantic
   --  analysis, then the Fatal_Error flag of the returned entry is set and
   --  in addition, the fatal error flag of the calling unit is also set.
   --
   --  If the corresponding file is not found, then the behavior depends on
   --  the setting of Required. If Required is False, then No_Unit is returned
   --  and no error messages are issued. If Required is True, then an error
   --  message is posted, and No_Unit is returned.
   --
   --  A special case arises in the call from Rtsfind, where Error_Node is set
   --  to Empty. In this case Required is False, and the caller in any case
   --  treats any error as fatal.
   --
   --  The Subunit parameter is True to load a subunit, and False to load
   --  any other kind of unit (including all specs, package bodies, and
   --  subprogram bodies).
   --
   --  The Corr_Body argument is normally defaulted. It is set only in the
   --  case of loading the corresponding spec when the main unit is a body.
   --  In this case, Corr_Body is the unit number of this corresponding
   --  body. This is used to set the Serial_Ref_Unit field of the unit
   --  table entry. It is also used to deal with the special processing
   --  required by RM 10.1.4(4). See description in lib.ads.
   --
   --  Renamings activates the handling of renamed units as separately
   --  described in the documentation of this unit. If this parameter is
   --  set to True, then Load_Name may not be the real unit name and it
   --  is necessary to load parents to find the real name.
   --
   --  From_Limited_With is True if we are loading a unit X found in a
   --  limited-with clause, or some unit in the context of X. It is used to
   --  avoid the check on circular dependency (Ada 2005, AI-50217)
<<<<<<< HEAD
=======

   procedure Change_Main_Unit_To_Spec;
   --  This procedure is called if the main unit file contains a No_Body pragma
   --  and no other tokens. The effect is, if possible, to change the main unit
   --  from the body it references now, to the corresponding spec. This has the
   --  effect of ignoring the body, which is what we want. If it is impossible
   --  to successfully make the change, then the call has no effect, and the
   --  file is unchanged (this will lead to an error complaining about the
   --  inappropriate No_Body spec).
>>>>>>> 751ff693

   function Create_Dummy_Package_Unit
     (With_Node : Node_Id;
      Spec_Name : Unit_Name_Type) return Unit_Number_Type;
   --  With_Node is the Node_Id of a with statement for which the file could
   --  not be found, and Spec_Name is the corresponding unit name. This call
   --  creates a dummy package unit so that compilation can continue without
   --  blowing up when the missing unit is referenced.

   procedure Make_Instance_Unit (N : Node_Id);
   --  When a compilation unit is an instantiation, it contains both the
   --  declaration and the body of the instance, each of which can have its
   --  own elaboration routine. The file itself corresponds to the declaration.
   --  We create an additional entry for the body, so that the binder can
   --  generate the proper elaboration calls to both. The argument N is the
   --  compilation unit node created for the body.

   procedure Version_Update (U : Node_Id; From : Node_Id);
   --  This routine is called when unit U is found to be semantically
   --  dependent on unit From. It updates the version of U to register
   --  dependence on the version of From. The arguments are compilation
   --  unit nodes for the relevant library nodes.

end Lib.Load;<|MERGE_RESOLUTION|>--- conflicted
+++ resolved
@@ -6,11 +6,7 @@
 --                                                                          --
 --                                 S p e c                                  --
 --                                                                          --
-<<<<<<< HEAD
---          Copyright (C) 1992-2005, Free Software Foundation, Inc.         --
-=======
 --          Copyright (C) 1992-2007, Free Software Foundation, Inc.         --
->>>>>>> 751ff693
 --                                                                          --
 -- GNAT is free software;  you can  redistribute it  and/or modify it under --
 -- terms of the  GNU General Public License as published  by the Free Soft- --
@@ -19,14 +15,8 @@
 -- OUT ANY WARRANTY;  without even the  implied warranty of MERCHANTABILITY --
 -- or FITNESS FOR A PARTICULAR PURPOSE.  See the GNU General Public License --
 -- for  more details.  You should have  received  a copy of the GNU General --
-<<<<<<< HEAD
--- Public License  distributed with GNAT;  see file COPYING.  If not, write --
--- to  the  Free Software Foundation,  51  Franklin  Street,  Fifth  Floor, --
--- Boston, MA 02110-1301, USA.                                              --
-=======
 -- Public License  distributed with GNAT; see file COPYING3.  If not, go to --
 -- http://www.gnu.org/licenses for a complete copy of the license.          --
->>>>>>> 751ff693
 --                                                                          --
 -- GNAT was originally developed  by the GNAT team at  New York University. --
 -- Extensive contributions were provided by Ada Core Technologies Inc.      --
@@ -119,11 +109,7 @@
       Subunit           : Boolean;
       Corr_Body         : Unit_Number_Type := No_Unit;
       Renamings         : Boolean          := False;
-<<<<<<< HEAD
-      From_Limited_With : Boolean          := False) return Unit_Number_Type;
-=======
       With_Node         : Node_Id          := Empty) return Unit_Number_Type;
->>>>>>> 751ff693
    --  This function loads and parses the unit specified by Load_Name (or
    --  returns the unit number for the previously constructed units table
    --  entry if this is not the first call for this unit). Required indicates
@@ -165,8 +151,6 @@
    --  From_Limited_With is True if we are loading a unit X found in a
    --  limited-with clause, or some unit in the context of X. It is used to
    --  avoid the check on circular dependency (Ada 2005, AI-50217)
-<<<<<<< HEAD
-=======
 
    procedure Change_Main_Unit_To_Spec;
    --  This procedure is called if the main unit file contains a No_Body pragma
@@ -176,7 +160,6 @@
    --  to successfully make the change, then the call has no effect, and the
    --  file is unchanged (this will lead to an error complaining about the
    --  inappropriate No_Body spec).
->>>>>>> 751ff693
 
    function Create_Dummy_Package_Unit
      (With_Node : Node_Id;
