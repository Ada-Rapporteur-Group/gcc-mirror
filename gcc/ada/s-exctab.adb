--- conflicted
+++ resolved
@@ -6,11 +6,7 @@
 --                                                                          --
 --                                 B o d y                                  --
 --                                                                          --
-<<<<<<< HEAD
---          Copyright (C) 1996-2005 Free Software Foundation, Inc.          --
-=======
 --          Copyright (C) 1996-2007, Free Software Foundation, Inc.         --
->>>>>>> 751ff693
 --                                                                          --
 -- GNAT is free software;  you can  redistribute it  and/or modify it under --
 -- terms of the  GNU General Public License as published  by the Free Soft- --
@@ -35,13 +31,10 @@
 --                                                                          --
 ------------------------------------------------------------------------------
 
-<<<<<<< HEAD
-=======
 pragma Warnings (Off);
 pragma Compiler_Unit;
 pragma Warnings (On);
 
->>>>>>> 751ff693
 with System.HTable;
 with System.Soft_Links;   use System.Soft_Links;
 
