--- conflicted
+++ resolved
@@ -26,10 +26,7 @@
 with GNAT.Directory_Operations; use GNAT.Directory_Operations;
 
 with Csets;
-<<<<<<< HEAD
-=======
 with Hostparm; use Hostparm;
->>>>>>> 03d20231
 with Makeutl;  use Makeutl;
 with MLib.Tgt; use MLib.Tgt;
 with MLib.Utl;
@@ -321,8 +318,6 @@
       FD          : File_Descriptor := Invalid_FD;
       Status      : Integer;
       Success     : Boolean;
-<<<<<<< HEAD
-=======
 
       procedure Add_To_Response_File
         (File_Name  : String;
@@ -367,7 +362,6 @@
       end Add_To_Response_File;
 
    --  Start of processing for Check_Files
->>>>>>> 03d20231
 
    begin
       --  Check if there is at least one argument that is not a switch or if
@@ -413,13 +407,6 @@
       if Add_Sources then
 
          --  For gnatcheck, gnatpp, and gnatmetric, create a temporary file
-<<<<<<< HEAD
-         --  and put the list of sources in it.
-
-         if The_Command = Check  or else
-            The_Command = Pretty or else
-            The_Command = Metric
-=======
          --  and put the list of sources in it. For gnatstack create a
          --  temporary file with the list of .ci files.
 
@@ -427,7 +414,6 @@
             The_Command = Pretty or else
             The_Command = Metric or else
             The_Command = Stack
->>>>>>> 03d20231
          then
             Tempdir.Create_Temp_File (FD, Temp_File_Name);
             Last_Switches.Increment_Last;
@@ -449,32 +435,12 @@
                   if Check_Project (Proj.Project, Project) then
                      declare
                         Main : String_List_Id;
-<<<<<<< HEAD
-                        File : String_Access;
-=======
->>>>>>> 03d20231
 
                      begin
                         --  Include binder generated files for main programs
 
                         Main := Proj.Project.Mains;
                         while Main /= Nil_String loop
-<<<<<<< HEAD
-                           File :=
-                             new String'
-                               (Get_Name_String
-                                 (Proj.Project.Object_Directory.Name)        &
-                                B_Start.all                                  &
-                                MLib.Fil.Ext_To
-                                  (Get_Name_String
-                                     (Project_Tree.String_Elements.Table
-                                        (Main).Value),
-                                   "ci"));
-
-                           if Is_Regular_File (File.all) then
-                              Last_Switches.Increment_Last;
-                              Last_Switches.Table (Last_Switches.Last) := File;
-=======
                            Add_To_Response_File
                              (Get_Name_String
                                 (Proj.Project.Object_Directory.Name) &
@@ -502,7 +468,6 @@
                                       (Project_Tree.String_Elements.Table
                                          (Main).Value),
                                     "ci"));
->>>>>>> 03d20231
                            end if;
 
                            Main :=
@@ -515,19 +480,6 @@
                            --  files that contains the initialization and
                            --  finalization of the library.
 
-<<<<<<< HEAD
-                           File :=
-                             new String'
-                               (Get_Name_String
-                                 (Proj.Project.Object_Directory.Name)        &
-                                B_Start.all                                  &
-                                Get_Name_String (Proj.Project.Library_Name)  &
-                                ".ci");
-
-                           if Is_Regular_File (File.all) then
-                              Last_Switches.Increment_Last;
-                              Last_Switches.Table (Last_Switches.Last) := File;
-=======
                            Add_To_Response_File
                              (Get_Name_String
                                 (Proj.Project.Object_Directory.Name)      &
@@ -549,7 +501,6 @@
                                  "b__"                                       &
                                  Get_Name_String (Proj.Project.Library_Name) &
                                  ".ci");
->>>>>>> 03d20231
                            end if;
                         end if;
                      end;
@@ -658,18 +609,6 @@
                         end if;
 
                         if not Subunit then
-<<<<<<< HEAD
-                           Last_Switches.Increment_Last;
-                           Last_Switches.Table (Last_Switches.Last) :=
-                             new String'
-                               (Get_Name_String
-                                 (Unit.File_Names
-                                   (Impl).Project. Object_Directory.Name)  &
-                                MLib.Fil.Ext_To
-                                  (Get_Name_String
-                                     (Unit.File_Names (Impl).Display_File),
-                                   "ci"));
-=======
                            Add_To_Response_File
                              (Get_Name_String
                                 (Unit.File_Names
@@ -678,7 +617,6 @@
                                 (Get_Name_String
                                    (Unit.File_Names (Impl).Display_File),
                                  "ci"));
->>>>>>> 03d20231
                         end if;
                      end if;
 
@@ -690,18 +628,6 @@
                      if Check_Project
                           (Unit.File_Names (Spec).Project, Project)
                      then
-<<<<<<< HEAD
-                        Last_Switches.Increment_Last;
-                        Last_Switches.Table (Last_Switches.Last) :=
-                          new String'
-                            (Get_Name_String
-                              (Unit.File_Names
-                                (Spec).Project. Object_Directory.Name)     &
-                             Dir_Separator                                 &
-                             MLib.Fil.Ext_To
-                               (Get_Name_String (Unit.File_Names (Spec).File),
-                                "ci"));
-=======
                         Add_To_Response_File
                           (Get_Name_String
                              (Unit.File_Names
@@ -710,7 +636,6 @@
                            MLib.Fil.Ext_To
                              (Get_Name_String (Unit.File_Names (Spec).File),
                               "ci"));
->>>>>>> 03d20231
                      end if;
                   end if;
 
@@ -725,39 +650,12 @@
                                   (Unit.File_Names (Kind).Project, Project)
                        and then not Unit.File_Names (Kind).Locally_Removed
                      then
-<<<<<<< HEAD
-                        Name_Len := 0;
-                        Add_Char_To_Name_Buffer ('"');
-                        Add_Str_To_Name_Buffer
-                          (Get_Name_String
-                            (Unit.File_Names (Kind).Path.Display_Name));
-                        Add_Char_To_Name_Buffer ('"');
-
-                        if FD /= Invalid_FD then
-                           Name_Len := Name_Len + 1;
-                           Name_Buffer (Name_Len) := ASCII.LF;
-                           Status :=
-                             Write (FD, Name_Buffer (1)'Address, Name_Len);
-
-                           if Status /= Name_Len then
-                              Osint.Fail ("disk full");
-                           end if;
-
-                        else
-                           Last_Switches.Increment_Last;
-                           Last_Switches.Table (Last_Switches.Last) :=
-                             new String'(Get_Name_String
-                                          (Unit.File_Names
-                                            (Kind).Path.Display_Name));
-                        end if;
-=======
                         Add_To_Response_File
                           (""""                                         &
                            Get_Name_String
                              (Unit.File_Names (Kind).Path.Display_Name) &
                            """",
                            Check_File => False);
->>>>>>> 03d20231
                      end if;
                   end loop;
                end if;
@@ -1825,14 +1723,9 @@
                   elsif Argv'Length > 3
                     and then Argv (Argv'First + 1 .. Argv'First + 2) = "aP"
                   then
-<<<<<<< HEAD
-                     Add_Search_Project_Directory
-                       (Project_Node_Tree, Argv (Argv'First + 3 .. Argv'Last));
-=======
                      Prj.Env.Add_Directories
                        (Project_Node_Tree.Project_Path,
                         Argv (Argv'First + 3 .. Argv'Last));
->>>>>>> 03d20231
 
                      Remove_Switch (Arg_Num);
 
