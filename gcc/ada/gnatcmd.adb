------------------------------------------------------------------------------
--                                                                          --
--                         GNAT COMPILER COMPONENTS                         --
--                                                                          --
--                              G N A T C M D                               --
--                                                                          --
--                                 B o d y                                  --
--                                                                          --
--          Copyright (C) 1996-2010, Free Software Foundation, Inc.         --
--                                                                          --
-- GNAT is free software;  you can  redistribute it  and/or modify it under --
-- terms of the  GNU General Public License as published  by the Free Soft- --
-- ware  Foundation;  either version 3,  or (at your option) any later ver- --
-- sion.  GNAT is distributed in the hope that it will be useful, but WITH- --
-- OUT ANY WARRANTY;  without even the  implied warranty of MERCHANTABILITY --
-- or FITNESS FOR A PARTICULAR PURPOSE.  See the GNU General Public License --
-- for  more details.  You should have  received  a copy of the GNU General --
-- Public License  distributed with GNAT; see file COPYING3.  If not, go to --
-- http://www.gnu.org/licenses for a complete copy of the license.          --
--                                                                          --
-- GNAT was originally developed  by the GNAT team at  New York University. --
-- Extensive contributions were provided by Ada Core Technologies Inc.      --
--                                                                          --
------------------------------------------------------------------------------

with GNAT.Directory_Operations; use GNAT.Directory_Operations;

with Csets;
with Hostparm; use Hostparm;
with Makeutl;  use Makeutl;
with MLib.Tgt; use MLib.Tgt;
with MLib.Utl;
with MLib.Fil;
with Namet;    use Namet;
with Opt;      use Opt;
with Osint;    use Osint;
with Output;
with Prj;      use Prj;
with Prj.Env;
with Prj.Ext;  use Prj.Ext;
with Prj.Pars;
with Prj.Tree; use Prj.Tree;
with Prj.Util; use Prj.Util;
with Sinput.P;
with Snames;   use Snames;
with Table;
with Targparm;
with Tempdir;
with Types;    use Types;
with VMS_Conv; use VMS_Conv;
with VMS_Cmds; use VMS_Cmds;

with Ada.Characters.Handling; use Ada.Characters.Handling;
with Ada.Command_Line;        use Ada.Command_Line;
with Ada.Text_IO;             use Ada.Text_IO;

with GNAT.OS_Lib; use GNAT.OS_Lib;

procedure GNATCmd is
   Project_Node_Tree : Project_Node_Tree_Ref;
   Project_File      : String_Access;
   Project           : Prj.Project_Id;
   Current_Verbosity : Prj.Verbosity := Prj.Default;
   Tool_Package_Name : Name_Id       := No_Name;

   B_Start : String_Ptr    := new String'("b~");
   --  Prefix of binder generated file, changed to b__ for VMS

   Old_Project_File_Used : Boolean := False;
   --  This flag indicates a switch -p (for gnatxref and gnatfind) for
   --  an old fashioned project file. -p cannot be used in conjunction
   --  with -P.

   Temp_File_Name : Path_Name_Type := No_Path;
   --  The name of the temporary text file to put a list of source/object
   --  files to pass to a tool.

   ASIS_Main : String_Access := null;
   --  Main for commands Check, Metric and Pretty, when -U is used

   package First_Switches is new Table.Table
     (Table_Component_Type => String_Access,
      Table_Index_Type     => Integer,
      Table_Low_Bound      => 1,
      Table_Initial        => 20,
      Table_Increment      => 100,
      Table_Name           => "Gnatcmd.First_Switches");
   --  A table to keep the switches from the project file

   package Carg_Switches is new Table.Table
     (Table_Component_Type => String_Access,
      Table_Index_Type     => Integer,
      Table_Low_Bound      => 1,
      Table_Initial        => 20,
      Table_Increment      => 100,
      Table_Name           => "Gnatcmd.Carg_Switches");
   --  A table to keep the switches following -cargs for ASIS tools

   package Rules_Switches is new Table.Table
     (Table_Component_Type => String_Access,
      Table_Index_Type     => Integer,
      Table_Low_Bound      => 1,
      Table_Initial        => 20,
      Table_Increment      => 100,
      Table_Name           => "Gnatcmd.Rules_Switches");
   --  A table to keep the switches following -rules for gnatcheck

   package Library_Paths is new Table.Table (
     Table_Component_Type => String_Access,
     Table_Index_Type     => Integer,
     Table_Low_Bound      => 1,
     Table_Initial        => 20,
     Table_Increment      => 100,
     Table_Name           => "Make.Library_Path");

   --  Packages of project files to pass to Prj.Pars.Parse, depending on the
   --  tool. We allocate objects because we cannot declare aliased objects
   --  as we are in a procedure, not a library level package.

   subtype SA is String_Access;

   Naming_String      : constant SA := new String'("naming");
   Binder_String      : constant SA := new String'("binder");
   Builder_String     : constant SA := new String'("builder");
   Compiler_String    : constant SA := new String'("compiler");
   Check_String       : constant SA := new String'("check");
   Synchronize_String : constant SA := new String'("synchronize");
   Eliminate_String   : constant SA := new String'("eliminate");
   Finder_String      : constant SA := new String'("finder");
   Linker_String      : constant SA := new String'("linker");
   Gnatls_String      : constant SA := new String'("gnatls");
   Pretty_String      : constant SA := new String'("pretty_printer");
   Stack_String       : constant SA := new String'("stack");
   Gnatstub_String    : constant SA := new String'("gnatstub");
   Metric_String      : constant SA := new String'("metrics");
   Xref_String        : constant SA := new String'("cross_reference");

   Packages_To_Check_By_Binder   : constant String_List_Access :=
     new String_List'((Naming_String, Binder_String));

   Packages_To_Check_By_Check : constant String_List_Access :=
     new String_List'
          ((Naming_String, Builder_String, Check_String, Compiler_String));

   Packages_To_Check_By_Sync : constant String_List_Access :=
     new String_List'((Naming_String, Synchronize_String, Compiler_String));

   Packages_To_Check_By_Eliminate : constant String_List_Access :=
     new String_List'((Naming_String, Eliminate_String, Compiler_String));

   Packages_To_Check_By_Finder    : constant String_List_Access :=
     new String_List'((Naming_String, Finder_String));

   Packages_To_Check_By_Linker    : constant String_List_Access :=
     new String_List'((Naming_String, Linker_String));

   Packages_To_Check_By_Gnatls    : constant String_List_Access :=
     new String_List'((Naming_String, Gnatls_String));

   Packages_To_Check_By_Pretty    : constant String_List_Access :=
     new String_List'((Naming_String, Pretty_String, Compiler_String));

   Packages_To_Check_By_Stack     : constant String_List_Access :=
     new String_List'((Naming_String, Stack_String));

   Packages_To_Check_By_Gnatstub  : constant String_List_Access :=
     new String_List'((Naming_String, Gnatstub_String, Compiler_String));

   Packages_To_Check_By_Metric  : constant String_List_Access :=
     new String_List'((Naming_String, Metric_String, Compiler_String));

   Packages_To_Check_By_Xref      : constant String_List_Access :=
     new String_List'((Naming_String, Xref_String));

   Packages_To_Check : String_List_Access := Prj.All_Packages;

   ----------------------------------
   -- Declarations for GNATCMD use --
   ----------------------------------

   The_Command : Command_Type;
   --  The command specified in the invocation of the GNAT driver

   Command_Arg : Positive := 1;
   --  The index of the command in the arguments of the GNAT driver

   My_Exit_Status : Exit_Status := Success;
   --  The exit status of the spawned tool. Used to set the correct VMS
   --  exit status.

   Current_Work_Dir : constant String := Get_Current_Dir;
   --  The path of the working directory

   All_Projects : Boolean := False;
   --  Flag used for GNAT CHECK, GNAT PRETTY, GNAT METRIC, and GNAT STACK to
   --  indicate that the underlying tool (gnatcheck, gnatpp or gnatmetric)
   --  should be invoked for all sources of all projects.

   -----------------------
   -- Local Subprograms --
   -----------------------

   procedure Add_To_Carg_Switches (Switch : String_Access);
   --  Add a switch to the Carg_Switches table. If it is the first one, put the
   --  switch "-cargs" at the beginning of the table.

   procedure Add_To_Rules_Switches (Switch : String_Access);
   --  Add a switch to the Rules_Switches table. If it is the first one, put
   --  the switch "-crules" at the beginning of the table.

   procedure Check_Files;
   --  For GNAT LIST, GNAT PRETTY, GNAT METRIC, and GNAT STACK, check if a
   --  project file is specified, without any file arguments and without a
   --  switch -files=. If it is the case, invoke the GNAT tool with the proper
   --  list of files, derived from the sources of the project.

   function Check_Project
     (Project      : Project_Id;
      Root_Project : Project_Id) return Boolean;
   --  Returns True if Project = Root_Project or if we want to consider all
   --  sources of all projects. For GNAT METRIC, also returns True if Project
   --  is extended by Root_Project.

   procedure Check_Relative_Executable (Name : in out String_Access);
   --  Check if an executable is specified as a relative path. If it is, and
   --  the path contains directory information, fail. Otherwise, prepend the
   --  exec directory. This procedure is only used for GNAT LINK when a project
   --  file is specified.

   function Configuration_Pragmas_File return Path_Name_Type;
   --  Return an argument, if there is a configuration pragmas file to be
   --  specified for Project, otherwise return No_Name. Used for gnatstub (GNAT
   --  STUB), gnatpp (GNAT PRETTY), gnatelim (GNAT ELIM), and gnatmetric (GNAT
   --  METRIC).

   function Mapping_File return Path_Name_Type;
   --  Create and return the path name of a mapping file. Used for gnatstub
   --  (GNAT STUB), gnatpp (GNAT PRETTY), gnatelim (GNAT ELIM), and gnatmetric
   --  (GNAT METRIC).

   procedure Delete_Temp_Config_Files;
   --  Delete all temporary config files. The caller is responsible for
   --  ensuring that Keep_Temporary_Files is False.

   procedure Get_Closure;
   --  Get the sources in the closure of the ASIS_Main and add them to the
   --  list of arguments.

   function Index (Char : Character; Str : String) return Natural;
   --  Returns first occurrence of Char in Str, returns 0 if Char not in Str

   procedure Non_VMS_Usage;
   --  Display usage for platforms other than VMS

   procedure Process_Link;
   --  Process GNAT LINK, when there is a project file specified

   procedure Set_Library_For
     (Project           : Project_Id;
      Libraries_Present : in out Boolean);
   --  If Project is a library project, add the correct -L and -l switches to
   --  the linker invocation.

   procedure Set_Libraries is
      new For_Every_Project_Imported (Boolean, Set_Library_For);
   --  Add the -L and -l switches to the linker for all of the library
   --  projects.

   procedure Test_If_Relative_Path
     (Switch : in out String_Access;
      Parent : String);
   --  Test if Switch is a relative search path switch. If it is and it
   --  includes directory information, prepend the path with Parent. This
   --  subprogram is only called when using project files.

   --------------------------
   -- Add_To_Carg_Switches --
   --------------------------

   procedure Add_To_Carg_Switches (Switch : String_Access) is
   begin
      --  If the Carg_Switches table is empty, put "-cargs" at the beginning

      if Carg_Switches.Last = 0 then
         Carg_Switches.Increment_Last;
         Carg_Switches.Table (Carg_Switches.Last) := new String'("-cargs");
      end if;

      Carg_Switches.Increment_Last;
      Carg_Switches.Table (Carg_Switches.Last) := Switch;
   end Add_To_Carg_Switches;

   ---------------------------
   -- Add_To_Rules_Switches --
   ---------------------------

   procedure Add_To_Rules_Switches (Switch : String_Access) is
   begin
      --  If the Rules_Switches table is empty, put "-rules" at the beginning

      if Rules_Switches.Last = 0 then
         Rules_Switches.Increment_Last;
         Rules_Switches.Table (Rules_Switches.Last) := new String'("-rules");
      end if;

      Rules_Switches.Increment_Last;
      Rules_Switches.Table (Rules_Switches.Last) := Switch;
   end Add_To_Rules_Switches;

   -----------------
   -- Check_Files --
   -----------------

   procedure Check_Files is
      Add_Sources : Boolean := True;
      Unit        : Prj.Unit_Index;
      Subunit     : Boolean := False;
      FD          : File_Descriptor := Invalid_FD;
      Status      : Integer;
      Success     : Boolean;

      procedure Add_To_Response_File
        (File_Name  : String;
         Check_File : Boolean := True);
      --  Include the file name passed as parameter in the response file for
      --  the tool being called. If the response file can not be written then
      --  the file name is passed in the parameter list of the tool. If the
      --  Check_File parameter is True then the procedure verifies the
      --  existence of the file before adding it to the response file.

      --------------------------
      -- Add_To_Response_File --
      --------------------------

      procedure Add_To_Response_File
        (File_Name  : String;
         Check_File : Boolean := True)
      is
      begin
         Name_Len := 0;

         Add_Str_To_Name_Buffer (File_Name);

         if not Check_File or else
           Is_Regular_File (Name_Buffer (1 .. Name_Len))
         then
            if FD /= Invalid_FD then
               Name_Len := Name_Len + 1;
               Name_Buffer (Name_Len) := ASCII.LF;

               Status := Write (FD, Name_Buffer (1)'Address, Name_Len);

               if Status /= Name_Len then
                  Osint.Fail ("disk full");
               end if;
            else
               Last_Switches.Increment_Last;
               Last_Switches.Table (Last_Switches.Last) :=
                 new String'(File_Name);
            end if;
         end if;
      end Add_To_Response_File;

   --  Start of processing for Check_Files

   begin
      --  Check if there is at least one argument that is not a switch or if
      --  there is a -files= switch.

      for Index in 1 .. Last_Switches.Last loop
         if Last_Switches.Table (Index).all'Length > 7
           and then Last_Switches.Table (Index) (1 .. 7) = "-files="
         then
            Add_Sources := False;
            exit;

         elsif Last_Switches.Table (Index) (1) /= '-' then
            if Index = 1
              or else
                (The_Command = Check
                   and then Last_Switches.Table (Index - 1).all /= "-o")
              or else
                (The_Command = Pretty
                   and then Last_Switches.Table (Index - 1).all /= "-o"
                   and then Last_Switches.Table (Index - 1).all /= "-of")
              or else
                (The_Command = Metric
                   and then
                     Last_Switches.Table (Index - 1).all /= "-o"  and then
                     Last_Switches.Table (Index - 1).all /= "-og" and then
                     Last_Switches.Table (Index - 1).all /= "-ox" and then
                     Last_Switches.Table (Index - 1).all /= "-d")
              or else
                (The_Command /= Check  and then
                 The_Command /= Pretty and then
                 The_Command /= Metric)
            then
               Add_Sources := False;
               exit;
            end if;
         end if;
      end loop;

      --  If all arguments are switches and there is no switch -files=, add
      --  the path names of all the sources of the main project.

      if Add_Sources then

         --  For gnatcheck, gnatpp, and gnatmetric, create a temporary file
<<<<<<< HEAD
         --  and put the list of sources in it.
=======
         --  and put the list of sources in it. For gnatstack create a
         --  temporary file with the list of .ci files.
>>>>>>> 155d23aa

         if The_Command = Check  or else
            The_Command = Pretty or else
            The_Command = Metric or else
            The_Command = Stack
         then
            Tempdir.Create_Temp_File (FD, Temp_File_Name);
            Last_Switches.Increment_Last;
            Last_Switches.Table (Last_Switches.Last) :=
              new String'("-files=" & Get_Name_String (Temp_File_Name));
         end if;

         declare
            Proj : Project_List;

         begin
            --  Gnatstack needs to add the .ci file for the binder generated
            --  files corresponding to all of the library projects and main
            --  units belonging to the application.

            if The_Command = Stack then
               Proj := Project_Tree.Projects;
               while Proj /= null loop
                  if Check_Project (Proj.Project, Project) then
                     declare
                        Main : String_List_Id;

                     begin
                        --  Include binder generated files for main programs

                        Main := Proj.Project.Mains;
                        while Main /= Nil_String loop
                           Add_To_Response_File
                             (Get_Name_String
                                (Proj.Project.Object_Directory.Name) &
                              B_Start.all                            &
                              MLib.Fil.Ext_To
                                (Get_Name_String
                                   (Project_Tree.String_Elements.Table
                                      (Main).Value),
                                 "ci"));

                           --  When looking for the .ci file for a binder
                           --  generated file, look for both b~xxx and b__xxx
                           --  as gprbuild always uses b__ as the prefix of
                           --  such files.

                           if not Is_Regular_File (Name_Buffer (1 .. Name_Len))
                             and then B_Start.all /= "b__"
                           then
                              Add_To_Response_File
                                (Get_Name_String
                                   (Proj.Project.Object_Directory.Name) &
                                 "b__"                                  &
                                 MLib.Fil.Ext_To
                                   (Get_Name_String
                                      (Project_Tree.String_Elements.Table
                                         (Main).Value),
                                    "ci"));
                           end if;

                           Main :=
                             Project_Tree.String_Elements.Table (Main).Next;
                        end loop;

                        if Proj.Project.Library then

                           --  Include the .ci file for the binder generated
                           --  files that contains the initialization and
                           --  finalization of the library.

                           Add_To_Response_File
                             (Get_Name_String
                                (Proj.Project.Object_Directory.Name)      &
                              B_Start.all                                 &
                              Get_Name_String (Proj.Project.Library_Name) &
                              ".ci");

                           --  When looking for the .ci file for a binder
                           --  generated file, look for both b~xxx and b__xxx
                           --  as gprbuild always uses b__ as the prefix of
                           --  such files.

                           if not Is_Regular_File (Name_Buffer (1 .. Name_Len))
                               and then B_Start.all /= "b__"
                           then
                              Add_To_Response_File
                                (Get_Name_String
                                   (Proj.Project.Object_Directory.Name)      &
                                 "b__"                                       &
                                 Get_Name_String (Proj.Project.Library_Name) &
                                 ".ci");
                           end if;
                        end if;
                     end;
                  end if;

                  Proj := Proj.Next;
               end loop;
            end if;

            Unit := Units_Htable.Get_First (Project_Tree.Units_HT);
            while Unit /= No_Unit_Index loop

               --  For gnatls, we only need to put the library units, body or
               --  spec, but not the subunits.

               if The_Command = List then
                  if Unit.File_Names (Impl) /= null
                    and then not Unit.File_Names (Impl).Locally_Removed
                  then
                     --  There is a body, check if it is for this project

                     if All_Projects
                       or else Unit.File_Names (Impl).Project = Project
                     then
                        Subunit := False;

                        if Unit.File_Names (Spec) = null
                          or else Unit.File_Names (Spec).Locally_Removed
                        then
                           --  We have a body with no spec: we need to check if
                           --  this is a subunit, because gnatls will complain
                           --  about subunits.

                           declare
                              Src_Ind : constant Source_File_Index :=
                                          Sinput.P.Load_Project_File
                                            (Get_Name_String
                                              (Unit.File_Names
                                                (Impl).Path.Name));
                           begin
                              Subunit :=
                                Sinput.P.Source_File_Is_Subunit (Src_Ind);
                           end;
                        end if;

                        if not Subunit then
                           Last_Switches.Increment_Last;
                           Last_Switches.Table (Last_Switches.Last) :=
                             new String'
                               (Get_Name_String
                                    (Unit.File_Names
                                         (Impl).Display_File));
                        end if;
                     end if;

                  elsif Unit.File_Names (Spec) /= null
                    and then not Unit.File_Names (Spec).Locally_Removed
                  then
                     --  We have a spec with no body. Check if it is for this
                     --  project.

                     if All_Projects or else
                        Unit.File_Names (Spec).Project = Project
                     then
                        Last_Switches.Increment_Last;
                        Last_Switches.Table (Last_Switches.Last) :=
                          new String'(Get_Name_String
                                       (Unit.File_Names (Spec).Display_File));
                     end if;
                  end if;

               --  For gnatstack, we put the .ci files corresponding to the
               --  different units, including the binder generated files. We
               --  only need to do that for the library units, body or spec,
               --  but not the subunits.

               elsif The_Command = Stack then
                  if Unit.File_Names (Impl) /= null
                    and then not Unit.File_Names (Impl).Locally_Removed
                  then
                     --  There is a body. Check if .ci files for this project
                     --  must be added.

                     if Check_Project
                          (Unit.File_Names (Impl).Project, Project)
                     then
                        Subunit := False;

                        if Unit.File_Names (Spec) = null
                          or else Unit.File_Names (Spec).Locally_Removed
                        then
                           --  We have a body with no spec: we need to check
                           --  if this is a subunit, because .ci files are not
                           --  generated for subunits.

                           declare
                              Src_Ind : constant Source_File_Index :=
                                          Sinput.P.Load_Project_File
                                            (Get_Name_String
                                              (Unit.File_Names
                                                (Impl).Path.Name));
                           begin
                              Subunit :=
                                Sinput.P.Source_File_Is_Subunit (Src_Ind);
                           end;
                        end if;

                        if not Subunit then
                           Add_To_Response_File
                             (Get_Name_String
                                (Unit.File_Names
                                   (Impl).Project. Object_Directory.Name) &
                              MLib.Fil.Ext_To
                                (Get_Name_String
                                   (Unit.File_Names (Impl).Display_File),
                                 "ci"));
                        end if;
                     end if;

                  elsif Unit.File_Names (Spec) /= null
                    and then not Unit.File_Names (Spec).Locally_Removed
                  then
                     --  Spec with no body, check if it is for this project

                     if Check_Project
                          (Unit.File_Names (Spec).Project, Project)
                     then
                        Add_To_Response_File
                          (Get_Name_String
                             (Unit.File_Names
                                (Spec).Project. Object_Directory.Name) &
                           Dir_Separator                               &
                           MLib.Fil.Ext_To
                             (Get_Name_String (Unit.File_Names (Spec).File),
                              "ci"));
                     end if;
                  end if;

               else
                  --  For gnatcheck, gnatsync, gnatpp and gnatmetric, put all
                  --  sources of the project, or of all projects if -U was
                  --  specified.

                  for Kind in Spec_Or_Body loop
                     if Unit.File_Names (Kind) /= null
                       and then Check_Project
                                  (Unit.File_Names (Kind).Project, Project)
                       and then not Unit.File_Names (Kind).Locally_Removed
                     then
                        Add_To_Response_File
                          (""""                                         &
                           Get_Name_String
                             (Unit.File_Names (Kind).Path.Display_Name) &
                           """",
                           Check_File => False);
                     end if;
                  end loop;
               end if;

               Unit := Units_Htable.Get_Next (Project_Tree.Units_HT);
            end loop;
         end;

         if FD /= Invalid_FD then
            Close (FD, Success);

            if not Success then
               Osint.Fail ("disk full");
            end if;
         end if;
      end if;
   end Check_Files;

   -------------------
   -- Check_Project --
   -------------------

   function Check_Project
     (Project      : Project_Id;
      Root_Project : Project_Id) return Boolean
   is
      Proj : Project_Id;

   begin
      if Project = No_Project then
         return False;

      elsif All_Projects or else Project = Root_Project then
         return True;

      elsif The_Command = Metric then
         Proj := Root_Project;
         while Proj.Extends /= No_Project loop
            if Project = Proj.Extends then
               return True;
            end if;

            Proj := Proj.Extends;
         end loop;
      end if;

      return False;
   end Check_Project;

   -------------------------------
   -- Check_Relative_Executable --
   -------------------------------

   procedure Check_Relative_Executable (Name : in out String_Access) is
      Exec_File_Name : constant String := Name.all;

   begin
      if not Is_Absolute_Path (Exec_File_Name) then
         for Index in Exec_File_Name'Range loop
            if Exec_File_Name (Index) = Directory_Separator then
               Fail ("relative executable (""" &
                       Exec_File_Name &
                       """) with directory part not allowed " &
                       "when using project files");
            end if;
         end loop;

         Get_Name_String (Project.Exec_Directory.Name);

         if Name_Buffer (Name_Len) /= Directory_Separator then
            Name_Len := Name_Len + 1;
            Name_Buffer (Name_Len) := Directory_Separator;
         end if;

         Name_Buffer (Name_Len + 1 ..
                        Name_Len + Exec_File_Name'Length) :=
           Exec_File_Name;
         Name_Len := Name_Len + Exec_File_Name'Length;
         Name := new String'(Name_Buffer (1 .. Name_Len));
      end if;
   end Check_Relative_Executable;

   --------------------------------
   -- Configuration_Pragmas_File --
   --------------------------------

   function Configuration_Pragmas_File return Path_Name_Type is
   begin
      Prj.Env.Create_Config_Pragmas_File (Project, Project_Tree);
      return Project.Config_File_Name;
   end Configuration_Pragmas_File;

   ------------------------------
   -- Delete_Temp_Config_Files --
   ------------------------------

   procedure Delete_Temp_Config_Files is
      Success : Boolean;
      Proj    : Project_List;
      pragma Warnings (Off, Success);

   begin
      --  This should only be called if Keep_Temporary_Files is False

      pragma Assert (not Keep_Temporary_Files);

      if Project /= No_Project then
         Proj := Project_Tree.Projects;
         while Proj /= null loop
            if Proj.Project.Config_File_Temp then
               Delete_Temporary_File
                 (Project_Tree, Proj.Project.Config_File_Name);
            end if;

            Proj := Proj.Next;
         end loop;
      end if;

      --  If a temporary text file that contains a list of files for a tool
      --  has been created, delete this temporary file.

      if Temp_File_Name /= No_Path then
         Delete_Temporary_File (Project_Tree, Temp_File_Name);
      end if;
   end Delete_Temp_Config_Files;

   -----------------
   -- Get_Closure --
   -----------------

   procedure Get_Closure is
      Args : constant Argument_List :=
               (1 => new String'("-q"),
                2 => new String'("-b"),
                3 => new String'("-P"),
                4 => Project_File,
                5 => ASIS_Main,
                6 => new String'("-bargs"),
                7 => new String'("-R"),
                8 => new String'("-Z"));
      --  Arguments for the invocation of gnatmake which are added to the
      --  Last_Arguments list by this procedure.

      FD : File_Descriptor;
      --  File descriptor for the temp file that will get the output of the
      --  invocation of gnatmake.

      Name : Path_Name_Type;
      --  Path of the file FD

      GN_Name : constant String := Program_Name ("gnatmake", "gnat").all;
      --  Name for gnatmake

      GN_Path : constant String_Access := Locate_Exec_On_Path (GN_Name);
      --  Path of gnatmake

      Return_Code : Integer;

      Unused : Boolean;
      pragma Warnings (Off, Unused);

      File : Ada.Text_IO.File_Type;
      Line : String (1 .. 250);
      Last : Natural;
      --  Used to read file if there is an error, it is good enough to display
      --  just 250 characters if the first line of the file is very long.

      Unit  : Unit_Index;
      Path  : Path_Name_Type;

   begin
      if GN_Path = null then
         Put_Line (Standard_Error, "could not locate " & GN_Name);
         raise Error_Exit;
      end if;

      --  Create the temp file

      Tempdir.Create_Temp_File (FD, Name);

      --  And close it, because on VMS Spawn with a file descriptor created
      --  with Create_Temp_File does not redirect output.

      Close (FD);

      --  Spawn "gnatmake -q -b -P <project> <main> -bargs -R -Z"

      Spawn
        (Program_Name => GN_Path.all,
         Args         => Args,
         Output_File  => Get_Name_String (Name),
         Success      => Unused,
         Return_Code  => Return_Code,
         Err_To_Out   => True);

      --  Read the output of the invocation of gnatmake

      Open (File, In_File, Get_Name_String (Name));

      --  If it was unsuccessful, display the first line in the file and exit
      --  with error.

      if Return_Code /= 0 then
         Get_Line (File, Line, Last);

         if not Keep_Temporary_Files then
            Delete (File);
         else
            Close (File);
         end if;

         Put_Line (Standard_Error, Line (1 .. Last));
         Put_Line
           (Standard_Error, "could not get closure of " & ASIS_Main.all);
         raise Error_Exit;

      else
         --  Get each file name in the file, find its path and add it the
         --  list of arguments.

         while not End_Of_File (File) loop
            Get_Line (File, Line, Last);
            Path := No_Path;

            Unit := Units_Htable.Get_First (Project_Tree.Units_HT);
            while Unit /= No_Unit_Index loop
               if Unit.File_Names (Spec) /= null
                 and then
                   Get_Name_String (Unit.File_Names (Spec).File) =
                      Line (1 .. Last)
               then
                  Path := Unit.File_Names (Spec).Path.Name;
                  exit;

               elsif Unit.File_Names (Impl) /= null
                 and then
                   Get_Name_String (Unit.File_Names (Impl).File) =
                     Line (1 .. Last)
               then
                  Path := Unit.File_Names (Impl).Path.Name;
                  exit;
               end if;

               Unit := Units_Htable.Get_Next (Project_Tree.Units_HT);
            end loop;

            Last_Switches.Increment_Last;

            if Path /= No_Path then
               Last_Switches.Table (Last_Switches.Last) :=
                  new String'(Get_Name_String (Path));

            else
               Last_Switches.Table (Last_Switches.Last) :=
                 new String'(Line (1 .. Last));
            end if;
         end loop;

         if not Keep_Temporary_Files then
            Delete (File);
         else
            Close (File);
         end if;
      end if;
   end Get_Closure;

   -----------
   -- Index --
   -----------

   function Index (Char : Character; Str : String) return Natural is
   begin
      for Index in Str'Range loop
         if Str (Index) = Char then
            return Index;
         end if;
      end loop;

      return 0;
   end Index;

   ------------------
   -- Mapping_File --
   ------------------

   function Mapping_File return Path_Name_Type is
      Result : Path_Name_Type;
   begin
      Prj.Env.Create_Mapping_File
        (Project  => Project,
         Language => Name_Ada,
         In_Tree  => Project_Tree,
         Name     => Result);
      return Result;
   end Mapping_File;

   ------------------
   -- Process_Link --
   ------------------

   procedure Process_Link is
      Look_For_Executable : Boolean := True;
      Libraries_Present   : Boolean := False;
      Path_Option         : constant String_Access :=
                              MLib.Linker_Library_Path_Option;
      Prj                 : Project_Id := Project;
      Arg                 : String_Access;
      Last                : Natural := 0;
      Skip_Executable     : Boolean := False;

   begin
      --  Add the default search directories, to be able to find
      --  libgnat in call to MLib.Utl.Lib_Directory.

      Add_Default_Search_Dirs;

      Library_Paths.Set_Last (0);

      --  Check if there are library project files

      if MLib.Tgt.Support_For_Libraries /= None then
         Set_Libraries (Project, Libraries_Present);
      end if;

      --  If there are, add the necessary additional switches

      if Libraries_Present then

         --  Add -L<lib_dir> -lgnarl -lgnat -Wl,-rpath,<lib_dir>

         Last_Switches.Increment_Last;
         Last_Switches.Table (Last_Switches.Last) :=
           new String'("-L" & MLib.Utl.Lib_Directory);
         Last_Switches.Increment_Last;
         Last_Switches.Table (Last_Switches.Last) :=
           new String'("-lgnarl");
         Last_Switches.Increment_Last;
         Last_Switches.Table (Last_Switches.Last) :=
           new String'("-lgnat");

         --  If Path_Option is not null, create the switch ("-Wl,-rpath," or
         --  equivalent) with all the library dirs plus the standard GNAT
         --  library dir.

         if Path_Option /= null then
            declare
               Option  : String_Access;
               Length  : Natural := Path_Option'Length;
               Current : Natural;

            begin
               if MLib.Separate_Run_Path_Options then

                  --  We are going to create one switch of the form
                  --  "-Wl,-rpath,dir_N" for each directory to consider.

                  --  One switch for each library directory

                  for Index in
                    Library_Paths.First .. Library_Paths.Last
                  loop
                     Last_Switches.Increment_Last;
                     Last_Switches.Table
                       (Last_Switches.Last) := new String'
                       (Path_Option.all &
                        Last_Switches.Table (Index).all);
                  end loop;

                  --  One switch for the standard GNAT library dir

                  Last_Switches.Increment_Last;
                  Last_Switches.Table
                    (Last_Switches.Last) := new String'
                    (Path_Option.all & MLib.Utl.Lib_Directory);

               else
                  --  First, compute the exact length for the switch

                  for Index in
                    Library_Paths.First .. Library_Paths.Last
                  loop
                     --  Add the length of the library dir plus one for the
                     --  directory separator.

                     Length :=
                       Length +
                         Library_Paths.Table (Index)'Length + 1;
                  end loop;

                  --  Finally, add the length of the standard GNAT library dir

                  Length := Length + MLib.Utl.Lib_Directory'Length;
                  Option := new String (1 .. Length);
                  Option (1 .. Path_Option'Length) := Path_Option.all;
                  Current := Path_Option'Length;

                  --  Put each library dir followed by a dir separator

                  for Index in
                    Library_Paths.First .. Library_Paths.Last
                  loop
                     Option
                       (Current + 1 ..
                          Current +
                            Library_Paths.Table (Index)'Length) :=
                       Library_Paths.Table (Index).all;
                     Current :=
                       Current +
                         Library_Paths.Table (Index)'Length + 1;
                     Option (Current) := Path_Separator;
                  end loop;

                  --  Finally put the standard GNAT library dir

                  Option
                    (Current + 1 ..
                       Current + MLib.Utl.Lib_Directory'Length) :=
                      MLib.Utl.Lib_Directory;

                  --  And add the switch to the last switches

                  Last_Switches.Increment_Last;
                  Last_Switches.Table (Last_Switches.Last) :=
                    Option;
               end if;
            end;
         end if;
      end if;

      --  Check if the first ALI file specified can be found, either in the
      --  object directory of the main project or in an object directory of a
      --  project file extended by the main project. If the ALI file can be
      --  found, replace its name with its absolute path.

      Skip_Executable := False;

      Switch_Loop : for J in 1 .. Last_Switches.Last loop

         --  If we have an executable just reset the flag

         if Skip_Executable then
            Skip_Executable := False;

         --  If -o, set flag so that next switch is not processed

         elsif Last_Switches.Table (J).all = "-o" then
            Skip_Executable := True;

         --  Normal case

         else
            declare
               Switch    : constant String :=
                             Last_Switches.Table (J).all;
               ALI_File  : constant String (1 .. Switch'Length + 4) :=
                             Switch & ".ali";

               Test_Existence : Boolean := False;

            begin
               Last := Switch'Length;

               --  Skip real switches

               if Switch'Length /= 0
                 and then Switch (Switch'First) /= '-'
               then
                  --  Append ".ali" if file name does not end with it

                  if Switch'Length <= 4
                    or else Switch (Switch'Last - 3 .. Switch'Last) /= ".ali"
                  then
                     Last := ALI_File'Last;
                  end if;

                  --  If file name includes directory information, stop if ALI
                  --  file exists.

                  if Is_Absolute_Path (ALI_File (1 .. Last)) then
                     Test_Existence := True;

                  else
                     for K in Switch'Range loop
                        if Switch (K) = '/'
                          or else Switch (K) = Directory_Separator
                        then
                           Test_Existence := True;
                           exit;
                        end if;
                     end loop;
                  end if;

                  if Test_Existence then
                     if Is_Regular_File (ALI_File (1 .. Last)) then
                        exit Switch_Loop;
                     end if;

                  --  Look in object directories if ALI file exists

                  else
                     Project_Loop : loop
                        declare
                           Dir : constant String :=
                                   Get_Name_String (Prj.Object_Directory.Name);
                        begin
                           if Is_Regular_File
                                (Dir &
                                 ALI_File (1 .. Last))
                           then
                              --  We have found the correct project, so we
                              --  replace the file with the absolute path.

                              Last_Switches.Table (J) :=
                                new String'(Dir & ALI_File (1 .. Last));

                              --  And we are done

                              exit Switch_Loop;
                           end if;
                        end;

                        --  Go to the project being extended, if any

                        Prj := Prj.Extends;
                        exit Project_Loop when Prj = No_Project;
                     end loop Project_Loop;
                  end if;
               end if;
            end;
         end if;
      end loop Switch_Loop;

      --  If a relative path output file has been specified, we add the exec
      --  directory.

      for J in reverse 1 .. Last_Switches.Last - 1 loop
         if Last_Switches.Table (J).all = "-o" then
            Check_Relative_Executable
              (Name => Last_Switches.Table (J + 1));
            Look_For_Executable := False;
            exit;
         end if;
      end loop;

      if Look_For_Executable then
         for J in reverse 1 .. First_Switches.Last - 1 loop
            if First_Switches.Table (J).all = "-o" then
               Look_For_Executable := False;
               Check_Relative_Executable
                 (Name => First_Switches.Table (J + 1));
               exit;
            end if;
         end loop;
      end if;

      --  If no executable is specified, then find the name of the first ALI
      --  file on the command line and issue a -o switch with the absolute path
      --  of the executable in the exec directory.

      if Look_For_Executable then
         for J in 1 .. Last_Switches.Last loop
            Arg  := Last_Switches.Table (J);
            Last := 0;

            if Arg'Length /= 0 and then Arg (Arg'First) /= '-' then
               if Arg'Length > 4
                 and then Arg (Arg'Last - 3 .. Arg'Last) = ".ali"
               then
                  Last := Arg'Last - 4;

               elsif Is_Regular_File (Arg.all & ".ali") then
                  Last := Arg'Last;
               end if;

               if Last /= 0 then
                  Last_Switches.Increment_Last;
                  Last_Switches.Table (Last_Switches.Last) :=
                    new String'("-o");
                  Get_Name_String (Project.Exec_Directory.Name);
                  Last_Switches.Increment_Last;
                  Last_Switches.Table (Last_Switches.Last) :=
                    new String'(Name_Buffer (1 .. Name_Len) &
                                Executable_Name
                                  (Base_Name (Arg (Arg'First .. Last))));
                  exit;
               end if;
            end if;
         end loop;
      end if;
   end Process_Link;

   ---------------------
   -- Set_Library_For --
   ---------------------

   procedure Set_Library_For
     (Project           : Project_Id;
      Libraries_Present : in out Boolean)
   is
      Path_Option : constant String_Access :=
                      MLib.Linker_Library_Path_Option;

   begin
      --  Case of library project

      if Project.Library then
         Libraries_Present := True;

         --  Add the -L switch

         Last_Switches.Increment_Last;
         Last_Switches.Table (Last_Switches.Last) :=
           new String'("-L" & Get_Name_String (Project.Library_Dir.Name));

         --  Add the -l switch

         Last_Switches.Increment_Last;
         Last_Switches.Table (Last_Switches.Last) :=
           new String'("-l" & Get_Name_String (Project.Library_Name));

         --  Add the directory to table Library_Paths, to be processed later
         --  if library is not static and if Path_Option is not null.

         if Project.Library_Kind /= Static
           and then Path_Option /= null
         then
            Library_Paths.Increment_Last;
            Library_Paths.Table (Library_Paths.Last) :=
              new String'(Get_Name_String (Project.Library_Dir.Name));
         end if;
      end if;
   end Set_Library_For;

   ---------------------------
   -- Test_If_Relative_Path --
   ---------------------------

   procedure Test_If_Relative_Path
     (Switch : in out String_Access;
      Parent : String)
   is
   begin
      Makeutl.Test_If_Relative_Path
        (Switch, Parent, Including_Non_Switch => False, Including_RTS => True);
   end Test_If_Relative_Path;

   -------------------
   -- Non_VMS_Usage --
   -------------------

   procedure Non_VMS_Usage is
   begin
      Output_Version;
      New_Line;
      Put_Line ("List of available commands");
      New_Line;

      for C in Command_List'Range loop

         --  No usage for VMS only command or for Sync

         if not Command_List (C).VMS_Only and then C /= Sync then
            if Targparm.AAMP_On_Target then
               Put ("gnaampcmd ");
            else
               Put ("gnat ");
            end if;

            Put (To_Lower (Command_List (C).Cname.all));
            Set_Col (25);

            --  Never call gnatstack with a prefix

            if C = Stack then
               Put (Command_List (C).Unixcmd.all);
            else
               Put (Program_Name (Command_List (C).Unixcmd.all, "gnat").all);
            end if;

            declare
               Sws : Argument_List_Access renames Command_List (C).Unixsws;
            begin
               if Sws /= null then
                  for J in Sws'Range loop
                     Put (' ');
                     Put (Sws (J).all);
                  end loop;
               end if;
            end;

            New_Line;
         end if;
      end loop;

      New_Line;
      Put_Line ("All commands except chop, krunch and preprocess " &
                "accept project file switches -vPx, -Pprj and -Xnam=val");
      New_Line;
   end Non_VMS_Usage;

   -------------------------------------
   -- Start of processing for GNATCmd --
   -------------------------------------

begin
   --  Initializations

   Csets.Initialize;
   Snames.Initialize;

   Project_Node_Tree := new Project_Node_Tree_Data;
   Prj.Tree.Initialize (Project_Node_Tree);

   Prj.Initialize (Project_Tree);

   Last_Switches.Init;
   Last_Switches.Set_Last (0);

   First_Switches.Init;
   First_Switches.Set_Last (0);
   Carg_Switches.Init;
   Carg_Switches.Set_Last (0);
   Rules_Switches.Init;
   Rules_Switches.Set_Last (0);

   VMS_Conv.Initialize;

   --  Add the default search directories, to be able to find system.ads in the
   --  subsequent call to Targparm.Get_Target_Parameters.

   Add_Default_Search_Dirs;

   --  Get target parameters so that AAMP_On_Target will be set, for testing in
   --  Osint.Program_Name to handle the mapping of GNAAMP tool names.

   Targparm.Get_Target_Parameters;

   --  Put the command line in environment variable GNAT_DRIVER_COMMAND_LINE,
   --  so that the spawned tool may know the way the GNAT driver was invoked.

   Name_Len := 0;
   Add_Str_To_Name_Buffer (Command_Name);

   for J in 1 .. Argument_Count loop
      Add_Char_To_Name_Buffer (' ');
      Add_Str_To_Name_Buffer (Argument (J));
   end loop;

   Setenv ("GNAT_DRIVER_COMMAND_LINE", Name_Buffer (1 .. Name_Len));

   --  Add the directory where the GNAT driver is invoked in front of the path,
   --  if the GNAT driver is invoked with directory information. Do not do this
   --  for VMS, where the notion of path does not really exist.

   if not OpenVMS then
      declare
         Command : constant String := Command_Name;

      begin
         for Index in reverse Command'Range loop
            if Command (Index) = Directory_Separator then
               declare
                  Absolute_Dir : constant String :=
                                   Normalize_Pathname
                                     (Command (Command'First .. Index));

                  PATH : constant String :=
                           Absolute_Dir & Path_Separator & Getenv ("PATH").all;

               begin
                  Setenv ("PATH", PATH);
               end;

               exit;
            end if;
         end loop;
      end;
   end if;

   --  If on VMS, or if VMS emulation is on, convert VMS style /qualifiers,
   --  filenames and pathnames to Unix style.

   if Hostparm.OpenVMS
     or else To_Lower (Getenv ("EMULATE_VMS").all) = "true"
   then
      VMS_Conversion (The_Command);

      B_Start := new String'("b__");

   --  If not on VMS, scan the command line directly

   else
      if Argument_Count = 0 then
         Non_VMS_Usage;
         return;
      else
         begin
            loop
               if Argument_Count > Command_Arg
                 and then Argument (Command_Arg) = "-v"
               then
                  Verbose_Mode := True;
                  Command_Arg := Command_Arg + 1;

               elsif Argument_Count > Command_Arg
                 and then Argument (Command_Arg) = "-dn"
               then
                  Keep_Temporary_Files := True;
                  Command_Arg := Command_Arg + 1;

               else
                  exit;
               end if;
            end loop;

            The_Command := Real_Command_Type'Value (Argument (Command_Arg));

            if Command_List (The_Command).VMS_Only then
               Non_VMS_Usage;
               Fail
                 ("Command """
                  & Command_List (The_Command).Cname.all
                  & """ can only be used on VMS");
            end if;

         exception
            when Constraint_Error =>

               --  Check if it is an alternate command

               declare
                  Alternate : Alternate_Command;

               begin
                  Alternate := Alternate_Command'Value
                                              (Argument (Command_Arg));
                  The_Command := Corresponding_To (Alternate);

               exception
                  when Constraint_Error =>
                     Non_VMS_Usage;
                     Fail ("Unknown command: " & Argument (Command_Arg));
               end;
         end;

         --  Get the arguments from the command line and from the eventual
         --  argument file(s) specified on the command line.

         for Arg in Command_Arg + 1 .. Argument_Count loop
            declare
               The_Arg : constant String := Argument (Arg);

            begin
               --  Check if an argument file is specified

               if The_Arg (The_Arg'First) = '@' then
                  declare
                     Arg_File : Ada.Text_IO.File_Type;
                     Line     : String (1 .. 256);
                     Last     : Natural;

                  begin
                     --  Open the file and fail if the file cannot be found

                     begin
                        Open
                          (Arg_File, In_File,
                           The_Arg (The_Arg'First + 1 .. The_Arg'Last));

                     exception
                        when others =>
                           Put
                             (Standard_Error, "Cannot open argument file """);
                           Put
                             (Standard_Error,
                              The_Arg (The_Arg'First + 1 .. The_Arg'Last));

                           Put_Line (Standard_Error, """");
                           raise Error_Exit;
                     end;

                     --  Read line by line and put the content of each non-
                     --  empty line in the Last_Switches table.

                     while not End_Of_File (Arg_File) loop
                        Get_Line (Arg_File, Line, Last);

                        if Last /= 0 then
                           Last_Switches.Increment_Last;
                           Last_Switches.Table (Last_Switches.Last) :=
                             new String'(Line (1 .. Last));
                        end if;
                     end loop;

                     Close (Arg_File);
                  end;

               else
                  --  It is not an argument file; just put the argument in
                  --  the Last_Switches table.

                  Last_Switches.Increment_Last;
                  Last_Switches.Table (Last_Switches.Last) :=
                    new String'(The_Arg);
               end if;
            end;
         end loop;
      end if;
   end if;

   declare
      Program   : String_Access;
      Exec_Path : String_Access;

   begin
      if The_Command = Stack then

         --  Never call gnatstack with a prefix

         Program := new String'(Command_List (The_Command).Unixcmd.all);

      else
         Program :=
           Program_Name (Command_List (The_Command).Unixcmd.all, "gnat");
      end if;

      --  For the tools where the GNAT driver processes the project files,
      --  allow shared library projects to import projects that are not shared
      --  library projects, to avoid adding a switch for these tools. For the
      --  builder (gnatmake), if a shared library project imports a project
      --  that is not a shared library project and the appropriate switch is
      --  not specified, the invocation of gnatmake will fail.

      Opt.Unchecked_Shared_Lib_Imports := True;

      --  Locate the executable for the command

      Exec_Path := Locate_Exec_On_Path (Program.all);

      if Exec_Path = null then
         Put_Line (Standard_Error, "could not locate " & Program.all);
         raise Error_Exit;
      end if;

      --  If there are switches for the executable, put them as first switches

      if Command_List (The_Command).Unixsws /= null then
         for J in Command_List (The_Command).Unixsws'Range loop
            First_Switches.Increment_Last;
            First_Switches.Table (First_Switches.Last) :=
              Command_List (The_Command).Unixsws (J);
         end loop;
      end if;

      --  For BIND, CHECK, ELIM, FIND, LINK, LIST, METRIC, PRETTY, STACK, STUB,
      --  SYNC and XREF, look for project file related switches.

      case The_Command is
         when Bind =>
            Tool_Package_Name := Name_Binder;
            Packages_To_Check := Packages_To_Check_By_Binder;
         when Check =>
            Tool_Package_Name := Name_Check;
            Packages_To_Check := Packages_To_Check_By_Check;
         when Elim =>
            Tool_Package_Name := Name_Eliminate;
            Packages_To_Check := Packages_To_Check_By_Eliminate;
         when Find =>
            Tool_Package_Name := Name_Finder;
            Packages_To_Check := Packages_To_Check_By_Finder;
         when Link =>
            Tool_Package_Name := Name_Linker;
            Packages_To_Check := Packages_To_Check_By_Linker;
         when List =>
            Tool_Package_Name := Name_Gnatls;
            Packages_To_Check := Packages_To_Check_By_Gnatls;
         when Metric =>
            Tool_Package_Name := Name_Metrics;
            Packages_To_Check := Packages_To_Check_By_Metric;
         when Pretty =>
            Tool_Package_Name := Name_Pretty_Printer;
            Packages_To_Check := Packages_To_Check_By_Pretty;
         when Stack =>
            Tool_Package_Name := Name_Stack;
            Packages_To_Check := Packages_To_Check_By_Stack;
         when Stub =>
            Tool_Package_Name := Name_Gnatstub;
            Packages_To_Check := Packages_To_Check_By_Gnatstub;
         when Sync =>
            Tool_Package_Name := Name_Synchronize;
            Packages_To_Check := Packages_To_Check_By_Sync;
         when Xref =>
            Tool_Package_Name := Name_Cross_Reference;
            Packages_To_Check := Packages_To_Check_By_Xref;
         when others =>
            Tool_Package_Name := No_Name;
      end case;

      if Tool_Package_Name /= No_Name then

         --  Check that the switches are consistent. Detect project file
         --  related switches.

         Inspect_Switches : declare
            Arg_Num : Positive := 1;
            Argv    : String_Access;

            procedure Remove_Switch (Num : Positive);
            --  Remove a project related switch from table Last_Switches

            -------------------
            -- Remove_Switch --
            -------------------

            procedure Remove_Switch (Num : Positive) is
            begin
               Last_Switches.Table (Num .. Last_Switches.Last - 1) :=
                 Last_Switches.Table (Num + 1 .. Last_Switches.Last);
               Last_Switches.Decrement_Last;
            end Remove_Switch;

         --  Start of processing for Inspect_Switches

         begin
            while Arg_Num <= Last_Switches.Last loop
               Argv := Last_Switches.Table (Arg_Num);

               if Argv (Argv'First) = '-' then
                  if Argv'Length = 1 then
                     Fail
                       ("switch character cannot be followed by a blank");
                  end if;

                  --  The two style project files (-p and -P) cannot be used
                  --  together

                  if (The_Command = Find or else The_Command = Xref)
                    and then Argv (2) = 'p'
                  then
                     Old_Project_File_Used := True;
                     if Project_File /= null then
                        Fail ("-P and -p cannot be used together");
                     end if;
                  end if;

                  --  --subdirs=... Specify Subdirs

                  if Argv'Length > Makeutl.Subdirs_Option'Length
                    and then
                      Argv
                       (Argv'First ..
                        Argv'First + Makeutl.Subdirs_Option'Length - 1) =
                          Makeutl.Subdirs_Option
                  then
                     Subdirs :=
                       new String'
                         (Argv
                           (Argv'First + Makeutl.Subdirs_Option'Length ..
                            Argv'Last));

                     Remove_Switch (Arg_Num);

                  --  -aPdir  Add dir to the project search path

                  elsif Argv'Length > 3
                    and then Argv (Argv'First + 1 .. Argv'First + 2) = "aP"
                  then
                     Prj.Env.Add_Directories
                       (Project_Node_Tree.Project_Path,
                        Argv (Argv'First + 3 .. Argv'Last));

                     Remove_Switch (Arg_Num);

                  --  -eL  Follow links for files

                  elsif Argv.all = "-eL" then
                     Follow_Links_For_Files := True;
                     Follow_Links_For_Dirs  := True;

                     Remove_Switch (Arg_Num);

                  --  -vPx  Specify verbosity while parsing project files

                  elsif Argv'Length = 4
                    and then Argv (Argv'First + 1 .. Argv'First + 2) = "vP"
                  then
                     case Argv (Argv'Last) is
                        when '0' =>
                           Current_Verbosity := Prj.Default;
                        when '1' =>
                           Current_Verbosity := Prj.Medium;
                        when '2' =>
                           Current_Verbosity := Prj.High;
                        when others =>
                           Fail ("Invalid switch: " & Argv.all);
                     end case;

                     Remove_Switch (Arg_Num);

                  --  -Pproject_file  Specify project file to be used

                  elsif Argv (Argv'First + 1) = 'P' then

                     --  Only one -P switch can be used

                     if Project_File /= null then
                        Fail
                          (Argv.all
                           & ": second project file forbidden (first is """
                           & Project_File.all
                           & """)");

                     --  The two style project files (-p and -P) cannot be
                     --  used together.

                     elsif Old_Project_File_Used then
                        Fail ("-p and -P cannot be used together");

                     elsif Argv'Length = 2 then

                        --  There is space between -P and the project file
                        --  name. -P cannot be the last option.

                        if Arg_Num = Last_Switches.Last then
                           Fail ("project file name missing after -P");

                        else
                           Remove_Switch (Arg_Num);
                           Argv := Last_Switches.Table (Arg_Num);

                           --  After -P, there must be a project file name,
                           --  not another switch.

                           if Argv (Argv'First) = '-' then
                              Fail ("project file name missing after -P");

                           else
                              Project_File := new String'(Argv.all);
                           end if;
                        end if;

                     else
                        --  No space between -P and project file name

                        Project_File :=
                          new String'(Argv (Argv'First + 2 .. Argv'Last));
                     end if;

                     Remove_Switch (Arg_Num);

                  --  -Xexternal=value Specify an external reference to be
                  --                   used in project files

                  elsif Argv'Length >= 5
                    and then Argv (Argv'First + 1) = 'X'
                  then
                     declare
                        Equal_Pos : constant Natural :=
                                      Index
                                        ('=',
                                         Argv (Argv'First + 2 .. Argv'Last));
                     begin
                        if Equal_Pos >= Argv'First + 3
                          and then Equal_Pos /= Argv'Last
                        then
                           Add (Project_Node_Tree,
                                External_Name =>
                                  Argv (Argv'First + 2 .. Equal_Pos - 1),
                                Value => Argv (Equal_Pos + 1 .. Argv'Last));
                        else
                           Fail
                             (Argv.all
                              & " is not a valid external assignment.");
                        end if;
                     end;

                     Remove_Switch (Arg_Num);

                  elsif
                    (The_Command = Check  or else
                     The_Command = Sync   or else
                     The_Command = Pretty or else
                     The_Command = Metric or else
                     The_Command = Stack  or else
                     The_Command = List)
                    and then Argv'Length = 2
                    and then Argv (2) = 'U'
                  then
                     All_Projects := True;
                     Remove_Switch (Arg_Num);

                  else
                     Arg_Num := Arg_Num + 1;
                  end if;

               elsif ((The_Command = Check and then Argv (Argv'First) /= '+')
                        or else The_Command = Sync
                        or else The_Command = Metric
                        or else The_Command = Pretty)
                 and then Project_File /= null
                 and then All_Projects
               then
                  if ASIS_Main /= null then
                     Fail ("cannot specify more than one main after -U");
                  else
                     ASIS_Main := Argv;
                     Remove_Switch (Arg_Num);
                  end if;

               else
                  Arg_Num := Arg_Num + 1;
               end if;
            end loop;
         end Inspect_Switches;
      end if;

      --  If there is a project file specified, parse it, get the switches
      --  for the tool and setup PATH environment variables.

      if Project_File /= null then
         Prj.Pars.Set_Verbosity (To => Current_Verbosity);

         Prj.Pars.Parse
           (Project           => Project,
            In_Tree           => Project_Tree,
            In_Node_Tree      => Project_Node_Tree,
            Project_File_Name => Project_File.all,
            Flags             => Gnatmake_Flags,
            Packages_To_Check => Packages_To_Check);

         if Project = Prj.No_Project then
            Fail ("""" & Project_File.all & """ processing failed");
         end if;

         --  Check if a package with the name of the tool is in the project
         --  file and if there is one, get the switches, if any, and scan them.

         declare
            Pkg : constant Prj.Package_Id :=
                    Prj.Util.Value_Of
                      (Name        => Tool_Package_Name,
                       In_Packages => Project.Decl.Packages,
                       In_Tree     => Project_Tree);

            Element : Package_Element;

            Switches_Array : Array_Element_Id;

            The_Switches : Prj.Variable_Value;
            Current      : Prj.String_List_Id;
            The_String   : String_Element;

            Main : String_Access := null;

         begin
            if Pkg /= No_Package then
               Element := Project_Tree.Packages.Table (Pkg);

               --  Packages Gnatls and Gnatstack have a single attribute
               --  Switches, that is not an associative array.

               if The_Command = List or else The_Command = Stack then
                  The_Switches :=
                    Prj.Util.Value_Of
                    (Variable_Name => Snames.Name_Switches,
                     In_Variables  => Element.Decl.Attributes,
                     In_Tree       => Project_Tree);

               --  Packages Binder (for gnatbind), Cross_Reference (for
               --  gnatxref), Linker (for gnatlink), Finder (for gnatfind),
               --  Pretty_Printer (for gnatpp), Eliminate (for gnatelim), Check
               --  (for gnatcheck), and Metric (for gnatmetric) have an
               --  attributed Switches, an associative array, indexed by the
               --  name of the file.

               --  They also have an attribute Default_Switches, indexed by the
               --  name of the programming language.

               else
                  --  First check if there is a single main

                  for J in 1 .. Last_Switches.Last loop
                     if Last_Switches.Table (J) (1) /= '-' then
                        if Main = null then
                           Main := Last_Switches.Table (J);

                        else
                           Main := null;
                           exit;
                        end if;
                     end if;
                  end loop;

                  if Main /= null then
                     Switches_Array :=
                       Prj.Util.Value_Of
                         (Name      => Name_Switches,
                          In_Arrays => Element.Decl.Arrays,
                          In_Tree   => Project_Tree);
                     Name_Len := 0;
                     Add_Str_To_Name_Buffer (Main.all);
                     The_Switches := Prj.Util.Value_Of
                       (Index     => Name_Find,
                        Src_Index => 0,
                        In_Array  => Switches_Array,
                        In_Tree   => Project_Tree);
                  end if;

                  if The_Switches.Kind = Prj.Undefined then
                     Switches_Array :=
                       Prj.Util.Value_Of
                         (Name      => Name_Default_Switches,
                          In_Arrays => Element.Decl.Arrays,
                          In_Tree   => Project_Tree);
                     The_Switches := Prj.Util.Value_Of
                       (Index     => Name_Ada,
                        Src_Index => 0,
                        In_Array  => Switches_Array,
                        In_Tree   => Project_Tree);
                  end if;
               end if;

               --  If there are switches specified in the package of the
               --  project file corresponding to the tool, scan them.

               case The_Switches.Kind is
                  when Prj.Undefined =>
                     null;

                  when Prj.Single =>
                     declare
                        Switch : constant String :=
                                   Get_Name_String (The_Switches.Value);

                     begin
                        if Switch'Length > 0 then
                           First_Switches.Increment_Last;
                           First_Switches.Table (First_Switches.Last) :=
                             new String'(Switch);
                        end if;
                     end;

                  when Prj.List =>
                     Current := The_Switches.Values;
                     while Current /= Prj.Nil_String loop
                        The_String := Project_Tree.String_Elements.
                                        Table (Current);

                        declare
                           Switch : constant String :=
                             Get_Name_String (The_String.Value);

                        begin
                           if Switch'Length > 0 then
                              First_Switches.Increment_Last;
                              First_Switches.Table (First_Switches.Last) :=
                                new String'(Switch);
                           end if;
                        end;

                        Current := The_String.Next;
                     end loop;
               end case;
            end if;
         end;

         if        The_Command = Bind
           or else The_Command = Link
           or else The_Command = Elim
         then
            Change_Dir (Get_Name_String (Project.Object_Directory.Name));
         end if;

         --  Set up the env vars for project path files

         Prj.Env.Set_Ada_Paths
           (Project, Project_Tree, Including_Libraries => False);

         --  For gnatcheck, gnatstub, gnatmetric, gnatpp and gnatelim, create
         --  a configuration pragmas file, if necessary.

         if        The_Command = Pretty
           or else The_Command = Metric
           or else The_Command = Stub
           or else The_Command = Elim
           or else The_Command = Check
           or else The_Command = Sync
         then
            --  If there are switches in package Compiler, put them in the
            --  Carg_Switches table.

            declare
               Pkg  : constant Prj.Package_Id :=
                        Prj.Util.Value_Of
                          (Name        => Name_Compiler,
                           In_Packages => Project.Decl.Packages,
                           In_Tree     => Project_Tree);

               Element : Package_Element;

               Switches_Array : Array_Element_Id;

               The_Switches : Prj.Variable_Value;
               Current      : Prj.String_List_Id;
               The_String   : String_Element;

               Main    : String_Access := null;
               Main_Id : Name_Id;

            begin
               if Pkg /= No_Package then

                  --  First, check if there is a single main specified.

                  for J in 1  .. Last_Switches.Last loop
                     if Last_Switches.Table (J) (1) /= '-' then
                        if Main = null then
                           Main := Last_Switches.Table (J);

                        else
                           Main := null;
                           exit;
                        end if;
                     end if;
                  end loop;

                  Element := Project_Tree.Packages.Table (Pkg);

                  --  If there is a single main and there is compilation
                  --  switches specified in the project file, use them.

                  if Main /= null and then not All_Projects then
                     Name_Len := Main'Length;
                     Name_Buffer (1 .. Name_Len) := Main.all;
                     Canonical_Case_File_Name (Name_Buffer (1 .. Name_Len));
                     Main_Id := Name_Find;

                     Switches_Array :=
                       Prj.Util.Value_Of
                         (Name      => Name_Switches,
                          In_Arrays => Element.Decl.Arrays,
                          In_Tree   => Project_Tree);
                     The_Switches := Prj.Util.Value_Of
                       (Index     => Main_Id,
                        Src_Index => 0,
                        In_Array  => Switches_Array,
                        In_Tree   => Project_Tree);
                  end if;

                  --  Otherwise, get the Default_Switches ("Ada")

                  if The_Switches.Kind = Undefined then
                     Switches_Array :=
                       Prj.Util.Value_Of
                         (Name      => Name_Default_Switches,
                          In_Arrays => Element.Decl.Arrays,
                          In_Tree   => Project_Tree);
                     The_Switches := Prj.Util.Value_Of
                       (Index     => Name_Ada,
                        Src_Index => 0,
                        In_Array  => Switches_Array,
                        In_Tree   => Project_Tree);
                  end if;

                  --  If there are switches specified, put them in the
                  --  Carg_Switches table.

                  case The_Switches.Kind is
                     when Prj.Undefined =>
                        null;

                     when Prj.Single =>
                        declare
                           Switch : constant String :=
                                      Get_Name_String (The_Switches.Value);
                        begin
                           if Switch'Length > 0 then
                              Add_To_Carg_Switches (new String'(Switch));
                           end if;
                        end;

                     when Prj.List =>
                        Current := The_Switches.Values;
                        while Current /= Prj.Nil_String loop
                           The_String :=
                             Project_Tree.String_Elements.Table (Current);

                           declare
                              Switch : constant String :=
                                         Get_Name_String (The_String.Value);
                           begin
                              if Switch'Length > 0 then
                                 Add_To_Carg_Switches (new String'(Switch));
                              end if;
                           end;

                           Current := The_String.Next;
                        end loop;
                  end case;
               end if;
            end;

            --  If -cargs is one of the switches, move the following switches
            --  to the Carg_Switches table.

            for J in 1 .. First_Switches.Last loop
               if First_Switches.Table (J).all = "-cargs" then
                  declare
                     K    : Positive;
                     Last : Natural;

                  begin
                     --  Move the switches that are before -rules when the
                     --  command is CHECK.

                     K := J + 1;
                     while K <= First_Switches.Last
                       and then
                        (The_Command /= Check
                          or else First_Switches.Table (K).all /= "-rules")
                     loop
                        Add_To_Carg_Switches (First_Switches.Table (K));
                        K := K + 1;
                     end loop;

                     if K > First_Switches.Last then
                        First_Switches.Set_Last (J - 1);

                     else
                        Last := J - 1;
                        while K <= First_Switches.Last loop
                           Last := Last + 1;
                           First_Switches.Table (Last) :=
                             First_Switches.Table (K);
                           K := K + 1;
                        end loop;

                        First_Switches.Set_Last (Last);
                     end if;
                  end;

                  exit;
               end if;
            end loop;

            for J in 1 .. Last_Switches.Last loop
               if Last_Switches.Table (J).all = "-cargs" then
                  declare
                     K    : Positive;
                     Last : Natural;

                  begin
                     --  Move the switches that are before -rules when the
                     --  command is CHECK.

                     K := J + 1;
                     while K <= Last_Switches.Last
                       and then
                        (The_Command /= Check
                          or else Last_Switches.Table (K).all /= "-rules")
                     loop
                        Add_To_Carg_Switches (Last_Switches.Table (K));
                        K := K + 1;
                     end loop;

                     if K > Last_Switches.Last then
                        Last_Switches.Set_Last (J - 1);

                     else
                        Last := J - 1;
                        while K <= Last_Switches.Last loop
                           Last := Last + 1;
                           Last_Switches.Table (Last) :=
                             Last_Switches.Table (K);
                           K := K + 1;
                        end loop;

                        Last_Switches.Set_Last (Last);
                     end if;
                  end;

                  exit;
               end if;
            end loop;

            declare
               CP_File : constant Path_Name_Type := Configuration_Pragmas_File;
               M_File  : constant Path_Name_Type := Mapping_File;

            begin
               if CP_File /= No_Path then
                  if The_Command = Elim then
                     First_Switches.Increment_Last;
                     First_Switches.Table (First_Switches.Last)  :=
                       new String'("-C" & Get_Name_String (CP_File));

                  else
                     Add_To_Carg_Switches
                       (new String'("-gnatec=" & Get_Name_String (CP_File)));
                  end if;
               end if;

               if M_File /= No_Path then
                  Add_To_Carg_Switches
                    (new String'("-gnatem=" & Get_Name_String (M_File)));
               end if;

               --  For gnatcheck, also indicate a global configuration pragmas
               --  file and, if -U is not used, a local one.

               if The_Command = Check then
                  declare
                     Pkg  : constant Prj.Package_Id :=
                              Prj.Util.Value_Of
                                (Name        => Name_Builder,
                                 In_Packages => Project.Decl.Packages,
                                 In_Tree     => Project_Tree);

                     Variable : Variable_Value :=
                                  Prj.Util.Value_Of
                                    (Name                    => No_Name,
                                     Attribute_Or_Array_Name =>
                                       Name_Global_Configuration_Pragmas,
                                     In_Package              => Pkg,
                                     In_Tree                 => Project_Tree);

                  begin
                     if (Variable = Nil_Variable_Value
                          or else Length_Of_Name (Variable.Value) = 0)
                       and then Pkg /= No_Package
                     then
                        Variable :=
                          Prj.Util.Value_Of
                            (Name                    => Name_Ada,
                             Attribute_Or_Array_Name =>
                               Name_Global_Config_File,
                             In_Package              => Pkg,
                             In_Tree                 => Project_Tree);
                     end if;

                     if Variable /= Nil_Variable_Value
                       and then Length_Of_Name (Variable.Value) /= 0
                     then
                        Add_To_Carg_Switches
                          (new String'
                             ("-gnatec=" & Get_Name_String (Variable.Value)));
                     end if;
                  end;

                  if not All_Projects then
                     declare
                        Pkg : constant Prj.Package_Id :=
                                Prj.Util.Value_Of
                                  (Name        => Name_Compiler,
                                   In_Packages => Project.Decl.Packages,
                                   In_Tree     => Project_Tree);

                        Variable : Variable_Value :=
                                     Prj.Util.Value_Of
                                       (Name        => No_Name,
                                        Attribute_Or_Array_Name =>
                                          Name_Local_Configuration_Pragmas,
                                        In_Package  => Pkg,
                                        In_Tree     => Project_Tree);

                     begin
                        if (Variable = Nil_Variable_Value
                             or else Length_Of_Name (Variable.Value) = 0)
                          and then Pkg /= No_Package
                        then
                           Variable :=
                             Prj.Util.Value_Of
                               (Name                    => Name_Ada,
                                Attribute_Or_Array_Name =>
                                  Name_Local_Config_File,
                                In_Package              => Pkg,
                                In_Tree                 => Project_Tree);
                        end if;

                        if Variable /= Nil_Variable_Value
                          and then Length_Of_Name (Variable.Value) /= 0
                        then
                           Add_To_Carg_Switches
                             (new String'
                                ("-gnatec=" &
                                 Get_Name_String (Variable.Value)));
                        end if;
                     end;
                  end if;
               end if;
            end;
         end if;

         if The_Command = Link then
            Process_Link;
         end if;

         if The_Command = Link or else The_Command = Bind then

            --  For files that are specified as relative paths with directory
            --  information, we convert them to absolute paths, with parent
            --  being the current working directory if specified on the command
            --  line and the project directory if specified in the project
            --  file. This is what gnatmake is doing for linker and binder
            --  arguments.

            for J in 1 .. Last_Switches.Last loop
               GNATCmd.Test_If_Relative_Path
                 (Last_Switches.Table (J), Current_Work_Dir);
            end loop;

            Get_Name_String (Project.Directory.Name);

            declare
               Project_Dir : constant String := Name_Buffer (1 .. Name_Len);
            begin
               for J in 1 .. First_Switches.Last loop
                  GNATCmd.Test_If_Relative_Path
                    (First_Switches.Table (J), Project_Dir);
               end loop;
            end;

         elsif The_Command = Stub then
            declare
               File_Index : Integer := 0;
               Dir_Index  : Integer := 0;
               Last       : constant Integer := Last_Switches.Last;
               Lang       : constant Language_Ptr :=
                              Get_Language_From_Name (Project, "ada");

            begin
               for Index in 1 .. Last loop
                  if Last_Switches.Table (Index)
                    (Last_Switches.Table (Index)'First) /= '-'
                  then
                     File_Index := Index;
                     exit;
                  end if;
               end loop;

               --  If the project file naming scheme is not standard, and if
               --  the file name ends with the spec suffix, then indicate to
               --  gnatstub the name of the body file with a -o switch.

               if not Is_Standard_GNAT_Naming (Lang.Config.Naming_Data) then
                  if File_Index /= 0 then
                     declare
                        Spec : constant String :=
                                 Base_Name
                                   (Last_Switches.Table (File_Index).all);
                        Last : Natural := Spec'Last;

                     begin
                        Get_Name_String (Lang.Config.Naming_Data.Spec_Suffix);

                        if Spec'Length > Name_Len
                          and then Spec (Last - Name_Len + 1 .. Last) =
                                                  Name_Buffer (1 .. Name_Len)
                        then
                           Last := Last - Name_Len;
                           Get_Name_String
                             (Lang.Config.Naming_Data.Body_Suffix);
                           Last_Switches.Increment_Last;
                           Last_Switches.Table (Last_Switches.Last) :=
                             new String'("-o");
                           Last_Switches.Increment_Last;
                           Last_Switches.Table (Last_Switches.Last) :=
                             new String'(Spec (Spec'First .. Last) &
                                           Name_Buffer (1 .. Name_Len));
                        end if;
                     end;
                  end if;
               end if;

               --  Add the directory of the spec as the destination directory
               --  of the body, if there is no destination directory already
               --  specified.

               if File_Index /= 0 then
                  for Index in File_Index + 1 .. Last loop
                     if Last_Switches.Table (Index)
                         (Last_Switches.Table (Index)'First) /= '-'
                     then
                        Dir_Index := Index;
                        exit;
                     end if;
                  end loop;

                  if Dir_Index = 0 then
                     Last_Switches.Increment_Last;
                     Last_Switches.Table (Last_Switches.Last) :=
                       new String'
                             (Dir_Name (Last_Switches.Table (File_Index).all));
                  end if;
               end if;
            end;
         end if;

         --  For gnatmetric, the generated files should be put in the object
         --  directory. This must be the first switch, because it may be
         --  overridden by a switch in package Metrics in the project file or
         --  by a command line option. Note that we don't add the -d= switch
         --  if there is no object directory available.

         if The_Command = Metric
           and then Project.Object_Directory /= No_Path_Information
         then
            First_Switches.Increment_Last;
            First_Switches.Table (2 .. First_Switches.Last) :=
              First_Switches.Table (1 .. First_Switches.Last - 1);
            First_Switches.Table (1) :=
              new String'("-d=" &
                          Get_Name_String (Project.Object_Directory.Name));
         end if;

         --  For gnat check, -rules and the following switches need to be the
         --  last options, so move all these switches to table Rules_Switches.

         if The_Command = Check then
            declare
               New_Last : Natural;
               --  Set to rank of options preceding "-rules"

               In_Rules_Switches : Boolean;
               --  Set to True when options "-rules" is found

            begin
               New_Last := First_Switches.Last;
               In_Rules_Switches := False;

               for J in 1 .. First_Switches.Last loop
                  if In_Rules_Switches then
                     Add_To_Rules_Switches (First_Switches.Table (J));

                  elsif First_Switches.Table (J).all = "-rules" then
                     New_Last := J - 1;
                     In_Rules_Switches := True;
                  end if;
               end loop;

               if In_Rules_Switches then
                  First_Switches.Set_Last (New_Last);
               end if;

               New_Last := Last_Switches.Last;
               In_Rules_Switches := False;

               for J in 1 .. Last_Switches.Last loop
                  if In_Rules_Switches then
                     Add_To_Rules_Switches (Last_Switches.Table (J));

                  elsif Last_Switches.Table (J).all = "-rules" then
                     New_Last := J - 1;
                     In_Rules_Switches := True;
                  end if;
               end loop;

               if In_Rules_Switches then
                  Last_Switches.Set_Last (New_Last);
               end if;
            end;
         end if;

         --  For gnat check, sync, metric or pretty with -U + a main, get the
         --  list of sources from the closure and add them to the arguments.

         if ASIS_Main /= null then
            Get_Closure;

            --  On VMS, set up the env var again for source dirs file. This is
            --  because the call to gnatmake has set this env var to another
            --  file that has now been deleted.

            if Hostparm.OpenVMS then

               --  First make sure that the recorded file names are empty

               Prj.Env.Initialize (Project_Tree);

               Prj.Env.Set_Ada_Paths
                 (Project, Project_Tree, Including_Libraries => False);
            end if;

         --  For gnat check, gnat sync, gnat pretty, gnat metric, gnat list,
         --  and gnat stack, if no file has been put on the command line, call
         --  tool with all the sources of the main project.

         elsif The_Command = Check  or else
               The_Command = Sync   or else
               The_Command = Pretty or else
               The_Command = Metric or else
               The_Command = List   or else
               The_Command = Stack
         then
            Check_Files;
         end if;
      end if;

      --  Gather all the arguments and invoke the executable

      declare
         The_Args : Argument_List
                      (1 .. First_Switches.Last +
                            Last_Switches.Last +
                            Carg_Switches.Last +
                            Rules_Switches.Last);
         Arg_Num  : Natural := 0;

      begin
         for J in 1 .. First_Switches.Last loop
            Arg_Num := Arg_Num + 1;
            The_Args (Arg_Num) := First_Switches.Table (J);
         end loop;

         for J in 1 .. Last_Switches.Last loop
            Arg_Num := Arg_Num + 1;
            The_Args (Arg_Num) := Last_Switches.Table (J);
         end loop;

         for J in 1 .. Carg_Switches.Last loop
            Arg_Num := Arg_Num + 1;
            The_Args (Arg_Num) := Carg_Switches.Table (J);
         end loop;

         for J in 1 .. Rules_Switches.Last loop
            Arg_Num := Arg_Num + 1;
            The_Args (Arg_Num) := Rules_Switches.Table (J);
         end loop;

         --  If Display_Command is on, only display the generated command

         if Display_Command then
            Put (Standard_Error, "generated command -->");
            Put (Standard_Error, Exec_Path.all);

            for Arg in The_Args'Range loop
               Put (Standard_Error, " ");
               Put (Standard_Error, The_Args (Arg).all);
            end loop;

            Put (Standard_Error, "<--");
            New_Line (Standard_Error);
            raise Normal_Exit;
         end if;

         if Verbose_Mode then
            Output.Write_Str (Exec_Path.all);

            for Arg in The_Args'Range loop
               Output.Write_Char (' ');
               Output.Write_Str (The_Args (Arg).all);
            end loop;

            Output.Write_Eol;
         end if;

         My_Exit_Status :=
           Exit_Status (Spawn (Exec_Path.all, The_Args));
         raise Normal_Exit;
      end;
   end;

exception
   when Error_Exit =>
      if not Keep_Temporary_Files then
         Prj.Delete_All_Temp_Files (Project_Tree);
         Delete_Temp_Config_Files;
      end if;

      Set_Exit_Status (Failure);

   when Normal_Exit =>
      if not Keep_Temporary_Files then
         Prj.Delete_All_Temp_Files (Project_Tree);
         Delete_Temp_Config_Files;
      end if;

      --  Since GNATCmd is normally called from DCL (the VMS shell), it must
      --  return an understandable VMS exit status. However the exit status
      --  returned *to* GNATCmd is a Posix style code, so we test it and return
      --  just a simple success or failure on VMS.

      if Hostparm.OpenVMS and then My_Exit_Status /= Success then
         Set_Exit_Status (Failure);
      else
         Set_Exit_Status (My_Exit_Status);
      end if;
end GNATCmd;<|MERGE_RESOLUTION|>--- conflicted
+++ resolved
@@ -407,12 +407,8 @@
       if Add_Sources then
 
          --  For gnatcheck, gnatpp, and gnatmetric, create a temporary file
-<<<<<<< HEAD
-         --  and put the list of sources in it.
-=======
          --  and put the list of sources in it. For gnatstack create a
          --  temporary file with the list of .ci files.
->>>>>>> 155d23aa
 
          if The_Command = Check  or else
             The_Command = Pretty or else
