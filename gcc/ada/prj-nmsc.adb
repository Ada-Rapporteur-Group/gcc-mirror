------------------------------------------------------------------------------
--                                                                          --
--                         GNAT COMPILER COMPONENTS                         --
--                                                                          --
--                             P R J . N M S C                              --
--                                                                          --
--                                 B o d y                                  --
--                                                                          --
--          Copyright (C) 2000-2006, Free Software Foundation, Inc.         --
--                                                                          --
-- GNAT is free software;  you can  redistribute it  and/or modify it under --
-- terms of the  GNU General Public License as published  by the Free Soft- --
-- ware  Foundation;  either version 2,  or (at your option) any later ver- --
-- sion.  GNAT is distributed in the hope that it will be useful, but WITH- --
-- OUT ANY WARRANTY;  without even the  implied warranty of MERCHANTABILITY --
-- or FITNESS FOR A PARTICULAR PURPOSE.  See the GNU General Public License --
-- for  more details.  You should have  received  a copy of the GNU General --
-- Public License  distributed with GNAT;  see file COPYING.  If not, write --
-- to  the  Free Software Foundation,  51  Franklin  Street,  Fifth  Floor, --
-- Boston, MA 02110-1301, USA.                                              --
--                                                                          --
-- GNAT was originally developed  by the GNAT team at  New York University. --
-- Extensive contributions were provided by Ada Core Technologies Inc.      --
--                                                                          --
------------------------------------------------------------------------------

with Err_Vars; use Err_Vars;
with Fmap;     use Fmap;
with Hostparm;
with MLib.Tgt; use MLib.Tgt;
with Namet;    use Namet;
with Osint;    use Osint;
with Output;   use Output;
with Prj.Env;  use Prj.Env;
with Prj.Err;
with Prj.Util; use Prj.Util;
with Sinput.P;
with Snames;   use Snames;
with Table;    use Table;
with Targparm; use Targparm;

with Ada.Characters.Handling;    use Ada.Characters.Handling;
with Ada.Strings;                use Ada.Strings;
with Ada.Strings.Fixed;          use Ada.Strings.Fixed;
with Ada.Strings.Maps.Constants; use Ada.Strings.Maps.Constants;

with GNAT.Case_Util;             use GNAT.Case_Util;
with GNAT.Directory_Operations;  use GNAT.Directory_Operations;
with GNAT.HTable;

package body Prj.Nmsc is

   Error_Report : Put_Line_Access := null;
   --  Set to point to error reporting procedure

   When_No_Sources : Error_Warning := Error;
   --  Indicates what should be done when there is no Ada sources in a non
   --  extending Ada project.

   ALI_Suffix   : constant String := ".ali";
   --  File suffix for ali files

   Object_Suffix : constant String := Get_Target_Object_Suffix.all;
   --  File suffix for object files

   type Name_Location is record
      Name     : Name_Id;
      Location : Source_Ptr;
      Found    : Boolean := False;
   end record;
   --  Information about file names found in string list attribute
   --  Source_Files or in a source list file, stored in hash table
   --  Source_Names, used by procedure Get_Path_Names_And_Record_Sources.

   No_Name_Location : constant Name_Location :=
     (Name => No_Name, Location => No_Location, Found => False);

   package Source_Names is new GNAT.HTable.Simple_HTable
     (Header_Num => Header_Num,
      Element    => Name_Location,
      No_Element => No_Name_Location,
      Key        => Name_Id,
      Hash       => Hash,
      Equal      => "=");
   --  Hash table to store file names found in string list attribute
   --  Source_Files or in a source list file, stored in hash table
   --  Source_Names, used by procedure Get_Path_Names_And_Record_Sources.

   package Recursive_Dirs is new GNAT.HTable.Simple_HTable
     (Header_Num => Header_Num,
      Element    => Boolean,
      No_Element => False,
      Key        => Name_Id,
      Hash       => Hash,
      Equal      => "=");
   --  Hash table to store recursive source directories, to avoid looking
   --  several times, and to avoid cycles that may be introduced by symbolic
   --  links.

   type Ada_Naming_Exception_Id is new Nat;
   No_Ada_Naming_Exception : constant Ada_Naming_Exception_Id := 0;

   type Unit_Info is record
      Kind : Spec_Or_Body;
      Unit : Name_Id;
      Next : Ada_Naming_Exception_Id := No_Ada_Naming_Exception;
   end record;
   --  No_Unit : constant Unit_Info :=
   --              (Specification, No_Name, No_Ada_Naming_Exception);

   package Ada_Naming_Exception_Table is new Table.Table
     (Table_Component_Type => Unit_Info,
      Table_Index_Type     => Ada_Naming_Exception_Id,
      Table_Low_Bound      => 1,
      Table_Initial        => 20,
      Table_Increment      => 100,
      Table_Name           => "Prj.Nmsc.Ada_Naming_Exception_Table");

   package Ada_Naming_Exceptions is new GNAT.HTable.Simple_HTable
     (Header_Num => Header_Num,
      Element    => Ada_Naming_Exception_Id,
      No_Element => No_Ada_Naming_Exception,
      Key        => Name_Id,
      Hash       => Hash,
      Equal      => "=");
   --  A hash table to store naming exceptions for Ada. For each file name
   --  there is one or several unit in table Ada_Naming_Exception_Table.

   function Hash (Unit : Unit_Info) return Header_Num;

   type Name_And_Index is record
      Name  : Name_Id := No_Name;
      Index : Int     := 0;
   end record;
   No_Name_And_Index : constant Name_And_Index :=
                         (Name => No_Name, Index => 0);

   package Reverse_Ada_Naming_Exceptions is new GNAT.HTable.Simple_HTable
     (Header_Num => Header_Num,
      Element    => Name_And_Index,
      No_Element => No_Name_And_Index,
      Key        => Unit_Info,
      Hash       => Hash,
      Equal      => "=");
   --  A table to check if a unit with an exceptional name will hide
   --  a source with a file name following the naming convention.

   function ALI_File_Name (Source : String) return String;
   --  Return the ALI file name corresponding to a source

   procedure Check_Ada_Name (Name : String; Unit : out Name_Id);
   --  Check that a name is a valid Ada unit name

   procedure Check_Naming_Scheme
     (Data    : in out Project_Data;
      Project : Project_Id;
      In_Tree : Project_Tree_Ref);
   --  Check the naming scheme part of Data

   procedure Check_Ada_Naming_Scheme_Validity
     (Project : Project_Id;
      In_Tree : Project_Tree_Ref;
      Naming  : Naming_Data);
   --  Check that the package Naming is correct

   procedure Check_For_Source
     (File_Name        : Name_Id;
      Path_Name        : Name_Id;
      Project          : Project_Id;
      In_Tree          : Project_Tree_Ref;
      Data             : in out Project_Data;
      Location         : Source_Ptr;
      Language         : Language_Index;
      Suffix           : String;
      Naming_Exception : Boolean);
   --  Check if a file, with name File_Name and path Path_Name, in a source
   --  directory is a source for language Language in project Project of
   --  project tree In_Tree. ???

   procedure Check_If_Externally_Built
     (Project : Project_Id;
      In_Tree : Project_Tree_Ref;
      Data    : in out Project_Data);
   --  Check attribute Externally_Built of project Project in project tree
   --  In_Tree and modify its data Data if it has the value "true".

   procedure Check_Library_Attributes
     (Project   : Project_Id;
      In_Tree : Project_Tree_Ref;
      Data      : in out Project_Data);
   --  Check the library attributes of project Project in project tree In_Tree
   --  and modify its data Data accordingly.

   procedure Check_Package_Naming
     (Project : Project_Id;
      In_Tree : Project_Tree_Ref;
      Data    : in out Project_Data);
   --  Check package Naming of project Project in project tree In_Tree and
   --  modify its data Data accordingly.

   procedure Check_Programming_Languages
     (In_Tree : Project_Tree_Ref; Data : in out Project_Data);
   --  Check attribute Languages for the project with data Data in project
   --  tree In_Tree and set the components of Data for all the programming
   --  languages indicated in attribute Languages, if any.

   function Check_Project
     (P            : Project_Id;
      Root_Project : Project_Id;
      In_Tree      : Project_Tree_Ref;
      Extending    : Boolean) return Boolean;
   --  Returns True if P is Root_Project or, if Extending is True, a project
   --  extended by Root_Project.

   procedure Check_Stand_Alone_Library
     (Project   : Project_Id;
      In_Tree   : Project_Tree_Ref;
      Data      : in out Project_Data;
      Extending : Boolean);
   --  Check if project Project in project tree In_Tree is a Stand-Alone
   --  Library project, and modify its data Data accordingly if it is one.

   function Compute_Directory_Last (Dir : String) return Natural;
   --  Return the index of the last significant character in Dir. This is used
   --  to avoid duplicates '/' at the end of directory names

   function Body_Suffix_Of
     (Language   : Language_Index;
      In_Project : Project_Data;
      In_Tree    : Project_Tree_Ref)
      return String;
   --  Returns the suffix of sources of language Language in project In_Project
   --  in project tree In_Tree.

   procedure Error_Msg
     (Project       : Project_Id;
      In_Tree       : Project_Tree_Ref;
      Msg           : String;
      Flag_Location : Source_Ptr);
   --  Output an error message. If Error_Report is null, simply call
   --  Prj.Err.Error_Msg. Otherwise, disregard Flag_Location and use
   --  Error_Report.

   procedure Find_Sources
     (Project      : Project_Id;
      In_Tree      : Project_Tree_Ref;
      Data         : in out Project_Data;
      For_Language : Language_Index;
      Follow_Links : Boolean := False);
   --  Find all the sources in all of the source directories of a project for
   --  a specified language.

   procedure Free_Ada_Naming_Exceptions;
   --  Free the internal hash tables used for checking naming exceptions

   procedure Get_Directories
     (Project : Project_Id;
      In_Tree : Project_Tree_Ref;
      Data    : in out Project_Data);
   --  Get the object directory, the exec directory and the source directories
   --  of a project.

   procedure Get_Mains
     (Project : Project_Id;
      In_Tree : Project_Tree_Ref;
      Data    : in out Project_Data);
   --  Get the mains of a project from attribute Main, if it exists, and put
   --  them in the project data.

   procedure Get_Sources_From_File
     (Path     : String;
      Location : Source_Ptr;
      Project  : Project_Id;
      In_Tree  : Project_Tree_Ref);
   --  Get the list of sources from a text file and put them in hash table
   --  Source_Names.

   procedure Get_Unit
     (Canonical_File_Name : Name_Id;
      Naming              : Naming_Data;
      Exception_Id        : out Ada_Naming_Exception_Id;
      Unit_Name           : out Name_Id;
      Unit_Kind           : out Spec_Or_Body;
      Needs_Pragma        : out Boolean);
   --  Find out, from a file name, the unit name, the unit kind and if a
   --  specific SFN pragma is needed. If the file name corresponds to no
   --  unit, then Unit_Name will be No_Name. If the file is a multi-unit source
   --  or an exception to the naming scheme, then Exception_Id is set to
   --  the unit or units that the source contains.

   function Is_Illegal_Suffix
     (Suffix                          : String;
      Dot_Replacement_Is_A_Single_Dot : Boolean) return Boolean;
   --  Returns True if the string Suffix cannot be used as
   --  a spec suffix, a body suffix or a separate suffix.

   procedure Locate_Directory
     (Name    : Name_Id;
      Parent  : Name_Id;
      Dir     : out Name_Id;
      Display : out Name_Id);
   --  Locate a directory (returns No_Name for Dir and Display if directory
   --  does not exist). Name is the directory name. Parent is the root
   --  directory, if Name is a relative path name. Dir is the canonical case
   --  path name of the directory, Display is the directory path name for
   --  display purposes.

   procedure Look_For_Sources
     (Project      : Project_Id;
      In_Tree      : Project_Tree_Ref;
      Data         : in out Project_Data;
      Follow_Links : Boolean);
   --  Find all the sources of a project

   function Path_Name_Of
     (File_Name : Name_Id;
      Directory : Name_Id) return String;
   --  Returns the path name of a (non project) file.
   --  Returns an empty string if file cannot be found.

   procedure Prepare_Ada_Naming_Exceptions
     (List    : Array_Element_Id;
      In_Tree : Project_Tree_Ref;
      Kind    : Spec_Or_Body);
   --  Prepare the internal hash tables used for checking naming exceptions
   --  for Ada. Insert all elements of List in the tables.

   function Project_Extends
     (Extending : Project_Id;
      Extended  : Project_Id;
      In_Tree   : Project_Tree_Ref) return Boolean;
   --  Returns True if Extending is extending Extended either directly or
   --  indirectly.

   procedure Record_Ada_Source
     (File_Name       : Name_Id;
      Path_Name       : Name_Id;
      Project         : Project_Id;
      In_Tree         : Project_Tree_Ref;
      Data            : in out Project_Data;
      Location        : Source_Ptr;
      Current_Source  : in out String_List_Id;
      Source_Recorded : in out Boolean;
      Follow_Links    : Boolean);
   --  Put a unit in the list of units of a project, if the file name
   --  corresponds to a valid unit name.

   procedure Record_Other_Sources
     (Project           : Project_Id;
      In_Tree           : Project_Tree_Ref;
      Data              : in out Project_Data;
      Language          : Language_Index;
      Naming_Exceptions : Boolean);
   --  Record the sources of a language in a project.
   --  When Naming_Exceptions is True, mark the found sources as such, to
   --  later remove those that are not named in a list of sources.

   procedure Report_No_Ada_Sources
     (Project  : Project_Id;
      In_Tree  : Project_Tree_Ref;
      Location : Source_Ptr);
   --  Report an error or a warning depending on the value of When_No_Sources

   procedure Show_Source_Dirs
     (Project : Project_Id; In_Tree : Project_Tree_Ref);
   --  List all the source directories of a project

   function Suffix_For
     (Language : Language_Index;
      Naming   : Naming_Data;
      In_Tree  : Project_Tree_Ref) return Name_Id;
   --  Get the suffix for the source of a language from a package naming.
   --  If not specified, return the default for the language.

   procedure Warn_If_Not_Sources
     (Project     : Project_Id;
      In_Tree     : Project_Tree_Ref;
      Conventions : Array_Element_Id;
      Specs       : Boolean;
      Extending   : Boolean);
   --  Check that individual naming conventions apply to immediate
   --  sources of the project; if not, issue a warning.

   -------------------
   -- ALI_File_Name --
   -------------------

   function ALI_File_Name (Source : String) return String is
   begin
      --  If the source name has an extension, then replace it with
      --  the ALI suffix.

      for Index in reverse Source'First + 1 .. Source'Last loop
         if Source (Index) = '.' then
            return Source (Source'First .. Index - 1) & ALI_Suffix;
         end if;
      end loop;

      --  If there is no dot, or if it is the first character, just add the
      --  ALI suffix.

      return Source & ALI_Suffix;
   end ALI_File_Name;

   -----------
   -- Check --
   -----------

   procedure Check
     (Project         : Project_Id;
      In_Tree         : Project_Tree_Ref;
      Report_Error    : Put_Line_Access;
      Follow_Links    : Boolean;
      When_No_Sources : Error_Warning)
   is
      Data      : Project_Data := In_Tree.Projects.Table (Project);
      Extending : Boolean := False;

   begin
      Nmsc.When_No_Sources := When_No_Sources;
      Error_Report := Report_Error;

      Recursive_Dirs.Reset;

      --  Object, exec and source directories

      Get_Directories (Project, In_Tree, Data);

      --  Get the programming languages

      Check_Programming_Languages (In_Tree, Data);

      --  Library attributes

      Check_Library_Attributes (Project, In_Tree, Data);

      Check_If_Externally_Built (Project, In_Tree, Data);

      if Current_Verbosity = High then
         Show_Source_Dirs (Project, In_Tree);
      end if;

      Check_Package_Naming (Project, In_Tree, Data);

      Extending := Data.Extends /= No_Project;

      Check_Naming_Scheme (Data, Project, In_Tree);

      Prepare_Ada_Naming_Exceptions
        (Data.Naming.Bodies, In_Tree, Body_Part);
      Prepare_Ada_Naming_Exceptions
        (Data.Naming.Specs, In_Tree, Specification);

      --  Find the sources

      if Data.Source_Dirs /= Nil_String then
         Look_For_Sources (Project, In_Tree, Data, Follow_Links);
      end if;

      if Data.Ada_Sources_Present then

         --  Check that all individual naming conventions apply to sources of
         --  this project file.

         Warn_If_Not_Sources
           (Project, In_Tree, Data.Naming.Bodies,
            Specs     => False,
            Extending => Extending);
         Warn_If_Not_Sources
           (Project, In_Tree, Data.Naming.Specs,
            Specs     => True,
            Extending => Extending);
      end if;

      --  If it is a library project file, check if it is a standalone library

      if Data.Library then
         Check_Stand_Alone_Library (Project, In_Tree, Data, Extending);
      end if;

      --  Put the list of Mains, if any, in the project data

      Get_Mains (Project, In_Tree, Data);

      --  Update the project data in the Projects table

      In_Tree.Projects.Table (Project) := Data;

      Free_Ada_Naming_Exceptions;
   end Check;

   --------------------
   -- Check_Ada_Name --
   --------------------

   procedure Check_Ada_Name (Name : String; Unit : out Name_Id) is
      The_Name        : String := Name;
      Real_Name       : Name_Id;
      Need_Letter     : Boolean := True;
      Last_Underscore : Boolean := False;
      OK              : Boolean := The_Name'Length > 0;

   begin
      To_Lower (The_Name);

      Name_Len := The_Name'Length;
      Name_Buffer (1 .. Name_Len) := The_Name;

      --  Special cases of children of packages A, G, I and S on VMS

      if OpenVMS_On_Target and then
        Name_Len > 3 and then
        Name_Buffer (2 .. 3) = "__" and then
        ((Name_Buffer (1) = 'a') or else (Name_Buffer (1) = 'g') or else
         (Name_Buffer (1) = 'i') or else (Name_Buffer (1) = 's'))
      then
         Name_Buffer (2) := '.';
         Name_Buffer (3 .. Name_Len - 1) := Name_Buffer (4 .. Name_Len);
         Name_Len := Name_Len - 1;
      end if;

      Real_Name := Name_Find;

      --  Check first that the given name is not an Ada reserved word

      if Get_Name_Table_Byte (Real_Name) /= 0
        and then Real_Name /= Name_Project
        and then Real_Name /= Name_Extends
        and then Real_Name /= Name_External
      then
         Unit := No_Name;

         if Current_Verbosity = High then
            Write_Str (The_Name);
            Write_Line (" is an Ada reserved word.");
         end if;

         return;
      end if;

      for Index in The_Name'Range loop
         if Need_Letter then

            --  We need a letter (at the beginning, and following a dot),
            --  but we don't have one.

            if Is_Letter (The_Name (Index)) then
               Need_Letter := False;

            else
               OK := False;

               if Current_Verbosity = High then
                  Write_Int  (Types.Int (Index));
                  Write_Str  (": '");
                  Write_Char (The_Name (Index));
                  Write_Line ("' is not a letter.");
               end if;

               exit;
            end if;

         elsif Last_Underscore
           and then (The_Name (Index) = '_' or else The_Name (Index) = '.')
         then
            --  Two underscores are illegal, and a dot cannot follow
            --  an underscore.

            OK := False;

            if Current_Verbosity = High then
               Write_Int  (Types.Int (Index));
               Write_Str  (": '");
               Write_Char (The_Name (Index));
               Write_Line ("' is illegal here.");
            end if;

            exit;

         elsif The_Name (Index) = '.' then

            --  We need a letter after a dot

            Need_Letter := True;

         elsif The_Name (Index) = '_' then
            Last_Underscore := True;

         else
            --  We need an letter or a digit

            Last_Underscore := False;

            if not Is_Alphanumeric (The_Name (Index)) then
               OK := False;

               if Current_Verbosity = High then
                  Write_Int  (Types.Int (Index));
                  Write_Str  (": '");
                  Write_Char (The_Name (Index));
                  Write_Line ("' is not alphanumeric.");
               end if;

               exit;
            end if;
         end if;
      end loop;

      --  Cannot end with an underscore or a dot

      OK := OK and then not Need_Letter and then not Last_Underscore;

      if OK then
         Unit := Real_Name;

      else
         --  Signal a problem with No_Name

         Unit := No_Name;
      end if;
   end Check_Ada_Name;

   --------------------------------------
   -- Check_Ada_Naming_Scheme_Validity --
   --------------------------------------

   procedure Check_Ada_Naming_Scheme_Validity
     (Project : Project_Id;
      In_Tree : Project_Tree_Ref;
      Naming  : Naming_Data)
   is
   begin
      --  Only check if we are not using the Default naming scheme

      if Naming /= In_Tree.Private_Part.Default_Naming then
         declare
            Dot_Replacement       : constant String :=
                                     Get_Name_String
                                       (Naming.Dot_Replacement);

            Spec_Suffix : constant String :=
                                     Get_Name_String
                                       (Naming.Ada_Spec_Suffix);

            Body_Suffix : constant String :=
                                     Get_Name_String
                                       (Naming.Ada_Body_Suffix);

            Separate_Suffix       : constant String :=
                                     Get_Name_String
                                       (Naming.Separate_Suffix);

         begin
            --  Dot_Replacement cannot
            --   - be empty
            --   - start or end with an alphanumeric
            --   - be a single '_'
            --   - start with an '_' followed by an alphanumeric
            --   - contain a '.' except if it is "."

            if Dot_Replacement'Length = 0
              or else Is_Alphanumeric
                        (Dot_Replacement (Dot_Replacement'First))
              or else Is_Alphanumeric
                        (Dot_Replacement (Dot_Replacement'Last))
              or else (Dot_Replacement (Dot_Replacement'First) = '_'
                        and then
                        (Dot_Replacement'Length = 1
                          or else
                           Is_Alphanumeric
                             (Dot_Replacement (Dot_Replacement'First + 1))))
              or else (Dot_Replacement'Length > 1
                         and then
                           Index (Source => Dot_Replacement,
                                  Pattern => ".") /= 0)
            then
               Error_Msg
                 (Project, In_Tree,
                  '"' & Dot_Replacement &
                  """ is illegal for Dot_Replacement.",
                  Naming.Dot_Repl_Loc);
            end if;

            --  Suffixes cannot
            --   - be empty

            if Is_Illegal_Suffix
                 (Spec_Suffix, Dot_Replacement = ".")
            then
               Err_Vars.Error_Msg_Name_1 := Naming.Ada_Spec_Suffix;
               Error_Msg
                 (Project, In_Tree,
                  "{ is illegal for Spec_Suffix",
                  Naming.Spec_Suffix_Loc);
            end if;

            if Is_Illegal_Suffix
                 (Body_Suffix, Dot_Replacement = ".")
            then
               Err_Vars.Error_Msg_Name_1 := Naming.Ada_Body_Suffix;
               Error_Msg
                 (Project, In_Tree,
                  "{ is illegal for Body_Suffix",
                  Naming.Body_Suffix_Loc);
            end if;

            if Body_Suffix /= Separate_Suffix then
               if Is_Illegal_Suffix
                    (Separate_Suffix, Dot_Replacement = ".")
               then
                  Err_Vars.Error_Msg_Name_1 := Naming.Separate_Suffix;
                  Error_Msg
                    (Project, In_Tree,
                     "{ is illegal for Separate_Suffix",
                     Naming.Sep_Suffix_Loc);
               end if;
            end if;

            --  Spec_Suffix cannot have the same termination as
            --  Body_Suffix or Separate_Suffix

            if Spec_Suffix'Length <= Body_Suffix'Length
              and then
                Body_Suffix (Body_Suffix'Last -
                             Spec_Suffix'Length + 1 ..
                             Body_Suffix'Last) = Spec_Suffix
            then
               Error_Msg
                 (Project, In_Tree,
                  "Body_Suffix (""" &
                  Body_Suffix &
                  """) cannot end with" &
                  " Spec_Suffix  (""" &
                  Spec_Suffix & """).",
                  Naming.Body_Suffix_Loc);
            end if;

            if Body_Suffix /= Separate_Suffix
              and then Spec_Suffix'Length <= Separate_Suffix'Length
              and then
                Separate_Suffix
                  (Separate_Suffix'Last - Spec_Suffix'Length + 1
                    ..
                   Separate_Suffix'Last) = Spec_Suffix
            then
               Error_Msg
                 (Project, In_Tree,
                  "Separate_Suffix (""" &
                  Separate_Suffix &
                  """) cannot end with" &
                  " Spec_Suffix (""" &
                  Spec_Suffix & """).",
                  Naming.Sep_Suffix_Loc);
            end if;
         end;
      end if;
   end Check_Ada_Naming_Scheme_Validity;

   ----------------------
   -- Check_For_Source --
   ----------------------

   procedure Check_For_Source
     (File_Name        : Name_Id;
      Path_Name        : Name_Id;
      Project          : Project_Id;
      In_Tree          : Project_Tree_Ref;
      Data             : in out Project_Data;
      Location         : Source_Ptr;
      Language         : Language_Index;
      Suffix           : String;
      Naming_Exception : Boolean)
   is
      Name : String := Get_Name_String (File_Name);
      Real_Location : Source_Ptr := Location;

   begin
      Canonical_Case_File_Name (Name);

      --  A file is a source of a language if Naming_Exception is True (case
      --  of naming exceptions) or if its file name ends with the suffix.

      if Naming_Exception or else
        (Name'Length > Suffix'Length and then
         Name (Name'Last - Suffix'Length + 1 .. Name'Last) = Suffix)
      then
         if Real_Location = No_Location then
            Real_Location := Data.Location;
         end if;

         declare
            Path : String := Get_Name_String (Path_Name);

            Path_Id : Name_Id;
            --  The path name id (in canonical case)

            File_Id : Name_Id;
            --  The file name id (in canonical case)

            Obj_Id : Name_Id;
            --  The object file name

            Obj_Path_Id : Name_Id;
            --  The object path name

            Dep_Id : Name_Id;
            --  The dependency file name

            Dep_Path_Id : Name_Id;
            --  The dependency path name

            Dot_Pos : Natural := 0;
            --  Position of the last dot in Name

            Source    : Other_Source;
            Source_Id : Other_Source_Id := Data.First_Other_Source;

         begin
            Canonical_Case_File_Name (Path);

            --  Get the file name id

            Name_Len := Name'Length;
            Name_Buffer (1 .. Name_Len) := Name;
            File_Id := Name_Find;

            --  Get the path name id

            Name_Len := Path'Length;
            Name_Buffer (1 .. Name_Len) := Path;
            Path_Id := Name_Find;

            --  Find the position of the last dot

            for J in reverse Name'Range loop
               if Name (J) = '.' then
                  Dot_Pos := J;
                  exit;
               end if;
            end loop;

            if Dot_Pos <= Name'First then
               Dot_Pos := Name'Last + 1;
            end if;

            --  Compute the object file name

            Get_Name_String (File_Id);
            Name_Len := Dot_Pos - Name'First;

            for J in Object_Suffix'Range loop
               Name_Len := Name_Len + 1;
               Name_Buffer (Name_Len) := Object_Suffix (J);
            end loop;

            Obj_Id := Name_Find;

            --  Compute the object path name

            Get_Name_String (Data.Object_Directory);

            if Name_Buffer (Name_Len) /= Directory_Separator and then
              Name_Buffer (Name_Len) /= '/'
            then
               Name_Len := Name_Len + 1;
               Name_Buffer (Name_Len) := Directory_Separator;
            end if;

            Add_Str_To_Name_Buffer (Get_Name_String (Obj_Id));
            Obj_Path_Id := Name_Find;

            --  Compute the dependency file name

            Get_Name_String (File_Id);
            Name_Len := Dot_Pos - Name'First + 1;
            Name_Buffer (Name_Len) := '.';
            Name_Len := Name_Len + 1;
            Name_Buffer (Name_Len) := 'd';
            Dep_Id := Name_Find;

            --  Compute the dependency path name

            Get_Name_String (Data.Object_Directory);

            if Name_Buffer (Name_Len) /= Directory_Separator and then
              Name_Buffer (Name_Len) /= '/'
            then
               Name_Len := Name_Len + 1;
               Name_Buffer (Name_Len) := Directory_Separator;
            end if;

            Add_Str_To_Name_Buffer (Get_Name_String (Dep_Id));
            Dep_Path_Id := Name_Find;

            --  Check if source is already in the list of source for this
            --  project: it may have already been specified as a naming
            --  exception for the same language or an other language, or
            --  they may be two identical file names in different source
            --  directories.

            while Source_Id /= No_Other_Source loop
               Source := In_Tree.Other_Sources.Table (Source_Id);

               if Source.File_Name = File_Id then

                  --  Two sources of different languages cannot have the same
                  --  file name.

                  if Source.Language /= Language then
                     Error_Msg_Name_1 := File_Name;
                     Error_Msg
                       (Project, In_Tree,
                        "{ cannot be a source of several languages",
                        Real_Location);
                     return;

                  --  No problem if a file has already been specified as
                  --  a naming exception of this language.

                  elsif Source.Path_Name = Path_Id then

                     --  Reset the naming exception flag, if this is not a
                     --  naming exception.

                     if not Naming_Exception then
                        In_Tree.Other_Sources.Table
                          (Source_Id).Naming_Exception := False;
                     end if;

                     return;

                  --  There are several files with the same names, but the
                  --  order of the source directories is known (no /**):
                  --  only the first one encountered is kept, the other ones
                  --  are ignored.

                  elsif Data.Known_Order_Of_Source_Dirs then
                     return;

                  --  But it is an error if the order of the source directories
                  --  is not known.

                  else
                     Error_Msg_Name_1 := File_Name;
                     Error_Msg
                       (Project, In_Tree,
                        "{ is found in several source directories",
                        Real_Location);
                     return;
                  end if;

               --  Two sources with different file names cannot have the same
               --  object file name.

               elsif Source.Object_Name = Obj_Id then
                  Error_Msg_Name_1 := File_Id;
                  Error_Msg_Name_2 := Source.File_Name;
                  Error_Msg_Name_3 := Obj_Id;
                  Error_Msg
                       (Project, In_Tree,
                        "{ and { have the same object file {",
                        Real_Location);
                     return;
               end if;

               Source_Id := Source.Next;
            end loop;

            if Current_Verbosity = High then
               Write_Str ("      found ");
               Display_Language_Name (Language);
               Write_Str (" source """);
               Write_Str (Get_Name_String (File_Name));
               Write_Line ("""");
               Write_Str ("      object path = ");
               Write_Line (Get_Name_String (Obj_Path_Id));
            end if;

            --  Create the Other_Source record

            Source :=
              (Language         => Language,
               File_Name        => File_Id,
               Path_Name        => Path_Id,
               Source_TS        => File_Stamp (Path_Id),
               Object_Name      => Obj_Id,
               Object_Path      => Obj_Path_Id,
               Object_TS        => File_Stamp (Obj_Path_Id),
               Dep_Name         => Dep_Id,
               Dep_Path         => Dep_Path_Id,
               Dep_TS           => File_Stamp (Dep_Path_Id),
               Naming_Exception => Naming_Exception,
               Next             => No_Other_Source);

            --  And add it to the Other_Sources table

            Other_Source_Table.Increment_Last
              (In_Tree.Other_Sources);
            In_Tree.Other_Sources.Table
              (Other_Source_Table.Last (In_Tree.Other_Sources)) :=
                 Source;

            --  There are sources of languages other than Ada in this project

            Data.Other_Sources_Present := True;

            --  And there are sources of this language in this project

            Set (Language, True, Data, In_Tree);

            --  Add this source to the list of sources of languages other than
            --  Ada of the project.

            if Data.First_Other_Source = No_Other_Source then
               Data.First_Other_Source :=
                 Other_Source_Table.Last (In_Tree.Other_Sources);

            else
               In_Tree.Other_Sources.Table (Data.Last_Other_Source).Next :=
                 Other_Source_Table.Last (In_Tree.Other_Sources);
            end if;

            Data.Last_Other_Source :=
              Other_Source_Table.Last (In_Tree.Other_Sources);
         end;
      end if;
   end Check_For_Source;

   -------------------------------
   -- Check_If_Externally_Built --
   -------------------------------

   procedure Check_If_Externally_Built
     (Project : Project_Id;
      In_Tree : Project_Tree_Ref;
      Data    : in out Project_Data)
   is
      Externally_Built : constant Variable_Value :=
                           Util.Value_Of
                            (Name_Externally_Built,
                             Data.Decl.Attributes, In_Tree);

   begin
      if not Externally_Built.Default then
         Get_Name_String (Externally_Built.Value);
         To_Lower (Name_Buffer (1 .. Name_Len));

         if Name_Buffer (1 .. Name_Len) = "true" then
            Data.Externally_Built := True;

         elsif Name_Buffer (1 .. Name_Len) /= "false" then
            Error_Msg (Project, In_Tree,
                       "Externally_Built may only be true or false",
                       Externally_Built.Location);
         end if;
      end if;

      if Current_Verbosity = High then
         Write_Str ("Project is ");

         if not Data.Externally_Built then
            Write_Str ("not ");
         end if;

         Write_Line ("externally built.");
      end if;
   end Check_If_Externally_Built;

   -----------------------------
   -- Check_Naming_Scheme --
   -----------------------------

   procedure Check_Naming_Scheme
     (Data    : in out Project_Data;
      Project : Project_Id;
      In_Tree : Project_Tree_Ref)
   is
      Naming_Id : constant Package_Id :=
                    Util.Value_Of (Name_Naming, Data.Decl.Packages, In_Tree);

      Naming : Package_Element;

      procedure Check_Unit_Names (List : Array_Element_Id);
      --  Check that a list of unit names contains only valid names

      ----------------------
      -- Check_Unit_Names --
      ----------------------

      procedure Check_Unit_Names (List : Array_Element_Id) is
         Current   : Array_Element_Id := List;
         Element   : Array_Element;
         Unit_Name : Name_Id;

      begin
         --  Loop through elements of the string list

         while Current /= No_Array_Element loop
            Element := In_Tree.Array_Elements.Table (Current);

            --  Put file name in canonical case

            Get_Name_String (Element.Value.Value);
            Canonical_Case_File_Name (Name_Buffer (1 .. Name_Len));
            Element.Value.Value := Name_Find;

            --  Check that it contains a valid unit name

            Get_Name_String (Element.Index);
            Check_Ada_Name (Name_Buffer (1 .. Name_Len), Unit_Name);

            if Unit_Name = No_Name then
               Err_Vars.Error_Msg_Name_1 := Element.Index;
               Error_Msg
                 (Project, In_Tree,
                  "{ is not a valid unit name.",
                  Element.Value.Location);

            else
               if Current_Verbosity = High then
                  Write_Str ("    Unit (""");
                  Write_Str (Get_Name_String (Unit_Name));
                  Write_Line (""")");
               end if;

               Element.Index := Unit_Name;
               In_Tree.Array_Elements.Table (Current) := Element;
            end if;

            Current := Element.Next;
         end loop;
      end Check_Unit_Names;

   --  Start of processing for Check_Naming_Scheme

   begin
      --  If there is a package Naming, we will put in Data.Naming what is in
      --  this package Naming.

      if Naming_Id /= No_Package then
         Naming := In_Tree.Packages.Table (Naming_Id);

         if Current_Verbosity = High then
            Write_Line ("Checking ""Naming"" for Ada.");
         end if;

         declare
            Bodies : constant Array_Element_Id :=
                       Util.Value_Of (Name_Body, Naming.Decl.Arrays, In_Tree);

            Specs : constant Array_Element_Id :=
                      Util.Value_Of (Name_Spec, Naming.Decl.Arrays, In_Tree);

         begin
            if Bodies /= No_Array_Element then

               --  We have elements in the array Body_Part

               if Current_Verbosity = High then
                  Write_Line ("Found Bodies.");
               end if;

               Data.Naming.Bodies := Bodies;
               Check_Unit_Names (Bodies);

            else
               if Current_Verbosity = High then
                  Write_Line ("No Bodies.");
               end if;
            end if;

            if Specs /= No_Array_Element then

               --  We have elements in the array Specs

               if Current_Verbosity = High then
                  Write_Line ("Found Specs.");
               end if;

               Data.Naming.Specs := Specs;
               Check_Unit_Names (Specs);

            else
               if Current_Verbosity = High then
                  Write_Line ("No Specs.");
               end if;
            end if;
         end;

         --  We are now checking if variables Dot_Replacement, Casing,
         --  Spec_Suffix, Body_Suffix and/or Separate_Suffix
         --  exist.

         --  For each variable, if it does not exist, we do nothing,
         --  because we already have the default.

         --  Check Dot_Replacement

         declare
            Dot_Replacement : constant Variable_Value :=
                                Util.Value_Of
                                  (Name_Dot_Replacement,
                                   Naming.Decl.Attributes, In_Tree);

         begin
            pragma Assert (Dot_Replacement.Kind = Single,
                           "Dot_Replacement is not a single string");

            if not Dot_Replacement.Default then
               Get_Name_String (Dot_Replacement.Value);

               if Name_Len = 0 then
                  Error_Msg
                    (Project, In_Tree,
                     "Dot_Replacement cannot be empty",
                     Dot_Replacement.Location);

               else
                  Canonical_Case_File_Name (Name_Buffer (1 .. Name_Len));
                  Data.Naming.Dot_Replacement := Name_Find;
                  Data.Naming.Dot_Repl_Loc := Dot_Replacement.Location;
               end if;
            end if;
         end;

         if Current_Verbosity = High then
            Write_Str  ("  Dot_Replacement = """);
            Write_Str  (Get_Name_String (Data.Naming.Dot_Replacement));
            Write_Char ('"');
            Write_Eol;
         end if;

         --  Check Casing

         declare
            Casing_String : constant Variable_Value :=
                              Util.Value_Of
                                (Name_Casing, Naming.Decl.Attributes, In_Tree);

         begin
            pragma Assert (Casing_String.Kind = Single,
                           "Casing is not a single string");

            if not Casing_String.Default then
               declare
                  Casing_Image : constant String :=
                                   Get_Name_String (Casing_String.Value);
               begin
                  declare
                     Casing_Value : constant Casing_Type :=
                                      Value (Casing_Image);
                  begin
                     Data.Naming.Casing := Casing_Value;
                  end;

               exception
                  when Constraint_Error =>
                     if Casing_Image'Length = 0 then
                        Error_Msg
                          (Project, In_Tree,
                           "Casing cannot be an empty string",
                           Casing_String.Location);

                     else
                        Name_Len := Casing_Image'Length;
                        Name_Buffer (1 .. Name_Len) := Casing_Image;
                        Err_Vars.Error_Msg_Name_1 := Name_Find;
                        Error_Msg
                          (Project, In_Tree,
                           "{ is not a correct Casing",
                           Casing_String.Location);
                     end if;
               end;
            end if;
         end;

         if Current_Verbosity = High then
            Write_Str  ("  Casing = ");
            Write_Str  (Image (Data.Naming.Casing));
            Write_Char ('.');
            Write_Eol;
         end if;

         --  Check Spec_Suffix

         declare
            Ada_Spec_Suffix : constant Variable_Value :=
                                Prj.Util.Value_Of
                                  (Index     => Name_Ada,
                                   Src_Index => 0,
                                   In_Array  => Data.Naming.Spec_Suffix,
                                   In_Tree   => In_Tree);

         begin
            if Ada_Spec_Suffix.Kind = Single
              and then Get_Name_String (Ada_Spec_Suffix.Value) /= ""
            then
               Get_Name_String (Ada_Spec_Suffix.Value);
               Canonical_Case_File_Name (Name_Buffer (1 .. Name_Len));
               Data.Naming.Ada_Spec_Suffix := Name_Find;
               Data.Naming.Spec_Suffix_Loc := Ada_Spec_Suffix.Location;

            else
               Data.Naming.Ada_Spec_Suffix := Default_Ada_Spec_Suffix;
            end if;
         end;

         if Current_Verbosity = High then
            Write_Str  ("  Spec_Suffix = """);
            Write_Str  (Get_Name_String (Data.Naming.Ada_Spec_Suffix));
            Write_Char ('"');
            Write_Eol;
         end if;

         --  Check Body_Suffix

         declare
            Ada_Body_Suffix : constant Variable_Value :=
              Prj.Util.Value_Of
                (Index     => Name_Ada,
                 Src_Index => 0,
                 In_Array  => Data.Naming.Body_Suffix,
                 In_Tree   => In_Tree);

         begin
            if Ada_Body_Suffix.Kind = Single
              and then Get_Name_String (Ada_Body_Suffix.Value) /= ""
            then
               Get_Name_String (Ada_Body_Suffix.Value);
               Canonical_Case_File_Name (Name_Buffer (1 .. Name_Len));
               Data.Naming.Ada_Body_Suffix := Name_Find;
               Data.Naming.Body_Suffix_Loc := Ada_Body_Suffix.Location;

            else
               Data.Naming.Ada_Body_Suffix := Default_Ada_Body_Suffix;
            end if;
         end;

         if Current_Verbosity = High then
            Write_Str  ("  Body_Suffix = """);
            Write_Str  (Get_Name_String (Data.Naming.Ada_Body_Suffix));
            Write_Char ('"');
            Write_Eol;
         end if;

         --  Check Separate_Suffix

         declare
            Ada_Sep_Suffix : constant Variable_Value :=
                               Prj.Util.Value_Of
                                 (Variable_Name => Name_Separate_Suffix,
                                  In_Variables  => Naming.Decl.Attributes,
                                  In_Tree       => In_Tree);

         begin
            if Ada_Sep_Suffix.Default then
               Data.Naming.Separate_Suffix :=
                 Data.Naming.Ada_Body_Suffix;

            else
               Get_Name_String (Ada_Sep_Suffix.Value);

               if Name_Len = 0 then
                  Error_Msg
                    (Project, In_Tree,
                     "Separate_Suffix cannot be empty",
                     Ada_Sep_Suffix.Location);

               else
                  Canonical_Case_File_Name (Name_Buffer (1 .. Name_Len));
                  Data.Naming.Separate_Suffix := Name_Find;
                  Data.Naming.Sep_Suffix_Loc  := Ada_Sep_Suffix.Location;
               end if;
            end if;
         end;

         if Current_Verbosity = High then
            Write_Str  ("  Separate_Suffix = """);
            Write_Str  (Get_Name_String (Data.Naming.Separate_Suffix));
            Write_Char ('"');
            Write_Eol;
         end if;

         --  Check if Data.Naming is valid

         Check_Ada_Naming_Scheme_Validity (Project, In_Tree, Data.Naming);

      else
         Data.Naming.Ada_Spec_Suffix := Default_Ada_Spec_Suffix;
         Data.Naming.Ada_Body_Suffix := Default_Ada_Body_Suffix;
         Data.Naming.Separate_Suffix := Default_Ada_Body_Suffix;
      end if;
   end Check_Naming_Scheme;

   ------------------------------
   -- Check_Library_Attributes --
   ------------------------------

   procedure Check_Library_Attributes
     (Project : Project_Id;
      In_Tree : Project_Tree_Ref;
      Data    : in out Project_Data)
   is
      Attributes : constant Prj.Variable_Id := Data.Decl.Attributes;

      Lib_Dir : constant Prj.Variable_Value :=
                  Prj.Util.Value_Of
                    (Snames.Name_Library_Dir, Attributes, In_Tree);

      Lib_Name : constant Prj.Variable_Value :=
                   Prj.Util.Value_Of
                     (Snames.Name_Library_Name, Attributes, In_Tree);

      Lib_Version : constant Prj.Variable_Value :=
                      Prj.Util.Value_Of
                        (Snames.Name_Library_Version, Attributes, In_Tree);

      Lib_ALI_Dir : constant Prj.Variable_Value :=
                      Prj.Util.Value_Of
                        (Snames.Name_Library_Ali_Dir, Attributes, In_Tree);

      The_Lib_Kind : constant Prj.Variable_Value :=
                       Prj.Util.Value_Of
                         (Snames.Name_Library_Kind, Attributes, In_Tree);

   begin
      --  Special case of extending project

      if Data.Extends /= No_Project then
         declare
            Extended_Data : constant Project_Data :=
                           In_Tree.Projects.Table (Data.Extends);

         begin
            --  If the project extended is a library project, we inherit
            --  the library name, if it is not redefined; we check that
            --  the library directory is specified; and we reset the
            --  library flag for the extended project.

            if Extended_Data.Library then
               if Lib_Name.Default then
                  Data.Library_Name := Extended_Data.Library_Name;
               end if;

               if Lib_Dir.Default then
                  if not Data.Virtual then
                     Error_Msg
                       (Project, In_Tree,
                        "a project extending a library project must " &
                        "specify an attribute Library_Dir",
                        Data.Location);
                  end if;
               end if;

               In_Tree.Projects.Table (Data.Extends).Library :=
                 False;
            end if;
         end;
      end if;

      pragma Assert (Lib_Dir.Kind = Single);

      if Lib_Dir.Value = Empty_String then
         if Current_Verbosity = High then
            Write_Line ("No library directory");
         end if;

      else
         --  Find path name, check that it is a directory

         Locate_Directory
           (Lib_Dir.Value, Data.Display_Directory,
            Data.Library_Dir, Data.Display_Library_Dir);

         if Data.Library_Dir = No_Name then

            --  Get the absolute name of the library directory that
            --  does not exist, to report an error.

            declare
               Dir_Name : constant String := Get_Name_String (Lib_Dir.Value);

            begin
               if Is_Absolute_Path (Dir_Name) then
                  Err_Vars.Error_Msg_Name_1 := Lib_Dir.Value;

               else
                  Get_Name_String (Data.Display_Directory);

                  if Name_Buffer (Name_Len) /= Directory_Separator then
                     Name_Len := Name_Len + 1;
                     Name_Buffer (Name_Len) := Directory_Separator;
                  end if;

                  Name_Buffer
                    (Name_Len + 1 .. Name_Len + Dir_Name'Length) :=
                    Dir_Name;
                  Name_Len := Name_Len + Dir_Name'Length;
                  Err_Vars.Error_Msg_Name_1 := Name_Find;
               end if;

               --  Report the error

               Error_Msg
                 (Project, In_Tree,
                  "library directory { does not exist",
                  Lib_Dir.Location);
            end;

         --  The library directory cannot be the same as the Object directory

         elsif Data.Library_Dir = Data.Object_Directory then
            Error_Msg
              (Project, In_Tree,
               "library directory cannot be the same " &
               "as object directory",
               Lib_Dir.Location);
            Data.Library_Dir := No_Name;
            Data.Display_Library_Dir := No_Name;

         else
            declare
               OK       : Boolean := True;
               Dirs_Id  : String_List_Id;
               Dir_Elem : String_Element;

            begin
               --  The library directory cannot be the same as a source
               --  directory of the current project.

               Dirs_Id := Data.Source_Dirs;
               while Dirs_Id /= Nil_String loop
                  Dir_Elem := In_Tree.String_Elements.Table (Dirs_Id);
                  Dirs_Id  := Dir_Elem.Next;

                  if Data.Library_Dir = Dir_Elem.Value then
                     Err_Vars.Error_Msg_Name_1 := Dir_Elem.Value;
                     Error_Msg
                       (Project, In_Tree,
                        "library directory cannot be the same " &
                        "as source directory {",
                        Lib_Dir.Location);
                     OK := False;
                     exit;
                  end if;
               end loop;

               if OK then

                  --  The library directory cannot be the same as a source
                  --  directory of another project either.

                  Project_Loop :
                  for Pid in 1 .. Project_Table.Last (In_Tree.Projects) loop
                     if Pid /= Project then
                        Dirs_Id := In_Tree.Projects.Table (Pid).Source_Dirs;

                        Dir_Loop : while Dirs_Id /= Nil_String loop
                           Dir_Elem := In_Tree.String_Elements.Table (Dirs_Id);
                           Dirs_Id  := Dir_Elem.Next;

                           if Data.Library_Dir = Dir_Elem.Value then
                              Err_Vars.Error_Msg_Name_1 := Dir_Elem.Value;
                              Err_Vars.Error_Msg_Name_2 :=
                                In_Tree.Projects.Table (Pid).Name;

                              Error_Msg
                                (Project, In_Tree,
                                 "library directory cannot be the same " &
                                 "as source directory { of project {",
                                 Lib_Dir.Location);
                              OK := False;
                              exit Project_Loop;
                           end if;
                        end loop Dir_Loop;
                     end if;
                  end loop Project_Loop;
               end if;

               if not OK then
                  Data.Library_Dir := No_Name;
                  Data.Display_Library_Dir := No_Name;

               elsif Current_Verbosity = High then

                  --  Display the Library directory in high verbosity

                  Write_Str ("Library directory =""");
                  Write_Str (Get_Name_String (Data.Display_Library_Dir));
                  Write_Line ("""");
               end if;
            end;
         end if;
      end if;

      pragma Assert (Lib_Name.Kind = Single);

      if Lib_Name.Value = Empty_String then
         if Current_Verbosity = High
           and then Data.Library_Name = No_Name
         then
            Write_Line ("No library name");
         end if;

      else
         --  There is no restriction on the syntax of library names

         Data.Library_Name := Lib_Name.Value;
      end if;

      if Data.Library_Name /= No_Name
        and then Current_Verbosity = High
      then
         Write_Str ("Library name = """);
         Write_Str (Get_Name_String (Data.Library_Name));
         Write_Line ("""");
      end if;

      Data.Library :=
        Data.Library_Dir /= No_Name
        and then
      Data.Library_Name /= No_Name;

      if Data.Library then
         if MLib.Tgt.Support_For_Libraries = MLib.Tgt.None then
            Error_Msg
              (Project, In_Tree,
               "?libraries are not supported on this platform",
               Lib_Name.Location);
            Data.Library := False;

         else
            if Lib_ALI_Dir.Value = Empty_String then
               if Current_Verbosity = High then
                  Write_Line ("No library 'A'L'I directory specified");
               end if;
               Data.Library_ALI_Dir := Data.Library_Dir;
               Data.Display_Library_ALI_Dir := Data.Display_Library_Dir;

            else
               --  Find path name, check that it is a directory

               Locate_Directory
                 (Lib_ALI_Dir.Value, Data.Display_Directory,
                  Data.Library_ALI_Dir, Data.Display_Library_ALI_Dir);

               if Data.Library_ALI_Dir = No_Name then

                  --  Get the absolute name of the library ALI directory that
                  --  does not exist, to report an error.

                  declare
                     Dir_Name : constant String :=
                                  Get_Name_String (Lib_ALI_Dir.Value);

                  begin
                     if Is_Absolute_Path (Dir_Name) then
                        Err_Vars.Error_Msg_Name_1 := Lib_Dir.Value;

                     else
                        Get_Name_String (Data.Display_Directory);

                        if Name_Buffer (Name_Len) /= Directory_Separator then
                           Name_Len := Name_Len + 1;
                           Name_Buffer (Name_Len) := Directory_Separator;
                        end if;

                        Name_Buffer
                          (Name_Len + 1 .. Name_Len + Dir_Name'Length) :=
                          Dir_Name;
                        Name_Len := Name_Len + Dir_Name'Length;
                        Err_Vars.Error_Msg_Name_1 := Name_Find;
                     end if;

                     --  Report the error

                     Error_Msg
                       (Project, In_Tree,
                        "library 'A'L'I directory { does not exist",
                        Lib_ALI_Dir.Location);
                  end;
               end if;

               if Data.Library_ALI_Dir /= Data.Library_Dir then

                  --  The library ALI directory cannot be the same as the
                  --  Object directory.

                  if Data.Library_ALI_Dir = Data.Object_Directory then
                     Error_Msg
                       (Project, In_Tree,
                        "library 'A'L'I directory cannot be the same " &
                        "as object directory",
                        Lib_ALI_Dir.Location);
                     Data.Library_ALI_Dir := No_Name;
                     Data.Display_Library_ALI_Dir := No_Name;

                  else
                     declare
                        OK       : Boolean := True;
                        Dirs_Id  : String_List_Id;
                        Dir_Elem : String_Element;

                     begin
                        --  The library ALI directory cannot be the same as
                        --  a source directory of the current project.

                        Dirs_Id := Data.Source_Dirs;
                        while Dirs_Id /= Nil_String loop
                           Dir_Elem := In_Tree.String_Elements.Table (Dirs_Id);
                           Dirs_Id  := Dir_Elem.Next;

                           if Data.Library_ALI_Dir = Dir_Elem.Value then
                              Err_Vars.Error_Msg_Name_1 := Dir_Elem.Value;
                              Error_Msg
                                (Project, In_Tree,
                                 "library 'A'L'I directory cannot be " &
                                 "the same as source directory {",
                                 Lib_ALI_Dir.Location);
                              OK := False;
                              exit;
                           end if;
                        end loop;

                        if OK then

                           --  The library ALI directory cannot be the same as
                           --  a source directory of another project either.

                           ALI_Project_Loop :
                           for
                             Pid in 1 .. Project_Table.Last (In_Tree.Projects)
                           loop
                              if Pid /= Project then
                                 Dirs_Id :=
                                   In_Tree.Projects.Table (Pid).Source_Dirs;

                                 ALI_Dir_Loop :
                                 while Dirs_Id /= Nil_String loop
                                    Dir_Elem :=
                                      In_Tree.String_Elements.Table (Dirs_Id);
                                    Dirs_Id  := Dir_Elem.Next;

                                    if
                                      Data.Library_ALI_Dir = Dir_Elem.Value
                                    then
                                       Err_Vars.Error_Msg_Name_1 :=
                                         Dir_Elem.Value;
                                       Err_Vars.Error_Msg_Name_2 :=
                                         In_Tree.Projects.Table (Pid).Name;

                                       Error_Msg
                                         (Project, In_Tree,
                                          "library 'A'L'I directory cannot " &
                                          "be the same as source directory " &
                                          "{ of project {",
                                          Lib_ALI_Dir.Location);
                                       OK := False;
                                       exit ALI_Project_Loop;
                                    end if;
                                 end loop ALI_Dir_Loop;
                              end if;
                           end loop ALI_Project_Loop;
                        end if;

                        if not OK then
                           Data.Library_ALI_Dir := No_Name;
                           Data.Display_Library_ALI_Dir := No_Name;

                        elsif Current_Verbosity = High then

                           --  Display the Library ALI directory in high
                           --  verbosity.

                           Write_Str ("Library ALI directory =""");
                           Write_Str
                             (Get_Name_String (Data.Display_Library_ALI_Dir));
                           Write_Line ("""");
                        end if;
                     end;
                  end if;
               end if;
            end if;

            pragma Assert (Lib_Version.Kind = Single);

            if Lib_Version.Value = Empty_String then
               if Current_Verbosity = High then
                  Write_Line ("No library version specified");
               end if;

            else
               Data.Lib_Internal_Name := Lib_Version.Value;
            end if;

            pragma Assert (The_Lib_Kind.Kind = Single);

            if The_Lib_Kind.Value = Empty_String then
               if Current_Verbosity = High then
                  Write_Line ("No library kind specified");
               end if;

            else
               Get_Name_String (The_Lib_Kind.Value);

               declare
                  Kind_Name : constant String :=
                                To_Lower (Name_Buffer (1 .. Name_Len));

                  OK : Boolean := True;

               begin
                  if Kind_Name = "static" then
                     Data.Library_Kind := Static;

                  elsif Kind_Name = "dynamic" then
                     Data.Library_Kind := Dynamic;

                  elsif Kind_Name = "relocatable" then
                     Data.Library_Kind := Relocatable;

                  else
                     Error_Msg
                       (Project, In_Tree,
                        "illegal value for Library_Kind",
                        The_Lib_Kind.Location);
                     OK := False;
                  end if;

                  if Current_Verbosity = High and then OK then
                     Write_Str ("Library kind = ");
                     Write_Line (Kind_Name);
                  end if;

                  if Data.Library_Kind /= Static and then
                    MLib.Tgt.Support_For_Libraries = MLib.Tgt.Static_Only
                  then
                     Error_Msg
                       (Project, In_Tree,
                        "only static libraries are supported " &
                        "on this platform",
                        The_Lib_Kind.Location);
                     Data.Library := False;
                  end if;
               end;
            end if;

            if Data.Library and then Current_Verbosity = High then
               Write_Line ("This is a library project file");
            end if;

         end if;
      end if;
   end Check_Library_Attributes;

   --------------------------
   -- Check_Package_Naming --
   --------------------------

   procedure Check_Package_Naming
     (Project : Project_Id;
      In_Tree : Project_Tree_Ref;
      Data    : in out Project_Data)
   is
      Naming_Id : constant Package_Id :=
                    Util.Value_Of (Name_Naming, Data.Decl.Packages, In_Tree);

      Naming : Package_Element;

   begin
      --  If there is a package Naming, we will put in Data.Naming
      --  what is in this package Naming.

      if Naming_Id /= No_Package then
         Naming := In_Tree.Packages.Table (Naming_Id);

         if Current_Verbosity = High then
            Write_Line ("Checking ""Naming"".");
         end if;

         --  Check Spec_Suffix

         declare
            Spec_Suffixs : Array_Element_Id :=
                             Util.Value_Of
                               (Name_Spec_Suffix,
                                Naming.Decl.Arrays,
                                In_Tree);

            Suffix  : Array_Element_Id;
            Element : Array_Element;
            Suffix2 : Array_Element_Id;

         begin
            --  If some suffixs have been specified, we make sure that
            --  for each language for which a default suffix has been
            --  specified, there is a suffix specified, either the one
            --  in the project file or if there were none, the default.

            if Spec_Suffixs /= No_Array_Element then
               Suffix := Data.Naming.Spec_Suffix;

               while Suffix /= No_Array_Element loop
                  Element :=
                    In_Tree.Array_Elements.Table (Suffix);
                  Suffix2 := Spec_Suffixs;

                  while Suffix2 /= No_Array_Element loop
                     exit when In_Tree.Array_Elements.Table
                                (Suffix2).Index = Element.Index;
                     Suffix2 := In_Tree.Array_Elements.Table
                                 (Suffix2).Next;
                  end loop;

                  --  There is a registered default suffix, but no
                  --  suffix specified in the project file.
                  --  Add the default to the array.

                  if Suffix2 = No_Array_Element then
                     Array_Element_Table.Increment_Last
                       (In_Tree.Array_Elements);
                     In_Tree.Array_Elements.Table
                       (Array_Element_Table.Last
                          (In_Tree.Array_Elements)) :=
                       (Index                => Element.Index,
                        Src_Index            => Element.Src_Index,
                        Index_Case_Sensitive => False,
                        Value                => Element.Value,
                        Next                 => Spec_Suffixs);
                     Spec_Suffixs := Array_Element_Table.Last
                                       (In_Tree.Array_Elements);
                  end if;

                  Suffix := Element.Next;
               end loop;

               --  Put the resulting array as the specification suffixs

               Data.Naming.Spec_Suffix := Spec_Suffixs;
            end if;
         end;

         declare
            Current : Array_Element_Id := Data.Naming.Spec_Suffix;
            Element : Array_Element;

         begin
            while Current /= No_Array_Element loop
               Element := In_Tree.Array_Elements.Table (Current);
               Get_Name_String (Element.Value.Value);

               if Name_Len = 0 then
                  Error_Msg
                    (Project, In_Tree,
                     "Spec_Suffix cannot be empty",
                     Element.Value.Location);
               end if;

               In_Tree.Array_Elements.Table (Current) := Element;
               Current := Element.Next;
            end loop;
         end;

         --  Check Body_Suffix

         declare
            Impl_Suffixs : Array_Element_Id :=
              Util.Value_Of
                (Name_Body_Suffix,
                 Naming.Decl.Arrays,
                 In_Tree);

            Suffix       : Array_Element_Id;
            Element      : Array_Element;
            Suffix2      : Array_Element_Id;

         begin
            --  If some suffixes have been specified, we make sure that
            --  for each language for which a default suffix has been
            --  specified, there is a suffix specified, either the one
            --  in the project file or if there were noe, the default.

            if Impl_Suffixs /= No_Array_Element then
               Suffix := Data.Naming.Body_Suffix;

               while Suffix /= No_Array_Element loop
                  Element :=
                    In_Tree.Array_Elements.Table (Suffix);
                  Suffix2 := Impl_Suffixs;

                  while Suffix2 /= No_Array_Element loop
                     exit when In_Tree.Array_Elements.Table
                                (Suffix2).Index = Element.Index;
                     Suffix2 := In_Tree.Array_Elements.Table
                                  (Suffix2).Next;
                  end loop;

                  --  There is a registered default suffix, but no suffix was
                  --  specified in the project file. Add the default to the
                  --  array.

                  if Suffix2 = No_Array_Element then
                     Array_Element_Table.Increment_Last
                       (In_Tree.Array_Elements);
                     In_Tree.Array_Elements.Table
                       (Array_Element_Table.Last
                          (In_Tree.Array_Elements)) :=
                       (Index                => Element.Index,
                        Src_Index            => Element.Src_Index,
                        Index_Case_Sensitive => False,
                        Value                => Element.Value,
                        Next                 => Impl_Suffixs);
                     Impl_Suffixs := Array_Element_Table.Last
                                       (In_Tree.Array_Elements);
                  end if;

                  Suffix := Element.Next;
               end loop;

               --  Put the resulting array as the implementation suffixs

               Data.Naming.Body_Suffix := Impl_Suffixs;
            end if;
         end;

         declare
            Current : Array_Element_Id := Data.Naming.Body_Suffix;
            Element : Array_Element;

         begin
            while Current /= No_Array_Element loop
               Element := In_Tree.Array_Elements.Table (Current);
               Get_Name_String (Element.Value.Value);

               if Name_Len = 0 then
                  Error_Msg
                    (Project, In_Tree,
                     "Body_Suffix cannot be empty",
                     Element.Value.Location);
               end if;

               In_Tree.Array_Elements.Table (Current) := Element;
               Current := Element.Next;
            end loop;
         end;

         --  Get the exceptions, if any

         Data.Naming.Specification_Exceptions :=
           Util.Value_Of
             (Name_Specification_Exceptions,
              In_Arrays => Naming.Decl.Arrays,
              In_Tree   => In_Tree);

         Data.Naming.Implementation_Exceptions :=
           Util.Value_Of
             (Name_Implementation_Exceptions,
              In_Arrays => Naming.Decl.Arrays,
              In_Tree   => In_Tree);
      end if;
   end Check_Package_Naming;

   ---------------------------------
   -- Check_Programming_Languages --
   ---------------------------------

   procedure Check_Programming_Languages
     (In_Tree : Project_Tree_Ref;
      Data    : in out Project_Data)
   is
      Languages : Variable_Value := Nil_Variable_Value;

   begin
      Languages :=
        Prj.Util.Value_Of (Name_Languages, Data.Decl.Attributes, In_Tree);
      Data.Ada_Sources_Present   := Data.Source_Dirs /= Nil_String;
      Data.Other_Sources_Present := Data.Source_Dirs /= Nil_String;

      if Data.Source_Dirs /= Nil_String then

         --  Check if languages are specified in this project

         if Languages.Default then

            --  Attribute Languages is not specified. So, it defaults to
            --  a project of language Ada only.

            Data.Languages (Ada_Language_Index) := True;

            --  No sources of languages other than Ada

            Data.Other_Sources_Present := False;

         else
            declare
               Current   : String_List_Id := Languages.Values;
               Element   : String_Element;
               Lang_Name : Name_Id;
               Index     : Language_Index;

            begin
               --  Assume that there is no language specified yet

               Data.Other_Sources_Present := False;
               Data.Ada_Sources_Present   := False;

               --  Look through all the languages specified in attribute
               --  Languages, if any

               while Current /= Nil_String loop
                  Element :=
                    In_Tree.String_Elements.Table (Current);
                  Get_Name_String (Element.Value);
                  To_Lower (Name_Buffer (1 .. Name_Len));
                  Lang_Name := Name_Find;
                  Index := Language_Indexes.Get (Lang_Name);

                  if Index = No_Language_Index then
                     Add_Language_Name (Lang_Name);
                     Index := Last_Language_Index;
                  end if;

                  Set (Index, True, Data, In_Tree);
                  Set (Language_Processing => Default_Language_Processing_Data,
                       For_Language        => Index,
                       In_Project          => Data,
                       In_Tree             => In_Tree);

                  if Index = Ada_Language_Index then
                     Data.Ada_Sources_Present := True;

                  else
                     Data.Other_Sources_Present := True;
                  end if;

                  Current := Element.Next;
               end loop;
            end;
         end if;
      end if;
   end Check_Programming_Languages;

   -------------------
   -- Check_Project --
   -------------------

   function Check_Project
     (P            : Project_Id;
      Root_Project : Project_Id;
      In_Tree      : Project_Tree_Ref;
      Extending    : Boolean) return Boolean
   is
   begin
      if P = Root_Project then
         return True;

      elsif Extending then
         declare
            Data : Project_Data := In_Tree.Projects.Table (Root_Project);

         begin
            while Data.Extends /= No_Project loop
               if P = Data.Extends then
                  return True;
               end if;

               Data := In_Tree.Projects.Table (Data.Extends);
            end loop;
         end;
      end if;

      return False;
   end Check_Project;

   -------------------------------
   -- Check_Stand_Alone_Library --
   -------------------------------

   procedure Check_Stand_Alone_Library
     (Project   : Project_Id;
      In_Tree   : Project_Tree_Ref;
      Data      : in out Project_Data;
      Extending : Boolean)
   is
      Lib_Interfaces      : constant Prj.Variable_Value :=
                              Prj.Util.Value_Of
                                (Snames.Name_Library_Interface,
                                 Data.Decl.Attributes,
                                 In_Tree);

      Lib_Auto_Init       : constant Prj.Variable_Value :=
                              Prj.Util.Value_Of
                                (Snames.Name_Library_Auto_Init,
                                 Data.Decl.Attributes,
                                 In_Tree);

      Lib_Src_Dir         : constant Prj.Variable_Value :=
                              Prj.Util.Value_Of
                                (Snames.Name_Library_Src_Dir,
                                 Data.Decl.Attributes,
                                 In_Tree);

      Lib_Symbol_File     : constant Prj.Variable_Value :=
                              Prj.Util.Value_Of
                                (Snames.Name_Library_Symbol_File,
                                 Data.Decl.Attributes,
                                 In_Tree);

      Lib_Symbol_Policy   : constant Prj.Variable_Value :=
                              Prj.Util.Value_Of
                                (Snames.Name_Library_Symbol_Policy,
                                 Data.Decl.Attributes,
                                 In_Tree);

      Lib_Ref_Symbol_File : constant Prj.Variable_Value :=
                              Prj.Util.Value_Of
                                (Snames.Name_Library_Reference_Symbol_File,
                                 Data.Decl.Attributes,
                                 In_Tree);

      Auto_Init_Supported : constant Boolean :=
                              MLib.Tgt.
                                Standalone_Library_Auto_Init_Is_Supported;

      OK : Boolean := True;

   begin
      pragma Assert (Lib_Interfaces.Kind = List);

      --  It is a stand-alone library project file if attribute
      --  Library_Interface is defined.

      if not Lib_Interfaces.Default then
         SAL_Library : declare
            Interfaces     : String_List_Id := Lib_Interfaces.Values;
            Interface_ALIs : String_List_Id := Nil_String;
            Unit           : Name_Id;
            The_Unit_Id    : Unit_Id;
            The_Unit_Data  : Unit_Data;

            procedure Add_ALI_For (Source : Name_Id);
            --  Add an ALI file name to the list of Interface ALIs

            -----------------
            -- Add_ALI_For --
            -----------------

            procedure Add_ALI_For (Source : Name_Id) is
            begin
               Get_Name_String (Source);

               declare
                  ALI         : constant String :=
                    ALI_File_Name (Name_Buffer (1 .. Name_Len));
                  ALI_Name_Id : Name_Id;
               begin
                  Name_Len := ALI'Length;
                  Name_Buffer (1 .. Name_Len) := ALI;
                  ALI_Name_Id := Name_Find;

                  String_Element_Table.Increment_Last
                    (In_Tree.String_Elements);
                  In_Tree.String_Elements.Table
                    (String_Element_Table.Last
                      (In_Tree.String_Elements)) :=
                    (Value         => ALI_Name_Id,
                     Index         => 0,
                     Display_Value => ALI_Name_Id,
                     Location      =>
                       In_Tree.String_Elements.Table
                         (Interfaces).Location,
                     Flag          => False,
                     Next          => Interface_ALIs);
                  Interface_ALIs := String_Element_Table.Last
                                      (In_Tree.String_Elements);
               end;
            end Add_ALI_For;

         --  Start of processing for SAL_Library

         begin
            Data.Standalone_Library := True;

            --  Library_Interface cannot be an empty list

            if Interfaces = Nil_String then
               Error_Msg
                 (Project, In_Tree,
                  "Library_Interface cannot be an empty list",
                  Lib_Interfaces.Location);
            end if;

            --  Process each unit name specified in the attribute
            --  Library_Interface.

            while Interfaces /= Nil_String loop
               Get_Name_String
                 (In_Tree.String_Elements.Table
                                                     (Interfaces).Value);
               To_Lower (Name_Buffer (1 .. Name_Len));

               if Name_Len = 0 then
                  Error_Msg
                    (Project, In_Tree,
                     "an interface cannot be an empty string",
                     In_Tree.String_Elements.Table
                                                   (Interfaces).Location);

               else
                  Unit := Name_Find;
                  Error_Msg_Name_1 := Unit;
                  The_Unit_Id :=
                    Units_Htable.Get (In_Tree.Units_HT, Unit);

                  if The_Unit_Id = No_Unit then
                     Error_Msg
                       (Project, In_Tree,
                        "unknown unit {",
                        In_Tree.String_Elements.Table
                          (Interfaces).Location);

                  else
                     --  Check that the unit is part of the project

                     The_Unit_Data :=
                       In_Tree.Units.Table (The_Unit_Id);

                     if The_Unit_Data.File_Names (Body_Part).Name /= No_Name
                       and then The_Unit_Data.File_Names (Body_Part).Path /=
                                                                        Slash
                     then
                        if Check_Project
                          (The_Unit_Data.File_Names (Body_Part).Project,
                           Project, In_Tree, Extending)
                        then
                           --  There is a body for this unit.
                           --  If there is no spec, we need to check
                           --  that it is not a subunit.

                           if The_Unit_Data.File_Names
                             (Specification).Name = No_Name
                           then
                              declare
                                 Src_Ind : Source_File_Index;

                              begin
                                 Src_Ind := Sinput.P.Load_Project_File
                                   (Get_Name_String
                                      (The_Unit_Data.File_Names
                                         (Body_Part).Path));

                                 if Sinput.P.Source_File_Is_Subunit
                                   (Src_Ind)
                                 then
                                    Error_Msg
                                      (Project, In_Tree,
                                       "{ is a subunit; " &
                                       "it cannot be an interface",
                                       In_Tree.
                                         String_Elements.Table
                                           (Interfaces).Location);
                                 end if;
                              end;
                           end if;

                           --  The unit is not a subunit, so we add
                           --  to the Interface ALIs the ALI file
                           --  corresponding to the body.

                           Add_ALI_For
                             (The_Unit_Data.File_Names (Body_Part).Name);

                        else
                           Error_Msg
                             (Project, In_Tree,
                              "{ is not an unit of this project",
                              In_Tree.String_Elements.Table
                                (Interfaces).Location);
                        end if;

                     elsif The_Unit_Data.File_Names
                       (Specification).Name /= No_Name
                       and then The_Unit_Data.File_Names
                         (Specification).Path /= Slash
                       and then Check_Project
                         (The_Unit_Data.File_Names
                              (Specification).Project,
                          Project, In_Tree, Extending)

                     then
                        --  The unit is part of the project, it has
                        --  a spec, but no body. We add to the Interface
                        --  ALIs the ALI file corresponding to the spec.

                        Add_ALI_For
                          (The_Unit_Data.File_Names (Specification).Name);

                     else
                        Error_Msg
                          (Project, In_Tree,
                           "{ is not an unit of this project",
                           In_Tree.String_Elements.Table
                                                    (Interfaces).Location);
                     end if;
                  end if;

               end if;

               Interfaces :=
                 In_Tree.String_Elements.Table (Interfaces).Next;
            end loop;

            --  Put the list of Interface ALIs in the project data

            Data.Lib_Interface_ALIs := Interface_ALIs;

            --  Check value of attribute Library_Auto_Init and set
            --  Lib_Auto_Init accordingly.

            if Lib_Auto_Init.Default then

               --  If no attribute Library_Auto_Init is declared, then
               --  set auto init only if it is supported.

               Data.Lib_Auto_Init := Auto_Init_Supported;

            else
               Get_Name_String (Lib_Auto_Init.Value);
               To_Lower (Name_Buffer (1 .. Name_Len));

               if Name_Buffer (1 .. Name_Len) = "false" then
                  Data.Lib_Auto_Init := False;

               elsif Name_Buffer (1 .. Name_Len) = "true" then
                  if Auto_Init_Supported then
                     Data.Lib_Auto_Init := True;

                  else
                     --  Library_Auto_Init cannot be "true" if auto init
                     --  is not supported

                     Error_Msg
                       (Project, In_Tree,
                        "library auto init not supported " &
                        "on this platform",
                        Lib_Auto_Init.Location);
                  end if;

               else
                  Error_Msg
                    (Project, In_Tree,
                     "invalid value for attribute Library_Auto_Init",
                     Lib_Auto_Init.Location);
               end if;
            end if;
         end SAL_Library;

         --  If attribute Library_Src_Dir is defined and not the
         --  empty string, check if the directory exist and is not
         --  the object directory or one of the source directories.
         --  This is the directory where copies of the interface
         --  sources will be copied. Note that this directory may be
         --  the library directory.

         if Lib_Src_Dir.Value /= Empty_String then
            declare
               Dir_Id : constant Name_Id := Lib_Src_Dir.Value;

            begin
               Locate_Directory
                 (Dir_Id, Data.Display_Directory,
                  Data.Library_Src_Dir,
                  Data.Display_Library_Src_Dir);

               --  If directory does not exist, report an error

               if Data.Library_Src_Dir = No_Name then

                  --  Get the absolute name of the library directory
                  --  that does not exist, to report an error.

                  declare
                     Dir_Name : constant String :=
                       Get_Name_String (Dir_Id);

                  begin
                     if Is_Absolute_Path (Dir_Name) then
                        Err_Vars.Error_Msg_Name_1 := Dir_Id;

                     else
                        Get_Name_String (Data.Directory);

                        if Name_Buffer (Name_Len) /=
                          Directory_Separator
                        then
                           Name_Len := Name_Len + 1;
                           Name_Buffer (Name_Len) :=
                             Directory_Separator;
                        end if;

                        Name_Buffer
                          (Name_Len + 1 ..
                             Name_Len + Dir_Name'Length) :=
                            Dir_Name;
                        Name_Len := Name_Len + Dir_Name'Length;
                        Err_Vars.Error_Msg_Name_1 := Name_Find;
                     end if;

                     --  Report the error

                     Error_Msg
                       (Project, In_Tree,
                        "Directory { does not exist",
                        Lib_Src_Dir.Location);
                  end;

                  --  Report an error if it is the same as the object
                  --  directory.

               elsif Data.Library_Src_Dir = Data.Object_Directory then
                  Error_Msg
                    (Project, In_Tree,
                     "directory to copy interfaces cannot be " &
                     "the object directory",
                     Lib_Src_Dir.Location);
                  Data.Library_Src_Dir := No_Name;

               else
                  declare
                     Src_Dirs : String_List_Id;
                     Src_Dir  : String_Element;

                  begin
                     --  Interface copy directory cannot be one of the source
                     --  directory of the current project.

                     Src_Dirs := Data.Source_Dirs;
                     while Src_Dirs /= Nil_String loop
                        Src_Dir := In_Tree.String_Elements.Table
                                                          (Src_Dirs);

                        --  Report error if it is one of the source directories

                        if Data.Library_Src_Dir = Src_Dir.Value then
                           Error_Msg
                             (Project, In_Tree,
                              "directory to copy interfaces cannot " &
                              "be one of the source directories",
                              Lib_Src_Dir.Location);
                           Data.Library_Src_Dir := No_Name;
                           exit;
                        end if;

                        Src_Dirs := Src_Dir.Next;
                     end loop;

                     if Data.Library_Src_Dir /= No_Name then

                        --  It cannot be a source directory of any other
                        --  project either.

                        Project_Loop : for Pid in 1 ..
                          Project_Table.Last (In_Tree.Projects)
                        loop
                           Src_Dirs :=
                             In_Tree.Projects.Table (Pid).Source_Dirs;
                           Dir_Loop : while Src_Dirs /= Nil_String loop
                              Src_Dir :=
                                In_Tree.String_Elements.Table (Src_Dirs);

                              --  Report error if it is one of the source
                              --  directories

                              if Data.Library_Src_Dir = Src_Dir.Value then
                                 Error_Msg_Name_1 := Src_Dir.Value;
                                 Error_Msg_Name_2 :=
                                   In_Tree.Projects.Table (Pid).Name;
                                 Error_Msg
                                   (Project, In_Tree,
                                    "directory to copy interfaces cannot " &
                                    "be the same as source directory { of " &
                                    "project {",
                                    Lib_Src_Dir.Location);
                                 Data.Library_Src_Dir := No_Name;
                                 exit Project_Loop;
                              end if;

                              Src_Dirs := Src_Dir.Next;
                           end loop Dir_Loop;
                        end loop Project_Loop;
                     end if;
                  end;

                  --  In high verbosity, if there is a valid Library_Src_Dir,
                  --  display its path name.

                  if Data.Library_Src_Dir /= No_Name
                    and then Current_Verbosity = High
                  then
                     Write_Str ("Directory to copy interfaces =""");
                     Write_Str (Get_Name_String (Data.Library_Src_Dir));
                     Write_Line ("""");
                  end if;
               end if;
            end;
         end if;

         --  Check the symbol related attributes

         --  First, the symbol policy

         if not Lib_Symbol_Policy.Default then
            declare
               Value : constant String :=
                 To_Lower
                   (Get_Name_String (Lib_Symbol_Policy.Value));

            begin
               --  Symbol policy must hove one of a limited number of values

               if Value = "autonomous" or else Value = "default" then
                  Data.Symbol_Data.Symbol_Policy := Autonomous;

               elsif Value = "compliant" then
                  Data.Symbol_Data.Symbol_Policy := Compliant;

               elsif Value = "controlled" then
                  Data.Symbol_Data.Symbol_Policy := Controlled;

               elsif Value = "restricted" then
                  Data.Symbol_Data.Symbol_Policy := Restricted;

               else
                  Error_Msg
                    (Project, In_Tree,
                     "illegal value for Library_Symbol_Policy",
                     Lib_Symbol_Policy.Location);
               end if;
            end;
         end if;

         --  If attribute Library_Symbol_File is not specified, symbol policy
         --  cannot be Restricted.

         if Lib_Symbol_File.Default then
            if Data.Symbol_Data.Symbol_Policy = Restricted then
               Error_Msg
                 (Project, In_Tree,
                  "Library_Symbol_File needs to be defined when " &
                  "symbol policy is Restricted",
                  Lib_Symbol_Policy.Location);
            end if;

         else
            --  Library_Symbol_File is defined. Check that the file exists

            Data.Symbol_Data.Symbol_File := Lib_Symbol_File.Value;

            Get_Name_String (Lib_Symbol_File.Value);

            if Name_Len = 0 then
               Error_Msg
                 (Project, In_Tree,
                  "symbol file name cannot be an empty string",
                  Lib_Symbol_File.Location);

            else
               OK := not Is_Absolute_Path (Name_Buffer (1 .. Name_Len));

               if OK then
                  for J in 1 .. Name_Len loop
                     if Name_Buffer (J) = '/'
                       or else Name_Buffer (J) = Directory_Separator
                     then
                        OK := False;
                        exit;
                     end if;
                  end loop;
               end if;

               if not OK then
                  Error_Msg_Name_1 := Lib_Symbol_File.Value;
                  Error_Msg
                    (Project, In_Tree,
                     "symbol file name { is illegal. " &
                     "Name canot include directory info.",
                     Lib_Symbol_File.Location);
               end if;
            end if;
         end if;

         --  If attribute Library_Reference_Symbol_File is not defined,
         --  symbol policy cannot be Compilant or Controlled.

         if Lib_Ref_Symbol_File.Default then
            if Data.Symbol_Data.Symbol_Policy = Compliant
              or else Data.Symbol_Data.Symbol_Policy = Controlled
            then
               Error_Msg
                 (Project, In_Tree,
                  "a reference symbol file need to be defined",
                  Lib_Symbol_Policy.Location);
            end if;

         else
            --  Library_Reference_Symbol_File is defined, check file exists

            Data.Symbol_Data.Reference := Lib_Ref_Symbol_File.Value;

            Get_Name_String (Lib_Ref_Symbol_File.Value);

            if Name_Len = 0 then
               Error_Msg
                 (Project, In_Tree,
                  "reference symbol file name cannot be an empty string",
                  Lib_Symbol_File.Location);

            else
               OK := not Is_Absolute_Path (Name_Buffer (1 .. Name_Len));

               if OK then
                  for J in 1 .. Name_Len loop
                     if Name_Buffer (J) = '/'
                       or else Name_Buffer (J) = Directory_Separator
                     then
                        OK := False;
                        exit;
                     end if;
                  end loop;
               end if;

               if not OK then
                  Error_Msg_Name_1 := Lib_Ref_Symbol_File.Value;
                  Error_Msg
                    (Project, In_Tree,
                     "reference symbol file { name is illegal. " &
                     "Name canot include directory info.",
                     Lib_Ref_Symbol_File.Location);
               end if;

               if not Is_Regular_File
                 (Get_Name_String (Data.Object_Directory) &
                  Directory_Separator &
                  Get_Name_String (Lib_Ref_Symbol_File.Value))
               then
                  Error_Msg_Name_1 := Lib_Ref_Symbol_File.Value;

                  --  For controlled symbol policy, it is an error if the
                  --  reference symbol file does not exist. For other symbol
                  --  policies, this is just a warning

                  Error_Msg_Warn :=
                    Data.Symbol_Data.Symbol_Policy /= Controlled;

                  Error_Msg
                    (Project, In_Tree,
                     "<library reference symbol file { does not exist",
                     Lib_Ref_Symbol_File.Location);

                  --  In addition in the non-controlled case, if symbol policy
                  --  is Compliant, it is changed to Autonomous, because there
                  --  is no reference to check against, and we don't want to
                  --  fail in this case.

                  if Data.Symbol_Data.Symbol_Policy /= Controlled then
                     if Data.Symbol_Data.Symbol_Policy = Compliant then
                        Data.Symbol_Data.Symbol_Policy := Autonomous;
                     end if;
                  end if;
               end if;
            end if;
         end if;
      end if;
   end Check_Stand_Alone_Library;

   ----------------------------
   -- Compute_Directory_Last --
   ----------------------------

   function Compute_Directory_Last (Dir : String) return Natural is
   begin
      if Dir'Length > 1
        and then (Dir (Dir'Last - 1) = Directory_Separator
                  or else Dir (Dir'Last - 1) = '/')
      then
         return Dir'Last - 1;
      else
         return Dir'Last;
      end if;
   end Compute_Directory_Last;

   --------------------
   -- Body_Suffix_Of --
   --------------------

   function Body_Suffix_Of
     (Language   : Language_Index;
      In_Project : Project_Data;
      In_Tree    : Project_Tree_Ref) return String
   is
      Suffix_Id : constant Name_Id :=
                    Suffix_Of (Language, In_Project, In_Tree);
   begin
      if Suffix_Id /= No_Name then
         return Get_Name_String (Suffix_Id);
      else
         return "." & Get_Name_String (Language_Names.Table (Language));
      end if;
   end Body_Suffix_Of;

   ---------------
   -- Error_Msg --
   ---------------

   procedure Error_Msg
     (Project       : Project_Id;
      In_Tree       : Project_Tree_Ref;
      Msg           : String;
      Flag_Location : Source_Ptr)
   is
      Real_Location : Source_Ptr := Flag_Location;
      Error_Buffer : String (1 .. 5_000);
      Error_Last   : Natural := 0;
      Msg_Name     : Natural := 0;
      First        : Positive := Msg'First;

      procedure Add (C : Character);
      --  Add a character to the buffer

      procedure Add (S : String);
      --  Add a string to the buffer

      procedure Add (Id : Name_Id);
      --  Add a name to the buffer

      ---------
      -- Add --
      ---------

      procedure Add (C : Character) is
      begin
         Error_Last := Error_Last + 1;
         Error_Buffer (Error_Last) := C;
      end Add;

      procedure Add (S : String) is
      begin
         Error_Buffer (Error_Last + 1 .. Error_Last + S'Length) := S;
         Error_Last := Error_Last + S'Length;
      end Add;

      procedure Add (Id : Name_Id) is
      begin
         Get_Name_String (Id);
         Add (Name_Buffer (1 .. Name_Len));
      end Add;

   --  Start of processing for Error_Msg

   begin
      --  If location of error is unknown, use the location of the project

      if Real_Location = No_Location then
         Real_Location := In_Tree.Projects.Table (Project).Location;
      end if;

      if Error_Report = null then
         Prj.Err.Error_Msg (Msg, Real_Location);
         return;
      end if;

      --  Ignore continuation character

      if Msg (First) = '\' then
         First := First + 1;

         --  Warniung character is always the first one in this package
         --  this is an undoocumented kludge!!!

      elsif Msg (First) = '?' then
         First := First + 1;
         Add ("Warning: ");

      elsif Msg (First) = '<' then
         First := First + 1;

         if Err_Vars.Error_Msg_Warn then
            Add ("Warning: ");
         end if;
      end if;

      for Index in First .. Msg'Last loop
         if Msg (Index) = '{' or else Msg (Index) = '%' then

            --  Include a name between double quotes

            Msg_Name := Msg_Name + 1;
            Add ('"');

            case Msg_Name is
               when 1 => Add (Err_Vars.Error_Msg_Name_1);
               when 2 => Add (Err_Vars.Error_Msg_Name_2);
               when 3 => Add (Err_Vars.Error_Msg_Name_3);

               when others => null;
            end case;

            Add ('"');

         else
            Add (Msg (Index));
         end if;

      end loop;

      Error_Report (Error_Buffer (1 .. Error_Last), Project, In_Tree);
   end Error_Msg;

   ------------------
   -- Find_Sources --
   ------------------

   procedure Find_Sources
     (Project      : Project_Id;
      In_Tree      : Project_Tree_Ref;
      Data         : in out Project_Data;
      For_Language : Language_Index;
      Follow_Links : Boolean := False)
   is
      Source_Dir      : String_List_Id := Data.Source_Dirs;
      Element         : String_Element;
      Dir             : Dir_Type;
      Current_Source  : String_List_Id := Nil_String;
      Source_Recorded : Boolean := False;

   begin
      if Current_Verbosity = High then
         Write_Line ("Looking for sources:");
      end if;

      --  For each subdirectory

      while Source_Dir /= Nil_String loop
         begin
            Source_Recorded := False;
            Element := In_Tree.String_Elements.Table (Source_Dir);
            if Element.Value /= No_Name then
               Get_Name_String (Element.Display_Value);

               declare
                  Source_Directory : constant String :=
                    Name_Buffer (1 .. Name_Len) & Directory_Separator;
                  Dir_Last  : constant Natural :=
                     Compute_Directory_Last (Source_Directory);

               begin
                  if Current_Verbosity = High then
                     Write_Str ("Source_Dir = ");
                     Write_Line (Source_Directory);
                  end if;

                  --  We look to every entry in the source directory

                  Open (Dir, Source_Directory
                               (Source_Directory'First .. Dir_Last));

                  loop
                     Read (Dir, Name_Buffer, Name_Len);

                     if Current_Verbosity = High then
                        Write_Str  ("   Checking ");
                        Write_Line (Name_Buffer (1 .. Name_Len));
                     end if;

                     exit when Name_Len = 0;

                     declare
                        File_Name : constant Name_Id := Name_Find;
                        Path      : constant String :=
                          Normalize_Pathname
                            (Name      => Name_Buffer (1 .. Name_Len),
                             Directory => Source_Directory
                               (Source_Directory'First .. Dir_Last),
                             Resolve_Links => Follow_Links,
                             Case_Sensitive => True);
                        Path_Name : Name_Id;

                     begin
                        Name_Len := Path'Length;
                        Name_Buffer (1 .. Name_Len) := Path;
                        Path_Name := Name_Find;

                        if For_Language = Ada_Language_Index then

                           --  We attempt to register it as a source. However,
                           --  there is no error if the file does not contain
                           --  a valid source. But there is an error if we have
                           --  a duplicate unit name.

                           Record_Ada_Source
                             (File_Name       => File_Name,
                              Path_Name       => Path_Name,
                              Project         => Project,
                              In_Tree         => In_Tree,
                              Data            => Data,
                              Location        => No_Location,
                              Current_Source  => Current_Source,
                              Source_Recorded => Source_Recorded,
                              Follow_Links    => Follow_Links);

                        else
                           Check_For_Source
                             (File_Name        => File_Name,
                              Path_Name        => Path_Name,
                              Project          => Project,
                              In_Tree          => In_Tree,
                              Data             => Data,
                              Location         => No_Location,
                              Language         => For_Language,
                              Suffix           =>
                                Body_Suffix_Of (For_Language, Data, In_Tree),
                              Naming_Exception => False);
                        end if;
                     end;
                  end loop;

                  Close (Dir);
               end;
            end if;

         exception
            when Directory_Error =>
               null;
         end;

         if Source_Recorded then
            In_Tree.String_Elements.Table (Source_Dir).Flag :=
              True;
         end if;

         Source_Dir := Element.Next;
      end loop;

      if Current_Verbosity = High then
         Write_Line ("end Looking for sources.");
      end if;

      if For_Language = Ada_Language_Index then

         --  If we have looked for sources and found none, then
         --  it is an error, except if it is an extending project.
         --  If a non extending project is not supposed to contain
         --  any source, then we never call Find_Sources.

         if Current_Source /= Nil_String then
            Data.Ada_Sources_Present := True;

         elsif Data.Extends = No_Project then
            Report_No_Ada_Sources (Project, In_Tree, Data.Location);
         end if;
      end if;
   end Find_Sources;

   --------------------------------
   -- Free_Ada_Naming_Exceptions --
   --------------------------------

   procedure Free_Ada_Naming_Exceptions is
   begin
      Ada_Naming_Exception_Table.Set_Last (0);
      Ada_Naming_Exceptions.Reset;
      Reverse_Ada_Naming_Exceptions.Reset;
   end Free_Ada_Naming_Exceptions;

   ---------------------
   -- Get_Directories --
   ---------------------

   procedure Get_Directories
     (Project : Project_Id;
      In_Tree : Project_Tree_Ref;
      Data    : in out Project_Data)
   is
      Object_Dir : constant Variable_Value :=
                     Util.Value_Of
                       (Name_Object_Dir, Data.Decl.Attributes, In_Tree);

      Exec_Dir   : constant Variable_Value :=
                     Util.Value_Of
                       (Name_Exec_Dir, Data.Decl.Attributes, In_Tree);

      Source_Dirs : constant Variable_Value :=
                      Util.Value_Of
                        (Name_Source_Dirs, Data.Decl.Attributes, In_Tree);

      Last_Source_Dir : String_List_Id  := Nil_String;

      procedure Find_Source_Dirs (From : Name_Id; Location : Source_Ptr);
      --  Find one or several source directories, and add them
      --  to the list of source directories of the project.

      ----------------------
      -- Find_Source_Dirs --
      ----------------------

      procedure Find_Source_Dirs (From : Name_Id; Location : Source_Ptr) is
         Directory : constant String := Get_Name_String (From);
         Element   : String_Element;

         procedure Recursive_Find_Dirs (Path : Name_Id);
         --  Find all the subdirectories (recursively) of Path and add them
         --  to the list of source directories of the project.

         -------------------------
         -- Recursive_Find_Dirs --
         -------------------------

         procedure Recursive_Find_Dirs (Path : Name_Id) is
            Dir      : Dir_Type;
            Name     : String (1 .. 250);
            Last     : Natural;
            List     : String_List_Id := Data.Source_Dirs;
            Element  : String_Element;
            Found    : Boolean := False;

            Non_Canonical_Path : Name_Id := No_Name;
            Canonical_Path     : Name_Id := No_Name;

            The_Path : constant String :=
                         Normalize_Pathname (Get_Name_String (Path)) &
                         Directory_Separator;

            The_Path_Last : constant Natural :=
                              Compute_Directory_Last (The_Path);

         begin
            Name_Len := The_Path_Last - The_Path'First + 1;
            Name_Buffer (1 .. Name_Len) :=
              The_Path (The_Path'First .. The_Path_Last);
            Non_Canonical_Path := Name_Find;
            Get_Name_String (Non_Canonical_Path);
            Canonical_Case_File_Name (Name_Buffer (1 .. Name_Len));
            Canonical_Path := Name_Find;

            --  To avoid processing the same directory several times, check
            --  if the directory is already in Recursive_Dirs. If it is,
            --  then there is nothing to do, just return. If it is not, put
            --  it there and continue recursive processing.

            if Recursive_Dirs.Get (Canonical_Path) then
               return;

            else
               Recursive_Dirs.Set (Canonical_Path, True);
            end if;

            --  Check if directory is already in list

            while List /= Nil_String loop
               Element := In_Tree.String_Elements.Table (List);

               if Element.Value /= No_Name then
                  Found := Element.Value = Canonical_Path;
                  exit when Found;
               end if;

               List := Element.Next;
            end loop;

            --  If directory is not already in list, put it there

            if not Found then
               if Current_Verbosity = High then
                  Write_Str  ("   ");
                  Write_Line (The_Path (The_Path'First .. The_Path_Last));
               end if;

               String_Element_Table.Increment_Last
                 (In_Tree.String_Elements);
               Element :=
                 (Value    => Canonical_Path,
                  Display_Value => Non_Canonical_Path,
                  Location => No_Location,
                  Flag     => False,
                  Next     => Nil_String,
                  Index    => 0);

               --  Case of first source directory

               if Last_Source_Dir = Nil_String then
                  Data.Source_Dirs := String_Element_Table.Last
                                        (In_Tree.String_Elements);

                  --  Here we already have source directories

               else
                  --  Link the previous last to the new one

                  In_Tree.String_Elements.Table
                    (Last_Source_Dir).Next :=
                      String_Element_Table.Last
                        (In_Tree.String_Elements);
               end if;

               --  And register this source directory as the new last

               Last_Source_Dir  := String_Element_Table.Last
                 (In_Tree.String_Elements);
               In_Tree.String_Elements.Table (Last_Source_Dir) :=
                 Element;
            end if;

            --  Now look for subdirectories. We do that even when this
            --  directory is already in the list, because some of its
            --  subdirectories may not be in the list yet.

            Open (Dir, The_Path (The_Path'First .. The_Path_Last));

            loop
               Read (Dir, Name, Last);
               exit when Last = 0;

               if Name (1 .. Last) /= "."
                 and then Name (1 .. Last) /= ".."
               then
                  --  Avoid . and .. directories

                  if Current_Verbosity = High then
                     Write_Str  ("   Checking ");
                     Write_Line (Name (1 .. Last));
                  end if;

                  declare
                     Path_Name : constant String :=
                                   Normalize_Pathname
                                     (Name      => Name (1 .. Last),
                                      Directory =>
                                        The_Path
                                          (The_Path'First .. The_Path_Last),
                                      Resolve_Links  => False,
                                      Case_Sensitive => True);

                  begin
                     if Is_Directory (Path_Name) then

                        --  We have found a new subdirectory, call self

                        Name_Len := Path_Name'Length;
                        Name_Buffer (1 .. Name_Len) := Path_Name;
                        Recursive_Find_Dirs (Name_Find);
                     end if;
                  end;
               end if;
            end loop;

            Close (Dir);

         exception
            when Directory_Error =>
               null;
         end Recursive_Find_Dirs;

      --  Start of processing for Find_Source_Dirs

      begin
         if Current_Verbosity = High then
            Write_Str ("Find_Source_Dirs (""");
            Write_Str (Directory);
            Write_Line (""")");
         end if;

         --  First, check if we are looking for a directory tree,
         --  indicated by "/**" at the end.

         if Directory'Length >= 3
           and then Directory (Directory'Last - 1 .. Directory'Last) = "**"
           and then (Directory (Directory'Last - 2) = '/'
                       or else
                     Directory (Directory'Last - 2) = Directory_Separator)
         then
            Data.Known_Order_Of_Source_Dirs := False;

            Name_Len := Directory'Length - 3;

            if Name_Len = 0 then

               --  This is the case of "/**": all directories
               --  in the file system.

               Name_Len := 1;
               Name_Buffer (1) := Directory (Directory'First);

            else
               Name_Buffer (1 .. Name_Len) :=
                 Directory (Directory'First .. Directory'Last - 3);
            end if;

            if Current_Verbosity = High then
               Write_Str ("Looking for all subdirectories of """);
               Write_Str (Name_Buffer (1 .. Name_Len));
               Write_Line ("""");
            end if;

            declare
               Base_Dir : constant Name_Id := Name_Find;
               Root_Dir : constant String :=
                            Normalize_Pathname
                              (Name      => Get_Name_String (Base_Dir),
                               Directory =>
                                 Get_Name_String (Data.Display_Directory),
                               Resolve_Links  => False,
                               Case_Sensitive => True);

            begin
               if Root_Dir'Length = 0 then
                  Err_Vars.Error_Msg_Name_1 := Base_Dir;

                  if Location = No_Location then
                     Error_Msg
                       (Project, In_Tree,
                        "{ is not a valid directory.",
                        Data.Location);
                  else
                     Error_Msg
                       (Project, In_Tree,
                        "{ is not a valid directory.",
                        Location);
                  end if;

               else
                  --  We have an existing directory, we register it and all
                  --  of its subdirectories.

                  if Current_Verbosity = High then
                     Write_Line ("Looking for source directories:");
                  end if;

                  Name_Len := Root_Dir'Length;
                  Name_Buffer (1 .. Name_Len) := Root_Dir;
                  Recursive_Find_Dirs (Name_Find);

                  if Current_Verbosity = High then
                     Write_Line ("End of looking for source directories.");
                  end if;
               end if;
            end;

         --  We have a single directory

         else
            declare
               Path_Name         : Name_Id;
               Display_Path_Name : Name_Id;

            begin
               Locate_Directory
                 (From, Data.Display_Directory, Path_Name, Display_Path_Name);

               if Path_Name = No_Name then
                  Err_Vars.Error_Msg_Name_1 := From;

                  if Location = No_Location then
                     Error_Msg
                       (Project, In_Tree,
                        "{ is not a valid directory",
                        Data.Location);
                  else
                     Error_Msg
                       (Project, In_Tree,
                        "{ is not a valid directory",
                        Location);
                  end if;

               else
                  --  As it is an existing directory, we add it to
                  --  the list of directories.

                  String_Element_Table.Increment_Last
                    (In_Tree.String_Elements);
                  Element.Value := Path_Name;
                  Element.Display_Value := Display_Path_Name;

                  if Last_Source_Dir = Nil_String then

                     --  This is the first source directory

                     Data.Source_Dirs := String_Element_Table.Last
                                        (In_Tree.String_Elements);

                  else
                     --  We already have source directories,
                     --  link the previous last to the new one.

                     In_Tree.String_Elements.Table
                       (Last_Source_Dir).Next :=
                         String_Element_Table.Last
                           (In_Tree.String_Elements);
                  end if;

                  --  And register this source directory as the new last

                  Last_Source_Dir := String_Element_Table.Last
                    (In_Tree.String_Elements);
                  In_Tree.String_Elements.Table
                    (Last_Source_Dir) := Element;
               end if;
            end;
         end if;
      end Find_Source_Dirs;

   --  Start of processing for Get_Directories

   begin
      if Current_Verbosity = High then
         Write_Line ("Starting to look for directories");
      end if;

      --  Check the object directory

      pragma Assert (Object_Dir.Kind = Single,
                     "Object_Dir is not a single string");

      --  We set the object directory to its default

      Data.Object_Directory   := Data.Directory;
      Data.Display_Object_Dir := Data.Display_Directory;

      if Object_Dir.Value /= Empty_String then
         Get_Name_String (Object_Dir.Value);

         if Name_Len = 0 then
            Error_Msg
              (Project, In_Tree,
               "Object_Dir cannot be empty",
               Object_Dir.Location);

         else
            --  We check that the specified object directory does exist

            Locate_Directory
              (Object_Dir.Value, Data.Display_Directory,
               Data.Object_Directory, Data.Display_Object_Dir);

            if Data.Object_Directory = No_Name then

               --  The object directory does not exist, report an error

               Err_Vars.Error_Msg_Name_1 := Object_Dir.Value;
               Error_Msg
                 (Project, In_Tree,
                  "the object directory { cannot be found",
                  Data.Location);

               --  Do not keep a nil Object_Directory. Set it to the specified
               --  (relative or absolute) path. This is for the benefit of
               --  tools that recover from errors; for example, these tools
               --  could create the non existent directory.

               Data.Display_Object_Dir := Object_Dir.Value;
               Get_Name_String (Object_Dir.Value);
               Canonical_Case_File_Name (Name_Buffer (1 .. Name_Len));
               Data.Object_Directory := Name_Find;
            end if;
         end if;
      end if;

      if Current_Verbosity = High then
         if Data.Object_Directory = No_Name then
            Write_Line ("No object directory");
         else
            Write_Str ("Object directory: """);
            Write_Str (Get_Name_String (Data.Display_Object_Dir));
            Write_Line ("""");
         end if;
      end if;

      --  Check the exec directory

      pragma Assert (Exec_Dir.Kind = Single,
                     "Exec_Dir is not a single string");

      --  We set the object directory to its default

      Data.Exec_Directory   := Data.Object_Directory;
      Data.Display_Exec_Dir := Data.Display_Object_Dir;

      if Exec_Dir.Value /= Empty_String then
         Get_Name_String (Exec_Dir.Value);

         if Name_Len = 0 then
            Error_Msg
              (Project, In_Tree,
               "Exec_Dir cannot be empty",
               Exec_Dir.Location);

         else
            --  We check that the specified object directory
            --  does exist.

            Locate_Directory
              (Exec_Dir.Value, Data.Directory,
               Data.Exec_Directory, Data.Display_Exec_Dir);

            if Data.Exec_Directory = No_Name then
               Err_Vars.Error_Msg_Name_1 := Exec_Dir.Value;
               Error_Msg
                 (Project, In_Tree,
                  "the exec directory { cannot be found",
                  Data.Location);
            end if;
         end if;
      end if;

      if Current_Verbosity = High then
         if Data.Exec_Directory = No_Name then
            Write_Line ("No exec directory");
         else
            Write_Str ("Exec directory: """);
            Write_Str (Get_Name_String (Data.Display_Exec_Dir));
            Write_Line ("""");
         end if;
      end if;

      --  Look for the source directories

      if Current_Verbosity = High then
         Write_Line ("Starting to look for source directories");
      end if;

      pragma Assert (Source_Dirs.Kind = List, "Source_Dirs is not a list");

      if Source_Dirs.Default then

         --  No Source_Dirs specified: the single source directory
         --  is the one containing the project file

         String_Element_Table.Increment_Last
           (In_Tree.String_Elements);
         Data.Source_Dirs := String_Element_Table.Last
           (In_Tree.String_Elements);
         In_Tree.String_Elements.Table (Data.Source_Dirs) :=
           (Value         => Data.Directory,
            Display_Value => Data.Display_Directory,
            Location      => No_Location,
            Flag          => False,
            Next          => Nil_String,
            Index         => 0);

         if Current_Verbosity = High then
            Write_Line ("Single source directory:");
            Write_Str ("    """);
            Write_Str (Get_Name_String (Data.Display_Directory));
            Write_Line ("""");
         end if;

      elsif Source_Dirs.Values = Nil_String then

         --  If Source_Dirs is an empty string list, this means
         --  that this project contains no source. For projects that
         --  don't extend other projects, this also means that there is no
         --  need for an object directory, if not specified.

         if Data.Extends = No_Project
           and then  Data.Object_Directory = Data.Directory
         then
            Data.Object_Directory := No_Name;
         end if;

         Data.Source_Dirs           := Nil_String;
         Data.Ada_Sources_Present   := False;
         Data.Other_Sources_Present := False;

      else
         declare
            Source_Dir : String_List_Id := Source_Dirs.Values;
            Element    : String_Element;

         begin
            --  We will find the source directories for each
            --  element of the list

            while Source_Dir /= Nil_String loop
               Element :=
                 In_Tree.String_Elements.Table (Source_Dir);
               Find_Source_Dirs (Element.Value, Element.Location);
               Source_Dir := Element.Next;
            end loop;
         end;
      end if;

      if Current_Verbosity = High then
         Write_Line ("Putting source directories in canonical cases");
      end if;

      declare
         Current : String_List_Id := Data.Source_Dirs;
         Element : String_Element;

      begin
         while Current /= Nil_String loop
            Element := In_Tree.String_Elements.Table (Current);
            if Element.Value /= No_Name then
               Get_Name_String (Element.Value);
               Canonical_Case_File_Name (Name_Buffer (1 .. Name_Len));
               Element.Value := Name_Find;
               In_Tree.String_Elements.Table (Current) := Element;
            end if;

            Current := Element.Next;
         end loop;
      end;

   end Get_Directories;

   ---------------
   -- Get_Mains --
   ---------------

   procedure Get_Mains
     (Project : Project_Id;
      In_Tree : Project_Tree_Ref;
      Data    : in out Project_Data) is
      Mains : constant Variable_Value :=
                Prj.Util.Value_Of (Name_Main, Data.Decl.Attributes, In_Tree);

   begin
      Data.Mains := Mains.Values;

      --  If no Mains were specified, and if we are an extending
      --  project, inherit the Mains from the project we are extending.

      if Mains.Default then
         if Data.Extends /= No_Project then
            Data.Mains :=
              In_Tree.Projects.Table (Data.Extends).Mains;
         end if;

      --  In a library project file, Main cannot be specified

      elsif Data.Library then
         Error_Msg
           (Project, In_Tree,
            "a library project file cannot have Main specified",
            Mains.Location);
      end if;
   end Get_Mains;

   ---------------------------
   -- Get_Sources_From_File --
   ---------------------------

   procedure Get_Sources_From_File
     (Path     : String;
      Location : Source_Ptr;
      Project  : Project_Id;
      In_Tree  : Project_Tree_Ref)
   is
      File        : Prj.Util.Text_File;
      Line        : String (1 .. 250);
      Last        : Natural;
      Source_Name : Name_Id;

   begin
      Source_Names.Reset;

      if Current_Verbosity = High then
         Write_Str  ("Opening """);
         Write_Str  (Path);
         Write_Line (""".");
      end if;

      --  Open the file

      Prj.Util.Open (File, Path);

      if not Prj.Util.Is_Valid (File) then
         Error_Msg (Project, In_Tree, "file does not exist", Location);
      else
         --  Read the lines one by one

         while not Prj.Util.End_Of_File (File) loop
            Prj.Util.Get_Line (File, Line, Last);

            --  A non empty, non comment line should contain a file name

            if Last /= 0
              and then (Last = 1 or else Line (1 .. 2) /= "--")
            then
               --  ??? we should check that there is no directory information

               Name_Len := Last;
               Name_Buffer (1 .. Name_Len) := Line (1 .. Last);
               Canonical_Case_File_Name (Name_Buffer (1 .. Name_Len));
               Source_Name := Name_Find;
               Source_Names.Set
                 (K => Source_Name,
                  E =>
                    (Name     => Source_Name,
                     Location => Location,
                     Found    => False));
            end if;
         end loop;

         Prj.Util.Close (File);

      end if;
   end Get_Sources_From_File;

   --------------
   -- Get_Unit --
   --------------

   procedure Get_Unit
     (Canonical_File_Name : Name_Id;
      Naming              : Naming_Data;
      Exception_Id        : out Ada_Naming_Exception_Id;
      Unit_Name           : out Name_Id;
      Unit_Kind           : out Spec_Or_Body;
      Needs_Pragma        : out Boolean)
   is
      Info_Id  : Ada_Naming_Exception_Id
        := Ada_Naming_Exceptions.Get (Canonical_File_Name);
      VMS_Name : Name_Id;

   begin
      if Info_Id = No_Ada_Naming_Exception then
         if Hostparm.OpenVMS then
            VMS_Name := Canonical_File_Name;
            Get_Name_String (VMS_Name);

            if Name_Buffer (Name_Len) = '.' then
               Name_Len := Name_Len - 1;
               VMS_Name := Name_Find;
            end if;

            Info_Id := Ada_Naming_Exceptions.Get (VMS_Name);
         end if;

      end if;

      if Info_Id /= No_Ada_Naming_Exception then
         Exception_Id := Info_Id;
         Unit_Name := No_Name;
         Unit_Kind := Specification;
         Needs_Pragma := True;
         return;
      end if;

      Needs_Pragma := False;
      Exception_Id := No_Ada_Naming_Exception;

      Get_Name_String (Canonical_File_Name);

      declare
         File          : String := Name_Buffer (1 .. Name_Len);
         First         : constant Positive := File'First;
         Last          : Natural           := File'Last;
         Standard_GNAT : Boolean;

      begin
         Standard_GNAT :=
           Naming.Ada_Spec_Suffix = Default_Ada_Spec_Suffix
             and then Naming.Ada_Body_Suffix = Default_Ada_Body_Suffix;

         --  Check if the end of the file name is Specification_Append

         Get_Name_String (Naming.Ada_Spec_Suffix);

         if File'Length > Name_Len
           and then File (Last - Name_Len + 1 .. Last) =
                                                Name_Buffer (1 .. Name_Len)
         then
            --  We have a spec

            Unit_Kind := Specification;
            Last := Last - Name_Len;

            if Current_Verbosity = High then
               Write_Str  ("   Specification: ");
               Write_Line (File (First .. Last));
            end if;

         else
            Get_Name_String (Naming.Ada_Body_Suffix);

            --  Check if the end of the file name is Body_Append

            if File'Length > Name_Len
              and then File (Last - Name_Len + 1 .. Last) =
                                                Name_Buffer (1 .. Name_Len)
            then
               --  We have a body

               Unit_Kind := Body_Part;
               Last := Last - Name_Len;

               if Current_Verbosity = High then
                  Write_Str  ("   Body: ");
                  Write_Line (File (First .. Last));
               end if;

            elsif Naming.Separate_Suffix /= Naming.Ada_Spec_Suffix then
               Get_Name_String (Naming.Separate_Suffix);

               --  Check if the end of the file name is Separate_Append

               if File'Length > Name_Len
                 and then File (Last - Name_Len + 1 .. Last) =
                                                Name_Buffer (1 .. Name_Len)
               then
                  --  We have a separate (a body)

                  Unit_Kind := Body_Part;
                  Last := Last - Name_Len;

                  if Current_Verbosity = High then
                     Write_Str  ("   Separate: ");
                     Write_Line (File (First .. Last));
                  end if;

               else
                  Last := 0;
               end if;

            else
               Last := 0;
            end if;
         end if;

         if Last = 0 then

            --  This is not a source file

            Unit_Name := No_Name;
            Unit_Kind := Specification;

            if Current_Verbosity = High then
               Write_Line ("   Not a valid file name.");
            end if;

            return;
         end if;

         Get_Name_String (Naming.Dot_Replacement);
         Standard_GNAT :=
           Standard_GNAT and then Name_Buffer (1 .. Name_Len) = "-";

         if Name_Buffer (1 .. Name_Len) /= "." then

            --  If Dot_Replacement is not a single dot, then there should
            --  not be any dot in the name.

            for Index in First .. Last loop
               if File (Index) = '.' then
                  if Current_Verbosity = High then
                     Write_Line
                       ("   Not a valid file name (some dot not replaced).");
                  end if;

                  Unit_Name := No_Name;
                  return;

               end if;
            end loop;

            --  Replace the substring Dot_Replacement with dots

            declare
               Index : Positive := First;

            begin
               while Index <= Last - Name_Len + 1 loop

                  if File (Index .. Index + Name_Len - 1) =
                    Name_Buffer (1 .. Name_Len)
                  then
                     File (Index) := '.';

                     if Name_Len > 1 and then Index < Last then
                        File (Index + 1 .. Last - Name_Len + 1) :=
                          File (Index + Name_Len .. Last);
                     end if;

                     Last := Last - Name_Len + 1;
                  end if;

                  Index := Index + 1;
               end loop;
            end;
         end if;

         --  Check if the casing is right

         declare
            Src      : String := File (First .. Last);
            Src_Last : Positive := Last;

         begin
            case Naming.Casing is
               when All_Lower_Case =>
                  Fixed.Translate
                    (Source  => Src,
                     Mapping => Lower_Case_Map);

               when All_Upper_Case =>
                  Fixed.Translate
                    (Source  => Src,
                     Mapping => Upper_Case_Map);

               when Mixed_Case | Unknown =>
                  null;
            end case;

            if Src /= File (First .. Last) then
               if Current_Verbosity = High then
                  Write_Line ("   Not a valid file name (casing).");
               end if;

               Unit_Name := No_Name;
               return;
            end if;

            --  We put the name in lower case

            Fixed.Translate
              (Source  => Src,
               Mapping => Lower_Case_Map);

            --  In the standard GNAT naming scheme, check for special cases:
            --  children or separates of A, G, I or S, and run time sources.

            if Standard_GNAT and then Src'Length >= 3 then
               declare
                  S1 : constant Character := Src (Src'First);
                  S2 : constant Character := Src (Src'First + 1);
                  S3 : constant Character := Src (Src'First + 2);

               begin
                  if S1 = 'a' or else
                     S1 = 'g' or else
                     S1 = 'i' or else
                     S1 = 's'
                  then
                     --  Children or separates of packages A, G, I or S. On
                     --  VMS these names are x__ ... and on other systems the
                     --  names are x~... (where x is a, g, i, or s).

                     if (OpenVMS_On_Target
<<<<<<< HEAD
                         and then S2 = '_'
                         and then S3 = '_')
                        or else
                         S2 = '~'
=======
                          and then S2 = '_'
                          and then S3 = '_')
                       or else
                         (not OpenVMS_On_Target
                           and then S2 = '~')
>>>>>>> f8383f28
                     then
                        Src (Src'First + 1) := '.';

                        if OpenVMS_On_Target then
                           Src_Last := Src_Last - 1;
                           Src (Src'First + 2 .. Src_Last) :=
                             Src (Src'First + 3 .. Src_Last + 1);
                        end if;

                     --  If it is potentially a run time source, disable
                     --  filling of the mapping file to avoid warnings.

                     elsif S2 = '.' then
                        Set_Mapping_File_Initial_State_To_Empty;
                     end if;
                  end if;
               end;
            end if;

            if Current_Verbosity = High then
               Write_Str  ("      ");
               Write_Line (Src (Src'First .. Src_Last));
            end if;

            --  Now, we check if this name is a valid unit name

            Check_Ada_Name
              (Name => Src (Src'First .. Src_Last), Unit => Unit_Name);
         end;

      end;
   end Get_Unit;

   ----------
   -- Hash --
   ----------

   function Hash (Unit : Unit_Info) return Header_Num is
   begin
      return Header_Num (Unit.Unit mod 2048);
   end Hash;

   -----------------------
   -- Is_Illegal_Suffix --
   -----------------------

   function Is_Illegal_Suffix
     (Suffix                          : String;
      Dot_Replacement_Is_A_Single_Dot : Boolean) return Boolean
   is
   begin
      if Suffix'Length = 0 or else Index (Suffix, ".") = 0 then
         return True;
      end if;

      --  If dot replacement is a single dot, and first character of
      --  suffix is also a dot

      if Dot_Replacement_Is_A_Single_Dot
        and then Suffix (Suffix'First) = '.'
      then
         for Index in Suffix'First + 1 .. Suffix'Last loop

            --  If there is another dot

            if Suffix (Index) = '.' then

               --  It is illegal to have a letter following the initial dot

               return Is_Letter (Suffix (Suffix'First + 1));
            end if;
         end loop;
      end if;

      --  Everything is OK

      return False;
   end Is_Illegal_Suffix;

   ----------------------
   -- Locate_Directory --
   ----------------------

   procedure Locate_Directory
     (Name    : Name_Id;
      Parent  : Name_Id;
      Dir     : out Name_Id;
      Display : out Name_Id)
   is
      The_Name   : constant String := Get_Name_String (Name);

      The_Parent : constant String :=
                     Get_Name_String (Parent) & Directory_Separator;

      The_Parent_Last : constant Natural :=
                     Compute_Directory_Last (The_Parent);

   begin
      if Current_Verbosity = High then
         Write_Str ("Locate_Directory (""");
         Write_Str (The_Name);
         Write_Str (""", """);
         Write_Str (The_Parent);
         Write_Line (""")");
      end if;

      Dir     := No_Name;
      Display := No_Name;

      if Is_Absolute_Path (The_Name) then
         if Is_Directory (The_Name) then
            declare
               Normed : constant String :=
                          Normalize_Pathname
                            (The_Name,
                             Resolve_Links  => False,
                             Case_Sensitive => True);

               Canonical_Path : constant String :=
                                  Normalize_Pathname
                                    (Normed,
                                     Resolve_Links  => True,
                                     Case_Sensitive => False);

            begin
               Name_Len := Normed'Length;
               Name_Buffer (1 .. Name_Len) := Normed;
               Display := Name_Find;

               Name_Len := Canonical_Path'Length;
               Name_Buffer (1 .. Name_Len) := Canonical_Path;
               Dir := Name_Find;
            end;
         end if;

      else
         declare
            Full_Path : constant String :=
                          The_Parent (The_Parent'First .. The_Parent_Last) &
                          The_Name;

         begin
            if Is_Directory (Full_Path) then
               declare
                  Normed : constant String :=
                             Normalize_Pathname
                               (Full_Path,
                                Resolve_Links  => False,
                                Case_Sensitive => True);

                  Canonical_Path : constant String :=
                                     Normalize_Pathname
                                       (Normed,
                                        Resolve_Links  => True,
                                        Case_Sensitive => False);

               begin
                  Name_Len := Normed'Length;
                  Name_Buffer (1 .. Name_Len) := Normed;
                  Display := Name_Find;

                  Name_Len := Canonical_Path'Length;
                  Name_Buffer (1 .. Name_Len) := Canonical_Path;
                  Dir := Name_Find;
               end;
            end if;
         end;
      end if;
   end Locate_Directory;

   ----------------------
   -- Look_For_Sources --
   ----------------------

   procedure Look_For_Sources
     (Project      : Project_Id;
      In_Tree      : Project_Tree_Ref;
      Data         : in out Project_Data;
      Follow_Links : Boolean)
   is
      procedure Get_Path_Names_And_Record_Sources (Follow_Links : Boolean);
      --  Find the path names of the source files in the Source_Names table
      --  in the source directories and record those that are Ada sources.

      procedure Get_Sources_From_File
        (Path     : String;
         Location : Source_Ptr);
      --  Get the sources of a project from a text file

      ---------------------------------------
      -- Get_Path_Names_And_Record_Sources --
      ---------------------------------------

      procedure Get_Path_Names_And_Record_Sources (Follow_Links : Boolean) is
         Source_Dir : String_List_Id := Data.Source_Dirs;
         Element    : String_Element;
         Path       : Name_Id;

         Dir      : Dir_Type;
         Name     : Name_Id;
         Canonical_Name : Name_Id;
         Name_Str : String (1 .. 1_024);
         Last     : Natural := 0;
         NL       : Name_Location;

         Current_Source : String_List_Id := Nil_String;

         First_Error : Boolean := True;

         Source_Recorded : Boolean := False;

      begin
         --  We look in all source directories for the file names in the
         --  hash table Source_Names

         while Source_Dir /= Nil_String loop
            Source_Recorded := False;
            Element := In_Tree.String_Elements.Table (Source_Dir);

            declare
               Dir_Path : constant String := Get_Name_String (Element.Value);
            begin
               if Current_Verbosity = High then
                  Write_Str ("checking directory """);
                  Write_Str (Dir_Path);
                  Write_Line ("""");
               end if;

               Open (Dir, Dir_Path);

               loop
                  Read (Dir, Name_Str, Last);
                  exit when Last = 0;
                  Name_Len := Last;
                  Name_Buffer (1 .. Name_Len) := Name_Str (1 .. Last);
                  Name := Name_Find;
                  Canonical_Case_File_Name (Name_Str (1 .. Last));
                  Name_Len := Last;
                  Name_Buffer (1 .. Name_Len) := Name_Str (1 .. Last);
                  Canonical_Name := Name_Find;
                  NL := Source_Names.Get (Canonical_Name);

                  if NL /= No_Name_Location and then not NL.Found then
                     NL.Found := True;
                     Source_Names.Set (Canonical_Name, NL);
                     Name_Len := Dir_Path'Length;
                     Name_Buffer (1 .. Name_Len) := Dir_Path;

                     if Name_Buffer (Name_Len) /= Directory_Separator then
                        Add_Char_To_Name_Buffer (Directory_Separator);
                     end if;

                     Add_Str_To_Name_Buffer (Name_Str (1 .. Last));
                     Path := Name_Find;

                     if Current_Verbosity = High then
                        Write_Str  ("  found ");
                        Write_Line (Get_Name_String (Name));
                     end if;

                     --  Register the source if it is an Ada compilation unit

                     Record_Ada_Source
                       (File_Name       => Name,
                        Path_Name       => Path,
                        Project         => Project,
                        In_Tree         => In_Tree,
                        Data            => Data,
                        Location        => NL.Location,
                        Current_Source  => Current_Source,
                        Source_Recorded => Source_Recorded,
                        Follow_Links    => Follow_Links);
                  end if;
               end loop;

               Close (Dir);
            end;

            if Source_Recorded then
               In_Tree.String_Elements.Table (Source_Dir).Flag :=
                 True;
            end if;

            Source_Dir := Element.Next;
         end loop;

         --  It is an error if a source file name in a source list or
         --  in a source list file is not found.

         NL := Source_Names.Get_First;

         while NL /= No_Name_Location loop
            if not NL.Found then
               Err_Vars.Error_Msg_Name_1 := NL.Name;

               if First_Error then
                  Error_Msg
                    (Project, In_Tree,
                     "source file { cannot be found",
                     NL.Location);
                  First_Error := False;

               else
                  Error_Msg
                    (Project, In_Tree,
                     "\source file { cannot be found",
                     NL.Location);
               end if;
            end if;

            NL := Source_Names.Get_Next;
         end loop;
      end Get_Path_Names_And_Record_Sources;

      ---------------------------
      -- Get_Sources_From_File --
      ---------------------------

      procedure Get_Sources_From_File
        (Path     : String;
         Location : Source_Ptr)
      is
      begin
         --  Get the list of sources from the file and put them in hash table
         --  Source_Names.

         Get_Sources_From_File (Path, Location, Project, In_Tree);

         --  Look in the source directories to find those sources

         Get_Path_Names_And_Record_Sources (Follow_Links);

         --  We should have found at least one source.
         --  If not, report an error/warning.

         if Data.Sources = Nil_String then
            Report_No_Ada_Sources (Project, In_Tree, Location);
         end if;
      end Get_Sources_From_File;

   begin
      if Data.Ada_Sources_Present then
         declare
            Sources          : constant Variable_Value :=
                                 Util.Value_Of
                                   (Name_Source_Files,
                                    Data.Decl.Attributes,
                                    In_Tree);

            Source_List_File : constant Variable_Value :=
                                 Util.Value_Of
                                   (Name_Source_List_File,
                                    Data.Decl.Attributes,
                                    In_Tree);

            Locally_Removed  : constant Variable_Value :=
                                 Util.Value_Of
                                   (Name_Locally_Removed_Files,
                                    Data.Decl.Attributes,
                                    In_Tree);

         begin
            pragma Assert
              (Sources.Kind = List,
               "Source_Files is not a list");

            pragma Assert
              (Source_List_File.Kind = Single,
               "Source_List_File is not a single string");

            if not Sources.Default then
               if not Source_List_File.Default then
                  Error_Msg
                    (Project, In_Tree,
                     "?both variables source_files and " &
                     "source_list_file are present",
                     Source_List_File.Location);
               end if;

               --  Sources is a list of file names

               declare
                  Current  : String_List_Id := Sources.Values;
                  Element  : String_Element;
                  Location : Source_Ptr;
                  Name     : Name_Id;

               begin
                  Source_Names.Reset;

                  Data.Ada_Sources_Present := Current /= Nil_String;

                  while Current /= Nil_String loop
                     Element :=
                       In_Tree.String_Elements.Table (Current);
                     Get_Name_String (Element.Value);
                     Canonical_Case_File_Name (Name_Buffer (1 .. Name_Len));
                     Name := Name_Find;

                     --  If the element has no location, then use the
                     --  location of Sources to report possible errors.

                     if Element.Location = No_Location then
                        Location := Sources.Location;
                     else
                        Location := Element.Location;
                     end if;

                     Source_Names.Set
                       (K => Name,
                        E =>
                          (Name     => Name,
                           Location => Location,
                           Found    => False));

                     Current := Element.Next;
                  end loop;

                  Get_Path_Names_And_Record_Sources (Follow_Links);
               end;

               --  No source_files specified

               --  We check Source_List_File has been specified

            elsif not Source_List_File.Default then

               --  Source_List_File is the name of the file
               --  that contains the source file names

               declare
                  Source_File_Path_Name : constant String :=
                                            Path_Name_Of
                                              (Source_List_File.Value,
                                               Data.Directory);

               begin
                  if Source_File_Path_Name'Length = 0 then
                     Err_Vars.Error_Msg_Name_1 := Source_List_File.Value;
                     Error_Msg
                       (Project, In_Tree,
                        "file with sources { does not exist",
                        Source_List_File.Location);

                  else
                     Get_Sources_From_File
                       (Source_File_Path_Name,
                        Source_List_File.Location);
                  end if;
               end;

            else
               --  Neither Source_Files nor Source_List_File has been
               --  specified. Find all the files that satisfy the naming
               --  scheme in all the source directories.

               Find_Sources
                 (Project, In_Tree, Data, Ada_Language_Index, Follow_Links);
            end if;

            --  If there are sources that are locally removed, mark them as
            --  such in the Units table.

            if not Locally_Removed.Default then

               --  Sources can be locally removed only in extending
               --  project files.

               if Data.Extends = No_Project then
                  Error_Msg
                    (Project, In_Tree,
                     "Locally_Removed_Files can only be used " &
                     "in an extending project file",
                     Locally_Removed.Location);

               else
                  declare
                     Current  : String_List_Id := Locally_Removed.Values;
                     Element  : String_Element;
                     Location : Source_Ptr;
                     OK       : Boolean;
                     Unit     : Unit_Data;
                     Name     : Name_Id;
                     Extended : Project_Id;

                  begin
                     while Current /= Nil_String loop
                        Element :=
                          In_Tree.String_Elements.Table (Current);
                        Get_Name_String (Element.Value);
                        Canonical_Case_File_Name (Name_Buffer (1 .. Name_Len));
                        Name := Name_Find;

                        --  If the element has no location, then use the
                        --  location of Locally_Removed to report
                        --  possible errors.

                        if Element.Location = No_Location then
                           Location := Locally_Removed.Location;
                        else
                           Location := Element.Location;
                        end if;

                        OK := False;

                        for Index in Unit_Table.First ..
                                  Unit_Table.Last (In_Tree.Units)
                        loop
                           Unit := In_Tree.Units.Table (Index);

                           if Unit.File_Names (Specification).Name = Name then
                              OK := True;

                              --  Check that this is from a project that
                              --  the current project extends, but not the
                              --  current project.

                              Extended := Unit.File_Names
                                (Specification).Project;

                              if Extended = Project then
                                 Error_Msg
                                   (Project, In_Tree,
                                    "cannot remove a source " &
                                    "of the same project",
                                    Location);

                              elsif
                                Project_Extends (Project, Extended, In_Tree)
                              then
                                 Unit.File_Names
                                   (Specification).Path := Slash;
                                 Unit.File_Names
                                   (Specification).Needs_Pragma := False;
                                 In_Tree.Units.Table (Index) :=
                                   Unit;
                                 Add_Forbidden_File_Name
                                   (Unit.File_Names (Specification).Name);
                                 exit;

                              else
                                 Error_Msg
                                   (Project, In_Tree,
                                    "cannot remove a source from " &
                                    "another project",
                                    Location);
                              end if;

                           elsif
                             Unit.File_Names (Body_Part).Name = Name
                           then
                              OK := True;

                              --  Check that this is from a project that
                              --  the current project extends, but not the
                              --  current project.

                              Extended := Unit.File_Names
                                (Body_Part).Project;

                              if Extended = Project then
                                 Error_Msg
                                   (Project, In_Tree,
                                    "cannot remove a source " &
                                    "of the same project",
                                    Location);

                              elsif
                                Project_Extends (Project, Extended, In_Tree)
                              then
                                 Unit.File_Names (Body_Part).Path := Slash;
                                 Unit.File_Names (Body_Part).Needs_Pragma
                                   := False;
                                 In_Tree.Units.Table (Index) :=
                                   Unit;
                                 Add_Forbidden_File_Name
                                   (Unit.File_Names (Body_Part).Name);
                                 exit;
                              end if;

                           end if;
                        end loop;

                        if not OK then
                           Err_Vars.Error_Msg_Name_1 := Name;
                           Error_Msg
                             (Project, In_Tree, "unknown file {", Location);
                        end if;

                        Current := Element.Next;
                     end loop;
                  end;
               end if;
            end if;
         end;
      end if;

      if Data.Other_Sources_Present then

         --  Set Source_Present to False. It will be set back to True
         --  whenever a source is found.

         Data.Other_Sources_Present := False;
         for Lang in Ada_Language_Index + 1 .. Last_Language_Index loop

            --  For each language (other than Ada) in the project file

            if Is_Present (Lang, Data, In_Tree) then

               --  Reset the indication that there are sources of this
               --  language. It will be set back to True whenever we find a
               --  source of the language.

               Set (Lang, False, Data, In_Tree);

               --  First, get the source suffix for the language

               Set (Suffix       => Suffix_For (Lang, Data.Naming, In_Tree),
                    For_Language => Lang,
                    In_Project   => Data,
                    In_Tree      => In_Tree);

               --  Then, deal with the naming exceptions, if any

               Source_Names.Reset;

               declare
                  Naming_Exceptions : constant Variable_Value :=
                    Value_Of
                      (Index     => Language_Names.Table (Lang),
                       Src_Index => 0,
                       In_Array  => Data.Naming.Implementation_Exceptions,
                       In_Tree   => In_Tree);
                  Element_Id        : String_List_Id;
                  Element           : String_Element;
                  File_Id           : Name_Id;
                  Source_Found      : Boolean := False;

               begin
                  --  If there are naming exceptions, look through them one
                  --  by one.

                  if Naming_Exceptions /= Nil_Variable_Value then
                     Element_Id := Naming_Exceptions.Values;

                     while Element_Id /= Nil_String loop
                        Element := In_Tree.String_Elements.Table
                                                          (Element_Id);
                        Get_Name_String (Element.Value);
                        Canonical_Case_File_Name
                          (Name_Buffer (1 .. Name_Len));
                        File_Id := Name_Find;

                        --  Put each naming exception in the Source_Names
                        --  hash table, but if there are repetition, don't
                        --  bother after the first instance.

                        if
                          Source_Names.Get (File_Id) = No_Name_Location
                        then
                           Source_Found := True;
                           Source_Names.Set
                             (File_Id,
                              (Name     => File_Id,
                               Location => Element.Location,
                               Found    => False));
                        end if;

                        Element_Id := Element.Next;
                     end loop;

                     --  If there is at least one naming exception, record
                     --  those that are found in the source directories.

                     if Source_Found then
                        Record_Other_Sources
                          (Project           => Project,
                           In_Tree           => In_Tree,
                           Data              => Data,
                           Language          => Lang,
                           Naming_Exceptions => True);
                     end if;

                  end if;
               end;

               --  Now, check if a list of sources is declared either through
               --  a string list (attribute Source_Files) or a text file
               --  (attribute Source_List_File). If a source list is declared,
               --  we will consider only those naming exceptions that are
               --  on the list.

               declare
                  Sources          : constant Variable_Value :=
                                       Util.Value_Of
                                         (Name_Source_Files,
                                          Data.Decl.Attributes,
                                          In_Tree);

                  Source_List_File : constant Variable_Value :=
                                       Util.Value_Of
                                         (Name_Source_List_File,
                                          Data.Decl.Attributes,
                                          In_Tree);

               begin
                  pragma Assert
                    (Sources.Kind = List,
                     "Source_Files is not a list");

                  pragma Assert
                    (Source_List_File.Kind = Single,
                     "Source_List_File is not a single string");

                  if not Sources.Default then
                     if not Source_List_File.Default then
                        Error_Msg
                          (Project, In_Tree,
                           "?both variables source_files and " &
                           "source_list_file are present",
                           Source_List_File.Location);
                     end if;

                     --  Sources is a list of file names

                     declare
                        Current  : String_List_Id := Sources.Values;
                        Element  : String_Element;
                        Location : Source_Ptr;
                        Name     : Name_Id;

                     begin
                        Source_Names.Reset;

                        --  Put all the sources in the Source_Names hash table

                        while Current /= Nil_String loop
                           Element :=
                             In_Tree.String_Elements.Table
                               (Current);
                           Get_Name_String (Element.Value);
                           Canonical_Case_File_Name
                             (Name_Buffer (1 .. Name_Len));
                           Name := Name_Find;

                           --  If the element has no location, then use the
                           --  location of Sources to report possible errors.

                           if Element.Location = No_Location then
                              Location := Sources.Location;
                           else
                              Location := Element.Location;
                           end if;

                           Source_Names.Set
                             (K => Name,
                              E =>
                                (Name     => Name,
                                 Location => Location,
                                 Found    => False));

                           Current := Element.Next;
                        end loop;

                        --  And look for their directories

                        Record_Other_Sources
                          (Project           => Project,
                           In_Tree           => In_Tree,
                           Data              => Data,
                           Language          => Lang,
                           Naming_Exceptions => False);
                     end;

                     --  No source_files specified

                     --  We check if Source_List_File has been specified

                  elsif not Source_List_File.Default then

                     --  Source_List_File is the name of the file
                     --  that contains the source file names

                     declare
                        Source_File_Path_Name : constant String :=
                          Path_Name_Of
                            (Source_List_File.Value,
                             Data.Directory);

                     begin
                        if Source_File_Path_Name'Length = 0 then
                           Err_Vars.Error_Msg_Name_1 :=
                             Source_List_File.Value;
                           Error_Msg
                             (Project, In_Tree,
                              "file with sources { does not exist",
                              Source_List_File.Location);

                        else
                           --  Read the file, putting each source in the
                           --  Source_Names hash table.

                           Get_Sources_From_File
                             (Source_File_Path_Name,
                              Source_List_File.Location,
                              Project, In_Tree);

                           --  And look for their directories

                           Record_Other_Sources
                             (Project           => Project,
                              In_Tree           => In_Tree,
                              Data              => Data,
                              Language          => Lang,
                              Naming_Exceptions => False);
                        end if;
                     end;

                  --  Neither Source_Files nor Source_List_File was specified

                  else
                     --  Find all the files that satisfy the naming scheme in
                     --  all the source directories. All the naming exceptions
                     --  that effectively exist are also part of the source
                     --  of this language.

                     Find_Sources (Project, In_Tree, Data, Lang);
                  end if;
               end;
            end if;
         end loop;
      end if;
   end Look_For_Sources;

   ------------------
   -- Path_Name_Of --
   ------------------

   function Path_Name_Of
     (File_Name : Name_Id;
      Directory : Name_Id) return String
   is
      Result : String_Access;

      The_Directory : constant String := Get_Name_String (Directory);

   begin
      Get_Name_String (File_Name);
      Result := Locate_Regular_File
        (File_Name => Name_Buffer (1 .. Name_Len),
         Path      => The_Directory);

      if Result = null then
         return "";
      else
         Canonical_Case_File_Name (Result.all);
         return Result.all;
      end if;
   end Path_Name_Of;

   -------------------------------
   -- Prepare_Ada_Naming_Exceptions --
   -------------------------------

   procedure Prepare_Ada_Naming_Exceptions
     (List    : Array_Element_Id;
      In_Tree : Project_Tree_Ref;
      Kind    : Spec_Or_Body)
   is
      Current : Array_Element_Id := List;
      Element : Array_Element;

      Unit : Unit_Info;

   begin
      --  Traverse the list

      while Current /= No_Array_Element loop
         Element := In_Tree.Array_Elements.Table (Current);

         if Element.Index /= No_Name then
            Unit :=
              (Kind => Kind,
               Unit => Element.Index,
               Next => No_Ada_Naming_Exception);
            Reverse_Ada_Naming_Exceptions.Set
              (Unit, (Element.Value.Value, Element.Value.Index));
            Unit.Next := Ada_Naming_Exceptions.Get (Element.Value.Value);
            Ada_Naming_Exception_Table.Increment_Last;
            Ada_Naming_Exception_Table.Table
              (Ada_Naming_Exception_Table.Last) := Unit;
            Ada_Naming_Exceptions.Set
              (Element.Value.Value, Ada_Naming_Exception_Table.Last);
         end if;

         Current := Element.Next;
      end loop;
   end Prepare_Ada_Naming_Exceptions;

   ---------------------
   -- Project_Extends --
   ---------------------

   function Project_Extends
     (Extending : Project_Id;
      Extended  : Project_Id;
      In_Tree   : Project_Tree_Ref) return Boolean
   is
      Current : Project_Id := Extending;
   begin
      loop
         if Current = No_Project then
            return False;

         elsif Current = Extended then
            return True;
         end if;

         Current := In_Tree.Projects.Table (Current).Extends;
      end loop;
   end Project_Extends;

   -----------------------
   -- Record_Ada_Source --
   -----------------------

   procedure Record_Ada_Source
     (File_Name       : Name_Id;
      Path_Name       : Name_Id;
      Project         : Project_Id;
      In_Tree         : Project_Tree_Ref;
      Data            : in out Project_Data;
      Location        : Source_Ptr;
      Current_Source  : in out String_List_Id;
      Source_Recorded : in out Boolean;
      Follow_Links    : Boolean)
   is
      Canonical_File_Name : Name_Id;
      Canonical_Path_Name : Name_Id;

      Exception_Id : Ada_Naming_Exception_Id;
      Unit_Name    : Name_Id;
      Unit_Kind    : Spec_Or_Body;
      Unit_Index   : Int := 0;
      Info         : Unit_Info;
      Name_Index   : Name_And_Index;
      Needs_Pragma : Boolean;

      The_Location    : Source_Ptr              := Location;
      Previous_Source : constant String_List_Id := Current_Source;
      Except_Name     : Name_And_Index          := No_Name_And_Index;

      Unit_Prj : Unit_Project;

      File_Name_Recorded : Boolean := False;

   begin
      Get_Name_String (File_Name);
      Canonical_Case_File_Name (Name_Buffer (1 .. Name_Len));
      Canonical_File_Name := Name_Find;

      declare
         Canonical_Path : constant String :=
                            Normalize_Pathname
                              (Get_Name_String (Path_Name),
                               Resolve_Links => Follow_Links,
                               Case_Sensitive => False);
      begin
         Name_Len := 0;
         Add_Str_To_Name_Buffer (Canonical_Path);
         Canonical_Path_Name := Name_Find;
      end;

      --  Find out the unit name, the unit kind and if it needs
      --  a specific SFN pragma.

      Get_Unit
        (Canonical_File_Name => Canonical_File_Name,
         Naming              => Data.Naming,
         Exception_Id        => Exception_Id,
         Unit_Name           => Unit_Name,
         Unit_Kind           => Unit_Kind,
         Needs_Pragma        => Needs_Pragma);

      if Exception_Id = No_Ada_Naming_Exception and then
        Unit_Name = No_Name
      then
         if Current_Verbosity = High then
            Write_Str  ("   """);
            Write_Str  (Get_Name_String (Canonical_File_Name));
            Write_Line (""" is not a valid source file name (ignored).");
         end if;

      else
         --  Check to see if the source has been hidden by an exception,
         --  but only if it is not an exception.

         if not Needs_Pragma then
            Except_Name :=
              Reverse_Ada_Naming_Exceptions.Get
                ((Unit_Kind, Unit_Name, No_Ada_Naming_Exception));

            if Except_Name /= No_Name_And_Index then
               if Current_Verbosity = High then
                  Write_Str  ("   """);
                  Write_Str  (Get_Name_String (Canonical_File_Name));
                  Write_Str  (""" contains a unit that is found in """);
                  Write_Str  (Get_Name_String (Except_Name.Name));
                  Write_Line (""" (ignored).");
               end if;

               --  The file is not included in the source of the project,
               --  because it is hidden by the exception.
               --  So, there is nothing else to do.

               return;
            end if;
         end if;

         loop
            if Exception_Id /= No_Ada_Naming_Exception then
               Info := Ada_Naming_Exception_Table.Table (Exception_Id);
               Exception_Id := Info.Next;
               Info.Next := No_Ada_Naming_Exception;
               Name_Index := Reverse_Ada_Naming_Exceptions.Get (Info);

               Unit_Name  := Info.Unit;
               Unit_Index := Name_Index.Index;
               Unit_Kind  := Info.Kind;
            end if;

            --  Put the file name in the list of sources of the project

            String_Element_Table.Increment_Last
              (In_Tree.String_Elements);
            In_Tree.String_Elements.Table
              (String_Element_Table.Last
                 (In_Tree.String_Elements)) :=
              (Value         => Canonical_File_Name,
               Display_Value => File_Name,
               Location      => No_Location,
               Flag          => False,
               Next          => Nil_String,
               Index         => Unit_Index);

            if Current_Source = Nil_String then
               Data.Sources := String_Element_Table.Last
                                 (In_Tree.String_Elements);
            else
               In_Tree.String_Elements.Table
                 (Current_Source).Next :=
                 String_Element_Table.Last
                   (In_Tree.String_Elements);
            end if;

            Current_Source := String_Element_Table.Last
                                (In_Tree.String_Elements);

            --  Put the unit in unit list

            declare
               The_Unit      : Unit_Id :=
                 Units_Htable.Get (In_Tree.Units_HT, Unit_Name);
               The_Unit_Data : Unit_Data;

            begin
               if Current_Verbosity = High then
                  Write_Str  ("Putting ");
                  Write_Str  (Get_Name_String (Unit_Name));
                  Write_Line (" in the unit list.");
               end if;

               --  The unit is already in the list, but may be it is
               --  only the other unit kind (spec or body), or what is
               --  in the unit list is a unit of a project we are extending.

               if The_Unit /= No_Unit then
                  The_Unit_Data := In_Tree.Units.Table (The_Unit);

                  if The_Unit_Data.File_Names (Unit_Kind).Name = No_Name
                    or else Project_Extends
                      (Data.Extends,
                       The_Unit_Data.File_Names (Unit_Kind).Project,
                       In_Tree)
                  then
                     if The_Unit_Data.File_Names (Unit_Kind).Path = Slash then
                        Remove_Forbidden_File_Name
                          (The_Unit_Data.File_Names (Unit_Kind).Name);
                     end if;

                     --  Record the file name in the hash table Files_Htable

                     Unit_Prj := (Unit => The_Unit, Project => Project);
                     Files_Htable.Set
                       (In_Tree.Files_HT,
                        Canonical_File_Name,
                        Unit_Prj);

                     The_Unit_Data.File_Names (Unit_Kind) :=
                       (Name         => Canonical_File_Name,
                        Index        => Unit_Index,
                        Display_Name => File_Name,
                        Path         => Canonical_Path_Name,
                        Display_Path => Path_Name,
                        Project      => Project,
                        Needs_Pragma => Needs_Pragma);
                     In_Tree.Units.Table (The_Unit) :=
                       The_Unit_Data;
                     Source_Recorded := True;

                  elsif The_Unit_Data.File_Names (Unit_Kind).Project = Project
                    and then (Data.Known_Order_Of_Source_Dirs or else
                              The_Unit_Data.File_Names (Unit_Kind).Path =
                                Canonical_Path_Name)
                  then
                     if Previous_Source = Nil_String then
                        Data.Sources := Nil_String;
                     else
                        In_Tree.String_Elements.Table
                          (Previous_Source).Next := Nil_String;
                        String_Element_Table.Decrement_Last
                          (In_Tree.String_Elements);
                     end if;

                     Current_Source := Previous_Source;

                  else
                     --  It is an error to have two units with the same name
                     --  and the same kind (spec or body).

                     if The_Location = No_Location then
                        The_Location :=
                          In_Tree.Projects.Table
                            (Project).Location;
                     end if;

                     Err_Vars.Error_Msg_Name_1 := Unit_Name;
                     Error_Msg
                       (Project, In_Tree, "duplicate source {", The_Location);

                     Err_Vars.Error_Msg_Name_1 :=
                       In_Tree.Projects.Table
                         (The_Unit_Data.File_Names (Unit_Kind).Project).Name;
                     Err_Vars.Error_Msg_Name_2 :=
                       The_Unit_Data.File_Names (Unit_Kind).Path;
                     Error_Msg
                       (Project, In_Tree,
                        "\   project file {, {", The_Location);

                     Err_Vars.Error_Msg_Name_1 :=
                       In_Tree.Projects.Table (Project).Name;
                     Err_Vars.Error_Msg_Name_2 := Canonical_Path_Name;
                     Error_Msg
                       (Project, In_Tree,
                        "\   project file {, {", The_Location);
                  end if;

               --  It is a new unit, create a new record

               else
                  --  First, check if there is no other unit with this file
                  --  name in another project. If it is, report an error.
                  --  Of course, we do that only for the first unit in the
                  --  source file.

                  Unit_Prj := Files_Htable.Get
                    (In_Tree.Files_HT, Canonical_File_Name);

                  if not File_Name_Recorded and then
                    Unit_Prj /= No_Unit_Project
                  then
                     Error_Msg_Name_1 := File_Name;
                     Error_Msg_Name_2 :=
                       In_Tree.Projects.Table
                         (Unit_Prj.Project).Name;
                     Error_Msg
                       (Project, In_Tree,
                        "{ is already a source of project {",
                        Location);

                  else
                     Unit_Table.Increment_Last (In_Tree.Units);
                     The_Unit := Unit_Table.Last (In_Tree.Units);
                     Units_Htable.Set
                       (In_Tree.Units_HT, Unit_Name, The_Unit);
                     Unit_Prj := (Unit => The_Unit, Project => Project);
                     Files_Htable.Set
                       (In_Tree.Files_HT,
                        Canonical_File_Name,
                        Unit_Prj);
                     The_Unit_Data.Name := Unit_Name;
                     The_Unit_Data.File_Names (Unit_Kind) :=
                       (Name         => Canonical_File_Name,
                        Index        => Unit_Index,
                        Display_Name => File_Name,
                        Path         => Canonical_Path_Name,
                        Display_Path => Path_Name,
                        Project      => Project,
                        Needs_Pragma => Needs_Pragma);
                     In_Tree.Units.Table (The_Unit) :=
                       The_Unit_Data;
                     Source_Recorded := True;
                  end if;
               end if;
            end;

            exit when Exception_Id = No_Ada_Naming_Exception;
            File_Name_Recorded := True;
         end loop;
      end if;
   end Record_Ada_Source;

   --------------------------
   -- Record_Other_Sources --
   --------------------------

   procedure Record_Other_Sources
     (Project           : Project_Id;
      In_Tree           : Project_Tree_Ref;
      Data              : in out Project_Data;
      Language          : Language_Index;
      Naming_Exceptions : Boolean)
   is
      Source_Dir : String_List_Id := Data.Source_Dirs;
      Element    : String_Element;
      Path       : Name_Id;

      Dir            : Dir_Type;
      Canonical_Name : Name_Id;

      Name_Str : String (1 .. 1_024);
      Last     : Natural := 0;
      NL       : Name_Location;

      First_Error : Boolean := True;

      Suffix : constant String := Body_Suffix_Of (Language, Data, In_Tree);

   begin
      while Source_Dir /= Nil_String loop
         Element := In_Tree.String_Elements.Table (Source_Dir);

         declare
            Dir_Path : constant String := Get_Name_String (Element.Value);

         begin
            if Current_Verbosity = High then
               Write_Str ("checking directory """);
               Write_Str (Dir_Path);
               Write_Str (""" for ");

               if Naming_Exceptions then
                  Write_Str ("naming exceptions");

               else
                  Write_Str ("sources");
               end if;

               Write_Str (" of Language ");
               Display_Language_Name (Language);
            end if;

            Open (Dir, Dir_Path);

            loop
               Read (Dir, Name_Str, Last);
               exit when Last = 0;

               if Is_Regular_File
                 (Dir_Path & Directory_Separator & Name_Str (1 .. Last))
               then
                  Name_Len := Last;
                  Name_Buffer (1 .. Name_Len) := Name_Str (1 .. Last);
                  Canonical_Case_File_Name (Name_Buffer (1 .. Name_Len));
                  Canonical_Name := Name_Find;
                  NL := Source_Names.Get (Canonical_Name);

                  if NL /= No_Name_Location then
                     if NL.Found then
                        if not Data.Known_Order_Of_Source_Dirs then
                           Error_Msg_Name_1 := Canonical_Name;
                           Error_Msg
                             (Project, In_Tree,
                              "{ is found in several source directories",
                              NL.Location);
                        end if;

                     else
                        NL.Found := True;
                        Source_Names.Set (Canonical_Name, NL);
                        Name_Len := Dir_Path'Length;
                        Name_Buffer (1 .. Name_Len) := Dir_Path;
                        Add_Char_To_Name_Buffer (Directory_Separator);
                        Add_Str_To_Name_Buffer (Name_Str (1 .. Last));
                        Path := Name_Find;

                        Check_For_Source
                          (File_Name        => Canonical_Name,
                           Path_Name        => Path,
                           Project          => Project,
                           In_Tree          => In_Tree,
                           Data             => Data,
                           Location         => NL.Location,
                           Language         => Language,
                           Suffix           => Suffix,
                           Naming_Exception => Naming_Exceptions);
                     end if;
                  end if;
               end if;
            end loop;

            Close (Dir);
         end;

         Source_Dir := Element.Next;
      end loop;

      if not Naming_Exceptions then
         NL := Source_Names.Get_First;

         --  It is an error if a source file name in a source list or
         --  in a source list file is not found.

         while NL /= No_Name_Location loop
            if not NL.Found then
               Err_Vars.Error_Msg_Name_1 := NL.Name;

               if First_Error then
                  Error_Msg
                    (Project, In_Tree,
                     "source file { cannot be found",
                     NL.Location);
                  First_Error := False;

               else
                  Error_Msg
                    (Project, In_Tree,
                     "\source file { cannot be found",
                     NL.Location);
               end if;
            end if;

            NL := Source_Names.Get_Next;
         end loop;

         --  Any naming exception of this language that is not in a list
         --  of sources must be removed.

         declare
            Source_Id : Other_Source_Id := Data.First_Other_Source;
            Prev_Id   : Other_Source_Id := No_Other_Source;
            Source    : Other_Source;

         begin
            while Source_Id /= No_Other_Source loop
               Source := In_Tree.Other_Sources.Table (Source_Id);

               if Source.Language = Language
                 and then Source.Naming_Exception
               then
                  if Current_Verbosity = High then
                     Write_Str ("Naming exception """);
                     Write_Str (Get_Name_String (Source.File_Name));
                     Write_Str (""" is not in the list of sources,");
                     Write_Line (" so it is removed.");
                  end if;

                  if Prev_Id = No_Other_Source then
                     Data.First_Other_Source := Source.Next;

                  else
                     In_Tree.Other_Sources.Table
                       (Prev_Id).Next := Source.Next;
                  end if;

                  Source_Id := Source.Next;

                  if Source_Id = No_Other_Source then
                     Data.Last_Other_Source := Prev_Id;
                  end if;

               else
                  Prev_Id := Source_Id;
                  Source_Id := Source.Next;
               end if;
            end loop;
         end;
      end if;
   end Record_Other_Sources;

   ---------------------------
   -- Report_No_Ada_Sources --
   ---------------------------

   procedure Report_No_Ada_Sources
     (Project  : Project_Id;
      In_Tree  : Project_Tree_Ref;
      Location : Source_Ptr)
   is
   begin
      case When_No_Sources is
         when Silent =>
            null;

         when Warning | Error =>
            Error_Msg_Warn := When_No_Sources = Warning;

            Error_Msg
              (Project, In_Tree,
               "<there are no Ada sources in this project",
               Location);
      end case;
   end Report_No_Ada_Sources;

   ----------------------
   -- Show_Source_Dirs --
   ----------------------

   procedure Show_Source_Dirs
     (Project : Project_Id;
      In_Tree : Project_Tree_Ref)
   is
      Current : String_List_Id;
      Element : String_Element;

   begin
      Write_Line ("Source_Dirs:");

      Current := In_Tree.Projects.Table (Project).Source_Dirs;
      while Current /= Nil_String loop
         Element := In_Tree.String_Elements.Table (Current);
         Write_Str  ("   ");
         Write_Line (Get_Name_String (Element.Value));
         Current := Element.Next;
      end loop;

      Write_Line ("end Source_Dirs.");
   end Show_Source_Dirs;

   ----------------
   -- Suffix_For --
   ----------------

   function Suffix_For
     (Language : Language_Index;
      Naming   : Naming_Data;
      In_Tree  : Project_Tree_Ref) return Name_Id
   is
      Suffix : constant Variable_Value :=
        Value_Of
          (Index     => Language_Names.Table (Language),
           Src_Index => 0,
           In_Array  => Naming.Body_Suffix,
           In_Tree   => In_Tree);
   begin
      --  If no suffix for this language in package Naming, use the default

      if Suffix = Nil_Variable_Value then
         Name_Len := 0;

         case Language is
            when Ada_Language_Index =>
               Add_Str_To_Name_Buffer (".adb");

            when C_Language_Index =>
               Add_Str_To_Name_Buffer (".c");

            when C_Plus_Plus_Language_Index =>
               Add_Str_To_Name_Buffer (".cpp");

            when others =>
               return No_Name;
         end case;

      --  Otherwise use the one specified

      else
         Get_Name_String (Suffix.Value);
      end if;

      Canonical_Case_File_Name (Name_Buffer (1 .. Name_Len));
      return Name_Find;
   end Suffix_For;

   -------------------------
   -- Warn_If_Not_Sources --
   -------------------------

   --  comments needed in this body ???

   procedure Warn_If_Not_Sources
     (Project     : Project_Id;
      In_Tree     : Project_Tree_Ref;
      Conventions : Array_Element_Id;
      Specs       : Boolean;
      Extending   : Boolean)
   is
      Conv          : Array_Element_Id := Conventions;
      Unit          : Name_Id;
      The_Unit_Id   : Unit_Id;
      The_Unit_Data : Unit_Data;
      Location      : Source_Ptr;

   begin
      while Conv /= No_Array_Element loop
         Unit := In_Tree.Array_Elements.Table (Conv).Index;
         Error_Msg_Name_1 := Unit;
         Get_Name_String (Unit);
         To_Lower (Name_Buffer (1 .. Name_Len));
         Unit := Name_Find;
         The_Unit_Id := Units_Htable.Get
           (In_Tree.Units_HT, Unit);
         Location := In_Tree.Array_Elements.Table
                                            (Conv).Value.Location;

         if The_Unit_Id = No_Unit then
            Error_Msg
              (Project, In_Tree,
               "?unknown unit {",
               Location);

         else
            The_Unit_Data := In_Tree.Units.Table (The_Unit_Id);
            Error_Msg_Name_2 :=
              In_Tree.Array_Elements.Table (Conv).Value.Value;

            if Specs then
               if not Check_Project
                 (The_Unit_Data.File_Names (Specification).Project,
                  Project, In_Tree, Extending)
               then
                  Error_Msg
                    (Project, In_Tree,
                     "?source of spec of unit { ({)" &
                     " cannot be found in this project",
                     Location);
               end if;

            else
               if not Check_Project
                 (The_Unit_Data.File_Names (Body_Part).Project,
                  Project, In_Tree, Extending)
               then
                  Error_Msg
                    (Project, In_Tree,
                     "?source of body of unit { ({)" &
                     " cannot be found in this project",
                     Location);
               end if;
            end if;
         end if;

         Conv := In_Tree.Array_Elements.Table (Conv).Next;
      end loop;
   end Warn_If_Not_Sources;

end Prj.Nmsc;<|MERGE_RESOLUTION|>--- conflicted
+++ resolved
@@ -3946,18 +3946,11 @@
                      --  names are x~... (where x is a, g, i, or s).
 
                      if (OpenVMS_On_Target
-<<<<<<< HEAD
-                         and then S2 = '_'
-                         and then S3 = '_')
-                        or else
-                         S2 = '~'
-=======
                           and then S2 = '_'
                           and then S3 = '_')
                        or else
                          (not OpenVMS_On_Target
                            and then S2 = '~')
->>>>>>> f8383f28
                      then
                         Src (Src'First + 1) := '.';
 
