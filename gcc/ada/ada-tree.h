--- conflicted
+++ resolved
@@ -6,11 +6,7 @@
  *                                                                          *
  *                              C Header File                               *
  *                                                                          *
-<<<<<<< HEAD
- *          Copyright (C) 1992-2006 Free Software Foundation, Inc.          *
-=======
  *          Copyright (C) 1992-2007, Free Software Foundation, Inc.         *
->>>>>>> 60a98cce
  *                                                                          *
  * GNAT is free software;  you can  redistribute it  and/or modify it under *
  * terms of the  GNU General Public License as published  by the Free Soft- *
@@ -40,12 +36,7 @@
 /* Ada uses the lang_decl and lang_type fields to hold a tree.  */
 union lang_tree_node
   GTY((desc ("0"),
-<<<<<<< HEAD
-       chain_next ("(GIMPLE_STMT_P (&%h.t) ? (union lang_tree_node *) 0 : (union lang_tree_node *)TREE_CHAIN (&%h.t))")))
-
-=======
        chain_next ("(union lang_tree_node *)GENERIC_NEXT (&%h.t)")))
->>>>>>> 60a98cce
 {
   union tree_node GTY((tag ("0"))) t;
 };
@@ -169,12 +160,9 @@
    padding or alignment.  */
 #define TYPE_IS_PADDING_P(NODE) TYPE_LANG_FLAG_5 (RECORD_TYPE_CHECK (NODE))
 
-<<<<<<< HEAD
-=======
 /* True if TYPE can alias any other types.  */
 #define TYPE_UNIVERSAL_ALIASING_P(NODE) TYPE_LANG_FLAG_6 (NODE)
 
->>>>>>> 60a98cce
 /* This field is only defined for FUNCTION_TYPE nodes. If the Ada
    subprogram contains no parameters passed by copy in/copy out then this
    field is 0. Otherwise it points to a list of nodes used to specify the
