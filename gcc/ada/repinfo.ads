--- conflicted
+++ resolved
@@ -6,11 +6,7 @@
 --                                                                          --
 --                                 S p e c                                  --
 --                                                                          --
-<<<<<<< HEAD
---          Copyright (C) 1999-2005, Free Software Foundation, Inc.         --
-=======
 --          Copyright (C) 1999-2007, Free Software Foundation, Inc.         --
->>>>>>> 751ff693
 --                                                                          --
 -- GNAT is free software;  you can  redistribute it  and/or modify it under --
 -- terms of the  GNU General Public License as published  by the Free Soft- --
@@ -186,17 +182,10 @@
       Op1  : Node_Ref_Or_Val;
       Op2  : Node_Ref_Or_Val := No_Uint;
       Op3  : Node_Ref_Or_Val := No_Uint) return Node_Ref;
-<<<<<<< HEAD
-   --  Creates a node with using the tree code defined by Expr and from
-   --  1-3 operands as required (unused operands set as shown to No_Uint)
-   --  Note that this call can be used to create a discriminant reference
-   --  by using (Expr => Discrim_Val, Op1 => discriminant_number).
-=======
    --  Creates a node using the tree code defined by Expr and from one to three
    --  operands as required (unused operands set as shown to No_Uint) Note that
    --  this call can be used to create a discriminant reference by using (Expr
    --  => Discrim_Val, Op1 => discriminant_number).
->>>>>>> 751ff693
 
    function Create_Discrim_Ref (Discr : Entity_Id) return Node_Ref;
    --  Creates a refrerence to the discriminant whose entity is Discr
