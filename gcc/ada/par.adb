--- conflicted
+++ resolved
@@ -6,11 +6,7 @@
 --                                                                          --
 --                                 B o d y                                  --
 --                                                                          --
-<<<<<<< HEAD
---          Copyright (C) 1992-2005, Free Software Foundation, Inc.         --
-=======
 --          Copyright (C) 1992-2006, Free Software Foundation, Inc.         --
->>>>>>> c355071f
 --                                                                          --
 -- GNAT is free software;  you can  redistribute it  and/or modify it under --
 -- terms of the  GNU General Public License as published  by the Free Soft- --
@@ -609,15 +605,6 @@
       --  declaration of this type for details.
 
       function P_Interface_Type_Definition
-<<<<<<< HEAD
-        (Is_Synchronized : Boolean) return Node_Id;
-      --  Ada 2005 (AI-251): Parse the interface type definition part. The
-      --  parameter Is_Synchronized is True in case of task interfaces,
-      --  protected interfaces, and synchronized interfaces; it is used to
-      --  generate a record_definition node. In the rest of cases (limited
-      --  interfaces and interfaces) we generate a record_definition node if
-      --  the list of interfaces is empty; otherwise we generate a
-=======
         (Abstract_Present : Boolean;
          Is_Synchronized  : Boolean) return Node_Id;
       --  Ada 2005 (AI-251): Parse the interface type definition part. Abstract
@@ -628,7 +615,6 @@
       --  it is used to generate a record_definition node. In the rest of cases
       --  (limited interfaces and interfaces) we generate a record_definition
       --  node if the list of interfaces is empty; otherwise we generate a
->>>>>>> c355071f
       --  derived_type_definition node (the first interface in this list is the
       --  ancestor interface).
 
