--- conflicted
+++ resolved
@@ -6,11 +6,7 @@
 --                                                                          --
 --                                 B o d y                                  --
 --                                                                          --
-<<<<<<< HEAD
---          Copyright (C) 1992-2006, Free Software Foundation, Inc.         --
-=======
 --          Copyright (C) 1992-2007, Free Software Foundation, Inc.         --
->>>>>>> 751ff693
 --                                                                          --
 -- GNAT is free software;  you can  redistribute it  and/or modify it under --
 -- terms of the  GNU General Public License as published  by the Free Soft- --
@@ -19,14 +15,8 @@
 -- OUT ANY WARRANTY;  without even the  implied warranty of MERCHANTABILITY --
 -- or FITNESS FOR A PARTICULAR PURPOSE.  See the GNU General Public License --
 -- for  more details.  You should have  received  a copy of the GNU General --
-<<<<<<< HEAD
--- Public License  distributed with GNAT;  see file COPYING.  If not, write --
--- to  the  Free Software Foundation,  51  Franklin  Street,  Fifth  Floor, --
--- Boston, MA 02110-1301, USA.                                              --
-=======
 -- Public License  distributed with GNAT; see file COPYING3.  If not, go to --
 -- http://www.gnu.org/licenses for a complete copy of the license.          --
->>>>>>> 751ff693
 --                                                                          --
 -- GNAT was originally developed  by the GNAT team at  New York University. --
 -- Extensive contributions were provided by Ada Core Technologies Inc.      --
@@ -60,12 +50,7 @@
 ---------
 
 function Par
-<<<<<<< HEAD
-  (Configuration_Pragmas : Boolean;
-   From_Limited_With     : Boolean := False) return List_Id
-=======
   (Configuration_Pragmas : Boolean) return List_Id
->>>>>>> 751ff693
 is
    Num_Library_Units : Natural := 0;
    --  Count number of units parsed (relevant only in syntax check only mode,
@@ -545,18 +530,10 @@
    -------------
 
    package Ch2 is
-<<<<<<< HEAD
-      function P_Pragma                               return Node_Id;
-=======
       function P_Pragma (Skipping : Boolean := False) return Node_Id;
       --  Scan out a pragma. If Skipping is True, then the caller is skipping
       --  the pragma in the context of illegal placement (this is used to avoid
       --  some junk cascaded messages).
-
-      function P_Identifier (C : Id_Check := None) return Node_Id;
-      --  Scans out an identifier. The parameter C determines the treatment
-      --  of reserved identifiers. See declaration of Id_Check for details.
->>>>>>> 751ff693
 
       function P_Identifier (C : Id_Check := None) return Node_Id;
       --  Scans out an identifier. The parameter C determines the treatment
@@ -629,32 +606,15 @@
       --  declaration of this type for details.
 
       function P_Interface_Type_Definition
-<<<<<<< HEAD
-        (Abstract_Present : Boolean;
-         Is_Synchronized  : Boolean) return Node_Id;
-      --  Ada 2005 (AI-251): Parse the interface type definition part. Abstract
-      --  Present indicates if the reserved word "abstract" has been previously
-      --  found. It is used to report an error message because interface types
-      --  are by definition abstract tagged. Is_Synchronized is True in case of
-      --  task interfaces, protected interfaces, and synchronized interfaces;
-      --  it is used to generate a record_definition node. In the rest of cases
-      --  (limited interfaces and interfaces) we generate a record_definition
-=======
         (Abstract_Present : Boolean) return Node_Id;
       --  Ada 2005 (AI-251): Parse the interface type definition part. Abstract
       --  Present indicates if the reserved word "abstract" has been previously
       --  found. It is used to report an error message because interface types
       --  are by definition abstract tagged. We generate a record_definition
->>>>>>> 751ff693
       --  node if the list of interfaces is empty; otherwise we generate a
       --  derived_type_definition node (the first interface in this list is the
       --  ancestor interface).
 
-<<<<<<< HEAD
-      function P_Null_Exclusion return Boolean;
-      --  Ada 2005 (AI-231): Parse the null-excluding part. True indicates
-      --  that the null-excluding part was present.
-=======
       function P_Null_Exclusion
         (Allow_Anonymous_In_95 : Boolean := False) return Boolean;
       --  Ada 2005 (AI-231): Parse the null-excluding part. A True result
@@ -662,7 +622,6 @@
       --  Allow_Anonymous_In_95 is True if we are in a context that allows
       --  anonymous access types in Ada 95, in which case "not null" is legal
       --  if it precedes "access".
->>>>>>> 751ff693
 
       function P_Subtype_Indication
         (Not_Null_Present : Boolean := False) return Node_Id;
@@ -1031,8 +990,6 @@
       procedure TF_Semicolon;
       procedure TF_Then;
       procedure TF_Use;
-<<<<<<< HEAD
-=======
 
       --  Procedures with names of the form U_xxx, where Tok_xxx is a token
       --  name, are just like the corresponding T_xxx procedures except that
@@ -1040,7 +997,6 @@
 
       procedure U_Left_Paren;
       procedure U_Right_Paren;
->>>>>>> 751ff693
    end Tchk;
 
    --------------
@@ -1300,11 +1256,7 @@
 
                   --  Give error if bad pragma
 
-<<<<<<< HEAD
-                  if Chars (P_Node) > Last_Configuration_Pragma_Name
-=======
                   if not Is_Configuration_Pragma_Name (Chars (P_Node))
->>>>>>> 751ff693
                     and then Chars (P_Node) /= Name_Source_Reference
                   then
                      if Is_Pragma_Name (Chars (P_Node)) then
@@ -1422,19 +1374,9 @@
 
                      Name := Uname (Uname'First .. Uname'Last - 2);
 
-<<<<<<< HEAD
-                     if Name = "ada"                    or else
-                        Name = "calendar"               or else
-                        Name = "interfaces"             or else
-                        Name = "system"                 or else
-                        Name = "machine_code"           or else
-                        Name = "unchecked_conversion"   or else
-                        Name = "unchecked_deallocation"
-=======
                      if Name = "ada"         or else
                         Name = "interfaces"  or else
                         Name = "system"
->>>>>>> 751ff693
                      then
                         Error_Msg
                           ("language defined units may not be recompiled",
