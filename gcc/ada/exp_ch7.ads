--- conflicted
+++ resolved
@@ -6,11 +6,7 @@
 --                                                                          --
 --                                 S p e c                                  --
 --                                                                          --
-<<<<<<< HEAD
---          Copyright (C) 1992-2005, Free Software Foundation, Inc.         --
-=======
 --          Copyright (C) 1992-2007, Free Software Foundation, Inc.         --
->>>>>>> 751ff693
 --                                                                          --
 -- GNAT is free software;  you can  redistribute it  and/or modify it under --
 -- terms of the  GNU General Public License as published  by the Free Soft- --
@@ -19,14 +15,8 @@
 -- OUT ANY WARRANTY;  without even the  implied warranty of MERCHANTABILITY --
 -- or FITNESS FOR A PARTICULAR PURPOSE.  See the GNU General Public License --
 -- for  more details.  You should have  received  a copy of the GNU General --
-<<<<<<< HEAD
--- Public License  distributed with GNAT;  see file COPYING.  If not, write --
--- to  the  Free Software Foundation,  51  Franklin  Street,  Fifth  Floor, --
--- Boston, MA 02110-1301, USA.                                              --
-=======
 -- Public License  distributed with GNAT; see file COPYING3.  If not, go to --
 -- http://www.gnu.org/licenses for a complete copy of the license.          --
->>>>>>> 751ff693
 --                                                                          --
 -- GNAT was originally developed  by the GNAT team at  New York University. --
 -- Extensive contributions were provided by Ada Core Technologies Inc.      --
@@ -79,21 +69,12 @@
    function Find_Final_List
      (E   : Entity_Id;
       Ref : Node_Id := Empty) return Node_Id;
-<<<<<<< HEAD
-   --  E is an entity representing a controlled object, a controlled type
-   --  or a scope. If Ref is not empty, it is a reference to a controlled
-   --  record, the closest Final list is in the controller component of
-   --  the record containing Ref otherwise this function returns a
-   --  reference to the final list attached to the closest dynamic scope
-   --  (that can be E itself) creating this final list if necessary.
-=======
    --  E is an entity representing a controlled object, a controlled type or a
    --  scope. If Ref is not empty, it is a reference to a controlled record,
    --  the closest Final list is in the controller component of the record
    --  containing Ref otherwise this function returns a reference to the final
    --  list attached to the closest dynamic scope (that can be E itself)
    --  creating this final list if necessary.
->>>>>>> 751ff693
 
    function Has_New_Controlled_Component (E : Entity_Id) return Boolean;
    --  E is a type entity. Give the same resul as Has_Controlled_Component
@@ -104,33 +85,16 @@
      (Obj_Ref     : Node_Id;
       Flist_Ref   : Node_Id;
       With_Attach : Node_Id) return Node_Id;
-<<<<<<< HEAD
-   --  Attach the referenced object to the referenced Final Chain
-   --  'Flist_Ref' With_Attach is an expression of type Short_Short_Integer
-   --  which can be either '0' to signify no attachment, '1' for
-   --  attachement to a simply linked list or '2' for attachement to a
-   --  doubly linked list.
-=======
    --  Attach the referenced object to the referenced Final Chain 'Flist_Ref'
    --  With_Attach is an expression of type Short_Short_Integer which can be
    --  either '0' to signify no attachment, '1' for attachement to a simply
    --  linked list or '2' for attachement to a doubly linked list.
->>>>>>> 751ff693
 
    function Make_Init_Call
      (Ref         : Node_Id;
       Typ         : Entity_Id;
       Flist_Ref   : Node_Id;
       With_Attach : Node_Id) return List_Id;
-<<<<<<< HEAD
-   --  Ref is an expression (with no-side effect and is not required to
-   --  have been previously analyzed) that references the object to be
-   --  initialized. Typ is the expected type of Ref, which is a controlled
-   --  type (Is_Controlled) or a type with controlled components
-   --  (Has_Controlled). With_Attach is an integer expression representing
-   --  the level of attachment, see Attach_To_Final_List's Nb_Link param
-   --  documentation in s-finimp.ads.
-=======
    --  Ref is an expression (with no-side effect and is not required to have
    --  been previously analyzed) that references the object to be initialized.
    --  Typ is the expected type of Ref, which is either a controlled type
@@ -138,7 +102,6 @@
    --  With_Attach is an integer expression which is the attchment level,
    --  see System.Finalization_Implementation.Attach_To_Final_List for the
    --  documentation of Nb_Link.
->>>>>>> 751ff693
    --
    --  This function will generate the appropriate calls to make sure that the
    --  objects referenced by Ref are initialized. The generated code is quite
@@ -151,25 +114,6 @@
       Flist_Ref   : Node_Id;
       With_Attach : Node_Id;
       Allocator   : Boolean := False) return List_Id;
-<<<<<<< HEAD
-   --  Ref is an expression (with no-side effect and is not required to
-   --  have been previously analyzed) that references the object to be
-   --  adjusted. Typ is the expected type of Ref, which is a controlled
-   --  type (Is_Controlled) or a type with controlled components
-   --  (Has_Controlled).  With_Attach is an integer expression representing
-   --  the level of attachment, see Attach_To_Final_List's Nb_Link param
-   --  documentation in s-finimp.ads. Note: if Typ is Finalize_Storage_Only
-   --  and the object is at library level, then With_Attach will be ignored,
-   --  and a zero link level will be passed to Attach_To_Final_List.
-   --
-   --  This function will generate the appropriate calls to make
-   --  sure that the objects referenced by Ref are adjusted. The generated
-   --  code is quite different depending on the fact the type IS_Controlled
-   --  or HAS_Controlled but this is not the problem of the caller, the
-   --  details are in the body. The objects must be attached when the adjust
-   --  takes place after an initialization expression but not when it takes
-   --  place after a regular assignment.
-=======
    --  Ref is an expression (with no-side effect and is not required to have
    --  been previously analyzed) that references the object to be adjusted. Typ
    --  is the expected type of Ref, which is a controlled type (Is_Controlled)
@@ -187,7 +131,6 @@
    --  The objects must be attached when the adjust takes place after an
    --  initialization expression but not when it takes place after a regular
    --  assignment.
->>>>>>> 751ff693
    --
    --  If Allocator is True, we are adjusting a newly-created object. The
    --  existing chaining pointers should not be left unchanged, because they
@@ -199,23 +142,6 @@
      (Ref         : Node_Id;
       Typ         : Entity_Id;
       With_Detach : Node_Id) return List_Id;
-<<<<<<< HEAD
-   --  Ref is an expression (with no-side effect and is not required
-   --  to have been previously analyzed) that references the object to
-   --  be Finalized. Typ is the expected type of Ref, which is a
-   --  controlled type (Is_Controlled) or a type with controlled
-   --  components (Has_Controlled). With_Detach is a boolean expression
-   --  indicating whether to detach the controlled object from whatever
-   --  finalization list it is currently attached to.
-   --
-   --  This function will generate the appropriate calls to make
-   --  sure that the objects referenced by Ref are finalized. The generated
-   --  code is quite different depending on the fact the type IS_Controlled
-   --  or HAS_Controlled but this is not the problem of the caller, the
-   --  details are in the body. The objects must be detached when finalizing
-   --  an unchecked deallocated object but not when finalizing the target of
-   --  an assignment, it is not necessary either on scope exit.
-=======
    --  Ref is an expression (with no-side effect and is not required to have
    --  been previously analyzed) that references the object to be Finalized.
    --  Typ is the expected type of Ref, which is a controlled type
@@ -231,20 +157,16 @@
    --  The objects must be detached when finalizing an unchecked deallocated
    --  object but not when finalizing the target of an assignment, it is not
    --  necessary either on scope exit.
->>>>>>> 751ff693
 
    procedure Expand_Ctrl_Function_Call (N : Node_Id);
    --  Expand a call to a function returning a controlled value. That is to
    --  say attach the result of the call to the current finalization list,
    --  which is the one of the transient scope created for such constructs.
 
-<<<<<<< HEAD
-=======
    function Make_Handler_For_Ctrl_Operation (Loc : Source_Ptr) return Node_Id;
    --  Generate an implicit exception handler with an 'others' choice,
    --  converting any occurrence to a raise of Program_Error.
 
->>>>>>> 751ff693
    --------------------------------------------
    -- Task and Protected Object finalization --
    --------------------------------------------
@@ -253,13 +175,8 @@
      (N   : Node_Id;
       Obj : Node_Id;
       Typ : Entity_Id) return List_Id;
-<<<<<<< HEAD
-   --  Generate loops to finalize any tasks or simple protected objects
-   --  that are subcomponents of an array.
-=======
    --  Generate loops to finalize any tasks or simple protected objects that
    --  are subcomponents of an array.
->>>>>>> 751ff693
 
    function Cleanup_Protected_Object
      (N   : Node_Id;
@@ -282,17 +199,10 @@
    --  Check whether composite type contains a simple protected component
 
    function Is_Simple_Protected_Type (T : Entity_Id) return Boolean;
-<<<<<<< HEAD
-   --  Check whether argument is a protected type without entries.
-   --  Protected types with entries are controlled, and their cleanup
-   --  is handled by the standard finalization machinery. For simple
-   --  protected types we generate inline code to release their locks.
-=======
    --  Check whether argument is a protected type without entries. Protected
    --  types with entries are controlled, and their cleanup is handled by the
    --  standard finalization machinery. For simple protected types we generate
    --  inline code to release their locks.
->>>>>>> 751ff693
 
    --------------------------------
    -- Transient Scope Management --
