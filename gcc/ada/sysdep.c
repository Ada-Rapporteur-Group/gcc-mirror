--- conflicted
+++ resolved
@@ -6,11 +6,7 @@
  *                                                                          *
  *                          C Implementation File                           *
  *                                                                          *
-<<<<<<< HEAD
- *         Copyright (C) 1992-2006, Free Software Foundation, Inc.          *
-=======
  *         Copyright (C) 1992-2007, Free Software Foundation, Inc.          *
->>>>>>> 751ff693
  *                                                                          *
  * GNAT is free software;  you can  redistribute it  and/or modify it under *
  * terms of the  GNU General Public License as published  by the Free Soft- *
@@ -217,14 +213,6 @@
    Calling FlushConsoleInputBuffer just after getch() fix the bug under
    95/98. */
 
-<<<<<<< HEAD
-static void winflush_init (void);
-
-static void winflush_95 (void);
-
-static void winflush_nt (void);
-
-=======
 #ifdef RTX
 
 static void winflush_nt (void);
@@ -248,7 +236,6 @@
 
 static void winflush_nt (void);
 
->>>>>>> 751ff693
 int __gnat_is_windows_xp (void);
 
 /* winflusfunction is set first to the winflushinit function which will check
@@ -307,11 +294,8 @@
   return is_win_xp;
 }
 
-<<<<<<< HEAD
-=======
-#endif
-
->>>>>>> 751ff693
+#endif
+
 #endif
 
 #else
@@ -344,16 +328,7 @@
 char *
 __gnat_ttyname (int filedes)
 {
-<<<<<<< HEAD
-#ifndef __vxworks
-  extern char *ttyname (int);
-
-  return ttyname (filedes);
-
-#else
-=======
 #if defined (__vxworks) || defined (__nucleus)
->>>>>>> 751ff693
   return "";
 #else
   extern char *ttyname (int);
@@ -368,8 +343,7 @@
   || (defined (__osf__) && ! defined (__alpha_vxworks)) || defined (WINNT) \
   || defined (__MACHTEN__) || defined (__hpux__) || defined (_AIX) \
   || (defined (__svr4__) && defined (i386)) || defined (__Lynx__) \
-<<<<<<< HEAD
-  || defined (__CYGWIN__) || defined (__FreeBSD__)
+  || defined (__CYGWIN__) || defined (__FreeBSD__) || defined (__OpenBSD__)
 
 #ifdef __MINGW32__
 #if OLD_MINGW
@@ -379,18 +353,6 @@
 #endif
 #else
 #include <termios.h>
-=======
-  || defined (__CYGWIN__) || defined (__FreeBSD__) || defined (__OpenBSD__)
-
-#ifdef __MINGW32__
-#if OLD_MINGW
-#include <termios.h>
-#else
-#include <conio.h>  /* for getch(), kbhit() */
-#endif
-#else
-#include <termios.h>
->>>>>>> 751ff693
 #endif
 
 #else
@@ -438,11 +400,7 @@
     || (defined (__osf__) && ! defined (__alpha_vxworks)) \
     || defined (__CYGWIN32__) || defined (__MACHTEN__) || defined (__hpux__) \
     || defined (_AIX) || (defined (__svr4__) && defined (i386)) \
-<<<<<<< HEAD
-    || defined (__Lynx__) || defined (__FreeBSD__)
-=======
     || defined (__Lynx__) || defined (__FreeBSD__) || defined (__OpenBSD__)
->>>>>>> 751ff693
   char c;
   int nread;
   int good_one = 0;
@@ -461,11 +419,7 @@
 #if defined(linux) || defined (sun) || defined (sgi) || defined (__EMX__) \
     || defined (__osf__) || defined (__MACHTEN__) || defined (__hpux__) \
     || defined (_AIX) || (defined (__svr4__) && defined (i386)) \
-<<<<<<< HEAD
-    || defined (__Lynx__) || defined (__FreeBSD__)
-=======
     || defined (__Lynx__) || defined (__FreeBSD__) || defined (__OpenBSD__)
->>>>>>> 751ff693
       eof_ch = termios_rec.c_cc[VEOF];
 
       /* If waiting (i.e. Get_Immediate (Char)), set MIN = 1 and wait for
@@ -751,11 +705,7 @@
 
 /* This value is returned as the time zone offset when a valid value
    cannot be determined. It is simply a bizarre value that will never
-<<<<<<< HEAD
-   occur. It is 3 days plus 73 seconds (offset is in seconds. */
-=======
    occur. It is 3 days plus 73 seconds (offset is in seconds). */
->>>>>>> 751ff693
 
 long __gnat_invalid_tzoff = 259273;
 
@@ -825,11 +775,7 @@
 {
   /* Treat all time values in GMT */
   localtime_r (tp, timer);
-<<<<<<< HEAD
-  *off = __gnat_invalid_tzoff;
-=======
   *off = 0;
->>>>>>> 751ff693
   return NULL;
 }
 
@@ -847,24 +793,6 @@
 
 struct tm *
 __gnat_localtime_tzoff (const time_t *timer, struct tm *tp, long *off)
-<<<<<<< HEAD
-{
-   localtime_r (timer, tp);
-
-/* AIX, HPUX, SGI Irix, Sun Solaris */
-#if defined (_AIX) || defined (__hpux__) || defined (sgi) || defined (sun)
-  *off = (long) -timezone;
-  if (tp->tm_isdst > 0)
-    *off = *off + 3600;
-
-/* Lynx, VXWorks */
-#elif defined (__Lynx__) || defined (__vxworks)
-  *off = __gnat_invalid_tzoff;
-
-/* Darwin, Free BSD, Linux, Tru64 */
-#else
-  *off = tp->tm_gmtoff;
-=======
 {
    localtime_r (timer, tp);
 
@@ -924,16 +852,12 @@
 /* All other platforms: Treat all time values in GMT */
 #else
   *off = 0;
->>>>>>> 751ff693
 #endif
    return NULL;
 }
 
-<<<<<<< HEAD
-=======
-#endif
-#endif
->>>>>>> 751ff693
+#endif
+#endif
 #endif
 
 #ifdef __vxworks
