------------------------------------------------------------------------------
--                                                                          --
--                         GNAT RUN-TIME COMPONENTS                         --
--                                                                          --
--                G N A T . C A L E N D A R . T I M E _ I O                 --
--                                                                          --
--                                 S p e c                                  --
--                                                                          --
<<<<<<< HEAD
--                     Copyright (C) 1999-2005, AdaCore                     --
--                                                                          --
-- This specification is derived from the Ada Reference Manual for use with --
-- GNAT. The copyright notice above, and the license provisions that follow --
-- apply solely to the  contents of the part following the private keyword. --
=======
--                     Copyright (C) 1999-2006, AdaCore                     --
>>>>>>> c355071f
--                                                                          --
-- GNAT is free software;  you can  redistribute it  and/or modify it under --
-- terms of the  GNU General Public License as published  by the Free Soft- --
-- ware  Foundation;  either version 2,  or (at your option) any later ver- --
-- sion.  GNAT is distributed in the hope that it will be useful, but WITH- --
-- OUT ANY WARRANTY;  without even the  implied warranty of MERCHANTABILITY --
-- or FITNESS FOR A PARTICULAR PURPOSE.  See the GNU General Public License --
-- for  more details.  You should have  received  a copy of the GNU General --
-- Public License  distributed with GNAT;  see file COPYING.  If not, write --
-- to  the  Free Software Foundation,  51  Franklin  Street,  Fifth  Floor, --
-- Boston, MA 02110-1301, USA.                                              --
--                                                                          --
-- As a special exception,  if other files  instantiate  generics from this --
-- unit, or you link  this unit with other files  to produce an executable, --
-- this  unit  does not  by itself cause  the resulting  executable  to  be --
-- covered  by the  GNU  General  Public  License.  This exception does not --
-- however invalidate  any other reasons why  the executable file  might be --
-- covered by the  GNU Public License.                                      --
--                                                                          --
-- GNAT was originally developed  by the GNAT team at  New York University. --
-- Extensive contributions were provided by Ada Core Technologies Inc.      --
--                                                                          --
------------------------------------------------------------------------------

--  This package augments standard Ada.Text_IO with facilities for input
--  and output of time values in standardized format.

package GNAT.Calendar.Time_IO is

   Picture_Error : exception;
   --  Exception raised for incorrect picture

   type Picture_String is new String;
   --  This is a string to describe date and time output format. The string is
   --  a set of standard character and special tag that are replaced by the
   --  corresponding values. It follows the GNU Date specification. Here are
   --  the recognized directives :
   --
   --          %    a literal %
   --          n    a newline
   --          t    a horizontal tab
   --
   --          Time fields:
   --
   --          %H   hour (00..23)
   --          %I   hour (01..12)
   --          %k   hour ( 0..23)
   --          %l   hour ( 1..12)
   --          %M   minute (00..59)
   --          %p   locale's AM or PM
   --          %r   time, 12-hour (hh:mm:ss [AP]M)
   --          %s   seconds  since 1970-01-01  00:00:00 UTC
   --                (a nonstandard extension)
   --          %S   second (00..59)
   --          %T   time, 24-hour (hh:mm:ss)
   --
   --          Date fields:
   --
   --          %a   locale's abbreviated weekday name (Sun..Sat)
   --          %A   locale's    full   weekday   name,    variable   length
   --                  (Sunday..Saturday)
   --          %b   locale's abbreviated month name (Jan..Dec)
   --          %B   locale's    full    month    name,   variable    length
   --                  (January..December)
   --          %c   locale's date and time (Sat Nov 04 12:02:33 EST 1989)
   --          %d   day of month (01..31)
   --          %D   date (mm/dd/yy)
   --          %h   same as %b
   --          %j   day of year (001..366)
   --          %m   month (01..12)
   --          %U   week number  of year with  Sunday as first day  of week
   --                  (00..53)
   --          %w   day of week (0..6) with 0 corresponding to Sunday
   --          %W   week number  of year with  Monday as first day  of week
   --                  (00..53)
   --          %x   locale's date representation (mm/dd/yy)
   --          %y   last two digits of year (00..99)
   --          %Y   year (1970...)
   --
   --          By default,  date pads numeric fields with zeroes.  GNU date
   --          recognizes the following nonstandard numeric modifiers:
   --
   --          -    (hyphen) do not pad the field
   --          _    (underscore) pad the field with spaces
   --
   --  Here are some GNAT extensions to the GNU Date specification:
   --
   --          %i   milliseconds (3 digits)
   --          %e   microseconds (6 digits)
   --          %o   nanoseconds  (9 digits)

   ISO_Date : constant Picture_String;
   --  This format follow the ISO 8601 standard. The format is "YYYY-MM-DD",
   --  four digits year, month and day number separated by minus.

   US_Date : constant Picture_String;
   --  This format is the common US date format: "MM/DD/YY",
   --  month and day number, two digits year separated by slashes.

   European_Date : constant Picture_String;
   --  This format is the common European date format: "DD/MM/YY",
   --  day and month number, two digits year separated by slashes.

   function Image
     (Date    : Ada.Calendar.Time;
      Picture : Picture_String) return String;
   --  Return Date as a string with format Picture. Raise Picture_Error if
   --  picture string is wrong.
<<<<<<< HEAD
=======

   function Value (Date : String) return Ada.Calendar.Time;
   --  Parse the string Date and return its equivalent as a Time value. The
   --  following formats are supported:
   --
   --     yyyy*mm*dd hh:mm:ss  - Delimiter '*' is either '-' or '/'
   --     yyyy*mm*dd           - The time of day is set to 00:00:00
   --
   --     yy*mm*dd hh:mm:ss    - Year is assumend to be 20YY
   --     yy*mm*dd             - The time of day is set to 00:00:00
   --
   --     hh:mm:ss             - Date is the current date
   --
   --  Constraint_Error is raised if the input string is malformatted or
   --  the resulting time is not valid.
>>>>>>> c355071f

   procedure Put_Time
     (Date    : Ada.Calendar.Time;
      Picture : Picture_String);
   --  Put Date with format Picture. Raise Picture_Error if picture string is
   --  wrong

private
   ISO_Date      : constant Picture_String := "%Y-%m-%d";
   US_Date       : constant Picture_String := "%m/%d/%y";
   European_Date : constant Picture_String := "%d/%m/%y";

end GNAT.Calendar.Time_IO;<|MERGE_RESOLUTION|>--- conflicted
+++ resolved
@@ -6,15 +6,7 @@
 --                                                                          --
 --                                 S p e c                                  --
 --                                                                          --
-<<<<<<< HEAD
---                     Copyright (C) 1999-2005, AdaCore                     --
---                                                                          --
--- This specification is derived from the Ada Reference Manual for use with --
--- GNAT. The copyright notice above, and the license provisions that follow --
--- apply solely to the  contents of the part following the private keyword. --
-=======
 --                     Copyright (C) 1999-2006, AdaCore                     --
->>>>>>> c355071f
 --                                                                          --
 -- GNAT is free software;  you can  redistribute it  and/or modify it under --
 -- terms of the  GNU General Public License as published  by the Free Soft- --
@@ -123,8 +115,6 @@
       Picture : Picture_String) return String;
    --  Return Date as a string with format Picture. Raise Picture_Error if
    --  picture string is wrong.
-<<<<<<< HEAD
-=======
 
    function Value (Date : String) return Ada.Calendar.Time;
    --  Parse the string Date and return its equivalent as a Time value. The
@@ -140,7 +130,6 @@
    --
    --  Constraint_Error is raised if the input string is malformatted or
    --  the resulting time is not valid.
->>>>>>> c355071f
 
    procedure Put_Time
      (Date    : Ada.Calendar.Time;
