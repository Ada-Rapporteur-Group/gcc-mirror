------------------------------------------------------------------------------
--                                                                          --
--                         GNAT COMPILER COMPONENTS                         --
--                                                                          --
--                              G N A T . A W K                             --
--                                                                          --
--                                 S p e c                                  --
--                                                                          --
<<<<<<< HEAD
--                     Copyright (C) 2000-2005, AdaCore                     --
=======
--                     Copyright (C) 2000-2006, AdaCore                     --
>>>>>>> f8383f28
--                                                                          --
-- GNAT is free software;  you can  redistribute it  and/or modify it under --
-- terms of the  GNU General Public License as published  by the Free Soft- --
-- ware  Foundation;  either version 2,  or (at your option) any later ver- --
-- sion.  GNAT is distributed in the hope that it will be useful, but WITH- --
-- OUT ANY WARRANTY;  without even the  implied warranty of MERCHANTABILITY --
-- or FITNESS FOR A PARTICULAR PURPOSE.  See the GNU General Public License --
-- for  more details.  You should have  received  a copy of the GNU General --
-- Public License  distributed with GNAT;  see file COPYING.  If not, write --
-- to  the  Free Software Foundation,  51  Franklin  Street,  Fifth  Floor, --
-- Boston, MA 02110-1301, USA.                                              --
--                                                                          --
-- As a special exception,  if other files  instantiate  generics from this --
-- unit, or you link  this unit with other files  to produce an executable, --
-- this  unit  does not  by itself cause  the resulting  executable  to  be --
-- covered  by the  GNU  General  Public  License.  This exception does not --
-- however invalidate  any other reasons why  the executable file  might be --
-- covered by the  GNU Public License.                                      --
--                                                                          --
-- GNAT was originally developed  by the GNAT team at  New York University. --
-- Extensive contributions were provided by Ada Core Technologies Inc.      --
--                                                                          --
------------------------------------------------------------------------------

--  This is an AWK-like unit. It provides an easy interface for parsing one
--  or more files containing formatted data. The file can be viewed seen as
--  a database where each record is a line and a field is a data element in
--  this line. In this implementation an AWK record is a line. This means
--  that a record cannot span multiple lines. The operating procedure is to
--  read files line by line, with each line being presented to the user of
--  the package. The interface provides services to access specific fields
--  in the line. Thus it is possible to control actions taken on a line based
--  on values of some fields. This can be achieved directly or by registering
--  callbacks triggered on programmed conditions.
--
--  The state of an AWK run is recorded in an object of type session.
--  The following is the procedure for using a session to control an
--  AWK run:
--
--     1) Specify which session is to be used. It is possible to use the
--        default session or to create a new one by declaring an object of
--        type Session_Type. For example:
--
--           Computers : Session_Type;
--
--     2) Specify how to cut a line into fields. There are two modes: using
--        character fields separators or column width. This is done by using
--        Set_Fields_Separators or Set_Fields_Width. For example by:
--
--           AWK.Set_Field_Separators (";,", Computers);
--
--        or by using iterators' Separators parameter.
--
--     3) Specify which files to parse. This is done with Add_File/Add_Files
--        services, or by using the iterators' Filename parameter. For
--        example:
--
--           AWK.Add_File ("myfile.db", Computers);
--
--     4) Run the AWK session using one of the provided iterators.
--
--           Parse
--              This is the most automated iterator. You can gain control on
--              the session only by registering one or more callbacks (see
--              Register).
--
--           Get_Line/End_Of_Data
--              This is a manual iterator to be used with a loop. You have
--              complete control on the session. You can use callbacks but
--              this is not required.
--
--           For_Every_Line
--              This provides a mixture of manual/automated iterator action.
--
--        Examples of these three approaches appear below
--
--  There are many ways to use this package. The following discussion shows
--  three approaches to using this package, using the three iterator forms.
--  All examples will use the following file (computer.db):
--
--     Pluton;Windows-NT;Pentium III
--     Mars;Linux;Pentium Pro
--     Venus;Solaris;Sparc
--     Saturn;OS/2;i486
--     Jupiter;MacOS;PPC
--
--  1) Using Parse iterator
--
--     Here the first step is to register some action associated to a pattern
--     and then to call the Parse iterator (this is the simplest way to use
--     this unit). The default session is used here. For example to output the
--     second field (the OS) of computer "Saturn".
--
--           procedure Action is
--           begin
--              Put_Line (AWK.Field (2));
--           end Action;
--
--        begin
--           AWK.Register (1, "Saturn", Action'Access);
--           AWK.Parse (";", "computer.db");
--
--
--  2) Using the Get_Line/End_Of_Data iterator
--
--     Here you have full control. For example to do the same as
--     above but using a specific session, you could write:
--
--           Computer_File : Session_Type;
--
--        begin
--           AWK.Set_Current (Computer_File);
--           AWK.Open (Separators => ";",
--                     Filename   => "computer.db");
--
--           --  Display Saturn OS
--
--           while not AWK.End_Of_File loop
--              AWK.Get_Line;
--
--              if AWK.Field (1) = "Saturn" then
--                 Put_Line (AWK.Field (2));
--              end if;
--           end loop;
--
--           AWK.Close (Computer_File);
--
--
--  3) Using For_Every_Line iterator
--
--     In this case you use a provided iterator and you pass the procedure
--     that must be called for each record. You could code the previous
--     example could be coded as follows (using the iterator quick interface
--     but without using the current session):
--
--           Computer_File : Session_Type;
--
--           procedure Action (Quit : in out Boolean) is
--           begin
--              if AWK.Field (1, Computer_File) = "Saturn" then
--                 Put_Line (AWK.Field (2, Computer_File));
--              end if;
--           end Action;
--
--           procedure Look_For_Saturn is
--              new AWK.For_Every_Line (Action);
--
--        begin
--           Look_For_Saturn (Separators => ";",
--                            Filename   => "computer.db",
--                            Session    => Computer_File);
--
--           Integer_Text_IO.Put
--             (Integer (AWK.NR (Session => Computer_File)));
--           Put_Line (" line(s) have been processed.");
--
--  You can also use a regular expression for the pattern. Let us output
--  the computer name for all computer for which the OS has a character
--  O in its name.
--
--           Regexp   : String := ".*O.*";
--
--           Matcher  : Regpat.Pattern_Matcher := Regpat.Compile (Regexp);
--
--           procedure Action is
--           begin
--              Text_IO.Put_Line (AWK.Field (2));
--           end Action;
--
--        begin
--           AWK.Register (2, Matcher, Action'Unrestricted_Access);
--           AWK.Parse (";", "computer.db");
--

with Ada.Finalization;
with GNAT.Regpat;

package GNAT.AWK is

   Session_Error : exception;
   --  Raised when a Session is reused but is not closed

   File_Error : exception;
   --  Raised when there is a file problem (see below)

   End_Error : exception;
   --  Raised when an attempt is made to read beyond the end of the last
   --  file of a session.

   Field_Error : exception;
   --  Raised when accessing a field value which does not exist

   Data_Error : exception;
   --  Raised when it is impossible to convert a field value to a specific type

   type Count is new Natural;

   type Widths_Set is array (Positive range <>) of Positive;
   --  Used to store a set of columns widths

   Default_Separators : constant String := " " & ASCII.HT;

   Use_Current : constant String := "";
   --  Value used when no separator or filename is specified in iterators

   type Session_Type is limited private;
   --  This is the main exported type. A session is used to keep the state of
   --  a full AWK run. The state comprises a list of files, the current file,
   --  the number of line processed, the current line, the number of fields in
   --  the current line... A default session is provided (see Set_Current,
   --  Current_Session and Default_Session above).

   ----------------------------
   -- Package initialization --
   ----------------------------

   --  To be thread safe it is not possible to use the default provided
   --  session. Each task must used a specific session and specify it
   --  explicitly for every services.

   procedure Set_Current (Session : Session_Type);
   --  Set the session to be used by default. This file will be used when the
   --  Session parameter in following services is not specified.

   function Current_Session return Session_Type;
   --  Returns the session used by default by all services. This is the
   --  latest session specified by Set_Current service or the session
   --  provided by default with this implementation.

   function Default_Session return Session_Type;
   --  Returns the default session provided by this package. Note that this is
   --  the session return by Current_Session if Set_Current has not been used.

   procedure Set_Field_Separators
     (Separators : String       := Default_Separators;
      Session    : Session_Type);
   procedure Set_Field_Separators
     (Separators : String       := Default_Separators);
   --  Set the field separators. Each character in the string is a field
   --  separator. When a line is read it will be split by field using the
   --  separators set here. Separators can be changed at any point and in this
   --  case the current line is split according to the new separators. In the
   --  special case that Separators is a space and a tabulation
   --  (Default_Separators), fields are separated by runs of spaces and/or
   --  tabs.

   procedure Set_FS
     (Separators : String       := Default_Separators;
      Session    : Session_Type)
     renames Set_Field_Separators;
   procedure Set_FS
     (Separators : String       := Default_Separators)
     renames Set_Field_Separators;
   --  FS is the AWK abbreviation for above service

   procedure Set_Field_Widths
     (Field_Widths : Widths_Set;
      Session      : Session_Type);
   procedure Set_Field_Widths
     (Field_Widths : Widths_Set);
   --  This is another way to split a line by giving the length (in number of
   --  characters) of each field in a line. Field widths can be changed at any
   --  point and in this case the current line is split according to the new
   --  field lengths. A line split with this method must have a length equal or
   --  greater to the total of the field widths. All characters remaining on
   --  the line after the latest field are added to a new automatically
   --  created field.

   procedure Add_File
     (Filename : String;
      Session  : Session_Type);
   procedure Add_File
     (Filename : String);
   --  Add Filename to the list of file to be processed. There is no limit on
   --  the number of files that can be added. Files are processed in the order
   --  they have been added (i.e. the filename list is FIFO). If Filename does
   --  not exist or if it is not readable, File_Error is raised.

   procedure Add_Files
     (Directory             : String;
      Filenames             : String;
      Number_Of_Files_Added : out Natural;
      Session               : Session_Type);
   procedure Add_Files
     (Directory             : String;
      Filenames             : String;
      Number_Of_Files_Added : out Natural);
   --  Add all files matching the regular expression Filenames in the specified
   --  directory to the list of file to be processed. There is no limit on
   --  the number of files that can be added. Each file is processed in
   --  the same order they have been added (i.e. the filename list is FIFO).
   --  The number of files (possibly 0) added is returned in
   --  Number_Of_Files_Added.

   -------------------------------------
   -- Information about current state --
   -------------------------------------

   function Number_Of_Fields
     (Session : Session_Type) return Count;
   function Number_Of_Fields
     return Count;
   pragma Inline (Number_Of_Fields);
   --  Returns the number of fields in the current record. It returns 0 when
   --  no file is being processed.

   function NF
     (Session : Session_Type) return Count
     renames Number_Of_Fields;
   function NF
     return Count
     renames Number_Of_Fields;
   --  AWK abbreviation for above service

   function Number_Of_File_Lines
     (Session : Session_Type) return Count;
   function Number_Of_File_Lines
     return Count;
   pragma Inline (Number_Of_File_Lines);
   --  Returns the current line number in the processed file. It returns 0 when
   --  no file is being processed.

   function FNR (Session : Session_Type) return Count
     renames Number_Of_File_Lines;
   function FNR return Count
     renames Number_Of_File_Lines;
   --  AWK abbreviation for above service

   function Number_Of_Lines
     (Session : Session_Type) return Count;
   function Number_Of_Lines
     return Count;
   pragma Inline (Number_Of_Lines);
   --  Returns the number of line processed until now. This is equal to number
   --  of line in each already processed file plus FNR. It returns 0 when
   --  no file is being processed.

   function NR (Session : Session_Type) return Count
     renames Number_Of_Lines;
   function NR return Count
     renames Number_Of_Lines;
   --  AWK abbreviation for above service

   function Number_Of_Files
     (Session : Session_Type) return Natural;
   function Number_Of_Files
     return Natural;
   pragma Inline (Number_Of_Files);
   --  Returns the number of files associated with Session. This is the total
   --  number of files added with Add_File and Add_Files services.

   function File (Session : Session_Type) return String;
   function File return String;
   --  Returns the name of the file being processed. It returns the empty
   --  string when no file is being processed.

   ---------------------
   -- Field accessors --
   ---------------------

   function Field
     (Rank    : Count;
      Session : Session_Type) return String;
   function Field
     (Rank    : Count) return String;
   --  Returns field number Rank value of the current record. If Rank = 0 it
   --  returns the current record (i.e. the line as read in the file). It
   --  raises Field_Error if Rank > NF or if Session is not open.

   function Field
     (Rank    : Count;
      Session : Session_Type) return Integer;
   function Field
     (Rank    : Count) return Integer;
   --  Returns field number Rank value of the current record as an integer. It
   --  raises Field_Error if Rank > NF or if Session is not open. It
   --  raises Data_Error if the field value cannot be converted to an integer.

   function Field
     (Rank    : Count;
      Session : Session_Type) return Float;
   function Field
     (Rank    : Count) return Float;
   --  Returns field number Rank value of the current record as a float. It
   --  raises Field_Error if Rank > NF or if Session is not open. It
   --  raises Data_Error if the field value cannot be converted to a float.

   generic
      type Discrete is (<>);
   function Discrete_Field
     (Rank    : Count;
      Session : Session_Type) return Discrete;
   generic
      type Discrete is (<>);
   function Discrete_Field_Current_Session
     (Rank    : Count) return Discrete;
   --  Returns field number Rank value of the current record as a type
   --  Discrete. It raises Field_Error if Rank > NF. It raises Data_Error if
   --  the field value cannot be converted to type Discrete.

   --------------------
   -- Pattern/Action --
   --------------------

   --  AWK defines rules like "PATTERN { ACTION }". Which means that ACTION
   --  will be executed if PATTERN match. A pattern in this implementation can
   --  be a simple string (match function is equality), a regular expression,
   --  a function returning a boolean. An action is associated to a pattern
   --  using the Register services.
   --
   --  Each procedure Register will add a rule to the set of rules for the
   --  session. Rules are examined in the order they have been added.

   type Pattern_Callback is access function return Boolean;
   --  This is a pattern function pointer. When it returns True the associated
   --  action will be called.

   type Action_Callback is access procedure;
   --  A simple action pointer

   type Match_Action_Callback is
     access procedure (Matches : GNAT.Regpat.Match_Array);
   --  An advanced action pointer used with a regular expression pattern. It
   --  returns an array of all the matches. See GNAT.Regpat for further
   --  information.

   procedure Register
     (Field   : Count;
      Pattern : String;
      Action  : Action_Callback;
      Session : Session_Type);
   procedure Register
     (Field   : Count;
      Pattern : String;
      Action  : Action_Callback);
   --  Register an Action associated with a Pattern. The pattern here is a
   --  simple string that must match exactly the field number specified.

   procedure Register
     (Field   : Count;
      Pattern : GNAT.Regpat.Pattern_Matcher;
      Action  : Action_Callback;
      Session : Session_Type);
   procedure Register
     (Field   : Count;
      Pattern : GNAT.Regpat.Pattern_Matcher;
      Action  : Action_Callback);
   --  Register an Action associated with a Pattern. The pattern here is a
   --  simple regular expression which must match the field number specified.

   procedure Register
     (Field   : Count;
      Pattern : GNAT.Regpat.Pattern_Matcher;
      Action  : Match_Action_Callback;
      Session : Session_Type);
   procedure Register
     (Field   : Count;
      Pattern : GNAT.Regpat.Pattern_Matcher;
      Action  : Match_Action_Callback);
   --  Same as above but it pass the set of matches to the action
   --  procedure. This is useful to analyse further why and where a regular
   --  expression did match.

   procedure Register
     (Pattern : Pattern_Callback;
      Action  : Action_Callback;
      Session : Session_Type);
   procedure Register
     (Pattern : Pattern_Callback;
      Action  : Action_Callback);
   --  Register an Action associated with a Pattern. The pattern here is a
   --  function that must return a boolean. Action callback will be called if
   --  the pattern callback returns True and nothing will happen if it is
   --  False. This version is more general, the two other register services
   --  trigger an action based on the value of a single field only.

   procedure Register
     (Action  : Action_Callback;
      Session : Session_Type);
   procedure Register
     (Action  : Action_Callback);
   --  Register an Action that will be called for every line. This is
   --  equivalent to a Pattern_Callback function always returning True.

   --------------------
   -- Parse iterator --
   --------------------

   procedure Parse
     (Separators : String := Use_Current;
      Filename   : String := Use_Current;
      Session    : Session_Type);
   procedure Parse
     (Separators : String := Use_Current;
      Filename   : String := Use_Current);
   --  Launch the iterator, it will read every line in all specified
   --  session's files. Registered callbacks are then called if the associated
   --  pattern match. It is possible to specify a filename and a set of
   --  separators directly. This offer a quick way to parse a single
   --  file. These parameters will override those specified by Set_FS and
   --  Add_File. The Session will be opened and closed automatically.
   --  File_Error is raised if there is no file associated with Session, or if
   --  a file associated with Session is not longer readable. It raises
   --  Session_Error is Session is already open.

   -----------------------------------
   -- Get_Line/End_Of_Data Iterator --
   -----------------------------------

   type Callback_Mode is (None, Only, Pass_Through);
   --  These mode are used for Get_Line/End_Of_Data and For_Every_Line
   --  iterators. The associated semantic is:
   --
   --    None
   --       callbacks are not active. This is the default mode for
   --       Get_Line/End_Of_Data and For_Every_Line iterators.
   --
   --    Only
   --       callbacks are active, if at least one pattern match, the associated
   --       action is called and this line will not be passed to the user. In
   --       the Get_Line case the next line will be read (if there is some
   --       line remaining), in the For_Every_Line case Action will
   --       not be called for this line.
   --
   --    Pass_Through
   --       callbacks are active, for patterns which match the associated
   --       action is called. Then the line is passed to the user. It means
   --       that Action procedure is called in the For_Every_Line case and
   --       that Get_Line returns with the current line active.
   --

   procedure Open
     (Separators : String := Use_Current;
      Filename   : String := Use_Current;
      Session    : Session_Type);
   procedure Open
     (Separators : String := Use_Current;
      Filename   : String := Use_Current);
   --  Open the first file and initialize the unit. This must be called once
   --  before using Get_Line. It is possible to specify a filename and a set of
   --  separators directly. This offer a quick way to parse a single file.
   --  These parameters will override those specified by Set_FS and Add_File.
   --  File_Error is raised if there is no file associated with Session, or if
   --  the first file associated with Session is no longer readable. It raises
   --  Session_Error is Session is already open.

   procedure Get_Line
     (Callbacks : Callback_Mode := None;
      Session   : Session_Type);
   procedure Get_Line
     (Callbacks : Callback_Mode := None);
   --  Read a line from the current input file. If the file index is at the
   --  end of the current input file (i.e. End_Of_File is True) then the
   --  following file is opened. If there is no more file to be processed,
   --  exception End_Error will be raised. File_Error will be raised if Open
   --  has not been called. Next call to Get_Line will return the following
   --  line in the file. By default the registered callbacks are not called by
   --  Get_Line, this can activated by setting Callbacks (see Callback_Mode
   --  description above). File_Error may be raised if a file associated with
   --  Session is not readable.
   --
   --  When Callbacks is not None, it is possible to exhaust all the lines
   --  of all the files associated with Session. In this case, File_Error
   --  is not raised.
   --
   --  This procedure can be used from a subprogram called by procedure Parse
   --  or by an instantiation of For_Every_Line (see below).

   function End_Of_Data
     (Session : Session_Type) return Boolean;
   function End_Of_Data
     return Boolean;
   pragma Inline (End_Of_Data);
   --  Returns True if there is no more data to be processed in Session. It
   --  means that the latest session's file is being processed and that
   --  there is no more data to be read in this file (End_Of_File is True).

   function End_Of_File
     (Session : Session_Type) return Boolean;
   function End_Of_File
     return Boolean;
   pragma Inline (End_Of_File);
   --  Returns True when there is no more data to be processed on the current
   --  session's file.

   procedure Close (Session : Session_Type);
   --  Release all associated data with Session. All memory allocated will
   --  be freed, the current file will be closed if needed, the callbacks
   --  will be unregistered. Close is convenient in reestablishing a session
   --  for new use. Get_Line is no longer usable (will raise File_Error)
   --  except after a successful call to Open, Parse or an instantiation
   --  of For_Every_Line.

   -----------------------------
   -- For_Every_Line iterator --
   -----------------------------

   generic
      with procedure Action (Quit : in out Boolean);
   procedure For_Every_Line
     (Separators : String := Use_Current;
      Filename   : String := Use_Current;
      Callbacks  : Callback_Mode := None;
      Session    : Session_Type);
   generic
      with procedure Action (Quit : in out Boolean);
   procedure For_Every_Line_Current_Session
     (Separators : String := Use_Current;
      Filename   : String := Use_Current;
      Callbacks  : Callback_Mode := None);
   --  This is another iterator. Action will be called for each new
   --  record. The iterator's termination can be controlled by setting Quit
   --  to True. It is by default set to False. It is possible to specify a
   --  filename and a set of separators directly. This offer a quick way to
   --  parse a single file. These parameters will override those specified by
   --  Set_FS and Add_File. By default the registered callbacks are not called
   --  by For_Every_Line, this can activated by setting Callbacks (see
   --  Callback_Mode description above). The Session will be opened and
   --  closed automatically. File_Error is raised if there is no file
   --  associated with Session. It raises Session_Error is Session is already
   --  open.

private
   type Session_Data;
   type Session_Data_Access is access Session_Data;

   type Session_Type is new Ada.Finalization.Limited_Controlled with record
      Data : Session_Data_Access;
   end record;

   procedure Initialize (Session : in out Session_Type);
   procedure Finalize   (Session : in out Session_Type);

end GNAT.AWK;<|MERGE_RESOLUTION|>--- conflicted
+++ resolved
@@ -6,11 +6,7 @@
 --                                                                          --
 --                                 S p e c                                  --
 --                                                                          --
-<<<<<<< HEAD
---                     Copyright (C) 2000-2005, AdaCore                     --
-=======
 --                     Copyright (C) 2000-2006, AdaCore                     --
->>>>>>> f8383f28
 --                                                                          --
 -- GNAT is free software;  you can  redistribute it  and/or modify it under --
 -- terms of the  GNU General Public License as published  by the Free Soft- --
