------------------------------------------------------------------------------
--                                                                          --
--                         GNAT COMPILER COMPONENTS                         --
--                                                                          --
--                              G N A T . A W K                             --
--                                                                          --
--                                 S p e c                                  --
--                                                                          --
<<<<<<< HEAD
--                     Copyright (C) 2000-2005, AdaCore                     --
=======
--                     Copyright (C) 2000-2006, AdaCore                     --
>>>>>>> c355071f
--                                                                          --
-- GNAT is free software;  you can  redistribute it  and/or modify it under --
-- terms of the  GNU General Public License as published  by the Free Soft- --
-- ware  Foundation;  either version 2,  or (at your option) any later ver- --
-- sion.  GNAT is distributed in the hope that it will be useful, but WITH- --
-- OUT ANY WARRANTY;  without even the  implied warranty of MERCHANTABILITY --
-- or FITNESS FOR A PARTICULAR PURPOSE.  See the GNU General Public License --
-- for  more details.  You should have  received  a copy of the GNU General --
-- Public License  distributed with GNAT;  see file COPYING.  If not, write --
-- to  the  Free Software Foundation,  51  Franklin  Street,  Fifth  Floor, --
-- Boston, MA 02110-1301, USA.                                              --
--                                                                          --
-- As a special exception,  if other files  instantiate  generics from this --
-- unit, or you link  this unit with other files  to produce an executable, --
-- this  unit  does not  by itself cause  the resulting  executable  to  be --
-- covered  by the  GNU  General  Public  License.  This exception does not --
-- however invalidate  any other reasons why  the executable file  might be --
-- covered by the  GNU Public License.                                      --
--                                                                          --
-- GNAT was originally developed  by the GNAT team at  New York University. --
-- Extensive contributions were provided by Ada Core Technologies Inc.      --
--                                                                          --
------------------------------------------------------------------------------

--  This is an AWK-like unit. It provides an easy interface for parsing one
--  or more files containing formatted data. The file can be viewed seen as
--  a database where each record is a line and a field is a data element in
--  this line. In this implementation an AWK record is a line. This means
--  that a record cannot span multiple lines. The operating procedure is to
--  read files line by line, with each line being presented to the user of
--  the package. The interface provides services to access specific fields
--  in the line. Thus it is possible to control actions taken on a line based
--  on values of some fields. This can be achieved directly or by registering
--  callbacks triggered on programmed conditions.
--
--  The state of an AWK run is recorded in an object of type session.
--  The following is the procedure for using a session to control an
--  AWK run:
--
--     1) Specify which session is to be used. It is possible to use the
--        default session or to create a new one by declaring an object of
--        type Session_Type. For example:
--
--           Computers : Session_Type;
--
--     2) Specify how to cut a line into fields. There are two modes: using
--        character fields separators or column width. This is done by using
--        Set_Fields_Separators or Set_Fields_Width. For example by:
--
--           AWK.Set_Field_Separators (";,", Computers);
--
--        or by using iterators' Separators parameter.
--
--     3) Specify which files to parse. This is done with Add_File/Add_Files
--        services, or by using the iterators' Filename parameter. For
--        example:
--
--           AWK.Add_File ("myfile.db", Computers);
--
--     4) Run the AWK session using one of the provided iterators.
--
--           Parse
--              This is the most automated iterator. You can gain control on
--              the session only by registering one or more callbacks (see
--              Register).
--
--           Get_Line/End_Of_Data
--              This is a manual iterator to be used with a loop. You have
--              complete control on the session. You can use callbacks but
--              this is not required.
--
--           For_Every_Line
--              This provides a mixture of manual/automated iterator action.
--
--        Examples of these three approaches appear below
--
--  There are many ways to use this package. The following discussion shows
--  three approaches to using this package, using the three iterator forms.
--  All examples will use the following file (computer.db):
--
--     Pluton;Windows-NT;Pentium III
--     Mars;Linux;Pentium Pro
--     Venus;Solaris;Sparc
--     Saturn;OS/2;i486
--     Jupiter;MacOS;PPC
--
--  1) Using Parse iterator
--
--     Here the first step is to register some action associated to a pattern
--     and then to call the Parse iterator (this is the simplest way to use
--     this unit). The default session is used here. For example to output the
--     second field (the OS) of computer "Saturn".
--
--           procedure Action is
--           begin
--              Put_Line (AWK.Field (2));
--           end Action;
--
--        begin
--           AWK.Register (1, "Saturn", Action'Access);
--           AWK.Parse (";", "computer.db");
--
--
--  2) Using the Get_Line/End_Of_Data iterator
--
--     Here you have full control. For example to do the same as
--     above but using a specific session, you could write:
--
--           Computer_File : Session_Type;
--
--        begin
--           AWK.Set_Current (Computer_File);
--           AWK.Open (Separators => ";",
--                     Filename   => "computer.db");
--
--           --  Display Saturn OS
--
--           while not AWK.End_Of_File loop
--              AWK.Get_Line;
--
--              if AWK.Field (1) = "Saturn" then
--                 Put_Line (AWK.Field (2));
--              end if;
--           end loop;
--
--           AWK.Close (Computer_File);
--
--
--  3) Using For_Every_Line iterator
--
--     In this case you use a provided iterator and you pass the procedure
--     that must be called for each record. You could code the previous
--     example could be coded as follows (using the iterator quick interface
--     but without using the current session):
--
--           Computer_File : Session_Type;
--
--           procedure Action (Quit : in out Boolean) is
--           begin
--              if AWK.Field (1, Computer_File) = "Saturn" then
--                 Put_Line (AWK.Field (2, Computer_File));
--              end if;
--           end Action;
--
--           procedure Look_For_Saturn is
--              new AWK.For_Every_Line (Action);
--
--        begin
--           Look_For_Saturn (Separators => ";",
--                            Filename   => "computer.db",
--                            Session    => Computer_File);
--
--           Integer_Text_IO.Put
--             (Integer (AWK.NR (Session => Computer_File)));
--           Put_Line (" line(s) have been processed.");
--
--  You can also use a regular expression for the pattern. Let us output
--  the computer name for all computer for which the OS has a character
--  O in its name.
--
--           Regexp   : String := ".*O.*";
--
--           Matcher  : Regpat.Pattern_Matcher := Regpat.Compile (Regexp);
--
--           procedure Action is
--           begin
--              Text_IO.Put_Line (AWK.Field (2));
--           end Action;
--
--        begin
--           AWK.Register (2, Matcher, Action'Unrestricted_Access);
--           AWK.Parse (";", "computer.db");
--

with Ada.Finalization;
with GNAT.Regpat;

package GNAT.AWK is

   Session_Error : exception;
   --  Raised when a Session is reused but is not closed

   File_Error : exception;
   --  Raised when there is a file problem (see below)

   End_Error : exception;
   --  Raised when an attempt is made to read beyond the end of the last
   --  file of a session.

   Field_Error : exception;
   --  Raised when accessing a field value which does not exist

   Data_Error : exception;
   --  Raised when it is impossible to convert a field value to a specific type

   type Count is new Natural;

   type Widths_Set is array (Positive range <>) of Positive;
   --  Used to store a set of columns widths

   Default_Separators : constant String := " " & ASCII.HT;

   Use_Current : constant String := "";
   --  Value used when no separator or filename is specified in iterators

   type Session_Type is limited private;
   --  This is the main exported type. A session is used to keep the state of
   --  a full AWK run. The state comprises a list of files, the current file,
   --  the number of line processed, the current line, the number of fields in
   --  the current line... A default session is provided (see Set_Current,
   --  Current_Session and Default_Session above).

   ----------------------------
   -- Package initialization --
   ----------------------------

   --  To be thread safe it is not possible to use the default provided
   --  session. Each task must used a specific session and specify it
   --  explicitly for every services.

   procedure Set_Current (Session : Session_Type);
   --  Set the session to be used by default. This file will be used when the
   --  Session parameter in following services is not specified.

   function Current_Session return Session_Type;
   --  Returns the session used by default by all services. This is the
   --  latest session specified by Set_Current service or the session
   --  provided by default with this implementation.

   function Default_Session return Session_Type;
   --  Returns the default session provided by this package. Note that this is
   --  the session return by Current_Session if Set_Current has not been used.

   procedure Set_Field_Separators
     (Separators : String       := Default_Separators;
      Session    : Session_Type);
   procedure Set_Field_Separators
     (Separators : String       := Default_Separators);
   --  Set the field separators. Each character in the string is a field
   --  separator. When a line is read it will be split by field using the
   --  separators set here. Separators can be changed at any point and in this
   --  case the current line is split according to the new separators. In the
   --  special case that Separators is a space and a tabulation
   --  (Default_Separators), fields are separated by runs of spaces and/or
   --  tabs.

   procedure Set_FS
     (Separators : String       := Default_Separators;
      Session    : Session_Type)
     renames Set_Field_Separators;
   procedure Set_FS
     (Separators : String       := Default_Separators)
     renames Set_Field_Separators;
   --  FS is the AWK abbreviation for above service

   procedure Set_Field_Widths
     (Field_Widths : Widths_Set;
      Session      : Session_Type);
   procedure Set_Field_Widths
     (Field_Widths : Widths_Set);
   --  This is another way to split a line by giving the length (in number of
   --  characters) of each field in a line. Field widths can be changed at any
   --  point and in this case the current line is split according to the new
   --  field lengths. A line split with this method must have a length equal or
   --  greater to the total of the field widths. All characters remaining on
   --  the line after the latest field are added to a new automatically
   --  created field.

   procedure Add_File
     (Filename : String;
      Session  : Session_Type);
   procedure Add_File
     (Filename : String);
   --  Add Filename to the list of file to be processed. There is no limit on
   --  the number of files that can be added. Files are processed in the order
   --  they have been added (i.e. the filename list is FIFO). If Filename does
   --  not exist or if it is not readable, File_Error is raised.

   procedure Add_Files
     (Directory             : String;
      Filenames             : String;
      Number_Of_Files_Added : out Natural;
      Session               : Session_Type);
   procedure Add_Files
     (Directory             : String;
      Filenames             : String;
      Number_Of_Files_Added : out Natural);
   --  Add all files matching the regular expression Filenames in the specified
   --  directory to the list of file to be processed. There is no limit on
   --  the number of files that can be added. Each file is processed in
   --  the same order they have been added (i.e. the filename list is FIFO).
   --  The number of files (possibly 0) added is returned in
   --  Number_Of_Files_Added.

   -------------------------------------
   -- Information about current state --
   -------------------------------------

   function Number_Of_Fields
<<<<<<< HEAD
     (Session : Session_Type := Current_Session) return Count;
=======
     (Session : Session_Type) return Count;
   function Number_Of_Fields
     return Count;
>>>>>>> c355071f
   pragma Inline (Number_Of_Fields);
   --  Returns the number of fields in the current record. It returns 0 when
   --  no file is being processed.

   function NF
<<<<<<< HEAD
     (Session : Session_Type := Current_Session) return Count
=======
     (Session : Session_Type) return Count
     renames Number_Of_Fields;
   function NF
     return Count
>>>>>>> c355071f
     renames Number_Of_Fields;
   --  AWK abbreviation for above service

   function Number_Of_File_Lines
<<<<<<< HEAD
     (Session : Session_Type := Current_Session) return Count;
=======
     (Session : Session_Type) return Count;
   function Number_Of_File_Lines
     return Count;
>>>>>>> c355071f
   pragma Inline (Number_Of_File_Lines);
   --  Returns the current line number in the processed file. It returns 0 when
   --  no file is being processed.

<<<<<<< HEAD
   function FNR (Session : Session_Type := Current_Session) return Count
=======
   function FNR (Session : Session_Type) return Count
     renames Number_Of_File_Lines;
   function FNR return Count
>>>>>>> c355071f
     renames Number_Of_File_Lines;
   --  AWK abbreviation for above service

   function Number_Of_Lines
<<<<<<< HEAD
     (Session : Session_Type := Current_Session) return Count;
=======
     (Session : Session_Type) return Count;
   function Number_Of_Lines
     return Count;
>>>>>>> c355071f
   pragma Inline (Number_Of_Lines);
   --  Returns the number of line processed until now. This is equal to number
   --  of line in each already processed file plus FNR. It returns 0 when
   --  no file is being processed.

<<<<<<< HEAD
   function NR (Session : Session_Type := Current_Session) return Count
=======
   function NR (Session : Session_Type) return Count
     renames Number_Of_Lines;
   function NR return Count
>>>>>>> c355071f
     renames Number_Of_Lines;
   --  AWK abbreviation for above service

   function Number_Of_Files
<<<<<<< HEAD
     (Session : Session_Type := Current_Session) return Natural;
=======
     (Session : Session_Type) return Natural;
   function Number_Of_Files
     return Natural;
>>>>>>> c355071f
   pragma Inline (Number_Of_Files);
   --  Returns the number of files associated with Session. This is the total
   --  number of files added with Add_File and Add_Files services.

<<<<<<< HEAD
   function File (Session : Session_Type := Current_Session) return String;
=======
   function File (Session : Session_Type) return String;
   function File return String;
>>>>>>> c355071f
   --  Returns the name of the file being processed. It returns the empty
   --  string when no file is being processed.

   ---------------------
   -- Field accessors --
   ---------------------

   function Field
     (Rank    : Count;
<<<<<<< HEAD
      Session : Session_Type := Current_Session) return String;
=======
      Session : Session_Type) return String;
   function Field
     (Rank    : Count) return String;
>>>>>>> c355071f
   --  Returns field number Rank value of the current record. If Rank = 0 it
   --  returns the current record (i.e. the line as read in the file). It
   --  raises Field_Error if Rank > NF or if Session is not open.

   function Field
     (Rank    : Count;
<<<<<<< HEAD
      Session : Session_Type := Current_Session) return Integer;
=======
      Session : Session_Type) return Integer;
   function Field
     (Rank    : Count) return Integer;
>>>>>>> c355071f
   --  Returns field number Rank value of the current record as an integer. It
   --  raises Field_Error if Rank > NF or if Session is not open. It
   --  raises Data_Error if the field value cannot be converted to an integer.

   function Field
     (Rank    : Count;
<<<<<<< HEAD
      Session : Session_Type := Current_Session) return Float;
=======
      Session : Session_Type) return Float;
   function Field
     (Rank    : Count) return Float;
>>>>>>> c355071f
   --  Returns field number Rank value of the current record as a float. It
   --  raises Field_Error if Rank > NF or if Session is not open. It
   --  raises Data_Error if the field value cannot be converted to a float.

   generic
      type Discrete is (<>);
   function Discrete_Field
     (Rank    : Count;
<<<<<<< HEAD
      Session : Session_Type := Current_Session) return Discrete;
=======
      Session : Session_Type) return Discrete;
   generic
      type Discrete is (<>);
   function Discrete_Field_Current_Session
     (Rank    : Count) return Discrete;
>>>>>>> c355071f
   --  Returns field number Rank value of the current record as a type
   --  Discrete. It raises Field_Error if Rank > NF. It raises Data_Error if
   --  the field value cannot be converted to type Discrete.

   --------------------
   -- Pattern/Action --
   --------------------

   --  AWK defines rules like "PATTERN { ACTION }". Which means that ACTION
   --  will be executed if PATTERN match. A pattern in this implementation can
   --  be a simple string (match function is equality), a regular expression,
   --  a function returning a boolean. An action is associated to a pattern
   --  using the Register services.
   --
   --  Each procedure Register will add a rule to the set of rules for the
   --  session. Rules are examined in the order they have been added.

   type Pattern_Callback is access function return Boolean;
   --  This is a pattern function pointer. When it returns True the associated
   --  action will be called.

   type Action_Callback is access procedure;
   --  A simple action pointer

   type Match_Action_Callback is
     access procedure (Matches : GNAT.Regpat.Match_Array);
   --  An advanced action pointer used with a regular expression pattern. It
   --  returns an array of all the matches. See GNAT.Regpat for further
   --  information.

   procedure Register
     (Field   : Count;
      Pattern : String;
      Action  : Action_Callback;
      Session : Session_Type);
   procedure Register
     (Field   : Count;
      Pattern : String;
      Action  : Action_Callback);
   --  Register an Action associated with a Pattern. The pattern here is a
   --  simple string that must match exactly the field number specified.

   procedure Register
     (Field   : Count;
      Pattern : GNAT.Regpat.Pattern_Matcher;
      Action  : Action_Callback;
      Session : Session_Type);
   procedure Register
     (Field   : Count;
      Pattern : GNAT.Regpat.Pattern_Matcher;
      Action  : Action_Callback);
   --  Register an Action associated with a Pattern. The pattern here is a
   --  simple regular expression which must match the field number specified.

   procedure Register
     (Field   : Count;
      Pattern : GNAT.Regpat.Pattern_Matcher;
      Action  : Match_Action_Callback;
      Session : Session_Type);
   procedure Register
     (Field   : Count;
      Pattern : GNAT.Regpat.Pattern_Matcher;
      Action  : Match_Action_Callback);
   --  Same as above but it pass the set of matches to the action
   --  procedure. This is useful to analyse further why and where a regular
   --  expression did match.

   procedure Register
     (Pattern : Pattern_Callback;
      Action  : Action_Callback;
      Session : Session_Type);
   procedure Register
     (Pattern : Pattern_Callback;
      Action  : Action_Callback);
   --  Register an Action associated with a Pattern. The pattern here is a
   --  function that must return a boolean. Action callback will be called if
   --  the pattern callback returns True and nothing will happen if it is
   --  False. This version is more general, the two other register services
   --  trigger an action based on the value of a single field only.

   procedure Register
     (Action  : Action_Callback;
      Session : Session_Type);
   procedure Register
     (Action  : Action_Callback);
   --  Register an Action that will be called for every line. This is
   --  equivalent to a Pattern_Callback function always returning True.

   --------------------
   -- Parse iterator --
   --------------------

   procedure Parse
     (Separators : String := Use_Current;
      Filename   : String := Use_Current;
      Session    : Session_Type);
   procedure Parse
     (Separators : String := Use_Current;
      Filename   : String := Use_Current);
   --  Launch the iterator, it will read every line in all specified
   --  session's files. Registered callbacks are then called if the associated
   --  pattern match. It is possible to specify a filename and a set of
   --  separators directly. This offer a quick way to parse a single
   --  file. These parameters will override those specified by Set_FS and
   --  Add_File. The Session will be opened and closed automatically.
   --  File_Error is raised if there is no file associated with Session, or if
   --  a file associated with Session is not longer readable. It raises
   --  Session_Error is Session is already open.

   -----------------------------------
   -- Get_Line/End_Of_Data Iterator --
   -----------------------------------

   type Callback_Mode is (None, Only, Pass_Through);
   --  These mode are used for Get_Line/End_Of_Data and For_Every_Line
   --  iterators. The associated semantic is:
   --
   --    None
   --       callbacks are not active. This is the default mode for
   --       Get_Line/End_Of_Data and For_Every_Line iterators.
   --
   --    Only
   --       callbacks are active, if at least one pattern match, the associated
   --       action is called and this line will not be passed to the user. In
   --       the Get_Line case the next line will be read (if there is some
   --       line remaining), in the For_Every_Line case Action will
   --       not be called for this line.
   --
   --    Pass_Through
   --       callbacks are active, for patterns which match the associated
   --       action is called. Then the line is passed to the user. It means
   --       that Action procedure is called in the For_Every_Line case and
   --       that Get_Line returns with the current line active.
   --

   procedure Open
     (Separators : String := Use_Current;
      Filename   : String := Use_Current;
      Session    : Session_Type);
   procedure Open
     (Separators : String := Use_Current;
      Filename   : String := Use_Current);
   --  Open the first file and initialize the unit. This must be called once
   --  before using Get_Line. It is possible to specify a filename and a set of
   --  separators directly. This offer a quick way to parse a single file.
   --  These parameters will override those specified by Set_FS and Add_File.
   --  File_Error is raised if there is no file associated with Session, or if
   --  the first file associated with Session is no longer readable. It raises
   --  Session_Error is Session is already open.

   procedure Get_Line
     (Callbacks : Callback_Mode := None;
      Session   : Session_Type);
   procedure Get_Line
     (Callbacks : Callback_Mode := None);
   --  Read a line from the current input file. If the file index is at the
   --  end of the current input file (i.e. End_Of_File is True) then the
   --  following file is opened. If there is no more file to be processed,
   --  exception End_Error will be raised. File_Error will be raised if Open
   --  has not been called. Next call to Get_Line will return the following
   --  line in the file. By default the registered callbacks are not called by
   --  Get_Line, this can activated by setting Callbacks (see Callback_Mode
   --  description above). File_Error may be raised if a file associated with
   --  Session is not readable.
   --
   --  When Callbacks is not None, it is possible to exhaust all the lines
   --  of all the files associated with Session. In this case, File_Error
   --  is not raised.
   --
   --  This procedure can be used from a subprogram called by procedure Parse
   --  or by an instantiation of For_Every_Line (see below).

   function End_Of_Data
<<<<<<< HEAD
     (Session : Session_Type := Current_Session) return Boolean;
=======
     (Session : Session_Type) return Boolean;
   function End_Of_Data
     return Boolean;
>>>>>>> c355071f
   pragma Inline (End_Of_Data);
   --  Returns True if there is no more data to be processed in Session. It
   --  means that the latest session's file is being processed and that
   --  there is no more data to be read in this file (End_Of_File is True).

   function End_Of_File
<<<<<<< HEAD
     (Session : Session_Type := Current_Session) return Boolean;
=======
     (Session : Session_Type) return Boolean;
   function End_Of_File
     return Boolean;
>>>>>>> c355071f
   pragma Inline (End_Of_File);
   --  Returns True when there is no more data to be processed on the current
   --  session's file.

   procedure Close (Session : Session_Type);
   --  Release all associated data with Session. All memory allocated will
   --  be freed, the current file will be closed if needed, the callbacks
   --  will be unregistered. Close is convenient in reestablishing a session
   --  for new use. Get_Line is no longer usable (will raise File_Error)
   --  except after a successful call to Open, Parse or an instantiation
   --  of For_Every_Line.

   -----------------------------
   -- For_Every_Line iterator --
   -----------------------------

   generic
      with procedure Action (Quit : in out Boolean);
   procedure For_Every_Line
     (Separators : String := Use_Current;
      Filename   : String := Use_Current;
      Callbacks  : Callback_Mode := None;
      Session    : Session_Type);
   generic
      with procedure Action (Quit : in out Boolean);
   procedure For_Every_Line_Current_Session
     (Separators : String := Use_Current;
      Filename   : String := Use_Current;
      Callbacks  : Callback_Mode := None);
   --  This is another iterator. Action will be called for each new
   --  record. The iterator's termination can be controlled by setting Quit
   --  to True. It is by default set to False. It is possible to specify a
   --  filename and a set of separators directly. This offer a quick way to
   --  parse a single file. These parameters will override those specified by
   --  Set_FS and Add_File. By default the registered callbacks are not called
   --  by For_Every_Line, this can activated by setting Callbacks (see
   --  Callback_Mode description above). The Session will be opened and
   --  closed automatically. File_Error is raised if there is no file
   --  associated with Session. It raises Session_Error is Session is already
   --  open.

private
   type Session_Data;
   type Session_Data_Access is access Session_Data;

   type Session_Type is new Ada.Finalization.Limited_Controlled with record
      Data : Session_Data_Access;
   end record;

   procedure Initialize (Session : in out Session_Type);
   procedure Finalize   (Session : in out Session_Type);

end GNAT.AWK;<|MERGE_RESOLUTION|>--- conflicted
+++ resolved
@@ -6,11 +6,7 @@
 --                                                                          --
 --                                 S p e c                                  --
 --                                                                          --
-<<<<<<< HEAD
---                     Copyright (C) 2000-2005, AdaCore                     --
-=======
 --                     Copyright (C) 2000-2006, AdaCore                     --
->>>>>>> c355071f
 --                                                                          --
 -- GNAT is free software;  you can  redistribute it  and/or modify it under --
 -- terms of the  GNU General Public License as published  by the Free Soft- --
@@ -310,92 +306,60 @@
    -------------------------------------
 
    function Number_Of_Fields
-<<<<<<< HEAD
-     (Session : Session_Type := Current_Session) return Count;
-=======
      (Session : Session_Type) return Count;
    function Number_Of_Fields
      return Count;
->>>>>>> c355071f
    pragma Inline (Number_Of_Fields);
    --  Returns the number of fields in the current record. It returns 0 when
    --  no file is being processed.
 
    function NF
-<<<<<<< HEAD
-     (Session : Session_Type := Current_Session) return Count
-=======
      (Session : Session_Type) return Count
      renames Number_Of_Fields;
    function NF
      return Count
->>>>>>> c355071f
      renames Number_Of_Fields;
    --  AWK abbreviation for above service
 
    function Number_Of_File_Lines
-<<<<<<< HEAD
-     (Session : Session_Type := Current_Session) return Count;
-=======
      (Session : Session_Type) return Count;
    function Number_Of_File_Lines
      return Count;
->>>>>>> c355071f
    pragma Inline (Number_Of_File_Lines);
    --  Returns the current line number in the processed file. It returns 0 when
    --  no file is being processed.
 
-<<<<<<< HEAD
-   function FNR (Session : Session_Type := Current_Session) return Count
-=======
    function FNR (Session : Session_Type) return Count
      renames Number_Of_File_Lines;
    function FNR return Count
->>>>>>> c355071f
      renames Number_Of_File_Lines;
    --  AWK abbreviation for above service
 
    function Number_Of_Lines
-<<<<<<< HEAD
-     (Session : Session_Type := Current_Session) return Count;
-=======
      (Session : Session_Type) return Count;
    function Number_Of_Lines
      return Count;
->>>>>>> c355071f
    pragma Inline (Number_Of_Lines);
    --  Returns the number of line processed until now. This is equal to number
    --  of line in each already processed file plus FNR. It returns 0 when
    --  no file is being processed.
 
-<<<<<<< HEAD
-   function NR (Session : Session_Type := Current_Session) return Count
-=======
    function NR (Session : Session_Type) return Count
      renames Number_Of_Lines;
    function NR return Count
->>>>>>> c355071f
      renames Number_Of_Lines;
    --  AWK abbreviation for above service
 
    function Number_Of_Files
-<<<<<<< HEAD
-     (Session : Session_Type := Current_Session) return Natural;
-=======
      (Session : Session_Type) return Natural;
    function Number_Of_Files
      return Natural;
->>>>>>> c355071f
    pragma Inline (Number_Of_Files);
    --  Returns the number of files associated with Session. This is the total
    --  number of files added with Add_File and Add_Files services.
 
-<<<<<<< HEAD
-   function File (Session : Session_Type := Current_Session) return String;
-=======
    function File (Session : Session_Type) return String;
    function File return String;
->>>>>>> c355071f
    --  Returns the name of the file being processed. It returns the empty
    --  string when no file is being processed.
 
@@ -405,39 +369,27 @@
 
    function Field
      (Rank    : Count;
-<<<<<<< HEAD
-      Session : Session_Type := Current_Session) return String;
-=======
       Session : Session_Type) return String;
    function Field
      (Rank    : Count) return String;
->>>>>>> c355071f
    --  Returns field number Rank value of the current record. If Rank = 0 it
    --  returns the current record (i.e. the line as read in the file). It
    --  raises Field_Error if Rank > NF or if Session is not open.
 
    function Field
      (Rank    : Count;
-<<<<<<< HEAD
-      Session : Session_Type := Current_Session) return Integer;
-=======
       Session : Session_Type) return Integer;
    function Field
      (Rank    : Count) return Integer;
->>>>>>> c355071f
    --  Returns field number Rank value of the current record as an integer. It
    --  raises Field_Error if Rank > NF or if Session is not open. It
    --  raises Data_Error if the field value cannot be converted to an integer.
 
    function Field
      (Rank    : Count;
-<<<<<<< HEAD
-      Session : Session_Type := Current_Session) return Float;
-=======
       Session : Session_Type) return Float;
    function Field
      (Rank    : Count) return Float;
->>>>>>> c355071f
    --  Returns field number Rank value of the current record as a float. It
    --  raises Field_Error if Rank > NF or if Session is not open. It
    --  raises Data_Error if the field value cannot be converted to a float.
@@ -446,15 +398,11 @@
       type Discrete is (<>);
    function Discrete_Field
      (Rank    : Count;
-<<<<<<< HEAD
-      Session : Session_Type := Current_Session) return Discrete;
-=======
       Session : Session_Type) return Discrete;
    generic
       type Discrete is (<>);
    function Discrete_Field_Current_Session
      (Rank    : Count) return Discrete;
->>>>>>> c355071f
    --  Returns field number Rank value of the current record as a type
    --  Discrete. It raises Field_Error if Rank > NF. It raises Data_Error if
    --  the field value cannot be converted to type Discrete.
@@ -628,26 +576,18 @@
    --  or by an instantiation of For_Every_Line (see below).
 
    function End_Of_Data
-<<<<<<< HEAD
-     (Session : Session_Type := Current_Session) return Boolean;
-=======
      (Session : Session_Type) return Boolean;
    function End_Of_Data
      return Boolean;
->>>>>>> c355071f
    pragma Inline (End_Of_Data);
    --  Returns True if there is no more data to be processed in Session. It
    --  means that the latest session's file is being processed and that
    --  there is no more data to be read in this file (End_Of_File is True).
 
    function End_Of_File
-<<<<<<< HEAD
-     (Session : Session_Type := Current_Session) return Boolean;
-=======
      (Session : Session_Type) return Boolean;
    function End_Of_File
      return Boolean;
->>>>>>> c355071f
    pragma Inline (End_Of_File);
    --  Returns True when there is no more data to be processed on the current
    --  session's file.
