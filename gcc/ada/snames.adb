--- conflicted
+++ resolved
@@ -6,11 +6,7 @@
 --                                                                          --
 --                                 B o d y                                  --
 --                                                                          --
-<<<<<<< HEAD
---          Copyright (C) 1992-2006, Free Software Foundation, Inc.         --
-=======
 --          Copyright (C) 1992-2007, Free Software Foundation, Inc.         --
->>>>>>> 60a98cce
 --                                                                          --
 -- GNAT is free software;  you can  redistribute it  and/or modify it under --
 -- terms of the  GNU General Public License as published  by the Free Soft- --
@@ -35,10 +31,6 @@
 --                                                                          --
 ------------------------------------------------------------------------------
 
-<<<<<<< HEAD
-with Namet; use Namet;
-=======
->>>>>>> 60a98cce
 with Opt;   use Opt;
 with Table;
 with Types; use Types;
@@ -188,10 +180,7 @@
      "ada_2005#" &
      "assertion_policy#" &
      "c_pass_by_copy#" &
-<<<<<<< HEAD
-=======
      "check_name#" &
->>>>>>> 60a98cce
      "compile_time_error#" &
      "compile_time_warning#" &
      "component_alignment#" &
@@ -693,12 +682,6 @@
      "builder_switches#" &
      "compiler#" &
      "compiler_kind#" &
-<<<<<<< HEAD
-     "compiler_minimum_options#" &
-     "compiler_pic_option#" &
-     "compute_dependency#" &
-=======
->>>>>>> 60a98cce
      "config_body_file_name#" &
      "config_body_file_name_pattern#" &
      "config_file_switches#" &
@@ -706,29 +689,18 @@
      "config_spec_file_name#" &
      "config_spec_file_name_pattern#" &
      "cross_reference#" &
-<<<<<<< HEAD
-     "default_builder_switches#" &
-     "default_global_compiler_switches#" &
-     "default_language#" &
-     "default_linker#" &
-     "default_switches#" &
-     "dependency_file_kind#" &
-     "dependency_option#" &
-=======
      "default_language#" &
      "default_switches#" &
      "dependency_driver#" &
      "dependency_file_kind#" &
      "dependency_switches#" &
      "driver#" &
->>>>>>> 60a98cce
      "exec_dir#" &
      "executable#" &
      "executable_suffix#" &
      "extends#" &
      "externally_built#" &
      "finder#" &
-     "global_compiler_switches#" &
      "global_configuration_pragmas#" &
      "global_config_file#" &
      "gnatls#" &
@@ -760,11 +732,7 @@
      "library_symbol_file#" &
      "library_symbol_policy#" &
      "library_version#" &
-<<<<<<< HEAD
-     "library_version_options#" &
-=======
      "library_version_switches#" &
->>>>>>> 60a98cce
      "linker#" &
      "linker_executable_option#" &
      "linker_lib_dir_option#" &
@@ -776,7 +744,6 @@
      "mapping_spec_suffix#" &
      "mapping_body_suffix#" &
      "metrics#" &
-     "minimum_binder_options#" &
      "naming#" &
      "objects_path#" &
      "objects_path_file#" &
@@ -786,17 +753,11 @@
      "prefix#" &
      "project#" &
      "roots#" &
-<<<<<<< HEAD
-     "run_path_option#" &
-     "runtime_project#" &
-     "shared_library_minimum_options#" &
-=======
      "removed_source_dirs#" &
      "required_switches#" &
      "run_path_option#" &
      "runtime_project#" &
      "shared_library_minimum_switches#" &
->>>>>>> 60a98cce
      "shared_library_prefix#" &
      "shared_library_suffix#" &
      "separate_suffix#" &
@@ -811,10 +772,7 @@
      "stack#" &
      "switches#" &
      "symbolic_link_supported#" &
-<<<<<<< HEAD
-=======
      "toolchain_description#" &
->>>>>>> 60a98cce
      "toolchain_version#" &
      "unaligned_valid#" &
      "interface#" &
@@ -936,10 +894,7 @@
          when Convention_Ada       => return Name_Ada;
          when Convention_Assembler => return Name_Assembler;
          when Convention_C         => return Name_C;
-<<<<<<< HEAD
-=======
          when Convention_CIL       => return Name_CIL;
->>>>>>> 60a98cce
          when Convention_COBOL     => return Name_COBOL;
          when Convention_CPP       => return Name_CPP;
          when Convention_Entry     => return Name_Entry;
@@ -1047,21 +1002,12 @@
 
       Convention_Identifiers.Append ((Name_Asm,         Convention_Assembler));
       Convention_Identifiers.Append ((Name_Assembly,    Convention_Assembler));
-<<<<<<< HEAD
 
       Convention_Identifiers.Append ((Name_Default,     Convention_C));
       Convention_Identifiers.Append ((Name_External,    Convention_C));
 
       Convention_Identifiers.Append ((Name_C_Plus_Plus, Convention_CPP));
 
-=======
-
-      Convention_Identifiers.Append ((Name_Default,     Convention_C));
-      Convention_Identifiers.Append ((Name_External,    Convention_C));
-
-      Convention_Identifiers.Append ((Name_C_Plus_Plus, Convention_CPP));
-
->>>>>>> 60a98cce
       Convention_Identifiers.Append ((Name_DLL,         Convention_Stdcall));
       Convention_Identifiers.Append ((Name_Win32,       Convention_Stdcall));
    end Initialize;
