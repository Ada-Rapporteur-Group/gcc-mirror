------------------------------------------------------------------------------
--                                                                          --
--                         GNAT COMPILER COMPONENTS                         --
--                                                                          --
--                              E X P _ C H 3                               --
--                                                                          --
--                                 B o d y                                  --
--                                                                          --
--          Copyright (C) 1992-2010, Free Software Foundation, Inc.         --
--                                                                          --
-- GNAT is free software;  you can  redistribute it  and/or modify it under --
-- terms of the  GNU General Public License as published  by the Free Soft- --
-- ware  Foundation;  either version 3,  or (at your option) any later ver- --
-- sion.  GNAT is distributed in the hope that it will be useful, but WITH- --
-- OUT ANY WARRANTY;  without even the  implied warranty of MERCHANTABILITY --
-- or FITNESS FOR A PARTICULAR PURPOSE.  See the GNU General Public License --
-- for  more details.  You should have  received  a copy of the GNU General --
-- Public License  distributed with GNAT; see file COPYING3.  If not, go to --
-- http://www.gnu.org/licenses for a complete copy of the license.          --
--                                                                          --
-- GNAT was originally developed  by the GNAT team at  New York University. --
-- Extensive contributions were provided by Ada Core Technologies Inc.      --
--                                                                          --
------------------------------------------------------------------------------

with Atree;    use Atree;
with Checks;   use Checks;
with Einfo;    use Einfo;
with Errout;   use Errout;
with Exp_Aggr; use Exp_Aggr;
with Exp_Atag; use Exp_Atag;
with Exp_Ch4;  use Exp_Ch4;
with Exp_Ch6;  use Exp_Ch6;
with Exp_Ch7;  use Exp_Ch7;
with Exp_Ch9;  use Exp_Ch9;
with Exp_Ch11; use Exp_Ch11;
with Exp_Disp; use Exp_Disp;
with Exp_Dist; use Exp_Dist;
with Exp_Smem; use Exp_Smem;
with Exp_Strm; use Exp_Strm;
with Exp_Tss;  use Exp_Tss;
with Exp_Util; use Exp_Util;
with Freeze;   use Freeze;
with Namet;    use Namet;
with Nlists;   use Nlists;
with Nmake;    use Nmake;
with Opt;      use Opt;
with Restrict; use Restrict;
with Rident;   use Rident;
with Rtsfind;  use Rtsfind;
with Sem;      use Sem;
with Sem_Aux;  use Sem_Aux;
with Sem_Attr; use Sem_Attr;
with Sem_Cat;  use Sem_Cat;
with Sem_Ch3;  use Sem_Ch3;
with Sem_Ch6;  use Sem_Ch6;
with Sem_Ch8;  use Sem_Ch8;
with Sem_Disp; use Sem_Disp;
with Sem_Eval; use Sem_Eval;
with Sem_Mech; use Sem_Mech;
with Sem_Res;  use Sem_Res;
with Sem_SCIL; use Sem_SCIL;
with Sem_Type; use Sem_Type;
with Sem_Util; use Sem_Util;
with Sinfo;    use Sinfo;
with Stand;    use Stand;
with Snames;   use Snames;
with Targparm; use Targparm;
with Tbuild;   use Tbuild;
with Ttypes;   use Ttypes;
with Validsw;  use Validsw;

package body Exp_Ch3 is

   -----------------------
   -- Local Subprograms --
   -----------------------

   function Add_Final_Chain (Def_Id : Entity_Id) return Entity_Id;
   --  Add the declaration of a finalization list to the freeze actions for
   --  Def_Id, and return its defining identifier.

   procedure Adjust_Discriminants (Rtype : Entity_Id);
   --  This is used when freezing a record type. It attempts to construct
   --  more restrictive subtypes for discriminants so that the max size of
   --  the record can be calculated more accurately. See the body of this
   --  procedure for details.

   procedure Build_Array_Init_Proc (A_Type : Entity_Id; Nod : Node_Id);
   --  Build initialization procedure for given array type. Nod is a node
   --  used for attachment of any actions required in its construction.
   --  It also supplies the source location used for the procedure.

   function Build_Discriminant_Formals
     (Rec_Id : Entity_Id;
      Use_Dl : Boolean) return List_Id;
   --  This function uses the discriminants of a type to build a list of
   --  formal parameters, used in Build_Init_Procedure among other places.
   --  If the flag Use_Dl is set, the list is built using the already
   --  defined discriminals of the type, as is the case for concurrent
   --  types with discriminants. Otherwise new identifiers are created,
   --  with the source names of the discriminants.

   function Build_Equivalent_Array_Aggregate (T : Entity_Id) return Node_Id;
   --  This function builds a static aggregate that can serve as the initial
   --  value for an array type whose bounds are static, and whose component
   --  type is a composite type that has a static equivalent aggregate.
   --  The equivalent array aggregate is used both for object initialization
   --  and for component initialization, when used in the following function.

   function Build_Equivalent_Record_Aggregate (T : Entity_Id) return Node_Id;
   --  This function builds a static aggregate that can serve as the initial
   --  value for a record type whose components are scalar and initialized
   --  with compile-time values, or arrays with similar initialization or
   --  defaults. When possible, initialization of an object of the type can
   --  be achieved by using a copy of the aggregate as an initial value, thus
   --  removing the implicit call that would otherwise constitute elaboration
   --  code.

   function Build_Master_Renaming
     (N : Node_Id;
      T : Entity_Id) return Entity_Id;
   --  If the designated type of an access type is a task type or contains
   --  tasks, we make sure that a _Master variable is declared in the current
   --  scope, and then declare a renaming for it:
   --
   --    atypeM : Master_Id renames _Master;
   --
   --  where atyp is the name of the access type. This declaration is used when
   --  an allocator for the access type is expanded. The node is the full
   --  declaration of the designated type that contains tasks. The renaming
   --  declaration is inserted before N, and after the Master declaration.

   procedure Build_Record_Init_Proc (N : Node_Id; Pe : Entity_Id);
   --  Build record initialization procedure. N is the type declaration
   --  node, and Pe is the corresponding entity for the record type.

   procedure Build_Slice_Assignment (Typ : Entity_Id);
   --  Build assignment procedure for one-dimensional arrays of controlled
   --  types. Other array and slice assignments are expanded in-line, but
   --  the code expansion for controlled components (when control actions
   --  are active) can lead to very large blocks that GCC3 handles poorly.

   procedure Build_Untagged_Equality (Typ : Entity_Id);
   --  AI05-0123: Equality on untagged records composes. This procedure
   --  builds the equality routine for an untagged record that has components
   --  of a record type that has user-defined primitive equality operations.
   --  The resulting operation is a TSS subprogram.

   procedure Build_Variant_Record_Equality (Typ  : Entity_Id);
   --  Create An Equality function for the non-tagged variant record 'Typ'
   --  and attach it to the TSS list

   procedure Check_Stream_Attributes (Typ : Entity_Id);
   --  Check that if a limited extension has a parent with user-defined stream
   --  attributes, and does not itself have user-defined stream-attributes,
   --  then any limited component of the extension also has the corresponding
   --  user-defined stream attributes.

   procedure Clean_Task_Names
     (Typ     : Entity_Id;
      Proc_Id : Entity_Id);
   --  If an initialization procedure includes calls to generate names
   --  for task subcomponents, indicate that secondary stack cleanup is
   --  needed after an initialization. Typ is the component type, and Proc_Id
   --  the initialization procedure for the enclosing composite type.

   procedure Expand_Tagged_Root (T : Entity_Id);
   --  Add a field _Tag at the beginning of the record. This field carries
   --  the value of the access to the Dispatch table. This procedure is only
   --  called on root type, the _Tag field being inherited by the descendants.

   procedure Expand_Record_Controller (T : Entity_Id);
   --  T must be a record type that Has_Controlled_Component. Add a field
   --  _controller of type Record_Controller or Limited_Record_Controller
   --  in the record T.

   procedure Expand_Freeze_Array_Type (N : Node_Id);
   --  Freeze an array type. Deals with building the initialization procedure,
   --  creating the packed array type for a packed array and also with the
   --  creation of the controlling procedures for the controlled case. The
   --  argument N is the N_Freeze_Entity node for the type.

   procedure Expand_Freeze_Enumeration_Type (N : Node_Id);
   --  Freeze enumeration type with non-standard representation. Builds the
   --  array and function needed to convert between enumeration pos and
   --  enumeration representation values. N is the N_Freeze_Entity node
   --  for the type.

   procedure Expand_Freeze_Record_Type (N : Node_Id);
   --  Freeze record type. Builds all necessary discriminant checking
   --  and other ancillary functions, and builds dispatch tables where
   --  needed. The argument N is the N_Freeze_Entity node. This processing
   --  applies only to E_Record_Type entities, not to class wide types,
   --  record subtypes, or private types.

   procedure Freeze_Stream_Operations (N : Node_Id; Typ : Entity_Id);
   --  Treat user-defined stream operations as renaming_as_body if the
   --  subprogram they rename is not frozen when the type is frozen.

   procedure Initialization_Warning (E : Entity_Id);
   --  If static elaboration of the package is requested, indicate
   --  when a type does meet the conditions for static initialization. If
   --  E is a type, it has components that have no static initialization.
   --  if E is an entity, its initial expression is not compile-time known.

   function Init_Formals (Typ : Entity_Id) return List_Id;
   --  This function builds the list of formals for an initialization routine.
   --  The first formal is always _Init with the given type. For task value
   --  record types and types containing tasks, three additional formals are
   --  added:
   --
   --    _Master    : Master_Id
   --    _Chain     : in out Activation_Chain
   --    _Task_Name : String
   --
   --  The caller must append additional entries for discriminants if required.

   function In_Runtime (E : Entity_Id) return Boolean;
   --  Check if E is defined in the RTL (in a child of Ada or System). Used
   --  to avoid to bring in the overhead of _Input, _Output for tagged types.

   function Is_Variable_Size_Array (E : Entity_Id) return Boolean;
   --  Returns true if E has variable size components

   function Is_Variable_Size_Record (E : Entity_Id) return Boolean;
   --  Returns true if E has variable size components

   function Make_Eq_Body
     (Typ     : Entity_Id;
      Eq_Name : Name_Id) return Node_Id;
   --  Build the body of a primitive equality operation for a tagged record
   --  type, or in Ada 2012 for any record type that has components with a
   --  user-defined equality. Factored out of Predefined_Primitive_Bodies.

   function Make_Eq_Case
     (E     : Entity_Id;
      CL    : Node_Id;
      Discr : Entity_Id := Empty) return List_Id;
   --  Building block for variant record equality. Defined to share the code
   --  between the tagged and non-tagged case. Given a Component_List node CL,
   --  it generates an 'if' followed by a 'case' statement that compares all
   --  components of local temporaries named X and Y (that are declared as
   --  formals at some upper level). E provides the Sloc to be used for the
   --  generated code. Discr is used as the case statement switch in the case
   --  of Unchecked_Union equality.

   function Make_Eq_If
     (E : Entity_Id;
      L : List_Id) return Node_Id;
   --  Building block for variant record equality. Defined to share the code
   --  between the tagged and non-tagged case. Given the list of components
   --  (or discriminants) L, it generates a return statement that compares all
   --  components of local temporaries named X and Y (that are declared as
   --  formals at some upper level). E provides the Sloc to be used for the
   --  generated code.

   procedure Make_Predefined_Primitive_Specs
     (Tag_Typ     : Entity_Id;
      Predef_List : out List_Id;
      Renamed_Eq  : out Entity_Id);
   --  Create a list with the specs of the predefined primitive operations.
   --  For tagged types that are interfaces all these primitives are defined
   --  abstract.
   --
   --  The following entries are present for all tagged types, and provide
   --  the results of the corresponding attribute applied to the object.
   --  Dispatching is required in general, since the result of the attribute
   --  will vary with the actual object subtype.
   --
   --     _alignment     provides result of 'Alignment attribute
   --     _size          provides result of 'Size attribute
   --     typSR          provides result of 'Read attribute
   --     typSW          provides result of 'Write attribute
   --     typSI          provides result of 'Input attribute
   --     typSO          provides result of 'Output attribute
   --
   --  The following entries are additionally present for non-limited tagged
   --  types, and implement additional dispatching operations for predefined
   --  operations:
   --
   --     _equality      implements "=" operator
   --     _assign        implements assignment operation
   --     typDF          implements deep finalization
   --     typDA          implements deep adjust
   --
   --  The latter two are empty procedures unless the type contains some
   --  controlled components that require finalization actions (the deep
   --  in the name refers to the fact that the action applies to components).
   --
   --  The list is returned in Predef_List. The Parameter Renamed_Eq either
   --  returns the value Empty, or else the defining unit name for the
   --  predefined equality function in the case where the type has a primitive
   --  operation that is a renaming of predefined equality (but only if there
   --  is also an overriding user-defined equality function). The returned
   --  Renamed_Eq will be passed to the corresponding parameter of
   --  Predefined_Primitive_Bodies.

   function Has_New_Non_Standard_Rep (T : Entity_Id) return Boolean;
   --  returns True if there are representation clauses for type T that are not
   --  inherited. If the result is false, the init_proc and the discriminant
   --  checking functions of the parent can be reused by a derived type.

   procedure Make_Controlling_Function_Wrappers
     (Tag_Typ   : Entity_Id;
      Decl_List : out List_Id;
      Body_List : out List_Id);
   --  Ada 2005 (AI-391): Makes specs and bodies for the wrapper functions
   --  associated with inherited functions with controlling results which
   --  are not overridden. The body of each wrapper function consists solely
   --  of a return statement whose expression is an extension aggregate
   --  invoking the inherited subprogram's parent subprogram and extended
   --  with a null association list.

   function Make_Null_Procedure_Specs (Tag_Typ : Entity_Id) return List_Id;
   --  Ada 2005 (AI-251): Makes specs for null procedures associated with any
   --  null procedures inherited from an interface type that have not been
   --  overridden. Only one null procedure will be created for a given set of
   --  inherited null procedures with homographic profiles.

   function Predef_Spec_Or_Body
     (Loc      : Source_Ptr;
      Tag_Typ  : Entity_Id;
      Name     : Name_Id;
      Profile  : List_Id;
      Ret_Type : Entity_Id := Empty;
      For_Body : Boolean   := False) return Node_Id;
   --  This function generates the appropriate expansion for a predefined
   --  primitive operation specified by its name, parameter profile and
   --  return type (Empty means this is a procedure). If For_Body is false,
   --  then the returned node is a subprogram declaration. If For_Body is
   --  true, then the returned node is a empty subprogram body containing
   --  no declarations and no statements.

   function Predef_Stream_Attr_Spec
     (Loc      : Source_Ptr;
      Tag_Typ  : Entity_Id;
      Name     : TSS_Name_Type;
      For_Body : Boolean := False) return Node_Id;
   --  Specialized version of Predef_Spec_Or_Body that apply to read, write,
   --  input and output attribute whose specs are constructed in Exp_Strm.

   function Predef_Deep_Spec
     (Loc      : Source_Ptr;
      Tag_Typ  : Entity_Id;
      Name     : TSS_Name_Type;
      For_Body : Boolean := False) return Node_Id;
   --  Specialized version of Predef_Spec_Or_Body that apply to _deep_adjust
   --  and _deep_finalize

   function Predefined_Primitive_Bodies
     (Tag_Typ    : Entity_Id;
      Renamed_Eq : Entity_Id) return List_Id;
   --  Create the bodies of the predefined primitives that are described in
   --  Predefined_Primitive_Specs. When not empty, Renamed_Eq must denote
   --  the defining unit name of the type's predefined equality as returned
   --  by Make_Predefined_Primitive_Specs.

   function Predefined_Primitive_Freeze (Tag_Typ : Entity_Id) return List_Id;
   --  Freeze entities of all predefined primitive operations. This is needed
   --  because the bodies of these operations do not normally do any freezing.

   function Stream_Operation_OK
     (Typ       : Entity_Id;
      Operation : TSS_Name_Type) return Boolean;
   --  Check whether the named stream operation must be emitted for a given
   --  type. The rules for inheritance of stream attributes by type extensions
   --  are enforced by this function. Furthermore, various restrictions prevent
   --  the generation of these operations, as a useful optimization or for
   --  certification purposes.

   ---------------------
   -- Add_Final_Chain --
   ---------------------

   function Add_Final_Chain (Def_Id : Entity_Id) return Entity_Id is
      Loc   : constant Source_Ptr := Sloc (Def_Id);
      Flist : Entity_Id;

   begin
      Flist :=
        Make_Defining_Identifier (Loc,
          New_External_Name (Chars (Def_Id), 'L'));

      Append_Freeze_Action (Def_Id,
        Make_Object_Declaration (Loc,
          Defining_Identifier => Flist,
          Object_Definition   =>
            New_Reference_To (RTE (RE_List_Controller), Loc)));

      return Flist;
   end Add_Final_Chain;

   --------------------------
   -- Adjust_Discriminants --
   --------------------------

   --  This procedure attempts to define subtypes for discriminants that are
   --  more restrictive than those declared. Such a replacement is possible if
   --  we can demonstrate that values outside the restricted range would cause
   --  constraint errors in any case. The advantage of restricting the
   --  discriminant types in this way is that the maximum size of the variant
   --  record can be calculated more conservatively.

   --  An example of a situation in which we can perform this type of
   --  restriction is the following:

   --    subtype B is range 1 .. 10;
   --    type Q is array (B range <>) of Integer;

   --    type V (N : Natural) is record
   --       C : Q (1 .. N);
   --    end record;

   --  In this situation, we can restrict the upper bound of N to 10, since
   --  any larger value would cause a constraint error in any case.

   --  There are many situations in which such restriction is possible, but
   --  for now, we just look for cases like the above, where the component
   --  in question is a one dimensional array whose upper bound is one of
   --  the record discriminants. Also the component must not be part of
   --  any variant part, since then the component does not always exist.

   procedure Adjust_Discriminants (Rtype : Entity_Id) is
      Loc   : constant Source_Ptr := Sloc (Rtype);
      Comp  : Entity_Id;
      Ctyp  : Entity_Id;
      Ityp  : Entity_Id;
      Lo    : Node_Id;
      Hi    : Node_Id;
      P     : Node_Id;
      Loval : Uint;
      Discr : Entity_Id;
      Dtyp  : Entity_Id;
      Dhi   : Node_Id;
      Dhiv  : Uint;
      Ahi   : Node_Id;
      Ahiv  : Uint;
      Tnn   : Entity_Id;

   begin
      Comp := First_Component (Rtype);
      while Present (Comp) loop

         --  If our parent is a variant, quit, we do not look at components
         --  that are in variant parts, because they may not always exist.

         P := Parent (Comp);   -- component declaration
         P := Parent (P);      -- component list

         exit when Nkind (Parent (P)) = N_Variant;

         --  We are looking for a one dimensional array type

         Ctyp := Etype (Comp);

         if not Is_Array_Type (Ctyp)
           or else Number_Dimensions (Ctyp) > 1
         then
            goto Continue;
         end if;

         --  The lower bound must be constant, and the upper bound is a
         --  discriminant (which is a discriminant of the current record).

         Ityp := Etype (First_Index (Ctyp));
         Lo := Type_Low_Bound (Ityp);
         Hi := Type_High_Bound (Ityp);

         if not Compile_Time_Known_Value (Lo)
           or else Nkind (Hi) /= N_Identifier
           or else No (Entity (Hi))
           or else Ekind (Entity (Hi)) /= E_Discriminant
         then
            goto Continue;
         end if;

         --  We have an array with appropriate bounds

         Loval := Expr_Value (Lo);
         Discr := Entity (Hi);
         Dtyp  := Etype (Discr);

         --  See if the discriminant has a known upper bound

         Dhi := Type_High_Bound (Dtyp);

         if not Compile_Time_Known_Value (Dhi) then
            goto Continue;
         end if;

         Dhiv := Expr_Value (Dhi);

         --  See if base type of component array has known upper bound

         Ahi := Type_High_Bound (Etype (First_Index (Base_Type (Ctyp))));

         if not Compile_Time_Known_Value (Ahi) then
            goto Continue;
         end if;

         Ahiv := Expr_Value (Ahi);

         --  The condition for doing the restriction is that the high bound
         --  of the discriminant is greater than the low bound of the array,
         --  and is also greater than the high bound of the base type index.

         if Dhiv > Loval and then Dhiv > Ahiv then

            --  We can reset the upper bound of the discriminant type to
            --  whichever is larger, the low bound of the component, or
            --  the high bound of the base type array index.

            --  We build a subtype that is declared as

            --     subtype Tnn is discr_type range discr_type'First .. max;

            --  And insert this declaration into the tree. The type of the
            --  discriminant is then reset to this more restricted subtype.

            Tnn := Make_Temporary (Loc, 'T');

            Insert_Action (Declaration_Node (Rtype),
              Make_Subtype_Declaration (Loc,
                Defining_Identifier => Tnn,
                Subtype_Indication =>
                  Make_Subtype_Indication (Loc,
                    Subtype_Mark => New_Occurrence_Of (Dtyp, Loc),
                    Constraint   =>
                      Make_Range_Constraint (Loc,
                        Range_Expression =>
                          Make_Range (Loc,
                            Low_Bound =>
                              Make_Attribute_Reference (Loc,
                                Attribute_Name => Name_First,
                                Prefix => New_Occurrence_Of (Dtyp, Loc)),
                            High_Bound =>
                              Make_Integer_Literal (Loc,
                                Intval => UI_Max (Loval, Ahiv)))))));

            Set_Etype (Discr, Tnn);
         end if;

      <<Continue>>
         Next_Component (Comp);
      end loop;
   end Adjust_Discriminants;

   ---------------------------
   -- Build_Array_Init_Proc --
   ---------------------------

   procedure Build_Array_Init_Proc (A_Type : Entity_Id; Nod : Node_Id) is
      Loc              : constant Source_Ptr := Sloc (Nod);
      Comp_Type        : constant Entity_Id  := Component_Type (A_Type);
      Index_List       : List_Id;
      Proc_Id          : Entity_Id;
      Body_Stmts       : List_Id;
      Has_Default_Init : Boolean;

      function Init_Component return List_Id;
      --  Create one statement to initialize one array component, designated
      --  by a full set of indexes.

      function Init_One_Dimension (N : Int) return List_Id;
      --  Create loop to initialize one dimension of the array. The single
      --  statement in the loop body initializes the inner dimensions if any,
      --  or else the single component. Note that this procedure is called
      --  recursively, with N being the dimension to be initialized. A call
      --  with N greater than the number of dimensions simply generates the
      --  component initialization, terminating the recursion.

      --------------------
      -- Init_Component --
      --------------------

      function Init_Component return List_Id is
         Comp : Node_Id;

      begin
         Comp :=
           Make_Indexed_Component (Loc,
             Prefix      => Make_Identifier (Loc, Name_uInit),
             Expressions => Index_List);

         if Needs_Simple_Initialization (Comp_Type) then
            Set_Assignment_OK (Comp);
            return New_List (
              Make_Assignment_Statement (Loc,
                Name => Comp,
                Expression =>
                  Get_Simple_Init_Val
                    (Comp_Type, Nod, Component_Size (A_Type))));

         else
            Clean_Task_Names (Comp_Type, Proc_Id);
            return
              Build_Initialization_Call
                (Loc, Comp, Comp_Type,
                 In_Init_Proc => True,
                 Enclos_Type  => A_Type);
         end if;
      end Init_Component;

      ------------------------
      -- Init_One_Dimension --
      ------------------------

      function Init_One_Dimension (N : Int) return List_Id is
         Index : Entity_Id;

      begin
         --  If the component does not need initializing, then there is nothing
         --  to do here, so we return a null body. This occurs when generating
         --  the dummy Init_Proc needed for Initialize_Scalars processing.

         if not Has_Non_Null_Base_Init_Proc (Comp_Type)
           and then not Needs_Simple_Initialization (Comp_Type)
           and then not Has_Task (Comp_Type)
         then
            return New_List (Make_Null_Statement (Loc));

         --  If all dimensions dealt with, we simply initialize the component

         elsif N > Number_Dimensions (A_Type) then
            return Init_Component;

         --  Here we generate the required loop

         else
            Index :=
              Make_Defining_Identifier (Loc, New_External_Name ('J', N));

            Append (New_Reference_To (Index, Loc), Index_List);

            return New_List (
              Make_Implicit_Loop_Statement (Nod,
                Identifier => Empty,
                Iteration_Scheme =>
                  Make_Iteration_Scheme (Loc,
                    Loop_Parameter_Specification =>
                      Make_Loop_Parameter_Specification (Loc,
                        Defining_Identifier => Index,
                        Discrete_Subtype_Definition =>
                          Make_Attribute_Reference (Loc,
                            Prefix => Make_Identifier (Loc, Name_uInit),
                            Attribute_Name  => Name_Range,
                            Expressions     => New_List (
                              Make_Integer_Literal (Loc, N))))),
                Statements =>  Init_One_Dimension (N + 1)));
         end if;
      end Init_One_Dimension;

   --  Start of processing for Build_Array_Init_Proc

   begin
      --  Nothing to generate in the following cases:

      --    1. Initialization is suppressed for the type
      --    2. The type is a value type, in the CIL sense.
      --    3. The type has CIL/JVM convention.
      --    4. An initialization already exists for the base type

      if Suppress_Init_Proc (A_Type)
        or else Is_Value_Type (Comp_Type)
        or else Convention (A_Type) = Convention_CIL
        or else Convention (A_Type) = Convention_Java
        or else Present (Base_Init_Proc (A_Type))
      then
         return;
      end if;

      Index_List := New_List;

      --  We need an initialization procedure if any of the following is true:

      --    1. The component type has an initialization procedure
      --    2. The component type needs simple initialization
      --    3. Tasks are present
      --    4. The type is marked as a public entity

      --  The reason for the public entity test is to deal properly with the
      --  Initialize_Scalars pragma. This pragma can be set in the client and
      --  not in the declaring package, this means the client will make a call
      --  to the initialization procedure (because one of conditions 1-3 must
      --  apply in this case), and we must generate a procedure (even if it is
      --  null) to satisfy the call in this case.

      --  Exception: do not build an array init_proc for a type whose root
      --  type is Standard.String or Standard.Wide_[Wide_]String, since there
      --  is no place to put the code, and in any case we handle initialization
      --  of such types (in the Initialize_Scalars case, that's the only time
      --  the issue arises) in a special manner anyway which does not need an
      --  init_proc.

      Has_Default_Init := Has_Non_Null_Base_Init_Proc (Comp_Type)
                            or else Needs_Simple_Initialization (Comp_Type)
                            or else Has_Task (Comp_Type);

      if Has_Default_Init
        or else (not Restriction_Active (No_Initialize_Scalars)
                  and then Is_Public (A_Type)
                  and then Root_Type (A_Type) /= Standard_String
                  and then Root_Type (A_Type) /= Standard_Wide_String
                  and then Root_Type (A_Type) /= Standard_Wide_Wide_String)
      then
         Proc_Id :=
           Make_Defining_Identifier (Loc,
             Chars => Make_Init_Proc_Name (A_Type));

         --  If No_Default_Initialization restriction is active, then we don't
         --  want to build an init_proc, but we need to mark that an init_proc
         --  would be needed if this restriction was not active (so that we can
         --  detect attempts to call it), so set a dummy init_proc in place.
         --  This is only done though when actual default initialization is
         --  needed (and not done when only Is_Public is True), since otherwise
         --  objects such as arrays of scalars could be wrongly flagged as
         --  violating the restriction.

         if Restriction_Active (No_Default_Initialization) then
            if Has_Default_Init then
               Set_Init_Proc (A_Type, Proc_Id);
            end if;

            return;
         end if;

         Body_Stmts := Init_One_Dimension (1);

         Discard_Node (
           Make_Subprogram_Body (Loc,
             Specification =>
               Make_Procedure_Specification (Loc,
                 Defining_Unit_Name => Proc_Id,
                 Parameter_Specifications => Init_Formals (A_Type)),
             Declarations => New_List,
             Handled_Statement_Sequence =>
               Make_Handled_Sequence_Of_Statements (Loc,
                 Statements => Body_Stmts)));

         Set_Ekind          (Proc_Id, E_Procedure);
         Set_Is_Public      (Proc_Id, Is_Public (A_Type));
         Set_Is_Internal    (Proc_Id);
         Set_Has_Completion (Proc_Id);

         if not Debug_Generated_Code then
            Set_Debug_Info_Off (Proc_Id);
         end if;

         --  Set inlined unless controlled stuff or tasks around, in which
         --  case we do not want to inline, because nested stuff may cause
         --  difficulties in inter-unit inlining, and furthermore there is
         --  in any case no point in inlining such complex init procs.

         if not Has_Task (Proc_Id)
           and then not Needs_Finalization (Proc_Id)
         then
            Set_Is_Inlined (Proc_Id);
         end if;

         --  Associate Init_Proc with type, and determine if the procedure
         --  is null (happens because of the Initialize_Scalars pragma case,
         --  where we have to generate a null procedure in case it is called
         --  by a client with Initialize_Scalars set). Such procedures have
         --  to be generated, but do not have to be called, so we mark them
         --  as null to suppress the call.

         Set_Init_Proc (A_Type, Proc_Id);

         if List_Length (Body_Stmts) = 1

           --  We must skip SCIL nodes because they may have been added to this
           --  list by Insert_Actions.

           and then Nkind (First_Non_SCIL_Node (Body_Stmts)) = N_Null_Statement
         then
            Set_Is_Null_Init_Proc (Proc_Id);

         else
            --  Try to build a static aggregate to initialize statically
            --  objects of the type. This can only be done for constrained
            --  one-dimensional arrays with static bounds.

            Set_Static_Initialization
              (Proc_Id,
               Build_Equivalent_Array_Aggregate (First_Subtype (A_Type)));
         end if;
      end if;
   end Build_Array_Init_Proc;

   -----------------------------
   -- Build_Class_Wide_Master --
   -----------------------------

   procedure Build_Class_Wide_Master (T : Entity_Id) is
      Loc  : constant Source_Ptr := Sloc (T);
      M_Id : Entity_Id;
      Decl : Node_Id;
      P    : Node_Id;
      Par  : Node_Id;
      Scop : Entity_Id;

   begin
      --  Nothing to do if there is no task hierarchy

      if Restriction_Active (No_Task_Hierarchy) then
         return;
      end if;

      --  Find declaration that created the access type: either a type
      --  declaration, or an object declaration with an access definition,
      --  in which case the type is anonymous.

      if Is_Itype (T) then
         P := Associated_Node_For_Itype (T);
      else
         P := Parent (T);
      end if;

      Scop := Find_Master_Scope (T);

      --  Nothing to do if we already built a master entity for this scope

      if not Has_Master_Entity (Scop) then

         --  First build the master entity
         --    _Master : constant Master_Id := Current_Master.all;
         --  and insert it just before the current declaration.

         Decl :=
           Make_Object_Declaration (Loc,
             Defining_Identifier =>
               Make_Defining_Identifier (Loc, Name_uMaster),
             Constant_Present => True,
             Object_Definition => New_Reference_To (Standard_Integer, Loc),
             Expression =>
               Make_Explicit_Dereference (Loc,
                 New_Reference_To (RTE (RE_Current_Master), Loc)));

         Set_Has_Master_Entity (Scop);
         Insert_Action (P, Decl);
         Analyze (Decl);

         --  Now mark the containing scope as a task master. Masters
         --  associated with return statements are already marked at
         --  this stage (see Analyze_Subprogram_Body).

         if Ekind (Current_Scope) /= E_Return_Statement then
            Par := P;
            while Nkind (Par) /= N_Compilation_Unit loop
               Par := Parent (Par);

            --  If we fall off the top, we are at the outer level, and the
            --  environment task is our effective master, so nothing to mark.

               if Nkind_In
                   (Par, N_Task_Body, N_Block_Statement, N_Subprogram_Body)
               then
                  Set_Is_Task_Master (Par, True);
                  exit;
               end if;
            end loop;
         end if;
      end if;

      --  Now define the renaming of the master_id

      M_Id :=
        Make_Defining_Identifier (Loc,
          New_External_Name (Chars (T), 'M'));

      Decl :=
        Make_Object_Renaming_Declaration (Loc,
          Defining_Identifier => M_Id,
          Subtype_Mark        => New_Reference_To (Standard_Integer, Loc),
          Name                => Make_Identifier (Loc, Name_uMaster));
      Insert_Before (P, Decl);
      Analyze (Decl);

      Set_Master_Id (T, M_Id);

   exception
      when RE_Not_Available =>
         return;
   end Build_Class_Wide_Master;

   --------------------------------
   -- Build_Discr_Checking_Funcs --
   --------------------------------

   procedure Build_Discr_Checking_Funcs (N : Node_Id) is
      Rec_Id            : Entity_Id;
      Loc               : Source_Ptr;
      Enclosing_Func_Id : Entity_Id;
      Sequence          : Nat     := 1;
      Type_Def          : Node_Id;
      V                 : Node_Id;

      function Build_Case_Statement
        (Case_Id : Entity_Id;
         Variant : Node_Id) return Node_Id;
      --  Build a case statement containing only two alternatives. The first
      --  alternative corresponds exactly to the discrete choices given on the
      --  variant with contains the components that we are generating the
      --  checks for. If the discriminant is one of these return False. The
      --  second alternative is an OTHERS choice that will return True
      --  indicating the discriminant did not match.

      function Build_Dcheck_Function
        (Case_Id : Entity_Id;
         Variant : Node_Id) return Entity_Id;
      --  Build the discriminant checking function for a given variant

      procedure Build_Dcheck_Functions (Variant_Part_Node : Node_Id);
      --  Builds the discriminant checking function for each variant of the
      --  given variant part of the record type.

      --------------------------
      -- Build_Case_Statement --
      --------------------------

      function Build_Case_Statement
        (Case_Id : Entity_Id;
         Variant : Node_Id) return Node_Id
      is
         Alt_List       : constant List_Id := New_List;
         Actuals_List   : List_Id;
         Case_Node      : Node_Id;
         Case_Alt_Node  : Node_Id;
         Choice         : Node_Id;
         Choice_List    : List_Id;
         D              : Entity_Id;
         Return_Node    : Node_Id;

      begin
         Case_Node := New_Node (N_Case_Statement, Loc);

         --  Replace the discriminant which controls the variant, with the name
         --  of the formal of the checking function.

         Set_Expression (Case_Node, Make_Identifier (Loc, Chars (Case_Id)));

         Choice := First (Discrete_Choices (Variant));

         if Nkind (Choice) = N_Others_Choice then
            Choice_List := New_Copy_List (Others_Discrete_Choices (Choice));
         else
            Choice_List := New_Copy_List (Discrete_Choices (Variant));
         end if;

         if not Is_Empty_List (Choice_List) then
            Case_Alt_Node := New_Node (N_Case_Statement_Alternative, Loc);
            Set_Discrete_Choices (Case_Alt_Node, Choice_List);

            --  In case this is a nested variant, we need to return the result
            --  of the discriminant checking function for the immediately
            --  enclosing variant.

            if Present (Enclosing_Func_Id) then
               Actuals_List := New_List;

               D := First_Discriminant (Rec_Id);
               while Present (D) loop
                  Append (Make_Identifier (Loc, Chars (D)), Actuals_List);
                  Next_Discriminant (D);
               end loop;

               Return_Node :=
                 Make_Simple_Return_Statement (Loc,
                   Expression =>
                     Make_Function_Call (Loc,
                       Name =>
                         New_Reference_To (Enclosing_Func_Id,  Loc),
                       Parameter_Associations =>
                         Actuals_List));

            else
               Return_Node :=
                 Make_Simple_Return_Statement (Loc,
                   Expression =>
                     New_Reference_To (Standard_False, Loc));
            end if;

            Set_Statements (Case_Alt_Node, New_List (Return_Node));
            Append (Case_Alt_Node, Alt_List);
         end if;

         Case_Alt_Node := New_Node (N_Case_Statement_Alternative, Loc);
         Choice_List := New_List (New_Node (N_Others_Choice, Loc));
         Set_Discrete_Choices (Case_Alt_Node, Choice_List);

         Return_Node :=
           Make_Simple_Return_Statement (Loc,
             Expression =>
               New_Reference_To (Standard_True, Loc));

         Set_Statements (Case_Alt_Node, New_List (Return_Node));
         Append (Case_Alt_Node, Alt_List);

         Set_Alternatives (Case_Node, Alt_List);
         return Case_Node;
      end Build_Case_Statement;

      ---------------------------
      -- Build_Dcheck_Function --
      ---------------------------

      function Build_Dcheck_Function
        (Case_Id : Entity_Id;
         Variant : Node_Id) return Entity_Id
      is
         Body_Node           : Node_Id;
         Func_Id             : Entity_Id;
         Parameter_List      : List_Id;
         Spec_Node           : Node_Id;

      begin
         Body_Node := New_Node (N_Subprogram_Body, Loc);
         Sequence := Sequence + 1;

         Func_Id :=
           Make_Defining_Identifier (Loc,
             Chars => New_External_Name (Chars (Rec_Id), 'D', Sequence));

         Spec_Node := New_Node (N_Function_Specification, Loc);
         Set_Defining_Unit_Name (Spec_Node, Func_Id);

         Parameter_List := Build_Discriminant_Formals (Rec_Id, False);

         Set_Parameter_Specifications (Spec_Node, Parameter_List);
         Set_Result_Definition (Spec_Node,
                                New_Reference_To (Standard_Boolean,  Loc));
         Set_Specification (Body_Node, Spec_Node);
         Set_Declarations (Body_Node, New_List);

         Set_Handled_Statement_Sequence (Body_Node,
           Make_Handled_Sequence_Of_Statements (Loc,
             Statements => New_List (
               Build_Case_Statement (Case_Id, Variant))));

         Set_Ekind       (Func_Id, E_Function);
         Set_Mechanism   (Func_Id, Default_Mechanism);
         Set_Is_Inlined  (Func_Id, True);
         Set_Is_Pure     (Func_Id, True);
         Set_Is_Public   (Func_Id, Is_Public (Rec_Id));
         Set_Is_Internal (Func_Id, True);

         if not Debug_Generated_Code then
            Set_Debug_Info_Off (Func_Id);
         end if;

         Analyze (Body_Node);

         Append_Freeze_Action (Rec_Id, Body_Node);
         Set_Dcheck_Function (Variant, Func_Id);
         return Func_Id;
      end Build_Dcheck_Function;

      ----------------------------
      -- Build_Dcheck_Functions --
      ----------------------------

      procedure Build_Dcheck_Functions (Variant_Part_Node : Node_Id) is
         Component_List_Node : Node_Id;
         Decl                : Entity_Id;
         Discr_Name          : Entity_Id;
         Func_Id             : Entity_Id;
         Variant             : Node_Id;
         Saved_Enclosing_Func_Id : Entity_Id;

      begin
         --  Build the discriminant-checking function for each variant, and
         --  label all components of that variant with the function's name.
         --  We only Generate a discriminant-checking function when the
         --  variant is not empty, to prevent the creation of dead code.
         --  The exception to that is when Frontend_Layout_On_Target is set,
         --  because the variant record size function generated in package
         --  Layout needs to generate calls to all discriminant-checking
         --  functions, including those for empty variants.

         Discr_Name := Entity (Name (Variant_Part_Node));
         Variant := First_Non_Pragma (Variants (Variant_Part_Node));

         while Present (Variant) loop
            Component_List_Node := Component_List (Variant);

            if not Null_Present (Component_List_Node)
              or else Frontend_Layout_On_Target
            then
               Func_Id := Build_Dcheck_Function (Discr_Name, Variant);
               Decl :=
                 First_Non_Pragma (Component_Items (Component_List_Node));

               while Present (Decl) loop
                  Set_Discriminant_Checking_Func
                    (Defining_Identifier (Decl), Func_Id);

                  Next_Non_Pragma (Decl);
               end loop;

               if Present (Variant_Part (Component_List_Node)) then
                  Saved_Enclosing_Func_Id := Enclosing_Func_Id;
                  Enclosing_Func_Id := Func_Id;
                  Build_Dcheck_Functions (Variant_Part (Component_List_Node));
                  Enclosing_Func_Id := Saved_Enclosing_Func_Id;
               end if;
            end if;

            Next_Non_Pragma (Variant);
         end loop;
      end Build_Dcheck_Functions;

   --  Start of processing for Build_Discr_Checking_Funcs

   begin
      --  Only build if not done already

      if not Discr_Check_Funcs_Built (N) then
         Type_Def := Type_Definition (N);

         if Nkind (Type_Def) = N_Record_Definition then
            if No (Component_List (Type_Def)) then   -- null record.
               return;
            else
               V := Variant_Part (Component_List (Type_Def));
            end if;

         else pragma Assert (Nkind (Type_Def) = N_Derived_Type_Definition);
            if No (Component_List (Record_Extension_Part (Type_Def))) then
               return;
            else
               V := Variant_Part
                      (Component_List (Record_Extension_Part (Type_Def)));
            end if;
         end if;

         Rec_Id := Defining_Identifier (N);

         if Present (V) and then not Is_Unchecked_Union (Rec_Id) then
            Loc := Sloc (N);
            Enclosing_Func_Id := Empty;
            Build_Dcheck_Functions (V);
         end if;

         Set_Discr_Check_Funcs_Built (N);
      end if;
   end Build_Discr_Checking_Funcs;

   --------------------------------
   -- Build_Discriminant_Formals --
   --------------------------------

   function Build_Discriminant_Formals
     (Rec_Id : Entity_Id;
      Use_Dl : Boolean) return List_Id
   is
      Loc             : Source_Ptr       := Sloc (Rec_Id);
      Parameter_List  : constant List_Id := New_List;
      D               : Entity_Id;
      Formal          : Entity_Id;
      Formal_Type     : Entity_Id;
      Param_Spec_Node : Node_Id;

   begin
      if Has_Discriminants (Rec_Id) then
         D := First_Discriminant (Rec_Id);
         while Present (D) loop
            Loc := Sloc (D);

            if Use_Dl then
               Formal := Discriminal (D);
               Formal_Type := Etype (Formal);
            else
               Formal := Make_Defining_Identifier (Loc, Chars (D));
               Formal_Type := Etype (D);
            end if;

            Param_Spec_Node :=
              Make_Parameter_Specification (Loc,
                  Defining_Identifier => Formal,
                Parameter_Type =>
                  New_Reference_To (Formal_Type, Loc));
            Append (Param_Spec_Node, Parameter_List);
            Next_Discriminant (D);
         end loop;
      end if;

      return Parameter_List;
   end Build_Discriminant_Formals;

   --------------------------------------
   -- Build_Equivalent_Array_Aggregate --
   --------------------------------------

   function Build_Equivalent_Array_Aggregate (T : Entity_Id) return Node_Id is
      Loc        : constant Source_Ptr := Sloc (T);
      Comp_Type  : constant Entity_Id := Component_Type (T);
      Index_Type : constant Entity_Id := Etype (First_Index (T));
      Proc       : constant Entity_Id := Base_Init_Proc (T);
      Lo, Hi     : Node_Id;
      Aggr       : Node_Id;
      Expr       : Node_Id;

   begin
      if not Is_Constrained (T)
        or else Number_Dimensions (T) > 1
        or else No (Proc)
      then
         Initialization_Warning (T);
         return Empty;
      end if;

      Lo := Type_Low_Bound  (Index_Type);
      Hi := Type_High_Bound (Index_Type);

      if not Compile_Time_Known_Value (Lo)
        or else not Compile_Time_Known_Value (Hi)
      then
         Initialization_Warning (T);
         return Empty;
      end if;

      if Is_Record_Type (Comp_Type)
        and then Present (Base_Init_Proc (Comp_Type))
      then
         Expr := Static_Initialization (Base_Init_Proc (Comp_Type));

         if No (Expr) then
            Initialization_Warning (T);
            return Empty;
         end if;

      else
         Initialization_Warning (T);
         return Empty;
      end if;

      Aggr := Make_Aggregate (Loc, No_List, New_List);
      Set_Etype (Aggr, T);
      Set_Aggregate_Bounds (Aggr,
        Make_Range (Loc,
          Low_Bound  => New_Copy (Lo),
          High_Bound => New_Copy (Hi)));
      Set_Parent (Aggr, Parent (Proc));

      Append_To (Component_Associations (Aggr),
         Make_Component_Association (Loc,
              Choices =>
                 New_List (
                   Make_Range (Loc,
                     Low_Bound  => New_Copy (Lo),
                     High_Bound => New_Copy (Hi))),
              Expression => Expr));

      if Static_Array_Aggregate (Aggr) then
         return Aggr;
      else
         Initialization_Warning (T);
         return Empty;
      end if;
   end Build_Equivalent_Array_Aggregate;

   ---------------------------------------
   -- Build_Equivalent_Record_Aggregate --
   ---------------------------------------

   function Build_Equivalent_Record_Aggregate (T : Entity_Id) return Node_Id is
      Agg       : Node_Id;
      Comp      : Entity_Id;
      Comp_Type : Entity_Id;

      --  Start of processing for Build_Equivalent_Record_Aggregate

   begin
      if not Is_Record_Type (T)
        or else Has_Discriminants (T)
        or else Is_Limited_Type (T)
        or else Has_Non_Standard_Rep (T)
      then
         Initialization_Warning (T);
         return Empty;
      end if;

      Comp := First_Component (T);

      --  A null record needs no warning

      if No (Comp) then
         return Empty;
      end if;

      while Present (Comp) loop

         --  Array components are acceptable if initialized by a positional
         --  aggregate with static components.

         if Is_Array_Type (Etype (Comp)) then
            Comp_Type := Component_Type (Etype (Comp));

            if Nkind (Parent (Comp)) /= N_Component_Declaration
              or else No (Expression (Parent (Comp)))
              or else Nkind (Expression (Parent (Comp))) /= N_Aggregate
            then
               Initialization_Warning (T);
               return Empty;

            elsif Is_Scalar_Type (Component_Type (Etype (Comp)))
               and then
                 (not Compile_Time_Known_Value (Type_Low_Bound (Comp_Type))
                   or else
                  not Compile_Time_Known_Value (Type_High_Bound (Comp_Type)))
            then
               Initialization_Warning (T);
               return Empty;

            elsif
              not Static_Array_Aggregate (Expression (Parent (Comp)))
            then
               Initialization_Warning (T);
               return Empty;
            end if;

         elsif Is_Scalar_Type (Etype (Comp)) then
            Comp_Type := Etype (Comp);

            if Nkind (Parent (Comp)) /= N_Component_Declaration
              or else No (Expression (Parent (Comp)))
              or else not Compile_Time_Known_Value (Expression (Parent (Comp)))
              or else not Compile_Time_Known_Value (Type_Low_Bound (Comp_Type))
              or else not
                Compile_Time_Known_Value (Type_High_Bound (Comp_Type))
            then
               Initialization_Warning (T);
               return Empty;
            end if;

         --  For now, other types are excluded

         else
            Initialization_Warning (T);
            return Empty;
         end if;

         Next_Component (Comp);
      end loop;

      --  All components have static initialization. Build positional aggregate
      --  from the given expressions or defaults.

      Agg := Make_Aggregate (Sloc (T), New_List, New_List);
      Set_Parent (Agg, Parent (T));

      Comp := First_Component (T);
      while Present (Comp) loop
         Append
           (New_Copy_Tree (Expression (Parent (Comp))), Expressions (Agg));
         Next_Component (Comp);
      end loop;

      Analyze_And_Resolve (Agg, T);
      return Agg;
   end Build_Equivalent_Record_Aggregate;

   -------------------------------
   -- Build_Initialization_Call --
   -------------------------------

   --  References to a discriminant inside the record type declaration can
   --  appear either in the subtype_indication to constrain a record or an
   --  array, or as part of a larger expression given for the initial value
   --  of a component. In both of these cases N appears in the record
   --  initialization procedure and needs to be replaced by the formal
   --  parameter of the initialization procedure which corresponds to that
   --  discriminant.

   --  In the example below, references to discriminants D1 and D2 in proc_1
   --  are replaced by references to formals with the same name
   --  (discriminals)

   --  A similar replacement is done for calls to any record initialization
   --  procedure for any components that are themselves of a record type.

   --  type R (D1, D2 : Integer) is record
   --     X : Integer := F * D1;
   --     Y : Integer := F * D2;
   --  end record;

   --  procedure proc_1 (Out_2 : out R; D1 : Integer; D2 : Integer) is
   --  begin
   --     Out_2.D1 := D1;
   --     Out_2.D2 := D2;
   --     Out_2.X := F * D1;
   --     Out_2.Y := F * D2;
   --  end;

   function Build_Initialization_Call
     (Loc               : Source_Ptr;
      Id_Ref            : Node_Id;
      Typ               : Entity_Id;
      In_Init_Proc      : Boolean := False;
      Enclos_Type       : Entity_Id := Empty;
      Discr_Map         : Elist_Id := New_Elmt_List;
      With_Default_Init : Boolean := False;
      Constructor_Ref   : Node_Id := Empty) return List_Id
   is
      Res            : constant List_Id := New_List;
      Arg            : Node_Id;
      Args           : List_Id;
      Controller_Typ : Entity_Id;
      Decl           : Node_Id;
      Decls          : List_Id;
      Discr          : Entity_Id;
      First_Arg      : Node_Id;
      Full_Init_Type : Entity_Id;
      Full_Type      : Entity_Id := Typ;
      Init_Type      : Entity_Id;
      Proc           : Entity_Id;

   begin
      pragma Assert (Constructor_Ref = Empty
        or else Is_CPP_Constructor_Call (Constructor_Ref));

      if No (Constructor_Ref) then
         Proc := Base_Init_Proc (Typ);
      else
         Proc := Base_Init_Proc (Typ, Entity (Name (Constructor_Ref)));
      end if;

      pragma Assert (Present (Proc));
      Init_Type      := Etype (First_Formal (Proc));
      Full_Init_Type := Underlying_Type (Init_Type);

      --  Nothing to do if the Init_Proc is null, unless Initialize_Scalars
      --  is active (in which case we make the call anyway, since in the
      --  actual compiled client it may be non null).
      --  Also nothing to do for value types.

      if (Is_Null_Init_Proc (Proc) and then not Init_Or_Norm_Scalars)
        or else Is_Value_Type (Typ)
        or else
          (Is_Array_Type (Typ) and then Is_Value_Type (Component_Type (Typ)))
      then
         return Empty_List;
      end if;

      --  Go to full view if private type. In the case of successive
      --  private derivations, this can require more than one step.

      while Is_Private_Type (Full_Type)
        and then Present (Full_View (Full_Type))
      loop
         Full_Type := Full_View (Full_Type);
      end loop;

      --  If Typ is derived, the procedure is the initialization procedure for
      --  the root type. Wrap the argument in an conversion to make it type
      --  honest. Actually it isn't quite type honest, because there can be
      --  conflicts of views in the private type case. That is why we set
      --  Conversion_OK in the conversion node.

      if (Is_Record_Type (Typ)
           or else Is_Array_Type (Typ)
           or else Is_Private_Type (Typ))
        and then Init_Type /= Base_Type (Typ)
      then
         First_Arg := OK_Convert_To (Etype (Init_Type), Id_Ref);
         Set_Etype (First_Arg, Init_Type);

      else
         First_Arg := Id_Ref;
      end if;

      Args := New_List (Convert_Concurrent (First_Arg, Typ));

      --  In the tasks case, add _Master as the value of the _Master parameter
      --  and _Chain as the value of the _Chain parameter. At the outer level,
      --  these will be variables holding the corresponding values obtained
      --  from GNARL. At inner levels, they will be the parameters passed down
      --  through the outer routines.

      if Has_Task (Full_Type) then
         if Restriction_Active (No_Task_Hierarchy) then
<<<<<<< HEAD

            --  3 is System.Tasking.Library_Task_Level
            --  (should be rtsfindable constant ???)

            Append_To (Args, Make_Integer_Literal (Loc, 3));

=======
            Append_To (Args,
              New_Occurrence_Of (RTE (RE_Library_Task_Level), Loc));
>>>>>>> 155d23aa
         else
            Append_To (Args, Make_Identifier (Loc, Name_uMaster));
         end if;

         Append_To (Args, Make_Identifier (Loc, Name_uChain));

         --  Ada 2005 (AI-287): In case of default initialized components
         --  with tasks, we generate a null string actual parameter.
         --  This is just a workaround that must be improved later???

         if With_Default_Init then
            Append_To (Args,
              Make_String_Literal (Loc,
                Strval => ""));

         else
            Decls :=
              Build_Task_Image_Decls (Loc, Id_Ref, Enclos_Type, In_Init_Proc);
            Decl  := Last (Decls);

            Append_To (Args,
              New_Occurrence_Of (Defining_Identifier (Decl), Loc));
            Append_List (Decls, Res);
         end if;

      else
         Decls := No_List;
         Decl  := Empty;
      end if;

      --  Add discriminant values if discriminants are present

      if Has_Discriminants (Full_Init_Type) then
         Discr := First_Discriminant (Full_Init_Type);

         while Present (Discr) loop

            --  If this is a discriminated concurrent type, the init_proc
            --  for the corresponding record is being called. Use that type
            --  directly to find the discriminant value, to handle properly
            --  intervening renamed discriminants.

            declare
               T : Entity_Id := Full_Type;

            begin
               if Is_Protected_Type (T) then
                  T := Corresponding_Record_Type (T);

               elsif Is_Private_Type (T)
                 and then Present (Underlying_Full_View (T))
                 and then Is_Protected_Type (Underlying_Full_View (T))
               then
                  T := Corresponding_Record_Type (Underlying_Full_View (T));
               end if;

               Arg :=
                 Get_Discriminant_Value (
                   Discr,
                   T,
                   Discriminant_Constraint (Full_Type));
            end;

            if In_Init_Proc then

               --  Replace any possible references to the discriminant in the
               --  call to the record initialization procedure with references
               --  to the appropriate formal parameter.

               if Nkind (Arg) = N_Identifier
                  and then Ekind (Entity (Arg)) = E_Discriminant
               then
                  Arg := New_Reference_To (Discriminal (Entity (Arg)), Loc);

               --  Case of access discriminants. We replace the reference
               --  to the type by a reference to the actual object

               elsif Nkind (Arg) = N_Attribute_Reference
                 and then Is_Access_Type (Etype (Arg))
                 and then Is_Entity_Name (Prefix (Arg))
                 and then Is_Type (Entity (Prefix (Arg)))
               then
                  Arg :=
                    Make_Attribute_Reference (Loc,
                      Prefix         => New_Copy (Prefix (Id_Ref)),
                      Attribute_Name => Name_Unrestricted_Access);

               --  Otherwise make a copy of the default expression. Note that
               --  we use the current Sloc for this, because we do not want the
               --  call to appear to be at the declaration point. Within the
               --  expression, replace discriminants with their discriminals.

               else
                  Arg :=
                    New_Copy_Tree (Arg, Map => Discr_Map, New_Sloc => Loc);
               end if;

            else
               if Is_Constrained (Full_Type) then
                  Arg := Duplicate_Subexpr_No_Checks (Arg);
               else
                  --  The constraints come from the discriminant default exps,
                  --  they must be reevaluated, so we use New_Copy_Tree but we
                  --  ensure the proper Sloc (for any embedded calls).

                  Arg := New_Copy_Tree (Arg, New_Sloc => Loc);
               end if;
            end if;

            --  Ada 2005 (AI-287): In case of default initialized components,
            --  if the component is constrained with a discriminant of the
            --  enclosing type, we need to generate the corresponding selected
            --  component node to access the discriminant value. In other cases
            --  this is not required, either  because we are inside the init
            --  proc and we use the corresponding formal, or else because the
            --  component is constrained by an expression.

            if With_Default_Init
              and then Nkind (Id_Ref) = N_Selected_Component
              and then Nkind (Arg) = N_Identifier
              and then Ekind (Entity (Arg)) = E_Discriminant
            then
               Append_To (Args,
                 Make_Selected_Component (Loc,
                   Prefix => New_Copy_Tree (Prefix (Id_Ref)),
                   Selector_Name => Arg));
            else
               Append_To (Args, Arg);
            end if;

            Next_Discriminant (Discr);
         end loop;
      end if;

      --  If this is a call to initialize the parent component of a derived
      --  tagged type, indicate that the tag should not be set in the parent.

      if Is_Tagged_Type (Full_Init_Type)
        and then not Is_CPP_Class (Full_Init_Type)
        and then Nkind (Id_Ref) = N_Selected_Component
        and then Chars (Selector_Name (Id_Ref)) = Name_uParent
      then
         Append_To (Args, New_Occurrence_Of (Standard_False, Loc));

      elsif Present (Constructor_Ref) then
         Append_List_To (Args,
           New_Copy_List (Parameter_Associations (Constructor_Ref)));
      end if;

      Append_To (Res,
        Make_Procedure_Call_Statement (Loc,
          Name => New_Occurrence_Of (Proc, Loc),
          Parameter_Associations => Args));

      if Needs_Finalization (Typ)
        and then Nkind (Id_Ref) = N_Selected_Component
      then
         if Chars (Selector_Name (Id_Ref)) /= Name_uParent then
            Append_List_To (Res,
              Make_Init_Call (
                Ref         => New_Copy_Tree (First_Arg),
                Typ         => Typ,
                Flist_Ref   =>
                  Find_Final_List (Typ, New_Copy_Tree (First_Arg)),
                With_Attach => Make_Integer_Literal (Loc, 1)));

         --  If the enclosing type is an extension with new controlled
         --  components, it has his own record controller. If the parent
         --  also had a record controller, attach it to the new one.

         --  Build_Init_Statements relies on the fact that in this specific
         --  case the last statement of the result is the attach call to
         --  the controller. If this is changed, it must be synchronized.

         elsif Present (Enclos_Type)
           and then Has_New_Controlled_Component (Enclos_Type)
           and then Has_Controlled_Component (Typ)
         then
            if Is_Immutably_Limited_Type (Typ) then
               Controller_Typ := RTE (RE_Limited_Record_Controller);
            else
               Controller_Typ := RTE (RE_Record_Controller);
            end if;

            Append_List_To (Res,
              Make_Init_Call (
                Ref       =>
                  Make_Selected_Component (Loc,
                    Prefix        => New_Copy_Tree (First_Arg),
                    Selector_Name => Make_Identifier (Loc, Name_uController)),
                Typ       => Controller_Typ,
                Flist_Ref => Find_Final_List (Typ, New_Copy_Tree (First_Arg)),
                With_Attach => Make_Integer_Literal (Loc, 1)));
         end if;
      end if;

      return Res;

   exception
      when RE_Not_Available =>
         return Empty_List;
   end Build_Initialization_Call;

   ---------------------------
   -- Build_Master_Renaming --
   ---------------------------

   function Build_Master_Renaming
     (N : Node_Id;
      T : Entity_Id) return Entity_Id
   is
      Loc  : constant Source_Ptr := Sloc (N);
      M_Id : Entity_Id;
      Decl : Node_Id;

   begin
      --  Nothing to do if there is no task hierarchy

      if Restriction_Active (No_Task_Hierarchy) then
         return Empty;
      end if;

      M_Id :=
        Make_Defining_Identifier (Loc,
          New_External_Name (Chars (T), 'M'));

      Decl :=
        Make_Object_Renaming_Declaration (Loc,
          Defining_Identifier => M_Id,
          Subtype_Mark        => New_Reference_To (RTE (RE_Master_Id), Loc),
          Name                => Make_Identifier (Loc, Name_uMaster));
      Insert_Before (N, Decl);
      Analyze (Decl);
      return M_Id;

   exception
      when RE_Not_Available =>
         return Empty;
   end Build_Master_Renaming;

   ---------------------------
   -- Build_Master_Renaming --
   ---------------------------

   procedure Build_Master_Renaming (N : Node_Id; T : Entity_Id) is
      M_Id : Entity_Id;

   begin
      --  Nothing to do if there is no task hierarchy

      if Restriction_Active (No_Task_Hierarchy) then
         return;
      end if;

      M_Id := Build_Master_Renaming (N, T);
      Set_Master_Id (T, M_Id);

   exception
      when RE_Not_Available =>
         return;
   end Build_Master_Renaming;

   ----------------------------
   -- Build_Record_Init_Proc --
   ----------------------------

   procedure Build_Record_Init_Proc (N : Node_Id; Pe : Entity_Id) is
      Loc       : Source_Ptr := Sloc (N);
      Discr_Map : constant Elist_Id := New_Elmt_List;
      Proc_Id   : Entity_Id;
      Rec_Type  : Entity_Id;
      Set_Tag   : Entity_Id := Empty;

      function Build_Assignment (Id : Entity_Id; N : Node_Id) return List_Id;
      --  Build a assignment statement node which assigns to record component
      --  its default expression if defined. The assignment left hand side is
      --  marked Assignment_OK so that initialization of limited private
      --  records works correctly, Return also the adjustment call for
      --  controlled objects

      procedure Build_Discriminant_Assignments (Statement_List : List_Id);
      --  If the record has discriminants, adds assignment statements to
      --  statement list to initialize the discriminant values from the
      --  arguments of the initialization procedure.

      function Build_Init_Statements (Comp_List : Node_Id) return List_Id;
      --  Build a list representing a sequence of statements which initialize
      --  components of the given component list. This may involve building
      --  case statements for the variant parts.

      function Build_Init_Call_Thru (Parameters : List_Id) return List_Id;
      --  Given a non-tagged type-derivation that declares discriminants,
      --  such as
      --
      --  type R (R1, R2 : Integer) is record ... end record;
      --
      --  type D (D1 : Integer) is new R (1, D1);
      --
      --  we make the _init_proc of D be
      --
      --       procedure _init_proc(X : D; D1 : Integer) is
      --       begin
      --          _init_proc( R(X), 1, D1);
      --       end _init_proc;
      --
      --  This function builds the call statement in this _init_proc.

      procedure Build_CPP_Init_Procedure;
      --  Build the tree corresponding to the procedure specification and body
      --  of the IC procedure that initializes the C++ part of the dispatch
      --  table of an Ada tagged type that is a derivation of a CPP type.
      --  Install it as the CPP_Init TSS.

      procedure Build_Init_Procedure;
      --  Build the tree corresponding to the procedure specification and body
      --  of the initialization procedure (by calling all the preceding
      --  auxiliary routines), and install it as the _init TSS.

      procedure Build_Offset_To_Top_Functions;
      --  Ada 2005 (AI-251): Build the tree corresponding to the procedure spec
      --  and body of the Offset_To_Top function that is generated when the
      --  parent of a type with discriminants has secondary dispatch tables.

      procedure Build_Record_Checks (S : Node_Id; Check_List : List_Id);
      --  Add range checks to components of discriminated records. S is a
      --  subtype indication of a record component. Check_List is a list
      --  to which the check actions are appended.

      function Component_Needs_Simple_Initialization
        (T : Entity_Id) return Boolean;
      --  Determines if a component needs simple initialization, given its type
      --  T. This is the same as Needs_Simple_Initialization except for the
      --  following difference: the types Tag and Interface_Tag, that are
      --  access types which would normally require simple initialization to
      --  null, do not require initialization as components, since they are
      --  explicitly initialized by other means.

      procedure Constrain_Array
        (SI         : Node_Id;
         Check_List : List_Id);
      --  Called from Build_Record_Checks.
      --  Apply a list of index constraints to an unconstrained array type.
      --  The first parameter is the entity for the resulting subtype.
      --  Check_List is a list to which the check actions are appended.

      procedure Constrain_Index
        (Index      : Node_Id;
         S          : Node_Id;
         Check_List : List_Id);
      --  Process an index constraint in a constrained array declaration.
      --  The constraint can be a subtype name, or a range with or without
      --  an explicit subtype mark. The index is the corresponding index of the
      --  unconstrained array. S is the range expression. Check_List is a list
      --  to which the check actions are appended (called from
      --  Build_Record_Checks).

      function Parent_Subtype_Renaming_Discrims return Boolean;
      --  Returns True for base types N that rename discriminants, else False

      function Requires_Init_Proc (Rec_Id : Entity_Id) return Boolean;
      --  Determines whether a record initialization procedure needs to be
      --  generated for the given record type.

      ----------------------
      -- Build_Assignment --
      ----------------------

      function Build_Assignment (Id : Entity_Id; N : Node_Id) return List_Id is
         Exp  : Node_Id := N;
         Lhs  : Node_Id;
         Typ  : constant Entity_Id := Underlying_Type (Etype (Id));
         Kind : Node_Kind := Nkind (N);
         Res  : List_Id;

      begin
         Loc := Sloc (N);
         Lhs :=
           Make_Selected_Component (Loc,
             Prefix        => Make_Identifier (Loc, Name_uInit),
             Selector_Name => New_Occurrence_Of (Id, Loc));
         Set_Assignment_OK (Lhs);

         --  Case of an access attribute applied to the current instance.
         --  Replace the reference to the type by a reference to the actual
         --  object. (Note that this handles the case of the top level of
         --  the expression being given by such an attribute, but does not
         --  cover uses nested within an initial value expression. Nested
         --  uses are unlikely to occur in practice, but are theoretically
         --  possible. It is not clear how to handle them without fully
         --  traversing the expression. ???

         if Kind = N_Attribute_Reference
           and then (Attribute_Name (N) = Name_Unchecked_Access
                       or else
                     Attribute_Name (N) = Name_Unrestricted_Access)
           and then Is_Entity_Name (Prefix (N))
           and then Is_Type (Entity (Prefix (N)))
           and then Entity (Prefix (N)) = Rec_Type
         then
            Exp :=
              Make_Attribute_Reference (Loc,
                Prefix         => Make_Identifier (Loc, Name_uInit),
                Attribute_Name => Name_Unrestricted_Access);
         end if;

         --  Take a copy of Exp to ensure that later copies of this component
         --  declaration in derived types see the original tree, not a node
         --  rewritten during expansion of the init_proc. If the copy contains
         --  itypes, the scope of the new itypes is the init_proc being built.

         Exp := New_Copy_Tree (Exp, New_Scope => Proc_Id);

         Res := New_List (
           Make_Assignment_Statement (Loc,
             Name       => Lhs,
             Expression => Exp));

         Set_No_Ctrl_Actions (First (Res));

         --  Adjust the tag if tagged (because of possible view conversions).
         --  Suppress the tag adjustment when VM_Target because VM tags are
         --  represented implicitly in objects.

         if Is_Tagged_Type (Typ) and then Tagged_Type_Expansion then
            Append_To (Res,
              Make_Assignment_Statement (Loc,
                Name =>
                  Make_Selected_Component (Loc,
                    Prefix =>  New_Copy_Tree (Lhs, New_Scope => Proc_Id),
                    Selector_Name =>
                      New_Reference_To (First_Tag_Component (Typ), Loc)),

                Expression =>
                  Unchecked_Convert_To (RTE (RE_Tag),
                    New_Reference_To
                      (Node (First_Elmt (Access_Disp_Table (Typ))), Loc))));
         end if;

         --  Adjust the component if controlled except if it is an aggregate
         --  that will be expanded inline.

         if Kind = N_Qualified_Expression then
            Kind := Nkind (Expression (N));
         end if;

         if Needs_Finalization (Typ)
           and then not (Nkind_In (Kind, N_Aggregate, N_Extension_Aggregate))
           and then not Is_Immutably_Limited_Type (Typ)
         then
            declare
               Ref : constant Node_Id :=
                       New_Copy_Tree (Lhs, New_Scope => Proc_Id);
            begin
               Append_List_To (Res,
                 Make_Adjust_Call (
                  Ref          => Ref,
                  Typ          => Etype (Id),
                  Flist_Ref    => Find_Final_List (Etype (Id), Ref),
                  With_Attach  => Make_Integer_Literal (Loc, 1)));
            end;
         end if;

         return Res;

      exception
         when RE_Not_Available =>
            return Empty_List;
      end Build_Assignment;

      ------------------------------------
      -- Build_Discriminant_Assignments --
      ------------------------------------

      procedure Build_Discriminant_Assignments (Statement_List : List_Id) is
         D         : Entity_Id;
         Is_Tagged : constant Boolean := Is_Tagged_Type (Rec_Type);

      begin
         if Has_Discriminants (Rec_Type)
           and then not Is_Unchecked_Union (Rec_Type)
         then
            D := First_Discriminant (Rec_Type);

            while Present (D) loop

               --  Don't generate the assignment for discriminants in derived
               --  tagged types if the discriminant is a renaming of some
               --  ancestor discriminant. This initialization will be done
               --  when initializing the _parent field of the derived record.

               if Is_Tagged and then
                 Present (Corresponding_Discriminant (D))
               then
                  null;

               else
                  Loc := Sloc (D);
                  Append_List_To (Statement_List,
                    Build_Assignment (D,
                      New_Reference_To (Discriminal (D), Loc)));
               end if;

               Next_Discriminant (D);
            end loop;
         end if;
      end Build_Discriminant_Assignments;

      --------------------------
      -- Build_Init_Call_Thru --
      --------------------------

      function Build_Init_Call_Thru (Parameters : List_Id) return List_Id is
         Parent_Proc : constant Entity_Id :=
                         Base_Init_Proc (Etype (Rec_Type));

         Parent_Type : constant Entity_Id :=
                         Etype (First_Formal (Parent_Proc));

         Uparent_Type : constant Entity_Id :=
                          Underlying_Type (Parent_Type);

         First_Discr_Param : Node_Id;

         Parent_Discr : Entity_Id;
         First_Arg    : Node_Id;
         Args         : List_Id;
         Arg          : Node_Id;
         Res          : List_Id;

      begin
         --  First argument (_Init) is the object to be initialized.
         --  ??? not sure where to get a reasonable Loc for First_Arg

         First_Arg :=
           OK_Convert_To (Parent_Type,
             New_Reference_To (Defining_Identifier (First (Parameters)), Loc));

         Set_Etype (First_Arg, Parent_Type);

         Args := New_List (Convert_Concurrent (First_Arg, Rec_Type));

         --  In the tasks case,
         --    add _Master as the value of the _Master parameter
         --    add _Chain as the value of the _Chain parameter.
         --    add _Task_Name as the value of the _Task_Name parameter.
         --  At the outer level, these will be variables holding the
         --  corresponding values obtained from GNARL or the expander.
         --
         --  At inner levels, they will be the parameters passed down through
         --  the outer routines.

         First_Discr_Param := Next (First (Parameters));

         if Has_Task (Rec_Type) then
            if Restriction_Active (No_Task_Hierarchy) then
<<<<<<< HEAD

               --  3 is System.Tasking.Library_Task_Level

               Append_To (Args, Make_Integer_Literal (Loc, 3));
=======
               Append_To (Args,
                 New_Occurrence_Of (RTE (RE_Library_Task_Level), Loc));
>>>>>>> 155d23aa
            else
               Append_To (Args, Make_Identifier (Loc, Name_uMaster));
            end if;

            Append_To (Args, Make_Identifier (Loc, Name_uChain));
            Append_To (Args, Make_Identifier (Loc, Name_uTask_Name));
            First_Discr_Param := Next (Next (Next (First_Discr_Param)));
         end if;

         --  Append discriminant values

         if Has_Discriminants (Uparent_Type) then
            pragma Assert (not Is_Tagged_Type (Uparent_Type));

            Parent_Discr := First_Discriminant (Uparent_Type);
            while Present (Parent_Discr) loop

               --  Get the initial value for this discriminant
               --  ??? needs to be cleaned up to use parent_Discr_Constr
               --  directly.

               declare
                  Discr_Value : Elmt_Id :=
                                  First_Elmt
                                    (Stored_Constraint (Rec_Type));

                  Discr       : Entity_Id :=
                                  First_Stored_Discriminant (Uparent_Type);
               begin
                  while Original_Record_Component (Parent_Discr) /= Discr loop
                     Next_Stored_Discriminant (Discr);
                     Next_Elmt (Discr_Value);
                  end loop;

                  Arg := Node (Discr_Value);
               end;

               --  Append it to the list

               if Nkind (Arg) = N_Identifier
                  and then Ekind (Entity (Arg)) = E_Discriminant
               then
                  Append_To (Args,
                    New_Reference_To (Discriminal (Entity (Arg)), Loc));

               --  Case of access discriminants. We replace the reference
               --  to the type by a reference to the actual object.

               --  Is above comment right??? Use of New_Copy below seems mighty
               --  suspicious ???

               else
                  Append_To (Args, New_Copy (Arg));
               end if;

               Next_Discriminant (Parent_Discr);
            end loop;
         end if;

         Res :=
            New_List (
              Make_Procedure_Call_Statement (Loc,
                Name => New_Occurrence_Of (Parent_Proc, Loc),
                Parameter_Associations => Args));

         return Res;
      end Build_Init_Call_Thru;

      -----------------------------------
      -- Build_Offset_To_Top_Functions --
      -----------------------------------

      procedure Build_Offset_To_Top_Functions is

         procedure Build_Offset_To_Top_Function (Iface_Comp : Entity_Id);
         --  Generate:
         --    function Fxx (O : in Rec_Typ) return Storage_Offset is
         --    begin
         --       return O.Iface_Comp'Position;
         --    end Fxx;

         ----------------------------------
         -- Build_Offset_To_Top_Function --
         ----------------------------------

         procedure Build_Offset_To_Top_Function (Iface_Comp : Entity_Id) is
            Body_Node : Node_Id;
            Func_Id   : Entity_Id;
            Spec_Node : Node_Id;

         begin
            Func_Id := Make_Temporary (Loc, 'F');
            Set_DT_Offset_To_Top_Func (Iface_Comp, Func_Id);

            --  Generate
            --    function Fxx (O : in Rec_Typ) return Storage_Offset;

            Spec_Node := New_Node (N_Function_Specification, Loc);
            Set_Defining_Unit_Name (Spec_Node, Func_Id);
            Set_Parameter_Specifications (Spec_Node, New_List (
              Make_Parameter_Specification (Loc,
                Defining_Identifier => Make_Defining_Identifier (Loc, Name_uO),
                In_Present          => True,
                Parameter_Type      => New_Reference_To (Rec_Type, Loc))));
            Set_Result_Definition (Spec_Node,
              New_Reference_To (RTE (RE_Storage_Offset), Loc));

            --  Generate
            --    function Fxx (O : in Rec_Typ) return Storage_Offset is
            --    begin
            --       return O.Iface_Comp'Position;
            --    end Fxx;

            Body_Node := New_Node (N_Subprogram_Body, Loc);
            Set_Specification (Body_Node, Spec_Node);
            Set_Declarations (Body_Node, New_List);
            Set_Handled_Statement_Sequence (Body_Node,
              Make_Handled_Sequence_Of_Statements (Loc,
                Statements => New_List (
                  Make_Simple_Return_Statement (Loc,
                    Expression =>
                      Make_Attribute_Reference (Loc,
                        Prefix         =>
                          Make_Selected_Component (Loc,
                            Prefix        => Make_Identifier (Loc, Name_uO),
                            Selector_Name =>
                              New_Reference_To (Iface_Comp, Loc)),
                        Attribute_Name => Name_Position)))));

            Set_Ekind       (Func_Id, E_Function);
            Set_Mechanism   (Func_Id, Default_Mechanism);
            Set_Is_Internal (Func_Id, True);

            if not Debug_Generated_Code then
               Set_Debug_Info_Off (Func_Id);
            end if;

            Analyze (Body_Node);

            Append_Freeze_Action (Rec_Type, Body_Node);
         end Build_Offset_To_Top_Function;

         --  Local variables

         Ifaces_Comp_List : Elist_Id;
         Iface_Comp_Elmt  : Elmt_Id;
         Iface_Comp       : Node_Id;

      --  Start of processing for Build_Offset_To_Top_Functions

      begin
         --  Offset_To_Top_Functions are built only for derivations of types
         --  with discriminants that cover interface types.
         --  Nothing is needed either in case of virtual machines, since
         --  interfaces are handled directly by the VM.

         if not Is_Tagged_Type (Rec_Type)
           or else Etype (Rec_Type) = Rec_Type
           or else not Has_Discriminants (Etype (Rec_Type))
           or else not Tagged_Type_Expansion
         then
            return;
         end if;

         Collect_Interface_Components (Rec_Type, Ifaces_Comp_List);

         --  For each interface type with secondary dispatch table we generate
         --  the Offset_To_Top_Functions (required to displace the pointer in
         --  interface conversions)

         Iface_Comp_Elmt := First_Elmt (Ifaces_Comp_List);
         while Present (Iface_Comp_Elmt) loop
            Iface_Comp := Node (Iface_Comp_Elmt);
            pragma Assert (Is_Interface (Related_Type (Iface_Comp)));

            --  If the interface is a parent of Rec_Type it shares the primary
            --  dispatch table and hence there is no need to build the function

            if not Is_Ancestor (Related_Type (Iface_Comp), Rec_Type) then
               Build_Offset_To_Top_Function (Iface_Comp);
            end if;

            Next_Elmt (Iface_Comp_Elmt);
         end loop;
      end Build_Offset_To_Top_Functions;

      ------------------------------
      -- Build_CPP_Init_Procedure --
      ------------------------------

      procedure Build_CPP_Init_Procedure is
         Body_Node         : Node_Id;
         Body_Stmts        : List_Id;
         Flag_Id           : Entity_Id;
         Flag_Decl         : Node_Id;
         Handled_Stmt_Node : Node_Id;
         Init_Tags_List    : List_Id;
         Proc_Id           : Entity_Id;
         Proc_Spec_Node    : Node_Id;

      begin
         --  Check cases requiring no IC routine

         if not Is_CPP_Class (Root_Type (Rec_Type))
           or else Is_CPP_Class (Rec_Type)
           or else CPP_Num_Prims (Rec_Type) = 0
           or else not Tagged_Type_Expansion
           or else No_Run_Time_Mode
         then
            return;
         end if;

         --  Generate:

         --     Flag : Boolean := False;
         --
         --     procedure Typ_IC is
         --     begin
         --        if not Flag then
         --           Copy C++ dispatch table slots from parent
         --           Update C++ slots of overridden primitives
         --        end if;
         --     end;

         Flag_Id := Make_Temporary (Loc, 'F');

         Flag_Decl :=
           Make_Object_Declaration (Loc,
             Defining_Identifier => Flag_Id,
             Object_Definition =>
               New_Reference_To (Standard_Boolean, Loc),
             Expression =>
               New_Reference_To (Standard_True, Loc));

         Analyze (Flag_Decl);
         Append_Freeze_Action (Rec_Type, Flag_Decl);

         Body_Stmts := New_List;
         Body_Node := New_Node (N_Subprogram_Body, Loc);

         Proc_Spec_Node := New_Node (N_Procedure_Specification, Loc);

         Proc_Id :=
           Make_Defining_Identifier (Loc,
             Chars => Make_TSS_Name (Rec_Type, TSS_CPP_Init_Proc));

         Set_Ekind       (Proc_Id, E_Procedure);
         Set_Is_Internal (Proc_Id);

         Set_Defining_Unit_Name (Proc_Spec_Node, Proc_Id);

         Set_Parameter_Specifications (Proc_Spec_Node, New_List);
         Set_Specification (Body_Node, Proc_Spec_Node);
         Set_Declarations (Body_Node, New_List);

         Init_Tags_List := Build_Inherit_CPP_Prims (Rec_Type);

         Append_To (Init_Tags_List,
           Make_Assignment_Statement (Loc,
             Name =>
               New_Reference_To (Flag_Id, Loc),
             Expression =>
               New_Reference_To (Standard_False, Loc)));

         Append_To (Body_Stmts,
           Make_If_Statement (Loc,
             Condition => New_Occurrence_Of (Flag_Id, Loc),
             Then_Statements => Init_Tags_List));

         Handled_Stmt_Node :=
           New_Node (N_Handled_Sequence_Of_Statements, Loc);
         Set_Statements (Handled_Stmt_Node, Body_Stmts);
         Set_Exception_Handlers (Handled_Stmt_Node, No_List);
         Set_Handled_Statement_Sequence (Body_Node, Handled_Stmt_Node);

         if not Debug_Generated_Code then
            Set_Debug_Info_Off (Proc_Id);
         end if;

         --  Associate CPP_Init_Proc with type

         Set_Init_Proc (Rec_Type, Proc_Id);
      end Build_CPP_Init_Procedure;

      --------------------------
      -- Build_Init_Procedure --
      --------------------------

      procedure Build_Init_Procedure is
         Body_Node             : Node_Id;
         Handled_Stmt_Node     : Node_Id;
         Parameters            : List_Id;
         Proc_Spec_Node        : Node_Id;
         Body_Stmts            : List_Id;
         Record_Extension_Node : Node_Id;
         Init_Tags_List        : List_Id;

      begin
         Body_Stmts := New_List;
         Body_Node := New_Node (N_Subprogram_Body, Loc);
         Set_Ekind (Proc_Id, E_Procedure);

         Proc_Spec_Node := New_Node (N_Procedure_Specification, Loc);
         Set_Defining_Unit_Name (Proc_Spec_Node, Proc_Id);

         Parameters := Init_Formals (Rec_Type);
         Append_List_To (Parameters,
           Build_Discriminant_Formals (Rec_Type, True));

         --  For tagged types, we add a flag to indicate whether the routine
         --  is called to initialize a parent component in the init_proc of
         --  a type extension. If the flag is false, we do not set the tag
         --  because it has been set already in the extension.

<<<<<<< HEAD
         if Is_Tagged_Type (Rec_Type)
           and then not Is_CPP_Class (Rec_Type)
         then
=======
         if Is_Tagged_Type (Rec_Type) then
>>>>>>> 155d23aa
            Set_Tag := Make_Temporary (Loc, 'P');

            Append_To (Parameters,
              Make_Parameter_Specification (Loc,
                Defining_Identifier => Set_Tag,
                Parameter_Type => New_Occurrence_Of (Standard_Boolean, Loc),
                Expression => New_Occurrence_Of (Standard_True, Loc)));
         end if;

         Set_Parameter_Specifications (Proc_Spec_Node, Parameters);
         Set_Specification (Body_Node, Proc_Spec_Node);
         Set_Declarations (Body_Node, New_List);

         if Parent_Subtype_Renaming_Discrims then

            --  N is a Derived_Type_Definition that renames the parameters
            --  of the ancestor type. We initialize it by expanding our
            --  discriminants and call the ancestor _init_proc with a
            --  type-converted object

            Append_List_To (Body_Stmts,
              Build_Init_Call_Thru (Parameters));

         elsif Nkind (Type_Definition (N)) = N_Record_Definition then
            Build_Discriminant_Assignments (Body_Stmts);

            if not Null_Present (Type_Definition (N)) then
               Append_List_To (Body_Stmts,
                 Build_Init_Statements (
                   Component_List (Type_Definition (N))));
            end if;

         else
            --  N is a Derived_Type_Definition with a possible non-empty
            --  extension. The initialization of a type extension consists
            --  in the initialization of the components in the extension.

            Build_Discriminant_Assignments (Body_Stmts);

            Record_Extension_Node :=
              Record_Extension_Part (Type_Definition (N));

            if not Null_Present (Record_Extension_Node) then
               declare
                  Stmts : constant List_Id :=
                            Build_Init_Statements (
                              Component_List (Record_Extension_Node));

               begin
                  --  The parent field must be initialized first because
                  --  the offset of the new discriminants may depend on it

                  Prepend_To (Body_Stmts, Remove_Head (Stmts));
                  Append_List_To (Body_Stmts, Stmts);
               end;
            end if;
         end if;

         --  Add here the assignment to instantiate the Tag

         --  The assignment corresponds to the code:

         --     _Init._Tag := Typ'Tag;

         --  Suppress the tag assignment when VM_Target because VM tags are
         --  represented implicitly in objects. It is also suppressed in case
         --  of CPP_Class types because in this case the tag is initialized in
         --  the C++ side.

         if Is_Tagged_Type (Rec_Type)
           and then Tagged_Type_Expansion
           and then not No_Run_Time_Mode
         then
<<<<<<< HEAD
            --  Initialize the primary tag

            Init_Tags_List := New_List (
              Make_Assignment_Statement (Loc,
                Name =>
                  Make_Selected_Component (Loc,
                    Prefix => Make_Identifier (Loc, Name_uInit),
                    Selector_Name =>
                      New_Reference_To (First_Tag_Component (Rec_Type), Loc)),

                Expression =>
                  New_Reference_To
                    (Node (First_Elmt (Access_Disp_Table (Rec_Type))), Loc)));

            --  Ada 2005 (AI-251): Initialize the secondary tags components
            --  located at fixed positions (tags whose position depends on
            --  variable size components are initialized later ---see below).
=======
            --  Case 1: Ada tagged types with no CPP ancestor. Set the tags of
            --  the actual object and invoke the IP of the parent (in this
            --  order). The tag must be initialized before the call to the IP
            --  of the parent and the assignments to other components because
            --  the initial value of the components may depend on the tag (eg.
            --  through a dispatching operation on an access to the current
            --  type). The tag assignment is not done when initializing the
            --  parent component of a type extension, because in that case the
            --  tag is set in the extension.

            if not Is_CPP_Class (Root_Type (Rec_Type)) then

               --  Initialize the primary tag component
>>>>>>> 155d23aa

               Init_Tags_List := New_List (
                 Make_Assignment_Statement (Loc,
                   Name =>
                     Make_Selected_Component (Loc,
                       Prefix        => Make_Identifier (Loc, Name_uInit),
                       Selector_Name =>
                         New_Reference_To
                           (First_Tag_Component (Rec_Type), Loc)),
                   Expression =>
                     New_Reference_To
                       (Node
                         (First_Elmt (Access_Disp_Table (Rec_Type))), Loc)));

               --  Ada 2005 (AI-251): Initialize the secondary tags components
               --  located at fixed positions (tags whose position depends on
               --  variable size components are initialized later ---see below)

               if Ada_Version >= Ada_2005
                 and then not Is_Interface (Rec_Type)
                 and then Has_Interfaces (Rec_Type)
               then
                  Init_Secondary_Tags
                    (Typ            => Rec_Type,
                     Target         => Make_Identifier (Loc, Name_uInit),
                     Stmts_List     => Init_Tags_List,
                     Fixed_Comps    => True,
                     Variable_Comps => False);
               end if;

               Prepend_To (Body_Stmts,
                 Make_If_Statement (Loc,
                   Condition => New_Occurrence_Of (Set_Tag, Loc),
                   Then_Statements => Init_Tags_List));

            --  Case 2: CPP type. The imported C++ constructor takes care of
            --  tags initialization. No action needed here because the IP
            --  is built by Set_CPP_Constructors; in this case the IP is a
            --  wrapper that invokes the C++ constructor and copies the C++
            --  tags locally. Done to inherit the C++ slots in Ada derivations
            --  (see case 3).

            elsif Is_CPP_Class (Rec_Type) then
               pragma Assert (False);
               null;

            --  Case 3: Combined hierarchy containing C++ types and Ada tagged
            --  type derivations. Derivations of imported C++ classes add a
            --  complication, because we cannot inhibit tag setting in the
            --  constructor for the parent. Hence we initialize the tag after
            --  the call to the parent IP (that is, in reverse order compared
            --  with pure Ada hierarchies ---see comment on case 1).

            else
               --  Initialize the primary tag

               Init_Tags_List := New_List (
                 Make_Assignment_Statement (Loc,
                   Name =>
                     Make_Selected_Component (Loc,
                       Prefix        => Make_Identifier (Loc, Name_uInit),
                       Selector_Name =>
                         New_Reference_To
                           (First_Tag_Component (Rec_Type), Loc)),
                   Expression =>
                     New_Reference_To
                       (Node
                         (First_Elmt (Access_Disp_Table (Rec_Type))), Loc)));

               --  Ada 2005 (AI-251): Initialize the secondary tags components
               --  located at fixed positions (tags whose position depends on
               --  variable size components are initialized later ---see below)

               if Ada_Version >= Ada_2005
                 and then not Is_Interface (Rec_Type)
                 and then Has_Interfaces (Rec_Type)
               then
                  Init_Secondary_Tags
                    (Typ            => Rec_Type,
                     Target         => Make_Identifier (Loc, Name_uInit),
                     Stmts_List     => Init_Tags_List,
                     Fixed_Comps    => True,
                     Variable_Comps => False);
               end if;

               --  Initialize the tag component after invocation of parent IP.

               --  Generate:
               --     parent_IP(_init.parent); // Invokes the C++ constructor
               --     [ typIC; ]               // Inherit C++ slots from parent
               --     init_tags

               declare
                  Ins_Nod : Node_Id;

               begin
                  --  Search for the call to the IP of the parent. We assume
                  --  that the first init_proc call is for the parent.

                  Ins_Nod := First (Body_Stmts);
                  while Present (Next (Ins_Nod))
                     and then (Nkind (Ins_Nod) /= N_Procedure_Call_Statement
                                or else not Is_Init_Proc (Name (Ins_Nod)))
                  loop
                     Next (Ins_Nod);
                  end loop;

                  --  The IC routine copies the inherited slots of the C+ part
                  --  of the dispatch table from the parent and updates the
                  --  overridden C++ slots.

                  if CPP_Num_Prims (Rec_Type) > 0 then
                     declare
                        Init_DT : Entity_Id;
                        New_Nod : Node_Id;

                     begin
                        Init_DT := CPP_Init_Proc (Rec_Type);
                        pragma Assert (Present (Init_DT));

                        New_Nod :=
                          Make_Procedure_Call_Statement (Loc,
                            New_Reference_To (Init_DT, Loc));
                        Insert_After (Ins_Nod, New_Nod);

                        --  Update location of init tag statements

                        Ins_Nod := New_Nod;
                     end;
                  end if;

                  Insert_List_After (Ins_Nod, Init_Tags_List);
               end;
            end if;

            --  Ada 2005 (AI-251): Initialize the secondary tag components
            --  located at variable positions. We delay the generation of this
            --  code until here because the value of the attribute 'Position
            --  applied to variable size components of the parent type that
            --  depend on discriminants is only safely read at runtime after
            --  the parent components have been initialized.

            if Ada_Version >= Ada_2005
              and then not Is_Interface (Rec_Type)
              and then Has_Interfaces (Rec_Type)
              and then Has_Discriminants (Etype (Rec_Type))
              and then Is_Variable_Size_Record (Etype (Rec_Type))
            then
               Init_Tags_List := New_List;

               Init_Secondary_Tags
                 (Typ            => Rec_Type,
                  Target         => Make_Identifier (Loc, Name_uInit),
                  Stmts_List     => Init_Tags_List,
                  Fixed_Comps    => False,
                  Variable_Comps => True);

               if Is_Non_Empty_List (Init_Tags_List) then
                  Append_List_To (Body_Stmts, Init_Tags_List);
               end if;
            end if;
         end if;

         Handled_Stmt_Node := New_Node (N_Handled_Sequence_Of_Statements, Loc);
         Set_Statements (Handled_Stmt_Node, Body_Stmts);
         Set_Exception_Handlers (Handled_Stmt_Node, No_List);
         Set_Handled_Statement_Sequence (Body_Node, Handled_Stmt_Node);

         if not Debug_Generated_Code then
            Set_Debug_Info_Off (Proc_Id);
         end if;

         --  Associate Init_Proc with type, and determine if the procedure
         --  is null (happens because of the Initialize_Scalars pragma case,
         --  where we have to generate a null procedure in case it is called
         --  by a client with Initialize_Scalars set). Such procedures have
         --  to be generated, but do not have to be called, so we mark them
         --  as null to suppress the call.

         Set_Init_Proc (Rec_Type, Proc_Id);

         if List_Length (Body_Stmts) = 1

           --  We must skip SCIL nodes because they may have been added to this
           --  list by Insert_Actions.

           and then Nkind (First_Non_SCIL_Node (Body_Stmts)) = N_Null_Statement
           and then VM_Target = No_VM
         then
            --  Even though the init proc may be null at this time it might get
            --  some stuff added to it later by the VM backend.

            Set_Is_Null_Init_Proc (Proc_Id);
         end if;
      end Build_Init_Procedure;

      ---------------------------
      -- Build_Init_Statements --
      ---------------------------

      function Build_Init_Statements (Comp_List : Node_Id) return List_Id is
         Check_List     : constant List_Id := New_List;
         Alt_List       : List_Id;
         Decl           : Node_Id;
         Id             : Entity_Id;
         Names          : Node_Id;
         Statement_List : List_Id;
         Stmts          : List_Id;
         Typ            : Entity_Id;
         Variant        : Node_Id;

         Per_Object_Constraint_Components : Boolean;

         function Has_Access_Constraint (E : Entity_Id) return Boolean;
         --  Components with access discriminants that depend on the current
         --  instance must be initialized after all other components.

         ---------------------------
         -- Has_Access_Constraint --
         ---------------------------

         function Has_Access_Constraint (E : Entity_Id) return Boolean is
            Disc : Entity_Id;
            T    : constant Entity_Id := Etype (E);

         begin
            if Has_Per_Object_Constraint (E)
              and then Has_Discriminants (T)
            then
               Disc := First_Discriminant (T);
               while Present (Disc) loop
                  if Is_Access_Type (Etype (Disc)) then
                     return True;
                  end if;

                  Next_Discriminant (Disc);
               end loop;

               return False;
            else
               return False;
            end if;
         end Has_Access_Constraint;

      --  Start of processing for Build_Init_Statements

      begin
         if Null_Present (Comp_List) then
            return New_List (Make_Null_Statement (Loc));
         end if;

         Statement_List := New_List;

         --  Loop through visible declarations of task types and protected
         --  types moving any expanded code from the spec to the body of the
         --  init procedure.

         if Is_Task_Record_Type (Rec_Type)
           or else Is_Protected_Record_Type (Rec_Type)
         then
            declare
               Decl : constant Node_Id :=
                        Parent (Corresponding_Concurrent_Type (Rec_Type));
               Def  : Node_Id;
               N1   : Node_Id;
               N2   : Node_Id;

            begin
               if Is_Task_Record_Type (Rec_Type) then
                  Def := Task_Definition (Decl);
               else
                  Def := Protected_Definition (Decl);
               end if;

               if Present (Def) then
                  N1 := First (Visible_Declarations (Def));
                  while Present (N1) loop
                     N2 := N1;
                     N1 := Next (N1);

                     if Nkind (N2) in N_Statement_Other_Than_Procedure_Call
                       or else Nkind (N2) in N_Raise_xxx_Error
                       or else Nkind (N2) = N_Procedure_Call_Statement
                     then
                        Append_To (Statement_List,
                          New_Copy_Tree (N2, New_Scope => Proc_Id));
                        Rewrite (N2, Make_Null_Statement (Sloc (N2)));
                        Analyze (N2);
                     end if;
                  end loop;
               end if;
            end;
         end if;

         --  Loop through components, skipping pragmas, in 2 steps. The first
         --  step deals with regular components. The second step deals with
         --  components have per object constraints, and no explicit initia-
         --  lization.

         Per_Object_Constraint_Components := False;

         --  First step : regular components

         Decl := First_Non_Pragma (Component_Items (Comp_List));
         while Present (Decl) loop
            Loc := Sloc (Decl);
            Build_Record_Checks
              (Subtype_Indication (Component_Definition (Decl)), Check_List);

            Id := Defining_Identifier (Decl);
            Typ := Etype (Id);

            if Has_Access_Constraint (Id)
              and then No (Expression (Decl))
            then
               --  Skip processing for now and ask for a second pass

               Per_Object_Constraint_Components := True;

            else
               --  Case of explicit initialization

               if Present (Expression (Decl)) then
                  if Is_CPP_Constructor_Call (Expression (Decl)) then
                     Stmts :=
                       Build_Initialization_Call
                         (Loc,
                          Id_Ref          =>
                            Make_Selected_Component (Loc,
                              Prefix        =>
                                Make_Identifier (Loc, Name_uInit),
                              Selector_Name => New_Occurrence_Of (Id, Loc)),
                          Typ             => Typ,
                          In_Init_Proc    => True,
                          Enclos_Type     => Rec_Type,
                          Discr_Map       => Discr_Map,
                          Constructor_Ref => Expression (Decl));
                  else
                     Stmts := Build_Assignment (Id, Expression (Decl));
                  end if;

               --  Case of composite component with its own Init_Proc

               elsif not Is_Interface (Typ)
                 and then Has_Non_Null_Base_Init_Proc (Typ)
               then
                  Stmts :=
                    Build_Initialization_Call
                      (Loc,
                       Id_Ref       =>
                         Make_Selected_Component (Loc,
                           Prefix        => Make_Identifier (Loc, Name_uInit),
                           Selector_Name => New_Occurrence_Of (Id, Loc)),
                       Typ          => Typ,
                       In_Init_Proc => True,
                       Enclos_Type  => Rec_Type,
                       Discr_Map    => Discr_Map);

                  Clean_Task_Names (Typ, Proc_Id);

               --  Case of component needing simple initialization

               elsif Component_Needs_Simple_Initialization (Typ) then
                  Stmts :=
                    Build_Assignment
                      (Id, Get_Simple_Init_Val (Typ, N, Esize (Id)));

               --  Nothing needed for this case

               else
                  Stmts := No_List;
               end if;

               if Present (Check_List) then
                  Append_List_To (Statement_List, Check_List);
               end if;

               if Present (Stmts) then

                  --  Add the initialization of the record controller before
                  --  the _Parent field is attached to it when the attachment
                  --  can occur. It does not work to simply initialize the
                  --  controller first: it must be initialized after the parent
                  --  if the parent holds discriminants that can be used to
                  --  compute the offset of the controller. We assume here that
                  --  the last statement of the initialization call is the
                  --  attachment of the parent (see Build_Initialization_Call)

                  if Chars (Id) = Name_uController
                    and then Rec_Type /= Etype (Rec_Type)
                    and then Has_Controlled_Component (Etype (Rec_Type))
                    and then Has_New_Controlled_Component (Rec_Type)
                    and then Present (Last (Statement_List))
                  then
                     Insert_List_Before (Last (Statement_List), Stmts);
                  else
                     Append_List_To (Statement_List, Stmts);
                  end if;
               end if;
            end if;

            Next_Non_Pragma (Decl);
         end loop;

         --  Set up tasks and protected object support. This needs to be done
         --  before any component with a per-object access discriminant
         --  constraint, or any variant part (which may contain such
         --  components) is initialized, because the initialization of these
         --  components may reference the enclosing concurrent object.

         --  For a task record type, add the task create call and calls
         --  to bind any interrupt (signal) entries.

         if Is_Task_Record_Type (Rec_Type) then

            --  In the case of the restricted run time the ATCB has already
            --  been preallocated.

            if Restricted_Profile then
               Append_To (Statement_List,
                 Make_Assignment_Statement (Loc,
                   Name => Make_Selected_Component (Loc,
                     Prefix        => Make_Identifier (Loc, Name_uInit),
                     Selector_Name => Make_Identifier (Loc, Name_uTask_Id)),
                   Expression => Make_Attribute_Reference (Loc,
                     Prefix =>
                       Make_Selected_Component (Loc,
                         Prefix        => Make_Identifier (Loc, Name_uInit),
                         Selector_Name => Make_Identifier (Loc, Name_uATCB)),
                     Attribute_Name => Name_Unchecked_Access)));
            end if;

            Append_To (Statement_List, Make_Task_Create_Call (Rec_Type));

            --  Generate the statements which map a string entry name to a
            --  task entry index. Note that the task may not have entries.

            if Entry_Names_OK then
               Names := Build_Entry_Names (Rec_Type);

               if Present (Names) then
                  Append_To (Statement_List, Names);
               end if;
            end if;

            declare
               Task_Type : constant Entity_Id :=
                             Corresponding_Concurrent_Type (Rec_Type);
               Task_Decl : constant Node_Id := Parent (Task_Type);
               Task_Def  : constant Node_Id := Task_Definition (Task_Decl);
               Vis_Decl  : Node_Id;
               Ent       : Entity_Id;

            begin
               if Present (Task_Def) then
                  Vis_Decl := First (Visible_Declarations (Task_Def));
                  while Present (Vis_Decl) loop
                     Loc := Sloc (Vis_Decl);

                     if Nkind (Vis_Decl) = N_Attribute_Definition_Clause then
                        if Get_Attribute_Id (Chars (Vis_Decl)) =
                                                       Attribute_Address
                        then
                           Ent := Entity (Name (Vis_Decl));

                           if Ekind (Ent) = E_Entry then
                              Append_To (Statement_List,
                                Make_Procedure_Call_Statement (Loc,
                                  Name => New_Reference_To (
                                    RTE (RE_Bind_Interrupt_To_Entry), Loc),
                                  Parameter_Associations => New_List (
                                    Make_Selected_Component (Loc,
                                      Prefix        =>
                                        Make_Identifier (Loc, Name_uInit),
                                      Selector_Name =>
                                        Make_Identifier (Loc, Name_uTask_Id)),
                                    Entry_Index_Expression
                                      (Loc, Ent, Empty, Task_Type),
                                    Expression (Vis_Decl))));
                           end if;
                        end if;
                     end if;

                     Next (Vis_Decl);
                  end loop;
               end if;
            end;
         end if;

         --  For a protected type, add statements generated by
         --  Make_Initialize_Protection.

         if Is_Protected_Record_Type (Rec_Type) then
            Append_List_To (Statement_List,
              Make_Initialize_Protection (Rec_Type));

            --  Generate the statements which map a string entry name to a
            --  protected entry index. Note that the protected type may not
            --  have entries.

            if Entry_Names_OK then
               Names := Build_Entry_Names (Rec_Type);

               if Present (Names) then
                  Append_To (Statement_List, Names);
               end if;
            end if;
         end if;

         if Per_Object_Constraint_Components then

            --  Second pass: components with per-object constraints

            Decl := First_Non_Pragma (Component_Items (Comp_List));
            while Present (Decl) loop
               Loc := Sloc (Decl);
               Id := Defining_Identifier (Decl);
               Typ := Etype (Id);

               if Has_Access_Constraint (Id)
                 and then No (Expression (Decl))
               then
                  if Has_Non_Null_Base_Init_Proc (Typ) then
                     Append_List_To (Statement_List,
                       Build_Initialization_Call (Loc,
                         Make_Selected_Component (Loc,
                           Prefix        => Make_Identifier (Loc, Name_uInit),
                           Selector_Name => New_Occurrence_Of (Id, Loc)),
                         Typ,
                         In_Init_Proc => True,
                         Enclos_Type  => Rec_Type,
                         Discr_Map    => Discr_Map));

                     Clean_Task_Names (Typ, Proc_Id);

                  elsif Component_Needs_Simple_Initialization (Typ) then
                     Append_List_To (Statement_List,
                       Build_Assignment
                         (Id, Get_Simple_Init_Val (Typ, N, Esize (Id))));
                  end if;
               end if;

               Next_Non_Pragma (Decl);
            end loop;
         end if;

         --  Process the variant part

         if Present (Variant_Part (Comp_List)) then
            Alt_List := New_List;
            Variant := First_Non_Pragma (Variants (Variant_Part (Comp_List)));
            while Present (Variant) loop
               Loc := Sloc (Variant);
               Append_To (Alt_List,
                 Make_Case_Statement_Alternative (Loc,
                   Discrete_Choices =>
                     New_Copy_List (Discrete_Choices (Variant)),
                   Statements =>
                     Build_Init_Statements (Component_List (Variant))));
               Next_Non_Pragma (Variant);
            end loop;

            --  The expression of the case statement which is a reference
            --  to one of the discriminants is replaced by the appropriate
            --  formal parameter of the initialization procedure.

            Append_To (Statement_List,
              Make_Case_Statement (Loc,
                Expression =>
                  New_Reference_To (Discriminal (
                    Entity (Name (Variant_Part (Comp_List)))), Loc),
                Alternatives => Alt_List));
         end if;

         --  If no initializations when generated for component declarations
         --  corresponding to this Statement_List, append a null statement
         --  to the Statement_List to make it a valid Ada tree.

         if Is_Empty_List (Statement_List) then
            Append (New_Node (N_Null_Statement, Loc), Statement_List);
         end if;

         return Statement_List;

      exception
         when RE_Not_Available =>
         return Empty_List;
      end Build_Init_Statements;

      -------------------------
      -- Build_Record_Checks --
      -------------------------

      procedure Build_Record_Checks (S : Node_Id; Check_List : List_Id) is
         Subtype_Mark_Id : Entity_Id;

      begin
         if Nkind (S) = N_Subtype_Indication then
            Find_Type (Subtype_Mark (S));
            Subtype_Mark_Id := Entity (Subtype_Mark (S));

            --  Remaining processing depends on type

            case Ekind (Subtype_Mark_Id) is

               when Array_Kind =>
                  Constrain_Array (S, Check_List);

               when others =>
                  null;
            end case;
         end if;
      end Build_Record_Checks;

      -------------------------------------------
      -- Component_Needs_Simple_Initialization --
      -------------------------------------------

      function Component_Needs_Simple_Initialization
        (T : Entity_Id) return Boolean
      is
      begin
         return
           Needs_Simple_Initialization (T)
             and then not Is_RTE (T, RE_Tag)

               --  Ada 2005 (AI-251): Check also the tag of abstract interfaces

             and then not Is_RTE (T, RE_Interface_Tag);
      end Component_Needs_Simple_Initialization;

      ---------------------
      -- Constrain_Array --
      ---------------------

      procedure Constrain_Array
        (SI          : Node_Id;
         Check_List  : List_Id)
      is
         C                     : constant Node_Id := Constraint (SI);
         Number_Of_Constraints : Nat := 0;
         Index                 : Node_Id;
         S, T                  : Entity_Id;

      begin
         T := Entity (Subtype_Mark (SI));

         if Ekind (T) in Access_Kind then
            T := Designated_Type (T);
         end if;

         S := First (Constraints (C));

         while Present (S) loop
            Number_Of_Constraints := Number_Of_Constraints + 1;
            Next (S);
         end loop;

         --  In either case, the index constraint must provide a discrete
         --  range for each index of the array type and the type of each
         --  discrete range must be the same as that of the corresponding
         --  index. (RM 3.6.1)

         S := First (Constraints (C));
         Index := First_Index (T);
         Analyze (Index);

         --  Apply constraints to each index type

         for J in 1 .. Number_Of_Constraints loop
            Constrain_Index (Index, S, Check_List);
            Next (Index);
            Next (S);
         end loop;

      end Constrain_Array;

      ---------------------
      -- Constrain_Index --
      ---------------------

      procedure Constrain_Index
        (Index        : Node_Id;
         S            : Node_Id;
         Check_List   : List_Id)
      is
         T : constant Entity_Id := Etype (Index);

      begin
         if Nkind (S) = N_Range then
            Process_Range_Expr_In_Decl (S, T, Check_List);
         end if;
      end Constrain_Index;

      --------------------------------------
      -- Parent_Subtype_Renaming_Discrims --
      --------------------------------------

      function Parent_Subtype_Renaming_Discrims return Boolean is
         De : Entity_Id;
         Dp : Entity_Id;

      begin
         if Base_Type (Pe) /= Pe then
            return False;
         end if;

         if Etype (Pe) = Pe
           or else not Has_Discriminants (Pe)
           or else Is_Constrained (Pe)
           or else Is_Tagged_Type (Pe)
         then
            return False;
         end if;

         --  If there are no explicit stored discriminants we have inherited
         --  the root type discriminants so far, so no renamings occurred.

         if First_Discriminant (Pe) = First_Stored_Discriminant (Pe) then
            return False;
         end if;

         --  Check if we have done some trivial renaming of the parent
         --  discriminants, i.e. something like
         --
         --    type DT (X1,X2: int) is new PT (X1,X2);

         De := First_Discriminant (Pe);
         Dp := First_Discriminant (Etype (Pe));

         while Present (De) loop
            pragma Assert (Present (Dp));

            if Corresponding_Discriminant (De) /= Dp then
               return True;
            end if;

            Next_Discriminant (De);
            Next_Discriminant (Dp);
         end loop;

         return Present (Dp);
      end Parent_Subtype_Renaming_Discrims;

      ------------------------
      -- Requires_Init_Proc --
      ------------------------

      function Requires_Init_Proc (Rec_Id : Entity_Id) return Boolean is
         Comp_Decl : Node_Id;
         Id        : Entity_Id;
         Typ       : Entity_Id;

      begin
         --  Definitely do not need one if specifically suppressed

         if Suppress_Init_Proc (Rec_Id) then
            return False;
         end if;

         --  If it is a type derived from a type with unknown discriminants,
         --  we cannot build an initialization procedure for it.

         if Has_Unknown_Discriminants (Rec_Id)
           or else Has_Unknown_Discriminants (Etype (Rec_Id))
         then
            return False;
         end if;

         --  Otherwise we need to generate an initialization procedure if
         --  Is_CPP_Class is False and at least one of the following applies:

         --  1. Discriminants are present, since they need to be initialized
         --     with the appropriate discriminant constraint expressions.
         --     However, the discriminant of an unchecked union does not
         --     count, since the discriminant is not present.

         --  2. The type is a tagged type, since the implicit Tag component
         --     needs to be initialized with a pointer to the dispatch table.

         --  3. The type contains tasks

         --  4. One or more components has an initial value

         --  5. One or more components is for a type which itself requires
         --     an initialization procedure.

         --  6. One or more components is a type that requires simple
         --     initialization (see Needs_Simple_Initialization), except
         --     that types Tag and Interface_Tag are excluded, since fields
         --     of these types are initialized by other means.

         --  7. The type is the record type built for a task type (since at
         --     the very least, Create_Task must be called)

         --  8. The type is the record type built for a protected type (since
         --     at least Initialize_Protection must be called)

         --  9. The type is marked as a public entity. The reason we add this
         --     case (even if none of the above apply) is to properly handle
         --     Initialize_Scalars. If a package is compiled without an IS
         --     pragma, and the client is compiled with an IS pragma, then
         --     the client will think an initialization procedure is present
         --     and call it, when in fact no such procedure is required, but
         --     since the call is generated, there had better be a routine
         --     at the other end of the call, even if it does nothing!)

         --  Note: the reason we exclude the CPP_Class case is because in this
         --  case the initialization is performed by the C++ constructors, and
         --  the IP is built by Set_CPP_Constructors.

         if Is_CPP_Class (Rec_Id) then
            return False;

         elsif Is_Interface (Rec_Id) then
            return False;

         elsif (Has_Discriminants (Rec_Id)
                  and then not Is_Unchecked_Union (Rec_Id))
           or else Is_Tagged_Type (Rec_Id)
           or else Is_Concurrent_Record_Type (Rec_Id)
           or else Has_Task (Rec_Id)
         then
            return True;
         end if;

         Id := First_Component (Rec_Id);
         while Present (Id) loop
            Comp_Decl := Parent (Id);
            Typ := Etype (Id);

            if Present (Expression (Comp_Decl))
              or else Has_Non_Null_Base_Init_Proc (Typ)
              or else Component_Needs_Simple_Initialization (Typ)
            then
               return True;
            end if;

            Next_Component (Id);
         end loop;

         --  As explained above, a record initialization procedure is needed
         --  for public types in case Initialize_Scalars applies to a client.
         --  However, such a procedure is not needed in the case where either
         --  of restrictions No_Initialize_Scalars or No_Default_Initialization
         --  applies. No_Initialize_Scalars excludes the possibility of using
         --  Initialize_Scalars in any partition, and No_Default_Initialization
         --  implies that no initialization should ever be done for objects of
         --  the type, so is incompatible with Initialize_Scalars.

         if not Restriction_Active (No_Initialize_Scalars)
           and then not Restriction_Active (No_Default_Initialization)
           and then Is_Public (Rec_Id)
         then
            return True;
         end if;

         return False;
      end Requires_Init_Proc;

   --  Start of processing for Build_Record_Init_Proc

   begin
      --  Check for value type, which means no initialization required

      Rec_Type := Defining_Identifier (N);

      if Is_Value_Type (Rec_Type) then
         return;
      end if;

      --  This may be full declaration of a private type, in which case
      --  the visible entity is a record, and the private entity has been
      --  exchanged with it in the private part of the current package.
      --  The initialization procedure is built for the record type, which
      --  is retrievable from the private entity.

      if Is_Incomplete_Or_Private_Type (Rec_Type) then
         Rec_Type := Underlying_Type (Rec_Type);
      end if;

      --  If there are discriminants, build the discriminant map to replace
      --  discriminants by their discriminals in complex bound expressions.
      --  These only arise for the corresponding records of synchronized types.

      if Is_Concurrent_Record_Type (Rec_Type)
        and then Has_Discriminants (Rec_Type)
      then
         declare
            Disc : Entity_Id;
         begin
            Disc := First_Discriminant (Rec_Type);
            while Present (Disc) loop
               Append_Elmt (Disc, Discr_Map);
               Append_Elmt (Discriminal (Disc), Discr_Map);
               Next_Discriminant (Disc);
            end loop;
         end;
      end if;

      --  Derived types that have no type extension can use the initialization
      --  procedure of their parent and do not need a procedure of their own.
      --  This is only correct if there are no representation clauses for the
      --  type or its parent, and if the parent has in fact been frozen so
      --  that its initialization procedure exists.

      if Is_Derived_Type (Rec_Type)
        and then not Is_Tagged_Type (Rec_Type)
        and then not Is_Unchecked_Union (Rec_Type)
        and then not Has_New_Non_Standard_Rep (Rec_Type)
        and then not Parent_Subtype_Renaming_Discrims
        and then Has_Non_Null_Base_Init_Proc (Etype (Rec_Type))
      then
         Copy_TSS (Base_Init_Proc (Etype (Rec_Type)), Rec_Type);

      --  Otherwise if we need an initialization procedure, then build one,
      --  mark it as public and inlinable and as having a completion.

      elsif Requires_Init_Proc (Rec_Type)
        or else Is_Unchecked_Union (Rec_Type)
      then
         Proc_Id :=
           Make_Defining_Identifier (Loc,
             Chars => Make_Init_Proc_Name (Rec_Type));

         --  If No_Default_Initialization restriction is active, then we don't
         --  want to build an init_proc, but we need to mark that an init_proc
         --  would be needed if this restriction was not active (so that we can
         --  detect attempts to call it), so set a dummy init_proc in place.

         if Restriction_Active (No_Default_Initialization) then
            Set_Init_Proc (Rec_Type, Proc_Id);
            return;
         end if;

         Build_Offset_To_Top_Functions;
         Build_CPP_Init_Procedure;
         Build_Init_Procedure;
         Set_Is_Public (Proc_Id, Is_Public (Pe));

         --  The initialization of protected records is not worth inlining.
         --  In addition, when compiled for another unit for inlining purposes,
         --  it may make reference to entities that have not been elaborated
         --  yet. The initialization of controlled records contains a nested
         --  clean-up procedure that makes it impractical to inline as well,
         --  and leads to undefined symbols if inlined in a different unit.
         --  Similar considerations apply to task types.

         if not Is_Concurrent_Type (Rec_Type)
           and then not Has_Task (Rec_Type)
           and then not Needs_Finalization (Rec_Type)
         then
            Set_Is_Inlined  (Proc_Id);
         end if;

         Set_Is_Internal    (Proc_Id);
         Set_Has_Completion (Proc_Id);

         if not Debug_Generated_Code then
            Set_Debug_Info_Off (Proc_Id);
         end if;

         declare
            Agg : constant Node_Id :=
                    Build_Equivalent_Record_Aggregate (Rec_Type);

            procedure Collect_Itypes (Comp : Node_Id);
            --  Generate references to itypes in the aggregate, because
            --  the first use of the aggregate may be in a nested scope.

            --------------------
            -- Collect_Itypes --
            --------------------

            procedure Collect_Itypes (Comp : Node_Id) is
               Ref      : Node_Id;
               Sub_Aggr : Node_Id;
               Typ      : constant Entity_Id := Etype (Comp);

            begin
               if Is_Array_Type (Typ)
                 and then Is_Itype (Typ)
               then
                  Ref := Make_Itype_Reference (Loc);
                  Set_Itype (Ref, Typ);
                  Append_Freeze_Action (Rec_Type, Ref);

                  Ref := Make_Itype_Reference (Loc);
                  Set_Itype (Ref, Etype (First_Index (Typ)));
                  Append_Freeze_Action (Rec_Type, Ref);

                  Sub_Aggr := First (Expressions (Comp));

                  --  Recurse on nested arrays

                  while Present (Sub_Aggr) loop
                     Collect_Itypes (Sub_Aggr);
                     Next (Sub_Aggr);
                  end loop;
               end if;
            end Collect_Itypes;

         begin
            --  If there is a static initialization aggregate for the type,
            --  generate itype references for the types of its (sub)components,
            --  to prevent out-of-scope errors in the resulting tree.
            --  The aggregate may have been rewritten as a Raise node, in which
            --  case there are no relevant itypes.

            if Present (Agg)
              and then Nkind (Agg) = N_Aggregate
            then
               Set_Static_Initialization (Proc_Id, Agg);

               declare
                  Comp  : Node_Id;
               begin
                  Comp := First (Component_Associations (Agg));
                  while Present (Comp) loop
                     Collect_Itypes (Expression (Comp));
                     Next (Comp);
                  end loop;
               end;
            end if;
         end;
      end if;
   end Build_Record_Init_Proc;

   ----------------------------
   -- Build_Slice_Assignment --
   ----------------------------

   --  Generates the following subprogram:

   --    procedure Assign
   --     (Source,  Target    : Array_Type,
   --      Left_Lo, Left_Hi   : Index;
   --      Right_Lo, Right_Hi : Index;
   --      Rev                : Boolean)
   --    is
   --       Li1 : Index;
   --       Ri1 : Index;

   --    begin

   --       if Left_Hi < Left_Lo then
   --          return;
   --       end if;

   --       if Rev  then
   --          Li1 := Left_Hi;
   --          Ri1 := Right_Hi;
   --       else
   --          Li1 := Left_Lo;
   --          Ri1 := Right_Lo;
   --       end if;

   --       loop
   --          Target (Li1) := Source (Ri1);

   --          if Rev then
   --             exit when Li1 = Left_Lo;
   --             Li1 := Index'pred (Li1);
   --             Ri1 := Index'pred (Ri1);
   --          else
   --             exit when Li1 = Left_Hi;
   --             Li1 := Index'succ (Li1);
   --             Ri1 := Index'succ (Ri1);
   --          end if;
   --       end loop;
   --    end Assign;

   procedure Build_Slice_Assignment (Typ : Entity_Id) is
      Loc   : constant Source_Ptr := Sloc (Typ);
      Index : constant Entity_Id  := Base_Type (Etype (First_Index (Typ)));

      Larray    : constant Entity_Id := Make_Temporary (Loc, 'A');
      Rarray    : constant Entity_Id := Make_Temporary (Loc, 'R');
      Left_Lo   : constant Entity_Id := Make_Temporary (Loc, 'L');
      Left_Hi   : constant Entity_Id := Make_Temporary (Loc, 'L');
      Right_Lo  : constant Entity_Id := Make_Temporary (Loc, 'R');
      Right_Hi  : constant Entity_Id := Make_Temporary (Loc, 'R');
      Rev       : constant Entity_Id := Make_Temporary (Loc, 'D');
      --  Formal parameters of procedure

      Proc_Name : constant Entity_Id :=
                    Make_Defining_Identifier (Loc,
                      Chars => Make_TSS_Name (Typ, TSS_Slice_Assign));

      Lnn : constant Entity_Id := Make_Temporary (Loc, 'L');
      Rnn : constant Entity_Id := Make_Temporary (Loc, 'R');
      --  Subscripts for left and right sides

      Decls : List_Id;
      Loops : Node_Id;
      Stats : List_Id;

   begin
      --  Build declarations for indexes

      Decls := New_List;

      Append_To (Decls,
         Make_Object_Declaration (Loc,
           Defining_Identifier => Lnn,
           Object_Definition  =>
             New_Occurrence_Of (Index, Loc)));

      Append_To (Decls,
        Make_Object_Declaration (Loc,
          Defining_Identifier => Rnn,
          Object_Definition  =>
            New_Occurrence_Of (Index, Loc)));

      Stats := New_List;

      --  Build test for empty slice case

      Append_To (Stats,
        Make_If_Statement (Loc,
          Condition =>
             Make_Op_Lt (Loc,
               Left_Opnd  => New_Occurrence_Of (Left_Hi, Loc),
               Right_Opnd => New_Occurrence_Of (Left_Lo, Loc)),
          Then_Statements => New_List (Make_Simple_Return_Statement (Loc))));

      --  Build initializations for indexes

      declare
         F_Init : constant List_Id := New_List;
         B_Init : constant List_Id := New_List;

      begin
         Append_To (F_Init,
           Make_Assignment_Statement (Loc,
             Name => New_Occurrence_Of (Lnn, Loc),
             Expression => New_Occurrence_Of (Left_Lo, Loc)));

         Append_To (F_Init,
           Make_Assignment_Statement (Loc,
             Name => New_Occurrence_Of (Rnn, Loc),
             Expression => New_Occurrence_Of (Right_Lo, Loc)));

         Append_To (B_Init,
           Make_Assignment_Statement (Loc,
             Name => New_Occurrence_Of (Lnn, Loc),
             Expression => New_Occurrence_Of (Left_Hi, Loc)));

         Append_To (B_Init,
           Make_Assignment_Statement (Loc,
             Name => New_Occurrence_Of (Rnn, Loc),
             Expression => New_Occurrence_Of (Right_Hi, Loc)));

         Append_To (Stats,
           Make_If_Statement (Loc,
             Condition => New_Occurrence_Of (Rev, Loc),
             Then_Statements => B_Init,
             Else_Statements => F_Init));
      end;

      --  Now construct the assignment statement

      Loops :=
        Make_Loop_Statement (Loc,
          Statements => New_List (
            Make_Assignment_Statement (Loc,
              Name =>
                Make_Indexed_Component (Loc,
                  Prefix => New_Occurrence_Of (Larray, Loc),
                  Expressions => New_List (New_Occurrence_Of (Lnn, Loc))),
              Expression =>
                Make_Indexed_Component (Loc,
                  Prefix => New_Occurrence_Of (Rarray, Loc),
                  Expressions => New_List (New_Occurrence_Of (Rnn, Loc))))),
          End_Label  => Empty);

      --  Build the exit condition and increment/decrement statements

      declare
         F_Ass : constant List_Id := New_List;
         B_Ass : constant List_Id := New_List;

      begin
         Append_To (F_Ass,
           Make_Exit_Statement (Loc,
             Condition =>
               Make_Op_Eq (Loc,
                 Left_Opnd  => New_Occurrence_Of (Lnn, Loc),
                 Right_Opnd => New_Occurrence_Of (Left_Hi, Loc))));

         Append_To (F_Ass,
           Make_Assignment_Statement (Loc,
             Name => New_Occurrence_Of (Lnn, Loc),
             Expression =>
               Make_Attribute_Reference (Loc,
                 Prefix =>
                   New_Occurrence_Of (Index, Loc),
                 Attribute_Name => Name_Succ,
                 Expressions => New_List (
                   New_Occurrence_Of (Lnn, Loc)))));

         Append_To (F_Ass,
           Make_Assignment_Statement (Loc,
             Name => New_Occurrence_Of (Rnn, Loc),
             Expression =>
               Make_Attribute_Reference (Loc,
                 Prefix =>
                   New_Occurrence_Of (Index, Loc),
                 Attribute_Name => Name_Succ,
                 Expressions => New_List (
                   New_Occurrence_Of (Rnn, Loc)))));

         Append_To (B_Ass,
           Make_Exit_Statement (Loc,
             Condition =>
               Make_Op_Eq (Loc,
                 Left_Opnd  => New_Occurrence_Of (Lnn, Loc),
                 Right_Opnd => New_Occurrence_Of (Left_Lo, Loc))));

         Append_To (B_Ass,
           Make_Assignment_Statement (Loc,
             Name => New_Occurrence_Of (Lnn, Loc),
             Expression =>
               Make_Attribute_Reference (Loc,
                 Prefix =>
                   New_Occurrence_Of (Index, Loc),
                 Attribute_Name => Name_Pred,
                   Expressions => New_List (
                     New_Occurrence_Of (Lnn, Loc)))));

         Append_To (B_Ass,
           Make_Assignment_Statement (Loc,
             Name => New_Occurrence_Of (Rnn, Loc),
             Expression =>
               Make_Attribute_Reference (Loc,
                 Prefix =>
                   New_Occurrence_Of (Index, Loc),
                 Attribute_Name => Name_Pred,
                 Expressions => New_List (
                   New_Occurrence_Of (Rnn, Loc)))));

         Append_To (Statements (Loops),
           Make_If_Statement (Loc,
             Condition => New_Occurrence_Of (Rev, Loc),
             Then_Statements => B_Ass,
             Else_Statements => F_Ass));
      end;

      Append_To (Stats, Loops);

      declare
         Spec    : Node_Id;
         Formals : List_Id := New_List;

      begin
         Formals := New_List (
           Make_Parameter_Specification (Loc,
             Defining_Identifier => Larray,
             Out_Present => True,
             Parameter_Type =>
               New_Reference_To (Base_Type (Typ), Loc)),

           Make_Parameter_Specification (Loc,
             Defining_Identifier => Rarray,
             Parameter_Type =>
               New_Reference_To (Base_Type (Typ), Loc)),

           Make_Parameter_Specification (Loc,
             Defining_Identifier => Left_Lo,
             Parameter_Type =>
               New_Reference_To (Index, Loc)),

           Make_Parameter_Specification (Loc,
             Defining_Identifier => Left_Hi,
             Parameter_Type =>
               New_Reference_To (Index, Loc)),

           Make_Parameter_Specification (Loc,
             Defining_Identifier => Right_Lo,
             Parameter_Type =>
               New_Reference_To (Index, Loc)),

           Make_Parameter_Specification (Loc,
             Defining_Identifier => Right_Hi,
             Parameter_Type =>
               New_Reference_To (Index, Loc)));

         Append_To (Formals,
           Make_Parameter_Specification (Loc,
             Defining_Identifier => Rev,
             Parameter_Type =>
               New_Reference_To (Standard_Boolean, Loc)));

         Spec :=
           Make_Procedure_Specification (Loc,
             Defining_Unit_Name       => Proc_Name,
             Parameter_Specifications => Formals);

         Discard_Node (
           Make_Subprogram_Body (Loc,
             Specification              => Spec,
             Declarations               => Decls,
             Handled_Statement_Sequence =>
               Make_Handled_Sequence_Of_Statements (Loc,
                 Statements => Stats)));
      end;

      Set_TSS (Typ, Proc_Name);
      Set_Is_Pure (Proc_Name);
   end Build_Slice_Assignment;

   -----------------------------
   -- Build_Untagged_Equality --
   -----------------------------

   procedure Build_Untagged_Equality (Typ : Entity_Id) is
      Build_Eq : Boolean;
      Comp     : Entity_Id;
      Decl     : Node_Id;
      Op       : Entity_Id;
      Prim     : Elmt_Id;
      Eq_Op    : Entity_Id;

      function User_Defined_Eq (T : Entity_Id) return Entity_Id;
      --  Check whether the type T has a user-defined primitive equality. If so
      --  return it, else return Empty. If true for a component of Typ, we have
      --  to build the primitive equality for it.

      ---------------------
      -- User_Defined_Eq --
      ---------------------

      function User_Defined_Eq (T : Entity_Id) return Entity_Id is
         Prim : Elmt_Id;
         Op   : Entity_Id;

      begin
         Op := TSS (T, TSS_Composite_Equality);

         if Present (Op) then
            return Op;
         end if;

         Prim := First_Elmt (Collect_Primitive_Operations (T));
         while Present (Prim) loop
            Op := Node (Prim);

            if Chars (Op) = Name_Op_Eq
              and then Etype (Op) = Standard_Boolean
              and then Etype (First_Formal (Op)) = T
              and then Etype (Next_Formal (First_Formal (Op))) = T
            then
               return Op;
            end if;

            Next_Elmt (Prim);
         end loop;

         return Empty;
      end User_Defined_Eq;

   --  Start of processing for Build_Untagged_Equality

   begin
      --  If a record component has a primitive equality operation, we must
      --  build the corresponding one for the current type.

      Build_Eq := False;
      Comp := First_Component (Typ);
      while Present (Comp) loop
         if Is_Record_Type (Etype (Comp))
           and then Present (User_Defined_Eq (Etype (Comp)))
         then
            Build_Eq := True;
         end if;

         Next_Component (Comp);
      end loop;

      --  If there is a user-defined equality for the type, we do not create
      --  the implicit one.

      Prim := First_Elmt (Collect_Primitive_Operations (Typ));
      Eq_Op := Empty;
      while Present (Prim) loop
         if Chars (Node (Prim)) = Name_Op_Eq
              and then Comes_From_Source (Node (Prim))

         --  Don't we also need to check formal types and return type as in
         --  User_Defined_Eq above???

         then
            Eq_Op := Node (Prim);
            Build_Eq := False;
            exit;
         end if;

         Next_Elmt (Prim);
      end loop;

      --  If the type is derived, inherit the operation, if present, from the
      --  parent type. It may have been declared after the type derivation. If
      --  the parent type itself is derived, it may have inherited an operation
      --  that has itself been overridden, so update its alias and related
      --  flags. Ditto for inequality.

      if No (Eq_Op) and then Is_Derived_Type (Typ) then
         Prim := First_Elmt (Collect_Primitive_Operations (Etype (Typ)));
         while Present (Prim) loop
            if Chars (Node (Prim)) = Name_Op_Eq then
               Copy_TSS (Node (Prim), Typ);
               Build_Eq := False;

               declare
                  Op    : constant Entity_Id := User_Defined_Eq (Typ);
                  Eq_Op : constant Entity_Id := Node (Prim);
                  NE_Op : constant Entity_Id := Next_Entity (Eq_Op);

               begin
                  if Present (Op) then
                     Set_Alias (Op, Eq_Op);
                     Set_Is_Abstract_Subprogram
                       (Op, Is_Abstract_Subprogram (Eq_Op));

                     if Chars (Next_Entity (Op)) = Name_Op_Ne then
                        Set_Is_Abstract_Subprogram
                          (Next_Entity (Op), Is_Abstract_Subprogram (NE_Op));
                     end if;
                  end if;
               end;

               exit;
            end if;

            Next_Elmt (Prim);
         end loop;
      end if;

      --  If not inherited and not user-defined, build body as for a type with
      --  tagged components.

      if Build_Eq then
         Decl :=
           Make_Eq_Body (Typ, Make_TSS_Name (Typ, TSS_Composite_Equality));
         Op := Defining_Entity (Decl);
         Set_TSS (Typ, Op);
         Set_Is_Pure (Op);

         if Is_Library_Level_Entity (Typ) then
            Set_Is_Public (Op);
         end if;
      end if;
   end Build_Untagged_Equality;

   ------------------------------------
   -- Build_Variant_Record_Equality --
   ------------------------------------

   --  Generates:

   --    function _Equality (X, Y : T) return Boolean is
   --    begin
   --       --  Compare discriminants

   --       if False or else X.D1 /= Y.D1 or else X.D2 /= Y.D2 then
   --          return False;
   --       end if;

   --       --  Compare components

   --       if False or else X.C1 /= Y.C1 or else X.C2 /= Y.C2 then
   --          return False;
   --       end if;

   --       --  Compare variant part

   --       case X.D1 is
   --          when V1 =>
   --             if False or else X.C2 /= Y.C2 or else X.C3 /= Y.C3 then
   --                return False;
   --             end if;
   --          ...
   --          when Vn =>
   --             if False or else X.Cn /= Y.Cn then
   --                return False;
   --             end if;
   --       end case;

   --       return True;
   --    end _Equality;

   procedure Build_Variant_Record_Equality (Typ : Entity_Id) is
      Loc : constant Source_Ptr := Sloc (Typ);

      F : constant Entity_Id :=
            Make_Defining_Identifier (Loc,
              Chars => Make_TSS_Name (Typ, TSS_Composite_Equality));

      X : constant Entity_Id :=
           Make_Defining_Identifier (Loc,
             Chars => Name_X);

      Y : constant Entity_Id :=
            Make_Defining_Identifier (Loc,
              Chars => Name_Y);

      Def    : constant Node_Id := Parent (Typ);
      Comps  : constant Node_Id := Component_List (Type_Definition (Def));
      Stmts  : constant List_Id := New_List;
      Pspecs : constant List_Id := New_List;

   begin
      --  Derived Unchecked_Union types no longer inherit the equality function
      --  of their parent.

      if Is_Derived_Type (Typ)
        and then not Is_Unchecked_Union (Typ)
        and then not Has_New_Non_Standard_Rep (Typ)
      then
         declare
            Parent_Eq : constant Entity_Id :=
                          TSS (Root_Type (Typ), TSS_Composite_Equality);

         begin
            if Present (Parent_Eq) then
               Copy_TSS (Parent_Eq, Typ);
               return;
            end if;
         end;
      end if;

      Discard_Node (
        Make_Subprogram_Body (Loc,
          Specification =>
            Make_Function_Specification (Loc,
              Defining_Unit_Name       => F,
              Parameter_Specifications => Pspecs,
              Result_Definition => New_Reference_To (Standard_Boolean, Loc)),
          Declarations               => New_List,
          Handled_Statement_Sequence =>
            Make_Handled_Sequence_Of_Statements (Loc,
              Statements => Stmts)));

      Append_To (Pspecs,
        Make_Parameter_Specification (Loc,
          Defining_Identifier => X,
          Parameter_Type      => New_Reference_To (Typ, Loc)));

      Append_To (Pspecs,
        Make_Parameter_Specification (Loc,
          Defining_Identifier => Y,
          Parameter_Type      => New_Reference_To (Typ, Loc)));

      --  Unchecked_Unions require additional machinery to support equality.
      --  Two extra parameters (A and B) are added to the equality function
      --  parameter list in order to capture the inferred values of the
      --  discriminants in later calls.

      if Is_Unchecked_Union (Typ) then
         declare
            Discr_Type : constant Node_Id := Etype (First_Discriminant (Typ));

            A : constant Node_Id :=
                  Make_Defining_Identifier (Loc,
                    Chars => Name_A);

            B : constant Node_Id :=
                  Make_Defining_Identifier (Loc,
                    Chars => Name_B);

         begin
            --  Add A and B to the parameter list

            Append_To (Pspecs,
              Make_Parameter_Specification (Loc,
                Defining_Identifier => A,
                Parameter_Type => New_Reference_To (Discr_Type, Loc)));

            Append_To (Pspecs,
              Make_Parameter_Specification (Loc,
                Defining_Identifier => B,
                Parameter_Type => New_Reference_To (Discr_Type, Loc)));

            --  Generate the following header code to compare the inferred
            --  discriminants:

            --  if a /= b then
            --     return False;
            --  end if;

            Append_To (Stmts,
              Make_If_Statement (Loc,
                Condition =>
                  Make_Op_Ne (Loc,
                    Left_Opnd => New_Reference_To (A, Loc),
                    Right_Opnd => New_Reference_To (B, Loc)),
                Then_Statements => New_List (
                  Make_Simple_Return_Statement (Loc,
                    Expression => New_Occurrence_Of (Standard_False, Loc)))));

            --  Generate component-by-component comparison. Note that we must
            --  propagate one of the inferred discriminant formals to act as
            --  the case statement switch.

            Append_List_To (Stmts,
              Make_Eq_Case (Typ, Comps, A));

         end;

      --  Normal case (not unchecked union)

      else
         Append_To (Stmts,
           Make_Eq_If (Typ,
             Discriminant_Specifications (Def)));

         Append_List_To (Stmts,
           Make_Eq_Case (Typ, Comps));
      end if;

      Append_To (Stmts,
        Make_Simple_Return_Statement (Loc,
          Expression => New_Reference_To (Standard_True, Loc)));

      Set_TSS (Typ, F);
      Set_Is_Pure (F);

      if not Debug_Generated_Code then
         Set_Debug_Info_Off (F);
      end if;
   end Build_Variant_Record_Equality;

   -----------------------------
   -- Check_Stream_Attributes --
   -----------------------------

   procedure Check_Stream_Attributes (Typ : Entity_Id) is
      Comp      : Entity_Id;
      Par_Read  : constant Boolean :=
                    Stream_Attribute_Available (Typ, TSS_Stream_Read)
                      and then not Has_Specified_Stream_Read (Typ);
      Par_Write : constant Boolean :=
                    Stream_Attribute_Available (Typ, TSS_Stream_Write)
                      and then not Has_Specified_Stream_Write (Typ);

      procedure Check_Attr (Nam : Name_Id; TSS_Nam : TSS_Name_Type);
      --  Check that Comp has a user-specified Nam stream attribute

      ----------------
      -- Check_Attr --
      ----------------

      procedure Check_Attr (Nam : Name_Id; TSS_Nam : TSS_Name_Type) is
      begin
         if not Stream_Attribute_Available (Etype (Comp), TSS_Nam) then
            Error_Msg_Name_1 := Nam;
            Error_Msg_N
              ("|component& in limited extension must have% attribute", Comp);
         end if;
      end Check_Attr;

   --  Start of processing for Check_Stream_Attributes

   begin
      if Par_Read or else Par_Write then
         Comp := First_Component (Typ);
         while Present (Comp) loop
            if Comes_From_Source (Comp)
              and then Original_Record_Component (Comp) = Comp
              and then Is_Limited_Type (Etype (Comp))
            then
               if Par_Read then
                  Check_Attr (Name_Read, TSS_Stream_Read);
               end if;

               if Par_Write then
                  Check_Attr (Name_Write, TSS_Stream_Write);
               end if;
            end if;

            Next_Component (Comp);
         end loop;
      end if;
   end Check_Stream_Attributes;

   -----------------------------
   -- Expand_Record_Extension --
   -----------------------------

   --  Add a field _parent at the beginning of the record extension. This is
   --  used to implement inheritance. Here are some examples of expansion:

   --  1. no discriminants
   --      type T2 is new T1 with null record;
   --   gives
   --      type T2 is new T1 with record
   --        _Parent : T1;
   --      end record;

   --  2. renamed discriminants
   --    type T2 (B, C : Int) is new T1 (A => B) with record
   --       _Parent : T1 (A => B);
   --       D : Int;
   --    end;

   --  3. inherited discriminants
   --    type T2 is new T1 with record -- discriminant A inherited
   --       _Parent : T1 (A);
   --       D : Int;
   --    end;

   procedure Expand_Record_Extension (T : Entity_Id; Def : Node_Id) is
      Indic        : constant Node_Id    := Subtype_Indication (Def);
      Loc          : constant Source_Ptr := Sloc (Def);
      Rec_Ext_Part : Node_Id             := Record_Extension_Part (Def);
      Par_Subtype  : Entity_Id;
      Comp_List    : Node_Id;
      Comp_Decl    : Node_Id;
      Parent_N     : Node_Id;
      D            : Entity_Id;
      List_Constr  : constant List_Id    := New_List;

   begin
      --  Expand_Record_Extension is called directly from the semantics, so
      --  we must check to see whether expansion is active before proceeding

      if not Expander_Active then
         return;
      end if;

      --  This may be a derivation of an untagged private type whose full
      --  view is tagged, in which case the Derived_Type_Definition has no
      --  extension part. Build an empty one now.

      if No (Rec_Ext_Part) then
         Rec_Ext_Part :=
           Make_Record_Definition (Loc,
             End_Label      => Empty,
             Component_List => Empty,
             Null_Present   => True);

         Set_Record_Extension_Part (Def, Rec_Ext_Part);
         Mark_Rewrite_Insertion (Rec_Ext_Part);
      end if;

      Comp_List := Component_List (Rec_Ext_Part);

      Parent_N := Make_Defining_Identifier (Loc, Name_uParent);

      --  If the derived type inherits its discriminants the type of the
      --  _parent field must be constrained by the inherited discriminants

      if Has_Discriminants (T)
        and then Nkind (Indic) /= N_Subtype_Indication
        and then not Is_Constrained (Entity (Indic))
      then
         D := First_Discriminant (T);
         while Present (D) loop
            Append_To (List_Constr, New_Occurrence_Of (D, Loc));
            Next_Discriminant (D);
         end loop;

         Par_Subtype :=
           Process_Subtype (
             Make_Subtype_Indication (Loc,
               Subtype_Mark => New_Reference_To (Entity (Indic), Loc),
               Constraint   =>
                 Make_Index_Or_Discriminant_Constraint (Loc,
                   Constraints => List_Constr)),
             Def);

      --  Otherwise the original subtype_indication is just what is needed

      else
         Par_Subtype := Process_Subtype (New_Copy_Tree (Indic), Def);
      end if;

      Set_Parent_Subtype (T, Par_Subtype);

      Comp_Decl :=
        Make_Component_Declaration (Loc,
          Defining_Identifier => Parent_N,
          Component_Definition =>
            Make_Component_Definition (Loc,
              Aliased_Present => False,
              Subtype_Indication => New_Reference_To (Par_Subtype, Loc)));

      if Null_Present (Rec_Ext_Part) then
         Set_Component_List (Rec_Ext_Part,
           Make_Component_List (Loc,
             Component_Items => New_List (Comp_Decl),
             Variant_Part => Empty,
             Null_Present => False));
         Set_Null_Present (Rec_Ext_Part, False);

      elsif Null_Present (Comp_List)
        or else Is_Empty_List (Component_Items (Comp_List))
      then
         Set_Component_Items (Comp_List, New_List (Comp_Decl));
         Set_Null_Present (Comp_List, False);

      else
         Insert_Before (First (Component_Items (Comp_List)), Comp_Decl);
      end if;

      Analyze (Comp_Decl);
   end Expand_Record_Extension;

   ------------------------------------
   -- Expand_N_Full_Type_Declaration --
   ------------------------------------

   procedure Expand_N_Full_Type_Declaration (N : Node_Id) is
      Def_Id : constant Entity_Id := Defining_Identifier (N);
      B_Id   : constant Entity_Id := Base_Type (Def_Id);
      Par_Id : Entity_Id;
      FN     : Node_Id;

      procedure Build_Master (Def_Id : Entity_Id);
      --  Create the master associated with Def_Id

      ------------------
      -- Build_Master --
      ------------------

      procedure Build_Master (Def_Id : Entity_Id) is
      begin
         --  Anonymous access types are created for the components of the
         --  record parameter for an entry declaration. No master is created
         --  for such a type.

         if Has_Task (Designated_Type (Def_Id))
           and then Comes_From_Source (N)
         then
            Build_Master_Entity (Def_Id);
            Build_Master_Renaming (Parent (Def_Id), Def_Id);

         --  Create a class-wide master because a Master_Id must be generated
         --  for access-to-limited-class-wide types whose root may be extended
         --  with task components.

         --  Note: This code covers access-to-limited-interfaces because they
         --        can be used to reference tasks implementing them.

         elsif Is_Class_Wide_Type (Designated_Type (Def_Id))
           and then Is_Limited_Type (Designated_Type (Def_Id))
           and then Tasking_Allowed

            --  Do not create a class-wide master for types whose convention is
            --  Java since these types cannot embed Ada tasks anyway. Note that
            --  the following test cannot catch the following case:

            --      package java.lang.Object is
            --         type Typ is tagged limited private;
            --         type Ref is access all Typ'Class;
            --      private
            --         type Typ is tagged limited ...;
            --         pragma Convention (Typ, Java)
            --      end;

            --  Because the convention appears after we have done the
            --  processing for type Ref.

           and then Convention (Designated_Type (Def_Id)) /= Convention_Java
           and then Convention (Designated_Type (Def_Id)) /= Convention_CIL
         then
            Build_Class_Wide_Master (Def_Id);
         end if;
      end Build_Master;

   --  Start of processing for Expand_N_Full_Type_Declaration

   begin
      if Is_Access_Type (Def_Id) then
         Build_Master (Def_Id);

         if Ekind (Def_Id) = E_Access_Protected_Subprogram_Type then
            Expand_Access_Protected_Subprogram_Type (N);
         end if;

      elsif Ada_Version >= Ada_2005
        and then Is_Array_Type (Def_Id)
        and then Is_Access_Type (Component_Type (Def_Id))
        and then Ekind (Component_Type (Def_Id)) = E_Anonymous_Access_Type
      then
         Build_Master (Component_Type (Def_Id));

      elsif Has_Task (Def_Id) then
         Expand_Previous_Access_Type (Def_Id);

      elsif Ada_Version >= Ada_2005
        and then
         (Is_Record_Type (Def_Id)
           or else (Is_Array_Type (Def_Id)
                      and then Is_Record_Type (Component_Type (Def_Id))))
      then
         declare
            Comp : Entity_Id;
            Typ  : Entity_Id;
            M_Id : Entity_Id;

         begin
            --  Look for the first anonymous access type component

            if Is_Array_Type (Def_Id) then
               Comp := First_Entity (Component_Type (Def_Id));
            else
               Comp := First_Entity (Def_Id);
            end if;

            while Present (Comp) loop
               Typ := Etype (Comp);

               exit when Is_Access_Type (Typ)
                 and then Ekind (Typ) = E_Anonymous_Access_Type;

               Next_Entity (Comp);
            end loop;

            --  If found we add a renaming declaration of master_id and we
            --  associate it to each anonymous access type component. Do
            --  nothing if the access type already has a master. This will be
            --  the case if the array type is the packed array created for a
            --  user-defined array type T, where the master_id is created when
            --  expanding the declaration for T.

            if Present (Comp)
              and then Ekind (Typ) = E_Anonymous_Access_Type
              and then not Restriction_Active (No_Task_Hierarchy)
              and then No (Master_Id (Typ))

               --  Do not consider run-times with no tasking support

              and then RTE_Available (RE_Current_Master)
              and then Has_Task (Non_Limited_Designated_Type (Typ))
            then
               Build_Master_Entity (Def_Id);
               M_Id := Build_Master_Renaming (N, Def_Id);

               if Is_Array_Type (Def_Id) then
                  Comp := First_Entity (Component_Type (Def_Id));
               else
                  Comp := First_Entity (Def_Id);
               end if;

               while Present (Comp) loop
                  Typ := Etype (Comp);

                  if Is_Access_Type (Typ)
                    and then Ekind (Typ) = E_Anonymous_Access_Type
                  then
                     Set_Master_Id (Typ, M_Id);
                  end if;

                  Next_Entity (Comp);
               end loop;
            end if;
         end;
      end if;

      Par_Id := Etype (B_Id);

      --  The parent type is private then we need to inherit any TSS operations
      --  from the full view.

      if Ekind (Par_Id) in Private_Kind
        and then Present (Full_View (Par_Id))
      then
         Par_Id := Base_Type (Full_View (Par_Id));
      end if;

      if Nkind (Type_Definition (Original_Node (N))) =
                                                N_Derived_Type_Definition
        and then not Is_Tagged_Type (Def_Id)
        and then Present (Freeze_Node (Par_Id))
        and then Present (TSS_Elist (Freeze_Node (Par_Id)))
      then
         Ensure_Freeze_Node (B_Id);
         FN := Freeze_Node (B_Id);

         if No (TSS_Elist (FN)) then
            Set_TSS_Elist (FN, New_Elmt_List);
         end if;

         declare
            T_E  : constant Elist_Id := TSS_Elist (FN);
            Elmt : Elmt_Id;

         begin
            Elmt := First_Elmt (TSS_Elist (Freeze_Node (Par_Id)));
            while Present (Elmt) loop
               if Chars (Node (Elmt)) /= Name_uInit then
                  Append_Elmt (Node (Elmt), T_E);
               end if;

               Next_Elmt (Elmt);
            end loop;

            --  If the derived type itself is private with a full view, then
            --  associate the full view with the inherited TSS_Elist as well.

            if Ekind (B_Id) in Private_Kind
              and then Present (Full_View (B_Id))
            then
               Ensure_Freeze_Node (Base_Type (Full_View (B_Id)));
               Set_TSS_Elist
                 (Freeze_Node (Base_Type (Full_View (B_Id))), TSS_Elist (FN));
            end if;
         end;
      end if;
   end Expand_N_Full_Type_Declaration;

   ---------------------------------
   -- Expand_N_Object_Declaration --
   ---------------------------------

   --  First we do special processing for objects of a tagged type where this
   --  is the point at which the type is frozen. The creation of the dispatch
   --  table and the initialization procedure have to be deferred to this
   --  point, since we reference previously declared primitive subprograms.

   --  For all types, we call an initialization procedure if there is one

   procedure Expand_N_Object_Declaration (N : Node_Id) is
      Def_Id   : constant Entity_Id  := Defining_Identifier (N);
      Expr     : constant Node_Id    := Expression (N);
      Loc      : constant Source_Ptr := Sloc (N);
      Typ      : constant Entity_Id  := Etype (Def_Id);
      Base_Typ : constant Entity_Id  := Base_Type (Typ);
      Expr_Q   : Node_Id;
      Id_Ref   : Node_Id;
      New_Ref  : Node_Id;

      Init_After : Node_Id := N;
      --  Node after which the init proc call is to be inserted. This is
      --  normally N, except for the case of a shared passive variable, in
      --  which case the init proc call must be inserted only after the bodies
      --  of the shared variable procedures have been seen.

      function Rewrite_As_Renaming return Boolean;
      --  Indicate whether to rewrite a declaration with initialization into an
      --  object renaming declaration (see below).

      -------------------------
      -- Rewrite_As_Renaming --
      -------------------------

      function Rewrite_As_Renaming return Boolean is
      begin
         return not Aliased_Present (N)
           and then Is_Entity_Name (Expr_Q)
           and then Ekind (Entity (Expr_Q)) = E_Variable
           and then OK_To_Rename (Entity (Expr_Q))
           and then Is_Entity_Name (Object_Definition (N));
      end Rewrite_As_Renaming;

   --  Start of processing for Expand_N_Object_Declaration

   begin
      --  Don't do anything for deferred constants. All proper actions will be
      --  expanded during the full declaration.

      if No (Expr) and Constant_Present (N) then
         return;
      end if;

      --  Force construction of dispatch tables of library level tagged types

      if Tagged_Type_Expansion
        and then Static_Dispatch_Tables
        and then Is_Library_Level_Entity (Def_Id)
        and then Is_Library_Level_Tagged_Type (Base_Typ)
        and then (Ekind (Base_Typ) = E_Record_Type
                    or else Ekind (Base_Typ) = E_Protected_Type
                    or else Ekind (Base_Typ) = E_Task_Type)
        and then not Has_Dispatch_Table (Base_Typ)
      then
         declare
            New_Nodes : List_Id := No_List;

         begin
            if Is_Concurrent_Type (Base_Typ) then
               New_Nodes := Make_DT (Corresponding_Record_Type (Base_Typ), N);
            else
               New_Nodes := Make_DT (Base_Typ, N);
            end if;

            if not Is_Empty_List (New_Nodes) then
               Insert_List_Before (N, New_Nodes);
            end if;
         end;
      end if;

      --  Make shared memory routines for shared passive variable

      if Is_Shared_Passive (Def_Id) then
         Init_After := Make_Shared_Var_Procs (N);
      end if;

      --  If tasks being declared, make sure we have an activation chain
      --  defined for the tasks (has no effect if we already have one), and
      --  also that a Master variable is established and that the appropriate
      --  enclosing construct is established as a task master.

      if Has_Task (Typ) then
         Build_Activation_Chain_Entity (N);
         Build_Master_Entity (Def_Id);
      end if;

      --  Build a list controller for declarations where the type is anonymous
      --  access and the designated type is controlled. Only declarations from
      --  source files receive such controllers in order to provide the same
      --  lifespan for any potential coextensions that may be associated with
      --  the object. Finalization lists of internal controlled anonymous
      --  access objects are already handled in Expand_N_Allocator.

      if Comes_From_Source (N)
        and then Ekind (Typ) = E_Anonymous_Access_Type
        and then Is_Controlled (Directly_Designated_Type (Typ))
        and then No (Associated_Final_Chain (Typ))
      then
         Build_Final_List (N, Typ);
      end if;

      --  Default initialization required, and no expression present

      if No (Expr) then

         --  For the default initialization case, if we have a private type
         --  with invariants, and invariant checks are enabled, then insert an
         --  invariant check after the object declaration. Note that it is OK
         --  to clobber the object with an invalid value since if the exception
         --  is raised, then the object will go out of scope.

         if Has_Invariants (Typ)
           and then Present (Invariant_Procedure (Typ))
         then
            Insert_After (N,
              Make_Invariant_Call (New_Occurrence_Of (Def_Id, Loc)));
         end if;

         --  Expand Initialize call for controlled objects. One may wonder why
         --  the Initialize Call is not done in the regular Init procedure
         --  attached to the record type. That's because the init procedure is
         --  recursively called on each component, including _Parent, thus the
         --  Init call for a controlled object would generate not only one
         --  Initialize call as it is required but one for each ancestor of
         --  its type. This processing is suppressed if No_Initialization set.

         if not Needs_Finalization (Typ)
           or else No_Initialization (N)
         then
            null;

         elsif not Abort_Allowed
           or else not Comes_From_Source (N)
         then
            Insert_Actions_After (Init_After,
              Make_Init_Call (
                Ref         => New_Occurrence_Of (Def_Id, Loc),
                Typ         => Base_Type (Typ),
                Flist_Ref   => Find_Final_List (Def_Id),
                With_Attach => Make_Integer_Literal (Loc, 1)));

         --  Abort allowed

         else
            --  We need to protect the initialize call

            --  begin
            --     Defer_Abort.all;
            --     Initialize (...);
            --  at end
            --     Undefer_Abort.all;
            --  end;

            --  ??? this won't protect the initialize call for controlled
            --  components which are part of the init proc, so this block
            --  should probably also contain the call to _init_proc but this
            --  requires some code reorganization...

            declare
               L   : constant List_Id :=
                       Make_Init_Call
                         (Ref         => New_Occurrence_Of (Def_Id, Loc),
                          Typ         => Base_Type (Typ),
                          Flist_Ref   => Find_Final_List (Def_Id),
                          With_Attach => Make_Integer_Literal (Loc, 1));

               Blk : constant Node_Id :=
                       Make_Block_Statement (Loc,
                         Handled_Statement_Sequence =>
                           Make_Handled_Sequence_Of_Statements (Loc, L));

            begin
               Prepend_To (L, Build_Runtime_Call (Loc, RE_Abort_Defer));
               Set_At_End_Proc (Handled_Statement_Sequence (Blk),
                 New_Occurrence_Of (RTE (RE_Abort_Undefer_Direct), Loc));
               Insert_Actions_After (Init_After, New_List (Blk));
               Expand_At_End_Handler
                 (Handled_Statement_Sequence (Blk), Entity (Identifier (Blk)));
            end;
         end if;

         --  Call type initialization procedure if there is one. We build the
         --  call and put it immediately after the object declaration, so that
         --  it will be expanded in the usual manner. Note that this will
         --  result in proper handling of defaulted discriminants.

         --  Need call if there is a base init proc

         if Has_Non_Null_Base_Init_Proc (Typ)

            --  Suppress call if No_Initialization set on declaration

            and then not No_Initialization (N)

            --  Suppress call for special case of value type for VM

            and then not Is_Value_Type (Typ)

            --  Suppress call if Suppress_Init_Proc set on the type. This is
            --  needed for the derived type case, where Suppress_Initialization
            --  may be set for the derived type, even if there is an init proc
            --  defined for the root type.

            and then not Suppress_Init_Proc (Typ)
         then
            --  Return without initializing when No_Default_Initialization
            --  applies. Note that the actual restriction check occurs later,
            --  when the object is frozen, because we don't know yet whether
            --  the object is imported, which is a case where the check does
            --  not apply.

            if Restriction_Active (No_Default_Initialization) then
               return;
            end if;

            --  The call to the initialization procedure does NOT freeze the
            --  object being initialized. This is because the call is not a
            --  source level call. This works fine, because the only possible
            --  statements depending on freeze status that can appear after the
            --  Init_Proc call are rep clauses which can safely appear after
            --  actual references to the object. Note that this call may
            --  subsequently be removed (if a pragma Import is encountered),
            --  or moved to the freeze actions for the object (e.g. if an
            --  address clause is applied to the object, causing it to get
            --  delayed freezing).

            Id_Ref := New_Reference_To (Def_Id, Loc);
            Set_Must_Not_Freeze (Id_Ref);
            Set_Assignment_OK (Id_Ref);

            declare
               Init_Expr : constant Node_Id :=
                             Static_Initialization (Base_Init_Proc (Typ));
            begin
               if Present (Init_Expr) then
                  Set_Expression
                    (N, New_Copy_Tree (Init_Expr, New_Scope => Current_Scope));
                  return;
               else
                  Initialization_Warning (Id_Ref);

                  Insert_Actions_After (Init_After,
                    Build_Initialization_Call (Loc, Id_Ref, Typ));
               end if;
            end;

         --  If simple initialization is required, then set an appropriate
         --  simple initialization expression in place. This special
         --  initialization is required even though No_Init_Flag is present,
         --  but is not needed if there was an explicit initialization.

         --  An internally generated temporary needs no initialization because
         --  it will be assigned subsequently. In particular, there is no point
         --  in applying Initialize_Scalars to such a temporary.

         elsif Needs_Simple_Initialization
                 (Typ,
                  Initialize_Scalars
                    and then not Has_Following_Address_Clause (N))
           and then not Is_Internal (Def_Id)
           and then not Has_Init_Expression (N)
         then
            Set_No_Initialization (N, False);
            Set_Expression (N, Get_Simple_Init_Val (Typ, N, Esize (Def_Id)));
            Analyze_And_Resolve (Expression (N), Typ);
         end if;

         --  Generate attribute for Persistent_BSS if needed

         if Persistent_BSS_Mode
           and then Comes_From_Source (N)
           and then Is_Potentially_Persistent_Type (Typ)
           and then not Has_Init_Expression (N)
           and then Is_Library_Level_Entity (Def_Id)
         then
            declare
               Prag : Node_Id;
            begin
               Prag :=
                 Make_Linker_Section_Pragma
                   (Def_Id, Sloc (N), ".persistent.bss");
               Insert_After (N, Prag);
               Analyze (Prag);
            end;
         end if;

         --  If access type, then we know it is null if not initialized

         if Is_Access_Type (Typ) then
            Set_Is_Known_Null (Def_Id);
         end if;

      --  Explicit initialization present

      else
         --  Obtain actual expression from qualified expression

         if Nkind (Expr) = N_Qualified_Expression then
            Expr_Q := Expression (Expr);
         else
            Expr_Q := Expr;
         end if;

         --  When we have the appropriate type of aggregate in the expression
         --  (it has been determined during analysis of the aggregate by
         --  setting the delay flag), let's perform in place assignment and
         --  thus avoid creating a temporary.

         if Is_Delayed_Aggregate (Expr_Q) then
            Convert_Aggr_In_Object_Decl (N);

         --  Ada 2005 (AI-318-02): If the initialization expression is a call
         --  to a build-in-place function, then access to the declared object
         --  must be passed to the function. Currently we limit such functions
         --  to those with constrained limited result subtypes, but eventually
         --  plan to expand the allowed forms of functions that are treated as
         --  build-in-place.

         elsif Ada_Version >= Ada_2005
           and then Is_Build_In_Place_Function_Call (Expr_Q)
         then
            Make_Build_In_Place_Call_In_Object_Declaration (N, Expr_Q);

            --  The previous call expands the expression initializing the
            --  built-in-place object into further code that will be analyzed
            --  later. No further expansion needed here.

            return;

         --  Ada 2005 (AI-251): Rewrite the expression that initializes a
         --  class-wide object to ensure that we copy the full object,
         --  unless we are targetting a VM where interfaces are handled by
         --  VM itself. Note that if the root type of Typ is an ancestor
         --  of Expr's type, both types share the same dispatch table and
         --  there is no need to displace the pointer.

         elsif Comes_From_Source (N)
           and then Is_Interface (Typ)
         then
            pragma Assert (Is_Class_Wide_Type (Typ));

            --  If the object is a return object of an inherently limited type,
            --  which implies build-in-place treatment, bypass the special
            --  treatment of class-wide interface initialization below. In this
            --  case, the expansion of the return statement will take care of
            --  creating the object (via allocator) and initializing it.

            if Is_Return_Object (Def_Id)
              and then Is_Immutably_Limited_Type (Typ)
            then
               null;

            elsif Tagged_Type_Expansion then
               declare
                  Iface    : constant Entity_Id := Root_Type (Typ);
                  Expr_N   : Node_Id := Expr;
                  Expr_Typ : Entity_Id;
                  New_Expr : Node_Id;
                  Obj_Id   : Entity_Id;
                  Tag_Comp : Node_Id;

               begin
                  --  If the original node of the expression was a conversion
                  --  to this specific class-wide interface type then we
                  --  restore the original node because we must copy the object
                  --  before displacing the pointer to reference the secondary
                  --  tag component. This code must be kept synchronized with
                  --  the expansion done by routine Expand_Interface_Conversion

                  if not Comes_From_Source (Expr_N)
                    and then Nkind (Expr_N) = N_Explicit_Dereference
                    and then Nkind (Original_Node (Expr_N)) = N_Type_Conversion
                    and then Etype (Original_Node (Expr_N)) = Typ
                  then
                     Rewrite (Expr_N, Original_Node (Expression (N)));
                  end if;

                  --  Avoid expansion of redundant interface conversion

                  if Is_Interface (Etype (Expr_N))
                    and then Nkind (Expr_N) = N_Type_Conversion
                    and then Etype (Expr_N) = Typ
                  then
                     Expr_N := Expression (Expr_N);
                     Set_Expression (N, Expr_N);
                  end if;

                  Obj_Id   := Make_Temporary (Loc, 'D', Expr_N);
                  Expr_Typ := Base_Type (Etype (Expr_N));

                  if Is_Class_Wide_Type (Expr_Typ) then
                     Expr_Typ := Root_Type (Expr_Typ);
                  end if;

                  --  Replace
                  --     CW : I'Class := Obj;
                  --  by
                  --     Tmp : T := Obj;
                  --     type Ityp is not null access I'Class;
                  --     CW  : I'Class renames Ityp(Tmp.I_Tag'Address).all;

                  if Comes_From_Source (Expr_N)
                    and then Nkind (Expr_N) = N_Identifier
                    and then not Is_Interface (Expr_Typ)
                    and then Interface_Present_In_Ancestor (Expr_Typ, Typ)
                    and then (Expr_Typ = Etype (Expr_Typ)
                               or else not
                              Is_Variable_Size_Record (Etype (Expr_Typ)))
                  then
                     --  Copy the object

                     Insert_Action (N,
                       Make_Object_Declaration (Loc,
<<<<<<< HEAD
                         Defining_Identifier =>
                           Make_Temporary (Loc, 'D', Expr_N),
=======
                         Defining_Identifier => Obj_Id,
>>>>>>> 155d23aa
                         Object_Definition =>
                           New_Occurrence_Of (Expr_Typ, Loc),
                         Expression =>
                           Relocate_Node (Expr_N)));

                     --  Statically reference the tag associated with the
                     --  interface

<<<<<<< HEAD
                     Decl_2 :=
                       Make_Object_Renaming_Declaration (Loc,
                         Defining_Identifier => Make_Temporary (Loc, 'D'),
                         Subtype_Mark        => New_Occurrence_Of (Typ, Loc),
                         Name                =>
                           Unchecked_Convert_To (Typ,
                             Make_Selected_Component (Loc,
                               Prefix =>
                                 New_Occurrence_Of
                                   (Defining_Identifier (Decl_1), Loc),
                               Selector_Name =>
                                 New_Reference_To
                                   (Find_Interface_Tag (Expr_Typ, Iface),
                                    Loc))));

                  --  General case:
=======
                     Tag_Comp :=
                       Make_Selected_Component (Loc,
                         Prefix => New_Occurrence_Of (Obj_Id, Loc),
                         Selector_Name =>
                           New_Reference_To
                             (Find_Interface_Tag (Expr_Typ, Iface), Loc));
>>>>>>> 155d23aa

                  --  Replace
                  --     IW : I'Class := Obj;
                  --  by
                  --     type Equiv_Record is record ... end record;
                  --     implicit subtype CW is <Class_Wide_Subtype>;
                  --     Tmp : CW := CW!(Obj);
                  --     type Ityp is not null access I'Class;
                  --     IW : I'Class renames
                  --            Ityp!(Displace (Temp'Address, I'Tag)).all;

                  else
                     --  Generate the equivalent record type and update the
                     --  subtype indication to reference it.

                     Expand_Subtype_From_Expr
                       (N             => N,
                        Unc_Type      => Typ,
                        Subtype_Indic => Object_Definition (N),
                        Exp           => Expr_N);

                     if not Is_Interface (Etype (Expr_N)) then
                        New_Expr := Relocate_Node (Expr_N);

                     --  For interface types we use 'Address which displaces
                     --  the pointer to the base of the object (if required)

                     else
                        New_Expr :=
                          Unchecked_Convert_To (Etype (Object_Definition (N)),
                            Make_Explicit_Dereference (Loc,
                              Unchecked_Convert_To (RTE (RE_Tag_Ptr),
                                Make_Attribute_Reference (Loc,
                                  Prefix => Relocate_Node (Expr_N),
                                  Attribute_Name => Name_Address))));
                     end if;

                     --  Copy the object

                     Insert_Action (N,
                       Make_Object_Declaration (Loc,
<<<<<<< HEAD
                         Defining_Identifier =>
                           Make_Temporary (Loc, 'D', New_Expr),
                         Object_Definition   =>
                           New_Occurrence_Of
                            (Etype (Object_Definition (N)), Loc),
                         Expression          =>
                           Unchecked_Convert_To
                             (Etype (Object_Definition (N)), New_Expr));

                     Decl_2 :=
                       Make_Object_Renaming_Declaration (Loc,
                         Defining_Identifier => Make_Temporary (Loc, 'D'),
                         Subtype_Mark        => New_Occurrence_Of (Typ, Loc),
                         Name                =>
                           Unchecked_Convert_To (Typ,
                             Make_Explicit_Dereference (Loc,
                               Unchecked_Convert_To (RTE (RE_Tag_Ptr),
                                 Make_Function_Call (Loc,
                                   Name =>
                                     New_Reference_To (RTE (RE_Displace), Loc),
                                   Parameter_Associations => New_List (
                                     Make_Attribute_Reference (Loc,
                                       Prefix =>
                                         New_Occurrence_Of
                                          (Defining_Identifier (Decl_1), Loc),
                                       Attribute_Name => Name_Address),

                                     Unchecked_Convert_To (RTE (RE_Tag),
                                       New_Reference_To
                                         (Node
                                           (First_Elmt
                                             (Access_Disp_Table (Iface))),
                                          Loc))))))));
=======
                         Defining_Identifier => Obj_Id,
                         Object_Definition =>
                           New_Occurrence_Of
                             (Etype (Object_Definition (N)), Loc),
                         Expression => New_Expr));

                     --  Dynamically reference the tag associated with the
                     --  interface.

                     Tag_Comp :=
                       Make_Function_Call (Loc,
                         Name => New_Reference_To (RTE (RE_Displace), Loc),
                         Parameter_Associations => New_List (
                           Make_Attribute_Reference (Loc,
                             Prefix => New_Occurrence_Of (Obj_Id, Loc),
                             Attribute_Name => Name_Address),
                           New_Reference_To
                             (Node (First_Elmt (Access_Disp_Table (Iface))),
                              Loc)));
>>>>>>> 155d23aa
                  end if;

                  Rewrite (N,
                    Make_Object_Renaming_Declaration (Loc,
                      Defining_Identifier => Make_Temporary (Loc, 'D'),
                      Subtype_Mark        => New_Occurrence_Of (Typ, Loc),
                      Name => Convert_Tag_To_Interface (Typ, Tag_Comp)));

                  Analyze (N, Suppress => All_Checks);

                  --  Replace internal identifier of rewriten node by the
                  --  identifier found in the sources. We also have to exchange
                  --  entities containing their defining identifiers to ensure
                  --  the correct replacement of the object declaration by this
                  --  object renaming declaration ---because these identifiers
                  --  were previously added by Enter_Name to the current scope.
                  --  We must preserve the homonym chain of the source entity
                  --  as well.

                  Set_Chars (Defining_Identifier (N), Chars (Def_Id));
                  Set_Homonym (Defining_Identifier (N), Homonym (Def_Id));
                  Exchange_Entities (Defining_Identifier (N), Def_Id);
               end;
            end if;

            return;

         else
            --  In most cases, we must check that the initial value meets any
            --  constraint imposed by the declared type. However, there is one
            --  very important exception to this rule. If the entity has an
            --  unconstrained nominal subtype, then it acquired its constraints
            --  from the expression in the first place, and not only does this
            --  mean that the constraint check is not needed, but an attempt to
            --  perform the constraint check can cause order of elaboration
            --  problems.

            if not Is_Constr_Subt_For_U_Nominal (Typ) then

               --  If this is an allocator for an aggregate that has been
               --  allocated in place, delay checks until assignments are
               --  made, because the discriminants are not initialized.

               if Nkind (Expr) = N_Allocator
                 and then No_Initialization (Expr)
               then
                  null;

               --  Otherwise apply a constraint check now if no prev error

               elsif Nkind (Expr) /= N_Error then
                  Apply_Constraint_Check (Expr, Typ);

                  --  If the expression has been marked as requiring a range
                  --  generate it now and reset the flag.

                  if Do_Range_Check (Expr) then
                     Set_Do_Range_Check (Expr, False);

                     if not Suppress_Assignment_Checks (N) then
                        Generate_Range_Check
                          (Expr, Typ, CE_Range_Check_Failed);
                     end if;
                  end if;
               end if;
            end if;

            --  If the type is controlled and not inherently limited, then
            --  the target is adjusted after the copy and attached to the
            --  finalization list. However, no adjustment is done in the case
            --  where the object was initialized by a call to a function whose
            --  result is built in place, since no copy occurred. (Eventually
            --  we plan to support in-place function results for some cases
            --  of nonlimited types. ???) Similarly, no adjustment is required
            --  if we are going to rewrite the object declaration into a
            --  renaming declaration.

            if Needs_Finalization (Typ)
              and then not Is_Immutably_Limited_Type (Typ)
              and then not Rewrite_As_Renaming
            then
               Insert_Actions_After (Init_After,
                 Make_Adjust_Call (
                   Ref          => New_Reference_To (Def_Id, Loc),
                   Typ          => Base_Type (Typ),
                   Flist_Ref    => Find_Final_List (Def_Id),
                   With_Attach  => Make_Integer_Literal (Loc, 1)));
            end if;

            --  For tagged types, when an init value is given, the tag has to
            --  be re-initialized separately in order to avoid the propagation
            --  of a wrong tag coming from a view conversion unless the type
            --  is class wide (in this case the tag comes from the init value).
            --  Suppress the tag assignment when VM_Target because VM tags are
            --  represented implicitly in objects. Ditto for types that are
            --  CPP_CLASS, and for initializations that are aggregates, because
            --  they have to have the right tag.

            if Is_Tagged_Type (Typ)
              and then not Is_Class_Wide_Type (Typ)
              and then not Is_CPP_Class (Typ)
              and then Tagged_Type_Expansion
              and then Nkind (Expr) /= N_Aggregate
            then
               --  The re-assignment of the tag has to be done even if the
               --  object is a constant.

               New_Ref :=
                 Make_Selected_Component (Loc,
                    Prefix => New_Reference_To (Def_Id, Loc),
                    Selector_Name =>
                      New_Reference_To (First_Tag_Component (Typ), Loc));

               Set_Assignment_OK (New_Ref);

               Insert_After (Init_After,
                 Make_Assignment_Statement (Loc,
                   Name => New_Ref,
                   Expression =>
                     Unchecked_Convert_To (RTE (RE_Tag),
                       New_Reference_To
                         (Node
                           (First_Elmt
                             (Access_Disp_Table (Base_Type (Typ)))),
                          Loc))));

            elsif Is_Tagged_Type (Typ)
              and then Is_CPP_Constructor_Call (Expr)
            then
               --  The call to the initialization procedure does NOT freeze the
               --  object being initialized.

               Id_Ref := New_Reference_To (Def_Id, Loc);
               Set_Must_Not_Freeze (Id_Ref);
               Set_Assignment_OK (Id_Ref);

               Insert_Actions_After (Init_After,
                 Build_Initialization_Call (Loc, Id_Ref, Typ,
                   Constructor_Ref => Expr));

               --  We remove here the original call to the constructor
               --  to avoid its management in the backend

               Set_Expression (N, Empty);
               return;

            --  For discrete types, set the Is_Known_Valid flag if the
            --  initializing value is known to be valid.

            elsif Is_Discrete_Type (Typ) and then Expr_Known_Valid (Expr) then
               Set_Is_Known_Valid (Def_Id);

            elsif Is_Access_Type (Typ) then

               --  For access types set the Is_Known_Non_Null flag if the
               --  initializing value is known to be non-null. We can also set
               --  Can_Never_Be_Null if this is a constant.

               if Known_Non_Null (Expr) then
                  Set_Is_Known_Non_Null (Def_Id, True);

                  if Constant_Present (N) then
                     Set_Can_Never_Be_Null (Def_Id);
                  end if;
               end if;
            end if;

            --  If validity checking on copies, validate initial expression.
            --  But skip this if declaration is for a generic type, since it
            --  makes no sense to validate generic types. Not clear if this
            --  can happen for legal programs, but it definitely can arise
            --  from previous instantiation errors.

            if Validity_Checks_On
              and then Validity_Check_Copies
              and then not Is_Generic_Type (Etype (Def_Id))
            then
               Ensure_Valid (Expr);
               Set_Is_Known_Valid (Def_Id);
            end if;
         end if;

         --  Cases where the back end cannot handle the initialization directly
         --  In such cases, we expand an assignment that will be appropriately
         --  handled by Expand_N_Assignment_Statement.

         --  The exclusion of the unconstrained case is wrong, but for now it
         --  is too much trouble ???

         if (Is_Possibly_Unaligned_Slice (Expr)
               or else (Is_Possibly_Unaligned_Object (Expr)
                          and then not Represented_As_Scalar (Etype (Expr))))

            --  The exclusion of the unconstrained case is wrong, but for now
            --  it is too much trouble ???

           and then not (Is_Array_Type (Etype (Expr))
                           and then not Is_Constrained (Etype (Expr)))
         then
            declare
               Stat : constant Node_Id :=
                       Make_Assignment_Statement (Loc,
                         Name       => New_Reference_To (Def_Id, Loc),
                         Expression => Relocate_Node (Expr));
            begin
               Set_Expression (N, Empty);
               Set_No_Initialization (N);
               Set_Assignment_OK (Name (Stat));
               Set_No_Ctrl_Actions (Stat);
               Insert_After_And_Analyze (Init_After, Stat);
            end;
         end if;

         --  Final transformation, if the initializing expression is an entity
         --  for a variable with OK_To_Rename set, then we transform:

         --     X : typ := expr;

         --  into

         --     X : typ renames expr

         --  provided that X is not aliased. The aliased case has to be
         --  excluded in general because Expr will not be aliased in general.

         if Rewrite_As_Renaming then
            Rewrite (N,
              Make_Object_Renaming_Declaration (Loc,
                Defining_Identifier => Defining_Identifier (N),
                Subtype_Mark        => Object_Definition (N),
                Name                => Expr_Q));

            --  We do not analyze this renaming declaration, because all its
            --  components have already been analyzed, and if we were to go
            --  ahead and analyze it, we would in effect be trying to generate
            --  another declaration of X, which won't do!

            Set_Renamed_Object (Defining_Identifier (N), Expr_Q);
            Set_Analyzed (N);
         end if;
      end if;

   --  Exception on library entity not available

   exception
      when RE_Not_Available =>
         return;
   end Expand_N_Object_Declaration;

   ---------------------------------
   -- Expand_N_Subtype_Indication --
   ---------------------------------

   --  Add a check on the range of the subtype. The static case is partially
   --  duplicated by Process_Range_Expr_In_Decl in Sem_Ch3, but we still need
   --  to check here for the static case in order to avoid generating
   --  extraneous expanded code. Also deal with validity checking.

   procedure Expand_N_Subtype_Indication (N : Node_Id) is
      Ran : constant Node_Id   := Range_Expression (Constraint (N));
      Typ : constant Entity_Id := Entity (Subtype_Mark (N));

   begin
      if Nkind (Constraint (N)) = N_Range_Constraint then
         Validity_Check_Range (Range_Expression (Constraint (N)));
      end if;

      if Nkind_In (Parent (N), N_Constrained_Array_Definition, N_Slice) then
         Apply_Range_Check (Ran, Typ);
      end if;
   end Expand_N_Subtype_Indication;

   ---------------------------
   -- Expand_N_Variant_Part --
   ---------------------------

   --  If the last variant does not contain the Others choice, replace it with
   --  an N_Others_Choice node since Gigi always wants an Others. Note that we
   --  do not bother to call Analyze on the modified variant part, since it's
   --  only effect would be to compute the Others_Discrete_Choices node
   --  laboriously, and of course we already know the list of choices that
   --  corresponds to the others choice (it's the list we are replacing!)

   procedure Expand_N_Variant_Part (N : Node_Id) is
      Last_Var    : constant Node_Id := Last_Non_Pragma (Variants (N));
      Others_Node : Node_Id;
   begin
      if Nkind (First (Discrete_Choices (Last_Var))) /= N_Others_Choice then
         Others_Node := Make_Others_Choice (Sloc (Last_Var));
         Set_Others_Discrete_Choices
           (Others_Node, Discrete_Choices (Last_Var));
         Set_Discrete_Choices (Last_Var, New_List (Others_Node));
      end if;
   end Expand_N_Variant_Part;

   ---------------------------------
   -- Expand_Previous_Access_Type --
   ---------------------------------

   procedure Expand_Previous_Access_Type (Def_Id : Entity_Id) is
      T : Entity_Id := First_Entity (Current_Scope);

   begin
      --  Find all access types declared in the current scope, whose
      --  designated type is Def_Id. If it does not have a Master_Id,
      --  create one now.

      while Present (T) loop
         if Is_Access_Type (T)
           and then Designated_Type (T) = Def_Id
           and then No (Master_Id (T))
         then
            Build_Master_Entity (Def_Id);
            Build_Master_Renaming (Parent (Def_Id), T);
         end if;

         Next_Entity (T);
      end loop;
   end Expand_Previous_Access_Type;

   ------------------------------
   -- Expand_Record_Controller --
   ------------------------------

   procedure Expand_Record_Controller (T : Entity_Id) is
      Def             : Node_Id := Type_Definition (Parent (T));
      Comp_List       : Node_Id;
      Comp_Decl       : Node_Id;
      Loc             : Source_Ptr;
      First_Comp      : Node_Id;
      Controller_Type : Entity_Id;
      Ent             : Entity_Id;

   begin
      if Nkind (Def) = N_Derived_Type_Definition then
         Def := Record_Extension_Part (Def);
      end if;

      if Null_Present (Def) then
         Set_Component_List (Def,
           Make_Component_List (Sloc (Def),
             Component_Items => Empty_List,
             Variant_Part => Empty,
             Null_Present => True));
      end if;

      Comp_List := Component_List (Def);

      if Null_Present (Comp_List)
        or else Is_Empty_List (Component_Items (Comp_List))
      then
         Loc := Sloc (Comp_List);
      else
         Loc := Sloc (First (Component_Items (Comp_List)));
      end if;

      if Is_Immutably_Limited_Type (T) then
         Controller_Type := RTE (RE_Limited_Record_Controller);
      else
         Controller_Type := RTE (RE_Record_Controller);
      end if;

      Ent := Make_Defining_Identifier (Loc, Name_uController);

      Comp_Decl :=
        Make_Component_Declaration (Loc,
          Defining_Identifier =>  Ent,
          Component_Definition =>
            Make_Component_Definition (Loc,
              Aliased_Present => False,
              Subtype_Indication => New_Reference_To (Controller_Type, Loc)));

      if Null_Present (Comp_List)
        or else Is_Empty_List (Component_Items (Comp_List))
      then
         Set_Component_Items (Comp_List, New_List (Comp_Decl));
         Set_Null_Present (Comp_List, False);

      else
         --  The controller cannot be placed before the _Parent field since
         --  gigi lays out field in order and _parent must be first to preserve
         --  the polymorphism of tagged types.

         First_Comp := First (Component_Items (Comp_List));

         if not Is_Tagged_Type (T) then
            Insert_Before (First_Comp, Comp_Decl);

         --  if T is a tagged type, place controller declaration after parent
         --  field and after eventual tags of interface types.

         else
            while Present (First_Comp)
              and then
                (Chars (Defining_Identifier (First_Comp)) = Name_uParent
                   or else Is_Tag (Defining_Identifier (First_Comp))

               --  Ada 2005 (AI-251): The following condition covers secondary
               --  tags but also the adjacent component containing the offset
               --  to the base of the object (component generated if the parent
               --  has discriminants --- see Add_Interface_Tag_Components).
               --  This is required to avoid the addition of the controller
               --  between the secondary tag and its adjacent component.

                   or else Present
                             (Related_Type
                               (Defining_Identifier (First_Comp))))
            loop
               Next (First_Comp);
            end loop;

            --  An empty tagged extension might consist only of the parent
            --  component. Otherwise insert the controller before the first
            --  component that is neither parent nor tag.

            if Present (First_Comp) then
               Insert_Before (First_Comp, Comp_Decl);
            else
               Append (Comp_Decl, Component_Items (Comp_List));
            end if;
         end if;
      end if;

      Push_Scope (T);
      Analyze (Comp_Decl);
      Set_Ekind (Ent, E_Component);
      Init_Component_Location (Ent);

      --  Move the _controller entity ahead in the list of internal entities
      --  of the enclosing record so that it is selected instead of a
      --  potentially inherited one.

      declare
         E    : constant Entity_Id := Last_Entity (T);
         Comp : Entity_Id;

      begin
         pragma Assert (Chars (E) = Name_uController);

         Set_Next_Entity (E, First_Entity (T));
         Set_First_Entity (T, E);

         Comp := Next_Entity (E);
         while Next_Entity (Comp) /= E loop
            Next_Entity (Comp);
         end loop;

         Set_Next_Entity (Comp, Empty);
         Set_Last_Entity (T, Comp);
      end;

      End_Scope;

   exception
      when RE_Not_Available =>
         return;
   end Expand_Record_Controller;

   ------------------------
   -- Expand_Tagged_Root --
   ------------------------

   procedure Expand_Tagged_Root (T : Entity_Id) is
      Def       : constant Node_Id := Type_Definition (Parent (T));
      Comp_List : Node_Id;
      Comp_Decl : Node_Id;
      Sloc_N    : Source_Ptr;

   begin
      if Null_Present (Def) then
         Set_Component_List (Def,
           Make_Component_List (Sloc (Def),
             Component_Items => Empty_List,
             Variant_Part => Empty,
             Null_Present => True));
      end if;

      Comp_List := Component_List (Def);

      if Null_Present (Comp_List)
        or else Is_Empty_List (Component_Items (Comp_List))
      then
         Sloc_N := Sloc (Comp_List);
      else
         Sloc_N := Sloc (First (Component_Items (Comp_List)));
      end if;

      Comp_Decl :=
        Make_Component_Declaration (Sloc_N,
          Defining_Identifier => First_Tag_Component (T),
          Component_Definition =>
            Make_Component_Definition (Sloc_N,
              Aliased_Present => False,
              Subtype_Indication => New_Reference_To (RTE (RE_Tag), Sloc_N)));

      if Null_Present (Comp_List)
        or else Is_Empty_List (Component_Items (Comp_List))
      then
         Set_Component_Items (Comp_List, New_List (Comp_Decl));
         Set_Null_Present (Comp_List, False);

      else
         Insert_Before (First (Component_Items (Comp_List)), Comp_Decl);
      end if;

      --  We don't Analyze the whole expansion because the tag component has
      --  already been analyzed previously. Here we just insure that the tree
      --  is coherent with the semantic decoration

      Find_Type (Subtype_Indication (Component_Definition (Comp_Decl)));

   exception
      when RE_Not_Available =>
         return;
   end Expand_Tagged_Root;

   ----------------------
   -- Clean_Task_Names --
   ----------------------

   procedure Clean_Task_Names
     (Typ     : Entity_Id;
      Proc_Id : Entity_Id)
   is
   begin
      if Has_Task (Typ)
        and then not Restriction_Active (No_Implicit_Heap_Allocations)
        and then not Global_Discard_Names
        and then Tagged_Type_Expansion
      then
         Set_Uses_Sec_Stack (Proc_Id);
      end if;
   end Clean_Task_Names;

   ------------------------------
   -- Expand_Freeze_Array_Type --
   ------------------------------

   procedure Expand_Freeze_Array_Type (N : Node_Id) is
      Typ      : constant Entity_Id  := Entity (N);
      Comp_Typ : constant Entity_Id := Component_Type (Typ);
      Base     : constant Entity_Id  := Base_Type (Typ);

   begin
      if not Is_Bit_Packed_Array (Typ) then

         --  If the component contains tasks, so does the array type. This may
         --  not be indicated in the array type because the component may have
         --  been a private type at the point of definition. Same if component
         --  type is controlled.

         Set_Has_Task (Base, Has_Task (Comp_Typ));
         Set_Has_Controlled_Component (Base,
           Has_Controlled_Component (Comp_Typ)
             or else Is_Controlled (Comp_Typ));

         if No (Init_Proc (Base)) then

            --  If this is an anonymous array created for a declaration with
            --  an initial value, its init_proc will never be called. The
            --  initial value itself may have been expanded into assignments,
            --  in which case the object declaration is carries the
            --  No_Initialization flag.

            if Is_Itype (Base)
              and then Nkind (Associated_Node_For_Itype (Base)) =
                                                    N_Object_Declaration
              and then (Present (Expression (Associated_Node_For_Itype (Base)))
                          or else
                        No_Initialization (Associated_Node_For_Itype (Base)))
            then
               null;

            --  We do not need an init proc for string or wide [wide] string,
            --  since the only time these need initialization in normalize or
            --  initialize scalars mode, and these types are treated specially
            --  and do not need initialization procedures.

            elsif Root_Type (Base) = Standard_String
              or else Root_Type (Base) = Standard_Wide_String
              or else Root_Type (Base) = Standard_Wide_Wide_String
            then
               null;

            --  Otherwise we have to build an init proc for the subtype

            else
               Build_Array_Init_Proc (Base, N);
            end if;
         end if;

         if Typ = Base then
            if Has_Controlled_Component (Base) then
               Build_Controlling_Procs (Base);

               if not Is_Limited_Type (Comp_Typ)
                 and then Number_Dimensions (Typ) = 1
               then
                  Build_Slice_Assignment (Typ);
               end if;

            elsif Ekind (Comp_Typ) = E_Anonymous_Access_Type
              and then Needs_Finalization (Directly_Designated_Type (Comp_Typ))
            then
               Set_Associated_Final_Chain (Comp_Typ, Add_Final_Chain (Typ));
            end if;
         end if;

      --  For packed case, default initialization, except if the component type
      --  is itself a packed structure with an initialization procedure, or
      --  initialize/normalize scalars active, and we have a base type, or the
      --  type is public, because in that case a client might specify
      --  Normalize_Scalars and there better be a public Init_Proc for it.

      elsif (Present (Init_Proc (Component_Type (Base)))
               and then No (Base_Init_Proc (Base)))
        or else (Init_Or_Norm_Scalars and then Base = Typ)
        or else Is_Public (Typ)
      then
         Build_Array_Init_Proc (Base, N);
      end if;
   end Expand_Freeze_Array_Type;

   ------------------------------------
   -- Expand_Freeze_Enumeration_Type --
   ------------------------------------

   procedure Expand_Freeze_Enumeration_Type (N : Node_Id) is
      Typ           : constant Entity_Id  := Entity (N);
      Loc           : constant Source_Ptr := Sloc (Typ);
      Ent           : Entity_Id;
      Lst           : List_Id;
      Num           : Nat;
      Arr           : Entity_Id;
      Fent          : Entity_Id;
      Ityp          : Entity_Id;
      Is_Contiguous : Boolean;
      Pos_Expr      : Node_Id;
      Last_Repval   : Uint;

      Func : Entity_Id;
      pragma Warnings (Off, Func);

   begin
      --  Various optimizations possible if given representation is contiguous

      Is_Contiguous := True;

      Ent := First_Literal (Typ);
      Last_Repval := Enumeration_Rep (Ent);

      Next_Literal (Ent);
      while Present (Ent) loop
         if Enumeration_Rep (Ent) - Last_Repval /= 1 then
            Is_Contiguous := False;
            exit;
         else
            Last_Repval := Enumeration_Rep (Ent);
         end if;

         Next_Literal (Ent);
      end loop;

      if Is_Contiguous then
         Set_Has_Contiguous_Rep (Typ);
         Ent := First_Literal (Typ);
         Num := 1;
         Lst := New_List (New_Reference_To (Ent, Sloc (Ent)));

      else
         --  Build list of literal references

         Lst := New_List;
         Num := 0;

         Ent := First_Literal (Typ);
         while Present (Ent) loop
            Append_To (Lst, New_Reference_To (Ent, Sloc (Ent)));
            Num := Num + 1;
            Next_Literal (Ent);
         end loop;
      end if;

      --  Now build an array declaration

      --    typA : array (Natural range 0 .. num - 1) of ctype :=
      --             (v, v, v, v, v, ....)

      --  where ctype is the corresponding integer type. If the representation
      --  is contiguous, we only keep the first literal, which provides the
      --  offset for Pos_To_Rep computations.

      Arr :=
        Make_Defining_Identifier (Loc,
          Chars => New_External_Name (Chars (Typ), 'A'));

      Append_Freeze_Action (Typ,
        Make_Object_Declaration (Loc,
          Defining_Identifier => Arr,
          Constant_Present    => True,

          Object_Definition   =>
            Make_Constrained_Array_Definition (Loc,
              Discrete_Subtype_Definitions => New_List (
                Make_Subtype_Indication (Loc,
                  Subtype_Mark => New_Reference_To (Standard_Natural, Loc),
                  Constraint =>
                    Make_Range_Constraint (Loc,
                      Range_Expression =>
                        Make_Range (Loc,
                          Low_Bound  =>
                            Make_Integer_Literal (Loc, 0),
                          High_Bound =>
                            Make_Integer_Literal (Loc, Num - 1))))),

              Component_Definition =>
                Make_Component_Definition (Loc,
                  Aliased_Present => False,
                  Subtype_Indication => New_Reference_To (Typ, Loc))),

          Expression =>
            Make_Aggregate (Loc,
              Expressions => Lst)));

      Set_Enum_Pos_To_Rep (Typ, Arr);

      --  Now we build the function that converts representation values to
      --  position values. This function has the form:

      --    function _Rep_To_Pos (A : etype; F : Boolean) return Integer is
      --    begin
      --       case ityp!(A) is
      --         when enum-lit'Enum_Rep => return posval;
      --         when enum-lit'Enum_Rep => return posval;
      --         ...
      --         when others   =>
      --           [raise Constraint_Error when F "invalid data"]
      --           return -1;
      --       end case;
      --    end;

      --  Note: the F parameter determines whether the others case (no valid
      --  representation) raises Constraint_Error or returns a unique value
      --  of minus one. The latter case is used, e.g. in 'Valid code.

      --  Note: the reason we use Enum_Rep values in the case here is to avoid
      --  the code generator making inappropriate assumptions about the range
      --  of the values in the case where the value is invalid. ityp is a
      --  signed or unsigned integer type of appropriate width.

      --  Note: if exceptions are not supported, then we suppress the raise
      --  and return -1 unconditionally (this is an erroneous program in any
      --  case and there is no obligation to raise Constraint_Error here!) We
      --  also do this if pragma Restrictions (No_Exceptions) is active.

      --  Is this right??? What about No_Exception_Propagation???

      --  Representations are signed

      if Enumeration_Rep (First_Literal (Typ)) < 0 then

         --  The underlying type is signed. Reset the Is_Unsigned_Type
         --  explicitly, because it might have been inherited from
         --  parent type.

         Set_Is_Unsigned_Type (Typ, False);

         if Esize (Typ) <= Standard_Integer_Size then
            Ityp := Standard_Integer;
         else
            Ityp := Universal_Integer;
         end if;

      --  Representations are unsigned

      else
         if Esize (Typ) <= Standard_Integer_Size then
            Ityp := RTE (RE_Unsigned);
         else
            Ityp := RTE (RE_Long_Long_Unsigned);
         end if;
      end if;

      --  The body of the function is a case statement. First collect case
      --  alternatives, or optimize the contiguous case.

      Lst := New_List;

      --  If representation is contiguous, Pos is computed by subtracting
      --  the representation of the first literal.

      if Is_Contiguous then
         Ent := First_Literal (Typ);

         if Enumeration_Rep (Ent) = Last_Repval then

            --  Another special case: for a single literal, Pos is zero

            Pos_Expr := Make_Integer_Literal (Loc, Uint_0);

         else
            Pos_Expr :=
              Convert_To (Standard_Integer,
                Make_Op_Subtract (Loc,
                  Left_Opnd  =>
                    Unchecked_Convert_To
                     (Ityp, Make_Identifier (Loc, Name_uA)),
                  Right_Opnd =>
                    Make_Integer_Literal (Loc,
                      Intval => Enumeration_Rep (First_Literal (Typ)))));
         end if;

         Append_To (Lst,
              Make_Case_Statement_Alternative (Loc,
                Discrete_Choices => New_List (
                  Make_Range (Sloc (Enumeration_Rep_Expr (Ent)),
                    Low_Bound =>
                      Make_Integer_Literal (Loc,
                       Intval =>  Enumeration_Rep (Ent)),
                    High_Bound =>
                      Make_Integer_Literal (Loc, Intval => Last_Repval))),

                Statements => New_List (
                  Make_Simple_Return_Statement (Loc,
                    Expression => Pos_Expr))));

      else
         Ent := First_Literal (Typ);
         while Present (Ent) loop
            Append_To (Lst,
              Make_Case_Statement_Alternative (Loc,
                Discrete_Choices => New_List (
                  Make_Integer_Literal (Sloc (Enumeration_Rep_Expr (Ent)),
                    Intval => Enumeration_Rep (Ent))),

                Statements => New_List (
                  Make_Simple_Return_Statement (Loc,
                    Expression =>
                      Make_Integer_Literal (Loc,
                        Intval => Enumeration_Pos (Ent))))));

            Next_Literal (Ent);
         end loop;
      end if;

      --  In normal mode, add the others clause with the test

      if not No_Exception_Handlers_Set then
         Append_To (Lst,
           Make_Case_Statement_Alternative (Loc,
             Discrete_Choices => New_List (Make_Others_Choice (Loc)),
             Statements => New_List (
               Make_Raise_Constraint_Error (Loc,
                 Condition => Make_Identifier (Loc, Name_uF),
                 Reason    => CE_Invalid_Data),
               Make_Simple_Return_Statement (Loc,
                 Expression =>
                   Make_Integer_Literal (Loc, -1)))));

      --  If either of the restrictions No_Exceptions_Handlers/Propagation is
      --  active then return -1 (we cannot usefully raise Constraint_Error in
      --  this case). See description above for further details.

      else
         Append_To (Lst,
           Make_Case_Statement_Alternative (Loc,
             Discrete_Choices => New_List (Make_Others_Choice (Loc)),
             Statements => New_List (
               Make_Simple_Return_Statement (Loc,
                 Expression =>
                   Make_Integer_Literal (Loc, -1)))));
      end if;

      --  Now we can build the function body

      Fent :=
        Make_Defining_Identifier (Loc, Make_TSS_Name (Typ, TSS_Rep_To_Pos));

      Func :=
        Make_Subprogram_Body (Loc,
          Specification =>
            Make_Function_Specification (Loc,
              Defining_Unit_Name       => Fent,
              Parameter_Specifications => New_List (
                Make_Parameter_Specification (Loc,
                  Defining_Identifier =>
                    Make_Defining_Identifier (Loc, Name_uA),
                  Parameter_Type => New_Reference_To (Typ, Loc)),
                Make_Parameter_Specification (Loc,
                  Defining_Identifier =>
                    Make_Defining_Identifier (Loc, Name_uF),
                  Parameter_Type => New_Reference_To (Standard_Boolean, Loc))),

              Result_Definition => New_Reference_To (Standard_Integer, Loc)),

            Declarations => Empty_List,

            Handled_Statement_Sequence =>
              Make_Handled_Sequence_Of_Statements (Loc,
                Statements => New_List (
                  Make_Case_Statement (Loc,
                    Expression =>
                      Unchecked_Convert_To
                        (Ityp, Make_Identifier (Loc, Name_uA)),
                    Alternatives => Lst))));

      Set_TSS (Typ, Fent);

      --  Set Pure flag (it will be reset if the current context is not Pure).
      --  We also pretend there was a pragma Pure_Function so that for purposes
      --  of optimization and constant-folding, we will consider the function
      --  Pure even if we are not in a Pure context).

      Set_Is_Pure (Fent);
      Set_Has_Pragma_Pure_Function (Fent);

      --  Unless we are in -gnatD mode, where we are debugging generated code,
      --  this is an internal entity for which we don't need debug info.

      if not Debug_Generated_Code then
         Set_Debug_Info_Off (Fent);
      end if;

   exception
      when RE_Not_Available =>
         return;
   end Expand_Freeze_Enumeration_Type;

   -------------------------------
   -- Expand_Freeze_Record_Type --
   -------------------------------

   procedure Expand_Freeze_Record_Type (N : Node_Id) is
      Def_Id      : constant Node_Id := Entity (N);
      Type_Decl   : constant Node_Id := Parent (Def_Id);
      Comp        : Entity_Id;
      Comp_Typ    : Entity_Id;
      Predef_List : List_Id;

      Flist : Entity_Id := Empty;
      --  Finalization list allocated for the case of a type with anonymous
      --  access components whose designated type is potentially controlled.

      Renamed_Eq : Node_Id := Empty;
      --  Defining unit name for the predefined equality function in the case
      --  where the type has a primitive operation that is a renaming of
      --  predefined equality (but only if there is also an overriding
      --  user-defined equality function). Used to pass this entity from
      --  Make_Predefined_Primitive_Specs to Predefined_Primitive_Bodies.

      Wrapper_Decl_List : List_Id := No_List;
      Wrapper_Body_List : List_Id := No_List;

   --  Start of processing for Expand_Freeze_Record_Type

   begin
      --  Build discriminant checking functions if not a derived type (for
      --  derived types that are not tagged types, always use the discriminant
      --  checking functions of the parent type). However, for untagged types
      --  the derivation may have taken place before the parent was frozen, so
      --  we copy explicitly the discriminant checking functions from the
      --  parent into the components of the derived type.

      if not Is_Derived_Type (Def_Id)
        or else Has_New_Non_Standard_Rep (Def_Id)
        or else Is_Tagged_Type (Def_Id)
      then
         Build_Discr_Checking_Funcs (Type_Decl);

      elsif Is_Derived_Type (Def_Id)
        and then not Is_Tagged_Type (Def_Id)

        --  If we have a derived Unchecked_Union, we do not inherit the
        --  discriminant checking functions from the parent type since the
        --  discriminants are non existent.

        and then not Is_Unchecked_Union (Def_Id)
        and then Has_Discriminants (Def_Id)
      then
         declare
            Old_Comp : Entity_Id;

         begin
            Old_Comp :=
              First_Component (Base_Type (Underlying_Type (Etype (Def_Id))));
            Comp := First_Component (Def_Id);
            while Present (Comp) loop
               if Ekind (Comp) = E_Component
                 and then Chars (Comp) = Chars (Old_Comp)
               then
                  Set_Discriminant_Checking_Func (Comp,
                    Discriminant_Checking_Func (Old_Comp));
               end if;

               Next_Component (Old_Comp);
               Next_Component (Comp);
            end loop;
         end;
      end if;

      if Is_Derived_Type (Def_Id)
        and then Is_Limited_Type (Def_Id)
        and then Is_Tagged_Type (Def_Id)
      then
         Check_Stream_Attributes (Def_Id);
      end if;

      --  Update task and controlled component flags, because some of the
      --  component types may have been private at the point of the record
      --  declaration.

      Comp := First_Component (Def_Id);
      while Present (Comp) loop
         Comp_Typ := Etype (Comp);

         if Has_Task (Comp_Typ) then
            Set_Has_Task (Def_Id);

         --  Do not set Has_Controlled_Component on a class-wide equivalent
         --  type. See Make_CW_Equivalent_Type.

         elsif not Is_Class_Wide_Equivalent_Type (Def_Id)
           and then (Has_Controlled_Component (Comp_Typ)
                      or else (Chars (Comp) /= Name_uParent
                                and then Is_Controlled (Comp_Typ)))
         then
            Set_Has_Controlled_Component (Def_Id);

         elsif Ekind (Comp_Typ) = E_Anonymous_Access_Type
           and then Needs_Finalization (Directly_Designated_Type (Comp_Typ))
         then
            if No (Flist) then
               Flist := Add_Final_Chain (Def_Id);
            end if;

            Set_Associated_Final_Chain (Comp_Typ, Flist);
         end if;

         Next_Component (Comp);
      end loop;

      --  Handle constructors of non-tagged CPP_Class types

      if not Is_Tagged_Type (Def_Id) and then Is_CPP_Class (Def_Id) then
         Set_CPP_Constructors (Def_Id);
      end if;

      --  Creation of the Dispatch Table. Note that a Dispatch Table is built
      --  for regular tagged types as well as for Ada types deriving from a C++
      --  Class, but not for tagged types directly corresponding to C++ classes
      --  In the later case we assume that it is created in the C++ side and we
      --  just use it.

      if Is_Tagged_Type (Def_Id) then

         --  Add the _Tag component

         if Underlying_Type (Etype (Def_Id)) = Def_Id then
            Expand_Tagged_Root (Def_Id);
         end if;

         if Is_CPP_Class (Def_Id) then
            Set_All_DT_Position (Def_Id);

            --  Create the tag entities with a minimum decoration

            if Tagged_Type_Expansion then
               Append_Freeze_Actions (Def_Id, Make_Tags (Def_Id));
            end if;

            Set_CPP_Constructors (Def_Id);

         else
            if not Building_Static_DT (Def_Id) then

               --  Usually inherited primitives are not delayed but the first
               --  Ada extension of a CPP_Class is an exception since the
               --  address of the inherited subprogram has to be inserted in
               --  the new Ada Dispatch Table and this is a freezing action.

               --  Similarly, if this is an inherited operation whose parent is
               --  not frozen yet, it is not in the DT of the parent, and we
               --  generate an explicit freeze node for the inherited operation
               --  so it is properly inserted in the DT of the current type.

               declare
                  Elmt : Elmt_Id;
                  Subp : Entity_Id;

               begin
                  Elmt := First_Elmt (Primitive_Operations (Def_Id));
                  while Present (Elmt) loop
                     Subp := Node (Elmt);

                     if Present (Alias (Subp)) then
                        if Is_CPP_Class (Etype (Def_Id)) then
                           Set_Has_Delayed_Freeze (Subp);

                        elsif Has_Delayed_Freeze (Alias (Subp))
                          and then not Is_Frozen (Alias (Subp))
                        then
                           Set_Is_Frozen (Subp, False);
                           Set_Has_Delayed_Freeze (Subp);
                        end if;
                     end if;

                     Next_Elmt (Elmt);
                  end loop;
               end;
            end if;

            --  Unfreeze momentarily the type to add the predefined primitives
            --  operations. The reason we unfreeze is so that these predefined
            --  operations will indeed end up as primitive operations (which
            --  must be before the freeze point).

            Set_Is_Frozen (Def_Id, False);

            --  Do not add the spec of predefined primitives in case of
            --  CPP tagged type derivations that have convention CPP.

            if Is_CPP_Class (Root_Type (Def_Id))
              and then Convention (Def_Id) = Convention_CPP
            then
               null;

            --  Do not add the spec of predefined primitives in case of
            --  CIL and Java tagged types

            elsif Convention (Def_Id) = Convention_CIL
              or else Convention (Def_Id) = Convention_Java
            then
               null;

            --  Do not add the spec of the predefined primitives if we are
            --  compiling under restriction No_Dispatching_Calls

            elsif not Restriction_Active (No_Dispatching_Calls) then
               Make_Predefined_Primitive_Specs
                 (Def_Id, Predef_List, Renamed_Eq);
               Insert_List_Before_And_Analyze (N, Predef_List);
            end if;

            --  Ada 2005 (AI-391): For a nonabstract null extension, create
            --  wrapper functions for each nonoverridden inherited function
            --  with a controlling result of the type. The wrapper for such
            --  a function returns an extension aggregate that invokes the
            --  the parent function.

            if Ada_Version >= Ada_2005
              and then not Is_Abstract_Type (Def_Id)
              and then Is_Null_Extension (Def_Id)
            then
               Make_Controlling_Function_Wrappers
                 (Def_Id, Wrapper_Decl_List, Wrapper_Body_List);
               Insert_List_Before_And_Analyze (N, Wrapper_Decl_List);
            end if;

            --  Ada 2005 (AI-251): For a nonabstract type extension, build
            --  null procedure declarations for each set of homographic null
            --  procedures that are inherited from interface types but not
            --  overridden. This is done to ensure that the dispatch table
            --  entry associated with such null primitives are properly filled.

            if Ada_Version >= Ada_2005
              and then Etype (Def_Id) /= Def_Id
              and then not Is_Abstract_Type (Def_Id)
              and then Has_Interfaces (Def_Id)
            then
               Insert_Actions (N, Make_Null_Procedure_Specs (Def_Id));
            end if;

            Set_Is_Frozen (Def_Id);
            if not Is_Derived_Type (Def_Id)
              or else Is_Tagged_Type (Etype (Def_Id))
            then
               Set_All_DT_Position (Def_Id);
            end if;

            --  Add the controlled component before the freezing actions
            --  referenced in those actions.

            if Has_New_Controlled_Component (Def_Id) then
               Expand_Record_Controller (Def_Id);
            end if;

            --  Create and decorate the tags. Suppress their creation when
            --  VM_Target because the dispatching mechanism is handled
            --  internally by the VMs.

            if Tagged_Type_Expansion then
               Append_Freeze_Actions (Def_Id, Make_Tags (Def_Id));

               --  Generate dispatch table of locally defined tagged type.
               --  Dispatch tables of library level tagged types are built
               --  later (see Analyze_Declarations).

               if not Building_Static_DT (Def_Id) then
                  Append_Freeze_Actions (Def_Id, Make_DT (Def_Id));
               end if;
            end if;

            --  If the type has unknown discriminants, propagate dispatching
            --  information to its underlying record view, which does not get
            --  its own dispatch table.

            if Is_Derived_Type (Def_Id)
              and then Has_Unknown_Discriminants (Def_Id)
              and then Present (Underlying_Record_View (Def_Id))
            then
               declare
                  Rep : constant Entity_Id :=
                           Underlying_Record_View (Def_Id);
               begin
                  Set_Access_Disp_Table
                    (Rep, Access_Disp_Table       (Def_Id));
                  Set_Dispatch_Table_Wrappers
                    (Rep, Dispatch_Table_Wrappers (Def_Id));
                  Set_Direct_Primitive_Operations
                    (Rep, Direct_Primitive_Operations (Def_Id));
               end;
            end if;

            --  Make sure that the primitives Initialize, Adjust and Finalize
            --  are Frozen before other TSS subprograms. We don't want them
            --  Frozen inside.

            if Is_Controlled (Def_Id) then
               if not Is_Limited_Type (Def_Id) then
                  Append_Freeze_Actions (Def_Id,
                    Freeze_Entity
                      (Find_Prim_Op (Def_Id, Name_Adjust), Def_Id));
               end if;

               Append_Freeze_Actions (Def_Id,
                 Freeze_Entity
                   (Find_Prim_Op (Def_Id, Name_Initialize), Def_Id));

               Append_Freeze_Actions (Def_Id,
                 Freeze_Entity
                   (Find_Prim_Op (Def_Id, Name_Finalize), Def_Id));
            end if;

            --  Freeze rest of primitive operations. There is no need to handle
            --  the predefined primitives if we are compiling under restriction
            --  No_Dispatching_Calls

            if not Restriction_Active (No_Dispatching_Calls) then
               Append_Freeze_Actions
                 (Def_Id, Predefined_Primitive_Freeze (Def_Id));
            end if;
         end if;

      --  In the non-tagged case, ever since Ada83 an equality function must
      --  be  provided for variant records that are not unchecked unions.
      --  In Ada 2012 the equality function composes, and thus must be built
      --  explicitly just as for tagged records.

      elsif Has_Discriminants (Def_Id)
        and then not Is_Limited_Type (Def_Id)
      then
         declare
            Comps : constant Node_Id :=
                      Component_List (Type_Definition (Type_Decl));
         begin
            if Present (Comps)
              and then Present (Variant_Part (Comps))
            then
               Build_Variant_Record_Equality (Def_Id);
            end if;
         end;

      --  Otherwise create primitive equality operation (AI05-0123)

      --  This is done unconditionally to ensure that tools can be linked
      --  properly with user programs compiled with older language versions.
      --  It might be worth including a switch to revert to a non-composable
      --  equality for untagged records, even though no program depending on
      --  non-composability has surfaced ???

      elsif Comes_From_Source (Def_Id)
        and then Convention (Def_Id) = Convention_Ada
        and then not Is_Limited_Type (Def_Id)
      then
         Build_Untagged_Equality (Def_Id);
      end if;

      --  Before building the record initialization procedure, if we are
      --  dealing with a concurrent record value type, then we must go through
      --  the discriminants, exchanging discriminals between the concurrent
      --  type and the concurrent record value type. See the section "Handling
      --  of Discriminants" in the Einfo spec for details.

      if Is_Concurrent_Record_Type (Def_Id)
        and then Has_Discriminants (Def_Id)
      then
         declare
            Ctyp       : constant Entity_Id :=
                           Corresponding_Concurrent_Type (Def_Id);
            Conc_Discr : Entity_Id;
            Rec_Discr  : Entity_Id;
            Temp       : Entity_Id;

         begin
            Conc_Discr := First_Discriminant (Ctyp);
            Rec_Discr  := First_Discriminant (Def_Id);
            while Present (Conc_Discr) loop
               Temp := Discriminal (Conc_Discr);
               Set_Discriminal (Conc_Discr, Discriminal (Rec_Discr));
               Set_Discriminal (Rec_Discr, Temp);

               Set_Discriminal_Link (Discriminal (Conc_Discr), Conc_Discr);
               Set_Discriminal_Link (Discriminal (Rec_Discr),  Rec_Discr);

               Next_Discriminant (Conc_Discr);
               Next_Discriminant (Rec_Discr);
            end loop;
         end;
      end if;

      if Has_Controlled_Component (Def_Id) then
         if No (Controller_Component (Def_Id)) then
            Expand_Record_Controller (Def_Id);
         end if;

         Build_Controlling_Procs (Def_Id);
      end if;

      Adjust_Discriminants (Def_Id);

      if Tagged_Type_Expansion or else not Is_Interface (Def_Id) then

         --  Do not need init for interfaces on e.g. CIL since they're
         --  abstract. Helps operation of peverify (the PE Verify tool).

         Build_Record_Init_Proc (Type_Decl, Def_Id);
      end if;

      --  For tagged type that are not interfaces, build bodies of primitive
      --  operations. Note: do this after building the record initialization
      --  procedure, since the primitive operations may need the initialization
      --  routine. There is no need to add predefined primitives of interfaces
      --  because all their predefined primitives are abstract.

      if Is_Tagged_Type (Def_Id)
        and then not Is_Interface (Def_Id)
      then
         --  Do not add the body of predefined primitives in case of
         --  CPP tagged type derivations that have convention CPP.

         if Is_CPP_Class (Root_Type (Def_Id))
           and then Convention (Def_Id) = Convention_CPP
         then
            null;

         --  Do not add the body of predefined primitives in case of
         --  CIL and Java tagged types.

         elsif Convention (Def_Id) = Convention_CIL
           or else Convention (Def_Id) = Convention_Java
         then
            null;

         --  Do not add the body of the predefined primitives if we are
         --  compiling under restriction No_Dispatching_Calls or if we are
         --  compiling a CPP tagged type.

         elsif not Restriction_Active (No_Dispatching_Calls) then
            Predef_List := Predefined_Primitive_Bodies (Def_Id, Renamed_Eq);
            Append_Freeze_Actions (Def_Id, Predef_List);
         end if;

         --  Ada 2005 (AI-391): If any wrappers were created for nonoverridden
         --  inherited functions, then add their bodies to the freeze actions.

         if Present (Wrapper_Body_List) then
            Append_Freeze_Actions (Def_Id, Wrapper_Body_List);
         end if;

         --  Create extra formals for the primitive operations of the type.
         --  This must be done before analyzing the body of the initialization
         --  procedure, because a self-referential type might call one of these
         --  primitives in the body of the init_proc itself.

         declare
            Elmt : Elmt_Id;
            Subp : Entity_Id;

         begin
            Elmt := First_Elmt (Primitive_Operations (Def_Id));
            while Present (Elmt) loop
               Subp := Node (Elmt);
               if not Has_Foreign_Convention (Subp)
                 and then not Is_Predefined_Dispatching_Operation (Subp)
               then
                  Create_Extra_Formals (Subp);
               end if;

               Next_Elmt (Elmt);
            end loop;
         end;
      end if;
   end Expand_Freeze_Record_Type;

   ------------------------------
   -- Freeze_Stream_Operations --
   ------------------------------

   procedure Freeze_Stream_Operations (N : Node_Id; Typ : Entity_Id) is
      Names     : constant array (1 .. 4) of TSS_Name_Type :=
                    (TSS_Stream_Input,
                     TSS_Stream_Output,
                     TSS_Stream_Read,
                     TSS_Stream_Write);
      Stream_Op : Entity_Id;

   begin
      --  Primitive operations of tagged types are frozen when the dispatch
      --  table is constructed.

      if not Comes_From_Source (Typ)
        or else Is_Tagged_Type (Typ)
      then
         return;
      end if;

      for J in Names'Range loop
         Stream_Op := TSS (Typ, Names (J));

         if Present (Stream_Op)
           and then Is_Subprogram (Stream_Op)
           and then Nkind (Unit_Declaration_Node (Stream_Op)) =
                      N_Subprogram_Declaration
           and then not Is_Frozen (Stream_Op)
         then
            Append_Freeze_Actions (Typ, Freeze_Entity (Stream_Op, N));
         end if;
      end loop;
   end Freeze_Stream_Operations;

   -----------------
   -- Freeze_Type --
   -----------------

   --  Full type declarations are expanded at the point at which the type is
   --  frozen. The formal N is the Freeze_Node for the type. Any statements or
   --  declarations generated by the freezing (e.g. the procedure generated
   --  for initialization) are chained in the Actions field list of the freeze
   --  node using Append_Freeze_Actions.

   function Freeze_Type (N : Node_Id) return Boolean is
      Def_Id    : constant Entity_Id := Entity (N);
      RACW_Seen : Boolean := False;
      Result    : Boolean := False;

   begin
      --  Process associated access types needing special processing

      if Present (Access_Types_To_Process (N)) then
         declare
            E : Elmt_Id := First_Elmt (Access_Types_To_Process (N));
         begin
            while Present (E) loop

               if Is_Remote_Access_To_Class_Wide_Type (Node (E)) then
                  Validate_RACW_Primitives (Node (E));
                  RACW_Seen := True;
               end if;

               E := Next_Elmt (E);
            end loop;
         end;

         if RACW_Seen then

            --  If there are RACWs designating this type, make stubs now

            Remote_Types_Tagged_Full_View_Encountered (Def_Id);
         end if;
      end if;

      --  Freeze processing for record types

      if Is_Record_Type (Def_Id) then
         if Ekind (Def_Id) = E_Record_Type then
            Expand_Freeze_Record_Type (N);

         --  The subtype may have been declared before the type was frozen. If
         --  the type has controlled components it is necessary to create the
         --  entity for the controller explicitly because it did not exist at
         --  the point of the subtype declaration. Only the entity is needed,
         --  the back-end will obtain the layout from the type. This is only
         --  necessary if this is constrained subtype whose component list is
         --  not shared with the base type.

         elsif Ekind (Def_Id) = E_Record_Subtype
           and then Has_Discriminants (Def_Id)
           and then Last_Entity (Def_Id) /= Last_Entity (Base_Type (Def_Id))
           and then Present (Controller_Component (Def_Id))
         then
            declare
               Old_C : constant Entity_Id := Controller_Component (Def_Id);
               New_C : Entity_Id;

            begin
               if Scope (Old_C) = Base_Type (Def_Id) then

                  --  The entity is the one in the parent. Create new one

                  New_C := New_Copy (Old_C);
                  Set_Parent (New_C, Parent (Old_C));
                  Push_Scope (Def_Id);
                  Enter_Name (New_C);
                  End_Scope;
               end if;
            end;

            if Is_Itype (Def_Id)
              and then Is_Record_Type (Underlying_Type (Scope (Def_Id)))
            then
               --  The freeze node is only used to introduce the controller,
               --  the back-end has no use for it for a discriminated
               --  component.

               Set_Freeze_Node (Def_Id, Empty);
               Set_Has_Delayed_Freeze (Def_Id, False);
               Result := True;
            end if;

         --  Similar process if the controller of the subtype is not present
         --  but the parent has it. This can happen with constrained
         --  record components where the subtype is an itype.

         elsif Ekind (Def_Id) = E_Record_Subtype
           and then Is_Itype (Def_Id)
           and then No (Controller_Component (Def_Id))
           and then Present (Controller_Component (Etype (Def_Id)))
         then
            declare
               Old_C : constant Entity_Id :=
                         Controller_Component (Etype (Def_Id));
               New_C : constant Entity_Id := New_Copy (Old_C);

            begin
               Set_Next_Entity  (New_C, First_Entity (Def_Id));
               Set_First_Entity (Def_Id, New_C);

               --  The freeze node is only used to introduce the controller,
               --  the back-end has no use for it for a discriminated
               --   component.

               Set_Freeze_Node (Def_Id, Empty);
               Set_Has_Delayed_Freeze (Def_Id, False);
               Result := True;
            end;
         end if;

      --  Freeze processing for array types

      elsif Is_Array_Type (Def_Id) then
         Expand_Freeze_Array_Type (N);

      --  Freeze processing for access types

      --  For pool-specific access types, find out the pool object used for
      --  this type, needs actual expansion of it in some cases. Here are the
      --  different cases :

      --  1. Rep Clause "for Def_Id'Storage_Size use 0;"
      --      ---> don't use any storage pool

      --  2. Rep Clause : for Def_Id'Storage_Size use Expr.
      --     Expand:
      --      Def_Id__Pool : Stack_Bounded_Pool (Expr, DT'Size, DT'Alignment);

      --  3. Rep Clause "for Def_Id'Storage_Pool use a_Pool_Object"
      --      ---> Storage Pool is the specified one

      --  See GNAT Pool packages in the Run-Time for more details

      elsif Ekind_In (Def_Id, E_Access_Type, E_General_Access_Type) then
         declare
            Loc         : constant Source_Ptr := Sloc (N);
            Desig_Type  : constant Entity_Id  := Designated_Type (Def_Id);
            Pool_Object : Entity_Id;

            Freeze_Action_Typ : Entity_Id;

         begin
            --  Case 1

            --    Rep Clause "for Def_Id'Storage_Size use 0;"
            --    ---> don't use any storage pool

            if No_Pool_Assigned (Def_Id) then
               null;

            --  Case 2

            --    Rep Clause : for Def_Id'Storage_Size use Expr.
            --    ---> Expand:
            --           Def_Id__Pool : Stack_Bounded_Pool
            --                            (Expr, DT'Size, DT'Alignment);

            elsif Has_Storage_Size_Clause (Def_Id) then
               declare
                  DT_Size  : Node_Id;
                  DT_Align : Node_Id;

               begin
                  --  For unconstrained composite types we give a size of zero
                  --  so that the pool knows that it needs a special algorithm
                  --  for variable size object allocation.

                  if Is_Composite_Type (Desig_Type)
                    and then not Is_Constrained (Desig_Type)
                  then
                     DT_Size :=
                       Make_Integer_Literal (Loc, 0);

                     DT_Align :=
                       Make_Integer_Literal (Loc, Maximum_Alignment);

                  else
                     DT_Size :=
                       Make_Attribute_Reference (Loc,
                         Prefix => New_Reference_To (Desig_Type, Loc),
                         Attribute_Name => Name_Max_Size_In_Storage_Elements);

                     DT_Align :=
                       Make_Attribute_Reference (Loc,
                         Prefix => New_Reference_To (Desig_Type, Loc),
                         Attribute_Name => Name_Alignment);
                  end if;

                  Pool_Object :=
                    Make_Defining_Identifier (Loc,
                      Chars => New_External_Name (Chars (Def_Id), 'P'));

                  --  We put the code associated with the pools in the entity
                  --  that has the later freeze node, usually the access type
                  --  but it can also be the designated_type; because the pool
                  --  code requires both those types to be frozen

                  if Is_Frozen (Desig_Type)
                    and then (No (Freeze_Node (Desig_Type))
                               or else Analyzed (Freeze_Node (Desig_Type)))
                  then
                     Freeze_Action_Typ := Def_Id;

                  --  A Taft amendment type cannot get the freeze actions
                  --  since the full view is not there.

                  elsif Is_Incomplete_Or_Private_Type (Desig_Type)
                    and then No (Full_View (Desig_Type))
                  then
                     Freeze_Action_Typ := Def_Id;

                  else
                     Freeze_Action_Typ := Desig_Type;
                  end if;

                  Append_Freeze_Action (Freeze_Action_Typ,
                    Make_Object_Declaration (Loc,
                      Defining_Identifier => Pool_Object,
                      Object_Definition =>
                        Make_Subtype_Indication (Loc,
                          Subtype_Mark =>
                            New_Reference_To
                              (RTE (RE_Stack_Bounded_Pool), Loc),

                          Constraint =>
                            Make_Index_Or_Discriminant_Constraint (Loc,
                              Constraints => New_List (

                              --  First discriminant is the Pool Size

                                New_Reference_To (
                                  Storage_Size_Variable (Def_Id), Loc),

                              --  Second discriminant is the element size

                                DT_Size,

                              --  Third discriminant is the alignment

                                DT_Align)))));
               end;

               Set_Associated_Storage_Pool (Def_Id, Pool_Object);

            --  Case 3

            --    Rep Clause "for Def_Id'Storage_Pool use a_Pool_Object"
            --    ---> Storage Pool is the specified one

            elsif Present (Associated_Storage_Pool (Def_Id)) then

               --  Nothing to do the associated storage pool has been attached
               --  when analyzing the rep. clause

               null;
            end if;

            --  For access-to-controlled types (including class-wide types and
            --  Taft-amendment types which potentially have controlled
            --  components), expand the list controller object that will store
            --  the dynamically allocated objects. Do not do this
            --  transformation for expander-generated access types, but do it
            --  for types that are the full view of types derived from other
            --  private types. Also suppress the list controller in the case
            --  of a designated type with convention Java, since this is used
            --  when binding to Java API specs, where there's no equivalent of
            --  a finalization list and we don't want to pull in the
            --  finalization support if not needed.

            if not Comes_From_Source (Def_Id)
               and then not Has_Private_Declaration (Def_Id)
            then
               null;

            elsif (Needs_Finalization (Desig_Type)
                    and then Convention (Desig_Type) /= Convention_Java
                    and then Convention (Desig_Type) /= Convention_CIL)
              or else
                (Is_Incomplete_Or_Private_Type (Desig_Type)
                   and then No (Full_View (Desig_Type))

                  --  An exception is made for types defined in the run-time
                  --  because Ada.Tags.Tag itself is such a type and cannot
                  --  afford this unnecessary overhead that would generates a
                  --  loop in the expansion scheme...

                  and then not In_Runtime (Def_Id)

                  --  Another exception is if Restrictions (No_Finalization)
                  --  is active, since then we know nothing is controlled.

                  and then not Restriction_Active (No_Finalization))

               --  If the designated type is not frozen yet, its controlled
               --  status must be retrieved explicitly.

              or else (Is_Array_Type (Desig_Type)
                and then not Is_Frozen (Desig_Type)
                and then Needs_Finalization (Component_Type (Desig_Type)))

               --  The designated type has controlled anonymous access
               --  discriminants.

              or else Has_Controlled_Coextensions (Desig_Type)
            then
               Set_Associated_Final_Chain (Def_Id, Add_Final_Chain (Def_Id));
            end if;
         end;

      --  Freeze processing for enumeration types

      elsif Ekind (Def_Id) = E_Enumeration_Type then

         --  We only have something to do if we have a non-standard
         --  representation (i.e. at least one literal whose pos value
         --  is not the same as its representation)

         if Has_Non_Standard_Rep (Def_Id) then
            Expand_Freeze_Enumeration_Type (N);
         end if;

      --  Private types that are completed by a derivation from a private
      --  type have an internally generated full view, that needs to be
      --  frozen. This must be done explicitly because the two views share
      --  the freeze node, and the underlying full view is not visible when
      --  the freeze node is analyzed.

      elsif Is_Private_Type (Def_Id)
        and then Is_Derived_Type (Def_Id)
        and then Present (Full_View (Def_Id))
        and then Is_Itype (Full_View (Def_Id))
        and then Has_Private_Declaration (Full_View (Def_Id))
        and then Freeze_Node (Full_View (Def_Id)) = N
      then
         Set_Entity (N, Full_View (Def_Id));
         Result := Freeze_Type (N);
         Set_Entity (N, Def_Id);

      --  All other types require no expander action. There are such cases
      --  (e.g. task types and protected types). In such cases, the freeze
      --  nodes are there for use by Gigi.

      end if;

      Freeze_Stream_Operations (N, Def_Id);
      return Result;

   exception
      when RE_Not_Available =>
         return False;
   end Freeze_Type;

   -------------------------
   -- Get_Simple_Init_Val --
   -------------------------

   function Get_Simple_Init_Val
     (T    : Entity_Id;
      N    : Node_Id;
      Size : Uint := No_Uint) return Node_Id
   is
      Loc    : constant Source_Ptr := Sloc (N);
      Val    : Node_Id;
      Result : Node_Id;
      Val_RE : RE_Id;

      Size_To_Use : Uint;
      --  This is the size to be used for computation of the appropriate
      --  initial value for the Normalize_Scalars and Initialize_Scalars case.

      IV_Attribute : constant Boolean :=
                       Nkind (N) = N_Attribute_Reference
                         and then Attribute_Name (N) = Name_Invalid_Value;

      Lo_Bound : Uint;
      Hi_Bound : Uint;
      --  These are the values computed by the procedure Check_Subtype_Bounds

      procedure Check_Subtype_Bounds;
      --  This procedure examines the subtype T, and its ancestor subtypes and
      --  derived types to determine the best known information about the
      --  bounds of the subtype. After the call Lo_Bound is set either to
      --  No_Uint if no information can be determined, or to a value which
      --  represents a known low bound, i.e. a valid value of the subtype can
      --  not be less than this value. Hi_Bound is similarly set to a known
      --  high bound (valid value cannot be greater than this).

      --------------------------
      -- Check_Subtype_Bounds --
      --------------------------

      procedure Check_Subtype_Bounds is
         ST1  : Entity_Id;
         ST2  : Entity_Id;
         Lo   : Node_Id;
         Hi   : Node_Id;
         Loval : Uint;
         Hival : Uint;

      begin
         Lo_Bound := No_Uint;
         Hi_Bound := No_Uint;

         --  Loop to climb ancestor subtypes and derived types

         ST1 := T;
         loop
            if not Is_Discrete_Type (ST1) then
               return;
            end if;

            Lo := Type_Low_Bound (ST1);
            Hi := Type_High_Bound (ST1);

            if Compile_Time_Known_Value (Lo) then
               Loval := Expr_Value (Lo);

               if Lo_Bound = No_Uint or else Lo_Bound < Loval then
                  Lo_Bound := Loval;
               end if;
            end if;

            if Compile_Time_Known_Value (Hi) then
               Hival := Expr_Value (Hi);

               if Hi_Bound = No_Uint or else Hi_Bound > Hival then
                  Hi_Bound := Hival;
               end if;
            end if;

            ST2 := Ancestor_Subtype (ST1);

            if No (ST2) then
               ST2 := Etype (ST1);
            end if;

            exit when ST1 = ST2;
            ST1 := ST2;
         end loop;
      end Check_Subtype_Bounds;

   --  Start of processing for Get_Simple_Init_Val

   begin
      --  For a private type, we should always have an underlying type
      --  (because this was already checked in Needs_Simple_Initialization).
      --  What we do is to get the value for the underlying type and then do
      --  an Unchecked_Convert to the private type.

      if Is_Private_Type (T) then
         Val := Get_Simple_Init_Val (Underlying_Type (T), N, Size);

         --  A special case, if the underlying value is null, then qualify it
         --  with the underlying type, so that the null is properly typed
         --  Similarly, if it is an aggregate it must be qualified, because an
         --  unchecked conversion does not provide a context for it.

         if Nkind_In (Val, N_Null, N_Aggregate) then
            Val :=
              Make_Qualified_Expression (Loc,
                Subtype_Mark =>
                  New_Occurrence_Of (Underlying_Type (T), Loc),
                Expression => Val);
         end if;

         Result := Unchecked_Convert_To (T, Val);

         --  Don't truncate result (important for Initialize/Normalize_Scalars)

         if Nkind (Result) = N_Unchecked_Type_Conversion
           and then Is_Scalar_Type (Underlying_Type (T))
         then
            Set_No_Truncation (Result);
         end if;

         return Result;

      --  For scalars, we must have normalize/initialize scalars case, or
      --  if the node N is an 'Invalid_Value attribute node.

      elsif Is_Scalar_Type (T) then
         pragma Assert (Init_Or_Norm_Scalars or IV_Attribute);

         --  Compute size of object. If it is given by the caller, we can use
         --  it directly, otherwise we use Esize (T) as an estimate. As far as
         --  we know this covers all cases correctly.

         if Size = No_Uint or else Size <= Uint_0 then
            Size_To_Use := UI_Max (Uint_1, Esize (T));
         else
            Size_To_Use := Size;
         end if;

         --  Maximum size to use is 64 bits, since we will create values
         --  of type Unsigned_64 and the range must fit this type.

         if Size_To_Use /= No_Uint and then Size_To_Use > Uint_64 then
            Size_To_Use := Uint_64;
         end if;

         --  Check known bounds of subtype

         Check_Subtype_Bounds;

         --  Processing for Normalize_Scalars case

         if Normalize_Scalars and then not IV_Attribute then

            --  If zero is invalid, it is a convenient value to use that is
            --  for sure an appropriate invalid value in all situations.

            if Lo_Bound /= No_Uint and then Lo_Bound > Uint_0 then
               Val := Make_Integer_Literal (Loc, 0);

            --  Cases where all one bits is the appropriate invalid value

            --  For modular types, all 1 bits is either invalid or valid. If
            --  it is valid, then there is nothing that can be done since there
            --  are no invalid values (we ruled out zero already).

            --  For signed integer types that have no negative values, either
            --  there is room for negative values, or there is not. If there
            --  is, then all 1 bits may be interpreted as minus one, which is
            --  certainly invalid. Alternatively it is treated as the largest
            --  positive value, in which case the observation for modular types
            --  still applies.

            --  For float types, all 1-bits is a NaN (not a number), which is
            --  certainly an appropriately invalid value.

            elsif Is_Unsigned_Type (T)
              or else Is_Floating_Point_Type (T)
              or else Is_Enumeration_Type (T)
            then
               Val := Make_Integer_Literal (Loc, 2 ** Size_To_Use - 1);

               --  Resolve as Unsigned_64, because the largest number we
               --  can generate is out of range of universal integer.

               Analyze_And_Resolve (Val, RTE (RE_Unsigned_64));

            --  Case of signed types

            else
               declare
                  Signed_Size : constant Uint :=
                                  UI_Min (Uint_63, Size_To_Use - 1);

               begin
                  --  Normally we like to use the most negative number. The
                  --  one exception is when this number is in the known
                  --  subtype range and the largest positive number is not in
                  --  the known subtype range.

                  --  For this exceptional case, use largest positive value

                  if Lo_Bound /= No_Uint and then Hi_Bound /= No_Uint
                    and then Lo_Bound <= (-(2 ** Signed_Size))
                    and then Hi_Bound < 2 ** Signed_Size
                  then
                     Val := Make_Integer_Literal (Loc, 2 ** Signed_Size - 1);

                     --  Normal case of largest negative value

                  else
                     Val := Make_Integer_Literal (Loc, -(2 ** Signed_Size));
                  end if;
               end;
            end if;

         --  Here for Initialize_Scalars case (or Invalid_Value attribute used)

         else
            --  For float types, use float values from System.Scalar_Values

            if Is_Floating_Point_Type (T) then
               if Root_Type (T) = Standard_Short_Float then
                  Val_RE := RE_IS_Isf;
               elsif Root_Type (T) = Standard_Float then
                  Val_RE := RE_IS_Ifl;
               elsif Root_Type (T) = Standard_Long_Float then
                  Val_RE := RE_IS_Ilf;
               else pragma Assert (Root_Type (T) = Standard_Long_Long_Float);
                  Val_RE := RE_IS_Ill;
               end if;

            --  If zero is invalid, use zero values from System.Scalar_Values

            elsif Lo_Bound /= No_Uint and then Lo_Bound > Uint_0 then
               if Size_To_Use <= 8 then
                  Val_RE := RE_IS_Iz1;
               elsif Size_To_Use <= 16 then
                  Val_RE := RE_IS_Iz2;
               elsif Size_To_Use <= 32 then
                  Val_RE := RE_IS_Iz4;
               else
                  Val_RE := RE_IS_Iz8;
               end if;

            --  For unsigned, use unsigned values from System.Scalar_Values

            elsif Is_Unsigned_Type (T) then
               if Size_To_Use <= 8 then
                  Val_RE := RE_IS_Iu1;
               elsif Size_To_Use <= 16 then
                  Val_RE := RE_IS_Iu2;
               elsif Size_To_Use <= 32 then
                  Val_RE := RE_IS_Iu4;
               else
                  Val_RE := RE_IS_Iu8;
               end if;

            --  For signed, use signed values from System.Scalar_Values

            else
               if Size_To_Use <= 8 then
                  Val_RE := RE_IS_Is1;
               elsif Size_To_Use <= 16 then
                  Val_RE := RE_IS_Is2;
               elsif Size_To_Use <= 32 then
                  Val_RE := RE_IS_Is4;
               else
                  Val_RE := RE_IS_Is8;
               end if;
            end if;

            Val := New_Occurrence_Of (RTE (Val_RE), Loc);
         end if;

         --  The final expression is obtained by doing an unchecked conversion
         --  of this result to the base type of the required subtype. We use
         --  the base type to avoid the unchecked conversion from chopping
         --  bits, and then we set Kill_Range_Check to preserve the "bad"
         --  value.

         Result := Unchecked_Convert_To (Base_Type (T), Val);

         --  Ensure result is not truncated, since we want the "bad" bits
         --  and also kill range check on result.

         if Nkind (Result) = N_Unchecked_Type_Conversion then
            Set_No_Truncation (Result);
            Set_Kill_Range_Check (Result, True);
         end if;

         return Result;

      --  String or Wide_[Wide]_String (must have Initialize_Scalars set)

      elsif Root_Type (T) = Standard_String
              or else
            Root_Type (T) = Standard_Wide_String
              or else
            Root_Type (T) = Standard_Wide_Wide_String
      then
         pragma Assert (Init_Or_Norm_Scalars);

         return
           Make_Aggregate (Loc,
             Component_Associations => New_List (
               Make_Component_Association (Loc,
                 Choices => New_List (
                   Make_Others_Choice (Loc)),
                 Expression =>
                   Get_Simple_Init_Val
                     (Component_Type (T), N, Esize (Root_Type (T))))));

      --  Access type is initialized to null

      elsif Is_Access_Type (T) then
         return
           Make_Null (Loc);

      --  No other possibilities should arise, since we should only be
      --  calling Get_Simple_Init_Val if Needs_Simple_Initialization
      --  returned True, indicating one of the above cases held.

      else
         raise Program_Error;
      end if;

   exception
      when RE_Not_Available =>
         return Empty;
   end Get_Simple_Init_Val;

   ------------------------------
   -- Has_New_Non_Standard_Rep --
   ------------------------------

   function Has_New_Non_Standard_Rep (T : Entity_Id) return Boolean is
   begin
      if not Is_Derived_Type (T) then
         return Has_Non_Standard_Rep (T)
           or else Has_Non_Standard_Rep (Root_Type (T));

      --  If Has_Non_Standard_Rep is not set on the derived type, the
      --  representation is fully inherited.

      elsif not Has_Non_Standard_Rep (T) then
         return False;

      else
         return First_Rep_Item (T) /= First_Rep_Item (Root_Type (T));

         --  May need a more precise check here: the First_Rep_Item may
         --  be a stream attribute, which does not affect the representation
         --  of the type ???
      end if;
   end Has_New_Non_Standard_Rep;

   ----------------
   -- In_Runtime --
   ----------------

   function In_Runtime (E : Entity_Id) return Boolean is
      S1 : Entity_Id;

   begin
      S1 := Scope (E);
      while Scope (S1) /= Standard_Standard loop
         S1 := Scope (S1);
      end loop;

      return Chars (S1) = Name_System or else Chars (S1) = Name_Ada;
   end In_Runtime;

   ----------------------------
   -- Initialization_Warning --
   ----------------------------

   procedure Initialization_Warning (E : Entity_Id) is
      Warning_Needed : Boolean;

   begin
      Warning_Needed := False;

      if Ekind (Current_Scope) = E_Package
        and then Static_Elaboration_Desired (Current_Scope)
      then
         if Is_Type (E) then
            if Is_Record_Type (E) then
               if Has_Discriminants (E)
                 or else Is_Limited_Type (E)
                 or else Has_Non_Standard_Rep (E)
               then
                  Warning_Needed := True;

               else
                  --  Verify that at least one component has an initialization
                  --  expression. No need for a warning on a type if all its
                  --  components have no initialization.

                  declare
                     Comp : Entity_Id;

                  begin
                     Comp := First_Component (E);
                     while Present (Comp) loop
                        if Ekind (Comp) = E_Discriminant
                          or else
                            (Nkind (Parent (Comp)) = N_Component_Declaration
                               and then Present (Expression (Parent (Comp))))
                        then
                           Warning_Needed := True;
                           exit;
                        end if;

                        Next_Component (Comp);
                     end loop;
                  end;
               end if;

               if Warning_Needed then
                  Error_Msg_N
                    ("Objects of the type cannot be initialized " &
                       "statically by default?",
                       Parent (E));
               end if;
            end if;

         else
            Error_Msg_N ("Object cannot be initialized statically?", E);
         end if;
      end if;
   end Initialization_Warning;

   ------------------
   -- Init_Formals --
   ------------------

   function Init_Formals (Typ : Entity_Id) return List_Id is
      Loc     : constant Source_Ptr := Sloc (Typ);
      Formals : List_Id;

   begin
      --  First parameter is always _Init : in out typ. Note that we need
      --  this to be in/out because in the case of the task record value,
      --  there are default record fields (_Priority, _Size, -Task_Info)
      --  that may be referenced in the generated initialization routine.

      Formals := New_List (
        Make_Parameter_Specification (Loc,
          Defining_Identifier =>
            Make_Defining_Identifier (Loc, Name_uInit),
          In_Present  => True,
          Out_Present => True,
          Parameter_Type => New_Reference_To (Typ, Loc)));

      --  For task record value, or type that contains tasks, add two more
      --  formals, _Master : Master_Id and _Chain : in out Activation_Chain
      --  We also add these parameters for the task record type case.

      if Has_Task (Typ)
        or else (Is_Record_Type (Typ) and then Is_Task_Record_Type (Typ))
      then
         Append_To (Formals,
           Make_Parameter_Specification (Loc,
             Defining_Identifier =>
               Make_Defining_Identifier (Loc, Name_uMaster),
             Parameter_Type => New_Reference_To (RTE (RE_Master_Id), Loc)));

         Append_To (Formals,
           Make_Parameter_Specification (Loc,
             Defining_Identifier =>
               Make_Defining_Identifier (Loc, Name_uChain),
             In_Present => True,
             Out_Present => True,
             Parameter_Type =>
               New_Reference_To (RTE (RE_Activation_Chain), Loc)));

         Append_To (Formals,
           Make_Parameter_Specification (Loc,
             Defining_Identifier =>
               Make_Defining_Identifier (Loc, Name_uTask_Name),
             In_Present => True,
             Parameter_Type =>
               New_Reference_To (Standard_String, Loc)));
      end if;

      return Formals;

   exception
      when RE_Not_Available =>
         return Empty_List;
   end Init_Formals;

   -------------------------
   -- Init_Secondary_Tags --
   -------------------------

   procedure Init_Secondary_Tags
     (Typ            : Entity_Id;
      Target         : Node_Id;
      Stmts_List     : List_Id;
      Fixed_Comps    : Boolean := True;
      Variable_Comps : Boolean := True)
   is
      Loc : constant Source_Ptr := Sloc (Target);

      --  Inherit the C++ tag of the secondary dispatch table of Typ associated
      --  with Iface. Tag_Comp is the component of Typ that stores Iface_Tag.

      procedure Initialize_Tag
        (Typ       : Entity_Id;
         Iface     : Entity_Id;
         Tag_Comp  : Entity_Id;
         Iface_Tag : Node_Id);
      --  Initialize the tag of the secondary dispatch table of Typ associated
      --  with Iface. Tag_Comp is the component of Typ that stores Iface_Tag.
      --  Compiling under the CPP full ABI compatibility mode, if the ancestor
      --  of Typ CPP tagged type we generate code to inherit the contents of
      --  the dispatch table directly from the ancestor.

      --------------------
      -- Initialize_Tag --
      --------------------

      procedure Initialize_Tag
        (Typ       : Entity_Id;
         Iface     : Entity_Id;
         Tag_Comp  : Entity_Id;
         Iface_Tag : Node_Id)
      is
         Comp_Typ           : Entity_Id;
         Offset_To_Top_Comp : Entity_Id := Empty;

      begin
         --  Initialize the pointer to the secondary DT associated with the
         --  interface.

         if not Is_Ancestor (Iface, Typ) then
            Append_To (Stmts_List,
              Make_Assignment_Statement (Loc,
                Name =>
                  Make_Selected_Component (Loc,
                    Prefix => New_Copy_Tree (Target),
                    Selector_Name => New_Reference_To (Tag_Comp, Loc)),
                Expression =>
                  New_Reference_To (Iface_Tag, Loc)));
         end if;

         Comp_Typ := Scope (Tag_Comp);

         --  Initialize the entries of the table of interfaces. We generate a
         --  different call when the parent of the type has variable size
         --  components.

         if Comp_Typ /= Etype (Comp_Typ)
           and then Is_Variable_Size_Record (Etype (Comp_Typ))
           and then Chars (Tag_Comp) /= Name_uTag
         then
            pragma Assert (Present (DT_Offset_To_Top_Func (Tag_Comp)));

            --  Issue error if Set_Dynamic_Offset_To_Top is not available in a
            --  configurable run-time environment.

            if not RTE_Available (RE_Set_Dynamic_Offset_To_Top) then
               Error_Msg_CRT
                 ("variable size record with interface types", Typ);
               return;
            end if;

            --  Generate:
            --    Set_Dynamic_Offset_To_Top
            --      (This         => Init,
            --       Interface_T  => Iface'Tag,
            --       Offset_Value => n,
            --       Offset_Func  => Fn'Address)

            Append_To (Stmts_List,
              Make_Procedure_Call_Statement (Loc,
                Name => New_Reference_To
                          (RTE (RE_Set_Dynamic_Offset_To_Top), Loc),
                Parameter_Associations => New_List (
                  Make_Attribute_Reference (Loc,
                    Prefix => New_Copy_Tree (Target),
                    Attribute_Name => Name_Address),

                  Unchecked_Convert_To (RTE (RE_Tag),
                    New_Reference_To
                      (Node (First_Elmt (Access_Disp_Table (Iface))),
                       Loc)),

                  Unchecked_Convert_To
                    (RTE (RE_Storage_Offset),
                     Make_Attribute_Reference (Loc,
                       Prefix         =>
                         Make_Selected_Component (Loc,
                           Prefix => New_Copy_Tree (Target),
                           Selector_Name =>
                             New_Reference_To (Tag_Comp, Loc)),
                       Attribute_Name => Name_Position)),

                  Unchecked_Convert_To (RTE (RE_Offset_To_Top_Function_Ptr),
                    Make_Attribute_Reference (Loc,
                      Prefix => New_Reference_To
                                  (DT_Offset_To_Top_Func (Tag_Comp), Loc),
                      Attribute_Name => Name_Address)))));

            --  In this case the next component stores the value of the
            --  offset to the top.

            Offset_To_Top_Comp := Next_Entity (Tag_Comp);
            pragma Assert (Present (Offset_To_Top_Comp));

            Append_To (Stmts_List,
              Make_Assignment_Statement (Loc,
                Name =>
                  Make_Selected_Component (Loc,
                    Prefix => New_Copy_Tree (Target),
                    Selector_Name => New_Reference_To
                                       (Offset_To_Top_Comp, Loc)),
                Expression =>
                  Make_Attribute_Reference (Loc,
                    Prefix         =>
                      Make_Selected_Component (Loc,
                        Prefix => New_Copy_Tree (Target),
                        Selector_Name =>
                          New_Reference_To (Tag_Comp, Loc)),
                  Attribute_Name => Name_Position)));

         --  Normal case: No discriminants in the parent type

         else
            --  Don't need to set any value if this interface shares
            --  the primary dispatch table.

            if not Is_Ancestor (Iface, Typ) then
               Append_To (Stmts_List,
                 Build_Set_Static_Offset_To_Top (Loc,
                   Iface_Tag    => New_Reference_To (Iface_Tag, Loc),
                   Offset_Value =>
                     Unchecked_Convert_To (RTE (RE_Storage_Offset),
                       Make_Attribute_Reference (Loc,
                         Prefix =>
                           Make_Selected_Component (Loc,
                             Prefix        => New_Copy_Tree (Target),
                             Selector_Name =>
                               New_Reference_To (Tag_Comp, Loc)),
                         Attribute_Name => Name_Position))));
            end if;

            --  Generate:
            --    Register_Interface_Offset
            --      (This         => Init,
            --       Interface_T  => Iface'Tag,
            --       Is_Constant  => True,
            --       Offset_Value => n,
            --       Offset_Func  => null);

            if RTE_Available (RE_Register_Interface_Offset) then
               Append_To (Stmts_List,
                 Make_Procedure_Call_Statement (Loc,
                   Name => New_Reference_To
                             (RTE (RE_Register_Interface_Offset), Loc),
                   Parameter_Associations => New_List (
                     Make_Attribute_Reference (Loc,
                       Prefix         => New_Copy_Tree (Target),
                       Attribute_Name => Name_Address),

                     Unchecked_Convert_To (RTE (RE_Tag),
                       New_Reference_To
                         (Node (First_Elmt (Access_Disp_Table (Iface))), Loc)),

                     New_Occurrence_Of (Standard_True, Loc),

                     Unchecked_Convert_To
                       (RTE (RE_Storage_Offset),
                        Make_Attribute_Reference (Loc,
                          Prefix =>
                            Make_Selected_Component (Loc,
                              Prefix         => New_Copy_Tree (Target),
                              Selector_Name  =>
                                New_Reference_To (Tag_Comp, Loc)),
                         Attribute_Name => Name_Position)),

                     Make_Null (Loc))));
            end if;
         end if;
      end Initialize_Tag;

      --  Local variables

      Full_Typ         : Entity_Id;
      Ifaces_List      : Elist_Id;
      Ifaces_Comp_List : Elist_Id;
      Ifaces_Tag_List  : Elist_Id;
      Iface_Elmt       : Elmt_Id;
      Iface_Comp_Elmt  : Elmt_Id;
      Iface_Tag_Elmt   : Elmt_Id;
      Tag_Comp         : Node_Id;
      In_Variable_Pos  : Boolean;

   --  Start of processing for Init_Secondary_Tags

   begin
      --  Handle private types

      if Present (Full_View (Typ)) then
         Full_Typ := Full_View (Typ);
      else
         Full_Typ := Typ;
      end if;

      Collect_Interfaces_Info
        (Full_Typ, Ifaces_List, Ifaces_Comp_List, Ifaces_Tag_List);

      Iface_Elmt      := First_Elmt (Ifaces_List);
      Iface_Comp_Elmt := First_Elmt (Ifaces_Comp_List);
      Iface_Tag_Elmt  := First_Elmt (Ifaces_Tag_List);
      while Present (Iface_Elmt) loop
         Tag_Comp := Node (Iface_Comp_Elmt);

         --  Check if parent of record type has variable size components

         In_Variable_Pos := Scope (Tag_Comp) /= Etype (Scope (Tag_Comp))
           and then Is_Variable_Size_Record (Etype (Scope (Tag_Comp)));

         --  If we are compiling under the CPP full ABI compatibility mode and
         --  the ancestor is a CPP_Pragma tagged type then we generate code to
         --  initialize the secondary tag components from tags that reference
         --  secondary tables filled with copy of parent slots.

         if Is_CPP_Class (Root_Type (Full_Typ)) then

            --  Reject interface components located at variable offset in
            --  C++ derivations. This is currently unsupported.

            if not Fixed_Comps and then In_Variable_Pos then

               --  Locate the first dynamic component of the record. Done to
               --  improve the text of the warning.

               declare
                  Comp     : Entity_Id;
                  Comp_Typ : Entity_Id;

               begin
                  Comp := First_Entity (Typ);
                  while Present (Comp) loop
                     Comp_Typ := Etype (Comp);

                     if Ekind (Comp) /= E_Discriminant
                       and then not Is_Tag (Comp)
                     then
                        exit when
                          (Is_Record_Type (Comp_Typ)
                             and then Is_Variable_Size_Record
                                        (Base_Type (Comp_Typ)))
                         or else
                           (Is_Array_Type (Comp_Typ)
                              and then Is_Variable_Size_Array (Comp_Typ));
                     end if;

                     Next_Entity (Comp);
                  end loop;

                  pragma Assert (Present (Comp));
                  Error_Msg_Node_2 := Comp;
                  Error_Msg_NE
                    ("parent type & with dynamic component & cannot be parent"
                       & " of 'C'P'P derivation if new interfaces are present",
                     Typ, Scope (Original_Record_Component (Comp)));

                  Error_Msg_Sloc :=
                    Sloc (Scope (Original_Record_Component (Comp)));
                  Error_Msg_NE
                    ("type derived from 'C'P'P type & defined #",
                     Typ, Scope (Original_Record_Component (Comp)));

                  --  Avoid duplicated warnings

                  exit;
               end;

            --  Initialize secondary tags

            else
               Append_To (Stmts_List,
                 Make_Assignment_Statement (Loc,
                   Name =>
                     Make_Selected_Component (Loc,
                       Prefix => New_Copy_Tree (Target),
                       Selector_Name =>
                         New_Reference_To (Node (Iface_Comp_Elmt), Loc)),
                   Expression =>
                     New_Reference_To (Node (Iface_Tag_Elmt), Loc)));
            end if;

         --  Otherwise generate code to initialize the tag

         else
            if (In_Variable_Pos and then Variable_Comps)
              or else (not In_Variable_Pos and then Fixed_Comps)
            then
               Initialize_Tag (Full_Typ,
                 Iface     => Node (Iface_Elmt),
                 Tag_Comp  => Tag_Comp,
                 Iface_Tag => Node (Iface_Tag_Elmt));
            end if;
         end if;

         Next_Elmt (Iface_Elmt);
         Next_Elmt (Iface_Comp_Elmt);
         Next_Elmt (Iface_Tag_Elmt);
      end loop;
   end Init_Secondary_Tags;

   ----------------------------
   -- Is_Variable_Size_Array --
   ----------------------------

   function Is_Variable_Size_Array (E : Entity_Id) return Boolean is

      function Is_Constant_Bound (Exp : Node_Id) return Boolean;
      --  To simplify handling of array components. Determines whether the
      --  given bound is constant (a constant or enumeration literal, or an
      --  integer literal) as opposed to per-object, through an expression
      --  or a discriminant.

      -----------------------
      -- Is_Constant_Bound --
      -----------------------

      function Is_Constant_Bound (Exp : Node_Id) return Boolean is
      begin
         if Nkind (Exp) = N_Integer_Literal then
            return True;
         else
            return
              Is_Entity_Name (Exp)
                and then Present (Entity (Exp))
                and then
                 (Ekind (Entity (Exp)) = E_Constant
                   or else Ekind (Entity (Exp)) = E_Enumeration_Literal);
         end if;
      end Is_Constant_Bound;

      --  Local variables

      Idx : Node_Id;

   --  Start of processing for Is_Variable_Sized_Array

   begin
      pragma Assert (Is_Array_Type (E));

      --  Check if some index is initialized with a non-constant value

      Idx := First_Index (E);
      while Present (Idx) loop
         if Nkind (Idx) = N_Range then
            if not Is_Constant_Bound (Low_Bound (Idx))
              or else not Is_Constant_Bound (High_Bound (Idx))
            then
               return True;
            end if;
         end if;

         Idx := Next_Index (Idx);
      end loop;

      return False;
   end Is_Variable_Size_Array;

   -----------------------------
   -- Is_Variable_Size_Record --
   -----------------------------

   function Is_Variable_Size_Record (E : Entity_Id) return Boolean is
      Comp     : Entity_Id;
      Comp_Typ : Entity_Id;

   begin
      pragma Assert (Is_Record_Type (E));

      Comp := First_Entity (E);
      while Present (Comp) loop
         Comp_Typ := Etype (Comp);

         --  Recursive call if the record type has discriminants

         if Is_Record_Type (Comp_Typ)
           and then Has_Discriminants (Comp_Typ)
           and then Is_Variable_Size_Record (Comp_Typ)
         then
            return True;

         elsif Is_Array_Type (Comp_Typ)
           and then Is_Variable_Size_Array (Comp_Typ)
         then
            return True;
         end if;

         Next_Entity (Comp);
      end loop;

      return False;
   end Is_Variable_Size_Record;

   ----------------------------------------
   -- Make_Controlling_Function_Wrappers --
   ----------------------------------------

   procedure Make_Controlling_Function_Wrappers
     (Tag_Typ   : Entity_Id;
      Decl_List : out List_Id;
      Body_List : out List_Id)
   is
      Loc         : constant Source_Ptr := Sloc (Tag_Typ);
      Prim_Elmt   : Elmt_Id;
      Subp        : Entity_Id;
      Actual_List : List_Id;
      Formal_List : List_Id;
      Formal      : Entity_Id;
      Par_Formal  : Entity_Id;
      Formal_Node : Node_Id;
      Func_Body   : Node_Id;
      Func_Decl   : Node_Id;
      Func_Spec   : Node_Id;
      Return_Stmt : Node_Id;

   begin
      Decl_List := New_List;
      Body_List := New_List;

      Prim_Elmt := First_Elmt (Primitive_Operations (Tag_Typ));

      while Present (Prim_Elmt) loop
         Subp := Node (Prim_Elmt);

         --  If a primitive function with a controlling result of the type has
         --  not been overridden by the user, then we must create a wrapper
         --  function here that effectively overrides it and invokes the
         --  (non-abstract) parent function. This can only occur for a null
         --  extension. Note that functions with anonymous controlling access
         --  results don't qualify and must be overridden. We also exclude
         --  Input attributes, since each type will have its own version of
         --  Input constructed by the expander. The test for Comes_From_Source
         --  is needed to distinguish inherited operations from renamings
         --  (which also have Alias set).

         --  The function may be abstract, or require_Overriding may be set
         --  for it, because tests for null extensions may already have reset
         --  the Is_Abstract_Subprogram_Flag. If Requires_Overriding is not
         --  set, functions that need wrappers are recognized by having an
         --  alias that returns the parent type.

         if Comes_From_Source (Subp)
           or else No (Alias (Subp))
           or else Ekind (Subp) /= E_Function
           or else not Has_Controlling_Result (Subp)
           or else Is_Access_Type (Etype (Subp))
           or else Is_Abstract_Subprogram (Alias (Subp))
           or else Is_TSS (Subp, TSS_Stream_Input)
         then
            goto Next_Prim;

         elsif Is_Abstract_Subprogram (Subp)
           or else Requires_Overriding (Subp)
           or else
             (Is_Null_Extension (Etype (Subp))
               and then Etype (Alias (Subp)) /= Etype (Subp))
         then
            Formal_List := No_List;
            Formal := First_Formal (Subp);

            if Present (Formal) then
               Formal_List := New_List;

               while Present (Formal) loop
                  Append
                    (Make_Parameter_Specification
                       (Loc,
                        Defining_Identifier =>
                          Make_Defining_Identifier (Sloc (Formal),
                            Chars => Chars (Formal)),
                        In_Present  => In_Present (Parent (Formal)),
                        Out_Present => Out_Present (Parent (Formal)),
                        Null_Exclusion_Present =>
                          Null_Exclusion_Present (Parent (Formal)),
                        Parameter_Type =>
                          New_Reference_To (Etype (Formal), Loc),
                        Expression =>
                          New_Copy_Tree (Expression (Parent (Formal)))),
                     Formal_List);

                  Next_Formal (Formal);
               end loop;
            end if;

            Func_Spec :=
              Make_Function_Specification (Loc,
                Defining_Unit_Name       =>
                  Make_Defining_Identifier (Loc,
                    Chars => Chars (Subp)),
                Parameter_Specifications => Formal_List,
                Result_Definition        =>
                  New_Reference_To (Etype (Subp), Loc));

            Func_Decl := Make_Subprogram_Declaration (Loc, Func_Spec);
            Append_To (Decl_List, Func_Decl);

            --  Build a wrapper body that calls the parent function. The body
            --  contains a single return statement that returns an extension
            --  aggregate whose ancestor part is a call to the parent function,
            --  passing the formals as actuals (with any controlling arguments
            --  converted to the types of the corresponding formals of the
            --  parent function, which might be anonymous access types), and
            --  having a null extension.

            Formal      := First_Formal (Subp);
            Par_Formal  := First_Formal (Alias (Subp));
            Formal_Node := First (Formal_List);

            if Present (Formal) then
               Actual_List := New_List;
            else
               Actual_List := No_List;
            end if;

            while Present (Formal) loop
               if Is_Controlling_Formal (Formal) then
                  Append_To (Actual_List,
                    Make_Type_Conversion (Loc,
                      Subtype_Mark =>
                        New_Occurrence_Of (Etype (Par_Formal), Loc),
                      Expression   =>
                        New_Reference_To
                          (Defining_Identifier (Formal_Node), Loc)));
               else
                  Append_To
                    (Actual_List,
                     New_Reference_To
                       (Defining_Identifier (Formal_Node), Loc));
               end if;

               Next_Formal (Formal);
               Next_Formal (Par_Formal);
               Next (Formal_Node);
            end loop;

            Return_Stmt :=
              Make_Simple_Return_Statement (Loc,
                Expression =>
                  Make_Extension_Aggregate (Loc,
                    Ancestor_Part =>
                      Make_Function_Call (Loc,
                        Name => New_Reference_To (Alias (Subp), Loc),
                        Parameter_Associations => Actual_List),
                    Null_Record_Present => True));

            Func_Body :=
              Make_Subprogram_Body (Loc,
                Specification => New_Copy_Tree (Func_Spec),
                Declarations => Empty_List,
                Handled_Statement_Sequence =>
                  Make_Handled_Sequence_Of_Statements (Loc,
                    Statements => New_List (Return_Stmt)));

            Set_Defining_Unit_Name
              (Specification (Func_Body),
                Make_Defining_Identifier (Loc, Chars (Subp)));

            Append_To (Body_List, Func_Body);

            --  Replace the inherited function with the wrapper function
            --  in the primitive operations list.

            Override_Dispatching_Operation
              (Tag_Typ, Subp, New_Op => Defining_Unit_Name (Func_Spec));
         end if;

      <<Next_Prim>>
         Next_Elmt (Prim_Elmt);
      end loop;
   end Make_Controlling_Function_Wrappers;

   -------------------
   --  Make_Eq_Body --
   -------------------

   function Make_Eq_Body
     (Typ     : Entity_Id;
      Eq_Name : Name_Id) return Node_Id
   is
      Loc          : constant Source_Ptr := Sloc (Parent (Typ));
      Decl         : Node_Id;
      Def          : constant Node_Id := Parent (Typ);
      Stmts        : constant List_Id := New_List;
      Variant_Case : Boolean := Has_Discriminants (Typ);
      Comps        : Node_Id := Empty;
      Typ_Def      : Node_Id := Type_Definition (Def);

   begin
      Decl :=
        Predef_Spec_Or_Body (Loc,
          Tag_Typ => Typ,
          Name    => Eq_Name,
          Profile => New_List (
            Make_Parameter_Specification (Loc,
              Defining_Identifier =>
                Make_Defining_Identifier (Loc, Name_X),
              Parameter_Type      => New_Reference_To (Typ, Loc)),

            Make_Parameter_Specification (Loc,
              Defining_Identifier =>
                Make_Defining_Identifier (Loc, Name_Y),
              Parameter_Type      => New_Reference_To (Typ, Loc))),

          Ret_Type => Standard_Boolean,
          For_Body => True);

      if Variant_Case then
         if Nkind (Typ_Def) = N_Derived_Type_Definition then
            Typ_Def := Record_Extension_Part (Typ_Def);
         end if;

         if Present (Typ_Def) then
            Comps := Component_List (Typ_Def);
         end if;

         Variant_Case :=
           Present (Comps) and then Present (Variant_Part (Comps));
      end if;

      if Variant_Case then
         Append_To (Stmts,
           Make_Eq_If (Typ, Discriminant_Specifications (Def)));
         Append_List_To (Stmts, Make_Eq_Case (Typ, Comps));
         Append_To (Stmts,
           Make_Simple_Return_Statement (Loc,
             Expression => New_Reference_To (Standard_True, Loc)));

      else
         Append_To (Stmts,
           Make_Simple_Return_Statement (Loc,
             Expression =>
               Expand_Record_Equality
                 (Typ,
                  Typ    => Typ,
                  Lhs    => Make_Identifier (Loc, Name_X),
                  Rhs    => Make_Identifier (Loc, Name_Y),
                  Bodies => Declarations (Decl))));
      end if;

      Set_Handled_Statement_Sequence
        (Decl, Make_Handled_Sequence_Of_Statements (Loc, Stmts));
      return Decl;
   end Make_Eq_Body;

   ------------------
   -- Make_Eq_Case --
   ------------------

   --  <Make_Eq_If shared components>
   --  case X.D1 is
   --     when V1 => <Make_Eq_Case> on subcomponents
   --     ...
   --     when Vn => <Make_Eq_Case> on subcomponents
   --  end case;

   function Make_Eq_Case
     (E     : Entity_Id;
      CL    : Node_Id;
      Discr : Entity_Id := Empty) return List_Id
   is
      Loc      : constant Source_Ptr := Sloc (E);
      Result   : constant List_Id    := New_List;
      Variant  : Node_Id;
      Alt_List : List_Id;

   begin
      Append_To (Result, Make_Eq_If (E, Component_Items (CL)));

      if No (Variant_Part (CL)) then
         return Result;
      end if;

      Variant := First_Non_Pragma (Variants (Variant_Part (CL)));

      if No (Variant) then
         return Result;
      end if;

      Alt_List := New_List;

      while Present (Variant) loop
         Append_To (Alt_List,
           Make_Case_Statement_Alternative (Loc,
             Discrete_Choices => New_Copy_List (Discrete_Choices (Variant)),
             Statements => Make_Eq_Case (E, Component_List (Variant))));

         Next_Non_Pragma (Variant);
      end loop;

      --  If we have an Unchecked_Union, use one of the parameters that
      --  captures the discriminants.

      if Is_Unchecked_Union (E) then
         Append_To (Result,
           Make_Case_Statement (Loc,
             Expression => New_Reference_To (Discr, Loc),
             Alternatives => Alt_List));

      else
         Append_To (Result,
           Make_Case_Statement (Loc,
             Expression =>
               Make_Selected_Component (Loc,
                 Prefix        => Make_Identifier (Loc, Name_X),
                 Selector_Name => New_Copy (Name (Variant_Part (CL)))),
             Alternatives => Alt_List));
      end if;

      return Result;
   end Make_Eq_Case;

   ----------------
   -- Make_Eq_If --
   ----------------

   --  Generates:

   --    if
   --      X.C1 /= Y.C1
   --        or else
   --      X.C2 /= Y.C2
   --        ...
   --    then
   --       return False;
   --    end if;

   --  or a null statement if the list L is empty

   function Make_Eq_If
     (E : Entity_Id;
      L : List_Id) return Node_Id
   is
      Loc        : constant Source_Ptr := Sloc (E);
      C          : Node_Id;
      Field_Name : Name_Id;
      Cond       : Node_Id;

   begin
      if No (L) then
         return Make_Null_Statement (Loc);

      else
         Cond := Empty;

         C := First_Non_Pragma (L);
         while Present (C) loop
            Field_Name := Chars (Defining_Identifier (C));

            --  The tags must not be compared: they are not part of the value.
            --  Ditto for the controller component, if present.

            --  Note also that in the following, we use Make_Identifier for
            --  the component names. Use of New_Reference_To to identify the
            --  components would be incorrect because the wrong entities for
            --  discriminants could be picked up in the private type case.

            if Field_Name /= Name_uTag
                 and then
               Field_Name /= Name_uController
            then
               Evolve_Or_Else (Cond,
                 Make_Op_Ne (Loc,
                   Left_Opnd =>
                     Make_Selected_Component (Loc,
                       Prefix        => Make_Identifier (Loc, Name_X),
                       Selector_Name => Make_Identifier (Loc, Field_Name)),

                   Right_Opnd =>
                     Make_Selected_Component (Loc,
                       Prefix        => Make_Identifier (Loc, Name_Y),
                       Selector_Name => Make_Identifier (Loc, Field_Name))));
            end if;

            Next_Non_Pragma (C);
         end loop;

         if No (Cond) then
            return Make_Null_Statement (Loc);

         else
            return
              Make_Implicit_If_Statement (E,
                Condition => Cond,
                Then_Statements => New_List (
                  Make_Simple_Return_Statement (Loc,
                    Expression => New_Occurrence_Of (Standard_False, Loc))));
         end if;
      end if;
   end Make_Eq_If;

   -------------------------------
   -- Make_Null_Procedure_Specs --
   -------------------------------

   function Make_Null_Procedure_Specs (Tag_Typ : Entity_Id) return List_Id is
      Decl_List      : constant List_Id    := New_List;
      Loc            : constant Source_Ptr := Sloc (Tag_Typ);
      Formal         : Entity_Id;
      Formal_List    : List_Id;
      New_Param_Spec : Node_Id;
      Parent_Subp    : Entity_Id;
      Prim_Elmt      : Elmt_Id;
      Subp           : Entity_Id;

   begin
      Prim_Elmt := First_Elmt (Primitive_Operations (Tag_Typ));
      while Present (Prim_Elmt) loop
         Subp := Node (Prim_Elmt);

         --  If a null procedure inherited from an interface has not been
         --  overridden, then we build a null procedure declaration to
         --  override the inherited procedure.

         Parent_Subp := Alias (Subp);

         if Present (Parent_Subp)
           and then Is_Null_Interface_Primitive (Parent_Subp)
         then
            Formal_List := No_List;
            Formal := First_Formal (Subp);

            if Present (Formal) then
               Formal_List := New_List;

               while Present (Formal) loop

                  --  Copy the parameter spec including default expressions

                  New_Param_Spec :=
                    New_Copy_Tree (Parent (Formal), New_Sloc => Loc);

                  --  Generate a new defining identifier for the new formal.
                  --  required because New_Copy_Tree does not duplicate
                  --  semantic fields (except itypes).

                  Set_Defining_Identifier (New_Param_Spec,
                    Make_Defining_Identifier (Sloc (Formal),
                      Chars => Chars (Formal)));

                  --  For controlling arguments we must change their
                  --  parameter type to reference the tagged type (instead
                  --  of the interface type)

                  if Is_Controlling_Formal (Formal) then
                     if Nkind (Parameter_Type (Parent (Formal)))
                       = N_Identifier
                     then
                        Set_Parameter_Type (New_Param_Spec,
                          New_Occurrence_Of (Tag_Typ, Loc));

                     else pragma Assert
                            (Nkind (Parameter_Type (Parent (Formal)))
                               = N_Access_Definition);
                        Set_Subtype_Mark (Parameter_Type (New_Param_Spec),
                          New_Occurrence_Of (Tag_Typ, Loc));
                     end if;
                  end if;

                  Append (New_Param_Spec, Formal_List);

                  Next_Formal (Formal);
               end loop;
            end if;

            Append_To (Decl_List,
              Make_Subprogram_Declaration (Loc,
                Make_Procedure_Specification (Loc,
                  Defining_Unit_Name =>
                    Make_Defining_Identifier (Loc, Chars (Subp)),
                  Parameter_Specifications => Formal_List,
                  Null_Present => True)));
         end if;

         Next_Elmt (Prim_Elmt);
      end loop;

      return Decl_List;
   end Make_Null_Procedure_Specs;

   -------------------------------------
   -- Make_Predefined_Primitive_Specs --
   -------------------------------------

   procedure Make_Predefined_Primitive_Specs
     (Tag_Typ     : Entity_Id;
      Predef_List : out List_Id;
      Renamed_Eq  : out Entity_Id)
   is
      Loc       : constant Source_Ptr := Sloc (Tag_Typ);
      Res       : constant List_Id    := New_List;
      Prim      : Elmt_Id;
      Eq_Needed : Boolean;
      Eq_Spec   : Node_Id;
      Eq_Name   : Name_Id := Name_Op_Eq;

      function Is_Predefined_Eq_Renaming (Prim : Node_Id) return Boolean;
      --  Returns true if Prim is a renaming of an unresolved predefined
      --  equality operation.

      -------------------------------
      -- Is_Predefined_Eq_Renaming --
      -------------------------------

      function Is_Predefined_Eq_Renaming (Prim : Node_Id) return Boolean is
      begin
         return Chars (Prim) /= Name_Op_Eq
           and then Present (Alias (Prim))
           and then Comes_From_Source (Prim)
           and then Is_Intrinsic_Subprogram (Alias (Prim))
           and then Chars (Alias (Prim)) = Name_Op_Eq;
      end Is_Predefined_Eq_Renaming;

   --  Start of processing for Make_Predefined_Primitive_Specs

   begin
      Renamed_Eq := Empty;

      --  Spec of _Size

      Append_To (Res, Predef_Spec_Or_Body (Loc,
        Tag_Typ => Tag_Typ,
        Name    => Name_uSize,
        Profile => New_List (
          Make_Parameter_Specification (Loc,
            Defining_Identifier => Make_Defining_Identifier (Loc, Name_X),
            Parameter_Type      => New_Reference_To (Tag_Typ, Loc))),

        Ret_Type => Standard_Long_Long_Integer));

      --  Spec of _Alignment

      Append_To (Res, Predef_Spec_Or_Body (Loc,
        Tag_Typ => Tag_Typ,
        Name    => Name_uAlignment,
        Profile => New_List (
          Make_Parameter_Specification (Loc,
            Defining_Identifier => Make_Defining_Identifier (Loc, Name_X),
            Parameter_Type      => New_Reference_To (Tag_Typ, Loc))),

        Ret_Type => Standard_Integer));

      --  Specs for dispatching stream attributes

      declare
         Stream_Op_TSS_Names :
           constant array (Integer range <>) of TSS_Name_Type :=
             (TSS_Stream_Read,
              TSS_Stream_Write,
              TSS_Stream_Input,
              TSS_Stream_Output);

      begin
         for Op in Stream_Op_TSS_Names'Range loop
            if Stream_Operation_OK (Tag_Typ, Stream_Op_TSS_Names (Op)) then
               Append_To (Res,
                 Predef_Stream_Attr_Spec (Loc, Tag_Typ,
                  Stream_Op_TSS_Names (Op)));
            end if;
         end loop;
      end;

      --  Spec of "=" is expanded if the type is not limited and if a
      --  user defined "=" was not already declared for the non-full
      --  view of a private extension

      if not Is_Limited_Type (Tag_Typ) then
         Eq_Needed := True;
         Prim := First_Elmt (Primitive_Operations (Tag_Typ));
         while Present (Prim) loop

            --  If a primitive is encountered that renames the predefined
            --  equality operator before reaching any explicit equality
            --  primitive, then we still need to create a predefined equality
            --  function, because calls to it can occur via the renaming. A new
            --  name is created for the equality to avoid conflicting with any
            --  user-defined equality. (Note that this doesn't account for
            --  renamings of equality nested within subpackages???)

            if Is_Predefined_Eq_Renaming (Node (Prim)) then
               Eq_Name := New_External_Name (Chars (Node (Prim)), 'E');

            --  User-defined equality

            elsif Chars (Node (Prim)) = Name_Op_Eq
              and then Etype (First_Formal (Node (Prim))) =
                         Etype (Next_Formal (First_Formal (Node (Prim))))
              and then Base_Type (Etype (Node (Prim))) = Standard_Boolean
            then
               if No (Alias (Node (Prim)))
                 or else Nkind (Unit_Declaration_Node (Node (Prim))) =
                           N_Subprogram_Renaming_Declaration
               then
                  Eq_Needed := False;
                  exit;

               --  If the parent is not an interface type and has an abstract
               --  equality function, the inherited equality is abstract as
               --  well, and no body can be created for it.

               elsif not Is_Interface (Etype (Tag_Typ))
                 and then Present (Alias (Node (Prim)))
                 and then Is_Abstract_Subprogram (Alias (Node (Prim)))
               then
                  Eq_Needed := False;
                  exit;

               --  If the type has an equality function corresponding with
               --  a primitive defined in an interface type, the inherited
               --  equality is abstract as well, and no body can be created
               --  for it.

               elsif Present (Alias (Node (Prim)))
                 and then Comes_From_Source (Ultimate_Alias (Node (Prim)))
                 and then
                   Is_Interface
                     (Find_Dispatching_Type (Ultimate_Alias (Node (Prim))))
               then
                  Eq_Needed := False;
                  exit;
               end if;
            end if;

            Next_Elmt (Prim);
         end loop;

         --  If a renaming of predefined equality was found but there was no
         --  user-defined equality (so Eq_Needed is still true), then set the
         --  name back to Name_Op_Eq. But in the case where a user-defined
         --  equality was located after such a renaming, then the predefined
         --  equality function is still needed, so Eq_Needed must be set back
         --  to True.

         if Eq_Name /= Name_Op_Eq then
            if Eq_Needed then
               Eq_Name := Name_Op_Eq;
            else
               Eq_Needed := True;
            end if;
         end if;

         if Eq_Needed then
            Eq_Spec := Predef_Spec_Or_Body (Loc,
              Tag_Typ => Tag_Typ,
              Name    => Eq_Name,
              Profile => New_List (
                Make_Parameter_Specification (Loc,
                  Defining_Identifier =>
                    Make_Defining_Identifier (Loc, Name_X),
                    Parameter_Type      => New_Reference_To (Tag_Typ, Loc)),
                Make_Parameter_Specification (Loc,
                  Defining_Identifier =>
                    Make_Defining_Identifier (Loc, Name_Y),
                    Parameter_Type      => New_Reference_To (Tag_Typ, Loc))),
                Ret_Type => Standard_Boolean);
            Append_To (Res, Eq_Spec);

            if Eq_Name /= Name_Op_Eq then
               Renamed_Eq := Defining_Unit_Name (Specification (Eq_Spec));

               Prim := First_Elmt (Primitive_Operations (Tag_Typ));
               while Present (Prim) loop

                  --  Any renamings of equality that appeared before an
                  --  overriding equality must be updated to refer to the
                  --  entity for the predefined equality, otherwise calls via
                  --  the renaming would get incorrectly resolved to call the
                  --  user-defined equality function.

                  if Is_Predefined_Eq_Renaming (Node (Prim)) then
                     Set_Alias (Node (Prim), Renamed_Eq);

                  --  Exit upon encountering a user-defined equality

                  elsif Chars (Node (Prim)) = Name_Op_Eq
                    and then No (Alias (Node (Prim)))
                  then
                     exit;
                  end if;

                  Next_Elmt (Prim);
               end loop;
            end if;
         end if;

         --  Spec for dispatching assignment

         Append_To (Res, Predef_Spec_Or_Body (Loc,
           Tag_Typ => Tag_Typ,
           Name    => Name_uAssign,
           Profile => New_List (
             Make_Parameter_Specification (Loc,
               Defining_Identifier => Make_Defining_Identifier (Loc, Name_X),
               Out_Present         => True,
               Parameter_Type      => New_Reference_To (Tag_Typ, Loc)),

             Make_Parameter_Specification (Loc,
               Defining_Identifier => Make_Defining_Identifier (Loc, Name_Y),
               Parameter_Type      => New_Reference_To (Tag_Typ, Loc)))));
      end if;

      --  Ada 2005: Generate declarations for the following primitive
      --  operations for limited interfaces and synchronized types that
      --  implement a limited interface.

      --    Disp_Asynchronous_Select
      --    Disp_Conditional_Select
      --    Disp_Get_Prim_Op_Kind
      --    Disp_Get_Task_Id
      --    Disp_Requeue
      --    Disp_Timed_Select

      --  These operations cannot be implemented on VM targets, so we simply
      --  disable their generation in this case. Disable the generation of
      --  these bodies if No_Dispatching_Calls, Ravenscar or ZFP is active.

      if Ada_Version >= Ada_2005
        and then Tagged_Type_Expansion
        and then not Restriction_Active (No_Dispatching_Calls)
        and then not Restriction_Active (No_Select_Statements)
        and then RTE_Available (RE_Select_Specific_Data)
      then
         --  These primitives are defined abstract in interface types

         if Is_Interface (Tag_Typ)
           and then Is_Limited_Record (Tag_Typ)
         then
            Append_To (Res,
              Make_Abstract_Subprogram_Declaration (Loc,
                Specification =>
                  Make_Disp_Asynchronous_Select_Spec (Tag_Typ)));

            Append_To (Res,
              Make_Abstract_Subprogram_Declaration (Loc,
                Specification =>
                  Make_Disp_Conditional_Select_Spec (Tag_Typ)));

            Append_To (Res,
              Make_Abstract_Subprogram_Declaration (Loc,
                Specification =>
                  Make_Disp_Get_Prim_Op_Kind_Spec (Tag_Typ)));

            Append_To (Res,
              Make_Abstract_Subprogram_Declaration (Loc,
                Specification =>
                  Make_Disp_Get_Task_Id_Spec (Tag_Typ)));

            Append_To (Res,
              Make_Abstract_Subprogram_Declaration (Loc,
                Specification =>
                  Make_Disp_Requeue_Spec (Tag_Typ)));

            Append_To (Res,
              Make_Abstract_Subprogram_Declaration (Loc,
                Specification =>
                  Make_Disp_Timed_Select_Spec (Tag_Typ)));

         --  If the ancestor is an interface type we declare non-abstract
         --  primitives to override the abstract primitives of the interface
         --  type.

         elsif (not Is_Interface (Tag_Typ)
                  and then Is_Interface (Etype (Tag_Typ))
                  and then Is_Limited_Record (Etype (Tag_Typ)))
             or else
               (Is_Concurrent_Record_Type (Tag_Typ)
                  and then Has_Interfaces (Tag_Typ))
         then
            Append_To (Res,
              Make_Subprogram_Declaration (Loc,
                Specification =>
                  Make_Disp_Asynchronous_Select_Spec (Tag_Typ)));

            Append_To (Res,
              Make_Subprogram_Declaration (Loc,
                Specification =>
                  Make_Disp_Conditional_Select_Spec (Tag_Typ)));

            Append_To (Res,
              Make_Subprogram_Declaration (Loc,
                Specification =>
                  Make_Disp_Get_Prim_Op_Kind_Spec (Tag_Typ)));

            Append_To (Res,
              Make_Subprogram_Declaration (Loc,
                Specification =>
                  Make_Disp_Get_Task_Id_Spec (Tag_Typ)));

            Append_To (Res,
              Make_Subprogram_Declaration (Loc,
                Specification =>
                  Make_Disp_Requeue_Spec (Tag_Typ)));

            Append_To (Res,
              Make_Subprogram_Declaration (Loc,
                Specification =>
                  Make_Disp_Timed_Select_Spec (Tag_Typ)));
         end if;
      end if;

      --  Specs for finalization actions that may be required in case a future
      --  extension contain a controlled element. We generate those only for
      --  root tagged types where they will get dummy bodies or when the type
      --  has controlled components and their body must be generated. It is
      --  also impossible to provide those for tagged types defined within
      --  s-finimp since it would involve circularity problems

      if In_Finalization_Root (Tag_Typ) then
         null;

      --  We also skip these if finalization is not available

      elsif Restriction_Active (No_Finalization) then
         null;

      --  Skip these for CIL Value types, where finalization is not available

      elsif Is_Value_Type (Tag_Typ) then
         null;

      elsif Etype (Tag_Typ) = Tag_Typ
        or else Needs_Finalization (Tag_Typ)

         --  Ada 2005 (AI-251): We must also generate these subprograms if
         --  the immediate ancestor is an interface to ensure the correct
         --  initialization of its dispatch table.

        or else (not Is_Interface (Tag_Typ)
                   and then Is_Interface (Etype (Tag_Typ)))

         --  Ada 205 (AI-251): We must also generate these subprograms if
         --  the parent of an nonlimited interface is a limited interface

        or else (Is_Interface (Tag_Typ)
                  and then not Is_Limited_Interface (Tag_Typ)
                  and then Is_Limited_Interface (Etype (Tag_Typ)))
      then
         if not Is_Limited_Type (Tag_Typ) then
            Append_To (Res,
              Predef_Deep_Spec (Loc, Tag_Typ, TSS_Deep_Adjust));
         end if;

         Append_To (Res, Predef_Deep_Spec (Loc, Tag_Typ, TSS_Deep_Finalize));
      end if;

      Predef_List := Res;
   end Make_Predefined_Primitive_Specs;

   ---------------------------------
   -- Needs_Simple_Initialization --
   ---------------------------------

   function Needs_Simple_Initialization
     (T           : Entity_Id;
      Consider_IS : Boolean := True) return Boolean
   is
      Consider_IS_NS : constant Boolean :=
                         Normalize_Scalars
                           or (Initialize_Scalars and Consider_IS);

   begin
      --  Check for private type, in which case test applies to the underlying
      --  type of the private type.

      if Is_Private_Type (T) then
         declare
            RT : constant Entity_Id := Underlying_Type (T);

         begin
            if Present (RT) then
               return Needs_Simple_Initialization (RT);
            else
               return False;
            end if;
         end;

      --  Cases needing simple initialization are access types, and, if pragma
      --  Normalize_Scalars or Initialize_Scalars is in effect, then all scalar
      --  types.

      elsif Is_Access_Type (T)
        or else (Consider_IS_NS and then (Is_Scalar_Type (T)))
      then
         return True;

      --  If Initialize/Normalize_Scalars is in effect, string objects also
      --  need initialization, unless they are created in the course of
      --  expanding an aggregate (since in the latter case they will be
      --  filled with appropriate initializing values before they are used).

      elsif Consider_IS_NS
        and then
          (Root_Type (T) = Standard_String
             or else Root_Type (T) = Standard_Wide_String
             or else Root_Type (T) = Standard_Wide_Wide_String)
        and then
          (not Is_Itype (T)
            or else Nkind (Associated_Node_For_Itype (T)) /= N_Aggregate)
      then
         return True;

      else
         return False;
      end if;
   end Needs_Simple_Initialization;

   ----------------------
   -- Predef_Deep_Spec --
   ----------------------

   function Predef_Deep_Spec
     (Loc      : Source_Ptr;
      Tag_Typ  : Entity_Id;
      Name     : TSS_Name_Type;
      For_Body : Boolean := False) return Node_Id
   is
      Prof   : List_Id;
      Type_B : Entity_Id;

   begin
      if Name = TSS_Deep_Finalize then
         Prof := New_List;
         Type_B := Standard_Boolean;

      else
         Prof := New_List (
           Make_Parameter_Specification (Loc,
             Defining_Identifier => Make_Defining_Identifier (Loc, Name_L),
             In_Present          => True,
             Out_Present         => True,
             Parameter_Type      =>
               New_Reference_To (RTE (RE_Finalizable_Ptr), Loc)));
         Type_B := Standard_Short_Short_Integer;
      end if;

      Append_To (Prof,
           Make_Parameter_Specification (Loc,
             Defining_Identifier => Make_Defining_Identifier (Loc, Name_V),
             In_Present          => True,
             Out_Present         => True,
             Parameter_Type      => New_Reference_To (Tag_Typ, Loc)));

      Append_To (Prof,
           Make_Parameter_Specification (Loc,
             Defining_Identifier => Make_Defining_Identifier (Loc, Name_B),
             Parameter_Type      => New_Reference_To (Type_B, Loc)));

      return Predef_Spec_Or_Body (Loc,
        Name     => Make_TSS_Name (Tag_Typ, Name),
        Tag_Typ  => Tag_Typ,
        Profile  => Prof,
        For_Body => For_Body);

   exception
      when RE_Not_Available =>
         return Empty;
   end Predef_Deep_Spec;

   -------------------------
   -- Predef_Spec_Or_Body --
   -------------------------

   function Predef_Spec_Or_Body
     (Loc      : Source_Ptr;
      Tag_Typ  : Entity_Id;
      Name     : Name_Id;
      Profile  : List_Id;
      Ret_Type : Entity_Id := Empty;
      For_Body : Boolean := False) return Node_Id
   is
      Id   : constant Entity_Id := Make_Defining_Identifier (Loc, Name);
      Spec : Node_Id;

   begin
      Set_Is_Public (Id, Is_Public (Tag_Typ));

      --  The internal flag is set to mark these declarations because they have
      --  specific properties. First, they are primitives even if they are not
      --  defined in the type scope (the freezing point is not necessarily in
      --  the same scope). Second, the predefined equality can be overridden by
      --  a user-defined equality, no body will be generated in this case.

      Set_Is_Internal (Id);

      if not Debug_Generated_Code then
         Set_Debug_Info_Off (Id);
      end if;

      if No (Ret_Type) then
         Spec :=
           Make_Procedure_Specification (Loc,
             Defining_Unit_Name       => Id,
             Parameter_Specifications => Profile);
      else
         Spec :=
           Make_Function_Specification (Loc,
             Defining_Unit_Name       => Id,
             Parameter_Specifications => Profile,
             Result_Definition        =>
               New_Reference_To (Ret_Type, Loc));
      end if;

      if Is_Interface (Tag_Typ) then
         return Make_Abstract_Subprogram_Declaration (Loc, Spec);

      --  If body case, return empty subprogram body. Note that this is ill-
      --  formed, because there is not even a null statement, and certainly not
      --  a return in the function case. The caller is expected to do surgery
      --  on the body to add the appropriate stuff.

      elsif For_Body then
         return Make_Subprogram_Body (Loc, Spec, Empty_List, Empty);

      --  For the case of an Input attribute predefined for an abstract type,
      --  generate an abstract specification. This will never be called, but we
      --  need the slot allocated in the dispatching table so that attributes
      --  typ'Class'Input and typ'Class'Output will work properly.

      elsif Is_TSS (Name, TSS_Stream_Input)
        and then Is_Abstract_Type (Tag_Typ)
      then
         return Make_Abstract_Subprogram_Declaration (Loc, Spec);

      --  Normal spec case, where we return a subprogram declaration

      else
         return Make_Subprogram_Declaration (Loc, Spec);
      end if;
   end Predef_Spec_Or_Body;

   -----------------------------
   -- Predef_Stream_Attr_Spec --
   -----------------------------

   function Predef_Stream_Attr_Spec
     (Loc      : Source_Ptr;
      Tag_Typ  : Entity_Id;
      Name     : TSS_Name_Type;
      For_Body : Boolean := False) return Node_Id
   is
      Ret_Type : Entity_Id;

   begin
      if Name = TSS_Stream_Input then
         Ret_Type := Tag_Typ;
      else
         Ret_Type := Empty;
      end if;

      return Predef_Spec_Or_Body (Loc,
        Name     => Make_TSS_Name (Tag_Typ, Name),
        Tag_Typ  => Tag_Typ,
        Profile  => Build_Stream_Attr_Profile (Loc, Tag_Typ, Name),
        Ret_Type => Ret_Type,
        For_Body => For_Body);
   end Predef_Stream_Attr_Spec;

   ---------------------------------
   -- Predefined_Primitive_Bodies --
   ---------------------------------

   function Predefined_Primitive_Bodies
     (Tag_Typ    : Entity_Id;
      Renamed_Eq : Entity_Id) return List_Id
   is
      Loc       : constant Source_Ptr := Sloc (Tag_Typ);
      Res       : constant List_Id    := New_List;
      Decl      : Node_Id;
      Prim      : Elmt_Id;
      Eq_Needed : Boolean;
      Eq_Name   : Name_Id;
      Ent       : Entity_Id;

      pragma Warnings (Off, Ent);

   begin
      pragma Assert (not Is_Interface (Tag_Typ));

      --  See if we have a predefined "=" operator

      if Present (Renamed_Eq) then
         Eq_Needed := True;
         Eq_Name   := Chars (Renamed_Eq);

      --  If the parent is an interface type then it has defined all the
      --  predefined primitives abstract and we need to check if the type
      --  has some user defined "=" function to avoid generating it.

      elsif Is_Interface (Etype (Tag_Typ)) then
         Eq_Needed := True;
         Eq_Name := Name_Op_Eq;

         Prim := First_Elmt (Primitive_Operations (Tag_Typ));
         while Present (Prim) loop
            if Chars (Node (Prim)) = Name_Op_Eq
              and then not Is_Internal (Node (Prim))
            then
               Eq_Needed := False;
               Eq_Name := No_Name;
               exit;
            end if;

            Next_Elmt (Prim);
         end loop;

      else
         Eq_Needed := False;
         Eq_Name   := No_Name;

         Prim := First_Elmt (Primitive_Operations (Tag_Typ));
         while Present (Prim) loop
            if Chars (Node (Prim)) = Name_Op_Eq
              and then Is_Internal (Node (Prim))
            then
               Eq_Needed := True;
               Eq_Name := Name_Op_Eq;
               exit;
            end if;

            Next_Elmt (Prim);
         end loop;
      end if;

      --  Body of _Alignment

      Decl := Predef_Spec_Or_Body (Loc,
        Tag_Typ => Tag_Typ,
        Name    => Name_uAlignment,
        Profile => New_List (
          Make_Parameter_Specification (Loc,
            Defining_Identifier => Make_Defining_Identifier (Loc, Name_X),
            Parameter_Type      => New_Reference_To (Tag_Typ, Loc))),

        Ret_Type => Standard_Integer,
        For_Body => True);

      Set_Handled_Statement_Sequence (Decl,
        Make_Handled_Sequence_Of_Statements (Loc, New_List (
          Make_Simple_Return_Statement (Loc,
            Expression =>
              Make_Attribute_Reference (Loc,
                Prefix          => Make_Identifier (Loc, Name_X),
                Attribute_Name  => Name_Alignment)))));

      Append_To (Res, Decl);

      --  Body of _Size

      Decl := Predef_Spec_Or_Body (Loc,
        Tag_Typ => Tag_Typ,
        Name    => Name_uSize,
        Profile => New_List (
          Make_Parameter_Specification (Loc,
            Defining_Identifier => Make_Defining_Identifier (Loc, Name_X),
            Parameter_Type      => New_Reference_To (Tag_Typ, Loc))),

        Ret_Type => Standard_Long_Long_Integer,
        For_Body => True);

      Set_Handled_Statement_Sequence (Decl,
        Make_Handled_Sequence_Of_Statements (Loc, New_List (
          Make_Simple_Return_Statement (Loc,
            Expression =>
              Make_Attribute_Reference (Loc,
                Prefix          => Make_Identifier (Loc, Name_X),
                Attribute_Name  => Name_Size)))));

      Append_To (Res, Decl);

      --  Bodies for Dispatching stream IO routines. We need these only for
      --  non-limited types (in the limited case there is no dispatching).
      --  We also skip them if dispatching or finalization are not available.

      if Stream_Operation_OK (Tag_Typ, TSS_Stream_Read)
        and then No (TSS (Tag_Typ, TSS_Stream_Read))
      then
         Build_Record_Read_Procedure (Loc, Tag_Typ, Decl, Ent);
         Append_To (Res, Decl);
      end if;

      if Stream_Operation_OK (Tag_Typ, TSS_Stream_Write)
        and then No (TSS (Tag_Typ, TSS_Stream_Write))
      then
         Build_Record_Write_Procedure (Loc, Tag_Typ, Decl, Ent);
         Append_To (Res, Decl);
      end if;

      --  Skip body of _Input for the abstract case, since the corresponding
      --  spec is abstract (see Predef_Spec_Or_Body).

      if not Is_Abstract_Type (Tag_Typ)
        and then Stream_Operation_OK (Tag_Typ, TSS_Stream_Input)
        and then No (TSS (Tag_Typ, TSS_Stream_Input))
      then
         Build_Record_Or_Elementary_Input_Function
           (Loc, Tag_Typ, Decl, Ent);
         Append_To (Res, Decl);
      end if;

      if Stream_Operation_OK (Tag_Typ, TSS_Stream_Output)
        and then No (TSS (Tag_Typ, TSS_Stream_Output))
      then
         Build_Record_Or_Elementary_Output_Procedure
           (Loc, Tag_Typ, Decl, Ent);
         Append_To (Res, Decl);
      end if;

      --  Ada 2005: Generate bodies for the following primitive operations for
      --  limited interfaces and synchronized types that implement a limited
      --  interface.

      --    disp_asynchronous_select
      --    disp_conditional_select
      --    disp_get_prim_op_kind
      --    disp_get_task_id
      --    disp_timed_select

      --  The interface versions will have null bodies

      --  These operations cannot be implemented on VM targets, so we simply
      --  disable their generation in this case. Disable the generation of
      --  these bodies if No_Dispatching_Calls, Ravenscar or ZFP is active.

      if Ada_Version >= Ada_2005
        and then Tagged_Type_Expansion
        and then not Is_Interface (Tag_Typ)
        and then
          ((Is_Interface (Etype (Tag_Typ))
              and then Is_Limited_Record (Etype (Tag_Typ)))
           or else (Is_Concurrent_Record_Type (Tag_Typ)
                      and then Has_Interfaces (Tag_Typ)))
        and then not Restriction_Active (No_Dispatching_Calls)
        and then not Restriction_Active (No_Select_Statements)
        and then RTE_Available (RE_Select_Specific_Data)
      then
         Append_To (Res, Make_Disp_Asynchronous_Select_Body (Tag_Typ));
         Append_To (Res, Make_Disp_Conditional_Select_Body  (Tag_Typ));
         Append_To (Res, Make_Disp_Get_Prim_Op_Kind_Body    (Tag_Typ));
         Append_To (Res, Make_Disp_Get_Task_Id_Body         (Tag_Typ));
         Append_To (Res, Make_Disp_Requeue_Body             (Tag_Typ));
         Append_To (Res, Make_Disp_Timed_Select_Body        (Tag_Typ));
      end if;

      if not Is_Limited_Type (Tag_Typ)
        and then not Is_Interface (Tag_Typ)
      then
         --  Body for equality

         if Eq_Needed then
            Decl := Make_Eq_Body (Tag_Typ, Eq_Name);
            Append_To (Res, Decl);
         end if;

         --  Body for dispatching assignment

         Decl :=
           Predef_Spec_Or_Body (Loc,
             Tag_Typ => Tag_Typ,
             Name    => Name_uAssign,
             Profile => New_List (
               Make_Parameter_Specification (Loc,
                 Defining_Identifier => Make_Defining_Identifier (Loc, Name_X),
                 Out_Present         => True,
                 Parameter_Type      => New_Reference_To (Tag_Typ, Loc)),

               Make_Parameter_Specification (Loc,
                 Defining_Identifier => Make_Defining_Identifier (Loc, Name_Y),
                 Parameter_Type      => New_Reference_To (Tag_Typ, Loc))),
             For_Body => True);

         Set_Handled_Statement_Sequence (Decl,
           Make_Handled_Sequence_Of_Statements (Loc, New_List (
             Make_Assignment_Statement (Loc,
               Name       => Make_Identifier (Loc, Name_X),
               Expression => Make_Identifier (Loc, Name_Y)))));

         Append_To (Res, Decl);
      end if;

      --  Generate dummy bodies for finalization actions of types that have
      --  no controlled components.

      --  Skip this processing if we are in the finalization routine in the
      --  runtime itself, otherwise we get hopelessly circularly confused!

      if In_Finalization_Root (Tag_Typ) then
         null;

      --  Skip this if finalization is not available

      elsif Restriction_Active (No_Finalization) then
         null;

      elsif (Etype (Tag_Typ) = Tag_Typ
             or else Is_Controlled (Tag_Typ)

               --  Ada 2005 (AI-251): We must also generate these subprograms
               --  if the immediate ancestor of Tag_Typ is an interface to
               --  ensure the correct initialization of its dispatch table.

             or else (not Is_Interface (Tag_Typ)
                        and then
                      Is_Interface (Etype (Tag_Typ))))
        and then not Has_Controlled_Component (Tag_Typ)
      then
         if not Is_Limited_Type (Tag_Typ) then
            Decl := Predef_Deep_Spec (Loc, Tag_Typ, TSS_Deep_Adjust, True);

            if Is_Controlled (Tag_Typ) then
               Set_Handled_Statement_Sequence (Decl,
                 Make_Handled_Sequence_Of_Statements (Loc,
                   Make_Adjust_Call (
                     Ref          => Make_Identifier (Loc, Name_V),
                     Typ          => Tag_Typ,
                     Flist_Ref    => Make_Identifier (Loc, Name_L),
                     With_Attach  => Make_Identifier (Loc, Name_B))));

            else
               Set_Handled_Statement_Sequence (Decl,
                 Make_Handled_Sequence_Of_Statements (Loc, New_List (
                   Make_Null_Statement (Loc))));
            end if;

            Append_To (Res, Decl);
         end if;

         Decl := Predef_Deep_Spec (Loc, Tag_Typ, TSS_Deep_Finalize, True);

         if Is_Controlled (Tag_Typ) then
            Set_Handled_Statement_Sequence (Decl,
              Make_Handled_Sequence_Of_Statements (Loc,
                Make_Final_Call (
                  Ref         => Make_Identifier (Loc, Name_V),
                  Typ         => Tag_Typ,
                  With_Detach => Make_Identifier (Loc, Name_B))));

         else
            Set_Handled_Statement_Sequence (Decl,
              Make_Handled_Sequence_Of_Statements (Loc, New_List (
                Make_Null_Statement (Loc))));
         end if;

         Append_To (Res, Decl);
      end if;

      return Res;
   end Predefined_Primitive_Bodies;

   ---------------------------------
   -- Predefined_Primitive_Freeze --
   ---------------------------------

   function Predefined_Primitive_Freeze
     (Tag_Typ : Entity_Id) return List_Id
   is
      Res     : constant List_Id    := New_List;
      Prim    : Elmt_Id;
      Frnodes : List_Id;

   begin
      Prim := First_Elmt (Primitive_Operations (Tag_Typ));
      while Present (Prim) loop
         if Is_Predefined_Dispatching_Operation (Node (Prim)) then
            Frnodes := Freeze_Entity (Node (Prim), Tag_Typ);

            if Present (Frnodes) then
               Append_List_To (Res, Frnodes);
            end if;
         end if;

         Next_Elmt (Prim);
      end loop;

      return Res;
   end Predefined_Primitive_Freeze;

   -------------------------
   -- Stream_Operation_OK --
   -------------------------

   function Stream_Operation_OK
     (Typ       : Entity_Id;
      Operation : TSS_Name_Type) return Boolean
   is
      Has_Predefined_Or_Specified_Stream_Attribute : Boolean := False;

   begin
      --  Special case of a limited type extension: a default implementation
      --  of the stream attributes Read or Write exists if that attribute
      --  has been specified or is available for an ancestor type; a default
      --  implementation of the attribute Output (resp. Input) exists if the
      --  attribute has been specified or Write (resp. Read) is available for
      --  an ancestor type. The last condition only applies under Ada 2005.

      if Is_Limited_Type (Typ)
        and then Is_Tagged_Type (Typ)
      then
         if Operation = TSS_Stream_Read then
            Has_Predefined_Or_Specified_Stream_Attribute :=
              Has_Specified_Stream_Read (Typ);

         elsif Operation = TSS_Stream_Write then
            Has_Predefined_Or_Specified_Stream_Attribute :=
              Has_Specified_Stream_Write (Typ);

         elsif Operation = TSS_Stream_Input then
            Has_Predefined_Or_Specified_Stream_Attribute :=
              Has_Specified_Stream_Input (Typ)
                or else
                  (Ada_Version >= Ada_2005
                    and then Stream_Operation_OK (Typ, TSS_Stream_Read));

         elsif Operation = TSS_Stream_Output then
            Has_Predefined_Or_Specified_Stream_Attribute :=
              Has_Specified_Stream_Output (Typ)
                or else
                  (Ada_Version >= Ada_2005
                    and then Stream_Operation_OK (Typ, TSS_Stream_Write));
         end if;

         --  Case of inherited TSS_Stream_Read or TSS_Stream_Write

         if not Has_Predefined_Or_Specified_Stream_Attribute
           and then Is_Derived_Type (Typ)
           and then (Operation = TSS_Stream_Read
                      or else Operation = TSS_Stream_Write)
         then
            Has_Predefined_Or_Specified_Stream_Attribute :=
              Present
                (Find_Inherited_TSS (Base_Type (Etype (Typ)), Operation));
         end if;
      end if;

      --  If the type is not limited, or else is limited but the attribute is
      --  explicitly specified or is predefined for the type, then return True,
      --  unless other conditions prevail, such as restrictions prohibiting
      --  streams or dispatching operations. We also return True for limited
      --  interfaces, because they may be extended by nonlimited types and
      --  permit inheritance in this case (addresses cases where an abstract
      --  extension doesn't get 'Input declared, as per comments below, but
      --  'Class'Input must still be allowed). Note that attempts to apply
      --  stream attributes to a limited interface or its class-wide type
      --  (or limited extensions thereof) will still get properly rejected
      --  by Check_Stream_Attribute.

      --  We exclude the Input operation from being a predefined subprogram in
      --  the case where the associated type is an abstract extension, because
      --  the attribute is not callable in that case, per 13.13.2(49/2). Also,
      --  we don't want an abstract version created because types derived from
      --  the abstract type may not even have Input available (for example if
      --  derived from a private view of the abstract type that doesn't have
      --  a visible Input), but a VM such as .NET or the Java VM can treat the
      --  operation as inherited anyway, and we don't want an abstract function
      --  to be (implicitly) inherited in that case because it can lead to a VM
      --  exception.

      return (not Is_Limited_Type (Typ)
               or else Is_Interface (Typ)
               or else Has_Predefined_Or_Specified_Stream_Attribute)
        and then (Operation /= TSS_Stream_Input
                   or else not Is_Abstract_Type (Typ)
                   or else not Is_Derived_Type (Typ))
        and then not Has_Unknown_Discriminants (Typ)
        and then not (Is_Interface (Typ)
                       and then (Is_Task_Interface (Typ)
                                  or else Is_Protected_Interface (Typ)
                                  or else Is_Synchronized_Interface (Typ)))
        and then not Restriction_Active (No_Streams)
        and then not Restriction_Active (No_Dispatch)
        and then not No_Run_Time_Mode
        and then RTE_Available (RE_Tag)
        and then RTE_Available (RE_Root_Stream_Type);
   end Stream_Operation_OK;

end Exp_Ch3;<|MERGE_RESOLUTION|>--- conflicted
+++ resolved
@@ -1480,17 +1480,8 @@
 
       if Has_Task (Full_Type) then
          if Restriction_Active (No_Task_Hierarchy) then
-<<<<<<< HEAD
-
-            --  3 is System.Tasking.Library_Task_Level
-            --  (should be rtsfindable constant ???)
-
-            Append_To (Args, Make_Integer_Literal (Loc, 3));
-
-=======
             Append_To (Args,
               New_Occurrence_Of (RTE (RE_Library_Task_Level), Loc));
->>>>>>> 155d23aa
          else
             Append_To (Args, Make_Identifier (Loc, Name_uMaster));
          end if;
@@ -2046,15 +2037,8 @@
 
          if Has_Task (Rec_Type) then
             if Restriction_Active (No_Task_Hierarchy) then
-<<<<<<< HEAD
-
-               --  3 is System.Tasking.Library_Task_Level
-
-               Append_To (Args, Make_Integer_Literal (Loc, 3));
-=======
                Append_To (Args,
                  New_Occurrence_Of (RTE (RE_Library_Task_Level), Loc));
->>>>>>> 155d23aa
             else
                Append_To (Args, Make_Identifier (Loc, Name_uMaster));
             end if;
@@ -2369,13 +2353,7 @@
          --  a type extension. If the flag is false, we do not set the tag
          --  because it has been set already in the extension.
 
-<<<<<<< HEAD
-         if Is_Tagged_Type (Rec_Type)
-           and then not Is_CPP_Class (Rec_Type)
-         then
-=======
          if Is_Tagged_Type (Rec_Type) then
->>>>>>> 155d23aa
             Set_Tag := Make_Temporary (Loc, 'P');
 
             Append_To (Parameters,
@@ -2449,25 +2427,6 @@
            and then Tagged_Type_Expansion
            and then not No_Run_Time_Mode
          then
-<<<<<<< HEAD
-            --  Initialize the primary tag
-
-            Init_Tags_List := New_List (
-              Make_Assignment_Statement (Loc,
-                Name =>
-                  Make_Selected_Component (Loc,
-                    Prefix => Make_Identifier (Loc, Name_uInit),
-                    Selector_Name =>
-                      New_Reference_To (First_Tag_Component (Rec_Type), Loc)),
-
-                Expression =>
-                  New_Reference_To
-                    (Node (First_Elmt (Access_Disp_Table (Rec_Type))), Loc)));
-
-            --  Ada 2005 (AI-251): Initialize the secondary tags components
-            --  located at fixed positions (tags whose position depends on
-            --  variable size components are initialized later ---see below).
-=======
             --  Case 1: Ada tagged types with no CPP ancestor. Set the tags of
             --  the actual object and invoke the IP of the parent (in this
             --  order). The tag must be initialized before the call to the IP
@@ -2481,7 +2440,6 @@
             if not Is_CPP_Class (Root_Type (Rec_Type)) then
 
                --  Initialize the primary tag component
->>>>>>> 155d23aa
 
                Init_Tags_List := New_List (
                  Make_Assignment_Statement (Loc,
@@ -4918,12 +4876,7 @@
 
                      Insert_Action (N,
                        Make_Object_Declaration (Loc,
-<<<<<<< HEAD
-                         Defining_Identifier =>
-                           Make_Temporary (Loc, 'D', Expr_N),
-=======
                          Defining_Identifier => Obj_Id,
->>>>>>> 155d23aa
                          Object_Definition =>
                            New_Occurrence_Of (Expr_Typ, Loc),
                          Expression =>
@@ -4932,31 +4885,12 @@
                      --  Statically reference the tag associated with the
                      --  interface
 
-<<<<<<< HEAD
-                     Decl_2 :=
-                       Make_Object_Renaming_Declaration (Loc,
-                         Defining_Identifier => Make_Temporary (Loc, 'D'),
-                         Subtype_Mark        => New_Occurrence_Of (Typ, Loc),
-                         Name                =>
-                           Unchecked_Convert_To (Typ,
-                             Make_Selected_Component (Loc,
-                               Prefix =>
-                                 New_Occurrence_Of
-                                   (Defining_Identifier (Decl_1), Loc),
-                               Selector_Name =>
-                                 New_Reference_To
-                                   (Find_Interface_Tag (Expr_Typ, Iface),
-                                    Loc))));
-
-                  --  General case:
-=======
                      Tag_Comp :=
                        Make_Selected_Component (Loc,
                          Prefix => New_Occurrence_Of (Obj_Id, Loc),
                          Selector_Name =>
                            New_Reference_To
                              (Find_Interface_Tag (Expr_Typ, Iface), Loc));
->>>>>>> 155d23aa
 
                   --  Replace
                   --     IW : I'Class := Obj;
@@ -4998,41 +4932,6 @@
 
                      Insert_Action (N,
                        Make_Object_Declaration (Loc,
-<<<<<<< HEAD
-                         Defining_Identifier =>
-                           Make_Temporary (Loc, 'D', New_Expr),
-                         Object_Definition   =>
-                           New_Occurrence_Of
-                            (Etype (Object_Definition (N)), Loc),
-                         Expression          =>
-                           Unchecked_Convert_To
-                             (Etype (Object_Definition (N)), New_Expr));
-
-                     Decl_2 :=
-                       Make_Object_Renaming_Declaration (Loc,
-                         Defining_Identifier => Make_Temporary (Loc, 'D'),
-                         Subtype_Mark        => New_Occurrence_Of (Typ, Loc),
-                         Name                =>
-                           Unchecked_Convert_To (Typ,
-                             Make_Explicit_Dereference (Loc,
-                               Unchecked_Convert_To (RTE (RE_Tag_Ptr),
-                                 Make_Function_Call (Loc,
-                                   Name =>
-                                     New_Reference_To (RTE (RE_Displace), Loc),
-                                   Parameter_Associations => New_List (
-                                     Make_Attribute_Reference (Loc,
-                                       Prefix =>
-                                         New_Occurrence_Of
-                                          (Defining_Identifier (Decl_1), Loc),
-                                       Attribute_Name => Name_Address),
-
-                                     Unchecked_Convert_To (RTE (RE_Tag),
-                                       New_Reference_To
-                                         (Node
-                                           (First_Elmt
-                                             (Access_Disp_Table (Iface))),
-                                          Loc))))))));
-=======
                          Defining_Identifier => Obj_Id,
                          Object_Definition =>
                            New_Occurrence_Of
@@ -5052,7 +4951,6 @@
                            New_Reference_To
                              (Node (First_Elmt (Access_Disp_Table (Iface))),
                               Loc)));
->>>>>>> 155d23aa
                   end if;
 
                   Rewrite (N,
