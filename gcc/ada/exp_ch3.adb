--- conflicted
+++ resolved
@@ -4520,29 +4520,10 @@
            and then Is_Build_In_Place_Function_Call (Expr_Q)
          then
             Make_Build_In_Place_Call_In_Object_Declaration (N, Expr_Q);
-<<<<<<< HEAD
 
             --  The previous call expands the expression initializing the
             --  built-in-place object into further code that will be analyzed
             --  later. No further expansion needed here.
-
-            return;
-
-         else
-            --  In most cases, we must check that the initial value meets any
-            --  constraint imposed by the declared type. However, there is one
-            --  very important exception to this rule. If the entity has an
-            --  unconstrained nominal subtype, then it acquired its constraints
-            --  from the expression in the first place, and not only does this
-            --  mean that the constraint check is not needed, but an attempt to
-            --  perform the constraint check can cause order of elaboration
-            --  problems.
-=======
-
-            --  The previous call expands the expression initializing the
-            --  built-in-place object into further code that will be analyzed
-            --  later. No further expansion needed here.
->>>>>>> 42a9ba1d
 
             return;
 
@@ -4792,10 +4773,7 @@
 
             if Needs_Finalization (Typ)
               and then not Is_Inherently_Limited_Type (Typ)
-<<<<<<< HEAD
-=======
               and then not Rewrite_As_Renaming
->>>>>>> 42a9ba1d
             then
                Insert_Actions_After (Init_After,
                  Make_Adjust_Call (
@@ -8018,11 +7996,7 @@
       --  these bodies if No_Dispatching_Calls, Ravenscar or ZFP is active.
 
       if Ada_Version >= Ada_05
-<<<<<<< HEAD
-        and then VM_Target = No_VM
-=======
         and then Tagged_Type_Expansion
->>>>>>> 42a9ba1d
         and then not Restriction_Active (No_Dispatching_Calls)
         and then not Restriction_Active (No_Select_Statements)
         and then RTE_Available (RE_Select_Specific_Data)
@@ -8517,11 +8491,7 @@
       --  these bodies if No_Dispatching_Calls, Ravenscar or ZFP is active.
 
       if Ada_Version >= Ada_05
-<<<<<<< HEAD
-        and then VM_Target = No_VM
-=======
         and then Tagged_Type_Expansion
->>>>>>> 42a9ba1d
         and then not Is_Interface (Tag_Typ)
         and then
           ((Is_Interface (Etype (Tag_Typ))
