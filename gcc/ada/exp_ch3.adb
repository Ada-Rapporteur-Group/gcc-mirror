--- conflicted
+++ resolved
@@ -6,11 +6,7 @@
 --                                                                          --
 --                                 B o d y                                  --
 --                                                                          --
-<<<<<<< HEAD
---          Copyright (C) 1992-2009, Free Software Foundation, Inc.         --
-=======
 --          Copyright (C) 1992-2011, Free Software Foundation, Inc.         --
->>>>>>> 3082eeb7
 --                                                                          --
 -- GNAT is free software;  you can  redistribute it  and/or modify it under --
 -- terms of the  GNU General Public License as published  by the Free Soft- --
@@ -171,27 +167,16 @@
    --  the value of the access to the Dispatch table. This procedure is only
    --  called on root type, the _Tag field being inherited by the descendants.
 
-<<<<<<< HEAD
-   procedure Expand_Record_Controller (T : Entity_Id);
-   --  T must be a record type that Has_Controlled_Component. Add a field
-   --  _controller of type Record_Controller or Limited_Record_Controller
-   --  in the record T.
-
-=======
->>>>>>> 3082eeb7
    procedure Expand_Freeze_Array_Type (N : Node_Id);
    --  Freeze an array type. Deals with building the initialization procedure,
    --  creating the packed array type for a packed array and also with the
    --  creation of the controlling procedures for the controlled case. The
    --  argument N is the N_Freeze_Entity node for the type.
 
-<<<<<<< HEAD
-=======
    procedure Expand_Freeze_Class_Wide_Type (N : Node_Id);
    --  Freeze a class-wide type. Build routine Finalize_Address for the purpose
    --  of finalizing controlled derivations from the class-wide's root type.
 
->>>>>>> 3082eeb7
    procedure Expand_Freeze_Enumeration_Type (N : Node_Id);
    --  Freeze enumeration type with non-standard representation. Builds the
    --  array and function needed to convert between enumeration pos and
@@ -846,16 +831,6 @@
          declare
             Master_Decl : Node_Id;
 
-<<<<<<< HEAD
-         --  Now mark the containing scope as a task master. Masters
-         --  associated with return statements are already marked at
-         --  this stage (see Analyze_Subprogram_Body).
-
-         if Ekind (Current_Scope) /= E_Return_Statement then
-            Par := P;
-            while Nkind (Par) /= N_Compilation_Unit loop
-               Par := Parent (Par);
-=======
          begin
             Set_Has_Master_Entity (Master_Scope);
 
@@ -883,22 +858,11 @@
             if Ekind (Current_Scope) /= E_Return_Statement then
                declare
                   Par : Node_Id := Related_Node;
->>>>>>> 3082eeb7
 
                begin
                   while Nkind (Par) /= N_Compilation_Unit loop
                      Par := Parent (Par);
 
-<<<<<<< HEAD
-               if Nkind_In
-                   (Par, N_Task_Body, N_Block_Statement, N_Subprogram_Body)
-               then
-                  Set_Is_Task_Master (Par, True);
-                  exit;
-               end if;
-            end loop;
-         end if;
-=======
                      --  If we fall off the top, we are at the outer level, and
                      --  the environment task is our effective master, so
                      --  nothing to mark.
@@ -914,7 +878,6 @@
                end;
             end if;
          end;
->>>>>>> 3082eeb7
       end if;
 
       Master_Id :=
@@ -1462,9 +1425,8 @@
       Res            : constant List_Id := New_List;
       Arg            : Node_Id;
       Args           : List_Id;
-      Controller_Typ : Entity_Id;
+      Decls          : List_Id;
       Decl           : Node_Id;
-      Decls          : List_Id;
       Discr          : Entity_Id;
       First_Arg      : Node_Id;
       Full_Init_Type : Entity_Id;
@@ -1914,23 +1876,15 @@
          --  Suppress the tag adjustment when VM_Target because VM tags are
          --  represented implicitly in objects.
 
-<<<<<<< HEAD
-         if Is_Tagged_Type (Typ) and then Tagged_Type_Expansion then
-=======
          if Is_Tagged_Type (Typ)
            and then Tagged_Type_Expansion
          then
->>>>>>> 3082eeb7
             Append_To (Res,
               Make_Assignment_Statement (Loc,
                 Name       =>
                   Make_Selected_Component (Loc,
-<<<<<<< HEAD
-                    Prefix =>  New_Copy_Tree (Lhs, New_Scope => Proc_Id),
-=======
                     Prefix        =>
                       New_Copy_Tree (Lhs, New_Scope => Proc_Id),
->>>>>>> 3082eeb7
                     Selector_Name =>
                       New_Reference_To (First_Tag_Component (Typ), Loc)),
 
@@ -1952,28 +1906,12 @@
 
          if Needs_Finalization (Typ)
            and then not (Nkind_In (Kind, N_Aggregate, N_Extension_Aggregate))
-<<<<<<< HEAD
-           and then not Is_Inherently_Limited_Type (Typ)
-         then
-            declare
-               Ref : constant Node_Id :=
-                       New_Copy_Tree (Lhs, New_Scope => Proc_Id);
-            begin
-               Append_List_To (Res,
-                 Make_Adjust_Call (
-                  Ref          => Ref,
-                  Typ          => Etype (Id),
-                  Flist_Ref    => Find_Final_List (Etype (Id), Ref),
-                  With_Attach  => Make_Integer_Literal (Loc, 1)));
-            end;
-=======
            and then not Is_Immutably_Limited_Type (Typ)
          then
             Append_To (Res,
               Make_Adjust_Call
                 (Obj_Ref => New_Copy_Tree (Lhs),
                  Typ     => Etype (Id)));
->>>>>>> 3082eeb7
          end if;
 
          return Res;
@@ -2459,10 +2397,6 @@
          --  the C++ side.
 
          if Is_Tagged_Type (Rec_Type)
-<<<<<<< HEAD
-           and then not Is_CPP_Class (Rec_Type)
-=======
->>>>>>> 3082eeb7
            and then Tagged_Type_Expansion
            and then not No_Run_Time_Mode
          then
@@ -2478,29 +2412,7 @@
 
             if not Is_CPP_Class (Root_Type (Rec_Type)) then
 
-<<<<<<< HEAD
-            --  Generate the SCIL node associated with the initialization of
-            --  the tag component.
-
-            if Generate_SCIL then
-               declare
-                  New_Node : Node_Id;
-
-               begin
-                  New_Node :=
-                    Make_SCIL_Tag_Init (Sloc (First (Init_Tags_List)));
-                  Set_SCIL_Related_Node (New_Node, First (Init_Tags_List));
-                  Set_SCIL_Entity (New_Node, Rec_Type);
-                  Prepend_To (Init_Tags_List, New_Node);
-               end;
-            end if;
-
-            --  Ada 2005 (AI-251): Initialize the secondary tags components
-            --  located at fixed positions (tags whose position depends on
-            --  variable size components are initialized later ---see below).
-=======
                --  Initialize the primary tag component
->>>>>>> 3082eeb7
 
                Init_Tags_List := New_List (
                  Make_Assignment_Statement (Loc,
@@ -2621,20 +2533,10 @@
                         Init_DT := CPP_Init_Proc (Rec_Type);
                         pragma Assert (Present (Init_DT));
 
-<<<<<<< HEAD
-                        if not Is_Imported (Prim)
-                          and then Convention (Prim) = Convention_CPP
-                          and then not Present (Interface_Alias (Prim))
-                        then
-                           Append_List_To (Init_Tags_List,
-                             Register_Primitive (Loc, Prim => Prim));
-                        end if;
-=======
                         New_Nod :=
                           Make_Procedure_Call_Statement (Loc,
                             New_Reference_To (Init_DT, Loc));
                         Insert_After (Ins_Nod, New_Nod);
->>>>>>> 3082eeb7
 
                         --  Update location of init tag statements
 
@@ -2901,11 +2803,7 @@
 
                if Present (Expression (Decl)) then
                   if Is_CPP_Constructor_Call (Expression (Decl)) then
-<<<<<<< HEAD
-                     Stmts :=
-=======
                      Actions :=
->>>>>>> 3082eeb7
                        Build_Initialization_Call
                          (Loc,
                           Id_Ref          =>
@@ -2919,11 +2817,7 @@
                           Discr_Map       => Discr_Map,
                           Constructor_Ref => Expression (Decl));
                   else
-<<<<<<< HEAD
-                     Stmts := Build_Assignment (Id, Expression (Decl));
-=======
                      Actions := Build_Assignment (Id, Expression (Decl));
->>>>>>> 3082eeb7
                   end if;
 
                --  Composite component with its own Init_Proc
@@ -2934,18 +2828,10 @@
                   Actions :=
                     Build_Initialization_Call
                       (Loc,
-<<<<<<< HEAD
-                       Id_Ref       =>
-                         Make_Selected_Component (Loc,
-                           Prefix        => Make_Identifier (Loc, Name_uInit),
-                           Selector_Name => New_Occurrence_Of (Id, Loc)),
-                       Typ          => Typ,
-=======
                        Make_Selected_Component (Loc,
                          Prefix        => Make_Identifier (Loc, Name_uInit),
                          Selector_Name => New_Occurrence_Of (Id, Loc)),
                        Typ,
->>>>>>> 3082eeb7
                        In_Init_Proc => True,
                        Enclos_Type  => Rec_Type,
                        Discr_Map    => Discr_Map);
@@ -2995,13 +2881,8 @@
          --  components) is initialized, because the initialization of these
          --  components may reference the enclosing concurrent object.
 
-<<<<<<< HEAD
-         --  For a task record type, add the task create call and calls
-         --  to bind any interrupt (signal) entries.
-=======
          --  For a task record type, add the task create call and calls to bind
          --  any interrupt (signal) entries.
->>>>>>> 3082eeb7
 
          if Is_Task_Record_Type (Rec_Type) then
 
@@ -3102,16 +2983,9 @@
             end if;
          end if;
 
-<<<<<<< HEAD
-         if Per_Object_Constraint_Components then
-
-            --  Second pass: components with per-object constraints
-
-=======
          --  Second pass: components with per-object constraints
 
          if Has_POC then
->>>>>>> 3082eeb7
             Decl := First_Non_Pragma (Component_Items (Comp_List));
             while Present (Decl) loop
                Loc := Sloc (Decl);
@@ -3122,11 +2996,7 @@
                  and then No (Expression (Decl))
                then
                   if Has_Non_Null_Base_Init_Proc (Typ) then
-<<<<<<< HEAD
-                     Append_List_To (Statement_List,
-=======
                      Append_List_To (Stmts,
->>>>>>> 3082eeb7
                        Build_Initialization_Call (Loc,
                          Make_Selected_Component (Loc,
                            Prefix        => Make_Identifier (Loc, Name_uInit),
@@ -3138,10 +3008,6 @@
 
                      Clean_Task_Names (Typ, Proc_Id);
 
-<<<<<<< HEAD
-                  elsif Component_Needs_Simple_Initialization (Typ) then
-                     Append_List_To (Statement_List,
-=======
                      --  Preserve the initialization state in the current
                      --  counter.
 
@@ -3155,7 +3021,6 @@
 
                   elsif Component_Needs_Simple_Initialization (Typ) then
                      Append_List_To (Stmts,
->>>>>>> 3082eeb7
                        Build_Assignment
                          (Id, Get_Simple_Init_Val (Typ, N, Esize (Id))));
                   end if;
@@ -3168,31 +3033,6 @@
          --  Process the variant part
 
          if Present (Variant_Part (Comp_List)) then
-<<<<<<< HEAD
-            Alt_List := New_List;
-            Variant := First_Non_Pragma (Variants (Variant_Part (Comp_List)));
-            while Present (Variant) loop
-               Loc := Sloc (Variant);
-               Append_To (Alt_List,
-                 Make_Case_Statement_Alternative (Loc,
-                   Discrete_Choices =>
-                     New_Copy_List (Discrete_Choices (Variant)),
-                   Statements =>
-                     Build_Init_Statements (Component_List (Variant))));
-               Next_Non_Pragma (Variant);
-            end loop;
-
-            --  The expression of the case statement which is a reference
-            --  to one of the discriminants is replaced by the appropriate
-            --  formal parameter of the initialization procedure.
-
-            Append_To (Statement_List,
-              Make_Case_Statement (Loc,
-                Expression =>
-                  New_Reference_To (Discriminal (
-                    Entity (Name (Variant_Part (Comp_List)))), Loc),
-                Alternatives => Alt_List));
-=======
             declare
                Variant_Alts : constant List_Id := New_List;
                Variant      : Node_Id;
@@ -3222,7 +3062,6 @@
                        Entity (Name (Variant_Part (Comp_List)))), Loc),
                    Alternatives => Variant_Alts));
             end;
->>>>>>> 3082eeb7
          end if;
 
          --  If no initializations when generated for component declarations
@@ -4991,16 +4830,6 @@
          --  plan to expand the allowed forms of functions that are treated as
          --  build-in-place.
 
-<<<<<<< HEAD
-         elsif Ada_Version >= Ada_05
-           and then Is_Build_In_Place_Function_Call (Expr_Q)
-         then
-            Make_Build_In_Place_Call_In_Object_Declaration (N, Expr_Q);
-
-            --  The previous call expands the expression initializing the
-            --  built-in-place object into further code that will be analyzed
-            --  later. No further expansion needed here.
-=======
          elsif Ada_Version >= Ada_2005
            and then Is_Build_In_Place_Function_Call (Expr_Q)
          then
@@ -5226,209 +5055,13 @@
             --  mean that the constraint check is not needed, but an attempt to
             --  perform the constraint check can cause order of elaboration
             --  problems.
->>>>>>> 3082eeb7
-
-            return;
-
-         --  Ada 2005 (AI-251): Rewrite the expression that initializes a
-         --  class-wide object to ensure that we copy the full object,
-         --  unless we are targetting a VM where interfaces are handled by
-         --  VM itself. Note that if the root type of Typ is an ancestor
-         --  of Expr's type, both types share the same dispatch table and
-         --  there is no need to displace the pointer.
-
-<<<<<<< HEAD
-         elsif Comes_From_Source (N)
-           and then Is_Interface (Typ)
-         then
-            pragma Assert (Is_Class_Wide_Type (Typ));
-
-            --  If the object is a return object of an inherently limited type,
-            --  which implies build-in-place treatment, bypass the special
-            --  treatment of class-wide interface initialization below. In this
-            --  case, the expansion of the return statement will take care of
-            --  creating the object (via allocator) and initializing it.
-
-            if Is_Return_Object (Def_Id)
-              and then Is_Inherently_Limited_Type (Typ)
-            then
-               null;
-
-            elsif Tagged_Type_Expansion then
-               declare
-                  Iface    : constant Entity_Id := Root_Type (Typ);
-                  Expr_N   : Node_Id := Expr;
-                  Expr_Typ : Entity_Id;
-
-                  Decl_1   : Node_Id;
-                  Decl_2   : Node_Id;
-                  New_Expr : Node_Id;
-
-               begin
-                  --  If the original node of the expression was a conversion
-                  --  to this specific class-wide interface type then we
-                  --  restore the original node to generate code that
-                  --  statically displaces the pointer to the interface
-                  --  component.
-
-                  if not Comes_From_Source (Expr_N)
-                    and then Nkind (Expr_N) = N_Unchecked_Type_Conversion
-                    and then Nkind (Original_Node (Expr_N)) = N_Type_Conversion
-                    and then Etype (Original_Node (Expr_N)) = Typ
-                  then
-                     Rewrite (Expr_N, Original_Node (Expression (N)));
-                  end if;
-
-                  --  Avoid expansion of redundant interface conversion
-
-                  if Is_Interface (Etype (Expr_N))
-                    and then Nkind (Expr_N) = N_Type_Conversion
-                    and then Etype (Expr_N) = Typ
-                  then
-                     Expr_N := Expression (Expr_N);
-                     Set_Expression (N, Expr_N);
-                  end if;
-
-                  Expr_Typ := Base_Type (Etype (Expr_N));
-
-                  if Is_Class_Wide_Type (Expr_Typ) then
-                     Expr_Typ := Root_Type (Expr_Typ);
-                  end if;
-
-                  --  Replace
-                  --     CW : I'Class := Obj;
-                  --  by
-                  --     Tmp : T := Obj;
-                  --     CW  : I'Class renames TiC!(Tmp.I_Tag);
-
-                  if Comes_From_Source (Expr_N)
-                    and then Nkind (Expr_N) = N_Identifier
-                    and then not Is_Interface (Expr_Typ)
-                    and then (Expr_Typ = Etype (Expr_Typ)
-                               or else not
-                              Is_Variable_Size_Record (Etype (Expr_Typ)))
-                  then
-                     Decl_1 :=
-                       Make_Object_Declaration (Loc,
-                         Defining_Identifier =>
-                           Make_Defining_Identifier (Loc,
-                             New_Internal_Name ('D')),
-                         Object_Definition =>
-                           New_Occurrence_Of (Expr_Typ, Loc),
-                         Expression =>
-                           Unchecked_Convert_To (Expr_Typ,
-                             Relocate_Node (Expr_N)));
-
-                     --  Statically reference the tag associated with the
-                     --  interface
-
-                     Decl_2 :=
-                       Make_Object_Renaming_Declaration (Loc,
-                         Defining_Identifier =>
-                           Make_Defining_Identifier (Loc,
-                             New_Internal_Name ('D')),
-                         Subtype_Mark =>
-                           New_Occurrence_Of (Typ, Loc),
-                         Name =>
-                           Unchecked_Convert_To (Typ,
-                             Make_Selected_Component (Loc,
-                               Prefix =>
-                                 New_Occurrence_Of
-                                   (Defining_Identifier (Decl_1), Loc),
-                               Selector_Name =>
-                                 New_Reference_To
-                                   (Find_Interface_Tag (Expr_Typ, Iface),
-                                    Loc))));
-
-                  --  General case:
-
-                  --  Replace
-                  --     IW : I'Class := Obj;
-                  --  by
-                  --     type Equiv_Record is record ... end record;
-                  --     implicit subtype CW is <Class_Wide_Subtype>;
-                  --     Temp : CW := CW!(Obj'Address);
-                  --     IW : I'Class renames Displace (Temp, I'Tag);
-
-                  else
-                     --  Generate the equivalent record type
-
-                     Expand_Subtype_From_Expr
-                       (N             => N,
-                        Unc_Type      => Typ,
-                        Subtype_Indic => Object_Definition (N),
-                        Exp           => Expression (N));
-
-                     if not Is_Interface (Etype (Expression (N))) then
-                        New_Expr := Relocate_Node (Expression (N));
-                     else
-                        New_Expr :=
-                          Make_Explicit_Dereference (Loc,
-                            Unchecked_Convert_To (RTE (RE_Tag_Ptr),
-                              Make_Attribute_Reference (Loc,
-                                Prefix => Relocate_Node (Expression (N)),
-                                Attribute_Name => Name_Address)));
-                     end if;
-
-                     Decl_1 :=
-                       Make_Object_Declaration (Loc,
-                         Defining_Identifier =>
-                           Make_Defining_Identifier (Loc,
-                             New_Internal_Name ('D')),
-                         Object_Definition =>
-                           New_Occurrence_Of
-                            (Etype (Object_Definition (N)), Loc),
-                         Expression =>
-                           Unchecked_Convert_To
-                             (Etype (Object_Definition (N)), New_Expr));
-
-                     Decl_2 :=
-                       Make_Object_Renaming_Declaration (Loc,
-                         Defining_Identifier =>
-                           Make_Defining_Identifier (Loc,
-                             New_Internal_Name ('D')),
-                         Subtype_Mark =>
-                           New_Occurrence_Of (Typ, Loc),
-                         Name =>
-                           Unchecked_Convert_To (Typ,
-                             Make_Explicit_Dereference (Loc,
-                               Unchecked_Convert_To (RTE (RE_Tag_Ptr),
-                                 Make_Function_Call (Loc,
-                                   Name =>
-                                     New_Reference_To (RTE (RE_Displace), Loc),
-                                   Parameter_Associations => New_List (
-                                     Make_Attribute_Reference (Loc,
-                                       Prefix =>
-                                         New_Occurrence_Of
-                                          (Defining_Identifier (Decl_1), Loc),
-                                       Attribute_Name => Name_Address),
-
-                                     Unchecked_Convert_To (RTE (RE_Tag),
-                                       New_Reference_To
-                                         (Node
-                                           (First_Elmt
-                                             (Access_Disp_Table (Iface))),
-                                          Loc))))))));
-                  end if;
-
-                  Insert_Action (N, Decl_1);
-                  Rewrite (N, Decl_2);
-                  Analyze (N);
-
-                  --  Replace internal identifier of Decl_2 by the identifier
-                  --  found in the sources. We also have to exchange entities
-                  --  containing their defining identifiers to ensure the
-                  --  correct replacement of the object declaration by this
-                  --  object renaming declaration (because such definings
-                  --  identifier have been previously added by Enter_Name to
-                  --  the current scope). We must preserve the homonym chain
-                  --  of the source entity as well.
-
-                  Set_Chars (Defining_Identifier (N), Chars (Def_Id));
-                  Set_Homonym (Defining_Identifier (N), Homonym (Def_Id));
-                  Exchange_Entities (Defining_Identifier (N), Def_Id);
-               end;
-=======
+
+            if not Is_Constr_Subt_For_U_Nominal (Typ) then
+
+               --  If this is an allocator for an aggregate that has been
+               --  allocated in place, delay checks until assignments are
+               --  made, because the discriminants are not initialized.
+
                if Nkind (Expr) = N_Allocator
                  and then No_Initialization (Expr)
                then
@@ -5449,42 +5082,6 @@
                         Generate_Range_Check
                           (Expr, Typ, CE_Range_Check_Failed);
                      end if;
-                  end if;
-               end if;
->>>>>>> 3082eeb7
-            end if;
-
-            return;
-
-         else
-            --  In most cases, we must check that the initial value meets any
-            --  constraint imposed by the declared type. However, there is one
-            --  very important exception to this rule. If the entity has an
-            --  unconstrained nominal subtype, then it acquired its constraints
-            --  from the expression in the first place, and not only does this
-            --  mean that the constraint check is not needed, but an attempt to
-            --  perform the constraint check can cause order of elaboration
-            --  problems.
-
-            if not Is_Constr_Subt_For_U_Nominal (Typ) then
-
-               --  If this is an allocator for an aggregate that has been
-               --  allocated in place, delay checks until assignments are
-               --  made, because the discriminants are not initialized.
-
-               if Nkind (Expr) = N_Allocator
-                 and then No_Initialization (Expr)
-               then
-                  null;
-               else
-                  Apply_Constraint_Check (Expr, Typ);
-
-                  --  If the expression has been marked as requiring a range
-                  --  generate it now and reset the flag.
-
-                  if Do_Range_Check (Expr) then
-                     Set_Do_Range_Check (Expr, False);
-                     Generate_Range_Check (Expr, Typ, CE_Range_Check_Failed);
                   end if;
                end if;
             end if;
@@ -5500,11 +5097,7 @@
             --  renaming declaration.
 
             if Needs_Finalization (Typ)
-<<<<<<< HEAD
-              and then not Is_Inherently_Limited_Type (Typ)
-=======
               and then not Is_Immutably_Limited_Type (Typ)
->>>>>>> 3082eeb7
               and then not Rewrite_As_Renaming
             then
                Insert_Action_After (Init_After,
@@ -5561,26 +5154,6 @@
 
             elsif Is_CPP_Constructor_Call (Expr) then
 
-               --  The call to the initialization procedure does NOT freeze the
-               --  object being initialized.
-
-               Id_Ref := New_Reference_To (Def_Id, Loc);
-               Set_Must_Not_Freeze (Id_Ref);
-               Set_Assignment_OK (Id_Ref);
-
-               Insert_Actions_After (Init_After,
-                 Build_Initialization_Call (Loc, Id_Ref, Typ,
-                   Constructor_Ref => Expr));
-
-               --  We remove here the original call to the constructor
-               --  to avoid its management in the backend
-
-               Set_Expression (N, Empty);
-               return;
-
-            elsif Is_Tagged_Type (Typ)
-              and then Is_CPP_Constructor_Call (Expr)
-            then
                --  The call to the initialization procedure does NOT freeze the
                --  object being initialized.
 
@@ -5660,39 +5233,6 @@
                Insert_After_And_Analyze (Init_After, Stat);
             end;
          end if;
-<<<<<<< HEAD
-
-         --  Final transformation, if the initializing expression is an entity
-         --  for a variable with OK_To_Rename set, then we transform:
-
-         --     X : typ := expr;
-
-         --  into
-
-         --     X : typ renames expr
-
-         --  provided that X is not aliased. The aliased case has to be
-         --  excluded in general because Expr will not be aliased in general.
-
-         if Rewrite_As_Renaming then
-            Rewrite (N,
-              Make_Object_Renaming_Declaration (Loc,
-                Defining_Identifier => Defining_Identifier (N),
-                Subtype_Mark        => Object_Definition (N),
-                Name                => Expr_Q));
-
-            --  We do not analyze this renaming declaration, because all its
-            --  components have already been analyzed, and if we were to go
-            --  ahead and analyze it, we would in effect be trying to generate
-            --  another declaration of X, which won't do!
-
-            Set_Renamed_Object (Defining_Identifier (N), Expr_Q);
-            Set_Analyzed (N);
-         end if;
-
-      end if;
-=======
->>>>>>> 3082eeb7
 
          --  Final transformation, if the initializing expression is an entity
          --  for a variable with OK_To_Rename set, then we transform:
@@ -5948,11 +5488,7 @@
    ------------------------------
 
    procedure Expand_Freeze_Array_Type (N : Node_Id) is
-<<<<<<< HEAD
-      Typ      : constant Entity_Id  := Entity (N);
-=======
       Typ      : constant Entity_Id := Entity (N);
->>>>>>> 3082eeb7
       Comp_Typ : constant Entity_Id := Component_Type (Typ);
       Base     : constant Entity_Id := Base_Type (Typ);
 
@@ -6043,12 +5579,6 @@
       end if;
    end Expand_Freeze_Array_Type;
 
-<<<<<<< HEAD
-   ------------------------------------
-   -- Expand_Freeze_Enumeration_Type --
-   ------------------------------------
-
-=======
    -----------------------------------
    -- Expand_Freeze_Class_Wide_Type --
    -----------------------------------
@@ -6140,7 +5670,6 @@
    -- Expand_Freeze_Enumeration_Type --
    ------------------------------------
 
->>>>>>> 3082eeb7
    procedure Expand_Freeze_Enumeration_Type (N : Node_Id) is
       Typ           : constant Entity_Id  := Entity (N);
       Loc           : constant Source_Ptr := Sloc (Typ);
@@ -6445,17 +5974,6 @@
    -------------------------------
    -- Expand_Freeze_Record_Type --
    -------------------------------
-<<<<<<< HEAD
-
-   procedure Expand_Freeze_Record_Type (N : Node_Id) is
-      Def_Id        : constant Node_Id := Entity (N);
-      Type_Decl     : constant Node_Id := Parent (Def_Id);
-      Comp          : Entity_Id;
-      Comp_Typ      : Entity_Id;
-      Has_Static_DT : Boolean := False;
-      Predef_List   : List_Id;
-=======
->>>>>>> 3082eeb7
 
    procedure Expand_Freeze_Record_Type (N : Node_Id) is
       Def_Id      : constant Node_Id := Entity (N);
@@ -6586,10 +6104,6 @@
 
          if Is_CPP_Class (Def_Id) then
             Set_All_DT_Position (Def_Id);
-<<<<<<< HEAD
-            Set_CPP_Constructors (Def_Id);
-=======
->>>>>>> 3082eeb7
 
             --  Create the tag entities with a minimum decoration
 
@@ -6694,15 +6208,9 @@
             if Ada_Version >= Ada_2005
               and then Etype (Def_Id) /= Def_Id
               and then not Is_Abstract_Type (Def_Id)
-<<<<<<< HEAD
-            then
-               Make_Null_Procedure_Specs (Def_Id, Null_Proc_Decl_List);
-               Insert_Actions (N, Null_Proc_Decl_List);
-=======
               and then Has_Interfaces (Def_Id)
             then
                Insert_Actions (N, Make_Null_Procedure_Specs (Def_Id));
->>>>>>> 3082eeb7
             end if;
 
             Set_Is_Frozen (Def_Id);
@@ -6723,11 +6231,7 @@
                --  Dispatch tables of library level tagged types are built
                --  later (see Analyze_Declarations).
 
-<<<<<<< HEAD
-               if not Has_Static_DT then
-=======
                if not Building_Static_DT (Def_Id) then
->>>>>>> 3082eeb7
                   Append_Freeze_Actions (Def_Id, Make_DT (Def_Id));
                end if;
 
@@ -6755,27 +6259,6 @@
                end;
             end if;
 
-            --  If the type has unknown discriminants, propagate dispatching
-            --  information to its underlying record view, which does not get
-            --  its own dispatch table.
-
-            if Is_Derived_Type (Def_Id)
-              and then Has_Unknown_Discriminants (Def_Id)
-              and then Present (Underlying_Record_View (Def_Id))
-            then
-               declare
-                  Rep : constant Entity_Id :=
-                           Underlying_Record_View (Def_Id);
-               begin
-                  Set_Access_Disp_Table
-                    (Rep, Access_Disp_Table       (Def_Id));
-                  Set_Dispatch_Table_Wrappers
-                    (Rep, Dispatch_Table_Wrappers (Def_Id));
-                  Set_Primitive_Operations
-                    (Rep, Primitive_Operations    (Def_Id));
-               end;
-            end if;
-
             --  Make sure that the primitives Initialize, Adjust and Finalize
             --  are Frozen before other TSS subprograms. We don't want them
             --  Frozen inside.
@@ -6962,8 +6445,6 @@
                Next_Elmt (Elmt);
             end loop;
          end;
-<<<<<<< HEAD
-=======
       end if;
 
       --  Create a heterogeneous finalization master to service the anonymous
@@ -7062,7 +6543,6 @@
                Next_Component (Comp);
             end loop;
          end;
->>>>>>> 3082eeb7
       end if;
    end Expand_Freeze_Record_Type;
 
@@ -7138,65 +6618,6 @@
          if RACW_Seen then
 
             --  If there are RACWs designating this type, make stubs now
-<<<<<<< HEAD
-
-            Remote_Types_Tagged_Full_View_Encountered (Def_Id);
-         end if;
-      end if;
-
-      --  Freeze processing for record types
-
-      if Is_Record_Type (Def_Id) then
-         if Ekind (Def_Id) = E_Record_Type then
-            Expand_Freeze_Record_Type (N);
-
-         --  The subtype may have been declared before the type was frozen. If
-         --  the type has controlled components it is necessary to create the
-         --  entity for the controller explicitly because it did not exist at
-         --  the point of the subtype declaration. Only the entity is needed,
-         --  the back-end will obtain the layout from the type. This is only
-         --  necessary if this is constrained subtype whose component list is
-         --  not shared with the base type.
-
-         elsif Ekind (Def_Id) = E_Record_Subtype
-           and then Has_Discriminants (Def_Id)
-           and then Last_Entity (Def_Id) /= Last_Entity (Base_Type (Def_Id))
-           and then Present (Controller_Component (Def_Id))
-         then
-            declare
-               Old_C : constant Entity_Id := Controller_Component (Def_Id);
-               New_C : Entity_Id;
-
-            begin
-               if Scope (Old_C) = Base_Type (Def_Id) then
-
-                  --  The entity is the one in the parent. Create new one
-
-                  New_C := New_Copy (Old_C);
-                  Set_Parent (New_C, Parent (Old_C));
-                  Push_Scope (Def_Id);
-                  Enter_Name (New_C);
-                  End_Scope;
-               end if;
-            end;
-
-            if Is_Itype (Def_Id)
-              and then Is_Record_Type (Underlying_Type (Scope (Def_Id)))
-            then
-               --  The freeze node is only used to introduce the controller,
-               --  the back-end has no use for it for a discriminated
-               --  component.
-
-               Set_Freeze_Node (Def_Id, Empty);
-               Set_Has_Delayed_Freeze (Def_Id, False);
-               Result := True;
-            end if;
-
-         --  Similar process if the controller of the subtype is not present
-         --  but the parent has it. This can happen with constrained
-         --  record components where the subtype is an itype.
-=======
->>>>>>> 3082eeb7
 
             Remote_Types_Tagged_Full_View_Encountered (Def_Id);
          end if;
@@ -8793,47 +8214,15 @@
    -- Make_Null_Procedure_Specs --
    -------------------------------
 
-<<<<<<< HEAD
-   procedure Make_Null_Procedure_Specs
-     (Tag_Typ   : Entity_Id;
-      Decl_List : out List_Id)
-   is
-      Loc : constant Source_Ptr := Sloc (Tag_Typ);
-
-=======
    function Make_Null_Procedure_Specs (Tag_Typ : Entity_Id) return List_Id is
       Decl_List      : constant List_Id    := New_List;
       Loc            : constant Source_Ptr := Sloc (Tag_Typ);
->>>>>>> 3082eeb7
       Formal         : Entity_Id;
       Formal_List    : List_Id;
       New_Param_Spec : Node_Id;
       Parent_Subp    : Entity_Id;
       Prim_Elmt      : Elmt_Id;
-<<<<<<< HEAD
-      Proc_Decl      : Node_Id;
       Subp           : Entity_Id;
-
-      function Is_Null_Interface_Primitive (E : Entity_Id) return Boolean;
-      --  Returns True if E is a null procedure that is an interface primitive
-
-      ---------------------------------
-      -- Is_Null_Interface_Primitive --
-      ---------------------------------
-
-      function Is_Null_Interface_Primitive (E : Entity_Id) return Boolean is
-      begin
-         return Comes_From_Source (E)
-           and then Is_Dispatching_Operation (E)
-           and then Ekind (E) = E_Procedure
-           and then Null_Present (Parent (E))
-           and then Is_Interface (Find_Dispatching_Type (E));
-      end Is_Null_Interface_Primitive;
-
-   --  Start of processing for Make_Null_Procedure_Specs
-=======
-      Subp           : Entity_Id;
->>>>>>> 3082eeb7
 
    begin
       Prim_Elmt := First_Elmt (Primitive_Operations (Tag_Typ));
@@ -8895,23 +8284,13 @@
                end loop;
             end if;
 
-<<<<<<< HEAD
-            Proc_Decl :=
-=======
             Append_To (Decl_List,
->>>>>>> 3082eeb7
               Make_Subprogram_Declaration (Loc,
                 Make_Procedure_Specification (Loc,
                   Defining_Unit_Name =>
                     Make_Defining_Identifier (Loc, Chars (Subp)),
                   Parameter_Specifications => Formal_List,
-<<<<<<< HEAD
-                  Null_Present => True));
-            Append_To (Decl_List, Proc_Decl);
-            Analyze (Proc_Decl);
-=======
                   Null_Present => True)));
->>>>>>> 3082eeb7
          end if;
 
          Next_Elmt (Prim_Elmt);
@@ -9152,19 +8531,10 @@
       --    Disp_Requeue
       --    Disp_Timed_Select
 
-<<<<<<< HEAD
-      --  These operations cannot be implemented on VM targets, so we simply
-      --  disable their generation in this case. Disable the generation of
-      --  these bodies if No_Dispatching_Calls, Ravenscar or ZFP is active.
-
-      if Ada_Version >= Ada_05
-        and then Tagged_Type_Expansion
-=======
       --  Disable the generation of these bodies if No_Dispatching_Calls,
       --  Ravenscar or ZFP is active.
 
       if Ada_Version >= Ada_2005
->>>>>>> 3082eeb7
         and then not Restriction_Active (No_Dispatching_Calls)
         and then not Restriction_Active (No_Select_Statements)
         and then RTE_Available (RE_Select_Specific_Data)
@@ -9266,17 +8636,7 @@
       if Restriction_Active (No_Finalization) then
          null;
 
-<<<<<<< HEAD
-      --  Skip these for CIL Value types, where finalization is not available
-
-      elsif Is_Value_Type (Tag_Typ) then
-         null;
-
-      elsif Etype (Tag_Typ) = Tag_Typ
-        or else Needs_Finalization (Tag_Typ)
-=======
       --  Finalization is not available for CIL value types
->>>>>>> 3082eeb7
 
       elsif Is_Value_Type (Tag_Typ) then
          null;
@@ -9669,20 +9029,6 @@
 
       --  The interface versions will have null bodies
 
-<<<<<<< HEAD
-      --  These operations cannot be implemented on VM targets, so we simply
-      --  disable their generation in this case. Disable the generation of
-      --  these bodies if No_Dispatching_Calls, Ravenscar or ZFP is active.
-
-      if Ada_Version >= Ada_05
-        and then Tagged_Type_Expansion
-        and then not Is_Interface (Tag_Typ)
-        and then
-          ((Is_Interface (Etype (Tag_Typ))
-              and then Is_Limited_Record (Etype (Tag_Typ)))
-           or else (Is_Concurrent_Record_Type (Tag_Typ)
-                      and then Has_Interfaces (Tag_Typ)))
-=======
       --  Disable the generation of these bodies if No_Dispatching_Calls,
       --  Ravenscar or ZFP is active.
 
@@ -9703,7 +9049,6 @@
            or else
              (not Tagged_Type_Expansion
                and then Tag_Typ = Root_Type (Tag_Typ)))
->>>>>>> 3082eeb7
         and then not Restriction_Active (No_Dispatching_Calls)
         and then not Restriction_Active (No_Select_Statements)
         and then RTE_Available (RE_Select_Specific_Data)
@@ -9910,14 +9255,6 @@
       --  to be (implicitly) inherited in that case because it can lead to a VM
       --  exception.
 
-<<<<<<< HEAD
-      return (not Is_Limited_Type (Typ)
-               or else Is_Interface (Typ)
-               or else Has_Predefined_Or_Specified_Stream_Attribute)
-        and then (Operation /= TSS_Stream_Input
-                   or else not Is_Abstract_Type (Typ)
-                   or else not Is_Derived_Type (Typ))
-=======
       --  Do not generate stream routines for type Finalization_Master because
       --  a master may never appear in types and therefore cannot be read or
       --  written.
@@ -9930,7 +9267,6 @@
           (Operation /= TSS_Stream_Input
             or else not Is_Abstract_Type (Typ)
             or else not Is_Derived_Type (Typ))
->>>>>>> 3082eeb7
         and then not Has_Unknown_Discriminants (Typ)
         and then not
           (Is_Interface (Typ)
