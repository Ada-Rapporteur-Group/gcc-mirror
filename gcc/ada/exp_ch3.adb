--- conflicted
+++ resolved
@@ -26,7 +26,6 @@
 
 with Atree;    use Atree;
 with Checks;   use Checks;
-with Debug;    use Debug;
 with Einfo;    use Einfo;
 with Errout;   use Errout;
 with Exp_Aggr; use Exp_Aggr;
@@ -93,8 +92,6 @@
    --  of the type. Otherwise new identifiers are created, with the source
    --  names of the discriminants.
 
-<<<<<<< HEAD
-=======
    function Build_Master_Renaming
      (N : Node_Id;
       T : Entity_Id) return Entity_Id;
@@ -109,7 +106,6 @@
    --  declaration of the designated type that contains tasks. The renaming
    --  declaration is inserted before N, and after the Master declaration.
 
->>>>>>> 1177f497
    procedure Build_Record_Init_Proc (N : Node_Id; Pe : Entity_Id);
    --  Build record initialization procedure. N is the type declaration
    --  node, and Pe is the corresponding entity for the record type.
@@ -2073,10 +2069,6 @@
                declare
                   Nod   : Node_Id := First (Body_Stmts);
                   New_N : Node_Id;
-<<<<<<< HEAD
-                  Args  : List_Id;
-=======
->>>>>>> 1177f497
 
                begin
                   --  We assume the first init_proc call is for the parent
@@ -2091,84 +2083,6 @@
                   --  Generate:
                   --     ancestor_constructor (_init.parent);
                   --     if Arg2 then
-<<<<<<< HEAD
-                  --        _init._tag := new_dt;
-                  --     end if;
-
-                  if Debug_Flag_QQ then
-                     Init_Tag :=
-                       Make_If_Statement (Loc,
-                         Condition => New_Occurrence_Of (Set_Tag, Loc),
-                         Then_Statements => New_List (Init_Tag));
-                     Insert_After (Nod, Init_Tag);
-
-                  --  Generate:
-                  --     ancestor_constructor (_init.parent);
-                  --     if Arg2 then
-                  --        inherit_dt (_init._tag, new_dt, num_prims);
-                  --        _init._tag := new_dt;
-                  --     end if;
-                  else
-                     Args := New_List (
-                        Node1 =>
-                          Make_Selected_Component (Loc,
-                            Prefix => Make_Identifier (Loc, Name_uInit),
-                            Selector_Name =>
-                              New_Reference_To
-                                (First_Tag_Component (Rec_Type), Loc)),
-
-                        Node2 =>
-                          New_Reference_To
-                            (Node (First_Elmt (Access_Disp_Table (Rec_Type))),
-                             Loc),
-
-                        Node3 =>
-                          Make_Integer_Literal (Loc,
-                            DT_Entry_Count (First_Tag_Component (Rec_Type))));
-
-                     New_N :=
-                       Make_Procedure_Call_Statement (Loc,
-                         Name => New_Reference_To (RTE (RE_Inherit_CPP_DT),
-                                                   Loc),
-                         Parameter_Associations => Args);
-
-                     Init_Tag :=
-                       Make_If_Statement (Loc,
-                         Condition => New_Occurrence_Of (Set_Tag, Loc),
-                         Then_Statements => New_List (New_N, Init_Tag));
-
-                     Insert_After (Nod, Init_Tag);
-
-                     --  We have inherited the whole contents of the DT table
-                     --  from the CPP side. Therefore all our previous initia-
-                     --  lization has been lost and we must refill entries
-                     --  associated with Ada primitives. This needs more work
-                     --  to avoid its execution each time an object is
-                     --  initialized???
-
-                     declare
-                        E    : Elmt_Id;
-                        Prim : Node_Id;
-
-                     begin
-                        E := First_Elmt (Primitive_Operations (Rec_Type));
-                        while Present (E) loop
-                           Prim := Node (E);
-
-                           if not Is_Imported (Prim)
-                             and then Convention (Prim) = Convention_CPP
-                             and then not Present (Abstract_Interface_Alias
-                                                    (Prim))
-                           then
-                              Insert_After (Init_Tag,
-                                 Fill_DT_Entry (Loc, Prim));
-                           end if;
-
-                           Next_Elmt (E);
-                        end loop;
-                     end;
-                  end if;
-=======
                   --        inherit_prim_ops (_init._tag, new_dt, num_prims);
                   --        _init._tag := new_dt;
                   --     end if;
@@ -2224,7 +2138,6 @@
                         Next_Elmt (E);
                      end loop;
                   end;
->>>>>>> 1177f497
                end;
             end if;
 
@@ -2440,8 +2353,6 @@
                          In_Init_Proc => True,
                          Enclos_Type  => Rec_Type,
                          Discr_Map    => Discr_Map));
-
-                     Clean_Task_Names (Typ, Proc_Id);
 
                      Clean_Task_Names (Typ, Proc_Id);
 
@@ -3783,14 +3694,8 @@
    procedure Expand_N_Object_Declaration (N : Node_Id) is
       Def_Id  : constant Entity_Id  := Defining_Identifier (N);
       Expr    : constant Node_Id    := Expression (N);
-<<<<<<< HEAD
-
-      New_Ref : Node_Id;
-      Id_Ref  : Node_Id;
-=======
       Loc     : constant Source_Ptr := Sloc (N);
       Typ     : constant Entity_Id  := Etype (Def_Id);
->>>>>>> 1177f497
       Expr_Q  : Node_Id;
       Id_Ref  : Node_Id;
       New_Ref : Node_Id;
@@ -4111,19 +4016,7 @@
             --  list and adjust the target after the copy. This
             --  ??? incomplete sentence
 
-            --  Ada 2005 (AI-251): Do not register in the final list objects
-            --  containing class-wide interfaces; otherwise we erroneously
-            --  register the tag of the interface in the final list. Example:
-
-            --    Obj1 : T; --  Controlled object that implements Iface
-            --    Obj2 : Iface'Class := Iface'Class (Obj1);
-
-            --  Obj1 is registered in the final list; Obj2 is not registered.
-
-            if Controlled_Type (Typ)
-              and then not (Is_Interface (Typ)
-                             and then Is_Class_Wide_Type (Typ))
-            then
+            if Controlled_Type (Typ) then
                declare
                   Flist : Node_Id;
                   F     : Entity_Id;
@@ -5117,11 +5010,7 @@
 
             if Ada_Version >= Ada_05
               and then Etype (Def_Id) /= Def_Id
-<<<<<<< HEAD
-              and then not Is_Abstract (Def_Id)
-=======
               and then not Is_Abstract_Type (Def_Id)
->>>>>>> 1177f497
             then
                Make_Null_Procedure_Specs (Def_Id, Null_Proc_Decl_List);
                Insert_Actions (N, Null_Proc_Decl_List);
@@ -6202,11 +6091,6 @@
       Target     : Node_Id;
       Stmts_List : List_Id)
    is
-<<<<<<< HEAD
-      Loc      : constant Source_Ptr := Sloc (Target);
-      ADT      : Elmt_Id;
-      Full_Typ : Entity_Id;
-=======
       Loc         : constant Source_Ptr := Sloc (Target);
       ADT         : Elmt_Id;
       Full_Typ    : Entity_Id;
@@ -6225,15 +6109,12 @@
          Iface_Tag : Node_Id);
       --  Initialize the tag of the secondary dispatch table of Typ associated
       --  with Iface. Tag_Comp is the component of Typ that stores Iface_Tag.
->>>>>>> 1177f497
 
       procedure Init_Secondary_Tags_Internal (Typ : Entity_Id);
       --  Internal subprogram used to recursively climb to the root type.
       --  We assume that all the primitives of the imported C++ class are
       --  defined in the C side.
 
-<<<<<<< HEAD
-=======
       --------------------
       -- Initialize_Tag --
       --------------------
@@ -6409,25 +6290,11 @@
          end if;
       end Initialize_Tag;
 
->>>>>>> 1177f497
       ----------------------------------
       -- Init_Secondary_Tags_Internal --
       ----------------------------------
 
       procedure Init_Secondary_Tags_Internal (Typ : Entity_Id) is
-<<<<<<< HEAD
-         Args   : List_Id;
-         Aux_N  : Node_Id;
-         E      : Entity_Id;
-         Iface  : Entity_Id;
-         New_N  : Node_Id;
-         Prev_E : Entity_Id;
-
-      begin
-         --  Climb to the ancestor (if any) handling private types
-
-         if Present (Full_View (Etype (Typ))) then
-=======
          AI_Elmt : Elmt_Id;
 
       begin
@@ -6445,7 +6312,6 @@
             end;
 
          elsif Present (Full_View (Etype (Typ))) then
->>>>>>> 1177f497
             if Full_View (Etype (Typ)) /= Typ then
                Init_Secondary_Tags_Internal (Full_View (Etype (Typ)));
             end if;
@@ -6470,230 +6336,18 @@
                   Make_Attribute_Reference (Loc,
                     Prefix => New_Copy_Tree (Target),
                     Attribute_Name => Name_Address),
-<<<<<<< HEAD
-
-=======
->>>>>>> 1177f497
                   Unchecked_Convert_To (RTE (RE_Tag),
                     New_Reference_To
                       (Node (First_Elmt (Access_Disp_Table (Typ))),
                        Loc)),
-<<<<<<< HEAD
-
-                  New_Occurrence_Of (Standard_True, Loc),
-
-                  Make_Integer_Literal (Loc, Uint_0),
-
-=======
                   New_Occurrence_Of (Standard_True, Loc),
                   Make_Integer_Literal (Loc, Uint_0),
->>>>>>> 1177f497
                   New_Reference_To (RTE (RE_Null_Address), Loc))));
          end if;
 
          if Present (Abstract_Interfaces (Typ))
            and then not Is_Empty_Elmt_List (Abstract_Interfaces (Typ))
          then
-<<<<<<< HEAD
-            E := First_Entity (Typ);
-            while Present (E) loop
-               if Is_Tag (E)
-                 and then Chars (E) /= Name_uTag
-               then
-                  Aux_N := Node (ADT);
-                  pragma Assert (Present (Aux_N));
-
-                  Iface := Find_Interface (Typ, E);
-
-                  --  If we are compiling under the CPP full ABI compatibility
-                  --  mode and the ancestor is a CPP_Pragma tagged type then
-                  --  we generate code to inherit the contents of the dispatch
-                  --  table directly from the ancestor.
-
-                  if Is_CPP_Class (Etype (Typ))
-                    and then not Debug_Flag_QQ
-                  then
-                     Args := New_List (
-                       Node1 =>
-                         Unchecked_Convert_To (RTE (RE_Tag),
-                           Make_Selected_Component (Loc,
-                             Prefix        => New_Copy_Tree (Target),
-                             Selector_Name => New_Reference_To (E, Loc))),
-                       Node2 =>
-                         Unchecked_Convert_To (RTE (RE_Tag),
-                           New_Reference_To (Aux_N, Loc)),
-
-                       Node3 =>
-                         Make_Integer_Literal (Loc,
-                           DT_Entry_Count (First_Tag_Component (Iface))));
-
-                     --  Issue error if Inherit_CPP_DT is not available
-                     --  in a configurable run-time environment.
-
-                     if not RTE_Available (RE_Inherit_CPP_DT) then
-                        Error_Msg_CRT ("cpp interfacing", Typ);
-                        return;
-                     end if;
-
-                     New_N :=
-                       Make_Procedure_Call_Statement (Loc,
-                         Name => New_Reference_To (RTE (RE_Inherit_CPP_DT),
-                                                   Loc),
-                         Parameter_Associations => Args);
-
-                     Append_To (Stmts_List, New_N);
-                  end if;
-
-                  --  Initialize the pointer to the secondary DT associated
-                  --  with the interface
-
-                  Append_To (Stmts_List,
-                    Make_Assignment_Statement (Loc,
-                      Name =>
-                        Make_Selected_Component (Loc,
-                          Prefix => New_Copy_Tree (Target),
-                          Selector_Name => New_Reference_To (E, Loc)),
-                      Expression =>
-                        New_Reference_To (Aux_N, Loc)));
-
-                  --  If the ancestor is CPP_Class, nothing else to do here
-
-                  if Is_CPP_Class (Etype (Typ)) and then not Debug_Flag_QQ then
-                     null;
-
-                  --  Otherwise, comment required ???
-
-                  else
-                     --  Issue error if Set_Offset_To_Top is not available in a
-                     --  configurable run-time environment.
-
-                     if not RTE_Available (RE_Set_Offset_To_Top) then
-                        Error_Msg_CRT ("abstract interface types", Typ);
-                        return;
-                     end if;
-
-                     --  We generate a different call when the parent of the
-                     --  type has discriminants.
-
-                     if Typ /= Etype (Typ)
-                       and then Has_Discriminants (Etype (Typ))
-                     then
-                        pragma Assert
-                          (Present (DT_Offset_To_Top_Func (E)));
-
-                        --  Generate:
-                        --    Set_Offset_To_Top
-                        --      (This         => Init,
-                        --       Interface_T  => Iface'Tag,
-                        --       Is_Constant  => False,
-                        --       Offset_Value => n,
-                        --       Offset_Func  => Fn'Address)
-
-                        Append_To (Stmts_List,
-                          Make_Procedure_Call_Statement (Loc,
-                            Name => New_Reference_To
-                                      (RTE (RE_Set_Offset_To_Top), Loc),
-                            Parameter_Associations => New_List (
-                              Make_Attribute_Reference (Loc,
-                                Prefix => New_Copy_Tree (Target),
-                                Attribute_Name => Name_Address),
-
-                              Unchecked_Convert_To (RTE (RE_Tag),
-                                New_Reference_To
-                                  (Node (First_Elmt
-                                         (Access_Disp_Table (Iface))),
-                                   Loc)),
-
-                              New_Occurrence_Of (Standard_False, Loc),
-
-                              Unchecked_Convert_To
-                                (RTE (RE_Storage_Offset),
-                                 Make_Attribute_Reference (Loc,
-                                   Prefix         =>
-                                     Make_Selected_Component (Loc,
-                                       Prefix => New_Copy_Tree (Target),
-                                       Selector_Name =>
-                                         New_Reference_To (E, Loc)),
-                                   Attribute_Name => Name_Position)),
-
-                              Unchecked_Convert_To (RTE (RE_Address),
-                                Make_Attribute_Reference (Loc,
-                                  Prefix => New_Reference_To
-                                              (DT_Offset_To_Top_Func (E),
-                                               Loc),
-                                  Attribute_Name =>
-                                    Name_Address)))));
-
-                        --  In this case the next component stores the
-                        --  value of the offset to the top.
-
-                        Prev_E := E;
-                        Next_Entity (E);
-                        pragma Assert (Present (E));
-
-                        Append_To (Stmts_List,
-                          Make_Assignment_Statement (Loc,
-                            Name =>
-                              Make_Selected_Component (Loc,
-                                Prefix => New_Copy_Tree (Target),
-                                Selector_Name => New_Reference_To (E, Loc)),
-                            Expression =>
-                              Make_Attribute_Reference (Loc,
-                                Prefix         =>
-                                  Make_Selected_Component (Loc,
-                                    Prefix => New_Copy_Tree (Target),
-                                    Selector_Name =>
-                                      New_Reference_To (Prev_E, Loc)),
-                              Attribute_Name => Name_Position)));
-
-                     --  Normal case: No discriminants in the parent type
-
-                     else
-                        --  Generate:
-                        --    Set_Offset_To_Top
-                        --      (This         => Init,
-                        --       Interface_T  => Iface'Tag,
-                        --       Is_Constant  => True,
-                        --       Offset_Value => n,
-                        --       Offset_Func  => null);
-
-                        Append_To (Stmts_List,
-                          Make_Procedure_Call_Statement (Loc,
-                            Name => New_Reference_To
-                                      (RTE (RE_Set_Offset_To_Top), Loc),
-                            Parameter_Associations => New_List (
-                              Make_Attribute_Reference (Loc,
-                                Prefix => New_Copy_Tree (Target),
-                                Attribute_Name => Name_Address),
-
-                              Unchecked_Convert_To (RTE (RE_Tag),
-                                New_Reference_To
-                                  (Node (First_Elmt
-                                         (Access_Disp_Table (Iface))),
-                                   Loc)),
-
-                              New_Occurrence_Of (Standard_True, Loc),
-
-                              Unchecked_Convert_To
-                                (RTE (RE_Storage_Offset),
-                                 Make_Attribute_Reference (Loc,
-                                   Prefix =>
-                                    Make_Selected_Component (Loc,
-                                      Prefix => New_Copy_Tree (Target),
-                                      Selector_Name  =>
-                                        New_Reference_To (E, Loc)),
-                                  Attribute_Name => Name_Position)),
-
-                              New_Reference_To
-                                (RTE (RE_Null_Address), Loc))));
-                     end if;
-                  end if;
-
-                  Next_Elmt (ADT);
-               end if;
-
-               Next_Entity (E);
-=======
             if not Is_Synch_Typ then
                AI_Tag_Comp := Next_Tag_Component (First_Tag_Component (Typ));
                pragma Assert (Present (AI_Tag_Comp));
@@ -6712,7 +6366,6 @@
                Next_Elmt (ADT);
                AI_Tag_Comp := Next_Tag_Component (AI_Tag_Comp);
                Next_Elmt (AI_Elmt);
->>>>>>> 1177f497
             end loop;
          end if;
       end Init_Secondary_Tags_Internal;
@@ -6733,14 +6386,11 @@
          Full_Typ := Typ;
       end if;
 
-<<<<<<< HEAD
-=======
       if Is_Concurrent_Record_Type (Typ) then
          Is_Synch_Typ := True;
          AI_Tag_Comp  := Next_Tag_Component (First_Tag_Component (Typ));
       end if;
 
->>>>>>> 1177f497
       Init_Secondary_Tags_Internal (Full_Typ);
    end Init_Secondary_Tags;
 
@@ -6786,15 +6436,9 @@
          --  is needed to distinguish inherited operations from renamings
          --  (which also have Alias set).
 
-<<<<<<< HEAD
-         if Is_Abstract (Subp)
-           and then Present (Alias (Subp))
-           and then not Is_Abstract (Alias (Subp))
-=======
          if Is_Abstract_Subprogram (Subp)
            and then Present (Alias (Subp))
            and then not Is_Abstract_Subprogram (Alias (Subp))
->>>>>>> 1177f497
            and then not Comes_From_Source (Subp)
            and then Ekind (Subp) = E_Function
            and then Has_Controlling_Result (Subp)
