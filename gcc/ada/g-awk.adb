------------------------------------------------------------------------------
--                                                                          --
--                         GNAT COMPILER COMPONENTS                         --
--                                                                          --
--                              G N A T . A W K                             --
--                                                                          --
--                                 B o d y                                  --
--                                                                          --
<<<<<<< HEAD
--                     Copyright (C) 2000-2005 AdaCore                      --
=======
--                     Copyright (C) 2000-2006 AdaCore                      --
>>>>>>> c355071f
--                                                                          --
-- GNAT is free software;  you can  redistribute it  and/or modify it under --
-- terms of the  GNU General Public License as published  by the Free Soft- --
-- ware  Foundation;  either version 2,  or (at your option) any later ver- --
-- sion.  GNAT is distributed in the hope that it will be useful, but WITH- --
-- OUT ANY WARRANTY;  without even the  implied warranty of MERCHANTABILITY --
-- or FITNESS FOR A PARTICULAR PURPOSE.  See the GNU General Public License --
-- for  more details.  You should have  received  a copy of the GNU General --
-- Public License  distributed with GNAT;  see file COPYING.  If not, write --
-- to  the  Free Software Foundation,  51  Franklin  Street,  Fifth  Floor, --
-- Boston, MA 02110-1301, USA.                                              --
--                                                                          --
-- As a special exception,  if other files  instantiate  generics from this --
-- unit, or you link  this unit with other files  to produce an executable, --
-- this  unit  does not  by itself cause  the resulting  executable  to  be --
-- covered  by the  GNU  General  Public  License.  This exception does not --
-- however invalidate  any other reasons why  the executable file  might be --
-- covered by the  GNU Public License.                                      --
--                                                                          --
-- GNAT was originally developed  by the GNAT team at  New York University. --
-- Extensive contributions were provided by Ada Core Technologies Inc.      --
--                                                                          --
------------------------------------------------------------------------------

pragma Ada_95;
--  This is needed because the pragmas Warnings (Off) in Current_Session and
--  Default_Session (see below) do not work when compiling clients of this
--  package that instantiate generic units herein.

pragma Style_Checks (All_Checks);
--  Turn off alpha ordering check for subprograms, since we cannot
--  Put Finalize and Initialize in alpha order (see comments).

with Ada.Exceptions;
with Ada.Text_IO;
with Ada.Strings.Unbounded;
with Ada.Strings.Fixed;
with Ada.Strings.Maps;
with Ada.Unchecked_Deallocation;

with GNAT.Directory_Operations;
with GNAT.Dynamic_Tables;
with GNAT.OS_Lib;

package body GNAT.AWK is

   use Ada;
   use Ada.Strings.Unbounded;

   ----------------
   -- Split mode --
   ----------------

   package Split is

      type Mode is abstract tagged null record;
      --  This is the main type which is declared abstract. This type must be
      --  derived for each split style.

      type Mode_Access is access Mode'Class;

      procedure Current_Line (S : Mode; Session : Session_Type)
        is abstract;
      --  Split current line of Session using split mode S

      ------------------------
      -- Split on separator --
      ------------------------

      type Separator (Size : Positive) is new Mode with record
         Separators : String (1 .. Size);
      end record;

      procedure Current_Line
        (S       : Separator;
         Session : Session_Type);

      ---------------------
      -- Split on column --
      ---------------------

      type Column (Size : Positive) is new Mode with record
         Columns : Widths_Set (1 .. Size);
      end record;

      procedure Current_Line (S : Column; Session : Session_Type);

   end Split;

   procedure Free is new Unchecked_Deallocation
     (Split.Mode'Class, Split.Mode_Access);

   ----------------
   -- File_Table --
   ----------------

   type AWK_File is access String;

   package File_Table is
      new Dynamic_Tables (AWK_File, Natural, 1, 5, 50);
   --  List of file names associated with a Session

   procedure Free is new Unchecked_Deallocation (String, AWK_File);

   -----------------
   -- Field_Table --
   -----------------

   type Field_Slice is record
      First : Positive;
      Last  : Natural;
   end record;
   --  This is a field slice (First .. Last) in session's current line

   package Field_Table is
      new Dynamic_Tables (Field_Slice, Natural, 1, 10, 100);
   --  List of fields for the current line

   --------------
   -- Patterns --
   --------------

   --  Define all patterns style: exact string, regular expression, boolean
   --  function.

   package Patterns is

      type Pattern is abstract tagged null record;
      --  This is the main type which is declared abstract. This type must be
      --  derived for each patterns style.

      type Pattern_Access is access Pattern'Class;

      function Match
        (P       : Pattern;
         Session : Session_Type) return Boolean
      is abstract;
      --  Returns True if P match for the current session and False otherwise

      procedure Release (P : in out Pattern);
      --  Release memory used by the pattern structure

      --------------------------
      -- Exact string pattern --
      --------------------------

      type String_Pattern is new Pattern with record
         Str  : Unbounded_String;
         Rank : Count;
      end record;

      function Match
        (P       : String_Pattern;
         Session : Session_Type) return Boolean;

      --------------------------------
      -- Regular expression pattern --
      --------------------------------

      type Pattern_Matcher_Access is access Regpat.Pattern_Matcher;

      type Regexp_Pattern is new Pattern with record
         Regx : Pattern_Matcher_Access;
         Rank : Count;
      end record;

      function Match
        (P       : Regexp_Pattern;
         Session : Session_Type) return Boolean;

      procedure Release (P : in out Regexp_Pattern);

      ------------------------------
      -- Boolean function pattern --
      ------------------------------

      type Callback_Pattern is new Pattern with record
         Pattern : Pattern_Callback;
      end record;

      function Match
        (P       : Callback_Pattern;
         Session : Session_Type) return Boolean;

   end Patterns;

   procedure Free is new Unchecked_Deallocation
     (Patterns.Pattern'Class, Patterns.Pattern_Access);

   -------------
   -- Actions --
   -------------

   --  Define all action style : simple call, call with matches

   package Actions is

      type Action is abstract tagged null record;
      --  This is the main type which is declared abstract. This type must be
      --  derived for each action style.

      type Action_Access is access Action'Class;

      procedure Call
        (A       : Action;
         Session : Session_Type) is abstract;
      --  Call action A as required

      -------------------
      -- Simple action --
      -------------------

      type Simple_Action is new Action with record
         Proc : Action_Callback;
      end record;

      procedure Call
        (A       : Simple_Action;
         Session : Session_Type);

      -------------------------
      -- Action with matches --
      -------------------------

      type Match_Action is new Action with record
         Proc : Match_Action_Callback;
      end record;

      procedure Call
        (A       : Match_Action;
         Session : Session_Type);

   end Actions;

   procedure Free is new Unchecked_Deallocation
     (Actions.Action'Class, Actions.Action_Access);

   --------------------------
   -- Pattern/Action table --
   --------------------------

   type Pattern_Action is record
      Pattern : Patterns.Pattern_Access;  -- If Pattern is True
      Action  : Actions.Action_Access;    -- Action will be called
   end record;

   package Pattern_Action_Table is
      new Dynamic_Tables (Pattern_Action, Natural, 1, 5, 50);

   ------------------
   -- Session Data --
   ------------------

   type Session_Data is record
      Current_File : Text_IO.File_Type;
      Current_Line : Unbounded_String;
      Separators   : Split.Mode_Access;
      Files        : File_Table.Instance;
      File_Index   : Natural := 0;
      Fields       : Field_Table.Instance;
      Filters      : Pattern_Action_Table.Instance;
      NR           : Natural := 0;
      FNR          : Natural := 0;
      Matches      : Regpat.Match_Array (0 .. 100);
      --  Latest matches for the regexp pattern
   end record;

   procedure Free is
      new Unchecked_Deallocation (Session_Data, Session_Data_Access);

   ----------------
   -- Initialize --
   ----------------

   procedure Initialize (Session : in out Session_Type) is
   begin
      Session.Data := new Session_Data;

      --  Initialize separators

      Session.Data.Separators :=
        new Split.Separator'(Default_Separators'Length, Default_Separators);

      --  Initialize all tables

      File_Table.Init  (Session.Data.Files);
      Field_Table.Init (Session.Data.Fields);
      Pattern_Action_Table.Init (Session.Data.Filters);
   end Initialize;

   -----------------------
   -- Session Variables --
   -----------------------

   --  These must come after the body of Initialize, since they make
   --  implicit calls to Initialize at elaboration time.

   Def_Session : Session_Type;
   Cur_Session : Session_Type;

   --------------
   -- Finalize --
   --------------

   --  Note: Finalize must come after Initialize and the definition
   --  of the Def_Session and Cur_Session variables, since it references
   --  the latter.

   procedure Finalize (Session : in out Session_Type) is
   begin
      --  We release the session data only if it is not the default session

      if Session.Data /= Def_Session.Data then
         Free (Session.Data);

         --  Since we have closed the current session, set it to point now to
         --  the default session.

         Cur_Session.Data := Def_Session.Data;
      end if;
   end Finalize;

   ----------------------
   -- Private Services --
   ----------------------

   function Always_True return Boolean;
   --  A function that always returns True

   function Apply_Filters
<<<<<<< HEAD
     (Session : Session_Type := Current_Session) return Boolean;
=======
     (Session : Session_Type) return Boolean;
>>>>>>> c355071f
   --  Apply any filters for which the Pattern is True for Session. It returns
   --  True if a least one filters has been applied (i.e. associated action
   --  callback has been called).

   procedure Open_Next_File
     (Session : Session_Type);
   pragma Inline (Open_Next_File);
   --  Open next file for Session closing current file if needed. It raises
   --  End_Error if there is no more file in the table.

   procedure Raise_With_Info
     (E       : Exceptions.Exception_Id;
      Message : String;
      Session : Session_Type);
   pragma No_Return (Raise_With_Info);
   --  Raises exception E with the message prepended with the current line
   --  number and the filename if possible.

   procedure Read_Line (Session : Session_Type);
   --  Read a line for the Session and set Current_Line

   procedure Split_Line (Session : Session_Type);
   --  Split session's Current_Line according to the session separators and
   --  set the Fields table. This procedure can be called at any time.

   ----------------------
   -- Private Packages --
   ----------------------

   -------------
   -- Actions --
   -------------

   package body Actions is

      ----------
      -- Call --
      ----------

      procedure Call
        (A       : Simple_Action;
         Session : Session_Type)
      is
         pragma Unreferenced (Session);
      begin
         A.Proc.all;
      end Call;

      ----------
      -- Call --
      ----------

      procedure Call
        (A       : Match_Action;
         Session : Session_Type)
      is
      begin
         A.Proc (Session.Data.Matches);
      end Call;

   end Actions;

   --------------
   -- Patterns --
   --------------

   package body Patterns is

      -----------
      -- Match --
      -----------

      function Match
        (P       : String_Pattern;
         Session : Session_Type) return Boolean
      is
      begin
         return P.Str = Field (P.Rank, Session);
      end Match;

      -----------
      -- Match --
      -----------

      function Match
        (P       : Regexp_Pattern;
         Session : Session_Type) return Boolean
      is
         use type Regpat.Match_Location;
      begin
         Regpat.Match
           (P.Regx.all, Field (P.Rank, Session), Session.Data.Matches);
         return Session.Data.Matches (0) /= Regpat.No_Match;
      end Match;

      -----------
      -- Match --
      -----------

      function Match
        (P       : Callback_Pattern;
         Session : Session_Type) return Boolean
      is
         pragma Unreferenced (Session);
      begin
         return P.Pattern.all;
      end Match;

      -------------
      -- Release --
      -------------

      procedure Release (P : in out Pattern) is
         pragma Unreferenced (P);
      begin
         null;
      end Release;

      -------------
      -- Release --
      -------------

      procedure Release (P : in out Regexp_Pattern) is
         procedure Free is new Unchecked_Deallocation
           (Regpat.Pattern_Matcher, Pattern_Matcher_Access);
      begin
         Free (P.Regx);
      end Release;

   end Patterns;

   -----------
   -- Split --
   -----------

   package body Split is

      use Ada.Strings;

      ------------------
      -- Current_Line --
      ------------------

      procedure Current_Line (S : Separator; Session : Session_Type) is
         Line   : constant String := To_String (Session.Data.Current_Line);
         Fields : Field_Table.Instance renames Session.Data.Fields;

         Start : Natural;
         Stop  : Natural;

         Seps  : constant Maps.Character_Set := Maps.To_Set (S.Separators);

      begin
         --  First field start here

         Start := Line'First;

         --  Record the first field start position which is the first character
         --  in the line.

         Field_Table.Increment_Last (Fields);
         Fields.Table (Field_Table.Last (Fields)).First := Start;

         loop
            --  Look for next separator

            Stop := Fixed.Index
              (Source  => Line (Start .. Line'Last),
               Set     => Seps);

            exit when Stop = 0;

            Fields.Table (Field_Table.Last (Fields)).Last := Stop - 1;

            --  If separators are set to the default (space and tab) we skip
            --  all spaces and tabs following current field.

            if S.Separators = Default_Separators then
               Start := Fixed.Index
                 (Line (Stop + 1 .. Line'Last),
                  Maps.To_Set (Default_Separators),
                  Outside,
                  Strings.Forward);

               if Start = 0 then
                  Start := Stop + 1;
               end if;
            else
               Start := Stop + 1;
            end if;

            --  Record in the field table the start of this new field

            Field_Table.Increment_Last (Fields);
            Fields.Table (Field_Table.Last (Fields)).First := Start;

         end loop;

         Fields.Table (Field_Table.Last (Fields)).Last := Line'Last;
      end Current_Line;

      ------------------
      -- Current_Line --
      ------------------

      procedure Current_Line (S : Column; Session : Session_Type) is
         Line   : constant String := To_String (Session.Data.Current_Line);
         Fields : Field_Table.Instance renames Session.Data.Fields;
         Start  : Positive := Line'First;

      begin
         --  Record the first field start position which is the first character
         --  in the line.

         for C in 1 .. S.Columns'Length loop

            Field_Table.Increment_Last (Fields);

            Fields.Table (Field_Table.Last (Fields)).First := Start;

            Start := Start + S.Columns (C);

            Fields.Table (Field_Table.Last (Fields)).Last := Start - 1;

         end loop;

         --  If there is some remaining character on the line, add them in a
         --  new field.

         if Start - 1 < Line'Length then

            Field_Table.Increment_Last (Fields);

            Fields.Table (Field_Table.Last (Fields)).First := Start;

            Fields.Table (Field_Table.Last (Fields)).Last := Line'Last;
         end if;
      end Current_Line;

   end Split;

   --------------
   -- Add_File --
   --------------

   procedure Add_File
     (Filename : String;
      Session  : Session_Type)
   is
      Files : File_Table.Instance renames Session.Data.Files;

   begin
      if OS_Lib.Is_Regular_File (Filename) then
         File_Table.Increment_Last (Files);
         Files.Table (File_Table.Last (Files)) := new String'(Filename);
      else
         Raise_With_Info
           (File_Error'Identity,
            "File " & Filename & " not found.",
            Session);
      end if;
   end Add_File;

   procedure Add_File
     (Filename : String)
   is

   begin
      Add_File (Filename, Cur_Session);
   end Add_File;

   ---------------
   -- Add_Files --
   ---------------

   procedure Add_Files
     (Directory             : String;
      Filenames             : String;
      Number_Of_Files_Added : out Natural;
      Session               : Session_Type)
   is
      use Directory_Operations;

      Dir      : Dir_Type;
      Filename : String (1 .. 200);
      Last     : Natural;

   begin
      Number_Of_Files_Added := 0;

      Open (Dir, Directory);

      loop
         Read (Dir, Filename, Last);
         exit when Last = 0;

         Add_File (Filename (1 .. Last), Session);
         Number_Of_Files_Added := Number_Of_Files_Added + 1;
      end loop;

      Close (Dir);

   exception
      when others =>
         Raise_With_Info
           (File_Error'Identity,
            "Error scaning directory " & Directory
            & " for files " & Filenames & '.',
            Session);
   end Add_Files;

   procedure Add_Files
     (Directory             : String;
      Filenames             : String;
      Number_Of_Files_Added : out Natural)
   is

   begin
      Add_Files (Directory, Filenames, Number_Of_Files_Added, Cur_Session);
   end Add_Files;

   -----------------
   -- Always_True --
   -----------------

   function Always_True return Boolean is
   begin
      return True;
   end Always_True;

   -------------------
   -- Apply_Filters --
   -------------------

   function Apply_Filters
<<<<<<< HEAD
     (Session : Session_Type := Current_Session) return Boolean
=======
     (Session : Session_Type) return Boolean
>>>>>>> c355071f
   is
      Filters : Pattern_Action_Table.Instance renames Session.Data.Filters;
      Results : Boolean := False;

   begin
      --  Iterate through the filters table, if pattern match call action

      for F in 1 .. Pattern_Action_Table.Last (Filters) loop
         if Patterns.Match (Filters.Table (F).Pattern.all, Session) then
            Results := True;
            Actions.Call (Filters.Table (F).Action.all, Session);
         end if;
      end loop;

      return Results;
   end Apply_Filters;

   -----------
   -- Close --
   -----------

   procedure Close (Session : Session_Type) is
      Filters : Pattern_Action_Table.Instance renames Session.Data.Filters;
      Files   : File_Table.Instance renames Session.Data.Files;

   begin
      --  Close current file if needed

      if Text_IO.Is_Open (Session.Data.Current_File) then
         Text_IO.Close (Session.Data.Current_File);
      end if;

      --  Release separators

      Free (Session.Data.Separators);

      --  Release Filters table

      for F in 1 .. Pattern_Action_Table.Last (Filters) loop
         Patterns.Release (Filters.Table (F).Pattern.all);
         Free (Filters.Table (F).Pattern);
         Free (Filters.Table (F).Action);
      end loop;

      for F in 1 .. File_Table.Last (Files) loop
         Free (Files.Table (F));
      end loop;

      File_Table.Set_Last (Session.Data.Files, 0);
      Field_Table.Set_Last (Session.Data.Fields, 0);
      Pattern_Action_Table.Set_Last (Session.Data.Filters, 0);

      Session.Data.NR := 0;
      Session.Data.FNR := 0;
      Session.Data.File_Index := 0;
      Session.Data.Current_Line := Null_Unbounded_String;
   end Close;

   ---------------------
   -- Current_Session --
   ---------------------

   function Current_Session return Session_Type is
   begin
      pragma Warnings (Off);
      return Cur_Session;
      --  ???The above return statement violates the Ada 2005 rule forbidding
      --  copying of limited objects (see RM-7.5(2.8/2)). When compiled with
      --  -gnatg, the compiler gives a warning instead of an error, so we can
      --  turn it off.
      pragma Warnings (On);
   end Current_Session;

   ---------------------
   -- Default_Session --
   ---------------------

   function Default_Session return Session_Type is
   begin
      pragma Warnings (Off);
      return Def_Session;
      --  ???The above return statement violates the Ada 2005 rule forbidding
      --  copying of limited objects (see RM-7.5(2.8/2)). When compiled with
      --  -gnatg, the compiler gives a warning instead of an error, so we can
      --  turn it off.
      pragma Warnings (On);
   end Default_Session;

   --------------------
   -- Discrete_Field --
   --------------------

   function Discrete_Field
     (Rank    : Count;
<<<<<<< HEAD
      Session : Session_Type := Current_Session) return Discrete
=======
      Session : Session_Type) return Discrete
>>>>>>> c355071f
   is
   begin
      return Discrete'Value (Field (Rank, Session));
   end Discrete_Field;

   function Discrete_Field_Current_Session
     (Rank    : Count) return Discrete is
      function Do_It is new Discrete_Field (Discrete);
   begin
      return Do_It (Rank, Cur_Session);
   end Discrete_Field_Current_Session;

   -----------------
   -- End_Of_Data --
   -----------------

   function End_Of_Data
<<<<<<< HEAD
     (Session : Session_Type := Current_Session) return Boolean
=======
     (Session : Session_Type) return Boolean
>>>>>>> c355071f
   is
   begin
      return Session.Data.File_Index = File_Table.Last (Session.Data.Files)
        and then End_Of_File (Session);
   end End_Of_Data;

   function End_Of_Data
     return Boolean
   is
   begin
      return End_Of_Data (Cur_Session);
   end End_Of_Data;

   -----------------
   -- End_Of_File --
   -----------------

   function End_Of_File
<<<<<<< HEAD
     (Session : Session_Type := Current_Session) return Boolean
=======
     (Session : Session_Type) return Boolean
>>>>>>> c355071f
   is
   begin
      return Text_IO.End_Of_File (Session.Data.Current_File);
   end End_Of_File;

   function End_Of_File
     return Boolean
   is
   begin
      return End_Of_File (Cur_Session);
   end End_Of_File;

   -----------
   -- Field --
   -----------

   function Field
     (Rank    : Count;
<<<<<<< HEAD
      Session : Session_Type := Current_Session) return String
=======
      Session : Session_Type) return String
>>>>>>> c355071f
   is
      Fields : Field_Table.Instance renames Session.Data.Fields;

   begin
      if Rank > Number_Of_Fields (Session) then
         Raise_With_Info
           (Field_Error'Identity,
            "Field number" & Count'Image (Rank) & " does not exist.",
            Session);

      elsif Rank = 0 then

         --  Returns the whole line, this is what $0 does under Session_Type

         return To_String (Session.Data.Current_Line);

      else
         return Slice (Session.Data.Current_Line,
                       Fields.Table (Positive (Rank)).First,
                       Fields.Table (Positive (Rank)).Last);
      end if;
   end Field;

   function Field
     (Rank    : Count) return String
   is
   begin
      return Field (Rank, Cur_Session);
   end Field;

   function Field
     (Rank    : Count;
<<<<<<< HEAD
      Session : Session_Type := Current_Session) return Integer
=======
      Session : Session_Type) return Integer
>>>>>>> c355071f
   is
   begin
      return Integer'Value (Field (Rank, Session));

   exception
      when Constraint_Error =>
         Raise_With_Info
           (Field_Error'Identity,
            "Field number" & Count'Image (Rank)
            & " cannot be converted to an integer.",
            Session);
   end Field;

   function Field
     (Rank    : Count) return Integer
   is
   begin
      return Field (Rank, Cur_Session);
   end Field;

   function Field
     (Rank    : Count;
<<<<<<< HEAD
      Session : Session_Type := Current_Session) return Float
=======
      Session : Session_Type) return Float
>>>>>>> c355071f
   is
   begin
      return Float'Value (Field (Rank, Session));

   exception
      when Constraint_Error =>
         Raise_With_Info
           (Field_Error'Identity,
            "Field number" & Count'Image (Rank)
            & " cannot be converted to a float.",
            Session);
   end Field;

   function Field
     (Rank    : Count) return Float
   is
   begin
      return Field (Rank, Cur_Session);
   end Field;

   ----------
   -- File --
   ----------

   function File
<<<<<<< HEAD
     (Session : Session_Type := Current_Session) return String
=======
     (Session : Session_Type) return String
>>>>>>> c355071f
   is
      Files : File_Table.Instance renames Session.Data.Files;

   begin
      if Session.Data.File_Index = 0 then
         return "??";
      else
         return Files.Table (Session.Data.File_Index).all;
      end if;
   end File;

   function File
     return String
   is
   begin
      return File (Cur_Session);
   end File;

   --------------------
   -- For_Every_Line --
   --------------------

   procedure For_Every_Line
     (Separators : String        := Use_Current;
      Filename   : String        := Use_Current;
      Callbacks  : Callback_Mode := None;
      Session    : Session_Type)
   is
      Quit : Boolean;

   begin
      Open (Separators, Filename, Session);

      while not End_Of_Data (Session) loop
         Read_Line (Session);
         Split_Line (Session);

         if Callbacks in Only .. Pass_Through then
            declare
               Discard : Boolean;
               pragma Unreferenced (Discard);
            begin
               Discard := Apply_Filters (Session);
            end;
         end if;

         if Callbacks /= Only then
            Quit := False;
            Action (Quit);
            exit when Quit;
         end if;
      end loop;

      Close (Session);
   end For_Every_Line;

   procedure For_Every_Line_Current_Session
     (Separators : String        := Use_Current;
      Filename   : String        := Use_Current;
      Callbacks  : Callback_Mode := None)
   is
      procedure Do_It is new For_Every_Line (Action);
   begin
      Do_It (Separators, Filename, Callbacks, Cur_Session);
   end For_Every_Line_Current_Session;

   --------------
   -- Get_Line --
   --------------

   procedure Get_Line
     (Callbacks : Callback_Mode := None;
      Session   : Session_Type)
   is
      Filter_Active : Boolean;

   begin
      if not Text_IO.Is_Open (Session.Data.Current_File) then
         raise File_Error;
      end if;

      loop
         Read_Line (Session);
         Split_Line (Session);

         case Callbacks is

            when None =>
               exit;

            when Only =>
               Filter_Active := Apply_Filters (Session);
               exit when not Filter_Active;

            when Pass_Through =>
               Filter_Active := Apply_Filters (Session);
               exit;

         end case;
      end loop;
   end Get_Line;

   procedure Get_Line
     (Callbacks : Callback_Mode := None)
   is
   begin
      Get_Line (Callbacks, Cur_Session);
   end Get_Line;

   ----------------------
   -- Number_Of_Fields --
   ----------------------

   function Number_Of_Fields
<<<<<<< HEAD
     (Session : Session_Type := Current_Session) return Count
=======
     (Session : Session_Type) return Count
>>>>>>> c355071f
   is
   begin
      return Count (Field_Table.Last (Session.Data.Fields));
   end Number_Of_Fields;

   function Number_Of_Fields
     return Count
   is
   begin
      return Number_Of_Fields (Cur_Session);
   end Number_Of_Fields;

   --------------------------
   -- Number_Of_File_Lines --
   --------------------------

   function Number_Of_File_Lines
<<<<<<< HEAD
     (Session : Session_Type := Current_Session) return Count
=======
     (Session : Session_Type) return Count
>>>>>>> c355071f
   is
   begin
      return Count (Session.Data.FNR);
   end Number_Of_File_Lines;

   function Number_Of_File_Lines
     return Count
   is
   begin
      return Number_Of_File_Lines (Cur_Session);
   end Number_Of_File_Lines;

   ---------------------
   -- Number_Of_Files --
   ---------------------

   function Number_Of_Files
<<<<<<< HEAD
     (Session : Session_Type := Current_Session) return Natural
=======
     (Session : Session_Type) return Natural
>>>>>>> c355071f
   is
      Files : File_Table.Instance renames Session.Data.Files;
   begin
      return File_Table.Last (Files);
   end Number_Of_Files;

   function Number_Of_Files
     return Natural
   is
   begin
      return Number_Of_Files (Cur_Session);
   end Number_Of_Files;

   ---------------------
   -- Number_Of_Lines --
   ---------------------

   function Number_Of_Lines
<<<<<<< HEAD
     (Session : Session_Type := Current_Session) return Count
=======
     (Session : Session_Type) return Count
>>>>>>> c355071f
   is
   begin
      return Count (Session.Data.NR);
   end Number_Of_Lines;

   function Number_Of_Lines
     return Count
   is
   begin
      return Number_Of_Lines (Cur_Session);
   end Number_Of_Lines;

   ----------
   -- Open --
   ----------

   procedure Open
     (Separators : String       := Use_Current;
      Filename   : String       := Use_Current;
      Session    : Session_Type)
   is
   begin
      if Text_IO.Is_Open (Session.Data.Current_File) then
         raise Session_Error;
      end if;

      if Filename /= Use_Current then
         File_Table.Init (Session.Data.Files);
         Add_File (Filename, Session);
      end if;

      if Separators /= Use_Current then
         Set_Field_Separators (Separators, Session);
      end if;

      Open_Next_File (Session);

   exception
      when End_Error =>
         raise File_Error;
   end Open;

   procedure Open
     (Separators : String       := Use_Current;
      Filename   : String       := Use_Current)
   is
   begin
      Open (Separators, Filename, Cur_Session);
   end Open;

   --------------------
   -- Open_Next_File --
   --------------------

   procedure Open_Next_File
     (Session : Session_Type)
   is
      Files : File_Table.Instance renames Session.Data.Files;

   begin
      if Text_IO.Is_Open (Session.Data.Current_File) then
         Text_IO.Close (Session.Data.Current_File);
      end if;

      Session.Data.File_Index := Session.Data.File_Index + 1;

      --  If there are no mores file in the table, raise End_Error

      if Session.Data.File_Index > File_Table.Last (Files) then
         raise End_Error;
      end if;

      Text_IO.Open
        (File => Session.Data.Current_File,
         Name => Files.Table (Session.Data.File_Index).all,
         Mode => Text_IO.In_File);
   end Open_Next_File;

   -----------
   -- Parse --
   -----------

   procedure Parse
     (Separators : String       := Use_Current;
      Filename   : String       := Use_Current;
      Session    : Session_Type)
   is
      Filter_Active : Boolean;
      pragma Unreferenced (Filter_Active);

   begin
      Open (Separators, Filename, Session);

      while not End_Of_Data (Session) loop
         Get_Line (None, Session);
         Filter_Active := Apply_Filters (Session);
      end loop;

      Close (Session);
   end Parse;

   procedure Parse
     (Separators : String       := Use_Current;
      Filename   : String       := Use_Current)
   is
   begin
      Parse (Separators, Filename, Cur_Session);
   end Parse;

   ---------------------
   -- Raise_With_Info --
   ---------------------

   procedure Raise_With_Info
     (E       : Exceptions.Exception_Id;
      Message : String;
      Session : Session_Type)
   is
      function Filename return String;
      --  Returns current filename and "??" if this information is not
      --  available.

      function Line return String;
      --  Returns current line number without the leading space

      --------------
      -- Filename --
      --------------

      function Filename return String is
         File : constant String := AWK.File (Session);
      begin
         if File = "" then
            return "??";
         else
            return File;
         end if;
      end Filename;

      ----------
      -- Line --
      ----------

      function Line return String is
         L : constant String := Natural'Image (Session.Data.FNR);
      begin
         return L (2 .. L'Last);
      end Line;

   --  Start of processing for Raise_With_Info

   begin
      Exceptions.Raise_Exception
        (E,
         '[' & Filename & ':' & Line & "] " & Message);
      raise Constraint_Error; -- to please GNAT as this is a No_Return proc
   end Raise_With_Info;

   ---------------
   -- Read_Line --
   ---------------

   procedure Read_Line (Session : Session_Type) is

      function Read_Line return String;
      --  Read a line in the current file. This implementation is recursive
      --  and does not have a limitation on the line length.

      NR  : Natural renames Session.Data.NR;
      FNR : Natural renames Session.Data.FNR;

      ---------------
      -- Read_Line --
      ---------------

      function Read_Line return String is
         Buffer : String (1 .. 1_024);
         Last   : Natural;

      begin
         Text_IO.Get_Line (Session.Data.Current_File, Buffer, Last);

         if Last = Buffer'Last then
            return Buffer & Read_Line;
         else
            return Buffer (1 .. Last);
         end if;
      end Read_Line;

   --  Start of processing for Read_Line

   begin
      if End_Of_File (Session) then
         Open_Next_File (Session);
         FNR := 0;
      end if;

      Session.Data.Current_Line := To_Unbounded_String (Read_Line);

      NR := NR + 1;
      FNR := FNR + 1;
   end Read_Line;

   --------------
   -- Register --
   --------------

   procedure Register
     (Field   : Count;
      Pattern : String;
      Action  : Action_Callback;
      Session : Session_Type)
   is
      Filters   : Pattern_Action_Table.Instance renames Session.Data.Filters;
      U_Pattern : constant Unbounded_String := To_Unbounded_String (Pattern);

   begin
      Pattern_Action_Table.Increment_Last (Filters);

      Filters.Table (Pattern_Action_Table.Last (Filters)) :=
        (Pattern => new Patterns.String_Pattern'(U_Pattern, Field),
         Action  => new Actions.Simple_Action'(Proc => Action));
   end Register;

   procedure Register
     (Field   : Count;
      Pattern : String;
      Action  : Action_Callback)
   is
   begin
      Register (Field, Pattern, Action, Cur_Session);
   end Register;

   procedure Register
     (Field   : Count;
      Pattern : GNAT.Regpat.Pattern_Matcher;
      Action  : Action_Callback;
      Session : Session_Type)
   is
      Filters : Pattern_Action_Table.Instance renames Session.Data.Filters;

      A_Pattern : constant Patterns.Pattern_Matcher_Access :=
                    new Regpat.Pattern_Matcher'(Pattern);
   begin
      Pattern_Action_Table.Increment_Last (Filters);

      Filters.Table (Pattern_Action_Table.Last (Filters)) :=
        (Pattern => new Patterns.Regexp_Pattern'(A_Pattern, Field),
         Action  => new Actions.Simple_Action'(Proc => Action));
   end Register;

   procedure Register
     (Field   : Count;
      Pattern : GNAT.Regpat.Pattern_Matcher;
      Action  : Action_Callback)
   is
   begin
      Register (Field, Pattern, Action, Cur_Session);
   end Register;

   procedure Register
     (Field   : Count;
      Pattern : GNAT.Regpat.Pattern_Matcher;
      Action  : Match_Action_Callback;
      Session : Session_Type)
   is
      Filters : Pattern_Action_Table.Instance renames Session.Data.Filters;

      A_Pattern : constant Patterns.Pattern_Matcher_Access :=
                    new Regpat.Pattern_Matcher'(Pattern);
   begin
      Pattern_Action_Table.Increment_Last (Filters);

      Filters.Table (Pattern_Action_Table.Last (Filters)) :=
        (Pattern => new Patterns.Regexp_Pattern'(A_Pattern, Field),
         Action  => new Actions.Match_Action'(Proc => Action));
   end Register;

   procedure Register
     (Field   : Count;
      Pattern : GNAT.Regpat.Pattern_Matcher;
      Action  : Match_Action_Callback)
   is
   begin
      Register (Field, Pattern, Action, Cur_Session);
   end Register;

   procedure Register
     (Pattern : Pattern_Callback;
      Action  : Action_Callback;
      Session : Session_Type)
   is
      Filters : Pattern_Action_Table.Instance renames Session.Data.Filters;

   begin
      Pattern_Action_Table.Increment_Last (Filters);

      Filters.Table (Pattern_Action_Table.Last (Filters)) :=
        (Pattern => new Patterns.Callback_Pattern'(Pattern => Pattern),
         Action  => new Actions.Simple_Action'(Proc => Action));
   end Register;

   procedure Register
     (Pattern : Pattern_Callback;
      Action  : Action_Callback)
   is
   begin
      Register (Pattern, Action, Cur_Session);
   end Register;

   procedure Register
     (Action  : Action_Callback;
      Session : Session_Type)
   is
   begin
      Register (Always_True'Access, Action, Session);
   end Register;

   procedure Register
     (Action  : Action_Callback)
   is
   begin
      Register (Action, Cur_Session);
   end Register;

   -----------------
   -- Set_Current --
   -----------------

   procedure Set_Current (Session : Session_Type) is
   begin
      Cur_Session.Data := Session.Data;
   end Set_Current;

   --------------------------
   -- Set_Field_Separators --
   --------------------------

   procedure Set_Field_Separators
     (Separators : String       := Default_Separators;
      Session    : Session_Type)
   is
   begin
      Free (Session.Data.Separators);

      Session.Data.Separators :=
        new Split.Separator'(Separators'Length, Separators);

      --  If there is a current line read, split it according to the new
      --  separators.

      if Session.Data.Current_Line /= Null_Unbounded_String then
         Split_Line (Session);
      end if;
   end Set_Field_Separators;

   procedure Set_Field_Separators
     (Separators : String       := Default_Separators)
   is
   begin
      Set_Field_Separators (Separators, Cur_Session);
   end Set_Field_Separators;

   ----------------------
   -- Set_Field_Widths --
   ----------------------

   procedure Set_Field_Widths
     (Field_Widths : Widths_Set;
<<<<<<< HEAD
      Session      : Session_Type := Current_Session)
=======
      Session      : Session_Type)
>>>>>>> c355071f
   is
   begin
      Free (Session.Data.Separators);

      Session.Data.Separators :=
        new Split.Column'(Field_Widths'Length, Field_Widths);

      --  If there is a current line read, split it according to
      --  the new separators.

      if Session.Data.Current_Line /= Null_Unbounded_String then
         Split_Line (Session);
      end if;
   end Set_Field_Widths;

   procedure Set_Field_Widths
     (Field_Widths : Widths_Set)
   is
   begin
      Set_Field_Widths (Field_Widths, Cur_Session);
   end Set_Field_Widths;

   ----------------
   -- Split_Line --
   ----------------

   procedure Split_Line (Session : Session_Type) is
      Fields : Field_Table.Instance renames Session.Data.Fields;
   begin
      Field_Table.Init (Fields);
      Split.Current_Line (Session.Data.Separators.all, Session);
   end Split_Line;

begin
   --  We have declared two sessions but both should share the same data.
   --  The current session must point to the default session as its initial
   --  value. So first we release the session data then we set current
   --  session data to point to default session data.

   Free (Cur_Session.Data);
   Cur_Session.Data := Def_Session.Data;
end GNAT.AWK;<|MERGE_RESOLUTION|>--- conflicted
+++ resolved
@@ -6,11 +6,7 @@
 --                                                                          --
 --                                 B o d y                                  --
 --                                                                          --
-<<<<<<< HEAD
---                     Copyright (C) 2000-2005 AdaCore                      --
-=======
 --                     Copyright (C) 2000-2006 AdaCore                      --
->>>>>>> c355071f
 --                                                                          --
 -- GNAT is free software;  you can  redistribute it  and/or modify it under --
 -- terms of the  GNU General Public License as published  by the Free Soft- --
@@ -341,11 +337,7 @@
    --  A function that always returns True
 
    function Apply_Filters
-<<<<<<< HEAD
-     (Session : Session_Type := Current_Session) return Boolean;
-=======
      (Session : Session_Type) return Boolean;
->>>>>>> c355071f
    --  Apply any filters for which the Pattern is True for Session. It returns
    --  True if a least one filters has been applied (i.e. associated action
    --  callback has been called).
@@ -681,11 +673,7 @@
    -------------------
 
    function Apply_Filters
-<<<<<<< HEAD
-     (Session : Session_Type := Current_Session) return Boolean
-=======
      (Session : Session_Type) return Boolean
->>>>>>> c355071f
    is
       Filters : Pattern_Action_Table.Instance renames Session.Data.Filters;
       Results : Boolean := False;
@@ -780,11 +768,7 @@
 
    function Discrete_Field
      (Rank    : Count;
-<<<<<<< HEAD
-      Session : Session_Type := Current_Session) return Discrete
-=======
       Session : Session_Type) return Discrete
->>>>>>> c355071f
    is
    begin
       return Discrete'Value (Field (Rank, Session));
@@ -802,11 +786,7 @@
    -----------------
 
    function End_Of_Data
-<<<<<<< HEAD
-     (Session : Session_Type := Current_Session) return Boolean
-=======
      (Session : Session_Type) return Boolean
->>>>>>> c355071f
    is
    begin
       return Session.Data.File_Index = File_Table.Last (Session.Data.Files)
@@ -825,11 +805,7 @@
    -----------------
 
    function End_Of_File
-<<<<<<< HEAD
-     (Session : Session_Type := Current_Session) return Boolean
-=======
      (Session : Session_Type) return Boolean
->>>>>>> c355071f
    is
    begin
       return Text_IO.End_Of_File (Session.Data.Current_File);
@@ -848,11 +824,7 @@
 
    function Field
      (Rank    : Count;
-<<<<<<< HEAD
-      Session : Session_Type := Current_Session) return String
-=======
       Session : Session_Type) return String
->>>>>>> c355071f
    is
       Fields : Field_Table.Instance renames Session.Data.Fields;
 
@@ -885,11 +857,7 @@
 
    function Field
      (Rank    : Count;
-<<<<<<< HEAD
-      Session : Session_Type := Current_Session) return Integer
-=======
       Session : Session_Type) return Integer
->>>>>>> c355071f
    is
    begin
       return Integer'Value (Field (Rank, Session));
@@ -912,11 +880,7 @@
 
    function Field
      (Rank    : Count;
-<<<<<<< HEAD
-      Session : Session_Type := Current_Session) return Float
-=======
       Session : Session_Type) return Float
->>>>>>> c355071f
    is
    begin
       return Float'Value (Field (Rank, Session));
@@ -942,11 +906,7 @@
    ----------
 
    function File
-<<<<<<< HEAD
-     (Session : Session_Type := Current_Session) return String
-=======
      (Session : Session_Type) return String
->>>>>>> c355071f
    is
       Files : File_Table.Instance renames Session.Data.Files;
 
@@ -1061,11 +1021,7 @@
    ----------------------
 
    function Number_Of_Fields
-<<<<<<< HEAD
-     (Session : Session_Type := Current_Session) return Count
-=======
      (Session : Session_Type) return Count
->>>>>>> c355071f
    is
    begin
       return Count (Field_Table.Last (Session.Data.Fields));
@@ -1083,11 +1039,7 @@
    --------------------------
 
    function Number_Of_File_Lines
-<<<<<<< HEAD
-     (Session : Session_Type := Current_Session) return Count
-=======
      (Session : Session_Type) return Count
->>>>>>> c355071f
    is
    begin
       return Count (Session.Data.FNR);
@@ -1105,11 +1057,7 @@
    ---------------------
 
    function Number_Of_Files
-<<<<<<< HEAD
-     (Session : Session_Type := Current_Session) return Natural
-=======
      (Session : Session_Type) return Natural
->>>>>>> c355071f
    is
       Files : File_Table.Instance renames Session.Data.Files;
    begin
@@ -1128,11 +1076,7 @@
    ---------------------
 
    function Number_Of_Lines
-<<<<<<< HEAD
-     (Session : Session_Type := Current_Session) return Count
-=======
      (Session : Session_Type) return Count
->>>>>>> c355071f
    is
    begin
       return Count (Session.Data.NR);
@@ -1502,11 +1446,7 @@
 
    procedure Set_Field_Widths
      (Field_Widths : Widths_Set;
-<<<<<<< HEAD
-      Session      : Session_Type := Current_Session)
-=======
       Session      : Session_Type)
->>>>>>> c355071f
    is
    begin
       Free (Session.Data.Separators);
