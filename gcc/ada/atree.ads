------------------------------------------------------------------------------
--                                                                          --
--                         GNAT COMPILER COMPONENTS                         --
--                                                                          --
--                                A T R E E                                 --
--                                                                          --
--                                 S p e c                                  --
--                                                                          --
--          Copyright (C) 1992-2005, Free Software Foundation, Inc.         --
--                                                                          --
-- GNAT is free software;  you can  redistribute it  and/or modify it under --
-- terms of the  GNU General Public License as published  by the Free Soft- --
-- ware  Foundation;  either version 2,  or (at your option) any later ver- --
-- sion.  GNAT is distributed in the hope that it will be useful, but WITH- --
-- OUT ANY WARRANTY;  without even the  implied warranty of MERCHANTABILITY --
-- or FITNESS FOR A PARTICULAR PURPOSE.  See the GNU General Public License --
-- for  more details.  You should have  received  a copy of the GNU General --
-- Public License  distributed with GNAT;  see file COPYING.  If not, write --
-- to  the  Free Software Foundation,  51  Franklin  Street,  Fifth  Floor, --
-- Boston, MA 02110-1301, USA.                                              --
--                                                                          --
-- As a special exception,  if other files  instantiate  generics from this --
-- unit, or you link  this unit with other files  to produce an executable, --
-- this  unit  does not  by itself cause  the resulting  executable  to  be --
-- covered  by the  GNU  General  Public  License.  This exception does not --
-- however invalidate  any other reasons why  the executable file  might be --
-- covered by the  GNU Public License.                                      --
--                                                                          --
-- GNAT was originally developed  by the GNAT team at  New York University. --
-- Extensive contributions were provided by Ada Core Technologies Inc.      --
--                                                                          --
------------------------------------------------------------------------------

with Alloc;
with Sinfo;  use Sinfo;
with Einfo;  use Einfo;
with Types;  use Types;
with Snames; use Snames;
with System; use System;
with Table;
with Uintp;  use Uintp;
with Urealp; use Urealp;
with Unchecked_Conversion;

package Atree is

--  This package defines the format of the tree used to represent the Ada
--  program internally. Syntactic and semantic information is combined in
--  this tree. There is no separate symbol table structure.

--  WARNING: There is a C version of this package. Any changes to this
--  source file must be properly reflected in the C header file tree.h

--  Package Atree defines the basic structure of the tree and its nodes and
--  provides the basic abstract interface for manipulating the tree. Two
--  other packages use this interface to define the representation of Ada
--  programs using this tree format. The package Sinfo defines the basic
--  representation of the syntactic structure of the program, as output
--  by the parser. The package Entity_Info defines the semantic information
--  which is added to the tree nodes that represent declared entities (i.e.
--  the information which might typically be described in a separate symbol
--  table structure.

--  The front end of the compiler first parses the program and generates a
--  tree that is simply a syntactic representation of the program in abstract
--  syntax tree format. Subsequent processing in the front end traverses the
--  tree, transforming it in various ways and adding semantic information.

   ----------------------------------------
   -- Definitions of Fields in Tree Node --
   ----------------------------------------

   --  The representation of the tree is completely hidden, using a functional
   --  interface for accessing and modifying the contents of nodes. Logically
   --  a node contains a number of fields, much as though the nodes were
   --  defined as a record type. The fields in a node are as follows:

   --   Nkind         Indicates the kind of the node. This field is present
   --                 in all nodes. The type is Node_Kind, which is declared
   --                 in the package Sinfo.

   --   Sloc          Location (Source_Ptr) of the corresponding token
   --                 in the Source buffer. The individual node definitions
   --                 show which token is referenced by this pointer.

   --   In_List       A flag used to indicate if the node is a member
   --                    of a node list.

   --   Rewrite_Sub   A flag set if the node has been rewritten using
   --                 the Rewrite procedure. The original value of the
   --                 node is retrievable with Original_Node.

   --   Rewrite_Ins   A flag set if a node is marked as a rewrite inserted
   --                 node as a result of a call to Mark_Rewrite_Insertion.

   --   Paren_Count   A 2-bit count used on expression nodes to indicate
   --                 the level of parentheses. Up to 3 levels can be
   --                 accomodated. Anything more than 3 levels is treated
   --                 as 3 levels (conformance tests that complain about
   --                 this are hereby deemed pathological!) Set to zero
   --                 for non-subexpression nodes.

   --   Comes_From_Source
   --                 This flag is present in all nodes. It is set if the
   --                 node is built by the scanner or parser, and clear if
   --                 the node is built by the analyzer or expander. It
   --                 indicates that the node corresponds to a construct
   --                 that appears in the original source program.

   --   Analyzed      This flag is present in all nodes. It is set when
   --                 a node is analyzed, and is used to avoid analyzing
   --                 the same node twice. Analysis includes expansion if
   --                 expansion is active, so in this case if the flag is
   --                 set it means the node has been analyzed and expanded.

   --   Error_Posted  This flag is present in all nodes. It is set when
   --                 an error message is posted which is associated with
   --                 the flagged node. This is used to avoid posting more
   --                 than one message on the same node.

   --   Field1
   --   Field2
   --   Field3
   --   Field4
<<<<<<< HEAD
   --   Field5           Five fields holding Union_Id values

   --   ElistN           Synonym for FieldN typed as Elist_Id
   --   ListN            Synonym for FieldN typed as List_Id
   --   NameN            Synonym for FieldN typed as Name_Id
   --   NodeN            Synonym for FieldN typed as Node_Id
   --   StrN             Synonym for FieldN typed as String_Id
   --   UintN            Synonym for FieldN typed as Uint (Empty = Uint_0)
   --   UrealN           Synonym for FieldN typed as Ureal
=======
   --   Field5        Five fields holding Union_Id values

   --   ElistN        Synonym for FieldN typed as Elist_Id (Empty = No_Elist)
   --   ListN         Synonym for FieldN typed as List_Id
   --   NameN         Synonym for FieldN typed as Name_Id
   --   NodeN         Synonym for FieldN typed as Node_Id
   --   StrN          Synonym for FieldN typed as String_Id
   --   UintN         Synonym for FieldN typed as Uint (Empty = Uint_0)
   --   UrealN        Synonym for FieldN typed as Ureal

   --   Note: in the case of ElistN and UintN fields, it is common that we
   --   end up with a value of Union_Id'(0) as the default value. This value
   --   is meaningless as a Uint or Elist_Id value. We have two choices here.
   --   We could require that all Uint and Elist fields be initialized to an
   --   appropriate value, but that's error prone, since it would be easy to
   --   miss an initialization. So instead we have the retrieval functions
   --   generate an appropriate default value (Uint_0 or No_Elist). Probably
   --   it would be cleaner to generate No_Uint in the Uint case but we got
   --   stuck with representing an "unset" size value as zero early on, and
   --   it will take a bit of fiddling to change that ???
>>>>>>> 8c044a9c

   --   Note: the actual usage of FieldN (i.e. whether it contains a Elist_Id,
   --   List_Id, Name_Id, Node_Id, String_Id, Uint or Ureal), depends on the
   --   value in Nkind. Generally the access to this field is always via the
   --   functional interface, so the field names ElistN, ListN, NameN, NodeN,
   --   StrN, UintN and UrealN are used only in the bodies of the access
   --   functions (i.e. in the bodies of Sinfo and Einfo). These access
   --   functions contain debugging code that checks that the use is
   --   consistent with Nkind and Ekind values.

   --   However, in specialized circumstances (examples are the circuit in
   --   generic instantiation to copy trees, and in the tree dump routine),
   --   it is useful to be able to do untyped traversals, and an internal
   --   package in Atree allows for direct untyped accesses in such cases.

   --   Flag4         Fifteen Boolean flags (use depends on Nkind and
   --   Flag5         Ekind, as described for FieldN). Again the access
   --   Flag6         is usually via subprograms in Sinfo and Einfo which
   --   Flag7         provide high-level synonyms for these flags, and
   --   Flag8         contain debugging code that checks that the values
   --   Flag9         in Nkind and Ekind are appropriate for the access.
   --   Flag10
   --   Flag11        Note that Flag1-3 are missing from this list. The
   --   Flag12        first three flag positions are reserved for the
   --   Flag13        standard flags (Comes_From_Source, Error_Posted,
   --   Flag14        and Analyzed)
   --   Flag15
   --   Flag16
   --   Flag17
   --   Flag18

   --   Link          For a node, points to the Parent. For a list, points
   --                 to the list header. Note that in the latter case, a
   --                 client cannot modify the link field. This field is
   --                 private to the Atree package (but is also modified
   --                 by the Nlists package).

   --  The following additional fields are present in extended nodes used
   --  for entities (Nkind in N_Entity).

   --   Ekind         Entity type. This field indicates the type of the
   --                 entity, it is of type Entity_Kind which is defined
   --                 in package Einfo.

<<<<<<< HEAD
   --   Flag19           197 additional flags
=======
   --   Flag19        197 additional flags
>>>>>>> 8c044a9c
   --   ...
   --   Flag215

   --   Convention    Entity convention (Convention_Id value)

   --   Field6        Additional Union_Id value stored in tree

   --   Node6         Synonym for Field6 typed as Node_Id
   --   Elist6        Synonym for Field6 typed as Elist_Id (Empty = No_Elist)
   --   Uint6         Synonym for Field6 typed as Uint (Empty = Uint_0)

   --   Similar definitions for Field7 to Field27 (and Node7-Node27,
   --   Elist7-Elist27, Uint7-Uint27, Ureal7-Ureal27). Note that not all
   --   these functions are defined, only the ones that are actually used.

   type Paren_Count_Type is mod 4;
   for Paren_Count_Type'Size use 2;
   --  Type used for Paren_Count field

   function Last_Node_Id return Node_Id;
   pragma Inline (Last_Node_Id);
   --  Returns Id of last allocated node Id

   function Nodes_Address return System.Address;
   --  Return address of Nodes table (used in Back_End for Gigi call)

   function Num_Nodes return Nat;
   --  Total number of nodes allocated, where an entity counts as a single
   --  node. This count is incremented every time a node or entity is
   --  allocated, and decremented every time a node or entity is deleted.
   --  This value is used by Xref and by Treepr to allocate hash tables of
   --  suitable size for hashing Node_Id values.

   -----------------------
   -- Use of Empty Node --
   -----------------------

   --  The special Node_Id Empty is used to mark missing fields. Whenever the
   --  syntax has an optional component, then the corresponding field will be
   --  set to Empty if the component is missing.

   --  Note: Empty is not used to describe an empty list. Instead in this
   --  case the node field contains a list which is empty, and these cases
   --  should be distinguished (essentially from a type point of view, Empty
   --  is a Node, and is thus not a list).

   --  Note: Empty does in fact correspond to an allocated node. Only the
   --  Nkind field of this node may be referenced. It contains N_Empty, which
   --  uniquely identifies the empty case. This allows the Nkind field to be
   --  dereferenced before the check for Empty which is sometimes useful.

   -----------------------
   -- Use of Error Node --
   -----------------------

   --  The Error node is used during syntactic and semantic analysis to
   --  indicate that the corresponding piece of syntactic structure or
   --  semantic meaning cannot properly be represented in the tree because
   --  of an illegality in the program.

   --  If an Error node is encountered, then you know that a previous
   --  illegality has been detected. The proper reaction should be to
   --  avoid posting related cascaded error messages, and to propagate
   --  the error node if necessary.

   ------------------------
   -- Current_Error_Node --
   ------------------------

   --  The current error node is a global location indicating the current
   --  node that is being processed for the purposes of placing a compiler
   --  abort message. This is not necessarily perfectly accurate, it is
   --  just a reasonably accurate best guess. It is used to output the
   --  source location in the abort message by Comperr, and also to
   --  implement the d3 debugging flag. This is also used by Rtsfind
   --  to generate error messages for high integrity mode.

   --  There are two ways this gets set. During parsing, when new source
   --  nodes are being constructed by calls to New_Node and New_Entity,
   --  either one of these calls sets Current_Error_Node to the newly
   --  created node. During semantic analysis, this mechanism is not
   --  used, and instead Current_Error_Node is set by the subprograms in
   --  Debug_A that mark the start and end of analysis/expansion of a
   --  node in the tree.

   Current_Error_Node : Node_Id;
   --  Node to place error messages

   -------------------------------
   -- Default Setting of Fields --
   -------------------------------

   --  Nkind is set to N_Unused_At_Start

   --  Ekind is set to E_Void

   --  Sloc is always set, there is no default value

   --  Field1-5 fields are set to Empty

   --  Field6-22 fields in extended nodes are set to Empty

   --  Parent is set to Empty

   --  All Boolean flag fields are set to False

   --  Note: the value Empty is used in Field1-Field17 to indicate a null node.
   --  The usage varies. The common uses are to indicate absence of an
   --  optional clause or a completely unused Field1-17 field.

   -------------------------------------
   -- Use of Synonyms for Node Fields --
   -------------------------------------

   --  A subpackage Atree.Unchecked_Access provides routines for reading and
   --  writing the fields defined above (Field1-27, Node1-27, Flag1-215 etc).
   --  These unchecked access routines can be used for untyped traversals.
   --  In addition they are used in the implementations of the Sinfo and
   --  Einfo packages. These packages both provide logical synonyms for
   --  the generic fields, together with an appropriate set of access routines.
   --  Normally access to information within tree nodes uses these synonyms,
   --  providing a high level typed interface to the tree information.

   --------------------------------------------------
   -- Node Allocation and Modification Subprograms --
   --------------------------------------------------

   --  Generally the parser builds the tree and then it is further decorated
   --  (e.g. by setting the entity fields), but not fundamentally modified.
   --  However, there are cases in which the tree must be restructured by
   --  adding and rearranging nodes, as a result of disambiguating cases
   --  which the parser could not parse correctly, and adding additional
   --  semantic information (e.g. making constraint checks explicit). The
   --  following subprograms are used for constructing the tree in the first
   --  place, and then for subsequent modifications as required

   procedure Initialize;
   --  Called at the start of compilation to initialize the allocation of
   --  the node and list tables and make the standard entries for Empty,
   --  Error and Error_List. Note that Initialize must not be called if
   --  Tree_Read is used.

   procedure Lock;
   --  Called before the backend is invoked to lock the nodes table

   procedure Tree_Read;
   --  Initializes internal tables from current tree file using the relevant
   --  Table.Tree_Read routines. Note that Initialize should not be called if
   --  Tree_Read is used. Tree_Read includes all necessary initialization.

   procedure Tree_Write;
   --  Writes out internal tables to current tree file using the relevant
   --  Table.Tree_Write routines.

   function New_Node
     (New_Node_Kind : Node_Kind;
      New_Sloc      : Source_Ptr) return Node_Id;
   --  Allocates a completely new node with the given node type and source
   --  location values. All other fields are set to their standard defaults:
   --
   --    Empty for all FieldN fields
   --    False for all FlagN fields
   --
   --  The usual approach is to build a new node using this function and
   --  then, using the value returned, use the Set_xxx functions to set
   --  fields of the node as required. New_Node can only be used for
   --  non-entity nodes, i.e. it never generates an extended node.
   --
   --  If we are currently parsing, as indicated by a previous call to
   --  Set_Comes_From_Source_Default (True), then this call also resets
   --  the value of Current_Error_Node.

   function New_Entity
     (New_Node_Kind : Node_Kind;
      New_Sloc      : Source_Ptr) return Entity_Id;
   --  Similar to New_Node, except that it is used only for entity nodes
   --  and returns an extended node.

   procedure Set_Comes_From_Source_Default (Default : Boolean);
   --  Sets value of Comes_From_Source flag to be used in all subsequent
   --  New_Node and New_Entity calls until another call to this procedure
   --  changes the default. This value is set True during parsing and
   --  False during semantic analysis. This is also used to determine
   --  if New_Node and New_Entity should set Current_Error_Node.

   function Get_Comes_From_Source_Default return Boolean;
   pragma Inline (Get_Comes_From_Source_Default);
   --  Gets the current value of the Comes_From_Source flag

   procedure Preserve_Comes_From_Source (NewN, OldN : Node_Id);
   pragma Inline (Preserve_Comes_From_Source);
   --  When a node is rewritten, it is sometimes appropriate to preserve the
   --  original comes from source indication. This is true when the rewrite
   --  essentially corresponds to a transformation corresponding exactly to
   --  semantics in the reference manual. This procedure copies the setting
   --  of Comes_From_Source from OldN to NewN.

   function Has_Extension (N : Node_Id) return Boolean;
   pragma Inline (Has_Extension);
   --  Returns True if the given node has an extension (i.e. was created by
   --  a call to New_Entity rather than New_Node, and Nkind is in N_Entity)

   procedure Change_Node (N : Node_Id; New_Node_Kind : Node_Kind);
   --  This procedure replaces the given node by setting its Nkind field to
   --  the indicated value and resetting all other fields to their default
   --  values except for Sloc, which is unchanged, and the Parent pointer
   --  and list links, which are also unchanged. All other information in
   --  the original node is lost. The new node has an extension if the
   --  original node had an extension.

   procedure Copy_Node (Source : Node_Id; Destination : Node_Id);
   --  Copy the entire contents of the source node to the destination node.
   --  The contents of the source node is not affected. If the source node
   --  has an extension, then the destination must have an extension also.
   --  The parent pointer of the destination and its list link, if any, are
   --  not affected by the copy. Note that parent pointers of descendents
   --  are not adjusted, so the descendents of the destination node after
   --  the Copy_Node is completed have dubious parent pointers.

   function New_Copy (Source : Node_Id) return Node_Id;
   --  This function allocates a completely new node, and then initializes
   --  it by copying the contents of the source node into it. The contents
   --  of the source node is not affected. The target node is always marked
   --  as not being in a list (even if the source is a list member). The
   --  new node will have an extension if the source has an extension.
   --  New_Copy (Empty) returns Empty and New_Copy (Error) returns Error.
   --  Note that, unlike New_Copy_Tree, New_Copy does not recursively copy any
   --  descendents, so in general parent pointers are not set correctly for
   --  the descendents of the copied node. Both normal and extended nodes
   --  (entities) may be copied using New_Copy.

   function Relocate_Node (Source : Node_Id) return Node_Id;
   --  Source is a non-entity node that is to be relocated. A new node is
   --  allocated and the contents of Source are copied to this node using
   --  Copy_Node. The parent pointers of descendents of the node are then
   --  adjusted to point to the relocated copy. The original node is not
   --  modified, but the parent pointers of its descendents are no longer
   --  valid. This routine is used in conjunction with the tree rewrite
   --  routines (see descriptions of Replace/Rewrite).
   --
   --  Note that the resulting node has the same parent as the source
   --  node, and is thus still attached to the tree. It is valid for
   --  Source to be Empty, in which case Relocate_Node simply returns
   --  Empty as the result.

   function New_Copy_Tree
     (Source    : Node_Id;
      Map       : Elist_Id := No_Elist;
      New_Sloc  : Source_Ptr := No_Location;
      New_Scope : Entity_Id := Empty) return Node_Id;
   --  Given a node that is the root of a subtree, Copy_Tree copies the entire
   --  syntactic subtree, including recursively any descendents whose parent
   --  field references a copied node (descendents not linked to a copied node
   --  by the parent field are not copied, instead the copied tree references
   --  the same descendent as the original in this case, which is appropriate
   --  for non-syntactic fields such as Etype). The parent pointers in the
   --  copy are properly set. Copy_Tree (Empty/Error) returns Empty/Error.
   --  The one exception to the rule of not copying semantic fields is that
   --  any implicit types attached to the subtree are duplicated, so that
   --  the copy contains a distinct set of implicit type entities. The Map
   --  argument, if set to a non-empty Elist, specifies a set of mappings
   --  to be applied to entities in the tree. The map has the form:
   --
   --     old entity 1
   --     new entity to replace references to entity 1
   --     old entity 2
   --     new entity to replace references to entity 2
   --     ...
   --
   --  The call destroys the contents of Map in this case
   --
   --  The parameter New_Sloc, if set to a value other than No_Location, is
   --  used as the Sloc value for all nodes in the new copy. If New_Sloc is
   --  set to its default value No_Location, then the Sloc values of the
   --  nodes in the copy are simply copied from the corresponding original.
   --
   --  The Comes_From_Source indication is unchanged if New_Sloc is set to
   --  the default No_Location value, but is reset if New_Sloc is given, since
   --  in this case the result clearly is neither a source node or an exact
   --  copy of a source node.
   --
   --  The parameter New_Scope, if set to a value other than Empty, is the
   --  value to use as the Scope for any Itypes that are copied. The most
   --  typical value for this parameter, if given, is Current_Scope.

   function Copy_Separate_Tree (Source : Node_Id) return Node_Id;
   --  Given a node that is the root of a subtree, Copy_Separate_Tree copies
   --  the entire syntactic subtree, including recursively any descendants
   --  whose parent field references a copied node (descendants not linked to
   --  a copied node by the parent field are also copied.) The parent pointers
   --  in the copy are properly set. Copy_Separate_Tree (Empty/Error) returns
   --  Empty/Error. The semantic fields are not copied and the new subtree
   --  does not share any entity with source subtree.
   --  But the code *does* copy semantic fields, and the description above
   --  is in any case unclear on this point ??? (RBKD)

   procedure Exchange_Entities (E1 : Entity_Id; E2 : Entity_Id);
   --  Exchange the contents of two entities. The parent pointers are switched
   --  as well as the Defining_Identifier fields in the parents, so that the
   --  entities point correctly to their original parents. The effect is thus
   --  to leave the tree completely unchanged in structure, except that the
   --  entity ID values of the two entities are interchanged. Neither of the
   --  two entities may be list members.

   procedure Delete_Node (Node : Node_Id);
   --  The node, which must not be a list member, is deleted from the tree and
   --  its type is set to N_Unused_At_End. It is an error (not necessarily
   --  detected) to reference this node after it has been deleted. The
   --  implementation of the body of Atree is free to reuse the node to
   --  satisfy future node allocation requests, but is not required to do so.

   procedure Delete_Tree (Node : Node_Id);
   --  The entire syntactic subtree referenced by Node (i.e. the given node
   --  and all its syntactic descendents) are deleted as described above for
   --  Delete_Node.

   function Extend_Node (Node : Node_Id) return Entity_Id;
   --  This function returns a copy of its input node with an extension
   --  added. The fields of the extension are set to Empty. Due to the way
   --  extensions are handled (as four consecutive array elements), it may
   --  be necessary to reallocate the node, so that the returned value is
   --  not the same as the input value, but where possible the returned
   --  value will be the same as the input value (i.e. the extension will
   --  occur in place). It is the caller's responsibility to ensure that
   --  any pointers to the original node are appropriately updated. This
   --  function is used only by Sinfo.CN to change nodes into their
   --  corresponding entities.

   type Traverse_Result is (OK, OK_Orig, Skip, Abandon);
   --  This is the type of the result returned by the Process function passed
   --  to Traverse_Func and Traverse_Proc and also the type of the result of
   --  Traverse_Func itself. See descriptions below for details.

   generic
     with function Process (N : Node_Id) return Traverse_Result is <>;
   function Traverse_Func (Node : Node_Id) return Traverse_Result;
   --  This is a generic function that, given the parent node for a subtree,
   --  traverses all syntactic nodes of this tree, calling the given function
   --  Process on each one. The traversal is controlled as follows by the
   --  result returned by Process:

   --    OK       The traversal continues normally with the syntactic
   --             children of the node just processed.

   --    OK_Orig  The traversal continues normally with the syntactic
   --             children of the original node of the node just processed.

   --    Skip     The children of the node just processed are skipped and
   --             excluded from the traversal, but otherwise processing
   --             continues elsewhere in the tree.

   --    Abandon  The entire traversal is immediately abandoned, and the
   --             original call to Traverse returns Abandon.

   --  The result returned by Traverse is Abandon if processing was terminated
   --  by a call to Process returning Abandon, otherwise it is OK (meaning that
   --  all calls to process returned either OK or Skip).

   generic
     with function Process (N : Node_Id) return Traverse_Result is <>;
   procedure Traverse_Proc (Node : Node_Id);
   pragma Inline (Traverse_Proc);
   --  This is similar to Traverse_Func except that no result is returned,
   --  i.e. Traverse_Func is called and the result is simply discarded.

   ---------------------------
   -- Node Access Functions --
   ---------------------------

   --  The following functions return the contents of the indicated field of
   --  the node referenced by the argument, which is a Node_Id.

   function Nkind             (N : Node_Id) return Node_Kind;
   pragma Inline (Nkind);

   function Analyzed          (N : Node_Id) return Boolean;
   pragma Inline (Analyzed);

   function Comes_From_Source (N : Node_Id) return Boolean;
   pragma Inline (Comes_From_Source);

   function Error_Posted      (N : Node_Id) return Boolean;
   pragma Inline (Error_Posted);

   function Sloc              (N : Node_Id) return Source_Ptr;
   pragma Inline (Sloc);

   function Paren_Count       (N : Node_Id) return Paren_Count_Type;
   pragma Inline (Paren_Count);

   function Parent            (N : Node_Id) return Node_Id;
   pragma Inline (Parent);
   --  Returns the parent of a node if the node is not a list member, or
   --  else the parent of the list containing the node if the node is a
   --  list member.

   function No                (N : Node_Id) return Boolean;
   pragma Inline (No);
   --  Tests given Id for equality with the Empty node. This allows notations
   --  like "if No (Variant_Part)" as opposed to "if Variant_Part = Empty".

   function Present           (N : Node_Id) return Boolean;
   pragma Inline (Present);
   --  Tests given Id for inequality with the Empty node. This allows notations
   --  like "if Present (Statement)" as opposed to "if Statement /= Empty".

   -----------------------------
   -- Entity Access Functions --
   -----------------------------

   --  The following functions apply only to Entity_Id values, i.e.
   --  to extended nodes.

   function Ekind (E : Entity_Id) return Entity_Kind;
   pragma Inline (Ekind);

   function Convention (E : Entity_Id) return Convention_Id;
   pragma Inline (Convention);

   ----------------------------
   -- Node Update Procedures --
   ----------------------------

   --  The following functions set a specified field in the node whose Id is
   --  passed as the first argument. The second parameter is the new value
   --  to be set in the specified field. Note that Set_Nkind is in the next
   --  section, since its use is restricted.

   procedure Set_Sloc         (N : Node_Id; Val : Source_Ptr);
   pragma Inline (Set_Sloc);

   procedure Set_Paren_Count  (N : Node_Id; Val : Paren_Count_Type);
   pragma Inline (Set_Paren_Count);

   procedure Set_Parent       (N : Node_Id; Val : Node_Id);
   pragma Inline (Set_Parent);

   procedure Set_Analyzed     (N : Node_Id; Val : Boolean := True);
   pragma Inline (Set_Analyzed);

   procedure Set_Error_Posted (N : Node_Id; Val : Boolean := True);
   pragma Inline (Set_Error_Posted);

   procedure Set_Comes_From_Source (N : Node_Id; Val : Boolean);
   pragma Inline (Set_Comes_From_Source);
   --  Note that this routine is very rarely used, since usually the
   --  default mechanism provided sets the right value, but in some
   --  unusual cases, the value needs to be reset (e.g. when a source
   --  node is copied, and the copy must not have Comes_From_Source set.

   ------------------------------
   -- Entity Update Procedures --
   ------------------------------

   --  The following procedures apply only to Entity_Id values, i.e.
   --  to extended nodes.

   procedure Set_Ekind (E : Entity_Id; Val : Entity_Kind);
   pragma Inline (Set_Ekind);

   procedure Set_Convention (E : Entity_Id; Val : Convention_Id);
   pragma Inline (Set_Convention);

   ---------------------------
   -- Tree Rewrite Routines --
   ---------------------------

   --  During the compilation process it is necessary in a number of situations
   --  to rewrite the tree. In some cases, such rewrites do not affect the
   --  structure of the tree, for example, when an indexed component node is
   --  replaced by the corresponding call node (the parser cannot distinguish
   --  between these two cases).

   --  In other situations, the rewrite does affect the structure of the
   --  tree. Examples are the replacement of a generic instantiation by the
   --  instantiated spec and body, and the static evaluation of expressions.

   --  If such structural modifications are done by the expander, there are
   --  no difficulties, since the form of the tree after the expander has no
   --  special significance, except as input to the backend of the compiler.
   --  However, if these modifications are done by the semantic phase, then
   --  it is important that they be done in a manner which allows the original
   --  tree to be preserved. This is because tools like pretty printers need
   --  to have this original tree structure available.

   --  The subprograms in this section allow rewriting of the tree by either
   --  insertion of new nodes in an existing list, or complete replacement of
   --  a subtree. The resulting tree for most purposes looks as though it has
   --  been really changed, and there is no trace of the original. However,
   --  special subprograms, also defined in this section, allow the original
   --  tree to be reconstructed if necessary.

   --  For tree modifications done in the expander, it is permissible to
   --  destroy the original tree, although it is also allowable to use the
   --  tree rewrite routines where it is convenient to do so.

   procedure Mark_Rewrite_Insertion (New_Node : Node_Id);
   pragma Inline (Mark_Rewrite_Insertion);
   --  This procedure marks the given node as an insertion made during a tree
   --  rewriting operation. Only the root needs to be marked. The call does
   --  not do the actual insertion, which must be done using one of the normal
   --  list insertion routines. The node is treated normally in all respects
   --  except for its response to Is_Rewrite_Insertion. The function of these
   --  calls is to be able to get an accurate original tree. This helps the
   --  accuracy of Sprint.Sprint_Node, and in particular, when stubs are being
   --  generated, it is essential that the original tree be accurate.

   function Is_Rewrite_Insertion (Node : Node_Id) return Boolean;
   pragma Inline (Is_Rewrite_Insertion);
   --  Tests whether the given node was marked using Set_Rewrite_Insert. This
   --  is used in reconstructing the original tree (where such nodes are to
   --  be eliminated from the reconstructed tree).

   procedure Rewrite (Old_Node, New_Node : Node_Id);
   --  This is used when a complete subtree is to be replaced. Old_Node is the
   --  root of the old subtree to be replaced, and New_Node is the root of the
   --  newly constructed replacement subtree. The actual mechanism is to swap
   --  the contents of these two nodes fixing up the parent pointers of the
   --  replaced node (we do not attempt to preserve parent pointers for the
   --  original node). Neither Old_Node nor New_Node can be extended nodes.
   --
   --  Note: New_Node may not contain references to Old_Node, for example as
   --  descendents, since the rewrite would make such references invalid. If
   --  New_Node does need to reference Old_Node, then these references should
   --  be to a relocated copy of Old_Node (see Relocate_Node procedure).
   --
   --  Note: The Original_Node function applied to Old_Node (which has now
   --  been replaced by the contents of New_Node), can be used to obtain the
   --  original node, i.e. the old contents of Old_Node.

   procedure Replace (Old_Node, New_Node : Node_Id);
   --  This is similar to Rewrite, except that the old value of Old_Node is
   --  not saved, and the New_Node is deleted after the replace, since it
   --  is assumed that it can no longer be legitimately needed. The flag
   --  Is_Rewrite_Susbtitute will be False for the resulting node, unless
   --  it was already true on entry, and Original_Node will not return the
   --  original contents of the Old_Node, but rather the New_Node value (unless
   --  Old_Node had already been rewritten using Rewrite). Replace also
   --  preserves the setting of Comes_From_Source.
   --
   --  Note, New_Node may not contain references to Old_Node, for example as
   --  descendents, since the rewrite would make such references invalid. If
   --  New_Node does need to reference Old_Node, then these references should
   --  be to a relocated copy of Old_Node (see Relocate_Node procedure).
   --
   --  Replace is used in certain circumstances where it is desirable to
   --  suppress any history of the rewriting operation. Notably, it is used
   --  when the parser has mis-classified a node (e.g. a task entry call
   --  that the parser has parsed as a procedure call).

   function Is_Rewrite_Substitution (Node : Node_Id) return Boolean;
   pragma Inline (Is_Rewrite_Substitution);
   --  Return True iff Node has been rewritten (i.e. if Node is the root
   --  of a subtree which was installed using Rewrite).

   function Original_Node (Node : Node_Id) return Node_Id;
   pragma Inline (Original_Node);
   --  If Node has not been rewritten, then returns its input argument
   --  unchanged, else returns the Node for the original subtree.
   --
   --  Note: Parents are not preserved in original tree nodes that are
   --  retrieved in this way (i.e. their children may have children whose
   --  pointers which reference some other node).

   --  Note: there is no direct mechanism for deleting an original node (in
   --  a manner that can be reversed later). One possible approach is to use
   --  Rewrite to substitute a null statement for the node to be deleted.

   -----------------------------------
   -- Generic Field Access Routines --
   -----------------------------------

   --  This subpackage provides the functions for accessing and procedures
   --  for setting fields that are normally referenced by their logical
   --  synonyms defined in packages Sinfo and Einfo. As previously
   --  described the implementations of these packages use the package
   --  Atree.Unchecked_Access.

   package Unchecked_Access is

      --  Functions to allow interpretation of Union_Id values as Uint
      --  and Ureal values

      function To_Union is new Unchecked_Conversion (Uint,  Union_Id);
      function To_Union is new Unchecked_Conversion (Ureal, Union_Id);

      function From_Union is new Unchecked_Conversion (Union_Id, Uint);
      function From_Union is new Unchecked_Conversion (Union_Id, Ureal);

      --  Functions to fetch contents of indicated field. It is an error
      --  to attempt to read the value of a field which is not present.

      function Field1 (N : Node_Id) return Union_Id;
      pragma Inline (Field1);

      function Field2 (N : Node_Id) return Union_Id;
      pragma Inline (Field2);

      function Field3 (N : Node_Id) return Union_Id;
      pragma Inline (Field3);

      function Field4 (N : Node_Id) return Union_Id;
      pragma Inline (Field4);

      function Field5 (N : Node_Id) return Union_Id;
      pragma Inline (Field5);

      function Field6 (N : Node_Id) return Union_Id;
      pragma Inline (Field6);

      function Field7 (N : Node_Id) return Union_Id;
      pragma Inline (Field7);

      function Field8 (N : Node_Id) return Union_Id;
      pragma Inline (Field8);

      function Field9 (N : Node_Id) return Union_Id;
      pragma Inline (Field9);

      function Field10 (N : Node_Id) return Union_Id;
      pragma Inline (Field10);

      function Field11 (N : Node_Id) return Union_Id;
      pragma Inline (Field11);

      function Field12 (N : Node_Id) return Union_Id;
      pragma Inline (Field12);

      function Field13 (N : Node_Id) return Union_Id;
      pragma Inline (Field13);

      function Field14 (N : Node_Id) return Union_Id;
      pragma Inline (Field14);

      function Field15 (N : Node_Id) return Union_Id;
      pragma Inline (Field15);

      function Field16 (N : Node_Id) return Union_Id;
      pragma Inline (Field16);

      function Field17 (N : Node_Id) return Union_Id;
      pragma Inline (Field17);

      function Field18 (N : Node_Id) return Union_Id;
      pragma Inline (Field18);

      function Field19 (N : Node_Id) return Union_Id;
      pragma Inline (Field19);

      function Field20 (N : Node_Id) return Union_Id;
      pragma Inline (Field20);

      function Field21 (N : Node_Id) return Union_Id;
      pragma Inline (Field21);

      function Field22 (N : Node_Id) return Union_Id;
      pragma Inline (Field22);

      function Field23 (N : Node_Id) return Union_Id;
      pragma Inline (Field23);

      function Field24 (N : Node_Id) return Union_Id;
      pragma Inline (Field24);

      function Field25 (N : Node_Id) return Union_Id;
      pragma Inline (Field25);

      function Field26 (N : Node_Id) return Union_Id;
      pragma Inline (Field26);

      function Field27 (N : Node_Id) return Union_Id;
      pragma Inline (Field27);

      function Node1 (N : Node_Id) return Node_Id;
      pragma Inline (Node1);

      function Node2 (N : Node_Id) return Node_Id;
      pragma Inline (Node2);

      function Node3 (N : Node_Id) return Node_Id;
      pragma Inline (Node3);

      function Node4 (N : Node_Id) return Node_Id;
      pragma Inline (Node4);

      function Node5 (N : Node_Id) return Node_Id;
      pragma Inline (Node5);

      function Node6 (N : Node_Id) return Node_Id;
      pragma Inline (Node6);

      function Node7 (N : Node_Id) return Node_Id;
      pragma Inline (Node7);

      function Node8 (N : Node_Id) return Node_Id;
      pragma Inline (Node8);

      function Node9 (N : Node_Id) return Node_Id;
      pragma Inline (Node9);

      function Node10 (N : Node_Id) return Node_Id;
      pragma Inline (Node10);

      function Node11 (N : Node_Id) return Node_Id;
      pragma Inline (Node11);

      function Node12 (N : Node_Id) return Node_Id;
      pragma Inline (Node12);

      function Node13 (N : Node_Id) return Node_Id;
      pragma Inline (Node13);

      function Node14 (N : Node_Id) return Node_Id;
      pragma Inline (Node14);

      function Node15 (N : Node_Id) return Node_Id;
      pragma Inline (Node15);

      function Node16 (N : Node_Id) return Node_Id;
      pragma Inline (Node16);

      function Node17 (N : Node_Id) return Node_Id;
      pragma Inline (Node17);

      function Node18 (N : Node_Id) return Node_Id;
      pragma Inline (Node18);

      function Node19 (N : Node_Id) return Node_Id;
      pragma Inline (Node19);

      function Node20 (N : Node_Id) return Node_Id;
      pragma Inline (Node20);

      function Node21 (N : Node_Id) return Node_Id;
      pragma Inline (Node21);

      function Node22 (N : Node_Id) return Node_Id;
      pragma Inline (Node22);

      function Node23 (N : Node_Id) return Node_Id;
      pragma Inline (Node23);

      function Node24 (N : Node_Id) return Node_Id;
      pragma Inline (Node24);

      function Node25 (N : Node_Id) return Node_Id;
      pragma Inline (Node25);

      function Node26 (N : Node_Id) return Node_Id;
      pragma Inline (Node26);

      function Node27 (N : Node_Id) return Node_Id;
      pragma Inline (Node27);

      function List1 (N : Node_Id) return List_Id;
      pragma Inline (List1);

      function List2 (N : Node_Id) return List_Id;
      pragma Inline (List2);

      function List3 (N : Node_Id) return List_Id;
      pragma Inline (List3);

      function List4 (N : Node_Id) return List_Id;
      pragma Inline (List4);

      function List5 (N : Node_Id) return List_Id;
      pragma Inline (List5);

      function List10 (N : Node_Id) return List_Id;
      pragma Inline (List10);

      function List14 (N : Node_Id) return List_Id;
      pragma Inline (List14);

      function Elist2 (N : Node_Id) return Elist_Id;
      pragma Inline (Elist2);

      function Elist3 (N : Node_Id) return Elist_Id;
      pragma Inline (Elist3);

      function Elist4 (N : Node_Id) return Elist_Id;
      pragma Inline (Elist4);

      function Elist8 (N : Node_Id) return Elist_Id;
      pragma Inline (Elist8);

      function Elist13 (N : Node_Id) return Elist_Id;
      pragma Inline (Elist13);

      function Elist15 (N : Node_Id) return Elist_Id;
      pragma Inline (Elist15);

      function Elist16 (N : Node_Id) return Elist_Id;
      pragma Inline (Elist16);

      function Elist18 (N : Node_Id) return Elist_Id;
      pragma Inline (Elist18);

      function Elist21 (N : Node_Id) return Elist_Id;
      pragma Inline (Elist21);

      function Elist23 (N : Node_Id) return Elist_Id;
      pragma Inline (Elist23);

      function Elist24 (N : Node_Id) return Elist_Id;
      pragma Inline (Elist24);

      function Name1 (N : Node_Id) return Name_Id;
      pragma Inline (Name1);

      function Name2 (N : Node_Id) return Name_Id;
      pragma Inline (Name2);

      function Str3 (N : Node_Id) return String_Id;
      pragma Inline (Str3);

      --  Note: the following Uintnn functions have a special test for
      --  the Field value being Empty. If an Empty value is found then
      --  Uint_0 is returned. This avoids the rather tricky requirement
      --  of initializing all Uint fields in nodes and entities.

      function Uint2 (N : Node_Id) return Uint;
      pragma Inline (Uint2);

      function Uint3 (N : Node_Id) return Uint;
      pragma Inline (Uint3);

      function Uint4 (N : Node_Id) return Uint;
      pragma Inline (Uint4);

      function Uint5 (N : Node_Id) return Uint;
      pragma Inline (Uint5);

      function Uint8 (N : Node_Id) return Uint;
      pragma Inline (Uint8);

      function Uint9 (N : Node_Id) return Uint;
      pragma Inline (Uint9);

      function Uint10 (N : Node_Id) return Uint;
      pragma Inline (Uint10);

      function Uint11 (N : Node_Id) return Uint;
      pragma Inline (Uint11);

      function Uint12 (N : Node_Id) return Uint;
      pragma Inline (Uint12);

      function Uint13 (N : Node_Id) return Uint;
      pragma Inline (Uint13);

      function Uint14 (N : Node_Id) return Uint;
      pragma Inline (Uint14);

      function Uint15 (N : Node_Id) return Uint;
      pragma Inline (Uint15);

      function Uint16 (N : Node_Id) return Uint;
      pragma Inline (Uint16);

      function Uint17 (N : Node_Id) return Uint;
      pragma Inline (Uint17);

      function Uint22 (N : Node_Id) return Uint;
      pragma Inline (Uint22);

      function Ureal3 (N : Node_Id) return Ureal;
      pragma Inline (Ureal3);

      function Ureal18 (N : Node_Id) return Ureal;
      pragma Inline (Ureal18);

      function Ureal21 (N : Node_Id) return Ureal;
      pragma Inline (Ureal21);

      function Flag4 (N : Node_Id) return Boolean;
      pragma Inline (Flag4);

      function Flag5 (N : Node_Id) return Boolean;
      pragma Inline (Flag5);

      function Flag6 (N : Node_Id) return Boolean;
      pragma Inline (Flag6);

      function Flag7 (N : Node_Id) return Boolean;
      pragma Inline (Flag7);

      function Flag8 (N : Node_Id) return Boolean;
      pragma Inline (Flag8);

      function Flag9 (N : Node_Id) return Boolean;
      pragma Inline (Flag9);

      function Flag10 (N : Node_Id) return Boolean;
      pragma Inline (Flag10);

      function Flag11 (N : Node_Id) return Boolean;
      pragma Inline (Flag11);

      function Flag12 (N : Node_Id) return Boolean;
      pragma Inline (Flag12);

      function Flag13 (N : Node_Id) return Boolean;
      pragma Inline (Flag13);

      function Flag14 (N : Node_Id) return Boolean;
      pragma Inline (Flag14);

      function Flag15 (N : Node_Id) return Boolean;
      pragma Inline (Flag15);

      function Flag16 (N : Node_Id) return Boolean;
      pragma Inline (Flag16);

      function Flag17 (N : Node_Id) return Boolean;
      pragma Inline (Flag17);

      function Flag18 (N : Node_Id) return Boolean;
      pragma Inline (Flag18);

      function Flag19 (N : Node_Id) return Boolean;
      pragma Inline (Flag19);

      function Flag20 (N : Node_Id) return Boolean;
      pragma Inline (Flag20);

      function Flag21 (N : Node_Id) return Boolean;
      pragma Inline (Flag21);

      function Flag22 (N : Node_Id) return Boolean;
      pragma Inline (Flag22);

      function Flag23 (N : Node_Id) return Boolean;
      pragma Inline (Flag23);

      function Flag24 (N : Node_Id) return Boolean;
      pragma Inline (Flag24);

      function Flag25 (N : Node_Id) return Boolean;
      pragma Inline (Flag25);

      function Flag26 (N : Node_Id) return Boolean;
      pragma Inline (Flag26);

      function Flag27 (N : Node_Id) return Boolean;
      pragma Inline (Flag27);

      function Flag28 (N : Node_Id) return Boolean;
      pragma Inline (Flag28);

      function Flag29 (N : Node_Id) return Boolean;
      pragma Inline (Flag29);

      function Flag30 (N : Node_Id) return Boolean;
      pragma Inline (Flag30);

      function Flag31 (N : Node_Id) return Boolean;
      pragma Inline (Flag31);

      function Flag32 (N : Node_Id) return Boolean;
      pragma Inline (Flag32);

      function Flag33 (N : Node_Id) return Boolean;
      pragma Inline (Flag33);

      function Flag34 (N : Node_Id) return Boolean;
      pragma Inline (Flag34);

      function Flag35 (N : Node_Id) return Boolean;
      pragma Inline (Flag35);

      function Flag36 (N : Node_Id) return Boolean;
      pragma Inline (Flag36);

      function Flag37 (N : Node_Id) return Boolean;
      pragma Inline (Flag37);

      function Flag38 (N : Node_Id) return Boolean;
      pragma Inline (Flag38);

      function Flag39 (N : Node_Id) return Boolean;
      pragma Inline (Flag39);

      function Flag40 (N : Node_Id) return Boolean;
      pragma Inline (Flag40);

      function Flag41 (N : Node_Id) return Boolean;
      pragma Inline (Flag41);

      function Flag42 (N : Node_Id) return Boolean;
      pragma Inline (Flag42);

      function Flag43 (N : Node_Id) return Boolean;
      pragma Inline (Flag43);

      function Flag44 (N : Node_Id) return Boolean;
      pragma Inline (Flag44);

      function Flag45 (N : Node_Id) return Boolean;
      pragma Inline (Flag45);

      function Flag46 (N : Node_Id) return Boolean;
      pragma Inline (Flag46);

      function Flag47 (N : Node_Id) return Boolean;
      pragma Inline (Flag47);

      function Flag48 (N : Node_Id) return Boolean;
      pragma Inline (Flag48);

      function Flag49 (N : Node_Id) return Boolean;
      pragma Inline (Flag49);

      function Flag50 (N : Node_Id) return Boolean;
      pragma Inline (Flag50);

      function Flag51 (N : Node_Id) return Boolean;
      pragma Inline (Flag51);

      function Flag52 (N : Node_Id) return Boolean;
      pragma Inline (Flag52);

      function Flag53 (N : Node_Id) return Boolean;
      pragma Inline (Flag53);

      function Flag54 (N : Node_Id) return Boolean;
      pragma Inline (Flag54);

      function Flag55 (N : Node_Id) return Boolean;
      pragma Inline (Flag55);

      function Flag56 (N : Node_Id) return Boolean;
      pragma Inline (Flag56);

      function Flag57 (N : Node_Id) return Boolean;
      pragma Inline (Flag57);

      function Flag58 (N : Node_Id) return Boolean;
      pragma Inline (Flag58);

      function Flag59 (N : Node_Id) return Boolean;
      pragma Inline (Flag59);

      function Flag60 (N : Node_Id) return Boolean;
      pragma Inline (Flag60);

      function Flag61 (N : Node_Id) return Boolean;
      pragma Inline (Flag61);

      function Flag62 (N : Node_Id) return Boolean;
      pragma Inline (Flag62);

      function Flag63 (N : Node_Id) return Boolean;
      pragma Inline (Flag63);

      function Flag64 (N : Node_Id) return Boolean;
      pragma Inline (Flag64);

      function Flag65 (N : Node_Id) return Boolean;
      pragma Inline (Flag65);

      function Flag66 (N : Node_Id) return Boolean;
      pragma Inline (Flag66);

      function Flag67 (N : Node_Id) return Boolean;
      pragma Inline (Flag67);

      function Flag68 (N : Node_Id) return Boolean;
      pragma Inline (Flag68);

      function Flag69 (N : Node_Id) return Boolean;
      pragma Inline (Flag69);

      function Flag70 (N : Node_Id) return Boolean;
      pragma Inline (Flag70);

      function Flag71 (N : Node_Id) return Boolean;
      pragma Inline (Flag71);

      function Flag72 (N : Node_Id) return Boolean;
      pragma Inline (Flag72);

      function Flag73 (N : Node_Id) return Boolean;
      pragma Inline (Flag73);

      function Flag74 (N : Node_Id) return Boolean;
      pragma Inline (Flag74);

      function Flag75 (N : Node_Id) return Boolean;
      pragma Inline (Flag75);

      function Flag76 (N : Node_Id) return Boolean;
      pragma Inline (Flag76);

      function Flag77 (N : Node_Id) return Boolean;
      pragma Inline (Flag77);

      function Flag78 (N : Node_Id) return Boolean;
      pragma Inline (Flag78);

      function Flag79 (N : Node_Id) return Boolean;
      pragma Inline (Flag79);

      function Flag80 (N : Node_Id) return Boolean;
      pragma Inline (Flag80);

      function Flag81 (N : Node_Id) return Boolean;
      pragma Inline (Flag81);

      function Flag82 (N : Node_Id) return Boolean;
      pragma Inline (Flag82);

      function Flag83 (N : Node_Id) return Boolean;
      pragma Inline (Flag83);

      function Flag84 (N : Node_Id) return Boolean;
      pragma Inline (Flag84);

      function Flag85 (N : Node_Id) return Boolean;
      pragma Inline (Flag85);

      function Flag86 (N : Node_Id) return Boolean;
      pragma Inline (Flag86);

      function Flag87 (N : Node_Id) return Boolean;
      pragma Inline (Flag87);

      function Flag88 (N : Node_Id) return Boolean;
      pragma Inline (Flag88);

      function Flag89 (N : Node_Id) return Boolean;
      pragma Inline (Flag89);

      function Flag90 (N : Node_Id) return Boolean;
      pragma Inline (Flag90);

      function Flag91 (N : Node_Id) return Boolean;
      pragma Inline (Flag91);

      function Flag92 (N : Node_Id) return Boolean;
      pragma Inline (Flag92);

      function Flag93 (N : Node_Id) return Boolean;
      pragma Inline (Flag93);

      function Flag94 (N : Node_Id) return Boolean;
      pragma Inline (Flag94);

      function Flag95 (N : Node_Id) return Boolean;
      pragma Inline (Flag95);

      function Flag96 (N : Node_Id) return Boolean;
      pragma Inline (Flag96);

      function Flag97 (N : Node_Id) return Boolean;
      pragma Inline (Flag97);

      function Flag98 (N : Node_Id) return Boolean;
      pragma Inline (Flag98);

      function Flag99 (N : Node_Id) return Boolean;
      pragma Inline (Flag99);

      function Flag100 (N : Node_Id) return Boolean;
      pragma Inline (Flag100);

      function Flag101 (N : Node_Id) return Boolean;
      pragma Inline (Flag101);

      function Flag102 (N : Node_Id) return Boolean;
      pragma Inline (Flag102);

      function Flag103 (N : Node_Id) return Boolean;
      pragma Inline (Flag103);

      function Flag104 (N : Node_Id) return Boolean;
      pragma Inline (Flag104);

      function Flag105 (N : Node_Id) return Boolean;
      pragma Inline (Flag105);

      function Flag106 (N : Node_Id) return Boolean;
      pragma Inline (Flag106);

      function Flag107 (N : Node_Id) return Boolean;
      pragma Inline (Flag107);

      function Flag108 (N : Node_Id) return Boolean;
      pragma Inline (Flag108);

      function Flag109 (N : Node_Id) return Boolean;
      pragma Inline (Flag109);

      function Flag110 (N : Node_Id) return Boolean;
      pragma Inline (Flag110);

      function Flag111 (N : Node_Id) return Boolean;
      pragma Inline (Flag111);

      function Flag112 (N : Node_Id) return Boolean;
      pragma Inline (Flag112);

      function Flag113 (N : Node_Id) return Boolean;
      pragma Inline (Flag113);

      function Flag114 (N : Node_Id) return Boolean;
      pragma Inline (Flag114);

      function Flag115 (N : Node_Id) return Boolean;
      pragma Inline (Flag115);

      function Flag116 (N : Node_Id) return Boolean;
      pragma Inline (Flag116);

      function Flag117 (N : Node_Id) return Boolean;
      pragma Inline (Flag117);

      function Flag118 (N : Node_Id) return Boolean;
      pragma Inline (Flag118);

      function Flag119 (N : Node_Id) return Boolean;
      pragma Inline (Flag119);

      function Flag120 (N : Node_Id) return Boolean;
      pragma Inline (Flag120);

      function Flag121 (N : Node_Id) return Boolean;
      pragma Inline (Flag121);

      function Flag122 (N : Node_Id) return Boolean;
      pragma Inline (Flag122);

      function Flag123 (N : Node_Id) return Boolean;
      pragma Inline (Flag123);

      function Flag124 (N : Node_Id) return Boolean;
      pragma Inline (Flag124);

      function Flag125 (N : Node_Id) return Boolean;
      pragma Inline (Flag125);

      function Flag126 (N : Node_Id) return Boolean;
      pragma Inline (Flag126);

      function Flag127 (N : Node_Id) return Boolean;
      pragma Inline (Flag127);

      function Flag128 (N : Node_Id) return Boolean;
      pragma Inline (Flag128);

      function Flag129 (N : Node_Id) return Boolean;
      pragma Inline (Flag129);

      function Flag130 (N : Node_Id) return Boolean;
      pragma Inline (Flag130);

      function Flag131 (N : Node_Id) return Boolean;
      pragma Inline (Flag131);

      function Flag132 (N : Node_Id) return Boolean;
      pragma Inline (Flag132);

      function Flag133 (N : Node_Id) return Boolean;
      pragma Inline (Flag133);

      function Flag134 (N : Node_Id) return Boolean;
      pragma Inline (Flag134);

      function Flag135 (N : Node_Id) return Boolean;
      pragma Inline (Flag135);

      function Flag136 (N : Node_Id) return Boolean;
      pragma Inline (Flag136);

      function Flag137 (N : Node_Id) return Boolean;
      pragma Inline (Flag137);

      function Flag138 (N : Node_Id) return Boolean;
      pragma Inline (Flag138);

      function Flag139 (N : Node_Id) return Boolean;
      pragma Inline (Flag139);

      function Flag140 (N : Node_Id) return Boolean;
      pragma Inline (Flag140);

      function Flag141 (N : Node_Id) return Boolean;
      pragma Inline (Flag141);

      function Flag142 (N : Node_Id) return Boolean;
      pragma Inline (Flag142);

      function Flag143 (N : Node_Id) return Boolean;
      pragma Inline (Flag143);

      function Flag144 (N : Node_Id) return Boolean;
      pragma Inline (Flag144);

      function Flag145 (N : Node_Id) return Boolean;
      pragma Inline (Flag145);

      function Flag146 (N : Node_Id) return Boolean;
      pragma Inline (Flag146);

      function Flag147 (N : Node_Id) return Boolean;
      pragma Inline (Flag147);

      function Flag148 (N : Node_Id) return Boolean;
      pragma Inline (Flag148);

      function Flag149 (N : Node_Id) return Boolean;
      pragma Inline (Flag149);

      function Flag150 (N : Node_Id) return Boolean;
      pragma Inline (Flag150);

      function Flag151 (N : Node_Id) return Boolean;
      pragma Inline (Flag151);

      function Flag152 (N : Node_Id) return Boolean;
      pragma Inline (Flag152);

      function Flag153 (N : Node_Id) return Boolean;
      pragma Inline (Flag153);

      function Flag154 (N : Node_Id) return Boolean;
      pragma Inline (Flag154);

      function Flag155 (N : Node_Id) return Boolean;
      pragma Inline (Flag155);

      function Flag156 (N : Node_Id) return Boolean;
      pragma Inline (Flag156);

      function Flag157 (N : Node_Id) return Boolean;
      pragma Inline (Flag157);

      function Flag158 (N : Node_Id) return Boolean;
      pragma Inline (Flag158);

      function Flag159 (N : Node_Id) return Boolean;
      pragma Inline (Flag159);

      function Flag160 (N : Node_Id) return Boolean;
      pragma Inline (Flag160);

      function Flag161 (N : Node_Id) return Boolean;
      pragma Inline (Flag161);

      function Flag162 (N : Node_Id) return Boolean;
      pragma Inline (Flag162);

      function Flag163 (N : Node_Id) return Boolean;
      pragma Inline (Flag163);

      function Flag164 (N : Node_Id) return Boolean;
      pragma Inline (Flag164);

      function Flag165 (N : Node_Id) return Boolean;
      pragma Inline (Flag165);

      function Flag166 (N : Node_Id) return Boolean;
      pragma Inline (Flag166);

      function Flag167 (N : Node_Id) return Boolean;
      pragma Inline (Flag167);

      function Flag168 (N : Node_Id) return Boolean;
      pragma Inline (Flag168);

      function Flag169 (N : Node_Id) return Boolean;
      pragma Inline (Flag169);

      function Flag170 (N : Node_Id) return Boolean;
      pragma Inline (Flag170);

      function Flag171 (N : Node_Id) return Boolean;
      pragma Inline (Flag171);

      function Flag172 (N : Node_Id) return Boolean;
      pragma Inline (Flag172);

      function Flag173 (N : Node_Id) return Boolean;
      pragma Inline (Flag173);

      function Flag174 (N : Node_Id) return Boolean;
      pragma Inline (Flag174);

      function Flag175 (N : Node_Id) return Boolean;
      pragma Inline (Flag175);

      function Flag176 (N : Node_Id) return Boolean;
      pragma Inline (Flag176);

      function Flag177 (N : Node_Id) return Boolean;
      pragma Inline (Flag177);

      function Flag178 (N : Node_Id) return Boolean;
      pragma Inline (Flag178);

      function Flag179 (N : Node_Id) return Boolean;
      pragma Inline (Flag179);

      function Flag180 (N : Node_Id) return Boolean;
      pragma Inline (Flag180);

      function Flag181 (N : Node_Id) return Boolean;
      pragma Inline (Flag181);

      function Flag182 (N : Node_Id) return Boolean;
      pragma Inline (Flag182);

      function Flag183 (N : Node_Id) return Boolean;
      pragma Inline (Flag183);

      function Flag184 (N : Node_Id) return Boolean;
      pragma Inline (Flag184);

      function Flag185 (N : Node_Id) return Boolean;
      pragma Inline (Flag185);

      function Flag186 (N : Node_Id) return Boolean;
      pragma Inline (Flag186);

      function Flag187 (N : Node_Id) return Boolean;
      pragma Inline (Flag187);

      function Flag188 (N : Node_Id) return Boolean;
      pragma Inline (Flag188);

      function Flag189 (N : Node_Id) return Boolean;
      pragma Inline (Flag189);

      function Flag190 (N : Node_Id) return Boolean;
      pragma Inline (Flag190);

      function Flag191 (N : Node_Id) return Boolean;
      pragma Inline (Flag191);

      function Flag192 (N : Node_Id) return Boolean;
      pragma Inline (Flag192);

      function Flag193 (N : Node_Id) return Boolean;
      pragma Inline (Flag193);

      function Flag194 (N : Node_Id) return Boolean;
      pragma Inline (Flag194);

      function Flag195 (N : Node_Id) return Boolean;
      pragma Inline (Flag195);

      function Flag196 (N : Node_Id) return Boolean;
      pragma Inline (Flag196);

      function Flag197 (N : Node_Id) return Boolean;
      pragma Inline (Flag197);

      function Flag198 (N : Node_Id) return Boolean;
      pragma Inline (Flag198);

      function Flag199 (N : Node_Id) return Boolean;
      pragma Inline (Flag199);

      function Flag200 (N : Node_Id) return Boolean;
      pragma Inline (Flag200);

      function Flag201 (N : Node_Id) return Boolean;
      pragma Inline (Flag201);

      function Flag202 (N : Node_Id) return Boolean;
      pragma Inline (Flag202);

      function Flag203 (N : Node_Id) return Boolean;
      pragma Inline (Flag203);

      function Flag204 (N : Node_Id) return Boolean;
      pragma Inline (Flag204);

      function Flag205 (N : Node_Id) return Boolean;
      pragma Inline (Flag205);

      function Flag206 (N : Node_Id) return Boolean;
      pragma Inline (Flag206);

      function Flag207 (N : Node_Id) return Boolean;
      pragma Inline (Flag207);

      function Flag208 (N : Node_Id) return Boolean;
      pragma Inline (Flag208);

      function Flag209 (N : Node_Id) return Boolean;
      pragma Inline (Flag209);

      function Flag210 (N : Node_Id) return Boolean;
      pragma Inline (Flag210);

      function Flag211 (N : Node_Id) return Boolean;
      pragma Inline (Flag211);

      function Flag212 (N : Node_Id) return Boolean;
      pragma Inline (Flag212);

      function Flag213 (N : Node_Id) return Boolean;
      pragma Inline (Flag213);

      function Flag214 (N : Node_Id) return Boolean;
      pragma Inline (Flag214);

      function Flag215 (N : Node_Id) return Boolean;
      pragma Inline (Flag215);

      --  Procedures to set value of indicated field

      procedure Set_Nkind (N : Node_Id; Val : Node_Kind);
      pragma Inline (Set_Nkind);

      procedure Set_Field1 (N : Node_Id; Val : Union_Id);
      pragma Inline (Set_Field1);

      procedure Set_Field2 (N : Node_Id; Val : Union_Id);
      pragma Inline (Set_Field2);

      procedure Set_Field3 (N : Node_Id; Val : Union_Id);
      pragma Inline (Set_Field3);

      procedure Set_Field4 (N : Node_Id; Val : Union_Id);
      pragma Inline (Set_Field4);

      procedure Set_Field5 (N : Node_Id; Val : Union_Id);
      pragma Inline (Set_Field5);

      procedure Set_Field6 (N : Node_Id; Val : Union_Id);
      pragma Inline (Set_Field6);

      procedure Set_Field7 (N : Node_Id; Val : Union_Id);
      pragma Inline (Set_Field7);

      procedure Set_Field8 (N : Node_Id; Val : Union_Id);
      pragma Inline (Set_Field8);

      procedure Set_Field9 (N : Node_Id; Val : Union_Id);
      pragma Inline (Set_Field9);

      procedure Set_Field10 (N : Node_Id; Val : Union_Id);
      pragma Inline (Set_Field10);

      procedure Set_Field11 (N : Node_Id; Val : Union_Id);
      pragma Inline (Set_Field11);

      procedure Set_Field12 (N : Node_Id; Val : Union_Id);
      pragma Inline (Set_Field12);

      procedure Set_Field13 (N : Node_Id; Val : Union_Id);
      pragma Inline (Set_Field13);

      procedure Set_Field14 (N : Node_Id; Val : Union_Id);
      pragma Inline (Set_Field14);

      procedure Set_Field15 (N : Node_Id; Val : Union_Id);
      pragma Inline (Set_Field15);

      procedure Set_Field16 (N : Node_Id; Val : Union_Id);
      pragma Inline (Set_Field16);

      procedure Set_Field17 (N : Node_Id; Val : Union_Id);
      pragma Inline (Set_Field17);

      procedure Set_Field18 (N : Node_Id; Val : Union_Id);
      pragma Inline (Set_Field18);

      procedure Set_Field19 (N : Node_Id; Val : Union_Id);
      pragma Inline (Set_Field19);

      procedure Set_Field20 (N : Node_Id; Val : Union_Id);
      pragma Inline (Set_Field20);

      procedure Set_Field21 (N : Node_Id; Val : Union_Id);
      pragma Inline (Set_Field21);

      procedure Set_Field22 (N : Node_Id; Val : Union_Id);
      pragma Inline (Set_Field22);

      procedure Set_Field23 (N : Node_Id; Val : Union_Id);
      pragma Inline (Set_Field23);

      procedure Set_Field24 (N : Node_Id; Val : Union_Id);
      pragma Inline (Set_Field24);

      procedure Set_Field25 (N : Node_Id; Val : Union_Id);
      pragma Inline (Set_Field25);

      procedure Set_Field26 (N : Node_Id; Val : Union_Id);
      pragma Inline (Set_Field26);

      procedure Set_Field27 (N : Node_Id; Val : Union_Id);
      pragma Inline (Set_Field27);

      procedure Set_Node1 (N : Node_Id; Val : Node_Id);
      pragma Inline (Set_Node1);

      procedure Set_Node2 (N : Node_Id; Val : Node_Id);
      pragma Inline (Set_Node2);

      procedure Set_Node3 (N : Node_Id; Val : Node_Id);
      pragma Inline (Set_Node3);

      procedure Set_Node4 (N : Node_Id; Val : Node_Id);
      pragma Inline (Set_Node4);

      procedure Set_Node5 (N : Node_Id; Val : Node_Id);
      pragma Inline (Set_Node5);

      procedure Set_Node6 (N : Node_Id; Val : Node_Id);
      pragma Inline (Set_Node6);

      procedure Set_Node7 (N : Node_Id; Val : Node_Id);
      pragma Inline (Set_Node7);

      procedure Set_Node8 (N : Node_Id; Val : Node_Id);
      pragma Inline (Set_Node8);

      procedure Set_Node9 (N : Node_Id; Val : Node_Id);
      pragma Inline (Set_Node9);

      procedure Set_Node10 (N : Node_Id; Val : Node_Id);
      pragma Inline (Set_Node10);

      procedure Set_Node11 (N : Node_Id; Val : Node_Id);
      pragma Inline (Set_Node11);

      procedure Set_Node12 (N : Node_Id; Val : Node_Id);
      pragma Inline (Set_Node12);

      procedure Set_Node13 (N : Node_Id; Val : Node_Id);
      pragma Inline (Set_Node13);

      procedure Set_Node14 (N : Node_Id; Val : Node_Id);
      pragma Inline (Set_Node14);

      procedure Set_Node15 (N : Node_Id; Val : Node_Id);
      pragma Inline (Set_Node15);

      procedure Set_Node16 (N : Node_Id; Val : Node_Id);
      pragma Inline (Set_Node16);

      procedure Set_Node17 (N : Node_Id; Val : Node_Id);
      pragma Inline (Set_Node17);

      procedure Set_Node18 (N : Node_Id; Val : Node_Id);
      pragma Inline (Set_Node18);

      procedure Set_Node19 (N : Node_Id; Val : Node_Id);
      pragma Inline (Set_Node19);

      procedure Set_Node20 (N : Node_Id; Val : Node_Id);
      pragma Inline (Set_Node20);

      procedure Set_Node21 (N : Node_Id; Val : Node_Id);
      pragma Inline (Set_Node21);

      procedure Set_Node22 (N : Node_Id; Val : Node_Id);
      pragma Inline (Set_Node22);

      procedure Set_Node23 (N : Node_Id; Val : Node_Id);
      pragma Inline (Set_Node23);

      procedure Set_Node24 (N : Node_Id; Val : Node_Id);
      pragma Inline (Set_Node24);

      procedure Set_Node25 (N : Node_Id; Val : Node_Id);
      pragma Inline (Set_Node25);

      procedure Set_Node26 (N : Node_Id; Val : Node_Id);
      pragma Inline (Set_Node26);

      procedure Set_Node27 (N : Node_Id; Val : Node_Id);
      pragma Inline (Set_Node27);

      procedure Set_List1 (N : Node_Id; Val : List_Id);
      pragma Inline (Set_List1);

      procedure Set_List2 (N : Node_Id; Val : List_Id);
      pragma Inline (Set_List2);

      procedure Set_List3 (N : Node_Id; Val : List_Id);
      pragma Inline (Set_List3);

      procedure Set_List4 (N : Node_Id; Val : List_Id);
      pragma Inline (Set_List4);

      procedure Set_List5 (N : Node_Id; Val : List_Id);
      pragma Inline (Set_List5);

      procedure Set_List10 (N : Node_Id; Val : List_Id);
      pragma Inline (Set_List10);

      procedure Set_List14 (N : Node_Id; Val : List_Id);
      pragma Inline (Set_List14);

      procedure Set_Elist2 (N : Node_Id; Val : Elist_Id);
      pragma Inline (Set_Elist2);

      procedure Set_Elist3 (N : Node_Id; Val : Elist_Id);
      pragma Inline (Set_Elist3);

      procedure Set_Elist4 (N : Node_Id; Val : Elist_Id);
      pragma Inline (Set_Elist4);

      procedure Set_Elist8 (N : Node_Id; Val : Elist_Id);
      pragma Inline (Set_Elist8);

      procedure Set_Elist13 (N : Node_Id; Val : Elist_Id);
      pragma Inline (Set_Elist13);

      procedure Set_Elist15 (N : Node_Id; Val : Elist_Id);
      pragma Inline (Set_Elist15);

      procedure Set_Elist16 (N : Node_Id; Val : Elist_Id);
      pragma Inline (Set_Elist16);

      procedure Set_Elist18 (N : Node_Id; Val : Elist_Id);
      pragma Inline (Set_Elist18);

      procedure Set_Elist21 (N : Node_Id; Val : Elist_Id);
      pragma Inline (Set_Elist21);

      procedure Set_Elist23 (N : Node_Id; Val : Elist_Id);
      pragma Inline (Set_Elist23);

      procedure Set_Elist24 (N : Node_Id; Val : Elist_Id);
      pragma Inline (Set_Elist24);

      procedure Set_Name1 (N : Node_Id; Val : Name_Id);
      pragma Inline (Set_Name1);

      procedure Set_Name2 (N : Node_Id; Val : Name_Id);
      pragma Inline (Set_Name2);

      procedure Set_Str3 (N : Node_Id; Val : String_Id);
      pragma Inline (Set_Str3);

      procedure Set_Uint2 (N : Node_Id; Val : Uint);
      pragma Inline (Set_Uint2);

      procedure Set_Uint3 (N : Node_Id; Val : Uint);
      pragma Inline (Set_Uint3);

      procedure Set_Uint4 (N : Node_Id; Val : Uint);
      pragma Inline (Set_Uint4);

      procedure Set_Uint5 (N : Node_Id; Val : Uint);
      pragma Inline (Set_Uint5);

      procedure Set_Uint8 (N : Node_Id; Val : Uint);
      pragma Inline (Set_Uint8);

      procedure Set_Uint9 (N : Node_Id; Val : Uint);
      pragma Inline (Set_Uint9);

      procedure Set_Uint10 (N : Node_Id; Val : Uint);
      pragma Inline (Set_Uint10);

      procedure Set_Uint11 (N : Node_Id; Val : Uint);
      pragma Inline (Set_Uint11);

      procedure Set_Uint12 (N : Node_Id; Val : Uint);
      pragma Inline (Set_Uint12);

      procedure Set_Uint13 (N : Node_Id; Val : Uint);
      pragma Inline (Set_Uint13);

      procedure Set_Uint14 (N : Node_Id; Val : Uint);
      pragma Inline (Set_Uint14);

      procedure Set_Uint15 (N : Node_Id; Val : Uint);
      pragma Inline (Set_Uint15);

      procedure Set_Uint16 (N : Node_Id; Val : Uint);
      pragma Inline (Set_Uint16);

      procedure Set_Uint17 (N : Node_Id; Val : Uint);
      pragma Inline (Set_Uint17);

      procedure Set_Uint22 (N : Node_Id; Val : Uint);
      pragma Inline (Set_Uint22);

      procedure Set_Ureal3 (N : Node_Id; Val : Ureal);
      pragma Inline (Set_Ureal3);

      procedure Set_Ureal18 (N : Node_Id; Val : Ureal);
      pragma Inline (Set_Ureal18);

      procedure Set_Ureal21 (N : Node_Id; Val : Ureal);
      pragma Inline (Set_Ureal21);

      procedure Set_Flag4 (N : Node_Id; Val : Boolean);
      pragma Inline (Set_Flag4);

      procedure Set_Flag5 (N : Node_Id; Val : Boolean);
      pragma Inline (Set_Flag5);

      procedure Set_Flag6 (N : Node_Id; Val : Boolean);
      pragma Inline (Set_Flag6);

      procedure Set_Flag7 (N : Node_Id; Val : Boolean);
      pragma Inline (Set_Flag7);

      procedure Set_Flag8 (N : Node_Id; Val : Boolean);
      pragma Inline (Set_Flag8);

      procedure Set_Flag9 (N : Node_Id; Val : Boolean);
      pragma Inline (Set_Flag9);

      procedure Set_Flag10 (N : Node_Id; Val : Boolean);
      pragma Inline (Set_Flag10);

      procedure Set_Flag11 (N : Node_Id; Val : Boolean);
      pragma Inline (Set_Flag11);

      procedure Set_Flag12 (N : Node_Id; Val : Boolean);
      pragma Inline (Set_Flag12);

      procedure Set_Flag13 (N : Node_Id; Val : Boolean);
      pragma Inline (Set_Flag13);

      procedure Set_Flag14 (N : Node_Id; Val : Boolean);
      pragma Inline (Set_Flag14);

      procedure Set_Flag15 (N : Node_Id; Val : Boolean);
      pragma Inline (Set_Flag15);

      procedure Set_Flag16 (N : Node_Id; Val : Boolean);
      pragma Inline (Set_Flag16);

      procedure Set_Flag17 (N : Node_Id; Val : Boolean);
      pragma Inline (Set_Flag17);

      procedure Set_Flag18 (N : Node_Id; Val : Boolean);
      pragma Inline (Set_Flag18);

      procedure Set_Flag19 (N : Node_Id; Val : Boolean);
      pragma Inline (Set_Flag19);

      procedure Set_Flag20 (N : Node_Id; Val : Boolean);
      pragma Inline (Set_Flag20);

      procedure Set_Flag21 (N : Node_Id; Val : Boolean);
      pragma Inline (Set_Flag21);

      procedure Set_Flag22 (N : Node_Id; Val : Boolean);
      pragma Inline (Set_Flag22);

      procedure Set_Flag23 (N : Node_Id; Val : Boolean);
      pragma Inline (Set_Flag23);

      procedure Set_Flag24 (N : Node_Id; Val : Boolean);
      pragma Inline (Set_Flag24);

      procedure Set_Flag25 (N : Node_Id; Val : Boolean);
      pragma Inline (Set_Flag25);

      procedure Set_Flag26 (N : Node_Id; Val : Boolean);
      pragma Inline (Set_Flag26);

      procedure Set_Flag27 (N : Node_Id; Val : Boolean);
      pragma Inline (Set_Flag27);

      procedure Set_Flag28 (N : Node_Id; Val : Boolean);
      pragma Inline (Set_Flag28);

      procedure Set_Flag29 (N : Node_Id; Val : Boolean);
      pragma Inline (Set_Flag29);

      procedure Set_Flag30 (N : Node_Id; Val : Boolean);
      pragma Inline (Set_Flag30);

      procedure Set_Flag31 (N : Node_Id; Val : Boolean);
      pragma Inline (Set_Flag31);

      procedure Set_Flag32 (N : Node_Id; Val : Boolean);
      pragma Inline (Set_Flag32);

      procedure Set_Flag33 (N : Node_Id; Val : Boolean);
      pragma Inline (Set_Flag33);

      procedure Set_Flag34 (N : Node_Id; Val : Boolean);
      pragma Inline (Set_Flag34);

      procedure Set_Flag35 (N : Node_Id; Val : Boolean);
      pragma Inline (Set_Flag35);

      procedure Set_Flag36 (N : Node_Id; Val : Boolean);
      pragma Inline (Set_Flag36);

      procedure Set_Flag37 (N : Node_Id; Val : Boolean);
      pragma Inline (Set_Flag37);

      procedure Set_Flag38 (N : Node_Id; Val : Boolean);
      pragma Inline (Set_Flag38);

      procedure Set_Flag39 (N : Node_Id; Val : Boolean);
      pragma Inline (Set_Flag39);

      procedure Set_Flag40 (N : Node_Id; Val : Boolean);
      pragma Inline (Set_Flag40);

      procedure Set_Flag41 (N : Node_Id; Val : Boolean);
      pragma Inline (Set_Flag41);

      procedure Set_Flag42 (N : Node_Id; Val : Boolean);
      pragma Inline (Set_Flag42);

      procedure Set_Flag43 (N : Node_Id; Val : Boolean);
      pragma Inline (Set_Flag43);

      procedure Set_Flag44 (N : Node_Id; Val : Boolean);
      pragma Inline (Set_Flag44);

      procedure Set_Flag45 (N : Node_Id; Val : Boolean);
      pragma Inline (Set_Flag45);

      procedure Set_Flag46 (N : Node_Id; Val : Boolean);
      pragma Inline (Set_Flag46);

      procedure Set_Flag47 (N : Node_Id; Val : Boolean);
      pragma Inline (Set_Flag47);

      procedure Set_Flag48 (N : Node_Id; Val : Boolean);
      pragma Inline (Set_Flag48);

      procedure Set_Flag49 (N : Node_Id; Val : Boolean);
      pragma Inline (Set_Flag49);

      procedure Set_Flag50 (N : Node_Id; Val : Boolean);
      pragma Inline (Set_Flag50);

      procedure Set_Flag51 (N : Node_Id; Val : Boolean);
      pragma Inline (Set_Flag51);

      procedure Set_Flag52 (N : Node_Id; Val : Boolean);
      pragma Inline (Set_Flag52);

      procedure Set_Flag53 (N : Node_Id; Val : Boolean);
      pragma Inline (Set_Flag53);

      procedure Set_Flag54 (N : Node_Id; Val : Boolean);
      pragma Inline (Set_Flag54);

      procedure Set_Flag55 (N : Node_Id; Val : Boolean);
      pragma Inline (Set_Flag55);

      procedure Set_Flag56 (N : Node_Id; Val : Boolean);
      pragma Inline (Set_Flag56);

      procedure Set_Flag57 (N : Node_Id; Val : Boolean);
      pragma Inline (Set_Flag57);

      procedure Set_Flag58 (N : Node_Id; Val : Boolean);
      pragma Inline (Set_Flag58);

      procedure Set_Flag59 (N : Node_Id; Val : Boolean);
      pragma Inline (Set_Flag59);

      procedure Set_Flag60 (N : Node_Id; Val : Boolean);
      pragma Inline (Set_Flag60);

      procedure Set_Flag61 (N : Node_Id; Val : Boolean);
      pragma Inline (Set_Flag61);

      procedure Set_Flag62 (N : Node_Id; Val : Boolean);
      pragma Inline (Set_Flag62);

      procedure Set_Flag63 (N : Node_Id; Val : Boolean);
      pragma Inline (Set_Flag63);

      procedure Set_Flag64 (N : Node_Id; Val : Boolean);
      pragma Inline (Set_Flag64);

      procedure Set_Flag65 (N : Node_Id; Val : Boolean);
      pragma Inline (Set_Flag65);

      procedure Set_Flag66 (N : Node_Id; Val : Boolean);
      pragma Inline (Set_Flag66);

      procedure Set_Flag67 (N : Node_Id; Val : Boolean);
      pragma Inline (Set_Flag67);

      procedure Set_Flag68 (N : Node_Id; Val : Boolean);
      pragma Inline (Set_Flag68);

      procedure Set_Flag69 (N : Node_Id; Val : Boolean);
      pragma Inline (Set_Flag69);

      procedure Set_Flag70 (N : Node_Id; Val : Boolean);
      pragma Inline (Set_Flag70);

      procedure Set_Flag71 (N : Node_Id; Val : Boolean);
      pragma Inline (Set_Flag71);

      procedure Set_Flag72 (N : Node_Id; Val : Boolean);
      pragma Inline (Set_Flag72);

      procedure Set_Flag73 (N : Node_Id; Val : Boolean);
      pragma Inline (Set_Flag73);

      procedure Set_Flag74 (N : Node_Id; Val : Boolean);
      pragma Inline (Set_Flag74);

      procedure Set_Flag75 (N : Node_Id; Val : Boolean);
      pragma Inline (Set_Flag75);

      procedure Set_Flag76 (N : Node_Id; Val : Boolean);
      pragma Inline (Set_Flag76);

      procedure Set_Flag77 (N : Node_Id; Val : Boolean);
      pragma Inline (Set_Flag77);

      procedure Set_Flag78 (N : Node_Id; Val : Boolean);
      pragma Inline (Set_Flag78);

      procedure Set_Flag79 (N : Node_Id; Val : Boolean);
      pragma Inline (Set_Flag79);

      procedure Set_Flag80 (N : Node_Id; Val : Boolean);
      pragma Inline (Set_Flag80);

      procedure Set_Flag81 (N : Node_Id; Val : Boolean);
      pragma Inline (Set_Flag81);

      procedure Set_Flag82 (N : Node_Id; Val : Boolean);
      pragma Inline (Set_Flag82);

      procedure Set_Flag83 (N : Node_Id; Val : Boolean);
      pragma Inline (Set_Flag83);

      procedure Set_Flag84 (N : Node_Id; Val : Boolean);
      pragma Inline (Set_Flag84);

      procedure Set_Flag85 (N : Node_Id; Val : Boolean);
      pragma Inline (Set_Flag85);

      procedure Set_Flag86 (N : Node_Id; Val : Boolean);
      pragma Inline (Set_Flag86);

      procedure Set_Flag87 (N : Node_Id; Val : Boolean);
      pragma Inline (Set_Flag87);

      procedure Set_Flag88 (N : Node_Id; Val : Boolean);
      pragma Inline (Set_Flag88);

      procedure Set_Flag89 (N : Node_Id; Val : Boolean);
      pragma Inline (Set_Flag89);

      procedure Set_Flag90 (N : Node_Id; Val : Boolean);
      pragma Inline (Set_Flag90);

      procedure Set_Flag91 (N : Node_Id; Val : Boolean);
      pragma Inline (Set_Flag91);

      procedure Set_Flag92 (N : Node_Id; Val : Boolean);
      pragma Inline (Set_Flag92);

      procedure Set_Flag93 (N : Node_Id; Val : Boolean);
      pragma Inline (Set_Flag93);

      procedure Set_Flag94 (N : Node_Id; Val : Boolean);
      pragma Inline (Set_Flag94);

      procedure Set_Flag95 (N : Node_Id; Val : Boolean);
      pragma Inline (Set_Flag95);

      procedure Set_Flag96 (N : Node_Id; Val : Boolean);
      pragma Inline (Set_Flag96);

      procedure Set_Flag97 (N : Node_Id; Val : Boolean);
      pragma Inline (Set_Flag97);

      procedure Set_Flag98 (N : Node_Id; Val : Boolean);
      pragma Inline (Set_Flag98);

      procedure Set_Flag99 (N : Node_Id; Val : Boolean);
      pragma Inline (Set_Flag99);

      procedure Set_Flag100 (N : Node_Id; Val : Boolean);
      pragma Inline (Set_Flag100);

      procedure Set_Flag101 (N : Node_Id; Val : Boolean);
      pragma Inline (Set_Flag101);

      procedure Set_Flag102 (N : Node_Id; Val : Boolean);
      pragma Inline (Set_Flag102);

      procedure Set_Flag103 (N : Node_Id; Val : Boolean);
      pragma Inline (Set_Flag103);

      procedure Set_Flag104 (N : Node_Id; Val : Boolean);
      pragma Inline (Set_Flag104);

      procedure Set_Flag105 (N : Node_Id; Val : Boolean);
      pragma Inline (Set_Flag105);

      procedure Set_Flag106 (N : Node_Id; Val : Boolean);
      pragma Inline (Set_Flag106);

      procedure Set_Flag107 (N : Node_Id; Val : Boolean);
      pragma Inline (Set_Flag107);

      procedure Set_Flag108 (N : Node_Id; Val : Boolean);
      pragma Inline (Set_Flag108);

      procedure Set_Flag109 (N : Node_Id; Val : Boolean);
      pragma Inline (Set_Flag109);

      procedure Set_Flag110 (N : Node_Id; Val : Boolean);
      pragma Inline (Set_Flag110);

      procedure Set_Flag111 (N : Node_Id; Val : Boolean);
      pragma Inline (Set_Flag111);

      procedure Set_Flag112 (N : Node_Id; Val : Boolean);
      pragma Inline (Set_Flag112);

      procedure Set_Flag113 (N : Node_Id; Val : Boolean);
      pragma Inline (Set_Flag113);

      procedure Set_Flag114 (N : Node_Id; Val : Boolean);
      pragma Inline (Set_Flag114);

      procedure Set_Flag115 (N : Node_Id; Val : Boolean);
      pragma Inline (Set_Flag115);

      procedure Set_Flag116 (N : Node_Id; Val : Boolean);
      pragma Inline (Set_Flag116);

      procedure Set_Flag117 (N : Node_Id; Val : Boolean);
      pragma Inline (Set_Flag117);

      procedure Set_Flag118 (N : Node_Id; Val : Boolean);
      pragma Inline (Set_Flag118);

      procedure Set_Flag119 (N : Node_Id; Val : Boolean);
      pragma Inline (Set_Flag119);

      procedure Set_Flag120 (N : Node_Id; Val : Boolean);
      pragma Inline (Set_Flag120);

      procedure Set_Flag121 (N : Node_Id; Val : Boolean);
      pragma Inline (Set_Flag121);

      procedure Set_Flag122 (N : Node_Id; Val : Boolean);
      pragma Inline (Set_Flag122);

      procedure Set_Flag123 (N : Node_Id; Val : Boolean);
      pragma Inline (Set_Flag123);

      procedure Set_Flag124 (N : Node_Id; Val : Boolean);
      pragma Inline (Set_Flag124);

      procedure Set_Flag125 (N : Node_Id; Val : Boolean);
      pragma Inline (Set_Flag125);

      procedure Set_Flag126 (N : Node_Id; Val : Boolean);
      pragma Inline (Set_Flag126);

      procedure Set_Flag127 (N : Node_Id; Val : Boolean);
      pragma Inline (Set_Flag127);

      procedure Set_Flag128 (N : Node_Id; Val : Boolean);
      pragma Inline (Set_Flag128);

      procedure Set_Flag129 (N : Node_Id; Val : Boolean);
      pragma Inline (Set_Flag129);

      procedure Set_Flag130 (N : Node_Id; Val : Boolean);
      pragma Inline (Set_Flag130);

      procedure Set_Flag131 (N : Node_Id; Val : Boolean);
      pragma Inline (Set_Flag131);

      procedure Set_Flag132 (N : Node_Id; Val : Boolean);
      pragma Inline (Set_Flag132);

      procedure Set_Flag133 (N : Node_Id; Val : Boolean);
      pragma Inline (Set_Flag133);

      procedure Set_Flag134 (N : Node_Id; Val : Boolean);
      pragma Inline (Set_Flag134);

      procedure Set_Flag135 (N : Node_Id; Val : Boolean);
      pragma Inline (Set_Flag135);

      procedure Set_Flag136 (N : Node_Id; Val : Boolean);
      pragma Inline (Set_Flag136);

      procedure Set_Flag137 (N : Node_Id; Val : Boolean);
      pragma Inline (Set_Flag137);

      procedure Set_Flag138 (N : Node_Id; Val : Boolean);
      pragma Inline (Set_Flag138);

      procedure Set_Flag139 (N : Node_Id; Val : Boolean);
      pragma Inline (Set_Flag139);

      procedure Set_Flag140 (N : Node_Id; Val : Boolean);
      pragma Inline (Set_Flag140);

      procedure Set_Flag141 (N : Node_Id; Val : Boolean);
      pragma Inline (Set_Flag141);

      procedure Set_Flag142 (N : Node_Id; Val : Boolean);
      pragma Inline (Set_Flag142);

      procedure Set_Flag143 (N : Node_Id; Val : Boolean);
      pragma Inline (Set_Flag143);

      procedure Set_Flag144 (N : Node_Id; Val : Boolean);
      pragma Inline (Set_Flag144);

      procedure Set_Flag145 (N : Node_Id; Val : Boolean);
      pragma Inline (Set_Flag145);

      procedure Set_Flag146 (N : Node_Id; Val : Boolean);
      pragma Inline (Set_Flag146);

      procedure Set_Flag147 (N : Node_Id; Val : Boolean);
      pragma Inline (Set_Flag147);

      procedure Set_Flag148 (N : Node_Id; Val : Boolean);
      pragma Inline (Set_Flag148);

      procedure Set_Flag149 (N : Node_Id; Val : Boolean);
      pragma Inline (Set_Flag149);

      procedure Set_Flag150 (N : Node_Id; Val : Boolean);
      pragma Inline (Set_Flag150);

      procedure Set_Flag151 (N : Node_Id; Val : Boolean);
      pragma Inline (Set_Flag151);

      procedure Set_Flag152 (N : Node_Id; Val : Boolean);
      pragma Inline (Set_Flag152);

      procedure Set_Flag153 (N : Node_Id; Val : Boolean);
      pragma Inline (Set_Flag153);

      procedure Set_Flag154 (N : Node_Id; Val : Boolean);
      pragma Inline (Set_Flag154);

      procedure Set_Flag155 (N : Node_Id; Val : Boolean);
      pragma Inline (Set_Flag155);

      procedure Set_Flag156 (N : Node_Id; Val : Boolean);
      pragma Inline (Set_Flag156);

      procedure Set_Flag157 (N : Node_Id; Val : Boolean);
      pragma Inline (Set_Flag157);

      procedure Set_Flag158 (N : Node_Id; Val : Boolean);
      pragma Inline (Set_Flag158);

      procedure Set_Flag159 (N : Node_Id; Val : Boolean);
      pragma Inline (Set_Flag159);

      procedure Set_Flag160 (N : Node_Id; Val : Boolean);
      pragma Inline (Set_Flag160);

      procedure Set_Flag161 (N : Node_Id; Val : Boolean);
      pragma Inline (Set_Flag161);

      procedure Set_Flag162 (N : Node_Id; Val : Boolean);
      pragma Inline (Set_Flag162);

      procedure Set_Flag163 (N : Node_Id; Val : Boolean);
      pragma Inline (Set_Flag163);

      procedure Set_Flag164 (N : Node_Id; Val : Boolean);
      pragma Inline (Set_Flag164);

      procedure Set_Flag165 (N : Node_Id; Val : Boolean);
      pragma Inline (Set_Flag165);

      procedure Set_Flag166 (N : Node_Id; Val : Boolean);
      pragma Inline (Set_Flag166);

      procedure Set_Flag167 (N : Node_Id; Val : Boolean);
      pragma Inline (Set_Flag167);

      procedure Set_Flag168 (N : Node_Id; Val : Boolean);
      pragma Inline (Set_Flag168);

      procedure Set_Flag169 (N : Node_Id; Val : Boolean);
      pragma Inline (Set_Flag169);

      procedure Set_Flag170 (N : Node_Id; Val : Boolean);
      pragma Inline (Set_Flag170);

      procedure Set_Flag171 (N : Node_Id; Val : Boolean);
      pragma Inline (Set_Flag171);

      procedure Set_Flag172 (N : Node_Id; Val : Boolean);
      pragma Inline (Set_Flag172);

      procedure Set_Flag173 (N : Node_Id; Val : Boolean);
      pragma Inline (Set_Flag173);

      procedure Set_Flag174 (N : Node_Id; Val : Boolean);
      pragma Inline (Set_Flag174);

      procedure Set_Flag175 (N : Node_Id; Val : Boolean);
      pragma Inline (Set_Flag175);

      procedure Set_Flag176 (N : Node_Id; Val : Boolean);
      pragma Inline (Set_Flag176);

      procedure Set_Flag177 (N : Node_Id; Val : Boolean);
      pragma Inline (Set_Flag177);

      procedure Set_Flag178 (N : Node_Id; Val : Boolean);
      pragma Inline (Set_Flag178);

      procedure Set_Flag179 (N : Node_Id; Val : Boolean);
      pragma Inline (Set_Flag179);

      procedure Set_Flag180 (N : Node_Id; Val : Boolean);
      pragma Inline (Set_Flag180);

      procedure Set_Flag181 (N : Node_Id; Val : Boolean);
      pragma Inline (Set_Flag181);

      procedure Set_Flag182 (N : Node_Id; Val : Boolean);
      pragma Inline (Set_Flag182);

      procedure Set_Flag183 (N : Node_Id; Val : Boolean);
      pragma Inline (Set_Flag183);

      procedure Set_Flag184 (N : Node_Id; Val : Boolean);
      pragma Inline (Set_Flag184);

      procedure Set_Flag185 (N : Node_Id; Val : Boolean);
      pragma Inline (Set_Flag185);

      procedure Set_Flag186 (N : Node_Id; Val : Boolean);
      pragma Inline (Set_Flag186);

      procedure Set_Flag187 (N : Node_Id; Val : Boolean);
      pragma Inline (Set_Flag187);

      procedure Set_Flag188 (N : Node_Id; Val : Boolean);
      pragma Inline (Set_Flag188);

      procedure Set_Flag189 (N : Node_Id; Val : Boolean);
      pragma Inline (Set_Flag189);

      procedure Set_Flag190 (N : Node_Id; Val : Boolean);
      pragma Inline (Set_Flag190);

      procedure Set_Flag191 (N : Node_Id; Val : Boolean);
      pragma Inline (Set_Flag191);

      procedure Set_Flag192 (N : Node_Id; Val : Boolean);
      pragma Inline (Set_Flag192);

      procedure Set_Flag193 (N : Node_Id; Val : Boolean);
      pragma Inline (Set_Flag193);

      procedure Set_Flag194 (N : Node_Id; Val : Boolean);
      pragma Inline (Set_Flag194);

      procedure Set_Flag195 (N : Node_Id; Val : Boolean);
      pragma Inline (Set_Flag195);

      procedure Set_Flag196 (N : Node_Id; Val : Boolean);
      pragma Inline (Set_Flag196);

      procedure Set_Flag197 (N : Node_Id; Val : Boolean);
      pragma Inline (Set_Flag197);

      procedure Set_Flag198 (N : Node_Id; Val : Boolean);
      pragma Inline (Set_Flag198);

      procedure Set_Flag199 (N : Node_Id; Val : Boolean);
      pragma Inline (Set_Flag199);

      procedure Set_Flag200 (N : Node_Id; Val : Boolean);
      pragma Inline (Set_Flag200);

      procedure Set_Flag201 (N : Node_Id; Val : Boolean);
      pragma Inline (Set_Flag201);

      procedure Set_Flag202 (N : Node_Id; Val : Boolean);
      pragma Inline (Set_Flag202);

      procedure Set_Flag203 (N : Node_Id; Val : Boolean);
      pragma Inline (Set_Flag203);

      procedure Set_Flag204 (N : Node_Id; Val : Boolean);
      pragma Inline (Set_Flag204);

      procedure Set_Flag205 (N : Node_Id; Val : Boolean);
      pragma Inline (Set_Flag205);

      procedure Set_Flag206 (N : Node_Id; Val : Boolean);
      pragma Inline (Set_Flag206);

      procedure Set_Flag207 (N : Node_Id; Val : Boolean);
      pragma Inline (Set_Flag207);

      procedure Set_Flag208 (N : Node_Id; Val : Boolean);
      pragma Inline (Set_Flag208);

      procedure Set_Flag209 (N : Node_Id; Val : Boolean);
      pragma Inline (Set_Flag209);

      procedure Set_Flag210 (N : Node_Id; Val : Boolean);
      pragma Inline (Set_Flag210);

      procedure Set_Flag211 (N : Node_Id; Val : Boolean);
      pragma Inline (Set_Flag211);

      procedure Set_Flag212 (N : Node_Id; Val : Boolean);
      pragma Inline (Set_Flag212);

      procedure Set_Flag213 (N : Node_Id; Val : Boolean);
      pragma Inline (Set_Flag213);

      procedure Set_Flag214 (N : Node_Id; Val : Boolean);
      pragma Inline (Set_Flag214);

      procedure Set_Flag215 (N : Node_Id; Val : Boolean);
      pragma Inline (Set_Flag215);

<<<<<<< HEAD

=======
>>>>>>> 8c044a9c
      --  The following versions of Set_Noden also set the parent
      --  pointer of the referenced node if it is non_Empty

      procedure Set_Node1_With_Parent (N : Node_Id; Val : Node_Id);
      pragma Inline (Set_Node1_With_Parent);

      procedure Set_Node2_With_Parent (N : Node_Id; Val : Node_Id);
      pragma Inline (Set_Node2_With_Parent);

      procedure Set_Node3_With_Parent (N : Node_Id; Val : Node_Id);
      pragma Inline (Set_Node3_With_Parent);

      procedure Set_Node4_With_Parent (N : Node_Id; Val : Node_Id);
      pragma Inline (Set_Node4_With_Parent);

      procedure Set_Node5_With_Parent (N : Node_Id; Val : Node_Id);
      pragma Inline (Set_Node5_With_Parent);

      --  The following versions of Set_Listn also set the parent pointer of
      --  the referenced node if it is non_Empty. The procedures for List6
      --  to List12 can only be applied to nodes which have an extension.

      procedure Set_List1_With_Parent (N : Node_Id; Val : List_Id);
      pragma Inline (Set_List1_With_Parent);

      procedure Set_List2_With_Parent (N : Node_Id; Val : List_Id);
      pragma Inline (Set_List2_With_Parent);

      procedure Set_List3_With_Parent (N : Node_Id; Val : List_Id);
      pragma Inline (Set_List3_With_Parent);

      procedure Set_List4_With_Parent (N : Node_Id; Val : List_Id);
      pragma Inline (Set_List4_With_Parent);

      procedure Set_List5_With_Parent (N : Node_Id; Val : List_Id);
      pragma Inline (Set_List5_With_Parent);

   end Unchecked_Access;

   -----------------------------
   -- Private Part Subpackage --
   -----------------------------

   --  The following package contains the definition of the data structure
   --  used by the implementation of the Atree package. Logically it really
   --  corresponds to the private part, hence the name. The reason that it
   --  is defined as a sub-package is to allow special access from clients
   --  that need to see the internals of the data structures.

   package Atree_Private_Part is

      -------------------------
      -- Tree Representation --
      -------------------------

      --  The nodes of the tree are stored in a table (i.e. an array). In the
      --  case of extended nodes four consecutive components in the array are
      --  used. There are thus two formats for array components. One is used
      --  for non-extended nodes, and for the first component of extended
      --  nodes. The other is used for the extension parts (second, third and
      --  fourth components) of an extended node. A variant record structure
      --  is used to distinguish the two formats.

      type Node_Record (Is_Extension : Boolean := False) is record

         --  Logically, the only field in the common part is the above
         --  Is_Extension discriminant (a single bit). However, Gigi cannot
         --  yet handle such a structure, so we fill out the common part of
         --  the record with fields that are used in different ways for
         --  normal nodes and node extensions.

         Pflag1, Pflag2 : Boolean;
         --  The Paren_Count field is represented using two boolean flags,
         --  where Pflag1 is worth 1, and Pflag2 is worth 2. This is done
         --  because we need to be easily able to reuse this field for
         --  extra flags in the extended node case.

         In_List : Boolean;
         --  Flag used to indicate if node is a member of a list.
         --  This field is considered private to the Atree package.

         Unused_1 : Boolean;
         --  Currently unused flag

         Rewrite_Ins : Boolean;
         --  Flag set by Mark_Rewrite_Insertion procedure.
         --  This field is considered private to the Atree package.

         Analyzed : Boolean;
         --  Flag to indicate the node has been analyzed (and expanded)

         Comes_From_Source : Boolean;
         --  Flag to indicate that node comes from the source program (i.e.
         --  was built by the parser or scanner, not the analyzer or expander).

         Error_Posted : Boolean;
         --  Flag to indicate that an error message has been posted on the
         --  node (to avoid duplicate flags on the same node)

         Flag4  : Boolean;
         Flag5  : Boolean;
         Flag6  : Boolean;
         Flag7  : Boolean;
         Flag8  : Boolean;
         Flag9  : Boolean;
         Flag10 : Boolean;
         Flag11 : Boolean;
         Flag12 : Boolean;
         Flag13 : Boolean;
         Flag14 : Boolean;
         Flag15 : Boolean;
         Flag16 : Boolean;
         Flag17 : Boolean;
         Flag18 : Boolean;
         --  The eighteen flags for a normal node

         --  The above fields are used as follows in components 2-4 of
         --  an extended node entry. These fields are not currently
         --  used in component 5 (where we still have lots of room!)

         --    In_List            used as  Flag19, Flag40, Flag129
         --    Unused_1           used as  Flag20, Flag41, Flag130
         --    Rewrite_Ins        used as  Flag21, Flag42, Flag131
         --    Analyzed           used as  Flag22, Flag43, Flag132
         --    Comes_From_Source  used as  Flag23, Flag44, Flag133
         --    Error_Posted       used as  Flag24, Flag45, Flag134
         --    Flag4              used as  Flag25, Flag46, Flag135
         --    Flag5              used as  Flag26, Flag47, Flag136
         --    Flag6              used as  Flag27, Flag48, Flag137
         --    Flag7              used as  Flag28, Flag49, Flag138
         --    Flag8              used as  Flag29, Flag50, Flag139
         --    Flag9              used as  Flag30, Flag51, Flag140
         --    Flag10             used as  Flag31, Flag52, Flag141
         --    Flag11             used as  Flag32, Flag53, Flag142
         --    Flag12             used as  Flag33, Flag54, Flag143
         --    Flag13             used as  Flag34, Flag55, Flag144
         --    Flag14             used as  Flag35, Flag56, Flag145
         --    Flag15             used as  Flag36, Flag57, Flag146
         --    Flag16             used as  Flag37, Flag58, Flag147
         --    Flag17             used as  Flag38, Flag59, Flag148
         --    Flag18             used as  Flag39, Flag60, Flag149
         --    Pflag1             used as  Flag61, Flag62, Flag150
         --    Pflag2             used as  Flag63, Flag64, Flag151

         Nkind : Node_Kind;
         --  For a non-extended node, or the initial section of an extended
         --  node, this field holds the Node_Kind value. For an extended node,
         --  The Nkind field is used as follows:
         --
         --     Second entry: holds the Ekind field of the entity
         --     Third entry:  holds 8 additional flags (Flag65-Flag72)
         --     Fourth entry: not currently used

         --  Now finally (on an 32-bit boundary!) comes the variant part

         case Is_Extension is

            --  Non-extended node, or first component of extended node

            when False =>

               Sloc : Source_Ptr;
               --  Source location for this node

               Link : Union_Id;
               --  This field is used either as the Parent pointer (if In_List
               --  is False), or to point to the list header (if In_List is
               --  True). This field is considered private and can be modified
               --  only by Atree or by Nlists.

               Field1 : Union_Id;
               Field2 : Union_Id;
               Field3 : Union_Id;
               Field4 : Union_Id;
               Field5 : Union_Id;
               --  Five general use fields, which can contain Node_Id, List_Id,
               --  Elist_Id, String_Id, or Name_Id values depending on the
               --  values in Nkind and (for extended nodes), in Ekind. See
               --  packages Sinfo and Einfo for details of their use.

            --  Extension (second component) of extended node

            when True =>
               Field6  : Union_Id;
               Field7  : Union_Id;
               Field8  : Union_Id;
               Field9  : Union_Id;
               Field10 : Union_Id;
               Field11 : Union_Id;
               Field12 : Union_Id;
               --  Seven additional general fields available only for entities
               --  See package Einfo for details of their use (which depends
               --  on the value in the Ekind field).

            --  In the third component, the extension format as described
            --  above is used to hold additional general fields and flags
            --  as follows:

            --    Field6-11      Holds Field13-Field18
            --    Field12        Holds Flag73-Flag96 and Convention

            --  In the fourth component, the extension format as described
            --  above is used to hold additional general fields and flags
            --  as follows:

            --    Field6-10      Holds Field19-Field23
            --    Field11        Holds Flag152-Flag183
            --    Field12        Holds Flag97-Flag128

            --  In the fifth component, the extension format as described
            --  above is used to hold additional general fields and flags
            --  as follows:

            --    Field6-9       Holds Field24-Field27
            --    Field10        currently unused, reserved for expansion
            --    Field11        Holds Flag184-Flag215
            --    Field12        currently unused, reserved for expansion

         end case;
      end record;

      pragma Pack (Node_Record);
      for Node_Record'Size use 8*32;
      for Node_Record'Alignment use 4;

      --  The following defines the extendible array used for the nodes table
      --  Nodes with extensions use two consecutive entries in the array

      package Nodes is new Table.Table (
        Table_Component_Type => Node_Record,
        Table_Index_Type     => Node_Id,
        Table_Low_Bound      => First_Node_Id,
        Table_Initial        => Alloc.Nodes_Initial,
        Table_Increment      => Alloc.Nodes_Increment,
        Table_Name           => "Nodes");

   end Atree_Private_Part;

end Atree;<|MERGE_RESOLUTION|>--- conflicted
+++ resolved
@@ -122,17 +122,6 @@
    --   Field2
    --   Field3
    --   Field4
-<<<<<<< HEAD
-   --   Field5           Five fields holding Union_Id values
-
-   --   ElistN           Synonym for FieldN typed as Elist_Id
-   --   ListN            Synonym for FieldN typed as List_Id
-   --   NameN            Synonym for FieldN typed as Name_Id
-   --   NodeN            Synonym for FieldN typed as Node_Id
-   --   StrN             Synonym for FieldN typed as String_Id
-   --   UintN            Synonym for FieldN typed as Uint (Empty = Uint_0)
-   --   UrealN           Synonym for FieldN typed as Ureal
-=======
    --   Field5        Five fields holding Union_Id values
 
    --   ElistN        Synonym for FieldN typed as Elist_Id (Empty = No_Elist)
@@ -153,7 +142,6 @@
    --   it would be cleaner to generate No_Uint in the Uint case but we got
    --   stuck with representing an "unset" size value as zero early on, and
    --   it will take a bit of fiddling to change that ???
->>>>>>> 8c044a9c
 
    --   Note: the actual usage of FieldN (i.e. whether it contains a Elist_Id,
    --   List_Id, Name_Id, Node_Id, String_Id, Uint or Ureal), depends on the
@@ -198,11 +186,7 @@
    --                 entity, it is of type Entity_Kind which is defined
    --                 in package Einfo.
 
-<<<<<<< HEAD
-   --   Flag19           197 additional flags
-=======
    --   Flag19        197 additional flags
->>>>>>> 8c044a9c
    --   ...
    --   Flag215
 
@@ -2635,10 +2619,6 @@
       procedure Set_Flag215 (N : Node_Id; Val : Boolean);
       pragma Inline (Set_Flag215);
 
-<<<<<<< HEAD
-
-=======
->>>>>>> 8c044a9c
       --  The following versions of Set_Noden also set the parent
       --  pointer of the referenced node if it is non_Empty
 
