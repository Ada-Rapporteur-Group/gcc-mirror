------------------------------------------------------------------------------
--                                                                          --
--                         GNAT COMPILER COMPONENTS                         --
--                                                                          --
--                          G N A T . O S _ L I B                           --
--                                                                          --
--                                 S p e c                                  --
--                                                                          --
<<<<<<< HEAD
--          Copyright (C) 1995-2006, Free Software Foundation, Inc.         --
=======
--          Copyright (C) 1995-2007, Free Software Foundation, Inc.         --
>>>>>>> 751ff693
--                                                                          --
-- GNAT is free software;  you can  redistribute it  and/or modify it under --
-- terms of the  GNU General Public License as published  by the Free Soft- --
-- ware  Foundation;  either version 2,  or (at your option) any later ver- --
-- sion.  GNAT is distributed in the hope that it will be useful, but WITH- --
-- OUT ANY WARRANTY;  without even the  implied warranty of MERCHANTABILITY --
-- or FITNESS FOR A PARTICULAR PURPOSE.  See the GNU General Public License --
-- for  more details.  You should have  received  a copy of the GNU General --
-- Public License  distributed with GNAT;  see file COPYING.  If not, write --
-- to  the  Free Software Foundation,  51  Franklin  Street,  Fifth  Floor, --
-- Boston, MA 02110-1301, USA.                                              --
--                                                                          --
-- As a special exception,  if other files  instantiate  generics from this --
-- unit, or you link  this unit with other files  to produce an executable, --
-- this  unit  does not  by itself cause  the resulting  executable  to  be --
-- covered  by the  GNU  General  Public  License.  This exception does not --
-- however invalidate  any other reasons why  the executable file  might be --
-- covered by the  GNU Public License.                                      --
--                                                                          --
-- GNAT was originally developed  by the GNAT team at  New York University. --
-- Extensive contributions were provided by Ada Core Technologies Inc.      --
--                                                                          --
------------------------------------------------------------------------------

--  Operating system interface facilities

--  This package contains types and procedures for interfacing to the
--  underlying OS. It is used by the GNAT compiler and by tools associated
--  with the GNAT compiler, and therefore works for the various operating
--  systems to which GNAT has been ported. This package will undoubtedly grow
--  as new services are needed by various tools.
<<<<<<< HEAD

--  This package tends to use fairly low-level Ada in order to not bring in
--  large portions of the RTL. For example, functions return access to string
--  as part of avoiding functions returning unconstrained types.

--  Except where specifically noted, these routines are portable across all
--  GNAT implementations on all supported operating systems.

with System;
with GNAT.Strings;

package GNAT.OS_Lib is
   pragma Elaborate_Body (OS_Lib);

   -----------------------
   -- String Operations --
   -----------------------

   --  These are reexported from package Strings (which was introduced to
   --  avoid different packages declarting different types unnecessarily).
   --  See package GNAT.Strings for details.

   subtype String_Access is Strings.String_Access;

   function "=" (Left, Right : String_Access) return Boolean
     renames Strings."=";

   procedure Free (X : in out String_Access) renames Strings.Free;

   subtype String_List is Strings.String_List;

   function "=" (Left, Right : String_List) return Boolean
     renames Strings."=";

   function "&" (Left : String_Access; Right : String_Access)
     return String_List renames Strings."&";
   function "&" (Left : String_Access; Right : String_List)
     return String_List renames Strings."&";
   function "&" (Left : String_List; Right : String_Access)
     return String_List renames Strings."&";
   function "&" (Left : String_List; Right : String_List)
     return String_List renames Strings."&";

   subtype String_List_Access is Strings.String_List_Access;

   function "=" (Left, Right : String_List_Access) return Boolean
     renames Strings."=";

   procedure Free (Arg : in out String_List_Access)
     renames Strings.Free;

   ---------------------
   -- Time/Date Stuff --
   ---------------------

   type OS_Time is private;
   --  The OS's notion of time is represented by the private type OS_Time.
   --  This is the type returned by the File_Time_Stamp functions to obtain
   --  the time stamp of a specified file. Functions and a procedure (modeled
   --  after the similar subprograms in package Calendar) are provided for
   --  extracting information from a value of this type. Although these are
   --  called GM, the intention is not that they provide GMT times in all
   --  cases but rather the actual (time-zone independent) time stamp of the
   --  file (of course in Unix systems, this *is* in GMT form).

   Invalid_Time : constant OS_Time;
   --  A special unique value used to flag an invalid time stamp value

   subtype Year_Type   is Integer range 1900 .. 2099;
   subtype Month_Type  is Integer range    1 ..   12;
   subtype Day_Type    is Integer range    1 ..   31;
   subtype Hour_Type   is Integer range    0 ..   23;
   subtype Minute_Type is Integer range    0 ..   59;
   subtype Second_Type is Integer range    0 ..   59;
   --  Declarations similar to those in Calendar, breaking down the time

   function GM_Year    (Date : OS_Time) return Year_Type;
   function GM_Month   (Date : OS_Time) return Month_Type;
   function GM_Day     (Date : OS_Time) return Day_Type;
   function GM_Hour    (Date : OS_Time) return Hour_Type;
   function GM_Minute  (Date : OS_Time) return Minute_Type;
   function GM_Second  (Date : OS_Time) return Second_Type;
   --  Functions to extract information from OS_Time value

   function "<"  (X, Y : OS_Time) return Boolean;
   function ">"  (X, Y : OS_Time) return Boolean;
   function ">=" (X, Y : OS_Time) return Boolean;
   function "<=" (X, Y : OS_Time) return Boolean;
   --  Basic comparison operators on OS_Time with obvious meanings. Note that
   --  these have Intrinsic convention, so for example it is not permissible
   --  to create accesses to any of these functions.

   procedure GM_Split
     (Date    : OS_Time;
      Year    : out Year_Type;
      Month   : out Month_Type;
      Day     : out Day_Type;
      Hour    : out Hour_Type;
      Minute  : out Minute_Type;
      Second  : out Second_Type);
   --  Analogous to the routine of similar name in Calendar, takes an OS_Time
   --  and splits it into its component parts with obvious meanings.

   ----------------
   -- File Stuff --
   ----------------

   --  These routines give access to the open/creat/close/read/write level of
   --  I/O routines in the typical C library (these functions are not part of
   --  the ANSI C standard, but are typically available in all systems). See
   --  also package Interfaces.C_Streams for access to the stream level
   --  routines.

   --  Note on file names. If a file name is passed as type String in any of
   --  the following specifications, then the name is a normal Ada string and
   --  need not be NUL-terminated. However, a trailing NUL character is
   --  permitted, and will be ignored (more accurately, the NUL and any
   --  characters that follow it will be ignored).

   type File_Descriptor is new Integer;
   --  Corresponds to the int file handle values used in the C routines

   Standin  : constant File_Descriptor := 0;
   Standout : constant File_Descriptor := 1;
   Standerr : constant File_Descriptor := 2;
   --  File descriptors for standard input output files

   Invalid_FD : constant File_Descriptor := -1;
   --  File descriptor returned when error in opening/creating file;

   type Mode is (Binary, Text);
   for Mode'Size use Integer'Size;
   for Mode use (Binary => 0, Text => 1);
   --  Used in all the Open and Create calls to specify if the file is to be
   --  opened in binary mode or text mode. In systems like Unix, this has no
   --  effect, but in systems capable of text mode translation, the use of
   --  Text as the mode parameter causes the system to do CR/LF translation
   --  and also to recognize the DOS end of file character on input. The use
   --  of Text where appropriate allows programs to take a portable Unix view
   --  of DOS-format files and process them appropriately.

   function Open_Read
     (Name  : String;
      Fmode : Mode) return File_Descriptor;
   --  Open file Name for reading, returning file descriptor File descriptor
   --  returned is Invalid_FD if file cannot be opened.

   function Open_Read_Write
     (Name  : String;
      Fmode : Mode) return File_Descriptor;
   --  Open file Name for both reading and writing, returning file descriptor.
   --  File descriptor returned is Invalid_FD if file cannot be opened.

   function Create_File
     (Name  : String;
      Fmode : Mode) return File_Descriptor;
   --  Creates new file with given name for writing, returning file descriptor
   --  for subsequent use in Write calls. File descriptor returned is
   --  Invalid_FD if file cannot be successfully created.

   function Create_Output_Text_File (Name : String) return File_Descriptor;
   --  Creates new text file with given name suitable to redirect standard
   --  output, returning file descriptor. File descriptor returned is
   --  Invalid_FD if file cannot be successfully created.

   function Create_New_File
     (Name  : String;
      Fmode : Mode) return File_Descriptor;
   --  Create new file with given name for writing, returning file descriptor
   --  for subsequent use in Write calls. This differs from Create_File in
   --  that it fails if the file already exists. File descriptor returned is
   --  Invalid_FD if the file exists or cannot be created.

   Temp_File_Len : constant Integer := 12;
   --  Length of name returned by Create_Temp_File call (GNAT-XXXXXX & NUL)

   subtype Temp_File_Name is String (1 .. Temp_File_Len);
   --  String subtype set by Create_Temp_File

   procedure Create_Temp_File
     (FD   : out File_Descriptor;
      Name : out Temp_File_Name);
   --  Create and open for writing a temporary file in the current working
   --  directory. The name of the file and the File Descriptor are returned.
   --  The File Descriptor returned is Invalid_FD in the case of failure. No
   --  mode parameter is provided. Since this is a temporary file, there is no
   --  point in doing text translation on it.
   --
   --  On some OSes, the maximum number of temp files that can be created with
   --  this procedure may be limited. When the maximum is reached, this
   --  procedure returns Invalid_FD. On some OSes, there may be a race
   --  condition between processes trying to create temp files at the same
   --  time in the same directory using this procedure.

   procedure Create_Temp_File
     (FD   : out File_Descriptor;
      Name : out String_Access);
   --  Create and open for writing a temporary file in the current working
   --  directory. The name of the file and the File Descriptor are returned.
   --  No mode parameter is provided. Since this is a temporary file, there is
   --  no point in doing text translation on it. It is the responsibility of
   --  the caller to deallocate the access value returned in Name.
   --
   --  This procedure will always succeed if the current working directory is
   --  writable. If the current working directory is not writable, then
   --  Invalid_FD is returned for the file descriptor and null for the Name.
   --  There is no race condition problem between processes trying to create
   --  temp files at the same time in the same directory.

   procedure Close (FD : File_Descriptor; Status : out Boolean);
   --  Close file referenced by FD. Status is False if the underlying service
   --  failed. Reasons for failure include: disk full, disk quotas exceeded
   --  and invalid file descriptor (the file may have been closed twice).

   procedure Close (FD : File_Descriptor);
   --  Close file referenced by FD. This form is used when the caller wants to
   --  ignore any possible error (see above for error cases).

   procedure Set_Close_On_Exec
     (FD            : File_Descriptor;
      Close_On_Exec : Boolean;
      Status        : out Boolean);
   --  When Close_On_Exec is True, mark FD to be closed automatically when new
   --  program is executed by the calling process (i.e. prevent FD from being
   --  inherited by child processes). When Close_On_Exec is False, mark FD to
   --  not be closed on exec (i.e. allow it to be inherited). Status is False
   --  if the operation could not be performed.

   procedure Delete_File (Name : String; Success : out Boolean);
   --  Deletes file. Success is set True or False indicating if the delete is
   --  successful.

   procedure Rename_File
     (Old_Name : String;
      New_Name : String;
      Success  : out Boolean);
   --  Rename a file. Success is set True or False indicating if the rename is
   --  successful or not.

   --  The following defines the mode for the Copy_File procedure below. Note
   --  that "time stamps and other file attributes" in the descriptions below
   --  refers to the creation and last modification times, and also the file
   --  access (read/write/execute) status flags.

   type Copy_Mode is
     (Copy,
      --  Copy the file. It is an error if the target file already exists. The
      --  time stamps and other file attributes are preserved in the copy.

      Overwrite,
      --  If the target file exists, the file is replaced otherwise the file
      --  is just copied. The time stamps and other file attributes are
      --  preserved in the copy.

      Append);
      --  If the target file exists, the contents of the source file is
      --  appended at the end. Otherwise the source file is just copied. The
      --  time stamps and other file attributes are are preserved if the
      --  destination file does not exist.

   type Attribute is
     (Time_Stamps,
      --  Copy time stamps from source file to target file. All other
      --  attributes are set to normal default values for file creation.

      Full,
      --  All attributes are copied from the source file to the target file.
      --  This includes the timestamps, and for example also includes
      --  read/write/execute attributes in Unix systems.

      None);
      --  No attributes are copied. All attributes including the time stamp
      --  values are set to normal default values for file creation.

   --  Note: The default is Time_Stamps, which corresponds to the normal
   --  default on Windows style systems. Full corresponds to the typical
   --  effect of "cp -p" on Unix systems, and None corresponds to the typical
   --  effect of "cp" on Unix systems.

   --  Note: Time_Stamps and Full are not supported on VMS and VxWorks

   procedure Copy_File
     (Name     : String;
      Pathname : String;
      Success  : out Boolean;
      Mode     : Copy_Mode := Copy;
      Preserve : Attribute := Time_Stamps);
   --  Copy a file. Name must designate a single file (no wild cards allowed).
   --  Pathname can be a filename or directory name. In the latter case Name
   --  is copied into the directory preserving the same file name. Mode
   --  defines the kind of copy, see above with the default being a normal
   --  copy in which the target file must not already exist. Success is set to
   --  True or False indicating if the copy is successful (depending on the
   --  specified Mode).
   --
   --  Note: this procedure is only supported to a very limited extent on VMS.
   --  The only supported mode is Overwrite, and the only supported value for
   --  Preserve is None, resulting in the default action which for Overwrite
   --  is to leave attributes unchanged. Furthermore, the copy only works for
   --  simple text files.

   procedure Copy_Time_Stamps (Source, Dest : String; Success : out Boolean);
   --  Copy Source file time stamps (last modification and last access time
   --  stamps) to Dest file. Source and Dest must be valid filenames,
   --  furthermore Dest must be writable. Success will be set to True if the
   --  operation was successful and False otherwise.
   --
   --  Note: this procedure is not supported on VMS and VxWorks. On these
   --  platforms, Success is always set to False.

   function Read
     (FD : File_Descriptor;
      A  : System.Address;
      N  : Integer) return Integer;
   --  Read N bytes to address A from file referenced by FD. Returned value is
   --  count of bytes actually read, which can be less than N at EOF.

   function Write
     (FD : File_Descriptor;
      A  : System.Address;
      N  : Integer) return Integer;
   --  Write N bytes from address A to file referenced by FD. The returned
   --  value is the number of bytes written, which can be less than N if a
   --  disk full condition was detected.

   Seek_Cur : constant := 1;
   Seek_End : constant := 2;
   Seek_Set : constant := 0;
   --  Used to indicate origin for Lseek call

   procedure Lseek
     (FD     : File_Descriptor;
      offset : Long_Integer;
      origin : Integer);
   pragma Import (C, Lseek, "__gnat_lseek");
   --  Sets the current file pointer to the indicated offset value, relative
   --  to the current position (origin = SEEK_CUR), end of file (origin =
   --  SEEK_END), or start of file (origin = SEEK_SET).

   function File_Length (FD : File_Descriptor) return Long_Integer;
   pragma Import (C, File_Length, "__gnat_file_length");
   --  Get length of file from file descriptor FD

   function File_Time_Stamp (Name : String) return OS_Time;
   --  Given the name of a file or directory, Name, obtains and returns the
   --  time stamp. This function can be used for an unopened file. Returns
   --  Invalid_Time is Name doesn't correspond to an existing file.

   function File_Time_Stamp (FD : File_Descriptor) return OS_Time;
   --  Get time stamp of file from file descriptor FD Returns Invalid_Time is
   --  FD doesn't correspond to an existing file.

   function Normalize_Pathname
     (Name           : String;
      Directory      : String  := "";
      Resolve_Links  : Boolean := True;
      Case_Sensitive : Boolean := True) return String;
   --  Returns a file name as an absolute path name, resolving all relative
   --  directories, and symbolic links. The parameter Directory is a fully
   --  resolved path name for a directory, or the empty string (the default).
   --  Name is the name of a file, which is either relative to the given
   --  directory name, if Directory is non-null, or to the current working
   --  directory if Directory is null. The result returned is the normalized
   --  name of the file. For most cases, if two file names designate the same
   --  file through different paths, Normalize_Pathname will return the same
   --  canonical name in both cases. However, there are cases when this is not
   --  true; for example, this is not true in Unix for two hard links
   --  designating the same file.
   --
   --  On Windows, the returned path will start with a drive letter except
   --  when Directory is not empty and does not include a drive letter. If
   --  Directory is empty (the default) and Name is a relative path or an
   --  absolute path without drive letter, the letter of the current drive
   --  will start the returned path. If Case_Sensitive is True (the default),
   --  then this drive letter will be forced to upper case ("C:\...").
   --
   --  If Resolve_Links is set to True, then the symbolic links, on systems
   --  that support them, will be fully converted to the name of the file or
   --  directory pointed to. This is slightly less efficient, since it
   --  requires system calls.
   --
   --  If Name cannot be resolved or is null on entry (for example if there is
   --  symbolic link circularity, e.g. A is a symbolic link for B, and B is a
   --  symbolic link for A), then Normalize_Pathname returns an empty  string.
   --
   --  In VMS, if Name follows the VMS syntax file specification, it is first
   --  converted into Unix syntax. If the conversion fails, Normalize_Pathname
   --  returns an empty string.
   --
   --  For case-sensitive file systems, the value of Case_Sensitive parameter
   --  is ignored. For file systems that are not case-sensitive, such as
   --  Windows and OpenVMS, if this parameter is set to False, then the file
   --  and directory names are folded to lower case. This allows checking
   --  whether two files are the same by applying this function to their names
   --  and comparing the results. If Case_Sensitive is set to True, this
   --  function does not change the casing of file and directory names.

   function Is_Absolute_Path (Name : String) return Boolean;
   --  Returns True if Name is an absolute path name, i.e. it designates a
   --  file or directory absolutely rather than relative to another directory.

   function Is_Regular_File (Name : String) return Boolean;
   --  Determines if the given string, Name, is the name of an existing
   --  regular file. Returns True if so, False otherwise. Name may be an
   --  absolute path name or a relative path name, including a simple file
   --  name. If it is a relative path name, it is relative to the current
   --  working directory.

   function Is_Directory (Name : String) return Boolean;
   --  Determines if the given string, Name, is the name of a directory.
   --  Returns True if so, False otherwise. Name may be an absolute path
   --  name or a relative path name, including a simple file name. If it is
   --  a relative path name, it is relative to the current working directory.

   function Is_Readable_File (Name : String) return Boolean;
   --  Determines if the given string, Name, is the name of an existing file
   --  that is readable. Returns True if so, False otherwise. Note that this
   --  function simply interrogates the file attributes (e.g. using the C
   --  function stat), so it does not indicate a situation in which a file may
   --  not actually be readable due to some other process having exclusive
   --  access.

   function Is_Writable_File (Name : String) return Boolean;
   --  Determines if the given string, Name, is the name of an existing file
   --  that is writable. Returns True if so, False otherwise. Note that this
   --  function simply interrogates the file attributes (e.g. using the C
   --  function stat), so it does not indicate a situation in which a file may
   --  not actually be writeable due to some other process having exclusive
   --  access.

   function Is_Symbolic_Link (Name : String) return Boolean;
   --  Determines if the given string, Name, is the path of a symbolic link on
   --  systems that support it. Returns True if so, False if the path is not a
   --  symbolic link or if the system does not support symbolic links.
   --
   --  A symbolic link is an indirect pointer to a file; its directory entry
   --  contains the name of the file to which it is linked. Symbolic links may
   --  span file systems and may refer to directories.

   procedure Set_Writable (Name : String);
   --  Change the permissions on the named file to make it writable
   --  for its owner.

   procedure Set_Read_Only (Name : String);
   --  Change the permissions on the named file to make it non-writable
   --  for its owner.

   procedure Set_Executable (Name : String);
   --  Change the permissions on the named file to make it executable
   --  for its owner.

   function Locate_Exec_On_Path
     (Exec_Name : String) return String_Access;
   --  Try to locate an executable whose name is given by Exec_Name in the
   --  directories listed in the environment Path. If the Exec_Name doesn't
   --  have the executable suffix, it will be appended before the search.
   --  Otherwise works like Locate_Regular_File below.
   --
   --  Note that this function allocates some memory for the returned value.
   --  This memory needs to be deallocated after use.

   function Locate_Regular_File
     (File_Name : String;
      Path      : String) return String_Access;
   --  Try to locate a regular file whose name is given by File_Name in the
   --  directories listed in Path. If a file is found, its full pathname is
   --  returned; otherwise, a null pointer is returned. If the File_Name given
   --  is an absolute pathname, then Locate_Regular_File just checks that the
   --  file exists and is a regular file. Otherwise, if the File_Name given
   --  includes directory information, Locate_Regular_File first checks if the
   --  file exists relative to the current directory. If it does not, or if
   --  the File_Name given is a simple file name, the Path argument is parsed
   --  according to OS conventions, and for each directory in the Path a check
   --  is made if File_Name is a relative pathname of a regular file from that
   --  directory.
   --
   --  Note that this function allocates some memory for the returned value.
   --  This memory needs to be deallocated after use.

   function Get_Debuggable_Suffix return String_Access;
   --  Return the debuggable suffix convention. Usually this is the same as
   --  the convention for Get_Executable_Suffix. The result is allocated on
   --  the heap and should be freed after use to avoid storage leaks.

   function Get_Target_Debuggable_Suffix return String_Access;
   --  Return the target debuggable suffix convention. Usually this is the
   --  same as the convention for Get_Executable_Suffix. The result is
   --  allocated on the heap and should be freed after use to avoid storage
   --  leaks.

   function Get_Executable_Suffix return String_Access;
   --  Return the executable suffix convention. The result is allocated on the
   --  heap and should be freed after use to avoid storage leaks.

   function Get_Object_Suffix return String_Access;
   --  Return the object suffix convention. The result is allocated on the heap
   --  and should be freed after use to avoid storage leaks.

   function Get_Target_Executable_Suffix return String_Access;
   --  Return the target executable suffix convention. The result is allocated
   --  on the heap and should be freed after use to avoid storage leaks.

   function Get_Target_Object_Suffix return String_Access;
   --  Return the target object suffix convention. The result is allocated on
   --  the heap and should be freed after use to avoid storage leaks.

   --  The following section contains low-level routines using addresses to
   --  pass file name and executable name. In each routine the name must be
   --  Nul-Terminated. For complete documentation refer to the equivalent
   --  routine (using String in place of C_File_Name) defined above.

   subtype C_File_Name is System.Address;
   --  This subtype is used to document that a parameter is the address of a
   --  null-terminated string containing the name of a file.

   --  All the following functions need comments ???

   function Open_Read
     (Name  : C_File_Name;
      Fmode : Mode) return File_Descriptor;

   function Open_Read_Write
     (Name  : C_File_Name;
      Fmode : Mode) return File_Descriptor;

   function Create_File
     (Name  : C_File_Name;
      Fmode : Mode) return File_Descriptor;

   function Create_New_File
     (Name  : C_File_Name;
      Fmode : Mode) return File_Descriptor;

   procedure Delete_File (Name : C_File_Name; Success : out Boolean);

   procedure Rename_File
     (Old_Name : C_File_Name;
      New_Name : C_File_Name;
      Success  : out Boolean);

   procedure Copy_File
     (Name     : C_File_Name;
      Pathname : C_File_Name;
      Success  : out Boolean;
      Mode     : Copy_Mode := Copy;
      Preserve : Attribute := Time_Stamps);

   procedure Copy_Time_Stamps
     (Source, Dest : C_File_Name;
      Success      : out Boolean);

   function File_Time_Stamp (Name : C_File_Name) return OS_Time;
   --  Returns Invalid_Time is Name doesn't correspond to an existing file

   function Is_Regular_File (Name : C_File_Name) return Boolean;
   function Is_Directory (Name : C_File_Name) return Boolean;
   function Is_Readable_File (Name : C_File_Name) return Boolean;
   function Is_Writable_File (Name : C_File_Name) return Boolean;
   function Is_Symbolic_Link (Name : C_File_Name) return Boolean;

   function Locate_Regular_File
     (File_Name : C_File_Name;
      Path      : C_File_Name) return String_Access;

   ------------------
   -- Subprocesses --
   ------------------

   subtype Argument_List is String_List;
   --  Type used for argument list in call to Spawn. The lower bound of the
   --  array should be 1, and the length of the array indicates the number of
   --  arguments.

   subtype Argument_List_Access is String_List_Access;
   --  Type used to return Argument_List without dragging in secondary stack.
   --  Note that there is a Free procedure declared for this subtype which
   --  frees the array and all referenced strings.

   procedure Normalize_Arguments (Args : in out Argument_List);
   --  Normalize all arguments in the list. This ensure that the argument list
   --  is compatible with the running OS and will works fine with Spawn and
   --  Non_Blocking_Spawn for example. If Normalize_Arguments is called twice
   --  on the same list it will do nothing the second time. Note that Spawn
   --  and Non_Blocking_Spawn call Normalize_Arguments automatically, but
   --  since there is a guarantee that a second call does nothing, this
   --  internal call will have no effect if Normalize_Arguments is called
   --  before calling Spawn. The call to Normalize_Arguments assumes that the
   --  individual referenced arguments in Argument_List are on the heap, and
   --  may free them and reallocate if they are modified.

   procedure Spawn
     (Program_Name : String;
      Args         : Argument_List;
      Success      : out Boolean);
   --  This procedure spawns a program with a given list of arguments. The
   --  first parameter of is the name of the executable. The second parameter
   --  contains the arguments to be passed to this program. Success is False
   --  if the named program could not be spawned or its execution completed
   --  unsuccessfully. Note that the caller will be blocked until the
   --  execution of the spawned program is complete. For maximum portability,
   --  use a full path name for the Program_Name argument. On some systems
   --  (notably Unix systems) a simple file name may also work (if the
   --  executable can be located in the path).
   --
   --  "Spawn" should not be used in tasking applications. Why not??? More
   --  documentation would be helpful here ??? Is it really tasking programs,
   --  or tasking activity that cause trouble ???
   --
   --  Note: Arguments in Args that contain spaces and/or quotes such as
   --  "--GCC=gcc -v" or "--GCC=""gcc -v""" are not portable across all
   --  operating systems, and would not have the desired effect if they were
   --  passed directly to the operating system. To avoid this problem, Spawn
   --  makes an internal call to Normalize_Arguments, which ensures that such
   --  arguments are modified in a manner that ensures that the desired effect
   --  is obtained on all operating systems. The caller may call
   --  Normalize_Arguments explicitly before the call (e.g. to print out the
   --  exact form of arguments passed to the operating system). In this case
   --  the guarantee a second call to Normalize_Arguments has no effect
   --  ensures that the internal call will not affect the result. Note that
   --  the implicit call to Normalize_Arguments may free and reallocate some
   --  of the individual arguments.
   --
   --  This function will always set Success to False under VxWorks and other
   --  similar operating systems which have no notion of the concept of
   --  dynamically executable file.

   function Spawn
     (Program_Name : String;
      Args         : Argument_List) return Integer;
   --  Similar to the above procedure, but returns the actual status returned
   --  by the operating system, or -1 under VxWorks and any other similar
   --  operating systems which have no notion of separately spawnable programs.
   --
   --  "Spawn" should not be used in tasking applications.

   procedure Spawn
     (Program_Name           : String;
      Args                   : Argument_List;
      Output_File_Descriptor : File_Descriptor;
      Return_Code            : out Integer;
      Err_To_Out             : Boolean := True);
   --  Similar to the procedure above, but redirects the output to the file
   --  designated by Output_File_Descriptor. If Err_To_Out is True, then the
   --  Standard Error output is also redirected.
   --  Return_Code is set to the status code returned by the operating system
   --
   --  "Spawn" should not be used in tasking applications.

   procedure Spawn
     (Program_Name  : String;
      Args          : Argument_List;
      Output_File   : String;
      Success       : out Boolean;
      Return_Code   : out Integer;
      Err_To_Out    : Boolean := True);
   --  Similar to the procedure above, but saves the output of the command to
   --  a file with the name Output_File.
   --
   --  Success is set to True if the command is executed and its output
   --  successfully written to the file. If Success is True, then Return_Code
   --  will be set to the status code returned by the operating system.
   --  Otherwise, Return_Code is undefined.
   --
   --  "Spawn" should not be used in tasking applications.

   type Process_Id is private;
   --  A private type used to identify a process activated by the following
   --  non-blocking calls. The only meaningful operation on this type is a
   --  comparison for equality.

   Invalid_Pid : constant Process_Id;
   --  A special value used to indicate errors, as described below

   function Pid_To_Integer (Pid : Process_Id) return Integer;
   --  Convert a process id to an Integer. Useful for writing hash functions
   --  for type Process_Id or to compare two Process_Id (e.g. for sorting).

   function Non_Blocking_Spawn
     (Program_Name : String;
      Args         : Argument_List) return Process_Id;
   --  This is a non blocking call. The Process_Id of the spawned process is
   --  returned. Parameters are to be used as in Spawn. If Invalid_Pid is
   --  returned the program could not be spawned.
   --
   --  "Non_Blocking_Spawn" should not be used in tasking applications.
   --
   --  This function will always return Invalid_Pid under VxWorks, since there
   --  is no notion of executables under this OS.

   function Non_Blocking_Spawn
     (Program_Name           : String;
      Args                   : Argument_List;
      Output_File_Descriptor : File_Descriptor;
      Err_To_Out             : Boolean := True) return Process_Id;
   --  Similar to the procedure above, but redirects the output to the file
   --  designated by Output_File_Descriptor. If Err_To_Out is True, then the
   --  Standard Error output is also redirected. Invalid_Pid is returned
   --  if the program could not be spawned successfully.
   --
   --  "Non_Blocking_Spawn" should not be used in tasking applications.
   --
   --  This function will always return Invalid_Pid under VxWorks, since there
   --  is no notion of executables under this OS.

   function Non_Blocking_Spawn
     (Program_Name : String;
      Args         : Argument_List;
      Output_File  : String;
      Err_To_Out   : Boolean := True) return Process_Id;
   --  Similar to the procedure above, but saves the output of the command to
   --  a file with the name Output_File.
   --
   --  Success is set to True if the command is executed and its output
   --  successfully written to the file. Invalid_Pid is returned if the output
   --  file could not be created or if the program could not be spawned
   --  successfully.
   --
   --  "Non_Blocking_Spawn" should not be used in tasking applications.
   --
   --  This function will always return Invalid_Pid under VxWorks, since there
   --  is no notion of executables under this OS.

   procedure Wait_Process (Pid : out Process_Id; Success : out Boolean);
   --  Wait for the completion of any of the processes created by previous
   --  calls to Non_Blocking_Spawn. The caller will be suspended until one of
   --  these processes terminates (normally or abnormally). If any of these
   --  subprocesses terminates prior to the call to Wait_Process (and has not
   --  been returned by a previous call to Wait_Process), then the call to
   --  Wait_Process is immediate. Pid identifies the process that has
   --  terminated (matching the value returned from Non_Blocking_Spawn).
   --  Success is set to True if this sub-process terminated successfully. If
   --  Pid = Invalid_Pid, there were no subprocesses left to wait on.
   --
   --  This function will always set success to False under VxWorks, since
   --  there is no notion of executables under this OS.

   function Argument_String_To_List
     (Arg_String : String) return Argument_List_Access;
   --  Take a string that is a program and its arguments and parse it into an
   --  Argument_List. Note that the result is allocated on the heap, and must
   --  be freed by the programmer (when it is no longer needed) to avoid
   --  memory leaks.

   -------------------
   -- Miscellaneous --
   -------------------

   function Getenv (Name : String) return String_Access;
   --  Get the value of the environment variable. Returns an access to the
   --  empty string if the environment variable does not exist or has an
   --  explicit null value (in some operating systems these are distinct
   --  cases, in others they are not; this interface abstracts away that
   --  difference. The argument is allocated on the heap (even in the null
   --  case), and needs to be freed explicitly when no longer needed to avoid
   --  memory leaks.

   procedure Setenv (Name : String; Value : String);
   --  Set the value of the environment variable Name to Value. This call
   --  modifies the current environment, but does not modify the parent
   --  process environment. After a call to Setenv, Getenv (Name) will always
   --  return a String_Access referencing the same String as Value. This is
   --  true also for the null string case (the actual effect may be to either
   --  set an explicit null as the value, or to remove the entry, this is
   --  operating system dependent). Note that any following calls to Spawn
   --  will pass an environment to the spawned process that includes the
   --  changes made by Setenv calls. This procedure is not available on VMS.

   procedure OS_Exit (Status : Integer);
   pragma Import (C, OS_Exit, "__gnat_os_exit");
   pragma No_Return (OS_Exit);
   --  Exit to OS with given status code (program is terminated). Note that
   --  this is abrupt termination. All tasks are immediately terminated. There
   --  is no finalization or other cleanup actions performed.

   procedure OS_Abort;
   pragma Import (C, OS_Abort, "abort");
   pragma No_Return (OS_Abort);
   --  Exit to OS signalling an abort (traceback or other appropriate
   --  diagnostic information should be given if possible, or entry made to
   --  the debugger if that is possible).

   function Errno return Integer;
   pragma Import (C, Errno, "__get_errno");
   --  Return the task-safe last error number

   procedure Set_Errno (Errno : Integer);
   pragma Import (C, Set_Errno, "__set_errno");
   --  Set the task-safe error number

   Directory_Separator : constant Character;
   --  The character that is used to separate parts of a pathname

   Path_Separator : constant Character;
   --  The character to separate paths in an environment variable value

private
   pragma Import (C, Path_Separator, "__gnat_path_separator");
   pragma Import (C, Directory_Separator, "__gnat_dir_separator");

   type OS_Time is new Long_Integer;
   --  Type used for timestamps in the compiler. This type is used to hold
   --  time stamps, but may have a different representation than C's time_t.
   --  This type needs to match the declaration of OS_Time in adaint.h.

   --  Add pragma Inline statements for comparison operations on OS_Time. It
   --  would actually be nice to use pragma Import (Intrinsic) here, but this
   --  was not properly supported till GNAT 3.15a, so that would cause
   --  bootstrap path problems. To be changed later ???

   Invalid_Time : constant OS_Time := -1;
   --  This value should match the return valud by __gnat_file_time_*

   pragma Inline ("<");
   pragma Inline (">");
   pragma Inline ("<=");
   pragma Inline (">=");
=======

--  This package tends to use fairly low-level Ada in order to not bring in
--  large portions of the RTL. For example, functions return access to string
--  as part of avoiding functions returning unconstrained types.

--  Except where specifically noted, these routines are portable across all
--  GNAT implementations on all supported operating systems.

--  See file s-os_lib.ads for full documentation of the interface
>>>>>>> 751ff693

with System.OS_Lib;

package GNAT.OS_Lib renames System.OS_Lib;<|MERGE_RESOLUTION|>--- conflicted
+++ resolved
@@ -6,11 +6,7 @@
 --                                                                          --
 --                                 S p e c                                  --
 --                                                                          --
-<<<<<<< HEAD
---          Copyright (C) 1995-2006, Free Software Foundation, Inc.         --
-=======
 --          Copyright (C) 1995-2007, Free Software Foundation, Inc.         --
->>>>>>> 751ff693
 --                                                                          --
 -- GNAT is free software;  you can  redistribute it  and/or modify it under --
 -- terms of the  GNU General Public License as published  by the Free Soft- --
@@ -42,824 +38,6 @@
 --  with the GNAT compiler, and therefore works for the various operating
 --  systems to which GNAT has been ported. This package will undoubtedly grow
 --  as new services are needed by various tools.
-<<<<<<< HEAD
-
---  This package tends to use fairly low-level Ada in order to not bring in
---  large portions of the RTL. For example, functions return access to string
---  as part of avoiding functions returning unconstrained types.
-
---  Except where specifically noted, these routines are portable across all
---  GNAT implementations on all supported operating systems.
-
-with System;
-with GNAT.Strings;
-
-package GNAT.OS_Lib is
-   pragma Elaborate_Body (OS_Lib);
-
-   -----------------------
-   -- String Operations --
-   -----------------------
-
-   --  These are reexported from package Strings (which was introduced to
-   --  avoid different packages declarting different types unnecessarily).
-   --  See package GNAT.Strings for details.
-
-   subtype String_Access is Strings.String_Access;
-
-   function "=" (Left, Right : String_Access) return Boolean
-     renames Strings."=";
-
-   procedure Free (X : in out String_Access) renames Strings.Free;
-
-   subtype String_List is Strings.String_List;
-
-   function "=" (Left, Right : String_List) return Boolean
-     renames Strings."=";
-
-   function "&" (Left : String_Access; Right : String_Access)
-     return String_List renames Strings."&";
-   function "&" (Left : String_Access; Right : String_List)
-     return String_List renames Strings."&";
-   function "&" (Left : String_List; Right : String_Access)
-     return String_List renames Strings."&";
-   function "&" (Left : String_List; Right : String_List)
-     return String_List renames Strings."&";
-
-   subtype String_List_Access is Strings.String_List_Access;
-
-   function "=" (Left, Right : String_List_Access) return Boolean
-     renames Strings."=";
-
-   procedure Free (Arg : in out String_List_Access)
-     renames Strings.Free;
-
-   ---------------------
-   -- Time/Date Stuff --
-   ---------------------
-
-   type OS_Time is private;
-   --  The OS's notion of time is represented by the private type OS_Time.
-   --  This is the type returned by the File_Time_Stamp functions to obtain
-   --  the time stamp of a specified file. Functions and a procedure (modeled
-   --  after the similar subprograms in package Calendar) are provided for
-   --  extracting information from a value of this type. Although these are
-   --  called GM, the intention is not that they provide GMT times in all
-   --  cases but rather the actual (time-zone independent) time stamp of the
-   --  file (of course in Unix systems, this *is* in GMT form).
-
-   Invalid_Time : constant OS_Time;
-   --  A special unique value used to flag an invalid time stamp value
-
-   subtype Year_Type   is Integer range 1900 .. 2099;
-   subtype Month_Type  is Integer range    1 ..   12;
-   subtype Day_Type    is Integer range    1 ..   31;
-   subtype Hour_Type   is Integer range    0 ..   23;
-   subtype Minute_Type is Integer range    0 ..   59;
-   subtype Second_Type is Integer range    0 ..   59;
-   --  Declarations similar to those in Calendar, breaking down the time
-
-   function GM_Year    (Date : OS_Time) return Year_Type;
-   function GM_Month   (Date : OS_Time) return Month_Type;
-   function GM_Day     (Date : OS_Time) return Day_Type;
-   function GM_Hour    (Date : OS_Time) return Hour_Type;
-   function GM_Minute  (Date : OS_Time) return Minute_Type;
-   function GM_Second  (Date : OS_Time) return Second_Type;
-   --  Functions to extract information from OS_Time value
-
-   function "<"  (X, Y : OS_Time) return Boolean;
-   function ">"  (X, Y : OS_Time) return Boolean;
-   function ">=" (X, Y : OS_Time) return Boolean;
-   function "<=" (X, Y : OS_Time) return Boolean;
-   --  Basic comparison operators on OS_Time with obvious meanings. Note that
-   --  these have Intrinsic convention, so for example it is not permissible
-   --  to create accesses to any of these functions.
-
-   procedure GM_Split
-     (Date    : OS_Time;
-      Year    : out Year_Type;
-      Month   : out Month_Type;
-      Day     : out Day_Type;
-      Hour    : out Hour_Type;
-      Minute  : out Minute_Type;
-      Second  : out Second_Type);
-   --  Analogous to the routine of similar name in Calendar, takes an OS_Time
-   --  and splits it into its component parts with obvious meanings.
-
-   ----------------
-   -- File Stuff --
-   ----------------
-
-   --  These routines give access to the open/creat/close/read/write level of
-   --  I/O routines in the typical C library (these functions are not part of
-   --  the ANSI C standard, but are typically available in all systems). See
-   --  also package Interfaces.C_Streams for access to the stream level
-   --  routines.
-
-   --  Note on file names. If a file name is passed as type String in any of
-   --  the following specifications, then the name is a normal Ada string and
-   --  need not be NUL-terminated. However, a trailing NUL character is
-   --  permitted, and will be ignored (more accurately, the NUL and any
-   --  characters that follow it will be ignored).
-
-   type File_Descriptor is new Integer;
-   --  Corresponds to the int file handle values used in the C routines
-
-   Standin  : constant File_Descriptor := 0;
-   Standout : constant File_Descriptor := 1;
-   Standerr : constant File_Descriptor := 2;
-   --  File descriptors for standard input output files
-
-   Invalid_FD : constant File_Descriptor := -1;
-   --  File descriptor returned when error in opening/creating file;
-
-   type Mode is (Binary, Text);
-   for Mode'Size use Integer'Size;
-   for Mode use (Binary => 0, Text => 1);
-   --  Used in all the Open and Create calls to specify if the file is to be
-   --  opened in binary mode or text mode. In systems like Unix, this has no
-   --  effect, but in systems capable of text mode translation, the use of
-   --  Text as the mode parameter causes the system to do CR/LF translation
-   --  and also to recognize the DOS end of file character on input. The use
-   --  of Text where appropriate allows programs to take a portable Unix view
-   --  of DOS-format files and process them appropriately.
-
-   function Open_Read
-     (Name  : String;
-      Fmode : Mode) return File_Descriptor;
-   --  Open file Name for reading, returning file descriptor File descriptor
-   --  returned is Invalid_FD if file cannot be opened.
-
-   function Open_Read_Write
-     (Name  : String;
-      Fmode : Mode) return File_Descriptor;
-   --  Open file Name for both reading and writing, returning file descriptor.
-   --  File descriptor returned is Invalid_FD if file cannot be opened.
-
-   function Create_File
-     (Name  : String;
-      Fmode : Mode) return File_Descriptor;
-   --  Creates new file with given name for writing, returning file descriptor
-   --  for subsequent use in Write calls. File descriptor returned is
-   --  Invalid_FD if file cannot be successfully created.
-
-   function Create_Output_Text_File (Name : String) return File_Descriptor;
-   --  Creates new text file with given name suitable to redirect standard
-   --  output, returning file descriptor. File descriptor returned is
-   --  Invalid_FD if file cannot be successfully created.
-
-   function Create_New_File
-     (Name  : String;
-      Fmode : Mode) return File_Descriptor;
-   --  Create new file with given name for writing, returning file descriptor
-   --  for subsequent use in Write calls. This differs from Create_File in
-   --  that it fails if the file already exists. File descriptor returned is
-   --  Invalid_FD if the file exists or cannot be created.
-
-   Temp_File_Len : constant Integer := 12;
-   --  Length of name returned by Create_Temp_File call (GNAT-XXXXXX & NUL)
-
-   subtype Temp_File_Name is String (1 .. Temp_File_Len);
-   --  String subtype set by Create_Temp_File
-
-   procedure Create_Temp_File
-     (FD   : out File_Descriptor;
-      Name : out Temp_File_Name);
-   --  Create and open for writing a temporary file in the current working
-   --  directory. The name of the file and the File Descriptor are returned.
-   --  The File Descriptor returned is Invalid_FD in the case of failure. No
-   --  mode parameter is provided. Since this is a temporary file, there is no
-   --  point in doing text translation on it.
-   --
-   --  On some OSes, the maximum number of temp files that can be created with
-   --  this procedure may be limited. When the maximum is reached, this
-   --  procedure returns Invalid_FD. On some OSes, there may be a race
-   --  condition between processes trying to create temp files at the same
-   --  time in the same directory using this procedure.
-
-   procedure Create_Temp_File
-     (FD   : out File_Descriptor;
-      Name : out String_Access);
-   --  Create and open for writing a temporary file in the current working
-   --  directory. The name of the file and the File Descriptor are returned.
-   --  No mode parameter is provided. Since this is a temporary file, there is
-   --  no point in doing text translation on it. It is the responsibility of
-   --  the caller to deallocate the access value returned in Name.
-   --
-   --  This procedure will always succeed if the current working directory is
-   --  writable. If the current working directory is not writable, then
-   --  Invalid_FD is returned for the file descriptor and null for the Name.
-   --  There is no race condition problem between processes trying to create
-   --  temp files at the same time in the same directory.
-
-   procedure Close (FD : File_Descriptor; Status : out Boolean);
-   --  Close file referenced by FD. Status is False if the underlying service
-   --  failed. Reasons for failure include: disk full, disk quotas exceeded
-   --  and invalid file descriptor (the file may have been closed twice).
-
-   procedure Close (FD : File_Descriptor);
-   --  Close file referenced by FD. This form is used when the caller wants to
-   --  ignore any possible error (see above for error cases).
-
-   procedure Set_Close_On_Exec
-     (FD            : File_Descriptor;
-      Close_On_Exec : Boolean;
-      Status        : out Boolean);
-   --  When Close_On_Exec is True, mark FD to be closed automatically when new
-   --  program is executed by the calling process (i.e. prevent FD from being
-   --  inherited by child processes). When Close_On_Exec is False, mark FD to
-   --  not be closed on exec (i.e. allow it to be inherited). Status is False
-   --  if the operation could not be performed.
-
-   procedure Delete_File (Name : String; Success : out Boolean);
-   --  Deletes file. Success is set True or False indicating if the delete is
-   --  successful.
-
-   procedure Rename_File
-     (Old_Name : String;
-      New_Name : String;
-      Success  : out Boolean);
-   --  Rename a file. Success is set True or False indicating if the rename is
-   --  successful or not.
-
-   --  The following defines the mode for the Copy_File procedure below. Note
-   --  that "time stamps and other file attributes" in the descriptions below
-   --  refers to the creation and last modification times, and also the file
-   --  access (read/write/execute) status flags.
-
-   type Copy_Mode is
-     (Copy,
-      --  Copy the file. It is an error if the target file already exists. The
-      --  time stamps and other file attributes are preserved in the copy.
-
-      Overwrite,
-      --  If the target file exists, the file is replaced otherwise the file
-      --  is just copied. The time stamps and other file attributes are
-      --  preserved in the copy.
-
-      Append);
-      --  If the target file exists, the contents of the source file is
-      --  appended at the end. Otherwise the source file is just copied. The
-      --  time stamps and other file attributes are are preserved if the
-      --  destination file does not exist.
-
-   type Attribute is
-     (Time_Stamps,
-      --  Copy time stamps from source file to target file. All other
-      --  attributes are set to normal default values for file creation.
-
-      Full,
-      --  All attributes are copied from the source file to the target file.
-      --  This includes the timestamps, and for example also includes
-      --  read/write/execute attributes in Unix systems.
-
-      None);
-      --  No attributes are copied. All attributes including the time stamp
-      --  values are set to normal default values for file creation.
-
-   --  Note: The default is Time_Stamps, which corresponds to the normal
-   --  default on Windows style systems. Full corresponds to the typical
-   --  effect of "cp -p" on Unix systems, and None corresponds to the typical
-   --  effect of "cp" on Unix systems.
-
-   --  Note: Time_Stamps and Full are not supported on VMS and VxWorks
-
-   procedure Copy_File
-     (Name     : String;
-      Pathname : String;
-      Success  : out Boolean;
-      Mode     : Copy_Mode := Copy;
-      Preserve : Attribute := Time_Stamps);
-   --  Copy a file. Name must designate a single file (no wild cards allowed).
-   --  Pathname can be a filename or directory name. In the latter case Name
-   --  is copied into the directory preserving the same file name. Mode
-   --  defines the kind of copy, see above with the default being a normal
-   --  copy in which the target file must not already exist. Success is set to
-   --  True or False indicating if the copy is successful (depending on the
-   --  specified Mode).
-   --
-   --  Note: this procedure is only supported to a very limited extent on VMS.
-   --  The only supported mode is Overwrite, and the only supported value for
-   --  Preserve is None, resulting in the default action which for Overwrite
-   --  is to leave attributes unchanged. Furthermore, the copy only works for
-   --  simple text files.
-
-   procedure Copy_Time_Stamps (Source, Dest : String; Success : out Boolean);
-   --  Copy Source file time stamps (last modification and last access time
-   --  stamps) to Dest file. Source and Dest must be valid filenames,
-   --  furthermore Dest must be writable. Success will be set to True if the
-   --  operation was successful and False otherwise.
-   --
-   --  Note: this procedure is not supported on VMS and VxWorks. On these
-   --  platforms, Success is always set to False.
-
-   function Read
-     (FD : File_Descriptor;
-      A  : System.Address;
-      N  : Integer) return Integer;
-   --  Read N bytes to address A from file referenced by FD. Returned value is
-   --  count of bytes actually read, which can be less than N at EOF.
-
-   function Write
-     (FD : File_Descriptor;
-      A  : System.Address;
-      N  : Integer) return Integer;
-   --  Write N bytes from address A to file referenced by FD. The returned
-   --  value is the number of bytes written, which can be less than N if a
-   --  disk full condition was detected.
-
-   Seek_Cur : constant := 1;
-   Seek_End : constant := 2;
-   Seek_Set : constant := 0;
-   --  Used to indicate origin for Lseek call
-
-   procedure Lseek
-     (FD     : File_Descriptor;
-      offset : Long_Integer;
-      origin : Integer);
-   pragma Import (C, Lseek, "__gnat_lseek");
-   --  Sets the current file pointer to the indicated offset value, relative
-   --  to the current position (origin = SEEK_CUR), end of file (origin =
-   --  SEEK_END), or start of file (origin = SEEK_SET).
-
-   function File_Length (FD : File_Descriptor) return Long_Integer;
-   pragma Import (C, File_Length, "__gnat_file_length");
-   --  Get length of file from file descriptor FD
-
-   function File_Time_Stamp (Name : String) return OS_Time;
-   --  Given the name of a file or directory, Name, obtains and returns the
-   --  time stamp. This function can be used for an unopened file. Returns
-   --  Invalid_Time is Name doesn't correspond to an existing file.
-
-   function File_Time_Stamp (FD : File_Descriptor) return OS_Time;
-   --  Get time stamp of file from file descriptor FD Returns Invalid_Time is
-   --  FD doesn't correspond to an existing file.
-
-   function Normalize_Pathname
-     (Name           : String;
-      Directory      : String  := "";
-      Resolve_Links  : Boolean := True;
-      Case_Sensitive : Boolean := True) return String;
-   --  Returns a file name as an absolute path name, resolving all relative
-   --  directories, and symbolic links. The parameter Directory is a fully
-   --  resolved path name for a directory, or the empty string (the default).
-   --  Name is the name of a file, which is either relative to the given
-   --  directory name, if Directory is non-null, or to the current working
-   --  directory if Directory is null. The result returned is the normalized
-   --  name of the file. For most cases, if two file names designate the same
-   --  file through different paths, Normalize_Pathname will return the same
-   --  canonical name in both cases. However, there are cases when this is not
-   --  true; for example, this is not true in Unix for two hard links
-   --  designating the same file.
-   --
-   --  On Windows, the returned path will start with a drive letter except
-   --  when Directory is not empty and does not include a drive letter. If
-   --  Directory is empty (the default) and Name is a relative path or an
-   --  absolute path without drive letter, the letter of the current drive
-   --  will start the returned path. If Case_Sensitive is True (the default),
-   --  then this drive letter will be forced to upper case ("C:\...").
-   --
-   --  If Resolve_Links is set to True, then the symbolic links, on systems
-   --  that support them, will be fully converted to the name of the file or
-   --  directory pointed to. This is slightly less efficient, since it
-   --  requires system calls.
-   --
-   --  If Name cannot be resolved or is null on entry (for example if there is
-   --  symbolic link circularity, e.g. A is a symbolic link for B, and B is a
-   --  symbolic link for A), then Normalize_Pathname returns an empty  string.
-   --
-   --  In VMS, if Name follows the VMS syntax file specification, it is first
-   --  converted into Unix syntax. If the conversion fails, Normalize_Pathname
-   --  returns an empty string.
-   --
-   --  For case-sensitive file systems, the value of Case_Sensitive parameter
-   --  is ignored. For file systems that are not case-sensitive, such as
-   --  Windows and OpenVMS, if this parameter is set to False, then the file
-   --  and directory names are folded to lower case. This allows checking
-   --  whether two files are the same by applying this function to their names
-   --  and comparing the results. If Case_Sensitive is set to True, this
-   --  function does not change the casing of file and directory names.
-
-   function Is_Absolute_Path (Name : String) return Boolean;
-   --  Returns True if Name is an absolute path name, i.e. it designates a
-   --  file or directory absolutely rather than relative to another directory.
-
-   function Is_Regular_File (Name : String) return Boolean;
-   --  Determines if the given string, Name, is the name of an existing
-   --  regular file. Returns True if so, False otherwise. Name may be an
-   --  absolute path name or a relative path name, including a simple file
-   --  name. If it is a relative path name, it is relative to the current
-   --  working directory.
-
-   function Is_Directory (Name : String) return Boolean;
-   --  Determines if the given string, Name, is the name of a directory.
-   --  Returns True if so, False otherwise. Name may be an absolute path
-   --  name or a relative path name, including a simple file name. If it is
-   --  a relative path name, it is relative to the current working directory.
-
-   function Is_Readable_File (Name : String) return Boolean;
-   --  Determines if the given string, Name, is the name of an existing file
-   --  that is readable. Returns True if so, False otherwise. Note that this
-   --  function simply interrogates the file attributes (e.g. using the C
-   --  function stat), so it does not indicate a situation in which a file may
-   --  not actually be readable due to some other process having exclusive
-   --  access.
-
-   function Is_Writable_File (Name : String) return Boolean;
-   --  Determines if the given string, Name, is the name of an existing file
-   --  that is writable. Returns True if so, False otherwise. Note that this
-   --  function simply interrogates the file attributes (e.g. using the C
-   --  function stat), so it does not indicate a situation in which a file may
-   --  not actually be writeable due to some other process having exclusive
-   --  access.
-
-   function Is_Symbolic_Link (Name : String) return Boolean;
-   --  Determines if the given string, Name, is the path of a symbolic link on
-   --  systems that support it. Returns True if so, False if the path is not a
-   --  symbolic link or if the system does not support symbolic links.
-   --
-   --  A symbolic link is an indirect pointer to a file; its directory entry
-   --  contains the name of the file to which it is linked. Symbolic links may
-   --  span file systems and may refer to directories.
-
-   procedure Set_Writable (Name : String);
-   --  Change the permissions on the named file to make it writable
-   --  for its owner.
-
-   procedure Set_Read_Only (Name : String);
-   --  Change the permissions on the named file to make it non-writable
-   --  for its owner.
-
-   procedure Set_Executable (Name : String);
-   --  Change the permissions on the named file to make it executable
-   --  for its owner.
-
-   function Locate_Exec_On_Path
-     (Exec_Name : String) return String_Access;
-   --  Try to locate an executable whose name is given by Exec_Name in the
-   --  directories listed in the environment Path. If the Exec_Name doesn't
-   --  have the executable suffix, it will be appended before the search.
-   --  Otherwise works like Locate_Regular_File below.
-   --
-   --  Note that this function allocates some memory for the returned value.
-   --  This memory needs to be deallocated after use.
-
-   function Locate_Regular_File
-     (File_Name : String;
-      Path      : String) return String_Access;
-   --  Try to locate a regular file whose name is given by File_Name in the
-   --  directories listed in Path. If a file is found, its full pathname is
-   --  returned; otherwise, a null pointer is returned. If the File_Name given
-   --  is an absolute pathname, then Locate_Regular_File just checks that the
-   --  file exists and is a regular file. Otherwise, if the File_Name given
-   --  includes directory information, Locate_Regular_File first checks if the
-   --  file exists relative to the current directory. If it does not, or if
-   --  the File_Name given is a simple file name, the Path argument is parsed
-   --  according to OS conventions, and for each directory in the Path a check
-   --  is made if File_Name is a relative pathname of a regular file from that
-   --  directory.
-   --
-   --  Note that this function allocates some memory for the returned value.
-   --  This memory needs to be deallocated after use.
-
-   function Get_Debuggable_Suffix return String_Access;
-   --  Return the debuggable suffix convention. Usually this is the same as
-   --  the convention for Get_Executable_Suffix. The result is allocated on
-   --  the heap and should be freed after use to avoid storage leaks.
-
-   function Get_Target_Debuggable_Suffix return String_Access;
-   --  Return the target debuggable suffix convention. Usually this is the
-   --  same as the convention for Get_Executable_Suffix. The result is
-   --  allocated on the heap and should be freed after use to avoid storage
-   --  leaks.
-
-   function Get_Executable_Suffix return String_Access;
-   --  Return the executable suffix convention. The result is allocated on the
-   --  heap and should be freed after use to avoid storage leaks.
-
-   function Get_Object_Suffix return String_Access;
-   --  Return the object suffix convention. The result is allocated on the heap
-   --  and should be freed after use to avoid storage leaks.
-
-   function Get_Target_Executable_Suffix return String_Access;
-   --  Return the target executable suffix convention. The result is allocated
-   --  on the heap and should be freed after use to avoid storage leaks.
-
-   function Get_Target_Object_Suffix return String_Access;
-   --  Return the target object suffix convention. The result is allocated on
-   --  the heap and should be freed after use to avoid storage leaks.
-
-   --  The following section contains low-level routines using addresses to
-   --  pass file name and executable name. In each routine the name must be
-   --  Nul-Terminated. For complete documentation refer to the equivalent
-   --  routine (using String in place of C_File_Name) defined above.
-
-   subtype C_File_Name is System.Address;
-   --  This subtype is used to document that a parameter is the address of a
-   --  null-terminated string containing the name of a file.
-
-   --  All the following functions need comments ???
-
-   function Open_Read
-     (Name  : C_File_Name;
-      Fmode : Mode) return File_Descriptor;
-
-   function Open_Read_Write
-     (Name  : C_File_Name;
-      Fmode : Mode) return File_Descriptor;
-
-   function Create_File
-     (Name  : C_File_Name;
-      Fmode : Mode) return File_Descriptor;
-
-   function Create_New_File
-     (Name  : C_File_Name;
-      Fmode : Mode) return File_Descriptor;
-
-   procedure Delete_File (Name : C_File_Name; Success : out Boolean);
-
-   procedure Rename_File
-     (Old_Name : C_File_Name;
-      New_Name : C_File_Name;
-      Success  : out Boolean);
-
-   procedure Copy_File
-     (Name     : C_File_Name;
-      Pathname : C_File_Name;
-      Success  : out Boolean;
-      Mode     : Copy_Mode := Copy;
-      Preserve : Attribute := Time_Stamps);
-
-   procedure Copy_Time_Stamps
-     (Source, Dest : C_File_Name;
-      Success      : out Boolean);
-
-   function File_Time_Stamp (Name : C_File_Name) return OS_Time;
-   --  Returns Invalid_Time is Name doesn't correspond to an existing file
-
-   function Is_Regular_File (Name : C_File_Name) return Boolean;
-   function Is_Directory (Name : C_File_Name) return Boolean;
-   function Is_Readable_File (Name : C_File_Name) return Boolean;
-   function Is_Writable_File (Name : C_File_Name) return Boolean;
-   function Is_Symbolic_Link (Name : C_File_Name) return Boolean;
-
-   function Locate_Regular_File
-     (File_Name : C_File_Name;
-      Path      : C_File_Name) return String_Access;
-
-   ------------------
-   -- Subprocesses --
-   ------------------
-
-   subtype Argument_List is String_List;
-   --  Type used for argument list in call to Spawn. The lower bound of the
-   --  array should be 1, and the length of the array indicates the number of
-   --  arguments.
-
-   subtype Argument_List_Access is String_List_Access;
-   --  Type used to return Argument_List without dragging in secondary stack.
-   --  Note that there is a Free procedure declared for this subtype which
-   --  frees the array and all referenced strings.
-
-   procedure Normalize_Arguments (Args : in out Argument_List);
-   --  Normalize all arguments in the list. This ensure that the argument list
-   --  is compatible with the running OS and will works fine with Spawn and
-   --  Non_Blocking_Spawn for example. If Normalize_Arguments is called twice
-   --  on the same list it will do nothing the second time. Note that Spawn
-   --  and Non_Blocking_Spawn call Normalize_Arguments automatically, but
-   --  since there is a guarantee that a second call does nothing, this
-   --  internal call will have no effect if Normalize_Arguments is called
-   --  before calling Spawn. The call to Normalize_Arguments assumes that the
-   --  individual referenced arguments in Argument_List are on the heap, and
-   --  may free them and reallocate if they are modified.
-
-   procedure Spawn
-     (Program_Name : String;
-      Args         : Argument_List;
-      Success      : out Boolean);
-   --  This procedure spawns a program with a given list of arguments. The
-   --  first parameter of is the name of the executable. The second parameter
-   --  contains the arguments to be passed to this program. Success is False
-   --  if the named program could not be spawned or its execution completed
-   --  unsuccessfully. Note that the caller will be blocked until the
-   --  execution of the spawned program is complete. For maximum portability,
-   --  use a full path name for the Program_Name argument. On some systems
-   --  (notably Unix systems) a simple file name may also work (if the
-   --  executable can be located in the path).
-   --
-   --  "Spawn" should not be used in tasking applications. Why not??? More
-   --  documentation would be helpful here ??? Is it really tasking programs,
-   --  or tasking activity that cause trouble ???
-   --
-   --  Note: Arguments in Args that contain spaces and/or quotes such as
-   --  "--GCC=gcc -v" or "--GCC=""gcc -v""" are not portable across all
-   --  operating systems, and would not have the desired effect if they were
-   --  passed directly to the operating system. To avoid this problem, Spawn
-   --  makes an internal call to Normalize_Arguments, which ensures that such
-   --  arguments are modified in a manner that ensures that the desired effect
-   --  is obtained on all operating systems. The caller may call
-   --  Normalize_Arguments explicitly before the call (e.g. to print out the
-   --  exact form of arguments passed to the operating system). In this case
-   --  the guarantee a second call to Normalize_Arguments has no effect
-   --  ensures that the internal call will not affect the result. Note that
-   --  the implicit call to Normalize_Arguments may free and reallocate some
-   --  of the individual arguments.
-   --
-   --  This function will always set Success to False under VxWorks and other
-   --  similar operating systems which have no notion of the concept of
-   --  dynamically executable file.
-
-   function Spawn
-     (Program_Name : String;
-      Args         : Argument_List) return Integer;
-   --  Similar to the above procedure, but returns the actual status returned
-   --  by the operating system, or -1 under VxWorks and any other similar
-   --  operating systems which have no notion of separately spawnable programs.
-   --
-   --  "Spawn" should not be used in tasking applications.
-
-   procedure Spawn
-     (Program_Name           : String;
-      Args                   : Argument_List;
-      Output_File_Descriptor : File_Descriptor;
-      Return_Code            : out Integer;
-      Err_To_Out             : Boolean := True);
-   --  Similar to the procedure above, but redirects the output to the file
-   --  designated by Output_File_Descriptor. If Err_To_Out is True, then the
-   --  Standard Error output is also redirected.
-   --  Return_Code is set to the status code returned by the operating system
-   --
-   --  "Spawn" should not be used in tasking applications.
-
-   procedure Spawn
-     (Program_Name  : String;
-      Args          : Argument_List;
-      Output_File   : String;
-      Success       : out Boolean;
-      Return_Code   : out Integer;
-      Err_To_Out    : Boolean := True);
-   --  Similar to the procedure above, but saves the output of the command to
-   --  a file with the name Output_File.
-   --
-   --  Success is set to True if the command is executed and its output
-   --  successfully written to the file. If Success is True, then Return_Code
-   --  will be set to the status code returned by the operating system.
-   --  Otherwise, Return_Code is undefined.
-   --
-   --  "Spawn" should not be used in tasking applications.
-
-   type Process_Id is private;
-   --  A private type used to identify a process activated by the following
-   --  non-blocking calls. The only meaningful operation on this type is a
-   --  comparison for equality.
-
-   Invalid_Pid : constant Process_Id;
-   --  A special value used to indicate errors, as described below
-
-   function Pid_To_Integer (Pid : Process_Id) return Integer;
-   --  Convert a process id to an Integer. Useful for writing hash functions
-   --  for type Process_Id or to compare two Process_Id (e.g. for sorting).
-
-   function Non_Blocking_Spawn
-     (Program_Name : String;
-      Args         : Argument_List) return Process_Id;
-   --  This is a non blocking call. The Process_Id of the spawned process is
-   --  returned. Parameters are to be used as in Spawn. If Invalid_Pid is
-   --  returned the program could not be spawned.
-   --
-   --  "Non_Blocking_Spawn" should not be used in tasking applications.
-   --
-   --  This function will always return Invalid_Pid under VxWorks, since there
-   --  is no notion of executables under this OS.
-
-   function Non_Blocking_Spawn
-     (Program_Name           : String;
-      Args                   : Argument_List;
-      Output_File_Descriptor : File_Descriptor;
-      Err_To_Out             : Boolean := True) return Process_Id;
-   --  Similar to the procedure above, but redirects the output to the file
-   --  designated by Output_File_Descriptor. If Err_To_Out is True, then the
-   --  Standard Error output is also redirected. Invalid_Pid is returned
-   --  if the program could not be spawned successfully.
-   --
-   --  "Non_Blocking_Spawn" should not be used in tasking applications.
-   --
-   --  This function will always return Invalid_Pid under VxWorks, since there
-   --  is no notion of executables under this OS.
-
-   function Non_Blocking_Spawn
-     (Program_Name : String;
-      Args         : Argument_List;
-      Output_File  : String;
-      Err_To_Out   : Boolean := True) return Process_Id;
-   --  Similar to the procedure above, but saves the output of the command to
-   --  a file with the name Output_File.
-   --
-   --  Success is set to True if the command is executed and its output
-   --  successfully written to the file. Invalid_Pid is returned if the output
-   --  file could not be created or if the program could not be spawned
-   --  successfully.
-   --
-   --  "Non_Blocking_Spawn" should not be used in tasking applications.
-   --
-   --  This function will always return Invalid_Pid under VxWorks, since there
-   --  is no notion of executables under this OS.
-
-   procedure Wait_Process (Pid : out Process_Id; Success : out Boolean);
-   --  Wait for the completion of any of the processes created by previous
-   --  calls to Non_Blocking_Spawn. The caller will be suspended until one of
-   --  these processes terminates (normally or abnormally). If any of these
-   --  subprocesses terminates prior to the call to Wait_Process (and has not
-   --  been returned by a previous call to Wait_Process), then the call to
-   --  Wait_Process is immediate. Pid identifies the process that has
-   --  terminated (matching the value returned from Non_Blocking_Spawn).
-   --  Success is set to True if this sub-process terminated successfully. If
-   --  Pid = Invalid_Pid, there were no subprocesses left to wait on.
-   --
-   --  This function will always set success to False under VxWorks, since
-   --  there is no notion of executables under this OS.
-
-   function Argument_String_To_List
-     (Arg_String : String) return Argument_List_Access;
-   --  Take a string that is a program and its arguments and parse it into an
-   --  Argument_List. Note that the result is allocated on the heap, and must
-   --  be freed by the programmer (when it is no longer needed) to avoid
-   --  memory leaks.
-
-   -------------------
-   -- Miscellaneous --
-   -------------------
-
-   function Getenv (Name : String) return String_Access;
-   --  Get the value of the environment variable. Returns an access to the
-   --  empty string if the environment variable does not exist or has an
-   --  explicit null value (in some operating systems these are distinct
-   --  cases, in others they are not; this interface abstracts away that
-   --  difference. The argument is allocated on the heap (even in the null
-   --  case), and needs to be freed explicitly when no longer needed to avoid
-   --  memory leaks.
-
-   procedure Setenv (Name : String; Value : String);
-   --  Set the value of the environment variable Name to Value. This call
-   --  modifies the current environment, but does not modify the parent
-   --  process environment. After a call to Setenv, Getenv (Name) will always
-   --  return a String_Access referencing the same String as Value. This is
-   --  true also for the null string case (the actual effect may be to either
-   --  set an explicit null as the value, or to remove the entry, this is
-   --  operating system dependent). Note that any following calls to Spawn
-   --  will pass an environment to the spawned process that includes the
-   --  changes made by Setenv calls. This procedure is not available on VMS.
-
-   procedure OS_Exit (Status : Integer);
-   pragma Import (C, OS_Exit, "__gnat_os_exit");
-   pragma No_Return (OS_Exit);
-   --  Exit to OS with given status code (program is terminated). Note that
-   --  this is abrupt termination. All tasks are immediately terminated. There
-   --  is no finalization or other cleanup actions performed.
-
-   procedure OS_Abort;
-   pragma Import (C, OS_Abort, "abort");
-   pragma No_Return (OS_Abort);
-   --  Exit to OS signalling an abort (traceback or other appropriate
-   --  diagnostic information should be given if possible, or entry made to
-   --  the debugger if that is possible).
-
-   function Errno return Integer;
-   pragma Import (C, Errno, "__get_errno");
-   --  Return the task-safe last error number
-
-   procedure Set_Errno (Errno : Integer);
-   pragma Import (C, Set_Errno, "__set_errno");
-   --  Set the task-safe error number
-
-   Directory_Separator : constant Character;
-   --  The character that is used to separate parts of a pathname
-
-   Path_Separator : constant Character;
-   --  The character to separate paths in an environment variable value
-
-private
-   pragma Import (C, Path_Separator, "__gnat_path_separator");
-   pragma Import (C, Directory_Separator, "__gnat_dir_separator");
-
-   type OS_Time is new Long_Integer;
-   --  Type used for timestamps in the compiler. This type is used to hold
-   --  time stamps, but may have a different representation than C's time_t.
-   --  This type needs to match the declaration of OS_Time in adaint.h.
-
-   --  Add pragma Inline statements for comparison operations on OS_Time. It
-   --  would actually be nice to use pragma Import (Intrinsic) here, but this
-   --  was not properly supported till GNAT 3.15a, so that would cause
-   --  bootstrap path problems. To be changed later ???
-
-   Invalid_Time : constant OS_Time := -1;
-   --  This value should match the return valud by __gnat_file_time_*
-
-   pragma Inline ("<");
-   pragma Inline (">");
-   pragma Inline ("<=");
-   pragma Inline (">=");
-=======
 
 --  This package tends to use fairly low-level Ada in order to not bring in
 --  large portions of the RTL. For example, functions return access to string
@@ -869,7 +47,6 @@
 --  GNAT implementations on all supported operating systems.
 
 --  See file s-os_lib.ads for full documentation of the interface
->>>>>>> 751ff693
 
 with System.OS_Lib;
 
