--- conflicted
+++ resolved
@@ -889,21 +889,12 @@
                      Closure_Sources.Append (S);
                      return True;
                   end Put_In_Sources;
-<<<<<<< HEAD
 
                --  Start of processing for List_Closure_Display
 
                begin
                   Closure_Sources.Init;
 
-=======
-
-               --  Start of processing for List_Closure_Display
-
-               begin
-                  Closure_Sources.Init;
-
->>>>>>> 155d23aa
                   if not Zero_Formatting then
                      Write_Eol;
                      Write_Str ("REFERENCED SOURCES");
@@ -925,7 +916,6 @@
 
                         Write_Str (Get_Name_String (Source));
                         Write_Eol;
-<<<<<<< HEAD
                      end if;
                   end loop;
 
@@ -953,35 +943,6 @@
                         Write_Eol;
                      end if;
                   end loop;
-=======
-                     end if;
-                  end loop;
-
-                  --  Subunits do not appear in the elaboration table because
-                  --  they are subsumed by their parent units, but we need to
-                  --  list them for other tools. For now they are listed after
-                  --  other files, rather than right after their parent, since
-                  --  there is no easy link between the elaboration table and
-                  --  the ALIs table ??? As subunits may appear repeatedly in
-                  --  the list, if the parent unit appears in the context of
-                  --  several units in the closure, duplicates are suppressed.
-
-                  for J in Sdep.First .. Sdep.Last loop
-                     Source := Sdep.Table (J).Sfile;
-
-                     if Sdep.Table (J).Subunit_Name /= No_Name
-                       and then Put_In_Sources (Source)
-                       and then not Is_Internal_File_Name (Source)
-                     then
-                        if not Zero_Formatting then
-                           Write_Str ("   ");
-                        end if;
-
-                        Write_Str (Get_Name_String (Source));
-                        Write_Eol;
-                     end if;
-                  end loop;
->>>>>>> 155d23aa
 
                   if not Zero_Formatting then
                      Write_Eol;
