--- conflicted
+++ resolved
@@ -6,11 +6,7 @@
 --                                                                          --
 --                                 B o d y                                  --
 --                                                                          --
-<<<<<<< HEAD
---          Copyright (C) 1992-2006, Free Software Foundation, Inc.         --
-=======
 --          Copyright (C) 1992-2007, Free Software Foundation, Inc.         --
->>>>>>> 751ff693
 --                                                                          --
 -- GNAT is free software;  you can  redistribute it  and/or modify it under --
 -- terms of the  GNU General Public License as published  by the Free Soft- --
@@ -19,14 +15,8 @@
 -- OUT ANY WARRANTY;  without even the  implied warranty of MERCHANTABILITY --
 -- or FITNESS FOR A PARTICULAR PURPOSE.  See the GNU General Public License --
 -- for  more details.  You should have  received  a copy of the GNU General --
-<<<<<<< HEAD
--- Public License  distributed with GNAT;  see file COPYING.  If not, write --
--- to  the  Free Software Foundation,  51  Franklin  Street,  Fifth  Floor, --
--- Boston, MA 02110-1301, USA.                                              --
-=======
 -- Public License  distributed with GNAT; see file COPYING3.  If not, go to --
 -- http://www.gnu.org/licenses for a complete copy of the license.          --
->>>>>>> 751ff693
 --                                                                          --
 -- GNAT was originally developed  by the GNAT team at  New York University. --
 -- Extensive contributions were provided by Ada Core Technologies Inc.      --
@@ -45,11 +35,7 @@
 with Csets;
 with Debug;    use Debug;
 with Fmap;
-<<<<<<< HEAD
-with Gnatvsn;  use Gnatvsn;
-=======
 with Fname;    use Fname;
->>>>>>> 751ff693
 with Namet;    use Namet;
 with Opt;      use Opt;
 with Osint;    use Osint;
@@ -63,12 +49,9 @@
 with Types;    use Types;
 
 with System.Case_Util; use System.Case_Util;
-<<<<<<< HEAD
-=======
 with System.OS_Lib;    use System.OS_Lib;
 
 with Ada.Command_Line.Response_File; use Ada.Command_Line;
->>>>>>> 751ff693
 
 procedure Gnatbind is
 
@@ -93,15 +76,9 @@
 
    Output_File_Name_Seen : Boolean := False;
    Output_File_Name      : String_Ptr := new String'("");
-<<<<<<< HEAD
 
    L_Switch_Seen : Boolean := False;
 
-=======
-
-   L_Switch_Seen : Boolean := False;
-
->>>>>>> 751ff693
    Mapping_File : String_Ptr := null;
 
    function Gnatbind_Supports_Auto_Init return Boolean;
@@ -150,23 +127,15 @@
 
       --  Define those restrictions that should be output if the gnatbind
       --  -r switch is used. Not all restrictions are output for the reasons
-<<<<<<< HEAD
-      --  given above in the list, and this array is used to test whether
-=======
       --  given below in the list, and this array is used to test whether
->>>>>>> 751ff693
       --  the corresponding pragma should be listed. True means that it
       --  should not be listed.
 
       No_Restriction_List : constant array (All_Restrictions) of Boolean :=
-<<<<<<< HEAD
-        (No_Exceptions            => True,
-=======
         (No_Exception_Propagation => True,
          --  Modifies code resulting in different exception semantics
 
          No_Exceptions            => True,
->>>>>>> 751ff693
          --  Has unexpected Suppress (All_Checks) effect
 
          No_Implicit_Conditionals => True,
@@ -567,7 +536,6 @@
    --  Acquire target parameters
 
    Targparm.Get_Target_Parameters;
-<<<<<<< HEAD
 
    --  Initialize Cumulative_Restrictions with the restrictions on the target
    --  scanned from the system.ads file. Then as we read ALI files, we will
@@ -575,15 +543,6 @@
 
    Cumulative_Restrictions := Targparm.Restrictions_On_Target;
 
-=======
-
-   --  Initialize Cumulative_Restrictions with the restrictions on the target
-   --  scanned from the system.ads file. Then as we read ALI files, we will
-   --  accumulate additional restrictions specified in other files.
-
-   Cumulative_Restrictions := Targparm.Restrictions_On_Target;
-
->>>>>>> 751ff693
    --  On OpenVMS, when -L is used, all external names used in pragmas Export
    --  are in upper case. The reason is that on OpenVMS, the macro-assembler
    --  MACASM-32, used to build Stand-Alone Libraries, only understands
@@ -604,16 +563,6 @@
    --  Output copyright notice if in verbose mode
 
    if Verbose_Mode then
-<<<<<<< HEAD
-      Write_Eol;
-      Write_Str ("GNATBIND ");
-      Write_Str (Gnat_Version_String);
-      Write_Eol;
-      Write_Str ("Copyright 1995-" &
-                 Current_Year &
-                 ", Free Software Foundation, Inc.");
-=======
->>>>>>> 751ff693
       Write_Eol;
       Display_Version ("GNATBIND", "1995");
    end if;
@@ -794,14 +743,10 @@
 
                for J in Elab_Order.First .. Elab_Order.Last loop
                   if not Units.Table (Elab_Order.Table (J)).SAL_Interface then
-<<<<<<< HEAD
-                     Write_Str ("   ");
-=======
                      if not Zero_Formatting then
                         Write_Str ("   ");
                      end if;
 
->>>>>>> 751ff693
                      Write_Unit_Name
                        (Units.Table (Elab_Order.Table (J)).Uname);
                      Write_Eol;
