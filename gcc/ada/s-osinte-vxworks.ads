--- conflicted
+++ resolved
@@ -471,15 +471,9 @@
       Handler   : Interrupt_Handler;
       Parameter : System.Address := System.Null_Address) return int;
    pragma Inline (Interrupt_Connect);
-<<<<<<< HEAD
-   --  Use this to set up an user handler. The routine installs a
-   --  a user handler which is invoked after the OS has saved enough
-   --  context for a high-level language routine to be safely invoked.
-=======
    --  Use this to set up an user handler. The routine installs a a user
    --  handler which is invoked after the OS has saved enough context for a
    --  high-level language routine to be safely invoked.
->>>>>>> 42a9ba1d
 
    function Interrupt_Number_To_Vector (intNum : int) return Interrupt_Vector;
    pragma Inline (Interrupt_Number_To_Vector);
