--- conflicted
+++ resolved
@@ -465,11 +465,7 @@
    --    already been analyzed, both for efficiency and functional correctness
    --    reasons.
 
-<<<<<<< HEAD
-   --  Comes_From_Source (Flag2)
-=======
    --  Comes_From_Source
->>>>>>> 03d20231
    --    This flag is set if the node comes directly from an explicit construct
    --    in the source. It is normally on for any nodes built by the scanner or
    --    parser from the source program, with the exception that in a few cases
@@ -1081,15 +1077,12 @@
    --    definitely safe, and a runtime check may be required if the backend
    --    cannot figure it out. If both flags Forwards_OK and Backwards_OK are
    --    set, it means that the front end can assure no overlap of operands.
-<<<<<<< HEAD
-=======
 
    --  From_Aspect_Specification (Flag13-Sem)
    --    Processing of aspect specifications typically results in insertion in
    --    the tree of corresponding pragma or attribute definition clause nodes.
    --    These generated nodes have the From_Aspect_Specification flag set to
    --    indicate that they came from aspect specifications originally.
->>>>>>> 03d20231
 
    --  From_At_End (Flag4-Sem)
    --    This flag is set on an N_Raise_Statement node if it corresponds to
@@ -1462,11 +1455,7 @@
 
    --  Next_Exit_Statement (Node3-Sem)
    --    Present in N_Exit_Statement nodes. The exit statements for a loop are
-<<<<<<< HEAD
-   --    chained (in reverse order of appearence) from the First_Exit_Statement
-=======
    --    chained (in reverse order of appearance) from the First_Exit_Statement
->>>>>>> 03d20231
    --    field of the E_Loop entity for the loop. Next_Exit_Statement points to
    --    the next entry on this chain (Empty = end of list).
 
@@ -1477,11 +1466,7 @@
    --    A postorder traversal of the tree whose nodes are units and whose
    --    links are with_clauses defines the order in which Inspector must
    --    examine a compiled unit and its full context. This ordering ensures
-<<<<<<< HEAD
-   --    that any subprogram call is examined after the subprogram declartion
-=======
    --    that any subprogram call is examined after the subprogram declaration
->>>>>>> 03d20231
    --    has been seen.
 
    --  Next_Named_Actual (Node4-Sem)
@@ -1748,8 +1733,6 @@
    --    value of a type whose size is not known at compile time on the
    --    secondary stack.
 
-<<<<<<< HEAD
-=======
    --  Suppress_Assignment_Checks (Flag18-Sem)
    --    Used in generated N_Assignment_Statement nodes to suppress predicate
    --    and range checks in cases where the generated code knows that the
@@ -1757,7 +1740,6 @@
    --    can be set in N_Object_Declaration nodes, to similarly suppress any
    --    checks on the initializing value.
 
->>>>>>> 03d20231
    --  Suppress_Loop_Warnings (Flag17-Sem)
    --    Used in N_Loop_Statement node to indicate that warnings within the
    --    body of the loop should be suppressed. This is set when the range
@@ -2081,16 +2063,12 @@
       --  Pragma_Identifier (Node4)
       --  Next_Rep_Item (Node5-Sem)
       --  Pragma_Enabled (Flag5-Sem)
-<<<<<<< HEAD
-      --  Import_Interface_Present (Flag16-Sem)
-=======
       --  From_Aspect_Specification (Flag13-Sem)
       --  Is_Delayed_Aspect (Flag14-Sem)
       --  Import_Interface_Present (Flag16-Sem)
       --  Aspect_Cancel (Flag11-Sem)
       --  Split_PPC (Flag17) set if corresponding aspect had Split_PPC set
       --  Class_Present (Flag6) set if from Aspect with 'Class
->>>>>>> 03d20231
 
       --  Note: we should have a section on what pragmas are passed on to
       --  the back end to be processed. This section should note that pragma
@@ -3685,29 +3663,7 @@
       --  expansion circuitry expands out the complex set membership case
       --  using simple membership operations).
 
-<<<<<<< HEAD
-      --  Note: although the grammar above allows only a range or a subtype
-      --  mark, the parser in fact will accept any simple expression in place
-      --  of a subtype mark. This means that the semantic analyzer must be able
-      --  to deal with, and diagnose a simple expression other than a name for
-      --  the right operand. This simplifies error recovery in the parser.
-
-      --  If extensions are enabled, the grammar is as follows:
-
-      --  RELATION ::=
-      --    SIMPLE_EXPRESSION [not] in SET_ALTERNATIVE {| SET_ALTERNATIVE}
-
-      --  SET_ALTERNATIVE ::= RANGE | SUBTYPE_MARK
-
-      --  The Alternatives field below is present only if there is more than
-      --  one Set_Alternative present, in which case Right_Opnd is set to
-      --  Empty, and Alternatives contains the list of alternatives. In the
-      --  tree passed to the back end, Alternatives is always No_List, and
-      --  Right_Opnd is set (i.e. the expansion circuitry expands out the
-      --  complex set membership case using simple membership operations).
-=======
       --  Should we rename Alternatives here to Membership_Choices ???
->>>>>>> 03d20231
 
       --  N_In
       --  Sloc points to IN
@@ -4104,10 +4060,7 @@
       --  Backwards_OK (Flag6-Sem)
       --  No_Ctrl_Actions (Flag7-Sem)
       --  Componentwise_Assignment (Flag14-Sem)
-<<<<<<< HEAD
-=======
       --  Suppress_Assignment_Checks (Flag18-Sem)
->>>>>>> 03d20231
 
       --  Note: if a range check is required, then the Do_Range_Check flag
       --  is set in the Expression (right hand side), with the check being
@@ -4235,11 +4188,7 @@
       --  explicit loop identifier. Otherwise the parser leaves this field
       --  set to Empty, and then the semantic processing for a loop statement
       --  creates an identifier, setting the Has_Created_Identifier flag to
-<<<<<<< HEAD
-      --  True. So after semantic anlaysis, the Identifier is always set,
-=======
       --  True. So after semantic analysis, the Identifier is always set,
->>>>>>> 03d20231
       --  referencing an identifier whose entity has an Ekind of E_Loop.
 
       --------------------------
@@ -6857,11 +6806,7 @@
       --      CASE_EXPRESSION_ALTERNATIVE
       --      {CASE_EXPRESSION_ALTERNATIVE}
 
-<<<<<<< HEAD
-      --  Note that the Alternatives cannot include pragmas (this constrasts
-=======
       --  Note that the Alternatives cannot include pragmas (this contrasts
->>>>>>> 03d20231
       --  with the situation of case statements where pragmas are allowed).
 
       --  N_Case_Expression
@@ -6885,11 +6830,7 @@
 
       --  Note: The Actions field temporarily holds any actions associated with
       --  evaluation of the Expression. During expansion of the case expression
-<<<<<<< HEAD
-      --  these actions are wrapped into the an N_Expressions_With_Actions node
-=======
       --  these actions are wrapped into an N_Expressions_With_Actions node
->>>>>>> 03d20231
       --  replacing the original expression.
 
       ----------------------------
@@ -6918,11 +6859,7 @@
 
       --  And we add the additional constructs
 
-<<<<<<< HEAD
-      --  PRIMARY ::= ( CONDITIONAL_EXPRESION )
-=======
       --  PRIMARY ::= ( CONDITIONAL_EXPRESSION )
->>>>>>> 03d20231
       --  PRAGMA_ARGUMENT_ASSOCIATION ::= CONDITIONAL_EXPRESSION
 
       --  Note: if we have (IF x1 THEN x2 ELSIF x3 THEN x4 ELSE x5) then it
@@ -7774,10 +7711,7 @@
       N_Abstract_Subprogram_Declaration,
       N_Access_Definition,
       N_Access_To_Object_Definition,
-<<<<<<< HEAD
-=======
       N_Aspect_Specification,
->>>>>>> 03d20231
       N_Case_Expression_Alternative,
       N_Case_Statement_Alternative,
       N_Compilation_Unit,
@@ -8919,12 +8853,9 @@
    function Subtype_Marks
      (N : Node_Id) return List_Id;    -- List2
 
-<<<<<<< HEAD
-=======
    function Suppress_Assignment_Checks
      (N : Node_Id) return Boolean;    -- Flag18
 
->>>>>>> 03d20231
    function Suppress_Loop_Warnings
      (N : Node_Id) return Boolean;    -- Flag17
 
@@ -9885,12 +9816,9 @@
    procedure Set_Subtype_Marks
      (N : Node_Id; Val : List_Id);            -- List2
 
-<<<<<<< HEAD
-=======
    procedure Set_Suppress_Assignment_Checks
      (N : Node_Id; Val : Boolean := True);    -- Flag18
 
->>>>>>> 03d20231
    procedure Set_Suppress_Loop_Warnings
      (N : Node_Id; Val : Boolean := True);    -- Flag17
 
@@ -11631,29 +11559,6 @@
         3 => False,   --  unused
         4 => False,   --  unused
         5 => False),  --  unused
-
-   --  Entries for SCIL nodes
-
-     N_SCIL_Dispatch_Table_Tag_Init =>
-       (1 => False,   --  unused
-        2 => False,   --  unused
-        3 => False,   --  unused
-        4 => False,   --  SCIL_Entity (Node4-Sem)
-        5 => False),  --  unused
-
-     N_SCIL_Dispatching_Call =>
-       (1 => False,   --  unused
-        2 => False,   --  SCIL_Target_Prim (Node2-Sem)
-        3 => False,   --  unused
-        4 => False,   --  SCIL_Entity (Node4-Sem)
-        5 => False),  --  SCIL_Controlling_Tag (Node5-Sem)
-
-     N_SCIL_Membership_Test =>
-       (1 => False,   --  unused
-        2 => False,   --  unused
-        3 => False,   --  unused
-        4 => False,   --  SCIL_Entity (Node4-Sem)
-        5 => False),  --  SCIL_Tag_Value (Node5-Sem)
 
    --  Entries for SCIL nodes
 
@@ -11885,10 +11790,7 @@
    pragma Inline (Inherited_Discriminant);
    pragma Inline (Instance_Spec);
    pragma Inline (Intval);
-<<<<<<< HEAD
-=======
    pragma Inline (Iterator_Specification);
->>>>>>> 03d20231
    pragma Inline (Is_Accessibility_Actual);
    pragma Inline (Is_Asynchronous_Call_Block);
    pragma Inline (Is_Component_Left_Opnd);
@@ -12012,10 +11914,7 @@
    pragma Inline (Subtype_Indication);
    pragma Inline (Subtype_Mark);
    pragma Inline (Subtype_Marks);
-<<<<<<< HEAD
-=======
    pragma Inline (Suppress_Assignment_Checks);
->>>>>>> 03d20231
    pragma Inline (Suppress_Loop_Warnings);
    pragma Inline (Synchronized_Present);
    pragma Inline (Tagged_Present);
@@ -12208,10 +12107,7 @@
    pragma Inline (Set_Inherited_Discriminant);
    pragma Inline (Set_Instance_Spec);
    pragma Inline (Set_Intval);
-<<<<<<< HEAD
-=======
    pragma Inline (Set_Iterator_Specification);
->>>>>>> 03d20231
    pragma Inline (Set_Is_Accessibility_Actual);
    pragma Inline (Set_Is_Asynchronous_Call_Block);
    pragma Inline (Set_Is_Component_Left_Opnd);
@@ -12335,10 +12231,7 @@
    pragma Inline (Set_Subtype_Indication);
    pragma Inline (Set_Subtype_Mark);
    pragma Inline (Set_Subtype_Marks);
-<<<<<<< HEAD
-=======
    pragma Inline (Set_Suppress_Assignment_Checks);
->>>>>>> 03d20231
    pragma Inline (Set_Suppress_Loop_Warnings);
    pragma Inline (Set_Synchronized_Present);
    pragma Inline (Set_Tagged_Present);
