--- conflicted
+++ resolved
@@ -6,11 +6,7 @@
  *                                                                          *
  *                          C Implementation File                           *
  *                                                                          *
-<<<<<<< HEAD
- *          Copyright (C) 1992-2005, Free Software Foundation, Inc.         *
-=======
  *          Copyright (C) 1992-2006, Free Software Foundation, Inc.         *
->>>>>>> c355071f
  *                                                                          *
  * GNAT is free software;  you can  redistribute it  and/or modify it under *
  * terms of the  GNU General Public License as published  by the Free Soft- *
@@ -96,11 +92,7 @@
 static tree gnat_to_gnu_field (Entity_Id, tree, int, bool);
 static bool same_discriminant_p (Entity_Id, Entity_Id);
 static void components_to_record (tree, Node_Id, tree, int, bool, tree *,
-<<<<<<< HEAD
-                                  bool, bool, bool);
-=======
                                   bool, bool, bool, bool);
->>>>>>> c355071f
 static int compare_field_bitpos (const PTR, const PTR);
 static Uint annotate_value (tree);
 static void annotate_rep (Entity_Id, tree);
@@ -744,7 +736,6 @@
 	/* See if this is a renaming, and handle appropriately depending on
 	   what is renamed and in which context.  There are three major
 	   cases:
-<<<<<<< HEAD
 
 	   1/ This is a constant renaming and we can just make an object
 	      with what is renamed as its initial value,
@@ -752,15 +743,6 @@
 	   2/ We can reuse a stabilized version of what is renamed in place
               of the renaming,
 
-=======
-
-	   1/ This is a constant renaming and we can just make an object
-	      with what is renamed as its initial value,
-
-	   2/ We can reuse a stabilized version of what is renamed in place
-              of the renaming,
-
->>>>>>> c355071f
 	   3/ If neither 1 or 2 applies, we make the renaming entity a constant
               pointer to what is being renamed.  */
 
@@ -842,26 +824,12 @@
 		   object, we just make a "bare" pointer, and the renamed
 		   entity is always accessed indirectly through it.  */
 		{
-<<<<<<< HEAD
-		  bool expr_has_side_effects = TREE_SIDE_EFFECTS (gnu_expr);
-
-=======
->>>>>>> c355071f
 		  inner_const_flag = TREE_READONLY (gnu_expr);
 		  const_flag = true;
 		  gnu_type = build_reference_type (gnu_type);
 
 		  /* If a previous attempt at unrestricted stabilization
 		     failed, there is no point trying again and we can reuse
-<<<<<<< HEAD
-		     the result without attaching it to the pointer.  */
-		  if (maybe_stable_expr)
-		    ;
-
-		  /* Otherwise, try to stabilize now, restricting to
-		     lvalues only, and attach the expression to the pointer
-		     if the stabilization succeeds.
-=======
 		     the result without attaching it to the pointer.  In this
 		     case it will only be used as the initializing expression
 		     of the pointer and thus needs no special treatment with
@@ -872,7 +840,6 @@
 		  /* Otherwise, try to stabilize now, restricting to lvalues
 		     only, and attach the expression to the pointer if the
 		     stabilization succeeds.
->>>>>>> c355071f
 
 		     Note that this might introduce SAVE_EXPRs and we don't
 		     check whether we're at the global level or not.  This is
@@ -892,26 +859,6 @@
 		      maybe_stable_expr
 			= maybe_stabilize_reference (gnu_expr, true, true,
 						     &stabilized);
-<<<<<<< HEAD
-
-		      if (stabilized)
-			renamed_obj = maybe_stable_expr;
-		      /* Attaching is actually performed downstream, as soon
-			 as we have a DECL for the pointer we make.  */
-		    }
-
-		  gnu_expr
-		    = build_unary_op (ADDR_EXPR, gnu_type, maybe_stable_expr);
-
-		  /* If the initial expression has side effects, we might
-		     still have an unstabilized version at this point (for
-		     instance if it involves a function call).  Wrap the
-		     result into a SAVE_EXPR now, in case it happens to be
-		     referenced several times.  */
-		  if (expr_has_side_effects && ! stabilized)
-		    gnu_expr = save_expr (gnu_expr);
-
-=======
 
 		      if (stabilized)
 			renamed_obj = maybe_stable_expr;
@@ -923,7 +870,6 @@
 		  gnu_expr
 		    = build_unary_op (ADDR_EXPR, gnu_type, maybe_stable_expr);
 
->>>>>>> c355071f
 		  gnu_size = NULL_TREE;
 		  used_by_ref = true;
 		}
@@ -1204,25 +1150,12 @@
 	if (TREE_CODE (gnu_decl) == VAR_DECL && renamed_obj)
 	  {
 	    SET_DECL_RENAMED_OBJECT (gnu_decl, renamed_obj);
-<<<<<<< HEAD
-	    DECL_RENAMING_GLOBAL_P (gnu_decl) = global_bindings_p ();
-	  }
-
-	/* If we have an address clause and we've made this indirect, it's
-	   not enough to merely mark the type as volatile since volatile
-	   references only conflict with other volatile references while this
-	   reference must conflict with all other references.  So ensure that
-	   the dereferenced value has alias set 0.  */
-	if (Present (Address_Clause (gnat_entity)) && used_by_ref)
-	  DECL_POINTER_ALIAS_SET (gnu_decl) = 0;
-=======
 	    if (global_bindings_p ())
 	      {
 		DECL_RENAMING_GLOBAL_P (gnu_decl) = 1;
 		record_global_renaming_pointer (gnu_decl);
 	      }
 	  }
->>>>>>> c355071f
 
 	if (definition && DECL_SIZE (gnu_decl)
 	    && get_block_jmpbuf_decl ()
@@ -2467,29 +2400,6 @@
 	  }
 
 	/* Make a node for the record.  If we are not defining the record,
-<<<<<<< HEAD
-	   suppress expanding incomplete types.  We use the same RECORD_TYPE
-	   as for a dummy type and reset TYPE_DUMMY_P to show it's no longer
-	   a dummy.
-
-	   It is very tempting to delay resetting this bit until we are done
-	   with completing the type, e.g. to let possible intermediate
-	   elaboration of access types designating the record know it is not
-	   complete and arrange for update_pointer_to to fix things up later.
-
-	   It would be wrong, however, because dummy types are expected only
-	   to be created for Ada incomplete or private types, which is not
-	   what we have here.  Doing so would make other parts of gigi think
-	   we are dealing with a really incomplete or private type, and have
-	   nasty side effects, typically on the generation of the associated
-	   debugging information.  */
-	gnu_type = make_dummy_type (gnat_entity);
-	TYPE_DUMMY_P (gnu_type) = 0;
-
-	if (TREE_CODE (TYPE_NAME (gnu_type)) == TYPE_DECL && debug_info_p)
-	  DECL_IGNORED_P (TYPE_NAME (gnu_type)) = 0;
-
-=======
 	   suppress expanding incomplete types.  */
 	gnu_type = make_node (tree_code_for_record_type (gnat_entity));
 	TYPE_NAME (gnu_type) = gnu_entity_id;
@@ -2501,7 +2411,6 @@
 	   version of the function under the name create_type_stub_decl.  */
 	TYPE_STUB_DECL (gnu_type)
 	  = build_decl (TYPE_DECL, NULL_TREE, gnu_type);
->>>>>>> c355071f
 	TYPE_ALIGN (gnu_type) = 0;
 	TYPE_PACKED (gnu_type) = packed || has_rep;
 
@@ -2645,12 +2554,8 @@
 	/* Add the listed fields into the record and finish up.  */
 	components_to_record (gnu_type, Component_List (record_definition),
 			      gnu_field_list, packed, definition, NULL,
-<<<<<<< HEAD
-			      false, all_rep, this_deferred);
-=======
 			      false, all_rep, this_deferred,
 			      Is_Unchecked_Union (gnat_entity));
->>>>>>> c355071f
 
         if (this_deferred)
 	  {
@@ -4041,49 +3946,12 @@
 	    break;
 	  }
 
-<<<<<<< HEAD
-      /* If this type does not have a full view in the unit we are
-	 compiling, then just get the type from its Etype.  */
-      if (No (Full_View (gnat_entity)))
-	{
-	  /* If this is an incomplete type with no full view, it must be
-	     either a limited view brought in by a limited_with clause, in
-	     which case we use the non-limited view, or a Taft Amendement
-	     type, in which case we just return a dummy type.  */
-	  if (kind == E_Incomplete_Type)
-	    {
-	      if (From_With_Type (gnat_entity)
-		  && Present (Non_Limited_View (gnat_entity)))
-		gnu_decl = gnat_to_gnu_entity (Non_Limited_View (gnat_entity),
-					       NULL_TREE, 0);
-	      else
-		gnu_type = make_dummy_type (gnat_entity);
-	    }
-
-	  else if (Present (Underlying_Full_View (gnat_entity)))
-	    gnu_decl = gnat_to_gnu_entity (Underlying_Full_View (gnat_entity),
-					   NULL_TREE, 0);
-	  else
-	    {
-	      gnu_decl = gnat_to_gnu_entity (Etype (gnat_entity),
-					     NULL_TREE, 0);
-	      maybe_present = true;
-	    }
-
-	  break;
-	}
-
-      /* Otherwise, if we are not defining the type now, get the
-	 type from the full view. But always get the type from the full
-	 view for define on use types, since otherwise we won't see them! */
-=======
 	/* If we already made a type for the full view, reuse it.  */
 	else if (present_gnu_tree (full_view))
 	  {
 	    gnu_decl = get_gnu_tree (full_view);
 	    break;
 	  }
->>>>>>> c355071f
 
 	/* Otherwise, if we are not defining the type now, get the type
 	   from the full view.  But always get the type from the full view
@@ -4517,8 +4385,6 @@
 
   return gnu_field;
 }
-<<<<<<< HEAD
-=======
 
 /* Return true if DISCR1 and DISCR2 represent the same discriminant.  */
 
@@ -4534,7 +4400,6 @@
   return
     Original_Record_Component (discr1) == Original_Record_Component (discr2);
 }
->>>>>>> c355071f
  
 /* Given GNAT_ENTITY, elaborate all expressions that are required to
@@ -4717,77 +4582,6 @@
 }
  
-<<<<<<< HEAD
-/* For the following two functions: for each GNAT entity, the GCC
-   tree node used as a dummy for that entity, if any.  */
-
-static GTY((length ("max_gnat_nodes"))) tree * dummy_node_table;
-
-/* Initialize the above table.  */
-
-void
-init_dummy_type (void)
-{
-  Node_Id gnat_node;
-
-  dummy_node_table = (tree *) ggc_alloc (max_gnat_nodes * sizeof (tree));
-
-  for (gnat_node = 0; gnat_node < max_gnat_nodes; gnat_node++)
-    dummy_node_table[gnat_node] = NULL_TREE;
-
-  dummy_node_table -= First_Node_Id;
-}
-
-/* Make a dummy type corresponding to GNAT_TYPE.  */
-
-tree
-make_dummy_type (Entity_Id gnat_type)
-{
-  Entity_Id gnat_underlying;
-  tree gnu_type;
-
-  /* Find a full type for GNAT_TYPE, taking into account any class wide
-     types.  */
-  if (Is_Class_Wide_Type (gnat_type) && Present (Equivalent_Type (gnat_type)))
-    gnat_type = Equivalent_Type (gnat_type);
-  else if (Ekind (gnat_type) == E_Class_Wide_Type)
-    gnat_type = Root_Type (gnat_type);
-
-  for (gnat_underlying = gnat_type;
-       (IN (Ekind (gnat_underlying), Incomplete_Or_Private_Kind)
-	&& Present (Full_View (gnat_underlying)));
-       gnat_underlying = Full_View (gnat_underlying))
-    ;
-
-  /* If it there already a dummy type, use that one.  Else make one.  */
-  if (dummy_node_table[gnat_underlying])
-    return dummy_node_table[gnat_underlying];
-
-  /* If this is a record, make this a RECORD_TYPE or UNION_TYPE; else make
-     it a VOID_TYPE.  */
-  if (Is_Unchecked_Union (gnat_underlying))
-    {
-      gnu_type = make_node (UNION_TYPE);
-      TYPE_UNCHECKED_UNION_P (gnu_type) = 1;
-    }
-  else if (Is_Record_Type (gnat_underlying))
-    gnu_type = make_node (RECORD_TYPE);
-  else
-    gnu_type = make_node (ENUMERAL_TYPE);
-
-  TYPE_NAME (gnu_type) = get_entity_name (gnat_type);
-  TYPE_DUMMY_P (gnu_type) = 1;
-  if (AGGREGATE_TYPE_P (gnu_type))
-    TYPE_STUB_DECL (gnu_type) = build_decl (TYPE_DECL, NULL_TREE, gnu_type);
-
-  dummy_node_table[gnat_underlying] = gnu_type;
-
-  return gnu_type;
-}
--
-=======
->>>>>>> c355071f
 /* Return true if the size represented by GNU_SIZE can be handled by an
    allocation.  If STATIC_P is true, consider only what can be done with a
    static allocation.  */
@@ -5494,14 +5288,6 @@
     gnu_size = validate_size (Esize (gnat_field), gnu_field_type,
 			      gnat_field, FIELD_DECL, false, true);
 
-<<<<<<< HEAD
-  /* If we are packing this record, have a specified size that's smaller than
-     that of the field type, or a position is specified, and the field type is
-     also a record that's BLKmode and with a small constant size, see if we
-     can get a better form of the type that allows more packing.  If we can,
-     show a size was specified for it if there wasn't one so we know to make
-     this a bitfield and avoid making things wider.  */
-=======
   /* If we have a specified size that's smaller than that of the field type,
      or a position is specified, and the field type is also a record that's
      BLKmode and with a small constant size, see if we can get an integral
@@ -5526,7 +5312,6 @@
      known to be in error already, for instance when an invalid size results
      from a component clause.  */
 
->>>>>>> c355071f
   if (TREE_CODE (gnu_field_type) == RECORD_TYPE
       && TYPE_MODE (gnu_field_type) == BLKmode
       && host_integerp (TYPE_SIZE (gnu_field_type), 1)
@@ -5534,52 +5319,35 @@
       && (packed == 1
 	  || (gnu_size
 	      && tree_int_cst_lt (gnu_size, TYPE_SIZE (gnu_field_type)))
-<<<<<<< HEAD
-	  || Present (Component_Clause (gnat_field))))
-=======
 	  || (Present (Component_Clause (gnat_field)) && gnu_size != 0)))
->>>>>>> c355071f
     {
       /* See what the alternate type and size would be.  */
       tree gnu_packable_type = make_packable_type (gnu_field_type);
 
-<<<<<<< HEAD
-=======
       bool has_byte_aligned_clause
 	= Present (Component_Clause (gnat_field))
 	  && (UI_To_Int (Component_Bit_Offset (gnat_field))
 	      % BITS_PER_UNIT == 0);
 
->>>>>>> c355071f
       /* Compute whether we should avoid the substitution.  */
       int reject =
         /* There is no point substituting if there is no change.  */
         (gnu_packable_type == gnu_field_type
          ||
-<<<<<<< HEAD
-=======
 	 /* ... nor when the field is known to be byte aligned and not to
 	    share a byte with another field.  */
 	 (has_byte_aligned_clause
 	  && value_factor_p (gnu_size, BITS_PER_UNIT))
 	 ||
->>>>>>> c355071f
          /* The size of an aliased field must be an exact multiple of the
             type's alignment, which the substitution might increase.  Reject
             substitutions that would so invalidate a component clause when the
             specified position is byte aligned, as the change would have no
             real benefit from the packing standpoint anyway.  */
          (Is_Aliased (gnat_field)
-<<<<<<< HEAD
-          && Present (Component_Clause (gnat_field))
-          && UI_To_Int (Component_Bit_Offset (gnat_field)) % BITS_PER_UNIT == 0
-          && tree_low_cst (gnu_size, 1) % TYPE_ALIGN (gnu_packable_type) != 0)
-         );
-=======
           && has_byte_aligned_clause
           && ! value_factor_p (gnu_size, TYPE_ALIGN (gnu_packable_type)))
 	 );
->>>>>>> c355071f
 
       /* Substitute unless told otherwise.  */
       if (!reject)
@@ -5811,12 +5579,9 @@
    DEFER_DEBUG, if true, means that the debugging routines should not be
    called when finishing constructing the record type.
 
-<<<<<<< HEAD
-=======
    UNCHECKED_UNION, if tree, means that we are building a type for a record
    with a Pragma Unchecked_Union.
 
->>>>>>> c355071f
    The processing of the component list fills in the chain with all of the
    fields of the record and then the record type is finished.  */
 
@@ -5824,11 +5589,7 @@
 components_to_record (tree gnu_record_type, Node_Id component_list,
                       tree gnu_field_list, int packed, bool definition,
                       tree *p_gnu_rep_list, bool cancel_alignment,
-<<<<<<< HEAD
-		      bool all_rep, bool defer_debug)
-=======
 		      bool all_rep, bool defer_debug, bool unchecked_union)
->>>>>>> c355071f
 {
   Node_Id component_decl;
   Entity_Id gnat_field;
@@ -5873,28 +5634,6 @@
   /* At the end of the component list there may be a variant part.  */
   variant_part = Variant_Part (component_list);
 
-<<<<<<< HEAD
-  /* If this is an unchecked union, each variant must have exactly one
-     component, each of which becomes one component of this union.  */
-  if (TREE_CODE (gnu_record_type) == UNION_TYPE
-      && TYPE_UNCHECKED_UNION_P (gnu_record_type)
-      && Present (variant_part))
-    for (variant = First_Non_Pragma (Variants (variant_part));
-	 Present (variant);
-	 variant = Next_Non_Pragma (variant))
-      {
-	component_decl
-	  = First_Non_Pragma (Component_Items (Component_List (variant)));
-	gnat_field = Defining_Entity (component_decl);
-	gnu_field = gnat_to_gnu_field (gnat_field, gnu_record_type, packed,
-				       definition);
-	TREE_CHAIN (gnu_field) = gnu_field_list;
-	gnu_field_list = gnu_field;
-	save_gnu_tree (gnat_field, gnu_field, false);
-      }
-
-=======
->>>>>>> c355071f
   /* We create a QUAL_UNION_TYPE for the variant part since the variants are
      mutually exclusive and should go in the same memory.  To do this we need
      to treat each variant as a record whose elements are created from the
@@ -5969,11 +5708,7 @@
 	  components_to_record (gnu_variant_type, Component_List (variant),
 				NULL_TREE, packed, definition,
 				&gnu_our_rep_list, !all_rep_and_size, all_rep,
-<<<<<<< HEAD
-				false);
-=======
 				true, unchecked_union);
->>>>>>> c355071f
 
 	  gnu_qual = choices_to_gnu (gnu_discriminant,
 				     Discrete_Choices (variant));
