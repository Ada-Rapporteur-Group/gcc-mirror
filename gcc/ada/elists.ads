------------------------------------------------------------------------------
--                                                                          --
--                         GNAT COMPILER COMPONENTS                         --
--                                                                          --
--                               E L I S T S                                --
--                                                                          --
--                                 S p e c                                  --
--                                                                          --
<<<<<<< HEAD
--          Copyright (C) 1992-2006, Free Software Foundation, Inc.         --
=======
--          Copyright (C) 1992-2007, Free Software Foundation, Inc.         --
>>>>>>> 751ff693
--                                                                          --
-- GNAT is free software;  you can  redistribute it  and/or modify it under --
-- terms of the  GNU General Public License as published  by the Free Soft- --
-- ware  Foundation;  either version 2,  or (at your option) any later ver- --
-- sion.  GNAT is distributed in the hope that it will be useful, but WITH- --
-- OUT ANY WARRANTY;  without even the  implied warranty of MERCHANTABILITY --
-- or FITNESS FOR A PARTICULAR PURPOSE.  See the GNU General Public License --
-- for  more details.  You should have  received  a copy of the GNU General --
-- Public License  distributed with GNAT;  see file COPYING.  If not, write --
-- to  the  Free Software Foundation,  51  Franklin  Street,  Fifth  Floor, --
-- Boston, MA 02110-1301, USA.                                              --
--                                                                          --
-- As a special exception,  if other files  instantiate  generics from this --
-- unit, or you link  this unit with other files  to produce an executable, --
-- this  unit  does not  by itself cause  the resulting  executable  to  be --
-- covered  by the  GNU  General  Public  License.  This exception does not --
-- however invalidate  any other reasons why  the executable file  might be --
-- covered by the  GNU Public License.                                      --
--                                                                          --
-- GNAT was originally developed  by the GNAT team at  New York University. --
-- Extensive contributions were provided by Ada Core Technologies Inc.      --
--                                                                          --
------------------------------------------------------------------------------

--  This package provides facilities for manipulating lists of nodes (see
--  package Atree for format and implementation of tree nodes). Separate list
--  elements are allocated to represent elements of these lists, so it is
--  possible for a given node to be on more than one element list at a time.
--  See also package Nlists, which provides another form that is threaded
--  through the nodes themselves (using the Link field), which is more time
--  and space efficient, but a node can be only one such list.

with Types;  use Types;
with System;

package Elists is

   --  An element list is represented by a header that is allocated in the
   --  Elist header table. This header contains pointers to the first and
   --  last elements in the list, or to No_Elmt if the list is empty.

   --  The elements in the list each contain a pointer to the next element
   --  and a pointer to the referenced node. Putting a node into an element
   --  list causes no change at all to the node itself, so a node may be
   --  included in multiple element lists, and the nodes thus included may
   --  or may not be elements of node lists (see package Nlists).

   procedure Initialize;
   --  Initialize allocation of element list tables. Called at the start of
   --  compiling each new main source file. Note that Initialize must not be
   --  called if Tree_Read is used.

   procedure Lock;
   --  Lock tables used for element lists before calling backend

   procedure Unlock;
   --  Unlock list tables, in cases where the back end needs to modify them

   procedure Tree_Read;
   --  Initializes internal tables from current tree file using the relevant
   --  Table.Tree_Read routines. Note that Initialize should not be called if
   --  Tree_Read is used. Tree_Read includes all necessary initialization.

   procedure Tree_Write;
   --  Writes out internal tables to current tree file using the relevant
   --  Table.Tree_Write routines.

   function Last_Elist_Id return Elist_Id;
   --  Returns Id of last allocated element list header

   function Elists_Address return System.Address;
   --  Return address of Elists table (used in Back_End for Gigi call)

   function Num_Elists return Nat;
   --  Number of currently allocated element lists

   function Last_Elmt_Id return Elmt_Id;
   --  Returns Id of last allocated list element

   function Elmts_Address return System.Address;
   --  Return address of Elmts table (used in Back_End for Gigi call)

   function Node (Elmt : Elmt_Id) return Node_Or_Entity_Id;
   pragma Inline (Node);
   --  Returns the value of a given list element. Returns Empty if Elmt
   --  is set to No_Elmt.

   function New_Elmt_List return Elist_Id;
   --  Creates a new empty element list. Typically this is used to initialize
   --  a field in some other node which points to an element list where the
   --  list is then subsequently filled in using Append calls.

   function First_Elmt (List : Elist_Id) return Elmt_Id;
   pragma Inline (First_Elmt);
   --  Obtains the first element of the given element list or, if the list has
   --  no items, then No_Elmt is returned.

   function Last_Elmt (List : Elist_Id) return Elmt_Id;
   pragma Inline (Last_Elmt);
   --  Obtains the last element of the given element list or, if the list has
   --  no items, then No_Elmt is returned.

   function Next_Elmt (Elmt : Elmt_Id) return Elmt_Id;
   pragma Inline (Next_Elmt);
   --  This function returns the next element on an element list. The argument
   --  must be a list element other than No_Elmt. Returns No_Elmt if the given
   --  element is the last element of the list.

   procedure Next_Elmt (Elmt : in out Elmt_Id);
   pragma Inline (Next_Elmt);
   --  Next_Elmt (Elmt) is equivalent to Elmt := Next_Elmt (Elmt)

   function Is_Empty_Elmt_List (List : Elist_Id) return Boolean;
   pragma Inline (Is_Empty_Elmt_List);
   --  This function determines if a given tree id references an element list
   --  that contains no items.

<<<<<<< HEAD
   procedure Append_Elmt (Node : Node_Id; To : Elist_Id);
   --  Appends Node at the end of To, allocating a new element

   procedure Prepend_Elmt (Node : Node_Id; To : Elist_Id);
   --  Appends Node at the beginning of To, allocating a new element
=======
   procedure Append_Elmt (N : Node_Or_Entity_Id; To : Elist_Id);
   --  Appends N at the end of To, allocating a new element. N must be a
   --  non-empty node or entity Id, and To must be an Elist (not No_Elist).

   procedure Append_Unique_Elmt (N : Node_Or_Entity_Id; To : Elist_Id);
   --  Like Append_Elmt, except that a check is made to see if To already
   --  contains N and if so the call has no effect.

   procedure Prepend_Elmt (N : Node_Or_Entity_Id; To : Elist_Id);
   --  Appends N at the beginning of To, allocating a new element
>>>>>>> 751ff693

   procedure Insert_Elmt_After (N : Node_Or_Entity_Id; Elmt : Elmt_Id);
   --  Add a new element (N) right after the pre-existing element Elmt
   --  It is invalid to call this subprogram with Elmt = No_Elmt.

   procedure Replace_Elmt (Elmt : Elmt_Id; New_Node : Node_Or_Entity_Id);
   pragma Inline (Replace_Elmt);
   --  Causes the given element of the list to refer to New_Node, the node
   --  which was previously referred to by Elmt is effectively removed from
   --  the list and replaced by New_Node.

   procedure Remove_Elmt (List : Elist_Id; Elmt : Elmt_Id);
   --  Removes Elmt from the given list. The node itself is not affected,
   --  but the space used by the list element may be (but is not required
   --  to be) freed for reuse in a subsequent Append_Elmt call.

   procedure Remove_Last_Elmt (List : Elist_Id);
   --  Removes the last element of the given list. The node itself is not
   --  affected, but the space used by the list element may be (but is not
   --  required to be) freed for reuse in a subsequent Append_Elmt call.

   function No (List : Elist_Id) return Boolean;
   pragma Inline (No);
   --  Tests given Id for equality with No_Elist. This allows notations like
   --  "if No (Statements)" as opposed to "if Statements = No_Elist".

   function Present (List : Elist_Id) return Boolean;
   pragma Inline (Present);
   --  Tests given Id for inequality with No_Elist. This allows notations like
   --  "if Present (Statements)" as opposed to "if Statements /= No_Elist".

   function No (Elmt : Elmt_Id) return Boolean;
   pragma Inline (No);
   --  Tests given Id for equality with No_Elmt. This allows notations like
   --  "if No (Operation)" as opposed to "if Operation = No_Elmt".

   function Present (Elmt : Elmt_Id) return Boolean;
   pragma Inline (Present);
   --  Tests given Id for inequality with No_Elmt. This allows notations like
   --  "if Present (Operation)" as opposed to "if Operation /= No_Elmt".

end Elists;<|MERGE_RESOLUTION|>--- conflicted
+++ resolved
@@ -6,11 +6,7 @@
 --                                                                          --
 --                                 S p e c                                  --
 --                                                                          --
-<<<<<<< HEAD
---          Copyright (C) 1992-2006, Free Software Foundation, Inc.         --
-=======
 --          Copyright (C) 1992-2007, Free Software Foundation, Inc.         --
->>>>>>> 751ff693
 --                                                                          --
 -- GNAT is free software;  you can  redistribute it  and/or modify it under --
 -- terms of the  GNU General Public License as published  by the Free Soft- --
@@ -128,13 +124,6 @@
    --  This function determines if a given tree id references an element list
    --  that contains no items.
 
-<<<<<<< HEAD
-   procedure Append_Elmt (Node : Node_Id; To : Elist_Id);
-   --  Appends Node at the end of To, allocating a new element
-
-   procedure Prepend_Elmt (Node : Node_Id; To : Elist_Id);
-   --  Appends Node at the beginning of To, allocating a new element
-=======
    procedure Append_Elmt (N : Node_Or_Entity_Id; To : Elist_Id);
    --  Appends N at the end of To, allocating a new element. N must be a
    --  non-empty node or entity Id, and To must be an Elist (not No_Elist).
@@ -145,7 +134,6 @@
 
    procedure Prepend_Elmt (N : Node_Or_Entity_Id; To : Elist_Id);
    --  Appends N at the beginning of To, allocating a new element
->>>>>>> 751ff693
 
    procedure Insert_Elmt_After (N : Node_Or_Entity_Id; Elmt : Elmt_Id);
    --  Add a new element (N) right after the pre-existing element Elmt
