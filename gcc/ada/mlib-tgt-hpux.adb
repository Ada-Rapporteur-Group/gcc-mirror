------------------------------------------------------------------------------
--                                                                          --
--                         GNAT COMPILER COMPONENTS                         --
--                                                                          --
--                     M L I B . T G T . S P E C I F I C                    --
--                             (HP-UX Version)                              --
--                                                                          --
--                                 B o d y                                  --
--                                                                          --
<<<<<<< HEAD
--                     Copyright (C) 2003-2006, AdaCore                     --
=======
--                     Copyright (C) 2003-2007, AdaCore                     --
>>>>>>> 60a98cce
--                                                                          --
-- GNAT is free software;  you can  redistribute it  and/or modify it under --
-- terms of the  GNU General Public License as published  by the Free Soft- --
-- ware  Foundation;  either version 2,  or (at your option) any later ver- --
-- sion.  GNAT is distributed in the hope that it will be useful, but WITH- --
-- OUT ANY WARRANTY;  without even the  implied warranty of MERCHANTABILITY --
-- or FITNESS FOR A PARTICULAR PURPOSE.  See the GNU General Public License --
-- for  more details.  You should have  received  a copy of the GNU General --
-- Public License  distributed with GNAT;  see file COPYING.  If not, write --
-- to  the  Free Software Foundation,  51  Franklin  Street,  Fifth  Floor, --
-- Boston, MA 02110-1301, USA.                                              --
--                                                                          --
-- GNAT was originally developed  by the GNAT team at  New York University. --
-- Extensive contributions were provided by Ada Core Technologies Inc.      --
--                                                                          --
------------------------------------------------------------------------------

<<<<<<< HEAD
--  This package provides a set of target dependent routines to build
--  libraries (static only on HP-UX).

=======
>>>>>>> 60a98cce
--  This is the HP-UX version of the body

with MLib.Fil;
with MLib.Utl;
with Opt;
with Output; use Output;

package body MLib.Tgt.Specific is

   --  Non default subprograms

   procedure Build_Dynamic_Library
     (Ofiles       : Argument_List;
      Options      : Argument_List;
      Interfaces   : Argument_List;
      Lib_Filename : String;
      Lib_Dir      : String;
      Symbol_Data  : Symbol_Record;
      Driver_Name  : Name_Id := No_Name;
      Lib_Version  : String  := "";
      Auto_Init    : Boolean := False);

   function DLL_Ext return String;

   function Is_Archive_Ext (Ext : String) return Boolean;

   ---------------------------
   -- Build_Dynamic_Library --
   ---------------------------

   procedure Build_Dynamic_Library
     (Ofiles       : Argument_List;
      Options      : Argument_List;
      Interfaces   : Argument_List;
      Lib_Filename : String;
      Lib_Dir      : String;
      Symbol_Data  : Symbol_Record;
      Driver_Name  : Name_Id := No_Name;
      Lib_Version  : String  := "";
      Auto_Init    : Boolean := False)
   is
      pragma Unreferenced (Interfaces);
      pragma Unreferenced (Symbol_Data);
      pragma Unreferenced (Auto_Init);

      Lib_File : constant String :=
<<<<<<< HEAD
                   Lib_Dir & Directory_Separator & "lib" &
                   MLib.Fil.Append_To (Lib_Filename, DLL_Ext);
=======
                   "lib" & Fil.Append_To (Lib_Filename, DLL_Ext);

      Lib_Path : constant String :=
                   Lib_Dir & Directory_Separator & Lib_File;
>>>>>>> 60a98cce

      Version_Arg          : String_Access;
      Symbolic_Link_Needed : Boolean := False;

      Common_Options : constant Argument_List :=
                         Options & new String'(PIC_Option);
      --  Common set of options to the gcc command performing the link.
      --  On HPUX, this command eventually resorts to collect2, which may
      --  generate a C file and compile it on the fly. This compilation shall
      --  also generate position independant code for the final link to
      --  succeed.
   begin
      if Opt.Verbose_Mode then
         Write_Str ("building relocatable shared library ");
         Write_Line (Lib_Path);
      end if;

      if Lib_Version = "" then
         MLib.Utl.Gcc
           (Output_File => Lib_Path,
            Objects     => Ofiles,
            Options     => Common_Options,
            Options_2   => No_Argument_List,
            Driver_Name => Driver_Name);

      else
         declare
            Maj_Version : constant String :=
                            Major_Id_Name (Lib_File, Lib_Version);
         begin
            if Maj_Version'Length /= 0 then
               Version_Arg := new String'("-Wl,+h," & Maj_Version);

            else
               Version_Arg := new String'("-Wl,+h," & Lib_Version);
            end if;

            if Is_Absolute_Path (Lib_Version) then
               MLib.Utl.Gcc
                 (Output_File => Lib_Version,
                  Objects     => Ofiles,
                  Options     => Common_Options & Version_Arg,
                  Options_2   => No_Argument_List,
                  Driver_Name => Driver_Name);
               Symbolic_Link_Needed := Lib_Version /= Lib_Path;

            else
               MLib.Utl.Gcc
                 (Output_File => Lib_Dir & Directory_Separator & Lib_Version,
                  Objects     => Ofiles,
                  Options     => Common_Options & Version_Arg,
                  Options_2   => No_Argument_List,
                  Driver_Name => Driver_Name);
               Symbolic_Link_Needed :=
                 Lib_Dir & Directory_Separator & Lib_Version /= Lib_Path;
            end if;

            if Symbolic_Link_Needed then
               Create_Sym_Links
                 (Lib_Path, Lib_Version, Lib_Dir, Maj_Version);
            end if;
         end;
      end if;
   end Build_Dynamic_Library;

   -------------
   -- DLL_Ext --
   -------------

   function DLL_Ext return String is
   begin
      return "sl";
   end DLL_Ext;

   ----------------
   -- DLL_Prefix --
   ----------------

   function DLL_Prefix return String is
   begin
      return "lib";
   end DLL_Prefix;

   --------------------
   -- Is_Archive_Ext --
   --------------------

   function Is_Archive_Ext (Ext : String) return Boolean is
   begin
      return Ext = ".a" or else Ext = ".so";
   end Is_Archive_Ext;

<<<<<<< HEAD
   -------------
   -- Libgnat --
   -------------

   function Libgnat return String is
   begin
      return "libgnat.a";
   end Libgnat;

   ------------------------
   -- Library_Exists_For --
   ------------------------

   function Library_Exists_For
     (Project : Project_Id;
      In_Tree : Project_Tree_Ref) return Boolean
   is
   begin
      if not In_Tree.Projects.Table (Project).Library then
         Prj.Com.Fail ("INTERNAL ERROR: Library_Exists_For called " &
                       "for non library project");
         return False;

      else
         declare
            Lib_Dir  : constant String :=
                         Get_Name_String
                           (In_Tree.Projects.Table (Project).Library_Dir);
            Lib_Name : constant String :=
                         Get_Name_String
                           (In_Tree.Projects.Table (Project).Library_Name);

         begin
            if In_Tree.Projects.Table (Project).Library_Kind = Static then
               return Is_Regular_File
                 (Lib_Dir & Directory_Separator & "lib" &
                  Fil.Append_To (Lib_Name, Archive_Ext));

            else
               return Is_Regular_File
                 (Lib_Dir & Directory_Separator & "lib" &
                  Fil.Append_To (Lib_Name, DLL_Ext));
            end if;
         end;
      end if;
   end Library_Exists_For;

   ---------------------------
   -- Library_File_Name_For --
   ---------------------------

   function Library_File_Name_For
     (Project : Project_Id;
      In_Tree : Project_Tree_Ref) return Name_Id
   is
   begin
      if not In_Tree.Projects.Table (Project).Library then
         Prj.Com.Fail ("INTERNAL ERROR: Library_File_Name_For called " &
                       "for non library project");
         return No_Name;

      else
         declare
            Lib_Name : constant String :=
                         Get_Name_String
                           (In_Tree.Projects.Table (Project).Library_Name);

         begin
            Name_Len := 3;
            Name_Buffer (1 .. Name_Len) := "lib";

            if In_Tree.Projects.Table (Project).Library_Kind =
              Static
            then
               Add_Str_To_Name_Buffer (Fil.Append_To (Lib_Name, Archive_Ext));
            else
               Add_Str_To_Name_Buffer (Fil.Append_To (Lib_Name, DLL_Ext));
            end if;

            return Name_Find;
         end;
      end if;
   end Library_File_Name_For;

   ----------------
   -- Object_Ext --
   ----------------

   function Object_Ext return String is
   begin
      return "o";
   end Object_Ext;

   ----------------
   -- PIC_Option --
   ----------------

   function PIC_Option return String is
   begin
      return "-fPIC";
   end PIC_Option;

   -----------------------------------------------
   -- Standalone_Library_Auto_Init_Is_Supported --
   -----------------------------------------------

   function Standalone_Library_Auto_Init_Is_Supported return Boolean is
   begin
      return True;
   end Standalone_Library_Auto_Init_Is_Supported;

   ---------------------------
   -- Support_For_Libraries --
   ---------------------------

   function Support_For_Libraries return Library_Support is
   begin
      return Full;
   end Support_For_Libraries;

end MLib.Tgt;
=======
begin
   Build_Dynamic_Library_Ptr := Build_Dynamic_Library'Access;
   DLL_Ext_Ptr := DLL_Ext'Access;
   Is_Archive_Ext_Ptr := Is_Archive_Ext'Access;
end MLib.Tgt.Specific;
>>>>>>> 60a98cce
<|MERGE_RESOLUTION|>--- conflicted
+++ resolved
@@ -7,11 +7,7 @@
 --                                                                          --
 --                                 B o d y                                  --
 --                                                                          --
-<<<<<<< HEAD
---                     Copyright (C) 2003-2006, AdaCore                     --
-=======
 --                     Copyright (C) 2003-2007, AdaCore                     --
->>>>>>> 60a98cce
 --                                                                          --
 -- GNAT is free software;  you can  redistribute it  and/or modify it under --
 -- terms of the  GNU General Public License as published  by the Free Soft- --
@@ -29,12 +25,6 @@
 --                                                                          --
 ------------------------------------------------------------------------------
 
-<<<<<<< HEAD
---  This package provides a set of target dependent routines to build
---  libraries (static only on HP-UX).
-
-=======
->>>>>>> 60a98cce
 --  This is the HP-UX version of the body
 
 with MLib.Fil;
@@ -81,15 +71,10 @@
       pragma Unreferenced (Auto_Init);
 
       Lib_File : constant String :=
-<<<<<<< HEAD
-                   Lib_Dir & Directory_Separator & "lib" &
-                   MLib.Fil.Append_To (Lib_Filename, DLL_Ext);
-=======
                    "lib" & Fil.Append_To (Lib_Filename, DLL_Ext);
 
       Lib_Path : constant String :=
                    Lib_Dir & Directory_Separator & Lib_File;
->>>>>>> 60a98cce
 
       Version_Arg          : String_Access;
       Symbolic_Link_Needed : Boolean := False;
@@ -164,15 +149,6 @@
       return "sl";
    end DLL_Ext;
 
-   ----------------
-   -- DLL_Prefix --
-   ----------------
-
-   function DLL_Prefix return String is
-   begin
-      return "lib";
-   end DLL_Prefix;
-
    --------------------
    -- Is_Archive_Ext --
    --------------------
@@ -182,132 +158,8 @@
       return Ext = ".a" or else Ext = ".so";
    end Is_Archive_Ext;
 
-<<<<<<< HEAD
-   -------------
-   -- Libgnat --
-   -------------
-
-   function Libgnat return String is
-   begin
-      return "libgnat.a";
-   end Libgnat;
-
-   ------------------------
-   -- Library_Exists_For --
-   ------------------------
-
-   function Library_Exists_For
-     (Project : Project_Id;
-      In_Tree : Project_Tree_Ref) return Boolean
-   is
-   begin
-      if not In_Tree.Projects.Table (Project).Library then
-         Prj.Com.Fail ("INTERNAL ERROR: Library_Exists_For called " &
-                       "for non library project");
-         return False;
-
-      else
-         declare
-            Lib_Dir  : constant String :=
-                         Get_Name_String
-                           (In_Tree.Projects.Table (Project).Library_Dir);
-            Lib_Name : constant String :=
-                         Get_Name_String
-                           (In_Tree.Projects.Table (Project).Library_Name);
-
-         begin
-            if In_Tree.Projects.Table (Project).Library_Kind = Static then
-               return Is_Regular_File
-                 (Lib_Dir & Directory_Separator & "lib" &
-                  Fil.Append_To (Lib_Name, Archive_Ext));
-
-            else
-               return Is_Regular_File
-                 (Lib_Dir & Directory_Separator & "lib" &
-                  Fil.Append_To (Lib_Name, DLL_Ext));
-            end if;
-         end;
-      end if;
-   end Library_Exists_For;
-
-   ---------------------------
-   -- Library_File_Name_For --
-   ---------------------------
-
-   function Library_File_Name_For
-     (Project : Project_Id;
-      In_Tree : Project_Tree_Ref) return Name_Id
-   is
-   begin
-      if not In_Tree.Projects.Table (Project).Library then
-         Prj.Com.Fail ("INTERNAL ERROR: Library_File_Name_For called " &
-                       "for non library project");
-         return No_Name;
-
-      else
-         declare
-            Lib_Name : constant String :=
-                         Get_Name_String
-                           (In_Tree.Projects.Table (Project).Library_Name);
-
-         begin
-            Name_Len := 3;
-            Name_Buffer (1 .. Name_Len) := "lib";
-
-            if In_Tree.Projects.Table (Project).Library_Kind =
-              Static
-            then
-               Add_Str_To_Name_Buffer (Fil.Append_To (Lib_Name, Archive_Ext));
-            else
-               Add_Str_To_Name_Buffer (Fil.Append_To (Lib_Name, DLL_Ext));
-            end if;
-
-            return Name_Find;
-         end;
-      end if;
-   end Library_File_Name_For;
-
-   ----------------
-   -- Object_Ext --
-   ----------------
-
-   function Object_Ext return String is
-   begin
-      return "o";
-   end Object_Ext;
-
-   ----------------
-   -- PIC_Option --
-   ----------------
-
-   function PIC_Option return String is
-   begin
-      return "-fPIC";
-   end PIC_Option;
-
-   -----------------------------------------------
-   -- Standalone_Library_Auto_Init_Is_Supported --
-   -----------------------------------------------
-
-   function Standalone_Library_Auto_Init_Is_Supported return Boolean is
-   begin
-      return True;
-   end Standalone_Library_Auto_Init_Is_Supported;
-
-   ---------------------------
-   -- Support_For_Libraries --
-   ---------------------------
-
-   function Support_For_Libraries return Library_Support is
-   begin
-      return Full;
-   end Support_For_Libraries;
-
-end MLib.Tgt;
-=======
 begin
    Build_Dynamic_Library_Ptr := Build_Dynamic_Library'Access;
    DLL_Ext_Ptr := DLL_Ext'Access;
    Is_Archive_Ext_Ptr := Is_Archive_Ext'Access;
-end MLib.Tgt.Specific;
->>>>>>> 60a98cce
+end MLib.Tgt.Specific;