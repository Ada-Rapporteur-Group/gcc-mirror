------------------------------------------------------------------------------
--                                                                          --
--                         GNAT RUN-TIME COMPONENTS                         --
--                                                                          --
--                         S Y S T E M . M E M O R Y                        --
--                                                                          --
--                                 B o d y                                  --
--                                                                          --
<<<<<<< HEAD
--          Copyright (C) 2001-2006, Free Software Foundation, Inc.         --
=======
--          Copyright (C) 2001-2007, Free Software Foundation, Inc.         --
>>>>>>> 751ff693
--                                                                          --
-- GNAT is free software;  you can  redistribute it  and/or modify it under --
-- terms of the  GNU General Public License as published  by the Free Soft- --
-- ware  Foundation;  either version 2,  or (at your option) any later ver- --
-- sion.  GNAT is distributed in the hope that it will be useful, but WITH- --
-- OUT ANY WARRANTY;  without even the  implied warranty of MERCHANTABILITY --
-- or FITNESS FOR A PARTICULAR PURPOSE.  See the GNU General Public License --
-- for  more details.  You should have  received  a copy of the GNU General --
-- Public License  distributed with GNAT;  see file COPYING.  If not, write --
-- to  the  Free Software Foundation,  51  Franklin  Street,  Fifth  Floor, --
-- Boston, MA 02110-1301, USA.                                              --
--                                                                          --
-- As a special exception,  if other files  instantiate  generics from this --
-- unit, or you link  this unit with other files  to produce an executable, --
-- this  unit  does not  by itself cause  the resulting  executable  to  be --
-- covered  by the  GNU  General  Public  License.  This exception does not --
-- however invalidate  any other reasons why  the executable file  might be --
-- covered by the  GNU Public License.                                      --
--                                                                          --
-- GNAT was originally developed  by the GNAT team at  New York University. --
-- Extensive contributions were provided by Ada Core Technologies Inc.      --
--                                                                          --
------------------------------------------------------------------------------

--  This is the default implementation of this package

--  This implementation assumes that the underlying malloc/free/realloc
--  implementation is thread safe, and thus, no additional lock is required.
--  Note that we still need to defer abort because on most systems, an
--  asynchronous signal (as used for implementing asynchronous abort of
--  task) cannot safely be handled while malloc is executing.

--  If you are not using Ada constructs containing the "abort" keyword, then
--  you can remove the calls to Abort_Defer.all and Abort_Undefer.all from
--  this unit.
<<<<<<< HEAD
=======

pragma Warnings (Off);
pragma Compiler_Unit;
pragma Warnings (On);
>>>>>>> 751ff693

with Ada.Exceptions;
with System.Soft_Links;
with System.Parameters;
with System.CRTL;

package body System.Memory is

   use Ada.Exceptions;
   use System.Soft_Links;

   function c_malloc (Size : System.CRTL.size_t) return System.Address
    renames System.CRTL.malloc;

   procedure c_free (Ptr : System.Address)
     renames System.CRTL.free;

   function c_realloc
     (Ptr : System.Address; Size : System.CRTL.size_t) return System.Address
     renames System.CRTL.realloc;

   -----------
   -- Alloc --
   -----------

   function Alloc (Size : size_t) return System.Address is
      Result      : System.Address;
      Actual_Size : size_t := Size;

   begin
      if Size = size_t'Last then
         Raise_Exception (Storage_Error'Identity, "object too large");
      end if;

      --  Change size from zero to non-zero. We still want a proper pointer
      --  for the zero case because pointers to zero length objects have to
      --  be distinct, but we can't just go ahead and allocate zero bytes,
      --  since some malloc's return zero for a zero argument.

      if Size = 0 then
         Actual_Size := 1;
      end if;

      if Parameters.No_Abort then
         Result := c_malloc (System.CRTL.size_t (Actual_Size));
      else
         Abort_Defer.all;
         Result := c_malloc (System.CRTL.size_t (Actual_Size));
         Abort_Undefer.all;
      end if;

      if Result = System.Null_Address then
         Raise_Exception (Storage_Error'Identity, "heap exhausted");
      end if;

      return Result;
   end Alloc;

   ----------
   -- Free --
   ----------

   procedure Free (Ptr : System.Address) is
   begin
      if Parameters.No_Abort then
         c_free (Ptr);
      else
         Abort_Defer.all;
         c_free (Ptr);
         Abort_Undefer.all;
      end if;
   end Free;

   -------------
   -- Realloc --
   -------------

   function Realloc
     (Ptr  : System.Address;
      Size : size_t)
      return System.Address
   is
      Result      : System.Address;
      Actual_Size : constant size_t := Size;

   begin
      if Size = size_t'Last then
         Raise_Exception (Storage_Error'Identity, "object too large");
      end if;

      if Parameters.No_Abort then
         Result := c_realloc (Ptr, System.CRTL.size_t (Actual_Size));
      else
         Abort_Defer.all;
         Result := c_realloc (Ptr, System.CRTL.size_t (Actual_Size));
         Abort_Undefer.all;
      end if;

      if Result = System.Null_Address then
         Raise_Exception (Storage_Error'Identity, "heap exhausted");
      end if;

      return Result;
   end Realloc;

end System.Memory;<|MERGE_RESOLUTION|>--- conflicted
+++ resolved
@@ -6,11 +6,7 @@
 --                                                                          --
 --                                 B o d y                                  --
 --                                                                          --
-<<<<<<< HEAD
---          Copyright (C) 2001-2006, Free Software Foundation, Inc.         --
-=======
 --          Copyright (C) 2001-2007, Free Software Foundation, Inc.         --
->>>>>>> 751ff693
 --                                                                          --
 -- GNAT is free software;  you can  redistribute it  and/or modify it under --
 -- terms of the  GNU General Public License as published  by the Free Soft- --
@@ -46,13 +42,10 @@
 --  If you are not using Ada constructs containing the "abort" keyword, then
 --  you can remove the calls to Abort_Defer.all and Abort_Undefer.all from
 --  this unit.
-<<<<<<< HEAD
-=======
 
 pragma Warnings (Off);
 pragma Compiler_Unit;
 pragma Warnings (On);
->>>>>>> 751ff693
 
 with Ada.Exceptions;
 with System.Soft_Links;
