--- conflicted
+++ resolved
@@ -6,11 +6,7 @@
 --                                                                          --
 --                                 S p e c                                  --
 --                                                                          --
-<<<<<<< HEAD
---          Copyright (C) 2006-2007, Free Software Foundation, Inc.         --
-=======
 --          Copyright (C) 2006-2008, Free Software Foundation, Inc.         --
->>>>>>> a0daa400
 --                                                                          --
 -- GNAT is free software;  you can  redistribute it  and/or modify it under --
 -- terms of the  GNU General Public License as published  by the Free Soft- --
