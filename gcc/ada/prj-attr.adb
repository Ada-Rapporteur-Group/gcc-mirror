------------------------------------------------------------------------------
--                                                                          --
--                         GNAT COMPILER COMPONENTS                         --
--                                                                          --
--                             P R J . A T T R                              --
--                                                                          --
--                                 B o d y                                  --
--                                                                          --
<<<<<<< HEAD
--          Copyright (C) 2001-2006, Free Software Foundation, Inc.         --
=======
--          Copyright (C) 2001-2007, Free Software Foundation, Inc.         --
>>>>>>> 60a98cce
--                                                                          --
-- GNAT is free software;  you can  redistribute it  and/or modify it under --
-- terms of the  GNU General Public License as published  by the Free Soft- --
-- ware  Foundation;  either version 2,  or (at your option) any later ver- --
-- sion.  GNAT is distributed in the hope that it will be useful, but WITH- --
-- OUT ANY WARRANTY;  without even the  implied warranty of MERCHANTABILITY --
-- or FITNESS FOR A PARTICULAR PURPOSE.  See the GNU General Public License --
-- for  more details.  You should have  received  a copy of the GNU General --
-- Public License  distributed with GNAT;  see file COPYING.  If not, write --
-- to  the  Free Software Foundation,  51  Franklin  Street,  Fifth  Floor, --
-- Boston, MA 02110-1301, USA.                                              --
--                                                                          --
-- GNAT was originally developed  by the GNAT team at  New York University. --
-- Extensive contributions were provided by Ada Core Technologies Inc.      --
--                                                                          --
------------------------------------------------------------------------------

with Osint;
with Prj.Com; use Prj.Com;
with System.Case_Util; use System.Case_Util;

package body Prj.Attr is

   --  Data for predefined attributes and packages

   --  Names are in lower case and end with '#'

   --  Package names are preceded by 'P'

   --  Attribute names are preceded by two or three letters:

   --  The first letter is one of
   --    'S' for Single
   --    's' for Single with optional index
   --    'L' for List
   --    'l' for List of strings with optional indexes

   --  The second letter is one of
   --    'V' for single variable
   --    'A' for associative array
   --    'a' for case insensitive associative array
   --    'b' for associative array, case insensitive if file names are case
   --        insensitive
   --    'c' same as 'b', with optional index

<<<<<<< HEAD
=======
   --  The third optional letter is
   --     'R' to indicate that the attribute is read-only

>>>>>>> 60a98cce
   --  End is indicated by two consecutive '#'

   Initialization_Data : constant String :=

<<<<<<< HEAD
   --  project attributes

     "SVobject_dir#" &
     "SVexec_dir#" &
     "LVsource_dirs#" &
     "LVsource_files#" &
     "LVlocally_removed_files#" &
     "SVsource_list_file#" &
     "SVlibrary_dir#" &
     "SVlibrary_name#" &
     "SVlibrary_kind#" &
     "SVlibrary_version#" &
     "LVlibrary_interface#" &
     "SVlibrary_auto_init#" &
     "LVlibrary_options#" &
     "SVlibrary_src_dir#" &
     "SVlibrary_ali_dir#" &
     "SVlibrary_gcc#" &
     "SVlibrary_symbol_file#" &
     "SVlibrary_symbol_policy#" &
     "SVlibrary_reference_symbol_file#" &
     "lVmain#" &
     "LVlanguages#" &
     "SVmain_language#" &
     "LVada_roots#" &
     "SVexternally_built#" &
=======
   --  project level attributes

   --  General

   "SVRname#" &
   "lVmain#" &
   "LVlanguages#" &
   "SVmain_language#" &
   "Laroots#" &
   "SVexternally_built#" &

   --  Directories

   "SVobject_dir#" &
   "SVexec_dir#" &
   "LVsource_dirs#" &
   "LVremoved_source_dirs#" &

   --  Source files

   "LVsource_files#" &
   "LVlocally_removed_files#" &
   "SVsource_list_file#" &

   --  Libraries

   "SVlibrary_dir#" &
   "SVlibrary_name#" &
   "SVlibrary_kind#" &
   "SVlibrary_version#" &
   "LVlibrary_interface#" &
   "SVlibrary_auto_init#" &
   "LVlibrary_options#" &
   "SVlibrary_src_dir#" &
   "SVlibrary_ali_dir#" &
   "SVlibrary_gcc#" &
   "SVlibrary_symbol_file#" &
   "SVlibrary_symbol_policy#" &
   "SVlibrary_reference_symbol_file#" &

   --  Configuration - General

   "SVdefault_language#" &
   "LVrun_path_option#" &
   "Satoolchain_version#" &
   "Satoolchain_description#" &

   --  Configuration - Libraries

   "SVlibrary_builder#" &
   "SVlibrary_support#" &

   --  Configuration - Archives

   "LVarchive_builder#" &
   "LVarchive_indexer#" &
   "SVarchive_suffix#" &
   "LVlibrary_partial_linker#" &

   --  Configuration - Shared libraries

   "SVshared_library_prefix#" &
   "SVshared_library_suffix#" &
   "SVsymbolic_link_supported#" &
   "SVlibrary_major_minor_id_supported#" &
   "SVlibrary_auto_init_supported#" &
   "LVshared_library_minimum_switches#" &
   "LVlibrary_version_switches#" &
>>>>>>> 60a98cce

   --  package Naming

   "Pnaming#" &
   "Saspecification_suffix#" &
   "Saspec_suffix#" &
   "Saimplementation_suffix#" &
   "Sabody_suffix#" &
   "SVseparate_suffix#" &
   "SVcasing#" &
   "SVdot_replacement#" &
   "sAspecification#" &
   "sAspec#" &
   "sAimplementation#" &
   "sAbody#" &
   "Laspecification_exceptions#" &
   "Laimplementation_exceptions#" &

   --  package Compiler

   "Pcompiler#" &
   "Ladefault_switches#" &
   "Lcswitches#" &
   "SVlocal_configuration_pragmas#" &
   "Salocal_config_file#" &

   --  Configuration - Compiling

   "Sadriver#" &
   "Lapic_option#" &

   --  Configuration - Mapping files

   "Lamapping_file_switches#" &
   "Samapping_spec_suffix#" &
   "Samapping_body_suffix#" &

   --  Configuration - Config files

   "Laconfig_file_switches#" &
   "Saconfig_body_file_name#" &
   "Saconfig_spec_file_name#" &
   "Saconfig_body_file_name_pattern#" &
   "Saconfig_spec_file_name_pattern#" &
   "Saconfig_file_unique#" &

   --  Configuration - Dependencies

   "Ladependency_switches#" &
   "Lacompute_dependency#" &

   --  Configuration - Search paths

   "Lainclude_switches#" &
   "Sainclude_path#" &
   "Sainclude_path_file#" &

   --  package Builder

   "Pbuilder#" &
   "Ladefault_switches#" &
   "Lcswitches#" &
   "Scexecutable#" &
   "SVexecutable_suffix#" &
   "SVglobal_configuration_pragmas#" &
   "Saglobal_config_file#" &

   --  package gnatls

   "Pgnatls#" &
   "LVswitches#" &

   --  package Binder

   "Pbinder#" &
   "Ladefault_switches#" &
   "Lcswitches#" &

   --  Configuration - Binding

   "Sadriver#" &
   "Saprefix#" &
   "Saobjects_path#" &
   "Saobjects_path_file#" &

   --  package Linker

   "Plinker#" &
   "LVrequired_switches#" &
   "Ladefault_switches#" &
   "Lcswitches#" &
   "LVlinker_options#" &

   --  Configuration - Linking

   "SVdriver#" &
   "LVexecutable_switch#" &
   "SVlib_dir_switch#" &
   "SVlib_name_switch#" &

   --  package Cross_Reference

   "Pcross_reference#" &
   "Ladefault_switches#" &
   "Lbswitches#" &

   --  package Finder

   "Pfinder#" &
   "Ladefault_switches#" &
   "Lbswitches#" &

   --  package Pretty_Printer

   "Ppretty_printer#" &
   "Ladefault_switches#" &
   "Lbswitches#" &

   --  package gnatstub

   "Pgnatstub#" &
   "Ladefault_switches#" &
   "Lbswitches#" &

   --  package Check

   "Pcheck#" &
   "Ladefault_switches#" &
   "Lbswitches#" &

   --  package Check

     "Pcheck#" &
     "Ladefault_switches#" &
     "Lbswitches#" &

   --  package Eliminate

   "Peliminate#" &
   "Ladefault_switches#" &
   "Lbswitches#" &

   --  package Metrics

   "Pmetrics#" &
   "Ladefault_switches#" &
   "Lbswitches#" &

   --  package Ide

<<<<<<< HEAD
     "Pide#" &
     "Ladefault_switches#" &
     "SVremote_host#" &
     "SVprogram_host#" &
     "SVcommunication_protocol#" &
     "Sacompiler_command#" &
     "SVdebugger_command#" &
     "SVgnatlist#" &
     "SVvcs_kind#" &
     "SVvcs_file_check#" &
     "SVvcs_log_check#" &

   --  package Stack

     "Pstack#" &
     "LVswitches#" &

   --  package Language_Processing

     "Planguage_processing#" &
     "Lacompiler_driver#" &
     "Sacompiler_kind#" &
     "Ladependency_option#" &
     "Lacompute_dependency#" &
     "Lainclude_option#" &
     "Sabinder_driver#" &
     "SVdefault_linker#" &

     "#";
=======
   "Pide#" &
   "Ladefault_switches#" &
   "SVremote_host#" &
   "SVprogram_host#" &
   "SVcommunication_protocol#" &
   "Sacompiler_command#" &
   "SVdebugger_command#" &
   "SVgnatlist#" &
   "SVvcs_kind#" &
   "SVvcs_file_check#" &
   "SVvcs_log_check#" &

   --  package Stack

   "Pstack#" &
   "LVswitches#" &

   "#";
>>>>>>> 60a98cce

   Initialized : Boolean := False;
   --  A flag to avoid multiple initialization

   function Name_Id_Of (Name : String) return Name_Id;
   --  Returns the Name_Id for Name in lower case

   -----------------------
   -- Attribute_Kind_Of --
   -----------------------

   function Attribute_Kind_Of
     (Attribute : Attribute_Node_Id) return Attribute_Kind
   is
   begin
      if Attribute = Empty_Attribute then
         return Unknown;
      else
         return Attrs.Table (Attribute.Value).Attr_Kind;
      end if;
   end Attribute_Kind_Of;

   -----------------------
   -- Attribute_Name_Of --
   -----------------------

   function Attribute_Name_Of (Attribute : Attribute_Node_Id) return Name_Id is
   begin
      if Attribute = Empty_Attribute then
         return No_Name;
      else
         return Attrs.Table (Attribute.Value).Name;
      end if;
   end Attribute_Name_Of;

   --------------------------
   -- Attribute_Node_Id_Of --
   --------------------------

   function Attribute_Node_Id_Of
     (Name        : Name_Id;
      Starting_At : Attribute_Node_Id) return Attribute_Node_Id
   is
      Id : Attr_Node_Id := Starting_At.Value;

   begin
      while Id /= Empty_Attr
        and then Attrs.Table (Id).Name /= Name
      loop
         Id := Attrs.Table (Id).Next;
      end loop;

      return (Value => Id);
   end Attribute_Node_Id_Of;

   ----------------
   -- Initialize --
   ----------------

   procedure Initialize is
      Start             : Positive          := Initialization_Data'First;
      Finish            : Positive          := Start;
      Current_Package   : Pkg_Node_Id       := Empty_Pkg;
      Current_Attribute : Attr_Node_Id      := Empty_Attr;
      Is_An_Attribute   : Boolean           := False;
      Var_Kind          : Variable_Kind     := Undefined;
      Optional_Index    : Boolean           := False;
      Attr_Kind         : Attribute_Kind    := Single;
      Package_Name      : Name_Id           := No_Name;
      Attribute_Name    : Name_Id           := No_Name;
      First_Attribute   : Attr_Node_Id      := Attr.First_Attribute;
      Read_Only         : Boolean;

      function Attribute_Location return String;
      --  Returns a string depending if we are in the project level attributes
      --  or in the attributes of a package.

      ------------------------
      -- Attribute_Location --
      ------------------------

      function Attribute_Location return String is
      begin
         if Package_Name = No_Name then
            return "project level attributes";

         else
            return "attribute of package """ &
            Get_Name_String (Package_Name) & """";
         end if;
      end Attribute_Location;

   --  Start of processing for Initialize

   begin
      --  Don't allow Initialize action to be repeated

      if Initialized then
         return;
      end if;

      --  Make sure the two tables are empty

      Attrs.Init;
      Package_Attributes.Init;

      while Initialization_Data (Start) /= '#' loop
         Is_An_Attribute := True;
         case Initialization_Data (Start) is
            when 'P' =>

               --  New allowed package

               Start := Start + 1;

               Finish := Start;
               while Initialization_Data (Finish) /= '#' loop
                  Finish := Finish + 1;
               end loop;

               Package_Name :=
                 Name_Id_Of (Initialization_Data (Start .. Finish - 1));

               for Index in First_Package .. Package_Attributes.Last loop
                  if Package_Name = Package_Attributes.Table (Index).Name then
                     Osint.Fail ("duplicate name """,
                           Initialization_Data (Start .. Finish - 1),
                           """ in predefined packages.");
                  end if;
               end loop;

               Is_An_Attribute := False;
               Current_Attribute := Empty_Attr;
               Package_Attributes.Increment_Last;
               Current_Package := Package_Attributes.Last;
               Package_Attributes.Table (Current_Package) :=
                 (Name             => Package_Name,
                  Known            => True,
                  First_Attribute  => Empty_Attr);
               Start := Finish + 1;

            when 'S' =>
               Var_Kind       := Single;
               Optional_Index := False;

            when 's' =>
               Var_Kind       := Single;
               Optional_Index := True;

            when 'L' =>
               Var_Kind       := List;
               Optional_Index := False;

            when 'l' =>
               Var_Kind         := List;
               Optional_Index := True;

            when others =>
               raise Program_Error;
         end case;

         if Is_An_Attribute then

            --  New attribute

            Start := Start + 1;
            case Initialization_Data (Start) is
               when 'V' =>
                  Attr_Kind := Single;

               when 'A' =>
                  Attr_Kind := Associative_Array;

               when 'a' =>
                  Attr_Kind := Case_Insensitive_Associative_Array;

               when 'b' =>
                  if Osint.File_Names_Case_Sensitive then
                     Attr_Kind := Associative_Array;
                  else
                     Attr_Kind := Case_Insensitive_Associative_Array;
                  end if;

               when 'c' =>
                  if Osint.File_Names_Case_Sensitive then
                     Attr_Kind := Optional_Index_Associative_Array;
                  else
                     Attr_Kind :=
                       Optional_Index_Case_Insensitive_Associative_Array;
                  end if;

               when others =>
                  raise Program_Error;
            end case;

            Start := Start + 1;

            if Initialization_Data (Start) = 'R' then
               Read_Only := True;
               Start := Start + 1;

            else
               Read_Only := False;
            end if;

            Finish := Start;

            while Initialization_Data (Finish) /= '#' loop
               Finish := Finish + 1;
            end loop;

            Attribute_Name :=
              Name_Id_Of (Initialization_Data (Start .. Finish - 1));
            Attrs.Increment_Last;

            if Current_Attribute = Empty_Attr then
               First_Attribute := Attrs.Last;

               if Current_Package /= Empty_Pkg then
                  Package_Attributes.Table (Current_Package).First_Attribute
                    := Attrs.Last;
               end if;

            else
               --  Check that there are no duplicate attributes

               for Index in First_Attribute .. Attrs.Last - 1 loop
                  if Attribute_Name = Attrs.Table (Index).Name then
                     Osint.Fail ("duplicate attribute """,
                           Initialization_Data (Start .. Finish - 1),
                           """ in " & Attribute_Location);
                  end if;
               end loop;

               Attrs.Table (Current_Attribute).Next :=
                 Attrs.Last;
            end if;

            Current_Attribute := Attrs.Last;
            Attrs.Table (Current_Attribute) :=
              (Name           => Attribute_Name,
               Var_Kind       => Var_Kind,
               Optional_Index => Optional_Index,
               Attr_Kind      => Attr_Kind,
               Read_Only      => Read_Only,
               Next           => Empty_Attr);
            Start := Finish + 1;
         end if;
      end loop;

      Initialized := True;
   end Initialize;

   ------------------
   -- Is_Read_Only --
   ------------------

   function Is_Read_Only (Attribute : Attribute_Node_Id) return Boolean is
   begin
      return Attrs.Table (Attribute.Value).Read_Only;
   end Is_Read_Only;

   ----------------
   -- Name_Id_Of --
   ----------------

   function Name_Id_Of (Name : String) return Name_Id is
   begin
      Name_Len := 0;
      Add_Str_To_Name_Buffer (Name);
      To_Lower (Name_Buffer (1 .. Name_Len));
      return Name_Find;
   end Name_Id_Of;

   --------------------
   -- Next_Attribute --
   --------------------

   function Next_Attribute
     (After : Attribute_Node_Id) return Attribute_Node_Id
   is
   begin
      if After = Empty_Attribute then
         return Empty_Attribute;
      else
         return (Value => Attrs.Table (After.Value).Next);
      end if;
   end Next_Attribute;

   -----------------------
   -- Optional_Index_Of --
   -----------------------

   function Optional_Index_Of (Attribute : Attribute_Node_Id) return Boolean is
   begin
      if Attribute = Empty_Attribute then
         return False;
      else
         return Attrs.Table (Attribute.Value).Optional_Index;
      end if;
   end Optional_Index_Of;

   ------------------------
   -- Package_Node_Id_Of --
   ------------------------

   function Package_Node_Id_Of (Name : Name_Id) return Package_Node_Id is
   begin
      for Index in Package_Attributes.First .. Package_Attributes.Last loop
         if Package_Attributes.Table (Index).Name = Name then
            return (Value => Index);
         end if;
      end loop;

      --  If there is no package with this name, return Empty_Package

      return Empty_Package;
   end Package_Node_Id_Of;

   ----------------------------
   -- Register_New_Attribute --
   ----------------------------

   procedure Register_New_Attribute
     (Name               : String;
      In_Package         : Package_Node_Id;
      Attr_Kind          : Defined_Attribute_Kind;
      Var_Kind           : Defined_Variable_Kind;
      Index_Is_File_Name : Boolean := False;
      Opt_Index          : Boolean := False)
   is
      Attr_Name       : Name_Id;
      First_Attr      : Attr_Node_Id := Empty_Attr;
      Curr_Attr       : Attr_Node_Id;
      Real_Attr_Kind  : Attribute_Kind;

   begin
      if Name'Length = 0 then
         Fail ("cannot register an attribute with no name");
         raise Project_Error;
      end if;

      if In_Package = Empty_Package then
         Fail ("attempt to add attribute """, Name,
               """ to an undefined package");
         raise Project_Error;
      end if;

      Attr_Name := Name_Id_Of (Name);

      First_Attr :=
        Package_Attributes.Table (In_Package.Value).First_Attribute;

      --  Check if attribute name is a duplicate

      Curr_Attr := First_Attr;
      while Curr_Attr /= Empty_Attr loop
         if Attrs.Table (Curr_Attr).Name = Attr_Name then
            Fail ("duplicate attribute name """, Name,
                  """ in package """ &
                  Get_Name_String
                    (Package_Attributes.Table (In_Package.Value).Name) &
                  """");
            raise Project_Error;
         end if;

         Curr_Attr := Attrs.Table (Curr_Attr).Next;
      end loop;

      Real_Attr_Kind := Attr_Kind;

      --  If Index_Is_File_Name, change the attribute kind if necessary

      if Index_Is_File_Name and then not Osint.File_Names_Case_Sensitive then
         case Attr_Kind is
            when Associative_Array =>
               Real_Attr_Kind := Case_Insensitive_Associative_Array;

            when Optional_Index_Associative_Array =>
               Real_Attr_Kind :=
                 Optional_Index_Case_Insensitive_Associative_Array;

            when others =>
               null;
         end case;
      end if;

      --  Add the new attribute

      Attrs.Increment_Last;
      Attrs.Table (Attrs.Last) :=
        (Name           => Attr_Name,
         Var_Kind       => Var_Kind,
         Optional_Index => Opt_Index,
         Attr_Kind      => Real_Attr_Kind,
         Read_Only      => False,
         Next           => First_Attr);
      Package_Attributes.Table (In_Package.Value).First_Attribute :=
        Attrs.Last;
   end Register_New_Attribute;

   --------------------------
   -- Register_New_Package --
   --------------------------

   procedure Register_New_Package (Name : String; Id : out Package_Node_Id) is
      Pkg_Name : Name_Id;

   begin
      if Name'Length = 0 then
         Fail ("cannot register a package with no name");
         Id := Empty_Package;
         return;
      end if;

      Pkg_Name := Name_Id_Of (Name);

      for Index in Package_Attributes.First .. Package_Attributes.Last loop
         if Package_Attributes.Table (Index).Name = Pkg_Name then
            Fail ("cannot register a package with a non unique name""",
                  Name, """");
            Id := Empty_Package;
            return;
         end if;
      end loop;

      Package_Attributes.Increment_Last;
      Id := (Value => Package_Attributes.Last);
      Package_Attributes.Table (Package_Attributes.Last) :=
        (Name             => Pkg_Name,
         Known            => True,
         First_Attribute  => Empty_Attr);
   end Register_New_Package;

   procedure Register_New_Package
     (Name       : String;
      Attributes : Attribute_Data_Array)
   is
      Pkg_Name   : Name_Id;
      Attr_Name  : Name_Id;
      First_Attr : Attr_Node_Id := Empty_Attr;
      Curr_Attr  : Attr_Node_Id;
      Attr_Kind  : Attribute_Kind;

   begin
      if Name'Length = 0 then
         Fail ("cannot register a package with no name");
         raise Project_Error;
      end if;

      Pkg_Name := Name_Id_Of (Name);

      for Index in Package_Attributes.First .. Package_Attributes.Last loop
         if Package_Attributes.Table (Index).Name = Pkg_Name then
            Fail ("cannot register a package with a non unique name""",
                  Name, """");
            raise Project_Error;
         end if;
      end loop;

      for Index in Attributes'Range loop
         Attr_Name := Name_Id_Of (Attributes (Index).Name);

         Curr_Attr := First_Attr;
         while Curr_Attr /= Empty_Attr loop
            if Attrs.Table (Curr_Attr).Name = Attr_Name then
               Fail ("duplicate attribute name """, Attributes (Index).Name,
                     """ in new package """ & Name & """");
               raise Project_Error;
            end if;

            Curr_Attr := Attrs.Table (Curr_Attr).Next;
         end loop;

         Attr_Kind := Attributes (Index).Attr_Kind;

         if Attributes (Index).Index_Is_File_Name
           and then not Osint.File_Names_Case_Sensitive
         then
            case Attr_Kind is
               when Associative_Array =>
                  Attr_Kind := Case_Insensitive_Associative_Array;

               when Optional_Index_Associative_Array =>
                  Attr_Kind :=
                    Optional_Index_Case_Insensitive_Associative_Array;

               when others =>
                  null;
            end case;
         end if;

         Attrs.Increment_Last;
         Attrs.Table (Attrs.Last) :=
           (Name           => Attr_Name,
            Var_Kind       => Attributes (Index).Var_Kind,
            Optional_Index => Attributes (Index).Opt_Index,
            Attr_Kind      => Attr_Kind,
            Read_Only      => False,
            Next           => First_Attr);
         First_Attr := Attrs.Last;
      end loop;

      Package_Attributes.Increment_Last;
      Package_Attributes.Table (Package_Attributes.Last) :=
        (Name             => Pkg_Name,
         Known            => True,
         First_Attribute  => First_Attr);
   end Register_New_Package;

   ---------------------------
   -- Set_Attribute_Kind_Of --
   ---------------------------

   procedure Set_Attribute_Kind_Of
     (Attribute : Attribute_Node_Id;
      To        : Attribute_Kind)
   is
   begin
      if Attribute /= Empty_Attribute then
         Attrs.Table (Attribute.Value).Attr_Kind := To;
      end if;
   end Set_Attribute_Kind_Of;

   --------------------------
   -- Set_Variable_Kind_Of --
   --------------------------

   procedure Set_Variable_Kind_Of
     (Attribute : Attribute_Node_Id;
      To        : Variable_Kind)
   is
   begin
      if Attribute /= Empty_Attribute then
         Attrs.Table (Attribute.Value).Var_Kind := To;
      end if;
   end Set_Variable_Kind_Of;

   ----------------------
   -- Variable_Kind_Of --
   ----------------------

   function Variable_Kind_Of
     (Attribute : Attribute_Node_Id) return Variable_Kind
   is
   begin
      if Attribute = Empty_Attribute then
         return Undefined;
      else
         return Attrs.Table (Attribute.Value).Var_Kind;
      end if;
   end Variable_Kind_Of;

   ------------------------
   -- First_Attribute_Of --
   ------------------------

   function First_Attribute_Of
     (Pkg : Package_Node_Id) return Attribute_Node_Id
   is
   begin
      if Pkg = Empty_Package then
         return Empty_Attribute;
      else
         return
           (Value => Package_Attributes.Table (Pkg.Value).First_Attribute);
      end if;
   end First_Attribute_Of;

end Prj.Attr;<|MERGE_RESOLUTION|>--- conflicted
+++ resolved
@@ -6,11 +6,7 @@
 --                                                                          --
 --                                 B o d y                                  --
 --                                                                          --
-<<<<<<< HEAD
---          Copyright (C) 2001-2006, Free Software Foundation, Inc.         --
-=======
 --          Copyright (C) 2001-2007, Free Software Foundation, Inc.         --
->>>>>>> 60a98cce
 --                                                                          --
 -- GNAT is free software;  you can  redistribute it  and/or modify it under --
 -- terms of the  GNU General Public License as published  by the Free Soft- --
@@ -56,44 +52,13 @@
    --        insensitive
    --    'c' same as 'b', with optional index
 
-<<<<<<< HEAD
-=======
    --  The third optional letter is
    --     'R' to indicate that the attribute is read-only
 
->>>>>>> 60a98cce
    --  End is indicated by two consecutive '#'
 
    Initialization_Data : constant String :=
 
-<<<<<<< HEAD
-   --  project attributes
-
-     "SVobject_dir#" &
-     "SVexec_dir#" &
-     "LVsource_dirs#" &
-     "LVsource_files#" &
-     "LVlocally_removed_files#" &
-     "SVsource_list_file#" &
-     "SVlibrary_dir#" &
-     "SVlibrary_name#" &
-     "SVlibrary_kind#" &
-     "SVlibrary_version#" &
-     "LVlibrary_interface#" &
-     "SVlibrary_auto_init#" &
-     "LVlibrary_options#" &
-     "SVlibrary_src_dir#" &
-     "SVlibrary_ali_dir#" &
-     "SVlibrary_gcc#" &
-     "SVlibrary_symbol_file#" &
-     "SVlibrary_symbol_policy#" &
-     "SVlibrary_reference_symbol_file#" &
-     "lVmain#" &
-     "LVlanguages#" &
-     "SVmain_language#" &
-     "LVada_roots#" &
-     "SVexternally_built#" &
-=======
    --  project level attributes
 
    --  General
@@ -162,7 +127,6 @@
    "SVlibrary_auto_init_supported#" &
    "LVshared_library_minimum_switches#" &
    "LVlibrary_version_switches#" &
->>>>>>> 60a98cce
 
    --  package Naming
 
@@ -293,12 +257,6 @@
    "Ladefault_switches#" &
    "Lbswitches#" &
 
-   --  package Check
-
-     "Pcheck#" &
-     "Ladefault_switches#" &
-     "Lbswitches#" &
-
    --  package Eliminate
 
    "Peliminate#" &
@@ -313,37 +271,6 @@
 
    --  package Ide
 
-<<<<<<< HEAD
-     "Pide#" &
-     "Ladefault_switches#" &
-     "SVremote_host#" &
-     "SVprogram_host#" &
-     "SVcommunication_protocol#" &
-     "Sacompiler_command#" &
-     "SVdebugger_command#" &
-     "SVgnatlist#" &
-     "SVvcs_kind#" &
-     "SVvcs_file_check#" &
-     "SVvcs_log_check#" &
-
-   --  package Stack
-
-     "Pstack#" &
-     "LVswitches#" &
-
-   --  package Language_Processing
-
-     "Planguage_processing#" &
-     "Lacompiler_driver#" &
-     "Sacompiler_kind#" &
-     "Ladependency_option#" &
-     "Lacompute_dependency#" &
-     "Lainclude_option#" &
-     "Sabinder_driver#" &
-     "SVdefault_linker#" &
-
-     "#";
-=======
    "Pide#" &
    "Ladefault_switches#" &
    "SVremote_host#" &
@@ -362,7 +289,6 @@
    "LVswitches#" &
 
    "#";
->>>>>>> 60a98cce
 
    Initialized : Boolean := False;
    --  A flag to avoid multiple initialization
