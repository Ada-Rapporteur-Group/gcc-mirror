--- conflicted
+++ resolved
@@ -39,12 +39,8 @@
       From_Project_Node      : Project_Node_Id;
       From_Project_Node_Tree : Project_Node_Tree_Ref;
       Report_Error           : Put_Line_Access;
-<<<<<<< HEAD
-      Follow_Links           : Boolean := True);
-=======
       Follow_Links           : Boolean := True;
       When_No_Sources        : Error_Warning := Error);
->>>>>>> c355071f
    --  Process a project file tree into project file data structures. If
    --  Report_Error is null, use the error reporting mechanism. Otherwise,
    --  report errors using Report_Error.
