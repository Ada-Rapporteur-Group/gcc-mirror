------------------------------------------------------------------------------
--                                                                          --
--                         GNAT COMPILER COMPONENTS                         --
--                                                                          --
--                              P R J . P R O C                             --
--                                                                          --
--                                 S p e c                                  --
--                                                                          --
<<<<<<< HEAD
--          Copyright (C) 2001-2005, Free Software Foundation, Inc.         --
=======
--          Copyright (C) 2001-2007, Free Software Foundation, Inc.         --
>>>>>>> 60a98cce
--                                                                          --
-- GNAT is free software;  you can  redistribute it  and/or modify it under --
-- terms of the  GNU General Public License as published  by the Free Soft- --
-- ware  Foundation;  either version 2,  or (at your option) any later ver- --
-- sion.  GNAT is distributed in the hope that it will be useful, but WITH- --
-- OUT ANY WARRANTY;  without even the  implied warranty of MERCHANTABILITY --
-- or FITNESS FOR A PARTICULAR PURPOSE.  See the GNU General Public License --
-- for  more details.  You should have  received  a copy of the GNU General --
-- Public License  distributed with GNAT;  see file COPYING.  If not, write --
-- to  the  Free Software Foundation,  51  Franklin  Street,  Fifth  Floor, --
-- Boston, MA 02110-1301, USA.                                              --
--                                                                          --
-- GNAT was originally developed  by the GNAT team at  New York University. --
-- Extensive contributions were provided by Ada Core Technologies Inc.      --
--                                                                          --
------------------------------------------------------------------------------

--  This package is used to convert a project file tree (see prj-tree.ads) to
--  project file data structures (see prj.ads), taking into account the
--  environment (external references).

with Prj.Tree;  use Prj.Tree;

package Prj.Proc is

   procedure Process
     (In_Tree                : Project_Tree_Ref;
      Project                : out Project_Id;
      Success                : out Boolean;
      From_Project_Node      : Project_Node_Id;
      From_Project_Node_Tree : Project_Node_Tree_Ref;
      Report_Error           : Put_Line_Access;
      Follow_Links           : Boolean := True;
<<<<<<< HEAD
      When_No_Sources        : Error_Warning := Error);
=======
      When_No_Sources        : Error_Warning := Error;
      Reset_Tree             : Boolean := True);
>>>>>>> 60a98cce
   --  Process a project file tree into project file data structures. If
   --  Report_Error is null, use the error reporting mechanism. Otherwise,
   --  report errors using Report_Error.
   --
   --  If Follow_Links is False, it is assumed that the project doesn't contain
   --  any file duplicated through symbolic links (although the latter are
   --  still valid if they point to a file which is outside of the project),
   --  and that no directory has a name which is a valid source name.
   --
   --  When_No_Sources indicates what should be done when no sources
   --  are found in a project for a specified or implied language.
   --
<<<<<<< HEAD
=======
   --  When Reset_Tree is True, all the project data are removed from the
   --  project table before processing.
   --
>>>>>>> 60a98cce
   --  Process is a bit of a junk name, how about Process_Project_Tree???

end Prj.Proc;<|MERGE_RESOLUTION|>--- conflicted
+++ resolved
@@ -6,11 +6,7 @@
 --                                                                          --
 --                                 S p e c                                  --
 --                                                                          --
-<<<<<<< HEAD
---          Copyright (C) 2001-2005, Free Software Foundation, Inc.         --
-=======
 --          Copyright (C) 2001-2007, Free Software Foundation, Inc.         --
->>>>>>> 60a98cce
 --                                                                          --
 -- GNAT is free software;  you can  redistribute it  and/or modify it under --
 -- terms of the  GNU General Public License as published  by the Free Soft- --
@@ -44,12 +40,8 @@
       From_Project_Node_Tree : Project_Node_Tree_Ref;
       Report_Error           : Put_Line_Access;
       Follow_Links           : Boolean := True;
-<<<<<<< HEAD
-      When_No_Sources        : Error_Warning := Error);
-=======
       When_No_Sources        : Error_Warning := Error;
       Reset_Tree             : Boolean := True);
->>>>>>> 60a98cce
    --  Process a project file tree into project file data structures. If
    --  Report_Error is null, use the error reporting mechanism. Otherwise,
    --  report errors using Report_Error.
@@ -62,12 +54,9 @@
    --  When_No_Sources indicates what should be done when no sources
    --  are found in a project for a specified or implied language.
    --
-<<<<<<< HEAD
-=======
    --  When Reset_Tree is True, all the project data are removed from the
    --  project table before processing.
    --
->>>>>>> 60a98cce
    --  Process is a bit of a junk name, how about Process_Project_Tree???
 
 end Prj.Proc;