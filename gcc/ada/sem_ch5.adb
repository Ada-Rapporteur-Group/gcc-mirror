--- conflicted
+++ resolved
@@ -449,12 +449,6 @@
         and then Can_Never_Be_Null (T1)
         and then not Assignment_OK (Lhs)
       then
-<<<<<<< HEAD
-         Apply_Compile_Time_Constraint_Error
-           (N      => Lhs,
-            Msg    => "(Ada 2005) NULL not allowed in null-excluding objects?",
-            Reason => CE_Null_Not_Allowed);
-=======
          if Nkind (Rhs) = N_Null then
             Apply_Compile_Time_Constraint_Error
               (N   => Rhs,
@@ -467,7 +461,6 @@
               Convert_To (T1, Relocate_Node (Rhs)));
             Analyze_And_Resolve (Rhs, T1);
          end if;
->>>>>>> 8c044a9c
       end if;
 
       if Is_Scalar_Type (T1) then
@@ -1222,27 +1215,6 @@
          -- One_Bound --
          ---------------
 
-<<<<<<< HEAD
-         function One_Bound (Bound : Node_Id) return Node_Id is
-            Assign   : Node_Id;
-            Id       : Entity_Id;
-            Decl     : Node_Id;
-            Decl_Typ : Entity_Id;
-
-         begin
-            --  If the bound is a constant or an object, no need for a
-            --  separate declaration. If the bound is the result of previous
-            --  expansion it is already analyzed and should not be modified.
-            --  Note that the Bound will be resolved later, if needed, as
-            --  part of the call to Make_Index (literal bounds may need to
-            --  be resolved to type Integer).
-
-            if Nkind (Bound) = N_Integer_Literal
-              or else Is_Entity_Name (Bound)
-              or else Analyzed (Bound)
-            then
-               return Bound;
-=======
          function One_Bound
            (Original_Bound : Node_Id;
             Analyzed_Bound : Node_Id) return Node_Id
@@ -1270,27 +1242,16 @@
 
             else
                Analyze_And_Resolve (Original_Bound, Typ);
->>>>>>> 8c044a9c
             end if;
 
             Id :=
               Make_Defining_Identifier (Loc,
                 Chars => New_Internal_Name ('S'));
 
-            --  If the type of the discrete range is Universal_Integer, then
-            --  the bound's type must be resolved to Integer, so the object
-            --  used to hold the bound must also have type Integer.
-
-            if Typ = Universal_Integer then
-               Decl_Typ := Standard_Integer;
-            else
-               Decl_Typ := Typ;
-            end if;
-
             Decl :=
               Make_Object_Declaration (Loc,
                 Defining_Identifier => Id,
-                Object_Definition   => New_Occurrence_Of (Decl_Typ, Loc));
+                Object_Definition   => New_Occurrence_Of (Typ, Loc));
 
             Insert_Before (Parent (N), Decl);
             Analyze (Decl);
