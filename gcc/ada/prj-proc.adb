------------------------------------------------------------------------------
--                                                                          --
--                         GNAT COMPILER COMPONENTS                         --
--                                                                          --
--                              P R J . P R O C                             --
--                                                                          --
--                                 B o d y                                  --
--                                                                          --
<<<<<<< HEAD
--          Copyright (C) 2001-2006, Free Software Foundation, Inc.         --
=======
--          Copyright (C) 2001-2007, Free Software Foundation, Inc.         --
>>>>>>> 60a98cce
--                                                                          --
-- GNAT is free software;  you can  redistribute it  and/or modify it under --
-- terms of the  GNU General Public License as published  by the Free Soft- --
-- ware  Foundation;  either version 2,  or (at your option) any later ver- --
-- sion.  GNAT is distributed in the hope that it will be useful, but WITH- --
-- OUT ANY WARRANTY;  without even the  implied warranty of MERCHANTABILITY --
-- or FITNESS FOR A PARTICULAR PURPOSE.  See the GNU General Public License --
-- for  more details.  You should have  received  a copy of the GNU General --
-- Public License  distributed with GNAT;  see file COPYING.  If not, write --
-- to  the  Free Software Foundation,  51  Franklin  Street,  Fifth  Floor, --
-- Boston, MA 02110-1301, USA.                                              --
--                                                                          --
-- GNAT was originally developed  by the GNAT team at  New York University. --
-- Extensive contributions were provided by Ada Core Technologies Inc.      --
--                                                                          --
------------------------------------------------------------------------------

with Err_Vars; use Err_Vars;
<<<<<<< HEAD
with Namet;    use Namet;
=======
>>>>>>> 60a98cce
with Opt;      use Opt;
with Osint;    use Osint;
with Output;   use Output;
with Prj.Attr; use Prj.Attr;
with Prj.Err;  use Prj.Err;
with Prj.Ext;  use Prj.Ext;
with Prj.Nmsc; use Prj.Nmsc;
with Prj.Util; use Prj.Util;
with Sinput;   use Sinput;
with Snames;

with GNAT.Case_Util; use GNAT.Case_Util;
with GNAT.HTable;

package body Prj.Proc is

   Error_Report : Put_Line_Access := null;

   package Processed_Projects is new GNAT.HTable.Simple_HTable
     (Header_Num => Header_Num,
      Element    => Project_Id,
      No_Element => No_Project,
      Key        => Name_Id,
      Hash       => Hash,
      Equal      => "=");
   --  This hash table contains all processed projects

   package Unit_Htable is new GNAT.HTable.Simple_HTable
     (Header_Num => Header_Num,
      Element    => Source_Id,
      No_Element => No_Source,
      Key        => Name_Id,
      Hash       => Hash,
      Equal      => "=");
   --  This hash table contains all processed projects

   procedure Add (To_Exp : in out Name_Id; Str : Name_Id);
   --  Concatenate two strings and returns another string if both
   --  arguments are not null string.

   procedure Add_Attributes
     (Project       : Project_Id;
      Project_Name  : Name_Id;
      In_Tree       : Project_Tree_Ref;
      Decl          : in out Declarations;
      First         : Attribute_Node_Id;
      Project_Level : Boolean);
   --  Add all attributes, starting with First, with their default
   --  values to the package or project with declarations Decl.

   procedure Check
     (In_Tree         : Project_Tree_Ref;
<<<<<<< HEAD
      Project         : in out Project_Id;
=======
      Project         : Project_Id;
>>>>>>> 60a98cce
      Follow_Links    : Boolean;
      When_No_Sources : Error_Warning);
   --  Set all projects to not checked, then call Recursive_Check for the
   --  main project Project. Project is set to No_Project if errors occurred.

   procedure Copy_Package_Declarations
     (From    : Declarations;
      To      : in out Declarations;
      New_Loc : Source_Ptr;
      In_Tree : Project_Tree_Ref);
   --  Copy a package declaration From to To for a renamed package. Change the
   --  locations of all the attributes to New_Loc.

   function Expression
     (Project                : Project_Id;
      In_Tree                : Project_Tree_Ref;
      From_Project_Node      : Project_Node_Id;
      From_Project_Node_Tree : Project_Node_Tree_Ref;
      Pkg                    : Package_Id;
      First_Term             : Project_Node_Id;
      Kind                   : Variable_Kind) return Variable_Value;
   --  From N_Expression project node From_Project_Node, compute the value
   --  of an expression and return it as a Variable_Value.

   function Imported_Or_Extended_Project_From
     (Project   : Project_Id;
      In_Tree   : Project_Tree_Ref;
      With_Name : Name_Id) return Project_Id;
   --  Find an imported or extended project of Project whose name is With_Name

   function Package_From
     (Project   : Project_Id;
      In_Tree   : Project_Tree_Ref;
      With_Name : Name_Id) return Package_Id;
   --  Find the package of Project whose name is With_Name

   procedure Process_Declarative_Items
     (Project                : Project_Id;
      In_Tree                : Project_Tree_Ref;
      From_Project_Node      : Project_Node_Id;
      From_Project_Node_Tree : Project_Node_Tree_Ref;
      Pkg                    : Package_Id;
      Item                   : Project_Node_Id);
   --  Process declarative items starting with From_Project_Node, and put them
   --  in declarations Decl. This is a recursive procedure; it calls itself for
   --  a package declaration or a case construction.

   procedure Recursive_Process
     (In_Tree                : Project_Tree_Ref;
      Project                : out Project_Id;
      From_Project_Node      : Project_Node_Id;
      From_Project_Node_Tree : Project_Node_Tree_Ref;
      Extended_By            : Project_Id);
   --  Process project with node From_Project_Node in the tree.
   --  Do nothing if From_Project_Node is Empty_Node.
   --  If project has already been processed, simply return its project id.
   --  Otherwise create a new project id, mark it as processed, call itself
   --  recursively for all imported projects and a extended project, if any.
   --  Then process the declarative items of the project.

   procedure Recursive_Check
     (Project         : Project_Id;
      In_Tree         : Project_Tree_Ref;
      Follow_Links    : Boolean;
      When_No_Sources : Error_Warning);
   --  If Project is not marked as checked, mark it as checked, call
   --  Check_Naming_Scheme for the project, then call itself for a
   --  possible extended project and all the imported projects of Project.

   ---------
   -- Add --
   ---------

   procedure Add (To_Exp : in out Name_Id; Str : Name_Id) is
   begin
      if To_Exp = No_Name or else To_Exp = Empty_String then

         --  To_Exp is nil or empty. The result is Str

         To_Exp := Str;

      --  If Str is nil, then do not change To_Ext

      elsif Str /= No_Name and then Str /= Empty_String then
         declare
            S : constant String := Get_Name_String (Str);

         begin
            Get_Name_String (To_Exp);
            Add_Str_To_Name_Buffer (S);
            To_Exp := Name_Find;
         end;
      end if;
   end Add;

   --------------------
   -- Add_Attributes --
   --------------------

   procedure Add_Attributes
     (Project       : Project_Id;
      Project_Name  : Name_Id;
      In_Tree       : Project_Tree_Ref;
      Decl          : in out Declarations;
      First         : Attribute_Node_Id;
      Project_Level : Boolean)
   is
      The_Attribute  : Attribute_Node_Id := First;

   begin
      while The_Attribute /= Empty_Attribute loop
         if Attribute_Kind_Of (The_Attribute) = Single then
            declare
               New_Attribute : Variable_Value;

            begin
               case Variable_Kind_Of (The_Attribute) is

                  --  Undefined should not happen

                  when Undefined =>
                     pragma Assert
                       (False, "attribute with an undefined kind");
                     raise Program_Error;

                  --  Single attributes have a default value of empty string

                  when Single =>
                     New_Attribute :=
                       (Project  => Project,
                        Kind     => Single,
                        Location => No_Location,
                        Default  => True,
                        Value    => Empty_String,
                        Index    => 0);

                     --  Special case of <project>'Name

                     if Project_Level
                       and then Attribute_Name_Of (The_Attribute) =
                                  Snames.Name_Name
                     then
                        New_Attribute.Value := Project_Name;
                     end if;

                  --  List attributes have a default value of nil list

                  when List =>
                     New_Attribute :=
                       (Project  => Project,
                        Kind     => List,
                        Location => No_Location,
                        Default  => True,
                        Values   => Nil_String);

               end case;

               Variable_Element_Table.Increment_Last
                 (In_Tree.Variable_Elements);
               In_Tree.Variable_Elements.Table
                 (Variable_Element_Table.Last
                   (In_Tree.Variable_Elements)) :=
                 (Next  => Decl.Attributes,
                  Name  => Attribute_Name_Of (The_Attribute),
                  Value => New_Attribute);
               Decl.Attributes := Variable_Element_Table.Last
                 (In_Tree.Variable_Elements);
            end;
         end if;

         The_Attribute := Next_Attribute (After => The_Attribute);
      end loop;
   end Add_Attributes;

   -----------
   -- Check --
   -----------

   procedure Check
     (In_Tree         : Project_Tree_Ref;
<<<<<<< HEAD
      Project         : in out Project_Id;
=======
      Project         : Project_Id;
>>>>>>> 60a98cce
      Follow_Links    : Boolean;
      When_No_Sources : Error_Warning)
   is
   begin
      --  Make sure that all projects are marked as not checked

      for Index in Project_Table.First ..
                   Project_Table.Last (In_Tree.Projects)
      loop
         In_Tree.Projects.Table (Index).Checked := False;
      end loop;

<<<<<<< HEAD
      Recursive_Check (Project, In_Tree, Follow_Links, When_No_Sources);
=======
      Recursive_Check
        (Project, In_Tree, Follow_Links, When_No_Sources);

      --  Set the Other_Part field for the units

      declare
         Source1 : Source_Id;
         Name    : Name_Id;
         Source2 : Source_Id;

      begin
         Unit_Htable.Reset;

         Source1 := In_Tree.First_Source;
         while Source1 /= No_Source loop
            Name := In_Tree.Sources.Table (Source1).Unit;

            if Name /= No_Name then
               Source2 := Unit_Htable.Get (Name);

               if Source2 = No_Source then
                  Unit_Htable.Set (K => Name, E => Source1);

               else
                  Unit_Htable.Remove (Name);
                  In_Tree.Sources.Table (Source1).Other_Part := Source2;
                  In_Tree.Sources.Table (Source2).Other_Part := Source1;
               end if;
            end if;

            Source1 := In_Tree.Sources.Table (Source1).Next_In_Sources;
         end loop;
      end;
>>>>>>> 60a98cce
   end Check;

   -------------------------------
   -- Copy_Package_Declarations --
   -------------------------------

   procedure Copy_Package_Declarations
     (From    : Declarations;
      To      : in out Declarations;
      New_Loc : Source_Ptr;
      In_Tree : Project_Tree_Ref)
   is
      V1  : Variable_Id := From.Attributes;
      V2  : Variable_Id := No_Variable;
      Var : Variable;
      A1  : Array_Id := From.Arrays;
      A2  : Array_Id := No_Array;
      Arr : Array_Data;
      E1  : Array_Element_Id;
      E2  : Array_Element_Id := No_Array_Element;
      Elm : Array_Element;

   begin
      --  To avoid references in error messages to attribute declarations in
      --  an original package that has been renamed, copy all the attribute
      --  declarations of the package and change all locations to New_Loc,
      --  the location of the renamed package.

      --  First single attributes

      while V1 /= No_Variable loop

         --  Copy the attribute

         Var := In_Tree.Variable_Elements.Table (V1);
         V1  := Var.Next;

         --  Remove the Next component

         Var.Next := No_Variable;

         --  Change the location to New_Loc

         Var.Value.Location := New_Loc;
         Variable_Element_Table.Increment_Last (In_Tree.Variable_Elements);

         --  Put in new declaration

         if To.Attributes = No_Variable then
            To.Attributes :=
              Variable_Element_Table.Last (In_Tree.Variable_Elements);

         else
            In_Tree.Variable_Elements.Table (V2).Next :=
              Variable_Element_Table.Last (In_Tree.Variable_Elements);
         end if;

         V2 := Variable_Element_Table.Last (In_Tree.Variable_Elements);
         In_Tree.Variable_Elements.Table (V2) := Var;
      end loop;

      --  Then the associated array attributes

      while A1 /= No_Array loop

         --  Copy the array

         Arr := In_Tree.Arrays.Table (A1);
         A1  := Arr.Next;

         --  Remove the Next component

         Arr.Next := No_Array;

         Array_Table.Increment_Last (In_Tree.Arrays);

         --  Create new Array declaration
         if To.Arrays = No_Array then
            To.Arrays := Array_Table.Last (In_Tree.Arrays);

         else
            In_Tree.Arrays.Table (A2).Next :=
              Array_Table.Last (In_Tree.Arrays);
         end if;

         A2 := Array_Table.Last (In_Tree.Arrays);

         --  Don't store the array, as its first element has not been set yet

         --  Copy the array elements of the array

         E1 := Arr.Value;
         Arr.Value := No_Array_Element;

         while E1 /= No_Array_Element loop

            --  Copy the array element

            Elm := In_Tree.Array_Elements.Table (E1);
            E1 := Elm.Next;

            --  Remove the Next component

            Elm.Next := No_Array_Element;

            --  Change the location

            Elm.Value.Location := New_Loc;
            Array_Element_Table.Increment_Last (In_Tree.Array_Elements);

            --  Create new array element

            if Arr.Value = No_Array_Element then
               Arr.Value := Array_Element_Table.Last (In_Tree.Array_Elements);
            else
               In_Tree.Array_Elements.Table (E2).Next :=
                 Array_Element_Table.Last (In_Tree.Array_Elements);
            end if;

            E2 := Array_Element_Table.Last (In_Tree.Array_Elements);
            In_Tree.Array_Elements.Table (E2) := Elm;
         end loop;

         --  Finally, store the new array

         In_Tree.Arrays.Table (A2) := Arr;
      end loop;
   end Copy_Package_Declarations;

   ----------------
   -- Expression --
   ----------------

   function Expression
     (Project                : Project_Id;
      In_Tree                : Project_Tree_Ref;
      From_Project_Node      : Project_Node_Id;
      From_Project_Node_Tree : Project_Node_Tree_Ref;
      Pkg                    : Package_Id;
      First_Term             : Project_Node_Id;
      Kind                   : Variable_Kind) return Variable_Value
   is
      The_Term : Project_Node_Id := First_Term;
      --  The term in the expression list

      The_Current_Term : Project_Node_Id := Empty_Node;
      --  The current term node id

      Result : Variable_Value (Kind => Kind);
      --  The returned result

      Last : String_List_Id := Nil_String;
      --  Reference to the last string elements in Result, when Kind is List

   begin
      Result.Project := Project;
      Result.Location := Location_Of (First_Term, From_Project_Node_Tree);

      --  Process each term of the expression, starting with First_Term

      while The_Term /= Empty_Node loop
         The_Current_Term := Current_Term (The_Term, From_Project_Node_Tree);

         case Kind_Of (The_Current_Term, From_Project_Node_Tree) is

            when N_Literal_String =>

               case Kind is

                  when Undefined =>

                     --  Should never happen

                     pragma Assert (False, "Undefined expression kind");
                     raise Program_Error;

                  when Single =>
                     Add (Result.Value,
                          String_Value_Of
                            (The_Current_Term, From_Project_Node_Tree));
                     Result.Index :=
                       Source_Index_Of
                         (The_Current_Term, From_Project_Node_Tree);

                  when List =>

                     String_Element_Table.Increment_Last
                       (In_Tree.String_Elements);

                     if Last = Nil_String then

                        --  This can happen in an expression like () & "toto"

                        Result.Values := String_Element_Table.Last
                          (In_Tree.String_Elements);

                     else
                        In_Tree.String_Elements.Table
                          (Last).Next := String_Element_Table.Last
                                       (In_Tree.String_Elements);
                     end if;

                     Last := String_Element_Table.Last
                       (In_Tree.String_Elements);
                     In_Tree.String_Elements.Table (Last) :=
                       (Value    =>
                          String_Value_Of
                            (The_Current_Term,
                             From_Project_Node_Tree),
                        Index    =>
                          Source_Index_Of
                            (The_Current_Term, From_Project_Node_Tree),
                        Display_Value => No_Name,
                        Location      =>
                          Location_Of
                            (The_Current_Term,
                             From_Project_Node_Tree),
                        Flag     => False,
                        Next     => Nil_String);
               end case;

            when N_Literal_String_List =>

               declare
                  String_Node : Project_Node_Id :=
                                  First_Expression_In_List
                                    (The_Current_Term,
                                     From_Project_Node_Tree);

                  Value : Variable_Value;

               begin
                  if String_Node /= Empty_Node then

                     --  If String_Node is nil, it is an empty list,
                     --  there is nothing to do

                     Value := Expression
                       (Project                => Project,
                        In_Tree                => In_Tree,
                        From_Project_Node      => From_Project_Node,
                        From_Project_Node_Tree => From_Project_Node_Tree,
                        Pkg                    => Pkg,
                        First_Term             =>
                          Tree.First_Term
                            (String_Node, From_Project_Node_Tree),
                        Kind                   => Single);
                     String_Element_Table.Increment_Last
                       (In_Tree.String_Elements);

                     if Result.Values = Nil_String then

                        --  This literal string list is the first term
                        --  in a string list expression

                        Result.Values :=
                          String_Element_Table.Last (In_Tree.String_Elements);

                     else
                        In_Tree.String_Elements.Table
                          (Last).Next :=
                          String_Element_Table.Last (In_Tree.String_Elements);
                     end if;

                     Last :=
                       String_Element_Table.Last (In_Tree.String_Elements);

                     In_Tree.String_Elements.Table (Last) :=
                       (Value    => Value.Value,
                        Display_Value => No_Name,
                        Location => Value.Location,
                        Flag     => False,
                        Next     => Nil_String,
                        Index    => Value.Index);

                     loop
                        --  Add the other element of the literal string list
                        --  one after the other

                        String_Node :=
                          Next_Expression_In_List
                            (String_Node, From_Project_Node_Tree);

                        exit when String_Node = Empty_Node;

                        Value :=
                          Expression
                            (Project                => Project,
                             In_Tree                => In_Tree,
                             From_Project_Node      => From_Project_Node,
                             From_Project_Node_Tree => From_Project_Node_Tree,
                             Pkg                    => Pkg,
                             First_Term             =>
                               Tree.First_Term
                                 (String_Node, From_Project_Node_Tree),
                             Kind                   => Single);

                        String_Element_Table.Increment_Last
                          (In_Tree.String_Elements);
                        In_Tree.String_Elements.Table
                          (Last).Next := String_Element_Table.Last
                                        (In_Tree.String_Elements);
                        Last := String_Element_Table.Last
                          (In_Tree.String_Elements);
                        In_Tree.String_Elements.Table (Last) :=
                          (Value    => Value.Value,
                           Display_Value => No_Name,
                           Location => Value.Location,
                           Flag     => False,
                           Next     => Nil_String,
                           Index    => Value.Index);
                     end loop;
                  end if;
               end;

            when N_Variable_Reference | N_Attribute_Reference =>

               declare
                  The_Project     : Project_Id  := Project;
                  The_Package     : Package_Id  := Pkg;
                  The_Name        : Name_Id     := No_Name;
                  The_Variable_Id : Variable_Id := No_Variable;
                  The_Variable    : Variable_Value;
                  Term_Project    : constant Project_Node_Id :=
                                      Project_Node_Of
                                        (The_Current_Term,
                                         From_Project_Node_Tree);
                  Term_Package    : constant Project_Node_Id :=
                                      Package_Node_Of
                                        (The_Current_Term,
                                         From_Project_Node_Tree);
                  Index           : Name_Id := No_Name;

               begin
                  if Term_Project /= Empty_Node and then
                     Term_Project /= From_Project_Node
                  then
                     --  This variable or attribute comes from another project

                     The_Name :=
                       Name_Of (Term_Project, From_Project_Node_Tree);
                     The_Project := Imported_Or_Extended_Project_From
                                      (Project   => Project,
                                       In_Tree   => In_Tree,
                                       With_Name => The_Name);
                  end if;

                  if Term_Package /= Empty_Node then

                     --  This is an attribute of a package

                     The_Name :=
                       Name_Of (Term_Package, From_Project_Node_Tree);
                     The_Package := In_Tree.Projects.Table
                                      (The_Project).Decl.Packages;

                     while The_Package /= No_Package
                       and then In_Tree.Packages.Table
                                  (The_Package).Name /= The_Name
                     loop
                        The_Package :=
                          In_Tree.Packages.Table
                            (The_Package).Next;
                     end loop;

                     pragma Assert
                       (The_Package /= No_Package,
                        "package not found.");

                  elsif Kind_Of (The_Current_Term, From_Project_Node_Tree) =
                          N_Attribute_Reference
                  then
                     The_Package := No_Package;
                  end if;

                  The_Name :=
                    Name_Of (The_Current_Term, From_Project_Node_Tree);

                  if Kind_Of (The_Current_Term, From_Project_Node_Tree) =
                       N_Attribute_Reference
                  then
                     Index :=
                       Associative_Array_Index_Of
                         (The_Current_Term, From_Project_Node_Tree);
                  end if;

                  --  If it is not an associative array attribute

                  if Index = No_Name then

                     --  It is not an associative array attribute

                     if The_Package /= No_Package then

                        --  First, if there is a package, look into the package

                        if Kind_Of (The_Current_Term, From_Project_Node_Tree) =
                             N_Variable_Reference
                        then
                           The_Variable_Id :=
                             In_Tree.Packages.Table
                               (The_Package).Decl.Variables;
                        else
                           The_Variable_Id :=
                             In_Tree.Packages.Table
                               (The_Package).Decl.Attributes;
                        end if;

                        while The_Variable_Id /= No_Variable
                          and then
                            In_Tree.Variable_Elements.Table
                              (The_Variable_Id).Name /= The_Name
                        loop
                           The_Variable_Id :=
                             In_Tree.Variable_Elements.Table
                               (The_Variable_Id).Next;
                        end loop;

                     end if;

                     if The_Variable_Id = No_Variable then

                        --  If we have not found it, look into the project

                        if Kind_Of (The_Current_Term, From_Project_Node_Tree) =
                             N_Variable_Reference
                        then
                           The_Variable_Id :=
                             In_Tree.Projects.Table
                               (The_Project).Decl.Variables;
                        else
                           The_Variable_Id :=
                             In_Tree.Projects.Table
                               (The_Project).Decl.Attributes;
                        end if;

                        while The_Variable_Id /= No_Variable
                          and then
                          In_Tree.Variable_Elements.Table
                            (The_Variable_Id).Name /= The_Name
                        loop
                           The_Variable_Id :=
                             In_Tree.Variable_Elements.Table
                               (The_Variable_Id).Next;
                        end loop;

                     end if;

                     pragma Assert (The_Variable_Id /= No_Variable,
                                      "variable or attribute not found");

                     The_Variable :=
                       In_Tree.Variable_Elements.Table
                                                    (The_Variable_Id).Value;

                  else

                     --  It is an associative array attribute

                     declare
                        The_Array   : Array_Id := No_Array;
                        The_Element : Array_Element_Id := No_Array_Element;
                        Array_Index : Name_Id := No_Name;

                     begin
                        if The_Package /= No_Package then
                           The_Array :=
                             In_Tree.Packages.Table
                               (The_Package).Decl.Arrays;
                        else
                           The_Array :=
                             In_Tree.Projects.Table
                               (The_Project).Decl.Arrays;
                        end if;

                        while The_Array /= No_Array
                          and then In_Tree.Arrays.Table
                                     (The_Array).Name /= The_Name
                        loop
                           The_Array := In_Tree.Arrays.Table
                                          (The_Array).Next;
                        end loop;

                        if The_Array /= No_Array then
                           The_Element := In_Tree.Arrays.Table
                                            (The_Array).Value;

                           Get_Name_String (Index);

                           if Case_Insensitive
                                (The_Current_Term, From_Project_Node_Tree)
                           then
                              To_Lower (Name_Buffer (1 .. Name_Len));
                           end if;

                           Array_Index := Name_Find;

                           while The_Element /= No_Array_Element
                             and then
                             In_Tree.Array_Elements.Table
                               (The_Element).Index /= Array_Index
                           loop
                              The_Element :=
                                In_Tree.Array_Elements.Table
                                  (The_Element).Next;
                           end loop;

                        end if;

                        if The_Element /= No_Array_Element then
                           The_Variable :=
                             In_Tree.Array_Elements.Table
                               (The_Element).Value;

                        else
                           if Expression_Kind_Of
                             (The_Current_Term, From_Project_Node_Tree) =
                                                                        List
                           then
                              The_Variable :=
                                (Project  => Project,
                                 Kind     => List,
                                 Location => No_Location,
                                 Default  => True,
                                 Values   => Nil_String);
                           else
                              The_Variable :=
                                (Project  => Project,
                                 Kind     => Single,
                                 Location => No_Location,
                                 Default  => True,
                                 Value    => Empty_String,
                                 Index    => 0);
                           end if;
                        end if;
                     end;
                  end if;

                  case Kind is

                     when Undefined =>

                        --  Should never happen

                        pragma Assert (False, "undefined expression kind");
                        null;

                     when Single =>

                        case The_Variable.Kind is

                           when Undefined =>
                              null;

                           when Single =>
                              Add (Result.Value, The_Variable.Value);

                           when List =>

                              --  Should never happen

                              pragma Assert
                                (False,
                                 "list cannot appear in single " &
                                 "string expression");
                              null;
                        end case;

                     when List =>
                        case The_Variable.Kind is

                           when Undefined =>
                              null;

                           when Single =>
                              String_Element_Table.Increment_Last
                                (In_Tree.String_Elements);

                              if Last = Nil_String then

                                 --  This can happen in an expression such as
                                 --  () & Var

                                 Result.Values :=
                                   String_Element_Table.Last
                                     (In_Tree.String_Elements);

                              else
                                 In_Tree.String_Elements.Table
                                   (Last).Next :=
                                     String_Element_Table.Last
                                       (In_Tree.String_Elements);
                              end if;

                              Last :=
                                String_Element_Table.Last
                                  (In_Tree.String_Elements);

                              In_Tree.String_Elements.Table (Last) :=
                                (Value         => The_Variable.Value,
                                 Display_Value => No_Name,
                                 Location      => Location_Of
                                                    (The_Current_Term,
                                                     From_Project_Node_Tree),
                                 Flag          => False,
                                 Next          => Nil_String,
                                 Index         => 0);

                           when List =>

                              declare
                                 The_List : String_List_Id :=
                                              The_Variable.Values;

                              begin
                                 while The_List /= Nil_String loop
                                    String_Element_Table.Increment_Last
                                      (In_Tree.String_Elements);

                                    if Last = Nil_String then
                                       Result.Values :=
                                         String_Element_Table.Last
                                           (In_Tree.
                                                String_Elements);

                                    else
                                       In_Tree.
                                         String_Elements.Table (Last).Next :=
                                         String_Element_Table.Last
                                           (In_Tree.
                                                String_Elements);

                                    end if;

                                    Last :=
                                      String_Element_Table.Last
                                        (In_Tree.String_Elements);

                                    In_Tree.String_Elements.Table (Last) :=
                                      (Value         =>
                                         In_Tree.String_Elements.Table
                                           (The_List).Value,
                                       Display_Value => No_Name,
                                       Location      =>
                                         Location_Of
                                           (The_Current_Term,
                                            From_Project_Node_Tree),
                                       Flag         => False,
                                       Next         => Nil_String,
                                       Index        => 0);

                                    The_List :=
                                      In_Tree. String_Elements.Table
                                        (The_List).Next;
                                 end loop;
                              end;
                        end case;
                  end case;
               end;

            when N_External_Value =>
               Get_Name_String
                 (String_Value_Of
                    (External_Reference_Of
                       (The_Current_Term, From_Project_Node_Tree),
                     From_Project_Node_Tree));

               declare
                  Name    : constant Name_Id  := Name_Find;
                  Default : Name_Id           := No_Name;
                  Value   : Name_Id           := No_Name;

                  Def_Var : Variable_Value;

                  Default_Node : constant Project_Node_Id :=
                    External_Default_Of
                      (The_Current_Term, From_Project_Node_Tree);

               begin
                  --  If there is a default value for the external reference,
                  --  get its value.

                  if Default_Node /= Empty_Node then
                     Def_Var := Expression
                       (Project                => Project,
                        In_Tree                => In_Tree,
                        From_Project_Node      => Default_Node,
                        From_Project_Node_Tree => From_Project_Node_Tree,
                        Pkg                    => Pkg,
                        First_Term             =>
                          Tree.First_Term
                            (Default_Node, From_Project_Node_Tree),
                        Kind                   => Single);

                     if Def_Var /= Nil_Variable_Value then
                        Default := Def_Var.Value;
                     end if;
                  end if;

                  Value := Prj.Ext.Value_Of (Name, Default);

                  if Value = No_Name then
                     if not Quiet_Output then
                        if Error_Report = null then
                           Error_Msg
                             ("?undefined external reference",
                              Location_Of
                                (The_Current_Term, From_Project_Node_Tree));
                        else
                           Error_Report
                             ("warning: """ & Get_Name_String (Name) &
                              """ is an undefined external reference",
                              Project, In_Tree);
                        end if;
                     end if;

                     Value := Empty_String;
                  end if;

                  case Kind is

                     when Undefined =>
                        null;

                     when Single =>
                        Add (Result.Value, Value);

                     when List =>
                        String_Element_Table.Increment_Last
                          (In_Tree.String_Elements);

                        if Last = Nil_String then
                           Result.Values := String_Element_Table.Last
                             (In_Tree.String_Elements);

                        else
                           In_Tree.String_Elements.Table
                             (Last).Next := String_Element_Table.Last
                                       (In_Tree.String_Elements);
                        end if;

                        Last := String_Element_Table.Last
                                  (In_Tree.String_Elements);
                        In_Tree.String_Elements.Table (Last) :=
                          (Value    => Value,
                           Display_Value => No_Name,
                           Location      =>
                             Location_Of
                               (The_Current_Term, From_Project_Node_Tree),
                           Flag     => False,
                           Next     => Nil_String,
                           Index    => 0);

                  end case;
               end;

            when others =>

               --  Should never happen

               pragma Assert
                 (False,
                  "illegal node kind in an expression");
               raise Program_Error;

         end case;

         The_Term := Next_Term (The_Term, From_Project_Node_Tree);
      end loop;

      return Result;
   end Expression;

   ---------------------------------------
   -- Imported_Or_Extended_Project_From --
   ---------------------------------------

   function Imported_Or_Extended_Project_From
     (Project   : Project_Id;
      In_Tree   : Project_Tree_Ref;
      With_Name : Name_Id) return Project_Id
   is
      Data        : constant Project_Data :=
                      In_Tree.Projects.Table (Project);
      List        : Project_List          := Data.Imported_Projects;
      Result      : Project_Id := No_Project;
      Temp_Result : Project_Id := No_Project;

   begin
      --  First check if it is the name of an extended project

      if Data.Extends /= No_Project
        and then In_Tree.Projects.Table (Data.Extends).Name =
                   With_Name
      then
         return Data.Extends;

      else
         --  Then check the name of each imported project

         while List /= Empty_Project_List loop
            Result := In_Tree.Project_Lists.Table (List).Project;

            --  If the project is directly imported, then returns its ID

            if
              In_Tree.Projects.Table (Result).Name = With_Name
            then
               return Result;
            end if;

            --  If a project extending the project is imported, then keep
            --  this extending project as a possibility. It will be the
            --  returned ID if the project is not imported directly.

            declare
               Proj : Project_Id :=
                 In_Tree.Projects.Table (Result).Extends;
            begin
               while Proj /= No_Project loop
                  if In_Tree.Projects.Table (Proj).Name =
                       With_Name
                  then
                     Temp_Result := Result;
                     exit;
                  end if;

                  Proj := In_Tree.Projects.Table (Proj).Extends;
               end loop;
            end;

            List := In_Tree.Project_Lists.Table (List).Next;
         end loop;

         pragma Assert
           (Temp_Result /= No_Project,
           "project not found");

         return Temp_Result;
      end if;
   end Imported_Or_Extended_Project_From;

   ------------------
   -- Package_From --
   ------------------

   function Package_From
     (Project   : Project_Id;
      In_Tree   : Project_Tree_Ref;
      With_Name : Name_Id) return Package_Id
   is
      Data   : constant Project_Data :=
        In_Tree.Projects.Table (Project);
      Result : Package_Id := Data.Decl.Packages;

   begin
      --  Check the name of each existing package of Project

      while Result /= No_Package
        and then In_Tree.Packages.Table (Result).Name /= With_Name
      loop
         Result := In_Tree.Packages.Table (Result).Next;
      end loop;

      if Result = No_Package then

         --  Should never happen

         Write_Line ("package """ & Get_Name_String (With_Name) &
                     """ not found");
         raise Program_Error;

      else
         return Result;
      end if;
   end Package_From;

   -------------
   -- Process --
   -------------

   procedure Process
     (In_Tree                : Project_Tree_Ref;
      Project                : out Project_Id;
      Success                : out Boolean;
      From_Project_Node      : Project_Node_Id;
      From_Project_Node_Tree : Project_Node_Tree_Ref;
      Report_Error           : Put_Line_Access;
      Follow_Links           : Boolean := True;
<<<<<<< HEAD
      When_No_Sources        : Error_Warning := Error)
=======
      When_No_Sources        : Error_Warning := Error;
      Reset_Tree             : Boolean := True)
>>>>>>> 60a98cce
   is
      Obj_Dir    : Path_Name_Type;
      Extending  : Project_Id;
      Extending2 : Project_Id;
      Packages   : Package_Id;
      Element    : Package_Element;

      procedure Process_Attributes (Attrs : Variable_Id);

      ------------------------
      -- Process_Attributes --
      ------------------------

      procedure Process_Attributes (Attrs : Variable_Id) is
         Attribute_Id : Variable_Id;
         Attribute    : Variable;
         List         : String_List_Id;

      begin
         --  Loop through attributes

         Attribute_Id := Attrs;
         while Attribute_Id /= No_Variable loop
            Attribute :=
              In_Tree.Variable_Elements.Table (Attribute_Id);

            if not Attribute.Value.Default then
               case Attribute.Name is
                  when Snames.Name_Driver =>

                     --  Attribute Linker'Driver: the default linker to use

                     In_Tree.Config.Linker :=
                       Path_Name_Type (Attribute.Value.Value);

                  when Snames.Name_Required_Switches =>

                     --  Attribute Linker'Required_Switches: the minimum
                     --  options to use when invoking the linker

                     Put (Into_List =>
                          In_Tree.Config.Minimum_Linker_Options,
                          From_List => Attribute.Value.Values,
                          In_Tree   => In_Tree);

                  when Snames.Name_Executable_Suffix =>

                     --  Attribute Executable_Suffix: the suffix of the
                     --  executables.

                     In_Tree.Config.Executable_Suffix :=
                       Attribute.Value.Value;

                  when Snames.Name_Library_Builder =>

                     --  Attribute Library_Builder: the application to invoke
                     --  to build libraries.

                     In_Tree.Config.Library_Builder :=
                       Path_Name_Type (Attribute.Value.Value);

                  when Snames.Name_Archive_Builder =>

                     --  Attribute Archive_Builder: the archive builder
                     --  (usually "ar") and its minimum options (usually "cr").

                     List := Attribute.Value.Values;

                     if List = Nil_String then
                        Error_Msg
                          ("archive builder cannot be null",
                           Attribute.Value.Location);
                     end if;

                     Put (Into_List => In_Tree.Config.Archive_Builder,
                          From_List => List,
                          In_Tree   => In_Tree);

                  when Snames.Name_Archive_Indexer =>

                     --  Attribute Archive_Indexer: the optional archive
                     --  indexer (usually "ranlib") with its minimum options
                     --  (usually none).

                     List := Attribute.Value.Values;

                     if List = Nil_String then
                        Error_Msg
                          ("archive indexer cannot be null",
                           Attribute.Value.Location);
                     end if;

                     Put (Into_List => In_Tree.Config.Archive_Indexer,
                          From_List => List,
                          In_Tree   => In_Tree);

                  when Snames.Name_Library_Partial_Linker =>

                     --  Attribute Library_Partial_Linker: the optional linker
                     --  driver with its minimum options, to partially link
                     --  archives.

                     List := Attribute.Value.Values;

                     if List = Nil_String then
                        Error_Msg
                          ("partial linker cannot be null",
                           Attribute.Value.Location);
                     end if;

                     Put (Into_List => In_Tree.Config.Lib_Partial_Linker,
                          From_List => List,
                          In_Tree   => In_Tree);

                  when Snames.Name_Archive_Suffix =>
                     In_Tree.Config.Archive_Suffix :=
                       File_Name_Type (Attribute.Value.Value);

                  when Snames.Name_Linker_Executable_Option =>

                     --  Attribute Linker_Executable_Option: optional options
                     --  to specify an executable name. Defaults to "-o".

                     List := Attribute.Value.Values;

                     if List = Nil_String then
                        Error_Msg
                          ("linker executable option cannot be null",
                           Attribute.Value.Location);
                     end if;

                     Put (Into_List =>
                          In_Tree.Config.Linker_Executable_Option,
                          From_List => List,
                          In_Tree   => In_Tree);

                  when Snames.Name_Linker_Lib_Dir_Option =>

                     --  Attribute Linker_Lib_Dir_Option: optional options
                     --  to specify a library search directory. Defaults to
                     --  "-L".

                     Get_Name_String (Attribute.Value.Value);

                     if Name_Len = 0 then
                        Error_Msg
                          ("linker library directory option cannot be empty",
                           Attribute.Value.Location);
                     end if;

                     In_Tree.Config.Linker_Lib_Dir_Option :=
                       Attribute.Value.Value;

                  when Snames.Name_Linker_Lib_Name_Option =>

                     --  Attribute Linker_Lib_Name_Option: optional options
                     --  to specify the name of a library to be linked in.
                     --  Defaults to "-l".

                     Get_Name_String (Attribute.Value.Value);

                     if Name_Len = 0 then
                        Error_Msg
                          ("linker library name option cannot be empty",
                           Attribute.Value.Location);
                     end if;

                     In_Tree.Config.Linker_Lib_Name_Option :=
                       Attribute.Value.Value;

                  when Snames.Name_Run_Path_Option =>

                     --  Attribute Run_Path_Option: optional options to
                     --  specify a path for libraries.

                     List := Attribute.Value.Values;

                     if List /= Nil_String then
                        Put (Into_List => In_Tree.Config.Run_Path_Option,
                             From_List => List,
                             In_Tree   => In_Tree);
                     end if;

                  when Snames.Name_Library_Support =>
                     declare
                        pragma Unsuppress (All_Checks);
                     begin
                        In_Tree.Config.Lib_Support :=
                          Library_Support'Value (Get_Name_String
                                                 (Attribute.Value.Value));
                     exception
                        when Constraint_Error =>
                           Error_Msg
                             ("invalid value """ &
                              Get_Name_String (Attribute.Value.Value) &
                              """ for Library_Support",
                              Attribute.Value.Location);
                     end;

                  when Snames.Name_Shared_Library_Prefix =>
                     In_Tree.Config.Shared_Lib_Prefix :=
                       File_Name_Type (Attribute.Value.Value);

                  when Snames.Name_Shared_Library_Suffix =>
                     In_Tree.Config.Shared_Lib_Suffix :=
                       File_Name_Type (Attribute.Value.Value);

                  when Snames.Name_Symbolic_Link_Supported =>
                     declare
                        pragma Unsuppress (All_Checks);
                     begin
                        In_Tree.Config.Symbolic_Link_Supported :=
                          Boolean'Value (Get_Name_String
                                         (Attribute.Value.Value));
                     exception
                        when Constraint_Error =>
                           Error_Msg
                             ("invalid value """ &
                              Get_Name_String (Attribute.Value.Value) &
                              """ for Symbolic_Link_Supported",
                              Attribute.Value.Location);
                     end;

                  when Snames.Name_Library_Major_Minor_Id_Supported =>
                     declare
                        pragma Unsuppress (All_Checks);
                     begin
                        In_Tree.Config.Lib_Maj_Min_Id_Supported :=
                          Boolean'Value (Get_Name_String
                                         (Attribute.Value.Value));
                     exception
                        when Constraint_Error =>
                           Error_Msg
                             ("invalid value """ &
                              Get_Name_String (Attribute.Value.Value) &
                              """ for Library_Major_Minor_Id_Supported",
                              Attribute.Value.Location);
                     end;

                  when Snames.Name_Library_Auto_Init_Supported =>
                     declare
                        pragma Unsuppress (All_Checks);
                     begin
                        In_Tree.Config.Auto_Init_Supported :=
                          Boolean'Value (Get_Name_String
                                         (Attribute.Value.Value));
                     exception
                        when Constraint_Error =>
                           Error_Msg
                             ("invalid value """ &
                              Get_Name_String (Attribute.Value.Value) &
                              """ for Library_Auto_Init_Supported",
                              Attribute.Value.Location);
                     end;

                  when Snames.Name_Shared_Library_Minimum_Switches =>
                     List := Attribute.Value.Values;

                     if List /= Nil_String then
                        Put (Into_List =>
                               In_Tree.Config.Shared_Lib_Min_Options,
                             From_List => List,
                             In_Tree   => In_Tree);
                     end if;

                  when Snames.Name_Library_Version_Switches =>
                     List := Attribute.Value.Values;

                     if List /= Nil_String then
                        Put (Into_List =>
                               In_Tree.Config.Lib_Version_Options,
                             From_List => List,
                             In_Tree   => In_Tree);
                     end if;

                  when others =>
                     null;
               end case;
            end if;

            Attribute_Id := Attribute.Next;
         end loop;
      end Process_Attributes;

   begin
      Error_Report := Report_Error;
      Success := True;

      if Reset_Tree then

         --  Make sure there are no projects in the data structure

         Project_Table.Set_Last (In_Tree.Projects, No_Project);
      end if;

      Processed_Projects.Reset;

      --  And process the main project and all of the projects it depends on,
      --  recursively.

      Recursive_Process
        (Project                => Project,
         In_Tree                => In_Tree,
         From_Project_Node      => From_Project_Node,
         From_Project_Node_Tree => From_Project_Node_Tree,
         Extended_By            => No_Project);

<<<<<<< HEAD
      if Project /= No_Project then
         Check (In_Tree, Project, Follow_Links, When_No_Sources);
      end if;
=======
      if not In_Configuration then
>>>>>>> 60a98cce

         if Project /= No_Project then
            Check
              (In_Tree, Project, Follow_Links, When_No_Sources);
         end if;

         --  If main project is an extending all project, set the object
         --  directory of all virtual extending projects to the object
         --  directory of the main project.

         if Project /= No_Project
           and then
             Is_Extending_All (From_Project_Node, From_Project_Node_Tree)
         then
            declare
               Object_Dir : constant Path_Name_Type :=
                              In_Tree.Projects.Table
                                (Project).Object_Directory;
            begin
               for Index in
                 Project_Table.First .. Project_Table.Last (In_Tree.Projects)
               loop
                  if In_Tree.Projects.Table (Index).Virtual then
                     In_Tree.Projects.Table (Index).Object_Directory :=
                       Object_Dir;
                  end if;
               end loop;
            end;
         end if;

         --  Check that no extending project shares its object directory with
         --  the project(s) it extends.

         if Project /= No_Project then
            for Proj in
              Project_Table.First .. Project_Table.Last (In_Tree.Projects)
            loop
               Extending := In_Tree.Projects.Table (Proj).Extended_By;

               if Extending /= No_Project then
                  Obj_Dir := In_Tree.Projects.Table (Proj).Object_Directory;

                  --  Check that a project being extended does not share its
                  --  object directory with any project that extends it,
                  --  directly or indirectly, including a virtual extending
                  --  project.

                  --  Start with the project directly extending it

                  Extending2 := Extending;
                  while Extending2 /= No_Project loop
                     if In_Tree.Projects.Table (Extending2).Ada_Sources /=
                       Nil_String
                       and then
                         In_Tree.Projects.Table (Extending2).Object_Directory =
                         Obj_Dir
                     then
                        if In_Tree.Projects.Table (Extending2).Virtual then
                           Error_Msg_Name_1 :=
                             In_Tree.Projects.Table (Proj).Display_Name;

                           if Error_Report = null then
                              Error_Msg
                                ("project %% cannot be extended by a virtual" &
                                 " project with the same object directory",
                                 In_Tree.Projects.Table (Proj).Location);
                           else
                              Error_Report
                                ("project """ &
                                 Get_Name_String (Error_Msg_Name_1) &
                                 """ cannot be extended by a virtual " &
                                 "project with the same object directory",
                                 Project, In_Tree);
                           end if;

                        else
                           Error_Msg_Name_1 :=
                             In_Tree.Projects.Table (Extending2).Display_Name;
                           Error_Msg_Name_2 :=
                             In_Tree.Projects.Table (Proj).Display_Name;

                           if Error_Report = null then
                              Error_Msg
                                ("project %% cannot extend project %%",
                                 In_Tree.Projects.Table (Extending2).Location);
                              Error_Msg
                                ("\they share the same object directory",
                                 In_Tree.Projects.Table (Extending2).Location);

                           else
                              Error_Report
                                ("project """ &
                                 Get_Name_String (Error_Msg_Name_1) &
                                 """ cannot extend project """ &
                                 Get_Name_String (Error_Msg_Name_2) & """",
                                 Project, In_Tree);
                              Error_Report
                                ("they share the same object directory",
                                 Project, In_Tree);
                           end if;
                        end if;
                     end if;

                     --  Continue with the next extending project, if any

                     Extending2 :=
                       In_Tree.Projects.Table (Extending2).Extended_By;
                  end loop;
               end if;
            end loop;
         end if;

         --  Get the global configuration

         if Project /= No_Project then

            Process_Attributes
              (In_Tree.Projects.Table (Project).Decl.Attributes);

            --  Loop through packages ???

            Packages := In_Tree.Projects.Table (Project).Decl.Packages;
            while Packages /= No_Package loop
               Element := In_Tree.Packages.Table (Packages);

               case Element.Name is
                  when Snames.Name_Builder =>

                     --  Process attributes of package Builder

                     Process_Attributes (Element.Decl.Attributes);

                  when Snames.Name_Linker =>

                     --  Process attributes of package Linker

                     Process_Attributes (Element.Decl.Attributes);

                  when others =>
                     null;
               end case;

               Packages := Element.Next;
            end loop;
         end if;
      end if;

      Success :=
        Total_Errors_Detected = 0
          and then
            (Warning_Mode /= Treat_As_Error or else Warnings_Detected = 0);
   end Process;

   -------------------------------
   -- Process_Declarative_Items --
   -------------------------------

   procedure Process_Declarative_Items
     (Project                : Project_Id;
      In_Tree                : Project_Tree_Ref;
      From_Project_Node      : Project_Node_Id;
      From_Project_Node_Tree : Project_Node_Tree_Ref;
      Pkg                    : Package_Id;
      Item                   : Project_Node_Id)
   is
      Current_Declarative_Item : Project_Node_Id;
      Current_Item             : Project_Node_Id;

   begin
      --  Loop through declarative items

      Current_Item := Empty_Node;

      Current_Declarative_Item := Item;
      while Current_Declarative_Item /= Empty_Node loop

         --  Get its data

         Current_Item :=
           Current_Item_Node
             (Current_Declarative_Item, From_Project_Node_Tree);

         --  And set Current_Declarative_Item to the next declarative item
         --  ready for the next iteration.

         Current_Declarative_Item :=
           Next_Declarative_Item
             (Current_Declarative_Item, From_Project_Node_Tree);

         case Kind_Of (Current_Item, From_Project_Node_Tree) is

            when N_Package_Declaration =>

               --  Do not process a package declaration that should be ignored

               if Expression_Kind_Of
                    (Current_Item, From_Project_Node_Tree) /= Ignored
               then
                  --  Create the new package

                  Package_Table.Increment_Last (In_Tree.Packages);

                  declare
                     New_Pkg         : constant Package_Id :=
                                         Package_Table.Last (In_Tree.Packages);
                     The_New_Package : Package_Element;

                     Project_Of_Renamed_Package :
                       constant Project_Node_Id :=
                         Project_Of_Renamed_Package_Of
                           (Current_Item, From_Project_Node_Tree);

                  begin
                     --  Set the name of the new package

                     The_New_Package.Name :=
                       Name_Of (Current_Item, From_Project_Node_Tree);

                     --  Insert the new package in the appropriate list

                     if Pkg /= No_Package then
                        The_New_Package.Next :=
                          In_Tree.Packages.Table (Pkg).Decl.Packages;
                        In_Tree.Packages.Table (Pkg).Decl.Packages :=
                          New_Pkg;
                     else
                        The_New_Package.Next :=
                          In_Tree.Projects.Table (Project).Decl.Packages;
                        In_Tree.Projects.Table (Project).Decl.Packages :=
                          New_Pkg;
                     end if;

                     In_Tree.Packages.Table (New_Pkg) :=
                       The_New_Package;

                     if Project_Of_Renamed_Package /= Empty_Node then

                        --  Renamed package

                        declare
                           Project_Name : constant Name_Id :=
                                            Name_Of
                                              (Project_Of_Renamed_Package,
                                               From_Project_Node_Tree);

                           Renamed_Project :
                             constant Project_Id :=
                               Imported_Or_Extended_Project_From
                               (Project, In_Tree, Project_Name);

                           Renamed_Package : constant Package_Id :=
                                               Package_From
                                                 (Renamed_Project, In_Tree,
                                                  Name_Of
                                                    (Current_Item,
                                                     From_Project_Node_Tree));

                        begin
                           --  For a renamed package, copy the declarations of
                           --  the renamed package, but set all the locations
                           --  to the location of the package name in the
                           --  renaming declaration.

                           Copy_Package_Declarations
                             (From     =>
                                In_Tree.Packages.Table (Renamed_Package).Decl,
                              To      =>
                                In_Tree.Packages.Table (New_Pkg).Decl,
                              New_Loc =>
                                Location_Of
                                  (Current_Item, From_Project_Node_Tree),
                              In_Tree => In_Tree);
                        end;

                     --  Standard package declaration, not renaming

                     else
                        --  Set the default values of the attributes

                        Add_Attributes
                          (Project,
                           In_Tree.Projects.Table (Project).Name,
                           In_Tree,
                           In_Tree.Packages.Table (New_Pkg).Decl,
                           First_Attribute_Of
                             (Package_Id_Of
                                (Current_Item, From_Project_Node_Tree)),
                           Project_Level => False);

                        --  And process declarative items of the new package

                        Process_Declarative_Items
                          (Project                => Project,
                           In_Tree                => In_Tree,
                           From_Project_Node      => From_Project_Node,
                           From_Project_Node_Tree => From_Project_Node_Tree,
                           Pkg                    => New_Pkg,
                           Item                   =>
                             First_Declarative_Item_Of
                               (Current_Item, From_Project_Node_Tree));
                     end if;
                  end;
               end if;

            when N_String_Type_Declaration =>

               --  There is nothing to process

               null;

            when N_Attribute_Declaration      |
                 N_Typed_Variable_Declaration |
                 N_Variable_Declaration       =>

               if Expression_Of (Current_Item, From_Project_Node_Tree) =
                    Empty_Node
               then

                  --  It must be a full associative array attribute declaration

                  declare
                     Current_Item_Name : constant Name_Id :=
                                           Name_Of
                                             (Current_Item,
                                              From_Project_Node_Tree);
                     --  The name of the attribute

                     New_Array : Array_Id;
                     --  The new associative array created

                     Orig_Array : Array_Id;
                     --  The associative array value

                     Orig_Project_Name : Name_Id := No_Name;
                     --  The name of the project where the associative array
                     --  value is.

                     Orig_Project : Project_Id := No_Project;
                     --  The id of the project where the associative array
                     --  value is.

                     Orig_Package_Name : Name_Id := No_Name;
                     --  The name of the package, if any, where the associative
                     --  array value is.

                     Orig_Package : Package_Id := No_Package;
                     --  The id of the package, if any, where the associative
                     --  array value is.

                     New_Element : Array_Element_Id := No_Array_Element;
                     --  Id of a new array element created

                     Prev_Element : Array_Element_Id := No_Array_Element;
                     --  Last new element id created

                     Orig_Element : Array_Element_Id := No_Array_Element;
                     --  Current array element in the original associative
                     --  array.

                     Next_Element : Array_Element_Id := No_Array_Element;
                     --  Id of the array element that follows the new element.
                     --  This is not always nil, because values for the
                     --  associative array attribute may already have been
                     --  declared, and the array elements declared are reused.

                  begin
                     --  First, find if the associative array attribute already
                     --  has elements declared.

                     if Pkg /= No_Package then
                        New_Array := In_Tree.Packages.Table
                                       (Pkg).Decl.Arrays;

                     else
                        New_Array := In_Tree.Projects.Table
                                       (Project).Decl.Arrays;
                     end if;

                     while New_Array /= No_Array
                       and then In_Tree.Arrays.Table (New_Array).Name /=
                                                           Current_Item_Name
                     loop
                        New_Array := In_Tree.Arrays.Table (New_Array).Next;
                     end loop;

                     --  If the attribute has never been declared add new entry
                     --  in the arrays of the project/package and link it.

                     if New_Array = No_Array then
                        Array_Table.Increment_Last (In_Tree.Arrays);
                        New_Array := Array_Table.Last (In_Tree.Arrays);

                        if Pkg /= No_Package then
                           In_Tree.Arrays.Table (New_Array) :=
                             (Name  => Current_Item_Name,
                              Value => No_Array_Element,
                              Next  =>
                                In_Tree.Packages.Table (Pkg).Decl.Arrays);

                           In_Tree.Packages.Table (Pkg).Decl.Arrays :=
                             New_Array;

                        else
                           In_Tree.Arrays.Table (New_Array) :=
                             (Name  => Current_Item_Name,
                              Value => No_Array_Element,
                              Next  =>
                                In_Tree.Projects.Table (Project).Decl.Arrays);

                           In_Tree.Projects.Table (Project).Decl.Arrays :=
                             New_Array;
                        end if;
                     end if;

                     --  Find the project where the value is declared

                     Orig_Project_Name :=
                       Name_Of
                         (Associative_Project_Of
                              (Current_Item, From_Project_Node_Tree),
                          From_Project_Node_Tree);

                     for Index in Project_Table.First ..
                                  Project_Table.Last
                                    (In_Tree.Projects)
                     loop
                        if In_Tree.Projects.Table (Index).Name =
                                                           Orig_Project_Name
                        then
                           Orig_Project := Index;
                           exit;
                        end if;
                     end loop;

                     pragma Assert (Orig_Project /= No_Project,
                                    "original project not found");

                     if Associative_Package_Of
                          (Current_Item, From_Project_Node_Tree) = Empty_Node
                     then
                        Orig_Array :=
                          In_Tree.Projects.Table
                            (Orig_Project).Decl.Arrays;

                     else
                        --  If in a package, find the package where the
                        --  value is declared.

                        Orig_Package_Name :=
                          Name_Of
                            (Associative_Package_Of
                                 (Current_Item, From_Project_Node_Tree),
                             From_Project_Node_Tree);

                        Orig_Package :=
                          In_Tree.Projects.Table
                            (Orig_Project).Decl.Packages;
                        pragma Assert (Orig_Package /= No_Package,
                                       "original package not found");

                        while In_Tree.Packages.Table
                                (Orig_Package).Name /= Orig_Package_Name
                        loop
                           Orig_Package := In_Tree.Packages.Table
                                             (Orig_Package).Next;
                           pragma Assert (Orig_Package /= No_Package,
                                          "original package not found");
                        end loop;

                        Orig_Array :=
                          In_Tree.Packages.Table
                            (Orig_Package).Decl.Arrays;
                     end if;

                     --  Now look for the array

                     while Orig_Array /= No_Array and then
                     In_Tree.Arrays.Table (Orig_Array).Name /=
                                                         Current_Item_Name
                     loop
                        Orig_Array := In_Tree.Arrays.Table
                                        (Orig_Array).Next;
                     end loop;

                     if Orig_Array = No_Array then
                        if Error_Report = null then
                           Error_Msg
                             ("associative array value cannot be found",
                              Location_Of
                                (Current_Item, From_Project_Node_Tree));

                        else
                           Error_Report
                             ("associative array value cannot be found",
                              Project, In_Tree);
                        end if;

                     else
                        Orig_Element :=
                          In_Tree.Arrays.Table (Orig_Array).Value;

                        --  Copy each array element

                        while Orig_Element /= No_Array_Element loop

                           --  Case of first element

                           if Prev_Element = No_Array_Element then

                              --  And there is no array element declared yet,
                              --  create a new first array element.

                              if In_Tree.Arrays.Table (New_Array).Value =
                                                              No_Array_Element
                              then
                                 Array_Element_Table.Increment_Last
                                   (In_Tree.Array_Elements);
                                 New_Element := Array_Element_Table.Last
                                   (In_Tree.Array_Elements);
                                 In_Tree.Arrays.Table
                                   (New_Array).Value := New_Element;
                                 Next_Element := No_Array_Element;

                              --  Otherwise, the new element is the first

                              else
                                 New_Element := In_Tree.Arrays.
                                                  Table (New_Array).Value;
                                 Next_Element :=
                                   In_Tree.Array_Elements.Table
                                     (New_Element).Next;
                              end if;

                           --  Otherwise, reuse an existing element, or create
                           --  one if necessary.

                           else
                              Next_Element :=
                                In_Tree.Array_Elements.Table
                                  (Prev_Element).Next;

                              if Next_Element = No_Array_Element then
                                 Array_Element_Table.Increment_Last
                                   (In_Tree.Array_Elements);
                                 New_Element := Array_Element_Table.Last
                                   (In_Tree.Array_Elements);

                              else
                                 New_Element := Next_Element;
                                 Next_Element :=
                                   In_Tree.Array_Elements.Table
                                     (New_Element).Next;
                              end if;
                           end if;

                           --  Copy the value of the element

                           In_Tree.Array_Elements.Table
                             (New_Element) :=
                               In_Tree.Array_Elements.Table
                                 (Orig_Element);
                           In_Tree.Array_Elements.Table
                             (New_Element).Value.Project := Project;

                           --  Adjust the Next link

                           In_Tree.Array_Elements.Table
                             (New_Element).Next := Next_Element;

                           --  Adjust the previous id for the next element

                           Prev_Element := New_Element;

                           --  Go to the next element in the original array

                           Orig_Element :=
                             In_Tree.Array_Elements.Table
                               (Orig_Element).Next;
                        end loop;

                        --  Make sure that the array ends here, in case there
                        --  previously a greater number of elements.

                        In_Tree.Array_Elements.Table
                          (New_Element).Next := No_Array_Element;
                     end if;
                  end;

               --  Declarations other that full associative arrays

               else
                  declare
                     New_Value : constant Variable_Value :=
                       Expression
                         (Project                => Project,
                          In_Tree                => In_Tree,
                          From_Project_Node      => From_Project_Node,
                          From_Project_Node_Tree => From_Project_Node_Tree,
                          Pkg                    => Pkg,
                          First_Term             =>
                            Tree.First_Term
                              (Expression_Of
                                   (Current_Item, From_Project_Node_Tree),
                               From_Project_Node_Tree),
                          Kind                   =>
                            Expression_Kind_Of
                              (Current_Item, From_Project_Node_Tree));
                     --  The expression value

                     The_Variable : Variable_Id := No_Variable;

                     Current_Item_Name : constant Name_Id :=
                       Name_Of (Current_Item, From_Project_Node_Tree);

                  begin
                     --  Process a typed variable declaration

                     if Kind_Of (Current_Item, From_Project_Node_Tree) =
                          N_Typed_Variable_Declaration
                     then
                        --  Report an error for an empty string

                        if New_Value.Value = Empty_String then
                           Error_Msg_Name_1 :=
                             Name_Of (Current_Item, From_Project_Node_Tree);

                           if Error_Report = null then
                              Error_Msg
                                ("no value defined for %%",
                                 Location_Of
                                   (Current_Item, From_Project_Node_Tree));

                           else
                              Error_Report
                                ("no value defined for " &
                                 Get_Name_String (Error_Msg_Name_1),
                                 Project, In_Tree);
                           end if;

                        else
                           declare
                              Current_String : Project_Node_Id :=
                                                 First_Literal_String
                                                   (String_Type_Of
                                                      (Current_Item,
                                                       From_Project_Node_Tree),
                                                    From_Project_Node_Tree);

                           begin
                              --  Loop through all the valid strings for the
                              --  string type and compare to the string value.

                              while Current_String /= Empty_Node
                                and then
                                  String_Value_Of
                                    (Current_String, From_Project_Node_Tree) /=
                                                               New_Value.Value
                              loop
                                 Current_String :=
                                   Next_Literal_String
                                     (Current_String, From_Project_Node_Tree);
                              end loop;

                              --  Report an error if the string value is not
                              --  one for the string type.

                              if Current_String = Empty_Node then
                                 Error_Msg_Name_1 := New_Value.Value;
                                 Error_Msg_Name_2 :=
                                   Name_Of
                                     (Current_Item, From_Project_Node_Tree);

                                 if Error_Report = null then
                                    Error_Msg
                                      ("value %% is illegal " &
                                       "for typed string %%",
                                       Location_Of
                                         (Current_Item,
                                          From_Project_Node_Tree));

                                 else
                                    Error_Report
                                      ("value """ &
                                       Get_Name_String (Error_Msg_Name_1) &
                                       """ is illegal for typed string """ &
                                       Get_Name_String (Error_Msg_Name_2) &
                                       """",
                                       Project, In_Tree);
                                 end if;
                              end if;
                           end;
                        end if;
                     end if;

                     if Kind_Of (Current_Item, From_Project_Node_Tree) /=
                          N_Attribute_Declaration
                       or else
                         Associative_Array_Index_Of
                           (Current_Item, From_Project_Node_Tree) = No_Name
                     then
                        --  Case of a variable declaration or of a not
                        --  associative array attribute.

                        --  First, find the list where to find the variable
                        --  or attribute.

                        if Kind_Of (Current_Item, From_Project_Node_Tree) =
                             N_Attribute_Declaration
                        then
                           if Pkg /= No_Package then
                              The_Variable :=
                                In_Tree.Packages.Table
                                  (Pkg).Decl.Attributes;
                           else
                              The_Variable :=
                                In_Tree.Projects.Table
                                  (Project).Decl.Attributes;
                           end if;

                        else
                           if Pkg /= No_Package then
                              The_Variable :=
                                In_Tree.Packages.Table
                                  (Pkg).Decl.Variables;
                           else
                              The_Variable :=
                                In_Tree.Projects.Table
                                  (Project).Decl.Variables;
                           end if;

                        end if;

                        --  Loop through the list, to find if it has already
                        --  been declared.

                        while The_Variable /= No_Variable
                          and then
                            In_Tree.Variable_Elements.Table
                              (The_Variable).Name /= Current_Item_Name
                        loop
                           The_Variable :=
                             In_Tree.Variable_Elements.Table
                               (The_Variable).Next;
                        end loop;

                        --  If it has not been declared, create a new entry
                        --  in the list.

                        if The_Variable = No_Variable then

                           --  All single string attribute should already have
                           --  been declared with a default empty string value.

                           pragma Assert
                             (Kind_Of (Current_Item, From_Project_Node_Tree) /=
                                N_Attribute_Declaration,
                              "illegal attribute declaration");

                           Variable_Element_Table.Increment_Last
                             (In_Tree.Variable_Elements);
                           The_Variable := Variable_Element_Table.Last
                             (In_Tree.Variable_Elements);

                           --  Put the new variable in the appropriate list

                           if Pkg /= No_Package then
                              In_Tree.Variable_Elements.Table (The_Variable) :=
                                (Next    =>
                                   In_Tree.Packages.Table
                                     (Pkg).Decl.Variables,
                                 Name    => Current_Item_Name,
                                 Value   => New_Value);
                              In_Tree.Packages.Table
                                (Pkg).Decl.Variables := The_Variable;

                           else
                              In_Tree.Variable_Elements.Table (The_Variable) :=
                                (Next    =>
                                   In_Tree.Projects.Table
                                     (Project).Decl.Variables,
                                 Name    => Current_Item_Name,
                                 Value   => New_Value);
                              In_Tree.Projects.Table
                                (Project).Decl.Variables :=
                                  The_Variable;
                           end if;

                        --  If the variable/attribute has already been
                        --  declared, just change the value.

                        else
                           In_Tree.Variable_Elements.Table
                             (The_Variable).Value :=
                                New_Value;

                        end if;

                     else
                        --  Associative array attribute

                        --  Get the string index

                        Get_Name_String
                          (Associative_Array_Index_Of
                             (Current_Item, From_Project_Node_Tree));

                        --  Put in lower case, if necessary

                        if Case_Insensitive
                             (Current_Item, From_Project_Node_Tree)
                        then
                           GNAT.Case_Util.To_Lower
                                            (Name_Buffer (1 .. Name_Len));
                        end if;

                        declare
                           The_Array : Array_Id;

                           The_Array_Element : Array_Element_Id :=
                                                 No_Array_Element;

                           Index_Name : constant Name_Id := Name_Find;
                           --  The name id of the index

                        begin
                           --  Look for the array in the appropriate list

                           if Pkg /= No_Package then
                              The_Array := In_Tree.Packages.Table
                                             (Pkg).Decl.Arrays;

                           else
                              The_Array := In_Tree.Projects.Table
                                             (Project).Decl.Arrays;
                           end if;

                           while
                             The_Array /= No_Array
                             and then In_Tree.Arrays.Table
                                        (The_Array).Name /= Current_Item_Name
                           loop
                              The_Array := In_Tree.Arrays.Table
                                             (The_Array).Next;
                           end loop;

                           --  If the array cannot be found, create a new
                           --  entry in the list. As The_Array_Element is
                           --  initialized to No_Array_Element, a new element
                           --  will be created automatically later.

                           if The_Array = No_Array then
                              Array_Table.Increment_Last
                                (In_Tree.Arrays);
                              The_Array := Array_Table.Last
                                (In_Tree.Arrays);

                              if Pkg /= No_Package then
                                 In_Tree.Arrays.Table
                                   (The_Array) :=
                                   (Name  => Current_Item_Name,
                                    Value => No_Array_Element,
                                    Next  =>
                                      In_Tree.Packages.Table
                                        (Pkg).Decl.Arrays);

                                 In_Tree.Packages.Table
                                   (Pkg).Decl.Arrays :=
                                     The_Array;

                              else
                                 In_Tree.Arrays.Table
                                   (The_Array) :=
                                   (Name  => Current_Item_Name,
                                    Value => No_Array_Element,
                                    Next  =>
                                      In_Tree.Projects.Table
                                        (Project).Decl.Arrays);

                                 In_Tree.Projects.Table
                                   (Project).Decl.Arrays :=
                                     The_Array;
                              end if;

                           --  Otherwise, initialize The_Array_Element as the
                           --  head of the element list.

                           else
                              The_Array_Element :=
                                In_Tree.Arrays.Table
                                  (The_Array).Value;
                           end if;

                           --  Look in the list, if any, to find an element
                           --  with the same index.

                           while The_Array_Element /= No_Array_Element
                             and then
                               In_Tree.Array_Elements.Table
                                 (The_Array_Element).Index /= Index_Name
                           loop
                              The_Array_Element :=
                                In_Tree.Array_Elements.Table
                                  (The_Array_Element).Next;
                           end loop;

                           --  If no such element were found, create a new
                           --  one and insert it in the element list, with
                           --  the propoer value.

                           if The_Array_Element = No_Array_Element then
                              Array_Element_Table.Increment_Last
                                (In_Tree.Array_Elements);
                              The_Array_Element := Array_Element_Table.Last
                                (In_Tree.Array_Elements);

                              In_Tree.Array_Elements.Table
                                (The_Array_Element) :=
                                (Index  => Index_Name,
                                 Src_Index =>
                                   Source_Index_Of
                                     (Current_Item, From_Project_Node_Tree),
                                 Index_Case_Sensitive =>
                                 not Case_Insensitive
                                   (Current_Item, From_Project_Node_Tree),
                                 Value  => New_Value,
                                 Next => In_Tree.Arrays.Table
                                           (The_Array).Value);
                              In_Tree.Arrays.Table
                                (The_Array).Value := The_Array_Element;

                           --  An element with the same index already exists,
                           --  just replace its value with the new one.

                           else
                              In_Tree.Array_Elements.Table
                                (The_Array_Element).Value := New_Value;
                           end if;
                        end;
                     end if;
                  end;
               end if;

            when N_Case_Construction =>
               declare
                  The_Project   : Project_Id      := Project;
                  --  The id of the project of the case variable

                  The_Package   : Package_Id      := Pkg;
                  --  The id of the package, if any, of the case variable

                  The_Variable  : Variable_Value  := Nil_Variable_Value;
                  --  The case variable

                  Case_Value    : Name_Id         := No_Name;
                  --  The case variable value

                  Case_Item     : Project_Node_Id := Empty_Node;
                  Choice_String : Project_Node_Id := Empty_Node;
                  Decl_Item     : Project_Node_Id := Empty_Node;

               begin
                  declare
                     Variable_Node : constant Project_Node_Id :=
                                       Case_Variable_Reference_Of
                                         (Current_Item,
                                          From_Project_Node_Tree);

                     Var_Id : Variable_Id := No_Variable;
                     Name   : Name_Id     := No_Name;

                  begin
                     --  If a project were specified for the case variable,
                     --  get its id.

                     if Project_Node_Of
                       (Variable_Node, From_Project_Node_Tree) /= Empty_Node
                     then
                        Name :=
                          Name_Of
                            (Project_Node_Of
                               (Variable_Node, From_Project_Node_Tree),
                             From_Project_Node_Tree);
                        The_Project :=
                          Imported_Or_Extended_Project_From
                            (Project, In_Tree, Name);
                     end if;

                     --  If a package were specified for the case variable,
                     --  get its id.

                     if Package_Node_Of
                       (Variable_Node, From_Project_Node_Tree) /= Empty_Node
                     then
                        Name :=
                          Name_Of
                            (Package_Node_Of
                               (Variable_Node, From_Project_Node_Tree),
                             From_Project_Node_Tree);
                        The_Package :=
                          Package_From (The_Project, In_Tree, Name);
                     end if;

                     Name := Name_Of (Variable_Node, From_Project_Node_Tree);

                     --  First, look for the case variable into the package,
                     --  if any.

                     if The_Package /= No_Package then
                        Var_Id := In_Tree.Packages.Table
                                    (The_Package).Decl.Variables;
                        Name :=
                          Name_Of (Variable_Node, From_Project_Node_Tree);
                        while Var_Id /= No_Variable
                          and then
                            In_Tree.Variable_Elements.Table
                              (Var_Id).Name /= Name
                        loop
                           Var_Id := In_Tree.Variable_Elements.
                                       Table (Var_Id).Next;
                        end loop;
                     end if;

                     --  If not found in the package, or if there is no
                     --  package, look at the project level.

                     if Var_Id = No_Variable
                        and then
                        Package_Node_Of
                          (Variable_Node, From_Project_Node_Tree) = Empty_Node
                     then
                        Var_Id := In_Tree.Projects.Table
                                    (The_Project).Decl.Variables;
                        while Var_Id /= No_Variable
                          and then
                            In_Tree.Variable_Elements.Table
                              (Var_Id).Name /= Name
                        loop
                           Var_Id := In_Tree.Variable_Elements.
                                       Table (Var_Id).Next;
                        end loop;
                     end if;

                     if Var_Id = No_Variable then

                        --  Should never happen, because this has already been
                        --  checked during parsing.

                        Write_Line ("variable """ &
                                    Get_Name_String (Name) &
                                    """ not found");
                        raise Program_Error;
                     end if;

                     --  Get the case variable

                     The_Variable := In_Tree.Variable_Elements.
                                       Table (Var_Id).Value;

                     if The_Variable.Kind /= Single then

                        --  Should never happen, because this has already been
                        --  checked during parsing.

                        Write_Line ("variable""" &
                                    Get_Name_String (Name) &
                                    """ is not a single string variable");
                        raise Program_Error;
                     end if;

                     --  Get the case variable value
                     Case_Value := The_Variable.Value;
                  end;

                  --  Now look into all the case items of the case construction

                  Case_Item :=
                    First_Case_Item_Of (Current_Item, From_Project_Node_Tree);
                  Case_Item_Loop :
                     while Case_Item /= Empty_Node loop
                        Choice_String :=
                          First_Choice_Of (Case_Item, From_Project_Node_Tree);

                        --  When Choice_String is nil, it means that it is
                        --  the "when others =>" alternative.

                        if Choice_String = Empty_Node then
                           Decl_Item :=
                             First_Declarative_Item_Of
                               (Case_Item, From_Project_Node_Tree);
                           exit Case_Item_Loop;
                        end if;

                        --  Look into all the alternative of this case item

                        Choice_Loop :
                           while Choice_String /= Empty_Node loop
                              if Case_Value =
                                String_Value_Of
                                  (Choice_String, From_Project_Node_Tree)
                              then
                                 Decl_Item :=
                                   First_Declarative_Item_Of
                                     (Case_Item, From_Project_Node_Tree);
                                 exit Case_Item_Loop;
                              end if;

                              Choice_String :=
                                Next_Literal_String
                                  (Choice_String, From_Project_Node_Tree);
                           end loop Choice_Loop;

                        Case_Item :=
                          Next_Case_Item (Case_Item, From_Project_Node_Tree);
                     end loop Case_Item_Loop;

                  --  If there is an alternative, then we process it

                  if Decl_Item /= Empty_Node then
                     Process_Declarative_Items
                       (Project                => Project,
                        In_Tree                => In_Tree,
                        From_Project_Node      => From_Project_Node,
                        From_Project_Node_Tree => From_Project_Node_Tree,
                        Pkg                    => Pkg,
                        Item                   => Decl_Item);
                  end if;
               end;

            when others =>

               --  Should never happen

               Write_Line ("Illegal declarative item: " &
                           Project_Node_Kind'Image
                             (Kind_Of
                                (Current_Item, From_Project_Node_Tree)));
               raise Program_Error;
         end case;
      end loop;
   end Process_Declarative_Items;

   ---------------------
   -- Recursive_Check --
   ---------------------

   procedure Recursive_Check
     (Project         : Project_Id;
      In_Tree         : Project_Tree_Ref;
      Follow_Links    : Boolean;
      When_No_Sources : Error_Warning)
   is
      Data                  : Project_Data;
      Imported_Project_List : Project_List := Empty_Project_List;

   begin
      --  Do nothing if Project is No_Project, or Project has already
      --  been marked as checked.

      if Project /= No_Project
        and then not In_Tree.Projects.Table (Project).Checked
      then
         --  Mark project as checked, to avoid infinite recursion in
         --  ill-formed trees, where a project imports itself.

         In_Tree.Projects.Table (Project).Checked := True;

         Data := In_Tree.Projects.Table (Project);

         --  Call itself for a possible extended project.
         --  (if there is no extended project, then nothing happens).

         Recursive_Check
           (Data.Extends, In_Tree, Follow_Links, When_No_Sources);

         --  Call itself for all imported projects

         Imported_Project_List := Data.Imported_Projects;
         while Imported_Project_List /= Empty_Project_List loop
            Recursive_Check
              (In_Tree.Project_Lists.Table
                 (Imported_Project_List).Project,
               In_Tree, Follow_Links, When_No_Sources);
            Imported_Project_List :=
              In_Tree.Project_Lists.Table
                (Imported_Project_List).Next;
         end loop;

         if Verbose_Mode then
            Write_Str ("Checking project file """);
            Write_Str (Get_Name_String (Data.Name));
            Write_Line ("""");
         end if;

         Prj.Nmsc.Check
           (Project, In_Tree, Error_Report, Follow_Links, When_No_Sources);
      end if;
   end Recursive_Check;

   -----------------------
   -- Recursive_Process --
   -----------------------

   procedure Recursive_Process
     (In_Tree                : Project_Tree_Ref;
      Project                : out Project_Id;
      From_Project_Node      : Project_Node_Id;
      From_Project_Node_Tree : Project_Node_Tree_Ref;
      Extended_By            : Project_Id)
   is
      With_Clause : Project_Node_Id;

   begin
      if From_Project_Node = Empty_Node then
         Project := No_Project;

      else
         declare
            Processed_Data   : Project_Data     := Empty_Project (In_Tree);
            Imported         : Project_List     := Empty_Project_List;
            Declaration_Node : Project_Node_Id  := Empty_Node;
            Tref             : Source_Buffer_Ptr;
            Name             : constant Name_Id :=
                                 Name_Of
                                   (From_Project_Node, From_Project_Node_Tree);
            Location         : Source_Ptr :=
                                 Location_Of
                                   (From_Project_Node, From_Project_Node_Tree);

         begin
            Project := Processed_Projects.Get (Name);

            if Project /= No_Project then

               --  Make sure that, when a project is extended, the project id
               --  of the project extending it is recorded in its data, even
               --  when it has already been processed as an imported project.
               --  This is for virtually extended projects.

               if Extended_By /= No_Project then
                  In_Tree.Projects.Table (Project).Extended_By := Extended_By;
               end if;

               return;
            end if;

            Project_Table.Increment_Last (In_Tree.Projects);
            Project := Project_Table.Last (In_Tree.Projects);
            Processed_Projects.Set (Name, Project);

            Processed_Data.Name := Name;

            Get_Name_String (Name);

            --  If name starts with the virtual prefix, flag the project as
            --  being a virtual extending project.

            if Name_Len > Virtual_Prefix'Length
              and then Name_Buffer (1 .. Virtual_Prefix'Length) =
                         Virtual_Prefix
            then
               Processed_Data.Virtual := True;
               Processed_Data.Display_Name := Name;

            --  If there is no file, for example when the project node tree is
            --  built in memory by GPS, the Display_Name cannot be found in
            --  the source, so its value is the same as Name.

            elsif Location = No_Location then
               Processed_Data.Display_Name := Name;

            --  Get the spelling of the project name from the project file

            else
               Tref := Source_Text (Get_Source_File_Index (Location));

               for J in 1 .. Name_Len loop
                  Name_Buffer (J) := Tref (Location);
                  Location := Location + 1;
               end loop;

               Processed_Data.Display_Name := Name_Find;
            end if;

            Processed_Data.Display_Path_Name :=
              Path_Name_Of (From_Project_Node, From_Project_Node_Tree);
            Get_Name_String (Processed_Data.Display_Path_Name);
            Canonical_Case_File_Name (Name_Buffer (1 .. Name_Len));
            Processed_Data.Path_Name := Name_Find;

            Processed_Data.Location :=
              Location_Of (From_Project_Node, From_Project_Node_Tree);

            Processed_Data.Display_Directory :=
              Directory_Of (From_Project_Node, From_Project_Node_Tree);
            Get_Name_String (Processed_Data.Display_Directory);
            Canonical_Case_File_Name (Name_Buffer (1 .. Name_Len));
            Processed_Data.Directory := Name_Find;

            Processed_Data.Extended_By := Extended_By;

            Add_Attributes
              (Project,
               Name,
               In_Tree,
               Processed_Data.Decl,
               Prj.Attr.Attribute_First,
               Project_Level => True);

            With_Clause :=
              First_With_Clause_Of (From_Project_Node, From_Project_Node_Tree);
            while With_Clause /= Empty_Node loop
               declare
                  New_Project : Project_Id;
                  New_Data    : Project_Data;

               begin
                  Recursive_Process
                    (In_Tree                => In_Tree,
                     Project                => New_Project,
                     From_Project_Node      =>
                       Project_Node_Of (With_Clause, From_Project_Node_Tree),
                     From_Project_Node_Tree => From_Project_Node_Tree,
                     Extended_By            => No_Project);
                  New_Data :=
                    In_Tree.Projects.Table (New_Project);

                  --  If we were the first project to import it,
                  --  set First_Referred_By to us.

                  if New_Data.First_Referred_By = No_Project then
                     New_Data.First_Referred_By := Project;
                     In_Tree.Projects.Table (New_Project) :=
                       New_Data;
                  end if;

                  --  Add this project to our list of imported projects

                  Project_List_Table.Increment_Last
                    (In_Tree.Project_Lists);
                  In_Tree.Project_Lists.Table
                    (Project_List_Table.Last
                       (In_Tree.Project_Lists)) :=
                    (Project => New_Project, Next => Empty_Project_List);

                  --  Imported is the id of the last imported project.
                  --  If it is nil, then this imported project is our first.

                  if Imported = Empty_Project_List then
                     Processed_Data.Imported_Projects :=
                       Project_List_Table.Last
                         (In_Tree.Project_Lists);

                  else
                     In_Tree.Project_Lists.Table
                       (Imported).Next := Project_List_Table.Last
                          (In_Tree.Project_Lists);
                  end if;

                  Imported := Project_List_Table.Last
                                (In_Tree.Project_Lists);

                  With_Clause :=
                    Next_With_Clause_Of (With_Clause, From_Project_Node_Tree);
               end;
            end loop;

            Declaration_Node :=
              Project_Declaration_Of
                (From_Project_Node, From_Project_Node_Tree);

            Recursive_Process
              (In_Tree                => In_Tree,
               Project                => Processed_Data.Extends,
               From_Project_Node      =>
                 Extended_Project_Of
                   (Declaration_Node, From_Project_Node_Tree),
               From_Project_Node_Tree => From_Project_Node_Tree,
               Extended_By            => Project);

            In_Tree.Projects.Table (Project) := Processed_Data;

            Process_Declarative_Items
              (Project                => Project,
               In_Tree                => In_Tree,
               From_Project_Node      => From_Project_Node,
               From_Project_Node_Tree => From_Project_Node_Tree,
               Pkg                    => No_Package,
               Item                   =>
                 First_Declarative_Item_Of
                   (Declaration_Node, From_Project_Node_Tree));

            --  If it is an extending project, inherit all packages
            --  from the extended project that are not explicitely defined
            --  or renamed. Also inherit the languages, if attribute Languages
            --  is not explicitely defined.

            if Processed_Data.Extends /= No_Project then
               Processed_Data := In_Tree.Projects.Table (Project);

               declare
                  Extended_Pkg : Package_Id :=
                                   In_Tree.Projects.Table
                                     (Processed_Data.Extends).Decl.Packages;
                  Current_Pkg : Package_Id;
                  Element     : Package_Element;
                  First       : constant Package_Id :=
                                  Processed_Data.Decl.Packages;
                  Attribute1  : Variable_Id;
                  Attribute2  : Variable_Id;
                  Attr_Value1 : Variable;
                  Attr_Value2  : Variable;

               begin
                  while Extended_Pkg /= No_Package loop
                     Element :=
                       In_Tree.Packages.Table (Extended_Pkg);

                     Current_Pkg := First;

                     loop
                        exit when Current_Pkg = No_Package
                          or else In_Tree.Packages.Table
                                    (Current_Pkg).Name = Element.Name;
                        Current_Pkg := In_Tree.Packages.Table
                                         (Current_Pkg).Next;
                     end loop;

                     if Current_Pkg = No_Package then
                        Package_Table.Increment_Last
                          (In_Tree.Packages);
                        Current_Pkg := Package_Table.Last
                          (In_Tree.Packages);
                        In_Tree.Packages.Table (Current_Pkg) :=
                          (Name   => Element.Name,
                           Decl   => Element.Decl,
                           Parent => No_Package,
                           Next   => Processed_Data.Decl.Packages);
                        Processed_Data.Decl.Packages := Current_Pkg;
                     end if;

                     Extended_Pkg := Element.Next;
                  end loop;

                  --  Check if attribute Languages is declared in the
                  --  extending project.

                  Attribute1 := Processed_Data.Decl.Attributes;
                  while Attribute1 /= No_Variable loop
                     Attr_Value1 := In_Tree.Variable_Elements.
                                      Table (Attribute1);
                     exit when Attr_Value1.Name = Snames.Name_Languages;
                     Attribute1 := Attr_Value1.Next;
                  end loop;

                  if Attribute1 = No_Variable or else
                     Attr_Value1.Value.Default
                  then
                     --  Attribute Languages is not declared in the extending
                     --  project. Check if it is declared in the project being
                     --  extended.

                     Attribute2 :=
                       In_Tree.Projects.Table
                         (Processed_Data.Extends).Decl.Attributes;

                     while Attribute2 /= No_Variable loop
                        Attr_Value2 := In_Tree.Variable_Elements.
                                         Table (Attribute2);
                        exit when Attr_Value2.Name = Snames.Name_Languages;
                        Attribute2 := Attr_Value2.Next;
                     end loop;

                     if Attribute2 /= No_Variable and then
                        not Attr_Value2.Value.Default
                     then
                        --  As attribute Languages is declared in the project
                        --  being extended, copy its value for the extending
                        --  project.

                        if Attribute1 = No_Variable then
                           Variable_Element_Table.Increment_Last
                             (In_Tree.Variable_Elements);
                           Attribute1 := Variable_Element_Table.Last
                             (In_Tree.Variable_Elements);
                           Attr_Value1.Next := Processed_Data.Decl.Attributes;
                           Processed_Data.Decl.Attributes := Attribute1;
                        end if;

                        Attr_Value1.Name := Snames.Name_Languages;
                        Attr_Value1.Value := Attr_Value2.Value;
                        In_Tree.Variable_Elements.Table
                          (Attribute1) := Attr_Value1;
                     end if;
                  end if;
               end;

               In_Tree.Projects.Table (Project) := Processed_Data;
            end if;
         end;
      end if;
   end Recursive_Process;

end Prj.Proc;<|MERGE_RESOLUTION|>--- conflicted
+++ resolved
@@ -6,11 +6,7 @@
 --                                                                          --
 --                                 B o d y                                  --
 --                                                                          --
-<<<<<<< HEAD
---          Copyright (C) 2001-2006, Free Software Foundation, Inc.         --
-=======
 --          Copyright (C) 2001-2007, Free Software Foundation, Inc.         --
->>>>>>> 60a98cce
 --                                                                          --
 -- GNAT is free software;  you can  redistribute it  and/or modify it under --
 -- terms of the  GNU General Public License as published  by the Free Soft- --
@@ -29,10 +25,6 @@
 ------------------------------------------------------------------------------
 
 with Err_Vars; use Err_Vars;
-<<<<<<< HEAD
-with Namet;    use Namet;
-=======
->>>>>>> 60a98cce
 with Opt;      use Opt;
 with Osint;    use Osint;
 with Output;   use Output;
@@ -85,11 +77,7 @@
 
    procedure Check
      (In_Tree         : Project_Tree_Ref;
-<<<<<<< HEAD
-      Project         : in out Project_Id;
-=======
       Project         : Project_Id;
->>>>>>> 60a98cce
       Follow_Links    : Boolean;
       When_No_Sources : Error_Warning);
    --  Set all projects to not checked, then call Recursive_Check for the
@@ -270,11 +258,7 @@
 
    procedure Check
      (In_Tree         : Project_Tree_Ref;
-<<<<<<< HEAD
-      Project         : in out Project_Id;
-=======
       Project         : Project_Id;
->>>>>>> 60a98cce
       Follow_Links    : Boolean;
       When_No_Sources : Error_Warning)
    is
@@ -287,9 +271,6 @@
          In_Tree.Projects.Table (Index).Checked := False;
       end loop;
 
-<<<<<<< HEAD
-      Recursive_Check (Project, In_Tree, Follow_Links, When_No_Sources);
-=======
       Recursive_Check
         (Project, In_Tree, Follow_Links, When_No_Sources);
 
@@ -323,7 +304,6 @@
             Source1 := In_Tree.Sources.Table (Source1).Next_In_Sources;
          end loop;
       end;
->>>>>>> 60a98cce
    end Check;
 
    -------------------------------
@@ -1213,12 +1193,8 @@
       From_Project_Node_Tree : Project_Node_Tree_Ref;
       Report_Error           : Put_Line_Access;
       Follow_Links           : Boolean := True;
-<<<<<<< HEAD
-      When_No_Sources        : Error_Warning := Error)
-=======
       When_No_Sources        : Error_Warning := Error;
       Reset_Tree             : Boolean := True)
->>>>>>> 60a98cce
    is
       Obj_Dir    : Path_Name_Type;
       Extending  : Project_Id;
@@ -1526,13 +1502,7 @@
          From_Project_Node_Tree => From_Project_Node_Tree,
          Extended_By            => No_Project);
 
-<<<<<<< HEAD
-      if Project /= No_Project then
-         Check (In_Tree, Project, Follow_Links, When_No_Sources);
-      end if;
-=======
       if not In_Configuration then
->>>>>>> 60a98cce
 
          if Project /= No_Project then
             Check
