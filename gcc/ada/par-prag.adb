--- conflicted
+++ resolved
@@ -1054,10 +1054,7 @@
            Pragma_Atomic                        |
            Pragma_Atomic_Components             |
            Pragma_Attach_Handler                |
-<<<<<<< HEAD
-=======
            Pragma_Compile_Time_Error            |
->>>>>>> 1177f497
            Pragma_Compile_Time_Warning          |
            Pragma_Convention_Identifier         |
            Pragma_CPP_Class                     |
@@ -1179,10 +1176,7 @@
            Pragma_Unimplemented_Unit            |
            Pragma_Universal_Data                |
            Pragma_Unreferenced                  |
-<<<<<<< HEAD
-=======
            Pragma_Unreferenced_Objects          |
->>>>>>> 1177f497
            Pragma_Unreserve_All_Interrupts      |
            Pragma_Unsuppress                    |
            Pragma_Use_VADS_Size                 |
