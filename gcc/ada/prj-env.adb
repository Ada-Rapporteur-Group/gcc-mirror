------------------------------------------------------------------------------
--                                                                          --
--                         GNAT COMPILER COMPONENTS                         --
--                                                                          --
--                              P R J . E N V                               --
--                                                                          --
--                                 B o d y                                  --
--                                                                          --
<<<<<<< HEAD
--          Copyright (C) 2001-2005, Free Software Foundation, Inc.         --
=======
--          Copyright (C) 2001-2006, Free Software Foundation, Inc.         --
>>>>>>> c355071f
--                                                                          --
-- GNAT is free software;  you can  redistribute it  and/or modify it under --
-- terms of the  GNU General Public License as published  by the Free Soft- --
-- ware  Foundation;  either version 2,  or (at your option) any later ver- --
-- sion.  GNAT is distributed in the hope that it will be useful, but WITH- --
-- OUT ANY WARRANTY;  without even the  implied warranty of MERCHANTABILITY --
-- or FITNESS FOR A PARTICULAR PURPOSE.  See the GNU General Public License --
-- for  more details.  You should have  received  a copy of the GNU General --
-- Public License  distributed with GNAT;  see file COPYING.  If not, write --
-- to  the  Free Software Foundation,  51  Franklin  Street,  Fifth  Floor, --
-- Boston, MA 02110-1301, USA.                                              --
--                                                                          --
-- GNAT was originally developed  by the GNAT team at  New York University. --
-- Extensive contributions were provided by Ada Core Technologies Inc.      --
--                                                                          --
------------------------------------------------------------------------------

with Namet;    use Namet;
with Opt;
with Osint;    use Osint;
with Output;   use Output;
with Prj.Com;  use Prj.Com;
with Tempdir;

with GNAT.Directory_Operations; use GNAT.Directory_Operations;

package body Prj.Env is

   Current_Source_Path_File : Name_Id := No_Name;
   --  Current value of project source path file env var.
   --  Used to avoid setting the env var to the same value.

   Current_Object_Path_File : Name_Id := No_Name;
   --  Current value of project object path file env var.
   --  Used to avoid setting the env var to the same value.

   Ada_Path_Buffer : String_Access := new String (1 .. 1024);
   --  A buffer where values for ADA_INCLUDE_PATH
   --  and ADA_OBJECTS_PATH are stored.

   Ada_Path_Length : Natural := 0;
   --  Index of the last valid character in Ada_Path_Buffer

   Ada_Prj_Include_File_Set : Boolean := False;
   Ada_Prj_Objects_File_Set : Boolean := False;
   --  These flags are set to True when the corresponding environment variables
   --  are set and are used to give these environment variables an empty string
   --  value at the end of the program. This has no practical effect on most
   --  platforms, except on VMS where the logical names are deassigned, thus
   --  avoiding the pollution of the environment of the caller.

   Default_Naming : constant Naming_Id := Naming_Table.First;

   Fill_Mapping_File : Boolean := True;

   type Project_Flags is array (Project_Id range <>) of Boolean;
   --  A Boolean array type used in Create_Mapping_File to select the projects
   --  in the closure of a specific project.

   -----------------------
   -- Local Subprograms --
   -----------------------

   function Body_Path_Name_Of
     (Unit    : Unit_Id;
      In_Tree : Project_Tree_Ref) return String;
   --  Returns the path name of the body of a unit.
   --  Compute it first, if necessary.

   function Spec_Path_Name_Of
     (Unit    : Unit_Id;
      In_Tree : Project_Tree_Ref) return String;
   --  Returns the path name of the spec of a unit.
   --  Compute it first, if necessary.

   procedure Add_To_Path
     (Source_Dirs : String_List_Id;
      In_Tree     : Project_Tree_Ref);
   --  Add to Ada_Path_Buffer all the source directories in string list
   --  Source_Dirs, if any. Increment Ada_Path_Length.

   procedure Add_To_Path (Dir : String);
   --  If Dir is not already in the global variable Ada_Path_Buffer, add it.
   --  Increment Ada_Path_Length.
   --  If Ada_Path_Length /= 0, prepend a Path_Separator character to
   --  Path.

   procedure Add_To_Source_Path
     (Source_Dirs : String_List_Id; In_Tree : Project_Tree_Ref);
   --  Add to Ada_Path_B all the source directories in string list
   --  Source_Dirs, if any. Increment Ada_Path_Length.

   procedure Add_To_Object_Path
     (Object_Dir : Name_Id;
      In_Tree    : Project_Tree_Ref);
   --  Add Object_Dir to object path table. Make sure it is not duplicate
   --  and it is the last one in the current table.

   function Contains_ALI_Files (Dir : Name_Id) return Boolean;
   --  Return True if there is at least one ALI file in the directory Dir

   procedure Create_New_Path_File
     (In_Tree   : Project_Tree_Ref;
      Path_FD   : out File_Descriptor;
      Path_Name : out Name_Id);
   --  Create a new temporary path file. Get the file name in Path_Name.
   --  The name is normally obtained by increasing the number in
   --  Temp_Path_File_Name by 1.

   procedure Set_Path_File_Var (Name : String; Value : String);
   --  Call Setenv, after calling To_Host_File_Spec

   function Ultimate_Extension_Of
<<<<<<< HEAD
     (Project : in Project_Id; In_Tree : Project_Tree_Ref) return Project_Id;
=======
     (Project : Project_Id;
      In_Tree : Project_Tree_Ref) return Project_Id;
>>>>>>> c355071f
   --  Return a project that is either Project or an extended ancestor of
   --  Project that itself is not extended.

   ----------------------
   -- Ada_Include_Path --
   ----------------------

   function Ada_Include_Path
     (Project : Project_Id;
      In_Tree : Project_Tree_Ref) return String_Access is

      procedure Add (Project : Project_Id);
      --  Add all the source directories of a project to the path only if
      --  this project has not been visited. Calls itself recursively for
      --  projects being extended, and imported projects. Adds the project
      --  to the list Seen if this is the call to Add for this project.

      ---------
      -- Add --
      ---------

      procedure Add (Project : Project_Id) is
      begin
         --  If Seen is empty, then the project cannot have been visited

         if not In_Tree.Projects.Table (Project).Seen then
            In_Tree.Projects.Table (Project).Seen := True;

            declare
               Data : constant Project_Data :=
                        In_Tree.Projects.Table (Project);
               List : Project_List := Data.Imported_Projects;

            begin
               --  Add to path all source directories of this project

               Add_To_Path (Data.Source_Dirs, In_Tree);

               --  Call Add to the project being extended, if any

               if Data.Extends /= No_Project then
                  Add (Data.Extends);
               end if;

               --  Call Add for each imported project, if any

               while List /= Empty_Project_List loop
                  Add
                    (In_Tree.Project_Lists.Table (List).Project);
                  List := In_Tree.Project_Lists.Table (List).Next;
               end loop;
            end;
         end if;
      end Add;

   --  Start of processing for Ada_Include_Path

   begin
      --  If it is the first time we call this function for
      --  this project, compute the source path

      if
        In_Tree.Projects.Table (Project).Ada_Include_Path = null
      then
         Ada_Path_Length := 0;

         for Index in Project_Table.First ..
                      Project_Table.Last (In_Tree.Projects)
         loop
            In_Tree.Projects.Table (Index).Seen := False;
         end loop;

         Add (Project);
         In_Tree.Projects.Table (Project).Ada_Include_Path :=
           new String'(Ada_Path_Buffer (1 .. Ada_Path_Length));
      end if;

      return In_Tree.Projects.Table (Project).Ada_Include_Path;
   end Ada_Include_Path;

   ----------------------
   -- Ada_Include_Path --
   ----------------------

   function Ada_Include_Path
     (Project   : Project_Id;
      In_Tree   : Project_Tree_Ref;
      Recursive : Boolean) return String
   is
   begin
      if Recursive then
         return Ada_Include_Path (Project, In_Tree).all;
      else
         Ada_Path_Length := 0;
         Add_To_Path
           (In_Tree.Projects.Table (Project).Source_Dirs, In_Tree);
         return Ada_Path_Buffer (1 .. Ada_Path_Length);
      end if;
   end Ada_Include_Path;

   ----------------------
   -- Ada_Objects_Path --
   ----------------------

   function Ada_Objects_Path
     (Project             : Project_Id;
      In_Tree             : Project_Tree_Ref;
      Including_Libraries : Boolean := True) return String_Access
   is
      procedure Add (Project : Project_Id);
      --  Add all the object directories of a project to the path only if
      --  this project has not been visited. Calls itself recursively for
      --  projects being extended, and imported projects. Adds the project
      --  to the list Seen if this is the first call to Add for this project.

      ---------
      -- Add --
      ---------

      procedure Add (Project : Project_Id) is
      begin
         --  If this project has not been seen yet

         if not In_Tree.Projects.Table (Project).Seen then
            In_Tree.Projects.Table (Project).Seen := True;

            declare
               Data : constant Project_Data :=
                 In_Tree.Projects.Table (Project);
               List : Project_List := Data.Imported_Projects;

            begin
               --  Add to path the object directory of this project
               --  except if we don't include library project and
               --  this is a library project.

               if (Data.Library and then Including_Libraries)
                 or else
                 (Data.Object_Directory /= No_Name
                   and then
                   (not Including_Libraries or else not Data.Library))
               then
                  --  For a library project, add the library directory,
                  --  if there is no object directory or if it contains ALI
                  --  files; otherwise add the object directory.

                  if Data.Library then
                     if Data.Object_Directory = No_Name
                       or else
                         Contains_ALI_Files (Data.Library_ALI_Dir)
                     then
                        Add_To_Path (Get_Name_String (Data.Library_ALI_Dir));
                     else
                        Add_To_Path (Get_Name_String (Data.Object_Directory));
                     end if;

                  else
                     --  For a non library project, add the object directory

                     Add_To_Path (Get_Name_String (Data.Object_Directory));
                  end if;
               end if;

               --  Call Add to the project being extended, if any

               if Data.Extends /= No_Project then
                  Add (Data.Extends);
               end if;

               --  Call Add for each imported project, if any

               while List /= Empty_Project_List loop
                  Add
                    (In_Tree.Project_Lists.Table (List).Project);
                  List := In_Tree.Project_Lists.Table (List).Next;
               end loop;
            end;

         end if;
      end Add;

   --  Start of processing for Ada_Objects_Path

   begin
      --  If it is the first time we call this function for
      --  this project, compute the objects path

      if
        In_Tree.Projects.Table (Project).Ada_Objects_Path = null
      then
         Ada_Path_Length := 0;

         for Index in Project_Table.First ..
                      Project_Table.Last (In_Tree.Projects)
         loop
            In_Tree.Projects.Table (Index).Seen := False;
         end loop;

         Add (Project);
         In_Tree.Projects.Table (Project).Ada_Objects_Path :=
           new String'(Ada_Path_Buffer (1 .. Ada_Path_Length));
      end if;

      return In_Tree.Projects.Table (Project).Ada_Objects_Path;
   end Ada_Objects_Path;

   ------------------------
   -- Add_To_Object_Path --
   ------------------------

   procedure Add_To_Object_Path
     (Object_Dir : Name_Id; In_Tree : Project_Tree_Ref)
   is
   begin
      --  Check if the directory is already in the table

      for Index in Object_Path_Table.First ..
                   Object_Path_Table.Last (In_Tree.Private_Part.Object_Paths)
      loop

         --  If it is, remove it, and add it as the last one

         if In_Tree.Private_Part.Object_Paths.Table (Index) = Object_Dir then
            for Index2 in Index + 1 ..
                          Object_Path_Table.Last
                            (In_Tree.Private_Part.Object_Paths)
            loop
               In_Tree.Private_Part.Object_Paths.Table (Index2 - 1) :=
                 In_Tree.Private_Part.Object_Paths.Table (Index2);
            end loop;

            In_Tree.Private_Part.Object_Paths.Table
              (Object_Path_Table.Last (In_Tree.Private_Part.Object_Paths)) :=
                 Object_Dir;
            return;
         end if;
      end loop;

      --  The directory is not already in the table, add it

      Object_Path_Table.Increment_Last (In_Tree.Private_Part.Object_Paths);
      In_Tree.Private_Part.Object_Paths.Table
        (Object_Path_Table.Last (In_Tree.Private_Part.Object_Paths)) :=
           Object_Dir;
   end Add_To_Object_Path;

   -----------------
   -- Add_To_Path --
   -----------------

   procedure Add_To_Path
     (Source_Dirs : String_List_Id;
      In_Tree     : Project_Tree_Ref)
   is
      Current    : String_List_Id := Source_Dirs;
      Source_Dir : String_Element;
   begin
      while Current /= Nil_String loop
         Source_Dir := In_Tree.String_Elements.Table (Current);
         Add_To_Path (Get_Name_String (Source_Dir.Display_Value));
         Current := Source_Dir.Next;
      end loop;
   end Add_To_Path;

   procedure Add_To_Path (Dir : String) is
      Len        : Natural;
      New_Buffer : String_Access;
      Min_Len    : Natural;

      function Is_Present (Path : String; Dir : String) return Boolean;
      --  Return True if Dir is part of Path

      ----------------
      -- Is_Present --
      ----------------

      function Is_Present (Path : String; Dir : String) return Boolean is
         Last : constant Integer := Path'Last - Dir'Length + 1;

      begin
         for J in Path'First .. Last loop

            --  Note: the order of the conditions below is important, since
            --  it ensures a minimal number of string comparisons.

            if (J = Path'First
                or else Path (J - 1) = Path_Separator)
              and then
                (J + Dir'Length > Path'Last
                 or else Path (J + Dir'Length) = Path_Separator)
              and then Dir = Path (J .. J + Dir'Length - 1)
            then
               return True;
            end if;
         end loop;

         return False;
      end Is_Present;

   --  Start of processing for Add_To_Path

   begin
      if Is_Present (Ada_Path_Buffer (1 .. Ada_Path_Length), Dir) then

         --  Dir is already in the path, nothing to do

         return;
      end if;

      Min_Len := Ada_Path_Length + Dir'Length;

      if Ada_Path_Length > 0 then

         --  Add 1 for the Path_Separator character

         Min_Len := Min_Len + 1;
      end if;

      --  If Ada_Path_Buffer is too small, increase it

      Len := Ada_Path_Buffer'Last;

      if Len < Min_Len then
         loop
            Len := Len * 2;
            exit when Len >= Min_Len;
         end loop;

         New_Buffer := new String (1 .. Len);
         New_Buffer (1 .. Ada_Path_Length) :=
           Ada_Path_Buffer (1 .. Ada_Path_Length);
         Free (Ada_Path_Buffer);
         Ada_Path_Buffer := New_Buffer;
      end if;

      if Ada_Path_Length > 0 then
         Ada_Path_Length := Ada_Path_Length + 1;
         Ada_Path_Buffer (Ada_Path_Length) := Path_Separator;
      end if;

      Ada_Path_Buffer
        (Ada_Path_Length + 1 .. Ada_Path_Length + Dir'Length) := Dir;
      Ada_Path_Length := Ada_Path_Length + Dir'Length;
   end Add_To_Path;

   ------------------------
   -- Add_To_Source_Path --
   ------------------------

   procedure Add_To_Source_Path
     (Source_Dirs : String_List_Id; In_Tree : Project_Tree_Ref)
   is
      Current    : String_List_Id := Source_Dirs;
      Source_Dir : String_Element;
      Add_It     : Boolean;

   begin
      --  Add each source directory

      while Current /= Nil_String loop
         Source_Dir := In_Tree.String_Elements.Table (Current);
         Add_It := True;

         --  Check if the source directory is already in the table

         for Index in Source_Path_Table.First ..
                      Source_Path_Table.Last
                                          (In_Tree.Private_Part.Source_Paths)
         loop
            --  If it is already, no need to add it

            if In_Tree.Private_Part.Source_Paths.Table (Index) =
                        Source_Dir.Value
            then
               Add_It := False;
               exit;
            end if;
         end loop;

         if Add_It then
            Source_Path_Table.Increment_Last
              (In_Tree.Private_Part.Source_Paths);
            In_Tree.Private_Part.Source_Paths.Table
              (Source_Path_Table.Last (In_Tree.Private_Part.Source_Paths)) :=
              Source_Dir.Value;
         end if;

         --  Next source directory

         Current := Source_Dir.Next;
      end loop;
   end Add_To_Source_Path;

   -----------------------
   -- Body_Path_Name_Of --
   -----------------------

   function Body_Path_Name_Of
     (Unit : Unit_Id; In_Tree : Project_Tree_Ref) return String
   is
      Data : Unit_Data := In_Tree.Units.Table (Unit);

   begin
      --  If we don't know the path name of the body of this unit,
      --  we compute it, and we store it.

      if Data.File_Names (Body_Part).Path = No_Name then
         declare
            Current_Source : String_List_Id :=
              In_Tree.Projects.Table
                (Data.File_Names (Body_Part).Project).Sources;
            Path : GNAT.OS_Lib.String_Access;

         begin
            --  By default, put the file name

            Data.File_Names (Body_Part).Path :=
              Data.File_Names (Body_Part).Name;

            --  For each source directory

            while Current_Source /= Nil_String loop
               Path :=
                 Locate_Regular_File
                   (Namet.Get_Name_String
                      (Data.File_Names (Body_Part).Name),
                    Namet.Get_Name_String
                      (In_Tree.String_Elements.Table
                         (Current_Source).Value));

               --  If the file is in this directory, then we store the path,
               --  and we are done.

               if Path /= null then
                  Name_Len := Path'Length;
                  Name_Buffer (1 .. Name_Len) := Path.all;
                  Data.File_Names (Body_Part).Path := Name_Enter;
                  exit;

               else
                  Current_Source :=
                    In_Tree.String_Elements.Table
                      (Current_Source).Next;
               end if;
            end loop;

            In_Tree.Units.Table (Unit) := Data;
         end;
      end if;

      --  Returned the stored value

      return Namet.Get_Name_String (Data.File_Names (Body_Part).Path);
   end Body_Path_Name_Of;

   ------------------------
   -- Contains_ALI_Files --
   ------------------------

   function Contains_ALI_Files (Dir : Name_Id) return Boolean is
      Dir_Name : constant String := Get_Name_String (Dir);
      Direct : Dir_Type;
      Name   : String (1 .. 1_000);
      Last   : Natural;
      Result : Boolean := False;

   begin
      Open (Direct, Dir_Name);

      --  For each file in the directory, check if it is an ALI file

      loop
         Read (Direct, Name, Last);
         exit when Last = 0;
         Canonical_Case_File_Name (Name (1 .. Last));
         Result := Last >= 5 and then Name (Last - 3 .. Last) = ".ali";
         exit when Result;
      end loop;

      Close (Direct);
      return Result;

   exception
      --  If there is any problem, close the directory if open and return
      --  True; the library directory will be added to the path.

      when others =>
         if Is_Open (Direct) then
            Close (Direct);
         end if;

         return True;
   end Contains_ALI_Files;

   --------------------------------
   -- Create_Config_Pragmas_File --
   --------------------------------

   procedure Create_Config_Pragmas_File
     (For_Project          : Project_Id;
      Main_Project         : Project_Id;
      In_Tree              : Project_Tree_Ref;
      Include_Config_Files : Boolean := True)
   is
      pragma Unreferenced (Main_Project);
      pragma Unreferenced (Include_Config_Files);

      File_Name : Name_Id         := No_Name;
      File      : File_Descriptor := Invalid_FD;

      Current_Unit : Unit_Id := Unit_Table.First;

      First_Project : Project_List := Empty_Project_List;

      Current_Project : Project_List;
      Current_Naming  : Naming_Id;

      Status : Boolean;
      --  For call to Close

      procedure Check (Project : Project_Id);
      --  Recursive procedure that put in the config pragmas file any non
      --  standard naming schemes, if it is not already in the file, then call
      --  itself for any imported project.

      procedure Check_Temp_File;
      --  Check that a temporary file has been opened.
      --  If not, create one, and put its name in the project data,
      --  with the indication that it is a temporary file.

      procedure Put
        (Unit_Name : Name_Id;
         File_Name : Name_Id;
         Unit_Kind : Spec_Or_Body;
         Index     : Int);
      --  Put an SFN pragma in the temporary file

      procedure Put (File : File_Descriptor; S : String);
      procedure Put_Line (File : File_Descriptor; S : String);
      --  Output procedures, analogous to normal Text_IO procs of same name

      -----------
      -- Check --
      -----------

      procedure Check (Project : Project_Id) is
         Data : constant Project_Data :=
           In_Tree.Projects.Table (Project);

      begin
         if Current_Verbosity = High then
            Write_Str ("Checking project file """);
            Write_Str (Namet.Get_Name_String (Data.Name));
            Write_Str (""".");
            Write_Eol;
         end if;

         --  Is this project in the list of the visited project?

         Current_Project := First_Project;
         while Current_Project /= Empty_Project_List
           and then In_Tree.Project_Lists.Table
                      (Current_Project).Project /= Project
         loop
            Current_Project :=
              In_Tree.Project_Lists.Table (Current_Project).Next;
         end loop;

         --  If it is not, put it in the list, and visit it

         if Current_Project = Empty_Project_List then
            Project_List_Table.Increment_Last
              (In_Tree.Project_Lists);
            In_Tree.Project_Lists.Table
              (Project_List_Table.Last (In_Tree.Project_Lists)) :=
                 (Project => Project, Next => First_Project);
               First_Project :=
                 Project_List_Table.Last (In_Tree.Project_Lists);

            --  Is the naming scheme of this project one that we know?

            Current_Naming := Default_Naming;
            while Current_Naming <=
                    Naming_Table.Last (In_Tree.Private_Part.Namings)
              and then not Same_Naming_Scheme
              (Left => In_Tree.Private_Part.Namings.Table (Current_Naming),
               Right => Data.Naming) loop
               Current_Naming := Current_Naming + 1;
            end loop;

            --  If we don't know it, add it

            if Current_Naming >
                 Naming_Table.Last (In_Tree.Private_Part.Namings)
            then
               Naming_Table.Increment_Last (In_Tree.Private_Part.Namings);
               In_Tree.Private_Part.Namings.Table
                 (Naming_Table.Last (In_Tree.Private_Part.Namings)) :=
                    Data.Naming;

               --  We need a temporary file to be created

               Check_Temp_File;

               --  Put the SFN pragmas for the naming scheme

               --  Spec

               Put_Line
                 (File, "pragma Source_File_Name_Project");
               Put_Line
                 (File, "  (Spec_File_Name  => ""*" &
                  Namet.Get_Name_String (Data.Naming.Ada_Spec_Suffix) &
                  """,");
               Put_Line
                 (File, "   Casing          => " &
                  Image (Data.Naming.Casing) & ",");
               Put_Line
                 (File, "   Dot_Replacement => """ &
                 Namet.Get_Name_String (Data.Naming.Dot_Replacement) &
                  """);");

               --  and body

               Put_Line
                 (File, "pragma Source_File_Name_Project");
               Put_Line
                 (File, "  (Body_File_Name  => ""*" &
                  Namet.Get_Name_String (Data.Naming.Ada_Body_Suffix) &
                  """,");
               Put_Line
                 (File, "   Casing          => " &
                  Image (Data.Naming.Casing) & ",");
               Put_Line
                 (File, "   Dot_Replacement => """ &
                  Namet.Get_Name_String (Data.Naming.Dot_Replacement) &
                  """);");

               --  and maybe separate

               if
                 Data.Naming.Ada_Body_Suffix /= Data.Naming.Separate_Suffix
               then
                  Put_Line
                    (File, "pragma Source_File_Name_Project");
                  Put_Line
                    (File, "  (Subunit_File_Name  => ""*" &
                     Namet.Get_Name_String (Data.Naming.Separate_Suffix) &
                     """,");
                  Put_Line
                    (File, "   Casing          => " &
                     Image (Data.Naming.Casing) &
                     ",");
                  Put_Line
                    (File, "   Dot_Replacement => """ &
                     Namet.Get_Name_String (Data.Naming.Dot_Replacement) &
                     """);");
               end if;
            end if;

            if Data.Extends /= No_Project then
               Check (Data.Extends);
            end if;

            declare
               Current : Project_List := Data.Imported_Projects;

            begin
               while Current /= Empty_Project_List loop
                  Check
                    (In_Tree.Project_Lists.Table
                       (Current).Project);
                  Current := In_Tree.Project_Lists.Table
                               (Current).Next;
               end loop;
            end;
         end if;
      end Check;

      ---------------------
      -- Check_Temp_File --
      ---------------------

      procedure Check_Temp_File is
      begin
         if File = Invalid_FD then
            Tempdir.Create_Temp_File (File, Name => File_Name);

            if File = Invalid_FD then
               Prj.Com.Fail
                 ("unable to create temporary configuration pragmas file");
            elsif Opt.Verbose_Mode then
               Write_Str ("Creating temp file """);
               Write_Str (Get_Name_String (File_Name));
               Write_Line ("""");
            end if;
         end if;
      end Check_Temp_File;

      ---------
      -- Put --
      ---------

      procedure Put
        (Unit_Name : Name_Id;
         File_Name : Name_Id;
         Unit_Kind : Spec_Or_Body;
         Index     : Int)
      is
      begin
         --  A temporary file needs to be open

         Check_Temp_File;

         --  Put the pragma SFN for the unit kind (spec or body)

         Put (File, "pragma Source_File_Name_Project (");
         Put (File, Namet.Get_Name_String (Unit_Name));

         if Unit_Kind = Specification then
            Put (File, ", Spec_File_Name => """);
         else
            Put (File, ", Body_File_Name => """);
         end if;

         Put (File, Namet.Get_Name_String (File_Name));
         Put (File, """");

         if Index /= 0 then
            Put (File, ", Index =>");
            Put (File, Index'Img);
         end if;

         Put_Line (File, ");");
      end Put;

      procedure Put (File : File_Descriptor; S : String) is
         Last : Natural;

      begin
         Last := Write (File, S (S'First)'Address, S'Length);

         if Last /= S'Length then
            Prj.Com.Fail ("Disk full");
         end if;

         if Current_Verbosity = High then
            Write_Str (S);
         end if;
      end Put;

      --------------
      -- Put_Line --
      --------------

      procedure Put_Line (File : File_Descriptor; S : String) is
         S0   : String (1 .. S'Length + 1);
         Last : Natural;

      begin
         --  Add an ASCII.LF to the string. As this config file is supposed to
         --  be used only by the compiler, we don't care about the characters
         --  for the end of line. In fact we could have put a space, but
         --  it is more convenient to be able to read gnat.adc during
         --  development, for which the ASCII.LF is fine.

         S0 (1 .. S'Length) := S;
         S0 (S0'Last) := ASCII.LF;
         Last := Write (File, S0'Address, S0'Length);

         if Last /= S'Length + 1 then
            Prj.Com.Fail ("Disk full");
         end if;

         if Current_Verbosity = High then
            Write_Line (S);
         end if;
      end Put_Line;

   --  Start of processing for Create_Config_Pragmas_File

   begin
      if not
        In_Tree.Projects.Table (For_Project).Config_Checked
      then

         --  Remove any memory of processed naming schemes, if any

         Naming_Table.Set_Last (In_Tree.Private_Part.Namings, Default_Naming);

         --  Check the naming schemes

         Check (For_Project);

         --  Visit all the units and process those that need an SFN pragma

         while
           Current_Unit <= Unit_Table.Last (In_Tree.Units)
         loop
            declare
               Unit : constant Unit_Data :=
                 In_Tree.Units.Table (Current_Unit);

            begin
               if Unit.File_Names (Specification).Needs_Pragma then
                  Put (Unit.Name,
                       Unit.File_Names (Specification).Name,
                       Specification,
                       Unit.File_Names (Specification).Index);
               end if;

               if Unit.File_Names (Body_Part).Needs_Pragma then
                  Put (Unit.Name,
                       Unit.File_Names (Body_Part).Name,
                       Body_Part,
                       Unit.File_Names (Body_Part).Index);
               end if;

               Current_Unit := Current_Unit + 1;
            end;
         end loop;

         --  If there are no non standard naming scheme, issue the GNAT
         --  standard naming scheme. This will tell the compiler that
         --  a project file is used and will forbid any pragma SFN.

         if File = Invalid_FD then
            Check_Temp_File;

            Put_Line (File, "pragma Source_File_Name_Project");
            Put_Line (File, "   (Spec_File_Name  => ""*.ads"",");
            Put_Line (File, "    Dot_Replacement => ""-"",");
            Put_Line (File, "    Casing          => lowercase);");

            Put_Line (File, "pragma Source_File_Name_Project");
            Put_Line (File, "   (Body_File_Name  => ""*.adb"",");
            Put_Line (File, "    Dot_Replacement => ""-"",");
            Put_Line (File, "    Casing          => lowercase);");
         end if;

         --  Close the temporary file

         GNAT.OS_Lib.Close (File, Status);

         if not Status then
            Prj.Com.Fail ("disk full");
         end if;

         if Opt.Verbose_Mode then
            Write_Str ("Closing configuration file """);
            Write_Str (Get_Name_String (File_Name));
            Write_Line ("""");
         end if;

         In_Tree.Projects.Table (For_Project).Config_File_Name :=
           File_Name;
         In_Tree.Projects.Table (For_Project).Config_File_Temp :=
           True;

         In_Tree.Projects.Table (For_Project).Config_Checked :=
           True;
      end if;
   end Create_Config_Pragmas_File;

   -------------------------
   -- Create_Mapping_File --
   -------------------------

   procedure Create_Mapping_File
     (Project : Project_Id;
      In_Tree : Project_Tree_Ref;
      Name    : out Name_Id)
   is
      File          : File_Descriptor := Invalid_FD;
      The_Unit_Data : Unit_Data;
      Data          : File_Name_Data;

      Status : Boolean;
      --  For call to Close

      Present       : Project_Flags
        (No_Project .. Project_Table.Last (In_Tree.Projects)) :=
        (others => False);
      --  For each project in the closure of Project, the corresponding flag
      --  will be set to True;

      procedure Put_Name_Buffer;
      --  Put the line contained in the Name_Buffer in the mapping file

      procedure Put_Data (Spec : Boolean);
      --  Put the mapping of the spec or body contained in Data in the file
      --  (3 lines).

      procedure Recursive_Flag (Prj : Project_Id);
      --  Set the flags corresponding to Prj, the projects it imports
      --  (directly or indirectly) or extends to True. Call itself recursively.

      ---------
      -- Put --
      ---------

      procedure Put_Name_Buffer is
         Last : Natural;

      begin
         Name_Len := Name_Len + 1;
         Name_Buffer (Name_Len) := ASCII.LF;
         Last := Write (File, Name_Buffer (1)'Address, Name_Len);

         if Last /= Name_Len then
            Prj.Com.Fail ("Disk full");
         end if;
      end Put_Name_Buffer;

      --------------
      -- Put_Data --
      --------------

      procedure Put_Data (Spec : Boolean) is
      begin
         --  Line with the unit name

         Get_Name_String (The_Unit_Data.Name);
         Name_Len := Name_Len + 1;
         Name_Buffer (Name_Len) := '%';
         Name_Len := Name_Len + 1;

         if Spec then
            Name_Buffer (Name_Len) := 's';
         else
            Name_Buffer (Name_Len) := 'b';
         end if;

         Put_Name_Buffer;

         --  Line with the file name

         Get_Name_String (Data.Name);
         Put_Name_Buffer;

         --  Line with the path name

         Get_Name_String (Data.Path);
         Put_Name_Buffer;

      end Put_Data;

      --------------------
      -- Recursive_Flag --
      --------------------

      procedure Recursive_Flag (Prj : Project_Id) is
         Imported : Project_List;
         Proj     : Project_Id;

      begin
         --  Nothing to do for non existent project or project that has
         --  already been flagged.

         if Prj = No_Project or else Present (Prj) then
            return;
         end if;

         --  Flag the current project

         Present (Prj) := True;
         Imported :=
           In_Tree.Projects.Table (Prj).Imported_Projects;

         --  Call itself for each project directly imported

         while Imported /= Empty_Project_List loop
            Proj :=
              In_Tree.Project_Lists.Table (Imported).Project;
            Imported :=
              In_Tree.Project_Lists.Table (Imported).Next;
            Recursive_Flag (Proj);
         end loop;

         --  Call itself for an eventual project being extended

         Recursive_Flag (In_Tree.Projects.Table (Prj).Extends);
      end Recursive_Flag;

   --  Start of processing for Create_Mapping_File

   begin
      --  Flag the necessary projects

      Recursive_Flag (Project);

      --  Create the temporary file

      Tempdir.Create_Temp_File (File, Name => Name);

      if File = Invalid_FD then
         Prj.Com.Fail ("unable to create temporary mapping file");

      elsif Opt.Verbose_Mode then
         Write_Str ("Creating temp mapping file """);
         Write_Str (Get_Name_String (Name));
         Write_Line ("""");
      end if;

      if Fill_Mapping_File then

         --  For all units in table Units

         for Unit in 1 .. Unit_Table.Last (In_Tree.Units) loop
            The_Unit_Data := In_Tree.Units.Table (Unit);

            --  If the unit has a valid name

            if The_Unit_Data.Name /= No_Name then
               Data := The_Unit_Data.File_Names (Specification);

               --  If there is a spec, put it mapping in the file if it is
               --  from a project in the closure of Project.

               if Data.Name /= No_Name and then Present (Data.Project) then
                  Put_Data (Spec => True);
               end if;

               Data := The_Unit_Data.File_Names (Body_Part);

               --  If there is a body (or subunit) put its mapping in the file
               --  if it is from a project in the closure of Project.

               if Data.Name /= No_Name and then Present (Data.Project) then
                  Put_Data (Spec => False);
               end if;

            end if;
         end loop;
      end if;

      GNAT.OS_Lib.Close (File, Status);

      if not Status then
         Prj.Com.Fail ("disk full");
      end if;
   end Create_Mapping_File;

   --------------------------
   -- Create_New_Path_File --
   --------------------------

   procedure Create_New_Path_File
     (In_Tree   : Project_Tree_Ref;
      Path_FD   : out File_Descriptor;
      Path_Name : out Name_Id)
   is
   begin
      Tempdir.Create_Temp_File (Path_FD, Path_Name);

      if Path_Name /= No_Name then

         --  Record the name, so that the temp path file will be deleted
         --  at the end of the program.

         Path_File_Table.Increment_Last (In_Tree.Private_Part.Path_Files);
         In_Tree.Private_Part.Path_Files.Table
           (Path_File_Table.Last (In_Tree.Private_Part.Path_Files)) :=
              Path_Name;
      end if;
   end Create_New_Path_File;

   ---------------------------
   -- Delete_All_Path_Files --
   ---------------------------

   procedure Delete_All_Path_Files (In_Tree : Project_Tree_Ref) is
      Disregard : Boolean := True;

   begin
      for Index in Path_File_Table.First ..
                   Path_File_Table.Last (In_Tree.Private_Part.Path_Files)
      loop
         if In_Tree.Private_Part.Path_Files.Table (Index) /= No_Name then
            Delete_File
              (Get_Name_String
                 (In_Tree.Private_Part.Path_Files.Table (Index)),
               Disregard);
         end if;
      end loop;

      --  If any of the environment variables ADA_PRJ_INCLUDE_FILE or
      --  ADA_PRJ_OBJECTS_FILE has been set, then reset their value to
      --  the empty string. On VMS, this has the effect of deassigning
      --  the logical names.

      if Ada_Prj_Include_File_Set then
         Setenv (Project_Include_Path_File, "");
         Ada_Prj_Include_File_Set := False;
      end if;

      if Ada_Prj_Objects_File_Set then
         Setenv (Project_Objects_Path_File, "");
         Ada_Prj_Objects_File_Set := False;
      end if;
   end Delete_All_Path_Files;

   ------------------------------------
   -- File_Name_Of_Library_Unit_Body --
   ------------------------------------

   function File_Name_Of_Library_Unit_Body
     (Name              : String;
      Project           : Project_Id;
      In_Tree           : Project_Tree_Ref;
      Main_Project_Only : Boolean := True;
      Full_Path         : Boolean := False) return String
   is
      The_Project   : Project_Id := Project;
      Data          : Project_Data :=
                        In_Tree.Projects.Table (Project);
      Original_Name : String := Name;

      Extended_Spec_Name : String :=
                             Name & Namet.Get_Name_String
                                      (Data.Naming.Ada_Spec_Suffix);
      Extended_Body_Name : String :=
                             Name & Namet.Get_Name_String
                                      (Data.Naming.Ada_Body_Suffix);

      Unit : Unit_Data;

      The_Original_Name : Name_Id;
      The_Spec_Name     : Name_Id;
      The_Body_Name     : Name_Id;

   begin
      Canonical_Case_File_Name (Original_Name);
      Name_Len := Original_Name'Length;
      Name_Buffer (1 .. Name_Len) := Original_Name;
      The_Original_Name := Name_Find;

      Canonical_Case_File_Name (Extended_Spec_Name);
      Name_Len := Extended_Spec_Name'Length;
      Name_Buffer (1 .. Name_Len) := Extended_Spec_Name;
      The_Spec_Name := Name_Find;

      Canonical_Case_File_Name (Extended_Body_Name);
      Name_Len := Extended_Body_Name'Length;
      Name_Buffer (1 .. Name_Len) := Extended_Body_Name;
      The_Body_Name := Name_Find;

      if Current_Verbosity = High then
         Write_Str  ("Looking for file name of """);
         Write_Str  (Name);
         Write_Char ('"');
         Write_Eol;
         Write_Str  ("   Extended Spec Name = """);
         Write_Str  (Extended_Spec_Name);
         Write_Char ('"');
         Write_Eol;
         Write_Str  ("   Extended Body Name = """);
         Write_Str  (Extended_Body_Name);
         Write_Char ('"');
         Write_Eol;
      end if;

      --  For extending project, search in the extended project
      --  if the source is not found. For non extending projects,
      --  this loop will be run only once.

      loop
         --  Loop through units
         --  Should have comment explaining reverse ???

         for Current in reverse Unit_Table.First ..
                                Unit_Table.Last (In_Tree.Units)
         loop
            Unit := In_Tree.Units.Table (Current);

            --  Check for body

            if not Main_Project_Only
              or else Unit.File_Names (Body_Part).Project = The_Project
            then
               declare
                  Current_Name : constant Name_Id :=
                                   Unit.File_Names (Body_Part).Name;

               begin
                  --  Case of a body present

                  if Current_Name /= No_Name then
                     if Current_Verbosity = High then
                        Write_Str  ("   Comparing with """);
                        Write_Str  (Get_Name_String (Current_Name));
                        Write_Char ('"');
                        Write_Eol;
                     end if;

                     --  If it has the name of the original name,
                     --  return the original name

                     if Unit.Name = The_Original_Name
                       or else Current_Name = The_Original_Name
                     then
                        if Current_Verbosity = High then
                           Write_Line ("   OK");
                        end if;

                        if Full_Path then
                           return Get_Name_String
                             (Unit.File_Names (Body_Part).Path);

                        else
                           return Get_Name_String (Current_Name);
                        end if;

                        --  If it has the name of the extended body name,
                        --  return the extended body name

                     elsif Current_Name = The_Body_Name then
                        if Current_Verbosity = High then
                           Write_Line ("   OK");
                        end if;

                        if Full_Path then
                           return Get_Name_String
                             (Unit.File_Names (Body_Part).Path);

                        else
                           return Extended_Body_Name;
                        end if;

                     else
                        if Current_Verbosity = High then
                           Write_Line ("   not good");
                        end if;
                     end if;
                  end if;
               end;
            end if;

            --  Check for spec

            if not Main_Project_Only
              or else Unit.File_Names (Specification).Project = The_Project
            then
               declare
                  Current_Name : constant Name_Id :=
                                   Unit.File_Names (Specification).Name;

               begin
                  --  Case of spec present

                  if Current_Name /= No_Name then
                     if Current_Verbosity = High then
                        Write_Str  ("   Comparing with """);
                        Write_Str  (Get_Name_String (Current_Name));
                        Write_Char ('"');
                        Write_Eol;
                     end if;

                     --  If name same as original name, return original name

                     if Unit.Name = The_Original_Name
                       or else Current_Name = The_Original_Name
                     then
                        if Current_Verbosity = High then
                           Write_Line ("   OK");
                        end if;

                        if Full_Path then
                           return Get_Name_String
                             (Unit.File_Names (Specification).Path);
                        else
                           return Get_Name_String (Current_Name);
                        end if;

                        --  If it has the same name as the extended spec name,
                        --  return the extended spec name.

                     elsif Current_Name = The_Spec_Name then
                        if Current_Verbosity = High then
                           Write_Line ("   OK");
                        end if;

                        if Full_Path then
                           return Get_Name_String
                             (Unit.File_Names (Specification).Path);
                        else
                           return Extended_Spec_Name;
                        end if;

                     else
                        if Current_Verbosity = High then
                           Write_Line ("   not good");
                        end if;
                     end if;
                  end if;
               end;
            end if;
         end loop;

         --  If we are not in an extending project, give up

         exit when (not Main_Project_Only) or else Data.Extends = No_Project;

         --  Otherwise, look in the project we are extending

         The_Project := Data.Extends;
         Data := In_Tree.Projects.Table (The_Project);
      end loop;

      --  We don't know this file name, return an empty string

      return "";
   end File_Name_Of_Library_Unit_Body;

   -------------------------
   -- For_All_Object_Dirs --
   -------------------------

   procedure For_All_Object_Dirs
     (Project : Project_Id;
      In_Tree : Project_Tree_Ref)
   is
      Seen : Project_List := Empty_Project_List;

      procedure Add (Project : Project_Id);
      --  Process a project. Remember the processes visited to avoid
      --  processing a project twice. Recursively process an eventual
      --  extended project, and all imported projects.

      ---------
      -- Add --
      ---------

      procedure Add (Project : Project_Id) is
         Data : constant Project_Data :=
                  In_Tree.Projects.Table (Project);
         List : Project_List := Data.Imported_Projects;

      begin
         --  If the list of visited project is empty, then
         --  for sure we never visited this project.

         if Seen = Empty_Project_List then
            Project_List_Table.Increment_Last
              (In_Tree.Project_Lists);
            Seen :=
              Project_List_Table.Last (In_Tree.Project_Lists);
            In_Tree.Project_Lists.Table (Seen) :=
              (Project => Project, Next => Empty_Project_List);

         else
            --  Check if the project is in the list

            declare
               Current : Project_List := Seen;

            begin
               loop
                  --  If it is, then there is nothing else to do

                  if In_Tree.Project_Lists.Table
                                           (Current).Project = Project
                  then
                     return;
                  end if;

                  exit when
                    In_Tree.Project_Lists.Table (Current).Next =
                      Empty_Project_List;
                  Current :=
                    In_Tree.Project_Lists.Table (Current).Next;
               end loop;

               --  This project has never been visited, add it
               --  to the list.

               Project_List_Table.Increment_Last
                 (In_Tree.Project_Lists);
               In_Tree.Project_Lists.Table (Current).Next :=
                 Project_List_Table.Last (In_Tree.Project_Lists);
               In_Tree.Project_Lists.Table
                 (Project_List_Table.Last
                    (In_Tree.Project_Lists)) :=
                 (Project => Project, Next => Empty_Project_List);
            end;
         end if;

         --  If there is an object directory, call Action
         --  with its name

         if Data.Object_Directory /= No_Name then
            Get_Name_String (Data.Object_Directory);
            Action (Name_Buffer (1 .. Name_Len));
         end if;

         --  If we are extending a project, visit it

         if Data.Extends /= No_Project then
            Add (Data.Extends);
         end if;

         --  And visit all imported projects

         while List /= Empty_Project_List loop
            Add (In_Tree.Project_Lists.Table (List).Project);
            List := In_Tree.Project_Lists.Table (List).Next;
         end loop;
      end Add;

   --  Start of processing for For_All_Object_Dirs

   begin
      --  Visit this project, and its imported projects,
      --  recursively

      Add (Project);
   end For_All_Object_Dirs;

   -------------------------
   -- For_All_Source_Dirs --
   -------------------------

   procedure For_All_Source_Dirs
     (Project : Project_Id;
      In_Tree : Project_Tree_Ref)
   is
      Seen : Project_List := Empty_Project_List;

      procedure Add (Project : Project_Id);
      --  Process a project. Remember the processes visited to avoid
      --  processing a project twice. Recursively process an eventual
      --  extended project, and all imported projects.

      ---------
      -- Add --
      ---------

      procedure Add (Project : Project_Id) is
         Data : constant Project_Data :=
                  In_Tree.Projects.Table (Project);
         List : Project_List := Data.Imported_Projects;

      begin
         --  If the list of visited project is empty, then
         --  for sure we never visited this project.

         if Seen = Empty_Project_List then
            Project_List_Table.Increment_Last
              (In_Tree.Project_Lists);
            Seen := Project_List_Table.Last
                                         (In_Tree.Project_Lists);
            In_Tree.Project_Lists.Table (Seen) :=
              (Project => Project, Next => Empty_Project_List);

         else
            --  Check if the project is in the list

            declare
               Current : Project_List := Seen;

            begin
               loop
                  --  If it is, then there is nothing else to do

                  if In_Tree.Project_Lists.Table
                                           (Current).Project = Project
                  then
                     return;
                  end if;

                  exit when
                    In_Tree.Project_Lists.Table (Current).Next =
                      Empty_Project_List;
                  Current :=
                    In_Tree.Project_Lists.Table (Current).Next;
               end loop;

               --  This project has never been visited, add it
               --  to the list.

               Project_List_Table.Increment_Last
                 (In_Tree.Project_Lists);
               In_Tree.Project_Lists.Table (Current).Next :=
                 Project_List_Table.Last (In_Tree.Project_Lists);
               In_Tree.Project_Lists.Table
                 (Project_List_Table.Last
                    (In_Tree.Project_Lists)) :=
                 (Project => Project, Next => Empty_Project_List);
            end;
         end if;

         declare
            Current    : String_List_Id := Data.Source_Dirs;
            The_String : String_Element;

         begin
            --  If there are Ada sources, call action with the name of every
            --  source directory.

            if
              In_Tree.Projects.Table (Project).Ada_Sources_Present
            then
               while Current /= Nil_String loop
                  The_String :=
                    In_Tree.String_Elements.Table (Current);
                  Action (Get_Name_String (The_String.Value));
                  Current := The_String.Next;
               end loop;
            end if;
         end;

         --  If we are extending a project, visit it

         if Data.Extends /= No_Project then
            Add (Data.Extends);
         end if;

         --  And visit all imported projects

         while List /= Empty_Project_List loop
            Add (In_Tree.Project_Lists.Table (List).Project);
            List := In_Tree.Project_Lists.Table (List).Next;
         end loop;
      end Add;

   --  Start of processing for For_All_Source_Dirs

   begin
      --  Visit this project, and its imported projects recursively

      Add (Project);
   end For_All_Source_Dirs;

   -------------------
   -- Get_Reference --
   -------------------

   procedure Get_Reference
     (Source_File_Name : String;
      In_Tree          : Project_Tree_Ref;
      Project          : out Project_Id;
      Path             : out Name_Id)
   is
   begin
      --  Body below could use some comments ???

      if Current_Verbosity > Default then
         Write_Str ("Getting Reference_Of (""");
         Write_Str (Source_File_Name);
         Write_Str (""") ... ");
      end if;

      declare
         Original_Name : String := Source_File_Name;
         Unit          : Unit_Data;

      begin
         Canonical_Case_File_Name (Original_Name);

         for Id in Unit_Table.First ..
                   Unit_Table.Last (In_Tree.Units)
         loop
            Unit := In_Tree.Units.Table (Id);

            if (Unit.File_Names (Specification).Name /= No_Name
                 and then
                   Namet.Get_Name_String
                     (Unit.File_Names (Specification).Name) = Original_Name)
              or else (Unit.File_Names (Specification).Path /= No_Name
                         and then
                           Namet.Get_Name_String
                           (Unit.File_Names (Specification).Path) =
                                                              Original_Name)
            then
               Project := Ultimate_Extension_Of
                           (Project => Unit.File_Names (Specification).Project,
                            In_Tree => In_Tree);
               Path := Unit.File_Names (Specification).Display_Path;

               if Current_Verbosity > Default then
                  Write_Str ("Done: Specification.");
                  Write_Eol;
               end if;

               return;

            elsif (Unit.File_Names (Body_Part).Name /= No_Name
                    and then
                      Namet.Get_Name_String
                        (Unit.File_Names (Body_Part).Name) = Original_Name)
              or else (Unit.File_Names (Body_Part).Path /= No_Name
                         and then Namet.Get_Name_String
                                    (Unit.File_Names (Body_Part).Path) =
                                                             Original_Name)
            then
               Project := Ultimate_Extension_Of
                            (Project => Unit.File_Names (Body_Part).Project,
                             In_Tree => In_Tree);
               Path := Unit.File_Names (Body_Part).Display_Path;

               if Current_Verbosity > Default then
                  Write_Str ("Done: Body.");
                  Write_Eol;
               end if;

               return;
            end if;
         end loop;
      end;

      Project := No_Project;
      Path    := No_Name;

      if Current_Verbosity > Default then
         Write_Str ("Cannot be found.");
         Write_Eol;
      end if;
   end Get_Reference;

   ----------------
   -- Initialize --
   ----------------

   procedure Initialize is
   begin
      Fill_Mapping_File := True;
   end Initialize;

   ------------------------------------
   -- Path_Name_Of_Library_Unit_Body --
   ------------------------------------

   --  Could use some comments in the body here ???

   function Path_Name_Of_Library_Unit_Body
     (Name    : String;
      Project : Project_Id;
      In_Tree : Project_Tree_Ref) return String
   is
      Data          : constant Project_Data :=
                        In_Tree.Projects.Table (Project);
      Original_Name : String := Name;

      Extended_Spec_Name : String :=
                             Name & Namet.Get_Name_String
                                     (Data.Naming.Ada_Spec_Suffix);
      Extended_Body_Name : String :=
                             Name & Namet.Get_Name_String
                                     (Data.Naming.Ada_Body_Suffix);

      First   : Unit_Id := Unit_Table.First;
      Current : Unit_Id;
      Unit    : Unit_Data;

   begin
      Canonical_Case_File_Name (Original_Name);
      Canonical_Case_File_Name (Extended_Spec_Name);
      Canonical_Case_File_Name (Extended_Body_Name);

      if Current_Verbosity = High then
         Write_Str  ("Looking for path name of """);
         Write_Str  (Name);
         Write_Char ('"');
         Write_Eol;
         Write_Str  ("   Extended Spec Name = """);
         Write_Str  (Extended_Spec_Name);
         Write_Char ('"');
         Write_Eol;
         Write_Str  ("   Extended Body Name = """);
         Write_Str  (Extended_Body_Name);
         Write_Char ('"');
         Write_Eol;
      end if;

      while First <= Unit_Table.Last (In_Tree.Units)
        and then In_Tree.Units.Table
                   (First).File_Names (Body_Part).Project /= Project
      loop
         First := First + 1;
      end loop;

      Current := First;
      while Current <= Unit_Table.Last (In_Tree.Units) loop
         Unit := In_Tree.Units.Table (Current);

         if Unit.File_Names (Body_Part).Project = Project
           and then Unit.File_Names (Body_Part).Name /= No_Name
         then
            declare
               Current_Name : constant String :=
                 Namet.Get_Name_String (Unit.File_Names (Body_Part).Name);
            begin
               if Current_Verbosity = High then
                  Write_Str  ("   Comparing with """);
                  Write_Str  (Current_Name);
                  Write_Char ('"');
                  Write_Eol;
               end if;

               if Current_Name = Original_Name then
                  if Current_Verbosity = High then
                     Write_Line ("   OK");
                  end if;

                  return Body_Path_Name_Of (Current, In_Tree);

               elsif Current_Name = Extended_Body_Name then
                  if Current_Verbosity = High then
                     Write_Line ("   OK");
                  end if;

                  return Body_Path_Name_Of (Current, In_Tree);

               else
                  if Current_Verbosity = High then
                     Write_Line ("   not good");
                  end if;
               end if;
            end;

         elsif Unit.File_Names (Specification).Name /= No_Name then
            declare
               Current_Name : constant String :=
                                Namet.Get_Name_String
                                  (Unit.File_Names (Specification).Name);

            begin
               if Current_Verbosity = High then
                  Write_Str  ("   Comparing with """);
                  Write_Str  (Current_Name);
                  Write_Char ('"');
                  Write_Eol;
               end if;

               if Current_Name = Original_Name then
                  if Current_Verbosity = High then
                     Write_Line ("   OK");
                  end if;

                  return Spec_Path_Name_Of (Current, In_Tree);

               elsif Current_Name = Extended_Spec_Name then
                  if Current_Verbosity = High then
                     Write_Line ("   OK");
                  end if;

                  return Spec_Path_Name_Of (Current, In_Tree);

               else
                  if Current_Verbosity = High then
                     Write_Line ("   not good");
                  end if;
               end if;
            end;
         end if;
         Current := Current + 1;
      end loop;

      return "";
   end Path_Name_Of_Library_Unit_Body;

   -------------------
   -- Print_Sources --
   -------------------

   --  Could use some comments in this body ???

   procedure Print_Sources (In_Tree : Project_Tree_Ref) is
      Unit : Unit_Data;

   begin
      Write_Line ("List of Sources:");

      for Id in Unit_Table.First ..
                Unit_Table.Last (In_Tree.Units)
      loop
         Unit := In_Tree.Units.Table (Id);
         Write_Str  ("   ");
         Write_Line (Namet.Get_Name_String (Unit.Name));

         if Unit.File_Names (Specification).Name /= No_Name then
            if Unit.File_Names (Specification).Project = No_Project then
               Write_Line ("   No project");

            else
               Write_Str  ("   Project: ");
               Get_Name_String
                 (In_Tree.Projects.Table
                   (Unit.File_Names (Specification).Project).Path_Name);
               Write_Line (Name_Buffer (1 .. Name_Len));
            end if;

            Write_Str  ("      spec: ");
            Write_Line
              (Namet.Get_Name_String
               (Unit.File_Names (Specification).Name));
         end if;

         if Unit.File_Names (Body_Part).Name /= No_Name then
            if Unit.File_Names (Body_Part).Project = No_Project then
               Write_Line ("   No project");

            else
               Write_Str  ("   Project: ");
               Get_Name_String
                 (In_Tree.Projects.Table
                   (Unit.File_Names (Body_Part).Project).Path_Name);
               Write_Line (Name_Buffer (1 .. Name_Len));
            end if;

            Write_Str  ("      body: ");
            Write_Line
              (Namet.Get_Name_String
               (Unit.File_Names (Body_Part).Name));
         end if;
      end loop;

      Write_Line ("end of List of Sources.");
   end Print_Sources;

   ----------------
   -- Project_Of --
   ----------------

   function Project_Of
     (Name         : String;
      Main_Project : Project_Id;
      In_Tree      : Project_Tree_Ref) return Project_Id
   is
      Result : Project_Id := No_Project;

      Original_Name : String := Name;

      Data   : constant Project_Data :=
        In_Tree.Projects.Table (Main_Project);

      Extended_Spec_Name : String :=
                             Name & Namet.Get_Name_String
                                      (Data.Naming.Ada_Spec_Suffix);
      Extended_Body_Name : String :=
                             Name & Namet.Get_Name_String
                                      (Data.Naming.Ada_Body_Suffix);

      Unit : Unit_Data;

      Current_Name : Name_Id;

      The_Original_Name : Name_Id;
      The_Spec_Name     : Name_Id;
      The_Body_Name     : Name_Id;

   begin
      Canonical_Case_File_Name (Original_Name);
      Name_Len := Original_Name'Length;
      Name_Buffer (1 .. Name_Len) := Original_Name;
      The_Original_Name := Name_Find;

      Canonical_Case_File_Name (Extended_Spec_Name);
      Name_Len := Extended_Spec_Name'Length;
      Name_Buffer (1 .. Name_Len) := Extended_Spec_Name;
      The_Spec_Name := Name_Find;

      Canonical_Case_File_Name (Extended_Body_Name);
      Name_Len := Extended_Body_Name'Length;
      Name_Buffer (1 .. Name_Len) := Extended_Body_Name;
      The_Body_Name := Name_Find;

      for Current in reverse Unit_Table.First ..
                             Unit_Table.Last (In_Tree.Units)
      loop
         Unit := In_Tree.Units.Table (Current);

         --  Check for body

         Current_Name := Unit.File_Names (Body_Part).Name;

         --  Case of a body present

         if Current_Name /= No_Name then

            --  If it has the name of the original name or the body name,
            --  we have found the project.

            if Unit.Name = The_Original_Name
              or else Current_Name = The_Original_Name
              or else Current_Name = The_Body_Name
            then
               Result := Unit.File_Names (Body_Part).Project;
               exit;
            end if;
         end if;

         --  Check for spec

         Current_Name := Unit.File_Names (Specification).Name;

         if Current_Name /= No_Name then

            --  If name same as the original name, or the spec name, we have
            --  found the project.

            if Unit.Name = The_Original_Name
              or else Current_Name = The_Original_Name
              or else Current_Name = The_Spec_Name
            then
               Result := Unit.File_Names (Specification).Project;
               exit;
            end if;
         end if;
      end loop;

      --  Get the ultimate extending project

      if Result /= No_Project then
         while In_Tree.Projects.Table (Result).Extended_By /=
           No_Project
         loop
            Result := In_Tree.Projects.Table (Result).Extended_By;
         end loop;
      end if;

      return Result;
   end Project_Of;

   -------------------
   -- Set_Ada_Paths --
   -------------------

   procedure Set_Ada_Paths
     (Project             : Project_Id;
      In_Tree             : Project_Tree_Ref;
      Including_Libraries : Boolean)
   is
      Source_FD : File_Descriptor := Invalid_FD;
      Object_FD : File_Descriptor := Invalid_FD;

      Process_Source_Dirs : Boolean := False;
      Process_Object_Dirs : Boolean := False;

      Status : Boolean;
      --  For calls to Close

      Len : Natural;

      procedure Add (Proj : Project_Id);
      --  Add all the source/object directories of a project to the path only
      --  if this project has not been visited. Calls an internal procedure
      --  recursively for projects being extended, and imported projects.

      ---------
      -- Add --
      ---------

      procedure Add (Proj : Project_Id) is

         procedure Recursive_Add (Project : Project_Id);
         --  Recursive procedure to add the source/object paths of extended/
         --  imported projects.

         -------------------
         -- Recursive_Add --
         -------------------

         procedure Recursive_Add (Project : Project_Id) is
         begin
            --  If Seen is False, then the project has not yet been visited

            if not In_Tree.Projects.Table (Project).Seen then
               In_Tree.Projects.Table (Project).Seen := True;

               declare
                  Data : constant Project_Data :=
                    In_Tree.Projects.Table (Project);
                  List : Project_List := Data.Imported_Projects;

               begin
                  if Process_Source_Dirs then

                     --  Add to path all source directories of this project
                     --  if there are Ada sources.

                     if In_Tree.Projects.Table
                          (Project).Ada_Sources_Present
                     then
                        Add_To_Source_Path (Data.Source_Dirs, In_Tree);
                     end if;
                  end if;

                  if Process_Object_Dirs then

                     --  Add to path the object directory of this project
                     --  except if we don't include library project and
                     --  this is a library project.

                     if (Data.Library and then Including_Libraries)
                       or else
                         (Data.Object_Directory /= No_Name
                          and then
                            (not Including_Libraries or else not Data.Library))
                     then
                        --  For a library project, add the library ALI
                        --  directory if there is no object directory or
                        --  if the library ALI directory contains ALI files;
                        --  otherwise add the object directory.

                        if Data.Library then
                           if Data.Object_Directory = No_Name
                             or else Contains_ALI_Files (Data.Library_ALI_Dir)
                           then
                              Add_To_Object_Path
                                (Data.Library_ALI_Dir, In_Tree);
                           else
                              Add_To_Object_Path
                                (Data.Object_Directory, In_Tree);
                           end if;

                        --  For a non-library project, add the object
                        --  directory, if it is not a virtual project, and
                        --  if there are Ada sources or if the project is an
                        --  extending project. if There Are No Ada sources,
                        --  adding the object directory could disrupt
                        --  the order of the object dirs in the path.

                        elsif not Data.Virtual
                          and then (In_Tree.Projects.Table
                                      (Project).Ada_Sources_Present
                                    or else
                                      (Data.Extends /= No_Project
                                       and then
                                       Data.Object_Directory /= No_Name))
                        then
                           Add_To_Object_Path
                             (Data.Object_Directory, In_Tree);
                        end if;
                     end if;
                  end if;

                  --  Call Add to the project being extended, if any

                  if Data.Extends /= No_Project then
                     Recursive_Add (Data.Extends);
                  end if;

                  --  Call Add for each imported project, if any

                  while List /= Empty_Project_List loop
                     Recursive_Add
                       (In_Tree.Project_Lists.Table
                          (List).Project);
                     List :=
                       In_Tree.Project_Lists.Table (List).Next;
                  end loop;
               end;
            end if;
         end Recursive_Add;

      begin
         Source_Path_Table.Set_Last (In_Tree.Private_Part.Source_Paths, 0);
         Object_Path_Table.Set_Last (In_Tree.Private_Part.Object_Paths, 0);

         for Index in Project_Table.First ..
                      Project_Table.Last (In_Tree.Projects)
         loop
            In_Tree.Projects.Table (Index).Seen := False;
         end loop;

         Recursive_Add (Proj);
      end Add;

   --  Start of processing for Set_Ada_Paths

   begin
      --  If it is the first time we call this procedure for
      --  this project, compute the source path and/or the object path.

      if In_Tree.Projects.Table (Project).Include_Path_File =
        No_Name
      then
         Process_Source_Dirs := True;
         Create_New_Path_File
           (In_Tree, Source_FD,
            In_Tree.Projects.Table (Project).Include_Path_File);
      end if;

      --  For the object path, we make a distinction depending on
      --  Including_Libraries.

      if Including_Libraries then
         if In_Tree.Projects.Table
           (Project).Objects_Path_File_With_Libs = No_Name
         then
            Process_Object_Dirs := True;
            Create_New_Path_File
              (In_Tree, Object_FD, In_Tree.Projects.Table (Project).
                                           Objects_Path_File_With_Libs);
         end if;

      else
         if In_Tree.Projects.Table
              (Project).Objects_Path_File_Without_Libs = No_Name
         then
            Process_Object_Dirs := True;
            Create_New_Path_File
              (In_Tree, Object_FD, In_Tree.Projects.Table (Project).
                                           Objects_Path_File_Without_Libs);
         end if;
      end if;

      --  If there is something to do, set Seen to False for all projects,
      --  then call the recursive procedure Add for Project.

      if Process_Source_Dirs or Process_Object_Dirs then
         Add (Project);
      end if;

      --  Write and close any file that has been created

      if Source_FD /= Invalid_FD then
         for Index in Source_Path_Table.First ..
                      Source_Path_Table.Last
                        (In_Tree.Private_Part.Source_Paths)
         loop
            Get_Name_String (In_Tree.Private_Part.Source_Paths.Table (Index));
            Name_Len := Name_Len + 1;
            Name_Buffer (Name_Len) := ASCII.LF;
            Len := Write (Source_FD, Name_Buffer (1)'Address, Name_Len);

            if Len /= Name_Len then
               Prj.Com.Fail ("disk full");
            end if;
         end loop;

         Close (Source_FD, Status);

         if not Status then
            Prj.Com.Fail ("disk full");
         end if;
      end if;

      if Object_FD /= Invalid_FD then
         for Index in Object_Path_Table.First ..
                      Object_Path_Table.Last
                        (In_Tree.Private_Part.Object_Paths)
         loop
            Get_Name_String (In_Tree.Private_Part.Object_Paths.Table (Index));
            Name_Len := Name_Len + 1;
            Name_Buffer (Name_Len) := ASCII.LF;
            Len := Write (Object_FD, Name_Buffer (1)'Address, Name_Len);

            if Len /= Name_Len then
               Prj.Com.Fail ("disk full");
            end if;
         end loop;

         Close (Object_FD, Status);

         if not Status then
            Prj.Com.Fail ("disk full");
         end if;
      end if;

      --  Set the env vars, if they need to be changed, and set the
      --  corresponding flags.

      if Current_Source_Path_File /=
           In_Tree.Projects.Table (Project).Include_Path_File
      then
         Current_Source_Path_File :=
           In_Tree.Projects.Table (Project).Include_Path_File;
         Set_Path_File_Var
           (Project_Include_Path_File,
            Get_Name_String (Current_Source_Path_File));
         Ada_Prj_Include_File_Set := True;
      end if;

      if Including_Libraries then
         if Current_Object_Path_File
           /= In_Tree.Projects.Table
                (Project).Objects_Path_File_With_Libs
         then
            Current_Object_Path_File :=
              In_Tree.Projects.Table
                (Project).Objects_Path_File_With_Libs;
            Set_Path_File_Var
              (Project_Objects_Path_File,
               Get_Name_String (Current_Object_Path_File));
            Ada_Prj_Objects_File_Set := True;
         end if;

      else
         if Current_Object_Path_File /=
           In_Tree.Projects.Table
             (Project).Objects_Path_File_Without_Libs
         then
            Current_Object_Path_File :=
              In_Tree.Projects.Table
                (Project).Objects_Path_File_Without_Libs;
            Set_Path_File_Var
              (Project_Objects_Path_File,
               Get_Name_String (Current_Object_Path_File));
            Ada_Prj_Objects_File_Set := True;
         end if;
      end if;
   end Set_Ada_Paths;

   ---------------------------------------------
   -- Set_Mapping_File_Initial_State_To_Empty --
   ---------------------------------------------

   procedure Set_Mapping_File_Initial_State_To_Empty is
   begin
      Fill_Mapping_File := False;
   end Set_Mapping_File_Initial_State_To_Empty;

   -----------------------
   -- Set_Path_File_Var --
   -----------------------

   procedure Set_Path_File_Var (Name : String; Value : String) is
      Host_Spec : String_Access := To_Host_File_Spec (Value);

   begin
      if Host_Spec = null then
         Prj.Com.Fail
           ("could not convert file name """, Value, """ to host spec");
      else
         Setenv (Name, Host_Spec.all);
         Free (Host_Spec);
      end if;
   end Set_Path_File_Var;

   -----------------------
   -- Spec_Path_Name_Of --
   -----------------------

   function Spec_Path_Name_Of
     (Unit : Unit_Id; In_Tree : Project_Tree_Ref) return String
   is
      Data : Unit_Data := In_Tree.Units.Table (Unit);

   begin
      if Data.File_Names (Specification).Path = No_Name then
         declare
            Current_Source : String_List_Id :=
              In_Tree.Projects.Table
                (Data.File_Names (Specification).Project).Sources;
            Path : GNAT.OS_Lib.String_Access;

         begin
            Data.File_Names (Specification).Path :=
              Data.File_Names (Specification).Name;

            while Current_Source /= Nil_String loop
               Path := Locate_Regular_File
                 (Namet.Get_Name_String
                  (Data.File_Names (Specification).Name),
                  Namet.Get_Name_String
                    (In_Tree.String_Elements.Table
                       (Current_Source).Value));

               if Path /= null then
                  Name_Len := Path'Length;
                  Name_Buffer (1 .. Name_Len) := Path.all;
                  Data.File_Names (Specification).Path := Name_Enter;
                  exit;
               else
                  Current_Source :=
                    In_Tree.String_Elements.Table
                      (Current_Source).Next;
               end if;
            end loop;

            In_Tree.Units.Table (Unit) := Data;
         end;
      end if;

      return Namet.Get_Name_String (Data.File_Names (Specification).Path);
   end Spec_Path_Name_Of;

   ---------------------------
   -- Ultimate_Extension_Of --
   ---------------------------

   function Ultimate_Extension_Of
<<<<<<< HEAD
     (Project : Project_Id; In_Tree : Project_Tree_Ref) return Project_Id
=======
     (Project : Project_Id;
      In_Tree : Project_Tree_Ref) return Project_Id
>>>>>>> c355071f
   is
      Result : Project_Id := Project;

   begin
      while In_Tree.Projects.Table (Result).Extended_By /=
        No_Project
      loop
         Result := In_Tree.Projects.Table (Result).Extended_By;
      end loop;

      return Result;
   end Ultimate_Extension_Of;

end Prj.Env;<|MERGE_RESOLUTION|>--- conflicted
+++ resolved
@@ -6,11 +6,7 @@
 --                                                                          --
 --                                 B o d y                                  --
 --                                                                          --
-<<<<<<< HEAD
---          Copyright (C) 2001-2005, Free Software Foundation, Inc.         --
-=======
 --          Copyright (C) 2001-2006, Free Software Foundation, Inc.         --
->>>>>>> c355071f
 --                                                                          --
 -- GNAT is free software;  you can  redistribute it  and/or modify it under --
 -- terms of the  GNU General Public License as published  by the Free Soft- --
@@ -124,12 +120,8 @@
    --  Call Setenv, after calling To_Host_File_Spec
 
    function Ultimate_Extension_Of
-<<<<<<< HEAD
-     (Project : in Project_Id; In_Tree : Project_Tree_Ref) return Project_Id;
-=======
      (Project : Project_Id;
       In_Tree : Project_Tree_Ref) return Project_Id;
->>>>>>> c355071f
    --  Return a project that is either Project or an extended ancestor of
    --  Project that itself is not extended.
 
@@ -2414,12 +2406,8 @@
    ---------------------------
 
    function Ultimate_Extension_Of
-<<<<<<< HEAD
-     (Project : Project_Id; In_Tree : Project_Tree_Ref) return Project_Id
-=======
      (Project : Project_Id;
       In_Tree : Project_Tree_Ref) return Project_Id
->>>>>>> c355071f
    is
       Result : Project_Id := Project;
 
