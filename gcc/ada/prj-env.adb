--- conflicted
+++ resolved
@@ -6,11 +6,7 @@
 --                                                                          --
 --                                 B o d y                                  --
 --                                                                          --
-<<<<<<< HEAD
---          Copyright (C) 2001-2009, Free Software Foundation, Inc.         --
-=======
 --          Copyright (C) 2001-2010, Free Software Foundation, Inc.         --
->>>>>>> 03d20231
 --                                                                          --
 -- GNAT is free software;  you can  redistribute it  and/or modify it under --
 -- terms of the  GNU General Public License as published  by the Free Soft- --
@@ -37,12 +33,12 @@
 with Sdefault;
 with Tempdir;
 
+with GNAT.Directory_Operations; use GNAT.Directory_Operations;
+
 package body Prj.Env is
 
    Buffer_Initial : constant := 1_000;
    --  Initial size of Buffer
-<<<<<<< HEAD
-=======
 
    Uninitialized_Prefix : constant String := '#' & Path_Separator;
    --  Prefix to indicate that the project path has not been initialized yet.
@@ -51,7 +47,6 @@
    No_Project_Default_Dir : constant String := "-";
    --  Indicator in the project path to indicate that the default search
    --  directories should not be added to the path
->>>>>>> 03d20231
 
    -----------------------
    -- Local Subprograms --
@@ -483,11 +478,7 @@
       procedure Put (S : String);
       procedure Put_Line (S : String);
       --  Output procedures, analogous to normal Text_IO procs of same name.
-<<<<<<< HEAD
-      --  The text is put in Buffer, then it will be writen into a temporary
-=======
       --  The text is put in Buffer, then it will be written into a temporary
->>>>>>> 03d20231
       --  file with procedure Write_Temp_File below.
 
       procedure Write_Temp_File;
@@ -642,7 +633,6 @@
          Put (S);
          Put (S => (1 => ASCII.LF));
       end Put_Line;
-<<<<<<< HEAD
 
       ---------------------
       -- Write_Temp_File --
@@ -658,23 +648,6 @@
          if File /= Invalid_FD then
             Last := Write (File, Buffer (1)'Address, Buffer_Last);
 
-=======
-
-      ---------------------
-      -- Write_Temp_File --
-      ---------------------
-
-      procedure Write_Temp_File is
-         Status : Boolean := False;
-         Last   : Natural;
-
-      begin
-         Tempdir.Create_Temp_File (File, File_Name);
-
-         if File /= Invalid_FD then
-            Last := Write (File, Buffer (1)'Address, Buffer_Last);
-
->>>>>>> 03d20231
             if Last = Buffer_Last then
                Close (File, Status);
             end if;
@@ -699,15 +672,9 @@
          --  Check the naming schemes
 
          Check_Imported_Projects (For_Project, Dummy, Imported_First => False);
-<<<<<<< HEAD
 
          --  Visit all the files and process those that need an SFN pragma
 
-=======
-
-         --  Visit all the files and process those that need an SFN pragma
-
->>>>>>> 03d20231
          Iter := For_Each_Source (In_Tree, For_Project);
          while Element (Iter) /= No_Source loop
             Source := Element (Iter);
@@ -780,11 +747,7 @@
                Fmap.Add_To_File_Map
                  (Unit_Name => Unit_Name_Type (Data.Unit.Name),
                   File_Name => Data.File,
-<<<<<<< HEAD
-                  Path_Name => File_Name_Type (Data.Path.Name));
-=======
                   Path_Name => File_Name_Type (Data.Path.Display_Name));
->>>>>>> 03d20231
             end if;
          end if;
 
@@ -809,17 +772,10 @@
 
       procedure Put_Name_Buffer;
       --  Put the line contained in the Name_Buffer in the global buffer
-<<<<<<< HEAD
 
       procedure Process (Project : Project_Id; State : in out Integer);
       --  Generate the mapping file for Project (not recursively)
 
-=======
-
-      procedure Process (Project : Project_Id; State : in out Integer);
-      --  Generate the mapping file for Project (not recursively)
-
->>>>>>> 03d20231
       ---------------------
       -- Put_Name_Buffer --
       ---------------------
@@ -894,22 +850,14 @@
                   Put_Name_Buffer;
                end if;
 
-<<<<<<< HEAD
-               Get_Name_String (Source.File);
-=======
                Get_Name_String (Source.Display_File);
->>>>>>> 03d20231
                Put_Name_Buffer;
 
                if Source.Locally_Removed then
                   Name_Len := 1;
                   Name_Buffer (1) := '/';
                else
-<<<<<<< HEAD
-                  Get_Name_String (Source.Path.Name);
-=======
                   Get_Name_String (Source.Path.Display_Name);
->>>>>>> 03d20231
                end if;
 
                Put_Name_Buffer;
@@ -928,31 +876,6 @@
 
    begin
       For_Every_Imported_Project (Project, Dummy);
-<<<<<<< HEAD
-
-      declare
-         Last   : Natural;
-         Status : Boolean := False;
-
-      begin
-         Create_Temp_File (In_Tree, File, Name, "mapping");
-
-         if File /= Invalid_FD then
-            Last := Write (File, Buffer (1)'Address, Buffer_Last);
-
-            if Last = Buffer_Last then
-               GNAT.OS_Lib.Close (File, Status);
-            end if;
-         end if;
-
-         if not Status then
-            Prj.Com.Fail ("could not write mapping file");
-         end if;
-      end;
-
-      Free (Buffer);
-   end Create_Mapping_File;
-=======
 
       declare
          Last   : Natural;
@@ -1003,35 +926,6 @@
            ("unable to create temporary " & File_Use & " file");
       end if;
    end Create_Temp_File;
->>>>>>> 03d20231
-
-   ----------------------
-   -- Create_Temp_File --
-   ----------------------
-
-   procedure Create_Temp_File
-     (In_Tree   : Project_Tree_Ref;
-      Path_FD   : out File_Descriptor;
-      Path_Name : out Path_Name_Type;
-      File_Use  : String)
-   is
-   begin
-<<<<<<< HEAD
-      Tempdir.Create_Temp_File (Path_FD, Path_Name);
-
-      if Path_Name /= No_Path then
-         if Current_Verbosity = High then
-            Write_Line ("Create temp file (" & File_Use & ") "
-                        & Get_Name_String (Path_Name));
-         end if;
-
-         Record_Temp_File (In_Tree, Path_Name);
-
-      else
-         Prj.Com.Fail
-           ("unable to create temporary " & File_Use & " file");
-      end if;
-   end Create_Temp_File;
 
    --------------------------
    -- Create_New_Path_File --
@@ -1046,11 +940,6 @@
       Create_Temp_File (In_Tree, Path_FD, Path_Name, "path file");
    end Create_New_Path_File;
 
-=======
-      Create_Temp_File (In_Tree, Path_FD, Path_Name, "path file");
-   end Create_New_Path_File;
-
->>>>>>> 03d20231
    ------------------------------------
    -- File_Name_Of_Library_Unit_Body --
    ------------------------------------
@@ -1854,13 +1743,6 @@
    ---------------------------
    -- Ultimate_Extension_Of --
    ---------------------------
-<<<<<<< HEAD
-
-   function Ultimate_Extension_Of
-     (Project : Project_Id) return Project_Id
-   is
-      Result : Project_Id;
-=======
 
    function Ultimate_Extension_Of
      (Project : Project_Id) return Project_Id
@@ -2099,17 +1981,10 @@
    --------------
    -- Set_Path --
    --------------
->>>>>>> 03d20231
 
    procedure Set_Path
      (Self : in out Project_Search_Path; Path : String) is
    begin
-<<<<<<< HEAD
-      Result := Project;
-      while Result.Extended_By /= No_Project loop
-         Result := Result.Extended_By;
-      end loop;
-=======
       Free (Self.Path);
       Self.Path := new String'(Path);
       Projects_Paths.Reset (Self.Cache);
@@ -2128,7 +2003,6 @@
       File : constant String := Project_File_Name;
       --  Have to do a copy, in case the parameter is Name_Buffer, which we
       --  modify below
->>>>>>> 03d20231
 
       function Try_Path_Name (Path : String) return String_Access;
       pragma Inline (Try_Path_Name);
