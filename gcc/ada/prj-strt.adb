------------------------------------------------------------------------------
--                                                                          --
--                         GNAT COMPILER COMPONENTS                         --
--                                                                          --
--                             P R J . S T R T                              --
--                                                                          --
--                                 B o d y                                  --
--                                                                          --
<<<<<<< HEAD
--          Copyright (C) 2001-2006, Free Software Foundation, Inc.         --
=======
--          Copyright (C) 2001-2007, Free Software Foundation, Inc.         --
>>>>>>> 60a98cce
--                                                                          --
-- GNAT is free software;  you can  redistribute it  and/or modify it under --
-- terms of the  GNU General Public License as published  by the Free Soft- --
-- ware  Foundation;  either version 2,  or (at your option) any later ver- --
-- sion.  GNAT is distributed in the hope that it will be useful, but WITH- --
-- OUT ANY WARRANTY;  without even the  implied warranty of MERCHANTABILITY --
-- or FITNESS FOR A PARTICULAR PURPOSE.  See the GNU General Public License --
-- for  more details.  You should have  received  a copy of the GNU General --
-- Public License  distributed with GNAT;  see file COPYING.  If not, write --
-- to  the  Free Software Foundation,  51  Franklin  Street,  Fifth  Floor, --
-- Boston, MA 02110-1301, USA.                                              --
--                                                                          --
-- GNAT was originally developed  by the GNAT team at  New York University. --
-- Extensive contributions were provided by Ada Core Technologies Inc.      --
--                                                                          --
------------------------------------------------------------------------------

with Err_Vars; use Err_Vars;
<<<<<<< HEAD
with Namet;    use Namet;
=======
>>>>>>> 60a98cce
with Prj.Attr; use Prj.Attr;
with Prj.Err;  use Prj.Err;
with Snames;
with Table;
with Uintp;    use Uintp;

package body Prj.Strt is

   Buffer      : String_Access;
   Buffer_Last : Natural := 0;

   type Choice_String is record
      The_String   : Name_Id;
      Already_Used : Boolean := False;
   end record;
   --  The string of a case label, and an indication that it has already
   --  been used (to avoid duplicate case labels).

   Choices_Initial   : constant := 10;
   Choices_Increment : constant := 100;
<<<<<<< HEAD
=======
   --  These should be in alloc.ads
>>>>>>> 60a98cce

   Choice_Node_Low_Bound  : constant := 0;
   Choice_Node_High_Bound : constant := 099_999_999;
   --  In practice, infinite

   type Choice_Node_Id is
     range Choice_Node_Low_Bound .. Choice_Node_High_Bound;

   First_Choice_Node_Id : constant Choice_Node_Id :=
     Choice_Node_Low_Bound;

   package Choices is
<<<<<<< HEAD
      new Table.Table (Table_Component_Type => Choice_String,
                       Table_Index_Type     => Choice_Node_Id,
                       Table_Low_Bound      => First_Choice_Node_Id,
                       Table_Initial        => Choices_Initial,
                       Table_Increment      => Choices_Increment,
                       Table_Name           => "Prj.Strt.Choices");
=======
     new Table.Table
       (Table_Component_Type => Choice_String,
        Table_Index_Type     => Choice_Node_Id'Base,
        Table_Low_Bound      => First_Choice_Node_Id,
        Table_Initial        => Choices_Initial,
        Table_Increment      => Choices_Increment,
        Table_Name           => "Prj.Strt.Choices");
>>>>>>> 60a98cce
   --  Used to store the case labels and check that there is no duplicate

   package Choice_Lasts is
     new Table.Table
       (Table_Component_Type => Choice_Node_Id,
        Table_Index_Type     => Nat,
        Table_Low_Bound      => 1,
        Table_Initial        => 10,
        Table_Increment      => 100,
        Table_Name           => "Prj.Strt.Choice_Lasts");
   --  Used to store the indices of the choices in table Choices,
   --  to distinguish nested case constructions.

   Choice_First : Choice_Node_Id := 0;
   --  Index in table Choices of the first case label of the current
   --  case construction. Zero means no current case construction.

   type Name_Location is record
      Name     : Name_Id := No_Name;
      Location : Source_Ptr := No_Location;
   end record;
   --  Store the identifier and the location of a simple name

   package Names is
     new Table.Table
       (Table_Component_Type => Name_Location,
        Table_Index_Type     => Nat,
        Table_Low_Bound      => 1,
        Table_Initial        => 10,
        Table_Increment      => 100,
        Table_Name           => "Prj.Strt.Names");
   --  Used to accumulate the single names of a name

   procedure Add (This_String : Name_Id);
   --  Add a string to the case label list, indicating that it has not
   --  yet been used.

   procedure Add_To_Names (NL : Name_Location);
   --  Add one single names to table Names

   procedure External_Reference
     (In_Tree         : Project_Node_Tree_Ref;
      Current_Project : Project_Node_Id;
      Current_Package : Project_Node_Id;
      External_Value  : out Project_Node_Id);
   --  Parse an external reference. Current token is "external"

   procedure Attribute_Reference
     (In_Tree         : Project_Node_Tree_Ref;
      Reference       : out Project_Node_Id;
      First_Attribute : Attribute_Node_Id;
      Current_Project : Project_Node_Id;
      Current_Package : Project_Node_Id);
   --  Parse an attribute reference. Current token is an apostrophe

   procedure Terms
     (In_Tree         : Project_Node_Tree_Ref;
      Term            : out Project_Node_Id;
      Expr_Kind       : in out Variable_Kind;
      Current_Project : Project_Node_Id;
      Current_Package : Project_Node_Id;
      Optional_Index  : Boolean);
   --  Recursive procedure to parse one term or several terms concatenated
   --  using "&".

   ---------
   -- Add --
   ---------

   procedure Add (This_String : Name_Id) is
   begin
      Choices.Increment_Last;
      Choices.Table (Choices.Last) :=
        (The_String   => This_String,
         Already_Used => False);
   end Add;

   ------------------
   -- Add_To_Names --
   ------------------

   procedure Add_To_Names (NL : Name_Location) is
   begin
      Names.Increment_Last;
      Names.Table (Names.Last) := NL;
   end Add_To_Names;

   -------------------------
   -- Attribute_Reference --
   -------------------------

   procedure Attribute_Reference
     (In_Tree         : Project_Node_Tree_Ref;
      Reference       : out Project_Node_Id;
      First_Attribute : Attribute_Node_Id;
      Current_Project : Project_Node_Id;
      Current_Package : Project_Node_Id)
   is
      Current_Attribute : Attribute_Node_Id := First_Attribute;

   begin
      --  Declare the node of the attribute reference

      Reference :=
        Default_Project_Node
          (Of_Kind => N_Attribute_Reference, In_Tree => In_Tree);
      Set_Location_Of (Reference, In_Tree, To => Token_Ptr);
      Scan (In_Tree); --  past apostrophe

      --  Body may be an attribute name

      if Token = Tok_Body then
         Token      := Tok_Identifier;
         Token_Name := Snames.Name_Body;
      end if;

      Expect (Tok_Identifier, "identifier");

      if Token = Tok_Identifier then
         Set_Name_Of (Reference, In_Tree, To => Token_Name);

         --  Check if the identifier is one of the attribute identifiers in the
         --  context (package or project level attributes).

         Current_Attribute :=
           Attribute_Node_Id_Of (Token_Name, Starting_At => First_Attribute);

         --  If the identifier is not allowed, report an error

         if Current_Attribute = Empty_Attribute then
            Error_Msg_Name_1 := Token_Name;
            Error_Msg ("unknown attribute %%", Token_Ptr);
            Reference := Empty_Node;

            --  Scan past the attribute name

            Scan (In_Tree);

         else
            --  Give its characteristics to this attribute reference

            Set_Project_Node_Of (Reference, In_Tree, To => Current_Project);
            Set_Package_Node_Of (Reference, In_Tree, To => Current_Package);
            Set_Expression_Kind_Of
              (Reference, In_Tree, To => Variable_Kind_Of (Current_Attribute));
            Set_Case_Insensitive
              (Reference, In_Tree,
               To => Attribute_Kind_Of (Current_Attribute) in
                      Case_Insensitive_Associative_Array ..
                        Optional_Index_Case_Insensitive_Associative_Array);

            --  Scan past the attribute name

            Scan (In_Tree);

            --  If the attribute is an associative array, get the index

            if Attribute_Kind_Of (Current_Attribute) /= Single then
               Expect (Tok_Left_Paren, "`(`");

               if Token = Tok_Left_Paren then
                  Scan (In_Tree);
                  Expect (Tok_String_Literal, "literal string");

                  if Token = Tok_String_Literal then
                     Set_Associative_Array_Index_Of
                       (Reference, In_Tree, To => Token_Name);
                     Scan (In_Tree);
                     Expect (Tok_Right_Paren, "`)`");

                     if Token = Tok_Right_Paren then
                        Scan (In_Tree);
                     end if;
                  end if;
               end if;
            end if;
         end if;

         --  Change name of obsolete attributes

         if Reference /= Empty_Node then
            case Name_Of (Reference, In_Tree) is
               when Snames.Name_Specification =>
                  Set_Name_Of (Reference, In_Tree, To => Snames.Name_Spec);

               when Snames.Name_Specification_Suffix =>
                  Set_Name_Of
                    (Reference, In_Tree, To => Snames.Name_Spec_Suffix);

               when Snames.Name_Implementation =>
                  Set_Name_Of (Reference, In_Tree, To => Snames.Name_Body);

               when Snames.Name_Implementation_Suffix =>
                  Set_Name_Of
                    (Reference, In_Tree, To => Snames.Name_Body_Suffix);

               when others =>
                  null;
            end case;
         end if;
      end if;
   end Attribute_Reference;

   ---------------------------
   -- End_Case_Construction --
   ---------------------------

   procedure End_Case_Construction
     (Check_All_Labels   : Boolean;
      Case_Location      : Source_Ptr)
   is
      Non_Used : Natural := 0;
      First_Non_Used : Choice_Node_Id := First_Choice_Node_Id;
   begin
      --  First, if Check_All_Labels is True, check if all values
      --  of the string type have been used.

      if Check_All_Labels then
         for Choice in Choice_First .. Choices.Last loop
               if not Choices.Table (Choice).Already_Used then
                  Non_Used := Non_Used + 1;

                  if Non_Used = 1 then
                     First_Non_Used := Choice;
                  end if;
               end if;
         end loop;

         --  If only one is not used, report a single warning for this value

         if Non_Used = 1 then
            Error_Msg_Name_1 := Choices.Table (First_Non_Used).The_String;
            Error_Msg ("?value %% is not used as label", Case_Location);

         --  If several are not used, report a warning for each one of them

         elsif Non_Used > 1 then
            Error_Msg
              ("?the following values are not used as labels:",
               Case_Location);

            for Choice in First_Non_Used .. Choices.Last loop
               if not Choices.Table (Choice).Already_Used then
                  Error_Msg_Name_1 := Choices.Table (Choice).The_String;
                  Error_Msg ("\?%%", Case_Location);
               end if;
            end loop;
         end if;
      end if;

      --  If this is the only case construction, empty the tables

      if Choice_Lasts.Last = 1 then
         Choice_Lasts.Set_Last (0);
         Choices.Set_Last (First_Choice_Node_Id);
         Choice_First := 0;

      elsif Choice_Lasts.Last = 2 then

         --  This is the second case construction, set the tables to the first

         Choice_Lasts.Set_Last (1);
         Choices.Set_Last (Choice_Lasts.Table (1));
         Choice_First := 1;

      else
         --  This is the 3rd or more case construction, set the tables to the
         --  previous one.

         Choice_Lasts.Decrement_Last;
         Choices.Set_Last (Choice_Lasts.Table (Choice_Lasts.Last));
         Choice_First := Choice_Lasts.Table (Choice_Lasts.Last - 1) + 1;
      end if;
   end End_Case_Construction;

   ------------------------
   -- External_Reference --
   ------------------------

   procedure External_Reference
     (In_Tree         : Project_Node_Tree_Ref;
      Current_Project : Project_Node_Id;
      Current_Package : Project_Node_Id;
      External_Value  : out Project_Node_Id)
   is
      Field_Id : Project_Node_Id := Empty_Node;

   begin
      External_Value :=
        Default_Project_Node
          (Of_Kind       => N_External_Value,
           In_Tree       => In_Tree,
           And_Expr_Kind => Single);
      Set_Location_Of (External_Value, In_Tree, To => Token_Ptr);

      --  The current token is External

      --  Get the left parenthesis

      Scan (In_Tree);
      Expect (Tok_Left_Paren, "`(`");

      --  Scan past the left parenthesis

      if Token = Tok_Left_Paren then
         Scan (In_Tree);
      end if;

      --  Get the name of the external reference

      Expect (Tok_String_Literal, "literal string");

      if Token = Tok_String_Literal then
         Field_Id :=
           Default_Project_Node
             (Of_Kind       => N_Literal_String,
              In_Tree       => In_Tree,
              And_Expr_Kind => Single);
         Set_String_Value_Of (Field_Id, In_Tree, To => Token_Name);
         Set_External_Reference_Of (External_Value, In_Tree, To => Field_Id);

         --  Scan past the first argument

         Scan (In_Tree);

         case Token is

            when Tok_Right_Paren =>
               Scan (In_Tree); -- scan past right paren

            when Tok_Comma =>
               Scan (In_Tree); -- scan past comma

               --  Get the string expression for the default

               declare
                  Loc : constant Source_Ptr := Token_Ptr;

               begin
                  Parse_Expression
                    (In_Tree         => In_Tree,
                     Expression      => Field_Id,
                     Current_Project => Current_Project,
                     Current_Package => Current_Package,
                     Optional_Index  => False);

                  if Expression_Kind_Of (Field_Id, In_Tree) = List then
                     Error_Msg ("expression must be a single string", Loc);
                  else
                     Set_External_Default_Of
                       (External_Value, In_Tree, To => Field_Id);
                  end if;
               end;

               Expect (Tok_Right_Paren, "`)`");

               if Token = Tok_Right_Paren then
                  Scan (In_Tree); -- scan past right paren
               end if;

            when others =>
               Error_Msg ("`,` or `)` expected", Token_Ptr);
         end case;
      end if;
   end External_Reference;

   -----------------------
   -- Parse_Choice_List --
   -----------------------

   procedure Parse_Choice_List
     (In_Tree      : Project_Node_Tree_Ref;
      First_Choice : out Project_Node_Id)
   is
      Current_Choice : Project_Node_Id := Empty_Node;
      Next_Choice    : Project_Node_Id := Empty_Node;
      Choice_String  : Name_Id         := No_Name;
      Found          : Boolean         := False;

   begin
      --  Declare the node of the first choice

      First_Choice :=
        Default_Project_Node
          (Of_Kind       => N_Literal_String,
           In_Tree       => In_Tree,
           And_Expr_Kind => Single);

      --  Initially Current_Choice is the same as First_Choice

      Current_Choice := First_Choice;

      loop
         Expect (Tok_String_Literal, "literal string");
         exit when Token /= Tok_String_Literal;
         Set_Location_Of (Current_Choice, In_Tree, To => Token_Ptr);
         Choice_String := Token_Name;

         --  Give the string value to the current choice

         Set_String_Value_Of (Current_Choice, In_Tree, To => Choice_String);

         --  Check if the label is part of the string type and if it has not
         --  been already used.

         Found := False;
         for Choice in Choice_First .. Choices.Last loop
            if Choices.Table (Choice).The_String = Choice_String then

               --  This label is part of the string type

               Found := True;

               if Choices.Table (Choice).Already_Used then

                  --  But it has already appeared in a choice list for this
                  --  case construction so report an error.

                  Error_Msg_Name_1 := Choice_String;
                  Error_Msg ("duplicate case label %%", Token_Ptr);

               else
                  Choices.Table (Choice).Already_Used := True;
               end if;

               exit;
            end if;
         end loop;

         --  If the label is not part of the string list, report an error

         if not Found then
            Error_Msg_Name_1 := Choice_String;
            Error_Msg ("illegal case label %%", Token_Ptr);
         end if;

         --  Scan past the label

         Scan (In_Tree);

         --  If there is no '|', we are done

         if Token = Tok_Vertical_Bar then

            --  Otherwise, declare the node of the next choice, link it to
            --  Current_Choice and set Current_Choice to this new node.

            Next_Choice :=
              Default_Project_Node
                (Of_Kind       => N_Literal_String,
                 In_Tree       => In_Tree,
                 And_Expr_Kind => Single);
            Set_Next_Literal_String
              (Current_Choice, In_Tree, To => Next_Choice);
            Current_Choice := Next_Choice;
            Scan (In_Tree);
         else
            exit;
         end if;
      end loop;
   end Parse_Choice_List;

   ----------------------
   -- Parse_Expression --
   ----------------------

   procedure Parse_Expression
     (In_Tree         : Project_Node_Tree_Ref;
      Expression      : out Project_Node_Id;
      Current_Project : Project_Node_Id;
      Current_Package : Project_Node_Id;
      Optional_Index  : Boolean)
   is
      First_Term      : Project_Node_Id := Empty_Node;
      Expression_Kind : Variable_Kind := Undefined;

   begin
      --  Declare the node of the expression

      Expression :=
        Default_Project_Node (Of_Kind => N_Expression, In_Tree => In_Tree);
      Set_Location_Of (Expression, In_Tree, To => Token_Ptr);

      --  Parse the term or terms of the expression

      Terms (In_Tree         => In_Tree,
             Term            => First_Term,
             Expr_Kind       => Expression_Kind,
             Current_Project => Current_Project,
             Current_Package => Current_Package,
             Optional_Index  => Optional_Index);

      --  Set the first term and the expression kind

      Set_First_Term (Expression, In_Tree, To => First_Term);
      Set_Expression_Kind_Of (Expression, In_Tree, To => Expression_Kind);
   end Parse_Expression;

   ----------------------------
   -- Parse_String_Type_List --
   ----------------------------

   procedure Parse_String_Type_List
     (In_Tree      : Project_Node_Tree_Ref;
      First_String : out Project_Node_Id)
   is
      Last_String  : Project_Node_Id := Empty_Node;
      Next_String  : Project_Node_Id := Empty_Node;
      String_Value : Name_Id         := No_Name;

   begin
      --  Declare the node of the first string

      First_String :=
        Default_Project_Node
          (Of_Kind       => N_Literal_String,
           In_Tree       => In_Tree,
           And_Expr_Kind => Single);

      --  Initially, Last_String is the same as First_String

      Last_String := First_String;

      loop
         Expect (Tok_String_Literal, "literal string");
         exit when Token /= Tok_String_Literal;
         String_Value := Token_Name;

         --  Give its string value to Last_String

         Set_String_Value_Of (Last_String, In_Tree, To => String_Value);
         Set_Location_Of (Last_String, In_Tree, To => Token_Ptr);

         --  Now, check if the string is already part of the string type

         declare
            Current : Project_Node_Id := First_String;

         begin
            while Current /= Last_String loop
               if String_Value_Of (Current, In_Tree) = String_Value then

                  --  This is a repetition, report an error

                  Error_Msg_Name_1 := String_Value;
                  Error_Msg ("duplicate value %% in type", Token_Ptr);
                  exit;
               end if;

               Current := Next_Literal_String (Current, In_Tree);
            end loop;
         end;

         --  Scan past the literal string

         Scan (In_Tree);

         --  If there is no comma following the literal string, we are done

         if Token /= Tok_Comma then
            exit;

         else
            --  Declare the next string, link it to Last_String and set
            --  Last_String to its node.

            Next_String :=
              Default_Project_Node
                (Of_Kind       => N_Literal_String,
                 In_Tree       => In_Tree,
                 And_Expr_Kind => Single);
            Set_Next_Literal_String (Last_String, In_Tree, To => Next_String);
            Last_String := Next_String;
            Scan (In_Tree);
         end if;
      end loop;
   end Parse_String_Type_List;

   ------------------------------
   -- Parse_Variable_Reference --
   ------------------------------

   procedure Parse_Variable_Reference
     (In_Tree         : Project_Node_Tree_Ref;
      Variable        : out Project_Node_Id;
      Current_Project : Project_Node_Id;
      Current_Package : Project_Node_Id)
   is
      Current_Variable : Project_Node_Id := Empty_Node;

      The_Package : Project_Node_Id := Current_Package;
      The_Project : Project_Node_Id := Current_Project;

      Specified_Project : Project_Node_Id   := Empty_Node;
      Specified_Package : Project_Node_Id   := Empty_Node;
      Look_For_Variable : Boolean           := True;
      First_Attribute   : Attribute_Node_Id := Empty_Attribute;
      Variable_Name     : Name_Id;

   begin
      Names.Init;

      loop
         Expect (Tok_Identifier, "identifier");

         if Token /= Tok_Identifier then
            Look_For_Variable := False;
            exit;
         end if;

         Add_To_Names (NL => (Name => Token_Name, Location => Token_Ptr));
         Scan (In_Tree);
         exit when Token /= Tok_Dot;
         Scan (In_Tree);
      end loop;

      if Look_For_Variable then

         if Token = Tok_Apostrophe then

            --  Attribute reference

            case Names.Last is
               when 0 =>

                  --  Cannot happen

                  null;

               when 1 =>
                  --  This may be a project name or a package name.
                  --  Project name have precedence.

                  --  First, look if it can be a package name

                  First_Attribute :=
                    First_Attribute_Of
                      (Package_Node_Id_Of (Names.Table (1).Name));

                  --  Now, look if it can be a project name

                  if Names.Table (1).Name =
                       Name_Of (Current_Project, In_Tree)
                  then
                     The_Project := Current_Project;

                  else
                     The_Project :=
                       Imported_Or_Extended_Project_Of
                         (Current_Project, In_Tree, Names.Table (1).Name);
                  end if;

                  if The_Project = Empty_Node then

                     --  If it is neither a project name nor a package name,
                     --  report an error.

                     if First_Attribute = Empty_Attribute then
                        Error_Msg_Name_1 := Names.Table (1).Name;
                        Error_Msg ("unknown project %",
                                   Names.Table (1).Location);
                        First_Attribute := Attribute_First;

                     else
                        --  If it is a package name, check if the package has
                        --  already been declared in the current project.

                        The_Package :=
                          First_Package_Of (Current_Project, In_Tree);

                        while The_Package /= Empty_Node
                          and then Name_Of (The_Package, In_Tree) /=
                                                      Names.Table (1).Name
                        loop
                           The_Package :=
                             Next_Package_In_Project (The_Package, In_Tree);
                        end loop;

                        --  If it has not been already declared, report an
                        --  error.

                        if The_Package = Empty_Node then
                           Error_Msg_Name_1 := Names.Table (1).Name;
                           Error_Msg ("package % not yet defined",
                                      Names.Table (1).Location);
                        end if;
                     end if;

                  else
                     --  It is a project name

                     First_Attribute := Attribute_First;
                     The_Package     := Empty_Node;
                  end if;

               when others =>

                  --  We have either a project name made of several simple
                  --  names (long project), or a project name (short project)
                  --  followed by a package name. The long project name has
                  --  precedence.

                  declare
                     Short_Project : Name_Id;
                     Long_Project  : Name_Id;

                  begin
                     --  Clear the Buffer

                     Buffer_Last := 0;

                     --  Get the name of the short project

                     for Index in 1 .. Names.Last - 1 loop
                        Add_To_Buffer
                          (Get_Name_String (Names.Table (Index).Name),
                           Buffer, Buffer_Last);

                        if Index /= Names.Last - 1 then
                           Add_To_Buffer (".", Buffer, Buffer_Last);
                        end if;
                     end loop;

                     Name_Len := Buffer_Last;
                     Name_Buffer (1 .. Buffer_Last) :=
                       Buffer (1 .. Buffer_Last);
                     Short_Project := Name_Find;

                     --  Now, add the last simple name to get the name of the
                     --  long project.

                     Add_To_Buffer (".", Buffer, Buffer_Last);
                     Add_To_Buffer
                       (Get_Name_String (Names.Table (Names.Last).Name),
                        Buffer, Buffer_Last);
                     Name_Len := Buffer_Last;
                     Name_Buffer (1 .. Buffer_Last) :=
                       Buffer (1 .. Buffer_Last);
                     Long_Project := Name_Find;

                     --  Check if the long project is imported or extended

                     if Long_Project = Name_Of (Current_Project, In_Tree) then
                        The_Project := Current_Project;

                     else
                        The_Project :=
                          Imported_Or_Extended_Project_Of
                            (Current_Project,
                             In_Tree,
                             Long_Project);
                     end if;

                     --  If the long project exists, then this is the prefix
                     --  of the attribute.

                     if The_Project /= Empty_Node then
                        First_Attribute := Attribute_First;
                        The_Package     := Empty_Node;

                     else
                        --  Otherwise, check if the short project is imported
                        --  or extended.

                        if Short_Project =
                             Name_Of (Current_Project, In_Tree)
                        then
                           The_Project := Current_Project;

                        else
                           The_Project := Imported_Or_Extended_Project_Of
                                            (Current_Project, In_Tree,
                                             Short_Project);
                        end if;

                        --  If short project does not exist, report an error

                        if The_Project = Empty_Node then
                           Error_Msg_Name_1 := Long_Project;
                           Error_Msg_Name_2 := Short_Project;
                           Error_Msg ("unknown projects % or %",
                                      Names.Table (1).Location);
                           The_Package := Empty_Node;
                           First_Attribute := Attribute_First;

                        else
                           --  Now, we check if the package has been declared
                           --  in this project.

                           The_Package :=
                             First_Package_Of (The_Project, In_Tree);
                           while The_Package /= Empty_Node
                             and then Name_Of (The_Package, In_Tree) /=
                             Names.Table (Names.Last).Name
                           loop
                              The_Package :=
                                Next_Package_In_Project (The_Package, In_Tree);
                           end loop;

                           --  If it has not, then we report an error

                           if The_Package = Empty_Node then
                              Error_Msg_Name_1 :=
                                Names.Table (Names.Last).Name;
                              Error_Msg_Name_2 := Short_Project;
                              Error_Msg ("package % not declared in project %",
                                         Names.Table (Names.Last).Location);
                              First_Attribute := Attribute_First;

                           else
                              --  Otherwise, we have the correct project and
                              --  package.

                              First_Attribute :=
                                First_Attribute_Of
                                  (Package_Id_Of (The_Package, In_Tree));
                           end if;
                        end if;
                     end if;
                  end;
            end case;

            Attribute_Reference
              (In_Tree,
               Variable,
               Current_Project => The_Project,
               Current_Package => The_Package,
               First_Attribute => First_Attribute);
            return;
         end if;
      end if;

      Variable :=
        Default_Project_Node
          (Of_Kind => N_Variable_Reference, In_Tree => In_Tree);

      if Look_For_Variable then
         case Names.Last is
            when 0 =>

               --  Cannot happen (so why null instead of raise PE???)

               null;

            when 1 =>

               --  Simple variable name

               Set_Name_Of (Variable, In_Tree, To => Names.Table (1).Name);

            when 2 =>

               --  Variable name with a simple name prefix that can be
               --  a project name or a package name. Project names have
               --  priority over package names.

               Set_Name_Of (Variable, In_Tree, To => Names.Table (2).Name);

               --  Check if it can be a package name

               The_Package := First_Package_Of (Current_Project, In_Tree);

               while The_Package /= Empty_Node
                 and then Name_Of (The_Package, In_Tree) /=
                            Names.Table (1).Name
               loop
                  The_Package :=
                    Next_Package_In_Project (The_Package, In_Tree);
               end loop;

               --  Now look for a possible project name

               The_Project := Imported_Or_Extended_Project_Of
                              (Current_Project, In_Tree, Names.Table (1).Name);

               if The_Project /= Empty_Node then
                  Specified_Project := The_Project;

               elsif The_Package = Empty_Node then
                  Error_Msg_Name_1 := Names.Table (1).Name;
                  Error_Msg ("unknown package or project %",
                             Names.Table (1).Location);
                  Look_For_Variable := False;

               else
                  Specified_Package := The_Package;
               end if;

            when others =>

               --  Variable name with a prefix that is either a project name
               --  made of several simple names, or a project name followed
               --  by a package name.

               Set_Name_Of
                 (Variable, In_Tree, To => Names.Table (Names.Last).Name);

               declare
                  Short_Project : Name_Id;
                  Long_Project  : Name_Id;

               begin
                  --  First, we get the two possible project names

                  --  Clear the buffer

                  Buffer_Last := 0;

                  --  Add all the simple names, except the last two

                  for Index in 1 .. Names.Last - 2 loop
                     Add_To_Buffer
                       (Get_Name_String (Names.Table (Index).Name),
                        Buffer, Buffer_Last);

                     if Index /= Names.Last - 2 then
                        Add_To_Buffer (".", Buffer, Buffer_Last);
                     end if;
                  end loop;

                  Name_Len := Buffer_Last;
                  Name_Buffer (1 .. Name_Len) := Buffer (1 .. Buffer_Last);
                  Short_Project := Name_Find;

                  --  Add the simple name before the name of the variable

                  Add_To_Buffer (".", Buffer, Buffer_Last);
                  Add_To_Buffer
                    (Get_Name_String (Names.Table (Names.Last - 1).Name),
                     Buffer, Buffer_Last);
                  Name_Len := Buffer_Last;
                  Name_Buffer (1 .. Name_Len) := Buffer (1 .. Buffer_Last);
                  Long_Project := Name_Find;

                  --  Check if the prefix is the name of an imported or
                  --  extended project.

                  The_Project := Imported_Or_Extended_Project_Of
                                   (Current_Project, In_Tree, Long_Project);

                  if The_Project /= Empty_Node then
                     Specified_Project := The_Project;

                  else
                     --  Now check if the prefix may be a project name followed
                     --  by a package name.

                     --  First check for a possible project name

                     The_Project :=
                       Imported_Or_Extended_Project_Of
                         (Current_Project, In_Tree, Short_Project);

                     if The_Project = Empty_Node then
                        --  Unknown prefix, report an error

                        Error_Msg_Name_1 := Long_Project;
                        Error_Msg_Name_2 := Short_Project;
                        Error_Msg
                          ("unknown projects % or %",
                           Names.Table (1).Location);
                        Look_For_Variable := False;

                     else
                        Specified_Project := The_Project;

                        --  Now look for the package in this project

                        The_Package := First_Package_Of (The_Project, In_Tree);

                        while The_Package /= Empty_Node
                          and then Name_Of (The_Package, In_Tree) /=
                                              Names.Table (Names.Last - 1).Name
                        loop
                           The_Package :=
                             Next_Package_In_Project (The_Package, In_Tree);
                        end loop;

                        if The_Package = Empty_Node then

                           --  The package does not exist, report an error

                           Error_Msg_Name_1 := Names.Table (2).Name;
                           Error_Msg ("unknown package %",
                                   Names.Table (Names.Last - 1).Location);
                           Look_For_Variable := False;

                        else
                           Specified_Package := The_Package;
                        end if;
                     end if;
                  end if;
               end;
         end case;
      end if;

      if Look_For_Variable then
         Variable_Name := Name_Of (Variable, In_Tree);
         Set_Project_Node_Of (Variable, In_Tree, To => Specified_Project);
         Set_Package_Node_Of (Variable, In_Tree, To => Specified_Package);

         if Specified_Project /= Empty_Node then
            The_Project := Specified_Project;
         else
            The_Project := Current_Project;
         end if;

         Current_Variable := Empty_Node;

         --  Look for this variable

         --  If a package was specified, check if the variable has been
         --  declared in this package.

         if Specified_Package /= Empty_Node then
            Current_Variable :=
              First_Variable_Of (Specified_Package, In_Tree);
            while Current_Variable /= Empty_Node
              and then
              Name_Of (Current_Variable, In_Tree) /= Variable_Name
            loop
               Current_Variable := Next_Variable (Current_Variable, In_Tree);
            end loop;

         else
            --  Otherwise, if no project has been specified and we are in
            --  a package, first check if the variable has been declared in
            --  the package.

            if Specified_Project = Empty_Node
              and then Current_Package /= Empty_Node
            then
               Current_Variable :=
                 First_Variable_Of (Current_Package, In_Tree);
               while Current_Variable /= Empty_Node
                 and then Name_Of (Current_Variable, In_Tree) /= Variable_Name
               loop
                  Current_Variable :=
                    Next_Variable (Current_Variable, In_Tree);
               end loop;
            end if;

            --  If we have not found the variable in the package, check if the
            --  variable has been declared in the project.

            if Current_Variable = Empty_Node then
               Current_Variable := First_Variable_Of (The_Project, In_Tree);
               while Current_Variable /= Empty_Node
                 and then Name_Of (Current_Variable, In_Tree) /= Variable_Name
               loop
                  Current_Variable :=
                    Next_Variable (Current_Variable, In_Tree);
               end loop;
            end if;
         end if;

         --  If the variable was not found, report an error

         if Current_Variable = Empty_Node then
            Error_Msg_Name_1 := Variable_Name;
            Error_Msg
              ("unknown variable %", Names.Table (Names.Last).Location);
         end if;
      end if;

      if Current_Variable /= Empty_Node then
         Set_Expression_Kind_Of
           (Variable, In_Tree,
            To => Expression_Kind_Of (Current_Variable, In_Tree));

         if Kind_Of (Current_Variable, In_Tree) =
                                      N_Typed_Variable_Declaration
         then
            Set_String_Type_Of
              (Variable, In_Tree,
               To => String_Type_Of (Current_Variable, In_Tree));
         end if;
      end if;

      --  If the variable is followed by a left parenthesis, report an error
      --  but attempt to scan the index.

      if Token = Tok_Left_Paren then
         Error_Msg ("\variables cannot be associative arrays", Token_Ptr);
         Scan (In_Tree);
         Expect (Tok_String_Literal, "literal string");

         if Token = Tok_String_Literal then
            Scan (In_Tree);
            Expect (Tok_Right_Paren, "`)`");

            if Token = Tok_Right_Paren then
               Scan (In_Tree);
            end if;
         end if;
      end if;
   end Parse_Variable_Reference;

   ---------------------------------
   -- Start_New_Case_Construction --
   ---------------------------------

   procedure Start_New_Case_Construction
     (In_Tree      : Project_Node_Tree_Ref;
      String_Type  : Project_Node_Id)
   is
      Current_String : Project_Node_Id;

   begin
      --  Set Choice_First, depending on whether this is the first case
      --  construction or not.

      if Choice_First = 0 then
         Choice_First := 1;
         Choices.Set_Last (First_Choice_Node_Id);
      else
         Choice_First := Choices.Last + 1;
      end if;

      --  Add the literal of the string type to the Choices table

      if String_Type /= Empty_Node then
         Current_String := First_Literal_String (String_Type, In_Tree);
         while Current_String /= Empty_Node loop
            Add (This_String => String_Value_Of (Current_String, In_Tree));
            Current_String := Next_Literal_String (Current_String, In_Tree);
         end loop;
      end if;

      --  Set the value of the last choice in table Choice_Lasts

      Choice_Lasts.Increment_Last;
      Choice_Lasts.Table (Choice_Lasts.Last) := Choices.Last;
   end Start_New_Case_Construction;

   -----------
   -- Terms --
   -----------

   procedure Terms
     (In_Tree         : Project_Node_Tree_Ref;
      Term            : out Project_Node_Id;
      Expr_Kind       : in out Variable_Kind;
      Current_Project : Project_Node_Id;
      Current_Package : Project_Node_Id;
      Optional_Index  : Boolean)
   is
      Next_Term          : Project_Node_Id := Empty_Node;
      Term_Id            : Project_Node_Id := Empty_Node;
      Current_Expression : Project_Node_Id := Empty_Node;
      Next_Expression    : Project_Node_Id := Empty_Node;
      Current_Location   : Source_Ptr      := No_Location;
      Reference          : Project_Node_Id := Empty_Node;

   begin
      --  Declare a new node for the term

      Term := Default_Project_Node (Of_Kind => N_Term, In_Tree => In_Tree);
      Set_Location_Of (Term, In_Tree, To => Token_Ptr);

      case Token is
         when Tok_Left_Paren =>

            --  If we have a left parenthesis and we don't know the expression
            --  kind, then this is a string list.

            case Expr_Kind is
               when Undefined =>
                  Expr_Kind := List;

               when List =>
                  null;

               when Single =>

                  --  If we already know that this is a single string, report
                  --  an error, but set the expression kind to string list to
                  --  avoid several errors.

                  Expr_Kind := List;
                  Error_Msg
                    ("literal string list cannot appear in a string",
                     Token_Ptr);
            end case;

            --  Declare a new node for this literal string list

            Term_Id := Default_Project_Node
              (Of_Kind       => N_Literal_String_List,
               In_Tree       => In_Tree,
               And_Expr_Kind => List);
            Set_Current_Term (Term, In_Tree, To => Term_Id);
            Set_Location_Of  (Term, In_Tree, To => Token_Ptr);

            --  Scan past the left parenthesis

            Scan (In_Tree);

            --  If the left parenthesis is immediately followed by a right
            --  parenthesis, the literal string list is empty.

            if Token = Tok_Right_Paren then
               Scan (In_Tree);

            else
               --  Otherwise parse the expression(s) in the literal string list

               loop
                  Current_Location := Token_Ptr;
                  Parse_Expression
                    (In_Tree         => In_Tree,
                     Expression      => Next_Expression,
                     Current_Project => Current_Project,
                     Current_Package => Current_Package,
                     Optional_Index  => Optional_Index);

                  --  The expression kind is String list, report an error

                  if Expression_Kind_Of (Next_Expression, In_Tree) = List then
                     Error_Msg ("single expression expected",
                                Current_Location);
                  end if;

                  --  If Current_Expression is empty, it means that the
                  --  expression is the first in the string list.

                  if Current_Expression = Empty_Node then
                     Set_First_Expression_In_List
                       (Term_Id, In_Tree, To => Next_Expression);
                  else
                     Set_Next_Expression_In_List
                       (Current_Expression, In_Tree, To => Next_Expression);
                  end if;

                  Current_Expression := Next_Expression;

                  --  If there is a comma, continue with the next expression

                  exit when Token /= Tok_Comma;
                  Scan (In_Tree); -- past the comma
               end loop;

               --  We expect a closing right parenthesis

               Expect (Tok_Right_Paren, "`)`");

               if Token = Tok_Right_Paren then
                  Scan (In_Tree);
               end if;
            end if;

         when Tok_String_Literal =>

            --  If we don't know the expression kind (first term), then it is
            --  a simple string.

            if Expr_Kind = Undefined then
               Expr_Kind := Single;
            end if;

            --  Declare a new node for the string literal

            Term_Id :=
              Default_Project_Node
                (Of_Kind => N_Literal_String, In_Tree => In_Tree);
            Set_Current_Term (Term, In_Tree, To => Term_Id);
            Set_String_Value_Of (Term_Id, In_Tree, To => Token_Name);

            --  Scan past the string literal

            Scan (In_Tree);

            --  Check for possible index expression

            if Token = Tok_At then
               if not Optional_Index then
                  Error_Msg ("index not allowed here", Token_Ptr);
                  Scan (In_Tree);

                  if Token = Tok_Integer_Literal then
                     Scan (In_Tree);
                  end if;

               --  Set the index value

               else
                  Scan (In_Tree);
                  Expect (Tok_Integer_Literal, "integer literal");

                  if Token = Tok_Integer_Literal then
                     declare
                        Index : constant Int := UI_To_Int (Int_Literal_Value);
                     begin
                        if Index = 0 then
                           Error_Msg ("index cannot be zero", Token_Ptr);
                        else
                           Set_Source_Index_Of
                             (Term_Id, In_Tree, To => Index);
                        end if;
                     end;

                     Scan (In_Tree);
                  end if;
               end if;
            end if;

         when Tok_Identifier =>
            Current_Location := Token_Ptr;

            --  Get the variable or attribute reference

            Parse_Variable_Reference
              (In_Tree         => In_Tree,
               Variable        => Reference,
               Current_Project => Current_Project,
               Current_Package => Current_Package);
            Set_Current_Term (Term, In_Tree, To => Reference);

            if Reference /= Empty_Node then

               --  If we don't know the expression kind (first term), then it
               --  has the kind of the variable or attribute reference.

               if Expr_Kind = Undefined then
                  Expr_Kind := Expression_Kind_Of (Reference, In_Tree);

               elsif Expr_Kind = Single
                 and then Expression_Kind_Of (Reference, In_Tree) = List
               then
                  --  If the expression is a single list, and the reference is
                  --  a string list, report an error, and set the expression
                  --  kind to string list to avoid multiple errors.

                  Expr_Kind := List;
                  Error_Msg
                    ("list variable cannot appear in single string expression",
                     Current_Location);
               end if;
            end if;

         when Tok_Project =>

            --  Project can appear in an expression as the prefix of an
            --  attribute reference of the current project.

            Current_Location := Token_Ptr;
            Scan (In_Tree);
            Expect (Tok_Apostrophe, "`'`");

            if Token = Tok_Apostrophe then
               Attribute_Reference
                 (In_Tree         => In_Tree,
                  Reference       => Reference,
                  First_Attribute => Prj.Attr.Attribute_First,
                  Current_Project => Current_Project,
                  Current_Package => Empty_Node);
               Set_Current_Term (Term, In_Tree, To => Reference);
            end if;

            --  Same checks as above for the expression kind

            if Reference /= Empty_Node then
               if Expr_Kind = Undefined then
                  Expr_Kind := Expression_Kind_Of (Reference, In_Tree);

               elsif Expr_Kind = Single
                 and then Expression_Kind_Of (Reference, In_Tree) = List
               then
                  Error_Msg
                    ("lists cannot appear in single string expression",
                     Current_Location);
               end if;
            end if;

         when Tok_External =>

            --  An external reference is always a single string

            if Expr_Kind = Undefined then
               Expr_Kind := Single;
            end if;

            External_Reference
              (In_Tree         => In_Tree,
               Current_Project => Current_Project,
               Current_Package => Current_Package,
               External_Value  => Reference);
            Set_Current_Term (Term, In_Tree, To => Reference);

         when others =>
            Error_Msg ("cannot be part of an expression", Token_Ptr);
            Term := Empty_Node;
            return;
      end case;

      --  If there is an '&', call Terms recursively

      if Token = Tok_Ampersand then
         Scan (In_Tree); -- scan past ampersand

         Terms
           (In_Tree         => In_Tree,
            Term            => Next_Term,
            Expr_Kind       => Expr_Kind,
            Current_Project => Current_Project,
            Current_Package => Current_Package,
            Optional_Index  => Optional_Index);

         --  And link the next term to this term

         Set_Next_Term (Term, In_Tree, To => Next_Term);
      end if;
   end Terms;

end Prj.Strt;<|MERGE_RESOLUTION|>--- conflicted
+++ resolved
@@ -6,11 +6,7 @@
 --                                                                          --
 --                                 B o d y                                  --
 --                                                                          --
-<<<<<<< HEAD
---          Copyright (C) 2001-2006, Free Software Foundation, Inc.         --
-=======
 --          Copyright (C) 2001-2007, Free Software Foundation, Inc.         --
->>>>>>> 60a98cce
 --                                                                          --
 -- GNAT is free software;  you can  redistribute it  and/or modify it under --
 -- terms of the  GNU General Public License as published  by the Free Soft- --
@@ -29,10 +25,6 @@
 ------------------------------------------------------------------------------
 
 with Err_Vars; use Err_Vars;
-<<<<<<< HEAD
-with Namet;    use Namet;
-=======
->>>>>>> 60a98cce
 with Prj.Attr; use Prj.Attr;
 with Prj.Err;  use Prj.Err;
 with Snames;
@@ -53,10 +45,7 @@
 
    Choices_Initial   : constant := 10;
    Choices_Increment : constant := 100;
-<<<<<<< HEAD
-=======
    --  These should be in alloc.ads
->>>>>>> 60a98cce
 
    Choice_Node_Low_Bound  : constant := 0;
    Choice_Node_High_Bound : constant := 099_999_999;
@@ -69,14 +58,6 @@
      Choice_Node_Low_Bound;
 
    package Choices is
-<<<<<<< HEAD
-      new Table.Table (Table_Component_Type => Choice_String,
-                       Table_Index_Type     => Choice_Node_Id,
-                       Table_Low_Bound      => First_Choice_Node_Id,
-                       Table_Initial        => Choices_Initial,
-                       Table_Increment      => Choices_Increment,
-                       Table_Name           => "Prj.Strt.Choices");
-=======
      new Table.Table
        (Table_Component_Type => Choice_String,
         Table_Index_Type     => Choice_Node_Id'Base,
@@ -84,7 +65,6 @@
         Table_Initial        => Choices_Initial,
         Table_Increment      => Choices_Increment,
         Table_Name           => "Prj.Strt.Choices");
->>>>>>> 60a98cce
    --  Used to store the case labels and check that there is no duplicate
 
    package Choice_Lasts is
