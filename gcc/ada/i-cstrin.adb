--- conflicted
+++ resolved
@@ -6,11 +6,7 @@
 --                                                                          --
 --                                 B o d y                                  --
 --                                                                          --
-<<<<<<< HEAD
---          Copyright (C) 1992-2005, Free Software Foundation, Inc.         --
-=======
 --          Copyright (C) 1992-2007, Free Software Foundation, Inc.         --
->>>>>>> 751ff693
 --                                                                          --
 -- GNAT is free software;  you can  redistribute it  and/or modify it under --
 -- terms of the  GNU General Public License as published  by the Free Soft- --
@@ -38,11 +34,7 @@
 with System; use System;
 with System.Storage_Elements; use System.Storage_Elements;
 
-<<<<<<< HEAD
-with Unchecked_Conversion;
-=======
 with Ada.Unchecked_Conversion;
->>>>>>> 751ff693
 
 package body Interfaces.C.Strings is
 
@@ -52,17 +44,10 @@
    --  this type will in fact be used for aliasing values of other types.
 
    function To_chars_ptr is
-<<<<<<< HEAD
-      new Unchecked_Conversion (Address, chars_ptr);
-
-   function To_Address is
-      new Unchecked_Conversion (chars_ptr, Address);
-=======
       new Ada.Unchecked_Conversion (Address, chars_ptr);
 
    function To_Address is
       new Ada.Unchecked_Conversion (chars_ptr, Address);
->>>>>>> 751ff693
 
    -----------------------
    -- Local Subprograms --
