--- conflicted
+++ resolved
@@ -94,11 +94,7 @@
       --  Skip past the initial character (must be the switch character)
 
       if Ptr = Max then
-<<<<<<< HEAD
-         Bad_Switch (C);
-=======
          Bad_Switch (Switch_Chars);
->>>>>>> c355071f
       else
          Ptr := Ptr + 1;
       end if;
@@ -165,19 +161,6 @@
 
             --  Case where character after -d is a digit (default stack size)
 
-<<<<<<< HEAD
-               if C in '1' .. '9' or else
-                  C in 'a' .. 'z' or else
-                  C in 'A' .. 'Z'
-               then
-                  Set_Debug_Flag (C);
-               else
-                  Bad_Switch (C);
-               end if;
-            end loop;
-
-            return;
-=======
             if C in '0' .. '9' then
 
                --  In this case, we process the default primary stack size
@@ -208,7 +191,6 @@
                   exit when Ptr > Max;
                end loop;
             end if;
->>>>>>> c355071f
 
          --  Processing for D switch
 
@@ -218,12 +200,7 @@
             end if;
 
             Ptr := Ptr + 1;
-<<<<<<< HEAD
-            Scan_Pos
-              (Switch_Chars, Max, Ptr, Default_Sec_Stack_Size, C);
-=======
             Default_Sec_Stack_Size := Get_Stack_Size ('D');
->>>>>>> c355071f
 
          --  Processing for e switch
 
@@ -272,11 +249,7 @@
 
          when 'i' =>
             if Ptr = Max then
-<<<<<<< HEAD
-               Bad_Switch (C);
-=======
-               Bad_Switch (Switch_Chars);
->>>>>>> c355071f
+               Bad_Switch (Switch_Chars);
             end if;
 
             Ptr := Ptr + 1;
@@ -292,11 +265,7 @@
                Identifier_Character_Set := C;
                Ptr := Ptr + 1;
             else
-<<<<<<< HEAD
-               Bad_Switch (C);
-=======
-               Bad_Switch (Switch_Chars);
->>>>>>> c355071f
+               Bad_Switch (Switch_Chars);
             end if;
 
          --  Processing for K switch
@@ -395,13 +364,10 @@
          --  Processing for u switch
 
          when 'u' =>
-<<<<<<< HEAD
-=======
-            if Ptr = Max then
-               Bad_Switch (Switch_Chars);
-            end if;
-
->>>>>>> c355071f
+            if Ptr = Max then
+               Bad_Switch (Switch_Chars);
+            end if;
+
             Ptr := Ptr + 1;
             Dynamic_Stack_Measurement := True;
             Scan_Nat
@@ -437,11 +403,7 @@
                   Warning_Mode  := Suppress;
 
                when others =>
-<<<<<<< HEAD
-                  Bad_Switch (C);
-=======
                   Bad_Switch (Switch_Chars);
->>>>>>> c355071f
             end case;
 
             Ptr := Ptr + 1;
@@ -461,11 +423,7 @@
                   exit;
 
                elsif J = WC_Encoding_Method'Last then
-<<<<<<< HEAD
-                  Bad_Switch (C);
-=======
                   Bad_Switch (Switch_Chars);
->>>>>>> c355071f
                end if;
             end loop;
 
@@ -485,16 +443,9 @@
          --  Processing for X switch
 
          when 'X' =>
-<<<<<<< HEAD
-            Ptr := Ptr + 1;
-            Scan_Pos (Switch_Chars, Max, Ptr, Default_Exit_Status, C);
-
-         --  Processing for z switch
-=======
-            if Ptr = Max then
-               Bad_Switch (Switch_Chars);
-            end if;
->>>>>>> c355071f
+            if Ptr = Max then
+               Bad_Switch (Switch_Chars);
+            end if;
 
             Ptr := Ptr + 1;
             Scan_Pos (Switch_Chars, Max, Ptr, Default_Exit_Status, C);
@@ -546,14 +497,7 @@
                         RTS_Src_Path_Name := Src_Path_Name;
                         RTS_Lib_Path_Name := Lib_Path_Name;
 
-<<<<<<< HEAD
-                        --  We can exit as there cannot be another switch
-                        --  after --RTS
-
-                        exit;
-=======
                         Ptr := Max + 1;
->>>>>>> c355071f
 
                      elsif  Src_Path_Name = null
                        and then Lib_Path_Name = null
@@ -577,11 +521,6 @@
          --  Anything else is an error (illegal switch character)
 
          when others =>
-<<<<<<< HEAD
-            Bad_Switch (C);
-         end case;
-      end loop;
-=======
             Bad_Switch (Switch_Chars);
          end case;
 
@@ -589,7 +528,6 @@
             Bad_Switch (Switch_Chars);
          end if;
       end Check_Switch;
->>>>>>> c355071f
    end Scan_Binder_Switches;
 
 end Switch.B;