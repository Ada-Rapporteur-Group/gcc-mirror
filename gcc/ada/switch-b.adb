------------------------------------------------------------------------------
--                                                                          --
--                         GNAT COMPILER COMPONENTS                         --
--                                                                          --
--                             S W I T C H - B                              --
--                                                                          --
--                                 B o d y                                  --
--                                                                          --
<<<<<<< HEAD
--          Copyright (C) 2001-2005, Free Software Foundation, Inc.         --
=======
--          Copyright (C) 2001-2007, Free Software Foundation, Inc.         --
>>>>>>> 751ff693
--                                                                          --
-- GNAT is free software;  you can  redistribute it  and/or modify it under --
-- terms of the  GNU General Public License as published  by the Free Soft- --
-- ware  Foundation;  either version 3,  or (at your option) any later ver- --
-- sion.  GNAT is distributed in the hope that it will be useful, but WITH- --
-- OUT ANY WARRANTY;  without even the  implied warranty of MERCHANTABILITY --
-- or FITNESS FOR A PARTICULAR PURPOSE.  See the GNU General Public License --
-- for  more details.  You should have  received  a copy of the GNU General --
<<<<<<< HEAD
-- Public License  distributed with GNAT;  see file COPYING.  If not, write --
-- to  the  Free Software Foundation,  51  Franklin  Street,  Fifth  Floor, --
-- Boston, MA 02110-1301, USA.                                              --
=======
-- Public License  distributed with GNAT; see file COPYING3.  If not, go to --
-- http://www.gnu.org/licenses for a complete copy of the license.          --
>>>>>>> 751ff693
--                                                                          --
-- GNAT was originally developed  by the GNAT team at  New York University. --
-- Extensive contributions were provided by Ada Core Technologies Inc.      --
--                                                                          --
------------------------------------------------------------------------------

with Debug; use Debug;
with Osint; use Osint;
with Opt;   use Opt;

with System.WCh_Con; use System.WCh_Con;

package body Switch.B is

   --------------------------
   -- Scan_Binder_Switches --
   --------------------------

   procedure Scan_Binder_Switches (Switch_Chars : String) is
      Max : constant Integer := Switch_Chars'Last;
      Ptr : Integer          := Switch_Chars'First;
      C   : Character        := ' ';

      function Get_Stack_Size (S : Character) return Int;
      --  Used for -d and -D to scan stack size including handling k/m.
      --  S is set to 'd' or 'D' to indicate the switch being scanned.

      --------------------
      -- Get_Stack_Size --
      --------------------

      function Get_Stack_Size (S : Character) return Int is
         Result : Int;

      begin
         Scan_Pos (Switch_Chars, Max, Ptr, Result, S);

         --  In the following code, we enable overflow checking since the
         --  multiplication by K or M may cause overflow, which is an error.

         declare
            pragma Unsuppress (Overflow_Check);

         begin
            --  Check for additional character 'k' (for kilobytes) or 'm'
            --  (for Megabytes), but only if we have not reached the end
            --  of the switch string. Note that if this appears before the
            --  end of the string we will get an error when we test to make
            --  sure that the string is exhausted (at the end of the case).

            if Ptr <= Max then
               if Switch_Chars (Ptr) = 'k' then
                  Result := Result * 1024;
                  Ptr := Ptr + 1;

               elsif Switch_Chars (Ptr) = 'm' then
                  Result := Result * (1024 * 1024);
                  Ptr := Ptr + 1;
               end if;
            end if;

         exception
            when Constraint_Error =>
               Osint.Fail
                 ("numeric value out of range for switch: ", (1 => S));
         end;

         return Result;
      end Get_Stack_Size;

   --  Start of processing for Scan_Binder_Switches

   begin
      --  Skip past the initial character (must be the switch character)

      if Ptr = Max then
         Bad_Switch (Switch_Chars);
      else
         Ptr := Ptr + 1;
      end if;

      --  A little check, "gnat" at the start of a switch is not allowed
      --  except for the compiler

      if Switch_Chars'Last >= Ptr + 3
        and then Switch_Chars (Ptr .. Ptr + 3) = "gnat"
      then
         Osint.Fail ("invalid switch: """, Switch_Chars, """"
            & " (gnat not needed here)");
      end if;

      --  Loop to scan through switches given in switch string

      Check_Switch : begin
         C := Switch_Chars (Ptr);

         case C is

         --  Processing for a switch

         when 'a' =>
            Ptr := Ptr + 1;
            Use_Pragma_Linker_Constructor := True;

         --  Processing for A switch

         when 'A' =>
            Ptr := Ptr + 1;
            Ada_Bind_File := True;

         --  Processing for b switch

         when 'b' =>
            Ptr := Ptr + 1;
            Brief_Output := True;

         --  Processing for c switch

         when 'c' =>
            Ptr := Ptr + 1;

            Check_Only := True;

         --  Processing for C switch

         when 'C' =>
            Ptr := Ptr + 1;

            Ada_Bind_File := False;

         --  Processing for d switch

         when 'd' =>

            if Ptr = Max then
               Bad_Switch (Switch_Chars);
            end if;

            Ptr := Ptr + 1;
            C := Switch_Chars (Ptr);

            --  Case where character after -d is a digit (default stack size)

            if C in '0' .. '9' then

               --  In this case, we process the default primary stack size

               Default_Stack_Size := Get_Stack_Size ('d');
<<<<<<< HEAD

            --  Case where character after -d is not digit (debug flags)

            else
               --  Note: for the debug switch, the remaining characters in this
               --  switch field must all be debug flags, since all valid switch
               --  characters are also valid debug characters. This switch is
               --  not documented on purpose because it is only used by the
               --  implementors.

               --  Loop to scan out debug flags

               loop
                  C := Switch_Chars (Ptr);

                  if C in 'a' .. 'z' or else C in 'A' .. 'Z' then
                     Set_Debug_Flag (C);
                  else
                     Bad_Switch (Switch_Chars);
                  end if;

                  Ptr := Ptr + 1;
                  exit when Ptr > Max;
               end loop;
            end if;

         --  Processing for D switch

=======

            --  Case where character after -d is not digit (debug flags)

            else
               --  Note: for the debug switch, the remaining characters in this
               --  switch field must all be debug flags, since all valid switch
               --  characters are also valid debug characters. This switch is
               --  not documented on purpose because it is only used by the
               --  implementors.

               --  Loop to scan out debug flags

               loop
                  C := Switch_Chars (Ptr);

                  if C in 'a' .. 'z' or else C in 'A' .. 'Z' then
                     Set_Debug_Flag (C);
                  else
                     Bad_Switch (Switch_Chars);
                  end if;

                  Ptr := Ptr + 1;
                  exit when Ptr > Max;
               end loop;
            end if;

         --  Processing for D switch

>>>>>>> 751ff693
         when 'D' =>
            if Ptr = Max then
               Bad_Switch (Switch_Chars);
            end if;

            Ptr := Ptr + 1;
            Default_Sec_Stack_Size := Get_Stack_Size ('D');

         --  Processing for e switch

         when 'e' =>
            Ptr := Ptr + 1;
            Elab_Dependency_Output := True;

         --  Processing for E switch

         when 'E' =>
            Ptr := Ptr + 1;
            Exception_Tracebacks := True;

         --  Processing for F switch

         when 'F' =>
            Ptr := Ptr + 1;
            Force_Checking_Of_Elaboration_Flags := True;

         --  Processing for g switch

         when 'g' =>
            Ptr := Ptr + 1;

            if Ptr <= Max then
               C := Switch_Chars (Ptr);

               if C in '0' .. '3' then
                  Debugger_Level :=
                    Character'Pos
                      (Switch_Chars (Ptr)) - Character'Pos ('0');
                  Ptr := Ptr + 1;
               end if;

            else
               Debugger_Level := 2;
            end if;

         --  Processing for h switch

         when 'h' =>
            Ptr := Ptr + 1;
            Usage_Requested := True;

         --  Processing for i switch

         when 'i' =>
            if Ptr = Max then
               Bad_Switch (Switch_Chars);
            end if;

            Ptr := Ptr + 1;
            C := Switch_Chars (Ptr);

            if C in  '1' .. '5'
              or else C = '8'
              or else C = 'p'
              or else C = 'f'
              or else C = 'n'
              or else C = 'w'
            then
               Identifier_Character_Set := C;
               Ptr := Ptr + 1;
            else
               Bad_Switch (Switch_Chars);
            end if;

         --  Processing for K switch

         when 'K' =>
            Ptr := Ptr + 1;
            Output_Linker_Option_List := True;

         --  Processing for l switch

         when 'l' =>
            Ptr := Ptr + 1;
            Elab_Order_Output := True;

         --  Processing for m switch

         when 'm' =>
            if Ptr = Max then
               Bad_Switch (Switch_Chars);
            end if;

            Ptr := Ptr + 1;
            Scan_Pos (Switch_Chars, Max, Ptr, Maximum_Errors, C);

         --  Processing for n switch

         when 'n' =>
            Ptr := Ptr + 1;
            Bind_Main_Program := False;

            --  Note: The -L option of the binder also implies -n, so
            --  any change here must also be reflected in the processing
            --  for -L that is found in Gnatbind.Scan_Bind_Arg.

         --  Processing for o switch

         when 'o' =>
            Ptr := Ptr + 1;

            if Output_File_Name_Present then
               Osint.Fail ("duplicate -o switch");

            else
               Output_File_Name_Present := True;
            end if;

         --  Processing for O switch

         when 'O' =>
            Ptr := Ptr + 1;
            Output_Object_List := True;

         --  Processing for p switch

         when 'p' =>
            Ptr := Ptr + 1;
            Pessimistic_Elab_Order := True;

         --  Processing for q switch

         when 'q' =>
            Ptr := Ptr + 1;
            Quiet_Output := True;

         --  Processing for r switch

         when 'r' =>
            Ptr := Ptr + 1;
            List_Restrictions := True;

         --  Processing for R switch

         when 'R' =>
            Ptr := Ptr + 1;
            Check_Only   := True;
            List_Closure := True;

         --  Processing for s switch

         when 's' =>
            Ptr := Ptr + 1;
            All_Sources := True;
            Check_Source_Files := True;

         --  Processing for t switch

         when 't' =>
            Ptr := Ptr + 1;
            Tolerate_Consistency_Errors := True;

         --  Processing for T switch

         when 'T' =>
            if Ptr = Max then
               Bad_Switch (Switch_Chars);
            end if;

            Ptr := Ptr + 1;
            Time_Slice_Set := True;
            Scan_Nat (Switch_Chars, Max, Ptr, Time_Slice_Value, C);
            Time_Slice_Value := Time_Slice_Value * 1_000;

         --  Processing for u switch

         when 'u' =>
            if Ptr = Max then
               Bad_Switch (Switch_Chars);
            end if;

            Ptr := Ptr + 1;
            Dynamic_Stack_Measurement := True;
            Scan_Nat
              (Switch_Chars,
               Max,
               Ptr,
               Dynamic_Stack_Measurement_Array_Size,
               C);

         --  Processing for v switch

         when 'v' =>
            Ptr := Ptr + 1;
            Verbose_Mode := True;

         --  Processing for w switch

         when 'w' =>
            if Ptr = Max then
               Bad_Switch (Switch_Chars);
            end if;

            --  For the binder we only allow suppress/error cases

            Ptr := Ptr + 1;

            case Switch_Chars (Ptr) is

               when 'e' =>
                  Warning_Mode  := Treat_As_Error;

               when 's' =>
                  Warning_Mode  := Suppress;

               when others =>
                  Bad_Switch (Switch_Chars);
            end case;

            Ptr := Ptr + 1;

         --  Processing for W switch

         when 'W' =>
            if Ptr = Max then
               Bad_Switch (Switch_Chars);
            end if;

            Ptr := Ptr + 1;

            if Ptr > Max then
               Bad_Switch (Switch_Chars);
            end if;

<<<<<<< HEAD
               elsif J = WC_Encoding_Method'Last then
                  Bad_Switch (Switch_Chars);
               end if;
            end loop;
=======
            begin
               Wide_Character_Encoding_Method :=
                 Get_WC_Encoding_Method (Switch_Chars (Ptr));
            exception
               when Constraint_Error =>
                  Bad_Switch (Switch_Chars);
            end;

            Wide_Character_Encoding_Method_Specified := True;
>>>>>>> 751ff693

            Upper_Half_Encoding :=
              Wide_Character_Encoding_Method in
                WC_Upper_Half_Encoding_Method;

            Ptr := Ptr + 1;

         --  Processing for x switch

         when 'x' =>
            Ptr := Ptr + 1;
            All_Sources := False;
            Check_Source_Files := False;

         --  Processing for X switch

         when 'X' =>
            if Ptr = Max then
               Bad_Switch (Switch_Chars);
            end if;
<<<<<<< HEAD
=======

            Ptr := Ptr + 1;
            Scan_Pos (Switch_Chars, Max, Ptr, Default_Exit_Status, C);

         --  Processing for y switch

         when 'y' =>
            Ptr := Ptr + 1;
            Leap_Seconds_Support := True;

         --  Processing for z switch
>>>>>>> 751ff693

            Ptr := Ptr + 1;
            Scan_Pos (Switch_Chars, Max, Ptr, Default_Exit_Status, C);

<<<<<<< HEAD
         --  Processing for z switch

         when 'z' =>
            Ptr := Ptr + 1;
            No_Main_Subprogram := True;
=======
         --  Processing for Z switch

         when 'Z' =>
            Ptr := Ptr + 1;
            Zero_Formatting := True;
>>>>>>> 751ff693

         --  Processing for --RTS

         when '-' =>

            if Ptr + 4 <= Max and then
              Switch_Chars (Ptr + 1 .. Ptr + 3) = "RTS"
            then
               Ptr := Ptr + 4;

               if Switch_Chars (Ptr) /= '=' or else Ptr = Max then
                  Osint.Fail ("missing path for --RTS");

               else
                  --  valid --RTS switch

                  Opt.No_Stdinc := True;
                  Opt.RTS_Switch := True;

                  declare
                     Src_Path_Name : constant String_Ptr :=
                                       Get_RTS_Search_Dir
                                         (Switch_Chars
                                           (Ptr + 1 .. Switch_Chars'Last),
                                          Include);
                     Lib_Path_Name : constant String_Ptr :=
                                       Get_RTS_Search_Dir
                                         (Switch_Chars
                                           (Ptr + 1 .. Switch_Chars'Last),
                                          Objects);

                  begin
                     if Src_Path_Name /= null and then
                       Lib_Path_Name /= null
                     then
                        --  Set the RTS_*_Path_Name variables, so that the
                        --  correct directories will be set when
                        --  Osint.Add_Default_Search_Dirs will be called later.

                        RTS_Src_Path_Name := Src_Path_Name;
                        RTS_Lib_Path_Name := Lib_Path_Name;

                        Ptr := Max + 1;

                     elsif  Src_Path_Name = null
                       and then Lib_Path_Name = null
                     then
                        Osint.Fail ("RTS path not valid: missing " &
                                    "adainclude and adalib directories");
                     elsif Src_Path_Name = null then
                        Osint.Fail ("RTS path not valid: missing " &
                                    "adainclude directory");
                     elsif  Lib_Path_Name = null then
                        Osint.Fail ("RTS path not valid: missing " &
                                    "adalib directory");
                     end if;
                  end;
               end if;

            else
               Bad_Switch (Switch_Chars);
            end if;

         --  Anything else is an error (illegal switch character)

         when others =>
            Bad_Switch (Switch_Chars);
         end case;

         if Ptr <= Max then
            Bad_Switch (Switch_Chars);
         end if;
      end Check_Switch;
   end Scan_Binder_Switches;

end Switch.B;<|MERGE_RESOLUTION|>--- conflicted
+++ resolved
@@ -6,11 +6,7 @@
 --                                                                          --
 --                                 B o d y                                  --
 --                                                                          --
-<<<<<<< HEAD
---          Copyright (C) 2001-2005, Free Software Foundation, Inc.         --
-=======
 --          Copyright (C) 2001-2007, Free Software Foundation, Inc.         --
->>>>>>> 751ff693
 --                                                                          --
 -- GNAT is free software;  you can  redistribute it  and/or modify it under --
 -- terms of the  GNU General Public License as published  by the Free Soft- --
@@ -19,14 +15,8 @@
 -- OUT ANY WARRANTY;  without even the  implied warranty of MERCHANTABILITY --
 -- or FITNESS FOR A PARTICULAR PURPOSE.  See the GNU General Public License --
 -- for  more details.  You should have  received  a copy of the GNU General --
-<<<<<<< HEAD
--- Public License  distributed with GNAT;  see file COPYING.  If not, write --
--- to  the  Free Software Foundation,  51  Franklin  Street,  Fifth  Floor, --
--- Boston, MA 02110-1301, USA.                                              --
-=======
 -- Public License  distributed with GNAT; see file COPYING3.  If not, go to --
 -- http://www.gnu.org/licenses for a complete copy of the license.          --
->>>>>>> 751ff693
 --                                                                          --
 -- GNAT was originally developed  by the GNAT team at  New York University. --
 -- Extensive contributions were provided by Ada Core Technologies Inc.      --
@@ -175,7 +165,6 @@
                --  In this case, we process the default primary stack size
 
                Default_Stack_Size := Get_Stack_Size ('d');
-<<<<<<< HEAD
 
             --  Case where character after -d is not digit (debug flags)
 
@@ -204,36 +193,6 @@
 
          --  Processing for D switch
 
-=======
-
-            --  Case where character after -d is not digit (debug flags)
-
-            else
-               --  Note: for the debug switch, the remaining characters in this
-               --  switch field must all be debug flags, since all valid switch
-               --  characters are also valid debug characters. This switch is
-               --  not documented on purpose because it is only used by the
-               --  implementors.
-
-               --  Loop to scan out debug flags
-
-               loop
-                  C := Switch_Chars (Ptr);
-
-                  if C in 'a' .. 'z' or else C in 'A' .. 'Z' then
-                     Set_Debug_Flag (C);
-                  else
-                     Bad_Switch (Switch_Chars);
-                  end if;
-
-                  Ptr := Ptr + 1;
-                  exit when Ptr > Max;
-               end loop;
-            end if;
-
-         --  Processing for D switch
-
->>>>>>> 751ff693
          when 'D' =>
             if Ptr = Max then
                Bad_Switch (Switch_Chars);
@@ -458,22 +417,12 @@
          --  Processing for W switch
 
          when 'W' =>
-            if Ptr = Max then
-               Bad_Switch (Switch_Chars);
-            end if;
-
             Ptr := Ptr + 1;
 
             if Ptr > Max then
                Bad_Switch (Switch_Chars);
             end if;
 
-<<<<<<< HEAD
-               elsif J = WC_Encoding_Method'Last then
-                  Bad_Switch (Switch_Chars);
-               end if;
-            end loop;
-=======
             begin
                Wide_Character_Encoding_Method :=
                  Get_WC_Encoding_Method (Switch_Chars (Ptr));
@@ -483,7 +432,6 @@
             end;
 
             Wide_Character_Encoding_Method_Specified := True;
->>>>>>> 751ff693
 
             Upper_Half_Encoding :=
               Wide_Character_Encoding_Method in
@@ -504,8 +452,6 @@
             if Ptr = Max then
                Bad_Switch (Switch_Chars);
             end if;
-<<<<<<< HEAD
-=======
 
             Ptr := Ptr + 1;
             Scan_Pos (Switch_Chars, Max, Ptr, Default_Exit_Status, C);
@@ -517,24 +463,16 @@
             Leap_Seconds_Support := True;
 
          --  Processing for z switch
->>>>>>> 751ff693
-
-            Ptr := Ptr + 1;
-            Scan_Pos (Switch_Chars, Max, Ptr, Default_Exit_Status, C);
-
-<<<<<<< HEAD
-         --  Processing for z switch
 
          when 'z' =>
             Ptr := Ptr + 1;
             No_Main_Subprogram := True;
-=======
+
          --  Processing for Z switch
 
          when 'Z' =>
             Ptr := Ptr + 1;
             Zero_Formatting := True;
->>>>>>> 751ff693
 
          --  Processing for --RTS
 
