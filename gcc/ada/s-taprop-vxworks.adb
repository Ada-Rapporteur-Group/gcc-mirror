--- conflicted
+++ resolved
@@ -869,16 +869,10 @@
       Succeeded  : out Boolean)
    is
       Adjusted_Stack_Size : size_t;
-<<<<<<< HEAD
-      Result : int;
-
-      use System.Task_Info;
-=======
       Result : int := 0;
 
       use System.Task_Info;
       use type System.Multiprocessors.CPU_Range;
->>>>>>> 03d20231
 
    begin
       --  Ask for four extra bytes of stack space so that the ATCB pointer can
@@ -944,16 +938,6 @@
 
       --  Set processor affinity
 
-<<<<<<< HEAD
-      if T.Common.Task_Info /= Unspecified_Task_Info then
-         Result :=
-           taskCpuAffinitySet (T.Common.LL.Thread, T.Common.Task_Info);
-
-         if Result = -1 then
-            taskDelete (T.Common.LL.Thread);
-            T.Common.LL.Thread := -1;
-         end if;
-=======
       if T.Common.Base_CPU /= System.Multiprocessors.Not_A_Specific_CPU then
          Result :=
            taskCpuAffinitySet (T.Common.LL.Thread, int (T.Common.Base_CPU));
@@ -966,7 +950,6 @@
       if Result = -1 then
          taskDelete (T.Common.LL.Thread);
          T.Common.LL.Thread := -1;
->>>>>>> 03d20231
       end if;
 
       if T.Common.LL.Thread = -1 then
