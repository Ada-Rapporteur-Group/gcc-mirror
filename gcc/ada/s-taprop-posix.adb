------------------------------------------------------------------------------
--                                                                          --
--                 GNAT RUN-TIME LIBRARY (GNARL) COMPONENTS                 --
--                                                                          --
--     S Y S T E M . T A S K _ P R I M I T I V E S . O P E R A T I O N S    --
--                                                                          --
--                                  B o d y                                 --
--                                                                          --
<<<<<<< HEAD
--         Copyright (C) 1992-2005, Free Software Foundation, Inc.          --
=======
--          Copyright (C) 1992-2006, Free Software Foundation, Inc.         --
>>>>>>> c355071f
--                                                                          --
-- GNARL is free software; you can  redistribute it  and/or modify it under --
-- terms of the  GNU General Public License as published  by the Free Soft- --
-- ware  Foundation;  either version 2,  or (at your option) any later ver- --
-- sion. GNARL is distributed in the hope that it will be useful, but WITH- --
-- OUT ANY WARRANTY;  without even the  implied warranty of MERCHANTABILITY --
-- or FITNESS FOR A PARTICULAR PURPOSE.  See the GNU General Public License --
-- for  more details.  You should have  received  a copy of the GNU General --
-- Public License  distributed with GNARL; see file COPYING.  If not, write --
-- to  the  Free Software Foundation,  51  Franklin  Street,  Fifth  Floor, --
-- Boston, MA 02110-1301, USA.                                              --
--                                                                          --
-- As a special exception,  if other files  instantiate  generics from this --
-- unit, or you link  this unit with other files  to produce an executable, --
-- this  unit  does not  by itself cause  the resulting  executable  to  be --
-- covered  by the  GNU  General  Public  License.  This exception does not --
-- however invalidate  any other reasons why  the executable file  might be --
-- covered by the  GNU Public License.                                      --
--                                                                          --
-- GNARL was developed by the GNARL team at Florida State University.       --
-- Extensive contributions were provided by Ada Core Technologies, Inc.     --
--                                                                          --
------------------------------------------------------------------------------

--  This is a POSIX-like version of this package

--  This package contains all the GNULL primitives that interface directly
--  with the underlying OS.

--  Note: this file can only be used for POSIX compliant systems that
--  implement SCHED_FIFO and Ceiling Locking correctly.

--  For configurations where SCHED_FIFO and priority ceiling are not a
--  requirement, this file can also be used (e.g AiX threads)

pragma Polling (Off);
--  Turn off polling, we do not want ATC polling to take place during
--  tasking operations. It causes infinite loops and other problems.

with System.Tasking.Debug;
--  used for Known_Tasks

with System.Interrupt_Management;
--  used for Keep_Unmasked
--           Abort_Task_Interrupt
--           Interrupt_ID

with System.OS_Primitives;
--  used for Delay_Modes

with System.Task_Info;
--  used for Task_Info_Type
<<<<<<< HEAD

with Interfaces.C;
--  used for int
--           size_t

with System.Parameters;
--  used for Size_Type

=======

with Interfaces.C;
--  used for int
--           size_t

with System.Soft_Links;
--  used for Abort_Defer/Undefer

--  We use System.Soft_Links instead of System.Tasking.Initialization
--  because the later is a higher level package that we shouldn't depend on.
--  For example when using the restricted run time, it is replaced by
--  System.Tasking.Restricted.Stages.

>>>>>>> c355071f
with Unchecked_Conversion;
with Unchecked_Deallocation;

package body System.Task_Primitives.Operations is

   package SSL renames System.Soft_Links;

   use System.Tasking.Debug;
   use System.Tasking;
   use Interfaces.C;
   use System.OS_Interface;
   use System.Parameters;
   use System.OS_Primitives;

   ----------------
   -- Local Data --
   ----------------

   --  The followings are logically constants, but need to be initialized
   --  at run time.

   Single_RTS_Lock : aliased RTS_Lock;
   --  This is a lock to allow only one thread of control in the RTS at
   --  a time; it is used to execute in mutual exclusion from all other tasks.
   --  Used mainly in Single_Lock mode, but also to protect All_Tasks_List

   ATCB_Key : aliased pthread_key_t;
   --  Key used to find the Ada Task_Id associated with a thread

   Environment_Task_Id : Task_Id;
   --  A variable to hold Task_Id for the environment task

   Locking_Policy : Character;
   pragma Import (C, Locking_Policy, "__gl_locking_policy");
   --  Value of the pragma Locking_Policy:
   --    'C' for Ceiling_Locking
   --    'I' for Inherit_Locking
   --    ' ' for none.

   Unblocked_Signal_Mask : aliased sigset_t;
   --  The set of signals that should unblocked in all tasks

   --  The followings are internal configuration constants needed

   Next_Serial_Number : Task_Serial_Number := 100;
   --  We start at 100, to reserve some special values for
   --  using in error checking.

   Time_Slice_Val : Integer;
   pragma Import (C, Time_Slice_Val, "__gl_time_slice_val");

   Dispatching_Policy : Character;
   pragma Import (C, Dispatching_Policy, "__gl_task_dispatching_policy");

   Foreign_Task_Elaborated : aliased Boolean := True;
   --  Used to identified fake tasks (i.e., non-Ada Threads)

   --------------------
   -- Local Packages --
   --------------------

   package Specific is

      procedure Initialize (Environment_Task : Task_Id);
      pragma Inline (Initialize);
      --  Initialize various data needed by this package

      function Is_Valid_Task return Boolean;
      pragma Inline (Is_Valid_Task);
      --  Does executing thread have a TCB?

      procedure Set (Self_Id : Task_Id);
      pragma Inline (Set);
      --  Set the self id for the current task

      function Self return Task_Id;
      pragma Inline (Self);
      --  Return a pointer to the Ada Task Control Block of the calling task

   end Specific;

   package body Specific is separate;
   --  The body of this package is target specific

   ---------------------------------
   -- Support for foreign threads --
   ---------------------------------

   function Register_Foreign_Thread (Thread : Thread_Id) return Task_Id;
   --  Allocate and Initialize a new ATCB for the current Thread

   function Register_Foreign_Thread
     (Thread : Thread_Id) return Task_Id is separate;

   -----------------------
   -- Local Subprograms --
   -----------------------

   procedure Abort_Handler (Sig : Signal);
   --  Signal handler used to implement asynchronous abort.
   --  See also comment before body, below.

   function To_Address is new Unchecked_Conversion (Task_Id, System.Address);

   -------------------
   -- Abort_Handler --
   -------------------

   --  Target-dependent binding of inter-thread Abort signal to
   --  the raising of the Abort_Signal exception.

   --  The technical issues and alternatives here are essentially
   --  the same as for raising exceptions in response to other
   --  signals (e.g. Storage_Error). See code and comments in
   --  the package body System.Interrupt_Management.

   --  Some implementations may not allow an exception to be propagated
   --  out of a handler, and others might leave the signal or
   --  interrupt that invoked this handler masked after the exceptional
   --  return to the application code.

   --  GNAT exceptions are originally implemented using setjmp()/longjmp().
   --  On most UNIX systems, this will allow transfer out of a signal handler,
   --  which is usually the only mechanism available for implementing
   --  asynchronous handlers of this kind. However, some
   --  systems do not restore the signal mask on longjmp(), leaving the
   --  abort signal masked.

   procedure Abort_Handler (Sig : Signal) is
      pragma Warnings (Off, Sig);

      T       : constant Task_Id := Self;
      Result  : Interfaces.C.int;
      Old_Set : aliased sigset_t;

   begin
      --  It is not safe to raise an exception when using ZCX and the GCC
      --  exception handling mechanism.

      if ZCX_By_Default and then GCC_ZCX_Support then
         return;
      end if;

      if T.Deferral_Level = 0
        and then T.Pending_ATC_Level < T.ATC_Nesting_Level and then
        not T.Aborting
      then
         T.Aborting := True;

         --  Make sure signals used for RTS internal purpose are unmasked

         Result := pthread_sigmask (SIG_UNBLOCK,
           Unblocked_Signal_Mask'Unchecked_Access, Old_Set'Unchecked_Access);
         pragma Assert (Result = 0);

         raise Standard'Abort_Signal;
      end if;
   end Abort_Handler;

   -----------------
   -- Stack_Guard --
   -----------------

   procedure Stack_Guard (T : ST.Task_Id; On : Boolean) is
      Stack_Base : constant Address := Get_Stack_Base (T.Common.LL.Thread);
      Guard_Page_Address : Address;

      Res : Interfaces.C.int;

   begin
      if Stack_Base_Available then

         --  Compute the guard page address

         Guard_Page_Address :=
           Stack_Base - (Stack_Base mod Get_Page_Size) + Get_Page_Size;

         if On then
            Res := mprotect (Guard_Page_Address, Get_Page_Size, PROT_ON);
         else
            Res := mprotect (Guard_Page_Address, Get_Page_Size, PROT_OFF);
         end if;

         pragma Assert (Res = 0);
      end if;
   end Stack_Guard;

   --------------------
   -- Get_Thread_Id  --
   --------------------

   function Get_Thread_Id (T : ST.Task_Id) return OSI.Thread_Id is
   begin
      return T.Common.LL.Thread;
   end Get_Thread_Id;

   ----------
   -- Self --
   ----------

   function Self return Task_Id renames Specific.Self;

   ---------------------
   -- Initialize_Lock --
   ---------------------

   --  Note: mutexes and cond_variables needed per-task basis are
   --        initialized in Intialize_TCB and the Storage_Error is
   --        handled. Other mutexes (such as RTS_Lock, Memory_Lock...)
   --        used in RTS is initialized before any status change of RTS.
   --        Therefore rasing Storage_Error in the following routines
   --        should be able to be handled safely.

   procedure Initialize_Lock
     (Prio : System.Any_Priority;
      L    : access Lock)
   is
      Attributes : aliased pthread_mutexattr_t;
      Result : Interfaces.C.int;

   begin
      Result := pthread_mutexattr_init (Attributes'Access);
      pragma Assert (Result = 0 or else Result = ENOMEM);

      if Result = ENOMEM then
         raise Storage_Error;
      end if;

      if Locking_Policy = 'C' then
         Result := pthread_mutexattr_setprotocol
           (Attributes'Access, PTHREAD_PRIO_PROTECT);
         pragma Assert (Result = 0);

         Result := pthread_mutexattr_setprioceiling
            (Attributes'Access, Interfaces.C.int (Prio));
         pragma Assert (Result = 0);

      elsif Locking_Policy = 'I' then
         Result := pthread_mutexattr_setprotocol
           (Attributes'Access, PTHREAD_PRIO_INHERIT);
         pragma Assert (Result = 0);
      end if;

      Result := pthread_mutex_init (L, Attributes'Access);
      pragma Assert (Result = 0 or else Result = ENOMEM);

      if Result = ENOMEM then
         Result := pthread_mutexattr_destroy (Attributes'Access);
         raise Storage_Error;
      end if;

      Result := pthread_mutexattr_destroy (Attributes'Access);
      pragma Assert (Result = 0);
   end Initialize_Lock;

   procedure Initialize_Lock (L : access RTS_Lock; Level : Lock_Level) is
      pragma Warnings (Off, Level);

      Attributes : aliased pthread_mutexattr_t;
      Result     : Interfaces.C.int;

   begin
      Result := pthread_mutexattr_init (Attributes'Access);
      pragma Assert (Result = 0 or else Result = ENOMEM);

      if Result = ENOMEM then
         raise Storage_Error;
      end if;

      if Locking_Policy = 'C' then
         Result := pthread_mutexattr_setprotocol
           (Attributes'Access, PTHREAD_PRIO_PROTECT);
         pragma Assert (Result = 0);

         Result := pthread_mutexattr_setprioceiling
            (Attributes'Access, Interfaces.C.int (System.Any_Priority'Last));
         pragma Assert (Result = 0);

      elsif Locking_Policy = 'I' then
         Result := pthread_mutexattr_setprotocol
           (Attributes'Access, PTHREAD_PRIO_INHERIT);
         pragma Assert (Result = 0);
      end if;

      Result := pthread_mutex_init (L, Attributes'Access);
      pragma Assert (Result = 0 or else Result = ENOMEM);

      if Result = ENOMEM then
         Result := pthread_mutexattr_destroy (Attributes'Access);
         raise Storage_Error;
      end if;

      Result := pthread_mutexattr_destroy (Attributes'Access);
      pragma Assert (Result = 0);
   end Initialize_Lock;

   -------------------
   -- Finalize_Lock --
   -------------------

   procedure Finalize_Lock (L : access Lock) is
      Result : Interfaces.C.int;

   begin
      Result := pthread_mutex_destroy (L);
      pragma Assert (Result = 0);
   end Finalize_Lock;

   procedure Finalize_Lock (L : access RTS_Lock) is
      Result : Interfaces.C.int;

   begin
      Result := pthread_mutex_destroy (L);
      pragma Assert (Result = 0);
   end Finalize_Lock;

   ----------------
   -- Write_Lock --
   ----------------

   procedure Write_Lock (L : access Lock; Ceiling_Violation : out Boolean) is
      Result : Interfaces.C.int;

   begin
      Result := pthread_mutex_lock (L);

      --  Assume that the cause of EINVAL is a priority ceiling violation

      Ceiling_Violation := (Result = EINVAL);
      pragma Assert (Result = 0 or else Result = EINVAL);
   end Write_Lock;

   procedure Write_Lock
     (L           : access RTS_Lock;
      Global_Lock : Boolean := False)
   is
      Result : Interfaces.C.int;

   begin
      if not Single_Lock or else Global_Lock then
         Result := pthread_mutex_lock (L);
         pragma Assert (Result = 0);
      end if;
   end Write_Lock;

   procedure Write_Lock (T : Task_Id) is
      Result : Interfaces.C.int;

   begin
      if not Single_Lock then
         Result := pthread_mutex_lock (T.Common.LL.L'Access);
         pragma Assert (Result = 0);
      end if;
   end Write_Lock;

   ---------------
   -- Read_Lock --
   ---------------

   procedure Read_Lock (L : access Lock; Ceiling_Violation : out Boolean) is
   begin
      Write_Lock (L, Ceiling_Violation);
   end Read_Lock;

   ------------
   -- Unlock --
   ------------

   procedure Unlock (L : access Lock) is
      Result : Interfaces.C.int;

   begin
      Result := pthread_mutex_unlock (L);
      pragma Assert (Result = 0);
   end Unlock;

   procedure Unlock (L : access RTS_Lock; Global_Lock : Boolean := False) is
      Result : Interfaces.C.int;

   begin
      if not Single_Lock or else Global_Lock then
         Result := pthread_mutex_unlock (L);
         pragma Assert (Result = 0);
      end if;
   end Unlock;

   procedure Unlock (T : Task_Id) is
      Result : Interfaces.C.int;

   begin
      if not Single_Lock then
         Result := pthread_mutex_unlock (T.Common.LL.L'Access);
         pragma Assert (Result = 0);
      end if;
   end Unlock;

   -----------
   -- Sleep --
   -----------

   procedure Sleep
     (Self_ID : Task_Id;
      Reason   : System.Tasking.Task_States)
   is
      pragma Warnings (Off, Reason);

      Result : Interfaces.C.int;

   begin
      if Single_Lock then
         Result := pthread_cond_wait
           (Self_ID.Common.LL.CV'Access, Single_RTS_Lock'Access);
      else
         Result := pthread_cond_wait
           (Self_ID.Common.LL.CV'Access, Self_ID.Common.LL.L'Access);
      end if;

      --  EINTR is not considered a failure

      pragma Assert (Result = 0 or else Result = EINTR);
   end Sleep;

   -----------------
   -- Timed_Sleep --
   -----------------

   --  This is for use within the run-time system, so abort is
   --  assumed to be already deferred, and the caller should be
   --  holding its own ATCB lock.

   procedure Timed_Sleep
     (Self_ID  : Task_Id;
      Time     : Duration;
      Mode     : ST.Delay_Modes;
      Reason   : Task_States;
      Timedout : out Boolean;
      Yielded  : out Boolean)
   is
      pragma Warnings (Off, Reason);

      Check_Time : constant Duration := Monotonic_Clock;
      Rel_Time   : Duration;
      Abs_Time   : Duration;
      Request    : aliased timespec;
      Result     : Interfaces.C.int;

   begin
      Timedout := True;
      Yielded := False;

      if Mode = Relative then
         Abs_Time := Duration'Min (Time, Max_Sensible_Delay) + Check_Time;

         if Relative_Timed_Wait then
            Rel_Time := Duration'Min (Max_Sensible_Delay, Time);
         end if;

      else
         Abs_Time := Duration'Min (Check_Time + Max_Sensible_Delay, Time);

         if Relative_Timed_Wait then
            Rel_Time := Duration'Min (Max_Sensible_Delay, Time - Check_Time);
         end if;
      end if;

      if Abs_Time > Check_Time then
         if Relative_Timed_Wait then
            Request := To_Timespec (Rel_Time);
         else
            Request := To_Timespec (Abs_Time);
         end if;

         loop
            exit when Self_ID.Pending_ATC_Level < Self_ID.ATC_Nesting_Level
              or else Self_ID.Pending_Priority_Change;

            if Single_Lock then
               Result := pthread_cond_timedwait
                 (Self_ID.Common.LL.CV'Access, Single_RTS_Lock'Access,
                  Request'Access);

            else
               Result := pthread_cond_timedwait
                 (Self_ID.Common.LL.CV'Access, Self_ID.Common.LL.L'Access,
                  Request'Access);
            end if;

            exit when Abs_Time <= Monotonic_Clock;

            if Result = 0 or Result = EINTR then

               --  Somebody may have called Wakeup for us

               Timedout := False;
               exit;
            end if;

            pragma Assert (Result = ETIMEDOUT);
         end loop;
      end if;
   end Timed_Sleep;

   -----------------
   -- Timed_Delay --
   -----------------

   --  This is for use in implementing delay statements, so we assume the
   --  caller is abort-deferred but is holding no locks.

   procedure Timed_Delay
     (Self_ID : Task_Id;
      Time    : Duration;
      Mode    : ST.Delay_Modes)
   is
      Check_Time : constant Duration := Monotonic_Clock;
      Abs_Time   : Duration;
      Rel_Time   : Duration;
      Request    : aliased timespec;
<<<<<<< HEAD
      Result     : Interfaces.C.int;
=======

      Result : Interfaces.C.int;
      pragma Warnings (Off, Result);
>>>>>>> c355071f

   begin
      if Single_Lock then
         Lock_RTS;
      end if;

      Write_Lock (Self_ID);

      if Mode = Relative then
         Abs_Time := Duration'Min (Time, Max_Sensible_Delay) + Check_Time;

         if Relative_Timed_Wait then
            Rel_Time := Duration'Min (Max_Sensible_Delay, Time);
         end if;

      else
         Abs_Time := Duration'Min (Check_Time + Max_Sensible_Delay, Time);

         if Relative_Timed_Wait then
            Rel_Time := Duration'Min (Max_Sensible_Delay, Time - Check_Time);
         end if;
      end if;

      if Abs_Time > Check_Time then
         if Relative_Timed_Wait then
            Request := To_Timespec (Rel_Time);
         else
            Request := To_Timespec (Abs_Time);
         end if;

         Self_ID.Common.State := Delay_Sleep;

         loop
            if Self_ID.Pending_Priority_Change then
               Self_ID.Pending_Priority_Change := False;
               Self_ID.Common.Base_Priority := Self_ID.New_Base_Priority;
               Set_Priority (Self_ID, Self_ID.Common.Base_Priority);
            end if;

            exit when Self_ID.Pending_ATC_Level < Self_ID.ATC_Nesting_Level;

            if Single_Lock then
               Result := pthread_cond_timedwait
                           (Self_ID.Common.LL.CV'Access,
                            Single_RTS_Lock'Access,
                            Request'Access);
            else
               Result := pthread_cond_timedwait
                           (Self_ID.Common.LL.CV'Access,
                            Self_ID.Common.LL.L'Access,
                            Request'Access);
            end if;

            exit when Abs_Time <= Monotonic_Clock;

            pragma Assert (Result = 0
                             or else Result = ETIMEDOUT
                             or else Result = EINTR);
         end loop;

         Self_ID.Common.State := Runnable;
      end if;

      Unlock (Self_ID);

      if Single_Lock then
         Unlock_RTS;
      end if;

      Result := sched_yield;
   end Timed_Delay;

   ---------------------
   -- Monotonic_Clock --
   ---------------------

   function Monotonic_Clock return Duration is
      TS     : aliased timespec;
      Result : Interfaces.C.int;
   begin
      Result := clock_gettime
        (clock_id => CLOCK_REALTIME, tp => TS'Unchecked_Access);
      pragma Assert (Result = 0);
      return To_Duration (TS);
   end Monotonic_Clock;

   -------------------
   -- RT_Resolution --
   -------------------

   function RT_Resolution return Duration is
   begin
      return 10#1.0#E-6;
   end RT_Resolution;

   ------------
   -- Wakeup --
   ------------

   procedure Wakeup (T : Task_Id; Reason : System.Tasking.Task_States) is
      pragma Warnings (Off, Reason);
      Result : Interfaces.C.int;
   begin
      Result := pthread_cond_signal (T.Common.LL.CV'Access);
      pragma Assert (Result = 0);
   end Wakeup;

   -----------
   -- Yield --
   -----------

   procedure Yield (Do_Yield : Boolean := True) is
      Result : Interfaces.C.int;
      pragma Unreferenced (Result);
   begin
      if Do_Yield then
         Result := sched_yield;
      end if;
   end Yield;

   ------------------
   -- Set_Priority --
   ------------------

   procedure Set_Priority
     (T                   : Task_Id;
      Prio                : System.Any_Priority;
      Loss_Of_Inheritance : Boolean := False)
   is
      pragma Warnings (Off, Loss_Of_Inheritance);

      Result : Interfaces.C.int;
      Param  : aliased struct_sched_param;

      function Get_Policy (Prio : System.Any_Priority) return Character;
      pragma Import (C, Get_Policy, "__gnat_get_specific_dispatching");
      --  Get priority specific dispatching policy

      Priority_Specific_Policy : constant Character := Get_Policy (Prio);
      --  Upper case first character of the policy name corresponding to the
      --  task as set by a Priority_Specific_Dispatching pragma.

   begin
      T.Common.Current_Priority := Prio;
      Param.sched_priority := To_Target_Priority (Prio);

      if Time_Slice_Supported
        and then (Dispatching_Policy = 'R'
                  or else Priority_Specific_Policy = 'R'
                  or else Time_Slice_Val > 0)
      then
         Result := pthread_setschedparam
           (T.Common.LL.Thread, SCHED_RR, Param'Access);

<<<<<<< HEAD
      elsif Dispatching_Policy = 'F' or else Time_Slice_Val = 0 then
=======
      elsif Dispatching_Policy = 'F'
        or else Priority_Specific_Policy = 'F'
        or else Time_Slice_Val = 0
      then
>>>>>>> c355071f
         Result := pthread_setschedparam
           (T.Common.LL.Thread, SCHED_FIFO, Param'Access);

      else
         Result := pthread_setschedparam
           (T.Common.LL.Thread, SCHED_OTHER, Param'Access);
      end if;

      pragma Assert (Result = 0);
   end Set_Priority;

   ------------------
   -- Get_Priority --
   ------------------

   function Get_Priority (T : Task_Id) return System.Any_Priority is
   begin
      return T.Common.Current_Priority;
   end Get_Priority;

   ----------------
   -- Enter_Task --
   ----------------

   procedure Enter_Task (Self_ID : Task_Id) is
   begin
      Self_ID.Common.LL.Thread := pthread_self;
      Self_ID.Common.LL.LWP := lwp_self;

      Specific.Set (Self_ID);

      Lock_RTS;

      for J in Known_Tasks'Range loop
         if Known_Tasks (J) = null then
            Known_Tasks (J) := Self_ID;
            Self_ID.Known_Tasks_Index := J;
            exit;
         end if;
      end loop;

      Unlock_RTS;
   end Enter_Task;

   --------------
   -- New_ATCB --
   --------------

   function New_ATCB (Entry_Num : Task_Entry_Index) return Task_Id is
   begin
      return new Ada_Task_Control_Block (Entry_Num);
   end New_ATCB;

   -------------------
   -- Is_Valid_Task --
   -------------------

   function Is_Valid_Task return Boolean renames Specific.Is_Valid_Task;

   -----------------------------
   -- Register_Foreign_Thread --
   -----------------------------

   function Register_Foreign_Thread return Task_Id is
   begin
      if Is_Valid_Task then
         return Self;
      else
         return Register_Foreign_Thread (pthread_self);
      end if;
   end Register_Foreign_Thread;

   --------------------
   -- Initialize_TCB --
   --------------------

   procedure Initialize_TCB (Self_ID : Task_Id; Succeeded : out Boolean) is
      Mutex_Attr : aliased pthread_mutexattr_t;
      Result     : Interfaces.C.int;
      Cond_Attr  : aliased pthread_condattr_t;

   begin
      --  Give the task a unique serial number

      Self_ID.Serial_Number := Next_Serial_Number;
      Next_Serial_Number := Next_Serial_Number + 1;
      pragma Assert (Next_Serial_Number /= 0);

      if not Single_Lock then
         Result := pthread_mutexattr_init (Mutex_Attr'Access);
         pragma Assert (Result = 0 or else Result = ENOMEM);

         if Result = 0 then
            if Locking_Policy = 'C' then
               Result := pthread_mutexattr_setprotocol
                 (Mutex_Attr'Access, PTHREAD_PRIO_PROTECT);
               pragma Assert (Result = 0);

               Result := pthread_mutexattr_setprioceiling
                  (Mutex_Attr'Access,
                   Interfaces.C.int (System.Any_Priority'Last));
               pragma Assert (Result = 0);

            elsif Locking_Policy = 'I' then
               Result := pthread_mutexattr_setprotocol
                 (Mutex_Attr'Access, PTHREAD_PRIO_INHERIT);
               pragma Assert (Result = 0);
            end if;

            Result := pthread_mutex_init (Self_ID.Common.LL.L'Access,
              Mutex_Attr'Access);
            pragma Assert (Result = 0 or else Result = ENOMEM);
         end if;

         if Result /= 0 then
            Succeeded := False;
            return;
         end if;

         Result := pthread_mutexattr_destroy (Mutex_Attr'Access);
         pragma Assert (Result = 0);
      end if;

      Result := pthread_condattr_init (Cond_Attr'Access);
      pragma Assert (Result = 0 or else Result = ENOMEM);

      if Result = 0 then
         Result := pthread_cond_init (Self_ID.Common.LL.CV'Access,
           Cond_Attr'Access);
         pragma Assert (Result = 0 or else Result = ENOMEM);
      end if;

      if Result = 0 then
         Succeeded := True;
      else
         if not Single_Lock then
            Result := pthread_mutex_destroy (Self_ID.Common.LL.L'Access);
            pragma Assert (Result = 0);
         end if;

         Succeeded := False;
      end if;

      Result := pthread_condattr_destroy (Cond_Attr'Access);
      pragma Assert (Result = 0);
   end Initialize_TCB;

   -----------------
   -- Create_Task --
   -----------------

   procedure Create_Task
     (T          : Task_Id;
      Wrapper    : System.Address;
      Stack_Size : System.Parameters.Size_Type;
      Priority   : System.Any_Priority;
      Succeeded  : out Boolean)
   is
      Attributes          : aliased pthread_attr_t;
      Adjusted_Stack_Size : Interfaces.C.size_t;
      Result              : Interfaces.C.int;

      function Thread_Body_Access is new
        Unchecked_Conversion (System.Address, Thread_Body);

      use System.Task_Info;

   begin
      Adjusted_Stack_Size := Interfaces.C.size_t (Stack_Size);

      if Stack_Base_Available then
         --  If Stack Checking is supported then allocate 2 additional pages:
         --
         --  In the worst case, stack is allocated at something like
         --  N * Get_Page_Size - epsilon, we need to add the size for 2 pages
         --  to be sure the effective stack size is greater than what
         --  has been asked.

         Adjusted_Stack_Size := Adjusted_Stack_Size + 2 * Get_Page_Size;
      end if;

      Result := pthread_attr_init (Attributes'Access);
      pragma Assert (Result = 0 or else Result = ENOMEM);

      if Result /= 0 then
         Succeeded := False;
         return;
      end if;

      Result := pthread_attr_setdetachstate
        (Attributes'Access, PTHREAD_CREATE_DETACHED);
      pragma Assert (Result = 0);

      Result := pthread_attr_setstacksize
        (Attributes'Access, Adjusted_Stack_Size);
      pragma Assert (Result = 0);

      if T.Common.Task_Info /= Default_Scope then

         --  We are assuming that Scope_Type has the same values than the
         --  corresponding C macros

         Result := pthread_attr_setscope
           (Attributes'Access, Task_Info_Type'Pos (T.Common.Task_Info));
         pragma Assert (Result = 0);
      end if;

      --  Since the initial signal mask of a thread is inherited from the
      --  creator, and the Environment task has all its signals masked, we
      --  do not need to manipulate caller's signal mask at this point.
      --  All tasks in RTS will have All_Tasks_Mask initially.

      Result := pthread_create
        (T.Common.LL.Thread'Access,
         Attributes'Access,
         Thread_Body_Access (Wrapper),
         To_Address (T));
      pragma Assert (Result = 0 or else Result = EAGAIN);

      Succeeded := Result = 0;

      Result := pthread_attr_destroy (Attributes'Access);
      pragma Assert (Result = 0);

      Set_Priority (T, Priority);
   end Create_Task;

   ------------------
   -- Finalize_TCB --
   ------------------

   procedure Finalize_TCB (T : Task_Id) is
      Result  : Interfaces.C.int;
      Tmp     : Task_Id := T;
      Is_Self : constant Boolean := T = Self;

      procedure Free is new
        Unchecked_Deallocation (Ada_Task_Control_Block, Task_Id);

   begin
      if not Single_Lock then
         Result := pthread_mutex_destroy (T.Common.LL.L'Access);
         pragma Assert (Result = 0);
      end if;

      Result := pthread_cond_destroy (T.Common.LL.CV'Access);
      pragma Assert (Result = 0);

      if T.Known_Tasks_Index /= -1 then
         Known_Tasks (T.Known_Tasks_Index) := null;
      end if;

      Free (Tmp);

      if Is_Self then
         Specific.Set (null);
      end if;
   end Finalize_TCB;

   ---------------
   -- Exit_Task --
   ---------------

   procedure Exit_Task is
   begin
      --  Mark this task as unknown, so that if Self is called, it won't
      --  return a dangling pointer.

      Specific.Set (null);
   end Exit_Task;

   ----------------
   -- Abort_Task --
   ----------------

   procedure Abort_Task (T : Task_Id) is
      Result : Interfaces.C.int;
   begin
      Result := pthread_kill (T.Common.LL.Thread,
        Signal (System.Interrupt_Management.Abort_Task_Interrupt));
      pragma Assert (Result = 0);
   end Abort_Task;

   ----------------
   -- Initialize --
   ----------------

   procedure Initialize (S : in out Suspension_Object) is
      Mutex_Attr : aliased pthread_mutexattr_t;
      Cond_Attr  : aliased pthread_condattr_t;
      Result     : Interfaces.C.int;
   begin
      --  Initialize internal state. It is always initialized to False (ARM
      --  D.10 par. 6).

      S.State := False;
      S.Waiting := False;

      --  Initialize internal mutex

      Result := pthread_mutexattr_init (Mutex_Attr'Access);
      pragma Assert (Result = 0 or else Result = ENOMEM);

      if Result = ENOMEM then
         raise Storage_Error;
      end if;

      Result := pthread_mutex_init (S.L'Access, Mutex_Attr'Access);
      pragma Assert (Result = 0 or else Result = ENOMEM);

      if Result = ENOMEM then
         Result := pthread_mutexattr_destroy (Mutex_Attr'Access);
         pragma Assert (Result = 0);

         raise Storage_Error;
      end if;

      Result := pthread_mutexattr_destroy (Mutex_Attr'Access);
      pragma Assert (Result = 0);

      --  Initialize internal condition variable

      Result := pthread_condattr_init (Cond_Attr'Access);
      pragma Assert (Result = 0 or else Result = ENOMEM);

      if Result /= 0 then
         Result := pthread_mutex_destroy (S.L'Access);
         pragma Assert (Result = 0);

         if Result = ENOMEM then
            raise Storage_Error;
         end if;
      end if;

      Result := pthread_cond_init (S.CV'Access, Cond_Attr'Access);
      pragma Assert (Result = 0 or else Result = ENOMEM);

      if Result /= 0 then
         Result := pthread_mutex_destroy (S.L'Access);
         pragma Assert (Result = 0);

         if Result = ENOMEM then
            Result := pthread_condattr_destroy (Cond_Attr'Access);
            pragma Assert (Result = 0);

            raise Storage_Error;
         end if;
      end if;

      Result := pthread_condattr_destroy (Cond_Attr'Access);
      pragma Assert (Result = 0);
   end Initialize;

   --------------
   -- Finalize --
   --------------

   procedure Finalize (S : in out Suspension_Object) is
      Result  : Interfaces.C.int;
   begin
      --  Destroy internal mutex

      Result := pthread_mutex_destroy (S.L'Access);
      pragma Assert (Result = 0);

      --  Destroy internal condition variable

      Result := pthread_cond_destroy (S.CV'Access);
      pragma Assert (Result = 0);
   end Finalize;

   -------------------
   -- Current_State --
   -------------------

   function Current_State (S : Suspension_Object) return Boolean is
   begin
      --  We do not want to use lock on this read operation. State is marked
      --  as Atomic so that we ensure that the value retrieved is correct.

      return S.State;
   end Current_State;

   ---------------
   -- Set_False --
   ---------------

   procedure Set_False (S : in out Suspension_Object) is
      Result  : Interfaces.C.int;
   begin
<<<<<<< HEAD
=======
      SSL.Abort_Defer.all;

>>>>>>> c355071f
      Result := pthread_mutex_lock (S.L'Access);
      pragma Assert (Result = 0);

      S.State := False;

      Result := pthread_mutex_unlock (S.L'Access);
      pragma Assert (Result = 0);
<<<<<<< HEAD
=======

      SSL.Abort_Undefer.all;
>>>>>>> c355071f
   end Set_False;

   --------------
   -- Set_True --
   --------------

   procedure Set_True (S : in out Suspension_Object) is
      Result : Interfaces.C.int;
   begin
<<<<<<< HEAD
=======
      SSL.Abort_Defer.all;

>>>>>>> c355071f
      Result := pthread_mutex_lock (S.L'Access);
      pragma Assert (Result = 0);

      --  If there is already a task waiting on this suspension object then
      --  we resume it, leaving the state of the suspension object to False,
      --  as it is specified in ARM D.10 par. 9. Otherwise, it just leaves
      --  the state to True.

      if S.Waiting then
         S.Waiting := False;
         S.State := False;

         Result := pthread_cond_signal (S.CV'Access);
         pragma Assert (Result = 0);
      else
         S.State := True;
      end if;

      Result := pthread_mutex_unlock (S.L'Access);
      pragma Assert (Result = 0);
<<<<<<< HEAD
=======

      SSL.Abort_Undefer.all;
>>>>>>> c355071f
   end Set_True;

   ------------------------
   -- Suspend_Until_True --
   ------------------------

   procedure Suspend_Until_True (S : in out Suspension_Object) is
      Result : Interfaces.C.int;
   begin
<<<<<<< HEAD
=======
      SSL.Abort_Defer.all;

>>>>>>> c355071f
      Result := pthread_mutex_lock (S.L'Access);
      pragma Assert (Result = 0);

      if S.Waiting then
         --  Program_Error must be raised upon calling Suspend_Until_True
         --  if another task is already waiting on that suspension object
         --  (ARM D.10 par. 10).

         Result := pthread_mutex_unlock (S.L'Access);
         pragma Assert (Result = 0);

<<<<<<< HEAD
=======
         SSL.Abort_Undefer.all;

>>>>>>> c355071f
         raise Program_Error;
      else
         --  Suspend the task if the state is False. Otherwise, the task
         --  continues its execution, and the state of the suspension object
         --  is set to False (ARM D.10 par. 9).

         if S.State then
            S.State := False;
         else
            S.Waiting := True;
            Result := pthread_cond_wait (S.CV'Access, S.L'Access);
         end if;
<<<<<<< HEAD
      end if;

      Result := pthread_mutex_unlock (S.L'Access);
      pragma Assert (Result = 0);
=======

         Result := pthread_mutex_unlock (S.L'Access);
         pragma Assert (Result = 0);

         SSL.Abort_Undefer.all;
      end if;
>>>>>>> c355071f
   end Suspend_Until_True;

   ----------------
   -- Check_Exit --
   ----------------

   --  Dummy version

   function Check_Exit (Self_ID : ST.Task_Id) return Boolean is
      pragma Warnings (Off, Self_ID);
   begin
      return True;
   end Check_Exit;

   --------------------
   -- Check_No_Locks --
   --------------------

   function Check_No_Locks (Self_ID : ST.Task_Id) return Boolean is
      pragma Warnings (Off, Self_ID);
   begin
      return True;
   end Check_No_Locks;

   ----------------------
   -- Environment_Task --
   ----------------------

   function Environment_Task return Task_Id is
   begin
      return Environment_Task_Id;
   end Environment_Task;

   --------------
   -- Lock_RTS --
   --------------

   procedure Lock_RTS is
   begin
      Write_Lock (Single_RTS_Lock'Access, Global_Lock => True);
   end Lock_RTS;

   ----------------
   -- Unlock_RTS --
   ----------------

   procedure Unlock_RTS is
   begin
      Unlock (Single_RTS_Lock'Access, Global_Lock => True);
   end Unlock_RTS;

   ------------------
   -- Suspend_Task --
   ------------------

   function Suspend_Task
     (T           : ST.Task_Id;
      Thread_Self : Thread_Id) return Boolean
   is
      pragma Warnings (Off, T);
      pragma Warnings (Off, Thread_Self);
   begin
      return False;
   end Suspend_Task;

   -----------------
   -- Resume_Task --
   -----------------

   function Resume_Task
     (T           : ST.Task_Id;
      Thread_Self : Thread_Id) return Boolean
   is
      pragma Warnings (Off, T);
      pragma Warnings (Off, Thread_Self);
   begin
      return False;
   end Resume_Task;

   ----------------
   -- Initialize --
   ----------------

   procedure Initialize (Environment_Task : Task_Id) is
      act     : aliased struct_sigaction;
      old_act : aliased struct_sigaction;
      Tmp_Set : aliased sigset_t;
      Result  : Interfaces.C.int;

      function State
        (Int : System.Interrupt_Management.Interrupt_ID) return Character;
      pragma Import (C, State, "__gnat_get_interrupt_state");
      --  Get interrupt state.  Defined in a-init.c
      --  The input argument is the interrupt number,
      --  and the result is one of the following:

      Default : constant Character := 's';
      --    'n'   this interrupt not set by any Interrupt_State pragma
      --    'u'   Interrupt_State pragma set state to User
      --    'r'   Interrupt_State pragma set state to Runtime
      --    's'   Interrupt_State pragma set state to System (use "default"
      --           system handler)

   begin
      Environment_Task_Id := Environment_Task;

      Interrupt_Management.Initialize;

      --  Prepare the set of signals that should unblocked in all tasks

      Result := sigemptyset (Unblocked_Signal_Mask'Access);
      pragma Assert (Result = 0);

      for J in Interrupt_Management.Interrupt_ID loop
         if System.Interrupt_Management.Keep_Unmasked (J) then
            Result := sigaddset (Unblocked_Signal_Mask'Access, Signal (J));
            pragma Assert (Result = 0);
         end if;
      end loop;

<<<<<<< HEAD
      --  Initialize the lock used to synchronize chain of all ATCBs.
=======
      --  Initialize the lock used to synchronize chain of all ATCBs
>>>>>>> c355071f

      Initialize_Lock (Single_RTS_Lock'Access, RTS_Lock_Level);

      Specific.Initialize (Environment_Task);

      Enter_Task (Environment_Task);

      --  Install the abort-signal handler

      if State (System.Interrupt_Management.Abort_Task_Interrupt)
        /= Default
      then
         act.sa_flags := 0;
         act.sa_handler := Abort_Handler'Address;

         Result := sigemptyset (Tmp_Set'Access);
         pragma Assert (Result = 0);
         act.sa_mask := Tmp_Set;

         Result :=
           sigaction
           (Signal (System.Interrupt_Management.Abort_Task_Interrupt),
            act'Unchecked_Access,
            old_act'Unchecked_Access);
         pragma Assert (Result = 0);
      end if;
   end Initialize;

end System.Task_Primitives.Operations;<|MERGE_RESOLUTION|>--- conflicted
+++ resolved
@@ -6,11 +6,7 @@
 --                                                                          --
 --                                  B o d y                                 --
 --                                                                          --
-<<<<<<< HEAD
---         Copyright (C) 1992-2005, Free Software Foundation, Inc.          --
-=======
 --          Copyright (C) 1992-2006, Free Software Foundation, Inc.         --
->>>>>>> c355071f
 --                                                                          --
 -- GNARL is free software; you can  redistribute it  and/or modify it under --
 -- terms of the  GNU General Public License as published  by the Free Soft- --
@@ -63,16 +59,6 @@
 
 with System.Task_Info;
 --  used for Task_Info_Type
-<<<<<<< HEAD
-
-with Interfaces.C;
---  used for int
---           size_t
-
-with System.Parameters;
---  used for Size_Type
-
-=======
 
 with Interfaces.C;
 --  used for int
@@ -86,7 +72,6 @@
 --  For example when using the restricted run time, it is replaced by
 --  System.Tasking.Restricted.Stages.
 
->>>>>>> c355071f
 with Unchecked_Conversion;
 with Unchecked_Deallocation;
 
@@ -605,13 +590,9 @@
       Abs_Time   : Duration;
       Rel_Time   : Duration;
       Request    : aliased timespec;
-<<<<<<< HEAD
-      Result     : Interfaces.C.int;
-=======
 
       Result : Interfaces.C.int;
       pragma Warnings (Off, Result);
->>>>>>> c355071f
 
    begin
       if Single_Lock then
@@ -766,14 +747,10 @@
          Result := pthread_setschedparam
            (T.Common.LL.Thread, SCHED_RR, Param'Access);
 
-<<<<<<< HEAD
-      elsif Dispatching_Policy = 'F' or else Time_Slice_Val = 0 then
-=======
       elsif Dispatching_Policy = 'F'
         or else Priority_Specific_Policy = 'F'
         or else Time_Slice_Val = 0
       then
->>>>>>> c355071f
          Result := pthread_setschedparam
            (T.Common.LL.Thread, SCHED_FIFO, Param'Access);
 
@@ -1164,11 +1141,8 @@
    procedure Set_False (S : in out Suspension_Object) is
       Result  : Interfaces.C.int;
    begin
-<<<<<<< HEAD
-=======
       SSL.Abort_Defer.all;
 
->>>>>>> c355071f
       Result := pthread_mutex_lock (S.L'Access);
       pragma Assert (Result = 0);
 
@@ -1176,11 +1150,8 @@
 
       Result := pthread_mutex_unlock (S.L'Access);
       pragma Assert (Result = 0);
-<<<<<<< HEAD
-=======
 
       SSL.Abort_Undefer.all;
->>>>>>> c355071f
    end Set_False;
 
    --------------
@@ -1190,11 +1161,8 @@
    procedure Set_True (S : in out Suspension_Object) is
       Result : Interfaces.C.int;
    begin
-<<<<<<< HEAD
-=======
       SSL.Abort_Defer.all;
 
->>>>>>> c355071f
       Result := pthread_mutex_lock (S.L'Access);
       pragma Assert (Result = 0);
 
@@ -1215,11 +1183,8 @@
 
       Result := pthread_mutex_unlock (S.L'Access);
       pragma Assert (Result = 0);
-<<<<<<< HEAD
-=======
 
       SSL.Abort_Undefer.all;
->>>>>>> c355071f
    end Set_True;
 
    ------------------------
@@ -1229,11 +1194,8 @@
    procedure Suspend_Until_True (S : in out Suspension_Object) is
       Result : Interfaces.C.int;
    begin
-<<<<<<< HEAD
-=======
       SSL.Abort_Defer.all;
 
->>>>>>> c355071f
       Result := pthread_mutex_lock (S.L'Access);
       pragma Assert (Result = 0);
 
@@ -1245,11 +1207,8 @@
          Result := pthread_mutex_unlock (S.L'Access);
          pragma Assert (Result = 0);
 
-<<<<<<< HEAD
-=======
          SSL.Abort_Undefer.all;
 
->>>>>>> c355071f
          raise Program_Error;
       else
          --  Suspend the task if the state is False. Otherwise, the task
@@ -1262,19 +1221,12 @@
             S.Waiting := True;
             Result := pthread_cond_wait (S.CV'Access, S.L'Access);
          end if;
-<<<<<<< HEAD
-      end if;
-
-      Result := pthread_mutex_unlock (S.L'Access);
-      pragma Assert (Result = 0);
-=======
 
          Result := pthread_mutex_unlock (S.L'Access);
          pragma Assert (Result = 0);
 
          SSL.Abort_Undefer.all;
       end if;
->>>>>>> c355071f
    end Suspend_Until_True;
 
    ----------------
@@ -1395,11 +1347,7 @@
          end if;
       end loop;
 
-<<<<<<< HEAD
-      --  Initialize the lock used to synchronize chain of all ATCBs.
-=======
       --  Initialize the lock used to synchronize chain of all ATCBs
->>>>>>> c355071f
 
       Initialize_Lock (Single_RTS_Lock'Access, RTS_Lock_Level);
 
