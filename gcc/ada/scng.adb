------------------------------------------------------------------------------
--                                                                          --
--                         GNAT COMPILER COMPONENTS                         --
--                                                                          --
--                                 S C N G                                  --
--                                                                          --
--                                 B o d y                                  --
--                                                                          --
--          Copyright (C) 1992-2010, Free Software Foundation, Inc.         --
--                                                                          --
-- GNAT is free software;  you can  redistribute it  and/or modify it under --
-- terms of the  GNU General Public License as published  by the Free Soft- --
-- ware  Foundation;  either version 3,  or (at your option) any later ver- --
-- sion.  GNAT is distributed in the hope that it will be useful, but WITH- --
-- OUT ANY WARRANTY;  without even the  implied warranty of MERCHANTABILITY --
-- or FITNESS FOR A PARTICULAR PURPOSE.  See the GNU General Public License --
-- for  more details.  You should have  received  a copy of the GNU General --
-- Public License  distributed with GNAT; see file COPYING3.  If not, go to --
-- http://www.gnu.org/licenses for a complete copy of the license.          --
--                                                                          --
-- GNAT was originally developed  by the GNAT team at  New York University. --
-- Extensive contributions were provided by Ada Core Technologies Inc.      --
--                                                                          --
------------------------------------------------------------------------------

with Csets;    use Csets;
with Err_Vars; use Err_Vars;
with Hostparm; use Hostparm;
with Namet;    use Namet;
with Opt;      use Opt;
with Scans;    use Scans;
with Sinput;   use Sinput;
with Snames;   use Snames;
with Stringt;  use Stringt;
with Stylesw;  use Stylesw;
with Uintp;    use Uintp;
with Urealp;   use Urealp;
with Widechar; use Widechar;

pragma Warnings (Off);
--  This package is used also by gnatcoll
with System.CRC32;
with System.UTF_32;  use System.UTF_32;
with System.WCh_Con; use System.WCh_Con;
pragma Warnings (On);

package body Scng is

   use ASCII;
   --  Make control characters visible

   Special_Characters : array (Character) of Boolean := (others => False);
   --  For characters that are Special token, the value is True

   Comment_Is_Token : Boolean := False;
   --  True if comments are tokens

   End_Of_Line_Is_Token : Boolean := False;
   --  True if End_Of_Line is a token

   -----------------------
   -- Local Subprograms --
   -----------------------

   procedure Accumulate_Token_Checksum;
   pragma Inline (Accumulate_Token_Checksum);
   --  Called after each numeric literal and identifier/keyword. For keywords,
   --  the token used is Tok_Identifier. This allows to detect additional
   --  spaces added in sources when using the builder switch -m.

   procedure Accumulate_Token_Checksum_GNAT_6_3;
   --  Used in place of Accumulate_Token_Checksum for GNAT versions 5.04 to
   --  6.3, when Tok_Some was not included in Token_Type and the actual
   --  Token_Type was used for keywords. This procedure is never used in the
   --  compiler or gnatmake, only in gprbuild.

   procedure Accumulate_Token_Checksum_GNAT_5_03;
   --  Used in place of Accumulate_Token_Checksum for GNAT version 5.03, when
   --  Tok_Interface, Tok_Some, Tok_Synchronized and Tok_Overriding were not
   --  included in Token_Type and the actual Token_Type was used for keywords.
   --  This procedure is never used in the compiler or gnatmake, only in
   --  gprbuild.

   procedure Accumulate_Checksum (C : Character);
   pragma Inline (Accumulate_Checksum);
   --  This routine accumulates the checksum given character C. During the
   --  scanning of a source file, this routine is called with every character
   --  in the source, excluding blanks, and all control characters (except
   --  that ESC is included in the checksum). Upper case letters not in string
   --  literals are folded by the caller. See Sinput spec for the documentation
   --  of the checksum algorithm. Note: checksum values are only used if we
   --  generate code, so it is not necessary to worry about making the right
   --  sequence of calls in any error situation.

   procedure Accumulate_Checksum (C : Char_Code);
   pragma Inline (Accumulate_Checksum);
   --  This version is identical, except that the argument, C, is a character
   --  code value instead of a character. This is used when wide characters
   --  are scanned. We use the character code rather than the ASCII characters
   --  so that the checksum is independent of wide character encoding method.

   procedure Initialize_Checksum;
   pragma Inline (Initialize_Checksum);
   --  Initialize checksum value

   -------------------------
   -- Accumulate_Checksum --
   -------------------------

   procedure Accumulate_Checksum (C : Character) is
   begin
      System.CRC32.Update (System.CRC32.CRC32 (Checksum), C);
   end Accumulate_Checksum;

   procedure Accumulate_Checksum (C : Char_Code) is
   begin
      if C > 16#FFFF# then
         Accumulate_Checksum (Character'Val (C / 2 ** 24));
         Accumulate_Checksum (Character'Val ((C / 2 ** 16) mod 256));
         Accumulate_Checksum (Character'Val ((C / 256) mod 256));
      else
         Accumulate_Checksum (Character'Val (C / 256));
      end if;

      Accumulate_Checksum (Character'Val (C mod 256));
   end Accumulate_Checksum;

   -------------------------------
   -- Accumulate_Token_Checksum --
   -------------------------------

   procedure Accumulate_Token_Checksum is
   begin
      System.CRC32.Update
        (System.CRC32.CRC32 (Checksum),
         Character'Val (Token_Type'Pos (Token)));
   end Accumulate_Token_Checksum;

   ----------------------------------------
   -- Accumulate_Token_Checksum_GNAT_6_3 --
   ----------------------------------------

   procedure Accumulate_Token_Checksum_GNAT_6_3 is
   begin
      --  Individual values of Token_Type are used, instead of subranges, so
      --  that additions or suppressions of enumerated values in type
      --  Token_Type are detected by the compiler.

      case Token is
         when Tok_Integer_Literal | Tok_Real_Literal | Tok_String_Literal |
              Tok_Char_Literal | Tok_Operator_Symbol | Tok_Identifier |
              Tok_Double_Asterisk | Tok_Ampersand | Tok_Minus | Tok_Plus |
              Tok_Asterisk | Tok_Mod | Tok_Rem | Tok_Slash | Tok_New |
              Tok_Abs | Tok_Others | Tok_Null | Tok_Dot | Tok_Apostrophe |
              Tok_Left_Paren | Tok_Delta | Tok_Digits | Tok_Range |
              Tok_Right_Paren | Tok_Comma | Tok_And | Tok_Or | Tok_Xor |
              Tok_Less | Tok_Equal | Tok_Greater | Tok_Not_Equal |
              Tok_Greater_Equal | Tok_Less_Equal | Tok_In | Tok_Not |
              Tok_Box | Tok_Colon_Equal | Tok_Colon | Tok_Greater_Greater |
              Tok_Abstract | Tok_Access | Tok_Aliased | Tok_All | Tok_Array |
              Tok_At | Tok_Body | Tok_Constant | Tok_Do | Tok_Is |
              Tok_Interface | Tok_Limited | Tok_Of | Tok_Out | Tok_Record |
              Tok_Renames | Tok_Reverse =>

            System.CRC32.Update
              (System.CRC32.CRC32 (Checksum),
               Character'Val (Token_Type'Pos (Token)));

         when Tok_Some =>

            System.CRC32.Update
              (System.CRC32.CRC32 (Checksum),
               Character'Val (Token_Type'Pos (Tok_Identifier)));

         when Tok_Tagged | Tok_Then | Tok_Less_Less | Tok_Abort | Tok_Accept |
              Tok_Case | Tok_Delay | Tok_Else | Tok_Elsif | Tok_End |
              Tok_Exception | Tok_Exit | Tok_Goto | Tok_If | Tok_Pragma |
              Tok_Raise | Tok_Requeue | Tok_Return | Tok_Select |
              Tok_Terminate | Tok_Until | Tok_When | Tok_Begin | Tok_Declare |
              Tok_For | Tok_Loop | Tok_While | Tok_Entry | Tok_Protected |
              Tok_Task | Tok_Type | Tok_Subtype | Tok_Overriding |
              Tok_Synchronized | Tok_Use | Tok_Function | Tok_Generic |
              Tok_Package | Tok_Procedure | Tok_Private | Tok_With |
              Tok_Separate | Tok_EOF | Tok_Semicolon | Tok_Arrow |
              Tok_Vertical_Bar | Tok_Dot_Dot | Tok_Project | Tok_Extends |
              Tok_External | Tok_External_As_List | Tok_Comment |
              Tok_End_Of_Line | Tok_Special | No_Token =>

            System.CRC32.Update
              (System.CRC32.CRC32 (Checksum),
               Character'Val (Token_Type'Pos (Token_Type'Pred (Token))));
      end case;
   end Accumulate_Token_Checksum_GNAT_6_3;

   -----------------------------------------
   -- Accumulate_Token_Checksum_GNAT_5_03 --
   -----------------------------------------

   procedure Accumulate_Token_Checksum_GNAT_5_03 is
   begin
      --  Individual values of Token_Type are used, instead of subranges, so
      --  that additions or suppressions of enumerated values in type
      --  Token_Type are detected by the compiler.

      case Token is
         when Tok_Integer_Literal | Tok_Real_Literal | Tok_String_Literal |
              Tok_Char_Literal | Tok_Operator_Symbol | Tok_Identifier |
              Tok_Double_Asterisk | Tok_Ampersand | Tok_Minus | Tok_Plus |
              Tok_Asterisk | Tok_Mod | Tok_Rem | Tok_Slash | Tok_New |
              Tok_Abs | Tok_Others | Tok_Null | Tok_Dot | Tok_Apostrophe |
              Tok_Left_Paren | Tok_Delta | Tok_Digits | Tok_Range |
              Tok_Right_Paren | Tok_Comma | Tok_And | Tok_Or | Tok_Xor |
              Tok_Less | Tok_Equal | Tok_Greater | Tok_Not_Equal |
              Tok_Greater_Equal | Tok_Less_Equal | Tok_In | Tok_Not |
              Tok_Box | Tok_Colon_Equal | Tok_Colon | Tok_Greater_Greater |
              Tok_Abstract | Tok_Access | Tok_Aliased | Tok_All | Tok_Array |
              Tok_At | Tok_Body | Tok_Constant | Tok_Do | Tok_Is =>

            System.CRC32.Update
              (System.CRC32.CRC32 (Checksum),
               Character'Val (Token_Type'Pos (Token)));

         when Tok_Interface | Tok_Some | Tok_Overriding | Tok_Synchronized =>
            System.CRC32.Update
              (System.CRC32.CRC32 (Checksum),
               Character'Val (Token_Type'Pos (Tok_Identifier)));

         when Tok_Limited | Tok_Of | Tok_Out | Tok_Record |
              Tok_Renames | Tok_Reverse =>

            System.CRC32.Update
              (System.CRC32.CRC32 (Checksum),
               Character'Val (Token_Type'Pos (Token) - 1));

         when Tok_Tagged | Tok_Then | Tok_Less_Less | Tok_Abort | Tok_Accept |
              Tok_Case | Tok_Delay | Tok_Else | Tok_Elsif | Tok_End |
              Tok_Exception | Tok_Exit | Tok_Goto | Tok_If | Tok_Pragma |
              Tok_Raise | Tok_Requeue | Tok_Return | Tok_Select |
              Tok_Terminate | Tok_Until | Tok_When | Tok_Begin | Tok_Declare |
              Tok_For | Tok_Loop | Tok_While | Tok_Entry | Tok_Protected |
              Tok_Task | Tok_Type | Tok_Subtype =>

            System.CRC32.Update
              (System.CRC32.CRC32 (Checksum),
               Character'Val (Token_Type'Pos (Token) - 2));

         when Tok_Use | Tok_Function | Tok_Generic |
              Tok_Package | Tok_Procedure | Tok_Private | Tok_With |
              Tok_Separate | Tok_EOF | Tok_Semicolon | Tok_Arrow |
              Tok_Vertical_Bar | Tok_Dot_Dot | Tok_Project | Tok_Extends |
              Tok_External | Tok_External_As_List | Tok_Comment |
              Tok_End_Of_Line | Tok_Special | No_Token =>

            System.CRC32.Update
              (System.CRC32.CRC32 (Checksum),
               Character'Val (Token_Type'Pos (Token) - 4));
      end case;
   end Accumulate_Token_Checksum_GNAT_5_03;

   ----------------------------
   -- Determine_Token_Casing --
   ----------------------------

   function Determine_Token_Casing return Casing_Type is
   begin
      return Determine_Casing (Source (Token_Ptr .. Scan_Ptr - 1));
   end Determine_Token_Casing;

   -------------------------
   -- Initialize_Checksum --
   -------------------------

   procedure Initialize_Checksum is
   begin
      System.CRC32.Initialize (System.CRC32.CRC32 (Checksum));
   end Initialize_Checksum;

   ------------------------
   -- Initialize_Scanner --
   ------------------------

   procedure Initialize_Scanner (Index : Source_File_Index) is
   begin
      --  Establish reserved words

      Scans.Initialize_Ada_Keywords;

      --  Initialize scan control variables

      Current_Source_File       := Index;
      Source                    := Source_Text (Current_Source_File);
      Scan_Ptr                  := Source_First (Current_Source_File);
      Token                     := No_Token;
      Token_Ptr                 := Scan_Ptr;
      Current_Line_Start        := Scan_Ptr;
      Token_Node                := Empty;
      Token_Name                := No_Name;
      Start_Column              := Set_Start_Column;
      First_Non_Blank_Location  := Scan_Ptr;

      Initialize_Checksum;
      Wide_Char_Byte_Count := 0;

      --  Do not call Scan, otherwise the License stuff does not work in Scn

   end Initialize_Scanner;

   ------------------------------
   -- Reset_Special_Characters --
   ------------------------------

   procedure Reset_Special_Characters is
   begin
      Special_Characters := (others => False);
   end Reset_Special_Characters;

   ----------
   -- Scan --
   ----------

   procedure Scan is

      Start_Of_Comment : Source_Ptr;
      --  Record start of comment position

      Underline_Found : Boolean;
      --  During scanning of an identifier, set to True if last character
      --  scanned was an underline or other punctuation character. This
      --  is used to flag the error of two underlines/punctuations in a
      --  row or ending an identifier with a underline/punctuation. Here
      --  punctuation means any UTF_32 character in the Unicode category
      --  Punctuation,Connector.

      Wptr : Source_Ptr;
      --  Used to remember start of last wide character scanned

      procedure Check_End_Of_Line;
      --  Called when end of line encountered. Checks that line is not too
      --  long, and that other style checks for the end of line are met.

      function Double_Char_Token (C : Character) return Boolean;
      --  This function is used for double character tokens like := or <>. It
      --  checks if the character following Source (Scan_Ptr) is C, and if so
      --  bumps Scan_Ptr past the pair of characters and returns True. A space
      --  between the two characters is also recognized with an appropriate
      --  error message being issued. If C is not present, False is returned.
      --  Note that Double_Char_Token can only be used for tokens defined in
      --  the Ada syntax (it's use for error cases like && is not appropriate
      --  since we do not want a junk message for a case like &-space-&).

      procedure Error_Illegal_Character;
      --  Give illegal character error, Scan_Ptr points to character. On
      --  return, Scan_Ptr is bumped past the illegal character.

      procedure Error_Illegal_Wide_Character;
      --  Give illegal wide character message. On return, Scan_Ptr is bumped
      --  past the illegal character, which may still leave us pointing to
      --  junk, not much we can do if the escape sequence is messed up!

      procedure Error_Long_Line;
      --  Signal error of excessively long line

      procedure Error_No_Double_Underline;
      --  Signal error of two underline or punctuation characters in a row.
      --  Called with Scan_Ptr pointing to second underline/punctuation char.

      procedure Nlit;
      --  This is the procedure for scanning out numeric literals. On entry,
      --  Scan_Ptr points to the digit that starts the numeric literal (the
      --  checksum for this character has not been accumulated yet). On return
      --  Scan_Ptr points past the last character of the numeric literal, Token
      --  and Token_Node are set appropriately, and the checksum is updated.

      procedure Slit;
      --  This is the procedure for scanning out string literals. On entry,
      --  Scan_Ptr points to the opening string quote (the checksum for this
      --  character has not been accumulated yet). On return Scan_Ptr points
      --  past the closing quote of the string literal, Token and Token_Node
      --  are set appropriately, and the checksum is updated.

      procedure Skip_Other_Format_Characters;
      --  Skips past any "other format" category characters at the current
      --  cursor location (does not skip past spaces or any other characters).

      function Start_Of_Wide_Character return Boolean;
      --  Returns True if the scan pointer is pointing to the start of a wide
      --  character sequence, does not modify the scan pointer in any case.

      -----------------------
      -- Check_End_Of_Line --
      -----------------------

      procedure Check_End_Of_Line is
         Len : constant Int :=
                 Int (Scan_Ptr) -
                 Int (Current_Line_Start) -
                 Wide_Char_Byte_Count;

      begin
         if Style_Check then
            Style.Check_Line_Terminator (Len);
         end if;

         --  Deal with checking maximum line length

         if Style_Check and Style_Check_Max_Line_Length then
            Style.Check_Line_Max_Length (Len);

         --  If style checking is inactive, check maximum line length against
         --  standard value.

         elsif Len > Max_Line_Length then
            Error_Long_Line;
         end if;

         --  Now one more checking circuit. Normally we are only enforcing a
         --  limit of physical characters, with tabs counting as one character.
         --  But if after tab expansion we would have a total line length that
         --  exceeded 32766, that would really cause trouble, because column
         --  positions would exceed the maximum we allow for a column count.
         --  Note: the limit is 32766 rather than 32767, since we use a value
         --  of 32767 for special purposes (see Sinput). Now we really do not
         --  want to go messing with tabs in the normal case, so what we do is
         --  to check for a line that has more than 4096 physical characters.
         --  Any shorter line could not be a problem, even if it was all tabs.

         if Len >= 4096 then
            declare
               Col : Natural;
               Ptr : Source_Ptr;

            begin
               Col := 1;
               Ptr := Current_Line_Start;
               loop
                  exit when Ptr = Scan_Ptr;

                  if Source (Ptr) = ASCII.HT then
                     Col := (Col - 1 + 8) / 8 * 8 + 1;
                  else
                     Col := Col + 1;
                  end if;

                  if Col > 32766 then
                     Error_Msg
                       ("this line is longer than 32766 characters",
                        Current_Line_Start);
                     raise Unrecoverable_Error;
                  end if;

                  Ptr := Ptr + 1;
               end loop;
            end;
         end if;

         --  Reset wide character byte count for next line

         Wide_Char_Byte_Count := 0;
      end Check_End_Of_Line;

      -----------------------
      -- Double_Char_Token --
      -----------------------

      function Double_Char_Token (C : Character) return Boolean is
      begin
         if Source (Scan_Ptr + 1) = C then
            Accumulate_Checksum (C);
            Scan_Ptr := Scan_Ptr + 2;
            return True;

         elsif Source (Scan_Ptr + 1) = ' '
           and then Source (Scan_Ptr + 2) = C
         then
            Scan_Ptr := Scan_Ptr + 1;
            Error_Msg_S -- CODEFIX
              ("no space allowed here");
            Scan_Ptr := Scan_Ptr + 2;
            return True;

         else
            return False;
         end if;
      end Double_Char_Token;

      -----------------------------
      -- Error_Illegal_Character --
      -----------------------------

      procedure Error_Illegal_Character is
      begin
         Error_Msg_S ("illegal character");
         Scan_Ptr := Scan_Ptr + 1;
      end Error_Illegal_Character;

      ----------------------------------
      -- Error_Illegal_Wide_Character --
      ----------------------------------

      procedure Error_Illegal_Wide_Character is
      begin
         Scan_Ptr := Scan_Ptr + 1;
         Error_Msg ("illegal wide character", Wptr);
      end Error_Illegal_Wide_Character;

      ---------------------
      -- Error_Long_Line --
      ---------------------

      procedure Error_Long_Line is
      begin
         Error_Msg
           ("this line is too long",
            Current_Line_Start + Source_Ptr (Max_Line_Length));
      end Error_Long_Line;

      -------------------------------
      -- Error_No_Double_Underline --
      -------------------------------

      procedure Error_No_Double_Underline is
      begin
         Underline_Found := False;

         --  There are four cases, and we special case the messages

         if Source (Scan_Ptr) = '_' then
            if Source (Scan_Ptr - 1) = '_' then
               Error_Msg_S -- CODEFIX
                 ("two consecutive underlines not permitted");
            else
               Error_Msg_S ("underline cannot follow punctuation character");
            end if;

         else
            if Source (Scan_Ptr - 1) = '_' then
               Error_Msg_S ("punctuation character cannot follow underline");
            else
               Error_Msg_S
                 ("two consecutive punctuation characters not permitted");
            end if;
         end if;
      end Error_No_Double_Underline;

      ----------
      -- Nlit --
      ----------

      procedure Nlit is

         C : Character;
         --  Current source program character

         Base_Char : Character;
         --  Either # or : (character at start of based number)

         Base : Int;
         --  Value of base

         UI_Base : Uint;
         --  Value of base in Uint format

         UI_Int_Value : Uint;
         --  Value of integer scanned by Scan_Integer in Uint format

         UI_Num_Value : Uint;
         --  Value of integer in numeric value being scanned

         Scale : Int;
         --  Scale value for real literal

         UI_Scale : Uint;
         --  Scale in Uint format

         Exponent_Is_Negative : Boolean;
         --  Set true for negative exponent

         Extended_Digit_Value : Int;
         --  Extended digit value

         Point_Scanned : Boolean;
         --  Flag for decimal point scanned in numeric literal

         -----------------------
         -- Local Subprograms --
         -----------------------

         procedure Error_Digit_Expected;
         --  Signal error of bad digit, Scan_Ptr points to the location at
         --  which the digit was expected on input, and is unchanged on return.

         procedure Scan_Integer;
         --  Procedure to scan integer literal. On entry, Scan_Ptr points to a
         --  digit, on exit Scan_Ptr points past the last character of the
         --  integer.
         --
         --  For each digit encountered, UI_Int_Value is multiplied by 10, and
         --  the value of the digit added to the result. In addition, the
         --  value in Scale is decremented by one for each actual digit
         --  scanned.

         --------------------------
         -- Error_Digit_Expected --
         --------------------------

         procedure Error_Digit_Expected is
         begin
            Error_Msg_S ("digit expected");
         end Error_Digit_Expected;

         ------------------
         -- Scan_Integer --
         ------------------

         procedure Scan_Integer is
            C : Character;
            --  Next character scanned

         begin
            C := Source (Scan_Ptr);

            --  Loop through digits (allowing underlines)

            loop
               Accumulate_Checksum (C);
               UI_Int_Value :=
                 UI_Int_Value * 10 + (Character'Pos (C) - Character'Pos ('0'));
               Scan_Ptr := Scan_Ptr + 1;
               Scale := Scale - 1;
               C := Source (Scan_Ptr);

               --  Case of underline encountered

               if C = '_' then

                  --  We do not accumulate the '_' in the checksum, so that
                  --  1_234 is equivalent to 1234, and does not trigger
                  --  compilation for "minimal recompilation" (gnatmake -m).

                  loop
                     Scan_Ptr := Scan_Ptr + 1;
                     C := Source (Scan_Ptr);
                     exit when C /= '_';
                     Error_No_Double_Underline;
                  end loop;

                  if C not in '0' .. '9' then
                     Error_Digit_Expected;
                     exit;
                  end if;

               else
                  exit when C not in '0' .. '9';
               end if;
            end loop;
         end Scan_Integer;

      --  Start of Processing for Nlit

      begin
         Base := 10;
         UI_Base := Uint_10;
         UI_Int_Value := Uint_0;
         Based_Literal_Uses_Colon := False;
         Scale := 0;
         Scan_Integer;
         Point_Scanned := False;
         UI_Num_Value := UI_Int_Value;

         --  Various possibilities now for continuing the literal are period,
         --  E/e (for exponent), or :/# (for based literal).

         Scale := 0;
         C := Source (Scan_Ptr);

         if C = '.' then

            --  Scan out point, but do not scan past .. which is a range
            --  sequence, and must not be eaten up scanning a numeric literal.

            while C = '.' and then Source (Scan_Ptr + 1) /= '.' loop
               Accumulate_Checksum ('.');

               if Point_Scanned then
                  Error_Msg_S ("duplicate point ignored");
               end if;

               Point_Scanned := True;
               Scan_Ptr := Scan_Ptr + 1;
               C := Source (Scan_Ptr);

               if C not in '0' .. '9' then
                  Error_Msg
                    ("real literal cannot end with point", Scan_Ptr - 1);
               else
                  Scan_Integer;
                  UI_Num_Value := UI_Int_Value;
               end if;
            end loop;

         --  Based literal case. The base is the value we already scanned.
         --  In the case of colon, we insist that the following character
         --  is indeed an extended digit or a period. This catches a number
         --  of common errors, as well as catching the well known tricky
         --  bug otherwise arising from "x : integer range 1 .. 10:= 6;"

         elsif C = '#'
           or else (C = ':' and then
                      (Source (Scan_Ptr + 1) = '.'
                         or else
                       Source (Scan_Ptr + 1) in '0' .. '9'
                         or else
                       Source (Scan_Ptr + 1) in 'A' .. 'Z'
                         or else
                       Source (Scan_Ptr + 1) in 'a' .. 'z'))
         then
<<<<<<< HEAD
            if C = ':' then
               Obsolescent_Check (Scan_Ptr);

               if Warn_On_Obsolescent_Feature then
                  Error_Msg_S
                    ("use of "":"" is an obsolescent feature (RM J.2(3))?");
                  Error_Msg_S ("\use ""'#"" instead?");
               end if;
            end if;

=======
>>>>>>> 155d23aa
            Accumulate_Checksum (C);
            Base_Char := C;
            UI_Base := UI_Int_Value;

            if Base_Char = ':' then
               Based_Literal_Uses_Colon := True;
            end if;

            if UI_Base < 2 or else UI_Base > 16 then
               Error_Msg_SC ("base not 2-16");
               UI_Base := Uint_16;
            end if;

            Base := UI_To_Int (UI_Base);
            Scan_Ptr := Scan_Ptr + 1;

            --  Scan out extended integer [. integer]

            C := Source (Scan_Ptr);
            UI_Int_Value := Uint_0;
            Scale := 0;

            loop
               if C in '0' .. '9' then
                  Accumulate_Checksum (C);
                  Extended_Digit_Value :=
                    Int'(Character'Pos (C)) - Int'(Character'Pos ('0'));

               elsif C in 'A' .. 'F' then
                  Accumulate_Checksum (Character'Val (Character'Pos (C) + 32));
                  Extended_Digit_Value :=
                    Int'(Character'Pos (C)) - Int'(Character'Pos ('A')) + 10;

               elsif C in 'a' .. 'f' then
                  Accumulate_Checksum (C);
                  Extended_Digit_Value :=
                    Int'(Character'Pos (C)) - Int'(Character'Pos ('a')) + 10;

               else
                  Error_Msg_S ("extended digit expected");
                  exit;
               end if;

               if Extended_Digit_Value >= Base then
                  Error_Msg_S ("digit '>= base");
               end if;

               UI_Int_Value := UI_Int_Value * UI_Base + Extended_Digit_Value;
               Scale := Scale - 1;
               Scan_Ptr := Scan_Ptr + 1;
               C := Source (Scan_Ptr);

               if C = '_' then
                  loop
                     Accumulate_Checksum ('_');
                     Scan_Ptr := Scan_Ptr + 1;
                     C := Source (Scan_Ptr);
                     exit when C /= '_';
                     Error_No_Double_Underline;
                  end loop;

               elsif C = '.' then
                  Accumulate_Checksum ('.');

                  if Point_Scanned then
                     Error_Msg_S ("duplicate point ignored");
                  end if;

                  Scan_Ptr := Scan_Ptr + 1;
                  C := Source (Scan_Ptr);
                  Point_Scanned := True;
                  Scale := 0;

               elsif C = Base_Char then
                  Accumulate_Checksum (C);
                  Scan_Ptr := Scan_Ptr + 1;
                  exit;

               elsif C = '#' or else C = ':' then
                  Error_Msg_S ("based number delimiters must match");
                  Scan_Ptr := Scan_Ptr + 1;
                  exit;

               elsif not Identifier_Char (C) then
                  if Base_Char = '#' then
                     Error_Msg_S -- CODEFIX
                       ("missing '#");
                  else
                     Error_Msg_S -- CODEFIX
                       ("missing ':");
                  end if;

                  exit;
               end if;

            end loop;

            UI_Num_Value := UI_Int_Value;
         end if;

         --  Scan out exponent

         if not Point_Scanned then
            Scale := 0;
            UI_Scale := Uint_0;
         else
            UI_Scale := UI_From_Int (Scale);
         end if;

         if Source (Scan_Ptr) = 'e' or else Source (Scan_Ptr) = 'E' then
            Accumulate_Checksum ('e');
            Scan_Ptr := Scan_Ptr + 1;
            Exponent_Is_Negative := False;

            if Source (Scan_Ptr) = '+' then
               Accumulate_Checksum ('+');
               Scan_Ptr := Scan_Ptr + 1;

            elsif Source (Scan_Ptr) = '-' then
               Accumulate_Checksum ('-');

               if not Point_Scanned then
                  Error_Msg_S
                    ("negative exponent not allowed for integer literal");
               else
                  Exponent_Is_Negative := True;
               end if;

               Scan_Ptr := Scan_Ptr + 1;
            end if;

            UI_Int_Value := Uint_0;

            if Source (Scan_Ptr) in '0' .. '9' then
               Scan_Integer;
            else
               Error_Digit_Expected;
            end if;

            if Exponent_Is_Negative then
               UI_Scale := UI_Scale - UI_Int_Value;
            else
               UI_Scale := UI_Scale + UI_Int_Value;
            end if;
         end if;

         --  Case of real literal to be returned

         if Point_Scanned then
            Token := Tok_Real_Literal;
            Real_Literal_Value :=
              UR_From_Components (
                                  Num   => UI_Num_Value,
                                  Den   => -UI_Scale,
                                  Rbase => Base);

         --  Case of integer literal to be returned

         else
            Token := Tok_Integer_Literal;

            if UI_Scale = 0 then
               Int_Literal_Value := UI_Num_Value;

            --  Avoid doing possibly expensive calculations in cases like
            --  parsing 163E800_000# when semantics will not be done anyway.
            --  This is especially useful when parsing garbled input.

            elsif Operating_Mode /= Check_Syntax
              and then (Serious_Errors_Detected = 0 or else Try_Semantics)
            then
               Int_Literal_Value := UI_Num_Value * UI_Base ** UI_Scale;

            else
               Int_Literal_Value := No_Uint;
            end if;
         end if;

         if Checksum_Accumulate_Token_Checksum then
            Accumulate_Token_Checksum;
         end if;

         return;
      end Nlit;

      ----------
      -- Slit --
      ----------

      procedure Slit is

         Delimiter : Character;
         --  Delimiter (first character of string)

         C : Character;
         --  Current source program character

         Code : Char_Code;
         --  Current character code value

         Err : Boolean;
         --  Error flag for Scan_Wide call

         procedure Error_Bad_String_Char;
         --  Signal bad character in string/character literal. On entry
         --  Scan_Ptr points to the improper character encountered during the
         --  scan. Scan_Ptr is not modified, so it still points to the bad
         --  character on return.

         procedure Error_Unterminated_String;
         --  Procedure called if a line terminator character is encountered
         --  during scanning a string, meaning that the string is not properly
         --  terminated.

         procedure Set_String;
         --  Procedure used to distinguish between string and operator symbol.
         --  On entry the string has been scanned out, and its characters start
         --  at Token_Ptr and end one character before Scan_Ptr. On exit Token
         --  is set to Tok_String_Literal/Tok_Operator_Symbol as appropriate,
         --  and Token_Node is appropriately initialized. In addition, in the
         --  operator symbol case, Token_Name is appropriately set, and the
         --  flags [Wide_]Wide_Character_Found are set appropriately.

         ---------------------------
         -- Error_Bad_String_Char --
         ---------------------------

         procedure Error_Bad_String_Char is
            C : constant Character := Source (Scan_Ptr);

         begin
            if C = HT then
               Error_Msg_S ("horizontal tab not allowed in string");

            elsif C = VT or else C = FF then
               Error_Msg_S ("format effector not allowed in string");

            elsif C in Upper_Half_Character then
               Error_Msg_S ("(Ada 83) upper half character not allowed");

            else
               Error_Msg_S ("control character not allowed in string");
            end if;
         end Error_Bad_String_Char;

         -------------------------------
         -- Error_Unterminated_String --
         -------------------------------

         procedure Error_Unterminated_String is
         begin
            --  An interesting little refinement. Consider the following
            --  examples:

            --     A := "this is an unterminated string;
            --     A := "this is an unterminated string &
            --     P(A, "this is a parameter that didn't get terminated);

            --  We fiddle a little to do slightly better placement in these
            --  cases also if there is white space at the end of the line we
            --  place the flag at the start of this white space, not at the
            --  end. Note that we only have to test for blanks, since tabs
            --  aren't allowed in strings in the first place and would have
            --  caused an error message.

            --  Two more cases that we treat specially are:

            --     A := "this string uses the wrong terminator'
            --     A := "this string uses the wrong terminator' &

            --  In these cases we give a different error message as well

            --  We actually reposition the scan pointer to the point where we
            --  place the flag in these cases, since it seems a better bet on
            --  the original intention.

            while Source (Scan_Ptr - 1) = ' '
              or else Source (Scan_Ptr - 1) = '&'
            loop
               Scan_Ptr := Scan_Ptr - 1;
               Unstore_String_Char;
            end loop;

            --  Check for case of incorrect string terminator, but single quote
            --  is not considered incorrect if the opening terminator misused
            --  a single quote (error message already given).

            if Delimiter /= '''
              and then Source (Scan_Ptr - 1) = '''
            then
               Unstore_String_Char;
               Error_Msg
                 ("incorrect string terminator character", Scan_Ptr - 1);
               return;
            end if;

            if Source (Scan_Ptr - 1) = ';' then
               Scan_Ptr := Scan_Ptr - 1;
               Unstore_String_Char;

               if Source (Scan_Ptr - 1) = ')' then
                  Scan_Ptr := Scan_Ptr - 1;
                  Unstore_String_Char;
               end if;
            end if;

            Error_Msg_S -- CODEFIX
              ("missing string quote");
         end Error_Unterminated_String;

         ----------------
         -- Set_String --
         ----------------

         procedure Set_String is
            Slen : constant Int := Int (Scan_Ptr - Token_Ptr - 2);
            C1   : Character;
            C2   : Character;
            C3   : Character;

         begin
            --  Token_Name is currently set to Error_Name. The following
            --  section of code resets Token_Name to the proper Name_Op_xx
            --  value if the string is a valid operator symbol, otherwise it is
            --  left set to Error_Name.

            if Slen = 1 then
               C1 := Source (Token_Ptr + 1);

               case C1 is
                  when '=' =>
                     Token_Name := Name_Op_Eq;

                  when '>' =>
                     Token_Name := Name_Op_Gt;

                  when '<' =>
                     Token_Name := Name_Op_Lt;

                  when '+' =>
                     Token_Name := Name_Op_Add;

                  when '-' =>
                     Token_Name := Name_Op_Subtract;

                  when '&' =>
                     Token_Name := Name_Op_Concat;

                  when '*' =>
                     Token_Name := Name_Op_Multiply;

                  when '/' =>
                     Token_Name := Name_Op_Divide;

                  when others =>
                     null;
               end case;

            elsif Slen = 2 then
               C1 := Source (Token_Ptr + 1);
               C2 := Source (Token_Ptr + 2);

               if C1 = '*' and then C2 = '*' then
                  Token_Name := Name_Op_Expon;

               elsif C2 = '=' then

                  if C1 = '/' then
                     Token_Name := Name_Op_Ne;
                  elsif C1 = '<' then
                     Token_Name := Name_Op_Le;
                  elsif C1 = '>' then
                     Token_Name := Name_Op_Ge;
                  end if;

               elsif (C1 = 'O' or else C1 = 'o') and then    -- OR
                 (C2 = 'R' or else C2 = 'r')
               then
                  Token_Name := Name_Op_Or;
               end if;

            elsif Slen = 3 then
               C1 := Source (Token_Ptr + 1);
               C2 := Source (Token_Ptr + 2);
               C3 := Source (Token_Ptr + 3);

               if (C1 = 'A' or else C1 = 'a') and then       -- AND
                 (C2 = 'N' or else C2 = 'n') and then
                 (C3 = 'D' or else C3 = 'd')
               then
                  Token_Name := Name_Op_And;

               elsif (C1 = 'A' or else C1 = 'a') and then    -- ABS
                 (C2 = 'B' or else C2 = 'b') and then
                 (C3 = 'S' or else C3 = 's')
               then
                  Token_Name := Name_Op_Abs;

               elsif (C1 = 'M' or else C1 = 'm') and then    -- MOD
                 (C2 = 'O' or else C2 = 'o') and then
                 (C3 = 'D' or else C3 = 'd')
               then
                  Token_Name := Name_Op_Mod;

               elsif (C1 = 'N' or else C1 = 'n') and then    -- NOT
                 (C2 = 'O' or else C2 = 'o') and then
                 (C3 = 'T' or else C3 = 't')
               then
                  Token_Name := Name_Op_Not;

               elsif (C1 = 'R' or else C1 = 'r') and then    -- REM
                 (C2 = 'E' or else C2 = 'e') and then
                 (C3 = 'M' or else C3 = 'm')
               then
                  Token_Name := Name_Op_Rem;

               elsif (C1 = 'X' or else C1 = 'x') and then    -- XOR
                 (C2 = 'O' or else C2 = 'o') and then
                 (C3 = 'R' or else C3 = 'r')
               then
                  Token_Name := Name_Op_Xor;
               end if;

            end if;

            --  If it is an operator symbol, then Token_Name is set. If it is
            --  some other string value, then Token_Name still contains
            --  Error_Name.

            if Token_Name = Error_Name then
               Token := Tok_String_Literal;

            else
               Token := Tok_Operator_Symbol;
            end if;
         end Set_String;

      --  Start of processing for Slit

      begin
         --  On entry, Scan_Ptr points to the opening character of the string
         --  which is either a percent, double quote, or apostrophe (single
         --  quote). The latter case is an error detected by the character
         --  literal circuit.

         Delimiter := Source (Scan_Ptr);
         Accumulate_Checksum (Delimiter);

         Start_String;
         Wide_Character_Found      := False;
         Wide_Wide_Character_Found := False;
         Scan_Ptr := Scan_Ptr + 1;

         --  Loop to scan out characters of string literal

         loop
            C := Source (Scan_Ptr);

            if C = Delimiter then
               Accumulate_Checksum (C);
               Scan_Ptr := Scan_Ptr + 1;
               exit when Source (Scan_Ptr) /= Delimiter;
               Code := Get_Char_Code (C);
               Accumulate_Checksum (C);
               Scan_Ptr := Scan_Ptr + 1;

            else
               if C = '"' and then Delimiter = '%' then
                  Error_Msg_S
                    ("quote not allowed in percent delimited string");
                  Code := Get_Char_Code (C);
                  Scan_Ptr := Scan_Ptr + 1;

               elsif Start_Of_Wide_Character then
                  Wptr := Scan_Ptr;
                  Scan_Wide (Source, Scan_Ptr, Code, Err);

                  if Err then
                     Error_Illegal_Wide_Character;
                     Code := Get_Char_Code (' ');
                  end if;

                  Accumulate_Checksum (Code);

                  --  In Ada 95 mode we allow any wide characters in a string
                  --  but in Ada 2005, the set of characters allowed has been
                  --  restricted to graphic characters.

                  if Ada_Version >= Ada_2005
                    and then Is_UTF_32_Non_Graphic (UTF_32 (Code))
                  then
                     Error_Msg
                       ("(Ada 2005) non-graphic character not permitted " &
                        "in string literal", Wptr);
                  end if;

               else
                  Accumulate_Checksum (C);

                  if C not in Graphic_Character then
                     if C in Line_Terminator then
                        Error_Unterminated_String;
                        exit;

                     elsif C in Upper_Half_Character then
                        if Ada_Version = Ada_83 then
                           Error_Bad_String_Char;
                        end if;

                     else
                        Error_Bad_String_Char;
                     end if;
                  end if;

                  Code := Get_Char_Code (C);
                  Scan_Ptr := Scan_Ptr + 1;
               end if;
            end if;

            Store_String_Char (Code);

            if not In_Character_Range (Code) then
               if In_Wide_Character_Range (Code) then
                  Wide_Character_Found := True;
               else
                  Wide_Wide_Character_Found := True;
               end if;
            end if;
         end loop;

         String_Literal_Id := End_String;
         Set_String;
         return;
      end Slit;

      ----------------------------------
      -- Skip_Other_Format_Characters --
      ----------------------------------

      procedure Skip_Other_Format_Characters is
         P    : Source_Ptr;
         Code : Char_Code;
         Err  : Boolean;

      begin
         while Start_Of_Wide_Character loop
            P := Scan_Ptr;
            Scan_Wide (Source, Scan_Ptr, Code, Err);

            if not Is_UTF_32_Other (UTF_32 (Code)) then
               Scan_Ptr := P;
               return;
            end if;
         end loop;
      end Skip_Other_Format_Characters;

      -----------------------------
      -- Start_Of_Wide_Character --
      -----------------------------

      function Start_Of_Wide_Character return Boolean is
         C : constant Character := Source (Scan_Ptr);

      begin
         --  ESC encoding method with ESC present

         if C = ESC
           and then Wide_Character_Encoding_Method in WC_ESC_Encoding_Method
         then
            return True;

         --  Upper half character with upper half encoding

         elsif C in Upper_Half_Character and then Upper_Half_Encoding then
            return True;

         --  Brackets encoding

         elsif C = '['
           and then Source (Scan_Ptr + 1) = '"'
           and then Identifier_Char (Source (Scan_Ptr + 2))
         then
            return True;

         --  Not the start of a wide character

         else
            return False;
         end if;
      end Start_Of_Wide_Character;

   --  Start of processing for Scan

   begin
      Prev_Token := Token;
      Prev_Token_Ptr := Token_Ptr;
      Token_Name := Error_Name;

      --  The following loop runs more than once only if a format effector
      --  (tab, vertical tab, form  feed, line feed, carriage return) is
      --  encountered and skipped, or some error situation, such as an
      --  illegal character, is encountered.

      <<Scan_Next_Character>>

      loop
         --  Skip past blanks, loop is opened up for speed

         while Source (Scan_Ptr) = ' ' loop
            if Source (Scan_Ptr + 1) /= ' ' then
               Scan_Ptr := Scan_Ptr + 1;
               exit;
            end if;

            if Source (Scan_Ptr + 2) /= ' ' then
               Scan_Ptr := Scan_Ptr + 2;
               exit;
            end if;

            if Source (Scan_Ptr + 3) /= ' ' then
               Scan_Ptr := Scan_Ptr + 3;
               exit;
            end if;

            if Source (Scan_Ptr + 4) /= ' ' then
               Scan_Ptr := Scan_Ptr + 4;
               exit;
            end if;

            if Source (Scan_Ptr + 5) /= ' ' then
               Scan_Ptr := Scan_Ptr + 5;
               exit;
            end if;

            if Source (Scan_Ptr + 6) /= ' ' then
               Scan_Ptr := Scan_Ptr + 6;
               exit;
            end if;

            if Source (Scan_Ptr + 7) /= ' ' then
               Scan_Ptr := Scan_Ptr + 7;
               exit;
            end if;

            Scan_Ptr := Scan_Ptr + 8;
         end loop;

         --  We are now at a non-blank character, which is the first character
         --  of the token we will scan, and hence the value of Token_Ptr.

         Token_Ptr := Scan_Ptr;

         --  Here begins the main case statement which transfers control on the
         --  basis of the non-blank character we have encountered.

         case Source (Scan_Ptr) is

         --  Line terminator characters

         when CR | LF | FF | VT =>
            goto Scan_Line_Terminator;

         --  Horizontal tab, just skip past it

         when HT =>
            if Style_Check then
               Style.Check_HT;
            end if;

            Scan_Ptr := Scan_Ptr + 1;

         --  End of file character, treated as an end of file only if it is
         --  the last character in the buffer, otherwise it is ignored.

         when EOF =>
            if Scan_Ptr = Source_Last (Current_Source_File) then
               Check_End_Of_Line;

               if Style_Check then
                  Style.Check_EOF;
               end if;

               Token := Tok_EOF;
               return;
            else
               Scan_Ptr := Scan_Ptr + 1;
            end if;

         --  Ampersand

         when '&' =>
            Accumulate_Checksum ('&');

            if Source (Scan_Ptr + 1) = '&' then
               Error_Msg_S -- CODEFIX
                 ("'&'& should be `AND THEN`");
               Scan_Ptr := Scan_Ptr + 2;
               Token := Tok_And;
               return;

            else
               Scan_Ptr := Scan_Ptr + 1;
               Token := Tok_Ampersand;
               return;
            end if;

         --  Asterisk (can be multiplication operator or double asterisk which
         --  is the exponentiation compound delimiter).

         when '*' =>
            Accumulate_Checksum ('*');

            if Source (Scan_Ptr + 1) = '*' then
               Accumulate_Checksum ('*');
               Scan_Ptr := Scan_Ptr + 2;
               Token := Tok_Double_Asterisk;
               return;

            else
               Scan_Ptr := Scan_Ptr + 1;
               Token := Tok_Asterisk;
               return;
            end if;

         --  Colon, which can either be an isolated colon, or part of an
         --  assignment compound delimiter.

         when ':' =>
            Accumulate_Checksum (':');

            if Double_Char_Token ('=') then
               Token := Tok_Colon_Equal;

               if Style_Check then
                  Style.Check_Colon_Equal;
               end if;

               return;

            elsif Source (Scan_Ptr + 1) = '-'
              and then Source (Scan_Ptr + 2) /= '-'
            then
               Token := Tok_Colon_Equal;
               Error_Msg -- CODEFIX
                 (":- should be :=", Scan_Ptr);
               Scan_Ptr := Scan_Ptr + 2;
               return;

            else
               Scan_Ptr := Scan_Ptr + 1;
               Token := Tok_Colon;

               if Style_Check then
                  Style.Check_Colon;
               end if;

               return;
            end if;

         --  Left parenthesis

         when '(' =>
            Accumulate_Checksum ('(');
            Scan_Ptr := Scan_Ptr + 1;
            Token := Tok_Left_Paren;

            if Style_Check then
               Style.Check_Left_Paren;
            end if;

            return;

         --  Left bracket

         when '[' =>
            if Source (Scan_Ptr + 1) = '"' then
               goto Scan_Wide_Character;

            else
               Error_Msg_S ("illegal character, replaced by ""(""");
               Scan_Ptr := Scan_Ptr + 1;
               Token := Tok_Left_Paren;
               return;
            end if;

         --  Left brace

         when '{' =>
            Error_Msg_S ("illegal character, replaced by ""(""");
            Scan_Ptr := Scan_Ptr + 1;
            Token := Tok_Left_Paren;
            return;

         --  Comma

         when ',' =>
            Accumulate_Checksum (',');
            Scan_Ptr := Scan_Ptr + 1;
            Token := Tok_Comma;

            if Style_Check then
               Style.Check_Comma;
            end if;

            return;

         --  Dot, which is either an isolated period, or part of a double dot
         --  compound delimiter sequence. We also check for the case of a
         --  digit following the period, to give a better error message.

         when '.' =>
            Accumulate_Checksum ('.');

            if Double_Char_Token ('.') then
               Token := Tok_Dot_Dot;

               if Style_Check then
                  Style.Check_Dot_Dot;
               end if;

               return;

            elsif Source (Scan_Ptr + 1) in '0' .. '9' then
               Error_Msg_S ("numeric literal cannot start with point");
               Scan_Ptr := Scan_Ptr + 1;

            else
               Scan_Ptr := Scan_Ptr + 1;
               Token := Tok_Dot;
               return;
            end if;

         --  Equal, which can either be an equality operator, or part of the
         --  arrow (=>) compound delimiter.

         when '=' =>
            Accumulate_Checksum ('=');

            if Double_Char_Token ('>') then
               Token := Tok_Arrow;

               if Style_Check then
                  Style.Check_Arrow;
               end if;

               return;

            elsif Source (Scan_Ptr + 1) = '=' then
               Error_Msg_S -- CODEFIX
                 ("== should be =");
               Scan_Ptr := Scan_Ptr + 1;
            end if;

            Scan_Ptr := Scan_Ptr + 1;
            Token := Tok_Equal;
            return;

         --  Greater than, which can be a greater than operator, greater than
         --  or equal operator, or first character of a right label bracket.

         when '>' =>
            Accumulate_Checksum ('>');

            if Double_Char_Token ('=') then
               Token := Tok_Greater_Equal;
               return;

            elsif Double_Char_Token ('>') then
               Token := Tok_Greater_Greater;
               return;

            else
               Scan_Ptr := Scan_Ptr + 1;
               Token := Tok_Greater;
               return;
            end if;

         --  Less than, which can be a less than operator, less than or equal
         --  operator, or the first character of a left label bracket, or the
         --  first character of a box (<>) compound delimiter.

         when '<' =>
            Accumulate_Checksum ('<');

            if Double_Char_Token ('=') then
               Token := Tok_Less_Equal;
               return;

            elsif Double_Char_Token ('>') then
               Token := Tok_Box;

               if Style_Check then
                  Style.Check_Box;
               end if;

               return;

            elsif Double_Char_Token ('<') then
               Token := Tok_Less_Less;
               return;

            else
               Scan_Ptr := Scan_Ptr + 1;
               Token := Tok_Less;
               return;
            end if;

         --  Minus, which is either a subtraction operator, or the first
         --  character of double minus starting a comment

         when '-' => Minus_Case : begin
            if Source (Scan_Ptr + 1) = '>' then
               Error_Msg_S ("invalid token");
               Scan_Ptr := Scan_Ptr + 2;
               Token := Tok_Arrow;
               return;

            elsif Source (Scan_Ptr + 1) /= '-' then
               Accumulate_Checksum ('-');
               Scan_Ptr := Scan_Ptr + 1;
               Token := Tok_Minus;
               return;

            --  Comment

            else -- Source (Scan_Ptr + 1) = '-' then
               if Style_Check then
                  Style.Check_Comment;
               end if;

               Scan_Ptr := Scan_Ptr + 2;

               --  If we are in preprocessor mode with Replace_In_Comments set,
               --  then we return the "--" as a token on its own.

               if Replace_In_Comments then
                  Token := Tok_Comment;
                  return;
               end if;

               --  Otherwise scan out the comment

               Start_Of_Comment := Scan_Ptr;

               --  Loop to scan comment (this loop runs more than once only if
               --  a horizontal tab or other non-graphic character is scanned)

               loop
                  --  Scan to non graphic character (opened up for speed)

                  --  Note that we just eat left brackets, which means that
                  --  bracket notation cannot be used for end of line
                  --  characters in comments. This seems a reasonable choice,
                  --  since no one would ever use brackets notation in a real
                  --  program in this situation, and if we allow brackets
                  --  notation, we forbid some valid comments which contain a
                  --  brackets sequence that happens to match an end of line
                  --  character.

                  loop
                     exit when Source (Scan_Ptr) not in Graphic_Character;
                     Scan_Ptr := Scan_Ptr + 1;
                     exit when Source (Scan_Ptr) not in Graphic_Character;
                     Scan_Ptr := Scan_Ptr + 1;
                     exit when Source (Scan_Ptr) not in Graphic_Character;
                     Scan_Ptr := Scan_Ptr + 1;
                     exit when Source (Scan_Ptr) not in Graphic_Character;
                     Scan_Ptr := Scan_Ptr + 1;
                     exit when Source (Scan_Ptr) not in Graphic_Character;
                     Scan_Ptr := Scan_Ptr + 1;
                  end loop;

                  --  Keep going if horizontal tab

                  if Source (Scan_Ptr) = HT then
                     if Style_Check then
                        Style.Check_HT;
                     end if;

                     Scan_Ptr := Scan_Ptr + 1;

                  --  Terminate scan of comment if line terminator

                  elsif Source (Scan_Ptr) in Line_Terminator then
                     exit;

                  --  Terminate scan of comment if end of file encountered
                  --  (embedded EOF character or real last character in file)

                  elsif Source (Scan_Ptr) = EOF then
                     exit;

                  --  If we have a wide character, we have to scan it out,
                  --  because it might be a legitimate line terminator

                  elsif Start_Of_Wide_Character then
                     declare
                        Wptr : constant Source_Ptr := Scan_Ptr;
                        Code : Char_Code;
                        Err  : Boolean;

                     begin
                        Scan_Wide (Source, Scan_Ptr, Code, Err);

                        --  If not well formed wide character, then just skip
                        --  past it and ignore it.

                        if Err then
                           Scan_Ptr := Wptr + 1;

                        --  If UTF_32 terminator, terminate comment scan

                        elsif Is_UTF_32_Line_Terminator (UTF_32 (Code)) then
                           Scan_Ptr := Wptr;
                           exit;
                        end if;
                     end;

                  --  Keep going if character in 80-FF range, or is ESC. These
                  --  characters are allowed in comments by RM-2.1(1), 2.7(2).
                  --  They are allowed even in Ada 83 mode according to the
                  --  approved AI. ESC was added to the AI in June 93.

                  elsif Source (Scan_Ptr) in Upper_Half_Character
                     or else Source (Scan_Ptr) = ESC
                  then
                     Scan_Ptr := Scan_Ptr + 1;

                  --  Otherwise we have an illegal comment character

                  else
                     Error_Illegal_Character;
                  end if;
               end loop;

               --  Note that, except when comments are tokens, we do NOT
               --  execute a return here, instead we fall through to reexecute
               --  the scan loop to look for a token.

               if Comment_Is_Token then
                  Name_Len := Integer (Scan_Ptr - Start_Of_Comment);
                  Name_Buffer (1 .. Name_Len) :=
                    String (Source (Start_Of_Comment .. Scan_Ptr - 1));
                  Comment_Id := Name_Find;
                  Token := Tok_Comment;
                  return;
               end if;
            end if;
         end Minus_Case;

<<<<<<< HEAD
         --  Double quote starting a string literal

         when '"' =>
            Slit;
            Post_Scan;
            return;

         --  Percent starting a string literal

         when '%' =>
            Obsolescent_Check (Token_Ptr);

            if Warn_On_Obsolescent_Feature then
               Error_Msg_S
                 ("use of ""'%"" is an obsolescent feature (RM J.2(4))?");
               Error_Msg_S ("\use """""" instead?");
            end if;
=======
         --  Double quote or percent starting a string literal
>>>>>>> 155d23aa

         when '"' | '%' =>
            Slit;
            Post_Scan;
            return;

         --  Apostrophe. This can either be the start of a character literal,
         --  or an isolated apostrophe used in a qualified expression or an
         --  attribute. We treat it as a character literal if it does not
         --  follow a right parenthesis, identifier, the keyword ALL or
         --  a literal. This means that we correctly treat constructs like:

         --    A := CHARACTER'('A');

         --  Note that RM-2.2(7) does not require a separator between
         --  "CHARACTER" and "'" in the above.

         when ''' => Char_Literal_Case : declare
            Code : Char_Code;
            Err  : Boolean;

         begin
            Accumulate_Checksum (''');
            Scan_Ptr := Scan_Ptr + 1;

            --  Here is where we make the test to distinguish the cases. Treat
            --  as apostrophe if previous token is an identifier, right paren
            --  or the reserved word "all" (latter case as in A.all'Address)
            --  (or the reserved word "project" in project files). Also treat
            --  it as apostrophe after a literal (this catches some legitimate
            --  cases, like A."abs"'Address, and also gives better error
            --  behavior for impossible cases like 123'xxx).

            if Prev_Token = Tok_Identifier
               or else Prev_Token = Tok_Right_Paren
               or else Prev_Token = Tok_All
               or else Prev_Token = Tok_Project
               or else Prev_Token in Token_Class_Literal
            then
               Token := Tok_Apostrophe;

               if Style_Check then
                  Style.Check_Apostrophe;
               end if;

               return;

            --  Otherwise the apostrophe starts a character literal

            else
               --  Case of wide character literal

               if Start_Of_Wide_Character then
                  Wptr := Scan_Ptr;
                  Scan_Wide (Source, Scan_Ptr, Code, Err);
                  Accumulate_Checksum (Code);

                  if Err then
                     Error_Illegal_Wide_Character;
                     Code := Character'Pos (' ');

                  --  In Ada 95 mode we allow any wide character in a character
                  --  literal, but in Ada 2005, the set of characters allowed
                  --  is restricted to graphic characters.

                  elsif Ada_Version >= Ada_2005
                    and then Is_UTF_32_Non_Graphic (UTF_32 (Code))
                  then
                     Error_Msg -- CODEFIX????
                       ("(Ada 2005) non-graphic character not permitted " &
                        "in character literal", Wptr);
                  end if;

                  if Source (Scan_Ptr) /= ''' then
                        Error_Msg_S ("missing apostrophe");
                  else
                     Scan_Ptr := Scan_Ptr + 1;
                  end if;

               --  If we do not find a closing quote in the expected place then
               --  assume that we have a misguided attempt at a string literal.

               --  However, if previous token is RANGE, then we return an
               --  apostrophe instead since this gives better error recovery

               elsif Source (Scan_Ptr + 1) /= ''' then
                  if Prev_Token = Tok_Range then
                     Token := Tok_Apostrophe;
                     return;

                  else
                     Scan_Ptr := Scan_Ptr - 1;
                     Error_Msg_S
                       ("strings are delimited by double quote character");
                     Slit;
                     Post_Scan;
                     return;
                  end if;

               --  Otherwise we have a (non-wide) character literal

               else
                  Accumulate_Checksum (Source (Scan_Ptr));

                  if Source (Scan_Ptr) not in Graphic_Character then
                     if Source (Scan_Ptr) in Upper_Half_Character then
                        if Ada_Version = Ada_83 then
                           Error_Illegal_Character;
                        end if;

                     else
                        Error_Illegal_Character;
                     end if;
                  end if;

                  Code := Get_Char_Code (Source (Scan_Ptr));
                  Scan_Ptr := Scan_Ptr + 2;
               end if;

               --  Fall through here with Scan_Ptr updated past the closing
               --  quote, and Code set to the Char_Code value for the literal

               Accumulate_Checksum (''');
               Token := Tok_Char_Literal;
               Set_Character_Literal_Name (Code);
               Token_Name := Name_Find;
               Character_Code := Code;
               Post_Scan;
               return;
            end if;
         end Char_Literal_Case;

         --  Right parenthesis

         when ')' =>
            Accumulate_Checksum (')');
            Scan_Ptr := Scan_Ptr + 1;
            Token := Tok_Right_Paren;

            if Style_Check then
               Style.Check_Right_Paren;
            end if;

            return;

         --  Right bracket or right brace, treated as right paren

         when ']' | '}' =>
            Error_Msg_S ("illegal character, replaced by "")""");
            Scan_Ptr := Scan_Ptr + 1;
            Token := Tok_Right_Paren;
            return;

         --  Slash (can be division operator or first character of not equal)

         when '/' =>
            Accumulate_Checksum ('/');

            if Double_Char_Token ('=') then
               Token := Tok_Not_Equal;
               return;
            else
               Scan_Ptr := Scan_Ptr + 1;
               Token := Tok_Slash;
               return;
            end if;

         --  Semicolon

         when ';' =>
            Accumulate_Checksum (';');
            Scan_Ptr := Scan_Ptr + 1;
            Token := Tok_Semicolon;

            if Style_Check then
               Style.Check_Semicolon;
            end if;

            return;

         --  Vertical bar

         when '|' => Vertical_Bar_Case : begin
            Accumulate_Checksum ('|');

            --  Special check for || to give nice message

            if Source (Scan_Ptr + 1) = '|' then
               Error_Msg_S -- CODEFIX
                 ("""'|'|"" should be `OR ELSE`");
               Scan_Ptr := Scan_Ptr + 2;
               Token := Tok_Or;
               return;

            else
               Scan_Ptr := Scan_Ptr + 1;
               Token := Tok_Vertical_Bar;

               if Style_Check then
                  Style.Check_Vertical_Bar;
               end if;

               Post_Scan;
               return;
            end if;
         end Vertical_Bar_Case;

         --  Exclamation, replacement character for vertical bar

         when '!' => Exclamation_Case : begin
            Accumulate_Checksum ('!');
<<<<<<< HEAD
            Obsolescent_Check (Token_Ptr);

            if Warn_On_Obsolescent_Feature then
               Error_Msg_S
                 ("use of ""'!"" is an obsolescent feature (RM J.2(2))?");
               Error_Msg_S ("\use ""'|"" instead?");
            end if;
=======
>>>>>>> 155d23aa

            if Source (Scan_Ptr + 1) = '=' then
               Error_Msg_S -- CODEFIX
                 ("'!= should be /=");
               Scan_Ptr := Scan_Ptr + 2;
               Token := Tok_Not_Equal;
               return;

            else
               Scan_Ptr := Scan_Ptr + 1;
               Token := Tok_Vertical_Bar;
               Post_Scan;
               return;
            end if;
         end Exclamation_Case;

         --  Plus

         when '+' => Plus_Case : begin
            Accumulate_Checksum ('+');
            Scan_Ptr := Scan_Ptr + 1;
            Token := Tok_Plus;
            return;
         end Plus_Case;

         --  Digits starting a numeric literal

         when '0' .. '9' =>

            --  First a bit of a scan ahead to see if we have a case of an
            --  identifier starting with a digit (remembering exponent case).

            declare
               C : constant Character := Source (Scan_Ptr + 1);

            begin
               --  OK literal if digit followed by digit or underscore

               if C in '0' .. '9' or else C = '_' then
                  null;

               --  OK literal if digit not followed by identifier char

               elsif not Identifier_Char (C) then
                  null;

               --  OK literal if digit followed by e/E followed by digit/sign.
               --  We also allow underscore after the E, which is an error, but
               --  better handled by Nlit than deciding this is an identifier.

               elsif (C = 'e' or else C = 'E')
                 and then (Source (Scan_Ptr + 2) in '0' .. '9'
                             or else Source (Scan_Ptr + 2) = '+'
                             or else Source (Scan_Ptr + 2) = '-'
                             or else Source (Scan_Ptr + 2) = '_')
               then
                  null;

               --  Here we have what really looks like an identifier that
               --  starts with a digit, so give error msg.

               else
                  Error_Msg_S ("identifier may not start with digit");
                  Name_Len := 1;
                  Underline_Found := False;
                  Name_Buffer (1) := Source (Scan_Ptr);
                  Accumulate_Checksum (Name_Buffer (1));
                  Scan_Ptr := Scan_Ptr + 1;
                  goto Scan_Identifier;
               end if;
            end;

            --  Here we have an OK integer literal

            Nlit;

            --  Check for proper delimiter, ignoring other format characters

            Skip_Other_Format_Characters;

            if Identifier_Char (Source (Scan_Ptr)) then
               Error_Msg_S
                 ("delimiter required between literal and identifier");
            end if;

            Post_Scan;
            return;

         --  Lower case letters

         when 'a' .. 'z' =>
            Name_Len := 1;
            Underline_Found := False;
            Name_Buffer (1) := Source (Scan_Ptr);
            Accumulate_Checksum (Name_Buffer (1));
            Scan_Ptr := Scan_Ptr + 1;
            goto Scan_Identifier;

         --  Upper case letters

         when 'A' .. 'Z' =>
            Name_Len := 1;
            Underline_Found := False;
            Name_Buffer (1) :=
              Character'Val (Character'Pos (Source (Scan_Ptr)) + 32);
            Accumulate_Checksum (Name_Buffer (1));
            Scan_Ptr := Scan_Ptr + 1;
            goto Scan_Identifier;

         --  Underline character

         when '_' =>
            if Special_Characters ('_') then
               Token_Ptr := Scan_Ptr;
               Scan_Ptr := Scan_Ptr + 1;
               Token := Tok_Special;
               Special_Character := '_';
               return;
            end if;

            Error_Msg_S ("identifier cannot start with underline");
            Name_Len := 1;
            Name_Buffer (1) := '_';
            Scan_Ptr := Scan_Ptr + 1;
            Underline_Found := False;
            goto Scan_Identifier;

         --  Space (not possible, because we scanned past blanks)

         when ' ' =>
            raise Program_Error;

         --  Characters in top half of ASCII 8-bit chart

         when Upper_Half_Character =>

            --  Wide character case

            if Upper_Half_Encoding then
               goto Scan_Wide_Character;

            --  Otherwise we have OK Latin-1 character

            else
               --  Upper half characters may possibly be identifier letters
               --  but can never be digits, so Identifier_Char can be used to
               --  test for a valid start of identifier character.

               if Identifier_Char (Source (Scan_Ptr)) then
                  Name_Len := 0;
                  Underline_Found := False;
                  goto Scan_Identifier;
               else
                  Error_Illegal_Character;
               end if;
            end if;

         when ESC =>

            --  ESC character, possible start of identifier if wide characters
            --  using ESC encoding are allowed in identifiers, which we can
            --  tell by looking at the Identifier_Char flag for ESC, which is
            --  only true if these conditions are met. In Ada 2005 mode, may
            --  also be valid UTF_32 space or line terminator character.

            if Identifier_Char (ESC) then
               Name_Len := 0;
               goto Scan_Wide_Character;
            else
               Error_Illegal_Character;
            end if;

         --  Invalid control characters

         when NUL | SOH | STX | ETX | EOT | ENQ | ACK | BEL | BS  | ASCII.SO |
              SI  | DLE | DC1 | DC2 | DC3 | DC4 | NAK | SYN | ETB | CAN |
              EM  | FS  | GS  | RS  | US  | DEL
         =>
            Error_Illegal_Character;

         --  Invalid graphic characters

         when '#' | '$' | '?' | '@' | '`' | '\' | '^' | '~' =>

            --  If Set_Special_Character has been called for this character,
            --  set Scans.Special_Character and return a Special token.

            if Special_Characters (Source (Scan_Ptr)) then
               Token_Ptr := Scan_Ptr;
               Token := Tok_Special;
               Special_Character := Source (Scan_Ptr);
               Scan_Ptr := Scan_Ptr + 1;
               return;

            --  Otherwise, this is an illegal character

            else
               Error_Illegal_Character;
            end if;

         --  End switch on non-blank character

         end case;

      --  End loop past format effectors. The exit from this loop is by
      --  executing a return statement following completion of token scan
      --  (control never falls out of this loop to the code which follows)

      end loop;

      --  Wide_Character scanning routine. On entry we have encountered the
      --  initial character of a wide character sequence.

      <<Scan_Wide_Character>>

         declare
            Code : Char_Code;
            Cat  : Category;
            Err  : Boolean;

         begin
            Wptr := Scan_Ptr;
            Scan_Wide (Source, Scan_Ptr, Code, Err);

            --  If bad wide character, signal error and continue scan

            if Err then
               Error_Illegal_Wide_Character;
               goto Scan_Next_Character;
            end if;

            Cat := Get_Category (UTF_32 (Code));

            --  If OK letter, reset scan ptr and go scan identifier

            if Is_UTF_32_Letter (Cat) then
               Scan_Ptr := Wptr;
               Name_Len := 0;
               Underline_Found := False;
               goto Scan_Identifier;

            --  If OK wide space, ignore and keep scanning (we do not include
            --  any ignored spaces in checksum)

            elsif Is_UTF_32_Space (Cat) then
               goto Scan_Next_Character;

            --  If other format character, ignore and keep scanning (again we
            --  do not include in the checksum) (this is for AI-0079).

            elsif Is_UTF_32_Other (Cat) then
               goto Scan_Next_Character;

            --  If OK wide line terminator, terminate current line

            elsif Is_UTF_32_Line_Terminator (UTF_32 (Code)) then
               Scan_Ptr := Wptr;
               goto Scan_Line_Terminator;

            --  Punctuation is an error (at start of identifier)

            elsif Is_UTF_32_Punctuation (Cat) then
               Error_Msg ("identifier cannot start with punctuation", Wptr);
               Scan_Ptr := Wptr;
               Name_Len := 0;
               Underline_Found := False;
               goto Scan_Identifier;

            --  Mark character is an error (at start of identifier)

            elsif Is_UTF_32_Mark (Cat) then
               Error_Msg ("identifier cannot start with mark character", Wptr);
<<<<<<< HEAD
               Scan_Ptr := Wptr;
               Name_Len := 0;
               Underline_Found := False;
               goto Scan_Identifier;

            --  Other format character is an error (at start of identifier)

            elsif Is_UTF_32_Other (Cat) then
               Error_Msg
                 ("identifier cannot start with other format character", Wptr);
=======
>>>>>>> 155d23aa
               Scan_Ptr := Wptr;
               Name_Len := 0;
               Underline_Found := False;
               goto Scan_Identifier;

            --  Extended digit character is an error. Could be bad start of
            --  identifier or bad literal. Not worth doing too much to try to
            --  distinguish these cases, but we will do a little bit.

            elsif Is_UTF_32_Digit (Cat) then
               Error_Msg
                 ("identifier cannot start with digit character", Wptr);
               Scan_Ptr := Wptr;
               Name_Len := 0;
               Underline_Found := False;
               goto Scan_Identifier;

            --  All other wide characters are illegal here

            else
               Error_Illegal_Wide_Character;
               goto Scan_Next_Character;
            end if;
         end;

      --  Routine to scan line terminator. On entry Scan_Ptr points to a
      --  character which is one of FF,LR,CR,VT, or one of the wide characters
      --  that is treated as a line terminator.

      <<Scan_Line_Terminator>>

         --  Check line too long

         Check_End_Of_Line;

         --  Set Token_Ptr, if End_Of_Line is a token, for the case when it is
         --  a physical line.

         if End_Of_Line_Is_Token then
            Token_Ptr := Scan_Ptr;
         end if;

         declare
            Physical : Boolean;

         begin
            Skip_Line_Terminators (Scan_Ptr, Physical);

            --  If we are at start of physical line, update scan pointers to
            --  reflect the start of the new line.

            if Physical then
               Current_Line_Start       := Scan_Ptr;
               Start_Column             := Set_Start_Column;
               First_Non_Blank_Location := Scan_Ptr;

               --  If End_Of_Line is a token, we return it as it is a
               --  physical line.

               if End_Of_Line_Is_Token then
                  Token := Tok_End_Of_Line;
                  return;
               end if;
            end if;
         end;

         goto Scan_Next_Character;

      --  Identifier scanning routine. On entry, some initial characters of
      --  the identifier may have already been stored in Name_Buffer. If so,
      --  Name_Len has the number of characters stored, otherwise Name_Len is
      --  set to zero on entry. Underline_Found is also set False on entry.

      <<Scan_Identifier>>

         --  This loop scans as fast as possible past lower half letters and
         --  digits, which we expect to be the most common characters.

         loop
            if Source (Scan_Ptr) in 'a' .. 'z'
              or else Source (Scan_Ptr) in '0' .. '9'
            then
               Name_Buffer (Name_Len + 1) := Source (Scan_Ptr);
               Accumulate_Checksum (Source (Scan_Ptr));

            elsif Source (Scan_Ptr) in 'A' .. 'Z' then
               Name_Buffer (Name_Len + 1) :=
                 Character'Val (Character'Pos (Source (Scan_Ptr)) + 32);
               Accumulate_Checksum (Name_Buffer (Name_Len + 1));

            else
               exit;
            end if;

            Underline_Found := False;
            Scan_Ptr := Scan_Ptr + 1;
            Name_Len := Name_Len + 1;
         end loop;

         --  If we fall through, then we have encountered either an underline
         --  character, or an extended identifier character (i.e. one from the
         --  upper half), or a wide character, or an identifier terminator. The
         --  initial test speeds us up in the most common case where we have
         --  an identifier terminator. Note that ESC is an identifier character
         --  only if a wide character encoding method that uses ESC encoding
         --  is active, so if we find an ESC character we know that we have a
         --  wide character.

         if Identifier_Char (Source (Scan_Ptr))
           or else (Source (Scan_Ptr) in Upper_Half_Character
                     and then Upper_Half_Encoding)
         then
            --  Case of underline

            if Source (Scan_Ptr) = '_' then
               Accumulate_Checksum ('_');

               if Underline_Found then
                  Error_No_Double_Underline;
               else
                  Underline_Found := True;
                  Name_Len := Name_Len + 1;
                  Name_Buffer (Name_Len) := '_';
               end if;

               Scan_Ptr := Scan_Ptr + 1;
               goto Scan_Identifier;

            --  Upper half character

            elsif Source (Scan_Ptr) in Upper_Half_Character
              and then not Upper_Half_Encoding
            then
               Accumulate_Checksum (Source (Scan_Ptr));
               Store_Encoded_Character
                 (Get_Char_Code (Fold_Lower (Source (Scan_Ptr))));
               Scan_Ptr := Scan_Ptr + 1;
               Underline_Found := False;
               goto Scan_Identifier;

            --  Left bracket not followed by a quote terminates an identifier.
            --  This is an error, but we don't want to give a junk error msg
            --  about wide characters in this case!

            elsif Source (Scan_Ptr) = '['
              and then Source (Scan_Ptr + 1) /= '"'
            then
               null;

            --  We know we have a wide character encoding here (the current
            --  character is either ESC, left bracket, or an upper half
            --  character depending on the encoding method).

            else
               --  Scan out the wide character and insert the appropriate
               --  encoding into the name table entry for the identifier.

               declare
                  Code : Char_Code;
                  Err  : Boolean;
                  Chr  : Character;
                  Cat  : Category;

               begin
                  Wptr := Scan_Ptr;
                  Scan_Wide (Source, Scan_Ptr, Code, Err);

                  --  If error, signal error

                  if Err then
                     Error_Illegal_Wide_Character;

                  --  If the character scanned is a normal identifier
                  --  character, then we treat it that way.

                  elsif In_Character_Range (Code)
                    and then Identifier_Char (Get_Character (Code))
                  then
                     Chr := Get_Character (Code);
                     Accumulate_Checksum (Chr);
                     Store_Encoded_Character
                       (Get_Char_Code (Fold_Lower (Chr)));
                     Underline_Found := False;

                  --  Here if not a normal identifier character

                  else
                     Cat := Get_Category (UTF_32 (Code));

                     --  Wide character in Unicode category "Other, Format"
                     --  is not accepted in an identifier. This is because it
                     --  it is considered a security risk (AI-0091).

                     --  However, it is OK for such a character to appear at
                     --  the end of an identifier.

                     if Is_UTF_32_Other (Cat) then
                        if not Identifier_Char (Source (Scan_Ptr)) then
                           goto Scan_Identifier_Complete;
                        else
                           Error_Msg
                             ("identifier cannot contain other_format "
                              & "character", Wptr);
                           goto Scan_Identifier;
                        end if;

                     --  Wide character in category Separator,Space terminates

                     elsif Is_UTF_32_Space (Cat) then
                        goto Scan_Identifier_Complete;
                     end if;

                     --  Here if wide character is part of the identifier

                     --  Make sure we are allowing wide characters in
                     --  identifiers. Note that we allow wide character
                     --  notation for an OK identifier character. This in
                     --  particular allows bracket or other notation to be
                     --  used for upper half letters.

                     --  Wide characters are always allowed in Ada 2005

                     if Identifier_Character_Set /= 'w'
                       and then Ada_Version < Ada_2005
                     then
                        Error_Msg
                          ("wide character not allowed in identifier", Wptr);
                     end if;

                     --  If OK letter, store it folding to upper case. Note
                     --  that we include the folded letter in the checksum.

                     if Is_UTF_32_Letter (Cat) then
                        Code :=
                          Char_Code (UTF_32_To_Upper_Case (UTF_32 (Code)));
                        Accumulate_Checksum (Code);
                        Store_Encoded_Character (Code);
                        Underline_Found := False;

                     --  If OK extended digit or mark, then store it

                     elsif Is_UTF_32_Digit (Cat)
                       or else Is_UTF_32_Mark (Cat)
                     then
                        Accumulate_Checksum (Code);
                        Store_Encoded_Character (Code);
                        Underline_Found := False;

                     --  Wide punctuation is also stored, but counts as an
                     --  underline character for error checking purposes.

                     elsif Is_UTF_32_Punctuation (Cat) then
                        Accumulate_Checksum (Code);

                        if Underline_Found then
                           declare
                              Cend : constant Source_Ptr := Scan_Ptr;
                           begin
                              Scan_Ptr := Wptr;
                              Error_No_Double_Underline;
                              Scan_Ptr := Cend;
                           end;

                        else
                           Store_Encoded_Character (Code);
                           Underline_Found := True;
                        end if;

                     --  Any other wide character is not acceptable

                     else
                        Error_Msg
                          ("invalid wide character in identifier", Wptr);
                     end if;
                  end if;

                  goto Scan_Identifier;
               end;
            end if;
         end if;

      --  Scan of identifier is complete. The identifier is stored in
      --  Name_Buffer, and Scan_Ptr points past the last character.

      <<Scan_Identifier_Complete>>
         Token_Name := Name_Find;

         --  Check for identifier ending with underline or punctuation char

         if Underline_Found then
            Underline_Found := False;

            if Source (Scan_Ptr - 1) = '_' then
               Error_Msg
                 ("identifier cannot end with underline", Scan_Ptr - 1);
            else
               Error_Msg
                 ("identifier cannot end with punctuation character", Wptr);
            end if;
         end if;

         --  We will assume it is an identifier, not a keyword, so that the
         --  checksum is independent of the Ada version.

         Token := Tok_Identifier;

         --  Here is where we check if it was a keyword

         if Is_Keyword_Name (Token_Name) then
            if Opt.Checksum_GNAT_6_3 then
               Token := Token_Type'Val (Get_Name_Table_Byte (Token_Name));

               if Checksum_Accumulate_Token_Checksum then
                  if Checksum_GNAT_5_03 then
                     Accumulate_Token_Checksum_GNAT_5_03;
                  else
                     Accumulate_Token_Checksum_GNAT_6_3;
                  end if;
               end if;

            else
               Accumulate_Token_Checksum;
               Token := Token_Type'Val (Get_Name_Table_Byte (Token_Name));
            end if;

            --  Keyword style checks

            if Style_Check then

               --  Deal with possible style check for non-lower case keyword,
               --  but we don't treat ACCESS, DELTA, DIGITS, RANGE as keywords
               --  for this purpose if they appear as attribute designators.
               --  Actually we only check the first character for speed.

               --  Ada 2005 (AI-284): Do not apply the style check in case of
               --  "pragma Interface"

               --  Ada 2005 (AI-340): Do not apply the style check in case of
               --  MOD attribute.

               if Source (Token_Ptr) <= 'Z'
                 and then (Prev_Token /= Tok_Apostrophe
                           or else
                             (Token /= Tok_Access and then
                              Token /= Tok_Delta  and then
                              Token /= Tok_Digits and then
                              Token /= Tok_Mod    and then
                              Token /= Tok_Range))
                       and then (Token /= Tok_Interface
                                  or else
                                    (Token = Tok_Interface
                                      and then Prev_Token /= Tok_Pragma))
               then
                  Style.Non_Lower_Case_Keyword;
               end if;

               --  Check THEN/ELSE style rules. These do not apply to AND THEN
               --  or OR ELSE, and do not apply in conditional expressions.

               if (Token = Tok_Then and then Prev_Token /= Tok_And)
                    or else
                  (Token = Tok_Else and then Prev_Token /= Tok_Or)
               then
                  if Inside_Conditional_Expression = 0 then
                     Style.Check_Separate_Stmt_Lines;
                  end if;
               end if;
            end if;

            --  We must reset Token_Name since this is not an identifier and
            --  if we leave Token_Name set, the parser gets confused because
            --  it thinks it is dealing with an identifier instead of the
            --  corresponding keyword.

            Token_Name := No_Name;
            return;

         --  It is an identifier after all

         else
            if Checksum_Accumulate_Token_Checksum then
               Accumulate_Token_Checksum;
            end if;

            Post_Scan;
            return;
         end if;
   end Scan;

   --------------------------
   -- Set_Comment_As_Token --
   --------------------------

   procedure Set_Comment_As_Token (Value : Boolean) is
   begin
      Comment_Is_Token := Value;
   end Set_Comment_As_Token;

   ------------------------------
   -- Set_End_Of_Line_As_Token --
   ------------------------------

   procedure Set_End_Of_Line_As_Token (Value : Boolean) is
   begin
      End_Of_Line_Is_Token := Value;
   end Set_End_Of_Line_As_Token;

   ---------------------------
   -- Set_Special_Character --
   ---------------------------

   procedure Set_Special_Character (C : Character) is
   begin
      case C is
         when '#' | '$' | '_' | '?' | '@' | '`' | '\' | '^' | '~' =>
            Special_Characters (C) := True;

         when others =>
            null;
      end case;
   end Set_Special_Character;

   ----------------------
   -- Set_Start_Column --
   ----------------------

   --  Note: it seems at first glance a little expensive to compute this value
   --  for every source line (since it is certainly not used for all source
   --  lines). On the other hand, it doesn't take much more work to skip past
   --  the initial white space on the line counting the columns than it would
   --  to scan past the white space using the standard scanning circuits.

   function Set_Start_Column return Column_Number is
      Start_Column : Column_Number := 0;

   begin
      --  Outer loop scans past horizontal tab characters

      Tabs_Loop : loop

         --  Inner loop scans past blanks as fast as possible, bumping Scan_Ptr
         --  past the blanks and adjusting Start_Column to account for them.

         Blanks_Loop : loop
            if Source (Scan_Ptr) = ' ' then
               if Source (Scan_Ptr + 1) = ' ' then
                  if Source (Scan_Ptr + 2) = ' ' then
                     if Source (Scan_Ptr + 3) = ' ' then
                        if Source (Scan_Ptr + 4) = ' ' then
                           if Source (Scan_Ptr + 5) = ' ' then
                              if Source (Scan_Ptr + 6) = ' ' then
                                 Scan_Ptr := Scan_Ptr + 7;
                                 Start_Column := Start_Column + 7;
                              else
                                 Scan_Ptr := Scan_Ptr + 6;
                                 Start_Column := Start_Column + 6;
                                 exit Blanks_Loop;
                              end if;
                           else
                              Scan_Ptr := Scan_Ptr + 5;
                              Start_Column := Start_Column + 5;
                              exit Blanks_Loop;
                           end if;
                        else
                           Scan_Ptr := Scan_Ptr + 4;
                           Start_Column := Start_Column + 4;
                           exit Blanks_Loop;
                        end if;
                     else
                        Scan_Ptr := Scan_Ptr + 3;
                        Start_Column := Start_Column + 3;
                        exit Blanks_Loop;
                     end if;
                  else
                     Scan_Ptr := Scan_Ptr + 2;
                     Start_Column := Start_Column + 2;
                     exit Blanks_Loop;
                  end if;
               else
                  Scan_Ptr := Scan_Ptr + 1;
                  Start_Column := Start_Column + 1;
                  exit Blanks_Loop;
               end if;
            else
               exit Blanks_Loop;
            end if;
         end loop Blanks_Loop;

         --  Outer loop keeps going only if a horizontal tab follows

         if Source (Scan_Ptr) = HT then
            if Style_Check then
               Style.Check_HT;
            end if;

            Scan_Ptr := Scan_Ptr + 1;
            Start_Column := (Start_Column / 8) * 8 + 8;
         else
            exit Tabs_Loop;
         end if;
      end loop Tabs_Loop;

      return Start_Column;

   --  A constraint error can happen only if we have a compiler with checks on
   --  and a line with a ludicrous number of tabs or spaces at the start. In
   --  such a case, we really don't care if Start_Column is right or not.

   exception
      when Constraint_Error =>
         return Start_Column;
   end Set_Start_Column;

end Scng;<|MERGE_RESOLUTION|>--- conflicted
+++ resolved
@@ -714,19 +714,6 @@
                          or else
                        Source (Scan_Ptr + 1) in 'a' .. 'z'))
          then
-<<<<<<< HEAD
-            if C = ':' then
-               Obsolescent_Check (Scan_Ptr);
-
-               if Warn_On_Obsolescent_Feature then
-                  Error_Msg_S
-                    ("use of "":"" is an obsolescent feature (RM J.2(3))?");
-                  Error_Msg_S ("\use ""'#"" instead?");
-               end if;
-            end if;
-
-=======
->>>>>>> 155d23aa
             Accumulate_Checksum (C);
             Base_Char := C;
             UI_Base := UI_Int_Value;
@@ -1777,27 +1764,7 @@
             end if;
          end Minus_Case;
 
-<<<<<<< HEAD
-         --  Double quote starting a string literal
-
-         when '"' =>
-            Slit;
-            Post_Scan;
-            return;
-
-         --  Percent starting a string literal
-
-         when '%' =>
-            Obsolescent_Check (Token_Ptr);
-
-            if Warn_On_Obsolescent_Feature then
-               Error_Msg_S
-                 ("use of ""'%"" is an obsolescent feature (RM J.2(4))?");
-               Error_Msg_S ("\use """""" instead?");
-            end if;
-=======
          --  Double quote or percent starting a string literal
->>>>>>> 155d23aa
 
          when '"' | '%' =>
             Slit;
@@ -2009,16 +1976,6 @@
 
          when '!' => Exclamation_Case : begin
             Accumulate_Checksum ('!');
-<<<<<<< HEAD
-            Obsolescent_Check (Token_Ptr);
-
-            if Warn_On_Obsolescent_Feature then
-               Error_Msg_S
-                 ("use of ""'!"" is an obsolescent feature (RM J.2(2))?");
-               Error_Msg_S ("\use ""'|"" instead?");
-            end if;
-=======
->>>>>>> 155d23aa
 
             if Source (Scan_Ptr + 1) = '=' then
                Error_Msg_S -- CODEFIX
@@ -2291,19 +2248,6 @@
 
             elsif Is_UTF_32_Mark (Cat) then
                Error_Msg ("identifier cannot start with mark character", Wptr);
-<<<<<<< HEAD
-               Scan_Ptr := Wptr;
-               Name_Len := 0;
-               Underline_Found := False;
-               goto Scan_Identifier;
-
-            --  Other format character is an error (at start of identifier)
-
-            elsif Is_UTF_32_Other (Cat) then
-               Error_Msg
-                 ("identifier cannot start with other format character", Wptr);
-=======
->>>>>>> 155d23aa
                Scan_Ptr := Wptr;
                Name_Len := 0;
                Underline_Found := False;
