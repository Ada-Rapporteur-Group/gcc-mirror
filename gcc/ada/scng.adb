--- conflicted
+++ resolved
@@ -97,12 +97,8 @@
    procedure Accumulate_Checksum (C : Char_Code) is
    begin
       if C > 16#FFFF# then
-<<<<<<< HEAD
-         Accumulate_Checksum (Character'Val (C / 2 ** 16));
-=======
          Accumulate_Checksum (Character'Val (C / 2 ** 24));
          Accumulate_Checksum (Character'Val ((C / 2 ** 16) mod 256));
->>>>>>> 8c044a9c
          Accumulate_Checksum (Character'Val ((C / 256) mod 256));
       else
          Accumulate_Checksum (Character'Val (C / 256));
@@ -1123,17 +1119,12 @@
 
                   Accumulate_Checksum (Code);
 
-<<<<<<< HEAD
-                  if Ada_Version >= Ada_05
-                    and then Is_UTF_32_Non_Graphic (Code)
-=======
                   --  In Ada 95 mode we allow any wide characters in a string
                   --  but in Ada 2005, the set of characters allowed has been
                   --  restricted to graphic characters.
 
                   if Ada_Version >= Ada_05
                     and then Is_UTF_32_Non_Graphic (UTF_32 (Code))
->>>>>>> 8c044a9c
                   then
                      Error_Msg
                        ("(Ada 2005) non-graphic character not permitted " &
@@ -1546,11 +1537,7 @@
 
                         --  If UTF_32 terminator, terminate comment scan
 
-<<<<<<< HEAD
-                        elsif Is_UTF_32_Line_Terminator (Code) then
-=======
                         elsif Is_UTF_32_Line_Terminator (UTF_32 (Code)) then
->>>>>>> 8c044a9c
                            Scan_Ptr := Wptr;
                            exit;
                         end if;
@@ -1671,12 +1658,6 @@
 
                   if Err then
                      Error_Illegal_Wide_Character;
-<<<<<<< HEAD
-                     Code := Character'Pos (' ');
-
-                  elsif Ada_Version >= Ada_05
-                    and then Is_UTF_32_Non_Graphic (Code)
-=======
                         Code := Character'Pos (' ');
 
                   --  In Ada 95 mode we allow any wide character in a character
@@ -1685,7 +1666,6 @@
 
                   elsif Ada_Version >= Ada_05
                     and then Is_UTF_32_Non_Graphic (UTF_32 (Code))
->>>>>>> 8c044a9c
                   then
                      Error_Msg
                        ("(Ada 2005) non-graphic character not permitted " &
@@ -1988,10 +1968,7 @@
 
          declare
             Code : Char_Code;
-<<<<<<< HEAD
-=======
             Cat  : Category;
->>>>>>> 8c044a9c
             Err  : Boolean;
 
          begin
@@ -1999,75 +1976,6 @@
             Scan_Wide (Source, Scan_Ptr, Code, Err);
 
             --  If bad wide character, signal error and continue scan
-<<<<<<< HEAD
-
-            if Err then
-               Error_Illegal_Wide_Character;
-               goto Scan_Next_Character;
-
-            --  If OK letter, reset scan ptr and go scan identifier
-
-            elsif Is_UTF_32_Letter (Code) then
-               Scan_Ptr := Wptr;
-               Name_Len := 0;
-               Underline_Found := False;
-               goto Scan_Identifier;
-
-            --  If OK wide space, ignore and keep scanning (we do not include
-            --  any ignored spaces in checksum)
-
-            elsif Is_UTF_32_Space (Code) then
-               goto Scan_Next_Character;
-
-            --  If OK wide line terminator, terminate current line
-
-            elsif Is_UTF_32_Line_Terminator (Code) then
-               Scan_Ptr := Wptr;
-               goto Scan_Line_Terminator;
-
-            --  Punctuation is an error (at start of identifier)
-
-            elsif Is_UTF_32_Punctuation (Code) then
-               Error_Msg
-                 ("identifier cannot start with punctuation", Wptr);
-               Scan_Ptr := Wptr;
-               Name_Len := 0;
-               Underline_Found := False;
-               goto Scan_Identifier;
-
-            --  Mark character is an error (at start of identifer)
-
-            elsif Is_UTF_32_Mark (Code) then
-               Error_Msg
-                 ("identifier cannot start with mark character", Wptr);
-               Scan_Ptr := Wptr;
-               Name_Len := 0;
-               Underline_Found := False;
-               goto Scan_Identifier;
-
-            --  Other format character is an error (at start of identifer)
-
-            elsif Is_UTF_32_Other (Code) then
-               Error_Msg
-                 ("identifier cannot start with other format character", Wptr);
-               Scan_Ptr := Wptr;
-               Name_Len := 0;
-               Underline_Found := False;
-               goto Scan_Identifier;
-
-            --  Extended digit character is an error. Could be bad start of
-            --  identifier or bad literal. Not worth doing too much to try to
-            --  distinguish these cases, but we will do a little bit.
-
-            elsif Is_UTF_32_Digit (Code) then
-               Error_Msg
-                 ("identifier cannot start with digit character", Wptr);
-               Scan_Ptr := Wptr;
-               Name_Len := 0;
-               Underline_Found := False;
-               goto Scan_Identifier;
-
-=======
 
             if Err then
                Error_Illegal_Wide_Character;
@@ -2138,7 +2046,6 @@
                Underline_Found := False;
                goto Scan_Identifier;
 
->>>>>>> 8c044a9c
             --  All other wide characters are illegal here
 
             else
@@ -2278,16 +2185,10 @@
                --  encoding into the name table entry for the identifier.
 
                declare
-<<<<<<< HEAD
-                  Code   : Char_Code;
-                  Err    : Boolean;
-                  Chr    : Character;
-=======
                   Code : Char_Code;
                   Err  : Boolean;
                   Chr  : Character;
                   Cat  : Category;
->>>>>>> 8c044a9c
 
                begin
                   Wptr := Scan_Ptr;
@@ -2320,7 +2221,6 @@
                      --  used for upper half letters.
 
                      --  Wide characters are always allowed in Ada 2005
-<<<<<<< HEAD
 
                      if Identifier_Character_Set /= 'w'
                        and then Ada_Version < Ada_05
@@ -2329,19 +2229,22 @@
                        ("wide character not allowed in identifier", Wptr);
                      end if;
 
+                     Cat := Get_Category (UTF_32 (Code));
+
                      --  If OK letter, store it folding to upper case. Note
                      --  that we include the folded letter in the checksum.
 
-                     if Is_UTF_32_Letter (Code) then
-                        Code := UTF_32_To_Upper_Case (Code);
+                     if Is_UTF_32_Letter (Cat) then
+                        Code :=
+                          Char_Code (UTF_32_To_Upper_Case (UTF_32 (Code)));
                         Accumulate_Checksum (Code);
                         Store_Encoded_Character (Code);
                         Underline_Found := False;
 
                      --  If OK extended digit or mark, then store it
 
-                     elsif Is_UTF_32_Digit (Code)
-                       or else Is_UTF_32_Mark (Code)
+                     elsif Is_UTF_32_Digit (Cat)
+                       or else Is_UTF_32_Mark (Cat)
                      then
                         Accumulate_Checksum (Code);
                         Store_Encoded_Character (Code);
@@ -2350,7 +2253,7 @@
                      --  Wide punctuation is also stored, but counts as an
                      --  underline character for error checking purposes.
 
-                     elsif Is_UTF_32_Punctuation (Code) then
+                     elsif Is_UTF_32_Punctuation (Cat) then
                         Accumulate_Checksum (Code);
 
                         if Underline_Found then
@@ -2372,73 +2275,6 @@
                      --  stored. It seems reasonable to exclude it from the
                      --  checksum.
 
-                     elsif Is_UTF_32_Other (Code) then
-                        null;
-
-                     --  Wide character in category Separator,Space terminates
-
-                     elsif Is_UTF_32_Space (Code) then
-                        goto Scan_Identifier_Complete;
-
-                     --  Any other wide character is not acceptable
-
-                     else
-                        Error_Msg
-=======
-
-                     if Identifier_Character_Set /= 'w'
-                       and then Ada_Version < Ada_05
-                     then
-                        Error_Msg
-                       ("wide character not allowed in identifier", Wptr);
-                     end if;
-
-                     Cat := Get_Category (UTF_32 (Code));
-
-                     --  If OK letter, store it folding to upper case. Note
-                     --  that we include the folded letter in the checksum.
-
-                     if Is_UTF_32_Letter (Cat) then
-                        Code :=
-                          Char_Code (UTF_32_To_Upper_Case (UTF_32 (Code)));
-                        Accumulate_Checksum (Code);
-                        Store_Encoded_Character (Code);
-                        Underline_Found := False;
-
-                     --  If OK extended digit or mark, then store it
-
-                     elsif Is_UTF_32_Digit (Cat)
-                       or else Is_UTF_32_Mark (Cat)
-                     then
-                        Accumulate_Checksum (Code);
-                        Store_Encoded_Character (Code);
-                        Underline_Found := False;
-
-                     --  Wide punctuation is also stored, but counts as an
-                     --  underline character for error checking purposes.
-
-                     elsif Is_UTF_32_Punctuation (Cat) then
-                        Accumulate_Checksum (Code);
-
-                        if Underline_Found then
-                           declare
-                              Cend : constant Source_Ptr := Scan_Ptr;
-                           begin
-                              Scan_Ptr := Wptr;
-                              Error_No_Double_Underline;
-                              Scan_Ptr := Cend;
-                           end;
-
-                        else
-                           Store_Encoded_Character (Code);
-                           Underline_Found := True;
-                        end if;
-
-                     --  Wide character in Unicode cateogory "Other, Format"
-                     --  is accepted in an identifier, but is ignored and not
-                     --  stored. It seems reasonable to exclude it from the
-                     --  checksum.
-
                      --  Note that it is correct (see AI-395) to simply strip
                      --  other format characters, before testing for double
                      --  underlines, or for reserved words).
@@ -2455,7 +2291,6 @@
 
                      else
                         Error_Msg
->>>>>>> 8c044a9c
                           ("invalid wide character in identifier", Wptr);
                      end if;
                   end if;
@@ -2502,29 +2337,19 @@
 
             --  Ada 2005 (AI-284): Do not apply the style check in case of
             --  "pragma Interface"
-<<<<<<< HEAD
-=======
 
             --  Ada 2005 (AI-340): Do not apply the style check in case of
             --  MOD attribute.
->>>>>>> 8c044a9c
 
             if Style_Check
               and then Source (Token_Ptr) <= 'Z'
               and then (Prev_Token /= Tok_Apostrophe
                           or else
-<<<<<<< HEAD
-                            (Token /= Tok_Access
-                               and then Token /= Tok_Delta
-                               and then Token /= Tok_Digits
-                               and then Token /= Tok_Range))
-=======
                             (Token /= Tok_Access and then
                              Token /= Tok_Delta  and then
                              Token /= Tok_Digits and then
                              Token /= Tok_Mod    and then
                              Token /= Tok_Range))
->>>>>>> 8c044a9c
               and then (Token /= Tok_Interface
                           or else
                             (Token = Tok_Interface
