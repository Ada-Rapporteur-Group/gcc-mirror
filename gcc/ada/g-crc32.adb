------------------------------------------------------------------------------
--                                                                          --
--                         GNAT LIBRARY COMPONENTS                          --
--                                                                          --
--                           G N A T . C R C 3 2                            --
--                                                                          --
--                                 B o d y                                  --
--                                                                          --
<<<<<<< HEAD
--                     Copyright (C) 2001-2005, AdaCore                     --
=======
--                     Copyright (C) 2001-2007, AdaCore                     --
>>>>>>> 751ff693
--                                                                          --
-- GNAT is free software;  you can  redistribute it  and/or modify it under --
-- terms of the  GNU General Public License as published  by the Free Soft- --
-- ware  Foundation;  either version 2,  or (at your option) any later ver- --
-- sion.  GNAT is distributed in the hope that it will be useful, but WITH- --
-- OUT ANY WARRANTY;  without even the  implied warranty of MERCHANTABILITY --
-- or FITNESS FOR A PARTICULAR PURPOSE.  See the GNU General Public License --
-- for  more details.  You should have  received  a copy of the GNU General --
-- Public License  distributed with GNAT;  see file COPYING.  If not, write --
-- to  the  Free Software Foundation,  51  Franklin  Street,  Fifth  Floor, --
-- Boston, MA 02110-1301, USA.                                              --
--                                                                          --
-- As a special exception,  if other files  instantiate  generics from this --
-- unit, or you link  this unit with other files  to produce an executable, --
-- this  unit  does not  by itself cause  the resulting  executable  to  be --
-- covered  by the  GNU  General  Public  License.  This exception does not --
-- however invalidate  any other reasons why  the executable file  might be --
-- covered by the  GNU Public License.                                      --
--                                                                          --
-- GNAT was originally developed  by the GNAT team at  New York University. --
-- Extensive contributions were provided by Ada Core Technologies Inc.      --
--                                                                          --
------------------------------------------------------------------------------

with Ada.Unchecked_Conversion;

package body GNAT.CRC32 is

   ------------
   -- Update --
   ------------

   procedure Update (C : in out CRC32; Value : String) is
   begin
      for K in Value'Range loop
         Update (C, Value (K));
      end loop;
   end Update;

   procedure Update (C : in out CRC32; Value : Ada.Streams.Stream_Element) is
      function To_Char is new Ada.Unchecked_Conversion
        (Ada.Streams.Stream_Element, Character);
      V : constant Character := To_Char (Value);
   begin
      Update (C, V);
   end Update;

   procedure Update
     (C     : in out CRC32;
      Value : Ada.Streams.Stream_Element_Array)
   is
   begin
      for K in Value'Range loop
         Update (C, Value (K));
      end loop;
   end Update;

   -----------------
   -- Wide_Update --
   -----------------

   procedure Wide_Update (C : in out CRC32; Value : Wide_Character) is
      subtype S2 is String (1 .. 2);
<<<<<<< HEAD
      function To_S2 is new Unchecked_Conversion (Wide_Character, S2);
=======
      function To_S2 is new Ada.Unchecked_Conversion (Wide_Character, S2);
>>>>>>> 751ff693
      VS : constant S2 := To_S2 (Value);
   begin
      Update (C, VS (1));
      Update (C, VS (2));
   end Wide_Update;

   procedure Wide_Update (C : in out CRC32; Value : Wide_String) is
   begin
      for K in Value'Range loop
         Wide_Update (C, Value (K));
      end loop;
   end Wide_Update;

end GNAT.CRC32;<|MERGE_RESOLUTION|>--- conflicted
+++ resolved
@@ -6,11 +6,7 @@
 --                                                                          --
 --                                 B o d y                                  --
 --                                                                          --
-<<<<<<< HEAD
---                     Copyright (C) 2001-2005, AdaCore                     --
-=======
 --                     Copyright (C) 2001-2007, AdaCore                     --
->>>>>>> 751ff693
 --                                                                          --
 -- GNAT is free software;  you can  redistribute it  and/or modify it under --
 -- terms of the  GNU General Public License as published  by the Free Soft- --
@@ -74,11 +70,7 @@
 
    procedure Wide_Update (C : in out CRC32; Value : Wide_Character) is
       subtype S2 is String (1 .. 2);
-<<<<<<< HEAD
-      function To_S2 is new Unchecked_Conversion (Wide_Character, S2);
-=======
       function To_S2 is new Ada.Unchecked_Conversion (Wide_Character, S2);
->>>>>>> 751ff693
       VS : constant S2 := To_S2 (Value);
    begin
       Update (C, VS (1));
