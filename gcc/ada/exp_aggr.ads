------------------------------------------------------------------------------
--                                                                          --
--                         GNAT COMPILER COMPONENTS                         --
--                                                                          --
--                             E X P _ A G G R                              --
--                                                                          --
--                                 S p e c                                  --
--                                                                          --
<<<<<<< HEAD
--          Copyright (C) 1992-2006, Free Software Foundation, Inc.         --
=======
--          Copyright (C) 1992-2007, Free Software Foundation, Inc.         --
>>>>>>> 60a98cce
--                                                                          --
-- GNAT is free software;  you can  redistribute it  and/or modify it under --
-- terms of the  GNU General Public License as published  by the Free Soft- --
-- ware  Foundation;  either version 2,  or (at your option) any later ver- --
-- sion.  GNAT is distributed in the hope that it will be useful, but WITH- --
-- OUT ANY WARRANTY;  without even the  implied warranty of MERCHANTABILITY --
-- or FITNESS FOR A PARTICULAR PURPOSE.  See the GNU General Public License --
-- for  more details.  You should have  received  a copy of the GNU General --
-- Public License  distributed with GNAT;  see file COPYING.  If not, write --
-- to  the  Free Software Foundation,  51  Franklin  Street,  Fifth  Floor, --
-- Boston, MA 02110-1301, USA.                                              --
--                                                                          --
-- GNAT was originally developed  by the GNAT team at  New York University. --
-- Extensive contributions were provided by Ada Core Technologies Inc.      --
--                                                                          --
------------------------------------------------------------------------------

with Types; use Types;

package Exp_Aggr is

   procedure Expand_N_Aggregate           (N : Node_Id);
   procedure Expand_N_Extension_Aggregate (N : Node_Id);

   function Is_Delayed_Aggregate (N : Node_Id) return Boolean;
   --  Returns True if N is an aggregate of some kind whose Expansion_Delayed
   --  flag is set (see sinfo for meaning of flag).

   procedure Convert_Aggr_In_Object_Decl  (N : Node_Id);
   --  N is a N_Object_Declaration with an expression which must be
   --  an N_Aggregate or N_Extension_Aggregate with Expansion_Delayed
   --  This procedure performs in-place aggregate assignment.

<<<<<<< HEAD
   procedure Convert_Aggr_In_Allocator (Decl, Aggr : Node_Id);
   --  Decl is an access N_Object_Declaration (produced during
   --  allocator expansion), Aggr is the initial expression aggregate
   --  of an allocator. This procedure perform in-place aggregate
   --  assignment in the newly allocated object.

   procedure Convert_Aggr_In_Assignment (N : Node_Id);
   --  ??? documentation needed
=======
   procedure Convert_Aggr_In_Allocator
     (Alloc :  Node_Id;
      Decl  :  Node_Id;
      Aggr  :  Node_Id);
   --  Alloc is the allocator whose expression is the aggregate Aggr.
   --  Decl is an N_Object_Declaration created during allocator expansion.
   --  This procedure perform in-place aggregate assignment into the
   --  temporary declared in Decl, and the allocator becomes an access to
   --  that temporary.

   procedure Convert_Aggr_In_Assignment (N : Node_Id);
   --  If the right-hand side of an assignment is an aggregate, expand the
   --  statement into a series of individual component assignments. This is
   --  done if there are non-static values involved in either the bounds or
   --  the components, and the aggregate cannot be handled as a whole by the
   --  backend.
>>>>>>> 60a98cce

   function Static_Array_Aggregate (N : Node_Id) return Boolean;
   --  N is an array aggregate that may have a component association with
   --  an others clause and a range. If bounds are static and the expressions
   --  are compile-time known constants, rewrite N as a purely positional
   --  aggregate, to be use to initialize variables and components of the type
   --  without generating elaboration code.
end Exp_Aggr;<|MERGE_RESOLUTION|>--- conflicted
+++ resolved
@@ -6,11 +6,7 @@
 --                                                                          --
 --                                 S p e c                                  --
 --                                                                          --
-<<<<<<< HEAD
---          Copyright (C) 1992-2006, Free Software Foundation, Inc.         --
-=======
 --          Copyright (C) 1992-2007, Free Software Foundation, Inc.         --
->>>>>>> 60a98cce
 --                                                                          --
 -- GNAT is free software;  you can  redistribute it  and/or modify it under --
 -- terms of the  GNU General Public License as published  by the Free Soft- --
@@ -44,16 +40,6 @@
    --  an N_Aggregate or N_Extension_Aggregate with Expansion_Delayed
    --  This procedure performs in-place aggregate assignment.
 
-<<<<<<< HEAD
-   procedure Convert_Aggr_In_Allocator (Decl, Aggr : Node_Id);
-   --  Decl is an access N_Object_Declaration (produced during
-   --  allocator expansion), Aggr is the initial expression aggregate
-   --  of an allocator. This procedure perform in-place aggregate
-   --  assignment in the newly allocated object.
-
-   procedure Convert_Aggr_In_Assignment (N : Node_Id);
-   --  ??? documentation needed
-=======
    procedure Convert_Aggr_In_Allocator
      (Alloc :  Node_Id;
       Decl  :  Node_Id;
@@ -70,7 +56,6 @@
    --  done if there are non-static values involved in either the bounds or
    --  the components, and the aggregate cannot be handled as a whole by the
    --  backend.
->>>>>>> 60a98cce
 
    function Static_Array_Aggregate (N : Node_Id) return Boolean;
    --  N is an array aggregate that may have a component association with
