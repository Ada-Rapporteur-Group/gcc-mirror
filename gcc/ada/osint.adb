--- conflicted
+++ resolved
@@ -6,11 +6,7 @@
 --                                                                          --
 --                                 B o d y                                  --
 --                                                                          --
-<<<<<<< HEAD
---          Copyright (C) 1992-2006, Free Software Foundation, Inc.         --
-=======
 --          Copyright (C) 1992-2007, Free Software Foundation, Inc.         --
->>>>>>> 60a98cce
 --                                                                          --
 -- GNAT is free software;  you can  redistribute it  and/or modify it under --
 -- terms of the  GNU General Public License as published  by the Free Soft- --
@@ -28,19 +24,7 @@
 --                                                                          --
 ------------------------------------------------------------------------------
 
-<<<<<<< HEAD
-with Fmap;     use Fmap;
-with Gnatvsn;  use Gnatvsn;
-with Hostparm;
-with Namet;    use Namet;
-with Opt;      use Opt;
-with Output;   use Output;
-with Sdefault; use Sdefault;
-with Table;
-with Targparm; use Targparm;
-=======
 with Unchecked_Conversion;
->>>>>>> 60a98cce
 
 with System.Case_Util; use System.Case_Util;
 
@@ -90,13 +74,8 @@
    -----------------------
 
    function Append_Suffix_To_File_Name
-<<<<<<< HEAD
-     (Name   : Name_Id;
-      Suffix : String) return Name_Id;
-=======
      (Name   : File_Name_Type;
       Suffix : String) return File_Name_Type;
->>>>>>> 60a98cce
    --  Appends Suffix to Name and returns the new name
 
    function OS_Time_To_GNAT_Time (T : OS_Time) return Time_Stamp_Type;
@@ -125,11 +104,7 @@
    --  No_File if not found.
 
    function C_String_Length (S : Address) return Integer;
-<<<<<<< HEAD
-   --  Returns length of a C string. Returns zero for a null address
-=======
    --  Returns length of a C string (zero for a null address)
->>>>>>> 60a98cce
 
    function To_Path_String_Access
      (Path_Addr : Address;
@@ -738,6 +713,7 @@
 
    function Executable_Name (Name : File_Name_Type) return File_Name_Type is
       Exec_Suffix : String_Access;
+
    begin
       if Name = No_File then
          return No_File;
@@ -757,22 +733,12 @@
             Buffer : String := Name_Buffer (1 .. Name_Len);
 
          begin
-<<<<<<< HEAD
-            --  Get the file name in canonical case to accept as is
-            --  names ending with ".EXE" on VMS and Windows.
-
-            Canonical_Case_File_Name (Buffer);
-
-            --  If the Executable does not end with the executable
-            --  suffix, add it.
-=======
             --  Get the file name in canonical case to accept as is names
             --  ending with ".EXE" on VMS and Windows.
 
             Canonical_Case_File_Name (Buffer);
 
             --  If Executable does not end with the executable suffix, add it
->>>>>>> 60a98cce
 
             if Buffer'Length <= Exec_Suffix'Length
               or else
@@ -1312,15 +1278,8 @@
          --  We first verify if there is a directory Include_Search_Dir
          --  containing default search directories
 
-<<<<<<< HEAD
-         Result_Search_Dir
-           := Read_Default_Search_Dirs (Norm_Search_Dir,
-                                        Search_File,
-                                        null);
-=======
          Result_Search_Dir :=
            Read_Default_Search_Dirs (Norm_Search_Dir, Search_File, null);
->>>>>>> 60a98cce
          Default_Search_Dir :=
            new String'(Norm_Search_Dir.all & Default_Suffix_Dir.all);
          Free (Norm_Search_Dir);
