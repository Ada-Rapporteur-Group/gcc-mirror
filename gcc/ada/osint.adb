------------------------------------------------------------------------------
--                                                                          --
--                         GNAT COMPILER COMPONENTS                         --
--                                                                          --
--                                O S I N T                                 --
--                                                                          --
--                                 B o d y                                  --
--                                                                          --
--          Copyright (C) 1992-2010, Free Software Foundation, Inc.         --
--                                                                          --
-- GNAT is free software;  you can  redistribute it  and/or modify it under --
-- terms of the  GNU General Public License as published  by the Free Soft- --
-- ware  Foundation;  either version 3,  or (at your option) any later ver- --
-- sion.  GNAT is distributed in the hope that it will be useful, but WITH- --
-- OUT ANY WARRANTY;  without even the  implied warranty of MERCHANTABILITY --
-- or FITNESS FOR A PARTICULAR PURPOSE.  See the GNU General Public License --
-- for  more details.  You should have  received  a copy of the GNU General --
-- Public License  distributed with GNAT; see file COPYING3.  If not, go to --
-- http://www.gnu.org/licenses for a complete copy of the license.          --
--                                                                          --
-- GNAT was originally developed  by the GNAT team at  New York University. --
-- Extensive contributions were provided by Ada Core Technologies Inc.      --
--                                                                          --
------------------------------------------------------------------------------

with Alloc;
with Debug;
with Fmap;     use Fmap;
with Gnatvsn;  use Gnatvsn;
with Hostparm;
with Opt;      use Opt;
with Output;   use Output;
with Sdefault; use Sdefault;
with Table;
with Targparm; use Targparm;

with Unchecked_Conversion;

pragma Warnings (Off);
--  This package is used also by gnatcoll
with System.Case_Util; use System.Case_Util;
pragma Warnings (On);

with GNAT.HTable;

package body Osint is

   Running_Program : Program_Type := Unspecified;
   --  comment required here ???

   Program_Set : Boolean := False;
   --  comment required here ???

   Std_Prefix : String_Ptr;
   --  Standard prefix, computed dynamically the first time Relocate_Path
   --  is called, and cached for subsequent calls.

   Empty  : aliased String := "";
   No_Dir : constant String_Ptr := Empty'Access;
   --  Used in Locate_File as a fake directory when Name is already an
   --  absolute path.

   -------------------------------------
   -- Use of Name_Find and Name_Enter --
   -------------------------------------

   --  This package creates a number of source, ALI and object file names
   --  that are used to locate the actual file and for the purpose of message
   --  construction. These names need not be accessible by Name_Find, and can
   --  be therefore created by using routine Name_Enter. The files in question
   --  are file names with a prefix directory (i.e., the files not in the
   --  current directory). File names without a prefix directory are entered
   --  with Name_Find because special values might be attached to the various
   --  Info fields of the corresponding name table entry.

   -----------------------
   -- Local Subprograms --
   -----------------------

   function Append_Suffix_To_File_Name
     (Name   : File_Name_Type;
      Suffix : String) return File_Name_Type;
   --  Appends Suffix to Name and returns the new name

   function OS_Time_To_GNAT_Time (T : OS_Time) return Time_Stamp_Type;
<<<<<<< HEAD
   --  Convert OS format time to GNAT format time stamp.
   --  Returns Empty_Time_Stamp if T is Invalid_Time
=======
   --  Convert OS format time to GNAT format time stamp. If T is Invalid_Time,
   --  then returns Empty_Time_Stamp.
>>>>>>> 779871ac

   function Executable_Prefix return String_Ptr;
   --  Returns the name of the root directory where the executable is stored.
   --  The executable must be located in a directory called "bin", or under
   --  root/lib/gcc-lib/..., or under root/libexec/gcc/... For example, if
   --  executable is stored in directory "/foo/bar/bin", this routine returns
   --  "/foo/bar/". Return "" if location is not recognized as described above.

   function Update_Path (Path : String_Ptr) return String_Ptr;
<<<<<<< HEAD
   --  Update the specified path to replace the prefix with the location
   --  where GNAT is installed. See the file prefix.c in GCC for details.
=======
   --  Update the specified path to replace the prefix with the location where
   --  GNAT is installed. See the file prefix.c in GCC for details.
>>>>>>> 779871ac

   procedure Locate_File
     (N     : File_Name_Type;
      T     : File_Type;
      Dir   : Natural;
      Name  : String;
      Found : out File_Name_Type;
      Attr  : access File_Attributes);
   --  See if the file N whose name is Name exists in directory Dir. Dir is an
   --  index into the Lib_Search_Directories table if T = Library. Otherwise
   --  if T = Source, Dir is an index into the Src_Search_Directories table.
   --  Returns the File_Name_Type of the full file name if file found, or
   --  No_File if not found.
<<<<<<< HEAD
   --  On exit, Found is set to the file that was found, and Attr to a cache of
   --  its attributes (at least those that have been computed so far). Reusing
   --  the cache will save some system calls.
=======
   --
   --  On exit, Found is set to the file that was found, and Attr to a cache of
   --  its attributes (at least those that have been computed so far). Reusing
   --  the cache will save some system calls.
   --
>>>>>>> 779871ac
   --  Attr is always reset in this call to Unknown_Attributes, even in case of
   --  failure

   procedure Find_File
     (N     : File_Name_Type;
      T     : File_Type;
      Found : out File_Name_Type;
      Attr  : access File_Attributes);
   --  A version of Find_File that also returns a cache of the file attributes
   --  for later reuse

   procedure Smart_Find_File
     (N     : File_Name_Type;
      T     : File_Type;
      Found : out File_Name_Type;
      Attr  : out File_Attributes);
   --  A version of Smart_Find_File that also returns a cache of the file
   --  attributes for later reuse

   function C_String_Length (S : Address) return Integer;
   --  Returns length of a C string (zero for a null address)

   function To_Path_String_Access
     (Path_Addr : Address;
      Path_Len  : Integer) return String_Access;
   --  Converts a C String to an Ada String. Are we doing this to avoid withing
   --  Interfaces.C.Strings ???
   --  Caller must free result.

   function Include_Dir_Default_Prefix return String_Access;
   --  Same as exported version, except returns a String_Access

   ------------------------------
   -- Other Local Declarations --
   ------------------------------

   EOL : constant Character := ASCII.LF;
   --  End of line character

   Number_File_Names : Int := 0;
   --  Number of file names found on command line and placed in File_Names

   Look_In_Primary_Directory_For_Current_Main : Boolean := False;
   --  When this variable is True, Find_File only looks in Primary_Directory
   --  for the Current_Main file. This variable is always set to True for the
   --  compiler. It is also True for gnatmake, when the source name given on
   --  the command line has directory information.

   Current_Full_Source_Name  : File_Name_Type  := No_File;
   Current_Full_Source_Stamp : Time_Stamp_Type := Empty_Time_Stamp;
   Current_Full_Lib_Name     : File_Name_Type  := No_File;
   Current_Full_Lib_Stamp    : Time_Stamp_Type := Empty_Time_Stamp;
   Current_Full_Obj_Name     : File_Name_Type  := No_File;
   Current_Full_Obj_Stamp    : Time_Stamp_Type := Empty_Time_Stamp;
   --  Respectively full name (with directory info) and time stamp of the
   --  latest source, library and object files opened by Read_Source_File and
   --  Read_Library_Info.

   package File_Name_Chars is new Table.Table (
     Table_Component_Type => Character,
     Table_Index_Type     => Int,
     Table_Low_Bound      => 1,
     Table_Initial        => Alloc.File_Name_Chars_Initial,
     Table_Increment      => Alloc.File_Name_Chars_Increment,
     Table_Name           => "File_Name_Chars");
   --  Table to store text to be printed by Dump_Source_File_Names

   The_Include_Dir_Default_Prefix : String_Access := null;
   --  Value returned by Include_Dir_Default_Prefix. We don't initialize it
   --  here, because that causes an elaboration cycle with Sdefault; we
   --  initialize it lazily instead.

   ------------------
   -- Search Paths --
   ------------------

   Primary_Directory : constant := 0;
   --  This is index in the tables created below for the first directory to
   --  search in for source or library information files. This is the directory
   --  containing the latest main input file (a source file for the compiler or
   --  a library file for the binder).

   package Src_Search_Directories is new Table.Table (
     Table_Component_Type => String_Ptr,
     Table_Index_Type     => Integer,
     Table_Low_Bound      => Primary_Directory,
     Table_Initial        => 10,
     Table_Increment      => 100,
     Table_Name           => "Osint.Src_Search_Directories");
   --  Table of names of directories in which to search for source (Compiler)
   --  files. This table is filled in the order in which the directories are
   --  to be searched, and then used in that order.

   package Lib_Search_Directories is new Table.Table (
     Table_Component_Type => String_Ptr,
     Table_Index_Type     => Integer,
     Table_Low_Bound      => Primary_Directory,
     Table_Initial        => 10,
     Table_Increment      => 100,
     Table_Name           => "Osint.Lib_Search_Directories");
   --  Table of names of directories in which to search for library (Binder)
   --  files. This table is filled in the order in which the directories are
   --  to be searched and then used in that order. The reason for having two
   --  distinct tables is that we need them both in gnatmake.

   ---------------------
   -- File Hash Table --
   ---------------------

   --  The file hash table is provided to free the programmer from any
   --  efficiency concern when retrieving full file names or time stamps of
   --  source files. If the programmer calls Source_File_Data (Cache => True)
   --  he is guaranteed that the price to retrieve the full name (i.e. with
   --  directory info) or time stamp of the file will be payed only once, the
   --  first time the full name is actually searched (or the first time the
   --  time stamp is actually retrieved). This is achieved by employing a hash
   --  table that stores as a key the File_Name_Type of the file and associates
   --  to that File_Name_Type the full file name and time stamp of the file.

   File_Cache_Enabled : Boolean := False;
   --  Set to true if you want the enable the file data caching mechanism

   type File_Hash_Num is range 0 .. 1020;

   function File_Hash (F : File_Name_Type) return File_Hash_Num;
   --  Compute hash index for use by Simple_HTable

   type File_Info_Cache is record
      File : File_Name_Type;
      Attr : aliased File_Attributes;
   end record;
<<<<<<< HEAD
   No_File_Info_Cache : constant File_Info_Cache :=
     (No_File, Unknown_Attributes);
=======

   No_File_Info_Cache : constant File_Info_Cache :=
                          (No_File, Unknown_Attributes);
>>>>>>> 779871ac

   package File_Name_Hash_Table is new GNAT.HTable.Simple_HTable (
     Header_Num => File_Hash_Num,
     Element    => File_Info_Cache,
     No_Element => No_File_Info_Cache,
     Key        => File_Name_Type,
     Hash       => File_Hash,
     Equal      => "=");

   function Smart_Find_File
     (N : File_Name_Type;
      T : File_Type) return File_Name_Type;
   --  Exactly like Find_File except that if File_Cache_Enabled is True this
   --  routine looks first in the hash table to see if the full name of the
   --  file is already available.

   function Smart_File_Stamp
     (N : File_Name_Type;
      T : File_Type) return Time_Stamp_Type;
   --  Takes the same parameter as the routine above (N is a file name without
   --  any prefix directory information) and behaves like File_Stamp except
   --  that if File_Cache_Enabled is True this routine looks first in the hash
   --  table to see if the file stamp of the file is already available.

   -----------------------------
   -- Add_Default_Search_Dirs --
   -----------------------------

   procedure Add_Default_Search_Dirs is
      Search_Dir     : String_Access;
      Search_Path    : String_Access;
      Path_File_Name : String_Access;

      procedure Add_Search_Dir
        (Search_Dir            : String;
         Additional_Source_Dir : Boolean);
      procedure Add_Search_Dir
        (Search_Dir            : String_Access;
         Additional_Source_Dir : Boolean);
      --  Add a source search dir or a library search dir, depending on the
      --  value of Additional_Source_Dir.

      procedure Get_Dirs_From_File (Additional_Source_Dir : Boolean);
      --  Open a path file and read the directory to search, one per line

      function Get_Libraries_From_Registry return String_Ptr;
      --  On Windows systems, get the list of installed standard libraries
      --  from the registry key:
      --
      --  HKEY_LOCAL_MACHINE\SOFTWARE\Ada Core Technologies\
      --                             GNAT\Standard Libraries
      --  Return an empty string on other systems.
      --
      --  Note that this is an undocumented legacy feature, and that it
      --  works only when using the default runtime library (i.e. no --RTS=
      --  command line switch).

      --------------------
      -- Add_Search_Dir --
      --------------------

      procedure Add_Search_Dir
        (Search_Dir            : String;
         Additional_Source_Dir : Boolean)
      is
      begin
         if Additional_Source_Dir then
            Add_Src_Search_Dir (Search_Dir);
         else
            Add_Lib_Search_Dir (Search_Dir);
         end if;
      end Add_Search_Dir;

      procedure Add_Search_Dir
        (Search_Dir            : String_Access;
         Additional_Source_Dir : Boolean)
      is
      begin
         if Additional_Source_Dir then
            Add_Src_Search_Dir (Search_Dir.all);
         else
            Add_Lib_Search_Dir (Search_Dir.all);
         end if;
      end Add_Search_Dir;

      ------------------------
      -- Get_Dirs_From_File --
      ------------------------

      procedure Get_Dirs_From_File (Additional_Source_Dir : Boolean) is
         File_FD    : File_Descriptor;
         Buffer     : constant String := Path_File_Name.all & ASCII.NUL;
         Len        : Natural;
         Actual_Len : Natural;
         S          : String_Access;
         Curr       : Natural;
         First      : Natural;
         Ch         : Character;

         Status : Boolean;
         pragma Warnings (Off, Status);
         --  For the call to Close where status is ignored

      begin
         File_FD := Open_Read (Buffer'Address, Binary);

         --  If we cannot open the file, we ignore it, we don't fail

         if File_FD = Invalid_FD then
            return;
         end if;

         Len := Integer (File_Length (File_FD));

         S := new String (1 .. Len);

         --  Read the file. Note that the loop is not necessary since the
         --  whole file is read at once except on VMS.

         Curr := 1;
         Actual_Len := Len;
         while Curr <= Len and then Actual_Len /= 0 loop
            Actual_Len := Read (File_FD, S (Curr)'Address, Len);
            Curr := Curr + Actual_Len;
         end loop;

         --  We are done with the file, so we close it (ignore any error on
         --  the close, since we have successfully read the file).

         Close (File_FD, Status);

         --  Now, we read line by line

         First := 1;
         Curr := 0;
         while Curr < Len loop
            Ch := S (Curr + 1);

            if Ch = ASCII.CR or else Ch = ASCII.LF
              or else Ch = ASCII.FF or else Ch = ASCII.VT
            then
               if First <= Curr then
                  Add_Search_Dir (S (First .. Curr), Additional_Source_Dir);
               end if;

               First := Curr + 2;
            end if;

            Curr := Curr + 1;
         end loop;

         --  Last line is a special case, if the file does not end with
         --  an end of line mark.

         if First <= S'Last then
            Add_Search_Dir (S (First .. S'Last), Additional_Source_Dir);
         end if;
      end Get_Dirs_From_File;

      ---------------------------------
      -- Get_Libraries_From_Registry --
      ---------------------------------

      function Get_Libraries_From_Registry return String_Ptr is
         function C_Get_Libraries_From_Registry return Address;
         pragma Import (C, C_Get_Libraries_From_Registry,
                        "__gnat_get_libraries_from_registry");

         function Strlen (Str : Address) return Integer;
         pragma Import (C, Strlen, "strlen");

         procedure Strncpy (X : Address; Y : Address; Length : Integer);
         pragma Import (C, Strncpy, "strncpy");

         procedure C_Free (Str : Address);
         pragma Import (C, C_Free, "free");

         Result_Ptr    : Address;
         Result_Length : Integer;
         Out_String    : String_Ptr;

      begin
         Result_Ptr := C_Get_Libraries_From_Registry;
         Result_Length := Strlen (Result_Ptr);

         Out_String := new String (1 .. Result_Length);
         Strncpy (Out_String.all'Address, Result_Ptr, Result_Length);

         C_Free (Result_Ptr);

         return Out_String;
      end Get_Libraries_From_Registry;

   --  Start of processing for Add_Default_Search_Dirs

   begin
      --  After the locations specified on the command line, the next places
      --  to look for files are the directories specified by the appropriate
      --  environment variable. Get this value, extract the directory names
      --  and store in the tables.

      --  Check for eventual project path file env vars

      Path_File_Name := Getenv (Project_Include_Path_File);

      if Path_File_Name'Length > 0 then
         Get_Dirs_From_File (Additional_Source_Dir => True);
      end if;

      Path_File_Name := Getenv (Project_Objects_Path_File);

      if Path_File_Name'Length > 0 then
         Get_Dirs_From_File (Additional_Source_Dir => False);
      end if;

      --  On VMS, don't expand the logical name (e.g. environment variable),
      --  just put it into Unix (e.g. canonical) format. System services
      --  will handle the expansion as part of the file processing.

      for Additional_Source_Dir in False .. True loop
         if Additional_Source_Dir then
            Search_Path := Getenv (Ada_Include_Path);

            if Search_Path'Length > 0 then
               if Hostparm.OpenVMS then
                  Search_Path := To_Canonical_Path_Spec ("ADA_INCLUDE_PATH:");
               else
                  Search_Path := To_Canonical_Path_Spec (Search_Path.all);
               end if;
            end if;

         else
            Search_Path := Getenv (Ada_Objects_Path);

            if Search_Path'Length > 0 then
               if Hostparm.OpenVMS then
                  Search_Path := To_Canonical_Path_Spec ("ADA_OBJECTS_PATH:");
               else
                  Search_Path := To_Canonical_Path_Spec (Search_Path.all);
               end if;
            end if;
         end if;

         Get_Next_Dir_In_Path_Init (Search_Path);
         loop
            Search_Dir := Get_Next_Dir_In_Path (Search_Path);
            exit when Search_Dir = null;
            Add_Search_Dir (Search_Dir, Additional_Source_Dir);
         end loop;
      end loop;

      --  For the compiler, if --RTS= was specified, add the runtime
      --  directories.

      if RTS_Src_Path_Name /= null
        and then RTS_Lib_Path_Name /= null
      then
         Add_Search_Dirs (RTS_Src_Path_Name, Include);
         Add_Search_Dirs (RTS_Lib_Path_Name, Objects);

      else
         if not Opt.No_Stdinc then

            --  For WIN32 systems, look for any system libraries defined in
            --  the registry. These are added to both source and object
            --  directories.

            Search_Path := String_Access (Get_Libraries_From_Registry);

            Get_Next_Dir_In_Path_Init (Search_Path);
            loop
               Search_Dir := Get_Next_Dir_In_Path (Search_Path);
               exit when Search_Dir = null;
               Add_Search_Dir (Search_Dir, False);
               Add_Search_Dir (Search_Dir, True);
            end loop;

            --  The last place to look are the defaults

            Search_Path :=
              Read_Default_Search_Dirs
                (String_Access (Update_Path (Search_Dir_Prefix)),
                 Include_Search_File,
                 String_Access (Update_Path (Include_Dir_Default_Name)));

            Get_Next_Dir_In_Path_Init (Search_Path);
            loop
               Search_Dir := Get_Next_Dir_In_Path (Search_Path);
               exit when Search_Dir = null;
               Add_Search_Dir (Search_Dir, True);
            end loop;
         end if;

         --  Even when -nostdlib is used, we still want to have visibility on
         --  the run-time object directory, as it is used by gnatbind to find
         --  the run-time ALI files in "real" ZFP set up.

         if not Opt.RTS_Switch then
            Search_Path :=
              Read_Default_Search_Dirs
                (String_Access (Update_Path (Search_Dir_Prefix)),
                 Objects_Search_File,
                 String_Access (Update_Path (Object_Dir_Default_Name)));

            Get_Next_Dir_In_Path_Init (Search_Path);
            loop
               Search_Dir := Get_Next_Dir_In_Path (Search_Path);
               exit when Search_Dir = null;
               Add_Search_Dir (Search_Dir, False);
            end loop;
         end if;
      end if;
   end Add_Default_Search_Dirs;

   --------------
   -- Add_File --
   --------------

   procedure Add_File (File_Name : String; Index : Int := No_Index) is
   begin
      Number_File_Names := Number_File_Names + 1;

      --  As Add_File may be called for mains specified inside a project file,
      --  File_Names may be too short and needs to be extended.

      if Number_File_Names > File_Names'Last then
         File_Names := new File_Name_Array'(File_Names.all & File_Names.all);
         File_Indexes :=
           new File_Index_Array'(File_Indexes.all & File_Indexes.all);
      end if;

      File_Names   (Number_File_Names) := new String'(File_Name);
      File_Indexes (Number_File_Names) := Index;
   end Add_File;

   ------------------------
   -- Add_Lib_Search_Dir --
   ------------------------

   procedure Add_Lib_Search_Dir (Dir : String) is
   begin
      if Dir'Length = 0 then
         Fail ("missing library directory name");
      end if;

      declare
         Norm : String_Ptr := Normalize_Directory_Name (Dir);
<<<<<<< HEAD
      begin

=======

      begin
>>>>>>> 779871ac
         --  Do nothing if the directory is already in the list. This saves
         --  system calls and avoid unneeded work

         for D in Lib_Search_Directories.First ..
<<<<<<< HEAD
           Lib_Search_Directories.Last
=======
                  Lib_Search_Directories.Last
>>>>>>> 779871ac
         loop
            if Lib_Search_Directories.Table (D).all = Norm.all then
               Free (Norm);
               return;
            end if;
         end loop;

         Lib_Search_Directories.Increment_Last;
         Lib_Search_Directories.Table (Lib_Search_Directories.Last) := Norm;
      end;
   end Add_Lib_Search_Dir;

   ---------------------
   -- Add_Search_Dirs --
   ---------------------

   procedure Add_Search_Dirs
     (Search_Path : String_Ptr;
      Path_Type   : Search_File_Type)
   is
      Current_Search_Path : String_Access;

   begin
      Get_Next_Dir_In_Path_Init (String_Access (Search_Path));
      loop
         Current_Search_Path :=
           Get_Next_Dir_In_Path (String_Access (Search_Path));
         exit when Current_Search_Path = null;

         if Path_Type = Include then
            Add_Src_Search_Dir (Current_Search_Path.all);
         else
            Add_Lib_Search_Dir (Current_Search_Path.all);
         end if;
      end loop;
   end Add_Search_Dirs;

   ------------------------
   -- Add_Src_Search_Dir --
   ------------------------

   procedure Add_Src_Search_Dir (Dir : String) is
   begin
      if Dir'Length = 0 then
         Fail ("missing source directory name");
      end if;

      Src_Search_Directories.Increment_Last;
      Src_Search_Directories.Table (Src_Search_Directories.Last) :=
        Normalize_Directory_Name (Dir);
   end Add_Src_Search_Dir;

   --------------------------------
   -- Append_Suffix_To_File_Name --
   --------------------------------

   function Append_Suffix_To_File_Name
     (Name   : File_Name_Type;
      Suffix : String) return File_Name_Type
   is
   begin
      Get_Name_String (Name);
      Name_Buffer (Name_Len + 1 .. Name_Len + Suffix'Length) := Suffix;
      Name_Len := Name_Len + Suffix'Length;
      return Name_Find;
   end Append_Suffix_To_File_Name;

   ---------------------
   -- C_String_Length --
   ---------------------

   function C_String_Length (S : Address) return Integer is
      function Strlen (S : Address) return Integer;
      pragma Import (C, Strlen, "strlen");
   begin
      if S = Null_Address then
         return 0;
      else
         return Strlen (S);
      end if;
   end C_String_Length;

   ------------------------------
   -- Canonical_Case_File_Name --
   ------------------------------

   procedure Canonical_Case_File_Name (S : in out String) is
   begin
      if not File_Names_Case_Sensitive then
         To_Lower (S);
      end if;
   end Canonical_Case_File_Name;

   ---------------------------------
   -- Canonical_Case_Env_Var_Name --
   ---------------------------------

   procedure Canonical_Case_Env_Var_Name (S : in out String) is
   begin
      if not Env_Vars_Case_Sensitive then
         To_Lower (S);
      end if;
   end Canonical_Case_Env_Var_Name;

   ---------------------------
   -- Create_File_And_Check --
   ---------------------------

   procedure Create_File_And_Check
     (Fdesc : out File_Descriptor;
      Fmode : Mode)
   is
   begin
      Output_File_Name := Name_Enter;
      Fdesc := Create_File (Name_Buffer'Address, Fmode);

      if Fdesc = Invalid_FD then
         Fail ("Cannot create: " & Name_Buffer (1 .. Name_Len));
      end if;
   end Create_File_And_Check;

   ------------------------
   -- Current_File_Index --
   ------------------------

   function Current_File_Index return Int is
   begin
      return File_Indexes (Current_File_Name_Index);
   end Current_File_Index;

   --------------------------------
   -- Current_Library_File_Stamp --
   --------------------------------

   function Current_Library_File_Stamp return Time_Stamp_Type is
   begin
      return Current_Full_Lib_Stamp;
   end Current_Library_File_Stamp;

   -------------------------------
   -- Current_Object_File_Stamp --
   -------------------------------

   function Current_Object_File_Stamp return Time_Stamp_Type is
   begin
      return Current_Full_Obj_Stamp;
   end Current_Object_File_Stamp;

   -------------------------------
   -- Current_Source_File_Stamp --
   -------------------------------

   function Current_Source_File_Stamp return Time_Stamp_Type is
   begin
      return Current_Full_Source_Stamp;
   end Current_Source_File_Stamp;

   ----------------------------
   -- Dir_In_Obj_Search_Path --
   ----------------------------

   function Dir_In_Obj_Search_Path (Position : Natural) return String_Ptr is
   begin
      if Opt.Look_In_Primary_Dir then
         return
           Lib_Search_Directories.Table (Primary_Directory + Position - 1);
      else
         return Lib_Search_Directories.Table (Primary_Directory + Position);
      end if;
   end Dir_In_Obj_Search_Path;

   ----------------------------
   -- Dir_In_Src_Search_Path --
   ----------------------------

   function Dir_In_Src_Search_Path (Position : Natural) return String_Ptr is
   begin
      if Opt.Look_In_Primary_Dir then
         return
           Src_Search_Directories.Table (Primary_Directory + Position - 1);
      else
         return Src_Search_Directories.Table (Primary_Directory + Position);
      end if;
   end Dir_In_Src_Search_Path;

   ----------------------------
   -- Dump_Source_File_Names --
   ----------------------------

   procedure Dump_Source_File_Names is
      subtype Rng is Int range File_Name_Chars.First .. File_Name_Chars.Last;
   begin
      Write_Str (String (File_Name_Chars.Table (Rng)));
   end Dump_Source_File_Names;

   ---------------------
   -- Executable_Name --
   ---------------------

   function Executable_Name
     (Name              : File_Name_Type;
      Only_If_No_Suffix : Boolean := False) return File_Name_Type
   is
      Exec_Suffix : String_Access;
      Add_Suffix  : Boolean;

   begin
      if Name = No_File then
         return No_File;
      end if;

      if Executable_Extension_On_Target = No_Name then
         Exec_Suffix := Get_Target_Executable_Suffix;
      else
         Get_Name_String (Executable_Extension_On_Target);
         Exec_Suffix := new String'(Name_Buffer (1 .. Name_Len));
      end if;

      if Exec_Suffix'Length /= 0 then
         Get_Name_String (Name);

         Add_Suffix := True;
         if Only_If_No_Suffix then
            for J in reverse 1 .. Name_Len loop
               if Name_Buffer (J) = '.' then
                  Add_Suffix := False;
                  exit;

               elsif Name_Buffer (J) = '/' or else
                     Name_Buffer (J) = Directory_Separator
               then
                  exit;
               end if;
            end loop;
         end if;

         if Add_Suffix then
            declare
               Buffer : String := Name_Buffer (1 .. Name_Len);

            begin
               --  Get the file name in canonical case to accept as is names
               --  ending with ".EXE" on VMS and Windows.

               Canonical_Case_File_Name (Buffer);

               --  If Executable does not end with the executable suffix, add
               --  it.

               if Buffer'Length <= Exec_Suffix'Length
                 or else
                   Buffer (Buffer'Last - Exec_Suffix'Length + 1 .. Buffer'Last)
                     /= Exec_Suffix.all
               then
                  Name_Buffer
                    (Name_Len + 1 .. Name_Len + Exec_Suffix'Length) :=
                      Exec_Suffix.all;
                  Name_Len := Name_Len + Exec_Suffix'Length;
                  Free (Exec_Suffix);
                  return Name_Find;
               end if;
            end;
         end if;
      end if;

      Free (Exec_Suffix);
      return Name;
   end Executable_Name;

   function Executable_Name
     (Name              : String;
      Only_If_No_Suffix : Boolean := False) return String
   is
      Exec_Suffix    : String_Access;
      Add_Suffix     : Boolean;
      Canonical_Name : String := Name;

   begin
      if Executable_Extension_On_Target = No_Name then
         Exec_Suffix := Get_Target_Executable_Suffix;
      else
         Get_Name_String (Executable_Extension_On_Target);
         Exec_Suffix := new String'(Name_Buffer (1 .. Name_Len));
      end if;

      if Exec_Suffix'Length = 0 then
         Free (Exec_Suffix);
         return Name;

      else
         declare
            Suffix : constant String := Exec_Suffix.all;

         begin
            Free (Exec_Suffix);
            Canonical_Case_File_Name (Canonical_Name);

            Add_Suffix := True;
            if Only_If_No_Suffix then
               for J in reverse Canonical_Name'Range loop
                  if Canonical_Name (J) = '.' then
                     Add_Suffix := False;
                     exit;

                  elsif Canonical_Name (J) = '/' or else
                        Canonical_Name (J) = Directory_Separator
                  then
                     exit;
                  end if;
               end loop;
            end if;

            if Add_Suffix and then
              (Canonical_Name'Length <= Suffix'Length
               or else Canonical_Name (Canonical_Name'Last - Suffix'Length + 1
                                       .. Canonical_Name'Last) /= Suffix)
            then
               declare
                  Result : String (1 .. Name'Length + Suffix'Length);
               begin
                  Result (1 .. Name'Length) := Name;
                  Result (Name'Length + 1 .. Result'Last) := Suffix;
                  return Result;
               end;
            else
               return Name;
            end if;
         end;
      end if;
   end Executable_Name;

   -----------------------
   -- Executable_Prefix --
   -----------------------

   function Executable_Prefix return String_Ptr is

      function Get_Install_Dir (Exec : String) return String_Ptr;
      --  S is the executable name preceded by the absolute or relative
      --  path, e.g. "c:\usr\bin\gcc.exe" or "..\bin\gcc".

      ---------------------
      -- Get_Install_Dir --
      ---------------------

      function Get_Install_Dir (Exec : String) return String_Ptr is
         Full_Path : constant String := Normalize_Pathname (Exec);
         --  Use the full path, so that we find "lib" or "bin", even when
         --  the tool has been invoked with a relative path, as in
         --  "./gnatls -v" invoked in the GNAT bin directory.

      begin
         for J in reverse Full_Path'Range loop
            if Is_Directory_Separator (Full_Path (J)) then
               if J < Full_Path'Last - 5 then
                  if (To_Lower (Full_Path (J + 1)) = 'l'
                      and then To_Lower (Full_Path (J + 2)) = 'i'
                      and then To_Lower (Full_Path (J + 3)) = 'b')
                    or else
                      (To_Lower (Full_Path (J + 1)) = 'b'
                       and then To_Lower (Full_Path (J + 2)) = 'i'
                       and then To_Lower (Full_Path (J + 3)) = 'n')
                  then
                     return new String'(Full_Path (Full_Path'First .. J));
                  end if;
               end if;
            end if;
         end loop;

         return new String'("");
      end Get_Install_Dir;

   --  Start of processing for Executable_Prefix

   begin
      if Exec_Name = null then
         Exec_Name := new String (1 .. Len_Arg (0));
         Osint.Fill_Arg (Exec_Name (1)'Address, 0);
      end if;

      --  First determine if a path prefix was placed in front of the
      --  executable name.

      for J in reverse Exec_Name'Range loop
         if Is_Directory_Separator (Exec_Name (J)) then
            return Get_Install_Dir (Exec_Name.all);
         end if;
      end loop;

      --  If we come here, the user has typed the executable name with no
      --  directory prefix.

      return Get_Install_Dir (Locate_Exec_On_Path (Exec_Name.all).all);
   end Executable_Prefix;

   ------------------
   -- Exit_Program --
   ------------------

   procedure Exit_Program (Exit_Code : Exit_Code_Type) is
   begin
      --  The program will exit with the following status:

      --    0 if the object file has been generated (with or without warnings)
      --    1 if recompilation was not needed (smart recompilation)
      --    2 if gnat1 has been killed by a signal (detected by GCC)
      --    4 for a fatal error
      --    5 if there were errors
      --    6 if no code has been generated (spec)

      --  Note that exit code 3 is not used and must not be used as this is
      --  the code returned by a program aborted via C abort() routine on
      --  Windows. GCC checks for that case and thinks that the child process
      --  has been aborted. This code (exit code 3) used to be the code used
      --  for E_No_Code, but E_No_Code was changed to 6 for this reason.

      case Exit_Code is
         when E_Success    => OS_Exit (0);
         when E_Warnings   => OS_Exit (0);
         when E_No_Compile => OS_Exit (1);
         when E_Fatal      => OS_Exit (4);
         when E_Errors     => OS_Exit (5);
         when E_No_Code    => OS_Exit (6);
         when E_Abort      => OS_Abort;
      end case;
   end Exit_Program;

   ----------
   -- Fail --
   ----------

   procedure Fail (S : String) is
   begin
      --  We use Output in case there is a special output set up.
      --  In this case Set_Standard_Error will have no immediate effect.

      Set_Standard_Error;
      Osint.Write_Program_Name;
      Write_Str (": ");
      Write_Str (S);
      Write_Eol;

      Exit_Program (E_Fatal);
   end Fail;

   ---------------
   -- File_Hash --
   ---------------

   function File_Hash (F : File_Name_Type) return File_Hash_Num is
   begin
      return File_Hash_Num (Int (F) rem File_Hash_Num'Range_Length);
   end File_Hash;

   -----------------
   -- File_Length --
   -----------------

   function File_Length
<<<<<<< HEAD
     (Name : C_File_Name; Attr : access File_Attributes) return Long_Integer
   is
      function Internal
        (F : Integer; N : C_File_Name; A : System.Address) return Long_Integer;
=======
     (Name : C_File_Name;
      Attr : access File_Attributes) return Long_Integer
   is
      function Internal
        (F : Integer;
         N : C_File_Name;
         A : System.Address) return Long_Integer;
>>>>>>> 779871ac
      pragma Import (C, Internal, "__gnat_file_length_attr");
   begin
      return Internal (-1, Name, Attr.all'Address);
   end File_Length;

   ---------------------
   -- File_Time_Stamp --
   ---------------------

   function File_Time_Stamp
<<<<<<< HEAD
     (Name : C_File_Name; Attr : access File_Attributes) return OS_Time
=======
     (Name : C_File_Name;
      Attr : access File_Attributes) return OS_Time
>>>>>>> 779871ac
   is
      function Internal (N : C_File_Name; A : System.Address) return OS_Time;
      pragma Import (C, Internal, "__gnat_file_time_name_attr");
   begin
      return Internal (Name, Attr.all'Address);
   end File_Time_Stamp;

<<<<<<< HEAD
=======
   function File_Time_Stamp
     (Name : Path_Name_Type;
      Attr : access File_Attributes) return Time_Stamp_Type
   is
   begin
      if Name = No_Path then
         return Empty_Time_Stamp;
      end if;

      Get_Name_String (Name);
      Name_Buffer (Name_Len + 1) := ASCII.NUL;
      return OS_Time_To_GNAT_Time
               (File_Time_Stamp (Name_Buffer'Address, Attr));
   end File_Time_Stamp;

>>>>>>> 779871ac
   ----------------
   -- File_Stamp --
   ----------------

   function File_Stamp (Name : File_Name_Type) return Time_Stamp_Type is
   begin
      if Name = No_File then
         return Empty_Time_Stamp;
      end if;

      Get_Name_String (Name);

<<<<<<< HEAD
      --  File_Time_Stamp will always return Invalid_Time if the file does not
      --  exist, and OS_Time_To_GNAT_Time will convert this value to
      --  Empty_Time_Stamp. Therefore we do not need to first test whether the
      --  file actually exists, which saves a system call.

      return OS_Time_To_GNAT_Time
        (File_Time_Stamp (Name_Buffer (1 .. Name_Len)));
=======
      --  File_Time_Stamp will always return Invalid_Time if the file does
      --  not exist, and OS_Time_To_GNAT_Time will convert this value to
      --  Empty_Time_Stamp. Therefore we do not need to first test whether
      --  the file actually exists, which saves a system call.

      return OS_Time_To_GNAT_Time
               (File_Time_Stamp (Name_Buffer (1 .. Name_Len)));
>>>>>>> 779871ac
   end File_Stamp;

   function File_Stamp (Name : Path_Name_Type) return Time_Stamp_Type is
   begin
      return File_Stamp (File_Name_Type (Name));
   end File_Stamp;

   ---------------
   -- Find_File --
   ---------------

   function Find_File
     (N : File_Name_Type;
      T : File_Type) return File_Name_Type
   is
      Attr  : aliased File_Attributes;
      Found : File_Name_Type;
   begin
      Find_File (N, T, Found, Attr'Access);
      return Found;
   end Find_File;

   ---------------
   -- Find_File --
   ---------------

   procedure Find_File
     (N     : File_Name_Type;
      T     : File_Type;
      Found : out File_Name_Type;
      Attr  : access File_Attributes) is
   begin
      Get_Name_String (N);

      declare
         File_Name : String renames Name_Buffer (1 .. Name_Len);
         File      : File_Name_Type := No_File;
         Last_Dir  : Natural;

      begin
         --  If we are looking for a config file, look only in the current
         --  directory, i.e. return input argument unchanged. Also look only in
         --  the curren directory if we are looking for a .dg file (happens in
         --  -gnatD mode).

         if T = Config
           or else (Debug_Generated_Code
                      and then Name_Len > 3
                      and then
                      (Name_Buffer (Name_Len - 2 .. Name_Len) = ".dg"
                       or else
                       (Hostparm.OpenVMS and then
                        Name_Buffer (Name_Len - 2 .. Name_Len) = "_dg")))
         then
            Found := N;
            Attr.all  := Unknown_Attributes;
            return;

         --  If we are trying to find the current main file just look in the
         --  directory where the user said it was.

         elsif Look_In_Primary_Directory_For_Current_Main
           and then Current_Main = N
         then
            Locate_File (N, T, Primary_Directory, File_Name, Found, Attr);
            return;

         --  Otherwise do standard search for source file

         else
            --  Check the mapping of this file name

            File := Mapped_Path_Name (N);

            --  If the file name is mapped to a path name, return the
            --  corresponding path name

            if File /= No_File then

               --  For locally removed file, Error_Name is returned; then
               --  return No_File, indicating the file is not a source.

               if File = Error_File_Name then
                  Found := No_File;
               else
                  Found := File;
               end if;

               Attr.all := Unknown_Attributes;
               return;
            end if;

            --  First place to look is in the primary directory (i.e. the same
            --  directory as the source) unless this has been disabled with -I-

            if Opt.Look_In_Primary_Dir then
               Locate_File (N, T, Primary_Directory, File_Name, Found, Attr);

               if Found /= No_File then
                  return;
               end if;
            end if;

            --  Finally look in directories specified with switches -I/-aI/-aO

            if T = Library then
               Last_Dir := Lib_Search_Directories.Last;
            else
               Last_Dir := Src_Search_Directories.Last;
            end if;

            for D in Primary_Directory + 1 .. Last_Dir loop
               Locate_File (N, T, D, File_Name, Found, Attr);

               if Found /= No_File then
                  return;
               end if;
            end loop;

            Attr.all := Unknown_Attributes;
            Found := No_File;
         end if;
      end;
   end Find_File;

   -----------------------
   -- Find_Program_Name --
   -----------------------

   procedure Find_Program_Name is
      Command_Name : String (1 .. Len_Arg (0));
      Cindex1      : Integer := Command_Name'First;
      Cindex2      : Integer := Command_Name'Last;

   begin
      Fill_Arg (Command_Name'Address, 0);

      if Command_Name = "" then
         Name_Len := 0;
         return;
      end if;

      --  The program name might be specified by a full path name. However,
      --  we don't want to print that all out in an error message, so the
      --  path might need to be stripped away.

      for J in reverse Cindex1 .. Cindex2 loop
         if Is_Directory_Separator (Command_Name (J)) then
            Cindex1 := J + 1;
            exit;
         end if;
      end loop;

      --  Command_Name(Cindex1 .. Cindex2) is now the equivalent of the
      --  POSIX command "basename argv[0]"

      --  Strip off any versioning information such as found on VMS.
      --  This would take the form of TOOL.exe followed by a ";" or "."
      --  and a sequence of one or more numbers.

      if Command_Name (Cindex2) in '0' .. '9' then
         for J in reverse Cindex1 .. Cindex2 loop
            if Command_Name (J) = '.' or else Command_Name (J) = ';' then
               Cindex2 := J - 1;
               exit;
            end if;

            exit when Command_Name (J) not in '0' .. '9';
         end loop;
      end if;

      --  Strip off any executable extension (usually nothing or .exe)
      --  but formally reported by autoconf in the variable EXEEXT

      if Cindex2 - Cindex1 >= 4 then
         if To_Lower (Command_Name (Cindex2 - 3)) = '.'
            and then To_Lower (Command_Name (Cindex2 - 2)) = 'e'
            and then To_Lower (Command_Name (Cindex2 - 1)) = 'x'
            and then To_Lower (Command_Name (Cindex2)) = 'e'
         then
            Cindex2 := Cindex2 - 4;
         end if;
      end if;

      Name_Len := Cindex2 - Cindex1 + 1;
      Name_Buffer (1 .. Name_Len) := Command_Name (Cindex1 .. Cindex2);
   end Find_Program_Name;

   ------------------------
   -- Full_Lib_File_Name --
   ------------------------

   procedure Full_Lib_File_Name
     (N        : File_Name_Type;
      Lib_File : out File_Name_Type;
      Attr     : out File_Attributes)
   is
      A : aliased File_Attributes;
   begin
      --  ??? seems we could use Smart_Find_File here
      Find_File (N, Library, Lib_File, A'Access);
      Attr := A;
   end Full_Lib_File_Name;

   ------------------------
   -- Full_Lib_File_Name --
   ------------------------

   function Full_Lib_File_Name (N : File_Name_Type) return File_Name_Type is
      Attr : File_Attributes;
      File : File_Name_Type;
   begin
      Full_Lib_File_Name (N, File, Attr);
      return File;
   end Full_Lib_File_Name;

   ----------------------------
   -- Full_Library_Info_Name --
   ----------------------------

   function Full_Library_Info_Name return File_Name_Type is
   begin
      return Current_Full_Lib_Name;
   end Full_Library_Info_Name;

   ---------------------------
   -- Full_Object_File_Name --
   ---------------------------

   function Full_Object_File_Name return File_Name_Type is
   begin
      return Current_Full_Obj_Name;
   end Full_Object_File_Name;

   ----------------------
   -- Full_Source_Name --
   ----------------------

   function Full_Source_Name return File_Name_Type is
   begin
      return Current_Full_Source_Name;
   end Full_Source_Name;

   ----------------------
   -- Full_Source_Name --
   ----------------------

   function Full_Source_Name (N : File_Name_Type) return File_Name_Type is
   begin
      return Smart_Find_File (N, Source);
   end Full_Source_Name;

   ----------------------
   -- Full_Source_Name --
   ----------------------

   procedure Full_Source_Name
     (N         : File_Name_Type;
      Full_File : out File_Name_Type;
      Attr      : access File_Attributes) is
   begin
      Smart_Find_File (N, Source, Full_File, Attr.all);
   end Full_Source_Name;

   -------------------
   -- Get_Directory --
   -------------------

   function Get_Directory (Name : File_Name_Type) return File_Name_Type is
   begin
      Get_Name_String (Name);

      for J in reverse 1 .. Name_Len loop
         if Is_Directory_Separator (Name_Buffer (J)) then
            Name_Len := J;
            return Name_Find;
         end if;
      end loop;

      Name_Len := Hostparm.Normalized_CWD'Length;
      Name_Buffer (1 .. Name_Len) := Hostparm.Normalized_CWD;
      return Name_Find;
   end Get_Directory;

   --------------------------
   -- Get_Next_Dir_In_Path --
   --------------------------

   Search_Path_Pos : Integer;
   --  Keeps track of current position in search path. Initialized by the
   --  call to Get_Next_Dir_In_Path_Init, updated by Get_Next_Dir_In_Path.

   function Get_Next_Dir_In_Path
     (Search_Path : String_Access) return String_Access
   is
      Lower_Bound : Positive := Search_Path_Pos;
      Upper_Bound : Positive;

   begin
      loop
         while Lower_Bound <= Search_Path'Last
           and then Search_Path.all (Lower_Bound) = Path_Separator
         loop
            Lower_Bound := Lower_Bound + 1;
         end loop;

         exit when Lower_Bound > Search_Path'Last;

         Upper_Bound := Lower_Bound;
         while Upper_Bound <= Search_Path'Last
           and then Search_Path.all (Upper_Bound) /= Path_Separator
         loop
            Upper_Bound := Upper_Bound + 1;
         end loop;

         Search_Path_Pos := Upper_Bound;
         return new String'(Search_Path.all (Lower_Bound .. Upper_Bound - 1));
      end loop;

      return null;
   end Get_Next_Dir_In_Path;

   -------------------------------
   -- Get_Next_Dir_In_Path_Init --
   -------------------------------

   procedure Get_Next_Dir_In_Path_Init (Search_Path : String_Access) is
   begin
      Search_Path_Pos := Search_Path'First;
   end Get_Next_Dir_In_Path_Init;

   --------------------------------------
   -- Get_Primary_Src_Search_Directory --
   --------------------------------------

   function Get_Primary_Src_Search_Directory return String_Ptr is
   begin
      return Src_Search_Directories.Table (Primary_Directory);
   end Get_Primary_Src_Search_Directory;

   ------------------------
   -- Get_RTS_Search_Dir --
   ------------------------

   function Get_RTS_Search_Dir
     (Search_Dir : String;
      File_Type  : Search_File_Type) return String_Ptr
   is
      procedure Get_Current_Dir
        (Dir    : System.Address;
         Length : System.Address);
      pragma Import (C, Get_Current_Dir, "__gnat_get_current_dir");

      Max_Path : Integer;
      pragma Import (C, Max_Path, "__gnat_max_path_len");
      --  Maximum length of a path name

      Current_Dir        : String_Ptr;
      Default_Search_Dir : String_Access;
      Default_Suffix_Dir : String_Access;
      Local_Search_Dir   : String_Access;
      Norm_Search_Dir    : String_Access;
      Result_Search_Dir  : String_Access;
      Search_File        : String_Access;
      Temp_String        : String_Ptr;

   begin
      --  Add a directory separator at the end of the directory if necessary
      --  so that we can directly append a file to the directory

      if Search_Dir (Search_Dir'Last) /= Directory_Separator then
         Local_Search_Dir :=
           new String'(Search_Dir & String'(1 => Directory_Separator));
      else
         Local_Search_Dir := new String'(Search_Dir);
      end if;

      if File_Type = Include then
         Search_File := Include_Search_File;
         Default_Suffix_Dir := new String'("adainclude");
      else
         Search_File := Objects_Search_File;
         Default_Suffix_Dir := new String'("adalib");
      end if;

      Norm_Search_Dir := To_Canonical_Path_Spec (Local_Search_Dir.all);

      if Is_Absolute_Path (Norm_Search_Dir.all) then

         --  We first verify if there is a directory Include_Search_Dir
         --  containing default search directories

         Result_Search_Dir :=
           Read_Default_Search_Dirs (Norm_Search_Dir, Search_File, null);
         Default_Search_Dir :=
           new String'(Norm_Search_Dir.all & Default_Suffix_Dir.all);
         Free (Norm_Search_Dir);

         if Result_Search_Dir /= null then
            return String_Ptr (Result_Search_Dir);
         elsif Is_Directory (Default_Search_Dir.all) then
            return String_Ptr (Default_Search_Dir);
         else
            return null;
         end if;

      --  Search in the current directory

      else
         --  Get the current directory

         declare
            Buffer   : String (1 .. Max_Path + 2);
            Path_Len : Natural := Max_Path;

         begin
            Get_Current_Dir (Buffer'Address, Path_Len'Address);

            if Buffer (Path_Len) /= Directory_Separator then
               Path_Len := Path_Len + 1;
               Buffer (Path_Len) := Directory_Separator;
            end if;

            Current_Dir := new String'(Buffer (1 .. Path_Len));
         end;

         Norm_Search_Dir :=
           new String'(Current_Dir.all & Local_Search_Dir.all);

         Result_Search_Dir :=
           Read_Default_Search_Dirs (Norm_Search_Dir, Search_File, null);

         Default_Search_Dir :=
           new String'(Norm_Search_Dir.all & Default_Suffix_Dir.all);

         Free (Norm_Search_Dir);

         if Result_Search_Dir /= null then
            return String_Ptr (Result_Search_Dir);

         elsif Is_Directory (Default_Search_Dir.all) then
            return String_Ptr (Default_Search_Dir);

         else
            --  Search in Search_Dir_Prefix/Search_Dir

            Norm_Search_Dir :=
              new String'
               (Update_Path (Search_Dir_Prefix).all & Local_Search_Dir.all);

            Result_Search_Dir :=
              Read_Default_Search_Dirs (Norm_Search_Dir, Search_File, null);

            Default_Search_Dir :=
              new String'(Norm_Search_Dir.all & Default_Suffix_Dir.all);

            Free (Norm_Search_Dir);

            if Result_Search_Dir /= null then
               return String_Ptr (Result_Search_Dir);

            elsif Is_Directory (Default_Search_Dir.all) then
               return String_Ptr (Default_Search_Dir);

            else
               --  We finally search in Search_Dir_Prefix/rts-Search_Dir

               Temp_String :=
                 new String'(Update_Path (Search_Dir_Prefix).all & "rts-");

               Norm_Search_Dir :=
                 new String'(Temp_String.all & Local_Search_Dir.all);

               Result_Search_Dir :=
                 Read_Default_Search_Dirs (Norm_Search_Dir, Search_File, null);

               Default_Search_Dir :=
                 new String'(Norm_Search_Dir.all & Default_Suffix_Dir.all);
               Free (Norm_Search_Dir);

               if Result_Search_Dir /= null then
                  return String_Ptr (Result_Search_Dir);

               elsif Is_Directory (Default_Search_Dir.all) then
                  return String_Ptr (Default_Search_Dir);

               else
                  return null;
               end if;
            end if;
         end if;
      end if;
   end Get_RTS_Search_Dir;

   --------------------------------
   -- Include_Dir_Default_Prefix --
   --------------------------------

   function Include_Dir_Default_Prefix return String_Access is
   begin
      if The_Include_Dir_Default_Prefix = null then
         The_Include_Dir_Default_Prefix :=
           String_Access (Update_Path (Include_Dir_Default_Name));
      end if;

      return The_Include_Dir_Default_Prefix;
   end Include_Dir_Default_Prefix;

   function Include_Dir_Default_Prefix return String is
   begin
      return Include_Dir_Default_Prefix.all;
   end Include_Dir_Default_Prefix;

   ----------------
   -- Initialize --
   ----------------

   procedure Initialize is
   begin
      Number_File_Names       := 0;
      Current_File_Name_Index := 0;

      Src_Search_Directories.Init;
      Lib_Search_Directories.Init;

      --  Start off by setting all suppress options to False, these will
      --  be reset later (turning some on if -gnato is not specified, and
      --  turning all of them on if -gnatp is specified).

      Suppress_Options := (others => False);

      --  Reserve the first slot in the search paths table. This is the
      --  directory of the main source file or main library file and is filled
      --  in by each call to Next_Main_Source/Next_Main_Lib_File with the
      --  directory specified for this main source or library file. This is the
      --  directory which is searched first by default. This default search is
      --  inhibited by the option -I- for both source and library files.

      Src_Search_Directories.Set_Last (Primary_Directory);
      Src_Search_Directories.Table (Primary_Directory) := new String'("");

      Lib_Search_Directories.Set_Last (Primary_Directory);
      Lib_Search_Directories.Table (Primary_Directory) := new String'("");
   end Initialize;

   ------------------
   -- Is_Directory --
   ------------------

   function Is_Directory
     (Name : C_File_Name; Attr : access File_Attributes) return Boolean
   is
      function Internal (N : C_File_Name; A : System.Address) return Integer;
      pragma Import (C, Internal, "__gnat_is_directory_attr");
   begin
      return Internal (Name, Attr.all'Address) /= 0;
   end Is_Directory;

   ----------------------------
   -- Is_Directory_Separator --
   ----------------------------

   function Is_Directory_Separator (C : Character) return Boolean is
   begin
      --  In addition to the default directory_separator allow the '/' to
      --  act as separator since this is allowed in MS-DOS, Windows 95/NT,
      --  and OS2 ports. On VMS, the situation is more complicated because
      --  there are two characters to check for.

      return
        C = Directory_Separator
          or else C = '/'
          or else (Hostparm.OpenVMS
                    and then (C = ']' or else C = ':'));
   end Is_Directory_Separator;

   -------------------------
   -- Is_Readonly_Library --
   -------------------------

   function Is_Readonly_Library (File : File_Name_Type) return Boolean is
   begin
      Get_Name_String (File);

      pragma Assert (Name_Buffer (Name_Len - 3 .. Name_Len) = ".ali");

      return not Is_Writable_File (Name_Buffer (1 .. Name_Len));
   end Is_Readonly_Library;

   ------------------------
   -- Is_Executable_File --
   ------------------------

   function Is_Executable_File
     (Name : C_File_Name; Attr : access File_Attributes) return Boolean
   is
      function Internal (N : C_File_Name; A : System.Address) return Integer;
      pragma Import (C, Internal, "__gnat_is_executable_file_attr");
   begin
      return Internal (Name, Attr.all'Address) /= 0;
   end Is_Executable_File;

   ----------------------
   -- Is_Readable_File --
   ----------------------

   function Is_Readable_File
     (Name : C_File_Name; Attr : access File_Attributes) return Boolean
   is
      function Internal (N : C_File_Name; A : System.Address) return Integer;
      pragma Import (C, Internal, "__gnat_is_readable_file_attr");
   begin
      return Internal (Name, Attr.all'Address) /= 0;
   end Is_Readable_File;

   ---------------------
   -- Is_Regular_File --
   ---------------------

   function Is_Regular_File
     (Name : C_File_Name; Attr : access File_Attributes) return Boolean
   is
      function Internal (N : C_File_Name; A : System.Address) return Integer;
      pragma Import (C, Internal, "__gnat_is_regular_file_attr");
   begin
      return Internal (Name, Attr.all'Address) /= 0;
   end Is_Regular_File;

   ----------------------
   -- Is_Symbolic_Link --
   ----------------------

   function Is_Symbolic_Link
     (Name : C_File_Name; Attr : access File_Attributes) return Boolean
   is
      function Internal (N : C_File_Name; A : System.Address) return Integer;
      pragma Import (C, Internal, "__gnat_is_symbolic_link_attr");
   begin
      return Internal (Name, Attr.all'Address) /= 0;
   end Is_Symbolic_Link;

   ----------------------
   -- Is_Writable_File --
   ----------------------

   function Is_Writable_File
     (Name : C_File_Name; Attr : access File_Attributes) return Boolean
   is
      function Internal (N : C_File_Name; A : System.Address) return Integer;
      pragma Import (C, Internal, "__gnat_is_writable_file_attr");
   begin
      return Internal (Name, Attr.all'Address) /= 0;
   end Is_Writable_File;

   -------------------
   -- Lib_File_Name --
   -------------------

   function Lib_File_Name
     (Source_File : File_Name_Type;
      Munit_Index : Nat := 0) return File_Name_Type
   is
   begin
      Get_Name_String (Source_File);

      for J in reverse 2 .. Name_Len loop
         if Name_Buffer (J) = '.' then
            Name_Len := J - 1;
            exit;
         end if;
      end loop;

      if Munit_Index /= 0 then
         Add_Char_To_Name_Buffer (Multi_Unit_Index_Character);
         Add_Nat_To_Name_Buffer (Munit_Index);
      end if;

      Add_Char_To_Name_Buffer ('.');
      Add_Str_To_Name_Buffer (ALI_Suffix.all);
      return Name_Find;
   end Lib_File_Name;

   -----------------
   -- Locate_File --
   -----------------

   procedure Locate_File
     (N     : File_Name_Type;
      T     : File_Type;
      Dir   : Natural;
      Name  : String;
      Found : out File_Name_Type;
      Attr  : access File_Attributes)
   is
      Dir_Name : String_Ptr;

   begin
      --  If Name is already an absolute path, do not look for a directory

      if Is_Absolute_Path (Name) then
         Dir_Name := No_Dir;

      elsif T = Library then
         Dir_Name := Lib_Search_Directories.Table (Dir);

      else
         pragma Assert (T /= Config);
         Dir_Name := Src_Search_Directories.Table (Dir);
      end if;

      declare
         Full_Name : String (1 .. Dir_Name'Length + Name'Length + 1);

      begin
         Full_Name (1 .. Dir_Name'Length) := Dir_Name.all;
         Full_Name (Dir_Name'Length + 1 .. Full_Name'Last - 1) := Name;
         Full_Name (Full_Name'Last) := ASCII.NUL;

         Attr.all := Unknown_Attributes;

         if not Is_Regular_File (Full_Name'Address, Attr) then
            Found := No_File;

         else
            --  If the file is in the current directory then return N itself

            if Dir_Name'Length = 0 then
               Found := N;
            else
               Name_Len := Full_Name'Length - 1;
               Name_Buffer (1 .. Name_Len) :=
                 Full_Name (1 .. Full_Name'Last - 1);
               Found := Name_Find;  --  ??? Was Name_Enter, no obvious reason
            end if;
         end if;
      end;
   end Locate_File;

   -------------------------------
   -- Matching_Full_Source_Name --
   -------------------------------

   function Matching_Full_Source_Name
     (N : File_Name_Type;
      T : Time_Stamp_Type) return File_Name_Type
   is
   begin
      Get_Name_String (N);

      declare
         File_Name : constant String := Name_Buffer (1 .. Name_Len);
         File      : File_Name_Type := No_File;
         Attr      : aliased File_Attributes;
         Last_Dir  : Natural;

      begin
         if Opt.Look_In_Primary_Dir then
            Locate_File
              (N, Source, Primary_Directory, File_Name, File, Attr'Access);

            if File /= No_File and then T = File_Stamp (N) then
               return File;
            end if;
         end if;

         Last_Dir := Src_Search_Directories.Last;

         for D in Primary_Directory + 1 .. Last_Dir loop
            Locate_File (N, Source, D, File_Name, File, Attr'Access);

            if File /= No_File and then T = File_Stamp (File) then
               return File;
            end if;
         end loop;

         return No_File;
      end;
   end Matching_Full_Source_Name;

   ----------------
   -- More_Files --
   ----------------

   function More_Files return Boolean is
   begin
      return (Current_File_Name_Index < Number_File_Names);
   end More_Files;

   -------------------------------
   -- Nb_Dir_In_Obj_Search_Path --
   -------------------------------

   function Nb_Dir_In_Obj_Search_Path return Natural is
   begin
      if Opt.Look_In_Primary_Dir then
         return Lib_Search_Directories.Last -  Primary_Directory + 1;
      else
         return Lib_Search_Directories.Last -  Primary_Directory;
      end if;
   end Nb_Dir_In_Obj_Search_Path;

   -------------------------------
   -- Nb_Dir_In_Src_Search_Path --
   -------------------------------

   function Nb_Dir_In_Src_Search_Path return Natural is
   begin
      if Opt.Look_In_Primary_Dir then
         return Src_Search_Directories.Last -  Primary_Directory + 1;
      else
         return Src_Search_Directories.Last -  Primary_Directory;
      end if;
   end Nb_Dir_In_Src_Search_Path;

   --------------------
   -- Next_Main_File --
   --------------------

   function Next_Main_File return File_Name_Type is
      File_Name : String_Ptr;
      Dir_Name  : String_Ptr;
      Fptr      : Natural;

   begin
      pragma Assert (More_Files);

      Current_File_Name_Index := Current_File_Name_Index + 1;

      --  Get the file and directory name

      File_Name := File_Names (Current_File_Name_Index);
      Fptr := File_Name'First;

      for J in reverse File_Name'Range loop
         if File_Name (J) = Directory_Separator
           or else File_Name (J) = '/'
         then
            if J = File_Name'Last then
               Fail ("File name missing");
            end if;

            Fptr := J + 1;
            exit;
         end if;
      end loop;

      --  Save name of directory in which main unit resides for use in
      --  locating other units

      Dir_Name := new String'(File_Name (File_Name'First .. Fptr - 1));

      case Running_Program is

         when Compiler =>
            Src_Search_Directories.Table (Primary_Directory) := Dir_Name;
            Look_In_Primary_Directory_For_Current_Main := True;

         when Make =>
            Src_Search_Directories.Table (Primary_Directory) := Dir_Name;

            if Fptr > File_Name'First then
               Look_In_Primary_Directory_For_Current_Main := True;
            end if;

         when Binder | Gnatls =>
            Dir_Name := Normalize_Directory_Name (Dir_Name.all);
            Lib_Search_Directories.Table (Primary_Directory) := Dir_Name;

         when Unspecified =>
            null;
      end case;

      Name_Len := File_Name'Last - Fptr + 1;
      Name_Buffer (1 .. Name_Len) := File_Name (Fptr .. File_Name'Last);
      Canonical_Case_File_Name (Name_Buffer (1 .. Name_Len));
      Current_Main := Name_Find;

      --  In the gnatmake case, the main file may have not have the
      --  extension. Try ".adb" first then ".ads"

      if Running_Program = Make then
         declare
            Orig_Main : constant File_Name_Type := Current_Main;

         begin
            if Strip_Suffix (Orig_Main) = Orig_Main then
               Current_Main :=
                 Append_Suffix_To_File_Name (Orig_Main, ".adb");

               if Full_Source_Name (Current_Main) = No_File then
                  Current_Main :=
                    Append_Suffix_To_File_Name (Orig_Main, ".ads");

                  if Full_Source_Name (Current_Main) = No_File then
                     Current_Main := Orig_Main;
                  end if;
               end if;
            end if;
         end;
      end if;

      return Current_Main;
   end Next_Main_File;

   ------------------------------
   -- Normalize_Directory_Name --
   ------------------------------

   function Normalize_Directory_Name (Directory : String) return String_Ptr is

      function Is_Quoted (Path : String) return Boolean;
      pragma Inline (Is_Quoted);
      --  Returns true if Path is quoted (either double or single quotes)

      ---------------
      -- Is_Quoted --
      ---------------

      function Is_Quoted (Path : String) return Boolean is
         First : constant Character := Path (Path'First);
         Last  : constant Character := Path (Path'Last);

      begin
         if (First = ''' and then Last = ''')
               or else
            (First = '"' and then Last = '"')
         then
            return True;
         else
            return False;
         end if;
      end Is_Quoted;

      Result : String_Ptr;

   --  Start of processing for Normalize_Directory_Name

   begin
      if Directory'Length = 0 then
         Result := new String'(Hostparm.Normalized_CWD);

      elsif Is_Directory_Separator (Directory (Directory'Last)) then
         Result := new String'(Directory);

      elsif Is_Quoted (Directory) then

         --  This is a quoted string, it certainly means that the directory
         --  contains some spaces for example. We can safely remove the quotes
         --  here as the OS_Lib.Normalize_Arguments will be called before any
         --  spawn routines. This ensure that quotes will be added when needed.

         Result := new String (1 .. Directory'Length - 1);
         Result (1 .. Directory'Length - 2) :=
           Directory (Directory'First + 1 .. Directory'Last - 1);
         Result (Result'Last) := Directory_Separator;

      else
         Result := new String (1 .. Directory'Length + 1);
         Result (1 .. Directory'Length) := Directory;
         Result (Directory'Length + 1) := Directory_Separator;
      end if;

      return Result;
   end Normalize_Directory_Name;

   ---------------------
   -- Number_Of_Files --
   ---------------------

   function Number_Of_Files return Int is
   begin
      return Number_File_Names;
   end Number_Of_Files;

   -------------------------------
   -- Object_Dir_Default_Prefix --
   -------------------------------

   function Object_Dir_Default_Prefix return String is
      Object_Dir : String_Access :=
                     String_Access (Update_Path (Object_Dir_Default_Name));

   begin
      if Object_Dir = null then
         return "";

      else
         declare
            Result : constant String := Object_Dir.all;
         begin
            Free (Object_Dir);
            return Result;
         end;
      end if;
   end Object_Dir_Default_Prefix;

   ----------------------
   -- Object_File_Name --
   ----------------------

   function Object_File_Name (N : File_Name_Type) return File_Name_Type is
   begin
      if N = No_File then
         return No_File;
      end if;

      Get_Name_String (N);
      Name_Len := Name_Len - ALI_Suffix'Length - 1;

      for J in Target_Object_Suffix'Range loop
         Name_Len := Name_Len + 1;
         Name_Buffer (Name_Len) := Target_Object_Suffix (J);
      end loop;

      return Name_Enter;
   end Object_File_Name;

   -------------------------------
   -- OS_Exit_Through_Exception --
   -------------------------------

   procedure OS_Exit_Through_Exception (Status : Integer) is
   begin
      Current_Exit_Status := Status;
      raise Types.Terminate_Program;
   end OS_Exit_Through_Exception;

   --------------------------
   -- OS_Time_To_GNAT_Time --
   --------------------------

   function OS_Time_To_GNAT_Time (T : OS_Time) return Time_Stamp_Type is
      GNAT_Time : Time_Stamp_Type;

      Y  : Year_Type;
      Mo : Month_Type;
      D  : Day_Type;
      H  : Hour_Type;
      Mn : Minute_Type;
      S  : Second_Type;

   begin
      if T = Invalid_Time then
         return Empty_Time_Stamp;
      end if;

      GM_Split (T, Y, Mo, D, H, Mn, S);
      Make_Time_Stamp
        (Year    => Nat (Y),
         Month   => Nat (Mo),
         Day     => Nat (D),
         Hour    => Nat (H),
         Minutes => Nat (Mn),
         Seconds => Nat (S),
         TS      => GNAT_Time);

      return GNAT_Time;
   end OS_Time_To_GNAT_Time;

   ------------------
   -- Program_Name --
   ------------------

   function Program_Name (Nam : String; Prog : String) return String_Access is
      End_Of_Prefix   : Natural := 0;
      Start_Of_Prefix : Positive := 1;
      Start_Of_Suffix : Positive;

   begin
      --  GNAAMP tool names require special treatment

      if AAMP_On_Target then

         --  The name "gcc" is mapped to "gnaamp" (the compiler driver)

         if Nam = "gcc" then
            return new String'("gnaamp");

         --  Tool names starting with "gnat" are mapped by substituting the
         --  string "gnaamp" for "gnat" (for example, "gnatpp" => "gnaamppp").

         elsif Nam'Length >= 4
           and then Nam (Nam'First .. Nam'First + 3) = "gnat"
         then
            return new String'("gnaamp" & Nam (Nam'First + 4 .. Nam'Last));

         --  No other mapping rules, so we continue and handle any other forms
         --  of tool names the same as on other targets.

         else
            null;
         end if;
      end if;

      --  Get the name of the current program being executed

      Find_Program_Name;

      Start_Of_Suffix := Name_Len + 1;

      --  Find the target prefix if any, for the cross compilation case.
      --  For instance in "powerpc-elf-gcc" the target prefix is
      --  "powerpc-elf-"
      --  Ditto for suffix, e.g. in "gcc-4.1", the suffix is "-4.1"

      for J in reverse 1 .. Name_Len loop
         if Name_Buffer (J) = '/'
           or else Name_Buffer (J) = Directory_Separator
           or else Name_Buffer (J) = ':'
         then
            Start_Of_Prefix := J + 1;
            exit;
         end if;
      end loop;

      --  Find End_Of_Prefix

      for J in Start_Of_Prefix .. Name_Len - Prog'Length + 1 loop
         if Name_Buffer (J .. J + Prog'Length - 1) = Prog then
            End_Of_Prefix := J - 1;
            exit;
         end if;
      end loop;

      if End_Of_Prefix > 1 then
         Start_Of_Suffix := End_Of_Prefix + Prog'Length + 1;
      end if;

      --  Create the new program name

      return new String'
        (Name_Buffer (Start_Of_Prefix .. End_Of_Prefix)
         & Nam
         & Name_Buffer (Start_Of_Suffix .. Name_Len));
   end Program_Name;

   ------------------------------
   -- Read_Default_Search_Dirs --
   ------------------------------

   function Read_Default_Search_Dirs
     (Search_Dir_Prefix       : String_Access;
      Search_File             : String_Access;
      Search_Dir_Default_Name : String_Access) return String_Access
   is
      Prefix_Len : constant Integer := Search_Dir_Prefix.all'Length;
      Buffer     : String (1 .. Prefix_Len + Search_File.all'Length + 1);
      File_FD    : File_Descriptor;
      S, S1      : String_Access;
      Len        : Integer;
      Curr       : Integer;
      Actual_Len : Integer;
      J1         : Integer;

      Prev_Was_Separator : Boolean;
      Nb_Relative_Dir    : Integer;

      function Is_Relative (S : String; K : Positive) return Boolean;
      pragma Inline (Is_Relative);
      --  Returns True if a relative directory specification is found
      --  in S at position K, False otherwise.

      -----------------
      -- Is_Relative --
      -----------------

      function Is_Relative (S : String; K : Positive) return Boolean is
      begin
         return not Is_Absolute_Path (S (K .. S'Last));
      end Is_Relative;

   --  Start of processing for Read_Default_Search_Dirs

   begin
      --  Construct a C compatible character string buffer

      Buffer (1 .. Search_Dir_Prefix.all'Length)
        := Search_Dir_Prefix.all;
      Buffer (Search_Dir_Prefix.all'Length + 1 .. Buffer'Last - 1)
        := Search_File.all;
      Buffer (Buffer'Last) := ASCII.NUL;

      File_FD := Open_Read (Buffer'Address, Binary);
      if File_FD = Invalid_FD then
         return Search_Dir_Default_Name;
      end if;

      Len := Integer (File_Length (File_FD));

      --  An extra character for a trailing Path_Separator is allocated

      S := new String (1 .. Len + 1);
      S (Len + 1) := Path_Separator;

      --  Read the file. Note that the loop is not necessary since the
      --  whole file is read at once except on VMS.

      Curr := 1;
      Actual_Len := Len;
      while Actual_Len /= 0 loop
         Actual_Len := Read (File_FD, S (Curr)'Address, Len);
         Curr := Curr + Actual_Len;
      end loop;

      --  Process the file, dealing with path separators

      Prev_Was_Separator := True;
      Nb_Relative_Dir := 0;
      for J in 1 .. Len loop

         --  Treat any control character as a path separator. Note that we do
         --  not treat space as a path separator (we used to treat space as a
         --  path separator in an earlier version). That way space can appear
         --  as a legitimate character in a path name.

         --  Why do we treat all control characters as path separators???

         if S (J) in ASCII.NUL .. ASCII.US then
            S (J) := Path_Separator;
         end if;

         --  Test for explicit path separator (or control char as above)

         if S (J) = Path_Separator then
            Prev_Was_Separator := True;

         --  If not path separator, register use of relative directory

         else
            if Prev_Was_Separator and then Is_Relative (S.all, J) then
               Nb_Relative_Dir := Nb_Relative_Dir + 1;
            end if;

            Prev_Was_Separator := False;
         end if;
      end loop;

      if Nb_Relative_Dir = 0 then
         return S;
      end if;

      --  Add the Search_Dir_Prefix to all relative paths

      S1 := new String (1 .. S'Length + Nb_Relative_Dir * Prefix_Len);
      J1 := 1;
      Prev_Was_Separator := True;
      for J in 1 .. Len + 1 loop
         if S (J) = Path_Separator then
            Prev_Was_Separator := True;

         else
            if Prev_Was_Separator and then Is_Relative (S.all, J) then
               S1 (J1 .. J1 + Prefix_Len - 1) := Search_Dir_Prefix.all;
               J1 := J1 + Prefix_Len;
            end if;

            Prev_Was_Separator := False;
         end if;
         S1 (J1) := S (J);
         J1 := J1 + 1;
      end loop;

      Free (S);
      return S1;
   end Read_Default_Search_Dirs;

   -----------------------
   -- Read_Library_Info --
   -----------------------

   function Read_Library_Info
     (Lib_File  : File_Name_Type;
      Fatal_Err : Boolean := False) return Text_Buffer_Ptr
   is
      File : File_Name_Type;
      Attr : aliased File_Attributes;
   begin
      Find_File (Lib_File, Library, File, Attr'Access);
      return Read_Library_Info_From_Full
        (Full_Lib_File => File,
         Lib_File_Attr => Attr'Access,
         Fatal_Err     => Fatal_Err);
   end Read_Library_Info;

   ---------------------------------
   -- Read_Library_Info_From_Full --
   ---------------------------------

   function Read_Library_Info_From_Full
     (Full_Lib_File : File_Name_Type;
      Lib_File_Attr : access File_Attributes;
      Fatal_Err     : Boolean := False) return Text_Buffer_Ptr
   is
      Lib_FD : File_Descriptor;
      --  The file descriptor for the current library file. A negative value
      --  indicates failure to open the specified source file.

      Len : Integer;
      --  Length of source file text (ALI). If it doesn't fit in an integer
      --  we're probably stuck anyway (>2 gigs of source seems a lot!)

      Text : Text_Buffer_Ptr;
      --  Allocated text buffer

      Status : Boolean;
      pragma Warnings (Off, Status);
      --  For the calls to Close

   begin
      Current_Full_Lib_Name := Full_Lib_File;
      Current_Full_Obj_Name := Object_File_Name (Current_Full_Lib_Name);

      if Current_Full_Lib_Name = No_File then
         if Fatal_Err then
            Fail ("Cannot find: " & Name_Buffer (1 .. Name_Len));
         else
            Current_Full_Obj_Stamp := Empty_Time_Stamp;
            return null;
         end if;
      end if;

      Get_Name_String (Current_Full_Lib_Name);
      Name_Buffer (Name_Len + 1) := ASCII.NUL;

      --  Open the library FD, note that we open in binary mode, because as
      --  documented in the spec, the caller is expected to handle either
      --  DOS or Unix mode files, and there is no point in wasting time on
      --  text translation when it is not required.

      Lib_FD := Open_Read (Name_Buffer'Address, Binary);

      if Lib_FD = Invalid_FD then
         if Fatal_Err then
            Fail ("Cannot open: " & Name_Buffer (1 .. Name_Len));
         else
            Current_Full_Obj_Stamp := Empty_Time_Stamp;
            return null;
         end if;
      end if;

      --  Compute the length of the file (potentially also preparing other data
      --  like the timestamp and whether the file is read-only, for future use)

      Len := Integer (File_Length (Name_Buffer'Address, Lib_File_Attr));

      --  Check for object file consistency if requested

      if Opt.Check_Object_Consistency then
         --  On most systems, this does not result in an extra system call
<<<<<<< HEAD
         Current_Full_Lib_Stamp := OS_Time_To_GNAT_Time
           (File_Time_Stamp (Name_Buffer'Address, Lib_File_Attr));

         --  ??? One system call here
=======

         Current_Full_Lib_Stamp :=
           OS_Time_To_GNAT_Time
             (File_Time_Stamp (Name_Buffer'Address, Lib_File_Attr));

         --  ??? One system call here

>>>>>>> 779871ac
         Current_Full_Obj_Stamp := File_Stamp (Current_Full_Obj_Name);

         if Current_Full_Obj_Stamp (1) = ' ' then

            --  When the library is readonly always assume object is consistent
            --  The call to Is_Writable_File only results in a system call on
            --  some systems, but in most cases it has already been computed as
            --  part of the call to File_Length above.
<<<<<<< HEAD

            Get_Name_String (Current_Full_Lib_Name);
            Name_Buffer (Name_Len + 1) := ASCII.NUL;

=======

            Get_Name_String (Current_Full_Lib_Name);
            Name_Buffer (Name_Len + 1) := ASCII.NUL;

>>>>>>> 779871ac
            if not Is_Writable_File (Name_Buffer'Address, Lib_File_Attr) then
               Current_Full_Obj_Stamp := Current_Full_Lib_Stamp;

            elsif Fatal_Err then
               Get_Name_String (Current_Full_Obj_Name);
               Close (Lib_FD, Status);

               --  No need to check the status, we fail anyway

               Fail ("Cannot find: " & Name_Buffer (1 .. Name_Len));

            else
               Current_Full_Obj_Stamp := Empty_Time_Stamp;
               Close (Lib_FD, Status);

               --  No need to check the status, we return null anyway

               return null;
            end if;
         end if;
      end if;

      --  Read data from the file

      declare
         Actual_Len : Integer := 0;

         Lo : constant Text_Ptr := 0;
         --  Low bound for allocated text buffer

         Hi : Text_Ptr := Text_Ptr (Len);
         --  High bound for allocated text buffer. Note length is Len + 1
         --  which allows for extra EOF character at the end of the buffer.

      begin
         --  Allocate text buffer. Note extra character at end for EOF

         Text := new Text_Buffer (Lo .. Hi);

         --  Some systems (e.g. VMS) have file types that require one
         --  read per line, so read until we get the Len bytes or until
         --  there are no more characters.

         Hi := Lo;
         loop
            Actual_Len := Read (Lib_FD, Text (Hi)'Address, Len);
            Hi := Hi + Text_Ptr (Actual_Len);
            exit when Actual_Len = Len or else Actual_Len <= 0;
         end loop;

         Text (Hi) := EOF;
      end;

      --  Read is complete, close file and we are done

      Close (Lib_FD, Status);
      --  The status should never be False. But, if it is, what can we do?
      --  So, we don't test it.

      return Text;

   end Read_Library_Info_From_Full;

   ----------------------
   -- Read_Source_File --
   ----------------------

   procedure Read_Source_File
     (N   : File_Name_Type;
      Lo  : Source_Ptr;
      Hi  : out Source_Ptr;
      Src : out Source_Buffer_Ptr;
      T   : File_Type := Source)
   is
      Source_File_FD : File_Descriptor;
      --  The file descriptor for the current source file. A negative value
      --  indicates failure to open the specified source file.

      Len : Integer;
      --  Length of file. Assume no more than 2 gigabytes of source!

      Actual_Len : Integer;

      Status : Boolean;
      pragma Warnings (Off, Status);
      --  For the call to Close

   begin
      Current_Full_Source_Name  := Find_File (N, T);
      Current_Full_Source_Stamp := File_Stamp (Current_Full_Source_Name);

      if Current_Full_Source_Name = No_File then

         --  If we were trying to access the main file and we could not find
         --  it, we have an error.

         if N = Current_Main then
            Get_Name_String (N);
            Fail ("Cannot find: " & Name_Buffer (1 .. Name_Len));
         end if;

         Src := null;
         Hi  := No_Location;
         return;
      end if;

      Get_Name_String (Current_Full_Source_Name);
      Name_Buffer (Name_Len + 1) := ASCII.NUL;

      --  Open the source FD, note that we open in binary mode, because as
      --  documented in the spec, the caller is expected to handle either
      --  DOS or Unix mode files, and there is no point in wasting time on
      --  text translation when it is not required.

      Source_File_FD := Open_Read (Name_Buffer'Address, Binary);

      if Source_File_FD = Invalid_FD then
         Src := null;
         Hi  := No_Location;
         return;
      end if;

      --  Print out the file name, if requested, and if it's not part of the
      --  runtimes, store it in File_Name_Chars.

      declare
         Name : String renames Name_Buffer (1 .. Name_Len);
         Inc  : String renames Include_Dir_Default_Prefix.all;

      begin
         if Debug.Debug_Flag_Dot_N then
            Write_Line (Name);
         end if;

         if Inc /= ""
           and then Inc'Length < Name_Len
           and then Name_Buffer (1 .. Inc'Length) = Inc
         then
            --  Part of runtimes, so ignore it

            null;

         else
            File_Name_Chars.Append_All (File_Name_Chars.Table_Type (Name));
            File_Name_Chars.Append (ASCII.LF);
         end if;
      end;

      --  Prepare to read data from the file

      Len := Integer (File_Length (Source_File_FD));

      --  Set Hi so that length is one more than the physical length,
      --  allowing for the extra EOF character at the end of the buffer

      Hi := Lo + Source_Ptr (Len);

      --  Do the actual read operation

      declare
         subtype Actual_Source_Buffer is Source_Buffer (Lo .. Hi);
         --  Physical buffer allocated

         type Actual_Source_Ptr is access Actual_Source_Buffer;
         --  This is the pointer type for the physical buffer allocated

         Actual_Ptr : constant Actual_Source_Ptr := new Actual_Source_Buffer;
         --  And this is the actual physical buffer

      begin
         --  Allocate source buffer, allowing extra character at end for EOF

         --  Some systems (e.g. VMS) have file types that require one read per
         --  line, so read until we get the Len bytes or until there are no
         --  more characters.

         Hi := Lo;
         loop
            Actual_Len := Read (Source_File_FD, Actual_Ptr (Hi)'Address, Len);
            Hi := Hi + Source_Ptr (Actual_Len);
            exit when Actual_Len = Len or else Actual_Len <= 0;
         end loop;

         Actual_Ptr (Hi) := EOF;

         --  Now we need to work out the proper virtual origin pointer to
         --  return. This is exactly Actual_Ptr (0)'Address, but we have to
         --  be careful to suppress checks to compute this address.

         declare
            pragma Suppress (All_Checks);

            pragma Warnings (Off);
            --  This use of unchecked conversion is aliasing safe

            function To_Source_Buffer_Ptr is new
              Unchecked_Conversion (Address, Source_Buffer_Ptr);

            pragma Warnings (On);

         begin
            Src := To_Source_Buffer_Ptr (Actual_Ptr (0)'Address);
         end;
      end;

      --  Read is complete, get time stamp and close file and we are done

      Close (Source_File_FD, Status);

      --  The status should never be False. But, if it is, what can we do?
      --  So, we don't test it.

   end Read_Source_File;

   -------------------
   -- Relocate_Path --
   -------------------

   function Relocate_Path
     (Prefix : String;
      Path   : String) return String_Ptr
   is
      S : String_Ptr;

      procedure set_std_prefix (S : String; Len : Integer);
      pragma Import (C, set_std_prefix);

   begin
      if Std_Prefix = null then
         Std_Prefix := Executable_Prefix;

         if Std_Prefix.all /= "" then

            --  Remove trailing directory separator when calling set_std_prefix

            set_std_prefix (Std_Prefix.all, Std_Prefix'Length - 1);
         end if;
      end if;

      if Path (Prefix'Range) = Prefix then
         if Std_Prefix.all /= "" then
            S := new String
              (1 .. Std_Prefix'Length + Path'Last - Prefix'Last);
            S (1 .. Std_Prefix'Length) := Std_Prefix.all;
            S (Std_Prefix'Length + 1 .. S'Last) :=
              Path (Prefix'Last + 1 .. Path'Last);
            return S;
         end if;
      end if;

      return new String'(Path);
   end Relocate_Path;

   -----------------
   -- Set_Program --
   -----------------

   procedure Set_Program (P : Program_Type) is
   begin
      if Program_Set then
         Fail ("Set_Program called twice");
      end if;

      Program_Set := True;
      Running_Program := P;
   end Set_Program;

   ----------------
   -- Shared_Lib --
   ----------------

   function Shared_Lib (Name : String) return String is
      Library : String (1 .. Name'Length + Library_Version'Length + 3);
      --  3 = 2 for "-l" + 1 for "-" before lib version

   begin
      Library (1 .. 2)                          := "-l";
      Library (3 .. 2 + Name'Length)            := Name;
      Library (3 + Name'Length)                 := '-';
      Library (4 + Name'Length .. Library'Last) := Library_Version;

      if OpenVMS_On_Target then
         for K in Library'First + 2 .. Library'Last loop
            if Library (K) = '.' or else Library (K) = '-' then
               Library (K) := '_';
            end if;
         end loop;
      end if;

      return Library;
   end Shared_Lib;

   ----------------------
   -- Smart_File_Stamp --
   ----------------------

   function Smart_File_Stamp
     (N : File_Name_Type;
      T : File_Type) return Time_Stamp_Type
   is
      File : File_Name_Type;
      Attr : aliased File_Attributes;
<<<<<<< HEAD
=======

>>>>>>> 779871ac
   begin
      if not File_Cache_Enabled then
         Find_File (N, T, File, Attr'Access);
      else
         Smart_Find_File (N, T, File, Attr);
      end if;

      if File = No_File then
         return Empty_Time_Stamp;
      else
         Get_Name_String (File);
         Name_Buffer (Name_Len + 1) := ASCII.NUL;
<<<<<<< HEAD
         return OS_Time_To_GNAT_Time
           (File_Time_Stamp (Name_Buffer'Address, Attr'Access));
=======
         return
           OS_Time_To_GNAT_Time
             (File_Time_Stamp (Name_Buffer'Address, Attr'Access));
>>>>>>> 779871ac
      end if;
   end Smart_File_Stamp;

   ---------------------
   -- Smart_Find_File --
   ---------------------

   function Smart_Find_File
     (N : File_Name_Type;
      T : File_Type) return File_Name_Type
   is
      File : File_Name_Type;
      Attr : File_Attributes;
<<<<<<< HEAD
   begin
      Smart_Find_File (N, T, File, Attr);
      return File;
   end Smart_Find_File;

   ---------------------
   -- Smart_Find_File --
   ---------------------

   procedure Smart_Find_File
     (N     : File_Name_Type;
      T     : File_Type;
      Found : out File_Name_Type;
      Attr  : out File_Attributes)
   is
      Info : File_Info_Cache;

   begin
      if not File_Cache_Enabled then
         Find_File (N, T, Info.File, Info.Attr'Access);
      else
         Info := File_Name_Hash_Table.Get (N);
=======
   begin
      Smart_Find_File (N, T, File, Attr);
      return File;
   end Smart_Find_File;

   ---------------------
   -- Smart_Find_File --
   ---------------------

   procedure Smart_Find_File
     (N     : File_Name_Type;
      T     : File_Type;
      Found : out File_Name_Type;
      Attr  : out File_Attributes)
   is
      Info : File_Info_Cache;

   begin
      if not File_Cache_Enabled then
         Find_File (N, T, Info.File, Info.Attr'Access);

      else
         Info := File_Name_Hash_Table.Get (N);

>>>>>>> 779871ac
         if Info.File = No_File then
            Find_File (N, T, Info.File, Info.Attr'Access);
            File_Name_Hash_Table.Set (N, Info);
         end if;
      end if;

      Found := Info.File;
      Attr  := Info.Attr;
   end Smart_Find_File;

   ----------------------
   -- Source_File_Data --
   ----------------------

   procedure Source_File_Data (Cache : Boolean) is
   begin
      File_Cache_Enabled := Cache;
   end Source_File_Data;

   -----------------------
   -- Source_File_Stamp --
   -----------------------

   function Source_File_Stamp (N : File_Name_Type) return Time_Stamp_Type is
   begin
      return Smart_File_Stamp (N, Source);
   end Source_File_Stamp;

   ---------------------
   -- Strip_Directory --
   ---------------------

   function Strip_Directory (Name : File_Name_Type) return File_Name_Type is
   begin
      Get_Name_String (Name);

      for J in reverse 1 .. Name_Len - 1 loop

         --  If we find the last directory separator

         if Is_Directory_Separator (Name_Buffer (J)) then

            --  Return part of Name that follows this last directory separator

            Name_Buffer (1 .. Name_Len - J) := Name_Buffer (J + 1 .. Name_Len);
            Name_Len := Name_Len - J;
            return Name_Find;
         end if;
      end loop;

      --  There were no directory separator, just return Name

      return Name;
   end Strip_Directory;

   ------------------
   -- Strip_Suffix --
   ------------------

   function Strip_Suffix (Name : File_Name_Type) return File_Name_Type is
   begin
      Get_Name_String (Name);

      for J in reverse 2 .. Name_Len loop

         --  If we found the last '.', return part of Name that precedes it

         if Name_Buffer (J) = '.' then
            Name_Len := J - 1;
            return Name_Enter;
         end if;
      end loop;

      return Name;
   end Strip_Suffix;

   ---------------------------
   -- To_Canonical_Dir_Spec --
   ---------------------------

   function To_Canonical_Dir_Spec
     (Host_Dir     : String;
      Prefix_Style : Boolean) return String_Access
   is
      function To_Canonical_Dir_Spec
        (Host_Dir    : Address;
         Prefix_Flag : Integer) return Address;
      pragma Import (C, To_Canonical_Dir_Spec, "__gnat_to_canonical_dir_spec");

      C_Host_Dir         : String (1 .. Host_Dir'Length + 1);
      Canonical_Dir_Addr : Address;
      Canonical_Dir_Len  : Integer;

   begin
      C_Host_Dir (1 .. Host_Dir'Length) := Host_Dir;
      C_Host_Dir (C_Host_Dir'Last)      := ASCII.NUL;

      if Prefix_Style then
         Canonical_Dir_Addr := To_Canonical_Dir_Spec (C_Host_Dir'Address, 1);
      else
         Canonical_Dir_Addr := To_Canonical_Dir_Spec (C_Host_Dir'Address, 0);
      end if;

      Canonical_Dir_Len := C_String_Length (Canonical_Dir_Addr);

      if Canonical_Dir_Len = 0 then
         return null;
      else
         return To_Path_String_Access (Canonical_Dir_Addr, Canonical_Dir_Len);
      end if;

   exception
      when others =>
         Fail ("erroneous directory spec: " & Host_Dir);
         return null;
   end To_Canonical_Dir_Spec;

   ---------------------------
   -- To_Canonical_File_List --
   ---------------------------

   function To_Canonical_File_List
     (Wildcard_Host_File : String;
      Only_Dirs          : Boolean) return String_Access_List_Access
   is
      function To_Canonical_File_List_Init
        (Host_File : Address;
         Only_Dirs : Integer) return Integer;
      pragma Import (C, To_Canonical_File_List_Init,
                     "__gnat_to_canonical_file_list_init");

      function To_Canonical_File_List_Next return Address;
      pragma Import (C, To_Canonical_File_List_Next,
                     "__gnat_to_canonical_file_list_next");

      procedure To_Canonical_File_List_Free;
      pragma Import (C, To_Canonical_File_List_Free,
                     "__gnat_to_canonical_file_list_free");

      Num_Files            : Integer;
      C_Wildcard_Host_File : String (1 .. Wildcard_Host_File'Length + 1);

   begin
      C_Wildcard_Host_File (1 .. Wildcard_Host_File'Length) :=
        Wildcard_Host_File;
      C_Wildcard_Host_File (C_Wildcard_Host_File'Last) := ASCII.NUL;

      --  Do the expansion and say how many there are

      Num_Files := To_Canonical_File_List_Init
         (C_Wildcard_Host_File'Address, Boolean'Pos (Only_Dirs));

      declare
         Canonical_File_List : String_Access_List (1 .. Num_Files);
         Canonical_File_Addr : Address;
         Canonical_File_Len  : Integer;

      begin
         --  Retrieve the expanded directory names and build the list

         for J in 1 .. Num_Files loop
            Canonical_File_Addr := To_Canonical_File_List_Next;
            Canonical_File_Len  := C_String_Length (Canonical_File_Addr);
            Canonical_File_List (J) := To_Path_String_Access
                  (Canonical_File_Addr, Canonical_File_Len);
         end loop;

         --  Free up the storage

         To_Canonical_File_List_Free;

         return new String_Access_List'(Canonical_File_List);
      end;
   end To_Canonical_File_List;

   ----------------------------
   -- To_Canonical_File_Spec --
   ----------------------------

   function To_Canonical_File_Spec
     (Host_File : String) return String_Access
   is
      function To_Canonical_File_Spec (Host_File : Address) return Address;
      pragma Import
        (C, To_Canonical_File_Spec, "__gnat_to_canonical_file_spec");

      C_Host_File         : String (1 .. Host_File'Length + 1);
      Canonical_File_Addr : Address;
      Canonical_File_Len  : Integer;

   begin
      C_Host_File (1 .. Host_File'Length) := Host_File;
      C_Host_File (C_Host_File'Last)      := ASCII.NUL;

      Canonical_File_Addr := To_Canonical_File_Spec (C_Host_File'Address);
      Canonical_File_Len  := C_String_Length (Canonical_File_Addr);

      if Canonical_File_Len = 0 then
         return null;
      else
         return To_Path_String_Access
                  (Canonical_File_Addr, Canonical_File_Len);
      end if;

   exception
      when others =>
         Fail ("erroneous file spec: " & Host_File);
         return null;
   end To_Canonical_File_Spec;

   ----------------------------
   -- To_Canonical_Path_Spec --
   ----------------------------

   function To_Canonical_Path_Spec
     (Host_Path : String) return String_Access
   is
      function To_Canonical_Path_Spec (Host_Path : Address) return Address;
      pragma Import
        (C, To_Canonical_Path_Spec, "__gnat_to_canonical_path_spec");

      C_Host_Path         : String (1 .. Host_Path'Length + 1);
      Canonical_Path_Addr : Address;
      Canonical_Path_Len  : Integer;

   begin
      C_Host_Path (1 .. Host_Path'Length) := Host_Path;
      C_Host_Path (C_Host_Path'Last)      := ASCII.NUL;

      Canonical_Path_Addr := To_Canonical_Path_Spec (C_Host_Path'Address);
      Canonical_Path_Len  := C_String_Length (Canonical_Path_Addr);

      --  Return a null string (vice a null) for zero length paths, for
      --  compatibility with getenv().

      return To_Path_String_Access (Canonical_Path_Addr, Canonical_Path_Len);

   exception
      when others =>
         Fail ("erroneous path spec: " & Host_Path);
         return null;
   end To_Canonical_Path_Spec;

   ---------------------------
   -- To_Host_Dir_Spec --
   ---------------------------

   function To_Host_Dir_Spec
     (Canonical_Dir : String;
      Prefix_Style  : Boolean) return String_Access
   is
      function To_Host_Dir_Spec
        (Canonical_Dir : Address;
         Prefix_Flag   : Integer) return Address;
      pragma Import (C, To_Host_Dir_Spec, "__gnat_to_host_dir_spec");

      C_Canonical_Dir : String (1 .. Canonical_Dir'Length + 1);
      Host_Dir_Addr   : Address;
      Host_Dir_Len    : Integer;

   begin
      C_Canonical_Dir (1 .. Canonical_Dir'Length) := Canonical_Dir;
      C_Canonical_Dir (C_Canonical_Dir'Last)      := ASCII.NUL;

      if Prefix_Style then
         Host_Dir_Addr := To_Host_Dir_Spec (C_Canonical_Dir'Address, 1);
      else
         Host_Dir_Addr := To_Host_Dir_Spec (C_Canonical_Dir'Address, 0);
      end if;
      Host_Dir_Len := C_String_Length (Host_Dir_Addr);

      if Host_Dir_Len = 0 then
         return null;
      else
         return To_Path_String_Access (Host_Dir_Addr, Host_Dir_Len);
      end if;
   end To_Host_Dir_Spec;

   ----------------------------
   -- To_Host_File_Spec --
   ----------------------------

   function To_Host_File_Spec
     (Canonical_File : String) return String_Access
   is
      function To_Host_File_Spec (Canonical_File : Address) return Address;
      pragma Import (C, To_Host_File_Spec, "__gnat_to_host_file_spec");

      C_Canonical_File      : String (1 .. Canonical_File'Length + 1);
      Host_File_Addr : Address;
      Host_File_Len  : Integer;

   begin
      C_Canonical_File (1 .. Canonical_File'Length) := Canonical_File;
      C_Canonical_File (C_Canonical_File'Last)      := ASCII.NUL;

      Host_File_Addr := To_Host_File_Spec (C_Canonical_File'Address);
      Host_File_Len  := C_String_Length (Host_File_Addr);

      if Host_File_Len = 0 then
         return null;
      else
         return To_Path_String_Access
                  (Host_File_Addr, Host_File_Len);
      end if;
   end To_Host_File_Spec;

   ---------------------------
   -- To_Path_String_Access --
   ---------------------------

   function To_Path_String_Access
     (Path_Addr : Address;
      Path_Len  : Integer) return String_Access
   is
      subtype Path_String is String (1 .. Path_Len);
      type Path_String_Access is access Path_String;

      function Address_To_Access is new
        Unchecked_Conversion (Source => Address,
                              Target => Path_String_Access);

      Path_Access : constant Path_String_Access :=
                      Address_To_Access (Path_Addr);

      Return_Val : String_Access;

   begin
      Return_Val := new String (1 .. Path_Len);

      for J in 1 .. Path_Len loop
         Return_Val (J) := Path_Access (J);
      end loop;

      return Return_Val;
   end To_Path_String_Access;

   -----------------
   -- Update_Path --
   -----------------

   function Update_Path (Path : String_Ptr) return String_Ptr is

      function C_Update_Path (Path, Component : Address) return Address;
      pragma Import (C, C_Update_Path, "update_path");

      function Strlen (Str : Address) return Integer;
      pragma Import (C, Strlen, "strlen");

      procedure Strncpy (X : Address; Y : Address; Length : Integer);
      pragma Import (C, Strncpy, "strncpy");

      In_Length      : constant Integer := Path'Length;
      In_String      : String (1 .. In_Length + 1);
      Component_Name : aliased String := "GCC" & ASCII.NUL;
      Result_Ptr     : Address;
      Result_Length  : Integer;
      Out_String     : String_Ptr;

   begin
      In_String (1 .. In_Length) := Path.all;
      In_String (In_Length + 1) := ASCII.NUL;
      Result_Ptr := C_Update_Path (In_String'Address, Component_Name'Address);
      Result_Length := Strlen (Result_Ptr);

      Out_String := new String (1 .. Result_Length);
      Strncpy (Out_String.all'Address, Result_Ptr, Result_Length);
      return Out_String;
   end Update_Path;

   ----------------
   -- Write_Info --
   ----------------

   procedure Write_Info (Info : String) is
   begin
      Write_With_Check (Info'Address, Info'Length);
      Write_With_Check (EOL'Address, 1);
   end Write_Info;

   ------------------------
   -- Write_Program_Name --
   ------------------------

   procedure Write_Program_Name is
      Save_Buffer : constant String (1 .. Name_Len) :=
                      Name_Buffer (1 .. Name_Len);

   begin
      Find_Program_Name;

      --  Convert the name to lower case so error messages are the same on
      --  all systems.

      for J in 1 .. Name_Len loop
         if Name_Buffer (J) in 'A' .. 'Z' then
            Name_Buffer (J) :=
              Character'Val (Character'Pos (Name_Buffer (J)) + 32);
         end if;
      end loop;

      Write_Str (Name_Buffer (1 .. Name_Len));

      --  Restore Name_Buffer which was clobbered by the call to
      --  Find_Program_Name

      Name_Len := Save_Buffer'Last;
      Name_Buffer (1 .. Name_Len) := Save_Buffer;
   end Write_Program_Name;

   ----------------------
   -- Write_With_Check --
   ----------------------

   procedure Write_With_Check (A  : Address; N  : Integer) is
      Ignore : Boolean;
      pragma Warnings (Off, Ignore);

   begin
      if N = Write (Output_FD, A, N) then
         return;

      else
         Write_Str ("error: disk full writing ");
         Write_Name_Decoded (Output_File_Name);
         Write_Eol;
         Name_Len := Name_Len + 1;
         Name_Buffer (Name_Len) := ASCII.NUL;
         Delete_File (Name_Buffer'Address, Ignore);
         Exit_Program (E_Fatal);
      end if;
   end Write_With_Check;

----------------------------
-- Package Initialization --
----------------------------

   procedure Reset_File_Attributes (Attr : System.Address);
   pragma Import (C, Reset_File_Attributes, "__gnat_reset_attributes");

begin
   Initialization : declare

      function Get_Default_Identifier_Character_Set return Character;
      pragma Import (C, Get_Default_Identifier_Character_Set,
                       "__gnat_get_default_identifier_character_set");
      --  Function to determine the default identifier character set,
      --  which is system dependent. See Opt package spec for a list of
      --  the possible character codes and their interpretations.

      function Get_Maximum_File_Name_Length return Int;
      pragma Import (C, Get_Maximum_File_Name_Length,
                    "__gnat_get_maximum_file_name_length");
      --  Function to get maximum file name length for system

      Sizeof_File_Attributes : Integer;
      pragma Import (C, Sizeof_File_Attributes,
                     "__gnat_size_of_file_attributes");

   begin
      pragma Assert (Sizeof_File_Attributes <= File_Attributes_Size);

      Reset_File_Attributes (Unknown_Attributes'Address);

      Identifier_Character_Set := Get_Default_Identifier_Character_Set;
      Maximum_File_Name_Length := Get_Maximum_File_Name_Length;

      --  Following should be removed by having above function return
      --  Integer'Last as indication of no maximum instead of -1 ???

      if Maximum_File_Name_Length = -1 then
         Maximum_File_Name_Length := Int'Last;
      end if;

      Src_Search_Directories.Set_Last (Primary_Directory);
      Src_Search_Directories.Table (Primary_Directory) := new String'("");

      Lib_Search_Directories.Set_Last (Primary_Directory);
      Lib_Search_Directories.Table (Primary_Directory) := new String'("");

      Osint.Initialize;
   end Initialization;

end Osint;<|MERGE_RESOLUTION|>--- conflicted
+++ resolved
@@ -83,13 +83,8 @@
    --  Appends Suffix to Name and returns the new name
 
    function OS_Time_To_GNAT_Time (T : OS_Time) return Time_Stamp_Type;
-<<<<<<< HEAD
-   --  Convert OS format time to GNAT format time stamp.
-   --  Returns Empty_Time_Stamp if T is Invalid_Time
-=======
    --  Convert OS format time to GNAT format time stamp. If T is Invalid_Time,
    --  then returns Empty_Time_Stamp.
->>>>>>> 779871ac
 
    function Executable_Prefix return String_Ptr;
    --  Returns the name of the root directory where the executable is stored.
@@ -99,13 +94,8 @@
    --  "/foo/bar/". Return "" if location is not recognized as described above.
 
    function Update_Path (Path : String_Ptr) return String_Ptr;
-<<<<<<< HEAD
-   --  Update the specified path to replace the prefix with the location
-   --  where GNAT is installed. See the file prefix.c in GCC for details.
-=======
    --  Update the specified path to replace the prefix with the location where
    --  GNAT is installed. See the file prefix.c in GCC for details.
->>>>>>> 779871ac
 
    procedure Locate_File
      (N     : File_Name_Type;
@@ -119,17 +109,11 @@
    --  if T = Source, Dir is an index into the Src_Search_Directories table.
    --  Returns the File_Name_Type of the full file name if file found, or
    --  No_File if not found.
-<<<<<<< HEAD
-   --  On exit, Found is set to the file that was found, and Attr to a cache of
-   --  its attributes (at least those that have been computed so far). Reusing
-   --  the cache will save some system calls.
-=======
    --
    --  On exit, Found is set to the file that was found, and Attr to a cache of
    --  its attributes (at least those that have been computed so far). Reusing
    --  the cache will save some system calls.
    --
->>>>>>> 779871ac
    --  Attr is always reset in this call to Unknown_Attributes, even in case of
    --  failure
 
@@ -261,14 +245,9 @@
       File : File_Name_Type;
       Attr : aliased File_Attributes;
    end record;
-<<<<<<< HEAD
-   No_File_Info_Cache : constant File_Info_Cache :=
-     (No_File, Unknown_Attributes);
-=======
 
    No_File_Info_Cache : constant File_Info_Cache :=
                           (No_File, Unknown_Attributes);
->>>>>>> 779871ac
 
    package File_Name_Hash_Table is new GNAT.HTable.Simple_HTable (
      Header_Num => File_Hash_Num,
@@ -616,22 +595,13 @@
 
       declare
          Norm : String_Ptr := Normalize_Directory_Name (Dir);
-<<<<<<< HEAD
+
       begin
-
-=======
-
-      begin
->>>>>>> 779871ac
          --  Do nothing if the directory is already in the list. This saves
          --  system calls and avoid unneeded work
 
          for D in Lib_Search_Directories.First ..
-<<<<<<< HEAD
-           Lib_Search_Directories.Last
-=======
                   Lib_Search_Directories.Last
->>>>>>> 779871ac
          loop
             if Lib_Search_Directories.Table (D).all = Norm.all then
                Free (Norm);
@@ -1091,12 +1061,6 @@
    -----------------
 
    function File_Length
-<<<<<<< HEAD
-     (Name : C_File_Name; Attr : access File_Attributes) return Long_Integer
-   is
-      function Internal
-        (F : Integer; N : C_File_Name; A : System.Address) return Long_Integer;
-=======
      (Name : C_File_Name;
       Attr : access File_Attributes) return Long_Integer
    is
@@ -1104,7 +1068,6 @@
         (F : Integer;
          N : C_File_Name;
          A : System.Address) return Long_Integer;
->>>>>>> 779871ac
       pragma Import (C, Internal, "__gnat_file_length_attr");
    begin
       return Internal (-1, Name, Attr.all'Address);
@@ -1115,12 +1078,8 @@
    ---------------------
 
    function File_Time_Stamp
-<<<<<<< HEAD
-     (Name : C_File_Name; Attr : access File_Attributes) return OS_Time
-=======
      (Name : C_File_Name;
       Attr : access File_Attributes) return OS_Time
->>>>>>> 779871ac
    is
       function Internal (N : C_File_Name; A : System.Address) return OS_Time;
       pragma Import (C, Internal, "__gnat_file_time_name_attr");
@@ -1128,8 +1087,6 @@
       return Internal (Name, Attr.all'Address);
    end File_Time_Stamp;
 
-<<<<<<< HEAD
-=======
    function File_Time_Stamp
      (Name : Path_Name_Type;
       Attr : access File_Attributes) return Time_Stamp_Type
@@ -1145,7 +1102,6 @@
                (File_Time_Stamp (Name_Buffer'Address, Attr));
    end File_Time_Stamp;
 
->>>>>>> 779871ac
    ----------------
    -- File_Stamp --
    ----------------
@@ -1158,15 +1114,6 @@
 
       Get_Name_String (Name);
 
-<<<<<<< HEAD
-      --  File_Time_Stamp will always return Invalid_Time if the file does not
-      --  exist, and OS_Time_To_GNAT_Time will convert this value to
-      --  Empty_Time_Stamp. Therefore we do not need to first test whether the
-      --  file actually exists, which saves a system call.
-
-      return OS_Time_To_GNAT_Time
-        (File_Time_Stamp (Name_Buffer (1 .. Name_Len)));
-=======
       --  File_Time_Stamp will always return Invalid_Time if the file does
       --  not exist, and OS_Time_To_GNAT_Time will convert this value to
       --  Empty_Time_Stamp. Therefore we do not need to first test whether
@@ -1174,7 +1121,6 @@
 
       return OS_Time_To_GNAT_Time
                (File_Time_Stamp (Name_Buffer (1 .. Name_Len)));
->>>>>>> 779871ac
    end File_Stamp;
 
    function File_Stamp (Name : Path_Name_Type) return Time_Stamp_Type is
@@ -2524,12 +2470,6 @@
 
       if Opt.Check_Object_Consistency then
          --  On most systems, this does not result in an extra system call
-<<<<<<< HEAD
-         Current_Full_Lib_Stamp := OS_Time_To_GNAT_Time
-           (File_Time_Stamp (Name_Buffer'Address, Lib_File_Attr));
-
-         --  ??? One system call here
-=======
 
          Current_Full_Lib_Stamp :=
            OS_Time_To_GNAT_Time
@@ -2537,7 +2477,6 @@
 
          --  ??? One system call here
 
->>>>>>> 779871ac
          Current_Full_Obj_Stamp := File_Stamp (Current_Full_Obj_Name);
 
          if Current_Full_Obj_Stamp (1) = ' ' then
@@ -2546,17 +2485,10 @@
             --  The call to Is_Writable_File only results in a system call on
             --  some systems, but in most cases it has already been computed as
             --  part of the call to File_Length above.
-<<<<<<< HEAD
 
             Get_Name_String (Current_Full_Lib_Name);
             Name_Buffer (Name_Len + 1) := ASCII.NUL;
 
-=======
-
-            Get_Name_String (Current_Full_Lib_Name);
-            Name_Buffer (Name_Len + 1) := ASCII.NUL;
-
->>>>>>> 779871ac
             if not Is_Writable_File (Name_Buffer'Address, Lib_File_Attr) then
                Current_Full_Obj_Stamp := Current_Full_Lib_Stamp;
 
@@ -2859,10 +2791,7 @@
    is
       File : File_Name_Type;
       Attr : aliased File_Attributes;
-<<<<<<< HEAD
-=======
-
->>>>>>> 779871ac
+
    begin
       if not File_Cache_Enabled then
          Find_File (N, T, File, Attr'Access);
@@ -2875,14 +2804,9 @@
       else
          Get_Name_String (File);
          Name_Buffer (Name_Len + 1) := ASCII.NUL;
-<<<<<<< HEAD
-         return OS_Time_To_GNAT_Time
-           (File_Time_Stamp (Name_Buffer'Address, Attr'Access));
-=======
          return
            OS_Time_To_GNAT_Time
              (File_Time_Stamp (Name_Buffer'Address, Attr'Access));
->>>>>>> 779871ac
       end if;
    end Smart_File_Stamp;
 
@@ -2896,7 +2820,6 @@
    is
       File : File_Name_Type;
       Attr : File_Attributes;
-<<<<<<< HEAD
    begin
       Smart_Find_File (N, T, File, Attr);
       return File;
@@ -2917,34 +2840,10 @@
    begin
       if not File_Cache_Enabled then
          Find_File (N, T, Info.File, Info.Attr'Access);
+
       else
          Info := File_Name_Hash_Table.Get (N);
-=======
-   begin
-      Smart_Find_File (N, T, File, Attr);
-      return File;
-   end Smart_Find_File;
-
-   ---------------------
-   -- Smart_Find_File --
-   ---------------------
-
-   procedure Smart_Find_File
-     (N     : File_Name_Type;
-      T     : File_Type;
-      Found : out File_Name_Type;
-      Attr  : out File_Attributes)
-   is
-      Info : File_Info_Cache;
-
-   begin
-      if not File_Cache_Enabled then
-         Find_File (N, T, Info.File, Info.Attr'Access);
-
-      else
-         Info := File_Name_Hash_Table.Get (N);
-
->>>>>>> 779871ac
+
          if Info.File = No_File then
             Find_File (N, T, Info.File, Info.Attr'Access);
             File_Name_Hash_Table.Set (N, Info);
