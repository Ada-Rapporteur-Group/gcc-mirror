--- conflicted
+++ resolved
@@ -438,19 +438,11 @@
       --  when special casing the first week of January and the last week of
       --  December.
 
-<<<<<<< HEAD
-      if Day = 1 and then Month = 1 then
-         Jan_1 := Day_Of_Week (Date);
-      else
-         Jan_1 := Day_Of_Week (Time_Of (Year, 1, 1, 0.0));
-      end if;
-=======
       Jan_1 := Day_Of_Week (if Day = 1 and then Month = 1
                             then Date
                             else (Time_Of (Year, 1, 1, 0.0)));
 
       --  Special cases for January
->>>>>>> 42a9ba1d
 
       if Month = 1 then
 
@@ -473,21 +465,10 @@
                or else
             (Day = 3 and then Jan_1 = Friday)
          then
-<<<<<<< HEAD
-            if Last_Year_Has_53_Weeks (Jan_1, Year) then
-               Week := 53;
-            else
-               Week := 52;
-            end if;
+            Week := (if Last_Year_Has_53_Weeks (Jan_1, Year) then 53 else 52);
 
             --  January 1, 2 and 3 belong to the previous year
 
-=======
-            Week := (if Last_Year_Has_53_Weeks (Jan_1, Year) then 53 else 52);
-
-            --  January 1, 2 and 3 belong to the previous year
-
->>>>>>> 42a9ba1d
             Year := Year - 1;
             return;
 
