--- conflicted
+++ resolved
@@ -574,13 +574,6 @@
 static tree
 canonicalize_base_object_address (tree addr)
 {
-<<<<<<< HEAD
-  STRIP_NOPS (addr);
-
-  if (TREE_CODE (addr) != ADDR_EXPR)
-    return addr;
-
-=======
   tree orig = addr;
 
   STRIP_NOPS (addr);
@@ -593,18 +586,13 @@
   if (TREE_CODE (addr) != ADDR_EXPR)
     return addr;
 
->>>>>>> 0428bbe5
   return build_fold_addr_expr (TREE_OPERAND (addr, 0));
 }
 
 /* Analyzes the behavior of the memory reference DR in the innermost loop that
    contains it.  */
 
-<<<<<<< HEAD
-static void
-=======
 void
->>>>>>> 0428bbe5
 dr_analyze_innermost (struct data_reference *dr)
 {
   tree stmt = DR_STMT (dr);
@@ -616,7 +604,6 @@
   int punsignedp, pvolatilep;
   affine_iv base_iv, offset_iv;
   tree init, dinit, step;
-<<<<<<< HEAD
 
   if (dump_file && (dump_flags & TDF_DETAILS))
     fprintf (dump_file, "analyze_innermost: ");
@@ -674,7 +661,7 @@
 }
 
 /* Determines the base object and the list of indices of memory reference
-   DR, analysed in loop nest NEST.  */
+   DR, analyzed in loop nest NEST.  */
 
 static void
 dr_analyze_indices (struct data_reference *dr, struct loop *nest)
@@ -685,76 +672,6 @@
   tree ref = unshare_expr (DR_REF (dr)), aref = ref, op;
   tree base, off, access_fn;
 
-=======
-
-  if (dump_file && (dump_flags & TDF_DETAILS))
-    fprintf (dump_file, "analyze_innermost: ");
-
-  base = get_inner_reference (ref, &pbitsize, &pbitpos, &poffset,
-			      &pmode, &punsignedp, &pvolatilep, false);
-  gcc_assert (base != NULL_TREE);
-
-  if (pbitpos % BITS_PER_UNIT != 0)
-    {
-      if (dump_file && (dump_flags & TDF_DETAILS))
-	fprintf (dump_file, "failed: bit offset alignment.\n");
-      return;
-    }
-
-  base = build_fold_addr_expr (base);
-  if (!simple_iv (loop, stmt, base, &base_iv, false))
-    {
-      if (dump_file && (dump_flags & TDF_DETAILS))
-	fprintf (dump_file, "failed: evolution of base is not affine.\n");
-      return;
-    }
-  if (!poffset)
-    {
-      offset_iv.base = ssize_int (0);
-      offset_iv.step = ssize_int (0);
-    }
-  else if (!simple_iv (loop, stmt, poffset, &offset_iv, false))
-    {
-      if (dump_file && (dump_flags & TDF_DETAILS))
-	fprintf (dump_file, "failed: evolution of offset is not affine.\n");
-      return;
-    }
-
-  init = ssize_int (pbitpos / BITS_PER_UNIT);
-  split_constant_offset (base_iv.base, &base_iv.base, &dinit);
-  init =  size_binop (PLUS_EXPR, init, dinit);
-  split_constant_offset (offset_iv.base, &offset_iv.base, &dinit);
-  init =  size_binop (PLUS_EXPR, init, dinit);
-
-  step = size_binop (PLUS_EXPR,
-		     fold_convert (ssizetype, base_iv.step),
-		     fold_convert (ssizetype, offset_iv.step));
-
-  DR_BASE_ADDRESS (dr) = canonicalize_base_object_address (base_iv.base);
-
-  DR_OFFSET (dr) = fold_convert (ssizetype, offset_iv.base);
-  DR_INIT (dr) = init;
-  DR_STEP (dr) = step;
-
-  DR_ALIGNED_TO (dr) = size_int (highest_pow2_factor (offset_iv.base));
-
-  if (dump_file && (dump_flags & TDF_DETAILS))
-    fprintf (dump_file, "success.\n");
-}
-
-/* Determines the base object and the list of indices of memory reference
-   DR, analyzed in loop nest NEST.  */
-
-static void
-dr_analyze_indices (struct data_reference *dr, struct loop *nest)
-{
-  tree stmt = DR_STMT (dr);
-  struct loop *loop = loop_containing_stmt (stmt);
-  VEC (tree, heap) *access_fns = NULL;
-  tree ref = unshare_expr (DR_REF (dr)), aref = ref, op;
-  tree base, off, access_fn;
-
->>>>>>> 0428bbe5
   while (handled_component_p (aref))
     {
       if (TREE_CODE (aref) == ARRAY_REF)
@@ -855,11 +772,7 @@
    data_reference description of MEMREF.  NEST is the outermost loop of the
    loop nest in that the reference should be analysed.  */
 
-<<<<<<< HEAD
-static struct data_reference *
-=======
 struct data_reference *
->>>>>>> 0428bbe5
 create_data_ref (struct loop *nest, tree memref, tree stmt, bool is_read)
 {
   struct data_reference *dr;
@@ -899,19 +812,6 @@
       fprintf (dump_file, "\n");
     }
 
-<<<<<<< HEAD
-  /* FIXME -- data dependence analysis does not work correctly for objects with
-     invariant addresses.  Let us fail here until the problem is fixed.  */
-  if (dr_address_invariant_p (dr))
-    {
-      free_data_ref (dr);
-      dr = NULL;
-      if (dump_file && (dump_flags & TDF_DETAILS))
-	fprintf (dump_file, "\tFAILED as dr address is invariant\n");
-    }
-
-=======
->>>>>>> 0428bbe5
   return dr;  
 }
 
@@ -1326,11 +1226,7 @@
 
   /* If the base of the object is not invariant in the loop nest, we cannot
      analyse it.  TODO -- in fact, it would suffice to record that there may
-<<<<<<< HEAD
-     be arbitrary depencences in the loops where the base object varies.  */
-=======
      be arbitrary dependences in the loops where the base object varies.  */
->>>>>>> 0428bbe5
   if (!object_address_invariant_in_loop_p (VEC_index (loop_p, loop_nest, 0),
 					   DR_BASE_OBJECT (a)))
     {
@@ -4068,17 +3964,11 @@
   for (i = 0; VEC_iterate (data_ref_loc, references, i, ref); i++)
     {
       dr = create_data_ref (nest, *ref->pos, stmt, ref->is_read);
-<<<<<<< HEAD
-      if (dr)
-	VEC_safe_push (data_reference_p, heap, *datarefs, dr);
-      else
-=======
       gcc_assert (dr != NULL);
   
       /* FIXME -- data dependence analysis does not work correctly for objects with
 	 invariant addresses.  Let us fail here until the problem is fixed.  */
       if (dr_address_invariant_p (dr))
->>>>>>> 0428bbe5
 	{
 	  free_data_ref (dr);
 	  if (dump_file && (dump_flags & TDF_DETAILS))
