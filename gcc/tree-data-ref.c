--- conflicted
+++ resolved
@@ -4023,10 +4023,10 @@
   if (ZERO_SSA_OPERANDS (stmt, SSA_OP_ALL_VIRTUALS))
     return clobbers_memory;
 
-  if (TREE_CODE (stmt) ==  MODIFY_EXPR)
-    {
-      op0 = &TREE_OPERAND (stmt, 0);
-      op1 = &TREE_OPERAND (stmt, 1);
+  if (TREE_CODE (stmt) ==  GIMPLE_MODIFY_STMT)
+    {
+      op0 = &GIMPLE_STMT_OPERAND (stmt, 0);
+      op1 = &GIMPLE_STMT_OPERAND (stmt, 1);
 		
       if (DECL_P (*op1)
 	  || REFERENCE_CLASS_P (*op1))
@@ -4125,94 +4125,6 @@
 
 	  if (!find_data_references_in_stmt (stmt, datarefs))
 	    {
-<<<<<<< HEAD
-	    case GIMPLE_MODIFY_STMT:
-	      {
-		bool one_inserted = false;
-		tree opnd0 = GIMPLE_STMT_OPERAND (stmt, 0);
-		tree opnd1 = GIMPLE_STMT_OPERAND (stmt, 1);
-		
-		if (TREE_CODE (opnd0) == ARRAY_REF 
-		    || TREE_CODE (opnd0) == INDIRECT_REF
-                    || TREE_CODE (opnd0) == COMPONENT_REF)
-		  {
-		    dr = create_data_ref (opnd0, stmt, false);
-		    if (dr) 
-		      {
-			VEC_safe_push (data_reference_p, heap, *datarefs, dr);
-			one_inserted = true;
-		      }
-		  }
-
-		if (TREE_CODE (opnd1) == ARRAY_REF 
-		    || TREE_CODE (opnd1) == INDIRECT_REF
-		    || TREE_CODE (opnd1) == COMPONENT_REF)
-		  {
-		    dr = create_data_ref (opnd1, stmt, true);
-		    if (dr) 
-		      {
-			VEC_safe_push (data_reference_p, heap, *datarefs, dr);
-			one_inserted = true;
-		      }
-		  }
-
-		if (!one_inserted)
-		  goto insert_dont_know_node;
-
-		break;
-	      }
-
-	    case CALL_EXPR:
-	      {
-		tree args;
-		bool one_inserted = false;
-
-		for (args = TREE_OPERAND (stmt, 1); args; 
-		     args = TREE_CHAIN (args))
-		  if (TREE_CODE (TREE_VALUE (args)) == ARRAY_REF
-		      || TREE_CODE (TREE_VALUE (args)) == INDIRECT_REF
-		      || TREE_CODE (TREE_VALUE (args)) == COMPONENT_REF)
-		    {
-		      dr = create_data_ref (TREE_VALUE (args), stmt, true);
-		      if (dr)
-			{
-			  VEC_safe_push (data_reference_p, heap, *datarefs, dr);
-			  one_inserted = true;
-			}
-		    }
-
-		if (!one_inserted)
-		  goto insert_dont_know_node;
-
-		break;
-	      }
-
-	    default:
-		{
-		  struct data_reference *res;
-
-		insert_dont_know_node:;
-		  res = XNEW (struct data_reference);
-		  DR_STMT (res) = NULL_TREE;
-		  DR_REF (res) = NULL_TREE;
-		  DR_BASE_OBJECT (res) = NULL;
-		  DR_TYPE (res) = ARRAY_REF_TYPE;
-		  DR_SET_ACCESS_FNS (res, NULL);
-		  DR_BASE_OBJECT (res) = NULL;
-		  DR_IS_READ (res) = false;
-		  DR_BASE_ADDRESS (res) = NULL_TREE;
-		  DR_OFFSET (res) = NULL_TREE;
-		  DR_INIT (res) = NULL_TREE;
-		  DR_STEP (res) = NULL_TREE;
-		  DR_OFFSET_MISALIGNMENT (res) = NULL_TREE;
-		  DR_MEMTAG (res) = NULL_TREE;
-		  DR_PTR_INFO (res) = NULL;
-		  VEC_safe_push (data_reference_p, heap, *datarefs, res);
-
-		  free (bbs);
-		  return chrec_dont_know;
-		}
-=======
 	      struct data_reference *res;
 	      res = XNEW (struct data_reference);
 	      DR_STMT (res) = NULL_TREE;
@@ -4234,7 +4146,6 @@
 
 	      free (bbs);
 	      return chrec_dont_know;
->>>>>>> cc0faf9d
 	    }
 
 	  /* When there are no defs in the loop, the loop is parallel.  */
