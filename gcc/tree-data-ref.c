/* Data references and dependences detectors.
   Copyright (C) 2003, 2004, 2005, 2006, 2007 Free Software Foundation, Inc.
   Contributed by Sebastian Pop <pop@cri.ensmp.fr>

This file is part of GCC.

GCC is free software; you can redistribute it and/or modify it under
the terms of the GNU General Public License as published by the Free
Software Foundation; either version 2, or (at your option) any later
version.

GCC is distributed in the hope that it will be useful, but WITHOUT ANY
WARRANTY; without even the implied warranty of MERCHANTABILITY or
FITNESS FOR A PARTICULAR PURPOSE.  See the GNU General Public License
for more details.

You should have received a copy of the GNU General Public License
along with GCC; see the file COPYING.  If not, write to the Free
Software Foundation, 51 Franklin Street, Fifth Floor, Boston, MA
02110-1301, USA.  */

/* This pass walks a given loop structure searching for array
   references.  The information about the array accesses is recorded
   in DATA_REFERENCE structures. 
   
   The basic test for determining the dependences is: 
   given two access functions chrec1 and chrec2 to a same array, and 
   x and y two vectors from the iteration domain, the same element of 
   the array is accessed twice at iterations x and y if and only if:
   |             chrec1 (x) == chrec2 (y).
   
   The goals of this analysis are:
   
   - to determine the independence: the relation between two
     independent accesses is qualified with the chrec_known (this
     information allows a loop parallelization),
     
   - when two data references access the same data, to qualify the
     dependence relation with classic dependence representations:
     
       - distance vectors
       - direction vectors
       - loop carried level dependence
       - polyhedron dependence
     or with the chains of recurrences based representation,
     
   - to define a knowledge base for storing the data dependence 
     information,
     
   - to define an interface to access this data.
   
   
   Definitions:
   
   - subscript: given two array accesses a subscript is the tuple
   composed of the access functions for a given dimension.  Example:
   Given A[f1][f2][f3] and B[g1][g2][g3], there are three subscripts:
   (f1, g1), (f2, g2), (f3, g3).

   - Diophantine equation: an equation whose coefficients and
   solutions are integer constants, for example the equation 
   |   3*x + 2*y = 1
   has an integer solution x = 1 and y = -1.
     
   References:
   
   - "Advanced Compilation for High Performance Computing" by Randy
   Allen and Ken Kennedy.
   http://citeseer.ist.psu.edu/goff91practical.html 
   
   - "Loop Transformations for Restructuring Compilers - The Foundations" 
   by Utpal Banerjee.

   
*/

#include "config.h"
#include "system.h"
#include "coretypes.h"
#include "tm.h"
#include "ggc.h"
#include "tree.h"

/* These RTL headers are needed for basic-block.h.  */
#include "rtl.h"
#include "basic-block.h"
#include "diagnostic.h"
#include "tree-flow.h"
#include "tree-dump.h"
#include "timevar.h"
#include "cfgloop.h"
#include "tree-chrec.h"
#include "tree-data-ref.h"
#include "tree-scalar-evolution.h"
#include "tree-pass.h"
#include "langhooks.h"

static struct datadep_stats
{
  int num_dependence_tests;
  int num_dependence_dependent;
  int num_dependence_independent;
  int num_dependence_undetermined;

  int num_subscript_tests;
  int num_subscript_undetermined;
  int num_same_subscript_function;

  int num_ziv;
  int num_ziv_independent;
  int num_ziv_dependent;
  int num_ziv_unimplemented;

  int num_siv;
  int num_siv_independent;
  int num_siv_dependent;
  int num_siv_unimplemented;

  int num_miv;
  int num_miv_independent;
  int num_miv_dependent;
  int num_miv_unimplemented;
} dependence_stats;

static bool subscript_dependence_tester_1 (struct data_dependence_relation *,
					   struct data_reference *,
					   struct data_reference *);
/* Returns true iff A divides B.  */

static inline bool 
tree_fold_divides_p (tree a, tree b)
{
  gcc_assert (TREE_CODE (a) == INTEGER_CST);
  gcc_assert (TREE_CODE (b) == INTEGER_CST);
  return integer_zerop (int_const_binop (TRUNC_MOD_EXPR, b, a, 0));
}

/* Returns true iff A divides B.  */

static inline bool 
int_divides_p (int a, int b)
{
  return ((b % a) == 0);
}



/* Dump into FILE all the data references from DATAREFS.  */ 

void 
dump_data_references (FILE *file, VEC (data_reference_p, heap) *datarefs)
{
  unsigned int i;
  struct data_reference *dr;

  for (i = 0; VEC_iterate (data_reference_p, datarefs, i, dr); i++)
    dump_data_reference (file, dr);
}

/* Dump into FILE all the dependence relations from DDRS.  */ 

void 
dump_data_dependence_relations (FILE *file, 
				VEC (ddr_p, heap) *ddrs)
{
  unsigned int i;
  struct data_dependence_relation *ddr;

  for (i = 0; VEC_iterate (ddr_p, ddrs, i, ddr); i++)
    dump_data_dependence_relation (file, ddr);
}

/* Dump function for a DATA_REFERENCE structure.  */

void 
dump_data_reference (FILE *outf, 
		     struct data_reference *dr)
{
  unsigned int i;
  
  fprintf (outf, "(Data Ref: \n  stmt: ");
  print_generic_stmt (outf, DR_STMT (dr), 0);
  fprintf (outf, "  ref: ");
  print_generic_stmt (outf, DR_REF (dr), 0);
  fprintf (outf, "  base_object: ");
  print_generic_stmt (outf, DR_BASE_OBJECT (dr), 0);
  
  for (i = 0; i < DR_NUM_DIMENSIONS (dr); i++)
    {
      fprintf (outf, "  Access function %d: ", i);
      print_generic_stmt (outf, DR_ACCESS_FN (dr, i), 0);
    }
  fprintf (outf, ")\n");
}

/* Dumps the affine function described by FN to the file OUTF.  */

static void
dump_affine_function (FILE *outf, affine_fn fn)
{
  unsigned i;
  tree coef;

  print_generic_expr (outf, VEC_index (tree, fn, 0), TDF_SLIM);
  for (i = 1; VEC_iterate (tree, fn, i, coef); i++)
    {
      fprintf (outf, " + ");
      print_generic_expr (outf, coef, TDF_SLIM);
      fprintf (outf, " * x_%u", i);
    }
}

/* Dumps the conflict function CF to the file OUTF.  */

static void
dump_conflict_function (FILE *outf, conflict_function *cf)
{
  unsigned i;

  if (cf->n == NO_DEPENDENCE)
    fprintf (outf, "no dependence\n");
  else if (cf->n == NOT_KNOWN)
    fprintf (outf, "not known\n");
  else
    {
      for (i = 0; i < cf->n; i++)
	{
	  fprintf (outf, "[");
	  dump_affine_function (outf, cf->fns[i]);
	  fprintf (outf, "]\n");
	}
    }
}

/* Dump function for a SUBSCRIPT structure.  */

void 
dump_subscript (FILE *outf, struct subscript *subscript)
{
  conflict_function *cf = SUB_CONFLICTS_IN_A (subscript);

  fprintf (outf, "\n (subscript \n");
  fprintf (outf, "  iterations_that_access_an_element_twice_in_A: ");
  dump_conflict_function (outf, cf);
  if (CF_NONTRIVIAL_P (cf))
    {
      tree last_iteration = SUB_LAST_CONFLICT (subscript);
      fprintf (outf, "  last_conflict: ");
      print_generic_stmt (outf, last_iteration, 0);
    }
	  
  cf = SUB_CONFLICTS_IN_B (subscript);
  fprintf (outf, "  iterations_that_access_an_element_twice_in_B: ");
  dump_conflict_function (outf, cf);
  if (CF_NONTRIVIAL_P (cf))
    {
      tree last_iteration = SUB_LAST_CONFLICT (subscript);
      fprintf (outf, "  last_conflict: ");
      print_generic_stmt (outf, last_iteration, 0);
    }

  fprintf (outf, "  (Subscript distance: ");
  print_generic_stmt (outf, SUB_DISTANCE (subscript), 0);
  fprintf (outf, "  )\n");
  fprintf (outf, " )\n");
}

/* Print the classic direction vector DIRV to OUTF.  */

void
print_direction_vector (FILE *outf,
			lambda_vector dirv,
			int length)
{
  int eq;

  for (eq = 0; eq < length; eq++)
    {
      enum data_dependence_direction dir = dirv[eq];

      switch (dir)
	{
	case dir_positive:
	  fprintf (outf, "    +");
	  break;
	case dir_negative:
	  fprintf (outf, "    -");
	  break;
	case dir_equal:
	  fprintf (outf, "    =");
	  break;
	case dir_positive_or_equal:
	  fprintf (outf, "   +=");
	  break;
	case dir_positive_or_negative:
	  fprintf (outf, "   +-");
	  break;
	case dir_negative_or_equal:
	  fprintf (outf, "   -=");
	  break;
	case dir_star:
	  fprintf (outf, "    *");
	  break;
	default:
	  fprintf (outf, "indep");
	  break;
	}
    }
  fprintf (outf, "\n");
}

/* Print a vector of direction vectors.  */

void
print_dir_vectors (FILE *outf, VEC (lambda_vector, heap) *dir_vects,
		   int length)
{
  unsigned j;
  lambda_vector v;

  for (j = 0; VEC_iterate (lambda_vector, dir_vects, j, v); j++)
    print_direction_vector (outf, v, length);
}

/* Print a vector of distance vectors.  */

void
print_dist_vectors  (FILE *outf, VEC (lambda_vector, heap) *dist_vects,
		     int length)
{
  unsigned j;
  lambda_vector v;

  for (j = 0; VEC_iterate (lambda_vector, dist_vects, j, v); j++)
    print_lambda_vector (outf, v, length);
}

/* Debug version.  */

void 
debug_data_dependence_relation (struct data_dependence_relation *ddr)
{
  dump_data_dependence_relation (stderr, ddr);
}

/* Dump function for a DATA_DEPENDENCE_RELATION structure.  */

void 
dump_data_dependence_relation (FILE *outf, 
			       struct data_dependence_relation *ddr)
{
  struct data_reference *dra, *drb;

  dra = DDR_A (ddr);
  drb = DDR_B (ddr);
  fprintf (outf, "(Data Dep: \n");
  if (DDR_ARE_DEPENDENT (ddr) == chrec_dont_know)
    fprintf (outf, "    (don't know)\n");
  
  else if (DDR_ARE_DEPENDENT (ddr) == chrec_known)
    fprintf (outf, "    (no dependence)\n");
  
  else if (DDR_ARE_DEPENDENT (ddr) == NULL_TREE)
    {
      unsigned int i;
      struct loop *loopi;

      for (i = 0; i < DDR_NUM_SUBSCRIPTS (ddr); i++)
	{
	  fprintf (outf, "  access_fn_A: ");
	  print_generic_stmt (outf, DR_ACCESS_FN (dra, i), 0);
	  fprintf (outf, "  access_fn_B: ");
	  print_generic_stmt (outf, DR_ACCESS_FN (drb, i), 0);
	  dump_subscript (outf, DDR_SUBSCRIPT (ddr, i));
	}

      fprintf (outf, "  inner loop index: %d\n", DDR_INNER_LOOP (ddr));
      fprintf (outf, "  loop nest: (");
      for (i = 0; VEC_iterate (loop_p, DDR_LOOP_NEST (ddr), i, loopi); i++)
	fprintf (outf, "%d ", loopi->num);
      fprintf (outf, ")\n");

      for (i = 0; i < DDR_NUM_DIST_VECTS (ddr); i++)
	{
	  fprintf (outf, "  distance_vector: ");
	  print_lambda_vector (outf, DDR_DIST_VECT (ddr, i),
			       DDR_NB_LOOPS (ddr));
	}

      for (i = 0; i < DDR_NUM_DIR_VECTS (ddr); i++)
	{
	  fprintf (outf, "  direction_vector: ");
	  print_direction_vector (outf, DDR_DIR_VECT (ddr, i),
				  DDR_NB_LOOPS (ddr));
	}
    }

  fprintf (outf, ")\n");
}

/* Dump function for a DATA_DEPENDENCE_DIRECTION structure.  */

void
dump_data_dependence_direction (FILE *file, 
				enum data_dependence_direction dir)
{
  switch (dir)
    {
    case dir_positive: 
      fprintf (file, "+");
      break;
      
    case dir_negative:
      fprintf (file, "-");
      break;
      
    case dir_equal:
      fprintf (file, "=");
      break;
      
    case dir_positive_or_negative:
      fprintf (file, "+-");
      break;
      
    case dir_positive_or_equal: 
      fprintf (file, "+=");
      break;
      
    case dir_negative_or_equal: 
      fprintf (file, "-=");
      break;
      
    case dir_star: 
      fprintf (file, "*"); 
      break;
      
    default: 
      break;
    }
}

/* Dumps the distance and direction vectors in FILE.  DDRS contains
   the dependence relations, and VECT_SIZE is the size of the
   dependence vectors, or in other words the number of loops in the
   considered nest.  */

void 
dump_dist_dir_vectors (FILE *file, VEC (ddr_p, heap) *ddrs)
{
  unsigned int i, j;
  struct data_dependence_relation *ddr;
  lambda_vector v;

  for (i = 0; VEC_iterate (ddr_p, ddrs, i, ddr); i++)
    if (DDR_ARE_DEPENDENT (ddr) == NULL_TREE && DDR_AFFINE_P (ddr))
      {
	for (j = 0; VEC_iterate (lambda_vector, DDR_DIST_VECTS (ddr), j, v); j++)
	  {
	    fprintf (file, "DISTANCE_V (");
	    print_lambda_vector (file, v, DDR_NB_LOOPS (ddr));
	    fprintf (file, ")\n");
	  }

	for (j = 0; VEC_iterate (lambda_vector, DDR_DIR_VECTS (ddr), j, v); j++)
	  {
	    fprintf (file, "DIRECTION_V (");
	    print_direction_vector (file, v, DDR_NB_LOOPS (ddr));
	    fprintf (file, ")\n");
	  }
      }

  fprintf (file, "\n\n");
}

/* Dumps the data dependence relations DDRS in FILE.  */

void 
dump_ddrs (FILE *file, VEC (ddr_p, heap) *ddrs)
{
  unsigned int i;
  struct data_dependence_relation *ddr;

  for (i = 0; VEC_iterate (ddr_p, ddrs, i, ddr); i++)
    dump_data_dependence_relation (file, ddr);

  fprintf (file, "\n\n");
}

/* Expresses EXP as VAR + OFF, where off is a constant.  The type of OFF
   will be ssizetype.  */

static void
split_constant_offset (tree exp, tree *var, tree *off)
{
  tree type = TREE_TYPE (exp), otype;
  tree var0, var1;
  tree off0, off1;

  *var = exp;
  STRIP_NOPS (exp);
  otype = TREE_TYPE (exp);

  switch (TREE_CODE (exp))
    {
    case INTEGER_CST:
      *var = build_int_cst (type, 0);
      *off = fold_convert (ssizetype, exp);
      return;

    case PLUS_EXPR:
    case MINUS_EXPR:
      split_constant_offset (TREE_OPERAND (exp, 0), &var0, &off0);
      split_constant_offset (TREE_OPERAND (exp, 1), &var1, &off1);
      *var = fold_convert (type, fold_build2 (TREE_CODE (exp), otype, 
					      var0, var1));
      *off = size_binop (TREE_CODE (exp), off0, off1);
      return;

    case MULT_EXPR:
      off1 = TREE_OPERAND (exp, 1);
      if (TREE_CODE (off1) != INTEGER_CST)
	break;

      split_constant_offset (TREE_OPERAND (exp, 0), &var0, &off0);
      *var = fold_convert (type, fold_build2 (MULT_EXPR, otype,
					      var0, off1));
      *off = size_binop (MULT_EXPR, off0, fold_convert (ssizetype, off1));
      return;

    case ADDR_EXPR:
      {
	tree op, base, poffset;
	HOST_WIDE_INT pbitsize, pbitpos;
	enum machine_mode pmode;
	int punsignedp, pvolatilep;

	op = TREE_OPERAND (exp, 0);
	if (!handled_component_p (op))
	  break;

	base = get_inner_reference (op, &pbitsize, &pbitpos, &poffset,
				    &pmode, &punsignedp, &pvolatilep, false);

	if (pbitpos % BITS_PER_UNIT != 0)
	  break;
	base = build_fold_addr_expr (base);
	off0 = ssize_int (pbitpos / BITS_PER_UNIT);

	if (poffset)
	  {
	    split_constant_offset (poffset, &poffset, &off1);
	    off0 = size_binop (PLUS_EXPR, off0, off1);
	    base = fold_build2 (PLUS_EXPR, TREE_TYPE (base),
				base,
				fold_convert (TREE_TYPE (base), poffset));
	  }

	*var = fold_convert (type, base);
	*off = off0;
	return;
      }

    default:
      break;
    }

  *off = ssize_int (0);
}

/* Returns the address ADDR of an object in a canonical shape (without nop
   casts, and with type of pointer to the object).  */

static tree
canonicalize_base_object_address (tree addr)
{
  tree orig = addr;

  STRIP_NOPS (addr);

  /* The base address may be obtained by casting from integer, in that case
     keep the cast.  */
  if (!POINTER_TYPE_P (TREE_TYPE (addr)))
    return orig;

  if (TREE_CODE (addr) != ADDR_EXPR)
    return addr;

  return build_fold_addr_expr (TREE_OPERAND (addr, 0));
}

/* Analyzes the behavior of the memory reference DR in the innermost loop that
   contains it.  */

void
dr_analyze_innermost (struct data_reference *dr)
{
  tree stmt = DR_STMT (dr);
  struct loop *loop = loop_containing_stmt (stmt);
  tree ref = DR_REF (dr);
  HOST_WIDE_INT pbitsize, pbitpos;
  tree base, poffset;
  enum machine_mode pmode;
  int punsignedp, pvolatilep;
  affine_iv base_iv, offset_iv;
  tree init, dinit, step;

  if (dump_file && (dump_flags & TDF_DETAILS))
    fprintf (dump_file, "analyze_innermost: ");

  base = get_inner_reference (ref, &pbitsize, &pbitpos, &poffset,
			      &pmode, &punsignedp, &pvolatilep, false);
  gcc_assert (base != NULL_TREE);

  if (pbitpos % BITS_PER_UNIT != 0)
    {
      if (dump_file && (dump_flags & TDF_DETAILS))
	fprintf (dump_file, "failed: bit offset alignment.\n");
      return;
    }

  base = build_fold_addr_expr (base);
  if (!simple_iv (loop, stmt, base, &base_iv, false))
    {
      if (dump_file && (dump_flags & TDF_DETAILS))
	fprintf (dump_file, "failed: evolution of base is not affine.\n");
      return;
    }
  if (!poffset)
    {
      offset_iv.base = ssize_int (0);
      offset_iv.step = ssize_int (0);
    }
  else if (!simple_iv (loop, stmt, poffset, &offset_iv, false))
    {
      if (dump_file && (dump_flags & TDF_DETAILS))
	fprintf (dump_file, "failed: evolution of offset is not affine.\n");
      return;
    }

  init = ssize_int (pbitpos / BITS_PER_UNIT);
  split_constant_offset (base_iv.base, &base_iv.base, &dinit);
  init =  size_binop (PLUS_EXPR, init, dinit);
  split_constant_offset (offset_iv.base, &offset_iv.base, &dinit);
  init =  size_binop (PLUS_EXPR, init, dinit);

  step = size_binop (PLUS_EXPR,
		     fold_convert (ssizetype, base_iv.step),
		     fold_convert (ssizetype, offset_iv.step));

  DR_BASE_ADDRESS (dr) = canonicalize_base_object_address (base_iv.base);

  DR_OFFSET (dr) = fold_convert (ssizetype, offset_iv.base);
  DR_INIT (dr) = init;
  DR_STEP (dr) = step;

  DR_ALIGNED_TO (dr) = size_int (highest_pow2_factor (offset_iv.base));

  if (dump_file && (dump_flags & TDF_DETAILS))
    fprintf (dump_file, "success.\n");
}

/* Determines the base object and the list of indices of memory reference
   DR, analyzed in loop nest NEST.  */

static void
dr_analyze_indices (struct data_reference *dr, struct loop *nest)
{
  tree stmt = DR_STMT (dr);
  struct loop *loop = loop_containing_stmt (stmt);
  VEC (tree, heap) *access_fns = NULL;
  tree ref = unshare_expr (DR_REF (dr)), aref = ref, op;
  tree base, off, access_fn;

  while (handled_component_p (aref))
    {
      if (TREE_CODE (aref) == ARRAY_REF)
	{
	  op = TREE_OPERAND (aref, 1);
	  access_fn = analyze_scalar_evolution (loop, op);
	  access_fn = resolve_mixers (nest, access_fn);
	  VEC_safe_push (tree, heap, access_fns, access_fn);

	  TREE_OPERAND (aref, 1) = build_int_cst (TREE_TYPE (op), 0);
	}
      
      aref = TREE_OPERAND (aref, 0);
    }

  if (INDIRECT_REF_P (aref))
    {
      op = TREE_OPERAND (aref, 0);
      access_fn = analyze_scalar_evolution (loop, op);
      access_fn = resolve_mixers (nest, access_fn);
      base = initial_condition (access_fn);
      split_constant_offset (base, &base, &off);
      access_fn = chrec_replace_initial_condition (access_fn,
			fold_convert (TREE_TYPE (base), off));

      TREE_OPERAND (aref, 0) = base;
      VEC_safe_push (tree, heap, access_fns, access_fn);
    }

  DR_BASE_OBJECT (dr) = ref;
  DR_ACCESS_FNS (dr) = access_fns;
}

/* Extracts the alias analysis information from the memory reference DR.  */

static void
dr_analyze_alias (struct data_reference *dr)
{
  tree stmt = DR_STMT (dr);
  tree ref = DR_REF (dr);
  tree base = get_base_address (ref), addr, smt = NULL_TREE;
  ssa_op_iter it;
  tree op;
  bitmap vops;

  if (DECL_P (base))
    smt = base;
  else if (INDIRECT_REF_P (base))
    {
      addr = TREE_OPERAND (base, 0);
      if (TREE_CODE (addr) == SSA_NAME)
	{
	  smt = symbol_mem_tag (SSA_NAME_VAR (addr));
	  DR_PTR_INFO (dr) = SSA_NAME_PTR_INFO (addr);
	}
    }

  DR_SYMBOL_TAG (dr) = smt;
  if (var_can_have_subvars (smt))
    DR_SUBVARS (dr) = get_subvars_for_var (smt);

  vops = BITMAP_ALLOC (NULL);
  FOR_EACH_SSA_TREE_OPERAND (op, stmt, it, SSA_OP_VIRTUAL_USES)
    {
      bitmap_set_bit (vops, DECL_UID (SSA_NAME_VAR (op)));
    }

  DR_VOPS (dr) = vops;
}

/* Returns true if the address of DR is invariant.  */

static bool
dr_address_invariant_p (struct data_reference *dr)
{
  unsigned i;
  tree idx;

  for (i = 0; VEC_iterate (tree, DR_ACCESS_FNS (dr), i, idx); i++)
    if (tree_contains_chrecs (idx, NULL))
      return false;

  return true;
}

/* Frees data reference DR.  */

static void
free_data_ref (data_reference_p dr)
{
  BITMAP_FREE (DR_VOPS (dr));
  VEC_free (tree, heap, DR_ACCESS_FNS (dr));
  free (dr);
}

/* Analyzes memory reference MEMREF accessed in STMT.  The reference
   is read if IS_READ is true, write otherwise.  Returns the
   data_reference description of MEMREF.  NEST is the outermost loop of the
   loop nest in that the reference should be analysed.  */

struct data_reference *
create_data_ref (struct loop *nest, tree memref, tree stmt, bool is_read)
{
  struct data_reference *dr;

  if (dump_file && (dump_flags & TDF_DETAILS))
    {
      fprintf (dump_file, "Creating dr for ");
      print_generic_expr (dump_file, memref, TDF_SLIM);
      fprintf (dump_file, "\n");
    }

  dr = XCNEW (struct data_reference);
  DR_STMT (dr) = stmt;
  DR_REF (dr) = memref;
  DR_IS_READ (dr) = is_read;

  dr_analyze_innermost (dr);
  dr_analyze_indices (dr, nest);
  dr_analyze_alias (dr);

  if (dump_file && (dump_flags & TDF_DETAILS))
    {
      fprintf (dump_file, "\tbase_address: ");
      print_generic_expr (dump_file, DR_BASE_ADDRESS (dr), TDF_SLIM);
      fprintf (dump_file, "\n\toffset from base address: ");
      print_generic_expr (dump_file, DR_OFFSET (dr), TDF_SLIM);
      fprintf (dump_file, "\n\tconstant offset from base address: ");
      print_generic_expr (dump_file, DR_INIT (dr), TDF_SLIM);
      fprintf (dump_file, "\n\tstep: ");
      print_generic_expr (dump_file, DR_STEP (dr), TDF_SLIM);
      fprintf (dump_file, "\n\taligned to: ");
      print_generic_expr (dump_file, DR_ALIGNED_TO (dr), TDF_SLIM);
      fprintf (dump_file, "\n\tbase_object: ");
      print_generic_expr (dump_file, DR_BASE_OBJECT (dr), TDF_SLIM);
      fprintf (dump_file, "\n\tsymbol tag: ");
      print_generic_expr (dump_file, DR_SYMBOL_TAG (dr), TDF_SLIM);
      fprintf (dump_file, "\n");
    }

  return dr;  
}

/* Returns true if FNA == FNB.  */

static bool
affine_function_equal_p (affine_fn fna, affine_fn fnb)
{
  unsigned i, n = VEC_length (tree, fna);

  if (n != VEC_length (tree, fnb))
    return false;

  for (i = 0; i < n; i++)
    if (!operand_equal_p (VEC_index (tree, fna, i),
			  VEC_index (tree, fnb, i), 0))
      return false;

  return true;
}

/* If all the functions in CF are the same, returns one of them,
   otherwise returns NULL.  */

static affine_fn
common_affine_function (conflict_function *cf)
{
  unsigned i;
  affine_fn comm;

  if (!CF_NONTRIVIAL_P (cf))
    return NULL;

  comm = cf->fns[0];

  for (i = 1; i < cf->n; i++)
    if (!affine_function_equal_p (comm, cf->fns[i]))
      return NULL;

  return comm;
}

/* Returns the base of the affine function FN.  */

static tree
affine_function_base (affine_fn fn)
{
  return VEC_index (tree, fn, 0);
}

/* Returns true if FN is a constant.  */

static bool
affine_function_constant_p (affine_fn fn)
{
  unsigned i;
  tree coef;

  for (i = 1; VEC_iterate (tree, fn, i, coef); i++)
    if (!integer_zerop (coef))
      return false;

  return true;
}

/* Returns true if FN is the zero constant function.  */

static bool
affine_function_zero_p (affine_fn fn)
{
  return (integer_zerop (affine_function_base (fn))
	  && affine_function_constant_p (fn));
}

/* Applies operation OP on affine functions FNA and FNB, and returns the
   result.  */

static affine_fn
affine_fn_op (enum tree_code op, affine_fn fna, affine_fn fnb)
{
  unsigned i, n, m;
  affine_fn ret;
  tree coef;

  if (VEC_length (tree, fnb) > VEC_length (tree, fna))
    {
      n = VEC_length (tree, fna);
      m = VEC_length (tree, fnb);
    }
  else
    {
      n = VEC_length (tree, fnb);
      m = VEC_length (tree, fna);
    }

  ret = VEC_alloc (tree, heap, m);
  for (i = 0; i < n; i++)
    VEC_quick_push (tree, ret,
		    fold_build2 (op, integer_type_node,
				 VEC_index (tree, fna, i), 
				 VEC_index (tree, fnb, i)));

  for (; VEC_iterate (tree, fna, i, coef); i++)
    VEC_quick_push (tree, ret,
		    fold_build2 (op, integer_type_node,
				 coef, integer_zero_node));
  for (; VEC_iterate (tree, fnb, i, coef); i++)
    VEC_quick_push (tree, ret,
		    fold_build2 (op, integer_type_node,
				 integer_zero_node, coef));

  return ret;
}

/* Returns the sum of affine functions FNA and FNB.  */

static affine_fn
affine_fn_plus (affine_fn fna, affine_fn fnb)
{
  return affine_fn_op (PLUS_EXPR, fna, fnb);
}

/* Returns the difference of affine functions FNA and FNB.  */

static affine_fn
affine_fn_minus (affine_fn fna, affine_fn fnb)
{
  return affine_fn_op (MINUS_EXPR, fna, fnb);
}

/* Frees affine function FN.  */

static void
affine_fn_free (affine_fn fn)
{
  VEC_free (tree, heap, fn);
}

/* Determine for each subscript in the data dependence relation DDR
   the distance.  */

static void
compute_subscript_distance (struct data_dependence_relation *ddr)
{
  conflict_function *cf_a, *cf_b;
  affine_fn fn_a, fn_b, diff;

  if (DDR_ARE_DEPENDENT (ddr) == NULL_TREE)
    {
      unsigned int i;
      
      for (i = 0; i < DDR_NUM_SUBSCRIPTS (ddr); i++)
 	{
 	  struct subscript *subscript;
 	  
 	  subscript = DDR_SUBSCRIPT (ddr, i);
 	  cf_a = SUB_CONFLICTS_IN_A (subscript);
 	  cf_b = SUB_CONFLICTS_IN_B (subscript);

	  fn_a = common_affine_function (cf_a);
	  fn_b = common_affine_function (cf_b);
	  if (!fn_a || !fn_b)
	    {
	      SUB_DISTANCE (subscript) = chrec_dont_know;
	      return;
	    }
	  diff = affine_fn_minus (fn_a, fn_b);
 	  
 	  if (affine_function_constant_p (diff))
 	    SUB_DISTANCE (subscript) = affine_function_base (diff);
 	  else
 	    SUB_DISTANCE (subscript) = chrec_dont_know;

	  affine_fn_free (diff);
 	}
    }
}

/* Returns the conflict function for "unknown".  */

static conflict_function *
conflict_fn_not_known (void)
{
  conflict_function *fn = XCNEW (conflict_function);
  fn->n = NOT_KNOWN;

  return fn;
}

/* Returns the conflict function for "independent".  */

static conflict_function *
conflict_fn_no_dependence (void)
{
  conflict_function *fn = XCNEW (conflict_function);
  fn->n = NO_DEPENDENCE;

  return fn;
}

/* Returns true if the address of OBJ is invariant in LOOP.  */

static bool
object_address_invariant_in_loop_p (struct loop *loop, tree obj)
{
  while (handled_component_p (obj))
    {
      if (TREE_CODE (obj) == ARRAY_REF)
	{
	  /* Index of the ARRAY_REF was zeroed in analyze_indices, thus we only
	     need to check the stride and the lower bound of the reference.  */
	  if (chrec_contains_symbols_defined_in_loop (TREE_OPERAND (obj, 2),
						      loop->num)
	      || chrec_contains_symbols_defined_in_loop (TREE_OPERAND (obj, 3),
							 loop->num))
	    return false;
	}
      else if (TREE_CODE (obj) == COMPONENT_REF)
	{
	  if (chrec_contains_symbols_defined_in_loop (TREE_OPERAND (obj, 2),
						      loop->num))
	    return false;
	}
      obj = TREE_OPERAND (obj, 0);
    }

  if (!INDIRECT_REF_P (obj))
    return true;

  return !chrec_contains_symbols_defined_in_loop (TREE_OPERAND (obj, 0),
						  loop->num);
}

/* Returns true if A and B are accesses to different objects, or to different
   fields of the same object.  */

static bool
disjoint_objects_p (tree a, tree b)
{
  tree base_a, base_b;
  VEC (tree, heap) *comp_a = NULL, *comp_b = NULL;
  bool ret;

  base_a = get_base_address (a);
  base_b = get_base_address (b);

  if (DECL_P (base_a)
      && DECL_P (base_b)
      && base_a != base_b)
    return true;

  if (!operand_equal_p (base_a, base_b, 0))
    return false;

  /* Compare the component references of A and B.  We must start from the inner
     ones, so record them to the vector first.  */
  while (handled_component_p (a))
    {
      VEC_safe_push (tree, heap, comp_a, a);
      a = TREE_OPERAND (a, 0);
    }
  while (handled_component_p (b))
    {
      VEC_safe_push (tree, heap, comp_b, b);
      b = TREE_OPERAND (b, 0);
    }

  ret = false;
  while (1)
    {
      if (VEC_length (tree, comp_a) == 0
	  || VEC_length (tree, comp_b) == 0)
	break;

      a = VEC_pop (tree, comp_a);
      b = VEC_pop (tree, comp_b);

      /* Real and imaginary part of a variable do not alias.  */
      if ((TREE_CODE (a) == REALPART_EXPR
	   && TREE_CODE (b) == IMAGPART_EXPR)
	  || (TREE_CODE (a) == IMAGPART_EXPR
	      && TREE_CODE (b) == REALPART_EXPR))
	{
	  ret = true;
	  break;
	}

      if (TREE_CODE (a) != TREE_CODE (b))
	break;

      /* Nothing to do for ARRAY_REFs, as the indices of array_refs in
	 DR_BASE_OBJECT are always zero.  */
      if (TREE_CODE (a) == ARRAY_REF)
	continue;
      else if (TREE_CODE (a) == COMPONENT_REF)
	{
	  if (operand_equal_p (TREE_OPERAND (a, 1), TREE_OPERAND (b, 1), 0))
	    continue;

	  /* Different fields of unions may overlap.  */
	  base_a = TREE_OPERAND (a, 0);
	  if (TREE_CODE (TREE_TYPE (base_a)) == UNION_TYPE)
	    break;

	  /* Different fields of structures cannot.  */
	  ret = true;
	  break;
	}
      else
	break;
    }

  VEC_free (tree, heap, comp_a);
  VEC_free (tree, heap, comp_b);

  return ret;
}

/* Returns false if we can prove that data references A and B do not alias,
   true otherwise.  */

static bool
dr_may_alias_p (struct data_reference *a, struct data_reference *b)
{
  tree addr_a = DR_BASE_ADDRESS (a);
  tree addr_b = DR_BASE_ADDRESS (b);
  tree type_a, type_b;
  tree decl_a = NULL_TREE, decl_b = NULL_TREE;

  /* If the sets of virtual operands are disjoint, the memory references do not
     alias.  */
  if (!bitmap_intersect_p (DR_VOPS (a), DR_VOPS (b)))
    return false;

  /* If the accessed objects are disjoint, the memory references do not
     alias.  */
  if (disjoint_objects_p (DR_BASE_OBJECT (a), DR_BASE_OBJECT (b)))
    return false;

  if (!addr_a || !addr_b)
    return true;

  /* If the references are based on different static objects, they cannot alias
     (PTA should be able to disambiguate such accesses, but often it fails to,
     since currently we cannot distinguish between pointer and offset in pointer
     arithmetics).  */
  if (TREE_CODE (addr_a) == ADDR_EXPR
      && TREE_CODE (addr_b) == ADDR_EXPR)
    return TREE_OPERAND (addr_a, 0) == TREE_OPERAND (addr_b, 0);

  /* An instruction writing through a restricted pointer is "independent" of any 
     instruction reading or writing through a different restricted pointer, 
     in the same block/scope.  */

  type_a = TREE_TYPE (addr_a);
  type_b = TREE_TYPE (addr_b);
  gcc_assert (POINTER_TYPE_P (type_a) && POINTER_TYPE_P (type_b));

  if (TREE_CODE (addr_a) == SSA_NAME)
    decl_a = SSA_NAME_VAR (addr_a);
  if (TREE_CODE (addr_b) == SSA_NAME)
    decl_b = SSA_NAME_VAR (addr_b);

  if (TYPE_RESTRICT (type_a) && TYPE_RESTRICT (type_b) 
      && (!DR_IS_READ (a) || !DR_IS_READ (b))
      && decl_a && TREE_CODE (decl_a) == PARM_DECL
      && decl_b && TREE_CODE (decl_b) == PARM_DECL
      && TREE_CODE (DECL_CONTEXT (decl_a)) == FUNCTION_DECL
      && DECL_CONTEXT (decl_a) == DECL_CONTEXT (decl_b))
    return false;

  return true;
}

/* Initialize a data dependence relation between data accesses A and
   B.  NB_LOOPS is the number of loops surrounding the references: the
   size of the classic distance/direction vectors.  */

static struct data_dependence_relation *
initialize_data_dependence_relation (struct data_reference *a, 
				     struct data_reference *b,
 				     VEC (loop_p, heap) *loop_nest)
{
  struct data_dependence_relation *res;
  unsigned int i;
  
  res = XNEW (struct data_dependence_relation);
  DDR_A (res) = a;
  DDR_B (res) = b;
  DDR_LOOP_NEST (res) = NULL;

  if (a == NULL || b == NULL)
    {
      DDR_ARE_DEPENDENT (res) = chrec_dont_know;    
      return res;
    }   

  /* If the data references do not alias, then they are independent.  */
  if (!dr_may_alias_p (a, b))
    {
      DDR_ARE_DEPENDENT (res) = chrec_known;    
      return res;
    }

  /* If the references do not access the same object, we do not know
     whether they alias or not.  */
  if (!operand_equal_p (DR_BASE_OBJECT (a), DR_BASE_OBJECT (b), 0))
    {
      DDR_ARE_DEPENDENT (res) = chrec_dont_know;    
      return res;
    }

  /* If the base of the object is not invariant in the loop nest, we cannot
     analyse it.  TODO -- in fact, it would suffice to record that there may
     be arbitrary dependences in the loops where the base object varies.  */
  if (!object_address_invariant_in_loop_p (VEC_index (loop_p, loop_nest, 0),
					   DR_BASE_OBJECT (a)))
    {
      DDR_ARE_DEPENDENT (res) = chrec_dont_know;    
      return res;
    }

  gcc_assert (DR_NUM_DIMENSIONS (a) == DR_NUM_DIMENSIONS (b));

  DDR_AFFINE_P (res) = true;
  DDR_ARE_DEPENDENT (res) = NULL_TREE;
  DDR_SUBSCRIPTS (res) = VEC_alloc (subscript_p, heap, DR_NUM_DIMENSIONS (a));
  DDR_LOOP_NEST (res) = loop_nest;
  DDR_INNER_LOOP (res) = 0;
  DDR_DIR_VECTS (res) = NULL;
  DDR_DIST_VECTS (res) = NULL;

  for (i = 0; i < DR_NUM_DIMENSIONS (a); i++)
    {
      struct subscript *subscript;
	  
      subscript = XNEW (struct subscript);
      SUB_CONFLICTS_IN_A (subscript) = conflict_fn_not_known ();
      SUB_CONFLICTS_IN_B (subscript) = conflict_fn_not_known ();
      SUB_LAST_CONFLICT (subscript) = chrec_dont_know;
      SUB_DISTANCE (subscript) = chrec_dont_know;
      VEC_safe_push (subscript_p, heap, DDR_SUBSCRIPTS (res), subscript);
    }

  return res;
}

/* Frees memory used by the conflict function F.  */

static void
free_conflict_function (conflict_function *f)
{
  unsigned i;

  if (CF_NONTRIVIAL_P (f))
    {
      for (i = 0; i < f->n; i++)
	affine_fn_free (f->fns[i]);
    }
  free (f);
}

/* Frees memory used by SUBSCRIPTS.  */

static void
free_subscripts (VEC (subscript_p, heap) *subscripts)
{
  unsigned i;
  subscript_p s;

  for (i = 0; VEC_iterate (subscript_p, subscripts, i, s); i++)
    {
      free_conflict_function (s->conflicting_iterations_in_a);
      free_conflict_function (s->conflicting_iterations_in_b);
    }
  VEC_free (subscript_p, heap, subscripts);
}

/* Set DDR_ARE_DEPENDENT to CHREC and finalize the subscript overlap
   description.  */

static inline void
finalize_ddr_dependent (struct data_dependence_relation *ddr, 
			tree chrec)
{
  if (dump_file && (dump_flags & TDF_DETAILS))
    {
      fprintf (dump_file, "(dependence classified: ");
      print_generic_expr (dump_file, chrec, 0);
      fprintf (dump_file, ")\n");
    }

  DDR_ARE_DEPENDENT (ddr) = chrec;  
  free_subscripts (DDR_SUBSCRIPTS (ddr));
}

/* The dependence relation DDR cannot be represented by a distance
   vector.  */

static inline void
non_affine_dependence_relation (struct data_dependence_relation *ddr)
{
  if (dump_file && (dump_flags & TDF_DETAILS))
    fprintf (dump_file, "(Dependence relation cannot be represented by distance vector.) \n");

  DDR_AFFINE_P (ddr) = false;
}



/* This section contains the classic Banerjee tests.  */

/* Returns true iff CHREC_A and CHREC_B are not dependent on any index
   variables, i.e., if the ZIV (Zero Index Variable) test is true.  */

static inline bool
ziv_subscript_p (tree chrec_a, 
		 tree chrec_b)
{
  return (evolution_function_is_constant_p (chrec_a)
	  && evolution_function_is_constant_p (chrec_b));
}

/* Returns true iff CHREC_A and CHREC_B are dependent on an index
   variable, i.e., if the SIV (Single Index Variable) test is true.  */

static bool
siv_subscript_p (tree chrec_a,
		 tree chrec_b)
{
  if ((evolution_function_is_constant_p (chrec_a)
       && evolution_function_is_univariate_p (chrec_b))
      || (evolution_function_is_constant_p (chrec_b)
	  && evolution_function_is_univariate_p (chrec_a)))
    return true;
  
  if (evolution_function_is_univariate_p (chrec_a)
      && evolution_function_is_univariate_p (chrec_b))
    {
      switch (TREE_CODE (chrec_a))
	{
	case POLYNOMIAL_CHREC:
	  switch (TREE_CODE (chrec_b))
	    {
	    case POLYNOMIAL_CHREC:
	      if (CHREC_VARIABLE (chrec_a) != CHREC_VARIABLE (chrec_b))
		return false;
	      
	    default:
	      return true;
	    }
	  
	default:
	  return true;
	}
    }
  
  return false;
}

/* Creates a conflict function with N dimensions.  The affine functions
   in each dimension follow.  */

static conflict_function *
conflict_fn (unsigned n, ...)
{
  unsigned i;
  conflict_function *ret = XCNEW (conflict_function);
  va_list ap;

  gcc_assert (0 < n && n <= MAX_DIM);
  va_start(ap, n);
		       
  ret->n = n;
  for (i = 0; i < n; i++)
    ret->fns[i] = va_arg (ap, affine_fn);
  va_end(ap);

  return ret;
}

/* Returns constant affine function with value CST.  */

static affine_fn
affine_fn_cst (tree cst)
{
  affine_fn fn = VEC_alloc (tree, heap, 1);
  VEC_quick_push (tree, fn, cst);
  return fn;
}

/* Returns affine function with single variable, CST + COEF * x_DIM.  */

static affine_fn
affine_fn_univar (tree cst, unsigned dim, tree coef)
{
  affine_fn fn = VEC_alloc (tree, heap, dim + 1);
  unsigned i;

  gcc_assert (dim > 0);
  VEC_quick_push (tree, fn, cst);
  for (i = 1; i < dim; i++)
    VEC_quick_push (tree, fn, integer_zero_node);
  VEC_quick_push (tree, fn, coef);
  return fn;
}

/* Analyze a ZIV (Zero Index Variable) subscript.  *OVERLAPS_A and
   *OVERLAPS_B are initialized to the functions that describe the
   relation between the elements accessed twice by CHREC_A and
   CHREC_B.  For k >= 0, the following property is verified:

   CHREC_A (*OVERLAPS_A (k)) = CHREC_B (*OVERLAPS_B (k)).  */

static void 
analyze_ziv_subscript (tree chrec_a, 
		       tree chrec_b, 
		       conflict_function **overlaps_a,
		       conflict_function **overlaps_b, 
		       tree *last_conflicts)
{
  tree difference;
  dependence_stats.num_ziv++;
  
  if (dump_file && (dump_flags & TDF_DETAILS))
    fprintf (dump_file, "(analyze_ziv_subscript \n");
  
  chrec_a = chrec_convert (integer_type_node, chrec_a, NULL_TREE);
  chrec_b = chrec_convert (integer_type_node, chrec_b, NULL_TREE);
  difference = chrec_fold_minus (integer_type_node, chrec_a, chrec_b);
  
  switch (TREE_CODE (difference))
    {
    case INTEGER_CST:
      if (integer_zerop (difference))
	{
	  /* The difference is equal to zero: the accessed index
	     overlaps for each iteration in the loop.  */
	  *overlaps_a = conflict_fn (1, affine_fn_cst (integer_zero_node));
	  *overlaps_b = conflict_fn (1, affine_fn_cst (integer_zero_node));
	  *last_conflicts = chrec_dont_know;
	  dependence_stats.num_ziv_dependent++;
	}
      else
	{
	  /* The accesses do not overlap.  */
	  *overlaps_a = conflict_fn_no_dependence ();
	  *overlaps_b = conflict_fn_no_dependence ();
	  *last_conflicts = integer_zero_node;
	  dependence_stats.num_ziv_independent++;
	}
      break;
      
    default:
      /* We're not sure whether the indexes overlap.  For the moment, 
	 conservatively answer "don't know".  */
      if (dump_file && (dump_flags & TDF_DETAILS))
	fprintf (dump_file, "ziv test failed: difference is non-integer.\n");

      *overlaps_a = conflict_fn_not_known ();
      *overlaps_b = conflict_fn_not_known ();
      *last_conflicts = chrec_dont_know;
      dependence_stats.num_ziv_unimplemented++;
      break;
    }
  
  if (dump_file && (dump_flags & TDF_DETAILS))
    fprintf (dump_file, ")\n");
}

/* Sets NIT to the estimated number of executions of the statements in
   LOOP.  If CONSERVATIVE is true, we must be sure that NIT is at least as
   large as the number of iterations.  If we have no reliable estimate,
   the function returns false, otherwise returns true.  */

bool
estimated_loop_iterations (struct loop *loop, bool conservative,
			   double_int *nit)
{
  estimate_numbers_of_iterations_loop (loop);
  if (conservative)
    {
      if (!loop->any_upper_bound)
	return false;

      *nit = loop->nb_iterations_upper_bound;
    }
  else
    {
      if (!loop->any_estimate)
	return false;

      *nit = loop->nb_iterations_estimate;
    }

  return true;
}

/* Similar to estimated_loop_iterations, but returns the estimate only
   if it fits to HOST_WIDE_INT.  If this is not the case, or the estimate
   on the number of iterations of LOOP could not be derived, returns -1.  */

HOST_WIDE_INT
estimated_loop_iterations_int (struct loop *loop, bool conservative)
{
  double_int nit;
  HOST_WIDE_INT hwi_nit;

  if (!estimated_loop_iterations (loop, conservative, &nit))
    return -1;

  if (!double_int_fits_in_shwi_p (nit))
    return -1;
  hwi_nit = double_int_to_shwi (nit);

  return hwi_nit < 0 ? -1 : hwi_nit;
}
    
/* Similar to estimated_loop_iterations, but returns the estimate as a tree,
   and only if it fits to the int type.  If this is not the case, or the
   estimate on the number of iterations of LOOP could not be derived, returns
   chrec_dont_know.  */

static tree
estimated_loop_iterations_tree (struct loop *loop, bool conservative)
{
  double_int nit;
  tree type;

  if (!estimated_loop_iterations (loop, conservative, &nit))
    return chrec_dont_know;

  type = lang_hooks.types.type_for_size (INT_TYPE_SIZE, true);
  if (!double_int_fits_to_tree_p (type, nit))
    return chrec_dont_know;

  return double_int_to_tree (type, nit);
}

/* Analyze a SIV (Single Index Variable) subscript where CHREC_A is a
   constant, and CHREC_B is an affine function.  *OVERLAPS_A and
   *OVERLAPS_B are initialized to the functions that describe the
   relation between the elements accessed twice by CHREC_A and
   CHREC_B.  For k >= 0, the following property is verified:

   CHREC_A (*OVERLAPS_A (k)) = CHREC_B (*OVERLAPS_B (k)).  */

static void
analyze_siv_subscript_cst_affine (tree chrec_a, 
				  tree chrec_b,
				  conflict_function **overlaps_a, 
				  conflict_function **overlaps_b, 
				  tree *last_conflicts)
{
  bool value0, value1, value2;
  tree difference, tmp;

  chrec_a = chrec_convert (integer_type_node, chrec_a, NULL_TREE);
  chrec_b = chrec_convert (integer_type_node, chrec_b, NULL_TREE);
  difference = chrec_fold_minus 
    (integer_type_node, initial_condition (chrec_b), chrec_a);
  
  if (!chrec_is_positive (initial_condition (difference), &value0))
    {
      if (dump_file && (dump_flags & TDF_DETAILS))
	fprintf (dump_file, "siv test failed: chrec is not positive.\n"); 

      dependence_stats.num_siv_unimplemented++;
      *overlaps_a = conflict_fn_not_known ();
      *overlaps_b = conflict_fn_not_known ();
      *last_conflicts = chrec_dont_know;
      return;
    }
  else
    {
      if (value0 == false)
	{
	  if (!chrec_is_positive (CHREC_RIGHT (chrec_b), &value1))
	    {
	      if (dump_file && (dump_flags & TDF_DETAILS))
		fprintf (dump_file, "siv test failed: chrec not positive.\n");

	      *overlaps_a = conflict_fn_not_known ();
	      *overlaps_b = conflict_fn_not_known ();      
	      *last_conflicts = chrec_dont_know;
	      dependence_stats.num_siv_unimplemented++;
	      return;
	    }
	  else
	    {
	      if (value1 == true)
		{
		  /* Example:  
		     chrec_a = 12
		     chrec_b = {10, +, 1}
		  */
		  
		  if (tree_fold_divides_p (CHREC_RIGHT (chrec_b), difference))
		    {
		      HOST_WIDE_INT numiter;
		      struct loop *loop = get_chrec_loop (chrec_b);

		      *overlaps_a = conflict_fn (1, affine_fn_cst (integer_zero_node));
		      tmp = fold_build2 (EXACT_DIV_EXPR, integer_type_node,
					 fold_build1 (ABS_EXPR,
						      integer_type_node,
						      difference),
					 CHREC_RIGHT (chrec_b));
		      *overlaps_b = conflict_fn (1, affine_fn_cst (tmp));
		      *last_conflicts = integer_one_node;
		      

		      /* Perform weak-zero siv test to see if overlap is
			 outside the loop bounds.  */
		      numiter = estimated_loop_iterations_int (loop, true);

		      if (numiter >= 0
			  && compare_tree_int (tmp, numiter) > 0)
			{
			  free_conflict_function (*overlaps_a);
			  free_conflict_function (*overlaps_b);
			  *overlaps_a = conflict_fn_no_dependence ();
			  *overlaps_b = conflict_fn_no_dependence ();
			  *last_conflicts = integer_zero_node;
			  dependence_stats.num_siv_independent++;
			  return;
			}		
		      dependence_stats.num_siv_dependent++;
		      return;
		    }
		  
		  /* When the step does not divide the difference, there are
		     no overlaps.  */
		  else
		    {
		      *overlaps_a = conflict_fn_no_dependence ();
		      *overlaps_b = conflict_fn_no_dependence ();      
		      *last_conflicts = integer_zero_node;
		      dependence_stats.num_siv_independent++;
		      return;
		    }
		}
	      
	      else
		{
		  /* Example:  
		     chrec_a = 12
		     chrec_b = {10, +, -1}
		     
		     In this case, chrec_a will not overlap with chrec_b.  */
		  *overlaps_a = conflict_fn_no_dependence ();
		  *overlaps_b = conflict_fn_no_dependence ();
		  *last_conflicts = integer_zero_node;
		  dependence_stats.num_siv_independent++;
		  return;
		}
	    }
	}
      else 
	{
	  if (!chrec_is_positive (CHREC_RIGHT (chrec_b), &value2))
	    {
	      if (dump_file && (dump_flags & TDF_DETAILS))
		fprintf (dump_file, "siv test failed: chrec not positive.\n");

	      *overlaps_a = conflict_fn_not_known ();
	      *overlaps_b = conflict_fn_not_known ();      
	      *last_conflicts = chrec_dont_know;
	      dependence_stats.num_siv_unimplemented++;
	      return;
	    }
	  else
	    {
	      if (value2 == false)
		{
		  /* Example:  
		     chrec_a = 3
		     chrec_b = {10, +, -1}
		  */
		  if (tree_fold_divides_p (CHREC_RIGHT (chrec_b), difference))
		    {
		      HOST_WIDE_INT numiter;
		      struct loop *loop = get_chrec_loop (chrec_b);

		      *overlaps_a = conflict_fn (1, affine_fn_cst (integer_zero_node));
		      tmp = fold_build2 (EXACT_DIV_EXPR,
					 integer_type_node, difference, 
					 CHREC_RIGHT (chrec_b));
		      *overlaps_b = conflict_fn (1, affine_fn_cst (tmp));
		      *last_conflicts = integer_one_node;

		      /* Perform weak-zero siv test to see if overlap is
			 outside the loop bounds.  */
		      numiter = estimated_loop_iterations_int (loop, true);

		      if (numiter >= 0
			  && compare_tree_int (tmp, numiter) > 0)
			{
			  free_conflict_function (*overlaps_a);
			  free_conflict_function (*overlaps_b);
			  *overlaps_a = conflict_fn_no_dependence ();
			  *overlaps_b = conflict_fn_no_dependence ();
			  *last_conflicts = integer_zero_node;
			  dependence_stats.num_siv_independent++;
			  return;
			}	
		      dependence_stats.num_siv_dependent++;
		      return;
		    }
		  
		  /* When the step does not divide the difference, there
		     are no overlaps.  */
		  else
		    {
		      *overlaps_a = conflict_fn_no_dependence ();
		      *overlaps_b = conflict_fn_no_dependence ();      
		      *last_conflicts = integer_zero_node;
		      dependence_stats.num_siv_independent++;
		      return;
		    }
		}
	      else
		{
		  /* Example:  
		     chrec_a = 3  
		     chrec_b = {4, +, 1}
		 
		     In this case, chrec_a will not overlap with chrec_b.  */
		  *overlaps_a = conflict_fn_no_dependence ();
		  *overlaps_b = conflict_fn_no_dependence ();
		  *last_conflicts = integer_zero_node;
		  dependence_stats.num_siv_independent++;
		  return;
		}
	    }
	}
    }
}

/* Helper recursive function for initializing the matrix A.  Returns
   the initial value of CHREC.  */

static int
initialize_matrix_A (lambda_matrix A, tree chrec, unsigned index, int mult)
{
  gcc_assert (chrec);

  if (TREE_CODE (chrec) != POLYNOMIAL_CHREC)
    return int_cst_value (chrec);

  A[index][0] = mult * int_cst_value (CHREC_RIGHT (chrec));
  return initialize_matrix_A (A, CHREC_LEFT (chrec), index + 1, mult);
}

#define FLOOR_DIV(x,y) ((x) / (y))

/* Solves the special case of the Diophantine equation: 
   | {0, +, STEP_A}_x (OVERLAPS_A) = {0, +, STEP_B}_y (OVERLAPS_B)

   Computes the descriptions OVERLAPS_A and OVERLAPS_B.  NITER is the
   number of iterations that loops X and Y run.  The overlaps will be
   constructed as evolutions in dimension DIM.  */

static void
compute_overlap_steps_for_affine_univar (int niter, int step_a, int step_b, 
					 affine_fn *overlaps_a,
					 affine_fn *overlaps_b, 
					 tree *last_conflicts, int dim)
{
  if (((step_a > 0 && step_b > 0)
       || (step_a < 0 && step_b < 0)))
    {
      int step_overlaps_a, step_overlaps_b;
      int gcd_steps_a_b, last_conflict, tau2;

      gcd_steps_a_b = gcd (step_a, step_b);
      step_overlaps_a = step_b / gcd_steps_a_b;
      step_overlaps_b = step_a / gcd_steps_a_b;

      tau2 = FLOOR_DIV (niter, step_overlaps_a);
      tau2 = MIN (tau2, FLOOR_DIV (niter, step_overlaps_b));
      last_conflict = tau2;

      *overlaps_a = affine_fn_univar (integer_zero_node, dim, 
				      build_int_cst (NULL_TREE,
						     step_overlaps_a));
      *overlaps_b = affine_fn_univar (integer_zero_node, dim, 
				      build_int_cst (NULL_TREE, 
						     step_overlaps_b));
      *last_conflicts = build_int_cst (NULL_TREE, last_conflict);
    }

  else
    {
      *overlaps_a = affine_fn_cst (integer_zero_node);
      *overlaps_b = affine_fn_cst (integer_zero_node);
      *last_conflicts = integer_zero_node;
    }
}

/* Solves the special case of a Diophantine equation where CHREC_A is
   an affine bivariate function, and CHREC_B is an affine univariate
   function.  For example, 

   | {{0, +, 1}_x, +, 1335}_y = {0, +, 1336}_z
   
   has the following overlapping functions: 

   | x (t, u, v) = {{0, +, 1336}_t, +, 1}_v
   | y (t, u, v) = {{0, +, 1336}_u, +, 1}_v
   | z (t, u, v) = {{{0, +, 1}_t, +, 1335}_u, +, 1}_v

   FORNOW: This is a specialized implementation for a case occurring in
   a common benchmark.  Implement the general algorithm.  */

static void
compute_overlap_steps_for_affine_1_2 (tree chrec_a, tree chrec_b, 
				      conflict_function **overlaps_a,
				      conflict_function **overlaps_b, 
				      tree *last_conflicts)
{
  bool xz_p, yz_p, xyz_p;
  int step_x, step_y, step_z;
  HOST_WIDE_INT niter_x, niter_y, niter_z, niter;
  affine_fn overlaps_a_xz, overlaps_b_xz;
  affine_fn overlaps_a_yz, overlaps_b_yz;
  affine_fn overlaps_a_xyz, overlaps_b_xyz;
  affine_fn ova1, ova2, ovb;
  tree last_conflicts_xz, last_conflicts_yz, last_conflicts_xyz;

  step_x = int_cst_value (CHREC_RIGHT (CHREC_LEFT (chrec_a)));
  step_y = int_cst_value (CHREC_RIGHT (chrec_a));
  step_z = int_cst_value (CHREC_RIGHT (chrec_b));

  niter_x = estimated_loop_iterations_int
	  	(get_chrec_loop (CHREC_LEFT (chrec_a)), true);
  niter_y = estimated_loop_iterations_int (get_chrec_loop (chrec_a), true);
  niter_z = estimated_loop_iterations_int (get_chrec_loop (chrec_b), true);
  
  if (niter_x < 0 || niter_y < 0 || niter_z < 0)
    {
      if (dump_file && (dump_flags & TDF_DETAILS))
	fprintf (dump_file, "overlap steps test failed: no iteration counts.\n");
	   
      *overlaps_a = conflict_fn_not_known ();
      *overlaps_b = conflict_fn_not_known ();
      *last_conflicts = chrec_dont_know;
      return;
    }

  niter = MIN (niter_x, niter_z);
  compute_overlap_steps_for_affine_univar (niter, step_x, step_z,
					   &overlaps_a_xz,
					   &overlaps_b_xz,
					   &last_conflicts_xz, 1);
  niter = MIN (niter_y, niter_z);
  compute_overlap_steps_for_affine_univar (niter, step_y, step_z,
					   &overlaps_a_yz,
					   &overlaps_b_yz,
					   &last_conflicts_yz, 2);
  niter = MIN (niter_x, niter_z);
  niter = MIN (niter_y, niter);
  compute_overlap_steps_for_affine_univar (niter, step_x + step_y, step_z,
					   &overlaps_a_xyz,
					   &overlaps_b_xyz,
					   &last_conflicts_xyz, 3);

  xz_p = !integer_zerop (last_conflicts_xz);
  yz_p = !integer_zerop (last_conflicts_yz);
  xyz_p = !integer_zerop (last_conflicts_xyz);

  if (xz_p || yz_p || xyz_p)
    {
      ova1 = affine_fn_cst (integer_zero_node);
      ova2 = affine_fn_cst (integer_zero_node);
      ovb = affine_fn_cst (integer_zero_node);
      if (xz_p)
	{
	  affine_fn t0 = ova1;
	  affine_fn t2 = ovb;

	  ova1 = affine_fn_plus (ova1, overlaps_a_xz);
	  ovb = affine_fn_plus (ovb, overlaps_b_xz);
	  affine_fn_free (t0);
	  affine_fn_free (t2);
	  *last_conflicts = last_conflicts_xz;
	}
      if (yz_p)
	{
	  affine_fn t0 = ova2;
	  affine_fn t2 = ovb;

	  ova2 = affine_fn_plus (ova2, overlaps_a_yz);
	  ovb = affine_fn_plus (ovb, overlaps_b_yz);
	  affine_fn_free (t0);
	  affine_fn_free (t2);
	  *last_conflicts = last_conflicts_yz;
	}
      if (xyz_p)
	{
	  affine_fn t0 = ova1;
	  affine_fn t2 = ova2;
	  affine_fn t4 = ovb;

	  ova1 = affine_fn_plus (ova1, overlaps_a_xyz);
	  ova2 = affine_fn_plus (ova2, overlaps_a_xyz);
	  ovb = affine_fn_plus (ovb, overlaps_b_xyz);
	  affine_fn_free (t0);
	  affine_fn_free (t2);
	  affine_fn_free (t4);
	  *last_conflicts = last_conflicts_xyz;
	}
      *overlaps_a = conflict_fn (2, ova1, ova2);
      *overlaps_b = conflict_fn (1, ovb);
    }
  else
    {
      *overlaps_a = conflict_fn (1, affine_fn_cst (integer_zero_node));
      *overlaps_b = conflict_fn (1, affine_fn_cst (integer_zero_node));
      *last_conflicts = integer_zero_node;
    }

  affine_fn_free (overlaps_a_xz);
  affine_fn_free (overlaps_b_xz);
  affine_fn_free (overlaps_a_yz);
  affine_fn_free (overlaps_b_yz);
  affine_fn_free (overlaps_a_xyz);
  affine_fn_free (overlaps_b_xyz);
}

/* Determines the overlapping elements due to accesses CHREC_A and
   CHREC_B, that are affine functions.  This function cannot handle
   symbolic evolution functions, ie. when initial conditions are
   parameters, because it uses lambda matrices of integers.  */

static void
analyze_subscript_affine_affine (tree chrec_a, 
				 tree chrec_b,
				 conflict_function **overlaps_a, 
				 conflict_function **overlaps_b, 
				 tree *last_conflicts)
{
  unsigned nb_vars_a, nb_vars_b, dim;
  int init_a, init_b, gamma, gcd_alpha_beta;
  int tau1, tau2;
  lambda_matrix A, U, S;

  if (eq_evolutions_p (chrec_a, chrec_b))
    {
      /* The accessed index overlaps for each iteration in the
	 loop.  */
      *overlaps_a = conflict_fn (1, affine_fn_cst (integer_zero_node));
      *overlaps_b = conflict_fn (1, affine_fn_cst (integer_zero_node));
      *last_conflicts = chrec_dont_know;
      return;
    }
  if (dump_file && (dump_flags & TDF_DETAILS))
    fprintf (dump_file, "(analyze_subscript_affine_affine \n");
  
  /* For determining the initial intersection, we have to solve a
     Diophantine equation.  This is the most time consuming part.
     
     For answering to the question: "Is there a dependence?" we have
     to prove that there exists a solution to the Diophantine
     equation, and that the solution is in the iteration domain,
     i.e. the solution is positive or zero, and that the solution
     happens before the upper bound loop.nb_iterations.  Otherwise
     there is no dependence.  This function outputs a description of
     the iterations that hold the intersections.  */

  nb_vars_a = nb_vars_in_chrec (chrec_a);
  nb_vars_b = nb_vars_in_chrec (chrec_b);

  dim = nb_vars_a + nb_vars_b;
  U = lambda_matrix_new (dim, dim);
  A = lambda_matrix_new (dim, 1);
  S = lambda_matrix_new (dim, 1);

  init_a = initialize_matrix_A (A, chrec_a, 0, 1);
  init_b = initialize_matrix_A (A, chrec_b, nb_vars_a, -1);
  gamma = init_b - init_a;

  /* Don't do all the hard work of solving the Diophantine equation
     when we already know the solution: for example, 
     | {3, +, 1}_1
     | {3, +, 4}_2
     | gamma = 3 - 3 = 0.
     Then the first overlap occurs during the first iterations: 
     | {3, +, 1}_1 ({0, +, 4}_x) = {3, +, 4}_2 ({0, +, 1}_x)
  */
  if (gamma == 0)
    {
      if (nb_vars_a == 1 && nb_vars_b == 1)
	{
	  int step_a, step_b;
	  HOST_WIDE_INT niter, niter_a, niter_b;
	  affine_fn ova, ovb;

	  niter_a = estimated_loop_iterations_int
			(get_chrec_loop (chrec_a), true);
	  niter_b = estimated_loop_iterations_int
			(get_chrec_loop (chrec_b), true);
	  if (niter_a < 0 || niter_b < 0)
	    {
	      if (dump_file && (dump_flags & TDF_DETAILS))
		fprintf (dump_file, "affine-affine test failed: missing iteration counts.\n");
	      *overlaps_a = conflict_fn_not_known ();
	      *overlaps_b = conflict_fn_not_known ();
	      *last_conflicts = chrec_dont_know;
	      goto end_analyze_subs_aa;
	    }

	  niter = MIN (niter_a, niter_b);

	  step_a = int_cst_value (CHREC_RIGHT (chrec_a));
	  step_b = int_cst_value (CHREC_RIGHT (chrec_b));

	  compute_overlap_steps_for_affine_univar (niter, step_a, step_b, 
						   &ova, &ovb, 
						   last_conflicts, 1);
	  *overlaps_a = conflict_fn (1, ova);
	  *overlaps_b = conflict_fn (1, ovb);
	}

      else if (nb_vars_a == 2 && nb_vars_b == 1)
	compute_overlap_steps_for_affine_1_2
	  (chrec_a, chrec_b, overlaps_a, overlaps_b, last_conflicts);

      else if (nb_vars_a == 1 && nb_vars_b == 2)
	compute_overlap_steps_for_affine_1_2
	  (chrec_b, chrec_a, overlaps_b, overlaps_a, last_conflicts);

      else
	{
	  if (dump_file && (dump_flags & TDF_DETAILS))
	    fprintf (dump_file, "affine-affine test failed: too many variables.\n");
	  *overlaps_a = conflict_fn_not_known ();
	  *overlaps_b = conflict_fn_not_known ();
	  *last_conflicts = chrec_dont_know;
	}
      goto end_analyze_subs_aa;
    }

  /* U.A = S */
  lambda_matrix_right_hermite (A, dim, 1, S, U);

  if (S[0][0] < 0)
    {
      S[0][0] *= -1;
      lambda_matrix_row_negate (U, dim, 0);
    }
  gcd_alpha_beta = S[0][0];

  /* Something went wrong: for example in {1, +, 0}_5 vs. {0, +, 0}_5,
     but that is a quite strange case.  Instead of ICEing, answer
     don't know.  */
  if (gcd_alpha_beta == 0)
    {
      *overlaps_a = conflict_fn_not_known ();
      *overlaps_b = conflict_fn_not_known ();
      *last_conflicts = chrec_dont_know;
      goto end_analyze_subs_aa;
    }

  /* The classic "gcd-test".  */
  if (!int_divides_p (gcd_alpha_beta, gamma))
    {
      /* The "gcd-test" has determined that there is no integer
	 solution, i.e. there is no dependence.  */
      *overlaps_a = conflict_fn_no_dependence ();
      *overlaps_b = conflict_fn_no_dependence ();
      *last_conflicts = integer_zero_node;
    }

  /* Both access functions are univariate.  This includes SIV and MIV cases.  */
  else if (nb_vars_a == 1 && nb_vars_b == 1)
    {
      /* Both functions should have the same evolution sign.  */
      if (((A[0][0] > 0 && -A[1][0] > 0)
	   || (A[0][0] < 0 && -A[1][0] < 0)))
	{
	  /* The solutions are given by:
	     | 
	     | [GAMMA/GCD_ALPHA_BETA  t].[u11 u12]  = [x0]
	     |                           [u21 u22]    [y0]
	 
	     For a given integer t.  Using the following variables,
	 
	     | i0 = u11 * gamma / gcd_alpha_beta
	     | j0 = u12 * gamma / gcd_alpha_beta
	     | i1 = u21
	     | j1 = u22
	 
	     the solutions are:
	 
	     | x0 = i0 + i1 * t, 
	     | y0 = j0 + j1 * t.  */
      
	  int i0, j0, i1, j1;

	  /* X0 and Y0 are the first iterations for which there is a
	     dependence.  X0, Y0 are two solutions of the Diophantine
	     equation: chrec_a (X0) = chrec_b (Y0).  */
	  int x0, y0;
	  int niter, niter_a, niter_b;

	  niter_a = estimated_loop_iterations_int
			(get_chrec_loop (chrec_a), true);
	  niter_b = estimated_loop_iterations_int
			(get_chrec_loop (chrec_b), true);

	  if (niter_a < 0 || niter_b < 0)
	    {
	      if (dump_file && (dump_flags & TDF_DETAILS))
		fprintf (dump_file, "affine-affine test failed: missing iteration counts.\n");
	      *overlaps_a = conflict_fn_not_known ();
	      *overlaps_b = conflict_fn_not_known ();
	      *last_conflicts = chrec_dont_know;
	      goto end_analyze_subs_aa;
	    }

	  niter = MIN (niter_a, niter_b);

	  i0 = U[0][0] * gamma / gcd_alpha_beta;
	  j0 = U[0][1] * gamma / gcd_alpha_beta;
	  i1 = U[1][0];
	  j1 = U[1][1];

	  if ((i1 == 0 && i0 < 0)
	      || (j1 == 0 && j0 < 0))
	    {
	      /* There is no solution.  
		 FIXME: The case "i0 > nb_iterations, j0 > nb_iterations" 
		 falls in here, but for the moment we don't look at the 
		 upper bound of the iteration domain.  */
	      *overlaps_a = conflict_fn_no_dependence ();
	      *overlaps_b = conflict_fn_no_dependence ();
	      *last_conflicts = integer_zero_node;
	    }

	  else 
	    {
	      if (i1 > 0)
		{
		  tau1 = CEIL (-i0, i1);
		  tau2 = FLOOR_DIV (niter - i0, i1);

		  if (j1 > 0)
		    {
		      int last_conflict, min_multiple;
		      tau1 = MAX (tau1, CEIL (-j0, j1));
		      tau2 = MIN (tau2, FLOOR_DIV (niter - j0, j1));

		      x0 = i1 * tau1 + i0;
		      y0 = j1 * tau1 + j0;

		      /* At this point (x0, y0) is one of the
			 solutions to the Diophantine equation.  The
			 next step has to compute the smallest
			 positive solution: the first conflicts.  */
		      min_multiple = MIN (x0 / i1, y0 / j1);
		      x0 -= i1 * min_multiple;
		      y0 -= j1 * min_multiple;

		      tau1 = (x0 - i0)/i1;
		      last_conflict = tau2 - tau1;

		      /* If the overlap occurs outside of the bounds of the
			 loop, there is no dependence.  */
		      if (x0 > niter || y0  > niter)
			{
			  *overlaps_a = conflict_fn_no_dependence ();
			  *overlaps_b = conflict_fn_no_dependence ();
			  *last_conflicts = integer_zero_node;
			}
		      else
			{
			  *overlaps_a
			    = conflict_fn (1,
				affine_fn_univar (build_int_cst (NULL_TREE, x0),
						  1,
						  build_int_cst (NULL_TREE, i1)));
			  *overlaps_b
			    = conflict_fn (1,
				affine_fn_univar (build_int_cst (NULL_TREE, y0),
						  1,
						  build_int_cst (NULL_TREE, j1)));
			  *last_conflicts = build_int_cst (NULL_TREE, last_conflict);
			}
		    }
		  else
		    {
		      /* FIXME: For the moment, the upper bound of the
			 iteration domain for j is not checked.  */
		      if (dump_file && (dump_flags & TDF_DETAILS))
			fprintf (dump_file, "affine-affine test failed: unimplemented.\n");
		      *overlaps_a = conflict_fn_not_known ();
		      *overlaps_b = conflict_fn_not_known ();
		      *last_conflicts = chrec_dont_know;
		    }
		}
	  
	      else
		{
		  /* FIXME: For the moment, the upper bound of the
		     iteration domain for i is not checked.  */
		  if (dump_file && (dump_flags & TDF_DETAILS))
		    fprintf (dump_file, "affine-affine test failed: unimplemented.\n");
		  *overlaps_a = conflict_fn_not_known ();
		  *overlaps_b = conflict_fn_not_known ();
		  *last_conflicts = chrec_dont_know;
		}
	    }
	}
      else
	{
	  if (dump_file && (dump_flags & TDF_DETAILS))
	    fprintf (dump_file, "affine-affine test failed: unimplemented.\n");
	  *overlaps_a = conflict_fn_not_known ();
	  *overlaps_b = conflict_fn_not_known ();
	  *last_conflicts = chrec_dont_know;
	}
    }

  else
    {
      if (dump_file && (dump_flags & TDF_DETAILS))
	fprintf (dump_file, "affine-affine test failed: unimplemented.\n");
      *overlaps_a = conflict_fn_not_known ();
      *overlaps_b = conflict_fn_not_known ();
      *last_conflicts = chrec_dont_know;
    }

end_analyze_subs_aa:  
  if (dump_file && (dump_flags & TDF_DETAILS))
    {
      fprintf (dump_file, "  (overlaps_a = ");
      dump_conflict_function (dump_file, *overlaps_a);
      fprintf (dump_file, ")\n  (overlaps_b = ");
      dump_conflict_function (dump_file, *overlaps_b);
      fprintf (dump_file, ")\n");
      fprintf (dump_file, ")\n");
    }
}

/* Returns true when analyze_subscript_affine_affine can be used for
   determining the dependence relation between chrec_a and chrec_b,
   that contain symbols.  This function modifies chrec_a and chrec_b
   such that the analysis result is the same, and such that they don't
   contain symbols, and then can safely be passed to the analyzer.  

   Example: The analysis of the following tuples of evolutions produce
   the same results: {x+1, +, 1}_1 vs. {x+3, +, 1}_1, and {-2, +, 1}_1
   vs. {0, +, 1}_1
   
   {x+1, +, 1}_1 ({2, +, 1}_1) = {x+3, +, 1}_1 ({0, +, 1}_1)
   {-2, +, 1}_1 ({2, +, 1}_1) = {0, +, 1}_1 ({0, +, 1}_1)
*/

static bool
can_use_analyze_subscript_affine_affine (tree *chrec_a, tree *chrec_b)
{
  tree diff, type, left_a, left_b, right_b;

  if (chrec_contains_symbols (CHREC_RIGHT (*chrec_a))
      || chrec_contains_symbols (CHREC_RIGHT (*chrec_b)))
    /* FIXME: For the moment not handled.  Might be refined later.  */
    return false;

  type = chrec_type (*chrec_a);
  left_a = CHREC_LEFT (*chrec_a);
  left_b = chrec_convert (type, CHREC_LEFT (*chrec_b), NULL_TREE);
  diff = chrec_fold_minus (type, left_a, left_b);

  if (!evolution_function_is_constant_p (diff))
    return false;

  if (dump_file && (dump_flags & TDF_DETAILS))
    fprintf (dump_file, "can_use_subscript_aff_aff_for_symbolic \n");

  *chrec_a = build_polynomial_chrec (CHREC_VARIABLE (*chrec_a), 
				     diff, CHREC_RIGHT (*chrec_a));
  right_b = chrec_convert (type, CHREC_RIGHT (*chrec_b), NULL_TREE);
  *chrec_b = build_polynomial_chrec (CHREC_VARIABLE (*chrec_b),
				     build_int_cst (type, 0),
				     right_b);
  return true;
}

/* Analyze a SIV (Single Index Variable) subscript.  *OVERLAPS_A and
   *OVERLAPS_B are initialized to the functions that describe the
   relation between the elements accessed twice by CHREC_A and
   CHREC_B.  For k >= 0, the following property is verified:

   CHREC_A (*OVERLAPS_A (k)) = CHREC_B (*OVERLAPS_B (k)).  */

static void
analyze_siv_subscript (tree chrec_a, 
		       tree chrec_b,
		       conflict_function **overlaps_a, 
		       conflict_function **overlaps_b, 
		       tree *last_conflicts)
{
  dependence_stats.num_siv++;
  
  if (dump_file && (dump_flags & TDF_DETAILS))
    fprintf (dump_file, "(analyze_siv_subscript \n");
  
  if (evolution_function_is_constant_p (chrec_a)
      && evolution_function_is_affine_p (chrec_b))
    analyze_siv_subscript_cst_affine (chrec_a, chrec_b, 
				      overlaps_a, overlaps_b, last_conflicts);
  
  else if (evolution_function_is_affine_p (chrec_a)
	   && evolution_function_is_constant_p (chrec_b))
    analyze_siv_subscript_cst_affine (chrec_b, chrec_a, 
				      overlaps_b, overlaps_a, last_conflicts);
  
  else if (evolution_function_is_affine_p (chrec_a)
	   && evolution_function_is_affine_p (chrec_b))
    {
      if (!chrec_contains_symbols (chrec_a)
	  && !chrec_contains_symbols (chrec_b))
	{
	  analyze_subscript_affine_affine (chrec_a, chrec_b, 
					   overlaps_a, overlaps_b, 
					   last_conflicts);

	  if (CF_NOT_KNOWN_P (*overlaps_a)
	      || CF_NOT_KNOWN_P (*overlaps_b))
	    dependence_stats.num_siv_unimplemented++;
	  else if (CF_NO_DEPENDENCE_P (*overlaps_a)
		   || CF_NO_DEPENDENCE_P (*overlaps_b))
	    dependence_stats.num_siv_independent++;
	  else
	    dependence_stats.num_siv_dependent++;
	}
      else if (can_use_analyze_subscript_affine_affine (&chrec_a, 
							&chrec_b))
	{
	  analyze_subscript_affine_affine (chrec_a, chrec_b, 
					   overlaps_a, overlaps_b, 
					   last_conflicts);
	  /* FIXME: The number of iterations is a symbolic expression.
	     Compute it properly.  */
	  *last_conflicts = chrec_dont_know;

	  if (CF_NOT_KNOWN_P (*overlaps_a)
	      || CF_NOT_KNOWN_P (*overlaps_b))
	    dependence_stats.num_siv_unimplemented++;
	  else if (CF_NO_DEPENDENCE_P (*overlaps_a)
		   || CF_NO_DEPENDENCE_P (*overlaps_b))
	    dependence_stats.num_siv_independent++;
	  else
	    dependence_stats.num_siv_dependent++;
	}
      else
	goto siv_subscript_dontknow;
    }

  else
    {
    siv_subscript_dontknow:;
      if (dump_file && (dump_flags & TDF_DETAILS))
	fprintf (dump_file, "siv test failed: unimplemented.\n");
      *overlaps_a = conflict_fn_not_known ();
      *overlaps_b = conflict_fn_not_known ();
      *last_conflicts = chrec_dont_know;
      dependence_stats.num_siv_unimplemented++;
    }
  
  if (dump_file && (dump_flags & TDF_DETAILS))
    fprintf (dump_file, ")\n");
}

/* Returns false if we can prove that the greatest common divisor of the steps
   of CHREC does not divide CST, false otherwise.  */

static bool
gcd_of_steps_may_divide_p (tree chrec, tree cst)
{
  HOST_WIDE_INT cd = 0, val;
  tree step;

  if (!host_integerp (cst, 0))
    return true;
  val = tree_low_cst (cst, 0);

  while (TREE_CODE (chrec) == POLYNOMIAL_CHREC)
    {
      step = CHREC_RIGHT (chrec);
      if (!host_integerp (step, 0))
	return true;
      cd = gcd (cd, tree_low_cst (step, 0));
      chrec = CHREC_LEFT (chrec);
    }

  return val % cd == 0;
}

/* Analyze a MIV (Multiple Index Variable) subscript.  *OVERLAPS_A and
   *OVERLAPS_B are initialized to the functions that describe the
   relation between the elements accessed twice by CHREC_A and
   CHREC_B.  For k >= 0, the following property is verified:

   CHREC_A (*OVERLAPS_A (k)) = CHREC_B (*OVERLAPS_B (k)).  */

static void
analyze_miv_subscript (tree chrec_a, 
		       tree chrec_b, 
		       conflict_function **overlaps_a, 
		       conflict_function **overlaps_b, 
		       tree *last_conflicts)
{
  /* FIXME:  This is a MIV subscript, not yet handled.
     Example: (A[{1, +, 1}_1] vs. A[{1, +, 1}_2]) that comes from 
     (A[i] vs. A[j]).  
     
     In the SIV test we had to solve a Diophantine equation with two
     variables.  In the MIV case we have to solve a Diophantine
     equation with 2*n variables (if the subscript uses n IVs).
  */
  tree difference;
  dependence_stats.num_miv++;
  if (dump_file && (dump_flags & TDF_DETAILS))
    fprintf (dump_file, "(analyze_miv_subscript \n");

  chrec_a = chrec_convert (integer_type_node, chrec_a, NULL_TREE);
  chrec_b = chrec_convert (integer_type_node, chrec_b, NULL_TREE);
  difference = chrec_fold_minus (integer_type_node, chrec_a, chrec_b);
  
  if (eq_evolutions_p (chrec_a, chrec_b))
    {
      /* Access functions are the same: all the elements are accessed
	 in the same order.  */
      *overlaps_a = conflict_fn (1, affine_fn_cst (integer_zero_node));
      *overlaps_b = conflict_fn (1, affine_fn_cst (integer_zero_node));
      *last_conflicts = estimated_loop_iterations_tree
				(get_chrec_loop (chrec_a), true);
      dependence_stats.num_miv_dependent++;
    }
  
  else if (evolution_function_is_constant_p (difference)
	   /* For the moment, the following is verified:
	      evolution_function_is_affine_multivariate_p (chrec_a, 0) */
	   && !gcd_of_steps_may_divide_p (chrec_a, difference))
    {
      /* testsuite/.../ssa-chrec-33.c
	 {{21, +, 2}_1, +, -2}_2  vs.  {{20, +, 2}_1, +, -2}_2 
	 
	 The difference is 1, and all the evolution steps are multiples
	 of 2, consequently there are no overlapping elements.  */
      *overlaps_a = conflict_fn_no_dependence ();
      *overlaps_b = conflict_fn_no_dependence ();
      *last_conflicts = integer_zero_node;
      dependence_stats.num_miv_independent++;
    }
  
  else if (evolution_function_is_affine_multivariate_p (chrec_a, 0)
	   && !chrec_contains_symbols (chrec_a)
	   && evolution_function_is_affine_multivariate_p (chrec_b, 0)
	   && !chrec_contains_symbols (chrec_b))
    {
      /* testsuite/.../ssa-chrec-35.c
	 {0, +, 1}_2  vs.  {0, +, 1}_3
	 the overlapping elements are respectively located at iterations:
	 {0, +, 1}_x and {0, +, 1}_x, 
	 in other words, we have the equality: 
	 {0, +, 1}_2 ({0, +, 1}_x) = {0, +, 1}_3 ({0, +, 1}_x)
	 
	 Other examples: 
	 {{0, +, 1}_1, +, 2}_2 ({0, +, 1}_x, {0, +, 1}_y) = 
	 {0, +, 1}_1 ({{0, +, 1}_x, +, 2}_y)

	 {{0, +, 2}_1, +, 3}_2 ({0, +, 1}_y, {0, +, 1}_x) = 
	 {{0, +, 3}_1, +, 2}_2 ({0, +, 1}_x, {0, +, 1}_y)
      */
      analyze_subscript_affine_affine (chrec_a, chrec_b, 
				       overlaps_a, overlaps_b, last_conflicts);

      if (CF_NOT_KNOWN_P (*overlaps_a)
 	  || CF_NOT_KNOWN_P (*overlaps_b))
	dependence_stats.num_miv_unimplemented++;
      else if (CF_NO_DEPENDENCE_P (*overlaps_a)
	       || CF_NO_DEPENDENCE_P (*overlaps_b))
	dependence_stats.num_miv_independent++;
      else
	dependence_stats.num_miv_dependent++;
    }
  
  else
    {
      /* When the analysis is too difficult, answer "don't know".  */
      if (dump_file && (dump_flags & TDF_DETAILS))
	fprintf (dump_file, "analyze_miv_subscript test failed: unimplemented.\n");

      *overlaps_a = conflict_fn_not_known ();
      *overlaps_b = conflict_fn_not_known ();
      *last_conflicts = chrec_dont_know;
      dependence_stats.num_miv_unimplemented++;
    }
  
  if (dump_file && (dump_flags & TDF_DETAILS))
    fprintf (dump_file, ")\n");
}

/* Determines the iterations for which CHREC_A is equal to CHREC_B.
   OVERLAP_ITERATIONS_A and OVERLAP_ITERATIONS_B are initialized with
   two functions that describe the iterations that contain conflicting
   elements.
   
   Remark: For an integer k >= 0, the following equality is true:
   
   CHREC_A (OVERLAP_ITERATIONS_A (k)) == CHREC_B (OVERLAP_ITERATIONS_B (k)).
*/

static void 
analyze_overlapping_iterations (tree chrec_a, 
				tree chrec_b, 
				conflict_function **overlap_iterations_a, 
				conflict_function **overlap_iterations_b, 
				tree *last_conflicts)
{
  dependence_stats.num_subscript_tests++;
  
  if (dump_file && (dump_flags & TDF_DETAILS))
    {
      fprintf (dump_file, "(analyze_overlapping_iterations \n");
      fprintf (dump_file, "  (chrec_a = ");
      print_generic_expr (dump_file, chrec_a, 0);
      fprintf (dump_file, ")\n  (chrec_b = ");
      print_generic_expr (dump_file, chrec_b, 0);
      fprintf (dump_file, ")\n");
    }

  if (chrec_a == NULL_TREE
      || chrec_b == NULL_TREE
      || chrec_contains_undetermined (chrec_a)
      || chrec_contains_undetermined (chrec_b))
    {
      dependence_stats.num_subscript_undetermined++;
      
      *overlap_iterations_a = conflict_fn_not_known ();
      *overlap_iterations_b = conflict_fn_not_known ();
    }

  /* If they are the same chrec, and are affine, they overlap 
     on every iteration.  */
  else if (eq_evolutions_p (chrec_a, chrec_b)
	   && evolution_function_is_affine_multivariate_p (chrec_a, 0))
    {
      dependence_stats.num_same_subscript_function++;
      *overlap_iterations_a = conflict_fn (1, affine_fn_cst (integer_zero_node));
      *overlap_iterations_b = conflict_fn (1, affine_fn_cst (integer_zero_node));
      *last_conflicts = chrec_dont_know;
    }

  /* If they aren't the same, and aren't affine, we can't do anything
     yet. */
  else if ((chrec_contains_symbols (chrec_a) 
	    || chrec_contains_symbols (chrec_b))
	   && (!evolution_function_is_affine_multivariate_p (chrec_a, 0)
	       || !evolution_function_is_affine_multivariate_p (chrec_b, 0)))
    {
      dependence_stats.num_subscript_undetermined++;
      *overlap_iterations_a = conflict_fn_not_known ();
      *overlap_iterations_b = conflict_fn_not_known ();
    }

  else if (ziv_subscript_p (chrec_a, chrec_b))
    analyze_ziv_subscript (chrec_a, chrec_b, 
			   overlap_iterations_a, overlap_iterations_b,
			   last_conflicts);
  
  else if (siv_subscript_p (chrec_a, chrec_b))
    analyze_siv_subscript (chrec_a, chrec_b, 
			   overlap_iterations_a, overlap_iterations_b, 
			   last_conflicts);
  
  else
    analyze_miv_subscript (chrec_a, chrec_b, 
			   overlap_iterations_a, overlap_iterations_b,
			   last_conflicts);
  
  if (dump_file && (dump_flags & TDF_DETAILS))
    {
      fprintf (dump_file, "  (overlap_iterations_a = ");
      dump_conflict_function (dump_file, *overlap_iterations_a);
      fprintf (dump_file, ")\n  (overlap_iterations_b = ");
      dump_conflict_function (dump_file, *overlap_iterations_b);
      fprintf (dump_file, ")\n");
      fprintf (dump_file, ")\n");
    }
}

/* Helper function for uniquely inserting distance vectors.  */

static void
save_dist_v (struct data_dependence_relation *ddr, lambda_vector dist_v)
{
  unsigned i;
  lambda_vector v;

  for (i = 0; VEC_iterate (lambda_vector, DDR_DIST_VECTS (ddr), i, v); i++)
    if (lambda_vector_equal (v, dist_v, DDR_NB_LOOPS (ddr)))
      return;

  VEC_safe_push (lambda_vector, heap, DDR_DIST_VECTS (ddr), dist_v);
}

/* Helper function for uniquely inserting direction vectors.  */

static void
save_dir_v (struct data_dependence_relation *ddr, lambda_vector dir_v)
{
  unsigned i;
  lambda_vector v;

  for (i = 0; VEC_iterate (lambda_vector, DDR_DIR_VECTS (ddr), i, v); i++)
    if (lambda_vector_equal (v, dir_v, DDR_NB_LOOPS (ddr)))
      return;

  VEC_safe_push (lambda_vector, heap, DDR_DIR_VECTS (ddr), dir_v);
}

/* Add a distance of 1 on all the loops outer than INDEX.  If we
   haven't yet determined a distance for this outer loop, push a new
   distance vector composed of the previous distance, and a distance
   of 1 for this outer loop.  Example:

   | loop_1
   |   loop_2
   |     A[10]
   |   endloop_2
   | endloop_1

   Saved vectors are of the form (dist_in_1, dist_in_2).  First, we
   save (0, 1), then we have to save (1, 0).  */

static void
add_outer_distances (struct data_dependence_relation *ddr,
		     lambda_vector dist_v, int index)
{
  /* For each outer loop where init_v is not set, the accesses are
     in dependence of distance 1 in the loop.  */
  while (--index >= 0)
    {
      lambda_vector save_v = lambda_vector_new (DDR_NB_LOOPS (ddr));
      lambda_vector_copy (dist_v, save_v, DDR_NB_LOOPS (ddr));
      save_v[index] = 1;
      save_dist_v (ddr, save_v);
    }
}

/* Return false when fail to represent the data dependence as a
   distance vector.  INIT_B is set to true when a component has been
   added to the distance vector DIST_V.  INDEX_CARRY is then set to
   the index in DIST_V that carries the dependence.  */

static bool
build_classic_dist_vector_1 (struct data_dependence_relation *ddr,
			     struct data_reference *ddr_a,
			     struct data_reference *ddr_b,
			     lambda_vector dist_v, bool *init_b,
			     int *index_carry)
{
  unsigned i;
  lambda_vector init_v = lambda_vector_new (DDR_NB_LOOPS (ddr));

  for (i = 0; i < DDR_NUM_SUBSCRIPTS (ddr); i++)
    {
      tree access_fn_a, access_fn_b;
      struct subscript *subscript = DDR_SUBSCRIPT (ddr, i);

      if (chrec_contains_undetermined (SUB_DISTANCE (subscript)))
	{
	  non_affine_dependence_relation (ddr);
	  return false;
	}

      access_fn_a = DR_ACCESS_FN (ddr_a, i);
      access_fn_b = DR_ACCESS_FN (ddr_b, i);

      if (TREE_CODE (access_fn_a) == POLYNOMIAL_CHREC 
	  && TREE_CODE (access_fn_b) == POLYNOMIAL_CHREC)
	{
	  int dist, index;
	  int index_a = index_in_loop_nest (CHREC_VARIABLE (access_fn_a),
					    DDR_LOOP_NEST (ddr));
	  int index_b = index_in_loop_nest (CHREC_VARIABLE (access_fn_b),
					    DDR_LOOP_NEST (ddr));

	  /* The dependence is carried by the outermost loop.  Example:
	     | loop_1
	     |   A[{4, +, 1}_1]
	     |   loop_2
	     |     A[{5, +, 1}_2]
	     |   endloop_2
	     | endloop_1
	     In this case, the dependence is carried by loop_1.  */
	  index = index_a < index_b ? index_a : index_b;
	  *index_carry = MIN (index, *index_carry);

	  if (chrec_contains_undetermined (SUB_DISTANCE (subscript)))
	    {
	      non_affine_dependence_relation (ddr);
	      return false;
	    }
	  
	  dist = int_cst_value (SUB_DISTANCE (subscript));

	  /* This is the subscript coupling test.  If we have already
	     recorded a distance for this loop (a distance coming from
	     another subscript), it should be the same.  For example,
	     in the following code, there is no dependence:

	     | loop i = 0, N, 1
	     |   T[i+1][i] = ...
	     |   ... = T[i][i]
	     | endloop
	  */
	  if (init_v[index] != 0 && dist_v[index] != dist)
	    {
	      finalize_ddr_dependent (ddr, chrec_known);
	      return false;
	    }

	  dist_v[index] = dist;
	  init_v[index] = 1;
	  *init_b = true;
	}
      else if (!operand_equal_p (access_fn_a, access_fn_b, 0))
	{
	  /* This can be for example an affine vs. constant dependence
	     (T[i] vs. T[3]) that is not an affine dependence and is
	     not representable as a distance vector.  */
	  non_affine_dependence_relation (ddr);
	  return false;
	}
    }

  return true;
}

/* Return true when the DDR contains two data references that have the
   same access functions.  */

static bool
same_access_functions (struct data_dependence_relation *ddr)
{
  unsigned i;

  for (i = 0; i < DDR_NUM_SUBSCRIPTS (ddr); i++)
    if (!eq_evolutions_p (DR_ACCESS_FN (DDR_A (ddr), i),
			  DR_ACCESS_FN (DDR_B (ddr), i)))
      return false;

  return true;
}

/* Return true when the DDR contains only constant access functions.  */

static bool
constant_access_functions (struct data_dependence_relation *ddr)
{
  unsigned i;

  for (i = 0; i < DDR_NUM_SUBSCRIPTS (ddr); i++)
    if (!evolution_function_is_constant_p (DR_ACCESS_FN (DDR_A (ddr), i))
	|| !evolution_function_is_constant_p (DR_ACCESS_FN (DDR_B (ddr), i)))
      return false;

  return true;
}


/* Helper function for the case where DDR_A and DDR_B are the same
   multivariate access function.  */

static void
add_multivariate_self_dist (struct data_dependence_relation *ddr, tree c_2)
{
  int x_1, x_2;
  tree c_1 = CHREC_LEFT (c_2);
  tree c_0 = CHREC_LEFT (c_1);
  lambda_vector dist_v;
  int v1, v2, cd;

  /* Polynomials with more than 2 variables are not handled yet.  */
  if (TREE_CODE (c_0) != INTEGER_CST)
    {
      DDR_ARE_DEPENDENT (ddr) = chrec_dont_know;
      return;
    }

  x_2 = index_in_loop_nest (CHREC_VARIABLE (c_2), DDR_LOOP_NEST (ddr));
  x_1 = index_in_loop_nest (CHREC_VARIABLE (c_1), DDR_LOOP_NEST (ddr));

  /* For "{{0, +, 2}_1, +, 3}_2" the distance vector is (3, -2).  */
  dist_v = lambda_vector_new (DDR_NB_LOOPS (ddr));
  v1 = int_cst_value (CHREC_RIGHT (c_1));
  v2 = int_cst_value (CHREC_RIGHT (c_2));
  cd = gcd (v1, v2);
  v1 /= cd;
  v2 /= cd;

  if (v2 < 0)
    {
      v2 = -v2;
      v1 = -v1;
    }

  dist_v[x_1] = v2;
  dist_v[x_2] = -v1;
  save_dist_v (ddr, dist_v);

  add_outer_distances (ddr, dist_v, x_1);
}

/* Helper function for the case where DDR_A and DDR_B are the same
   access functions.  */

static void
add_other_self_distances (struct data_dependence_relation *ddr)
{
  lambda_vector dist_v;
  unsigned i;
  int index_carry = DDR_NB_LOOPS (ddr);

  for (i = 0; i < DDR_NUM_SUBSCRIPTS (ddr); i++)
    {
      tree access_fun = DR_ACCESS_FN (DDR_A (ddr), i);

      if (TREE_CODE (access_fun) == POLYNOMIAL_CHREC)
	{
	  if (!evolution_function_is_univariate_p (access_fun))
	    {
	      if (DDR_NUM_SUBSCRIPTS (ddr) != 1)
		{
		  DDR_ARE_DEPENDENT (ddr) = chrec_dont_know;
		  return;
		}

	      add_multivariate_self_dist (ddr, DR_ACCESS_FN (DDR_A (ddr), 0));
	      return;
	    }

	  index_carry = MIN (index_carry,
			     index_in_loop_nest (CHREC_VARIABLE (access_fun),
						 DDR_LOOP_NEST (ddr)));
	}
    }

  dist_v = lambda_vector_new (DDR_NB_LOOPS (ddr));
  add_outer_distances (ddr, dist_v, index_carry);
}

static void
insert_innermost_unit_dist_vector (struct data_dependence_relation *ddr)
{
  lambda_vector dist_v = lambda_vector_new (DDR_NB_LOOPS (ddr));

  dist_v[DDR_INNER_LOOP (ddr)] = 1;
  save_dist_v (ddr, dist_v);
}

/* Adds a unit distance vector to DDR when there is a 0 overlap.  This
   is the case for example when access functions are the same and
   equal to a constant, as in:

   | loop_1
   |   A[3] = ...
   |   ... = A[3]
   | endloop_1

   in which case the distance vectors are (0) and (1).  */

static void
add_distance_for_zero_overlaps (struct data_dependence_relation *ddr)
{
  unsigned i, j;

  for (i = 0; i < DDR_NUM_SUBSCRIPTS (ddr); i++)
    {
      subscript_p sub = DDR_SUBSCRIPT (ddr, i);
      conflict_function *ca = SUB_CONFLICTS_IN_A (sub);
      conflict_function *cb = SUB_CONFLICTS_IN_B (sub);

      for (j = 0; j < ca->n; j++)
	if (affine_function_zero_p (ca->fns[j]))
	  {
	    insert_innermost_unit_dist_vector (ddr);
	    return;
	  }

      for (j = 0; j < cb->n; j++)
	if (affine_function_zero_p (cb->fns[j]))
	  {
	    insert_innermost_unit_dist_vector (ddr);
	    return;
	  }
    }
}

/* Compute the classic per loop distance vector.  DDR is the data
   dependence relation to build a vector from.  Return false when fail
   to represent the data dependence as a distance vector.  */

static bool
build_classic_dist_vector (struct data_dependence_relation *ddr)
{
  bool init_b = false;
  int index_carry = DDR_NB_LOOPS (ddr);
  lambda_vector dist_v;

  if (DDR_ARE_DEPENDENT (ddr) != NULL_TREE)
    return true;

  if (same_access_functions (ddr))
    {
      /* Save the 0 vector.  */
      dist_v = lambda_vector_new (DDR_NB_LOOPS (ddr));
      save_dist_v (ddr, dist_v);

      if (constant_access_functions (ddr))
	add_distance_for_zero_overlaps (ddr);

      if (DDR_NB_LOOPS (ddr) > 1)
	add_other_self_distances (ddr);

      return true;
    }

  dist_v = lambda_vector_new (DDR_NB_LOOPS (ddr));
  if (!build_classic_dist_vector_1 (ddr, DDR_A (ddr), DDR_B (ddr),
				    dist_v, &init_b, &index_carry))
    return false;

  /* Save the distance vector if we initialized one.  */
  if (init_b)
    {
      /* Verify a basic constraint: classic distance vectors should
	 always be lexicographically positive.

	 Data references are collected in the order of execution of
	 the program, thus for the following loop

	 | for (i = 1; i < 100; i++)
	 |   for (j = 1; j < 100; j++)
	 |     {
	 |       t = T[j+1][i-1];  // A
	 |       T[j][i] = t + 2;  // B
	 |     }

	 references are collected following the direction of the wind:
	 A then B.  The data dependence tests are performed also
	 following this order, such that we're looking at the distance
	 separating the elements accessed by A from the elements later
	 accessed by B.  But in this example, the distance returned by
	 test_dep (A, B) is lexicographically negative (-1, 1), that
	 means that the access A occurs later than B with respect to
	 the outer loop, ie. we're actually looking upwind.  In this
	 case we solve test_dep (B, A) looking downwind to the
	 lexicographically positive solution, that returns the
	 distance vector (1, -1).  */
      if (!lambda_vector_lexico_pos (dist_v, DDR_NB_LOOPS (ddr)))
	{
	  lambda_vector save_v = lambda_vector_new (DDR_NB_LOOPS (ddr));
	  subscript_dependence_tester_1 (ddr, DDR_B (ddr), DDR_A (ddr));
	  compute_subscript_distance (ddr);
	  build_classic_dist_vector_1 (ddr, DDR_B (ddr), DDR_A (ddr),
				       save_v, &init_b, &index_carry);
	  save_dist_v (ddr, save_v);

	  /* In this case there is a dependence forward for all the
	     outer loops:

	     | for (k = 1; k < 100; k++)
	     |  for (i = 1; i < 100; i++)
	     |   for (j = 1; j < 100; j++)
	     |     {
	     |       t = T[j+1][i-1];  // A
	     |       T[j][i] = t + 2;  // B
	     |     }

	     the vectors are: 
	     (0,  1, -1)
	     (1,  1, -1)
	     (1, -1,  1)
	  */
	  if (DDR_NB_LOOPS (ddr) > 1)
	    {
 	      add_outer_distances (ddr, save_v, index_carry);
	      add_outer_distances (ddr, dist_v, index_carry);
	    }
	}
      else
	{
	  lambda_vector save_v = lambda_vector_new (DDR_NB_LOOPS (ddr));
	  lambda_vector_copy (dist_v, save_v, DDR_NB_LOOPS (ddr));
	  save_dist_v (ddr, save_v);

	  if (DDR_NB_LOOPS (ddr) > 1)
	    {
	      lambda_vector opposite_v = lambda_vector_new (DDR_NB_LOOPS (ddr));

	      subscript_dependence_tester_1 (ddr, DDR_B (ddr), DDR_A (ddr));
	      compute_subscript_distance (ddr);
	      build_classic_dist_vector_1 (ddr, DDR_B (ddr), DDR_A (ddr),
					   opposite_v, &init_b, &index_carry);

	      add_outer_distances (ddr, dist_v, index_carry);
	      add_outer_distances (ddr, opposite_v, index_carry);
	    }
	}
    }
  else
    {
      /* There is a distance of 1 on all the outer loops: Example:
	 there is a dependence of distance 1 on loop_1 for the array A.

	 | loop_1
	 |   A[5] = ...
	 | endloop
      */
      add_outer_distances (ddr, dist_v,
			   lambda_vector_first_nz (dist_v,
						   DDR_NB_LOOPS (ddr), 0));
    }

  if (dump_file && (dump_flags & TDF_DETAILS))
    {
      unsigned i;

      fprintf (dump_file, "(build_classic_dist_vector\n");
      for (i = 0; i < DDR_NUM_DIST_VECTS (ddr); i++)
	{
	  fprintf (dump_file, "  dist_vector = (");
	  print_lambda_vector (dump_file, DDR_DIST_VECT (ddr, i),
			       DDR_NB_LOOPS (ddr));
	  fprintf (dump_file, "  )\n");
	}
      fprintf (dump_file, ")\n");
    }

  return true;
}

/* Return the direction for a given distance.
   FIXME: Computing dir this way is suboptimal, since dir can catch
   cases that dist is unable to represent.  */

static inline enum data_dependence_direction
dir_from_dist (int dist)
{
  if (dist > 0)
    return dir_positive;
  else if (dist < 0)
    return dir_negative;
  else
    return dir_equal;
}

/* Compute the classic per loop direction vector.  DDR is the data
   dependence relation to build a vector from.  */

static void
build_classic_dir_vector (struct data_dependence_relation *ddr)
{
  unsigned i, j;
  lambda_vector dist_v;

  for (i = 0; VEC_iterate (lambda_vector, DDR_DIST_VECTS (ddr), i, dist_v); i++)
    {
      lambda_vector dir_v = lambda_vector_new (DDR_NB_LOOPS (ddr));

      for (j = 0; j < DDR_NB_LOOPS (ddr); j++)
	dir_v[j] = dir_from_dist (dist_v[j]);

      save_dir_v (ddr, dir_v);
    }
}

/* Helper function.  Returns true when there is a dependence between
   data references DRA and DRB.  */

static bool
subscript_dependence_tester_1 (struct data_dependence_relation *ddr,
			       struct data_reference *dra,
			       struct data_reference *drb)
{
  unsigned int i;
  tree last_conflicts;
  struct subscript *subscript;

  for (i = 0; VEC_iterate (subscript_p, DDR_SUBSCRIPTS (ddr), i, subscript);
       i++)
    {
      conflict_function *overlaps_a, *overlaps_b;

      analyze_overlapping_iterations (DR_ACCESS_FN (dra, i), 
				      DR_ACCESS_FN (drb, i),
				      &overlaps_a, &overlaps_b, 
				      &last_conflicts);

      if (CF_NOT_KNOWN_P (overlaps_a)
 	  || CF_NOT_KNOWN_P (overlaps_b))
 	{
 	  finalize_ddr_dependent (ddr, chrec_dont_know);
	  dependence_stats.num_dependence_undetermined++;
	  free_conflict_function (overlaps_a);
	  free_conflict_function (overlaps_b);
	  return false;
 	}

      else if (CF_NO_DEPENDENCE_P (overlaps_a)
 	       || CF_NO_DEPENDENCE_P (overlaps_b))
 	{
 	  finalize_ddr_dependent (ddr, chrec_known);
	  dependence_stats.num_dependence_independent++;
	  free_conflict_function (overlaps_a);
	  free_conflict_function (overlaps_b);
	  return false;
 	}

      else
 	{
 	  SUB_CONFLICTS_IN_A (subscript) = overlaps_a;
 	  SUB_CONFLICTS_IN_B (subscript) = overlaps_b;
	  SUB_LAST_CONFLICT (subscript) = last_conflicts;
 	}
    }

  return true;
}

/* Computes the conflicting iterations, and initialize DDR.  */

static void
subscript_dependence_tester (struct data_dependence_relation *ddr)
{
  
  if (dump_file && (dump_flags & TDF_DETAILS))
    fprintf (dump_file, "(subscript_dependence_tester \n");
  
  if (subscript_dependence_tester_1 (ddr, DDR_A (ddr), DDR_B (ddr)))
    dependence_stats.num_dependence_dependent++;

  compute_subscript_distance (ddr);
  if (build_classic_dist_vector (ddr))
    build_classic_dir_vector (ddr);

  if (dump_file && (dump_flags & TDF_DETAILS))
    fprintf (dump_file, ")\n");
}

/* Returns true when all the access functions of A are affine or
   constant.  */

static bool 
access_functions_are_affine_or_constant_p (struct data_reference *a)
{
  unsigned int i;
  VEC(tree,heap) *fns = DR_ACCESS_FNS (a);
  tree t;

  for (i = 0; VEC_iterate (tree, fns, i, t); i++)
    if (!evolution_function_is_constant_p (t)
	&& !evolution_function_is_affine_multivariate_p (t, 0))
      return false;
  
  return true;
}

/* Initializes an equation for an OMEGA problem using the information
   contained in the ACCESS_FUN.  Returns true when the operation
   succeeded.

   PB is the omega constraint system.
   EQ is the number of the equation to be initialized.
   OFFSET is used for shifting the variables names in the constraints:
   a constrain is composed of 2 * the number of variables surrounding
   dependence accesses.  OFFSET is set either to 0 for the first n variables,
   then it is set to n.
   ACCESS_FUN is expected to be an affine chrec.  */

static bool
init_omega_eq_with_af (omega_pb pb, unsigned eq, 
		       unsigned int offset, tree access_fun, 
		       struct data_dependence_relation *ddr)
{
  switch (TREE_CODE (access_fun))
    {
    case POLYNOMIAL_CHREC:
      {
	tree left = CHREC_LEFT (access_fun);
	tree right = CHREC_RIGHT (access_fun);
	int var = CHREC_VARIABLE (access_fun);
	unsigned var_idx;

	if (TREE_CODE (right) != INTEGER_CST)
	  return false;

	var_idx = index_in_loop_nest (var, DDR_LOOP_NEST (ddr));
	pb->eqs[eq].coef[offset + var_idx + 1] = int_cst_value (right);

	/* Compute the innermost loop index.  */
	DDR_INNER_LOOP (ddr) = MAX (DDR_INNER_LOOP (ddr), var_idx);

	if (offset == 0)
	  pb->eqs[eq].coef[var_idx + DDR_NB_LOOPS (ddr) + 1] 
	    += int_cst_value (right);

	switch (TREE_CODE (left))
	  {
	  case POLYNOMIAL_CHREC:
	    return init_omega_eq_with_af (pb, eq, offset, left, ddr);

	  case INTEGER_CST:
	    pb->eqs[eq].coef[0] += int_cst_value (left);
	    return true;

	  default:
	    return false;
	  }
      }

    case INTEGER_CST:
      pb->eqs[eq].coef[0] += int_cst_value (access_fun);
      return true;

    default:
      return false;
    }
}

/* As explained in the comments preceding init_omega_for_ddr, we have
   to set up a system for each loop level, setting outer loops
   variation to zero, and current loop variation to positive or zero.
   Save each lexico positive distance vector.  */

static void
omega_extract_distance_vectors (omega_pb pb,
				struct data_dependence_relation *ddr)
{
  int eq, geq;
  unsigned i, j;
  struct loop *loopi, *loopj;
  enum omega_result res;

  /* Set a new problem for each loop in the nest.  The basis is the
     problem that we have initialized until now.  On top of this we
     add new constraints.  */
  for (i = 0; i <= DDR_INNER_LOOP (ddr) 
	 && VEC_iterate (loop_p, DDR_LOOP_NEST (ddr), i, loopi); i++)
    {
      int dist = 0;
      omega_pb copy = omega_alloc_problem (2 * DDR_NB_LOOPS (ddr),
					   DDR_NB_LOOPS (ddr));

      omega_copy_problem (copy, pb);

      /* For all the outer loops "loop_j", add "dj = 0".  */
      for (j = 0;
	   j < i && VEC_iterate (loop_p, DDR_LOOP_NEST (ddr), j, loopj); j++)
	{
	  eq = omega_add_zero_eq (copy, omega_black);
	  copy->eqs[eq].coef[j + 1] = 1;
	}

      /* For "loop_i", add "0 <= di".  */
      geq = omega_add_zero_geq (copy, omega_black);
      copy->geqs[geq].coef[i + 1] = 1;

      /* Reduce the constraint system, and test that the current
	 problem is feasible.  */
      res = omega_simplify_problem (copy);
      if (res == omega_false 
	  || res == omega_unknown
	  || copy->num_geqs > (int) DDR_NB_LOOPS (ddr))
	goto next_problem;

      for (eq = 0; eq < copy->num_subs; eq++)
	if (copy->subs[eq].key == (int) i + 1)
	  {
	    dist = copy->subs[eq].coef[0];
	    goto found_dist;
	  }

      if (dist == 0)
	{
	  /* Reinitialize problem...  */
	  omega_copy_problem (copy, pb);
	  for (j = 0;
	       j < i && VEC_iterate (loop_p, DDR_LOOP_NEST (ddr), j, loopj); j++)
	    {
	      eq = omega_add_zero_eq (copy, omega_black);
	      copy->eqs[eq].coef[j + 1] = 1;
	    }

	  /* ..., but this time "di = 1".  */
	  eq = omega_add_zero_eq (copy, omega_black);
	  copy->eqs[eq].coef[i + 1] = 1;
	  copy->eqs[eq].coef[0] = -1;

	  res = omega_simplify_problem (copy);
	  if (res == omega_false 
	      || res == omega_unknown
	      || copy->num_geqs > (int) DDR_NB_LOOPS (ddr))
	    goto next_problem;

	  for (eq = 0; eq < copy->num_subs; eq++)
	    if (copy->subs[eq].key == (int) i + 1)
	      {
		dist = copy->subs[eq].coef[0];
		goto found_dist;
	      }
	}

    found_dist:;
      /* Save the lexicographically positive distance vector.  */
      if (dist >= 0)
	{
	  lambda_vector dist_v = lambda_vector_new (DDR_NB_LOOPS (ddr));
	  lambda_vector dir_v = lambda_vector_new (DDR_NB_LOOPS (ddr));

	  dist_v[i] = dist;

	  for (eq = 0; eq < copy->num_subs; eq++)
	    if (copy->subs[eq].key > 0)
	      {
		dist = copy->subs[eq].coef[0];
		dist_v[copy->subs[eq].key - 1] = dist;
	      }

	  for (j = 0; j < DDR_NB_LOOPS (ddr); j++)
	    dir_v[j] = dir_from_dist (dist_v[j]);

	  save_dist_v (ddr, dist_v);
	  save_dir_v (ddr, dir_v);
	}

    next_problem:;
      omega_free_problem (copy);
    }
}

/* This is called for each subscript of a tuple of data references:
   insert an equality for representing the conflicts.  */

static bool
omega_setup_subscript (tree access_fun_a, tree access_fun_b,
		       struct data_dependence_relation *ddr,
		       omega_pb pb, bool *maybe_dependent)
{
  int eq;
  tree fun_a = chrec_convert (integer_type_node, access_fun_a, NULL_TREE);
  tree fun_b = chrec_convert (integer_type_node, access_fun_b, NULL_TREE);
  tree difference = chrec_fold_minus (integer_type_node, fun_a, fun_b);

  /* When the fun_a - fun_b is not constant, the dependence is not
     captured by the classic distance vector representation.  */
  if (TREE_CODE (difference) != INTEGER_CST)
    return false;

  /* ZIV test.  */
  if (ziv_subscript_p (fun_a, fun_b) && !integer_zerop (difference))
    {
      /* There is no dependence.  */
      *maybe_dependent = false;
      return true;
    }

  fun_b = chrec_fold_multiply (integer_type_node, fun_b, 
			       integer_minus_one_node);

  eq = omega_add_zero_eq (pb, omega_black);
  if (!init_omega_eq_with_af (pb, eq, DDR_NB_LOOPS (ddr), fun_a, ddr)
      || !init_omega_eq_with_af (pb, eq, 0, fun_b, ddr))
    /* There is probably a dependence, but the system of
       constraints cannot be built: answer "don't know".  */
    return false;

  /* GCD test.  */
  if (DDR_NB_LOOPS (ddr) != 0 && pb->eqs[eq].coef[0]
      && !int_divides_p (lambda_vector_gcd 
			 ((lambda_vector) &(pb->eqs[eq].coef[1]),
			  2 * DDR_NB_LOOPS (ddr)),
			 pb->eqs[eq].coef[0]))
    {
      /* There is no dependence.  */
      *maybe_dependent = false;
      return true;
    }

  return true;
}

/* Helper function, same as init_omega_for_ddr but specialized for
   data references A and B.  */

static bool
init_omega_for_ddr_1 (struct data_reference *dra, struct data_reference *drb,
		      struct data_dependence_relation *ddr,
		      omega_pb pb, bool *maybe_dependent)
{
  unsigned i;
  int ineq;
  struct loop *loopi;
  unsigned nb_loops = DDR_NB_LOOPS (ddr);

  /* Insert an equality per subscript.  */
  for (i = 0; i < DDR_NUM_SUBSCRIPTS (ddr); i++)
    {
      if (!omega_setup_subscript (DR_ACCESS_FN (dra, i), DR_ACCESS_FN (drb, i),
				  ddr, pb, maybe_dependent))
	return false;
      else if (*maybe_dependent == false)
	{
	  /* There is no dependence.  */
	  DDR_ARE_DEPENDENT (ddr) = chrec_known;
	  return true;
	}
    }

  /* Insert inequalities: constraints corresponding to the iteration
     domain, i.e. the loops surrounding the references "loop_x" and
     the distance variables "dx".  The layout of the OMEGA
     representation is as follows:
     - coef[0] is the constant
     - coef[1..nb_loops] are the protected variables that will not be
     removed by the solver: the "dx"
     - coef[nb_loops + 1, 2*nb_loops] are the loop variables: "loop_x".
  */
  for (i = 0; i <= DDR_INNER_LOOP (ddr) 
	 && VEC_iterate (loop_p, DDR_LOOP_NEST (ddr), i, loopi); i++)
    {
      HOST_WIDE_INT nbi = estimated_loop_iterations_int (loopi, true);

      /* 0 <= loop_x */
      ineq = omega_add_zero_geq (pb, omega_black);
      pb->geqs[ineq].coef[i + nb_loops + 1] = 1;

      /* 0 <= loop_x + dx */
      ineq = omega_add_zero_geq (pb, omega_black);
      pb->geqs[ineq].coef[i + nb_loops + 1] = 1;
      pb->geqs[ineq].coef[i + 1] = 1;

      if (nbi != -1)
	{
	  /* loop_x <= nb_iters */
	  ineq = omega_add_zero_geq (pb, omega_black);
	  pb->geqs[ineq].coef[i + nb_loops + 1] = -1;
	  pb->geqs[ineq].coef[0] = nbi;

	  /* loop_x + dx <= nb_iters */
	  ineq = omega_add_zero_geq (pb, omega_black);
	  pb->geqs[ineq].coef[i + nb_loops + 1] = -1;
	  pb->geqs[ineq].coef[i + 1] = -1;
	  pb->geqs[ineq].coef[0] = nbi;

	  /* A step "dx" bigger than nb_iters is not feasible, so
	     add "0 <= nb_iters + dx",  */
	  ineq = omega_add_zero_geq (pb, omega_black);
	  pb->geqs[ineq].coef[i + 1] = 1;
	  pb->geqs[ineq].coef[0] = nbi;
	  /* and "dx <= nb_iters".  */
	  ineq = omega_add_zero_geq (pb, omega_black);
	  pb->geqs[ineq].coef[i + 1] = -1;
	  pb->geqs[ineq].coef[0] = nbi;
	}
    }

  omega_extract_distance_vectors (pb, ddr);

  return true;
}

/* Sets up the Omega dependence problem for the data dependence
   relation DDR.  Returns false when the constraint system cannot be
   built, ie. when the test answers "don't know".  Returns true
   otherwise, and when independence has been proved (using one of the
   trivial dependence test), set MAYBE_DEPENDENT to false, otherwise
   set MAYBE_DEPENDENT to true.

   Example: for setting up the dependence system corresponding to the
   conflicting accesses 

   | loop_i
   |   loop_j
   |     A[i, i+1] = ...
   |     ... A[2*j, 2*(i + j)]
   |   endloop_j
   | endloop_i
   
   the following constraints come from the iteration domain:

   0 <= i <= Ni
   0 <= i + di <= Ni
   0 <= j <= Nj
   0 <= j + dj <= Nj

   where di, dj are the distance variables.  The constraints
   representing the conflicting elements are:

   i = 2 * (j + dj)
   i + 1 = 2 * (i + di + j + dj)

   For asking that the resulting distance vector (di, dj) be
   lexicographically positive, we insert the constraint "di >= 0".  If
   "di = 0" in the solution, we fix that component to zero, and we
   look at the inner loops: we set a new problem where all the outer
   loop distances are zero, and fix this inner component to be
   positive.  When one of the components is positive, we save that
   distance, and set a new problem where the distance on this loop is
   zero, searching for other distances in the inner loops.  Here is
   the classic example that illustrates that we have to set for each
   inner loop a new problem:

   | loop_1
   |   loop_2
   |     A[10]
   |   endloop_2
   | endloop_1

   we have to save two distances (1, 0) and (0, 1).

   Given two array references, refA and refB, we have to set the
   dependence problem twice, refA vs. refB and refB vs. refA, and we
   cannot do a single test, as refB might occur before refA in the
   inner loops, and the contrary when considering outer loops: ex.

   | loop_0
   |   loop_1
   |     loop_2
   |       T[{1,+,1}_2][{1,+,1}_1]  // refA
   |       T[{2,+,1}_2][{0,+,1}_1]  // refB
   |     endloop_2
   |   endloop_1
   | endloop_0

   refB touches the elements in T before refA, and thus for the same
   loop_0 refB precedes refA: ie. the distance vector (0, 1, -1)
   but for successive loop_0 iterations, we have (1, -1, 1)

   The Omega solver expects the distance variables ("di" in the
   previous example) to come first in the constraint system (as
   variables to be protected, or "safe" variables), the constraint
   system is built using the following layout:

   "cst | distance vars | index vars".
*/

static bool
init_omega_for_ddr (struct data_dependence_relation *ddr,
		    bool *maybe_dependent)
{
  omega_pb pb;
  bool res = false;

  *maybe_dependent = true;

  if (same_access_functions (ddr))
    {
      unsigned j;
      lambda_vector dir_v;

      /* Save the 0 vector.  */
      save_dist_v (ddr, lambda_vector_new (DDR_NB_LOOPS (ddr)));
      dir_v = lambda_vector_new (DDR_NB_LOOPS (ddr));
      for (j = 0; j < DDR_NB_LOOPS (ddr); j++)
	dir_v[j] = dir_equal;
      save_dir_v (ddr, dir_v);

      /* Save the dependences carried by outer loops.  */
      pb = omega_alloc_problem (2 * DDR_NB_LOOPS (ddr), DDR_NB_LOOPS (ddr));
      res = init_omega_for_ddr_1 (DDR_A (ddr), DDR_B (ddr), ddr, pb,
				  maybe_dependent);
      omega_free_problem (pb);
      return res;
    }

  /* Omega expects the protected variables (those that have to be kept
     after elimination) to appear first in the constraint system.
     These variables are the distance variables.  In the following
     initialization we declare NB_LOOPS safe variables, and the total
     number of variables for the constraint system is 2*NB_LOOPS.  */
  pb = omega_alloc_problem (2 * DDR_NB_LOOPS (ddr), DDR_NB_LOOPS (ddr));
  res = init_omega_for_ddr_1 (DDR_A (ddr), DDR_B (ddr), ddr, pb,
			      maybe_dependent);
  omega_free_problem (pb);

  /* Stop computation if not decidable, or no dependence.  */
  if (res == false || *maybe_dependent == false)
    return res;

  pb = omega_alloc_problem (2 * DDR_NB_LOOPS (ddr), DDR_NB_LOOPS (ddr));
  res = init_omega_for_ddr_1 (DDR_B (ddr), DDR_A (ddr), ddr, pb,
			      maybe_dependent);
  omega_free_problem (pb);

  return res;
}

/* Return true when DDR contains the same information as that stored
   in DIR_VECTS and in DIST_VECTS, return false otherwise.   */

static bool
ddr_consistent_p (FILE *file,
		  struct data_dependence_relation *ddr,
		  VEC (lambda_vector, heap) *dist_vects,
		  VEC (lambda_vector, heap) *dir_vects)
{
  unsigned int i, j;

  /* If dump_file is set, output there.  */
  if (dump_file && (dump_flags & TDF_DETAILS))
    file = dump_file;

  if (VEC_length (lambda_vector, dist_vects) != DDR_NUM_DIST_VECTS (ddr))
    {
      lambda_vector b_dist_v;
      fprintf (file, "\n(Number of distance vectors differ: Banerjee has %d, Omega has %d.\n",
	       VEC_length (lambda_vector, dist_vects),
	       DDR_NUM_DIST_VECTS (ddr));

      fprintf (file, "Banerjee dist vectors:\n");
      for (i = 0; VEC_iterate (lambda_vector, dist_vects, i, b_dist_v); i++)
	print_lambda_vector (file, b_dist_v, DDR_NB_LOOPS (ddr));

      fprintf (file, "Omega dist vectors:\n");
      for (i = 0; i < DDR_NUM_DIST_VECTS (ddr); i++)
	print_lambda_vector (file, DDR_DIST_VECT (ddr, i), DDR_NB_LOOPS (ddr));

      fprintf (file, "data dependence relation:\n");
      dump_data_dependence_relation (file, ddr);

      fprintf (file, ")\n");
      return false;
    }

  if (VEC_length (lambda_vector, dir_vects) != DDR_NUM_DIR_VECTS (ddr))
    {
      fprintf (file, "\n(Number of direction vectors differ: Banerjee has %d, Omega has %d.)\n",
	       VEC_length (lambda_vector, dir_vects),
	       DDR_NUM_DIR_VECTS (ddr));
      return false;
    }

  for (i = 0; i < DDR_NUM_DIST_VECTS (ddr); i++)
    {
      lambda_vector a_dist_v;
      lambda_vector b_dist_v = DDR_DIST_VECT (ddr, i);

      /* Distance vectors are not ordered in the same way in the DDR
	 and in the DIST_VECTS: search for a matching vector.  */
      for (j = 0; VEC_iterate (lambda_vector, dist_vects, j, a_dist_v); j++)
	if (lambda_vector_equal (a_dist_v, b_dist_v, DDR_NB_LOOPS (ddr)))
	  break;

      if (j == VEC_length (lambda_vector, dist_vects))
	{
	  fprintf (file, "\n(Dist vectors from the first dependence analyzer:\n");
	  print_dist_vectors (file, dist_vects, DDR_NB_LOOPS (ddr));
	  fprintf (file, "not found in Omega dist vectors:\n");
	  print_dist_vectors (file, DDR_DIST_VECTS (ddr), DDR_NB_LOOPS (ddr));
	  fprintf (file, "data dependence relation:\n");
	  dump_data_dependence_relation (file, ddr);
	  fprintf (file, ")\n");
	}
    }

  for (i = 0; i < DDR_NUM_DIR_VECTS (ddr); i++)
    {
      lambda_vector a_dir_v;
      lambda_vector b_dir_v = DDR_DIR_VECT (ddr, i);

      /* Direction vectors are not ordered in the same way in the DDR
	 and in the DIR_VECTS: search for a matching vector.  */
      for (j = 0; VEC_iterate (lambda_vector, dir_vects, j, a_dir_v); j++)
	if (lambda_vector_equal (a_dir_v, b_dir_v, DDR_NB_LOOPS (ddr)))
	  break;

      if (j == VEC_length (lambda_vector, dist_vects))
	{
	  fprintf (file, "\n(Dir vectors from the first dependence analyzer:\n");
	  print_dir_vectors (file, dir_vects, DDR_NB_LOOPS (ddr));
	  fprintf (file, "not found in Omega dir vectors:\n");
	  print_dir_vectors (file, DDR_DIR_VECTS (ddr), DDR_NB_LOOPS (ddr));
	  fprintf (file, "data dependence relation:\n");
	  dump_data_dependence_relation (file, ddr);
	  fprintf (file, ")\n");
	}
    }

  return true;  
}

/* This computes the affine dependence relation between A and B.
   CHREC_KNOWN is used for representing the independence between two
   accesses, while CHREC_DONT_KNOW is used for representing the unknown
   relation.
   
   Note that it is possible to stop the computation of the dependence
   relation the first time we detect a CHREC_KNOWN element for a given
   subscript.  */

static void
compute_affine_dependence (struct data_dependence_relation *ddr)
{
  struct data_reference *dra = DDR_A (ddr);
  struct data_reference *drb = DDR_B (ddr);
  
  if (dump_file && (dump_flags & TDF_DETAILS))
    {
      fprintf (dump_file, "(compute_affine_dependence\n");
      fprintf (dump_file, "  (stmt_a = \n");
      print_generic_expr (dump_file, DR_STMT (dra), 0);
      fprintf (dump_file, ")\n  (stmt_b = \n");
      print_generic_expr (dump_file, DR_STMT (drb), 0);
      fprintf (dump_file, ")\n");
    }

  /* Analyze only when the dependence relation is not yet known.  */
  if (DDR_ARE_DEPENDENT (ddr) == NULL_TREE)
    {
      dependence_stats.num_dependence_tests++;

      if (access_functions_are_affine_or_constant_p (dra)
	  && access_functions_are_affine_or_constant_p (drb))
	{
	  if (flag_check_data_deps)
	    {
	      /* Compute the dependences using the first algorithm.  */
	      subscript_dependence_tester (ddr);

	      if (dump_file && (dump_flags & TDF_DETAILS))
		{
		  fprintf (dump_file, "\n\nBanerjee Analyzer\n");
		  dump_data_dependence_relation (dump_file, ddr);
		}

	      if (DDR_ARE_DEPENDENT (ddr) == NULL_TREE)
		{
		  bool maybe_dependent;
		  VEC (lambda_vector, heap) *dir_vects, *dist_vects;

		  /* Save the result of the first DD analyzer.  */
		  dist_vects = DDR_DIST_VECTS (ddr);
		  dir_vects = DDR_DIR_VECTS (ddr);

		  /* Reset the information.  */
		  DDR_DIST_VECTS (ddr) = NULL;
		  DDR_DIR_VECTS (ddr) = NULL;

		  /* Compute the same information using Omega.  */
		  if (!init_omega_for_ddr (ddr, &maybe_dependent))
		    goto csys_dont_know;

		  if (dump_file && (dump_flags & TDF_DETAILS))
		    {
		      fprintf (dump_file, "Omega Analyzer\n");
		      dump_data_dependence_relation (dump_file, ddr);
		    }

		  /* Check that we get the same information.  */
		  if (maybe_dependent)
		    gcc_assert (ddr_consistent_p (stderr, ddr, dist_vects,
						  dir_vects));
		}
	    }
	  else
	    subscript_dependence_tester (ddr);
	}
     
      /* As a last case, if the dependence cannot be determined, or if
	 the dependence is considered too difficult to determine, answer
	 "don't know".  */
      else
	{
	csys_dont_know:;
	  dependence_stats.num_dependence_undetermined++;

	  if (dump_file && (dump_flags & TDF_DETAILS))
	    {
	      fprintf (dump_file, "Data ref a:\n");
	      dump_data_reference (dump_file, dra);
	      fprintf (dump_file, "Data ref b:\n");
	      dump_data_reference (dump_file, drb);
	      fprintf (dump_file, "affine dependence test not usable: access function not affine or constant.\n");
	    }
	  finalize_ddr_dependent (ddr, chrec_dont_know);
	}
    }
  
  if (dump_file && (dump_flags & TDF_DETAILS))
    fprintf (dump_file, ")\n");
}

/* This computes the dependence relation for the same data
   reference into DDR.  */

static void
compute_self_dependence (struct data_dependence_relation *ddr)
{
  unsigned int i;
  struct subscript *subscript;

  if (DDR_ARE_DEPENDENT (ddr) != NULL_TREE)
    return;

  for (i = 0; VEC_iterate (subscript_p, DDR_SUBSCRIPTS (ddr), i, subscript);
       i++)
    {
      /* The accessed index overlaps for each iteration.  */
      SUB_CONFLICTS_IN_A (subscript)
	      = conflict_fn (1, affine_fn_cst (integer_zero_node));
      SUB_CONFLICTS_IN_B (subscript)
	      = conflict_fn (1, affine_fn_cst (integer_zero_node));
      SUB_LAST_CONFLICT (subscript) = chrec_dont_know;
    }

  /* The distance vector is the zero vector.  */
  save_dist_v (ddr, lambda_vector_new (DDR_NB_LOOPS (ddr)));
  save_dir_v (ddr, lambda_vector_new (DDR_NB_LOOPS (ddr)));
}

/* Compute in DEPENDENCE_RELATIONS the data dependence graph for all
   the data references in DATAREFS, in the LOOP_NEST.  When
   COMPUTE_SELF_AND_RR is FALSE, don't compute read-read and self
   relations.  */

void 
compute_all_dependences (VEC (data_reference_p, heap) *datarefs,
			 VEC (ddr_p, heap) **dependence_relations,
			 VEC (loop_p, heap) *loop_nest,
			 bool compute_self_and_rr)
{
  struct data_dependence_relation *ddr;
  struct data_reference *a, *b;
  unsigned int i, j;

  for (i = 0; VEC_iterate (data_reference_p, datarefs, i, a); i++)
    for (j = i + 1; VEC_iterate (data_reference_p, datarefs, j, b); j++)
      if (!DR_IS_READ (a) || !DR_IS_READ (b) || compute_self_and_rr)
	{
	  ddr = initialize_data_dependence_relation (a, b, loop_nest);
	  VEC_safe_push (ddr_p, heap, *dependence_relations, ddr);
	  compute_affine_dependence (ddr);
	}

  if (compute_self_and_rr)
    for (i = 0; VEC_iterate (data_reference_p, datarefs, i, a); i++)
      {
	ddr = initialize_data_dependence_relation (a, a, loop_nest);
	VEC_safe_push (ddr_p, heap, *dependence_relations, ddr);
	compute_self_dependence (ddr);
      }
}

/* Stores the locations of memory references in STMT to REFERENCES.  Returns
   true if STMT clobbers memory, false otherwise.  */

bool
get_references_in_stmt (tree stmt, VEC (data_ref_loc, heap) **references)
{
  bool clobbers_memory = false;
  data_ref_loc *ref;
  tree *op0, *op1, call;

  *references = NULL;

  /* ASM_EXPR and CALL_EXPR may embed arbitrary side effects.
     Calls have side-effects, except those to const or pure
     functions.  */
  call = get_call_expr_in (stmt);
  if ((call
       && !(call_expr_flags (call) & (ECF_CONST | ECF_PURE)))
      || (TREE_CODE (stmt) == ASM_EXPR
	  && ASM_VOLATILE_P (stmt)))
    clobbers_memory = true;

  if (ZERO_SSA_OPERANDS (stmt, SSA_OP_ALL_VIRTUALS))
    return clobbers_memory;

  if (TREE_CODE (stmt) ==  GIMPLE_MODIFY_STMT)
    {
      op0 = &GIMPLE_STMT_OPERAND (stmt, 0);
      op1 = &GIMPLE_STMT_OPERAND (stmt, 1);
		
      if (DECL_P (*op1)
	  || REFERENCE_CLASS_P (*op1))
	{
	  ref = VEC_safe_push (data_ref_loc, heap, *references, NULL);
	  ref->pos = op1;
	  ref->is_read = true;
	}

      if (DECL_P (*op0)
	  || REFERENCE_CLASS_P (*op0))
	{
	  ref = VEC_safe_push (data_ref_loc, heap, *references, NULL);
	  ref->pos = op0;
	  ref->is_read = false;
	}
    }

  if (call)
    {
      unsigned i, n = call_expr_nargs (call);

      for (i = 0; i < n; i++)
	{
	  op0 = &CALL_EXPR_ARG (call, i);

	  if (DECL_P (*op0)
	      || REFERENCE_CLASS_P (*op0))
	    {
	      ref = VEC_safe_push (data_ref_loc, heap, *references, NULL);
	      ref->pos = op0;
	      ref->is_read = true;
	    }
	}
    }

  return clobbers_memory;
}

/* Stores the data references in STMT to DATAREFS.  If there is an unanalyzable
   reference, returns false, otherwise returns true.  NEST is the outermost
   loop of the loop nest in that the references should be analysed.  */

static bool
find_data_references_in_stmt (struct loop *nest, tree stmt,
			      VEC (data_reference_p, heap) **datarefs)
{
  unsigned i;
  VEC (data_ref_loc, heap) *references;
  data_ref_loc *ref;
  bool ret = true;
  data_reference_p dr;

  if (get_references_in_stmt (stmt, &references))
    {
      VEC_free (data_ref_loc, heap, references);
      return false;
    }

  for (i = 0; VEC_iterate (data_ref_loc, references, i, ref); i++)
    {
      dr = create_data_ref (nest, *ref->pos, stmt, ref->is_read);
      gcc_assert (dr != NULL);
  
      /* FIXME -- data dependence analysis does not work correctly for objects with
	 invariant addresses.  Let us fail here until the problem is fixed.  */
      if (dr_address_invariant_p (dr))
	{
	  free_data_ref (dr);
	  if (dump_file && (dump_flags & TDF_DETAILS))
	    fprintf (dump_file, "\tFAILED as dr address is invariant\n");
	  ret = false;
	  break;
	}

      VEC_safe_push (data_reference_p, heap, *datarefs, dr);
    }
  VEC_free (data_ref_loc, heap, references);
  return ret;
}

/* Search the data references in LOOP, and record the information into
   DATAREFS.  Returns chrec_dont_know when failing to analyze a
   difficult case, returns NULL_TREE otherwise.

   TODO: This function should be made smarter so that it can handle address
   arithmetic as if they were array accesses, etc.  */

static tree 
find_data_references_in_loop (struct loop *loop,
			      VEC (data_reference_p, heap) **datarefs)
{
  basic_block bb, *bbs;
  unsigned int i;
  block_stmt_iterator bsi;

  bbs = get_loop_body_in_dom_order (loop);

  for (i = 0; i < loop->num_nodes; i++)
    {
      bb = bbs[i];

      for (bsi = bsi_start (bb); !bsi_end_p (bsi); bsi_next (&bsi))
	{
	  tree stmt = bsi_stmt (bsi);

	  if (!find_data_references_in_stmt (loop, stmt, datarefs))
	    {
<<<<<<< HEAD
	    case MODIFY_EXPR:
	      {
		bool one_inserted = false;
		tree opnd0 = TREE_OPERAND (stmt, 0);
		tree opnd1 = TREE_OPERAND (stmt, 1);
		
		if (TREE_CODE (opnd0) == ARRAY_REF 
		    || TREE_CODE (opnd0) == INDIRECT_REF
                    || TREE_CODE (opnd0) == COMPONENT_REF)
		  {
		    dr = create_data_ref (opnd0, stmt, false);
		    if (dr) 
		      {
			VEC_safe_push (data_reference_p, heap, *datarefs, dr);
			one_inserted = true;
		      }
		  }

		if (TREE_CODE (opnd1) == ARRAY_REF 
		    || TREE_CODE (opnd1) == INDIRECT_REF
		    || TREE_CODE (opnd1) == COMPONENT_REF)
		  {
		    dr = create_data_ref (opnd1, stmt, true);
		    if (dr) 
		      {
			VEC_safe_push (data_reference_p, heap, *datarefs, dr);
			one_inserted = true;
		      }
		  }

		if (!one_inserted)
		  goto insert_dont_know_node;

		break;
	      }

	    case CALL_EXPR:
	      {
		tree arg;
		call_expr_arg_iterator iter;
		bool one_inserted = false;

		FOR_EACH_CALL_EXPR_ARG (arg, iter, stmt)
		  if (TREE_CODE (arg) == ARRAY_REF
		      || TREE_CODE (arg) == INDIRECT_REF
		      || TREE_CODE (arg) == COMPONENT_REF)
		    {
		      dr = create_data_ref (arg, stmt, true);
		      if (dr)
			{
			  VEC_safe_push (data_reference_p, heap, *datarefs, dr);
			  one_inserted = true;
			}
		    }
=======
	      struct data_reference *res;
	      res = XCNEW (struct data_reference);
	      VEC_safe_push (data_reference_p, heap, *datarefs, res);
>>>>>>> 867c03eb

	      free (bbs);
	      return chrec_dont_know;
	    }
	}
    }
  free (bbs);

  return NULL_TREE;
}

/* Recursive helper function.  */

static bool
find_loop_nest_1 (struct loop *loop, VEC (loop_p, heap) **loop_nest)
{
  /* Inner loops of the nest should not contain siblings.  Example:
     when there are two consecutive loops,

     | loop_0
     |   loop_1
     |     A[{0, +, 1}_1]
     |   endloop_1
     |   loop_2
     |     A[{0, +, 1}_2]
     |   endloop_2
     | endloop_0

     the dependence relation cannot be captured by the distance
     abstraction.  */
  if (loop->next)
    return false;

  VEC_safe_push (loop_p, heap, *loop_nest, loop);
  if (loop->inner)
    return find_loop_nest_1 (loop->inner, loop_nest);
  return true;
}

/* Return false when the LOOP is not well nested.  Otherwise return
   true and insert in LOOP_NEST the loops of the nest.  LOOP_NEST will
   contain the loops from the outermost to the innermost, as they will
   appear in the classic distance vector.  */

bool
find_loop_nest (struct loop *loop, VEC (loop_p, heap) **loop_nest)
{
  VEC_safe_push (loop_p, heap, *loop_nest, loop);
  if (loop->inner)
    return find_loop_nest_1 (loop->inner, loop_nest);
  return true;
}

/* Given a loop nest LOOP, the following vectors are returned:
   DATAREFS is initialized to all the array elements contained in this loop, 
   DEPENDENCE_RELATIONS contains the relations between the data references.  
   Compute read-read and self relations if 
   COMPUTE_SELF_AND_READ_READ_DEPENDENCES is TRUE.  */

void
compute_data_dependences_for_loop (struct loop *loop, 
				   bool compute_self_and_read_read_dependences,
				   VEC (data_reference_p, heap) **datarefs,
				   VEC (ddr_p, heap) **dependence_relations)
{
  VEC (loop_p, heap) *vloops = VEC_alloc (loop_p, heap, 3);

  memset (&dependence_stats, 0, sizeof (dependence_stats));

  /* If the loop nest is not well formed, or one of the data references 
     is not computable, give up without spending time to compute other
     dependences.  */
  if (!loop
      || !find_loop_nest (loop, &vloops)
      || find_data_references_in_loop (loop, datarefs) == chrec_dont_know)
    {
      struct data_dependence_relation *ddr;

      /* Insert a single relation into dependence_relations:
	 chrec_dont_know.  */
      ddr = initialize_data_dependence_relation (NULL, NULL, vloops);
      VEC_safe_push (ddr_p, heap, *dependence_relations, ddr);
    }
  else
    compute_all_dependences (*datarefs, dependence_relations, vloops,
			     compute_self_and_read_read_dependences);

  if (dump_file && (dump_flags & TDF_STATS))
    {
      fprintf (dump_file, "Dependence tester statistics:\n");

      fprintf (dump_file, "Number of dependence tests: %d\n", 
	       dependence_stats.num_dependence_tests);
      fprintf (dump_file, "Number of dependence tests classified dependent: %d\n", 
	       dependence_stats.num_dependence_dependent);
      fprintf (dump_file, "Number of dependence tests classified independent: %d\n", 
	       dependence_stats.num_dependence_independent);
      fprintf (dump_file, "Number of undetermined dependence tests: %d\n", 
	       dependence_stats.num_dependence_undetermined);

      fprintf (dump_file, "Number of subscript tests: %d\n", 
	       dependence_stats.num_subscript_tests);
      fprintf (dump_file, "Number of undetermined subscript tests: %d\n", 
	       dependence_stats.num_subscript_undetermined);
      fprintf (dump_file, "Number of same subscript function: %d\n", 
	       dependence_stats.num_same_subscript_function);

      fprintf (dump_file, "Number of ziv tests: %d\n",
	       dependence_stats.num_ziv);
      fprintf (dump_file, "Number of ziv tests returning dependent: %d\n",
	       dependence_stats.num_ziv_dependent);
      fprintf (dump_file, "Number of ziv tests returning independent: %d\n",
	       dependence_stats.num_ziv_independent);
      fprintf (dump_file, "Number of ziv tests unimplemented: %d\n",
	       dependence_stats.num_ziv_unimplemented);      

      fprintf (dump_file, "Number of siv tests: %d\n", 
	       dependence_stats.num_siv);
      fprintf (dump_file, "Number of siv tests returning dependent: %d\n",
	       dependence_stats.num_siv_dependent);
      fprintf (dump_file, "Number of siv tests returning independent: %d\n",
	       dependence_stats.num_siv_independent);
      fprintf (dump_file, "Number of siv tests unimplemented: %d\n",
	       dependence_stats.num_siv_unimplemented);

      fprintf (dump_file, "Number of miv tests: %d\n", 
	       dependence_stats.num_miv);
      fprintf (dump_file, "Number of miv tests returning dependent: %d\n",
	       dependence_stats.num_miv_dependent);
      fprintf (dump_file, "Number of miv tests returning independent: %d\n",
	       dependence_stats.num_miv_independent);
      fprintf (dump_file, "Number of miv tests unimplemented: %d\n",
	       dependence_stats.num_miv_unimplemented);
    }    
}

/* Entry point (for testing only).  Analyze all the data references
   and the dependence relations in LOOP.

   The data references are computed first.  
   
   A relation on these nodes is represented by a complete graph.  Some
   of the relations could be of no interest, thus the relations can be
   computed on demand.
   
   In the following function we compute all the relations.  This is
   just a first implementation that is here for:
   - for showing how to ask for the dependence relations, 
   - for the debugging the whole dependence graph,
   - for the dejagnu testcases and maintenance.
   
   It is possible to ask only for a part of the graph, avoiding to
   compute the whole dependence graph.  The computed dependences are
   stored in a knowledge base (KB) such that later queries don't
   recompute the same information.  The implementation of this KB is
   transparent to the optimizer, and thus the KB can be changed with a
   more efficient implementation, or the KB could be disabled.  */
static void 
analyze_all_data_dependences (struct loop *loop)
{
  unsigned int i;
  int nb_data_refs = 10;
  VEC (data_reference_p, heap) *datarefs = 
    VEC_alloc (data_reference_p, heap, nb_data_refs);
  VEC (ddr_p, heap) *dependence_relations = 
    VEC_alloc (ddr_p, heap, nb_data_refs * nb_data_refs);

  /* Compute DDs on the whole function.  */
  compute_data_dependences_for_loop (loop, false, &datarefs,
				     &dependence_relations);

  if (dump_file)
    {
      dump_data_dependence_relations (dump_file, dependence_relations);
      fprintf (dump_file, "\n\n");

      if (dump_flags & TDF_DETAILS)
	dump_dist_dir_vectors (dump_file, dependence_relations);

      if (dump_flags & TDF_STATS)
	{
	  unsigned nb_top_relations = 0;
	  unsigned nb_bot_relations = 0;
	  unsigned nb_basename_differ = 0;
	  unsigned nb_chrec_relations = 0;
	  struct data_dependence_relation *ddr;

	  for (i = 0; VEC_iterate (ddr_p, dependence_relations, i, ddr); i++)
	    {
	      if (chrec_contains_undetermined (DDR_ARE_DEPENDENT (ddr)))
		nb_top_relations++;
	  
	      else if (DDR_ARE_DEPENDENT (ddr) == chrec_known)
		{
		  struct data_reference *a = DDR_A (ddr);
		  struct data_reference *b = DDR_B (ddr);

		  if (!bitmap_intersect_p (DR_VOPS (a), DR_VOPS (b)))
		    nb_basename_differ++;
		  else
		    nb_bot_relations++;
		}
	  
	      else 
		nb_chrec_relations++;
	    }
      
	  gather_stats_on_scev_database ();
	}
    }

  free_dependence_relations (dependence_relations);
  free_data_refs (datarefs);
}

/* Computes all the data dependences and check that the results of
   several analyzers are the same.  */

void
tree_check_data_deps (void)
{
  loop_iterator li;
  struct loop *loop_nest;

  FOR_EACH_LOOP (li, loop_nest, 0)
    analyze_all_data_dependences (loop_nest);
}

/* Free the memory used by a data dependence relation DDR.  */

void
free_dependence_relation (struct data_dependence_relation *ddr)
{
  if (ddr == NULL)
    return;

  if (DDR_ARE_DEPENDENT (ddr) == NULL_TREE && DDR_SUBSCRIPTS (ddr))
    free_subscripts (DDR_SUBSCRIPTS (ddr));

  free (ddr);
}

/* Free the memory used by the data dependence relations from
   DEPENDENCE_RELATIONS.  */

void 
free_dependence_relations (VEC (ddr_p, heap) *dependence_relations)
{
  unsigned int i;
  struct data_dependence_relation *ddr;
  VEC (loop_p, heap) *loop_nest = NULL;

  for (i = 0; VEC_iterate (ddr_p, dependence_relations, i, ddr); i++)
    {
      if (ddr == NULL)
	continue;
      if (loop_nest == NULL)
	loop_nest = DDR_LOOP_NEST (ddr);
      else
	gcc_assert (DDR_LOOP_NEST (ddr) == NULL
		    || DDR_LOOP_NEST (ddr) == loop_nest);
      free_dependence_relation (ddr);
    }

  if (loop_nest)
    VEC_free (loop_p, heap, loop_nest);
  VEC_free (ddr_p, heap, dependence_relations);
}

/* Free the memory used by the data references from DATAREFS.  */

void
free_data_refs (VEC (data_reference_p, heap) *datarefs)
{
  unsigned int i;
  struct data_reference *dr;

  for (i = 0; VEC_iterate (data_reference_p, datarefs, i, dr); i++)
    free_data_ref (dr);
  VEC_free (data_reference_p, heap, datarefs);
}
<|MERGE_RESOLUTION|>--- conflicted
+++ resolved
@@ -4010,66 +4010,9 @@
 
 	  if (!find_data_references_in_stmt (loop, stmt, datarefs))
 	    {
-<<<<<<< HEAD
-	    case MODIFY_EXPR:
-	      {
-		bool one_inserted = false;
-		tree opnd0 = TREE_OPERAND (stmt, 0);
-		tree opnd1 = TREE_OPERAND (stmt, 1);
-		
-		if (TREE_CODE (opnd0) == ARRAY_REF 
-		    || TREE_CODE (opnd0) == INDIRECT_REF
-                    || TREE_CODE (opnd0) == COMPONENT_REF)
-		  {
-		    dr = create_data_ref (opnd0, stmt, false);
-		    if (dr) 
-		      {
-			VEC_safe_push (data_reference_p, heap, *datarefs, dr);
-			one_inserted = true;
-		      }
-		  }
-
-		if (TREE_CODE (opnd1) == ARRAY_REF 
-		    || TREE_CODE (opnd1) == INDIRECT_REF
-		    || TREE_CODE (opnd1) == COMPONENT_REF)
-		  {
-		    dr = create_data_ref (opnd1, stmt, true);
-		    if (dr) 
-		      {
-			VEC_safe_push (data_reference_p, heap, *datarefs, dr);
-			one_inserted = true;
-		      }
-		  }
-
-		if (!one_inserted)
-		  goto insert_dont_know_node;
-
-		break;
-	      }
-
-	    case CALL_EXPR:
-	      {
-		tree arg;
-		call_expr_arg_iterator iter;
-		bool one_inserted = false;
-
-		FOR_EACH_CALL_EXPR_ARG (arg, iter, stmt)
-		  if (TREE_CODE (arg) == ARRAY_REF
-		      || TREE_CODE (arg) == INDIRECT_REF
-		      || TREE_CODE (arg) == COMPONENT_REF)
-		    {
-		      dr = create_data_ref (arg, stmt, true);
-		      if (dr)
-			{
-			  VEC_safe_push (data_reference_p, heap, *datarefs, dr);
-			  one_inserted = true;
-			}
-		    }
-=======
 	      struct data_reference *res;
 	      res = XCNEW (struct data_reference);
 	      VEC_safe_push (data_reference_p, heap, *datarefs, res);
->>>>>>> 867c03eb
 
 	      free (bbs);
 	      return chrec_dont_know;
