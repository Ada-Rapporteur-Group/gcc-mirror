--- conflicted
+++ resolved
@@ -1,11 +1,6 @@
 /* Data references and dependences detectors.
-<<<<<<< HEAD
-   Copyright (C) 2003, 2004, 2005 Free Software Foundation, Inc.
-   Contributed by Sebastian Pop <s.pop@laposte.net>
-=======
    Copyright (C) 2003, 2004, 2005, 2006 Free Software Foundation, Inc.
    Contributed by Sebastian Pop <pop@cri.ensmp.fr>
->>>>>>> c355071f
 
 This file is part of GCC.
 
@@ -351,210 +346,6 @@
 }
 
 
-static struct datadep_stats
-{
-  int num_dependence_tests;
-  int num_dependence_dependent;
-  int num_dependence_independent;
-  int num_dependence_undetermined;
-
-  int num_subscript_tests;
-  int num_subscript_undetermined;
-  int num_same_subscript_function;
-
-  int num_ziv;
-  int num_ziv_independent;
-  int num_ziv_dependent;
-  int num_ziv_unimplemented;
-
-  int num_siv;
-  int num_siv_independent;
-  int num_siv_dependent;
-  int num_siv_unimplemented;
-
-  int num_miv;
-  int num_miv_independent;
-  int num_miv_dependent;
-  int num_miv_unimplemented;
-} dependence_stats;
-
-static tree object_analysis (tree, tree, bool, struct data_reference **, 
-			     tree *, tree *, tree *, tree *, tree *,
-			     struct ptr_info_def **, subvar_t *);
-static struct data_reference * init_data_ref (tree, tree, tree, tree, bool, 
-					      tree, tree, tree, tree, tree, 
-					      struct ptr_info_def *,
-					      enum  data_ref_type);
-static bool subscript_dependence_tester_1 (struct data_dependence_relation *,
-					   struct data_reference *,
-					   struct data_reference *);
-
-/* Determine if PTR and DECL may alias, the result is put in ALIASED.
-   Return FALSE if there is no type memory tag for PTR.
-*/
-static bool
-ptr_decl_may_alias_p (tree ptr, tree decl, 
-		      struct data_reference *ptr_dr, 
-		      bool *aliased)
-{
-  tree tag;
-   
-  gcc_assert (TREE_CODE (ptr) == SSA_NAME && DECL_P (decl));
-
-  tag = get_var_ann (SSA_NAME_VAR (ptr))->type_mem_tag;
-  if (!tag)
-    tag = DR_MEMTAG (ptr_dr);
-  if (!tag)
-    return false;
-  
-  *aliased = is_aliased_with (tag, decl);      
-  return true;
-}
-
-
-/* Determine if two pointers may alias, the result is put in ALIASED.
-   Return FALSE if there is no type memory tag for one of the pointers.
-*/
-static bool
-ptr_ptr_may_alias_p (tree ptr_a, tree ptr_b, 
-		     struct data_reference *dra, 
-		     struct data_reference *drb, 
-		     bool *aliased)
-{  
-  tree tag_a, tag_b;
-
-  tag_a = get_var_ann (SSA_NAME_VAR (ptr_a))->type_mem_tag;
-  if (!tag_a)
-    tag_a = DR_MEMTAG (dra);
-  if (!tag_a)
-    return false;
-  tag_b = get_var_ann (SSA_NAME_VAR (ptr_b))->type_mem_tag;
-  if (!tag_b)
-    tag_b = DR_MEMTAG (drb);
-  if (!tag_b)
-    return false;
-  *aliased = (tag_a == tag_b);
-  return true;
-}
-
-
-/* Determine if BASE_A and BASE_B may alias, the result is put in ALIASED.
-   Return FALSE if there is no type memory tag for one of the symbols.
-*/
-static bool
-may_alias_p (tree base_a, tree base_b,
-	     struct data_reference *dra,
-	     struct data_reference *drb,
-	     bool *aliased)
-{
-  if (TREE_CODE (base_a) == ADDR_EXPR || TREE_CODE (base_b) == ADDR_EXPR)
-    {
-      if (TREE_CODE (base_a) == ADDR_EXPR && TREE_CODE (base_b) == ADDR_EXPR)
-	{
-	 *aliased = (TREE_OPERAND (base_a, 0) == TREE_OPERAND (base_b, 0));
-	 return true;
-	}
-      if (TREE_CODE (base_a) == ADDR_EXPR)
-	return ptr_decl_may_alias_p (base_b, TREE_OPERAND (base_a, 0), drb, 
-				     aliased);
-      else
-	return ptr_decl_may_alias_p (base_a, TREE_OPERAND (base_b, 0), dra, 
-				     aliased);
-    }
-
-  return ptr_ptr_may_alias_p (base_a, base_b, dra, drb, aliased);
-}
-
-
-/* Determine if a pointer (BASE_A) and a record/union access (BASE_B)
-   are not aliased. Return TRUE if they differ.  */
-static bool
-record_ptr_differ_p (struct data_reference *dra,
-		     struct data_reference *drb)
-{
-  bool aliased;
-  tree base_a = DR_BASE_OBJECT (dra);
-  tree base_b = DR_BASE_OBJECT (drb);
-
-  if (TREE_CODE (base_b) != COMPONENT_REF)
-    return false;
-
-  /* Peel COMPONENT_REFs to get to the base. Do not peel INDIRECT_REFs.
-     For a.b.c.d[i] we will get a, and for a.b->c.d[i] we will get a.b.  
-     Probably will be unnecessary with struct alias analysis.  */
-  while (TREE_CODE (base_b) == COMPONENT_REF)
-     base_b = TREE_OPERAND (base_b, 0);
-  /* Compare a record/union access (b.c[i] or p->c[i]) and a pointer
-     ((*q)[i]).  */
-  if (TREE_CODE (base_a) == INDIRECT_REF
-      && ((TREE_CODE (base_b) == VAR_DECL
-	   && (ptr_decl_may_alias_p (TREE_OPERAND (base_a, 0), base_b, dra, 
-				     &aliased)
-	       && !aliased))
-	  || (TREE_CODE (base_b) == INDIRECT_REF
-	      && (ptr_ptr_may_alias_p (TREE_OPERAND (base_a, 0), 
-				       TREE_OPERAND (base_b, 0), dra, drb, 
-				       &aliased)
-		  && !aliased))))
-    return true;
-  else
-    return false;
-}
-
-    
-/* Determine if an array access (BASE_A) and a record/union access (BASE_B)
-   are not aliased. Return TRUE if they differ.  */
-static bool
-record_array_differ_p (struct data_reference *dra,
-		       struct data_reference *drb)
-{  
-  bool aliased;
-  tree base_a = DR_BASE_OBJECT (dra);
-  tree base_b = DR_BASE_OBJECT (drb);
-
-  if (TREE_CODE (base_b) != COMPONENT_REF)
-    return false;
-
-  /* Peel COMPONENT_REFs to get to the base. Do not peel INDIRECT_REFs.
-     For a.b.c.d[i] we will get a, and for a.b->c.d[i] we will get a.b.  
-     Probably will be unnecessary with struct alias analysis.  */
-  while (TREE_CODE (base_b) == COMPONENT_REF)
-     base_b = TREE_OPERAND (base_b, 0);
-
-  /* Compare a record/union access (b.c[i] or p->c[i]) and an array access 
-     (a[i]). In case of p->c[i] use alias analysis to verify that p is not
-     pointing to a.  */
-  if (TREE_CODE (base_a) == VAR_DECL
-      && (TREE_CODE (base_b) == VAR_DECL
-	  || (TREE_CODE (base_b) == INDIRECT_REF
-	      && (ptr_decl_may_alias_p (TREE_OPERAND (base_b, 0), base_a, drb, 
-					&aliased)
-		  && !aliased))))
-    return true;
-  else
-    return false;
-}
-
-
-/* Determine if an array access (BASE_A) and a pointer (BASE_B)
-   are not aliased. Return TRUE if they differ.  */
-static bool
-array_ptr_differ_p (tree base_a, tree base_b, 	     
-		    struct data_reference *drb)
-{  
-  bool aliased;
-
-  /* In case one of the bases is a pointer (a[i] and (*p)[i]), we check with the
-     help of alias analysis that p is not pointing to a.  */
-  if (TREE_CODE (base_a) == VAR_DECL && TREE_CODE (base_b) == INDIRECT_REF 
-      && (ptr_decl_may_alias_p (TREE_OPERAND (base_b, 0), base_a, drb, &aliased)
-	  && !aliased))
-    return true;
-  else
-    return false;
-}
-
-
 /* This is the simplest data dependence test: determines whether the
    data references A and B access the same array/region.  Returns
    false when the property is not computable at compile time.
@@ -665,7 +456,13 @@
       return true;
     }
 
-<<<<<<< HEAD
+  /* Compare two record/union accesses (b.c[i] or p->c[i]).  */
+  if (record_record_differ_p (a, b))
+    {
+      *differ_p = true;
+      return true;
+    }
+
   return false;
 }
 
@@ -754,10 +551,6 @@
      block/scope.  */
   else if ((TYPE_RESTRICT (type_a) && !DR_IS_READ (dra))
       || (TYPE_RESTRICT (type_b) && !DR_IS_READ (drb)))
-=======
-  /* Compare two record/union accesses (b.c[i] or p->c[i]).  */
-  if (record_record_differ_p (a, b))
->>>>>>> c355071f
     {
       *differ_p = true;
       return true;
@@ -765,111 +558,12 @@
   return false;
 }
 
-/* Function base_addr_differ_p.
-
-<<<<<<< HEAD
+/* Returns true iff A divides B.  */
+
 static inline bool 
 tree_fold_divides_p (tree a, 
 		     tree b)
 {
-=======
-   This is the simplest data dependence test: determines whether the
-   data references DRA and DRB access the same array/region.  Returns
-   false when the property is not computable at compile time.
-   Otherwise return true, and DIFFER_P will record the result.
-
-   The algorithm:   
-   1. if (both DRA and DRB are represented as arrays)
-          compare DRA.BASE_OBJECT and DRB.BASE_OBJECT
-   2. else if (both DRA and DRB are represented as pointers)
-          try to prove that DRA.FIRST_LOCATION == DRB.FIRST_LOCATION
-   3. else if (DRA and DRB are represented differently or 2. fails)
-          only try to prove that the bases are surely different
-*/
-
-static bool
-base_addr_differ_p (struct data_reference *dra,
-		    struct data_reference *drb,
-		    bool *differ_p)
-{
-  tree addr_a = DR_BASE_ADDRESS (dra);
-  tree addr_b = DR_BASE_ADDRESS (drb);
-  tree type_a, type_b;
-  bool aliased;
-
-  if (!addr_a || !addr_b)
-    return false;
-
-  type_a = TREE_TYPE (addr_a);
-  type_b = TREE_TYPE (addr_b);
-
-  gcc_assert (POINTER_TYPE_P (type_a) &&  POINTER_TYPE_P (type_b));
-
-  /* 1. if (both DRA and DRB are represented as arrays)
-            compare DRA.BASE_OBJECT and DRB.BASE_OBJECT.  */
-  if (DR_TYPE (dra) == ARRAY_REF_TYPE && DR_TYPE (drb) == ARRAY_REF_TYPE)
-    return base_object_differ_p (dra, drb, differ_p);
-
-  /* 2. else if (both DRA and DRB are represented as pointers)
-	    try to prove that DRA.FIRST_LOCATION == DRB.FIRST_LOCATION.  */
-  /* If base addresses are the same, we check the offsets, since the access of 
-     the data-ref is described by {base addr + offset} and its access function,
-     i.e., in order to decide whether the bases of data-refs are the same we 
-     compare both base addresses and offsets.  */
-  if (DR_TYPE (dra) == POINTER_REF_TYPE && DR_TYPE (drb) == POINTER_REF_TYPE
-      && (addr_a == addr_b 
-	  || (TREE_CODE (addr_a) == ADDR_EXPR && TREE_CODE (addr_b) == ADDR_EXPR
-	      && TREE_OPERAND (addr_a, 0) == TREE_OPERAND (addr_b, 0))))
-    {
-      /* Compare offsets.  */
-      tree offset_a = DR_OFFSET (dra); 
-      tree offset_b = DR_OFFSET (drb);
-      
-      STRIP_NOPS (offset_a);
-      STRIP_NOPS (offset_b);
-
-      /* FORNOW: we only compare offsets that are MULT_EXPR, i.e., we don't handle
-	 PLUS_EXPR.  */
-      if (offset_a == offset_b
-	  || (TREE_CODE (offset_a) == MULT_EXPR 
-	      && TREE_CODE (offset_b) == MULT_EXPR
-	      && TREE_OPERAND (offset_a, 0) == TREE_OPERAND (offset_b, 0)
-	      && TREE_OPERAND (offset_a, 1) == TREE_OPERAND (offset_b, 1)))
-	{
-	  *differ_p = false;
-	  return true;
-	}
-    }
-
-  /*  3. else if (DRA and DRB are represented differently or 2. fails) 
-              only try to prove that the bases are surely different.  */
-
-  /* Apply alias analysis.  */
-  if (may_alias_p (addr_a, addr_b, dra, drb, &aliased) && !aliased)
-    {
-      *differ_p = true;
-      return true;
-    }
-  
-  /* An instruction writing through a restricted pointer is "independent" of any 
-     instruction reading or writing through a different pointer, in the same 
-     block/scope.  */
-  else if ((TYPE_RESTRICT (type_a) && !DR_IS_READ (dra))
-      || (TYPE_RESTRICT (type_b) && !DR_IS_READ (drb)))
-    {
-      *differ_p = true;
-      return true;
-    }
-  return false;
-}
-
-/* Returns true iff A divides B.  */
-
-static inline bool 
-tree_fold_divides_p (tree a, 
-		     tree b)
-{
->>>>>>> c355071f
   /* Determines whether (A == gcd (A, B)).  */
   return tree_int_cst_equal (a, tree_fold_gcd (a, b));
 }
@@ -1083,10 +777,6 @@
 	  dump_subscript (outf, DDR_SUBSCRIPT (ddr, i));
 	}
 
-<<<<<<< HEAD
-      fprintf (outf, "  inner loop index: %d\n", DDR_INNER_LOOP (ddr));
-=======
->>>>>>> c355071f
       fprintf (outf, "  loop nest: (");
       for (i = 0; VEC_iterate (loop_p, DDR_LOOP_NEST (ddr), i, loopi); i++)
 	fprintf (outf, "%d ", loopi->num);
@@ -1160,34 +850,6 @@
 dump_dist_dir_vectors (FILE *file, VEC (ddr_p, heap) *ddrs)
 {
   unsigned int i, j;
-<<<<<<< HEAD
-
-  for (i = 0; i < VARRAY_ACTIVE_SIZE (ddrs); i++)
-    {
-      struct data_dependence_relation *ddr = 
-	(struct data_dependence_relation *) 
-	VARRAY_GENERIC_PTR (ddrs, i);
-      if (DDR_ARE_DEPENDENT (ddr) == NULL_TREE
-	  && DDR_AFFINE_P (ddr))
-	{
-	  for (j = 0; j < DDR_NUM_DIST_VECTS (ddr); j++)
-	    {
-	      fprintf (file, "DISTANCE_V (");
-	      print_lambda_vector (file, DDR_DIST_VECT (ddr, j),
-				   DDR_NB_LOOPS (ddr));
-	      fprintf (file, ")\n");
-	    }
-
-	  for (j = 0; j < DDR_NUM_DIR_VECTS (ddr); j++)
-	    {
-	      fprintf (file, "DIRECTION_V (");
-	      print_direction_vector (file, DDR_DIR_VECT (ddr, j),
-				      DDR_NB_LOOPS (ddr));
-	      fprintf (file, ")\n");
-	    }
-	}
-    }
-=======
   struct data_dependence_relation *ddr;
   lambda_vector v;
 
@@ -1209,7 +871,6 @@
 	  }
       }
 
->>>>>>> c355071f
   fprintf (file, "\n\n");
 }
 
@@ -1230,87 +891,16 @@
  
 
-<<<<<<< HEAD
-/* Estimate the number of iterations from the size of the data and the
-   access functions.  */
-
-static void
-estimate_niter_from_size_of_data (struct loop *loop, 
-				  tree opnd0, 
-				  tree access_fn, 
-				  tree stmt)
-{
-  tree estimation = NULL_TREE;
-  tree array_size, data_size, element_size;
-  tree init, step;
-
-  init = initial_condition (access_fn);
-  step = evolution_part_in_loop_num (access_fn, loop->num);
-
-  array_size = TYPE_SIZE (TREE_TYPE (opnd0));
-  element_size = TYPE_SIZE (TREE_TYPE (TREE_TYPE (opnd0)));
-  if (array_size == NULL_TREE 
-      || TREE_CODE (array_size) != INTEGER_CST
-      || TREE_CODE (element_size) != INTEGER_CST)
-    return;
-
-  data_size = fold_build2 (EXACT_DIV_EXPR, integer_type_node,
-			   array_size, element_size);
-
-  if (init != NULL_TREE
-      && step != NULL_TREE
-      && TREE_CODE (init) == INTEGER_CST
-      && TREE_CODE (step) == INTEGER_CST)
-    {
-      tree i_plus_s = fold_build2 (PLUS_EXPR, integer_type_node, init, step);
-      tree sign = fold_build2 (GT_EXPR, boolean_type_node, i_plus_s, init);
-
-      if (sign == boolean_true_node)
-	estimation = fold_build2 (CEIL_DIV_EXPR, integer_type_node,
-				  fold_build2 (MINUS_EXPR, integer_type_node,
-					       data_size, init), step);
-
-      /* When the step is negative, as in PR23386: (init = 3, step =
-	 0ffffffff, data_size = 100), we have to compute the
-	 estimation as ceil_div (init, 0 - step) + 1.  */
-      else if (sign == boolean_false_node)
-	estimation = 
-	  fold_build2 (PLUS_EXPR, integer_type_node,
-		       fold_build2 (CEIL_DIV_EXPR, integer_type_node,
-				    init,
-				    fold_build2 (MINUS_EXPR, unsigned_type_node,
-						 integer_zero_node, step)),
-		       integer_one_node);
-
-      if (estimation)
-	record_estimate (loop, estimation, boolean_true_node, stmt);
-    }
-}
--
-
-=======
->>>>>>> c355071f
 /* Given an ARRAY_REF node REF, records its access functions.
    Example: given A[i][3], record in ACCESS_FNS the opnd1 function,
    i.e. the constant "3", then recursively call the function on opnd0,
    i.e. the ARRAY_REF "A[i]".  
-<<<<<<< HEAD
-   If ESTIMATE_ONLY is true, we just set the estimated number of loop
-   iterations, we don't store the access function.
-=======
->>>>>>> c355071f
    The function returns the base name: "A".  */
 
 static tree
 analyze_array_indexes (struct loop *loop,
 		       VEC(tree,heap) **access_fns, 
-<<<<<<< HEAD
-		       tree ref, tree stmt,
-		       bool estimate_only)
-=======
 		       tree ref, tree stmt)
->>>>>>> c355071f
 {
   tree opnd0, opnd1;
   tree access_fn;
@@ -1325,40 +915,17 @@
   access_fn = instantiate_parameters
     (loop, analyze_scalar_evolution (loop, opnd1));
 
-<<<<<<< HEAD
-  if (estimate_only 
-      && chrec_contains_undetermined (loop->estimated_nb_iterations))
-    estimate_niter_from_size_of_data (loop, opnd0, access_fn, stmt);
-
-  if (!estimate_only)
-    VEC_safe_push (tree, heap, *access_fns, access_fn);
-  
-  /* Recursively record other array access functions.  */
-  if (TREE_CODE (opnd0) == ARRAY_REF)
-    return analyze_array_indexes (loop, access_fns, opnd0, stmt, estimate_only);
-=======
   VEC_safe_push (tree, heap, *access_fns, access_fn);
   
   /* Recursively record other array access functions.  */
   if (TREE_CODE (opnd0) == ARRAY_REF)
     return analyze_array_indexes (loop, access_fns, opnd0, stmt);
->>>>>>> c355071f
 
   /* Return the base name of the data access.  */
   else
     return opnd0;
 }
 
-/* For an array reference REF contained in STMT, attempt to bound the
-   number of iterations in the loop containing STMT  */
-
-void 
-estimate_iters_using_array (tree stmt, tree ref)
-{
-  analyze_array_indexes (loop_containing_stmt (stmt), NULL, ref, stmt, 
-			 true);
-}
-  
 /* For a data reference REF contained in the statement STMT, initialize
    a DATA_REFERENCE structure, and return it.  IS_READ flag has to be
    set to true when REF is in the right hand side of an
@@ -1378,21 +945,13 @@
       fprintf (dump_file, ")\n");
     }
 
-<<<<<<< HEAD
-  res = xmalloc (sizeof (struct data_reference));
-=======
   res = XNEW (struct data_reference);
->>>>>>> c355071f
 
   DR_STMT (res) = stmt;
   DR_REF (res) = ref;
   acc_fns = VEC_alloc (tree, heap, 3);
   DR_BASE_OBJECT (res) = analyze_array_indexes
-<<<<<<< HEAD
-    (loop_containing_stmt (stmt), &acc_fns, ref, stmt, false);
-=======
     (loop_containing_stmt (stmt), &acc_fns, ref, stmt);
->>>>>>> c355071f
   DR_TYPE (res) = ARRAY_REF_TYPE;
   DR_SET_ACCESS_FNS (res, acc_fns);
   DR_IS_READ (res) = is_read;
@@ -1507,11 +1066,7 @@
       fprintf (dump_file, ")\n");
     }
 
-<<<<<<< HEAD
-  res = xmalloc (sizeof (struct data_reference));   
-=======
   res = XNEW (struct data_reference);
->>>>>>> c355071f
 
   DR_STMT (res) = stmt;
   DR_REF (res) = ref;
@@ -1626,8 +1181,6 @@
   /* Stop conditions:
      1. Constant.  */
   if (TREE_CODE (expr) == INTEGER_CST)
-<<<<<<< HEAD
-=======
     {
       *initial_offset = fold_convert (ssizetype, expr);
       *misalign = fold_convert (ssizetype, expr);      
@@ -2477,839 +2030,6 @@
 compute_subscript_distance (struct data_dependence_relation *ddr)
 {
   if (DDR_ARE_DEPENDENT (ddr) == NULL_TREE)
->>>>>>> c355071f
-    {
-      *initial_offset = fold_convert (ssizetype, expr);
-      *misalign = fold_convert (ssizetype, expr);      
-      *step = ssize_int (0);
-      return true;
-    }
-
-  /* 2. Variable. Try to substitute with initial_condition of the corresponding
-     access_fn in the current loop.  */
-  if (SSA_VAR_P (expr))
-    {
-      tree access_fn = analyze_scalar_evolution (loop, expr);
-
-      if (access_fn == chrec_dont_know)
-	/* No access_fn.  */
-	return false;
-
-      init = initial_condition_in_loop_num (access_fn, loop->num);
-      if (!expr_invariant_in_loop_p (loop, init))
-	/* Not enough information: may be not loop invariant.  
-	   E.g., for a[b[i]], we get a[D], where D=b[i]. EXPR is D, its 
-	   initial_condition is D, but it depends on i - loop's induction
-	   variable.  */	  
-	return false;
-
-      evolution = evolution_part_in_loop_num (access_fn, loop->num);
-      if (evolution && TREE_CODE (evolution) != INTEGER_CST)
-	/* Evolution is not constant.  */
-	return false;
-
-      if (TREE_CODE (init) == INTEGER_CST)
-	*misalign = fold_convert (ssizetype, init);
-      else
-	/* Not constant, misalignment cannot be calculated.  */
-	*misalign = NULL_TREE;
-
-      *initial_offset = fold_convert (ssizetype, init); 
-
-      *step = evolution ? fold_convert (ssizetype, evolution) : ssize_int (0);
-      return true;      
-    }
-
-  /* Recursive computation.  */
-  if (!BINARY_CLASS_P (expr))
-    {
-      /* We expect to get binary expressions (PLUS/MINUS and MULT).  */
-      if (dump_file && (dump_flags & TDF_DETAILS))
-        {
-	  fprintf (dump_file, "\nNot binary expression ");
-          print_generic_expr (dump_file, expr, TDF_SLIM);
-	  fprintf (dump_file, "\n");
-	}
-      return false;
-    }
-  oprnd0 = TREE_OPERAND (expr, 0);
-  oprnd1 = TREE_OPERAND (expr, 1);
-
-  if (!analyze_offset_expr (oprnd0, loop, &left_offset, &left_misalign, 
-			    &left_aligned_to, &left_step)
-      || !analyze_offset_expr (oprnd1, loop, &right_offset, &right_misalign, 
-			       &right_aligned_to, &right_step))
-    return false;
-
-  /* The type of the operation: plus, minus or mult.  */
-  code = TREE_CODE (expr);
-  switch (code)
-    {
-    case MULT_EXPR:
-      if (TREE_CODE (right_offset) != INTEGER_CST)
-	/* RIGHT_OFFSET can be not constant. For example, for arrays of variable 
-	   sized types. 
-	   FORNOW: We don't support such cases.  */
-	return false;
-
-      /* Strip conversions that don't narrow the mode.  */
-      left_offset = strip_conversion (left_offset);      
-      if (!left_offset)
-	return false;      
-      /* Misalignment computation.  */
-      if (SSA_VAR_P (left_offset))
-	{
-	  /* If the left side contains variables that can't be substituted with 
-	     constants, the misalignment is unknown. However, if the right side 
-	     is a multiple of some alignment, we know that the expression is
-	     aligned to it. Therefore, we record such maximum possible value.
-	   */
-	  *misalign = NULL_TREE;
-	  *aligned_to = ssize_int (highest_pow2_factor (right_offset));
-	}
-      else 
-	{
-	  /* The left operand was successfully substituted with constant.  */	  
-	  if (left_misalign)
-	    {
-	      /* In case of EXPR '(i * C1 + j) * C2', LEFT_MISALIGN is 
-		 NULL_TREE.  */
-	      *misalign  = size_binop (code, left_misalign, right_misalign);
-	      if (left_aligned_to && right_aligned_to)
-		*aligned_to = size_binop (MIN_EXPR, left_aligned_to, 
-					  right_aligned_to);
-	      else 
-		*aligned_to = left_aligned_to ? 
-		  left_aligned_to : right_aligned_to;
-	    }
-	  else
-	    *misalign = NULL_TREE; 
-	}
-
-      /* Step calculation.  */
-      /* Multiply the step by the right operand.  */
-      *step  = size_binop (MULT_EXPR, left_step, right_offset);
-      break;
-   
-    case PLUS_EXPR:
-    case MINUS_EXPR:
-      /* Combine the recursive calculations for step and misalignment.  */
-      *step = size_binop (code, left_step, right_step);
-
-      /* Unknown alignment.  */
-      if ((!left_misalign && !left_aligned_to)
-	  || (!right_misalign && !right_aligned_to))
-	{
-	  *misalign = NULL_TREE;
-	  *aligned_to = NULL_TREE;
-	  break;
-	}
-
-      if (left_misalign && right_misalign)
-	*misalign = size_binop (code, left_misalign, right_misalign);
-      else
-	*misalign = left_misalign ? left_misalign : right_misalign;
-
-      if (left_aligned_to && right_aligned_to)
-	*aligned_to = size_binop (MIN_EXPR, left_aligned_to, right_aligned_to);
-      else 
-	*aligned_to = left_aligned_to ? left_aligned_to : right_aligned_to;
-
-      break;
-
-    default:
-      gcc_unreachable ();
-    }
-
-  /* Compute offset.  */
-  *initial_offset = fold_convert (ssizetype, 
-				  fold_build2 (code, TREE_TYPE (left_offset), 
-					       left_offset, 
-					       right_offset));
-  return true;
-}
-
-/* Function address_analysis
-
-   Return the BASE of the address expression EXPR.
-   Also compute the OFFSET from BASE, MISALIGN and STEP.
-
-   Input:
-   EXPR - the address expression that is being analyzed
-   STMT - the statement that contains EXPR or its original memory reference
-   IS_READ - TRUE if STMT reads from EXPR, FALSE if writes to EXPR
-   DR - data_reference struct for the original memory reference
-
-   Output:
-   BASE (returned value) - the base of the data reference EXPR.
-   INITIAL_OFFSET - initial offset of EXPR from BASE (an expression)
-   MISALIGN - offset of EXPR from BASE in bytes (a constant) or NULL_TREE if the
-              computation is impossible 
-   ALIGNED_TO - maximum alignment of EXPR or NULL_TREE if MISALIGN can be 
-                calculated (doesn't depend on variables)
-   STEP - evolution of EXPR in the loop
- 
-   If something unexpected is encountered (an unsupported form of data-ref),
-   then NULL_TREE is returned.  
- */
-
-static tree
-address_analysis (tree expr, tree stmt, bool is_read, struct data_reference *dr, 
-		  tree *offset, tree *misalign, tree *aligned_to, tree *step)
-{
-  tree oprnd0, oprnd1, base_address, offset_expr, base_addr0, base_addr1;
-  tree address_offset = ssize_int (0), address_misalign = ssize_int (0);
-  tree dummy, address_aligned_to = NULL_TREE;
-  struct ptr_info_def *dummy1;
-  subvar_t dummy2;
-
-  switch (TREE_CODE (expr))
-    {
-    case PLUS_EXPR:
-    case MINUS_EXPR:
-      /* EXPR is of form {base +/- offset} (or {offset +/- base}).  */
-      oprnd0 = TREE_OPERAND (expr, 0);
-      oprnd1 = TREE_OPERAND (expr, 1);
-
-      STRIP_NOPS (oprnd0);
-      STRIP_NOPS (oprnd1);
-      
-      /* Recursively try to find the base of the address contained in EXPR.
-	 For offset, the returned base will be NULL.  */
-      base_addr0 = address_analysis (oprnd0, stmt, is_read, dr, &address_offset, 
-				     &address_misalign, &address_aligned_to, 
-				     step);
-
-      base_addr1 = address_analysis (oprnd1, stmt, is_read,  dr, &address_offset, 
-				     &address_misalign, &address_aligned_to, 
-				     step);
-
-      /* We support cases where only one of the operands contains an 
-	 address.  */
-      if ((base_addr0 && base_addr1) || (!base_addr0 && !base_addr1))
-	{
-	  if (dump_file && (dump_flags & TDF_DETAILS))
-	    {
-	      fprintf (dump_file, 
-		    "\neither more than one address or no addresses in expr ");
-	      print_generic_expr (dump_file, expr, TDF_SLIM);
-	      fprintf (dump_file, "\n");
-	    }	
-	  return NULL_TREE;
-	}
-
-      /* To revert STRIP_NOPS.  */
-      oprnd0 = TREE_OPERAND (expr, 0);
-      oprnd1 = TREE_OPERAND (expr, 1);
-      
-      offset_expr = base_addr0 ? 
-	fold_convert (ssizetype, oprnd1) : fold_convert (ssizetype, oprnd0);
-
-      /* EXPR is of form {base +/- offset} (or {offset +/- base}). If offset is 
-	 a number, we can add it to the misalignment value calculated for base,
-	 otherwise, misalignment is NULL.  */
-      if (TREE_CODE (offset_expr) == INTEGER_CST && address_misalign)
-	{
-	  *misalign = size_binop (TREE_CODE (expr), address_misalign, 
-				  offset_expr);
-	  *aligned_to = address_aligned_to;
-	}
-      else
-	{
-	  *misalign = NULL_TREE;
-	  *aligned_to = NULL_TREE;
-	}
-
-      /* Combine offset (from EXPR {base + offset}) with the offset calculated
-	 for base.  */
-      *offset = size_binop (TREE_CODE (expr), address_offset, offset_expr);
-      return base_addr0 ? base_addr0 : base_addr1;
-
-    case ADDR_EXPR:
-      base_address = object_analysis (TREE_OPERAND (expr, 0), stmt, is_read, 
-				      &dr, offset, misalign, aligned_to, step, 
-				      &dummy, &dummy1, &dummy2);
-      return base_address;
-
-    case SSA_NAME:
-      if (!POINTER_TYPE_P (TREE_TYPE (expr)))
-	{
-	  if (dump_file && (dump_flags & TDF_DETAILS))
-	    {
-	      fprintf (dump_file, "\nnot pointer SSA_NAME ");
-	      print_generic_expr (dump_file, expr, TDF_SLIM);
-	      fprintf (dump_file, "\n");
-	    }	
-	  return NULL_TREE;
-	}
-      *aligned_to = ssize_int (TYPE_ALIGN_UNIT (TREE_TYPE (TREE_TYPE (expr))));
-      *misalign = ssize_int (0);
-      *offset = ssize_int (0);
-      *step = ssize_int (0);
-      return expr;
-      
-    default:
-      return NULL_TREE;
-    }
-}
-
-
-/* Function object_analysis
-
-   Create a data-reference structure DR for MEMREF.
-   Return the BASE of the data reference MEMREF if the analysis is possible.
-   Also compute the INITIAL_OFFSET from BASE, MISALIGN and STEP.
-   E.g., for EXPR a.b[i] + 4B, BASE is a, and OFFSET is the overall offset  
-   'a.b[i] + 4B' from a (can be an expression), MISALIGN is an OFFSET 
-   instantiated with initial_conditions of access_functions of variables, 
-   and STEP is the evolution of the DR_REF in this loop.
-   
-   Function get_inner_reference is used for the above in case of ARRAY_REF and
-   COMPONENT_REF.
-
-   The structure of the function is as follows:
-   Part 1:
-   Case 1. For handled_component_p refs 
-          1.1 build data-reference structure for MEMREF
-          1.2 call get_inner_reference
-            1.2.1 analyze offset expr received from get_inner_reference
-          (fall through with BASE)
-   Case 2. For declarations 
-          2.1 set MEMTAG
-   Case 3. For INDIRECT_REFs 
-          3.1 build data-reference structure for MEMREF
-	  3.2 analyze evolution and initial condition of MEMREF
-	  3.3 set data-reference structure for MEMREF
-          3.4 call address_analysis to analyze INIT of the access function
-	  3.5 extract memory tag
-
-   Part 2:
-   Combine the results of object and address analysis to calculate 
-   INITIAL_OFFSET, STEP and misalignment info.   
-
-   Input:
-   MEMREF - the memory reference that is being analyzed
-   STMT - the statement that contains MEMREF
-   IS_READ - TRUE if STMT reads from MEMREF, FALSE if writes to MEMREF
-   
-   Output:
-   BASE_ADDRESS (returned value) - the base address of the data reference MEMREF
-                                   E.g, if MEMREF is a.b[k].c[i][j] the returned
-			           base is &a.
-   DR - data_reference struct for MEMREF
-   INITIAL_OFFSET - initial offset of MEMREF from BASE (an expression)
-   MISALIGN - offset of MEMREF from BASE in bytes (a constant) modulo alignment of 
-              ALIGNMENT or NULL_TREE if the computation is impossible
-   ALIGNED_TO - maximum alignment of EXPR or NULL_TREE if MISALIGN can be 
-                calculated (doesn't depend on variables)
-   STEP - evolution of the DR_REF in the loop
-   MEMTAG - memory tag for aliasing purposes
-   PTR_INFO - NULL or points-to aliasing info from a pointer SSA_NAME
-   SUBVARS - Sub-variables of the variable
-
-   If the analysis of MEMREF evolution in the loop fails, NULL_TREE is returned, 
-   but DR can be created anyway.
-   
-*/
- 
-static tree
-object_analysis (tree memref, tree stmt, bool is_read, 
-		 struct data_reference **dr, tree *offset, tree *misalign, 
-		 tree *aligned_to, tree *step, tree *memtag,
-		 struct ptr_info_def **ptr_info, subvar_t *subvars)
-{
-  tree base = NULL_TREE, base_address = NULL_TREE;
-  tree object_offset = ssize_int (0), object_misalign = ssize_int (0);
-  tree object_step = ssize_int (0), address_step = ssize_int (0);
-  tree address_offset = ssize_int (0), address_misalign = ssize_int (0);
-  HOST_WIDE_INT pbitsize, pbitpos;
-  tree poffset, bit_pos_in_bytes;
-  enum machine_mode pmode;
-  int punsignedp, pvolatilep;
-  tree ptr_step = ssize_int (0), ptr_init = NULL_TREE;
-  struct loop *loop = loop_containing_stmt (stmt);
-  struct data_reference *ptr_dr = NULL;
-  tree object_aligned_to = NULL_TREE, address_aligned_to = NULL_TREE;
-  tree comp_ref = NULL_TREE;
-
- *ptr_info = NULL;
-
-  /* Part 1:  */
-  /* Case 1. handled_component_p refs.  */
-  if (handled_component_p (memref))
-    {
-      /* 1.1 build data-reference structure for MEMREF.  */
-      if (!(*dr))
-	{ 
-	  if (TREE_CODE (memref) == ARRAY_REF)
-	    *dr = analyze_array (stmt, memref, is_read);	  
-	  else if (TREE_CODE (memref) == COMPONENT_REF)
-	    comp_ref = memref;
-	  else  
-	    {
-	      if (dump_file && (dump_flags & TDF_DETAILS))
-		{
-		  fprintf (dump_file, "\ndata-ref of unsupported type ");
-		  print_generic_expr (dump_file, memref, TDF_SLIM);
-		  fprintf (dump_file, "\n");
-		}
-	      return NULL_TREE;
-	    }
-	}
-
-      /* 1.2 call get_inner_reference.  */
-      /* Find the base and the offset from it.  */
-      base = get_inner_reference (memref, &pbitsize, &pbitpos, &poffset,
-				  &pmode, &punsignedp, &pvolatilep, false);
-      if (!base)
-	{
-	  if (dump_file && (dump_flags & TDF_DETAILS))
-	    {
-	      fprintf (dump_file, "\nfailed to get inner ref for ");
-	      print_generic_expr (dump_file, memref, TDF_SLIM);
-	      fprintf (dump_file, "\n");
-	    }	  
-	  return NULL_TREE;
-	}
-
-      /* 1.2.1 analyze offset expr received from get_inner_reference.  */
-      if (poffset 
-	  && !analyze_offset_expr (poffset, loop, &object_offset, 
-				   &object_misalign, &object_aligned_to,
-				   &object_step))
-	{
-	  if (dump_file && (dump_flags & TDF_DETAILS))
-	    {
-	      fprintf (dump_file, "\nfailed to compute offset or step for ");
-	      print_generic_expr (dump_file, memref, TDF_SLIM);
-	      fprintf (dump_file, "\n");
-	    }
-	  return NULL_TREE;
-	}
-
-      /* Add bit position to OFFSET and MISALIGN.  */
-
-      bit_pos_in_bytes = ssize_int (pbitpos/BITS_PER_UNIT);
-      /* Check that there is no remainder in bits.  */
-      if (pbitpos%BITS_PER_UNIT)
-	{
-	  if (dump_file && (dump_flags & TDF_DETAILS))
-	    fprintf (dump_file, "\nbit offset alignment.\n");
-	  return NULL_TREE;
-	}
-      object_offset = size_binop (PLUS_EXPR, bit_pos_in_bytes, object_offset);     
-      if (object_misalign) 
-	object_misalign = size_binop (PLUS_EXPR, object_misalign, 
-				      bit_pos_in_bytes); 
-      
-      memref = base; /* To continue analysis of BASE.  */
-      /* fall through  */
-    }
-  
-  /*  Part 1: Case 2. Declarations.  */ 
-  if (DECL_P (memref))
-    {
-      /* We expect to get a decl only if we already have a DR, or with 
-	 COMPONENT_REFs of type 'a[i].b'.  */
-      if (!(*dr))
-	{
-	  if (comp_ref && TREE_CODE (TREE_OPERAND (comp_ref, 0)) == ARRAY_REF)
-	    {
-	      *dr = analyze_array (stmt, TREE_OPERAND (comp_ref, 0), is_read);	      	      
-	      if (DR_NUM_DIMENSIONS (*dr) != 1)
-		{
-		  if (dump_file && (dump_flags & TDF_DETAILS))
-		    {
-		      fprintf (dump_file, "\n multidimensional component ref ");
-		      print_generic_expr (dump_file, comp_ref, TDF_SLIM);
-		      fprintf (dump_file, "\n");
-		    }
-		  return NULL_TREE;
-		}
-	    }
-	  else 
-	    {
-	      if (dump_file && (dump_flags & TDF_DETAILS))
-		{
-		  fprintf (dump_file, "\nunhandled decl ");
-		  print_generic_expr (dump_file, memref, TDF_SLIM);
-		  fprintf (dump_file, "\n");
-		}
-	      return NULL_TREE;
-	    }
-	}
-
-      /* TODO: if during the analysis of INDIRECT_REF we get to an object, put 
-	 the object in BASE_OBJECT field if we can prove that this is O.K., 
-	 i.e., the data-ref access is bounded by the bounds of the BASE_OBJECT.
-	 (e.g., if the object is an array base 'a', where 'a[N]', we must prove
-	 that every access with 'p' (the original INDIRECT_REF based on '&a')
-	 in the loop is within the array boundaries - from a[0] to a[N-1]).
-	 Otherwise, our alias analysis can be incorrect.
-	 Even if an access function based on BASE_OBJECT can't be build, update
-	 BASE_OBJECT field to enable us to prove that two data-refs are 
-	 different (without access function, distance analysis is impossible).
-      */
-     if (SSA_VAR_P (memref) && var_can_have_subvars (memref))	
-	*subvars = get_subvars_for_var (memref);
-      base_address = build_fold_addr_expr (memref);
-      /* 2.1 set MEMTAG.  */
-      *memtag = memref;
-    }
-
-  /* Part 1:  Case 3. INDIRECT_REFs.  */
-  else if (TREE_CODE (memref) == INDIRECT_REF)
-    {
-      tree ptr_ref = TREE_OPERAND (memref, 0);
-      if (TREE_CODE (ptr_ref) == SSA_NAME)
-        *ptr_info = SSA_NAME_PTR_INFO (ptr_ref);
-
-      /* 3.1 build data-reference structure for MEMREF.  */
-      ptr_dr = analyze_indirect_ref (stmt, memref, is_read);
-      if (!ptr_dr)
-	{
-	  if (dump_file && (dump_flags & TDF_DETAILS))
-	    {
-	      fprintf (dump_file, "\nfailed to create dr for ");
-	      print_generic_expr (dump_file, memref, TDF_SLIM);
-	      fprintf (dump_file, "\n");
-	    }	
-	  return NULL_TREE;      
-	}
-
-      /* 3.2 analyze evolution and initial condition of MEMREF.  */
-      ptr_step = DR_STEP (ptr_dr);
-      ptr_init = DR_BASE_ADDRESS (ptr_dr);
-      if (!ptr_init || !ptr_step || !POINTER_TYPE_P (TREE_TYPE (ptr_init)))
-	{
-	  *dr = (*dr) ? *dr : ptr_dr;
-	  if (dump_file && (dump_flags & TDF_DETAILS))
-	    {
-	      fprintf (dump_file, "\nbad pointer access ");
-	      print_generic_expr (dump_file, memref, TDF_SLIM);
-	      fprintf (dump_file, "\n");
-	    }
-	  return NULL_TREE;
-	}
-
-      if (integer_zerop (ptr_step) && !(*dr))
-	{
-	  if (dump_file && (dump_flags & TDF_DETAILS)) 
-	    fprintf (dump_file, "\nptr is loop invariant.\n");	
-	  *dr = ptr_dr;
-	  return NULL_TREE;
-	
-	  /* If there exists DR for MEMREF, we are analyzing the base of
-	     handled component (PTR_INIT), which not necessary has evolution in 
-	     the loop.  */
-	}
-      object_step = size_binop (PLUS_EXPR, object_step, ptr_step);
-
-      /* 3.3 set data-reference structure for MEMREF.  */
-      if (!*dr)
-        *dr = ptr_dr;
-
-      /* 3.4 call address_analysis to analyze INIT of the access 
-	 function.  */
-      base_address = address_analysis (ptr_init, stmt, is_read, *dr, 
-				       &address_offset, &address_misalign, 
-				       &address_aligned_to, &address_step);
-      if (!base_address)
-	{
-	  if (dump_file && (dump_flags & TDF_DETAILS))
-	    {
-	      fprintf (dump_file, "\nfailed to analyze address ");
-	      print_generic_expr (dump_file, ptr_init, TDF_SLIM);
-	      fprintf (dump_file, "\n");
-	    }
-	  return NULL_TREE;
-	}
-
-      /* 3.5 extract memory tag.  */
-      switch (TREE_CODE (base_address))
-	{
-	case SSA_NAME:
-	  *memtag = get_var_ann (SSA_NAME_VAR (base_address))->type_mem_tag;
-	  if (!(*memtag) && TREE_CODE (TREE_OPERAND (memref, 0)) == SSA_NAME)
-	    *memtag = get_var_ann (
-		      SSA_NAME_VAR (TREE_OPERAND (memref, 0)))->type_mem_tag;
-	  break;
-	case ADDR_EXPR:
-	  *memtag = TREE_OPERAND (base_address, 0);
-	  break;
-	default:
-	  if (dump_file && (dump_flags & TDF_DETAILS))
-	    {
-	      fprintf (dump_file, "\nno memtag for "); 
-	      print_generic_expr (dump_file, memref, TDF_SLIM);
-	      fprintf (dump_file, "\n");
-	    }
-	  *memtag = NULL_TREE;
-	  break;
-	}
-    }      
-    
-  if (!base_address)
-    {
-      /* MEMREF cannot be analyzed.  */
-      if (dump_file && (dump_flags & TDF_DETAILS))
-	{
-	  fprintf (dump_file, "\ndata-ref of unsupported type ");
-	  print_generic_expr (dump_file, memref, TDF_SLIM);
-	  fprintf (dump_file, "\n");
-	}
-      return NULL_TREE;
-    }
-
-  if (comp_ref)
-    DR_REF (*dr) = comp_ref;
-
-  if (SSA_VAR_P (*memtag) && var_can_have_subvars (*memtag))
-    *subvars = get_subvars_for_var (*memtag);
-	
-  /* Part 2: Combine the results of object and address analysis to calculate 
-     INITIAL_OFFSET, STEP and misalignment info.  */
-  *offset = size_binop (PLUS_EXPR, object_offset, address_offset);
-
-  if ((!object_misalign && !object_aligned_to)
-      || (!address_misalign && !address_aligned_to))
-    {
-      *misalign = NULL_TREE;
-      *aligned_to = NULL_TREE;
-    }  
-  else 
-    {
-      if (object_misalign && address_misalign)
-	*misalign = size_binop (PLUS_EXPR, object_misalign, address_misalign);
-      else
-	*misalign = object_misalign ? object_misalign : address_misalign;
-      if (object_aligned_to && address_aligned_to)
-	*aligned_to = size_binop (MIN_EXPR, object_aligned_to, 
-				  address_aligned_to);
-      else
-	*aligned_to = object_aligned_to ? 
-	  object_aligned_to : address_aligned_to; 
-    }
-  *step = size_binop (PLUS_EXPR, object_step, address_step); 
-
-  return base_address;
-}
-
-/* Function analyze_offset.
-   
-   Extract INVARIANT and CONSTANT parts from OFFSET. 
-
-*/
-static void 
-analyze_offset (tree offset, tree *invariant, tree *constant)
-{
-  tree op0, op1, constant_0, constant_1, invariant_0, invariant_1;
-  enum tree_code code = TREE_CODE (offset);
-
-  *invariant = NULL_TREE;
-  *constant = NULL_TREE;
-
-  /* Not PLUS/MINUS expression - recursion stop condition.  */
-  if (code != PLUS_EXPR && code != MINUS_EXPR)
-    {
-      if (TREE_CODE (offset) == INTEGER_CST)
-	*constant = offset;
-      else
-	*invariant = offset;
-      return;
-    }
-
-  op0 = TREE_OPERAND (offset, 0);
-  op1 = TREE_OPERAND (offset, 1);
-
-  /* Recursive call with the operands.  */
-  analyze_offset (op0, &invariant_0, &constant_0);
-  analyze_offset (op1, &invariant_1, &constant_1);
-
-  /* Combine the results.  */
-  *constant = constant_0 ? constant_0 : constant_1;
-  if (invariant_0 && invariant_1)
-    *invariant = 
-      fold_build2 (code, TREE_TYPE (invariant_0), invariant_0, invariant_1);
-  else
-    *invariant = invariant_0 ? invariant_0 : invariant_1;
-}
-
-
-/* Function create_data_ref.
-   
-   Create a data-reference structure for MEMREF. Set its DR_BASE_ADDRESS,
-   DR_OFFSET, DR_INIT, DR_STEP, DR_OFFSET_MISALIGNMENT, DR_ALIGNED_TO,
-   DR_MEMTAG, and DR_POINTSTO_INFO fields. 
-
-   Input:
-   MEMREF - the memory reference that is being analyzed
-   STMT - the statement that contains MEMREF
-   IS_READ - TRUE if STMT reads from MEMREF, FALSE if writes to MEMREF
-
-   Output:
-   DR (returned value) - data_reference struct for MEMREF
-*/
-
-static struct data_reference *
-create_data_ref (tree memref, tree stmt, bool is_read)
-{
-  struct data_reference *dr = NULL;
-  tree base_address, offset, step, misalign, memtag;
-  struct loop *loop = loop_containing_stmt (stmt);
-  tree invariant = NULL_TREE, constant = NULL_TREE;
-  tree type_size, init_cond;
-  struct ptr_info_def *ptr_info;
-  subvar_t subvars = NULL;
-  tree aligned_to, type = NULL_TREE, orig_offset;
-
-  if (!memref)
-    return NULL;
-
-  base_address = object_analysis (memref, stmt, is_read, &dr, &offset, 
-				  &misalign, &aligned_to, &step, &memtag, 
-				  &ptr_info, &subvars);
-  if (!dr || !base_address)
-    {
-      if (dump_file && (dump_flags & TDF_DETAILS))
-	{
-	  fprintf (dump_file, "\ncreate_data_ref: failed to create a dr for ");
-	  print_generic_expr (dump_file, memref, TDF_SLIM);
-	  fprintf (dump_file, "\n");
-	}
-      return NULL;
-    }
-
-  DR_BASE_ADDRESS (dr) = base_address;
-  DR_OFFSET (dr) = offset;
-  DR_INIT (dr) = ssize_int (0);
-  DR_STEP (dr) = step;
-  DR_OFFSET_MISALIGNMENT (dr) = misalign;
-  DR_ALIGNED_TO (dr) = aligned_to;
-  DR_MEMTAG (dr) = memtag;
-  DR_PTR_INFO (dr) = ptr_info;
-  DR_SUBVARS (dr) = subvars;
-  
-  type_size = fold_convert (ssizetype, TYPE_SIZE_UNIT (TREE_TYPE (DR_REF (dr))));
-
-  /* Extract CONSTANT and INVARIANT from OFFSET.  */
-  /* Remove cast from OFFSET and restore it for INVARIANT part.  */
-  orig_offset = offset;
-  STRIP_NOPS (offset);
-  if (offset != orig_offset)
-    type = TREE_TYPE (orig_offset);
-  analyze_offset (offset, &invariant, &constant);
-  if (type && invariant)
-    invariant = fold_convert (type, invariant);
-
-  /* Put CONSTANT part of OFFSET in DR_INIT and INVARIANT in DR_OFFSET field
-     of DR.  */
-  if (constant)
-    {
-      DR_INIT (dr) = fold_convert (ssizetype, constant);
-      init_cond = fold_build2 (TRUNC_DIV_EXPR, TREE_TYPE (constant), 
-			       constant, type_size);
-    }
-  else
-    DR_INIT (dr) = init_cond = ssize_int (0);;
-  
-  if (invariant)
-    DR_OFFSET (dr) = invariant;
-  else
-    DR_OFFSET (dr) = ssize_int (0);
-
-  /* Change the access function for INIDIRECT_REFs, according to 
-     DR_BASE_ADDRESS.  Analyze OFFSET calculated in object_analysis. OFFSET is 
-     an expression that can contain loop invariant expressions and constants.
-     We put the constant part in the initial condition of the access function
-     (for data dependence tests), and in DR_INIT of the data-ref. The loop
-     invariant part is put in DR_OFFSET. 
-     The evolution part of the access function is STEP calculated in
-     object_analysis divided by the size of data type.
-  */
-  if (!DR_BASE_OBJECT (dr)
-      || (TREE_CODE (memref) == COMPONENT_REF && DR_NUM_DIMENSIONS (dr) == 1))
-    {
-      tree access_fn;
-      tree new_step;
-
-      /* Update access function.  */
-      access_fn = DR_ACCESS_FN (dr, 0);
-      new_step = size_binop (TRUNC_DIV_EXPR,  
-			     fold_convert (ssizetype, step), type_size);
-
-      access_fn = chrec_replace_initial_condition (access_fn, init_cond);
-      access_fn = reset_evolution_in_loop (loop->num, access_fn, new_step);
-
-      VEC_replace (tree, DR_ACCESS_FNS (dr), 0, access_fn);
-    }
-
-  if (dump_file && (dump_flags & TDF_DETAILS))
-    {
-      struct ptr_info_def *pi = DR_PTR_INFO (dr);
-
-      fprintf (dump_file, "\nCreated dr for ");
-      print_generic_expr (dump_file, memref, TDF_SLIM);
-      fprintf (dump_file, "\n\tbase_address: ");
-      print_generic_expr (dump_file, DR_BASE_ADDRESS (dr), TDF_SLIM);
-      fprintf (dump_file, "\n\toffset from base address: ");
-      print_generic_expr (dump_file, DR_OFFSET (dr), TDF_SLIM);
-      fprintf (dump_file, "\n\tconstant offset from base address: ");
-      print_generic_expr (dump_file, DR_INIT (dr), TDF_SLIM);
-      fprintf (dump_file, "\n\tbase_object: ");
-      print_generic_expr (dump_file, DR_BASE_OBJECT (dr), TDF_SLIM);
-      fprintf (dump_file, "\n\tstep: ");
-      print_generic_expr (dump_file, DR_STEP (dr), TDF_SLIM);
-      fprintf (dump_file, "B\n\tmisalignment from base: ");
-      print_generic_expr (dump_file, DR_OFFSET_MISALIGNMENT (dr), TDF_SLIM);
-      if (DR_OFFSET_MISALIGNMENT (dr))
-	fprintf (dump_file, "B");
-      if (DR_ALIGNED_TO (dr))
-	{
-	  fprintf (dump_file, "\n\taligned to: ");
-	  print_generic_expr (dump_file, DR_ALIGNED_TO (dr), TDF_SLIM);
-	}
-      fprintf (dump_file, "\n\tmemtag: ");
-      print_generic_expr (dump_file, DR_MEMTAG (dr), TDF_SLIM);
-      fprintf (dump_file, "\n");
-      if (pi && pi->name_mem_tag)
-        {
-          fprintf (dump_file, "\n\tnametag: ");
-          print_generic_expr (dump_file, pi->name_mem_tag, TDF_SLIM);
-          fprintf (dump_file, "\n");
-        }
-    }  
-  return dr;  
-}
-
-
-/* Returns true when all the functions of a tree_vec CHREC are the
-   same.  */
-
-static bool 
-all_chrecs_equal_p (tree chrec)
-{
-  int j;
-
-  for (j = 0; j < TREE_VEC_LENGTH (chrec) - 1; j++)
-    {
-      tree chrec_j = TREE_VEC_ELT (chrec, j);
-      tree chrec_j_1 = TREE_VEC_ELT (chrec, j + 1);
-      if (!integer_zerop 
-	  (chrec_fold_minus 
-	   (integer_type_node, chrec_j, chrec_j_1)))
-	return false;
-    }
-  return true;
-}
-
-/* Determine for each subscript in the data dependence relation DDR
-   the distance.  */
-
-static void
-compute_subscript_distance (struct data_dependence_relation *ddr)
-{
-  if (DDR_ARE_DEPENDENT (ddr) == NULL_TREE)
     {
       unsigned int i;
       
@@ -3367,11 +2087,7 @@
 static struct data_dependence_relation *
 initialize_data_dependence_relation (struct data_reference *a, 
 				     struct data_reference *b,
-<<<<<<< HEAD
-				     VEC (loop_p, heap) *loop_nest)
-=======
  				     VEC (loop_p, heap) *loop_nest)
->>>>>>> c355071f
 {
   struct data_dependence_relation *res;
   bool differ_p, known_dependence;
@@ -3380,9 +2096,7 @@
   res = XNEW (struct data_dependence_relation);
   DDR_A (res) = a;
   DDR_B (res) = b;
-<<<<<<< HEAD
-  DDR_CSYS (res) = NULL;
-  DDR_POLYHEDRON (res) = NULL;
+  DDR_LOOP_NEST (res) = NULL;
 
   if (a == NULL || b == NULL)
     {
@@ -3404,30 +2118,6 @@
   else 
     known_dependence = base_object_differ_p (a, b, &differ_p);
 
-=======
-  DDR_LOOP_NEST (res) = NULL;
-
-  if (a == NULL || b == NULL)
-    {
-      DDR_ARE_DEPENDENT (res) = chrec_dont_know;    
-      return res;
-    }   
-
-  /* When A and B are arrays and their dimensions differ, we directly
-     initialize the relation to "there is no dependence": chrec_known.  */
-  if (DR_BASE_OBJECT (a) && DR_BASE_OBJECT (b)
-      && DR_NUM_DIMENSIONS (a) != DR_NUM_DIMENSIONS (b))
-    {
-      DDR_ARE_DEPENDENT (res) = chrec_known;
-      return res;
-    }
-
-  if (DR_BASE_ADDRESS (a) && DR_BASE_ADDRESS (b))
-    known_dependence = base_addr_differ_p (a, b, &differ_p);
-  else 
-    known_dependence = base_object_differ_p (a, b, &differ_p);
-
->>>>>>> c355071f
   if (!known_dependence)
     {
       /* Can't determine whether the data-refs access the same memory 
@@ -3444,14 +2134,8 @@
     
   DDR_AFFINE_P (res) = true;
   DDR_ARE_DEPENDENT (res) = NULL_TREE;
-<<<<<<< HEAD
-  DDR_SUBSCRIPTS_VECTOR_INIT (res, DR_NUM_DIMENSIONS (a));
-  DDR_LOOP_NEST (res) = loop_nest;
-  DDR_INNER_LOOP (res) = 0;
-=======
   DDR_SUBSCRIPTS (res) = VEC_alloc (subscript_p, heap, DR_NUM_DIMENSIONS (a));
   DDR_LOOP_NEST (res) = loop_nest;
->>>>>>> c355071f
   DDR_DIR_VECTS (res) = NULL;
   DDR_DIST_VECTS (res) = NULL;
 
@@ -3459,20 +2143,12 @@
     {
       struct subscript *subscript;
 	  
-<<<<<<< HEAD
-      subscript = xmalloc (sizeof (struct subscript));
-=======
       subscript = XNEW (struct subscript);
->>>>>>> c355071f
       SUB_CONFLICTS_IN_A (subscript) = chrec_dont_know;
       SUB_CONFLICTS_IN_B (subscript) = chrec_dont_know;
       SUB_LAST_CONFLICT (subscript) = chrec_dont_know;
       SUB_DISTANCE (subscript) = chrec_dont_know;
-<<<<<<< HEAD
-      VARRAY_PUSH_GENERIC_PTR (DDR_SUBSCRIPTS (res), subscript);
-=======
       VEC_safe_push (subscript_p, heap, DDR_SUBSCRIPTS (res), subscript);
->>>>>>> c355071f
     }
 
   return res;
@@ -3644,24 +2320,7 @@
 	return double_int_to_tree (type, loop->estimated_nb_iterations);
     }
 
-<<<<<<< HEAD
-/* Get the real or estimated number of iterations for LOOPNUM, whichever is
-   available. Return the number of iterations as a tree, or NULL_TREE if
-   we don't know.  */
-
-static tree
-get_number_of_iters_for_loop (int loopnum)
-{
-  tree numiter = number_of_iterations_in_loop (current_loops->parray[loopnum]);
-
-  if (TREE_CODE (numiter) != INTEGER_CST)
-    numiter = current_loops->parray[loopnum]->estimated_nb_iterations;
-  if (chrec_contains_undetermined (numiter))
-    return NULL_TREE;
-  return numiter;
-=======
   return NULL_TREE;
->>>>>>> c355071f
 }
     
 /* Analyze a SIV (Single Index Variable) subscript where CHREC_A is a
@@ -4075,19 +2734,11 @@
   int init_a, init_b, gamma, gcd_alpha_beta;
   int tau1, tau2;
   lambda_matrix A, U, S;
-  tree difference = chrec_fold_minus (integer_type_node, chrec_a, chrec_b);
-
-<<<<<<< HEAD
-  if (integer_zerop (difference))
-    {
-      /* The difference is equal to zero: the accessed index
-	 overlaps for each iteration in the loop.  */
-=======
+
   if (eq_evolutions_p (chrec_a, chrec_b))
     {
       /* The accessed index overlaps for each iteration in the
 	 loop.  */
->>>>>>> c355071f
       *overlaps_a = integer_zero_node;
       *overlaps_b = integer_zero_node;
       *last_conflicts = chrec_dont_know;
@@ -4396,27 +3047,18 @@
 static bool
 can_use_analyze_subscript_affine_affine (tree *chrec_a, tree *chrec_b)
 {
-<<<<<<< HEAD
-  tree diff;
-=======
   tree diff, type, left_a, left_b, right_b;
->>>>>>> c355071f
 
   if (chrec_contains_symbols (CHREC_RIGHT (*chrec_a))
       || chrec_contains_symbols (CHREC_RIGHT (*chrec_b)))
     /* FIXME: For the moment not handled.  Might be refined later.  */
     return false;
 
-<<<<<<< HEAD
-  diff = chrec_fold_minus (chrec_type (*chrec_a), CHREC_LEFT (*chrec_a), 
-			   CHREC_LEFT (*chrec_b));
-=======
   type = chrec_type (*chrec_a);
   left_a = CHREC_LEFT (*chrec_a);
   left_b = chrec_convert (type, CHREC_LEFT (*chrec_b), NULL_TREE);
   diff = chrec_fold_minus (type, left_a, left_b);
 
->>>>>>> c355071f
   if (!evolution_function_is_constant_p (diff))
     return false;
 
@@ -4425,16 +3067,10 @@
 
   *chrec_a = build_polynomial_chrec (CHREC_VARIABLE (*chrec_a), 
 				     diff, CHREC_RIGHT (*chrec_a));
-<<<<<<< HEAD
-  *chrec_b = build_polynomial_chrec (CHREC_VARIABLE (*chrec_b),
-				     integer_zero_node, 
-				     CHREC_RIGHT (*chrec_b));
-=======
   right_b = chrec_convert (type, CHREC_RIGHT (*chrec_b), NULL_TREE);
   *chrec_b = build_polynomial_chrec (CHREC_VARIABLE (*chrec_b),
 				     build_int_cst (type, 0),
 				     right_b);
->>>>>>> c355071f
   return true;
 }
 
@@ -4696,7 +3332,6 @@
       || chrec_b == NULL_TREE
       || chrec_contains_undetermined (chrec_a)
       || chrec_contains_undetermined (chrec_b))
-<<<<<<< HEAD
     {
       dependence_stats.num_subscript_undetermined++;
       
@@ -4911,15 +3546,9 @@
   unsigned i;
 
   for (i = 0; i < DDR_NUM_SUBSCRIPTS (ddr); i++)
-    {
-      tree access_fun_a = DR_ACCESS_FN (DDR_A (ddr), i);
-      tree access_fun_b = DR_ACCESS_FN (DDR_B (ddr), i);
-      tree difference = chrec_fold_minus (integer_type_node, access_fun_a,
-					  access_fun_b);
-      if (TREE_CODE (difference) != INTEGER_CST
-	  || !integer_zerop (difference))
-	return false;
-    }
+    if (!eq_evolutions_p (DR_ACCESS_FN (DDR_A (ddr), i),
+			  DR_ACCESS_FN (DDR_B (ddr), i)))
+      return false;
 
   return true;
 }
@@ -5101,48 +3730,6 @@
 	    }
 	}
     }
-=======
-    {
-      dependence_stats.num_subscript_undetermined++;
-      
-      *overlap_iterations_a = chrec_dont_know;
-      *overlap_iterations_b = chrec_dont_know;
-    }
-
-  /* If they are the same chrec, and are affine, they overlap 
-     on every iteration.  */
-  else if (eq_evolutions_p (chrec_a, chrec_b)
-	   && evolution_function_is_affine_multivariate_p (chrec_a))
-    {
-      dependence_stats.num_same_subscript_function++;
-      *overlap_iterations_a = integer_zero_node;
-      *overlap_iterations_b = integer_zero_node;
-      *last_conflicts = chrec_dont_know;
-    }
-
-  /* If they aren't the same, and aren't affine, we can't do anything
-     yet. */
-  else if ((chrec_contains_symbols (chrec_a) 
-	    || chrec_contains_symbols (chrec_b))
-	   && (!evolution_function_is_affine_multivariate_p (chrec_a)
-	       || !evolution_function_is_affine_multivariate_p (chrec_b)))
-    {
-      dependence_stats.num_subscript_undetermined++;
-      *overlap_iterations_a = chrec_dont_know;
-      *overlap_iterations_b = chrec_dont_know;
-    }
-
-  else if (ziv_subscript_p (chrec_a, chrec_b))
-    analyze_ziv_subscript (chrec_a, chrec_b, 
-			   overlap_iterations_a, overlap_iterations_b,
-			   last_conflicts);
-  
-  else if (siv_subscript_p (chrec_a, chrec_b))
-    analyze_siv_subscript (chrec_a, chrec_b, 
-			   overlap_iterations_a, overlap_iterations_b, 
-			   last_conflicts);
-  
->>>>>>> c355071f
   else
     {
       /* There is a distance of 1 on all the outer loops: Example:
@@ -5170,13 +3757,11 @@
 	  fprintf (dump_file, "  )\n");
 	}
       fprintf (dump_file, ")\n");
-      fprintf (dump_file, ")\n");
     }
 
   return true;
 }
 
-<<<<<<< HEAD
 /* Return the direction for a given distance.
    FIXME: Computing dir this way is suboptimal, since dir can catch
    cases that dist is unable to represent.  */
@@ -5222,17 +3807,18 @@
 {
   unsigned int i;
   tree last_conflicts;
-
-  for (i = 0; i < DDR_NUM_SUBSCRIPTS (ddr); i++)
+  struct subscript *subscript;
+
+  for (i = 0; VEC_iterate (subscript_p, DDR_SUBSCRIPTS (ddr), i, subscript);
+       i++)
     {
       tree overlaps_a, overlaps_b;
-      struct subscript *subscript = DDR_SUBSCRIPT (ddr, i);
-      
+
       analyze_overlapping_iterations (DR_ACCESS_FN (dra, i), 
 				      DR_ACCESS_FN (drb, i),
 				      &overlaps_a, &overlaps_b, 
 				      &last_conflicts);
-      
+
       if (chrec_contains_undetermined (overlaps_a)
  	  || chrec_contains_undetermined (overlaps_b))
  	{
@@ -5240,7 +3826,7 @@
 	  dependence_stats.num_dependence_undetermined++;
 	  return false;
  	}
-      
+
       else if (overlaps_a == chrec_known
  	       || overlaps_b == chrec_known)
  	{
@@ -5248,7 +3834,7 @@
 	  dependence_stats.num_dependence_independent++;
 	  return false;
  	}
-      
+
       else
  	{
  	  SUB_CONFLICTS_IN_A (subscript) = overlaps_a;
@@ -5298,1289 +3884,6 @@
   return true;
 }
 
-/* Initializes an equation using the information contained in the ACCESS_FUN.
-   Returns true when the operation succeeded.
-
-   CY is the constraint system.
-   EQ is the number of the equation to be initialized.
-   OFFSET is used for shifting the variables names in the constraints.
-   ACCESS_FUN is expected to be an affine chrec.  */
-
-static bool
-init_csys_eq_with_af (csys cy, unsigned eq, 
-		      unsigned int offset, tree access_fun, 
-		      VEC (loop_p, heap) *vloops)
-{
-  switch (TREE_CODE (access_fun))
-    {
-    case POLYNOMIAL_CHREC:
-      {
-	tree left = CHREC_LEFT (access_fun);
-	tree right = CHREC_RIGHT (access_fun);
-	int var = CHREC_VARIABLE (access_fun);
-	unsigned var_idx;
-	struct loop *loopi;
-
-	if (TREE_CODE (right) != INTEGER_CST)
-	  return false;
-
-	/* Find the index of the current variable VAR_IDX in the
-	   VLOOPS array.  */
-	for (var_idx = 0; VEC_iterate (loop_p, vloops, var_idx, loopi);
-	     var_idx++)
-	  if (loopi->num == var)
-	    break;
-
-	CSYS_VEC (cy, eq, offset + var_idx) = int_cst_value (right);
-	if (offset == 0)
-	  CSYS_VEC (cy, eq, var_idx + VEC_length (loop_p, vloops))
-	    += int_cst_value (right);
-
-	switch (TREE_CODE (left))
-	  {
-	  case POLYNOMIAL_CHREC:
-	    return init_csys_eq_with_af (cy, eq, offset, left, vloops);
-
-	  case INTEGER_CST:
-	    CSYS_CST (cy, eq) += int_cst_value (left);
-	    return true;
-
-	  default:
-	    return false;
-	  }
-      }
-
-    case INTEGER_CST:
-      CSYS_CST (cy, eq) += int_cst_value (access_fun);
-      return true;
-
-    default:
-      return false;
-    }
-}
-
-/* Initializes an equation for an OMEGA problem using the information
-   contained in the ACCESS_FUN.  Returns true when the operation
-   succeeded.
-
-   PB is the omega constraint system.
-   EQ is the number of the equation to be initialized.
-   OFFSET is used for shifting the variables names in the constraints:
-   a constrain is composed of 2 * the number of variables surrounding
-   dependence accesses.  OFFSET is set either to 0 for the first n variables,
-   then it is set to n.
-   ACCESS_FUN is expected to be an affine chrec.  */
-
-static bool
-init_omega_eq_with_af (omega_pb pb, unsigned eq, 
-		       unsigned int offset, tree access_fun, 
-		       struct data_dependence_relation *ddr)
-{
-  switch (TREE_CODE (access_fun))
-    {
-    case POLYNOMIAL_CHREC:
-      {
-	tree left = CHREC_LEFT (access_fun);
-	tree right = CHREC_RIGHT (access_fun);
-	int var = CHREC_VARIABLE (access_fun);
-	unsigned var_idx;
-
-	if (TREE_CODE (right) != INTEGER_CST)
-	  return false;
-
-	var_idx = index_in_loop_nest (var, DDR_LOOP_NEST (ddr));
-	pb->eqs[eq].coef[offset + var_idx + 1] = int_cst_value (right);
-
-	/* Compute the innermost loop index.  */
-	DDR_INNER_LOOP (ddr) = MAX (DDR_INNER_LOOP (ddr), var_idx);
-
-	if (offset == 0)
-	  pb->eqs[eq].coef[var_idx + DDR_NB_LOOPS (ddr) + 1] 
-	    += int_cst_value (right);
-
-	switch (TREE_CODE (left))
-	  {
-	  case POLYNOMIAL_CHREC:
-	    return init_omega_eq_with_af (pb, eq, offset, left, ddr);
-
-	  case INTEGER_CST:
-	    pb->eqs[eq].coef[0] += int_cst_value (left);
-	    return true;
-
-	  default:
-	    return false;
-	  }
-      }
-
-    case INTEGER_CST:
-      pb->eqs[eq].coef[0] += int_cst_value (access_fun);
-      return true;
-
-    default:
-      return false;
-    }
-}
-
-/* Initialize VLOOPS with all the loops surrounding LOOP and inner to
-   STOP.  */
-
-static void
-find_loops_surrounding (struct loop *loop, struct loop *stop, 
-			VEC (loop_p, heap) *vloops)
-{
-  if (loop == stop
-      || loop == NULL
-      || loop->outer == NULL)
-    return;
-
-  VEC_safe_push (loop_p, heap, vloops, loop);
-  find_loops_surrounding (loop->outer, stop, vloops);
-}
-
-/* Sets up the dependence constraint system for the data dependence
-   relation DDR.  Returns false when the constraint system cannot be
-   built, ie. when the test answers "don't know".  Returns true
-   otherwise, and when independence has been proved (using one of the
-   trivial dependence test), set MAYBE_DEPENDENT to false and the
-   DDR_CSYS is not initialized, otherwise set MAYBE_DEPENDENT to true.
-
-   Example: for setting up the dependence system corresponding to the
-   conflicting accesses 
-
-   loop_x
-     A[i] = ...
-     ... A[i+M]
-   endloop_x
-   
-   the following constraints come from the iteration domain: 
-
-   0 <= i <= N
-   0 <= i + di <= N
-
-   where di is the distance variable.  The conflicting elements
-   constraint inserted in the constraint system is:
-
-   i = i + di + M  
-
-   that gets simplified into 
-   
-   di + M = 0
-
-   Finally the constraint system initialized by the following function
-   looks like:
-
-   di + M = 0
-   0 <= i <= N
-   0 <= i + di <= N
-
-   Because Omega solver expects the distance variables to come first
-   in the constraint system (as variables to be protected), and that
-   other solvers are fine with both representations, we just build the
-   constraint system using the following layout: 
-
-   "is_geq | distance vars | index vars | cst".
-*/
-
-static bool
-init_csys_for_ddr (struct data_dependence_relation *ddr, bool *maybe_dependent)
-{
-  unsigned i;
-  int si;
-  struct data_reference *dra = DDR_A (ddr);
-  struct data_reference *drb = DDR_B (ddr);
-  struct loop *loop_a, *loop_b, *common_loop;
-  VEC (loop_p, heap) *vloops = VEC_alloc (loop_p, heap, 3);
-  unsigned nb_eqs, nb_loops, dimension;
-  unsigned eq, ineq;
-  csys cy;
-  struct loop *loopi;
-
-  *maybe_dependent = true;
-
-  /* Compute the size of the constraint system.
-     nb_loops = number of loops surrounding both references
-     dimension = 2 * nb_loops
-     nb_eqs = nb_subscripts
-     nb_ineqs = nb_loops * 4
-  */
-  loop_a = bb_for_stmt (DR_STMT (dra))->loop_father;
-  loop_b = bb_for_stmt (DR_STMT (dra))->loop_father;
-  common_loop = find_common_loop (loop_a, loop_b);
-
-  if (common_loop != loop_a || common_loop != loop_b)
-=======
-/* Helper function for uniquely inserting distance vectors.  */
-
-static void
-save_dist_v (struct data_dependence_relation *ddr, lambda_vector dist_v)
-{
-  unsigned i;
-  lambda_vector v;
-
-  for (i = 0; VEC_iterate (lambda_vector, DDR_DIST_VECTS (ddr), i, v); i++)
-    if (lambda_vector_equal (v, dist_v, DDR_NB_LOOPS (ddr)))
-      return;
-
-  VEC_safe_push (lambda_vector, heap, DDR_DIST_VECTS (ddr), dist_v);
-}
-
-/* Helper function for uniquely inserting direction vectors.  */
-
-static void
-save_dir_v (struct data_dependence_relation *ddr, lambda_vector dir_v)
-{
-  unsigned i;
-  lambda_vector v;
-
-  for (i = 0; VEC_iterate (lambda_vector, DDR_DIR_VECTS (ddr), i, v); i++)
-    if (lambda_vector_equal (v, dir_v, DDR_NB_LOOPS (ddr)))
-      return;
-
-  VEC_safe_push (lambda_vector, heap, DDR_DIR_VECTS (ddr), dir_v);
-}
-
-/* Add a distance of 1 on all the loops outer than INDEX.  If we
-   haven't yet determined a distance for this outer loop, push a new
-   distance vector composed of the previous distance, and a distance
-   of 1 for this outer loop.  Example:
-
-   | loop_1
-   |   loop_2
-   |     A[10]
-   |   endloop_2
-   | endloop_1
-
-   Saved vectors are of the form (dist_in_1, dist_in_2).  First, we
-   save (0, 1), then we have to save (1, 0).  */
-
-static void
-add_outer_distances (struct data_dependence_relation *ddr,
-		     lambda_vector dist_v, int index)
-{
-  /* For each outer loop where init_v is not set, the accesses are
-     in dependence of distance 1 in the loop.  */
-  while (--index >= 0)
-    {
-      lambda_vector save_v = lambda_vector_new (DDR_NB_LOOPS (ddr));
-      lambda_vector_copy (dist_v, save_v, DDR_NB_LOOPS (ddr));
-      save_v[index] = 1;
-      save_dist_v (ddr, save_v);
-    }
-}
-
-/* Return false when fail to represent the data dependence as a
-   distance vector.  INIT_B is set to true when a component has been
-   added to the distance vector DIST_V.  INDEX_CARRY is then set to
-   the index in DIST_V that carries the dependence.  */
-
-static bool
-build_classic_dist_vector_1 (struct data_dependence_relation *ddr,
-			     struct data_reference *ddr_a,
-			     struct data_reference *ddr_b,
-			     lambda_vector dist_v, bool *init_b,
-			     int *index_carry)
-{
-  unsigned i;
-  lambda_vector init_v = lambda_vector_new (DDR_NB_LOOPS (ddr));
-
-  for (i = 0; i < DDR_NUM_SUBSCRIPTS (ddr); i++)
->>>>>>> c355071f
-    {
-      find_loops_surrounding (loop_a, common_loop, vloops);
-      find_loops_surrounding (loop_b, common_loop, vloops);
-    }
-  find_loops_surrounding (common_loop, NULL, vloops);
-
-  nb_eqs = DDR_NUM_SUBSCRIPTS (ddr);
-  nb_loops = VEC_length (loop_p, vloops);
-  dimension = 2 * nb_loops;
-  cy = csys_new (dimension, nb_eqs, 4 * nb_loops + nb_eqs);
-
-  /* For each subscript, insert an equality for representing the
-     conflicts.  */
-  for (eq = 0; eq < DDR_NUM_SUBSCRIPTS (ddr); eq++)
-    {
-      tree access_fun_a = DR_ACCESS_FN (dra, eq);
-      tree access_fun_b = DR_ACCESS_FN (drb, eq);
-
-      /* ZIV test.  */
-      if (ziv_subscript_p (access_fun_a, access_fun_b))
-	{
-<<<<<<< HEAD
-	  tree difference = chrec_fold_minus (integer_type_node, access_fun_a,
-					      access_fun_b);
-	  if (TREE_CODE (difference) == INTEGER_CST
-	      && !integer_zerop (difference))
-	    {
-	      /* There is no dependence.  */
-	      DDR_ARE_DEPENDENT (ddr) = chrec_known;
-	      *maybe_dependent = false;
-	      VEC_free (loop_p, heap, vloops);
-	      return true;
-	    }
-	}
-
-      access_fun_b = chrec_fold_multiply (chrec_type (access_fun_b),
-					  access_fun_b, integer_minus_one_node);
-
-      if (!init_csys_eq_with_af (cy, eq, nb_loops, access_fun_a, vloops)
-	  || !init_csys_eq_with_af (cy, eq, 0, access_fun_b, vloops))
-	{
-	  /* There is probably a dependence, but the system of
-	     constraints cannot be built: answer "don't know".  */
-	  VEC_free (loop_p, heap, vloops);
-	  return false;
-	}
-
-      /* GCD test.  */
-      if (!int_divides_p (lambda_vector_gcd (CSYS_VECTOR (cy, eq), dimension),
-			  CSYS_CST (cy, eq)))
-	{
-	  /* There is no dependence.  */
-	  DDR_ARE_DEPENDENT (ddr) = chrec_known;
-	  *maybe_dependent = false;
-	  VEC_free (loop_p, heap, vloops);
-	  return true;
-=======
-	  non_affine_dependence_relation (ddr);
-	  return false;
->>>>>>> c355071f
-	}
-    }
-
-<<<<<<< HEAD
-  /* The rest are inequalities.  */
-  for (si = eq; si < CSYS_NB_CONSTRAINTS (cy); si++)
-    CSYS_ELT (cy, si, 0) = 1;
-=======
-      access_fn_a = DR_ACCESS_FN (ddr_a, i);
-      access_fn_b = DR_ACCESS_FN (ddr_b, i);
->>>>>>> c355071f
-
-  /* Insert the constraints corresponding to the iteration domain:
-     i.e. the loops surrounding the references "loop_x" and the
-     distance variables "dx".  */
-  for (i = 0, ineq = eq; VEC_iterate (loop_p, vloops, i, loopi); i++)
-    {
-      tree nb_iters = get_number_of_iters_for_loop (loopi->num);
-
-      /* 0 <= loop_x */
-      CSYS_VEC (cy, ineq, i + nb_loops) = 1;
-      ineq++;
-
-      /* 0 <= loop_x + dx */
-      CSYS_VEC (cy, ineq, i + nb_loops) = 1;
-      CSYS_VEC (cy, ineq, i) = 1;
-      ineq++;
-
-      if (nb_iters != NULL_TREE
-	  && TREE_CODE (nb_iters) == INTEGER_CST)
-	{
-<<<<<<< HEAD
-	  int nbi = int_cst_value (nb_iters);
-
-	  /* loop_x <= nb_iters */
-	  CSYS_VEC (cy, ineq, i + nb_loops) = -1;
-	  CSYS_CST (cy, ineq) = nbi;
-	  ineq++;
-
-	  /* loop_x + dx <= nb_iters */
-	  CSYS_VEC (cy, ineq, i + nb_loops) = -1;
-	  CSYS_VEC (cy, ineq, i) = -1;
-	  CSYS_CST (cy, ineq) = nbi;
-	  ineq++;
-	}
-    }
-
-  DDR_CSYS (ddr) = cy;
-
-  VEC_free (loop_p, heap, vloops);
-  return true;
-}
-
-/* As explained in the comments preceding init_omega_for_ddr, we have
-   to set up a system for each loop level, setting outer loops
-   variation to zero, and current loop variation to positive or zero.
-   Save each lexico positive distance vector.  */
-
-static void
-omega_extract_distance_vectors (omega_pb pb,
-				struct data_dependence_relation *ddr)
-{
-  int eq, geq;
-  unsigned i, j;
-  struct loop *loopi, *loopj;
-  enum omega_result res;
-
-  /* Set a new problem for each loop in the nest.  The basis is the
-     problem that we have initialized until now.  On top of this we
-     add new constraints.  */
-  for (i = 0; i <= DDR_INNER_LOOP (ddr) 
-	 && VEC_iterate (loop_p, DDR_LOOP_NEST (ddr), i, loopi); i++)
-    {
-      int dist = 0;
-      omega_pb copy = omega_alloc_problem (2 * DDR_NB_LOOPS (ddr),
-					   DDR_NB_LOOPS (ddr));
-
-      omega_copy_problem (copy, pb);
-
-      /* For all the outer loops "loop_j", add "dj = 0".  */
-      for (j = 0;
-	   j < i && VEC_iterate (loop_p, DDR_LOOP_NEST (ddr), j, loopj); j++)
-	{
-	  eq = omega_add_zero_eq (copy, omega_black);
-	  copy->eqs[eq].coef[j + 1] = 1;
-	}
-
-      /* For "loop_i", add "0 <= di".  */
-      geq = omega_add_zero_geq (copy, omega_black);
-      copy->geqs[geq].coef[i + 1] = 1;
-
-      /* Reduce the constraint system, and test that the current
-	 problem is feasible.  */
-      res = omega_simplify_problem (copy);
-      if (res == omega_false 
-	  || res == omega_unknown
-	  || copy->num_geqs > (int) DDR_NB_LOOPS (ddr))
-	goto next_problem;
-
-      for (eq = 0; eq < copy->num_subs; eq++)
-	if (copy->subs[eq].key == (int) i + 1)
-	  {
-	    dist = copy->subs[eq].coef[0];
-	    goto found_dist;
-	  }
-
-      if (dist == 0)
-	{
-	  /* Reinitialize problem...  */
-	  omega_copy_problem (copy, pb);
-	  for (j = 0;
-	       j < i && VEC_iterate (loop_p, DDR_LOOP_NEST (ddr), j, loopj); j++)
-	    {
-	      eq = omega_add_zero_eq (copy, omega_black);
-	      copy->eqs[eq].coef[j + 1] = 1;
-	    }
-
-	  /* ..., but this time "di = 1".  */
-	  eq = omega_add_zero_eq (copy, omega_black);
-	  copy->eqs[eq].coef[i + 1] = 1;
-	  copy->eqs[eq].coef[0] = -1;
-
-	  res = omega_simplify_problem (copy);
-	  if (res == omega_false 
-	      || res == omega_unknown
-	      || copy->num_geqs > (int) DDR_NB_LOOPS (ddr))
-	    goto next_problem;
-
-	  for (eq = 0; eq < copy->num_subs; eq++)
-	    if (copy->subs[eq].key == (int) i + 1)
-	      {
-		dist = copy->subs[eq].coef[0];
-		goto found_dist;
-	      }
-	}
-
-    found_dist:;
-      /* Save the lexicographically positive distance vector.  */
-      if (dist >= 0)
-	{
-	  lambda_vector dist_v = lambda_vector_new (DDR_NB_LOOPS (ddr));
-	  lambda_vector dir_v = lambda_vector_new (DDR_NB_LOOPS (ddr));
-
-	  dist_v[i] = dist;
-
-	  for (eq = 0; eq < copy->num_subs; eq++)
-	    if (copy->subs[eq].key > 0)
-	      {
-		dist = copy->subs[eq].coef[0];
-		dist_v[copy->subs[eq].key - 1] = dist;
-	      }
-
-	  for (j = 0; j < DDR_NB_LOOPS (ddr); j++)
-	    dir_v[j] = dir_from_dist (dist_v[j]);
-
-	  save_dist_v (ddr, dist_v);
-	  save_dir_v (ddr, dir_v);
-	}
-
-    next_problem:;
-      omega_free_problem (copy);
-    }
-}
-
-/* This is called for each subscript of a tuple of data references:
-   insert an equality for representing the conflicts.  */
-
-static bool
-omega_setup_subscript (tree access_fun_a, tree access_fun_b,
-		       struct data_dependence_relation *ddr,
-		       omega_pb pb, bool *maybe_dependent)
-{
-  tree difference;
-  int eq;
-
-  /* ZIV test.  */
-  if (ziv_subscript_p (access_fun_a, access_fun_b))
-    {
-      tree difference = chrec_fold_minus (integer_type_node, access_fun_a,
-					  access_fun_b);
-      if (TREE_CODE (difference) == INTEGER_CST
-	  && !integer_zerop (difference))
-	{
-	  /* There is no dependence.  */
-	  *maybe_dependent = false;
-	  return true;
-	}
-    }
-
-  /* When the fun_a - fun_b is not constant, the dependence is not
-     captured by the classic distance vector representation.  */
-  difference = chrec_fold_minus (integer_type_node, access_fun_a,
-				 access_fun_b);
-  if (TREE_CODE (difference) != INTEGER_CST)
-    return false;
-
-  access_fun_b = chrec_fold_multiply (chrec_type (access_fun_b),
-				      access_fun_b, integer_minus_one_node);
-
-  eq = omega_add_zero_eq (pb, omega_black);
-  if (!init_omega_eq_with_af (pb, eq, DDR_NB_LOOPS (ddr), access_fun_a, ddr)
-      || !init_omega_eq_with_af (pb, eq, 0, access_fun_b, ddr))
-    /* There is probably a dependence, but the system of
-       constraints cannot be built: answer "don't know".  */
-    return false;
-
-  /* Quickly perform the GCD test.  */
-  if (DDR_NB_LOOPS (ddr) != 0 && pb->eqs[eq].coef[0]
-      && !int_divides_p (lambda_vector_gcd 
-			 ((lambda_vector) &(pb->eqs[eq].coef[1]),
-			  2 * DDR_NB_LOOPS (ddr)),
-			 pb->eqs[eq].coef[0]))
-    {
-      /* There is no dependence.  */
-      *maybe_dependent = false;
-      return true;
-=======
-	  int dist, index;
-	  int index_a = index_in_loop_nest (CHREC_VARIABLE (access_fn_a),
-					    DDR_LOOP_NEST (ddr));
-	  int index_b = index_in_loop_nest (CHREC_VARIABLE (access_fn_b),
-					    DDR_LOOP_NEST (ddr));
-
-	  /* The dependence is carried by the outermost loop.  Example:
-	     | loop_1
-	     |   A[{4, +, 1}_1]
-	     |   loop_2
-	     |     A[{5, +, 1}_2]
-	     |   endloop_2
-	     | endloop_1
-	     In this case, the dependence is carried by loop_1.  */
-	  index = index_a < index_b ? index_a : index_b;
-	  *index_carry = MIN (index, *index_carry);
-
-	  if (chrec_contains_undetermined (SUB_DISTANCE (subscript)))
-	    {
-	      non_affine_dependence_relation (ddr);
-	      return false;
-	    }
-	  
-	  dist = int_cst_value (SUB_DISTANCE (subscript));
-
-	  /* This is the subscript coupling test.  If we have already
-	     recorded a distance for this loop (a distance coming from
-	     another subscript), it should be the same.  For example,
-	     in the following code, there is no dependence:
-
-	     | loop i = 0, N, 1
-	     |   T[i+1][i] = ...
-	     |   ... = T[i][i]
-	     | endloop
-	  */
-	  if (init_v[index] != 0 && dist_v[index] != dist)
-	    {
-	      finalize_ddr_dependent (ddr, chrec_known);
-	      return false;
-	    }
-
-	  dist_v[index] = dist;
-	  init_v[index] = 1;
-	  *init_b = true;
-	}
-      else
-	{
-	  /* This can be for example an affine vs. constant dependence
-	     (T[i] vs. T[3]) that is not an affine dependence and is
-	     not representable as a distance vector.  */
-	  non_affine_dependence_relation (ddr);
-	  return false;
-	}
-    }
-
-  return true;
-}
-
-/* Return true when the DDR contains two data references that have the
-   same access functions.  */
-
-static bool
-same_access_functions (struct data_dependence_relation *ddr)
-{
-  unsigned i;
-
-  for (i = 0; i < DDR_NUM_SUBSCRIPTS (ddr); i++)
-    if (!eq_evolutions_p (DR_ACCESS_FN (DDR_A (ddr), i),
-			  DR_ACCESS_FN (DDR_B (ddr), i)))
-      return false;
-
-  return true;
-}
-
-/* Helper function for the case where DDR_A and DDR_B are the same
-   multivariate access function.  */
-
-static void
-add_multivariate_self_dist (struct data_dependence_relation *ddr, tree c_2)
-{
-  int x_1, x_2;
-  tree c_1 = CHREC_LEFT (c_2);
-  tree c_0 = CHREC_LEFT (c_1);
-  lambda_vector dist_v;
-
-  /* Polynomials with more than 2 variables are not handled yet.  */
-  if (TREE_CODE (c_0) != INTEGER_CST)
-    {
-      DDR_ARE_DEPENDENT (ddr) = chrec_dont_know;
-      return;
-    }
-
-  x_2 = index_in_loop_nest (CHREC_VARIABLE (c_2), DDR_LOOP_NEST (ddr));
-  x_1 = index_in_loop_nest (CHREC_VARIABLE (c_1), DDR_LOOP_NEST (ddr));
-
-  /* For "{{0, +, 2}_1, +, 3}_2" the distance vector is (3, -2).  */
-  dist_v = lambda_vector_new (DDR_NB_LOOPS (ddr));
-  dist_v[x_1] = int_cst_value (CHREC_RIGHT (c_2));
-  dist_v[x_2] = -int_cst_value (CHREC_RIGHT (c_1));
-  save_dist_v (ddr, dist_v);
-
-  add_outer_distances (ddr, dist_v, x_1);
-}
-
-/* Helper function for the case where DDR_A and DDR_B are the same
-   access functions.  */
-
-static void
-add_other_self_distances (struct data_dependence_relation *ddr)
-{
-  lambda_vector dist_v;
-  unsigned i;
-  int index_carry = DDR_NB_LOOPS (ddr);
-
-  for (i = 0; i < DDR_NUM_SUBSCRIPTS (ddr); i++)
-    {
-      tree access_fun = DR_ACCESS_FN (DDR_A (ddr), i);
-
-      if (TREE_CODE (access_fun) == POLYNOMIAL_CHREC)
-	{
-	  if (!evolution_function_is_univariate_p (access_fun))
-	    {
-	      if (DDR_NUM_SUBSCRIPTS (ddr) != 1)
-		{
-		  DDR_ARE_DEPENDENT (ddr) = chrec_dont_know;
-		  return;
-		}
-
-	      add_multivariate_self_dist (ddr, DR_ACCESS_FN (DDR_A (ddr), 0));
-	      return;
-	    }
-
-	  index_carry = MIN (index_carry,
-			     index_in_loop_nest (CHREC_VARIABLE (access_fun),
-						 DDR_LOOP_NEST (ddr)));
-	}
-    }
-
-  dist_v = lambda_vector_new (DDR_NB_LOOPS (ddr));
-  add_outer_distances (ddr, dist_v, index_carry);
-}
-
-/* Compute the classic per loop distance vector.  DDR is the data
-   dependence relation to build a vector from.  Return false when fail
-   to represent the data dependence as a distance vector.  */
-
-static bool
-build_classic_dist_vector (struct data_dependence_relation *ddr)
-{
-  bool init_b = false;
-  int index_carry = DDR_NB_LOOPS (ddr);
-  lambda_vector dist_v;
-
-  if (DDR_ARE_DEPENDENT (ddr) != NULL_TREE)
-    return true;
-
-  if (same_access_functions (ddr))
-    {
-      /* Save the 0 vector.  */
-      dist_v = lambda_vector_new (DDR_NB_LOOPS (ddr));
-      save_dist_v (ddr, dist_v);
-
-      if (DDR_NB_LOOPS (ddr) > 1)
-	add_other_self_distances (ddr);
-
-      return true;
-    }
-
-  dist_v = lambda_vector_new (DDR_NB_LOOPS (ddr));
-  if (!build_classic_dist_vector_1 (ddr, DDR_A (ddr), DDR_B (ddr),
-				    dist_v, &init_b, &index_carry))
-    return false;
-
-  /* Save the distance vector if we initialized one.  */
-  if (init_b)
-    {
-      /* Verify a basic constraint: classic distance vectors should
-	 always be lexicographically positive.
-
-	 Data references are collected in the order of execution of
-	 the program, thus for the following loop
-
-	 | for (i = 1; i < 100; i++)
-	 |   for (j = 1; j < 100; j++)
-	 |     {
-	 |       t = T[j+1][i-1];  // A
-	 |       T[j][i] = t + 2;  // B
-	 |     }
-
-	 references are collected following the direction of the wind:
-	 A then B.  The data dependence tests are performed also
-	 following this order, such that we're looking at the distance
-	 separating the elements accessed by A from the elements later
-	 accessed by B.  But in this example, the distance returned by
-	 test_dep (A, B) is lexicographically negative (-1, 1), that
-	 means that the access A occurs later than B with respect to
-	 the outer loop, ie. we're actually looking upwind.  In this
-	 case we solve test_dep (B, A) looking downwind to the
-	 lexicographically positive solution, that returns the
-	 distance vector (1, -1).  */
-      if (!lambda_vector_lexico_pos (dist_v, DDR_NB_LOOPS (ddr)))
-	{
-	  lambda_vector save_v = lambda_vector_new (DDR_NB_LOOPS (ddr));
-	  subscript_dependence_tester_1 (ddr, DDR_B (ddr), DDR_A (ddr));
-	  compute_subscript_distance (ddr);
-	  build_classic_dist_vector_1 (ddr, DDR_B (ddr), DDR_A (ddr),
-				       save_v, &init_b, &index_carry);
-	  save_dist_v (ddr, save_v);
-
-	  /* In this case there is a dependence forward for all the
-	     outer loops:
-
-	     | for (k = 1; k < 100; k++)
-	     |  for (i = 1; i < 100; i++)
-	     |   for (j = 1; j < 100; j++)
-	     |     {
-	     |       t = T[j+1][i-1];  // A
-	     |       T[j][i] = t + 2;  // B
-	     |     }
-
-	     the vectors are: 
-	     (0,  1, -1)
-	     (1,  1, -1)
-	     (1, -1,  1)
-	  */
-	  if (DDR_NB_LOOPS (ddr) > 1)
-	    {
- 	      add_outer_distances (ddr, save_v, index_carry);
-	      add_outer_distances (ddr, dist_v, index_carry);
-	    }
-	}
-      else
-	{
-	  lambda_vector save_v = lambda_vector_new (DDR_NB_LOOPS (ddr));
-	  lambda_vector_copy (dist_v, save_v, DDR_NB_LOOPS (ddr));
-	  save_dist_v (ddr, save_v);
-
-	  if (DDR_NB_LOOPS (ddr) > 1)
-	    {
-	      lambda_vector opposite_v = lambda_vector_new (DDR_NB_LOOPS (ddr));
-
-	      subscript_dependence_tester_1 (ddr, DDR_B (ddr), DDR_A (ddr));
-	      compute_subscript_distance (ddr);
-	      build_classic_dist_vector_1 (ddr, DDR_B (ddr), DDR_A (ddr),
-					   opposite_v, &init_b, &index_carry);
-
-	      add_outer_distances (ddr, dist_v, index_carry);
-	      add_outer_distances (ddr, opposite_v, index_carry);
-	    }
-	}
-    }
-  else
-    {
-      /* There is a distance of 1 on all the outer loops: Example:
-	 there is a dependence of distance 1 on loop_1 for the array A.
-
-	 | loop_1
-	 |   A[5] = ...
-	 | endloop
-      */
-      add_outer_distances (ddr, dist_v,
-			   lambda_vector_first_nz (dist_v,
-						   DDR_NB_LOOPS (ddr), 0));
-    }
-
-  if (dump_file && (dump_flags & TDF_DETAILS))
-    {
-      unsigned i;
-
-      fprintf (dump_file, "(build_classic_dist_vector\n");
-      for (i = 0; i < DDR_NUM_DIST_VECTS (ddr); i++)
-	{
-	  fprintf (dump_file, "  dist_vector = (");
-	  print_lambda_vector (dump_file, DDR_DIST_VECT (ddr, i),
-			       DDR_NB_LOOPS (ddr));
-	  fprintf (dump_file, "  )\n");
-	}
-      fprintf (dump_file, ")\n");
->>>>>>> c355071f
-    }
-
-  return true;
-}
-
-<<<<<<< HEAD
-/* Helper function, same as init_omega_for_ddr but specialized for
-   data references A and B.  */
-
-static bool
-init_omega_for_ddr_1 (struct data_reference *dra, struct data_reference *drb,
-		      struct data_dependence_relation *ddr,
-		      omega_pb pb, bool *maybe_dependent)
-{
-  unsigned i;
-  int ineq;
-  struct loop *loopi;
-  unsigned nb_loops = DDR_NB_LOOPS (ddr);
-
-  /* Insert an equality per subscript.  */
-  for (i = 0; i < DDR_NUM_SUBSCRIPTS (ddr); i++)
-    {
-      if (!omega_setup_subscript (DR_ACCESS_FN (dra, i), DR_ACCESS_FN (drb, i),
-				  ddr, pb, maybe_dependent))
-	return false;
-      else if (*maybe_dependent == false)
-	{
-	  /* There is no dependence.  */
-	  DDR_ARE_DEPENDENT (ddr) = chrec_known;
-	  return true;
-	}
-    }
-
-  /* Insert inequalities: constraints corresponding to the iteration
-     domain, i.e. the loops surrounding the references "loop_x" and
-     the distance variables "dx".  */
-  for (i = 0; i <= DDR_INNER_LOOP (ddr) 
-	 && VEC_iterate (loop_p, DDR_LOOP_NEST (ddr), i, loopi); i++)
-    {
-      tree nb_iters = get_number_of_iters_for_loop (loopi->num);
-
-      /* 0 <= loop_x */
-      ineq = omega_add_zero_geq (pb, omega_black);
-      pb->geqs[ineq].coef[i + nb_loops + 1] = 1;
-
-      /* 0 <= loop_x + dx */
-      ineq = omega_add_zero_geq (pb, omega_black);
-      pb->geqs[ineq].coef[i + nb_loops + 1] = 1;
-      pb->geqs[ineq].coef[i + 1] = 1;
-
-      if (nb_iters != NULL_TREE
-	  && TREE_CODE (nb_iters) == INTEGER_CST)
-	{
-	  int nbi = int_cst_value (nb_iters);
-
-	  /* loop_x <= nb_iters */
-	  ineq = omega_add_zero_geq (pb, omega_black);
-	  pb->geqs[ineq].coef[i + nb_loops + 1] = -1;
-	  pb->geqs[ineq].coef[0] = nbi;
-
-	  /* loop_x + dx <= nb_iters */
-	  ineq = omega_add_zero_geq (pb, omega_black);
-	  pb->geqs[ineq].coef[i + nb_loops + 1] = -1;
-	  pb->geqs[ineq].coef[i + 1] = -1;
-	  pb->geqs[ineq].coef[0] = nbi;
-
-	  /* A step "dx" bigger than nb_iters is not feasible, so
-	     add "dx <= nb_iters".  */
-	  ineq = omega_add_zero_geq (pb, omega_black);
-	  pb->geqs[ineq].coef[i + 1] = -1;
-	  pb->geqs[ineq].coef[0] = nbi;
-	}
-    }
-
-  omega_extract_distance_vectors (pb, ddr);
-
-  return true;
-}
-
-/* Sets up the Omega dependence problem for the data dependence
-   relation DDR.  Returns false when the constraint system cannot be
-   built, ie. when the test answers "don't know".  Returns true
-   otherwise, and when independence has been proved (using one of the
-   trivial dependence test), set MAYBE_DEPENDENT to false, otherwise
-   set MAYBE_DEPENDENT to true.
-
-   Example: for setting up the dependence system corresponding to the
-   conflicting accesses 
-
-   | loop_i
-   |   loop_j
-   |     A[i, i+1] = ...
-   |     ... A[2*j, 2*(i + j)]
-   |   endloop_j
-   | endloop_i
-   
-   the following constraints come from the iteration domain:
-
-   0 <= i <= Ni
-   0 <= i + di <= Ni
-   0 <= j <= Nj
-   0 <= j + dj <= Nj
-
-   where di, dj are the distance variables.  The constraints
-   representing the conflicting elements are:
-
-   i = 2 * (j + dj)
-   i + 1 = 2 * (i + di + j + dj)
-
-   For asking that the resulting distance vector (di, dj) be
-   lexicographically positive, we insert the constraint "di >= 0".  If
-   "di = 0" in the solution, we fix that component to zero, and we
-   look at the inner loops: we set a new problem where all the outer
-   loop distances are zero, and fix this inner component to be
-   positive.  When one of the components is positive, we save that
-   distance, and set a new problem where the distance on this loop is
-   zero, searching for other distances in the inner loops.  Here is
-   the classic example that illustrates that we have to set for each
-   inner loop a new problem:
-
-   | loop_1
-   |   loop_2
-   |     A[10]
-   |   endloop_2
-   | endloop_1
-
-   we have to save two distances (1, 0) and (0, 1).
-
-   Given two array references, refA and refB, we have to set the
-   dependence problem twice, refA vs. refB and refB vs. refA, and we
-   cannot do a single test, as refB might occur before refA in the
-   inner loops, and the contrary when considering outer loops: ex.
-
-   | loop_0
-   |   loop_1
-   |     loop_2
-   |       T[{1,+,1}_2][{1,+,1}_1]  // refA
-   |       T[{2,+,1}_2][{0,+,1}_1]  // refB
-   |     endloop_2
-   |   endloop_1
-   | endloop_0
-
-   refB touches the elements in T before refA, and thus for the same
-   loop_0 refB precedes refA: ie. the distance vector (0, 1, -1)
-   but for successive loop_0 iterations, we have (1, -1, 1)
-
-   The Omega solver expects the distance variables ("di" in the
-   previous example) to come first in the constraint system (as
-   variables to be protected, or "safe" variables), the constraint
-   system is built using the following layout:
-
-   "cst | distance vars | index vars".
-*/
-
-static bool
-init_omega_for_ddr (struct data_dependence_relation *ddr,
-		    bool *maybe_dependent)
-{
-  omega_pb pb;
-  bool res = false;
-
-  *maybe_dependent = true;
-
-  if (same_access_functions (ddr))
-    {
-      unsigned j;
-      lambda_vector dir_v;
-
-      /* Save the 0 vector.  */
-      save_dist_v (ddr, lambda_vector_new (DDR_NB_LOOPS (ddr)));
-      dir_v = lambda_vector_new (DDR_NB_LOOPS (ddr));
-      for (j = 0; j < DDR_NB_LOOPS (ddr); j++)
-	dir_v[j] = dir_equal;
-      save_dir_v (ddr, dir_v);
-
-      /* Save the dependences carried by outer loops.  */
-      pb = omega_alloc_problem (2 * DDR_NB_LOOPS (ddr), DDR_NB_LOOPS (ddr));
-      res = init_omega_for_ddr_1 (DDR_A (ddr), DDR_B (ddr), ddr, pb,
-				  maybe_dependent);
-      omega_free_problem (pb);
-      return res;
-    }
-
-  /* Omega expects the protected variables (those that have to be kept
-     after elimination) to appear first in the constraint system.
-     These variables are the distance variables.  In the following
-     initialization we declare NB_LOOPS safe variables, and the total
-     number of variables for the constraint system is 2*NB_LOOPS.  */
-  pb = omega_alloc_problem (2 * DDR_NB_LOOPS (ddr), DDR_NB_LOOPS (ddr));
-  res = init_omega_for_ddr_1 (DDR_A (ddr), DDR_B (ddr), ddr, pb,
-			      maybe_dependent);
-  omega_free_problem (pb);
-
-  /* Stop computation if not decidable, or no dependence.  */
-  if (res == false || *maybe_dependent == false)
-    return res;
-
-  pb = omega_alloc_problem (2 * DDR_NB_LOOPS (ddr), DDR_NB_LOOPS (ddr));
-  res = init_omega_for_ddr_1 (DDR_B (ddr), DDR_A (ddr), ddr, pb,
-			      maybe_dependent);
-  omega_free_problem (pb);
-
-  return res;
-}
-
-/* Construct the constraint system for DDR, then solve it by polyhedra
-   solver.  */
-
-static void
-polyhedra_dependence_tester (struct data_dependence_relation *ddr)
-{
-  /* Translate to generating system (gs) representation, then detect
-     dep/indep.  */
-
-  if (dump_file && (dump_flags & TDF_DETAILS))
-    {
-      fprintf (dump_file, "(polyhedra_dependence_tester \n");
-      dump_data_dependence_relation (dump_file, ddr);
-      csys_print (dump_file, DDR_CSYS (ddr));
-    }
-
-  DDR_POLYHEDRON (ddr) = polyhedron_from_csys (DDR_CSYS (ddr));
-
-  if (dump_file && (dump_flags & TDF_DETAILS))
-    {
-      gsys_print (dump_file, POLYH_GSYS (DDR_POLYHEDRON (ddr)));
-      fprintf (dump_file, ") \n");
-    }
-
-  dependence_stats.num_dependence_undetermined++;
-  finalize_ddr_dependent (ddr, chrec_dont_know);
-=======
-/* Return the direction for a given distance.
-   FIXME: Computing dir this way is suboptimal, since dir can catch
-   cases that dist is unable to represent.  */
-
-static inline enum data_dependence_direction
-dir_from_dist (int dist)
-{
-  if (dist > 0)
-    return dir_positive;
-  else if (dist < 0)
-    return dir_negative;
-  else
-    return dir_equal;
-}
-
-/* Compute the classic per loop direction vector.  DDR is the data
-   dependence relation to build a vector from.  */
-
-static void
-build_classic_dir_vector (struct data_dependence_relation *ddr)
-{
-  unsigned i, j;
-  lambda_vector dist_v;
-
-  for (i = 0; VEC_iterate (lambda_vector, DDR_DIST_VECTS (ddr), i, dist_v); i++)
-    {
-      lambda_vector dir_v = lambda_vector_new (DDR_NB_LOOPS (ddr));
-
-      for (j = 0; j < DDR_NB_LOOPS (ddr); j++)
-	dir_v[j] = dir_from_dist (dist_v[j]);
-
-      save_dir_v (ddr, dir_v);
-    }
-}
-
-/* Helper function.  Returns true when there is a dependence between
-   data references DRA and DRB.  */
-
-static bool
-subscript_dependence_tester_1 (struct data_dependence_relation *ddr,
-			       struct data_reference *dra,
-			       struct data_reference *drb)
-{
-  unsigned int i;
-  tree last_conflicts;
-  struct subscript *subscript;
-
-  for (i = 0; VEC_iterate (subscript_p, DDR_SUBSCRIPTS (ddr), i, subscript);
-       i++)
-    {
-      tree overlaps_a, overlaps_b;
-
-      analyze_overlapping_iterations (DR_ACCESS_FN (dra, i), 
-				      DR_ACCESS_FN (drb, i),
-				      &overlaps_a, &overlaps_b, 
-				      &last_conflicts);
-
-      if (chrec_contains_undetermined (overlaps_a)
- 	  || chrec_contains_undetermined (overlaps_b))
- 	{
- 	  finalize_ddr_dependent (ddr, chrec_dont_know);
-	  dependence_stats.num_dependence_undetermined++;
-	  return false;
- 	}
-
-      else if (overlaps_a == chrec_known
- 	       || overlaps_b == chrec_known)
- 	{
- 	  finalize_ddr_dependent (ddr, chrec_known);
-	  dependence_stats.num_dependence_independent++;
-	  return false;
- 	}
-
-      else
- 	{
- 	  SUB_CONFLICTS_IN_A (subscript) = overlaps_a;
- 	  SUB_CONFLICTS_IN_B (subscript) = overlaps_b;
-	  SUB_LAST_CONFLICT (subscript) = last_conflicts;
- 	}
-    }
-
-  return true;
-}
-
-/* Computes the conflicting iterations, and initialize DDR.  */
-
-static void
-subscript_dependence_tester (struct data_dependence_relation *ddr)
-{
-  
-  if (dump_file && (dump_flags & TDF_DETAILS))
-    fprintf (dump_file, "(subscript_dependence_tester \n");
-  
-  if (subscript_dependence_tester_1 (ddr, DDR_A (ddr), DDR_B (ddr)))
-    dependence_stats.num_dependence_dependent++;
-
-  compute_subscript_distance (ddr);
-  if (build_classic_dist_vector (ddr))
-    build_classic_dir_vector (ddr);
-
-  if (dump_file && (dump_flags & TDF_DETAILS))
-    fprintf (dump_file, ")\n");
->>>>>>> c355071f
-}
-
-/* Check that DDR contains the same information as that stored in
-   DIR_VECTS and in DIST_VECTS.  */
-
-static void
-check_ddr (FILE *outf,
-	   struct data_dependence_relation *ddr,
-	   VEC (lambda_vector, heap) *dist_vects,
-	   VEC (lambda_vector, heap) *dir_vects)
-{
-<<<<<<< HEAD
-  unsigned int i, j;
-
-  /* If dump_file is set, output there.  */
-  if (dump_file && (dump_flags & TDF_DETAILS))
-    outf = dump_file;
-
-  if (VEC_length (lambda_vector, dist_vects) != DDR_NUM_DIST_VECTS (ddr))
-    {
-      lambda_vector b_dist_v;
-      fprintf (outf, "\n(Number of distance vectors differ: Banerjee has %d, Omega has %d.\n",
-	       VEC_length (lambda_vector, dist_vects),
-	       DDR_NUM_DIST_VECTS (ddr));
-
-      fprintf (outf, "Banerjee dist vectors:\n");
-      for (i = 0; VEC_iterate (lambda_vector, dist_vects, i, b_dist_v); i++)
-	print_lambda_vector (outf, b_dist_v, DDR_NB_LOOPS (ddr));
-
-      fprintf (outf, "Omega dist vectors:\n");
-      for (i = 0; i < DDR_NUM_DIST_VECTS (ddr); i++)
-	print_lambda_vector (outf, DDR_DIST_VECT (ddr, i), DDR_NB_LOOPS (ddr));
-
-      fprintf (outf, "data dependence relation:\n");
-      dump_data_dependence_relation (outf, ddr);
-
-      fprintf (outf, ")\n");
-      return;
-    }
-
-  if (VEC_length (lambda_vector, dir_vects) != DDR_NUM_DIR_VECTS (ddr))
-    {
-      fprintf (outf, "\n(Number of direction vectors differ: Banerjee has %d, Omega has %d.)\n",
-	       VEC_length (lambda_vector, dir_vects),
-	       DDR_NUM_DIR_VECTS (ddr));
-      return;
-    }
-
-  for (i = 0; i < DDR_NUM_DIST_VECTS (ddr); i++)
-    {
-      lambda_vector a_dist_v;
-      lambda_vector b_dist_v = DDR_DIST_VECT (ddr, i);
-
-      for (j = 0; VEC_iterate (lambda_vector, dist_vects, j, a_dist_v); j++)
-	if (lambda_vector_equal (a_dist_v, b_dist_v, DDR_NB_LOOPS (ddr)))
-	  break;
-
-      if (j == VEC_length (lambda_vector, dist_vects))
-	{
-	  fprintf (outf, "\n(Dist vectors from the first dependence analyzer:\n");
-	  print_dist_vectors (outf, dist_vects, DDR_NB_LOOPS (ddr));
-	  fprintf (outf, "not found in Omega dist vectors:\n");
-	  print_dist_vectors (outf, DDR_DIST_VECTS (ddr), DDR_NB_LOOPS (ddr));
-	  fprintf (outf, "data dependence relation:\n");
-	  dump_data_dependence_relation (outf, ddr);
-	  fprintf (outf, ")\n");
-	}
-    }
-
-  for (i = 0; i < DDR_NUM_DIR_VECTS (ddr); i++)
-    {
-      lambda_vector a_dir_v;
-      lambda_vector b_dir_v = DDR_DIR_VECT (ddr, i);
-
-      for (j = 0; VEC_iterate (lambda_vector, dir_vects, j, a_dir_v); j++)
-	if (lambda_vector_equal (a_dir_v, b_dir_v, DDR_NB_LOOPS (ddr)))
-	  break;
-
-      if (j == VEC_length (lambda_vector, dist_vects))
-	{
-	  fprintf (outf, "\n(Dir vectors from the first dependence analyzer:\n");
-	  print_dir_vectors (outf, dir_vects, DDR_NB_LOOPS (ddr));
-	  fprintf (outf, "not found in Omega dir vectors:\n");
-	  print_dir_vectors (outf, DDR_DIR_VECTS (ddr), DDR_NB_LOOPS (ddr));
-	  fprintf (outf, "data dependence relation:\n");
-	  dump_data_dependence_relation (outf, ddr);
-	  fprintf (outf, ")\n");
-	}
-    }
-
-  return;  
-=======
-  unsigned int i;
-  VEC(tree,heap) **fns = DR_ACCESS_FNS_ADDR (a);
-  tree t;
-  
-  for (i = 0; VEC_iterate (tree, *fns, i, t); i++)
-    if (!evolution_function_is_constant_p (t)
-	&& !evolution_function_is_affine_multivariate_p (t))
-      return false;
-  
-  return true;
->>>>>>> c355071f
-}
-
 /* This computes the affine dependence relation between A and B.
    CHREC_KNOWN is used for representing the independence between two
    accesses, while CHREC_DONT_KNOW is used for representing the unknown
@@ -6613,84 +3916,15 @@
 
       if (access_functions_are_affine_or_constant_p (dra)
 	  && access_functions_are_affine_or_constant_p (drb))
-	{
-	  if (flag_check_data_deps)
-	    {
-	      /* Compute the dependences using the first algorithm.  */
-	      subscript_dependence_tester (ddr);
-
-	      if (dump_file && (dump_flags & TDF_DETAILS))
-		{
-		  fprintf (dump_file, "\n\nBanerjee Analyzer\n");
-		  dump_data_dependence_relation (dump_file, ddr);
-		}
-
-	      if (DDR_ARE_DEPENDENT (ddr) == NULL_TREE)
-		{
-		  bool maybe_dependent;
-		  VEC (lambda_vector, heap) *dir_vects, *dist_vects;
-
-		  /* Save the result of the first DD analyzer.  */
-		  dist_vects = DDR_DIST_VECTS (ddr);
-		  dir_vects = DDR_DIR_VECTS (ddr);
-
-		  /* Reset the information.  */
-		  DDR_DIST_VECTS (ddr) = NULL;
-		  DDR_DIR_VECTS (ddr) = NULL;
-
-		  /* Compute the same information using Omega.  */
-		  if (!init_omega_for_ddr (ddr, &maybe_dependent))
-		    goto csys_dont_know;
-
-		  if (maybe_dependent)
-		    {
-		      if (dump_file && (dump_flags & TDF_DETAILS))
-			{
-			  fprintf (dump_file, "Omega Analyzer\n");
-			  dump_data_dependence_relation (dump_file, ddr);
-			}
-
-		      if (dump_file && (dump_flags & TDF_DETAILS))
-			fprintf (dump_file, "(diff\n");
-
-		      /* Check that we get the same information.  */
-		      check_ddr (stderr, ddr, dist_vects, dir_vects);
-
-		      if (dump_file && (dump_flags & TDF_DETAILS))
-			fprintf (dump_file, ")\n");
-		    }
-		}
-	    }
-	  
-	  /* FIXME: polyhedra_dependence_tester is disabled for the moment.  */
-	  else if (0)
-	    {
-	      bool maybe_dependent;
-
-	      if (!init_csys_for_ddr (ddr, &maybe_dependent))
-		goto csys_dont_know;
-
-	      if (maybe_dependent)
-		polyhedra_dependence_tester (ddr);
-	    }
-
-	  else
-	    subscript_dependence_tester (ddr);
-	}
+	subscript_dependence_tester (ddr);
       
       /* As a last case, if the dependence cannot be determined, or if
 	 the dependence is considered too difficult to determine, answer
 	 "don't know".  */
       else
 	{
-<<<<<<< HEAD
-	csys_dont_know:;
 	  dependence_stats.num_dependence_undetermined++;
-	  
-=======
-	  dependence_stats.num_dependence_undetermined++;
-
->>>>>>> c355071f
+
 	  if (dump_file && (dump_flags & TDF_DETAILS))
 	    {
 	      fprintf (dump_file, "Data ref a:\n");
@@ -6714,19 +3948,11 @@
 compute_self_dependence (struct data_dependence_relation *ddr)
 {
   unsigned int i;
-<<<<<<< HEAD
-
-  for (i = 0; i < DDR_NUM_SUBSCRIPTS (ddr); i++)
-    {
-      struct subscript *subscript = DDR_SUBSCRIPT (ddr, i);
-      
-=======
   struct subscript *subscript;
 
   for (i = 0; VEC_iterate (subscript_p, DDR_SUBSCRIPTS (ddr), i, subscript);
        i++)
     {
->>>>>>> c355071f
       /* The accessed index overlaps for each iteration.  */
       SUB_CONFLICTS_IN_A (subscript) = integer_zero_node;
       SUB_CONFLICTS_IN_B (subscript) = integer_zero_node;
@@ -6740,24 +3966,6 @@
 
 /* Compute in DEPENDENCE_RELATIONS the data dependence graph for all
    the data references in DATAREFS, in the LOOP_NEST.  When
-<<<<<<< HEAD
-   COMPUTE_SELF_AND_READ_READ_DEPENDENCES is FALSE, don't compute
-   read-read and self relations.  */
-
-static void 
-compute_all_dependences (varray_type datarefs,
-			 VEC(ddr_p,heap) **dependence_relations,
-			 VEC (loop_p, heap) *loop_nest,
-			 bool compute_self_and_read_read_dependences)
-{
-  unsigned int i, j, N = VARRAY_ACTIVE_SIZE (datarefs);
-
-  /* Note that we specifically skip i == j because it's a self dependence, and
-     use compute_self_dependence below.  */
-
-  for (i = 0; i < N; i++)
-    for (j = i + 1; j < N; j++)
-=======
    COMPUTE_SELF_AND_RR is FALSE, don't compute read-read and self
    relations.  */
 
@@ -6782,7 +3990,6 @@
 
   if (compute_self_and_rr)
     for (i = 0; VEC_iterate (data_reference_p, datarefs, i, a); i++)
->>>>>>> c355071f
       {
 	ddr = initialize_data_dependence_relation (a, a, loop_nest);
 	VEC_safe_push (ddr_p, heap, *dependence_relations, ddr);
@@ -6790,35 +3997,6 @@
       }
 }
 
-<<<<<<< HEAD
-	a = VARRAY_GENERIC_PTR (datarefs, i);
-	b = VARRAY_GENERIC_PTR (datarefs, j);
-
-	if (DR_IS_READ (a) && DR_IS_READ (b)
-            && !compute_self_and_read_read_dependences)
-	  continue;
-
-	ddr = initialize_data_dependence_relation (a, b, loop_nest);
-	VEC_safe_push (ddr_p, heap, *dependence_relations, ddr);
-	compute_affine_dependence (ddr);
-      }
-
-  if (!compute_self_and_read_read_dependences)
-    return;
-
-  /* Compute self dependence relation of each dataref to itself.  */
-  for (i = 0; i < N; i++)
-    {
-      struct data_reference *a, *b;
-      struct data_dependence_relation *ddr;
-
-      a = VARRAY_GENERIC_PTR (datarefs, i);
-      b = VARRAY_GENERIC_PTR (datarefs, i);
-      ddr = initialize_data_dependence_relation (a, b, loop_nest);
-      VEC_safe_push (ddr_p, heap, *dependence_relations, ddr);
-      compute_self_dependence (ddr);
-    }
-=======
 /* Stores the locations of memory references in STMT to REFERENCES.  Returns
    true if STMT clobbers memory, false otherwise.  */
 
@@ -6916,7 +4094,6 @@
     }
   VEC_free (data_ref_loc, heap, references);
   return ret;
->>>>>>> c355071f
 }
 
 /* Search the data references in LOOP, and record the information into
@@ -6933,7 +4110,6 @@
   basic_block bb, *bbs;
   unsigned int i;
   block_stmt_iterator bsi;
-  struct data_reference *dr;
 
   bbs = get_loop_body (loop);
 
@@ -6944,114 +4120,6 @@
       for (bsi = bsi_start (bb); !bsi_end_p (bsi); bsi_next (&bsi))
 	{
 	  tree stmt = bsi_stmt (bsi);
-<<<<<<< HEAD
-
-	  /* ASM_EXPR and CALL_EXPR may embed arbitrary side effects.
-	     Calls have side-effects, except those to const or pure
-	     functions.  */
-	  if ((TREE_CODE (stmt) == CALL_EXPR
-	       && !(call_expr_flags (stmt) & (ECF_CONST | ECF_PURE)))
-	      || (TREE_CODE (stmt) == ASM_EXPR
-		  && ASM_VOLATILE_P (stmt)))
-	    goto insert_dont_know_node;
-
-	  if (ZERO_SSA_OPERANDS (stmt, SSA_OP_ALL_VIRTUALS))
-	    continue;
-
-	  switch (TREE_CODE (stmt))
-	    {
-	    case MODIFY_EXPR:
-	      {
-		bool one_inserted = false;
-		tree opnd0 = TREE_OPERAND (stmt, 0);
-		tree opnd1 = TREE_OPERAND (stmt, 1);
-		
-		if (TREE_CODE (opnd0) == ARRAY_REF 
-		    || TREE_CODE (opnd0) == INDIRECT_REF
-                    || TREE_CODE (opnd0) == COMPONENT_REF)
-		  {
-		    dr = create_data_ref (opnd0, stmt, false);
-		    if (dr) 
-		      {
-			VARRAY_PUSH_GENERIC_PTR (*datarefs, dr);
-			one_inserted = true;
-		      }
-		  }
-
-		if (TREE_CODE (opnd1) == ARRAY_REF 
-		    || TREE_CODE (opnd1) == INDIRECT_REF
-		    || TREE_CODE (opnd1) == COMPONENT_REF)
-		  {
-		    dr = create_data_ref (opnd1, stmt, true);
-		    if (dr) 
-		      {
-			VARRAY_PUSH_GENERIC_PTR (*datarefs, dr);
-			one_inserted = true;
-		      }
-		  }
-
-		if (!one_inserted)
-		  goto insert_dont_know_node;
-
-		break;
-	      }
-
-	    case CALL_EXPR:
-	      {
-		tree args;
-		bool one_inserted = false;
-
-		for (args = TREE_OPERAND (stmt, 1); args; 
-		     args = TREE_CHAIN (args))
-		  if (TREE_CODE (TREE_VALUE (args)) == ARRAY_REF
-		      || TREE_CODE (TREE_VALUE (args)) == INDIRECT_REF
-		      || TREE_CODE (TREE_VALUE (args)) == COMPONENT_REF)
-		    {
-		      dr = create_data_ref (TREE_VALUE (args), stmt, true);
-		      if (dr)
-			{
-			  VARRAY_PUSH_GENERIC_PTR (*datarefs, dr);
-			  one_inserted = true;
-			}
-		    }
-
-		if (!one_inserted)
-		  goto insert_dont_know_node;
-
-		break;
-	      }
-
-	    default:
-		{
-		  struct data_reference *res;
-
-		insert_dont_know_node:;
-		  res = xmalloc (sizeof (struct data_reference));
-		  DR_STMT (res) = NULL_TREE;
-		  DR_REF (res) = NULL_TREE;
-		  DR_BASE_OBJECT (res) = NULL;
-		  DR_TYPE (res) = ARRAY_REF_TYPE;
-		  DR_SET_ACCESS_FNS (res, NULL);
-		  DR_BASE_OBJECT (res) = NULL;
-		  DR_IS_READ (res) = false;
-		  DR_BASE_ADDRESS (res) = NULL_TREE;
-		  DR_OFFSET (res) = NULL_TREE;
-		  DR_INIT (res) = NULL_TREE;
-		  DR_STEP (res) = NULL_TREE;
-		  DR_OFFSET_MISALIGNMENT (res) = NULL_TREE;
-		  DR_MEMTAG (res) = NULL_TREE;
-		  DR_PTR_INFO (res) = NULL;
-		  VARRAY_PUSH_GENERIC_PTR (*datarefs, res);
-
-		  free (bbs);
-		  return chrec_dont_know;
-		}
-	    }
-
-	  /* When there are no defs in the loop, the loop is parallel.  */
-	  if (!ZERO_SSA_OPERANDS (stmt, SSA_OP_VIRTUAL_DEFS))
-	    loop->parallel_p = false;
-=======
 
 	  if (!find_data_references_in_stmt (stmt, datarefs))
 	    {
@@ -7076,7 +4144,6 @@
 	      free (bbs);
 	      return chrec_dont_know;
 	    }
->>>>>>> c355071f
 	}
     }
   free (bbs);
@@ -7087,11 +4154,7 @@
 /* Recursive helper function.  */
 
 static bool
-<<<<<<< HEAD
-find_loop_nest_1 (struct loop *loop, VEC (loop_p, heap) *loop_nest)
-=======
 find_loop_nest_1 (struct loop *loop, VEC (loop_p, heap) **loop_nest)
->>>>>>> c355071f
 {
   /* Inner loops of the nest should not contain siblings.  Example:
      when there are two consecutive loops,
@@ -7110,16 +4173,11 @@
   if (loop->next)
     return false;
 
-<<<<<<< HEAD
-  VEC_safe_push (loop_p, heap, loop_nest, loop);
-=======
   VEC_safe_push (loop_p, heap, *loop_nest, loop);
->>>>>>> c355071f
   if (loop->inner)
     return find_loop_nest_1 (loop->inner, loop_nest);
   return true;
 }
-<<<<<<< HEAD
 
 /* Return false when the LOOP is not well nested.  Otherwise return
    true and insert in LOOP_NEST the loops of the nest.  LOOP_NEST will
@@ -7127,52 +4185,26 @@
    appear in the classic distance vector.  */
 
 static bool
-find_loop_nest (struct loop *loop, VEC (loop_p, heap) *loop_nest)
-{
-  VEC_safe_push (loop_p, heap, loop_nest, loop);
-=======
-
-/* Return false when the LOOP is not well nested.  Otherwise return
-   true and insert in LOOP_NEST the loops of the nest.  LOOP_NEST will
-   contain the loops from the outermost to the innermost, as they will
-   appear in the classic distance vector.  */
-
-static bool
 find_loop_nest (struct loop *loop, VEC (loop_p, heap) **loop_nest)
 {
   VEC_safe_push (loop_p, heap, *loop_nest, loop);
->>>>>>> c355071f
   if (loop->inner)
     return find_loop_nest_1 (loop->inner, loop_nest);
   return true;
 }
 
 /* Given a loop nest LOOP, the following vectors are returned:
-<<<<<<< HEAD
-   *DATAREFS is initialized to all the array elements contained in this loop, 
-   *DEPENDENCE_RELATIONS contains the relations between the data references.  
-=======
    DATAREFS is initialized to all the array elements contained in this loop, 
    DEPENDENCE_RELATIONS contains the relations between the data references.  
->>>>>>> c355071f
    Compute read-read and self relations if 
    COMPUTE_SELF_AND_READ_READ_DEPENDENCES is TRUE.  */
 
 void
 compute_data_dependences_for_loop (struct loop *loop, 
 				   bool compute_self_and_read_read_dependences,
-<<<<<<< HEAD
-				   varray_type *datarefs,
-				   varray_type *dependence_relations)
-{
-  unsigned int i;
-  VEC(ddr_p,heap) *allrelations;
-  struct data_dependence_relation *ddr;
-=======
 				   VEC (data_reference_p, heap) **datarefs,
 				   VEC (ddr_p, heap) **dependence_relations)
 {
->>>>>>> c355071f
   struct loop *loop_nest = loop;
   VEC (loop_p, heap) *vloops = VEC_alloc (loop_p, heap, 3);
 
@@ -7182,11 +4214,7 @@
      is not computable, give up without spending time to compute other
      dependences.  */
   if (!loop_nest
-<<<<<<< HEAD
-      || !find_loop_nest (loop_nest, vloops)
-=======
       || !find_loop_nest (loop_nest, &vloops)
->>>>>>> c355071f
       || find_data_references_in_loop (loop, datarefs) == chrec_dont_know)
     {
       struct data_dependence_relation *ddr;
@@ -7194,23 +4222,7 @@
       /* Insert a single relation into dependence_relations:
 	 chrec_dont_know.  */
       ddr = initialize_data_dependence_relation (NULL, NULL, vloops);
-<<<<<<< HEAD
-      VARRAY_PUSH_GENERIC_PTR (*dependence_relations, ddr);
-    }
-  else
-    {
-      allrelations = NULL;
-      compute_all_dependences (*datarefs, &allrelations, vloops,
-			       compute_self_and_read_read_dependences);
-			       
-
-      /* FIXME: We copy the contents of allrelations back to a VARRAY
-	 because the vectorizer has not yet been converted to use VECs.  */
-      for (i = 0; VEC_iterate (ddr_p, allrelations, i, ddr); i++)
-	VARRAY_PUSH_GENERIC_PTR (*dependence_relations, ddr);
-=======
       VEC_safe_push (ddr_p, heap, *dependence_relations, ddr);
->>>>>>> c355071f
     }
   else
     compute_all_dependences (*datarefs, dependence_relations, vloops,
@@ -7262,11 +4274,7 @@
 	       dependence_stats.num_miv_independent);
       fprintf (dump_file, "Number of miv tests unimplemented: %d\n",
 	       dependence_stats.num_miv_unimplemented);
-<<<<<<< HEAD
-    }
-=======
     }    
->>>>>>> c355071f
 }
 
 /* Entry point (for testing only).  Analyze all the data references
@@ -7290,11 +4298,7 @@
    recompute the same information.  The implementation of this KB is
    transparent to the optimizer, and thus the KB can be changed with a
    more efficient implementation, or the KB could be disabled.  */
-<<<<<<< HEAD
-
-=======
 #if 0
->>>>>>> c355071f
 static void 
 analyze_all_data_dependences (struct loops *loops)
 {
@@ -7367,11 +4371,7 @@
     return;
 
   if (DDR_ARE_DEPENDENT (ddr) == NULL_TREE && DDR_SUBSCRIPTS (ddr))
-<<<<<<< HEAD
-    varray_clear (DDR_SUBSCRIPTS (ddr));
-=======
     VEC_free (subscript_p, heap, DDR_SUBSCRIPTS (ddr));
->>>>>>> c355071f
 
   free (ddr);
 }
@@ -7411,54 +4411,7 @@
   unsigned int i;
   struct data_reference *dr;
 
-<<<<<<< HEAD
-  for (i = 0; i < VARRAY_ACTIVE_SIZE (datarefs); i++)
-    {
-      struct data_reference *dr = (struct data_reference *) 
-	VARRAY_GENERIC_PTR (datarefs, i);
-      if (dr)
-	{
-	  DR_FREE_ACCESS_FNS (dr);
-	  free (dr);
-	}
-    }
-  varray_clear (datarefs);
-=======
   for (i = 0; VEC_iterate (data_reference_p, datarefs, i, dr); i++)
     free_data_ref (dr);
   VEC_free (data_reference_p, heap, datarefs);
->>>>>>> c355071f
-}
-
-/* Computes all the data dependences and check that the results of
-   several analyzers are the same.  */
-
-void
-tree_check_data_deps (struct loops *loops)
-{
-  unsigned int i;
-
-  analyze_all_data_dependences (loops);
-
-  /* Check the data deps for each loop nest.  Even if this computes
-     several times the DD for some nested loop, the check is not
-     redundant because the context changes: there are more or less
-     loops, more or less levels, etc.  */
-  for (i = 1; i < loops->num; i++)
-    {
-      varray_type datarefs;
-      varray_type dependence_relations;
-      int nb_data_refs = 10;
-
-      VARRAY_GENERIC_PTR_INIT (datarefs, nb_data_refs, "datarefs");
-      VARRAY_GENERIC_PTR_INIT (dependence_relations, 
-			       nb_data_refs * nb_data_refs,
-			       "dependence_relations");
-      compute_data_dependences_for_loop (loops->parray[i],
-					 false, &datarefs,
-					 &dependence_relations);
-
-      free_dependence_relations (dependence_relations);
-      free_data_refs (datarefs);
-    }
-}+}
