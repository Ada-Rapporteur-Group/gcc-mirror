--- conflicted
+++ resolved
@@ -280,22 +280,13 @@
 		      struct data_reference *b,
 		      bool *differ_p)
 {
-<<<<<<< HEAD
-  tree base_a = DR_BASE_NAME (a);
-  tree base_b = DR_BASE_NAME (b);
-  tree ta, tb;
-=======
   tree base_a = DR_BASE_OBJECT (a);
   tree base_b = DR_BASE_OBJECT (b);
   bool aliased;
->>>>>>> 8c044a9c
 
   if (!base_a || !base_b)
     return false;
 
-  ta = TREE_TYPE (base_a);
-  tb = TREE_TYPE (base_b);
-  
   /* Determine if same base.  Example: for the array accesses
      a[i], b[i] or pointer accesses *a, *b, bases are a, b.  */
   if (base_a == base_b)
@@ -378,8 +369,6 @@
       return true;
     }
 
-<<<<<<< HEAD
-=======
   /* Compare a record/union access (b.c[i] or p->c[i]) and an array access 
      (a[i]). In case of p->c[i] use alias analysis to verify that p is not
      pointing to a.  */
@@ -483,7 +472,6 @@
       *differ_p = true;
       return true;
     }
->>>>>>> 8c044a9c
   return false;
 }
 
@@ -3110,13 +3098,8 @@
    NB_LOOPS is the total number of loops we are considering.
    FIRST_LOOP_DEPTH is the loop->depth of the first loop in the analyzed
    loop nest.  
-<<<<<<< HEAD
-   Return FALSE if the dependence relation is outside of the loop nest
-   starting at FIRST_LOOP_DEPTH. 
-=======
    Return FALSE when fail to represent the data dependence as a distance
    vector.
->>>>>>> 8c044a9c
    Return TRUE otherwise.  */
 
 static bool
@@ -3225,10 +3208,7 @@
 
 	  dist_v[loop_depth] = dist;
 	  init_v[loop_depth] = 1;
-<<<<<<< HEAD
-=======
 	  init_b = true;
->>>>>>> 8c044a9c
 	}
     }
 
@@ -3277,47 +3257,13 @@
     
     /* Get the common ancestor loop.  */
     lca = find_common_loop (loop_a, loop_b); 
-<<<<<<< HEAD
-    
-    lca_depth = lca->depth;
-    lca_depth -= first_loop_depth;
-    gcc_assert (lca_depth >= 0);
-    gcc_assert (lca_depth < nb_loops);
-=======
     lca_depth = lca->depth - first_loop_depth;
->>>>>>> 8c044a9c
 
     gcc_assert (lca_depth >= 0);
     gcc_assert (lca_depth < nb_loops);
     
     /* For each outer loop where init_v is not set, the accesses are
        in dependence of distance 1 in the loop.  */
-<<<<<<< HEAD
-    if (lca != loop_a
-	&& lca != loop_b
-	&& init_v[lca_depth] == 0)
-      dist_v[lca_depth] = 1;
-    
-    lca = lca->outer;
-    
-    if (lca)
-      {
-	lca_depth = lca->depth - first_loop_depth;
-	while (lca->depth != 0)
-	  {
-	    /* If we're considering just a sub-nest, then don't record
-	       any information on the outer loops.  */
-	    if (lca_depth < 0)
-	      break;
-
-	    gcc_assert (lca_depth < nb_loops);
-
-	    if (init_v[lca_depth] == 0)
-	      dist_v[lca_depth] = 1;
-	    lca = lca->outer;
-	    lca_depth = lca->depth - first_loop_depth;
-	  
-=======
     while (lca->depth != 0)
       {
 	/* If we're considering just a sub-nest, then don't record
@@ -3347,7 +3293,6 @@
 	    lambda_vector_copy (dist_v, save_v, DDR_SIZE_VECT (ddr));
 	    save_v[lca_depth] = 1;
 	    VEC_safe_push (lambda_vector, heap, DDR_DIST_VECTS (ddr), save_v);
->>>>>>> 8c044a9c
 	  }
 
 	lca = lca->outer;
@@ -3501,10 +3446,7 @@
 	  
 	  dir_v[loop_depth] = dir;
 	  init_v[loop_depth] = 1;
-<<<<<<< HEAD
-=======
 	  init_b = true;
->>>>>>> 8c044a9c
 	}
     }
 
@@ -3539,32 +3481,6 @@
     gcc_assert (lca_depth >= 0);
     gcc_assert (lca_depth < nb_loops);
 
-<<<<<<< HEAD
-    /* For each outer loop where init_v is not set, the accesses are
-       in dependence of distance 1 in the loop.  */
-    if (lca != loop_a
-	&& lca != loop_b
-	&& init_v[lca_depth] == 0)
-      dir_v[lca_depth] = dir_positive;
-    
-    lca = lca->outer;
-    if (lca)
-      {
-	lca_depth = lca->depth - first_loop_depth;
-	while (lca->depth != 0)
-	  {
-	    /* If we're considering just a sub-nest, then don't record
-	       any information on the outer loops.  */
-	    if (lca_depth < 0)
-	      break;
-
-	    gcc_assert (lca_depth < nb_loops);
-
-	    if (init_v[lca_depth] == 0)
-	      dir_v[lca_depth] = dir_positive;
-	    lca = lca->outer;
-	    lca_depth = lca->depth - first_loop_depth;
-=======
     while (lca->depth != 0)
       {
 	/* If we're considering just a sub-nest, then don't record
@@ -3585,7 +3501,6 @@
 
 	lca = lca->outer;
 	lca_depth = lca->depth - first_loop_depth;
->>>>>>> 8c044a9c
 	   
       }
   }
@@ -3917,19 +3832,10 @@
 
   for (i = 0; VEC_iterate (ddr_p, allrelations, i, ddr); i++)
     {
-<<<<<<< HEAD
-      struct data_dependence_relation *ddr;
-      ddr = VARRAY_GENERIC_PTR (allrelations, i);
-      if (build_classic_dist_vector (ddr, nb_loops, loop->depth))
-	{
-	  VARRAY_PUSH_GENERIC_PTR (*dependence_relations, ddr);
-	  build_classic_dir_vector (ddr, nb_loops, loop->depth);
-=======
       if (build_classic_dist_vector (ddr, nb_loops, loop_nest->depth))
 	{
 	  VARRAY_PUSH_GENERIC_PTR (*dependence_relations, ddr);
 	  build_classic_dir_vector (ddr, nb_loops, loop_nest->depth);
->>>>>>> 8c044a9c
 	}
     }
 }
@@ -4067,12 +3973,7 @@
 	VARRAY_GENERIC_PTR (datarefs, i);
       if (dr)
 	{
-<<<<<<< HEAD
-	  if (DR_ACCESS_FNS (dr))
-	    varray_clear (DR_ACCESS_FNS (dr));
-=======
 	  DR_FREE_ACCESS_FNS (dr);
->>>>>>> 8c044a9c
 	  free (dr);
 	}
     }
