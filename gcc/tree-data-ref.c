/* Data references and dependences detectors.
   Copyright (C) 2003, 2004, 2005, 2006, 2007, 2008, 2009
   Free Software Foundation, Inc.
   Contributed by Sebastian Pop <pop@cri.ensmp.fr>

This file is part of GCC.

GCC is free software; you can redistribute it and/or modify it under
the terms of the GNU General Public License as published by the Free
Software Foundation; either version 3, or (at your option) any later
version.

GCC is distributed in the hope that it will be useful, but WITHOUT ANY
WARRANTY; without even the implied warranty of MERCHANTABILITY or
FITNESS FOR A PARTICULAR PURPOSE.  See the GNU General Public License
for more details.

You should have received a copy of the GNU General Public License
along with GCC; see the file COPYING3.  If not see
<http://www.gnu.org/licenses/>.  */

/* This pass walks a given loop structure searching for array
   references.  The information about the array accesses is recorded
   in DATA_REFERENCE structures.

   The basic test for determining the dependences is:
   given two access functions chrec1 and chrec2 to a same array, and
   x and y two vectors from the iteration domain, the same element of
   the array is accessed twice at iterations x and y if and only if:
   |             chrec1 (x) == chrec2 (y).

   The goals of this analysis are:

   - to determine the independence: the relation between two
     independent accesses is qualified with the chrec_known (this
     information allows a loop parallelization),

   - when two data references access the same data, to qualify the
     dependence relation with classic dependence representations:

       - distance vectors
       - direction vectors
       - loop carried level dependence
       - polyhedron dependence
     or with the chains of recurrences based representation,

   - to define a knowledge base for storing the data dependence
     information,

   - to define an interface to access this data.


   Definitions:

   - subscript: given two array accesses a subscript is the tuple
   composed of the access functions for a given dimension.  Example:
   Given A[f1][f2][f3] and B[g1][g2][g3], there are three subscripts:
   (f1, g1), (f2, g2), (f3, g3).

   - Diophantine equation: an equation whose coefficients and
   solutions are integer constants, for example the equation
   |   3*x + 2*y = 1
   has an integer solution x = 1 and y = -1.

   References:

   - "Advanced Compilation for High Performance Computing" by Randy
   Allen and Ken Kennedy.
   http://citeseer.ist.psu.edu/goff91practical.html

   - "Loop Transformations for Restructuring Compilers - The Foundations"
   by Utpal Banerjee.


*/

#include "config.h"
#include "system.h"
#include "coretypes.h"
#include "tm.h"
#include "ggc.h"
#include "flags.h"
#include "tree.h"

/* These RTL headers are needed for basic-block.h.  */
#include "rtl.h"
#include "basic-block.h"
#include "diagnostic.h"
#include "tree-flow.h"
#include "tree-dump.h"
#include "timevar.h"
#include "cfgloop.h"
#include "tree-data-ref.h"
#include "tree-scalar-evolution.h"
#include "tree-pass.h"
#include "langhooks.h"

static struct datadep_stats
{
  int num_dependence_tests;
  int num_dependence_dependent;
  int num_dependence_independent;
  int num_dependence_undetermined;

  int num_subscript_tests;
  int num_subscript_undetermined;
  int num_same_subscript_function;

  int num_ziv;
  int num_ziv_independent;
  int num_ziv_dependent;
  int num_ziv_unimplemented;

  int num_siv;
  int num_siv_independent;
  int num_siv_dependent;
  int num_siv_unimplemented;

  int num_miv;
  int num_miv_independent;
  int num_miv_dependent;
  int num_miv_unimplemented;
} dependence_stats;

static bool subscript_dependence_tester_1 (struct data_dependence_relation *,
					   struct data_reference *,
					   struct data_reference *,
					   struct loop *);
/* Returns true iff A divides B.  */

static inline bool
tree_fold_divides_p (const_tree a, const_tree b)
{
  gcc_assert (TREE_CODE (a) == INTEGER_CST);
  gcc_assert (TREE_CODE (b) == INTEGER_CST);
  return integer_zerop (int_const_binop (TRUNC_MOD_EXPR, b, a, 0));
}

/* Returns true iff A divides B.  */

static inline bool
int_divides_p (int a, int b)
{
  return ((b % a) == 0);
}



/* Dump into FILE all the data references from DATAREFS.  */

void
dump_data_references (FILE *file, VEC (data_reference_p, heap) *datarefs)
{
  unsigned int i;
  struct data_reference *dr;

  for (i = 0; VEC_iterate (data_reference_p, datarefs, i, dr); i++)
    dump_data_reference (file, dr);
}

/* Dump into STDERR all the data references from DATAREFS.  */

void
debug_data_references (VEC (data_reference_p, heap) *datarefs)
{
  dump_data_references (stderr, datarefs);
}

/* Dump to STDERR all the dependence relations from DDRS.  */

void
debug_data_dependence_relations (VEC (ddr_p, heap) *ddrs)
{
  dump_data_dependence_relations (stderr, ddrs);
}

/* Dump into FILE all the dependence relations from DDRS.  */

void
dump_data_dependence_relations (FILE *file,
				VEC (ddr_p, heap) *ddrs)
{
  unsigned int i;
  struct data_dependence_relation *ddr;

  for (i = 0; VEC_iterate (ddr_p, ddrs, i, ddr); i++)
    dump_data_dependence_relation (file, ddr);
}

/* Print to STDERR the data_reference DR.  */

void
debug_data_reference (struct data_reference *dr)
{
  dump_data_reference (stderr, dr);
}

/* Dump function for a DATA_REFERENCE structure.  */

void
dump_data_reference (FILE *outf,
		     struct data_reference *dr)
{
  unsigned int i;

  fprintf (outf, "(Data Ref: \n  stmt: ");
  print_gimple_stmt (outf, DR_STMT (dr), 0, 0);
  fprintf (outf, "  ref: ");
  print_generic_stmt (outf, DR_REF (dr), 0);
  fprintf (outf, "  base_object: ");
  print_generic_stmt (outf, DR_BASE_OBJECT (dr), 0);

  for (i = 0; i < DR_NUM_DIMENSIONS (dr); i++)
    {
      fprintf (outf, "  Access function %d: ", i);
      print_generic_stmt (outf, DR_ACCESS_FN (dr, i), 0);
    }
  fprintf (outf, ")\n");
}

/* Dumps the affine function described by FN to the file OUTF.  */

static void
dump_affine_function (FILE *outf, affine_fn fn)
{
  unsigned i;
  tree coef;

  print_generic_expr (outf, VEC_index (tree, fn, 0), TDF_SLIM);
  for (i = 1; VEC_iterate (tree, fn, i, coef); i++)
    {
      fprintf (outf, " + ");
      print_generic_expr (outf, coef, TDF_SLIM);
      fprintf (outf, " * x_%u", i);
    }
}

/* Dumps the conflict function CF to the file OUTF.  */

static void
dump_conflict_function (FILE *outf, conflict_function *cf)
{
  unsigned i;

  if (cf->n == NO_DEPENDENCE)
    fprintf (outf, "no dependence\n");
  else if (cf->n == NOT_KNOWN)
    fprintf (outf, "not known\n");
  else
    {
      for (i = 0; i < cf->n; i++)
	{
	  fprintf (outf, "[");
	  dump_affine_function (outf, cf->fns[i]);
	  fprintf (outf, "]\n");
	}
    }
}

/* Dump function for a SUBSCRIPT structure.  */

void
dump_subscript (FILE *outf, struct subscript *subscript)
{
  conflict_function *cf = SUB_CONFLICTS_IN_A (subscript);

  fprintf (outf, "\n (subscript \n");
  fprintf (outf, "  iterations_that_access_an_element_twice_in_A: ");
  dump_conflict_function (outf, cf);
  if (CF_NONTRIVIAL_P (cf))
    {
      tree last_iteration = SUB_LAST_CONFLICT (subscript);
      fprintf (outf, "  last_conflict: ");
      print_generic_stmt (outf, last_iteration, 0);
    }

  cf = SUB_CONFLICTS_IN_B (subscript);
  fprintf (outf, "  iterations_that_access_an_element_twice_in_B: ");
  dump_conflict_function (outf, cf);
  if (CF_NONTRIVIAL_P (cf))
    {
      tree last_iteration = SUB_LAST_CONFLICT (subscript);
      fprintf (outf, "  last_conflict: ");
      print_generic_stmt (outf, last_iteration, 0);
    }

  fprintf (outf, "  (Subscript distance: ");
  print_generic_stmt (outf, SUB_DISTANCE (subscript), 0);
  fprintf (outf, "  )\n");
  fprintf (outf, " )\n");
}

/* Print the classic direction vector DIRV to OUTF.  */

void
print_direction_vector (FILE *outf,
			lambda_vector dirv,
			int length)
{
  int eq;

  for (eq = 0; eq < length; eq++)
    {
      enum data_dependence_direction dir = ((enum data_dependence_direction)
					    dirv[eq]);

      switch (dir)
	{
	case dir_positive:
	  fprintf (outf, "    +");
	  break;
	case dir_negative:
	  fprintf (outf, "    -");
	  break;
	case dir_equal:
	  fprintf (outf, "    =");
	  break;
	case dir_positive_or_equal:
	  fprintf (outf, "   +=");
	  break;
	case dir_positive_or_negative:
	  fprintf (outf, "   +-");
	  break;
	case dir_negative_or_equal:
	  fprintf (outf, "   -=");
	  break;
	case dir_star:
	  fprintf (outf, "    *");
	  break;
	default:
	  fprintf (outf, "indep");
	  break;
	}
    }
  fprintf (outf, "\n");
}

/* Print a vector of direction vectors.  */

void
print_dir_vectors (FILE *outf, VEC (lambda_vector, heap) *dir_vects,
		   int length)
{
  unsigned j;
  lambda_vector v;

  for (j = 0; VEC_iterate (lambda_vector, dir_vects, j, v); j++)
    print_direction_vector (outf, v, length);
}

/* Print a vector of distance vectors.  */

void
print_dist_vectors  (FILE *outf, VEC (lambda_vector, heap) *dist_vects,
		     int length)
{
  unsigned j;
  lambda_vector v;

  for (j = 0; VEC_iterate (lambda_vector, dist_vects, j, v); j++)
    print_lambda_vector (outf, v, length);
}

/* Debug version.  */

void
debug_data_dependence_relation (struct data_dependence_relation *ddr)
{
  dump_data_dependence_relation (stderr, ddr);
}

/* Dump function for a DATA_DEPENDENCE_RELATION structure.  */

void
dump_data_dependence_relation (FILE *outf,
			       struct data_dependence_relation *ddr)
{
  struct data_reference *dra, *drb;

  fprintf (outf, "(Data Dep: \n");

  if (!ddr || DDR_ARE_DEPENDENT (ddr) == chrec_dont_know)
    {
      if (ddr)
	{
	  dra = DDR_A (ddr);
	  drb = DDR_B (ddr);
	  if (dra)
	    dump_data_reference (outf, dra);
	  else
	    fprintf (outf, "    (nil)\n");
	  if (drb)
	    dump_data_reference (outf, drb);
	  else
	    fprintf (outf, "    (nil)\n");
	}
      fprintf (outf, "    (don't know)\n)\n");
      return;
    }

  dra = DDR_A (ddr);
  drb = DDR_B (ddr);
  dump_data_reference (outf, dra);
  dump_data_reference (outf, drb);

  if (DDR_ARE_DEPENDENT (ddr) == chrec_known)
    fprintf (outf, "    (no dependence)\n");

  else if (DDR_ARE_DEPENDENT (ddr) == NULL_TREE)
    {
      unsigned int i;
      struct loop *loopi;

      for (i = 0; i < DDR_NUM_SUBSCRIPTS (ddr); i++)
	{
	  fprintf (outf, "  access_fn_A: ");
	  print_generic_stmt (outf, DR_ACCESS_FN (dra, i), 0);
	  fprintf (outf, "  access_fn_B: ");
	  print_generic_stmt (outf, DR_ACCESS_FN (drb, i), 0);
	  dump_subscript (outf, DDR_SUBSCRIPT (ddr, i));
	}

      fprintf (outf, "  inner loop index: %d\n", DDR_INNER_LOOP (ddr));
      fprintf (outf, "  loop nest: (");
      for (i = 0; VEC_iterate (loop_p, DDR_LOOP_NEST (ddr), i, loopi); i++)
	fprintf (outf, "%d ", loopi->num);
      fprintf (outf, ")\n");

      for (i = 0; i < DDR_NUM_DIST_VECTS (ddr); i++)
	{
	  fprintf (outf, "  distance_vector: ");
	  print_lambda_vector (outf, DDR_DIST_VECT (ddr, i),
			       DDR_NB_LOOPS (ddr));
	}

      for (i = 0; i < DDR_NUM_DIR_VECTS (ddr); i++)
	{
	  fprintf (outf, "  direction_vector: ");
	  print_direction_vector (outf, DDR_DIR_VECT (ddr, i),
				  DDR_NB_LOOPS (ddr));
	}
    }

  fprintf (outf, ")\n");
}

/* Dump function for a DATA_DEPENDENCE_DIRECTION structure.  */

void
dump_data_dependence_direction (FILE *file,
				enum data_dependence_direction dir)
{
  switch (dir)
    {
    case dir_positive:
      fprintf (file, "+");
      break;

    case dir_negative:
      fprintf (file, "-");
      break;

    case dir_equal:
      fprintf (file, "=");
      break;

    case dir_positive_or_negative:
      fprintf (file, "+-");
      break;

    case dir_positive_or_equal:
      fprintf (file, "+=");
      break;

    case dir_negative_or_equal:
      fprintf (file, "-=");
      break;

    case dir_star:
      fprintf (file, "*");
      break;

    default:
      break;
    }
}

/* Dumps the distance and direction vectors in FILE.  DDRS contains
   the dependence relations, and VECT_SIZE is the size of the
   dependence vectors, or in other words the number of loops in the
   considered nest.  */

void
dump_dist_dir_vectors (FILE *file, VEC (ddr_p, heap) *ddrs)
{
  unsigned int i, j;
  struct data_dependence_relation *ddr;
  lambda_vector v;

  for (i = 0; VEC_iterate (ddr_p, ddrs, i, ddr); i++)
    if (DDR_ARE_DEPENDENT (ddr) == NULL_TREE && DDR_AFFINE_P (ddr))
      {
	for (j = 0; VEC_iterate (lambda_vector, DDR_DIST_VECTS (ddr), j, v); j++)
	  {
	    fprintf (file, "DISTANCE_V (");
	    print_lambda_vector (file, v, DDR_NB_LOOPS (ddr));
	    fprintf (file, ")\n");
	  }

	for (j = 0; VEC_iterate (lambda_vector, DDR_DIR_VECTS (ddr), j, v); j++)
	  {
	    fprintf (file, "DIRECTION_V (");
	    print_direction_vector (file, v, DDR_NB_LOOPS (ddr));
	    fprintf (file, ")\n");
	  }
      }

  fprintf (file, "\n\n");
}

/* Dumps the data dependence relations DDRS in FILE.  */

void
dump_ddrs (FILE *file, VEC (ddr_p, heap) *ddrs)
{
  unsigned int i;
  struct data_dependence_relation *ddr;

  for (i = 0; VEC_iterate (ddr_p, ddrs, i, ddr); i++)
    dump_data_dependence_relation (file, ddr);

  fprintf (file, "\n\n");
}

/* Helper function for split_constant_offset.  Expresses OP0 CODE OP1
   (the type of the result is TYPE) as VAR + OFF, where OFF is a nonzero
   constant of type ssizetype, and returns true.  If we cannot do this
   with OFF nonzero, OFF and VAR are set to NULL_TREE instead and false
   is returned.  */

static bool
split_constant_offset_1 (tree type, tree op0, enum tree_code code, tree op1,
			 tree *var, tree *off)
{
  tree var0, var1;
  tree off0, off1;
  enum tree_code ocode = code;

  *var = NULL_TREE;
  *off = NULL_TREE;

  switch (code)
    {
    case INTEGER_CST:
      *var = build_int_cst (type, 0);
      *off = fold_convert (ssizetype, op0);
      return true;

    case POINTER_PLUS_EXPR:
      ocode = PLUS_EXPR;
      /* FALLTHROUGH */
    case PLUS_EXPR:
    case MINUS_EXPR:
      split_constant_offset (op0, &var0, &off0);
      split_constant_offset (op1, &var1, &off1);
      *var = fold_build2 (code, type, var0, var1);
      *off = size_binop (ocode, off0, off1);
      return true;

    case MULT_EXPR:
      if (TREE_CODE (op1) != INTEGER_CST)
	return false;

      split_constant_offset (op0, &var0, &off0);
      *var = fold_build2 (MULT_EXPR, type, var0, op1);
      *off = size_binop (MULT_EXPR, off0, fold_convert (ssizetype, op1));
      return true;

    case ADDR_EXPR:
      {
	tree base, poffset;
	HOST_WIDE_INT pbitsize, pbitpos;
	enum machine_mode pmode;
	int punsignedp, pvolatilep;

	op0 = TREE_OPERAND (op0, 0);
	if (!handled_component_p (op0))
	  return false;

	base = get_inner_reference (op0, &pbitsize, &pbitpos, &poffset,
				    &pmode, &punsignedp, &pvolatilep, false);

	if (pbitpos % BITS_PER_UNIT != 0)
	  return false;
	base = build_fold_addr_expr (base);
	off0 = ssize_int (pbitpos / BITS_PER_UNIT);

	if (poffset)
	  {
	    split_constant_offset (poffset, &poffset, &off1);
	    off0 = size_binop (PLUS_EXPR, off0, off1);
	    if (POINTER_TYPE_P (TREE_TYPE (base)))
	      base = fold_build2 (POINTER_PLUS_EXPR, TREE_TYPE (base),
				  base, fold_convert (sizetype, poffset));
	    else
	      base = fold_build2 (PLUS_EXPR, TREE_TYPE (base), base,
				  fold_convert (TREE_TYPE (base), poffset));
	  }

	var0 = fold_convert (type, base);

	/* If variable length types are involved, punt, otherwise casts
	   might be converted into ARRAY_REFs in gimplify_conversion.
	   To compute that ARRAY_REF's element size TYPE_SIZE_UNIT, which
	   possibly no longer appears in current GIMPLE, might resurface.
	   This perhaps could run
	   if (CONVERT_EXPR_P (var0))
	     {
	       gimplify_conversion (&var0);
	       // Attempt to fill in any within var0 found ARRAY_REF's
	       // element size from corresponding op embedded ARRAY_REF,
	       // if unsuccessful, just punt.
	     }  */
	while (POINTER_TYPE_P (type))
	  type = TREE_TYPE (type);
	if (int_size_in_bytes (type) < 0)
	  return false;

	*var = var0;
	*off = off0;
	return true;
      }

    case SSA_NAME:
      {
	gimple def_stmt = SSA_NAME_DEF_STMT (op0);
	enum tree_code subcode;

	if (gimple_code (def_stmt) != GIMPLE_ASSIGN)
	  return false;

	var0 = gimple_assign_rhs1 (def_stmt);
	subcode = gimple_assign_rhs_code (def_stmt);
	var1 = gimple_assign_rhs2 (def_stmt);

	return split_constant_offset_1 (type, var0, subcode, var1, var, off);
      }
    CASE_CONVERT:
      {
	/* We must not introduce undefined overflow, and we must not change the value.
	   Hence we're okay if the inner type doesn't overflow to start with
	   (pointer or signed), the outer type also is an integer or pointer
	   and the outer precision is at least as large as the inner.  */
	tree itype = TREE_TYPE (op0);
	if ((POINTER_TYPE_P (itype)
	     || (INTEGRAL_TYPE_P (itype) && TYPE_OVERFLOW_UNDEFINED (itype)))
	    && TYPE_PRECISION (type) >= TYPE_PRECISION (itype)
	    && (POINTER_TYPE_P (type) || INTEGRAL_TYPE_P (type)))
	  {
	    split_constant_offset (op0, &var0, off);
	    *var = fold_convert (type, var0);
	    return true;
	  }
	return false;
      }

    default:
      return false;
    }
}

/* Expresses EXP as VAR + OFF, where off is a constant.  The type of OFF
   will be ssizetype.  */

void
split_constant_offset (tree exp, tree *var, tree *off)
{
  tree type = TREE_TYPE (exp), otype, op0, op1, e, o;
  enum tree_code code;

  *var = exp;
  *off = ssize_int (0);
  STRIP_NOPS (exp);

  if (automatically_generated_chrec_p (exp))
    return;

  otype = TREE_TYPE (exp);
  code = TREE_CODE (exp);
  extract_ops_from_tree (exp, &code, &op0, &op1);
  if (split_constant_offset_1 (otype, op0, code, op1, &e, &o))
    {
      *var = fold_convert (type, e);
      *off = o;
    }
}

/* Returns the address ADDR of an object in a canonical shape (without nop
   casts, and with type of pointer to the object).  */

static tree
canonicalize_base_object_address (tree addr)
{
  tree orig = addr;

  STRIP_NOPS (addr);

  /* The base address may be obtained by casting from integer, in that case
     keep the cast.  */
  if (!POINTER_TYPE_P (TREE_TYPE (addr)))
    return orig;

  if (TREE_CODE (addr) != ADDR_EXPR)
    return addr;

  return build_fold_addr_expr (TREE_OPERAND (addr, 0));
}

/* Analyzes the behavior of the memory reference DR in the innermost loop or
   basic block that contains it. Returns true if analysis succeed or false
   otherwise.  */

bool
dr_analyze_innermost (struct data_reference *dr)
{
  gimple stmt = DR_STMT (dr);
  struct loop *loop = loop_containing_stmt (stmt);
  tree ref = DR_REF (dr);
  HOST_WIDE_INT pbitsize, pbitpos;
  tree base, poffset;
  enum machine_mode pmode;
  int punsignedp, pvolatilep;
  affine_iv base_iv, offset_iv;
  tree init, dinit, step;
  bool in_loop = (loop && loop->num);

  if (dump_file && (dump_flags & TDF_DETAILS))
    fprintf (dump_file, "analyze_innermost: ");

  base = get_inner_reference (ref, &pbitsize, &pbitpos, &poffset,
			      &pmode, &punsignedp, &pvolatilep, false);
  gcc_assert (base != NULL_TREE);

  if (pbitpos % BITS_PER_UNIT != 0)
    {
      if (dump_file && (dump_flags & TDF_DETAILS))
	fprintf (dump_file, "failed: bit offset alignment.\n");
      return false;
    }

  base = build_fold_addr_expr (base);
  if (in_loop)
    {
      if (!simple_iv (loop, loop_containing_stmt (stmt), base, &base_iv,
                      false))
        {
          if (dump_file && (dump_flags & TDF_DETAILS))
	    fprintf (dump_file, "failed: evolution of base is not affine.\n");
          return false;
        }
    }
  else
    {
      base_iv.base = base;
      base_iv.step = ssize_int (0);
      base_iv.no_overflow = true;
    }

  if (!poffset)
    {
      offset_iv.base = ssize_int (0);
      offset_iv.step = ssize_int (0);
    }
  else
    {
      if (!in_loop)
        {
          offset_iv.base = poffset;
          offset_iv.step = ssize_int (0);
        }
      else if (!simple_iv (loop, loop_containing_stmt (stmt),
                           poffset, &offset_iv, false))
        {
          if (dump_file && (dump_flags & TDF_DETAILS))
            fprintf (dump_file, "failed: evolution of offset is not"
                                " affine.\n");
          return false;
        }
    }

  init = ssize_int (pbitpos / BITS_PER_UNIT);
  split_constant_offset (base_iv.base, &base_iv.base, &dinit);
  init =  size_binop (PLUS_EXPR, init, dinit);
  split_constant_offset (offset_iv.base, &offset_iv.base, &dinit);
  init =  size_binop (PLUS_EXPR, init, dinit);

  step = size_binop (PLUS_EXPR,
		     fold_convert (ssizetype, base_iv.step),
		     fold_convert (ssizetype, offset_iv.step));

  DR_BASE_ADDRESS (dr) = canonicalize_base_object_address (base_iv.base);

  DR_OFFSET (dr) = fold_convert (ssizetype, offset_iv.base);
  DR_INIT (dr) = init;
  DR_STEP (dr) = step;

  DR_ALIGNED_TO (dr) = size_int (highest_pow2_factor (offset_iv.base));

  if (dump_file && (dump_flags & TDF_DETAILS))
    fprintf (dump_file, "success.\n");

  return true;
}

/* Determines the base object and the list of indices of memory reference
   DR, analyzed in loop nest NEST.  */

static void
dr_analyze_indices (struct data_reference *dr, struct loop *nest)
{
  gimple stmt = DR_STMT (dr);
  struct loop *loop = loop_containing_stmt (stmt);
  VEC (tree, heap) *access_fns = NULL;
  tree ref = unshare_expr (DR_REF (dr)), aref = ref, op;
  tree base, off, access_fn = NULL_TREE;
  basic_block before_loop = NULL;

  if (nest)
    before_loop = block_before_loop (nest);

  while (handled_component_p (aref))
    {
      if (TREE_CODE (aref) == ARRAY_REF)
	{
	  op = TREE_OPERAND (aref, 1);
	  if (nest)
	    {
  	      access_fn = analyze_scalar_evolution (loop, op);
	      access_fn = instantiate_scev (before_loop, loop, access_fn);
	      VEC_safe_push (tree, heap, access_fns, access_fn);
	    }

	  TREE_OPERAND (aref, 1) = build_int_cst (TREE_TYPE (op), 0);
	}

      aref = TREE_OPERAND (aref, 0);
    }

  if (nest && INDIRECT_REF_P (aref))
    {
      op = TREE_OPERAND (aref, 0);
      access_fn = analyze_scalar_evolution (loop, op);
      access_fn = instantiate_scev (before_loop, loop, access_fn);
      base = initial_condition (access_fn);
      split_constant_offset (base, &base, &off);
      access_fn = chrec_replace_initial_condition (access_fn,
			fold_convert (TREE_TYPE (base), off));

      TREE_OPERAND (aref, 0) = base;
      VEC_safe_push (tree, heap, access_fns, access_fn);
    }

  DR_BASE_OBJECT (dr) = ref;
  DR_ACCESS_FNS (dr) = access_fns;
}

/* Extracts the alias analysis information from the memory reference DR.  */

static void
dr_analyze_alias (struct data_reference *dr)
{
  tree ref = DR_REF (dr);
  tree base = get_base_address (ref), addr;

  if (INDIRECT_REF_P (base))
    {
      addr = TREE_OPERAND (base, 0);
      if (TREE_CODE (addr) == SSA_NAME)
	DR_PTR_INFO (dr) = SSA_NAME_PTR_INFO (addr);
    }
}

/* Returns true if the address of DR is invariant.  */

static bool
dr_address_invariant_p (struct data_reference *dr)
{
  unsigned i;
  tree idx;

  for (i = 0; VEC_iterate (tree, DR_ACCESS_FNS (dr), i, idx); i++)
    if (tree_contains_chrecs (idx, NULL))
      return false;

  return true;
}

/* Frees data reference DR.  */

void
free_data_ref (data_reference_p dr)
{
  VEC_free (tree, heap, DR_ACCESS_FNS (dr));
  free (dr);
}

/* Analyzes memory reference MEMREF accessed in STMT.  The reference
   is read if IS_READ is true, write otherwise.  Returns the
   data_reference description of MEMREF.  NEST is the outermost loop of the
   loop nest in that the reference should be analyzed.  */

struct data_reference *
create_data_ref (struct loop *nest, tree memref, gimple stmt, bool is_read)
{
  struct data_reference *dr;

  if (dump_file && (dump_flags & TDF_DETAILS))
    {
      fprintf (dump_file, "Creating dr for ");
      print_generic_expr (dump_file, memref, TDF_SLIM);
      fprintf (dump_file, "\n");
    }

  dr = XCNEW (struct data_reference);
  DR_STMT (dr) = stmt;
  DR_REF (dr) = memref;
  DR_IS_READ (dr) = is_read;

  dr_analyze_innermost (dr);
  dr_analyze_indices (dr, nest);
  dr_analyze_alias (dr);

  if (dump_file && (dump_flags & TDF_DETAILS))
    {
      fprintf (dump_file, "\tbase_address: ");
      print_generic_expr (dump_file, DR_BASE_ADDRESS (dr), TDF_SLIM);
      fprintf (dump_file, "\n\toffset from base address: ");
      print_generic_expr (dump_file, DR_OFFSET (dr), TDF_SLIM);
      fprintf (dump_file, "\n\tconstant offset from base address: ");
      print_generic_expr (dump_file, DR_INIT (dr), TDF_SLIM);
      fprintf (dump_file, "\n\tstep: ");
      print_generic_expr (dump_file, DR_STEP (dr), TDF_SLIM);
      fprintf (dump_file, "\n\taligned to: ");
      print_generic_expr (dump_file, DR_ALIGNED_TO (dr), TDF_SLIM);
      fprintf (dump_file, "\n\tbase_object: ");
      print_generic_expr (dump_file, DR_BASE_OBJECT (dr), TDF_SLIM);
      fprintf (dump_file, "\n");
    }

  return dr;
}

/* Returns true if FNA == FNB.  */

static bool
affine_function_equal_p (affine_fn fna, affine_fn fnb)
{
  unsigned i, n = VEC_length (tree, fna);

  if (n != VEC_length (tree, fnb))
    return false;

  for (i = 0; i < n; i++)
    if (!operand_equal_p (VEC_index (tree, fna, i),
			  VEC_index (tree, fnb, i), 0))
      return false;

  return true;
}

/* If all the functions in CF are the same, returns one of them,
   otherwise returns NULL.  */

static affine_fn
common_affine_function (conflict_function *cf)
{
  unsigned i;
  affine_fn comm;

  if (!CF_NONTRIVIAL_P (cf))
    return NULL;

  comm = cf->fns[0];

  for (i = 1; i < cf->n; i++)
    if (!affine_function_equal_p (comm, cf->fns[i]))
      return NULL;

  return comm;
}

/* Returns the base of the affine function FN.  */

static tree
affine_function_base (affine_fn fn)
{
  return VEC_index (tree, fn, 0);
}

/* Returns true if FN is a constant.  */

static bool
affine_function_constant_p (affine_fn fn)
{
  unsigned i;
  tree coef;

  for (i = 1; VEC_iterate (tree, fn, i, coef); i++)
    if (!integer_zerop (coef))
      return false;

  return true;
}

/* Returns true if FN is the zero constant function.  */

static bool
affine_function_zero_p (affine_fn fn)
{
  return (integer_zerop (affine_function_base (fn))
	  && affine_function_constant_p (fn));
}

/* Returns a signed integer type with the largest precision from TA
   and TB.  */

static tree
signed_type_for_types (tree ta, tree tb)
{
  if (TYPE_PRECISION (ta) > TYPE_PRECISION (tb))
    return signed_type_for (ta);
  else
    return signed_type_for (tb);
}

/* Applies operation OP on affine functions FNA and FNB, and returns the
   result.  */

static affine_fn
affine_fn_op (enum tree_code op, affine_fn fna, affine_fn fnb)
{
  unsigned i, n, m;
  affine_fn ret;
  tree coef;

  if (VEC_length (tree, fnb) > VEC_length (tree, fna))
    {
      n = VEC_length (tree, fna);
      m = VEC_length (tree, fnb);
    }
  else
    {
      n = VEC_length (tree, fnb);
      m = VEC_length (tree, fna);
    }

  ret = VEC_alloc (tree, heap, m);
  for (i = 0; i < n; i++)
    {
      tree type = signed_type_for_types (TREE_TYPE (VEC_index (tree, fna, i)),
					 TREE_TYPE (VEC_index (tree, fnb, i)));

      VEC_quick_push (tree, ret,
		      fold_build2 (op, type,
				   VEC_index (tree, fna, i),
				   VEC_index (tree, fnb, i)));
    }

  for (; VEC_iterate (tree, fna, i, coef); i++)
    VEC_quick_push (tree, ret,
		    fold_build2 (op, signed_type_for (TREE_TYPE (coef)),
				 coef, integer_zero_node));
  for (; VEC_iterate (tree, fnb, i, coef); i++)
    VEC_quick_push (tree, ret,
		    fold_build2 (op, signed_type_for (TREE_TYPE (coef)),
				 integer_zero_node, coef));

  return ret;
}

/* Returns the sum of affine functions FNA and FNB.  */

static affine_fn
affine_fn_plus (affine_fn fna, affine_fn fnb)
{
  return affine_fn_op (PLUS_EXPR, fna, fnb);
}

/* Returns the difference of affine functions FNA and FNB.  */

static affine_fn
affine_fn_minus (affine_fn fna, affine_fn fnb)
{
  return affine_fn_op (MINUS_EXPR, fna, fnb);
}

/* Frees affine function FN.  */

static void
affine_fn_free (affine_fn fn)
{
  VEC_free (tree, heap, fn);
}

/* Determine for each subscript in the data dependence relation DDR
   the distance.  */

static void
compute_subscript_distance (struct data_dependence_relation *ddr)
{
  conflict_function *cf_a, *cf_b;
  affine_fn fn_a, fn_b, diff;

  if (DDR_ARE_DEPENDENT (ddr) == NULL_TREE)
    {
      unsigned int i;

      for (i = 0; i < DDR_NUM_SUBSCRIPTS (ddr); i++)
 	{
 	  struct subscript *subscript;

 	  subscript = DDR_SUBSCRIPT (ddr, i);
 	  cf_a = SUB_CONFLICTS_IN_A (subscript);
 	  cf_b = SUB_CONFLICTS_IN_B (subscript);

	  fn_a = common_affine_function (cf_a);
	  fn_b = common_affine_function (cf_b);
	  if (!fn_a || !fn_b)
	    {
	      SUB_DISTANCE (subscript) = chrec_dont_know;
	      return;
	    }
	  diff = affine_fn_minus (fn_a, fn_b);

 	  if (affine_function_constant_p (diff))
 	    SUB_DISTANCE (subscript) = affine_function_base (diff);
 	  else
 	    SUB_DISTANCE (subscript) = chrec_dont_know;

	  affine_fn_free (diff);
 	}
    }
}

/* Returns the conflict function for "unknown".  */

static conflict_function *
conflict_fn_not_known (void)
{
  conflict_function *fn = XCNEW (conflict_function);
  fn->n = NOT_KNOWN;

  return fn;
}

/* Returns the conflict function for "independent".  */

static conflict_function *
conflict_fn_no_dependence (void)
{
  conflict_function *fn = XCNEW (conflict_function);
  fn->n = NO_DEPENDENCE;

  return fn;
}

/* Returns true if the address of OBJ is invariant in LOOP.  */

static bool
object_address_invariant_in_loop_p (const struct loop *loop, const_tree obj)
{
  while (handled_component_p (obj))
    {
      if (TREE_CODE (obj) == ARRAY_REF)
	{
	  /* Index of the ARRAY_REF was zeroed in analyze_indices, thus we only
	     need to check the stride and the lower bound of the reference.  */
	  if (chrec_contains_symbols_defined_in_loop (TREE_OPERAND (obj, 2),
						      loop->num)
	      || chrec_contains_symbols_defined_in_loop (TREE_OPERAND (obj, 3),
							 loop->num))
	    return false;
	}
      else if (TREE_CODE (obj) == COMPONENT_REF)
	{
	  if (chrec_contains_symbols_defined_in_loop (TREE_OPERAND (obj, 2),
						      loop->num))
	    return false;
	}
      obj = TREE_OPERAND (obj, 0);
    }

  if (!INDIRECT_REF_P (obj))
    return true;

  return !chrec_contains_symbols_defined_in_loop (TREE_OPERAND (obj, 0),
						  loop->num);
}

/* Returns true if A and B are accesses to different objects, or to different
   fields of the same object.  */

static bool
disjoint_objects_p (tree a, tree b)
{
  tree base_a, base_b;
  VEC (tree, heap) *comp_a = NULL, *comp_b = NULL;
  bool ret;

  base_a = get_base_address (a);
  base_b = get_base_address (b);

  if (DECL_P (base_a)
      && DECL_P (base_b)
      && base_a != base_b)
    return true;

  if (!operand_equal_p (base_a, base_b, 0))
    return false;

  /* Compare the component references of A and B.  We must start from the inner
     ones, so record them to the vector first.  */
  while (handled_component_p (a))
    {
      VEC_safe_push (tree, heap, comp_a, a);
      a = TREE_OPERAND (a, 0);
    }
  while (handled_component_p (b))
    {
      VEC_safe_push (tree, heap, comp_b, b);
      b = TREE_OPERAND (b, 0);
    }

  ret = false;
  while (1)
    {
      if (VEC_length (tree, comp_a) == 0
	  || VEC_length (tree, comp_b) == 0)
	break;

      a = VEC_pop (tree, comp_a);
      b = VEC_pop (tree, comp_b);

      /* Real and imaginary part of a variable do not alias.  */
      if ((TREE_CODE (a) == REALPART_EXPR
	   && TREE_CODE (b) == IMAGPART_EXPR)
	  || (TREE_CODE (a) == IMAGPART_EXPR
	      && TREE_CODE (b) == REALPART_EXPR))
	{
	  ret = true;
	  break;
	}

      if (TREE_CODE (a) != TREE_CODE (b))
	break;

      /* Nothing to do for ARRAY_REFs, as the indices of array_refs in
	 DR_BASE_OBJECT are always zero.  */
      if (TREE_CODE (a) == ARRAY_REF)
	continue;
      else if (TREE_CODE (a) == COMPONENT_REF)
	{
	  if (operand_equal_p (TREE_OPERAND (a, 1), TREE_OPERAND (b, 1), 0))
	    continue;

	  /* Different fields of unions may overlap.  */
	  base_a = TREE_OPERAND (a, 0);
	  if (TREE_CODE (TREE_TYPE (base_a)) == UNION_TYPE)
	    break;

	  /* Different fields of structures cannot.  */
	  ret = true;
	  break;
	}
      else
	break;
    }

  VEC_free (tree, heap, comp_a);
  VEC_free (tree, heap, comp_b);

  return ret;
}

/* Returns false if we can prove that data references A and B do not alias,
   true otherwise.  */

bool
dr_may_alias_p (const struct data_reference *a, const struct data_reference *b)
{
  const_tree addr_a = DR_BASE_ADDRESS (a);
  const_tree addr_b = DR_BASE_ADDRESS (b);
  const_tree type_a, type_b;
  const_tree decl_a = NULL_TREE, decl_b = NULL_TREE;

  /* If the accessed objects are disjoint, the memory references do not
     alias.  */
  if (disjoint_objects_p (DR_BASE_OBJECT (a), DR_BASE_OBJECT (b)))
    return false;

  /* Query the alias oracle.  */
  if (!DR_IS_READ (a) && !DR_IS_READ (b))
    {
      if (!refs_output_dependent_p (DR_REF (a), DR_REF (b)))
	return false;
    }
  else if (DR_IS_READ (a) && !DR_IS_READ (b))
    {
      if (!refs_anti_dependent_p (DR_REF (a), DR_REF (b)))
	return false;
    }
  else if (!refs_may_alias_p (DR_REF (a), DR_REF (b)))
    return false;

  if (!addr_a || !addr_b)
    return true;

  /* If the references are based on different static objects, they cannot
     alias (PTA should be able to disambiguate such accesses, but often
     it fails to).  */
  if (TREE_CODE (addr_a) == ADDR_EXPR
      && TREE_CODE (addr_b) == ADDR_EXPR)
    return TREE_OPERAND (addr_a, 0) == TREE_OPERAND (addr_b, 0);

  /* An instruction writing through a restricted pointer is "independent" of any
     instruction reading or writing through a different restricted pointer,
     in the same block/scope.  */

  type_a = TREE_TYPE (addr_a);
  type_b = TREE_TYPE (addr_b);
  gcc_assert (POINTER_TYPE_P (type_a) && POINTER_TYPE_P (type_b));

  if (TREE_CODE (addr_a) == SSA_NAME)
    decl_a = SSA_NAME_VAR (addr_a);
  if (TREE_CODE (addr_b) == SSA_NAME)
    decl_b = SSA_NAME_VAR (addr_b);

  if (TYPE_RESTRICT (type_a) && TYPE_RESTRICT (type_b)
      && (!DR_IS_READ (a) || !DR_IS_READ (b))
      && decl_a && DECL_P (decl_a)
      && decl_b && DECL_P (decl_b)
      && decl_a != decl_b
      && TREE_CODE (DECL_CONTEXT (decl_a)) == FUNCTION_DECL
      && DECL_CONTEXT (decl_a) == DECL_CONTEXT (decl_b))
    return false;

  return true;
}

static void compute_self_dependence (struct data_dependence_relation *);

/* Initialize a data dependence relation between data accesses A and
   B.  NB_LOOPS is the number of loops surrounding the references: the
   size of the classic distance/direction vectors.  */

static struct data_dependence_relation *
initialize_data_dependence_relation (struct data_reference *a,
				     struct data_reference *b,
 				     VEC (loop_p, heap) *loop_nest)
{
  struct data_dependence_relation *res;
  unsigned int i;

  res = XNEW (struct data_dependence_relation);
  DDR_A (res) = a;
  DDR_B (res) = b;
  DDR_LOOP_NEST (res) = NULL;
  DDR_REVERSED_P (res) = false;
  DDR_SUBSCRIPTS (res) = NULL;
  DDR_DIR_VECTS (res) = NULL;
  DDR_DIST_VECTS (res) = NULL;

  if (a == NULL || b == NULL)
    {
      DDR_ARE_DEPENDENT (res) = chrec_dont_know;
      return res;
    }

  /* If the data references do not alias, then they are independent.  */
  if (!dr_may_alias_p (a, b))
    {
      DDR_ARE_DEPENDENT (res) = chrec_known;
      return res;
    }

  /* When the references are exactly the same, don't spend time doing
     the data dependence tests, just initialize the ddr and return.  */
  if (operand_equal_p (DR_REF (a), DR_REF (b), 0))
    {
      DDR_AFFINE_P (res) = true;
      DDR_ARE_DEPENDENT (res) = NULL_TREE;
      DDR_SUBSCRIPTS (res) = VEC_alloc (subscript_p, heap, DR_NUM_DIMENSIONS (a));
      DDR_LOOP_NEST (res) = loop_nest;
      DDR_INNER_LOOP (res) = 0;
      DDR_SELF_REFERENCE (res) = true;
      compute_self_dependence (res);
      return res;
    }

  /* If the references do not access the same object, we do not know
     whether they alias or not.  */
  if (!operand_equal_p (DR_BASE_OBJECT (a), DR_BASE_OBJECT (b), 0))
    {
      DDR_ARE_DEPENDENT (res) = chrec_dont_know;
      return res;
    }

  /* If the base of the object is not invariant in the loop nest, we cannot
     analyze it.  TODO -- in fact, it would suffice to record that there may
     be arbitrary dependences in the loops where the base object varies.  */
  if (loop_nest
      && !object_address_invariant_in_loop_p (VEC_index (loop_p, loop_nest, 0),
     					      DR_BASE_OBJECT (a)))
    {
      DDR_ARE_DEPENDENT (res) = chrec_dont_know;
      return res;
    }

  gcc_assert (DR_NUM_DIMENSIONS (a) == DR_NUM_DIMENSIONS (b));

  DDR_AFFINE_P (res) = true;
  DDR_ARE_DEPENDENT (res) = NULL_TREE;
  DDR_SUBSCRIPTS (res) = VEC_alloc (subscript_p, heap, DR_NUM_DIMENSIONS (a));
  DDR_LOOP_NEST (res) = loop_nest;
  DDR_INNER_LOOP (res) = 0;
  DDR_SELF_REFERENCE (res) = false;

  for (i = 0; i < DR_NUM_DIMENSIONS (a); i++)
    {
      struct subscript *subscript;

      subscript = XNEW (struct subscript);
      SUB_CONFLICTS_IN_A (subscript) = conflict_fn_not_known ();
      SUB_CONFLICTS_IN_B (subscript) = conflict_fn_not_known ();
      SUB_LAST_CONFLICT (subscript) = chrec_dont_know;
      SUB_DISTANCE (subscript) = chrec_dont_know;
      VEC_safe_push (subscript_p, heap, DDR_SUBSCRIPTS (res), subscript);
    }

  return res;
}

/* Frees memory used by the conflict function F.  */

static void
free_conflict_function (conflict_function *f)
{
  unsigned i;

  if (CF_NONTRIVIAL_P (f))
    {
      for (i = 0; i < f->n; i++)
	affine_fn_free (f->fns[i]);
    }
  free (f);
}

/* Frees memory used by SUBSCRIPTS.  */

static void
free_subscripts (VEC (subscript_p, heap) *subscripts)
{
  unsigned i;
  subscript_p s;

  for (i = 0; VEC_iterate (subscript_p, subscripts, i, s); i++)
    {
      free_conflict_function (s->conflicting_iterations_in_a);
      free_conflict_function (s->conflicting_iterations_in_b);
      free (s);
    }
  VEC_free (subscript_p, heap, subscripts);
}

/* Set DDR_ARE_DEPENDENT to CHREC and finalize the subscript overlap
   description.  */

static inline void
finalize_ddr_dependent (struct data_dependence_relation *ddr,
			tree chrec)
{
  if (dump_file && (dump_flags & TDF_DETAILS))
    {
      fprintf (dump_file, "(dependence classified: ");
      print_generic_expr (dump_file, chrec, 0);
      fprintf (dump_file, ")\n");
    }

  DDR_ARE_DEPENDENT (ddr) = chrec;
  free_subscripts (DDR_SUBSCRIPTS (ddr));
  DDR_SUBSCRIPTS (ddr) = NULL;
}

/* The dependence relation DDR cannot be represented by a distance
   vector.  */

static inline void
non_affine_dependence_relation (struct data_dependence_relation *ddr)
{
  if (dump_file && (dump_flags & TDF_DETAILS))
    fprintf (dump_file, "(Dependence relation cannot be represented by distance vector.) \n");

  DDR_AFFINE_P (ddr) = false;
}



/* This section contains the classic Banerjee tests.  */

/* Returns true iff CHREC_A and CHREC_B are not dependent on any index
   variables, i.e., if the ZIV (Zero Index Variable) test is true.  */

static inline bool
ziv_subscript_p (const_tree chrec_a, const_tree chrec_b)
{
  return (evolution_function_is_constant_p (chrec_a)
	  && evolution_function_is_constant_p (chrec_b));
}

/* Returns true iff CHREC_A and CHREC_B are dependent on an index
   variable, i.e., if the SIV (Single Index Variable) test is true.  */

static bool
siv_subscript_p (const_tree chrec_a, const_tree chrec_b)
{
  if ((evolution_function_is_constant_p (chrec_a)
       && evolution_function_is_univariate_p (chrec_b))
      || (evolution_function_is_constant_p (chrec_b)
	  && evolution_function_is_univariate_p (chrec_a)))
    return true;

  if (evolution_function_is_univariate_p (chrec_a)
      && evolution_function_is_univariate_p (chrec_b))
    {
      switch (TREE_CODE (chrec_a))
	{
	case POLYNOMIAL_CHREC:
	  switch (TREE_CODE (chrec_b))
	    {
	    case POLYNOMIAL_CHREC:
	      if (CHREC_VARIABLE (chrec_a) != CHREC_VARIABLE (chrec_b))
		return false;

	    default:
	      return true;
	    }

	default:
	  return true;
	}
    }

  return false;
}

/* Creates a conflict function with N dimensions.  The affine functions
   in each dimension follow.  */

static conflict_function *
conflict_fn (unsigned n, ...)
{
  unsigned i;
  conflict_function *ret = XCNEW (conflict_function);
  va_list ap;

  gcc_assert (0 < n && n <= MAX_DIM);
  va_start(ap, n);

  ret->n = n;
  for (i = 0; i < n; i++)
    ret->fns[i] = va_arg (ap, affine_fn);
  va_end(ap);

  return ret;
}

/* Returns constant affine function with value CST.  */

static affine_fn
affine_fn_cst (tree cst)
{
  affine_fn fn = VEC_alloc (tree, heap, 1);
  VEC_quick_push (tree, fn, cst);
  return fn;
}

/* Returns affine function with single variable, CST + COEF * x_DIM.  */

static affine_fn
affine_fn_univar (tree cst, unsigned dim, tree coef)
{
  affine_fn fn = VEC_alloc (tree, heap, dim + 1);
  unsigned i;

  gcc_assert (dim > 0);
  VEC_quick_push (tree, fn, cst);
  for (i = 1; i < dim; i++)
    VEC_quick_push (tree, fn, integer_zero_node);
  VEC_quick_push (tree, fn, coef);
  return fn;
}

/* Analyze a ZIV (Zero Index Variable) subscript.  *OVERLAPS_A and
   *OVERLAPS_B are initialized to the functions that describe the
   relation between the elements accessed twice by CHREC_A and
   CHREC_B.  For k >= 0, the following property is verified:

   CHREC_A (*OVERLAPS_A (k)) = CHREC_B (*OVERLAPS_B (k)).  */

static void
analyze_ziv_subscript (tree chrec_a,
		       tree chrec_b,
		       conflict_function **overlaps_a,
		       conflict_function **overlaps_b,
		       tree *last_conflicts)
{
  tree type, difference;
  dependence_stats.num_ziv++;

  if (dump_file && (dump_flags & TDF_DETAILS))
    fprintf (dump_file, "(analyze_ziv_subscript \n");

  type = signed_type_for_types (TREE_TYPE (chrec_a), TREE_TYPE (chrec_b));
  chrec_a = chrec_convert (type, chrec_a, NULL);
  chrec_b = chrec_convert (type, chrec_b, NULL);
  difference = chrec_fold_minus (type, chrec_a, chrec_b);

  switch (TREE_CODE (difference))
    {
    case INTEGER_CST:
      if (integer_zerop (difference))
	{
	  /* The difference is equal to zero: the accessed index
	     overlaps for each iteration in the loop.  */
	  *overlaps_a = conflict_fn (1, affine_fn_cst (integer_zero_node));
	  *overlaps_b = conflict_fn (1, affine_fn_cst (integer_zero_node));
	  *last_conflicts = chrec_dont_know;
	  dependence_stats.num_ziv_dependent++;
	}
      else
	{
	  /* The accesses do not overlap.  */
	  *overlaps_a = conflict_fn_no_dependence ();
	  *overlaps_b = conflict_fn_no_dependence ();
	  *last_conflicts = integer_zero_node;
	  dependence_stats.num_ziv_independent++;
	}
      break;

    default:
      /* We're not sure whether the indexes overlap.  For the moment,
	 conservatively answer "don't know".  */
      if (dump_file && (dump_flags & TDF_DETAILS))
	fprintf (dump_file, "ziv test failed: difference is non-integer.\n");

      *overlaps_a = conflict_fn_not_known ();
      *overlaps_b = conflict_fn_not_known ();
      *last_conflicts = chrec_dont_know;
      dependence_stats.num_ziv_unimplemented++;
      break;
    }

  if (dump_file && (dump_flags & TDF_DETAILS))
    fprintf (dump_file, ")\n");
}

/* Sets NIT to the estimated number of executions of the statements in
   LOOP.  If CONSERVATIVE is true, we must be sure that NIT is at least as
   large as the number of iterations.  If we have no reliable estimate,
   the function returns false, otherwise returns true.  */

bool
estimated_loop_iterations (struct loop *loop, bool conservative,
			   double_int *nit)
{
  estimate_numbers_of_iterations_loop (loop);
  if (conservative)
    {
      if (!loop->any_upper_bound)
	return false;

      *nit = loop->nb_iterations_upper_bound;
    }
  else
    {
      if (!loop->any_estimate)
	return false;

      *nit = loop->nb_iterations_estimate;
    }

  return true;
}

/* Similar to estimated_loop_iterations, but returns the estimate only
   if it fits to HOST_WIDE_INT.  If this is not the case, or the estimate
   on the number of iterations of LOOP could not be derived, returns -1.  */

HOST_WIDE_INT
estimated_loop_iterations_int (struct loop *loop, bool conservative)
{
  double_int nit;
  HOST_WIDE_INT hwi_nit;

  if (!estimated_loop_iterations (loop, conservative, &nit))
    return -1;

  if (!double_int_fits_in_shwi_p (nit))
    return -1;
  hwi_nit = double_int_to_shwi (nit);

  return hwi_nit < 0 ? -1 : hwi_nit;
}

/* Similar to estimated_loop_iterations, but returns the estimate as a tree,
   and only if it fits to the int type.  If this is not the case, or the
   estimate on the number of iterations of LOOP could not be derived, returns
   chrec_dont_know.  */

static tree
estimated_loop_iterations_tree (struct loop *loop, bool conservative)
{
  double_int nit;
  tree type;

  if (!estimated_loop_iterations (loop, conservative, &nit))
    return chrec_dont_know;

  type = lang_hooks.types.type_for_size (INT_TYPE_SIZE, true);
  if (!double_int_fits_to_tree_p (type, nit))
    return chrec_dont_know;

  return double_int_to_tree (type, nit);
}

/* Analyze a SIV (Single Index Variable) subscript where CHREC_A is a
   constant, and CHREC_B is an affine function.  *OVERLAPS_A and
   *OVERLAPS_B are initialized to the functions that describe the
   relation between the elements accessed twice by CHREC_A and
   CHREC_B.  For k >= 0, the following property is verified:

   CHREC_A (*OVERLAPS_A (k)) = CHREC_B (*OVERLAPS_B (k)).  */

static void
analyze_siv_subscript_cst_affine (tree chrec_a,
				  tree chrec_b,
				  conflict_function **overlaps_a,
				  conflict_function **overlaps_b,
				  tree *last_conflicts)
{
  bool value0, value1, value2;
  tree type, difference, tmp;

  type = signed_type_for_types (TREE_TYPE (chrec_a), TREE_TYPE (chrec_b));
  chrec_a = chrec_convert (type, chrec_a, NULL);
  chrec_b = chrec_convert (type, chrec_b, NULL);
  difference = chrec_fold_minus (type, initial_condition (chrec_b), chrec_a);

  if (!chrec_is_positive (initial_condition (difference), &value0))
    {
      if (dump_file && (dump_flags & TDF_DETAILS))
	fprintf (dump_file, "siv test failed: chrec is not positive.\n");

      dependence_stats.num_siv_unimplemented++;
      *overlaps_a = conflict_fn_not_known ();
      *overlaps_b = conflict_fn_not_known ();
      *last_conflicts = chrec_dont_know;
      return;
    }
  else
    {
      if (value0 == false)
	{
	  if (!chrec_is_positive (CHREC_RIGHT (chrec_b), &value1))
	    {
	      if (dump_file && (dump_flags & TDF_DETAILS))
		fprintf (dump_file, "siv test failed: chrec not positive.\n");

	      *overlaps_a = conflict_fn_not_known ();
	      *overlaps_b = conflict_fn_not_known ();
	      *last_conflicts = chrec_dont_know;
	      dependence_stats.num_siv_unimplemented++;
	      return;
	    }
	  else
	    {
	      if (value1 == true)
		{
		  /* Example:
		     chrec_a = 12
		     chrec_b = {10, +, 1}
		  */

		  if (tree_fold_divides_p (CHREC_RIGHT (chrec_b), difference))
		    {
		      HOST_WIDE_INT numiter;
		      struct loop *loop = get_chrec_loop (chrec_b);

		      *overlaps_a = conflict_fn (1, affine_fn_cst (integer_zero_node));
		      tmp = fold_build2 (EXACT_DIV_EXPR, type,
					 fold_build1 (ABS_EXPR, type, difference),
					 CHREC_RIGHT (chrec_b));
		      *overlaps_b = conflict_fn (1, affine_fn_cst (tmp));
		      *last_conflicts = integer_one_node;


		      /* Perform weak-zero siv test to see if overlap is
			 outside the loop bounds.  */
		      numiter = estimated_loop_iterations_int (loop, false);

		      if (numiter >= 0
			  && compare_tree_int (tmp, numiter) > 0)
			{
			  free_conflict_function (*overlaps_a);
			  free_conflict_function (*overlaps_b);
			  *overlaps_a = conflict_fn_no_dependence ();
			  *overlaps_b = conflict_fn_no_dependence ();
			  *last_conflicts = integer_zero_node;
			  dependence_stats.num_siv_independent++;
			  return;
			}
		      dependence_stats.num_siv_dependent++;
		      return;
		    }

		  /* When the step does not divide the difference, there are
		     no overlaps.  */
		  else
		    {
		      *overlaps_a = conflict_fn_no_dependence ();
		      *overlaps_b = conflict_fn_no_dependence ();
		      *last_conflicts = integer_zero_node;
		      dependence_stats.num_siv_independent++;
		      return;
		    }
		}

	      else
		{
		  /* Example:
		     chrec_a = 12
		     chrec_b = {10, +, -1}

		     In this case, chrec_a will not overlap with chrec_b.  */
		  *overlaps_a = conflict_fn_no_dependence ();
		  *overlaps_b = conflict_fn_no_dependence ();
		  *last_conflicts = integer_zero_node;
		  dependence_stats.num_siv_independent++;
		  return;
		}
	    }
	}
      else
	{
	  if (!chrec_is_positive (CHREC_RIGHT (chrec_b), &value2))
	    {
	      if (dump_file && (dump_flags & TDF_DETAILS))
		fprintf (dump_file, "siv test failed: chrec not positive.\n");

	      *overlaps_a = conflict_fn_not_known ();
	      *overlaps_b = conflict_fn_not_known ();
	      *last_conflicts = chrec_dont_know;
	      dependence_stats.num_siv_unimplemented++;
	      return;
	    }
	  else
	    {
	      if (value2 == false)
		{
		  /* Example:
		     chrec_a = 3
		     chrec_b = {10, +, -1}
		  */
		  if (tree_fold_divides_p (CHREC_RIGHT (chrec_b), difference))
		    {
		      HOST_WIDE_INT numiter;
		      struct loop *loop = get_chrec_loop (chrec_b);

		      *overlaps_a = conflict_fn (1, affine_fn_cst (integer_zero_node));
		      tmp = fold_build2 (EXACT_DIV_EXPR, type, difference,
					 CHREC_RIGHT (chrec_b));
		      *overlaps_b = conflict_fn (1, affine_fn_cst (tmp));
		      *last_conflicts = integer_one_node;

		      /* Perform weak-zero siv test to see if overlap is
			 outside the loop bounds.  */
		      numiter = estimated_loop_iterations_int (loop, false);

		      if (numiter >= 0
			  && compare_tree_int (tmp, numiter) > 0)
			{
			  free_conflict_function (*overlaps_a);
			  free_conflict_function (*overlaps_b);
			  *overlaps_a = conflict_fn_no_dependence ();
			  *overlaps_b = conflict_fn_no_dependence ();
			  *last_conflicts = integer_zero_node;
			  dependence_stats.num_siv_independent++;
			  return;
			}
		      dependence_stats.num_siv_dependent++;
		      return;
		    }

		  /* When the step does not divide the difference, there
		     are no overlaps.  */
		  else
		    {
		      *overlaps_a = conflict_fn_no_dependence ();
		      *overlaps_b = conflict_fn_no_dependence ();
		      *last_conflicts = integer_zero_node;
		      dependence_stats.num_siv_independent++;
		      return;
		    }
		}
	      else
		{
		  /* Example:
		     chrec_a = 3
		     chrec_b = {4, +, 1}

		     In this case, chrec_a will not overlap with chrec_b.  */
		  *overlaps_a = conflict_fn_no_dependence ();
		  *overlaps_b = conflict_fn_no_dependence ();
		  *last_conflicts = integer_zero_node;
		  dependence_stats.num_siv_independent++;
		  return;
		}
	    }
	}
    }
}

/* Helper recursive function for initializing the matrix A.  Returns
   the initial value of CHREC.  */

static tree
initialize_matrix_A (lambda_matrix A, tree chrec, unsigned index, int mult)
{
  gcc_assert (chrec);

  switch (TREE_CODE (chrec))
    {
    case POLYNOMIAL_CHREC:
      gcc_assert (TREE_CODE (CHREC_RIGHT (chrec)) == INTEGER_CST);

      A[index][0] = mult * int_cst_value (CHREC_RIGHT (chrec));
      return initialize_matrix_A (A, CHREC_LEFT (chrec), index + 1, mult);

    case PLUS_EXPR:
    case MULT_EXPR:
    case MINUS_EXPR:
      {
	tree op0 = initialize_matrix_A (A, TREE_OPERAND (chrec, 0), index, mult);
	tree op1 = initialize_matrix_A (A, TREE_OPERAND (chrec, 1), index, mult);

	return chrec_fold_op (TREE_CODE (chrec), chrec_type (chrec), op0, op1);
      }

    case NOP_EXPR:
      {
	tree op = initialize_matrix_A (A, TREE_OPERAND (chrec, 0), index, mult);
	return chrec_convert (chrec_type (chrec), op, NULL);
      }

    case BIT_NOT_EXPR:
      {
	/* Handle ~X as -1 - X.  */
	tree op = initialize_matrix_A (A, TREE_OPERAND (chrec, 0), index, mult);
	return chrec_fold_op (MINUS_EXPR, chrec_type (chrec),
			      build_int_cst (TREE_TYPE (chrec), -1), op);
      }

    case INTEGER_CST:
      return chrec;

    default:
      gcc_unreachable ();
      return NULL_TREE;
    }
}

#define FLOOR_DIV(x,y) ((x) / (y))

/* Solves the special case of the Diophantine equation:
   | {0, +, STEP_A}_x (OVERLAPS_A) = {0, +, STEP_B}_y (OVERLAPS_B)

   Computes the descriptions OVERLAPS_A and OVERLAPS_B.  NITER is the
   number of iterations that loops X and Y run.  The overlaps will be
   constructed as evolutions in dimension DIM.  */

static void
compute_overlap_steps_for_affine_univar (int niter, int step_a, int step_b,
					 affine_fn *overlaps_a,
					 affine_fn *overlaps_b,
					 tree *last_conflicts, int dim)
{
  if (((step_a > 0 && step_b > 0)
       || (step_a < 0 && step_b < 0)))
    {
      int step_overlaps_a, step_overlaps_b;
      int gcd_steps_a_b, last_conflict, tau2;

      gcd_steps_a_b = gcd (step_a, step_b);
      step_overlaps_a = step_b / gcd_steps_a_b;
      step_overlaps_b = step_a / gcd_steps_a_b;

      if (niter > 0)
	{
	  tau2 = FLOOR_DIV (niter, step_overlaps_a);
	  tau2 = MIN (tau2, FLOOR_DIV (niter, step_overlaps_b));
	  last_conflict = tau2;
	  *last_conflicts = build_int_cst (NULL_TREE, last_conflict);
	}
      else
	*last_conflicts = chrec_dont_know;

      *overlaps_a = affine_fn_univar (integer_zero_node, dim,
				      build_int_cst (NULL_TREE,
						     step_overlaps_a));
      *overlaps_b = affine_fn_univar (integer_zero_node, dim,
				      build_int_cst (NULL_TREE,
						     step_overlaps_b));
    }

  else
    {
      *overlaps_a = affine_fn_cst (integer_zero_node);
      *overlaps_b = affine_fn_cst (integer_zero_node);
      *last_conflicts = integer_zero_node;
    }
}

/* Solves the special case of a Diophantine equation where CHREC_A is
   an affine bivariate function, and CHREC_B is an affine univariate
   function.  For example,

   | {{0, +, 1}_x, +, 1335}_y = {0, +, 1336}_z

   has the following overlapping functions:

   | x (t, u, v) = {{0, +, 1336}_t, +, 1}_v
   | y (t, u, v) = {{0, +, 1336}_u, +, 1}_v
   | z (t, u, v) = {{{0, +, 1}_t, +, 1335}_u, +, 1}_v

   FORNOW: This is a specialized implementation for a case occurring in
   a common benchmark.  Implement the general algorithm.  */

static void
compute_overlap_steps_for_affine_1_2 (tree chrec_a, tree chrec_b,
				      conflict_function **overlaps_a,
				      conflict_function **overlaps_b,
				      tree *last_conflicts)
{
  bool xz_p, yz_p, xyz_p;
  int step_x, step_y, step_z;
  HOST_WIDE_INT niter_x, niter_y, niter_z, niter;
  affine_fn overlaps_a_xz, overlaps_b_xz;
  affine_fn overlaps_a_yz, overlaps_b_yz;
  affine_fn overlaps_a_xyz, overlaps_b_xyz;
  affine_fn ova1, ova2, ovb;
  tree last_conflicts_xz, last_conflicts_yz, last_conflicts_xyz;

  step_x = int_cst_value (CHREC_RIGHT (CHREC_LEFT (chrec_a)));
  step_y = int_cst_value (CHREC_RIGHT (chrec_a));
  step_z = int_cst_value (CHREC_RIGHT (chrec_b));

  niter_x =
    estimated_loop_iterations_int (get_chrec_loop (CHREC_LEFT (chrec_a)),
				   false);
  niter_y = estimated_loop_iterations_int (get_chrec_loop (chrec_a), false);
  niter_z = estimated_loop_iterations_int (get_chrec_loop (chrec_b), false);

  if (niter_x < 0 || niter_y < 0 || niter_z < 0)
    {
      if (dump_file && (dump_flags & TDF_DETAILS))
	fprintf (dump_file, "overlap steps test failed: no iteration counts.\n");

      *overlaps_a = conflict_fn_not_known ();
      *overlaps_b = conflict_fn_not_known ();
      *last_conflicts = chrec_dont_know;
      return;
    }

  niter = MIN (niter_x, niter_z);
  compute_overlap_steps_for_affine_univar (niter, step_x, step_z,
					   &overlaps_a_xz,
					   &overlaps_b_xz,
					   &last_conflicts_xz, 1);
  niter = MIN (niter_y, niter_z);
  compute_overlap_steps_for_affine_univar (niter, step_y, step_z,
					   &overlaps_a_yz,
					   &overlaps_b_yz,
					   &last_conflicts_yz, 2);
  niter = MIN (niter_x, niter_z);
  niter = MIN (niter_y, niter);
  compute_overlap_steps_for_affine_univar (niter, step_x + step_y, step_z,
					   &overlaps_a_xyz,
					   &overlaps_b_xyz,
					   &last_conflicts_xyz, 3);

  xz_p = !integer_zerop (last_conflicts_xz);
  yz_p = !integer_zerop (last_conflicts_yz);
  xyz_p = !integer_zerop (last_conflicts_xyz);

  if (xz_p || yz_p || xyz_p)
    {
      ova1 = affine_fn_cst (integer_zero_node);
      ova2 = affine_fn_cst (integer_zero_node);
      ovb = affine_fn_cst (integer_zero_node);
      if (xz_p)
	{
	  affine_fn t0 = ova1;
	  affine_fn t2 = ovb;

	  ova1 = affine_fn_plus (ova1, overlaps_a_xz);
	  ovb = affine_fn_plus (ovb, overlaps_b_xz);
	  affine_fn_free (t0);
	  affine_fn_free (t2);
	  *last_conflicts = last_conflicts_xz;
	}
      if (yz_p)
	{
	  affine_fn t0 = ova2;
	  affine_fn t2 = ovb;

	  ova2 = affine_fn_plus (ova2, overlaps_a_yz);
	  ovb = affine_fn_plus (ovb, overlaps_b_yz);
	  affine_fn_free (t0);
	  affine_fn_free (t2);
	  *last_conflicts = last_conflicts_yz;
	}
      if (xyz_p)
	{
	  affine_fn t0 = ova1;
	  affine_fn t2 = ova2;
	  affine_fn t4 = ovb;

	  ova1 = affine_fn_plus (ova1, overlaps_a_xyz);
	  ova2 = affine_fn_plus (ova2, overlaps_a_xyz);
	  ovb = affine_fn_plus (ovb, overlaps_b_xyz);
	  affine_fn_free (t0);
	  affine_fn_free (t2);
	  affine_fn_free (t4);
	  *last_conflicts = last_conflicts_xyz;
	}
      *overlaps_a = conflict_fn (2, ova1, ova2);
      *overlaps_b = conflict_fn (1, ovb);
    }
  else
    {
      *overlaps_a = conflict_fn (1, affine_fn_cst (integer_zero_node));
      *overlaps_b = conflict_fn (1, affine_fn_cst (integer_zero_node));
      *last_conflicts = integer_zero_node;
    }

  affine_fn_free (overlaps_a_xz);
  affine_fn_free (overlaps_b_xz);
  affine_fn_free (overlaps_a_yz);
  affine_fn_free (overlaps_b_yz);
  affine_fn_free (overlaps_a_xyz);
  affine_fn_free (overlaps_b_xyz);
}

/* Determines the overlapping elements due to accesses CHREC_A and
   CHREC_B, that are affine functions.  This function cannot handle
   symbolic evolution functions, ie. when initial conditions are
   parameters, because it uses lambda matrices of integers.  */

static void
analyze_subscript_affine_affine (tree chrec_a,
				 tree chrec_b,
				 conflict_function **overlaps_a,
				 conflict_function **overlaps_b,
				 tree *last_conflicts)
{
  unsigned nb_vars_a, nb_vars_b, dim;
  HOST_WIDE_INT init_a, init_b, gamma, gcd_alpha_beta;
  lambda_matrix A, U, S;
  struct obstack scratch_obstack;

  if (eq_evolutions_p (chrec_a, chrec_b))
    {
      /* The accessed index overlaps for each iteration in the
	 loop.  */
      *overlaps_a = conflict_fn (1, affine_fn_cst (integer_zero_node));
      *overlaps_b = conflict_fn (1, affine_fn_cst (integer_zero_node));
      *last_conflicts = chrec_dont_know;
      return;
    }
  if (dump_file && (dump_flags & TDF_DETAILS))
    fprintf (dump_file, "(analyze_subscript_affine_affine \n");

  /* For determining the initial intersection, we have to solve a
     Diophantine equation.  This is the most time consuming part.

     For answering to the question: "Is there a dependence?" we have
     to prove that there exists a solution to the Diophantine
     equation, and that the solution is in the iteration domain,
     i.e. the solution is positive or zero, and that the solution
     happens before the upper bound loop.nb_iterations.  Otherwise
     there is no dependence.  This function outputs a description of
     the iterations that hold the intersections.  */

  nb_vars_a = nb_vars_in_chrec (chrec_a);
  nb_vars_b = nb_vars_in_chrec (chrec_b);

  gcc_obstack_init (&scratch_obstack);

  dim = nb_vars_a + nb_vars_b;
  U = lambda_matrix_new (dim, dim, &scratch_obstack);
  A = lambda_matrix_new (dim, 1, &scratch_obstack);
  S = lambda_matrix_new (dim, 1, &scratch_obstack);

  init_a = int_cst_value (initialize_matrix_A (A, chrec_a, 0, 1));
  init_b = int_cst_value (initialize_matrix_A (A, chrec_b, nb_vars_a, -1));
  gamma = init_b - init_a;

  /* Don't do all the hard work of solving the Diophantine equation
     when we already know the solution: for example,
     | {3, +, 1}_1
     | {3, +, 4}_2
     | gamma = 3 - 3 = 0.
     Then the first overlap occurs during the first iterations:
     | {3, +, 1}_1 ({0, +, 4}_x) = {3, +, 4}_2 ({0, +, 1}_x)
  */
  if (gamma == 0)
    {
      if (nb_vars_a == 1 && nb_vars_b == 1)
	{
	  HOST_WIDE_INT step_a, step_b;
	  HOST_WIDE_INT niter, niter_a, niter_b;
	  affine_fn ova, ovb;

	  niter_a = estimated_loop_iterations_int (get_chrec_loop (chrec_a),
						   false);
	  niter_b = estimated_loop_iterations_int (get_chrec_loop (chrec_b),
						   false);
	  niter = MIN (niter_a, niter_b);
	  step_a = int_cst_value (CHREC_RIGHT (chrec_a));
	  step_b = int_cst_value (CHREC_RIGHT (chrec_b));

	  compute_overlap_steps_for_affine_univar (niter, step_a, step_b,
						   &ova, &ovb,
						   last_conflicts, 1);
	  *overlaps_a = conflict_fn (1, ova);
	  *overlaps_b = conflict_fn (1, ovb);
	}

      else if (nb_vars_a == 2 && nb_vars_b == 1)
	compute_overlap_steps_for_affine_1_2
	  (chrec_a, chrec_b, overlaps_a, overlaps_b, last_conflicts);

      else if (nb_vars_a == 1 && nb_vars_b == 2)
	compute_overlap_steps_for_affine_1_2
	  (chrec_b, chrec_a, overlaps_b, overlaps_a, last_conflicts);

      else
	{
	  if (dump_file && (dump_flags & TDF_DETAILS))
	    fprintf (dump_file, "affine-affine test failed: too many variables.\n");
	  *overlaps_a = conflict_fn_not_known ();
	  *overlaps_b = conflict_fn_not_known ();
	  *last_conflicts = chrec_dont_know;
	}
      goto end_analyze_subs_aa;
    }

  /* U.A = S */
  lambda_matrix_right_hermite (A, dim, 1, S, U);

  if (S[0][0] < 0)
    {
      S[0][0] *= -1;
      lambda_matrix_row_negate (U, dim, 0);
    }
  gcd_alpha_beta = S[0][0];

  /* Something went wrong: for example in {1, +, 0}_5 vs. {0, +, 0}_5,
     but that is a quite strange case.  Instead of ICEing, answer
     don't know.  */
  if (gcd_alpha_beta == 0)
    {
      *overlaps_a = conflict_fn_not_known ();
      *overlaps_b = conflict_fn_not_known ();
      *last_conflicts = chrec_dont_know;
      goto end_analyze_subs_aa;
    }

  /* The classic "gcd-test".  */
  if (!int_divides_p (gcd_alpha_beta, gamma))
    {
      /* The "gcd-test" has determined that there is no integer
	 solution, i.e. there is no dependence.  */
      *overlaps_a = conflict_fn_no_dependence ();
      *overlaps_b = conflict_fn_no_dependence ();
      *last_conflicts = integer_zero_node;
    }

  /* Both access functions are univariate.  This includes SIV and MIV cases.  */
  else if (nb_vars_a == 1 && nb_vars_b == 1)
    {
      /* Both functions should have the same evolution sign.  */
      if (((A[0][0] > 0 && -A[1][0] > 0)
	   || (A[0][0] < 0 && -A[1][0] < 0)))
	{
	  /* The solutions are given by:
	     |
	     | [GAMMA/GCD_ALPHA_BETA  t].[u11 u12]  = [x0]
	     |                           [u21 u22]    [y0]

	     For a given integer t.  Using the following variables,

	     | i0 = u11 * gamma / gcd_alpha_beta
	     | j0 = u12 * gamma / gcd_alpha_beta
	     | i1 = u21
	     | j1 = u22

	     the solutions are:

	     | x0 = i0 + i1 * t,
	     | y0 = j0 + j1 * t.  */
      	  HOST_WIDE_INT i0, j0, i1, j1;

	  i0 = U[0][0] * gamma / gcd_alpha_beta;
	  j0 = U[0][1] * gamma / gcd_alpha_beta;
	  i1 = U[1][0];
	  j1 = U[1][1];

	  if ((i1 == 0 && i0 < 0)
	      || (j1 == 0 && j0 < 0))
	    {
	      /* There is no solution.
		 FIXME: The case "i0 > nb_iterations, j0 > nb_iterations"
		 falls in here, but for the moment we don't look at the
		 upper bound of the iteration domain.  */
	      *overlaps_a = conflict_fn_no_dependence ();
	      *overlaps_b = conflict_fn_no_dependence ();
	      *last_conflicts = integer_zero_node;
	      goto end_analyze_subs_aa;
	    }

	  if (i1 > 0 && j1 > 0)
	    {
	      HOST_WIDE_INT niter_a = estimated_loop_iterations_int
		(get_chrec_loop (chrec_a), false);
	      HOST_WIDE_INT niter_b = estimated_loop_iterations_int
		(get_chrec_loop (chrec_b), false);
	      HOST_WIDE_INT niter = MIN (niter_a, niter_b);

	      /* (X0, Y0) is a solution of the Diophantine equation:
		 "chrec_a (X0) = chrec_b (Y0)".  */
	      HOST_WIDE_INT tau1 = MAX (CEIL (-i0, i1),
					CEIL (-j0, j1));
	      HOST_WIDE_INT x0 = i1 * tau1 + i0;
	      HOST_WIDE_INT y0 = j1 * tau1 + j0;

	      /* (X1, Y1) is the smallest positive solution of the eq
		 "chrec_a (X1) = chrec_b (Y1)", i.e. this is where the
		 first conflict occurs.  */
	      HOST_WIDE_INT min_multiple = MIN (x0 / i1, y0 / j1);
	      HOST_WIDE_INT x1 = x0 - i1 * min_multiple;
	      HOST_WIDE_INT y1 = y0 - j1 * min_multiple;

	      if (niter > 0)
		{
		  HOST_WIDE_INT tau2 = MIN (FLOOR_DIV (niter - i0, i1),
					    FLOOR_DIV (niter - j0, j1));
		  HOST_WIDE_INT last_conflict = tau2 - (x1 - i0)/i1;

		  /* If the overlap occurs outside of the bounds of the
		     loop, there is no dependence.  */
		  if (x1 >= niter || y1 >= niter)
		    {
		      *overlaps_a = conflict_fn_no_dependence ();
		      *overlaps_b = conflict_fn_no_dependence ();
		      *last_conflicts = integer_zero_node;
		      goto end_analyze_subs_aa;
		    }
		  else
		    *last_conflicts = build_int_cst (NULL_TREE, last_conflict);
		}
	      else
		*last_conflicts = chrec_dont_know;

	      *overlaps_a
		= conflict_fn (1,
			       affine_fn_univar (build_int_cst (NULL_TREE, x1),
						 1,
						 build_int_cst (NULL_TREE, i1)));
	      *overlaps_b
		= conflict_fn (1,
			       affine_fn_univar (build_int_cst (NULL_TREE, y1),
						 1,
						 build_int_cst (NULL_TREE, j1)));
	    }
	  else
	    {
	      /* FIXME: For the moment, the upper bound of the
		 iteration domain for i and j is not checked.  */
	      if (dump_file && (dump_flags & TDF_DETAILS))
		fprintf (dump_file, "affine-affine test failed: unimplemented.\n");
	      *overlaps_a = conflict_fn_not_known ();
	      *overlaps_b = conflict_fn_not_known ();
	      *last_conflicts = chrec_dont_know;
	    }
	}
      else
	{
	  if (dump_file && (dump_flags & TDF_DETAILS))
	    fprintf (dump_file, "affine-affine test failed: unimplemented.\n");
	  *overlaps_a = conflict_fn_not_known ();
	  *overlaps_b = conflict_fn_not_known ();
	  *last_conflicts = chrec_dont_know;
	}
    }
  else
    {
      if (dump_file && (dump_flags & TDF_DETAILS))
	fprintf (dump_file, "affine-affine test failed: unimplemented.\n");
      *overlaps_a = conflict_fn_not_known ();
      *overlaps_b = conflict_fn_not_known ();
      *last_conflicts = chrec_dont_know;
    }

end_analyze_subs_aa:
<<<<<<< HEAD
  obstack_free (&scratch_obstack, NULL);
=======
>>>>>>> 7bc19392
  if (dump_file && (dump_flags & TDF_DETAILS))
    {
      fprintf (dump_file, "  (overlaps_a = ");
      dump_conflict_function (dump_file, *overlaps_a);
      fprintf (dump_file, ")\n  (overlaps_b = ");
      dump_conflict_function (dump_file, *overlaps_b);
      fprintf (dump_file, ")\n");
      fprintf (dump_file, ")\n");
    }
}

/* Returns true when analyze_subscript_affine_affine can be used for
   determining the dependence relation between chrec_a and chrec_b,
   that contain symbols.  This function modifies chrec_a and chrec_b
   such that the analysis result is the same, and such that they don't
   contain symbols, and then can safely be passed to the analyzer.

   Example: The analysis of the following tuples of evolutions produce
   the same results: {x+1, +, 1}_1 vs. {x+3, +, 1}_1, and {-2, +, 1}_1
   vs. {0, +, 1}_1

   {x+1, +, 1}_1 ({2, +, 1}_1) = {x+3, +, 1}_1 ({0, +, 1}_1)
   {-2, +, 1}_1 ({2, +, 1}_1) = {0, +, 1}_1 ({0, +, 1}_1)
*/

static bool
can_use_analyze_subscript_affine_affine (tree *chrec_a, tree *chrec_b)
{
  tree diff, type, left_a, left_b, right_b;

  if (chrec_contains_symbols (CHREC_RIGHT (*chrec_a))
      || chrec_contains_symbols (CHREC_RIGHT (*chrec_b)))
    /* FIXME: For the moment not handled.  Might be refined later.  */
    return false;

  type = chrec_type (*chrec_a);
  left_a = CHREC_LEFT (*chrec_a);
  left_b = chrec_convert (type, CHREC_LEFT (*chrec_b), NULL);
  diff = chrec_fold_minus (type, left_a, left_b);

  if (!evolution_function_is_constant_p (diff))
    return false;

  if (dump_file && (dump_flags & TDF_DETAILS))
    fprintf (dump_file, "can_use_subscript_aff_aff_for_symbolic \n");

  *chrec_a = build_polynomial_chrec (CHREC_VARIABLE (*chrec_a),
				     diff, CHREC_RIGHT (*chrec_a));
  right_b = chrec_convert (type, CHREC_RIGHT (*chrec_b), NULL);
  *chrec_b = build_polynomial_chrec (CHREC_VARIABLE (*chrec_b),
				     build_int_cst (type, 0),
				     right_b);
  return true;
}

/* Analyze a SIV (Single Index Variable) subscript.  *OVERLAPS_A and
   *OVERLAPS_B are initialized to the functions that describe the
   relation between the elements accessed twice by CHREC_A and
   CHREC_B.  For k >= 0, the following property is verified:

   CHREC_A (*OVERLAPS_A (k)) = CHREC_B (*OVERLAPS_B (k)).  */

static void
analyze_siv_subscript (tree chrec_a,
		       tree chrec_b,
		       conflict_function **overlaps_a,
		       conflict_function **overlaps_b,
		       tree *last_conflicts,
		       int loop_nest_num)
{
  dependence_stats.num_siv++;

  if (dump_file && (dump_flags & TDF_DETAILS))
    fprintf (dump_file, "(analyze_siv_subscript \n");

  if (evolution_function_is_constant_p (chrec_a)
      && evolution_function_is_affine_in_loop (chrec_b, loop_nest_num))
    analyze_siv_subscript_cst_affine (chrec_a, chrec_b,
				      overlaps_a, overlaps_b, last_conflicts);

  else if (evolution_function_is_affine_in_loop (chrec_a, loop_nest_num)
	   && evolution_function_is_constant_p (chrec_b))
    analyze_siv_subscript_cst_affine (chrec_b, chrec_a,
				      overlaps_b, overlaps_a, last_conflicts);

  else if (evolution_function_is_affine_in_loop (chrec_a, loop_nest_num)
	   && evolution_function_is_affine_in_loop (chrec_b, loop_nest_num))
    {
      if (!chrec_contains_symbols (chrec_a)
	  && !chrec_contains_symbols (chrec_b))
	{
	  analyze_subscript_affine_affine (chrec_a, chrec_b,
					   overlaps_a, overlaps_b,
					   last_conflicts);

	  if (CF_NOT_KNOWN_P (*overlaps_a)
	      || CF_NOT_KNOWN_P (*overlaps_b))
	    dependence_stats.num_siv_unimplemented++;
	  else if (CF_NO_DEPENDENCE_P (*overlaps_a)
		   || CF_NO_DEPENDENCE_P (*overlaps_b))
	    dependence_stats.num_siv_independent++;
	  else
	    dependence_stats.num_siv_dependent++;
	}
      else if (can_use_analyze_subscript_affine_affine (&chrec_a,
							&chrec_b))
	{
	  analyze_subscript_affine_affine (chrec_a, chrec_b,
					   overlaps_a, overlaps_b,
					   last_conflicts);

	  if (CF_NOT_KNOWN_P (*overlaps_a)
	      || CF_NOT_KNOWN_P (*overlaps_b))
	    dependence_stats.num_siv_unimplemented++;
	  else if (CF_NO_DEPENDENCE_P (*overlaps_a)
		   || CF_NO_DEPENDENCE_P (*overlaps_b))
	    dependence_stats.num_siv_independent++;
	  else
	    dependence_stats.num_siv_dependent++;
	}
      else
	goto siv_subscript_dontknow;
    }

  else
    {
    siv_subscript_dontknow:;
      if (dump_file && (dump_flags & TDF_DETAILS))
	fprintf (dump_file, "siv test failed: unimplemented.\n");
      *overlaps_a = conflict_fn_not_known ();
      *overlaps_b = conflict_fn_not_known ();
      *last_conflicts = chrec_dont_know;
      dependence_stats.num_siv_unimplemented++;
    }

  if (dump_file && (dump_flags & TDF_DETAILS))
    fprintf (dump_file, ")\n");
}

/* Returns false if we can prove that the greatest common divisor of the steps
   of CHREC does not divide CST, false otherwise.  */

static bool
gcd_of_steps_may_divide_p (const_tree chrec, const_tree cst)
{
  HOST_WIDE_INT cd = 0, val;
  tree step;

  if (!host_integerp (cst, 0))
    return true;
  val = tree_low_cst (cst, 0);

  while (TREE_CODE (chrec) == POLYNOMIAL_CHREC)
    {
      step = CHREC_RIGHT (chrec);
      if (!host_integerp (step, 0))
	return true;
      cd = gcd (cd, tree_low_cst (step, 0));
      chrec = CHREC_LEFT (chrec);
    }

  return val % cd == 0;
}

/* Analyze a MIV (Multiple Index Variable) subscript with respect to
   LOOP_NEST.  *OVERLAPS_A and *OVERLAPS_B are initialized to the
   functions that describe the relation between the elements accessed
   twice by CHREC_A and CHREC_B.  For k >= 0, the following property
   is verified:

   CHREC_A (*OVERLAPS_A (k)) = CHREC_B (*OVERLAPS_B (k)).  */

static void
analyze_miv_subscript (tree chrec_a,
		       tree chrec_b,
		       conflict_function **overlaps_a,
		       conflict_function **overlaps_b,
		       tree *last_conflicts,
		       struct loop *loop_nest)
{
  /* FIXME:  This is a MIV subscript, not yet handled.
     Example: (A[{1, +, 1}_1] vs. A[{1, +, 1}_2]) that comes from
     (A[i] vs. A[j]).

     In the SIV test we had to solve a Diophantine equation with two
     variables.  In the MIV case we have to solve a Diophantine
     equation with 2*n variables (if the subscript uses n IVs).
  */
  tree type, difference;

  dependence_stats.num_miv++;
  if (dump_file && (dump_flags & TDF_DETAILS))
    fprintf (dump_file, "(analyze_miv_subscript \n");

  type = signed_type_for_types (TREE_TYPE (chrec_a), TREE_TYPE (chrec_b));
  chrec_a = chrec_convert (type, chrec_a, NULL);
  chrec_b = chrec_convert (type, chrec_b, NULL);
  difference = chrec_fold_minus (type, chrec_a, chrec_b);

  if (eq_evolutions_p (chrec_a, chrec_b))
    {
      /* Access functions are the same: all the elements are accessed
	 in the same order.  */
      *overlaps_a = conflict_fn (1, affine_fn_cst (integer_zero_node));
      *overlaps_b = conflict_fn (1, affine_fn_cst (integer_zero_node));
      *last_conflicts = estimated_loop_iterations_tree
				(get_chrec_loop (chrec_a), true);
      dependence_stats.num_miv_dependent++;
    }

  else if (evolution_function_is_constant_p (difference)
	   /* For the moment, the following is verified:
	      evolution_function_is_affine_multivariate_p (chrec_a,
	      loop_nest->num) */
	   && !gcd_of_steps_may_divide_p (chrec_a, difference))
    {
      /* testsuite/.../ssa-chrec-33.c
	 {{21, +, 2}_1, +, -2}_2  vs.  {{20, +, 2}_1, +, -2}_2

	 The difference is 1, and all the evolution steps are multiples
	 of 2, consequently there are no overlapping elements.  */
      *overlaps_a = conflict_fn_no_dependence ();
      *overlaps_b = conflict_fn_no_dependence ();
      *last_conflicts = integer_zero_node;
      dependence_stats.num_miv_independent++;
    }

  else if (evolution_function_is_affine_multivariate_p (chrec_a, loop_nest->num)
	   && !chrec_contains_symbols (chrec_a)
	   && evolution_function_is_affine_multivariate_p (chrec_b, loop_nest->num)
	   && !chrec_contains_symbols (chrec_b))
    {
      /* testsuite/.../ssa-chrec-35.c
	 {0, +, 1}_2  vs.  {0, +, 1}_3
	 the overlapping elements are respectively located at iterations:
	 {0, +, 1}_x and {0, +, 1}_x,
	 in other words, we have the equality:
	 {0, +, 1}_2 ({0, +, 1}_x) = {0, +, 1}_3 ({0, +, 1}_x)

	 Other examples:
	 {{0, +, 1}_1, +, 2}_2 ({0, +, 1}_x, {0, +, 1}_y) =
	 {0, +, 1}_1 ({{0, +, 1}_x, +, 2}_y)

	 {{0, +, 2}_1, +, 3}_2 ({0, +, 1}_y, {0, +, 1}_x) =
	 {{0, +, 3}_1, +, 2}_2 ({0, +, 1}_x, {0, +, 1}_y)
      */
      analyze_subscript_affine_affine (chrec_a, chrec_b,
				       overlaps_a, overlaps_b, last_conflicts);

      if (CF_NOT_KNOWN_P (*overlaps_a)
 	  || CF_NOT_KNOWN_P (*overlaps_b))
	dependence_stats.num_miv_unimplemented++;
      else if (CF_NO_DEPENDENCE_P (*overlaps_a)
	       || CF_NO_DEPENDENCE_P (*overlaps_b))
	dependence_stats.num_miv_independent++;
      else
	dependence_stats.num_miv_dependent++;
    }

  else
    {
      /* When the analysis is too difficult, answer "don't know".  */
      if (dump_file && (dump_flags & TDF_DETAILS))
	fprintf (dump_file, "analyze_miv_subscript test failed: unimplemented.\n");

      *overlaps_a = conflict_fn_not_known ();
      *overlaps_b = conflict_fn_not_known ();
      *last_conflicts = chrec_dont_know;
      dependence_stats.num_miv_unimplemented++;
    }

  if (dump_file && (dump_flags & TDF_DETAILS))
    fprintf (dump_file, ")\n");
}

/* Determines the iterations for which CHREC_A is equal to CHREC_B in
   with respect to LOOP_NEST.  OVERLAP_ITERATIONS_A and
   OVERLAP_ITERATIONS_B are initialized with two functions that
   describe the iterations that contain conflicting elements.

   Remark: For an integer k >= 0, the following equality is true:

   CHREC_A (OVERLAP_ITERATIONS_A (k)) == CHREC_B (OVERLAP_ITERATIONS_B (k)).
*/

static void
analyze_overlapping_iterations (tree chrec_a,
				tree chrec_b,
				conflict_function **overlap_iterations_a,
				conflict_function **overlap_iterations_b,
				tree *last_conflicts, struct loop *loop_nest)
{
  unsigned int lnn = loop_nest->num;

  dependence_stats.num_subscript_tests++;

  if (dump_file && (dump_flags & TDF_DETAILS))
    {
      fprintf (dump_file, "(analyze_overlapping_iterations \n");
      fprintf (dump_file, "  (chrec_a = ");
      print_generic_expr (dump_file, chrec_a, 0);
      fprintf (dump_file, ")\n  (chrec_b = ");
      print_generic_expr (dump_file, chrec_b, 0);
      fprintf (dump_file, ")\n");
    }

  if (chrec_a == NULL_TREE
      || chrec_b == NULL_TREE
      || chrec_contains_undetermined (chrec_a)
      || chrec_contains_undetermined (chrec_b))
    {
      dependence_stats.num_subscript_undetermined++;

      *overlap_iterations_a = conflict_fn_not_known ();
      *overlap_iterations_b = conflict_fn_not_known ();
    }

  /* If they are the same chrec, and are affine, they overlap
     on every iteration.  */
  else if (eq_evolutions_p (chrec_a, chrec_b)
	   && evolution_function_is_affine_multivariate_p (chrec_a, lnn))
    {
      dependence_stats.num_same_subscript_function++;
      *overlap_iterations_a = conflict_fn (1, affine_fn_cst (integer_zero_node));
      *overlap_iterations_b = conflict_fn (1, affine_fn_cst (integer_zero_node));
      *last_conflicts = chrec_dont_know;
    }

  /* If they aren't the same, and aren't affine, we can't do anything
     yet. */
  else if ((chrec_contains_symbols (chrec_a)
	    || chrec_contains_symbols (chrec_b))
	   && (!evolution_function_is_affine_multivariate_p (chrec_a, lnn)
	       || !evolution_function_is_affine_multivariate_p (chrec_b, lnn)))
    {
      dependence_stats.num_subscript_undetermined++;
      *overlap_iterations_a = conflict_fn_not_known ();
      *overlap_iterations_b = conflict_fn_not_known ();
    }

  else if (ziv_subscript_p (chrec_a, chrec_b))
    analyze_ziv_subscript (chrec_a, chrec_b,
			   overlap_iterations_a, overlap_iterations_b,
			   last_conflicts);

  else if (siv_subscript_p (chrec_a, chrec_b))
    analyze_siv_subscript (chrec_a, chrec_b,
			   overlap_iterations_a, overlap_iterations_b,
			   last_conflicts, lnn);

  else
    analyze_miv_subscript (chrec_a, chrec_b,
			   overlap_iterations_a, overlap_iterations_b,
			   last_conflicts, loop_nest);

  if (dump_file && (dump_flags & TDF_DETAILS))
    {
      fprintf (dump_file, "  (overlap_iterations_a = ");
      dump_conflict_function (dump_file, *overlap_iterations_a);
      fprintf (dump_file, ")\n  (overlap_iterations_b = ");
      dump_conflict_function (dump_file, *overlap_iterations_b);
      fprintf (dump_file, ")\n");
      fprintf (dump_file, ")\n");
    }
}

/* Helper function for uniquely inserting distance vectors.  */

static void
save_dist_v (struct data_dependence_relation *ddr, lambda_vector dist_v)
{
  unsigned i;
  lambda_vector v;

  for (i = 0; VEC_iterate (lambda_vector, DDR_DIST_VECTS (ddr), i, v); i++)
    if (lambda_vector_equal (v, dist_v, DDR_NB_LOOPS (ddr)))
      return;

  VEC_safe_push (lambda_vector, heap, DDR_DIST_VECTS (ddr), dist_v);
}

/* Helper function for uniquely inserting direction vectors.  */

static void
save_dir_v (struct data_dependence_relation *ddr, lambda_vector dir_v)
{
  unsigned i;
  lambda_vector v;

  for (i = 0; VEC_iterate (lambda_vector, DDR_DIR_VECTS (ddr), i, v); i++)
    if (lambda_vector_equal (v, dir_v, DDR_NB_LOOPS (ddr)))
      return;

  VEC_safe_push (lambda_vector, heap, DDR_DIR_VECTS (ddr), dir_v);
}

/* Add a distance of 1 on all the loops outer than INDEX.  If we
   haven't yet determined a distance for this outer loop, push a new
   distance vector composed of the previous distance, and a distance
   of 1 for this outer loop.  Example:

   | loop_1
   |   loop_2
   |     A[10]
   |   endloop_2
   | endloop_1

   Saved vectors are of the form (dist_in_1, dist_in_2).  First, we
   save (0, 1), then we have to save (1, 0).  */

static void
add_outer_distances (struct data_dependence_relation *ddr,
		     lambda_vector dist_v, int index)
{
  /* For each outer loop where init_v is not set, the accesses are
     in dependence of distance 1 in the loop.  */
  while (--index >= 0)
    {
      lambda_vector save_v = lambda_vector_new (DDR_NB_LOOPS (ddr));
      lambda_vector_copy (dist_v, save_v, DDR_NB_LOOPS (ddr));
      save_v[index] = 1;
      save_dist_v (ddr, save_v);
    }
}

/* Return false when fail to represent the data dependence as a
   distance vector.  INIT_B is set to true when a component has been
   added to the distance vector DIST_V.  INDEX_CARRY is then set to
   the index in DIST_V that carries the dependence.  */

static bool
build_classic_dist_vector_1 (struct data_dependence_relation *ddr,
			     struct data_reference *ddr_a,
			     struct data_reference *ddr_b,
			     lambda_vector dist_v, bool *init_b,
			     int *index_carry)
{
  unsigned i;
  lambda_vector init_v = lambda_vector_new (DDR_NB_LOOPS (ddr));

  for (i = 0; i < DDR_NUM_SUBSCRIPTS (ddr); i++)
    {
      tree access_fn_a, access_fn_b;
      struct subscript *subscript = DDR_SUBSCRIPT (ddr, i);

      if (chrec_contains_undetermined (SUB_DISTANCE (subscript)))
	{
	  non_affine_dependence_relation (ddr);
	  return false;
	}

      access_fn_a = DR_ACCESS_FN (ddr_a, i);
      access_fn_b = DR_ACCESS_FN (ddr_b, i);

      if (TREE_CODE (access_fn_a) == POLYNOMIAL_CHREC
	  && TREE_CODE (access_fn_b) == POLYNOMIAL_CHREC)
	{
	  int dist, index;
	  int index_a = index_in_loop_nest (CHREC_VARIABLE (access_fn_a),
					    DDR_LOOP_NEST (ddr));
	  int index_b = index_in_loop_nest (CHREC_VARIABLE (access_fn_b),
					    DDR_LOOP_NEST (ddr));

	  /* The dependence is carried by the outermost loop.  Example:
	     | loop_1
	     |   A[{4, +, 1}_1]
	     |   loop_2
	     |     A[{5, +, 1}_2]
	     |   endloop_2
	     | endloop_1
	     In this case, the dependence is carried by loop_1.  */
	  index = index_a < index_b ? index_a : index_b;
	  *index_carry = MIN (index, *index_carry);

	  if (chrec_contains_undetermined (SUB_DISTANCE (subscript)))
	    {
	      non_affine_dependence_relation (ddr);
	      return false;
	    }

	  dist = int_cst_value (SUB_DISTANCE (subscript));

	  /* This is the subscript coupling test.  If we have already
	     recorded a distance for this loop (a distance coming from
	     another subscript), it should be the same.  For example,
	     in the following code, there is no dependence:

	     | loop i = 0, N, 1
	     |   T[i+1][i] = ...
	     |   ... = T[i][i]
	     | endloop
	  */
	  if (init_v[index] != 0 && dist_v[index] != dist)
	    {
	      finalize_ddr_dependent (ddr, chrec_known);
	      return false;
	    }

	  dist_v[index] = dist;
	  init_v[index] = 1;
	  *init_b = true;
	}
      else if (!operand_equal_p (access_fn_a, access_fn_b, 0))
	{
	  /* This can be for example an affine vs. constant dependence
	     (T[i] vs. T[3]) that is not an affine dependence and is
	     not representable as a distance vector.  */
	  non_affine_dependence_relation (ddr);
	  return false;
	}
    }

  return true;
}

/* Return true when the DDR contains only constant access functions.  */

static bool
constant_access_functions (const struct data_dependence_relation *ddr)
{
  unsigned i;

  for (i = 0; i < DDR_NUM_SUBSCRIPTS (ddr); i++)
    if (!evolution_function_is_constant_p (DR_ACCESS_FN (DDR_A (ddr), i))
	|| !evolution_function_is_constant_p (DR_ACCESS_FN (DDR_B (ddr), i)))
      return false;

  return true;
}

/* Helper function for the case where DDR_A and DDR_B are the same
   multivariate access function with a constant step.  For an example
   see pr34635-1.c.  */

static void
add_multivariate_self_dist (struct data_dependence_relation *ddr, tree c_2)
{
  int x_1, x_2;
  tree c_1 = CHREC_LEFT (c_2);
  tree c_0 = CHREC_LEFT (c_1);
  lambda_vector dist_v;
  int v1, v2, cd;

  /* Polynomials with more than 2 variables are not handled yet.  When
     the evolution steps are parameters, it is not possible to
     represent the dependence using classical distance vectors.  */
  if (TREE_CODE (c_0) != INTEGER_CST
      || TREE_CODE (CHREC_RIGHT (c_1)) != INTEGER_CST
      || TREE_CODE (CHREC_RIGHT (c_2)) != INTEGER_CST)
    {
      DDR_AFFINE_P (ddr) = false;
      return;
    }

  x_2 = index_in_loop_nest (CHREC_VARIABLE (c_2), DDR_LOOP_NEST (ddr));
  x_1 = index_in_loop_nest (CHREC_VARIABLE (c_1), DDR_LOOP_NEST (ddr));

  /* For "{{0, +, 2}_1, +, 3}_2" the distance vector is (3, -2).  */
  dist_v = lambda_vector_new (DDR_NB_LOOPS (ddr));
  v1 = int_cst_value (CHREC_RIGHT (c_1));
  v2 = int_cst_value (CHREC_RIGHT (c_2));
  cd = gcd (v1, v2);
  v1 /= cd;
  v2 /= cd;

  if (v2 < 0)
    {
      v2 = -v2;
      v1 = -v1;
    }

  dist_v[x_1] = v2;
  dist_v[x_2] = -v1;
  save_dist_v (ddr, dist_v);

  add_outer_distances (ddr, dist_v, x_1);
}

/* Helper function for the case where DDR_A and DDR_B are the same
   access functions.  */

static void
add_other_self_distances (struct data_dependence_relation *ddr)
{
  lambda_vector dist_v;
  unsigned i;
  int index_carry = DDR_NB_LOOPS (ddr);

  for (i = 0; i < DDR_NUM_SUBSCRIPTS (ddr); i++)
    {
      tree access_fun = DR_ACCESS_FN (DDR_A (ddr), i);

      if (TREE_CODE (access_fun) == POLYNOMIAL_CHREC)
	{
	  if (!evolution_function_is_univariate_p (access_fun))
	    {
	      if (DDR_NUM_SUBSCRIPTS (ddr) != 1)
		{
		  DDR_ARE_DEPENDENT (ddr) = chrec_dont_know;
		  return;
		}

	      access_fun = DR_ACCESS_FN (DDR_A (ddr), 0);

	      if (TREE_CODE (CHREC_LEFT (access_fun)) == POLYNOMIAL_CHREC)
		add_multivariate_self_dist (ddr, access_fun);
	      else
		/* The evolution step is not constant: it varies in
		   the outer loop, so this cannot be represented by a
		   distance vector.  For example in pr34635.c the
		   evolution is {0, +, {0, +, 4}_1}_2.  */
		DDR_AFFINE_P (ddr) = false;

	      return;
	    }

	  index_carry = MIN (index_carry,
			     index_in_loop_nest (CHREC_VARIABLE (access_fun),
						 DDR_LOOP_NEST (ddr)));
	}
    }

  dist_v = lambda_vector_new (DDR_NB_LOOPS (ddr));
  add_outer_distances (ddr, dist_v, index_carry);
}

static void
insert_innermost_unit_dist_vector (struct data_dependence_relation *ddr)
{
  lambda_vector dist_v = lambda_vector_new (DDR_NB_LOOPS (ddr));

  dist_v[DDR_INNER_LOOP (ddr)] = 1;
  save_dist_v (ddr, dist_v);
}

/* Adds a unit distance vector to DDR when there is a 0 overlap.  This
   is the case for example when access functions are the same and
   equal to a constant, as in:

   | loop_1
   |   A[3] = ...
   |   ... = A[3]
   | endloop_1

   in which case the distance vectors are (0) and (1).  */

static void
add_distance_for_zero_overlaps (struct data_dependence_relation *ddr)
{
  unsigned i, j;

  for (i = 0; i < DDR_NUM_SUBSCRIPTS (ddr); i++)
    {
      subscript_p sub = DDR_SUBSCRIPT (ddr, i);
      conflict_function *ca = SUB_CONFLICTS_IN_A (sub);
      conflict_function *cb = SUB_CONFLICTS_IN_B (sub);

      for (j = 0; j < ca->n; j++)
	if (affine_function_zero_p (ca->fns[j]))
	  {
	    insert_innermost_unit_dist_vector (ddr);
	    return;
	  }

      for (j = 0; j < cb->n; j++)
	if (affine_function_zero_p (cb->fns[j]))
	  {
	    insert_innermost_unit_dist_vector (ddr);
	    return;
	  }
    }
}

/* Compute the classic per loop distance vector.  DDR is the data
   dependence relation to build a vector from.  Return false when fail
   to represent the data dependence as a distance vector.  */

static bool
build_classic_dist_vector (struct data_dependence_relation *ddr,
			   struct loop *loop_nest)
{
  bool init_b = false;
  int index_carry = DDR_NB_LOOPS (ddr);
  lambda_vector dist_v;

  if (DDR_ARE_DEPENDENT (ddr) != NULL_TREE)
    return false;

  if (same_access_functions (ddr))
    {
      /* Save the 0 vector.  */
      dist_v = lambda_vector_new (DDR_NB_LOOPS (ddr));
      save_dist_v (ddr, dist_v);

      if (constant_access_functions (ddr))
	add_distance_for_zero_overlaps (ddr);

      if (DDR_NB_LOOPS (ddr) > 1)
	add_other_self_distances (ddr);

      return true;
    }

  dist_v = lambda_vector_new (DDR_NB_LOOPS (ddr));
  if (!build_classic_dist_vector_1 (ddr, DDR_A (ddr), DDR_B (ddr),
				    dist_v, &init_b, &index_carry))
    return false;

  /* Save the distance vector if we initialized one.  */
  if (init_b)
    {
      /* Verify a basic constraint: classic distance vectors should
	 always be lexicographically positive.

	 Data references are collected in the order of execution of
	 the program, thus for the following loop

	 | for (i = 1; i < 100; i++)
	 |   for (j = 1; j < 100; j++)
	 |     {
	 |       t = T[j+1][i-1];  // A
	 |       T[j][i] = t + 2;  // B
	 |     }

	 references are collected following the direction of the wind:
	 A then B.  The data dependence tests are performed also
	 following this order, such that we're looking at the distance
	 separating the elements accessed by A from the elements later
	 accessed by B.  But in this example, the distance returned by
	 test_dep (A, B) is lexicographically negative (-1, 1), that
	 means that the access A occurs later than B with respect to
	 the outer loop, ie. we're actually looking upwind.  In this
	 case we solve test_dep (B, A) looking downwind to the
	 lexicographically positive solution, that returns the
	 distance vector (1, -1).  */
      if (!lambda_vector_lexico_pos (dist_v, DDR_NB_LOOPS (ddr)))
	{
	  lambda_vector save_v = lambda_vector_new (DDR_NB_LOOPS (ddr));
	  if (!subscript_dependence_tester_1 (ddr, DDR_B (ddr), DDR_A (ddr),
					      loop_nest))
	    return false;
	  compute_subscript_distance (ddr);
	  if (!build_classic_dist_vector_1 (ddr, DDR_B (ddr), DDR_A (ddr),
					    save_v, &init_b, &index_carry))
	    return false;
	  save_dist_v (ddr, save_v);
	  DDR_REVERSED_P (ddr) = true;

	  /* In this case there is a dependence forward for all the
	     outer loops:

	     | for (k = 1; k < 100; k++)
	     |  for (i = 1; i < 100; i++)
	     |   for (j = 1; j < 100; j++)
	     |     {
	     |       t = T[j+1][i-1];  // A
	     |       T[j][i] = t + 2;  // B
	     |     }

	     the vectors are:
	     (0,  1, -1)
	     (1,  1, -1)
	     (1, -1,  1)
	  */
	  if (DDR_NB_LOOPS (ddr) > 1)
	    {
 	      add_outer_distances (ddr, save_v, index_carry);
	      add_outer_distances (ddr, dist_v, index_carry);
	    }
	}
      else
	{
	  lambda_vector save_v = lambda_vector_new (DDR_NB_LOOPS (ddr));
	  lambda_vector_copy (dist_v, save_v, DDR_NB_LOOPS (ddr));

	  if (DDR_NB_LOOPS (ddr) > 1)
	    {
	      lambda_vector opposite_v = lambda_vector_new (DDR_NB_LOOPS (ddr));

	      if (!subscript_dependence_tester_1 (ddr, DDR_B (ddr),
						  DDR_A (ddr), loop_nest))
		return false;
	      compute_subscript_distance (ddr);
	      if (!build_classic_dist_vector_1 (ddr, DDR_B (ddr), DDR_A (ddr),
						opposite_v, &init_b,
						&index_carry))
		return false;

	      save_dist_v (ddr, save_v);
	      add_outer_distances (ddr, dist_v, index_carry);
	      add_outer_distances (ddr, opposite_v, index_carry);
	    }
	  else
	    save_dist_v (ddr, save_v);
	}
    }
  else
    {
      /* There is a distance of 1 on all the outer loops: Example:
	 there is a dependence of distance 1 on loop_1 for the array A.

	 | loop_1
	 |   A[5] = ...
	 | endloop
      */
      add_outer_distances (ddr, dist_v,
			   lambda_vector_first_nz (dist_v,
						   DDR_NB_LOOPS (ddr), 0));
    }

  if (dump_file && (dump_flags & TDF_DETAILS))
    {
      unsigned i;

      fprintf (dump_file, "(build_classic_dist_vector\n");
      for (i = 0; i < DDR_NUM_DIST_VECTS (ddr); i++)
	{
	  fprintf (dump_file, "  dist_vector = (");
	  print_lambda_vector (dump_file, DDR_DIST_VECT (ddr, i),
			       DDR_NB_LOOPS (ddr));
	  fprintf (dump_file, "  )\n");
	}
      fprintf (dump_file, ")\n");
    }

  return true;
}

/* Return the direction for a given distance.
   FIXME: Computing dir this way is suboptimal, since dir can catch
   cases that dist is unable to represent.  */

static inline enum data_dependence_direction
dir_from_dist (int dist)
{
  if (dist > 0)
    return dir_positive;
  else if (dist < 0)
    return dir_negative;
  else
    return dir_equal;
}

/* Compute the classic per loop direction vector.  DDR is the data
   dependence relation to build a vector from.  */

static void
build_classic_dir_vector (struct data_dependence_relation *ddr)
{
  unsigned i, j;
  lambda_vector dist_v;

  for (i = 0; VEC_iterate (lambda_vector, DDR_DIST_VECTS (ddr), i, dist_v); i++)
    {
      lambda_vector dir_v = lambda_vector_new (DDR_NB_LOOPS (ddr));

      for (j = 0; j < DDR_NB_LOOPS (ddr); j++)
	dir_v[j] = dir_from_dist (dist_v[j]);

      save_dir_v (ddr, dir_v);
    }
}

/* Helper function.  Returns true when there is a dependence between
   data references DRA and DRB.  */

static bool
subscript_dependence_tester_1 (struct data_dependence_relation *ddr,
			       struct data_reference *dra,
			       struct data_reference *drb,
			       struct loop *loop_nest)
{
  unsigned int i;
  tree last_conflicts;
  struct subscript *subscript;

  for (i = 0; VEC_iterate (subscript_p, DDR_SUBSCRIPTS (ddr), i, subscript);
       i++)
    {
      conflict_function *overlaps_a, *overlaps_b;

      analyze_overlapping_iterations (DR_ACCESS_FN (dra, i),
				      DR_ACCESS_FN (drb, i),
				      &overlaps_a, &overlaps_b,
				      &last_conflicts, loop_nest);

      if (CF_NOT_KNOWN_P (overlaps_a)
 	  || CF_NOT_KNOWN_P (overlaps_b))
 	{
 	  finalize_ddr_dependent (ddr, chrec_dont_know);
	  dependence_stats.num_dependence_undetermined++;
	  free_conflict_function (overlaps_a);
	  free_conflict_function (overlaps_b);
	  return false;
 	}

      else if (CF_NO_DEPENDENCE_P (overlaps_a)
 	       || CF_NO_DEPENDENCE_P (overlaps_b))
 	{
 	  finalize_ddr_dependent (ddr, chrec_known);
	  dependence_stats.num_dependence_independent++;
	  free_conflict_function (overlaps_a);
	  free_conflict_function (overlaps_b);
	  return false;
 	}

      else
 	{
	  if (SUB_CONFLICTS_IN_A (subscript))
	    free_conflict_function (SUB_CONFLICTS_IN_A (subscript));
	  if (SUB_CONFLICTS_IN_B (subscript))
	    free_conflict_function (SUB_CONFLICTS_IN_B (subscript));

 	  SUB_CONFLICTS_IN_A (subscript) = overlaps_a;
 	  SUB_CONFLICTS_IN_B (subscript) = overlaps_b;
	  SUB_LAST_CONFLICT (subscript) = last_conflicts;
 	}
    }

  return true;
}

/* Computes the conflicting iterations in LOOP_NEST, and initialize DDR.  */

static void
subscript_dependence_tester (struct data_dependence_relation *ddr,
			     struct loop *loop_nest)
{

  if (dump_file && (dump_flags & TDF_DETAILS))
    fprintf (dump_file, "(subscript_dependence_tester \n");

  if (subscript_dependence_tester_1 (ddr, DDR_A (ddr), DDR_B (ddr), loop_nest))
    dependence_stats.num_dependence_dependent++;

  compute_subscript_distance (ddr);
  if (build_classic_dist_vector (ddr, loop_nest))
    build_classic_dir_vector (ddr);

  if (dump_file && (dump_flags & TDF_DETAILS))
    fprintf (dump_file, ")\n");
}

/* Returns true when all the access functions of A are affine or
   constant with respect to LOOP_NEST.  */

static bool
access_functions_are_affine_or_constant_p (const struct data_reference *a,
					   const struct loop *loop_nest)
{
  unsigned int i;
  VEC(tree,heap) *fns = DR_ACCESS_FNS (a);
  tree t;

  for (i = 0; VEC_iterate (tree, fns, i, t); i++)
    if (!evolution_function_is_invariant_p (t, loop_nest->num)
	&& !evolution_function_is_affine_multivariate_p (t, loop_nest->num))
      return false;

  return true;
}

/* Initializes an equation for an OMEGA problem using the information
   contained in the ACCESS_FUN.  Returns true when the operation
   succeeded.

   PB is the omega constraint system.
   EQ is the number of the equation to be initialized.
   OFFSET is used for shifting the variables names in the constraints:
   a constrain is composed of 2 * the number of variables surrounding
   dependence accesses.  OFFSET is set either to 0 for the first n variables,
   then it is set to n.
   ACCESS_FUN is expected to be an affine chrec.  */

static bool
init_omega_eq_with_af (omega_pb pb, unsigned eq,
		       unsigned int offset, tree access_fun,
		       struct data_dependence_relation *ddr)
{
  switch (TREE_CODE (access_fun))
    {
    case POLYNOMIAL_CHREC:
      {
	tree left = CHREC_LEFT (access_fun);
	tree right = CHREC_RIGHT (access_fun);
	int var = CHREC_VARIABLE (access_fun);
	unsigned var_idx;

	if (TREE_CODE (right) != INTEGER_CST)
	  return false;

	var_idx = index_in_loop_nest (var, DDR_LOOP_NEST (ddr));
	pb->eqs[eq].coef[offset + var_idx + 1] = int_cst_value (right);

	/* Compute the innermost loop index.  */
	DDR_INNER_LOOP (ddr) = MAX (DDR_INNER_LOOP (ddr), var_idx);

	if (offset == 0)
	  pb->eqs[eq].coef[var_idx + DDR_NB_LOOPS (ddr) + 1]
	    += int_cst_value (right);

	switch (TREE_CODE (left))
	  {
	  case POLYNOMIAL_CHREC:
	    return init_omega_eq_with_af (pb, eq, offset, left, ddr);

	  case INTEGER_CST:
	    pb->eqs[eq].coef[0] += int_cst_value (left);
	    return true;

	  default:
	    return false;
	  }
      }

    case INTEGER_CST:
      pb->eqs[eq].coef[0] += int_cst_value (access_fun);
      return true;

    default:
      return false;
    }
}

/* As explained in the comments preceding init_omega_for_ddr, we have
   to set up a system for each loop level, setting outer loops
   variation to zero, and current loop variation to positive or zero.
   Save each lexico positive distance vector.  */

static void
omega_extract_distance_vectors (omega_pb pb,
				struct data_dependence_relation *ddr)
{
  int eq, geq;
  unsigned i, j;
  struct loop *loopi, *loopj;
  enum omega_result res;

  /* Set a new problem for each loop in the nest.  The basis is the
     problem that we have initialized until now.  On top of this we
     add new constraints.  */
  for (i = 0; i <= DDR_INNER_LOOP (ddr)
	 && VEC_iterate (loop_p, DDR_LOOP_NEST (ddr), i, loopi); i++)
    {
      int dist = 0;
      omega_pb copy = omega_alloc_problem (2 * DDR_NB_LOOPS (ddr),
					   DDR_NB_LOOPS (ddr));

      omega_copy_problem (copy, pb);

      /* For all the outer loops "loop_j", add "dj = 0".  */
      for (j = 0;
	   j < i && VEC_iterate (loop_p, DDR_LOOP_NEST (ddr), j, loopj); j++)
	{
	  eq = omega_add_zero_eq (copy, omega_black);
	  copy->eqs[eq].coef[j + 1] = 1;
	}

      /* For "loop_i", add "0 <= di".  */
      geq = omega_add_zero_geq (copy, omega_black);
      copy->geqs[geq].coef[i + 1] = 1;

      /* Reduce the constraint system, and test that the current
	 problem is feasible.  */
      res = omega_simplify_problem (copy);
      if (res == omega_false
	  || res == omega_unknown
	  || copy->num_geqs > (int) DDR_NB_LOOPS (ddr))
	goto next_problem;

      for (eq = 0; eq < copy->num_subs; eq++)
	if (copy->subs[eq].key == (int) i + 1)
	  {
	    dist = copy->subs[eq].coef[0];
	    goto found_dist;
	  }

      if (dist == 0)
	{
	  /* Reinitialize problem...  */
	  omega_copy_problem (copy, pb);
	  for (j = 0;
	       j < i && VEC_iterate (loop_p, DDR_LOOP_NEST (ddr), j, loopj); j++)
	    {
	      eq = omega_add_zero_eq (copy, omega_black);
	      copy->eqs[eq].coef[j + 1] = 1;
	    }

	  /* ..., but this time "di = 1".  */
	  eq = omega_add_zero_eq (copy, omega_black);
	  copy->eqs[eq].coef[i + 1] = 1;
	  copy->eqs[eq].coef[0] = -1;

	  res = omega_simplify_problem (copy);
	  if (res == omega_false
	      || res == omega_unknown
	      || copy->num_geqs > (int) DDR_NB_LOOPS (ddr))
	    goto next_problem;

	  for (eq = 0; eq < copy->num_subs; eq++)
	    if (copy->subs[eq].key == (int) i + 1)
	      {
		dist = copy->subs[eq].coef[0];
		goto found_dist;
	      }
	}

    found_dist:;
      /* Save the lexicographically positive distance vector.  */
      if (dist >= 0)
	{
	  lambda_vector dist_v = lambda_vector_new (DDR_NB_LOOPS (ddr));
	  lambda_vector dir_v = lambda_vector_new (DDR_NB_LOOPS (ddr));

	  dist_v[i] = dist;

	  for (eq = 0; eq < copy->num_subs; eq++)
	    if (copy->subs[eq].key > 0)
	      {
		dist = copy->subs[eq].coef[0];
		dist_v[copy->subs[eq].key - 1] = dist;
	      }

	  for (j = 0; j < DDR_NB_LOOPS (ddr); j++)
	    dir_v[j] = dir_from_dist (dist_v[j]);

	  save_dist_v (ddr, dist_v);
	  save_dir_v (ddr, dir_v);
	}

    next_problem:;
      omega_free_problem (copy);
    }
}

/* This is called for each subscript of a tuple of data references:
   insert an equality for representing the conflicts.  */

static bool
omega_setup_subscript (tree access_fun_a, tree access_fun_b,
		       struct data_dependence_relation *ddr,
		       omega_pb pb, bool *maybe_dependent)
{
  int eq;
  tree type = signed_type_for_types (TREE_TYPE (access_fun_a),
				     TREE_TYPE (access_fun_b));
  tree fun_a = chrec_convert (type, access_fun_a, NULL);
  tree fun_b = chrec_convert (type, access_fun_b, NULL);
  tree difference = chrec_fold_minus (type, fun_a, fun_b);

  /* When the fun_a - fun_b is not constant, the dependence is not
     captured by the classic distance vector representation.  */
  if (TREE_CODE (difference) != INTEGER_CST)
    return false;

  /* ZIV test.  */
  if (ziv_subscript_p (fun_a, fun_b) && !integer_zerop (difference))
    {
      /* There is no dependence.  */
      *maybe_dependent = false;
      return true;
    }

  fun_b = chrec_fold_multiply (type, fun_b, integer_minus_one_node);

  eq = omega_add_zero_eq (pb, omega_black);
  if (!init_omega_eq_with_af (pb, eq, DDR_NB_LOOPS (ddr), fun_a, ddr)
      || !init_omega_eq_with_af (pb, eq, 0, fun_b, ddr))
    /* There is probably a dependence, but the system of
       constraints cannot be built: answer "don't know".  */
    return false;

  /* GCD test.  */
  if (DDR_NB_LOOPS (ddr) != 0 && pb->eqs[eq].coef[0]
      && !int_divides_p (lambda_vector_gcd
			 ((lambda_vector) &(pb->eqs[eq].coef[1]),
			  2 * DDR_NB_LOOPS (ddr)),
			 pb->eqs[eq].coef[0]))
    {
      /* There is no dependence.  */
      *maybe_dependent = false;
      return true;
    }

  return true;
}

/* Helper function, same as init_omega_for_ddr but specialized for
   data references A and B.  */

static bool
init_omega_for_ddr_1 (struct data_reference *dra, struct data_reference *drb,
		      struct data_dependence_relation *ddr,
		      omega_pb pb, bool *maybe_dependent)
{
  unsigned i;
  int ineq;
  struct loop *loopi;
  unsigned nb_loops = DDR_NB_LOOPS (ddr);

  /* Insert an equality per subscript.  */
  for (i = 0; i < DDR_NUM_SUBSCRIPTS (ddr); i++)
    {
      if (!omega_setup_subscript (DR_ACCESS_FN (dra, i), DR_ACCESS_FN (drb, i),
				  ddr, pb, maybe_dependent))
	return false;
      else if (*maybe_dependent == false)
	{
	  /* There is no dependence.  */
	  DDR_ARE_DEPENDENT (ddr) = chrec_known;
	  return true;
	}
    }

  /* Insert inequalities: constraints corresponding to the iteration
     domain, i.e. the loops surrounding the references "loop_x" and
     the distance variables "dx".  The layout of the OMEGA
     representation is as follows:
     - coef[0] is the constant
     - coef[1..nb_loops] are the protected variables that will not be
     removed by the solver: the "dx"
     - coef[nb_loops + 1, 2*nb_loops] are the loop variables: "loop_x".
  */
  for (i = 0; i <= DDR_INNER_LOOP (ddr)
	 && VEC_iterate (loop_p, DDR_LOOP_NEST (ddr), i, loopi); i++)
    {
      HOST_WIDE_INT nbi = estimated_loop_iterations_int (loopi, false);

      /* 0 <= loop_x */
      ineq = omega_add_zero_geq (pb, omega_black);
      pb->geqs[ineq].coef[i + nb_loops + 1] = 1;

      /* 0 <= loop_x + dx */
      ineq = omega_add_zero_geq (pb, omega_black);
      pb->geqs[ineq].coef[i + nb_loops + 1] = 1;
      pb->geqs[ineq].coef[i + 1] = 1;

      if (nbi != -1)
	{
	  /* loop_x <= nb_iters */
	  ineq = omega_add_zero_geq (pb, omega_black);
	  pb->geqs[ineq].coef[i + nb_loops + 1] = -1;
	  pb->geqs[ineq].coef[0] = nbi;

	  /* loop_x + dx <= nb_iters */
	  ineq = omega_add_zero_geq (pb, omega_black);
	  pb->geqs[ineq].coef[i + nb_loops + 1] = -1;
	  pb->geqs[ineq].coef[i + 1] = -1;
	  pb->geqs[ineq].coef[0] = nbi;

	  /* A step "dx" bigger than nb_iters is not feasible, so
	     add "0 <= nb_iters + dx",  */
	  ineq = omega_add_zero_geq (pb, omega_black);
	  pb->geqs[ineq].coef[i + 1] = 1;
	  pb->geqs[ineq].coef[0] = nbi;
	  /* and "dx <= nb_iters".  */
	  ineq = omega_add_zero_geq (pb, omega_black);
	  pb->geqs[ineq].coef[i + 1] = -1;
	  pb->geqs[ineq].coef[0] = nbi;
	}
    }

  omega_extract_distance_vectors (pb, ddr);

  return true;
}

/* Sets up the Omega dependence problem for the data dependence
   relation DDR.  Returns false when the constraint system cannot be
   built, ie. when the test answers "don't know".  Returns true
   otherwise, and when independence has been proved (using one of the
   trivial dependence test), set MAYBE_DEPENDENT to false, otherwise
   set MAYBE_DEPENDENT to true.

   Example: for setting up the dependence system corresponding to the
   conflicting accesses

   | loop_i
   |   loop_j
   |     A[i, i+1] = ...
   |     ... A[2*j, 2*(i + j)]
   |   endloop_j
   | endloop_i

   the following constraints come from the iteration domain:

   0 <= i <= Ni
   0 <= i + di <= Ni
   0 <= j <= Nj
   0 <= j + dj <= Nj

   where di, dj are the distance variables.  The constraints
   representing the conflicting elements are:

   i = 2 * (j + dj)
   i + 1 = 2 * (i + di + j + dj)

   For asking that the resulting distance vector (di, dj) be
   lexicographically positive, we insert the constraint "di >= 0".  If
   "di = 0" in the solution, we fix that component to zero, and we
   look at the inner loops: we set a new problem where all the outer
   loop distances are zero, and fix this inner component to be
   positive.  When one of the components is positive, we save that
   distance, and set a new problem where the distance on this loop is
   zero, searching for other distances in the inner loops.  Here is
   the classic example that illustrates that we have to set for each
   inner loop a new problem:

   | loop_1
   |   loop_2
   |     A[10]
   |   endloop_2
   | endloop_1

   we have to save two distances (1, 0) and (0, 1).

   Given two array references, refA and refB, we have to set the
   dependence problem twice, refA vs. refB and refB vs. refA, and we
   cannot do a single test, as refB might occur before refA in the
   inner loops, and the contrary when considering outer loops: ex.

   | loop_0
   |   loop_1
   |     loop_2
   |       T[{1,+,1}_2][{1,+,1}_1]  // refA
   |       T[{2,+,1}_2][{0,+,1}_1]  // refB
   |     endloop_2
   |   endloop_1
   | endloop_0

   refB touches the elements in T before refA, and thus for the same
   loop_0 refB precedes refA: ie. the distance vector (0, 1, -1)
   but for successive loop_0 iterations, we have (1, -1, 1)

   The Omega solver expects the distance variables ("di" in the
   previous example) to come first in the constraint system (as
   variables to be protected, or "safe" variables), the constraint
   system is built using the following layout:

   "cst | distance vars | index vars".
*/

static bool
init_omega_for_ddr (struct data_dependence_relation *ddr,
		    bool *maybe_dependent)
{
  omega_pb pb;
  bool res = false;

  *maybe_dependent = true;

  if (same_access_functions (ddr))
    {
      unsigned j;
      lambda_vector dir_v;

      /* Save the 0 vector.  */
      save_dist_v (ddr, lambda_vector_new (DDR_NB_LOOPS (ddr)));
      dir_v = lambda_vector_new (DDR_NB_LOOPS (ddr));
      for (j = 0; j < DDR_NB_LOOPS (ddr); j++)
	dir_v[j] = dir_equal;
      save_dir_v (ddr, dir_v);

      /* Save the dependences carried by outer loops.  */
      pb = omega_alloc_problem (2 * DDR_NB_LOOPS (ddr), DDR_NB_LOOPS (ddr));
      res = init_omega_for_ddr_1 (DDR_A (ddr), DDR_B (ddr), ddr, pb,
				  maybe_dependent);
      omega_free_problem (pb);
      return res;
    }

  /* Omega expects the protected variables (those that have to be kept
     after elimination) to appear first in the constraint system.
     These variables are the distance variables.  In the following
     initialization we declare NB_LOOPS safe variables, and the total
     number of variables for the constraint system is 2*NB_LOOPS.  */
  pb = omega_alloc_problem (2 * DDR_NB_LOOPS (ddr), DDR_NB_LOOPS (ddr));
  res = init_omega_for_ddr_1 (DDR_A (ddr), DDR_B (ddr), ddr, pb,
			      maybe_dependent);
  omega_free_problem (pb);

  /* Stop computation if not decidable, or no dependence.  */
  if (res == false || *maybe_dependent == false)
    return res;

  pb = omega_alloc_problem (2 * DDR_NB_LOOPS (ddr), DDR_NB_LOOPS (ddr));
  res = init_omega_for_ddr_1 (DDR_B (ddr), DDR_A (ddr), ddr, pb,
			      maybe_dependent);
  omega_free_problem (pb);

  return res;
}

/* Return true when DDR contains the same information as that stored
   in DIR_VECTS and in DIST_VECTS, return false otherwise.   */

static bool
ddr_consistent_p (FILE *file,
		  struct data_dependence_relation *ddr,
		  VEC (lambda_vector, heap) *dist_vects,
		  VEC (lambda_vector, heap) *dir_vects)
{
  unsigned int i, j;

  /* If dump_file is set, output there.  */
  if (dump_file && (dump_flags & TDF_DETAILS))
    file = dump_file;

  if (VEC_length (lambda_vector, dist_vects) != DDR_NUM_DIST_VECTS (ddr))
    {
      lambda_vector b_dist_v;
      fprintf (file, "\n(Number of distance vectors differ: Banerjee has %d, Omega has %d.\n",
	       VEC_length (lambda_vector, dist_vects),
	       DDR_NUM_DIST_VECTS (ddr));

      fprintf (file, "Banerjee dist vectors:\n");
      for (i = 0; VEC_iterate (lambda_vector, dist_vects, i, b_dist_v); i++)
	print_lambda_vector (file, b_dist_v, DDR_NB_LOOPS (ddr));

      fprintf (file, "Omega dist vectors:\n");
      for (i = 0; i < DDR_NUM_DIST_VECTS (ddr); i++)
	print_lambda_vector (file, DDR_DIST_VECT (ddr, i), DDR_NB_LOOPS (ddr));

      fprintf (file, "data dependence relation:\n");
      dump_data_dependence_relation (file, ddr);

      fprintf (file, ")\n");
      return false;
    }

  if (VEC_length (lambda_vector, dir_vects) != DDR_NUM_DIR_VECTS (ddr))
    {
      fprintf (file, "\n(Number of direction vectors differ: Banerjee has %d, Omega has %d.)\n",
	       VEC_length (lambda_vector, dir_vects),
	       DDR_NUM_DIR_VECTS (ddr));
      return false;
    }

  for (i = 0; i < DDR_NUM_DIST_VECTS (ddr); i++)
    {
      lambda_vector a_dist_v;
      lambda_vector b_dist_v = DDR_DIST_VECT (ddr, i);

      /* Distance vectors are not ordered in the same way in the DDR
	 and in the DIST_VECTS: search for a matching vector.  */
      for (j = 0; VEC_iterate (lambda_vector, dist_vects, j, a_dist_v); j++)
	if (lambda_vector_equal (a_dist_v, b_dist_v, DDR_NB_LOOPS (ddr)))
	  break;

      if (j == VEC_length (lambda_vector, dist_vects))
	{
	  fprintf (file, "\n(Dist vectors from the first dependence analyzer:\n");
	  print_dist_vectors (file, dist_vects, DDR_NB_LOOPS (ddr));
	  fprintf (file, "not found in Omega dist vectors:\n");
	  print_dist_vectors (file, DDR_DIST_VECTS (ddr), DDR_NB_LOOPS (ddr));
	  fprintf (file, "data dependence relation:\n");
	  dump_data_dependence_relation (file, ddr);
	  fprintf (file, ")\n");
	}
    }

  for (i = 0; i < DDR_NUM_DIR_VECTS (ddr); i++)
    {
      lambda_vector a_dir_v;
      lambda_vector b_dir_v = DDR_DIR_VECT (ddr, i);

      /* Direction vectors are not ordered in the same way in the DDR
	 and in the DIR_VECTS: search for a matching vector.  */
      for (j = 0; VEC_iterate (lambda_vector, dir_vects, j, a_dir_v); j++)
	if (lambda_vector_equal (a_dir_v, b_dir_v, DDR_NB_LOOPS (ddr)))
	  break;

      if (j == VEC_length (lambda_vector, dist_vects))
	{
	  fprintf (file, "\n(Dir vectors from the first dependence analyzer:\n");
	  print_dir_vectors (file, dir_vects, DDR_NB_LOOPS (ddr));
	  fprintf (file, "not found in Omega dir vectors:\n");
	  print_dir_vectors (file, DDR_DIR_VECTS (ddr), DDR_NB_LOOPS (ddr));
	  fprintf (file, "data dependence relation:\n");
	  dump_data_dependence_relation (file, ddr);
	  fprintf (file, ")\n");
	}
    }

  return true;
}

/* This computes the affine dependence relation between A and B with
   respect to LOOP_NEST.  CHREC_KNOWN is used for representing the
   independence between two accesses, while CHREC_DONT_KNOW is used
   for representing the unknown relation.

   Note that it is possible to stop the computation of the dependence
   relation the first time we detect a CHREC_KNOWN element for a given
   subscript.  */

static void
compute_affine_dependence (struct data_dependence_relation *ddr,
			   struct loop *loop_nest)
{
  struct data_reference *dra = DDR_A (ddr);
  struct data_reference *drb = DDR_B (ddr);

  if (dump_file && (dump_flags & TDF_DETAILS))
    {
      fprintf (dump_file, "(compute_affine_dependence\n");
      fprintf (dump_file, "  (stmt_a = \n");
      print_gimple_stmt (dump_file, DR_STMT (dra), 0, 0);
      fprintf (dump_file, ")\n  (stmt_b = \n");
      print_gimple_stmt (dump_file, DR_STMT (drb), 0, 0);
      fprintf (dump_file, ")\n");
    }

  /* Analyze only when the dependence relation is not yet known.  */
  if (DDR_ARE_DEPENDENT (ddr) == NULL_TREE
      && !DDR_SELF_REFERENCE (ddr))
    {
      dependence_stats.num_dependence_tests++;

      if (access_functions_are_affine_or_constant_p (dra, loop_nest)
	  && access_functions_are_affine_or_constant_p (drb, loop_nest))
	{
	  if (flag_check_data_deps)
	    {
	      /* Compute the dependences using the first algorithm.  */
	      subscript_dependence_tester (ddr, loop_nest);

	      if (dump_file && (dump_flags & TDF_DETAILS))
		{
		  fprintf (dump_file, "\n\nBanerjee Analyzer\n");
		  dump_data_dependence_relation (dump_file, ddr);
		}

	      if (DDR_ARE_DEPENDENT (ddr) == NULL_TREE)
		{
		  bool maybe_dependent;
		  VEC (lambda_vector, heap) *dir_vects, *dist_vects;

		  /* Save the result of the first DD analyzer.  */
		  dist_vects = DDR_DIST_VECTS (ddr);
		  dir_vects = DDR_DIR_VECTS (ddr);

		  /* Reset the information.  */
		  DDR_DIST_VECTS (ddr) = NULL;
		  DDR_DIR_VECTS (ddr) = NULL;

		  /* Compute the same information using Omega.  */
		  if (!init_omega_for_ddr (ddr, &maybe_dependent))
		    goto csys_dont_know;

		  if (dump_file && (dump_flags & TDF_DETAILS))
		    {
		      fprintf (dump_file, "Omega Analyzer\n");
		      dump_data_dependence_relation (dump_file, ddr);
		    }

		  /* Check that we get the same information.  */
		  if (maybe_dependent)
		    gcc_assert (ddr_consistent_p (stderr, ddr, dist_vects,
						  dir_vects));
		}
	    }
	  else
	    subscript_dependence_tester (ddr, loop_nest);
	}

      /* As a last case, if the dependence cannot be determined, or if
	 the dependence is considered too difficult to determine, answer
	 "don't know".  */
      else
	{
	csys_dont_know:;
	  dependence_stats.num_dependence_undetermined++;

	  if (dump_file && (dump_flags & TDF_DETAILS))
	    {
	      fprintf (dump_file, "Data ref a:\n");
	      dump_data_reference (dump_file, dra);
	      fprintf (dump_file, "Data ref b:\n");
	      dump_data_reference (dump_file, drb);
	      fprintf (dump_file, "affine dependence test not usable: access function not affine or constant.\n");
	    }
	  finalize_ddr_dependent (ddr, chrec_dont_know);
	}
    }

  if (dump_file && (dump_flags & TDF_DETAILS))
    fprintf (dump_file, ")\n");
}

/* This computes the dependence relation for the same data
   reference into DDR.  */

static void
compute_self_dependence (struct data_dependence_relation *ddr)
{
  unsigned int i;
  struct subscript *subscript;

  if (DDR_ARE_DEPENDENT (ddr) != NULL_TREE)
    return;

  for (i = 0; VEC_iterate (subscript_p, DDR_SUBSCRIPTS (ddr), i, subscript);
       i++)
    {
      if (SUB_CONFLICTS_IN_A (subscript))
	free_conflict_function (SUB_CONFLICTS_IN_A (subscript));
      if (SUB_CONFLICTS_IN_B (subscript))
	free_conflict_function (SUB_CONFLICTS_IN_B (subscript));

      /* The accessed index overlaps for each iteration.  */
      SUB_CONFLICTS_IN_A (subscript)
	= conflict_fn (1, affine_fn_cst (integer_zero_node));
      SUB_CONFLICTS_IN_B (subscript)
	= conflict_fn (1, affine_fn_cst (integer_zero_node));
      SUB_LAST_CONFLICT (subscript) = chrec_dont_know;
    }

  /* The distance vector is the zero vector.  */
  save_dist_v (ddr, lambda_vector_new (DDR_NB_LOOPS (ddr)));
  save_dir_v (ddr, lambda_vector_new (DDR_NB_LOOPS (ddr)));
}

/* Compute in DEPENDENCE_RELATIONS the data dependence graph for all
   the data references in DATAREFS, in the LOOP_NEST.  When
   COMPUTE_SELF_AND_RR is FALSE, don't compute read-read and self
   relations.  */

void
compute_all_dependences (VEC (data_reference_p, heap) *datarefs,
			 VEC (ddr_p, heap) **dependence_relations,
			 VEC (loop_p, heap) *loop_nest,
			 bool compute_self_and_rr)
{
  struct data_dependence_relation *ddr;
  struct data_reference *a, *b;
  unsigned int i, j;

  for (i = 0; VEC_iterate (data_reference_p, datarefs, i, a); i++)
    for (j = i + 1; VEC_iterate (data_reference_p, datarefs, j, b); j++)
      if (!DR_IS_READ (a) || !DR_IS_READ (b) || compute_self_and_rr)
	{
	  ddr = initialize_data_dependence_relation (a, b, loop_nest);
	  VEC_safe_push (ddr_p, heap, *dependence_relations, ddr);
          if (loop_nest)
   	    compute_affine_dependence (ddr, VEC_index (loop_p, loop_nest, 0));
	}

  if (compute_self_and_rr)
    for (i = 0; VEC_iterate (data_reference_p, datarefs, i, a); i++)
      {
	ddr = initialize_data_dependence_relation (a, a, loop_nest);
	VEC_safe_push (ddr_p, heap, *dependence_relations, ddr);
	compute_self_dependence (ddr);
      }
}

/* Stores the locations of memory references in STMT to REFERENCES.  Returns
   true if STMT clobbers memory, false otherwise.  */

bool
get_references_in_stmt (gimple stmt, VEC (data_ref_loc, heap) **references)
{
  bool clobbers_memory = false;
  data_ref_loc *ref;
  tree *op0, *op1;
  enum gimple_code stmt_code = gimple_code (stmt);

  *references = NULL;

  /* ASM_EXPR and CALL_EXPR may embed arbitrary side effects.
     Calls have side-effects, except those to const or pure
     functions.  */
  if ((stmt_code == GIMPLE_CALL
       && !(gimple_call_flags (stmt) & (ECF_CONST | ECF_PURE)))
      || (stmt_code == GIMPLE_ASM
	  && gimple_asm_volatile_p (stmt)))
    clobbers_memory = true;

  if (!gimple_vuse (stmt))
    return clobbers_memory;

  if (stmt_code == GIMPLE_ASSIGN)
    {
      tree base;
      op0 = gimple_assign_lhs_ptr (stmt);
      op1 = gimple_assign_rhs1_ptr (stmt);

      if (DECL_P (*op1)
	  || (REFERENCE_CLASS_P (*op1)
	      && (base = get_base_address (*op1))
	      && TREE_CODE (base) != SSA_NAME))
	{
	  ref = VEC_safe_push (data_ref_loc, heap, *references, NULL);
	  ref->pos = op1;
	  ref->is_read = true;
	}

      if (DECL_P (*op0)
	  || (REFERENCE_CLASS_P (*op0) && get_base_address (*op0)))
	{
	  ref = VEC_safe_push (data_ref_loc, heap, *references, NULL);
	  ref->pos = op0;
	  ref->is_read = false;
	}
    }
  else if (stmt_code == GIMPLE_CALL)
    {
      unsigned i, n = gimple_call_num_args (stmt);

      for (i = 0; i < n; i++)
	{
	  op0 = gimple_call_arg_ptr (stmt, i);

	  if (DECL_P (*op0)
	      || (REFERENCE_CLASS_P (*op0) && get_base_address (*op0)))
	    {
	      ref = VEC_safe_push (data_ref_loc, heap, *references, NULL);
	      ref->pos = op0;
	      ref->is_read = true;
	    }
	}
    }

  return clobbers_memory;
}

/* Stores the data references in STMT to DATAREFS.  If there is an unanalyzable
   reference, returns false, otherwise returns true.  NEST is the outermost
   loop of the loop nest in which the references should be analyzed.  */

bool
find_data_references_in_stmt (struct loop *nest, gimple stmt,
			      VEC (data_reference_p, heap) **datarefs)
{
  unsigned i;
  VEC (data_ref_loc, heap) *references;
  data_ref_loc *ref;
  bool ret = true;
  data_reference_p dr;

  if (get_references_in_stmt (stmt, &references))
    {
      VEC_free (data_ref_loc, heap, references);
      return false;
    }

  for (i = 0; VEC_iterate (data_ref_loc, references, i, ref); i++)
    {
      dr = create_data_ref (nest, *ref->pos, stmt, ref->is_read);
      gcc_assert (dr != NULL);

      /* FIXME -- data dependence analysis does not work correctly for objects
         with invariant addresses in loop nests.  Let us fail here until the
	 problem is fixed.  */
      if (dr_address_invariant_p (dr) && nest)
	{
	  free_data_ref (dr);
	  if (dump_file && (dump_flags & TDF_DETAILS))
	    fprintf (dump_file, "\tFAILED as dr address is invariant\n");
	  ret = false;
	  break;
	}

      VEC_safe_push (data_reference_p, heap, *datarefs, dr);
    }
  VEC_free (data_ref_loc, heap, references);
  return ret;
}

/* Stores the data references in STMT to DATAREFS.  If there is an unanalyzable
   reference, returns false, otherwise returns true.  NEST is the outermost
   loop of the loop nest in which the references should be analyzed.  */

bool
graphite_find_data_references_in_stmt (struct loop *nest, gimple stmt,
				       VEC (data_reference_p, heap) **datarefs)
{
  unsigned i;
  VEC (data_ref_loc, heap) *references;
  data_ref_loc *ref;
  bool ret = true;
  data_reference_p dr;

  if (get_references_in_stmt (stmt, &references))
    {
      VEC_free (data_ref_loc, heap, references);
      return false;
    }

  for (i = 0; VEC_iterate (data_ref_loc, references, i, ref); i++)
    {
      dr = create_data_ref (nest, *ref->pos, stmt, ref->is_read);
      gcc_assert (dr != NULL);
      VEC_safe_push (data_reference_p, heap, *datarefs, dr);
    }

  VEC_free (data_ref_loc, heap, references);
  return ret;
}

/* Search the data references in LOOP, and record the information into
   DATAREFS.  Returns chrec_dont_know when failing to analyze a
   difficult case, returns NULL_TREE otherwise.  */

static tree
find_data_references_in_bb (struct loop *loop, basic_block bb,
                            VEC (data_reference_p, heap) **datarefs)
{
  gimple_stmt_iterator bsi;

  for (bsi = gsi_start_bb (bb); !gsi_end_p (bsi); gsi_next (&bsi))
    {
      gimple stmt = gsi_stmt (bsi);

      if (!find_data_references_in_stmt (loop, stmt, datarefs))
        {
          struct data_reference *res;
          res = XCNEW (struct data_reference);
          VEC_safe_push (data_reference_p, heap, *datarefs, res);

          return chrec_dont_know;
        }
    }

  return NULL_TREE;
}

/* Search the data references in LOOP, and record the information into
   DATAREFS.  Returns chrec_dont_know when failing to analyze a
   difficult case, returns NULL_TREE otherwise.

   TODO: This function should be made smarter so that it can handle address
   arithmetic as if they were array accesses, etc.  */

tree
find_data_references_in_loop (struct loop *loop,
			      VEC (data_reference_p, heap) **datarefs)
{
  basic_block bb, *bbs;
  unsigned int i;

  bbs = get_loop_body_in_dom_order (loop);

  for (i = 0; i < loop->num_nodes; i++)
    {
      bb = bbs[i];

      if (find_data_references_in_bb (loop, bb, datarefs) == chrec_dont_know)
        {
          free (bbs);
          return chrec_dont_know;
        }
    }
  free (bbs);

  return NULL_TREE;
}

/* Recursive helper function.  */

static bool
find_loop_nest_1 (struct loop *loop, VEC (loop_p, heap) **loop_nest)
{
  /* Inner loops of the nest should not contain siblings.  Example:
     when there are two consecutive loops,

     | loop_0
     |   loop_1
     |     A[{0, +, 1}_1]
     |   endloop_1
     |   loop_2
     |     A[{0, +, 1}_2]
     |   endloop_2
     | endloop_0

     the dependence relation cannot be captured by the distance
     abstraction.  */
  if (loop->next)
    return false;

  VEC_safe_push (loop_p, heap, *loop_nest, loop);
  if (loop->inner)
    return find_loop_nest_1 (loop->inner, loop_nest);
  return true;
}

/* Return false when the LOOP is not well nested.  Otherwise return
   true and insert in LOOP_NEST the loops of the nest.  LOOP_NEST will
   contain the loops from the outermost to the innermost, as they will
   appear in the classic distance vector.  */

bool
find_loop_nest (struct loop *loop, VEC (loop_p, heap) **loop_nest)
{
  VEC_safe_push (loop_p, heap, *loop_nest, loop);
  if (loop->inner)
    return find_loop_nest_1 (loop->inner, loop_nest);
  return true;
}

/* Returns true when the data dependences have been computed, false otherwise.
   Given a loop nest LOOP, the following vectors are returned:
   DATAREFS is initialized to all the array elements contained in this loop,
   DEPENDENCE_RELATIONS contains the relations between the data references.
   Compute read-read and self relations if
   COMPUTE_SELF_AND_READ_READ_DEPENDENCES is TRUE.  */

bool
compute_data_dependences_for_loop (struct loop *loop,
				   bool compute_self_and_read_read_dependences,
				   VEC (data_reference_p, heap) **datarefs,
				   VEC (ddr_p, heap) **dependence_relations)
{
  bool res = true;
  VEC (loop_p, heap) *vloops = VEC_alloc (loop_p, heap, 3);

  memset (&dependence_stats, 0, sizeof (dependence_stats));

  /* If the loop nest is not well formed, or one of the data references
     is not computable, give up without spending time to compute other
     dependences.  */
  if (!loop
      || !find_loop_nest (loop, &vloops)
      || find_data_references_in_loop (loop, datarefs) == chrec_dont_know)
    {
      struct data_dependence_relation *ddr;

      /* Insert a single relation into dependence_relations:
	 chrec_dont_know.  */
      ddr = initialize_data_dependence_relation (NULL, NULL, vloops);
      VEC_safe_push (ddr_p, heap, *dependence_relations, ddr);
      res = false;
    }
  else
    compute_all_dependences (*datarefs, dependence_relations, vloops,
			     compute_self_and_read_read_dependences);

  if (dump_file && (dump_flags & TDF_STATS))
    {
      fprintf (dump_file, "Dependence tester statistics:\n");

      fprintf (dump_file, "Number of dependence tests: %d\n",
	       dependence_stats.num_dependence_tests);
      fprintf (dump_file, "Number of dependence tests classified dependent: %d\n",
	       dependence_stats.num_dependence_dependent);
      fprintf (dump_file, "Number of dependence tests classified independent: %d\n",
	       dependence_stats.num_dependence_independent);
      fprintf (dump_file, "Number of undetermined dependence tests: %d\n",
	       dependence_stats.num_dependence_undetermined);

      fprintf (dump_file, "Number of subscript tests: %d\n",
	       dependence_stats.num_subscript_tests);
      fprintf (dump_file, "Number of undetermined subscript tests: %d\n",
	       dependence_stats.num_subscript_undetermined);
      fprintf (dump_file, "Number of same subscript function: %d\n",
	       dependence_stats.num_same_subscript_function);

      fprintf (dump_file, "Number of ziv tests: %d\n",
	       dependence_stats.num_ziv);
      fprintf (dump_file, "Number of ziv tests returning dependent: %d\n",
	       dependence_stats.num_ziv_dependent);
      fprintf (dump_file, "Number of ziv tests returning independent: %d\n",
	       dependence_stats.num_ziv_independent);
      fprintf (dump_file, "Number of ziv tests unimplemented: %d\n",
	       dependence_stats.num_ziv_unimplemented);

      fprintf (dump_file, "Number of siv tests: %d\n",
	       dependence_stats.num_siv);
      fprintf (dump_file, "Number of siv tests returning dependent: %d\n",
	       dependence_stats.num_siv_dependent);
      fprintf (dump_file, "Number of siv tests returning independent: %d\n",
	       dependence_stats.num_siv_independent);
      fprintf (dump_file, "Number of siv tests unimplemented: %d\n",
	       dependence_stats.num_siv_unimplemented);

      fprintf (dump_file, "Number of miv tests: %d\n",
	       dependence_stats.num_miv);
      fprintf (dump_file, "Number of miv tests returning dependent: %d\n",
	       dependence_stats.num_miv_dependent);
      fprintf (dump_file, "Number of miv tests returning independent: %d\n",
	       dependence_stats.num_miv_independent);
      fprintf (dump_file, "Number of miv tests unimplemented: %d\n",
	       dependence_stats.num_miv_unimplemented);
    }

  return res;
}

/* Returns true when the data dependences for the basic block BB have been
   computed, false otherwise.
   DATAREFS is initialized to all the array elements contained in this basic
   block, DEPENDENCE_RELATIONS contains the relations between the data
   references. Compute read-read and self relations if
   COMPUTE_SELF_AND_READ_READ_DEPENDENCES is TRUE.  */
bool
compute_data_dependences_for_bb (basic_block bb,
                                 bool compute_self_and_read_read_dependences,
                                 VEC (data_reference_p, heap) **datarefs,
                                 VEC (ddr_p, heap) **dependence_relations)
{
  if (find_data_references_in_bb (NULL, bb, datarefs) == chrec_dont_know)
    return false;

  compute_all_dependences (*datarefs, dependence_relations, NULL,
                           compute_self_and_read_read_dependences);
  return true;
}

/* Entry point (for testing only).  Analyze all the data references
   and the dependence relations in LOOP.

   The data references are computed first.

   A relation on these nodes is represented by a complete graph.  Some
   of the relations could be of no interest, thus the relations can be
   computed on demand.

   In the following function we compute all the relations.  This is
   just a first implementation that is here for:
   - for showing how to ask for the dependence relations,
   - for the debugging the whole dependence graph,
   - for the dejagnu testcases and maintenance.

   It is possible to ask only for a part of the graph, avoiding to
   compute the whole dependence graph.  The computed dependences are
   stored in a knowledge base (KB) such that later queries don't
   recompute the same information.  The implementation of this KB is
   transparent to the optimizer, and thus the KB can be changed with a
   more efficient implementation, or the KB could be disabled.  */
static void
analyze_all_data_dependences (struct loop *loop)
{
  unsigned int i;
  int nb_data_refs = 10;
  VEC (data_reference_p, heap) *datarefs =
    VEC_alloc (data_reference_p, heap, nb_data_refs);
  VEC (ddr_p, heap) *dependence_relations =
    VEC_alloc (ddr_p, heap, nb_data_refs * nb_data_refs);

  /* Compute DDs on the whole function.  */
  compute_data_dependences_for_loop (loop, false, &datarefs,
				     &dependence_relations);

  if (dump_file)
    {
      dump_data_dependence_relations (dump_file, dependence_relations);
      fprintf (dump_file, "\n\n");

      if (dump_flags & TDF_DETAILS)
	dump_dist_dir_vectors (dump_file, dependence_relations);

      if (dump_flags & TDF_STATS)
	{
	  unsigned nb_top_relations = 0;
	  unsigned nb_bot_relations = 0;
	  unsigned nb_chrec_relations = 0;
	  struct data_dependence_relation *ddr;

	  for (i = 0; VEC_iterate (ddr_p, dependence_relations, i, ddr); i++)
	    {
	      if (chrec_contains_undetermined (DDR_ARE_DEPENDENT (ddr)))
		nb_top_relations++;

	      else if (DDR_ARE_DEPENDENT (ddr) == chrec_known)
		nb_bot_relations++;

	      else
		nb_chrec_relations++;
	    }

	  gather_stats_on_scev_database ();
	}
    }

  free_dependence_relations (dependence_relations);
  free_data_refs (datarefs);
}

/* Computes all the data dependences and check that the results of
   several analyzers are the same.  */

void
tree_check_data_deps (void)
{
  loop_iterator li;
  struct loop *loop_nest;

  FOR_EACH_LOOP (li, loop_nest, 0)
    analyze_all_data_dependences (loop_nest);
}

/* Free the memory used by a data dependence relation DDR.  */

void
free_dependence_relation (struct data_dependence_relation *ddr)
{
  if (ddr == NULL)
    return;

  if (DDR_SUBSCRIPTS (ddr))
    free_subscripts (DDR_SUBSCRIPTS (ddr));
  if (DDR_DIST_VECTS (ddr))
    VEC_free (lambda_vector, heap, DDR_DIST_VECTS (ddr));
  if (DDR_DIR_VECTS (ddr))
    VEC_free (lambda_vector, heap, DDR_DIR_VECTS (ddr));

  free (ddr);
}

/* Free the memory used by the data dependence relations from
   DEPENDENCE_RELATIONS.  */

void
free_dependence_relations (VEC (ddr_p, heap) *dependence_relations)
{
  unsigned int i;
  struct data_dependence_relation *ddr;
  VEC (loop_p, heap) *loop_nest = NULL;

  for (i = 0; VEC_iterate (ddr_p, dependence_relations, i, ddr); i++)
    {
      if (ddr == NULL)
	continue;
      if (loop_nest == NULL)
	loop_nest = DDR_LOOP_NEST (ddr);
      else
	gcc_assert (DDR_LOOP_NEST (ddr) == NULL
		    || DDR_LOOP_NEST (ddr) == loop_nest);
      free_dependence_relation (ddr);
    }

  if (loop_nest)
    VEC_free (loop_p, heap, loop_nest);
  VEC_free (ddr_p, heap, dependence_relations);
}

/* Free the memory used by the data references from DATAREFS.  */

void
free_data_refs (VEC (data_reference_p, heap) *datarefs)
{
  unsigned int i;
  struct data_reference *dr;

  for (i = 0; VEC_iterate (data_reference_p, datarefs, i, dr); i++)
    free_data_ref (dr);
  VEC_free (data_reference_p, heap, datarefs);
}



/* Dump vertex I in RDG to FILE.  */

void
dump_rdg_vertex (FILE *file, struct graph *rdg, int i)
{
  struct vertex *v = &(rdg->vertices[i]);
  struct graph_edge *e;

  fprintf (file, "(vertex %d: (%s%s) (in:", i,
	   RDG_MEM_WRITE_STMT (rdg, i) ? "w" : "",
	   RDG_MEM_READS_STMT (rdg, i) ? "r" : "");

  if (v->pred)
    for (e = v->pred; e; e = e->pred_next)
      fprintf (file, " %d", e->src);

  fprintf (file, ") (out:");

  if (v->succ)
    for (e = v->succ; e; e = e->succ_next)
      fprintf (file, " %d", e->dest);

  fprintf (file, ") \n");
  print_gimple_stmt (file, RDGV_STMT (v), 0, TDF_VOPS|TDF_MEMSYMS);
  fprintf (file, ")\n");
}

/* Call dump_rdg_vertex on stderr.  */

void
debug_rdg_vertex (struct graph *rdg, int i)
{
  dump_rdg_vertex (stderr, rdg, i);
}

/* Dump component C of RDG to FILE.  If DUMPED is non-null, set the
   dumped vertices to that bitmap.  */

void dump_rdg_component (FILE *file, struct graph *rdg, int c, bitmap dumped)
{
  int i;

  fprintf (file, "(%d\n", c);

  for (i = 0; i < rdg->n_vertices; i++)
    if (rdg->vertices[i].component == c)
      {
	if (dumped)
	  bitmap_set_bit (dumped, i);

	dump_rdg_vertex (file, rdg, i);
      }

  fprintf (file, ")\n");
}

/* Call dump_rdg_vertex on stderr.  */

void
debug_rdg_component (struct graph *rdg, int c)
{
  dump_rdg_component (stderr, rdg, c, NULL);
}

/* Dump the reduced dependence graph RDG to FILE.  */

void
dump_rdg (FILE *file, struct graph *rdg)
{
  int i;
  bitmap dumped = BITMAP_ALLOC (NULL);

  fprintf (file, "(rdg\n");

  for (i = 0; i < rdg->n_vertices; i++)
    if (!bitmap_bit_p (dumped, i))
      dump_rdg_component (file, rdg, rdg->vertices[i].component, dumped);

  fprintf (file, ")\n");
  BITMAP_FREE (dumped);
}

/* Call dump_rdg on stderr.  */

void
debug_rdg (struct graph *rdg)
{
  dump_rdg (stderr, rdg);
}

/* This structure is used for recording the mapping statement index in
   the RDG.  */

struct GTY(()) rdg_vertex_info
{
  gimple stmt;
  int index;
};

/* Returns the index of STMT in RDG.  */

int
rdg_vertex_for_stmt (struct graph *rdg, gimple stmt)
{
  struct rdg_vertex_info rvi, *slot;

  rvi.stmt = stmt;
  slot = (struct rdg_vertex_info *) htab_find (rdg->indices, &rvi);

  if (!slot)
    return -1;

  return slot->index;
}

/* Creates an edge in RDG for each distance vector from DDR.  The
   order that we keep track of in the RDG is the order in which
   statements have to be executed.  */

static void
create_rdg_edge_for_ddr (struct graph *rdg, ddr_p ddr)
{
  struct graph_edge *e;
  int va, vb;
  data_reference_p dra = DDR_A (ddr);
  data_reference_p drb = DDR_B (ddr);
  unsigned level = ddr_dependence_level (ddr);

  /* For non scalar dependences, when the dependence is REVERSED,
     statement B has to be executed before statement A.  */
  if (level > 0
      && !DDR_REVERSED_P (ddr))
    {
      data_reference_p tmp = dra;
      dra = drb;
      drb = tmp;
    }

  va = rdg_vertex_for_stmt (rdg, DR_STMT (dra));
  vb = rdg_vertex_for_stmt (rdg, DR_STMT (drb));

  if (va < 0 || vb < 0)
    return;

  e = add_edge (rdg, va, vb);
  e->data = XNEW (struct rdg_edge);

  RDGE_LEVEL (e) = level;
  RDGE_RELATION (e) = ddr;

  /* Determines the type of the data dependence.  */
  if (DR_IS_READ (dra) && DR_IS_READ (drb))
    RDGE_TYPE (e) = input_dd;
  else if (!DR_IS_READ (dra) && !DR_IS_READ (drb))
    RDGE_TYPE (e) = output_dd;
  else if (!DR_IS_READ (dra) && DR_IS_READ (drb))
    RDGE_TYPE (e) = flow_dd;
  else if (DR_IS_READ (dra) && !DR_IS_READ (drb))
    RDGE_TYPE (e) = anti_dd;
}

/* Creates dependence edges in RDG for all the uses of DEF.  IDEF is
   the index of DEF in RDG.  */

static void
create_rdg_edges_for_scalar (struct graph *rdg, tree def, int idef)
{
  use_operand_p imm_use_p;
  imm_use_iterator iterator;

  FOR_EACH_IMM_USE_FAST (imm_use_p, iterator, def)
    {
      struct graph_edge *e;
      int use = rdg_vertex_for_stmt (rdg, USE_STMT (imm_use_p));

      if (use < 0)
	continue;

      e = add_edge (rdg, idef, use);
      e->data = XNEW (struct rdg_edge);
      RDGE_TYPE (e) = flow_dd;
      RDGE_RELATION (e) = NULL;
    }
}

/* Creates the edges of the reduced dependence graph RDG.  */

static void
create_rdg_edges (struct graph *rdg, VEC (ddr_p, heap) *ddrs)
{
  int i;
  struct data_dependence_relation *ddr;
  def_operand_p def_p;
  ssa_op_iter iter;

  for (i = 0; VEC_iterate (ddr_p, ddrs, i, ddr); i++)
    if (DDR_ARE_DEPENDENT (ddr) == NULL_TREE)
      create_rdg_edge_for_ddr (rdg, ddr);

  for (i = 0; i < rdg->n_vertices; i++)
    FOR_EACH_PHI_OR_STMT_DEF (def_p, RDG_STMT (rdg, i),
			      iter, SSA_OP_DEF)
      create_rdg_edges_for_scalar (rdg, DEF_FROM_PTR (def_p), i);
}

/* Build the vertices of the reduced dependence graph RDG.  */

void
create_rdg_vertices (struct graph *rdg, VEC (gimple, heap) *stmts)
{
  int i, j;
  gimple stmt;

  for (i = 0; VEC_iterate (gimple, stmts, i, stmt); i++)
    {
      VEC (data_ref_loc, heap) *references;
      data_ref_loc *ref;
      struct vertex *v = &(rdg->vertices[i]);
      struct rdg_vertex_info *rvi = XNEW (struct rdg_vertex_info);
      struct rdg_vertex_info **slot;

      rvi->stmt = stmt;
      rvi->index = i;
      slot = (struct rdg_vertex_info **) htab_find_slot (rdg->indices, rvi, INSERT);

      if (!*slot)
	*slot = rvi;
      else
	free (rvi);

      v->data = XNEW (struct rdg_vertex);
      RDG_STMT (rdg, i) = stmt;

      RDG_MEM_WRITE_STMT (rdg, i) = false;
      RDG_MEM_READS_STMT (rdg, i) = false;
      if (gimple_code (stmt) == GIMPLE_PHI)
	continue;

      get_references_in_stmt (stmt, &references);
      for (j = 0; VEC_iterate (data_ref_loc, references, j, ref); j++)
	if (!ref->is_read)
	  RDG_MEM_WRITE_STMT (rdg, i) = true;
	else
	  RDG_MEM_READS_STMT (rdg, i) = true;

      VEC_free (data_ref_loc, heap, references);
    }
}

/* Initialize STMTS with all the statements of LOOP.  When
   INCLUDE_PHIS is true, include also the PHI nodes.  The order in
   which we discover statements is important as
   generate_loops_for_partition is using the same traversal for
   identifying statements. */

static void
stmts_from_loop (struct loop *loop, VEC (gimple, heap) **stmts)
{
  unsigned int i;
  basic_block *bbs = get_loop_body_in_dom_order (loop);

  for (i = 0; i < loop->num_nodes; i++)
    {
      basic_block bb = bbs[i];
      gimple_stmt_iterator bsi;
      gimple stmt;

      for (bsi = gsi_start_phis (bb); !gsi_end_p (bsi); gsi_next (&bsi))
	VEC_safe_push (gimple, heap, *stmts, gsi_stmt (bsi));

      for (bsi = gsi_start_bb (bb); !gsi_end_p (bsi); gsi_next (&bsi))
	{
	  stmt = gsi_stmt (bsi);
	  if (gimple_code (stmt) != GIMPLE_LABEL)
	    VEC_safe_push (gimple, heap, *stmts, stmt);
	}
    }

  free (bbs);
}

/* Returns true when all the dependences are computable.  */

static bool
known_dependences_p (VEC (ddr_p, heap) *dependence_relations)
{
  ddr_p ddr;
  unsigned int i;

  for (i = 0; VEC_iterate (ddr_p, dependence_relations, i, ddr); i++)
    if (DDR_ARE_DEPENDENT (ddr) == chrec_dont_know)
      return false;

  return true;
}

/* Computes a hash function for element ELT.  */

static hashval_t
hash_stmt_vertex_info (const void *elt)
{
  const struct rdg_vertex_info *const rvi =
    (const struct rdg_vertex_info *) elt;
  gimple stmt = rvi->stmt;

  return htab_hash_pointer (stmt);
}

/* Compares database elements E1 and E2.  */

static int
eq_stmt_vertex_info (const void *e1, const void *e2)
{
  const struct rdg_vertex_info *elt1 = (const struct rdg_vertex_info *) e1;
  const struct rdg_vertex_info *elt2 = (const struct rdg_vertex_info *) e2;

  return elt1->stmt == elt2->stmt;
}

/* Free the element E.  */

static void
hash_stmt_vertex_del (void *e)
{
  free (e);
}

/* Build the Reduced Dependence Graph (RDG) with one vertex per
   statement of the loop nest, and one edge per data dependence or
   scalar dependence.  */

struct graph *
build_empty_rdg (int n_stmts)
{
  int nb_data_refs = 10;
  struct graph *rdg = new_graph (n_stmts);

  rdg->indices = htab_create (nb_data_refs, hash_stmt_vertex_info,
			      eq_stmt_vertex_info, hash_stmt_vertex_del);
  return rdg;
}

/* Build the Reduced Dependence Graph (RDG) with one vertex per
   statement of the loop nest, and one edge per data dependence or
   scalar dependence.  */

struct graph *
build_rdg (struct loop *loop)
{
  int nb_data_refs = 10;
  struct graph *rdg = NULL;
  VEC (ddr_p, heap) *dependence_relations;
  VEC (data_reference_p, heap) *datarefs;
  VEC (gimple, heap) *stmts = VEC_alloc (gimple, heap, nb_data_refs);

  dependence_relations = VEC_alloc (ddr_p, heap, nb_data_refs * nb_data_refs) ;
  datarefs = VEC_alloc (data_reference_p, heap, nb_data_refs);
  compute_data_dependences_for_loop (loop,
                                     false,
                                     &datarefs,
                                     &dependence_relations);

  if (!known_dependences_p (dependence_relations))
    {
      free_dependence_relations (dependence_relations);
      free_data_refs (datarefs);
      VEC_free (gimple, heap, stmts);

      return rdg;
    }

  stmts_from_loop (loop, &stmts);
  rdg = build_empty_rdg (VEC_length (gimple, stmts));

  rdg->indices = htab_create (nb_data_refs, hash_stmt_vertex_info,
			      eq_stmt_vertex_info, hash_stmt_vertex_del);
  create_rdg_vertices (rdg, stmts);
  create_rdg_edges (rdg, dependence_relations);

  VEC_free (gimple, heap, stmts);
  return rdg;
}

/* Free the reduced dependence graph RDG.  */

void
free_rdg (struct graph *rdg)
{
  int i;

  for (i = 0; i < rdg->n_vertices; i++)
    free (rdg->vertices[i].data);

  htab_delete (rdg->indices);
  free_graph (rdg);
}

/* Initialize STMTS with all the statements of LOOP that contain a
   store to memory.  */

void
stores_from_loop (struct loop *loop, VEC (gimple, heap) **stmts)
{
  unsigned int i;
  basic_block *bbs = get_loop_body_in_dom_order (loop);

  for (i = 0; i < loop->num_nodes; i++)
    {
      basic_block bb = bbs[i];
      gimple_stmt_iterator bsi;

      for (bsi = gsi_start_bb (bb); !gsi_end_p (bsi); gsi_next (&bsi))
	if (gimple_vdef (gsi_stmt (bsi)))
	  VEC_safe_push (gimple, heap, *stmts, gsi_stmt (bsi));
    }

  free (bbs);
}

/* For a data reference REF, return the declaration of its base
   address or NULL_TREE if the base is not determined.  */

static inline tree
ref_base_address (gimple stmt, data_ref_loc *ref)
{
  tree base = NULL_TREE;
  tree base_address;
  struct data_reference *dr = XCNEW (struct data_reference);

  DR_STMT (dr) = stmt;
  DR_REF (dr) = *ref->pos;
  dr_analyze_innermost (dr);
  base_address = DR_BASE_ADDRESS (dr);

  if (!base_address)
    goto end;

  switch (TREE_CODE (base_address))
    {
    case ADDR_EXPR:
      base = TREE_OPERAND (base_address, 0);
      break;

    default:
      base = base_address;
      break;
    }

 end:
  free_data_ref (dr);
  return base;
}

/* Determines whether the statement from vertex V of the RDG has a
   definition used outside the loop that contains this statement.  */

bool
rdg_defs_used_in_other_loops_p (struct graph *rdg, int v)
{
  gimple stmt = RDG_STMT (rdg, v);
  struct loop *loop = loop_containing_stmt (stmt);
  use_operand_p imm_use_p;
  imm_use_iterator iterator;
  ssa_op_iter it;
  def_operand_p def_p;

  if (!loop)
    return true;

  FOR_EACH_PHI_OR_STMT_DEF (def_p, stmt, it, SSA_OP_DEF)
    {
      FOR_EACH_IMM_USE_FAST (imm_use_p, iterator, DEF_FROM_PTR (def_p))
	{
	  if (loop_containing_stmt (USE_STMT (imm_use_p)) != loop)
	    return true;
	}
    }

  return false;
}

/* Determines whether statements S1 and S2 access to similar memory
   locations.  Two memory accesses are considered similar when they
   have the same base address declaration, i.e. when their
   ref_base_address is the same.  */

bool
have_similar_memory_accesses (gimple s1, gimple s2)
{
  bool res = false;
  unsigned i, j;
  VEC (data_ref_loc, heap) *refs1, *refs2;
  data_ref_loc *ref1, *ref2;

  get_references_in_stmt (s1, &refs1);
  get_references_in_stmt (s2, &refs2);

  for (i = 0; VEC_iterate (data_ref_loc, refs1, i, ref1); i++)
    {
      tree base1 = ref_base_address (s1, ref1);

      if (base1)
	for (j = 0; VEC_iterate (data_ref_loc, refs2, j, ref2); j++)
	  if (base1 == ref_base_address (s2, ref2))
	    {
	      res = true;
	      goto end;
	    }
    }

 end:
  VEC_free (data_ref_loc, heap, refs1);
  VEC_free (data_ref_loc, heap, refs2);
  return res;
}

/* Helper function for the hashtab.  */

static int
have_similar_memory_accesses_1 (const void *s1, const void *s2)
{
  return have_similar_memory_accesses (CONST_CAST_GIMPLE ((const_gimple) s1),
				       CONST_CAST_GIMPLE ((const_gimple) s2));
}

/* Helper function for the hashtab.  */

static hashval_t
ref_base_address_1 (const void *s)
{
  gimple stmt = CONST_CAST_GIMPLE ((const_gimple) s);
  unsigned i;
  VEC (data_ref_loc, heap) *refs;
  data_ref_loc *ref;
  hashval_t res = 0;

  get_references_in_stmt (stmt, &refs);

  for (i = 0; VEC_iterate (data_ref_loc, refs, i, ref); i++)
    if (!ref->is_read)
      {
	res = htab_hash_pointer (ref_base_address (stmt, ref));
	break;
      }

  VEC_free (data_ref_loc, heap, refs);
  return res;
}

/* Try to remove duplicated write data references from STMTS.  */

void
remove_similar_memory_refs (VEC (gimple, heap) **stmts)
{
  unsigned i;
  gimple stmt;
  htab_t seen = htab_create (VEC_length (gimple, *stmts), ref_base_address_1,
			     have_similar_memory_accesses_1, NULL);

  for (i = 0; VEC_iterate (gimple, *stmts, i, stmt); )
    {
      void **slot;

      slot = htab_find_slot (seen, stmt, INSERT);

      if (*slot)
	VEC_ordered_remove (gimple, *stmts, i);
      else
	{
	  *slot = (void *) stmt;
	  i++;
	}
    }

  htab_delete (seen);
}

/* Returns the index of PARAMETER in the parameters vector of the
   ACCESS_MATRIX.  If PARAMETER does not exist return -1.  */

int
access_matrix_get_index_for_parameter (tree parameter,
				       struct access_matrix *access_matrix)
{
  int i;
  VEC (tree,heap) *lambda_parameters = AM_PARAMETERS (access_matrix);
  tree lambda_parameter;

  for (i = 0; VEC_iterate (tree, lambda_parameters, i, lambda_parameter); i++)
    if (lambda_parameter == parameter)
      return i + AM_NB_INDUCTION_VARS (access_matrix);

  return -1;
}<|MERGE_RESOLUTION|>--- conflicted
+++ resolved
@@ -2425,10 +2425,7 @@
     }
 
 end_analyze_subs_aa:
-<<<<<<< HEAD
   obstack_free (&scratch_obstack, NULL);
-=======
->>>>>>> 7bc19392
   if (dump_file && (dump_flags & TDF_DETAILS))
     {
       fprintf (dump_file, "  (overlaps_a = ");
