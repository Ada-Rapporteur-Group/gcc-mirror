--- conflicted
+++ resolved
@@ -1,11 +1,6 @@
 # GCC host-specific configuration file.
-<<<<<<< HEAD
-# Copyright 1997, 1998, 1999, 2000, 2001, 2002, 2003, 2006, 2007, 2008, 2009
-# Free Software Foundation, Inc.
-=======
 # Copyright 1997, 1998, 1999, 2000, 2001, 2002, 2003, 2006, 2007, 2008, 2009,
 # 2010, 2011 Free Software Foundation, Inc.
->>>>>>> 03d20231
 
 #This file is part of GCC.
 
@@ -174,13 +169,10 @@
     prefix=/gnu
     local_prefix=/gnu/local
     ;;
-<<<<<<< HEAD
-=======
   alpha*-dec-osf*)
     out_host_hook_obj=host-osf.o
     host_xmake_file="${host_xmake_file} alpha/x-osf"
     ;;
->>>>>>> 03d20231
   alpha*-dec-*vms*)
     host_xm_file="vms/xm-vms.h"
     host_xmake_file=vms/x-vms
@@ -227,16 +219,6 @@
     host_lto_plugin_soname=cyglto_plugin-0.dll
     ;;
   i[34567]86-*-mingw32*)
-<<<<<<< HEAD
-    host_xm_file=i386/xm-mingw32.h
-    host_xmake_file="${host_xmake_file} i386/x-mingw32"
-    host_exeext=.exe
-    out_host_hook_obj=host-mingw32.o
-    ;;
-  x86_64-*-mingw*)
-    use_long_long_for_widest_fast_int=yes
-=======
->>>>>>> 03d20231
     host_xm_file=i386/xm-mingw32.h
     host_xmake_file="${host_xmake_file} i386/x-mingw32"
     host_exeext=.exe
