--- conflicted
+++ resolved
@@ -7028,11 +7028,7 @@
 	 this is a SIGN_EXTRACT.  */
       if (CONST_INT_P (rhs)
 	  && GET_CODE (lhs) == ASHIFT
-<<<<<<< HEAD
-	  && GET_CODE (XEXP (lhs, 1)) == CONST_INT
-=======
 	  && CONST_INT_P (XEXP (lhs, 1))
->>>>>>> 42a9ba1d
 	  && INTVAL (rhs) >= INTVAL (XEXP (lhs, 1))
 	  && INTVAL (rhs) < mode_width)
 	{
