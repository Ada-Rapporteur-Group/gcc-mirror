--- conflicted
+++ resolved
@@ -590,7 +590,7 @@
 	  && !REG_P (SET_DEST (x))
 	  && ! (GET_CODE (SET_DEST (x)) == SUBREG
 		&& REG_P (SUBREG_REG (SET_DEST (x)))
-		&& !df_read_modify_subreg_p (SET_DEST (x))))
+		&& !read_modify_subreg_p (SET_DEST (x))))
 	break;
 
       return find_single_use_1 (dest, &SET_SRC (x));
@@ -2369,8 +2369,8 @@
 
 	  || (REG_P (inner_dest)
 	      && REGNO (inner_dest) < FIRST_PSEUDO_REGISTER
-	      && (!targetm.hard_regno_mode_ok (REGNO (inner_dest),
-					       GET_MODE (inner_dest))))
+	      && !targetm.hard_regno_mode_ok (REGNO (inner_dest),
+					      GET_MODE (inner_dest)))
 	  || (i1_not_in_src && reg_overlap_mentioned_p (i1dest, src))
 	  || (i0_not_in_src && reg_overlap_mentioned_p (i0dest, src)))
 	return 0;
@@ -2914,13 +2914,10 @@
   rtx other_pat = 0;
   rtx new_other_notes;
   int i;
-<<<<<<< HEAD
   combine_insn i0c = { NULL, NULL };
   combine_insn i1c = { NULL, NULL };
   combine_insn i2c = { NULL, NULL };
   combine_insn i3c = { NULL, NULL };
-=======
->>>>>>> 5a462df3
   scalar_int_mode dest_mode, temp_mode;
 
   /* Immediately return if any of I0,I1,I2 are the same insn (I3 can
@@ -5426,14 +5423,9 @@
 	  break;
 	}
 
-<<<<<<< HEAD
       if (len
 	  && known_subrange_p (pos, len,
 			       0, GET_MODE_PRECISION (GET_MODE (inner)))
-=======
-      if (len && pos >= 0
-	  && pos + len <= GET_MODE_PRECISION (GET_MODE (inner))
->>>>>>> 5a462df3
 	  && is_a <scalar_int_mode> (GET_MODE (SET_SRC (x)), &mode))
 	{
 	  /* For unsigned, we have a choice of a shift followed by an
@@ -6175,13 +6167,8 @@
 	    && is_a <scalar_int_mode> (op0_mode, &int_op0_mode)
 	    && (GET_MODE_PRECISION (int_mode)
 		< GET_MODE_PRECISION (int_op0_mode))
-<<<<<<< HEAD
 	    && must_eq (subreg_lowpart_offset (int_mode, int_op0_mode),
 			SUBREG_BYTE (x))
-=======
-	    && (subreg_lowpart_offset (int_mode, int_op0_mode)
-		== SUBREG_BYTE (x))
->>>>>>> 5a462df3
 	    && HWI_COMPUTABLE_MODE_P (int_op0_mode)
 	    && (nonzero_bits (SUBREG_REG (x), int_op0_mode)
 		& GET_MODE_MASK (int_mode)) == 0)
@@ -7699,7 +7686,7 @@
       else if (GET_CODE (SET_DEST (x)) == SUBREG
 	       /* We need SUBREGs to compute nonzero_bits properly.  */
 	       && nonzero_sign_valid
-	       && !df_read_modify_subreg_p (SET_DEST (x)))
+	       && !read_modify_subreg_p (SET_DEST (x)))
 	{
 	  x = gen_rtx_SET (SUBREG_REG (SET_DEST (x)),
 			   gen_lowpart
@@ -7897,11 +7884,7 @@
 		 return a new hard register.  */
 	      if (pos || in_dest)
 		{
-<<<<<<< HEAD
 		  poly_int64 offset
-=======
-		  unsigned int offset
->>>>>>> 5a462df3
 		    = subreg_offset_from_lsb (tmode, inner_mode, pos);
 
 		  /* Avoid creating invalid subregs, for example when
@@ -7998,11 +7981,7 @@
   if (GET_MODE_BITSIZE (inner_mode).is_constant (&inner_size)
       && get_best_reg_extraction_insn (&insn, pattern, inner_size, mode))
     {
-<<<<<<< HEAD
-      wanted_inner_reg_mode = *insn.struct_mode;
-=======
       wanted_inner_reg_mode = insn.struct_mode.require ();
->>>>>>> 5a462df3
       pos_mode = insn.pos_mode;
       extraction_mode = insn.field_mode;
     }
@@ -8022,11 +8001,7 @@
       wanted_inner_mode = smallest_int_mode_for_size (len);
       while (pos % GET_MODE_BITSIZE (wanted_inner_mode) + len
 	     > GET_MODE_BITSIZE (wanted_inner_mode))
-<<<<<<< HEAD
-	wanted_inner_mode = *GET_MODE_WIDER_MODE (wanted_inner_mode);
-=======
 	wanted_inner_mode = GET_MODE_WIDER_MODE (wanted_inner_mode).require ();
->>>>>>> 5a462df3
     }
 
   orig_pos = pos;
@@ -8862,13 +8837,8 @@
     {
       /* Bit-cast X into an integer mode.  */
       if (!SCALAR_INT_MODE_P (GET_MODE (x)))
-<<<<<<< HEAD
-	x = gen_lowpart (*int_mode_for_mode (GET_MODE (x)), x);
-      x = simplify_gen_unary (TRUNCATE, *int_mode_for_mode (mode),
-=======
 	x = gen_lowpart (int_mode_for_mode (GET_MODE (x)).require (), x);
       x = simplify_gen_unary (TRUNCATE, int_mode_for_mode (mode).require (),
->>>>>>> 5a462df3
 			      x, GET_MODE (x));
     }
 
@@ -9269,18 +9239,11 @@
 	  /* Must be more sign bit copies than the mask needs.  */
 	  && ((int) num_sign_bit_copies (XEXP (x, 0), GET_MODE (XEXP (x, 0)))
 	      >= exact_log2 (mask + 1)))
-<<<<<<< HEAD
 	{
 	  int nbits = GET_MODE_PRECISION (xmode) - exact_log2 (mask + 1);
 	  x = simplify_gen_binary (LSHIFTRT, xmode, XEXP (x, 0),
 				   gen_int_shift_amount (xmode, nbits));
 	}
-=======
-	x = simplify_gen_binary (LSHIFTRT, xmode, XEXP (x, 0),
-				 GEN_INT (GET_MODE_PRECISION (xmode)
-					  - exact_log2 (mask + 1)));
-
->>>>>>> 5a462df3
       goto shiftrt;
 
     case ASHIFTRT:
@@ -10790,11 +10753,6 @@
   machine_mode mode = result_mode;
   machine_mode shift_mode;
   scalar_int_mode tmode, inner_mode, int_mode, int_varop_mode, int_result_mode;
-<<<<<<< HEAD
-=======
-  unsigned int mode_words
-    = (GET_MODE_SIZE (mode) + (UNITS_PER_WORD - 1)) / UNITS_PER_WORD;
->>>>>>> 5a462df3
   /* We form (outer_op (code varop count) (outer_const)).  */
   enum rtx_code outer_op = UNKNOWN;
   HOST_WIDE_INT outer_const = 0;
@@ -10975,14 +10933,8 @@
 	  if (subreg_lowpart_p (varop)
 	      && is_int_mode (GET_MODE (SUBREG_REG (varop)), &inner_mode)
 	      && GET_MODE_SIZE (inner_mode) > GET_MODE_SIZE (int_varop_mode)
-<<<<<<< HEAD
 	      && (CEIL (GET_MODE_SIZE (inner_mode), UNITS_PER_WORD)
 		  == CEIL (GET_MODE_SIZE (int_mode), UNITS_PER_WORD))
-=======
-	      && (unsigned int) ((GET_MODE_SIZE (inner_mode)
-				  + (UNITS_PER_WORD - 1)) / UNITS_PER_WORD)
-		 == mode_words
->>>>>>> 5a462df3
 	      && GET_MODE_CLASS (int_varop_mode) == MODE_INT)
 	    {
 	      varop = SUBREG_REG (varop);
@@ -11148,17 +11100,10 @@
 
 	      mask_rtx = gen_int_mode (nonzero_bits (varop, int_varop_mode),
 				       int_result_mode);
-<<<<<<< HEAD
 	      rtx count_rtx = gen_int_shift_amount (int_result_mode, count);
 	      mask_rtx
 		= simplify_const_binary_operation (code, int_result_mode,
 						   mask_rtx, count_rtx);
-=======
-
-	      mask_rtx
-		= simplify_const_binary_operation (code, int_result_mode,
-						   mask_rtx, GEN_INT (count));
->>>>>>> 5a462df3
 
 	      /* Give up if we can't compute an outer operation to use.  */
 	      if (mask_rtx == 0
@@ -11214,16 +11159,10 @@
 	      if (code == ASHIFTRT && int_mode != int_result_mode)
 		break;
 
-<<<<<<< HEAD
 	      rtx count_rtx = gen_int_shift_amount (int_result_mode, count);
 	      rtx new_rtx = simplify_const_binary_operation (code, int_mode,
 							     XEXP (varop, 0),
 							     count_rtx);
-=======
-	      rtx new_rtx = simplify_const_binary_operation (code, int_mode,
-							     XEXP (varop, 0),
-							     GEN_INT (count));
->>>>>>> 5a462df3
 	      varop = gen_rtx_fmt_ee (code, int_mode, new_rtx, XEXP (varop, 1));
 	      count = 0;
 	      continue;
@@ -11289,11 +11228,7 @@
 	      && (new_rtx = simplify_const_binary_operation
 		  (code, int_result_mode,
 		   gen_int_mode (INTVAL (XEXP (varop, 1)), int_result_mode),
-<<<<<<< HEAD
 		   gen_int_shift_amount (int_result_mode, count))) != 0
-=======
-		   GEN_INT (count))) != 0
->>>>>>> 5a462df3
 	      && CONST_INT_P (new_rtx)
 	      && merge_outer_ops (&outer_op, &outer_const, GET_CODE (varop),
 				  INTVAL (new_rtx), int_result_mode,
@@ -11436,11 +11371,7 @@
 	      && (new_rtx = simplify_const_binary_operation
 		  (ASHIFT, int_result_mode,
 		   gen_int_mode (INTVAL (XEXP (varop, 1)), int_result_mode),
-<<<<<<< HEAD
 		   gen_int_shift_amount (int_result_mode, count))) != 0
-=======
-		   GEN_INT (count))) != 0
->>>>>>> 5a462df3
 	      && CONST_INT_P (new_rtx)
 	      && merge_outer_ops (&outer_op, &outer_const, PLUS,
 				  INTVAL (new_rtx), int_result_mode,
@@ -11461,11 +11392,7 @@
 	      && (new_rtx = simplify_const_binary_operation
 		  (code, int_result_mode,
 		   gen_int_mode (INTVAL (XEXP (varop, 1)), int_result_mode),
-<<<<<<< HEAD
 		   gen_int_shift_amount (int_result_mode, count))) != 0
-=======
-		   GEN_INT (count))) != 0
->>>>>>> 5a462df3
 	      && CONST_INT_P (new_rtx)
 	      && merge_outer_ops (&outer_op, &outer_const, XOR,
 				  INTVAL (new_rtx), int_result_mode,
@@ -12043,11 +11970,7 @@
 
       if (imode == VOIDmode)
 	{
-<<<<<<< HEAD
-	  imode = *int_mode_for_mode (omode);
-=======
 	  imode = int_mode_for_mode (omode).require ();
->>>>>>> 5a462df3
 	  x = gen_lowpart_common (imode, x);
 	  if (x == NULL)
 	    goto fail;
@@ -13261,11 +13184,7 @@
       && ! have_insn_for (COMPARE, mode))
     FOR_EACH_WIDER_MODE (tmode_iter, mode)
       {
-<<<<<<< HEAD
-	tmode = *tmode_iter;
-=======
 	tmode = tmode_iter.require ();
->>>>>>> 5a462df3
 	if (!HWI_COMPUTABLE_MODE_P (tmode))
 	  break;
 	if (have_insn_for (COMPARE, tmode))
@@ -14404,7 +14323,7 @@
       if (GET_CODE (dest) == ZERO_EXTRACT
 	  || GET_CODE (dest) == STRICT_LOW_PART
 	  || (GET_CODE (dest) == SUBREG
-	      && !df_read_modify_subreg_p (dest)))
+	      && !read_modify_subreg_p (dest)))
 	{
 	  move_deaths (dest, maybe_kill_insn, from_luid, to_insn, pnotes);
 	  return;
