/* Branch prediction routines for the GNU compiler.
   Copyright (C) 2000, 2001, 2002, 2003, 2004, 2005, 2007, 2008, 2009
   Free Software Foundation, Inc.

This file is part of GCC.

GCC is free software; you can redistribute it and/or modify it under
the terms of the GNU General Public License as published by the Free
Software Foundation; either version 3, or (at your option) any later
version.

GCC is distributed in the hope that it will be useful, but WITHOUT ANY
WARRANTY; without even the implied warranty of MERCHANTABILITY or
FITNESS FOR A PARTICULAR PURPOSE.  See the GNU General Public License
for more details.

You should have received a copy of the GNU General Public License
along with GCC; see the file COPYING3.  If not see
<http://www.gnu.org/licenses/>.  */

/* References:

   [1] "Branch Prediction for Free"
       Ball and Larus; PLDI '93.
   [2] "Static Branch Frequency and Program Profile Analysis"
       Wu and Larus; MICRO-27.
   [3] "Corpus-based Static Branch Prediction"
       Calder, Grunwald, Lindsay, Martin, Mozer, and Zorn; PLDI '95.  */


#include "config.h"
#include "system.h"
#include "coretypes.h"
#include "tm.h"
#include "tree.h"
#include "rtl.h"
#include "tm_p.h"
#include "hard-reg-set.h"
#include "basic-block.h"
#include "insn-config.h"
#include "regs.h"
#include "flags.h"
#include "output.h"
#include "function.h"
#include "except.h"
#include "toplev.h"
#include "recog.h"
#include "expr.h"
#include "predict.h"
#include "coverage.h"
#include "sreal.h"
#include "params.h"
#include "target.h"
#include "cfgloop.h"
#include "tree-flow.h"
#include "ggc.h"
#include "tree-dump.h"
#include "tree-pass.h"
#include "timevar.h"
#include "tree-scalar-evolution.h"
#include "cfgloop.h"
#include "pointer-set.h"

/* real constants: 0, 1, 1-1/REG_BR_PROB_BASE, REG_BR_PROB_BASE,
		   1/REG_BR_PROB_BASE, 0.5, BB_FREQ_MAX.  */
static sreal real_zero, real_one, real_almost_one, real_br_prob_base,
	     real_inv_br_prob_base, real_one_half, real_bb_freq_max;

/* Random guesstimation given names.
   PROV_VERY_UNLIKELY should be small enough so basic block predicted
   by it gets bellow HOT_BB_FREQUENCY_FRANCTION.  */
#define PROB_VERY_UNLIKELY	(REG_BR_PROB_BASE / 2000 - 1)
#define PROB_EVEN		(REG_BR_PROB_BASE / 2)
#define PROB_VERY_LIKELY	(REG_BR_PROB_BASE - PROB_VERY_UNLIKELY)
#define PROB_ALWAYS		(REG_BR_PROB_BASE)

static void combine_predictions_for_insn (rtx, basic_block);
static void dump_prediction (FILE *, enum br_predictor, int, basic_block, int);
static void predict_paths_leading_to (basic_block, enum br_predictor, enum prediction);
static void choose_function_section (void);
static bool can_predict_insn_p (const_rtx);

/* Information we hold about each branch predictor.
   Filled using information from predict.def.  */

struct predictor_info
{
  const char *const name;	/* Name used in the debugging dumps.  */
  const int hitrate;		/* Expected hitrate used by
				   predict_insn_def call.  */
  const int flags;
};

/* Use given predictor without Dempster-Shaffer theory if it matches
   using first_match heuristics.  */
#define PRED_FLAG_FIRST_MATCH 1

/* Recompute hitrate in percent to our representation.  */

#define HITRATE(VAL) ((int) ((VAL) * REG_BR_PROB_BASE + 50) / 100)

#define DEF_PREDICTOR(ENUM, NAME, HITRATE, FLAGS) {NAME, HITRATE, FLAGS},
static const struct predictor_info predictor_info[]= {
#include "predict.def"

  /* Upper bound on predictors.  */
  {NULL, 0, 0}
};
#undef DEF_PREDICTOR

/* Return TRUE if frequency FREQ is considered to be hot.  */

static inline bool
maybe_hot_frequency_p (int freq)
{
  struct cgraph_node *node = cgraph_node (current_function_decl);
  if (!profile_info || !flag_branch_probabilities)
    {
      if (node->frequency == NODE_FREQUENCY_UNLIKELY_EXECUTED)
        return false;
      if (node->frequency == NODE_FREQUENCY_HOT)
        return true;
    }
  if (profile_status == PROFILE_ABSENT)
    return true;
  if (node->frequency == NODE_FREQUENCY_EXECUTED_ONCE
      && freq <= (ENTRY_BLOCK_PTR->frequency * 2 / 3))
    return false;
  if (freq < BB_FREQ_MAX / PARAM_VALUE (HOT_BB_FREQUENCY_FRACTION))
    return false;
  return true;
}

/* Return TRUE if frequency FREQ is considered to be hot.  */

static inline bool
maybe_hot_count_p (gcov_type count)
{
  if (profile_status != PROFILE_READ)
    return true;
  /* Code executed at most once is not hot.  */
  if (profile_info->runs >= count)
    return false;
  return (count
	  > profile_info->sum_max / PARAM_VALUE (HOT_BB_COUNT_FRACTION));
}

/* Return true in case BB can be CPU intensive and should be optimized
   for maximal performance.  */

bool
maybe_hot_bb_p (const_basic_block bb)
{
  if (profile_status == PROFILE_READ)
    return maybe_hot_count_p (bb->count);
  return maybe_hot_frequency_p (bb->frequency);
}

/* Return true if the call can be hot.  */

bool
cgraph_maybe_hot_edge_p (struct cgraph_edge *edge)
{
  if (profile_info && flag_branch_probabilities
      && (edge->count
	  <= profile_info->sum_max / PARAM_VALUE (HOT_BB_COUNT_FRACTION)))
    return false;
  if (edge->caller->frequency == NODE_FREQUENCY_UNLIKELY_EXECUTED
      || edge->callee->frequency == NODE_FREQUENCY_UNLIKELY_EXECUTED)
    return false;
  if (optimize_size)
    return false;
  if (edge->caller->frequency == NODE_FREQUENCY_HOT)
    return true;
  if (edge->caller->frequency == NODE_FREQUENCY_EXECUTED_ONCE
      && edge->frequency < CGRAPH_FREQ_BASE * 3 / 2)
    return false;
  if (flag_guess_branch_prob
      && edge->frequency <= (CGRAPH_FREQ_BASE
      			     / PARAM_VALUE (HOT_BB_FREQUENCY_FRACTION)))
    return false;
  return true;
}

/* Return true in case BB can be CPU intensive and should be optimized
   for maximal performance.  */

bool
maybe_hot_edge_p (edge e)
{
  if (profile_status == PROFILE_READ)
    return maybe_hot_count_p (e->count);
  return maybe_hot_frequency_p (EDGE_FREQUENCY (e));
}

/* Return true in case BB is probably never executed.  */
bool
probably_never_executed_bb_p (const_basic_block bb)
{
  if (profile_info && flag_branch_probabilities)
    return ((bb->count + profile_info->runs / 2) / profile_info->runs) == 0;
  if ((!profile_info || !flag_branch_probabilities)
      && cgraph_node (current_function_decl)->frequency == NODE_FREQUENCY_UNLIKELY_EXECUTED)
    return true;
  return false;
}

/* Return true when current function should always be optimized for size.  */

bool
optimize_function_for_size_p (struct function *fun)
{
  return (optimize_size
	  || (fun && fun->decl
	      && (cgraph_node (fun->decl)->frequency
		  == NODE_FREQUENCY_UNLIKELY_EXECUTED)));
}

/* Return true when current function should always be optimized for speed.  */

bool
optimize_function_for_speed_p (struct function *fun)
{
  return !optimize_function_for_size_p (fun);
}

/* Return TRUE when BB should be optimized for size.  */

bool
optimize_bb_for_size_p (const_basic_block bb)
{
  return optimize_function_for_size_p (cfun) || !maybe_hot_bb_p (bb);
}

/* Return TRUE when BB should be optimized for speed.  */

bool
optimize_bb_for_speed_p (const_basic_block bb)
{
  return !optimize_bb_for_size_p (bb);
}

/* Return TRUE when BB should be optimized for size.  */

bool
optimize_edge_for_size_p (edge e)
{
  return optimize_function_for_size_p (cfun) || !maybe_hot_edge_p (e);
}

/* Return TRUE when BB should be optimized for speed.  */

bool
optimize_edge_for_speed_p (edge e)
{
  return !optimize_edge_for_size_p (e);
}

/* Return TRUE when BB should be optimized for size.  */

bool
optimize_insn_for_size_p (void)
{
  return optimize_function_for_size_p (cfun) || !crtl->maybe_hot_insn_p;
}

/* Return TRUE when BB should be optimized for speed.  */

bool
optimize_insn_for_speed_p (void)
{
  return !optimize_insn_for_size_p ();
}

/* Return TRUE when LOOP should be optimized for size.  */

bool
optimize_loop_for_size_p (struct loop *loop)
{
  return optimize_bb_for_size_p (loop->header);
}

/* Return TRUE when LOOP should be optimized for speed.  */

bool
optimize_loop_for_speed_p (struct loop *loop)
{
  return optimize_bb_for_speed_p (loop->header);
}

/* Return TRUE when LOOP nest should be optimized for speed.  */

bool
optimize_loop_nest_for_speed_p (struct loop *loop)
{
  struct loop *l = loop;
  if (optimize_loop_for_speed_p (loop))
    return true;
  l = loop->inner;
  while (l && l != loop)
    {
      if (optimize_loop_for_speed_p (l))
        return true;
      if (l->inner)
        l = l->inner;
      else if (l->next)
        l = l->next;
      else
        {
	  while (l != loop && !l->next)
	    l = loop_outer (l);
	  if (l != loop)
	    l = l->next;
	}
    }
  return false;
}

/* Return TRUE when LOOP nest should be optimized for size.  */

bool
optimize_loop_nest_for_size_p (struct loop *loop)
{
  return !optimize_loop_nest_for_speed_p (loop);
}

/* Return true when edge E is likely to be well predictable by branch
   predictor.  */

bool
predictable_edge_p (edge e)
{
  if (profile_status == PROFILE_ABSENT)
    return false;
  if ((e->probability
       <= PARAM_VALUE (PARAM_PREDICTABLE_BRANCH_OUTCOME) * REG_BR_PROB_BASE / 100)
      || (REG_BR_PROB_BASE - e->probability
          <= PARAM_VALUE (PARAM_PREDICTABLE_BRANCH_OUTCOME) * REG_BR_PROB_BASE / 100))
    return true;
  return false;
}


/* Set RTL expansion for BB profile.  */

void
rtl_profile_for_bb (basic_block bb)
{
  crtl->maybe_hot_insn_p = maybe_hot_bb_p (bb);
}

/* Set RTL expansion for edge profile.  */

void
rtl_profile_for_edge (edge e)
{
  crtl->maybe_hot_insn_p = maybe_hot_edge_p (e);
}

/* Set RTL expansion to default mode (i.e. when profile info is not known).  */
void
default_rtl_profile (void)
{
  crtl->maybe_hot_insn_p = true;
}

/* Return true if the one of outgoing edges is already predicted by
   PREDICTOR.  */

bool
rtl_predicted_by_p (const_basic_block bb, enum br_predictor predictor)
{
  rtx note;
  if (!INSN_P (BB_END (bb)))
    return false;
  for (note = REG_NOTES (BB_END (bb)); note; note = XEXP (note, 1))
    if (REG_NOTE_KIND (note) == REG_BR_PRED
	&& INTVAL (XEXP (XEXP (note, 0), 0)) == (int)predictor)
      return true;
  return false;
}

/* This map contains for a basic block the list of predictions for the
   outgoing edges.  */

static struct pointer_map_t *bb_predictions;

/* Return true if the one of outgoing edges is already predicted by
   PREDICTOR.  */

bool
gimple_predicted_by_p (const_basic_block bb, enum br_predictor predictor)
{
  struct edge_prediction *i;
  void **preds = pointer_map_contains (bb_predictions, bb);

  if (!preds)
    return false;

  for (i = (struct edge_prediction *) *preds; i; i = i->ep_next)
    if (i->ep_predictor == predictor)
      return true;
  return false;
}

/* Return true when the probability of edge is reliable.

   The profile guessing code is good at predicting branch outcome (ie.
   taken/not taken), that is predicted right slightly over 75% of time.
   It is however notoriously poor on predicting the probability itself.
   In general the profile appear a lot flatter (with probabilities closer
   to 50%) than the reality so it is bad idea to use it to drive optimization
   such as those disabling dynamic branch prediction for well predictable
   branches.

   There are two exceptions - edges leading to noreturn edges and edges
   predicted by number of iterations heuristics are predicted well.  This macro
   should be able to distinguish those, but at the moment it simply check for
   noreturn heuristic that is only one giving probability over 99% or bellow
   1%.  In future we might want to propagate reliability information across the
   CFG if we find this information useful on multiple places.   */
static bool
probability_reliable_p (int prob)
{
  return (profile_status == PROFILE_READ
	  || (profile_status == PROFILE_GUESSED
	      && (prob <= HITRATE (1) || prob >= HITRATE (99))));
}

/* Same predicate as above, working on edges.  */
bool
edge_probability_reliable_p (const_edge e)
{
  return probability_reliable_p (e->probability);
}

/* Same predicate as edge_probability_reliable_p, working on notes.  */
bool
br_prob_note_reliable_p (const_rtx note)
{
  gcc_assert (REG_NOTE_KIND (note) == REG_BR_PROB);
  return probability_reliable_p (INTVAL (XEXP (note, 0)));
}

static void
predict_insn (rtx insn, enum br_predictor predictor, int probability)
{
  gcc_assert (any_condjump_p (insn));
  if (!flag_guess_branch_prob)
    return;

  add_reg_note (insn, REG_BR_PRED,
		gen_rtx_CONCAT (VOIDmode,
				GEN_INT ((int) predictor),
				GEN_INT ((int) probability)));
}

/* Predict insn by given predictor.  */

void
predict_insn_def (rtx insn, enum br_predictor predictor,
		  enum prediction taken)
{
   int probability = predictor_info[(int) predictor].hitrate;

   if (taken != TAKEN)
     probability = REG_BR_PROB_BASE - probability;

   predict_insn (insn, predictor, probability);
}

/* Predict edge E with given probability if possible.  */

void
rtl_predict_edge (edge e, enum br_predictor predictor, int probability)
{
  rtx last_insn;
  last_insn = BB_END (e->src);

  /* We can store the branch prediction information only about
     conditional jumps.  */
  if (!any_condjump_p (last_insn))
    return;

  /* We always store probability of branching.  */
  if (e->flags & EDGE_FALLTHRU)
    probability = REG_BR_PROB_BASE - probability;

  predict_insn (last_insn, predictor, probability);
}

/* Predict edge E with the given PROBABILITY.  */
void
gimple_predict_edge (edge e, enum br_predictor predictor, int probability)
{
  gcc_assert (profile_status != PROFILE_GUESSED);
  if ((e->src != ENTRY_BLOCK_PTR && EDGE_COUNT (e->src->succs) > 1)
      && flag_guess_branch_prob && optimize)
    {
      struct edge_prediction *i = XNEW (struct edge_prediction);
      void **preds = pointer_map_insert (bb_predictions, e->src);

      i->ep_next = (struct edge_prediction *) *preds;
      *preds = i;
      i->ep_probability = probability;
      i->ep_predictor = predictor;
      i->ep_edge = e;
    }
}

/* Remove all predictions on given basic block that are attached
   to edge E.  */
void
remove_predictions_associated_with_edge (edge e)
{
  void **preds;

  if (!bb_predictions)
    return;

  preds = pointer_map_contains (bb_predictions, e->src);

  if (preds)
    {
      struct edge_prediction **prediction = (struct edge_prediction **) preds;
      struct edge_prediction *next;

      while (*prediction)
	{
	  if ((*prediction)->ep_edge == e)
	    {
	      next = (*prediction)->ep_next;
	      free (*prediction);
	      *prediction = next;
	    }
	  else
	    prediction = &((*prediction)->ep_next);
	}
    }
}

/* Clears the list of predictions stored for BB.  */

static void
clear_bb_predictions (basic_block bb)
{
  void **preds = pointer_map_contains (bb_predictions, bb);
  struct edge_prediction *pred, *next;

  if (!preds)
    return;

  for (pred = (struct edge_prediction *) *preds; pred; pred = next)
    {
      next = pred->ep_next;
      free (pred);
    }
  *preds = NULL;
}

/* Return true when we can store prediction on insn INSN.
   At the moment we represent predictions only on conditional
   jumps, not at computed jump or other complicated cases.  */
static bool
can_predict_insn_p (const_rtx insn)
{
  return (JUMP_P (insn)
	  && any_condjump_p (insn)
	  && EDGE_COUNT (BLOCK_FOR_INSN (insn)->succs) >= 2);
}

/* Predict edge E by given predictor if possible.  */

void
predict_edge_def (edge e, enum br_predictor predictor,
		  enum prediction taken)
{
   int probability = predictor_info[(int) predictor].hitrate;

   if (taken != TAKEN)
     probability = REG_BR_PROB_BASE - probability;

   predict_edge (e, predictor, probability);
}

/* Invert all branch predictions or probability notes in the INSN.  This needs
   to be done each time we invert the condition used by the jump.  */

void
invert_br_probabilities (rtx insn)
{
  rtx note;

  for (note = REG_NOTES (insn); note; note = XEXP (note, 1))
    if (REG_NOTE_KIND (note) == REG_BR_PROB)
      XEXP (note, 0) = GEN_INT (REG_BR_PROB_BASE - INTVAL (XEXP (note, 0)));
    else if (REG_NOTE_KIND (note) == REG_BR_PRED)
      XEXP (XEXP (note, 0), 1)
	= GEN_INT (REG_BR_PROB_BASE - INTVAL (XEXP (XEXP (note, 0), 1)));
}

/* Dump information about the branch prediction to the output file.  */

static void
dump_prediction (FILE *file, enum br_predictor predictor, int probability,
		 basic_block bb, int used)
{
  edge e;
  edge_iterator ei;

  if (!file)
    return;

  FOR_EACH_EDGE (e, ei, bb->succs)
    if (! (e->flags & EDGE_FALLTHRU))
      break;

  fprintf (file, "  %s heuristics%s: %.1f%%",
	   predictor_info[predictor].name,
	   used ? "" : " (ignored)", probability * 100.0 / REG_BR_PROB_BASE);

  if (bb->count)
    {
      fprintf (file, "  exec ");
      fprintf (file, HOST_WIDEST_INT_PRINT_DEC, bb->count);
      if (e)
	{
	  fprintf (file, " hit ");
	  fprintf (file, HOST_WIDEST_INT_PRINT_DEC, e->count);
	  fprintf (file, " (%.1f%%)", e->count * 100.0 / bb->count);
	}
    }

  fprintf (file, "\n");
}

/* We can not predict the probabilities of outgoing edges of bb.  Set them
   evenly and hope for the best.  */
static void
set_even_probabilities (basic_block bb)
{
  int nedges = 0;
  edge e;
  edge_iterator ei;

  FOR_EACH_EDGE (e, ei, bb->succs)
    if (!(e->flags & (EDGE_EH | EDGE_FAKE)))
      nedges ++;
  FOR_EACH_EDGE (e, ei, bb->succs)
    if (!(e->flags & (EDGE_EH | EDGE_FAKE)))
      e->probability = (REG_BR_PROB_BASE + nedges / 2) / nedges;
    else
      e->probability = 0;
}

/* Combine all REG_BR_PRED notes into single probability and attach REG_BR_PROB
   note if not already present.  Remove now useless REG_BR_PRED notes.  */

static void
combine_predictions_for_insn (rtx insn, basic_block bb)
{
  rtx prob_note;
  rtx *pnote;
  rtx note;
  int best_probability = PROB_EVEN;
  enum br_predictor best_predictor = END_PREDICTORS;
  int combined_probability = REG_BR_PROB_BASE / 2;
  int d;
  bool first_match = false;
  bool found = false;

  if (!can_predict_insn_p (insn))
    {
      set_even_probabilities (bb);
      return;
    }

  prob_note = find_reg_note (insn, REG_BR_PROB, 0);
  pnote = &REG_NOTES (insn);
  if (dump_file)
    fprintf (dump_file, "Predictions for insn %i bb %i\n", INSN_UID (insn),
	     bb->index);

  /* We implement "first match" heuristics and use probability guessed
     by predictor with smallest index.  */
  for (note = REG_NOTES (insn); note; note = XEXP (note, 1))
    if (REG_NOTE_KIND (note) == REG_BR_PRED)
      {
	enum br_predictor predictor = ((enum br_predictor)
				       INTVAL (XEXP (XEXP (note, 0), 0)));
	int probability = INTVAL (XEXP (XEXP (note, 0), 1));

	found = true;
	if (best_predictor > predictor)
	  best_probability = probability, best_predictor = predictor;

	d = (combined_probability * probability
	     + (REG_BR_PROB_BASE - combined_probability)
	     * (REG_BR_PROB_BASE - probability));

	/* Use FP math to avoid overflows of 32bit integers.  */
	if (d == 0)
	  /* If one probability is 0% and one 100%, avoid division by zero.  */
	  combined_probability = REG_BR_PROB_BASE / 2;
	else
	  combined_probability = (((double) combined_probability) * probability
				  * REG_BR_PROB_BASE / d + 0.5);
      }

  /* Decide which heuristic to use.  In case we didn't match anything,
     use no_prediction heuristic, in case we did match, use either
     first match or Dempster-Shaffer theory depending on the flags.  */

  if (predictor_info [best_predictor].flags & PRED_FLAG_FIRST_MATCH)
    first_match = true;

  if (!found)
    dump_prediction (dump_file, PRED_NO_PREDICTION,
		     combined_probability, bb, true);
  else
    {
      dump_prediction (dump_file, PRED_DS_THEORY, combined_probability,
		       bb, !first_match);
      dump_prediction (dump_file, PRED_FIRST_MATCH, best_probability,
		       bb, first_match);
    }

  if (first_match)
    combined_probability = best_probability;
  dump_prediction (dump_file, PRED_COMBINED, combined_probability, bb, true);

  while (*pnote)
    {
      if (REG_NOTE_KIND (*pnote) == REG_BR_PRED)
	{
	  enum br_predictor predictor = ((enum br_predictor)
					 INTVAL (XEXP (XEXP (*pnote, 0), 0)));
	  int probability = INTVAL (XEXP (XEXP (*pnote, 0), 1));

	  dump_prediction (dump_file, predictor, probability, bb,
			   !first_match || best_predictor == predictor);
	  *pnote = XEXP (*pnote, 1);
	}
      else
	pnote = &XEXP (*pnote, 1);
    }

  if (!prob_note)
    {
      add_reg_note (insn, REG_BR_PROB, GEN_INT (combined_probability));

      /* Save the prediction into CFG in case we are seeing non-degenerated
	 conditional jump.  */
      if (!single_succ_p (bb))
	{
	  BRANCH_EDGE (bb)->probability = combined_probability;
	  FALLTHRU_EDGE (bb)->probability
	    = REG_BR_PROB_BASE - combined_probability;
	}
    }
  else if (!single_succ_p (bb))
    {
      int prob = INTVAL (XEXP (prob_note, 0));

      BRANCH_EDGE (bb)->probability = prob;
      FALLTHRU_EDGE (bb)->probability = REG_BR_PROB_BASE - prob;
    }
  else
    single_succ_edge (bb)->probability = REG_BR_PROB_BASE;
}

/* Combine predictions into single probability and store them into CFG.
   Remove now useless prediction entries.  */

static void
combine_predictions_for_bb (basic_block bb)
{
  int best_probability = PROB_EVEN;
  enum br_predictor best_predictor = END_PREDICTORS;
  int combined_probability = REG_BR_PROB_BASE / 2;
  int d;
  bool first_match = false;
  bool found = false;
  struct edge_prediction *pred;
  int nedges = 0;
  edge e, first = NULL, second = NULL;
  edge_iterator ei;
  void **preds;

  FOR_EACH_EDGE (e, ei, bb->succs)
    if (!(e->flags & (EDGE_EH | EDGE_FAKE)))
      {
	nedges ++;
	if (first && !second)
	  second = e;
	if (!first)
	  first = e;
      }

  /* When there is no successor or only one choice, prediction is easy.

     We are lazy for now and predict only basic blocks with two outgoing
     edges.  It is possible to predict generic case too, but we have to
     ignore first match heuristics and do more involved combining.  Implement
     this later.  */
  if (nedges != 2)
    {
      if (!bb->count)
	set_even_probabilities (bb);
      clear_bb_predictions (bb);
      if (dump_file)
	fprintf (dump_file, "%i edges in bb %i predicted to even probabilities\n",
		 nedges, bb->index);
      return;
    }

  if (dump_file)
    fprintf (dump_file, "Predictions for bb %i\n", bb->index);

  preds = pointer_map_contains (bb_predictions, bb);
  if (preds)
    {
      /* We implement "first match" heuristics and use probability guessed
	 by predictor with smallest index.  */
      for (pred = (struct edge_prediction *) *preds; pred; pred = pred->ep_next)
	{
	  enum br_predictor predictor = pred->ep_predictor;
	  int probability = pred->ep_probability;

	  if (pred->ep_edge != first)
	    probability = REG_BR_PROB_BASE - probability;

	  found = true;
	  /* First match heuristics would be widly confused if we predicted
	     both directions.  */
	  if (best_predictor > predictor)
	    {
              struct edge_prediction *pred2;
	      int prob = probability;

              for (pred2 = (struct edge_prediction *) *preds; pred2; pred2 = pred2->ep_next)
	       if (pred2 != pred && pred2->ep_predictor == pred->ep_predictor)
	         {
	           int probability2 = pred->ep_probability;

		   if (pred2->ep_edge != first)
		     probability2 = REG_BR_PROB_BASE - probability2;

		   if ((probability < REG_BR_PROB_BASE / 2) !=
		       (probability2 < REG_BR_PROB_BASE / 2))
		     break;

		   /* If the same predictor later gave better result, go for it! */
		   if ((probability >= REG_BR_PROB_BASE / 2 && (probability2 > probability))
		       || (probability <= REG_BR_PROB_BASE / 2 && (probability2 < probability)))
		     prob = probability2;
		 }
	      if (!pred2)
	        best_probability = prob, best_predictor = predictor;
	    }

	  d = (combined_probability * probability
	       + (REG_BR_PROB_BASE - combined_probability)
	       * (REG_BR_PROB_BASE - probability));

	  /* Use FP math to avoid overflows of 32bit integers.  */
	  if (d == 0)
	    /* If one probability is 0% and one 100%, avoid division by zero.  */
	    combined_probability = REG_BR_PROB_BASE / 2;
	  else
	    combined_probability = (((double) combined_probability)
				    * probability
		    		    * REG_BR_PROB_BASE / d + 0.5);
	}
    }

  /* Decide which heuristic to use.  In case we didn't match anything,
     use no_prediction heuristic, in case we did match, use either
     first match or Dempster-Shaffer theory depending on the flags.  */

  if (predictor_info [best_predictor].flags & PRED_FLAG_FIRST_MATCH)
    first_match = true;

  if (!found)
    dump_prediction (dump_file, PRED_NO_PREDICTION, combined_probability, bb, true);
  else
    {
      dump_prediction (dump_file, PRED_DS_THEORY, combined_probability, bb,
		       !first_match);
      dump_prediction (dump_file, PRED_FIRST_MATCH, best_probability, bb,
		       first_match);
    }

  if (first_match)
    combined_probability = best_probability;
  dump_prediction (dump_file, PRED_COMBINED, combined_probability, bb, true);

  if (preds)
    {
      for (pred = (struct edge_prediction *) *preds; pred; pred = pred->ep_next)
	{
	  enum br_predictor predictor = pred->ep_predictor;
	  int probability = pred->ep_probability;

	  if (pred->ep_edge != EDGE_SUCC (bb, 0))
	    probability = REG_BR_PROB_BASE - probability;
	  dump_prediction (dump_file, predictor, probability, bb,
			   !first_match || best_predictor == predictor);
	}
    }
  clear_bb_predictions (bb);

  if (!bb->count)
    {
      first->probability = combined_probability;
      second->probability = REG_BR_PROB_BASE - combined_probability;
    }
}

/* Predict edge probabilities by exploiting loop structure.  */

static void
predict_loops (void)
{
  loop_iterator li;
  struct loop *loop;

  /* Try to predict out blocks in a loop that are not part of a
     natural loop.  */
  FOR_EACH_LOOP (li, loop, 0)
    {
      basic_block bb, *bbs;
      unsigned j, n_exits;
      VEC (edge, heap) *exits;
      struct tree_niter_desc niter_desc;
      edge ex;

      exits = get_loop_exit_edges (loop);
      n_exits = VEC_length (edge, exits);

      for (j = 0; VEC_iterate (edge, exits, j, ex); j++)
	{
	  tree niter = NULL;
	  HOST_WIDE_INT nitercst;
	  int max = PARAM_VALUE (PARAM_MAX_PREDICTED_ITERATIONS);
	  int probability;
	  enum br_predictor predictor;

	  if (number_of_iterations_exit (loop, ex, &niter_desc, false))
	    niter = niter_desc.niter;
	  if (!niter || TREE_CODE (niter_desc.niter) != INTEGER_CST)
	    niter = loop_niter_by_eval (loop, ex);

	  if (TREE_CODE (niter) == INTEGER_CST)
	    {
	      if (host_integerp (niter, 1)
		  && compare_tree_int (niter, max-1) == -1)
		nitercst = tree_low_cst (niter, 1) + 1;
	      else
		nitercst = max;
	      predictor = PRED_LOOP_ITERATIONS;
	    }
	  /* If we have just one exit and we can derive some information about
	     the number of iterations of the loop from the statements inside
	     the loop, use it to predict this exit.  */
	  else if (n_exits == 1)
	    {
	      nitercst = estimated_loop_iterations_int (loop, false);
	      if (nitercst < 0)
		continue;
	      if (nitercst > max)
		nitercst = max;

	      predictor = PRED_LOOP_ITERATIONS_GUESSED;
	    }
	  else
	    continue;

	  probability = ((REG_BR_PROB_BASE + nitercst / 2) / nitercst);
	  predict_edge (ex, predictor, probability);
	}
      VEC_free (edge, heap, exits);

      bbs = get_loop_body (loop);

      for (j = 0; j < loop->num_nodes; j++)
	{
	  int header_found = 0;
	  edge e;
	  edge_iterator ei;

	  bb = bbs[j];

	  /* Bypass loop heuristics on continue statement.  These
	     statements construct loops via "non-loop" constructs
	     in the source language and are better to be handled
	     separately.  */
	  if (predicted_by_p (bb, PRED_CONTINUE))
	    continue;

	  /* Loop branch heuristics - predict an edge back to a
	     loop's head as taken.  */
	  if (bb == loop->latch)
	    {
	      e = find_edge (loop->latch, loop->header);
	      if (e)
		{
		  header_found = 1;
		  predict_edge_def (e, PRED_LOOP_BRANCH, TAKEN);
		}
	    }

	  /* Loop exit heuristics - predict an edge exiting the loop if the
	     conditional has no loop header successors as not taken.  */
	  if (!header_found
	      /* If we already used more reliable loop exit predictors, do not
		 bother with PRED_LOOP_EXIT.  */
	      && !predicted_by_p (bb, PRED_LOOP_ITERATIONS_GUESSED)
	      && !predicted_by_p (bb, PRED_LOOP_ITERATIONS))
	    {
	      /* For loop with many exits we don't want to predict all exits
	         with the pretty large probability, because if all exits are
		 considered in row, the loop would be predicted to iterate
		 almost never.  The code to divide probability by number of
		 exits is very rough.  It should compute the number of exits
		 taken in each patch through function (not the overall number
		 of exits that might be a lot higher for loops with wide switch
		 statements in them) and compute n-th square root.

		 We limit the minimal probability by 2% to avoid
		 EDGE_PROBABILITY_RELIABLE from trusting the branch prediction
		 as this was causing regression in perl benchmark containing such
		 a wide loop.  */

	      int probability = ((REG_BR_PROB_BASE
		                  - predictor_info [(int) PRED_LOOP_EXIT].hitrate)
				 / n_exits);
	      if (probability < HITRATE (2))
		probability = HITRATE (2);
	      FOR_EACH_EDGE (e, ei, bb->succs)
		if (e->dest->index < NUM_FIXED_BLOCKS
		    || !flow_bb_inside_loop_p (loop, e->dest))
		  predict_edge (e, PRED_LOOP_EXIT, probability);
	    }
	}

      /* Free basic blocks from get_loop_body.  */
      free (bbs);
    }
}

/* Attempt to predict probabilities of BB outgoing edges using local
   properties.  */
static void
bb_estimate_probability_locally (basic_block bb)
{
  rtx last_insn = BB_END (bb);
  rtx cond;

  if (! can_predict_insn_p (last_insn))
    return;
  cond = get_condition (last_insn, NULL, false, false);
  if (! cond)
    return;

  /* Try "pointer heuristic."
     A comparison ptr == 0 is predicted as false.
     Similarly, a comparison ptr1 == ptr2 is predicted as false.  */
  if (COMPARISON_P (cond)
      && ((REG_P (XEXP (cond, 0)) && REG_POINTER (XEXP (cond, 0)))
	  || (REG_P (XEXP (cond, 1)) && REG_POINTER (XEXP (cond, 1)))))
    {
      if (GET_CODE (cond) == EQ)
	predict_insn_def (last_insn, PRED_POINTER, NOT_TAKEN);
      else if (GET_CODE (cond) == NE)
	predict_insn_def (last_insn, PRED_POINTER, TAKEN);
    }
  else

  /* Try "opcode heuristic."
     EQ tests are usually false and NE tests are usually true. Also,
     most quantities are positive, so we can make the appropriate guesses
     about signed comparisons against zero.  */
    switch (GET_CODE (cond))
      {
      case CONST_INT:
	/* Unconditional branch.  */
	predict_insn_def (last_insn, PRED_UNCONDITIONAL,
			  cond == const0_rtx ? NOT_TAKEN : TAKEN);
	break;

      case EQ:
      case UNEQ:
	/* Floating point comparisons appears to behave in a very
	   unpredictable way because of special role of = tests in
	   FP code.  */
	if (FLOAT_MODE_P (GET_MODE (XEXP (cond, 0))))
	  ;
	/* Comparisons with 0 are often used for booleans and there is
	   nothing useful to predict about them.  */
	else if (XEXP (cond, 1) == const0_rtx
		 || XEXP (cond, 0) == const0_rtx)
	  ;
	else
	  predict_insn_def (last_insn, PRED_OPCODE_NONEQUAL, NOT_TAKEN);
	break;

      case NE:
      case LTGT:
	/* Floating point comparisons appears to behave in a very
	   unpredictable way because of special role of = tests in
	   FP code.  */
	if (FLOAT_MODE_P (GET_MODE (XEXP (cond, 0))))
	  ;
	/* Comparisons with 0 are often used for booleans and there is
	   nothing useful to predict about them.  */
	else if (XEXP (cond, 1) == const0_rtx
		 || XEXP (cond, 0) == const0_rtx)
	  ;
	else
	  predict_insn_def (last_insn, PRED_OPCODE_NONEQUAL, TAKEN);
	break;

      case ORDERED:
	predict_insn_def (last_insn, PRED_FPOPCODE, TAKEN);
	break;

      case UNORDERED:
	predict_insn_def (last_insn, PRED_FPOPCODE, NOT_TAKEN);
	break;

      case LE:
      case LT:
	if (XEXP (cond, 1) == const0_rtx || XEXP (cond, 1) == const1_rtx
	    || XEXP (cond, 1) == constm1_rtx)
	  predict_insn_def (last_insn, PRED_OPCODE_POSITIVE, NOT_TAKEN);
	break;

      case GE:
      case GT:
	if (XEXP (cond, 1) == const0_rtx || XEXP (cond, 1) == const1_rtx
	    || XEXP (cond, 1) == constm1_rtx)
	  predict_insn_def (last_insn, PRED_OPCODE_POSITIVE, TAKEN);
	break;

      default:
	break;
      }
}

/* Set edge->probability for each successor edge of BB.  */
void
guess_outgoing_edge_probabilities (basic_block bb)
{
  bb_estimate_probability_locally (bb);
  combine_predictions_for_insn (BB_END (bb), bb);
}

static tree expr_expected_value (tree, bitmap);

/* Helper function for expr_expected_value.  */

static tree
expr_expected_value_1 (tree type, tree op0, enum tree_code code, tree op1, bitmap visited)
{
  gimple def;

  if (get_gimple_rhs_class (code) == GIMPLE_SINGLE_RHS)
    {
      if (TREE_CONSTANT (op0))
	return op0;

      if (code != SSA_NAME)
	return NULL_TREE;

      def = SSA_NAME_DEF_STMT (op0);

      /* If we were already here, break the infinite cycle.  */
      if (bitmap_bit_p (visited, SSA_NAME_VERSION (op0)))
	return NULL;
      bitmap_set_bit (visited, SSA_NAME_VERSION (op0));

      if (gimple_code (def) == GIMPLE_PHI)
	{
	  /* All the arguments of the PHI node must have the same constant
	     length.  */
	  int i, n = gimple_phi_num_args (def);
	  tree val = NULL, new_val;

	  for (i = 0; i < n; i++)
	    {
	      tree arg = PHI_ARG_DEF (def, i);

	      /* If this PHI has itself as an argument, we cannot
		 determine the string length of this argument.  However,
		 if we can find an expected constant value for the other
		 PHI args then we can still be sure that this is
		 likely a constant.  So be optimistic and just
		 continue with the next argument.  */
	      if (arg == PHI_RESULT (def))
		continue;

	      new_val = expr_expected_value (arg, visited);
	      if (!new_val)
		return NULL;
	      if (!val)
		val = new_val;
	      else if (!operand_equal_p (val, new_val, false))
		return NULL;
	    }
	  return val;
	}
      if (is_gimple_assign (def))
	{
	  if (gimple_assign_lhs (def) != op0)
	    return NULL;

	  return expr_expected_value_1 (TREE_TYPE (gimple_assign_lhs (def)),
					gimple_assign_rhs1 (def),
					gimple_assign_rhs_code (def),
					gimple_assign_rhs2 (def),
					visited);
	}

      if (is_gimple_call (def))
	{
	  tree decl = gimple_call_fndecl (def);
	  if (!decl)
	    return NULL;
	  if (DECL_BUILT_IN_CLASS (decl) == BUILT_IN_NORMAL
	      && DECL_FUNCTION_CODE (decl) == BUILT_IN_EXPECT)
	    {
	      tree val;

	      if (gimple_call_num_args (def) != 2)
		return NULL;
	      val = gimple_call_arg (def, 0);
	      if (TREE_CONSTANT (val))
		return val;
	      return gimple_call_arg (def, 1);
	    }
	}

      return NULL;
    }

  if (get_gimple_rhs_class (code) == GIMPLE_BINARY_RHS)
    {
      tree res;
      op0 = expr_expected_value (op0, visited);
      if (!op0)
	return NULL;
      op1 = expr_expected_value (op1, visited);
      if (!op1)
	return NULL;
      res = fold_build2 (code, type, op0, op1);
      if (TREE_CONSTANT (res))
	return res;
      return NULL;
    }
  if (get_gimple_rhs_class (code) == GIMPLE_UNARY_RHS)
    {
      tree res;
      op0 = expr_expected_value (op0, visited);
      if (!op0)
	return NULL;
      res = fold_build1 (code, type, op0);
      if (TREE_CONSTANT (res))
	return res;
      return NULL;
    }
  return NULL;
}

/* Return constant EXPR will likely have at execution time, NULL if unknown.
   The function is used by builtin_expect branch predictor so the evidence
   must come from this construct and additional possible constant folding.

   We may want to implement more involved value guess (such as value range
   propagation based prediction), but such tricks shall go to new
   implementation.  */

static tree
expr_expected_value (tree expr, bitmap visited)
{
  enum tree_code code;
  tree op0, op1;

  if (TREE_CONSTANT (expr))
    return expr;

  extract_ops_from_tree (expr, &code, &op0, &op1);
  return expr_expected_value_1 (TREE_TYPE (expr),
				op0, code, op1, visited);
}


/* Get rid of all builtin_expect calls and GIMPLE_PREDICT statements
   we no longer need.  */
static unsigned int
strip_predict_hints (void)
{
  basic_block bb;
  gimple ass_stmt;
  tree var;

  FOR_EACH_BB (bb)
    {
      gimple_stmt_iterator bi;
      for (bi = gsi_start_bb (bb); !gsi_end_p (bi);)
	{
	  gimple stmt = gsi_stmt (bi);

	  if (gimple_code (stmt) == GIMPLE_PREDICT)
	    {
	      gsi_remove (&bi, true);
	      continue;
	    }
	  else if (gimple_code (stmt) == GIMPLE_CALL)
	    {
	      tree fndecl = gimple_call_fndecl (stmt);

	      if (fndecl
		  && DECL_BUILT_IN_CLASS (fndecl) == BUILT_IN_NORMAL
		  && DECL_FUNCTION_CODE (fndecl) == BUILT_IN_EXPECT
		  && gimple_call_num_args (stmt) == 2)
		{
		  var = gimple_call_lhs (stmt);
		  ass_stmt = gimple_build_assign (var, gimple_call_arg (stmt, 0));

		  gsi_replace (&bi, ass_stmt, true);
		}
	    }
	  gsi_next (&bi);
	}
    }
  return 0;
}

/* Predict using opcode of the last statement in basic block.  */
static void
tree_predict_by_opcode (basic_block bb)
{
  gimple stmt = last_stmt (bb);
  edge then_edge;
  tree op0, op1;
  tree type;
  tree val;
  enum tree_code cmp;
  bitmap visited;
  edge_iterator ei;

  if (!stmt || gimple_code (stmt) != GIMPLE_COND)
    return;
  FOR_EACH_EDGE (then_edge, ei, bb->succs)
    if (then_edge->flags & EDGE_TRUE_VALUE)
      break;
  op0 = gimple_cond_lhs (stmt);
  op1 = gimple_cond_rhs (stmt);
  cmp = gimple_cond_code (stmt);
  type = TREE_TYPE (op0);
  visited = BITMAP_ALLOC (NULL);
  val = expr_expected_value_1 (boolean_type_node, op0, cmp, op1, visited);
  BITMAP_FREE (visited);
  if (val)
    {
      if (integer_zerop (val))
	predict_edge_def (then_edge, PRED_BUILTIN_EXPECT, NOT_TAKEN);
      else
	predict_edge_def (then_edge, PRED_BUILTIN_EXPECT, TAKEN);
      return;
    }
  /* Try "pointer heuristic."
     A comparison ptr == 0 is predicted as false.
     Similarly, a comparison ptr1 == ptr2 is predicted as false.  */
  if (POINTER_TYPE_P (type))
    {
      if (cmp == EQ_EXPR)
	predict_edge_def (then_edge, PRED_TREE_POINTER, NOT_TAKEN);
      else if (cmp == NE_EXPR)
	predict_edge_def (then_edge, PRED_TREE_POINTER, TAKEN);
    }
  else

  /* Try "opcode heuristic."
     EQ tests are usually false and NE tests are usually true. Also,
     most quantities are positive, so we can make the appropriate guesses
     about signed comparisons against zero.  */
    switch (cmp)
      {
      case EQ_EXPR:
      case UNEQ_EXPR:
	/* Floating point comparisons appears to behave in a very
	   unpredictable way because of special role of = tests in
	   FP code.  */
	if (FLOAT_TYPE_P (type))
	  ;
	/* Comparisons with 0 are often used for booleans and there is
	   nothing useful to predict about them.  */
	else if (integer_zerop (op0) || integer_zerop (op1))
	  ;
	else
	  predict_edge_def (then_edge, PRED_TREE_OPCODE_NONEQUAL, NOT_TAKEN);
	break;

      case NE_EXPR:
      case LTGT_EXPR:
	/* Floating point comparisons appears to behave in a very
	   unpredictable way because of special role of = tests in
	   FP code.  */
	if (FLOAT_TYPE_P (type))
	  ;
	/* Comparisons with 0 are often used for booleans and there is
	   nothing useful to predict about them.  */
	else if (integer_zerop (op0)
		 || integer_zerop (op1))
	  ;
	else
	  predict_edge_def (then_edge, PRED_TREE_OPCODE_NONEQUAL, TAKEN);
	break;

      case ORDERED_EXPR:
	predict_edge_def (then_edge, PRED_TREE_FPOPCODE, TAKEN);
	break;

      case UNORDERED_EXPR:
	predict_edge_def (then_edge, PRED_TREE_FPOPCODE, NOT_TAKEN);
	break;

      case LE_EXPR:
      case LT_EXPR:
	if (integer_zerop (op1)
	    || integer_onep (op1)
	    || integer_all_onesp (op1)
	    || real_zerop (op1)
	    || real_onep (op1)
	    || real_minus_onep (op1))
	  predict_edge_def (then_edge, PRED_TREE_OPCODE_POSITIVE, NOT_TAKEN);
	break;

      case GE_EXPR:
      case GT_EXPR:
	if (integer_zerop (op1)
	    || integer_onep (op1)
	    || integer_all_onesp (op1)
	    || real_zerop (op1)
	    || real_onep (op1)
	    || real_minus_onep (op1))
	  predict_edge_def (then_edge, PRED_TREE_OPCODE_POSITIVE, TAKEN);
	break;

      default:
	break;
      }
}

/* Try to guess whether the value of return means error code.  */

static enum br_predictor
return_prediction (tree val, enum prediction *prediction)
{
  /* VOID.  */
  if (!val)
    return PRED_NO_PREDICTION;
  /* Different heuristics for pointers and scalars.  */
  if (POINTER_TYPE_P (TREE_TYPE (val)))
    {
      /* NULL is usually not returned.  */
      if (integer_zerop (val))
	{
	  *prediction = NOT_TAKEN;
	  return PRED_NULL_RETURN;
	}
    }
  else if (INTEGRAL_TYPE_P (TREE_TYPE (val)))
    {
      /* Negative return values are often used to indicate
         errors.  */
      if (TREE_CODE (val) == INTEGER_CST
	  && tree_int_cst_sgn (val) < 0)
	{
	  *prediction = NOT_TAKEN;
	  return PRED_NEGATIVE_RETURN;
	}
      /* Constant return values seems to be commonly taken.
         Zero/one often represent booleans so exclude them from the
	 heuristics.  */
      if (TREE_CONSTANT (val)
	  && (!integer_zerop (val) && !integer_onep (val)))
	{
	  *prediction = TAKEN;
	  return PRED_CONST_RETURN;
	}
    }
  return PRED_NO_PREDICTION;
}

/* Find the basic block with return expression and look up for possible
   return value trying to apply RETURN_PREDICTION heuristics.  */
static void
apply_return_prediction (void)
{
  gimple return_stmt = NULL;
  tree return_val;
  edge e;
  gimple phi;
  int phi_num_args, i;
  enum br_predictor pred;
  enum prediction direction;
  edge_iterator ei;

  FOR_EACH_EDGE (e, ei, EXIT_BLOCK_PTR->preds)
    {
      return_stmt = last_stmt (e->src);
      if (return_stmt
	  && gimple_code (return_stmt) == GIMPLE_RETURN)
	break;
    }
  if (!e)
    return;
  return_val = gimple_return_retval (return_stmt);
  if (!return_val)
    return;
  if (TREE_CODE (return_val) != SSA_NAME
      || !SSA_NAME_DEF_STMT (return_val)
      || gimple_code (SSA_NAME_DEF_STMT (return_val)) != GIMPLE_PHI)
    return;
  phi = SSA_NAME_DEF_STMT (return_val);
  phi_num_args = gimple_phi_num_args (phi);
  pred = return_prediction (PHI_ARG_DEF (phi, 0), &direction);

  /* Avoid the degenerate case where all return values form the function
     belongs to same category (ie they are all positive constants)
     so we can hardly say something about them.  */
  for (i = 1; i < phi_num_args; i++)
    if (pred != return_prediction (PHI_ARG_DEF (phi, i), &direction))
      break;
  if (i != phi_num_args)
    for (i = 0; i < phi_num_args; i++)
      {
	pred = return_prediction (PHI_ARG_DEF (phi, i), &direction);
	if (pred != PRED_NO_PREDICTION)
	  predict_paths_leading_to (gimple_phi_arg_edge (phi, i)->src, pred,
				    direction);
      }
}

/* Look for basic block that contains unlikely to happen events
   (such as noreturn calls) and mark all paths leading to execution
   of this basic blocks as unlikely.  */

static void
tree_bb_level_predictions (void)
{
  basic_block bb;
  bool has_return_edges = false;
  edge e;
  edge_iterator ei;

  FOR_EACH_EDGE (e, ei, EXIT_BLOCK_PTR->preds)
    if (!(e->flags & (EDGE_ABNORMAL | EDGE_FAKE | EDGE_EH)))
      {
        has_return_edges = true;
	break;
      }

  apply_return_prediction ();

  FOR_EACH_BB (bb)
    {
      gimple_stmt_iterator gsi;

      for (gsi = gsi_start_bb (bb); !gsi_end_p (gsi); gsi_next (&gsi))
	{
	  gimple stmt = gsi_stmt (gsi);
	  tree decl;

	  if (is_gimple_call (stmt))
	    {
	      if ((gimple_call_flags (stmt) & ECF_NORETURN)
	          && has_return_edges)
		predict_paths_leading_to (bb, PRED_NORETURN,
					  NOT_TAKEN);
	      decl = gimple_call_fndecl (stmt);
	      if (decl
		  && lookup_attribute ("cold",
				       DECL_ATTRIBUTES (decl)))
		predict_paths_leading_to (bb, PRED_COLD_FUNCTION,
					  NOT_TAKEN);
	    }
	  else if (gimple_code (stmt) == GIMPLE_PREDICT)
	    {
	      predict_paths_leading_to (bb, gimple_predict_predictor (stmt),
					gimple_predict_outcome (stmt));
	      /* Keep GIMPLE_PREDICT around so early inlining will propagate
	         hints to callers.  */
	    }
	}
    }
}

#ifdef ENABLE_CHECKING

/* Callback for pointer_map_traverse, asserts that the pointer map is
   empty.  */

static bool
assert_is_empty (const void *key ATTRIBUTE_UNUSED, void **value,
		 void *data ATTRIBUTE_UNUSED)
{
  gcc_assert (!*value);
  return false;
}
#endif

/* Predict branch probabilities and estimate profile for basic block BB.  */

static void
tree_estimate_probability_bb (basic_block bb)
{
  edge e;
  edge_iterator ei;
  gimple last;

  FOR_EACH_EDGE (e, ei, bb->succs)
    {
      /* Predict early returns to be probable, as we've already taken
	 care for error returns and other cases are often used for
	 fast paths through function.

	 Since we've already removed the return statements, we are
	 looking for CFG like:

	 if (conditional)
	 {
	 ..
	 goto return_block
	 }
	 some other blocks
	 return_block:
	 return_stmt.  */
      if (e->dest != bb->next_bb
	  && e->dest != EXIT_BLOCK_PTR
	  && single_succ_p (e->dest)
	  && single_succ_edge (e->dest)->dest == EXIT_BLOCK_PTR
	  && (last = last_stmt (e->dest)) != NULL
	  && gimple_code (last) == GIMPLE_RETURN)
	{
	  edge e1;
	  edge_iterator ei1;

	  if (single_succ_p (bb))
	    {
	      FOR_EACH_EDGE (e1, ei1, bb->preds)
		if (!predicted_by_p (e1->src, PRED_NULL_RETURN)
		    && !predicted_by_p (e1->src, PRED_CONST_RETURN)
		    && !predicted_by_p (e1->src, PRED_NEGATIVE_RETURN))
		  predict_edge_def (e1, PRED_TREE_EARLY_RETURN, NOT_TAKEN);
	    }
	  else
	    if (!predicted_by_p (e->src, PRED_NULL_RETURN)
		&& !predicted_by_p (e->src, PRED_CONST_RETURN)
		&& !predicted_by_p (e->src, PRED_NEGATIVE_RETURN))
	      predict_edge_def (e, PRED_TREE_EARLY_RETURN, NOT_TAKEN);
	}

      /* Look for block we are guarding (ie we dominate it,
	 but it doesn't postdominate us).  */
      if (e->dest != EXIT_BLOCK_PTR && e->dest != bb
	  && dominated_by_p (CDI_DOMINATORS, e->dest, e->src)
	  && !dominated_by_p (CDI_POST_DOMINATORS, e->src, e->dest))
	{
	  gimple_stmt_iterator bi;

	  /* The call heuristic claims that a guarded function call
	     is improbable.  This is because such calls are often used
	     to signal exceptional situations such as printing error
	     messages.  */
	  for (bi = gsi_start_bb (e->dest); !gsi_end_p (bi);
	       gsi_next (&bi))
	    {
	      gimple stmt = gsi_stmt (bi);
	      if (is_gimple_call (stmt)
		  /* Constant and pure calls are hardly used to signalize
		     something exceptional.  */
		  && gimple_has_side_effects (stmt))
		{
		  predict_edge_def (e, PRED_CALL, NOT_TAKEN);
		  break;
		}
	    }
	}
    }
  tree_predict_by_opcode (bb);
}

/* Predict branch probabilities and estimate profile of the tree CFG.
   This function can be called from the loop optimizers to recompute
   the profile information.  */

void
tree_estimate_probability (void)
{
  basic_block bb;

  add_noreturn_fake_exit_edges ();
  connect_infinite_loops_to_exit ();
  /* We use loop_niter_by_eval, which requires that the loops have
     preheaders.  */
  create_preheaders (CP_SIMPLE_PREHEADERS);
  calculate_dominance_info (CDI_POST_DOMINATORS);

  bb_predictions = pointer_map_create ();
  tree_bb_level_predictions ();
  record_loop_exits ();

  if (number_of_loops () > 1)
    predict_loops ();

  FOR_EACH_BB (bb)
    tree_estimate_probability_bb (bb);

  FOR_EACH_BB (bb)
    combine_predictions_for_bb (bb);

#ifdef ENABLE_CHECKING
  pointer_map_traverse (bb_predictions, assert_is_empty, NULL);
#endif
  pointer_map_destroy (bb_predictions);
  bb_predictions = NULL;

  estimate_bb_frequencies ();
  free_dominance_info (CDI_POST_DOMINATORS);
  remove_fake_exit_edges ();
}

/* Predict branch probabilities and estimate profile of the tree CFG.
   This is the driver function for PASS_PROFILE.  */

static unsigned int
tree_estimate_probability_driver (void)
{
  unsigned nb_loops;

  loop_optimizer_init (0);
  if (dump_file && (dump_flags & TDF_DETAILS))
    flow_loops_dump (dump_file, NULL, 0);

  mark_irreducible_loops ();

  nb_loops = number_of_loops ();
  if (nb_loops > 1)
    scev_initialize ();

  tree_estimate_probability ();

  if (nb_loops > 1)
    scev_finalize ();

  loop_optimizer_finalize ();
  if (dump_file && (dump_flags & TDF_DETAILS))
    gimple_dump_cfg (dump_file, dump_flags);
  if (profile_status == PROFILE_ABSENT)
    profile_status = PROFILE_GUESSED;
  return 0;
}

/* Predict edges to successors of CUR whose sources are not postdominated by
   BB by PRED and recurse to all postdominators.  */

static void
predict_paths_for_bb (basic_block cur, basic_block bb,
		      enum br_predictor pred,
		      enum prediction taken)
{
  edge e;
  edge_iterator ei;
  basic_block son;

  /* We are looking for all edges forming edge cut induced by
     set of all blocks postdominated by BB.  */
  FOR_EACH_EDGE (e, ei, cur->preds)
    if (e->src->index >= NUM_FIXED_BLOCKS
	&& !dominated_by_p (CDI_POST_DOMINATORS, e->src, bb))
    {
      gcc_assert (bb == cur || dominated_by_p (CDI_POST_DOMINATORS, cur, bb));
      predict_edge_def (e, pred, taken);
    }
  for (son = first_dom_son (CDI_POST_DOMINATORS, cur);
       son;
       son = next_dom_son (CDI_POST_DOMINATORS, son))
    predict_paths_for_bb (son, bb, pred, taken);
}

/* Sets branch probabilities according to PREDiction and
   FLAGS.  */

static void
predict_paths_leading_to (basic_block bb, enum br_predictor pred,
			  enum prediction taken)
{
  predict_paths_for_bb (bb, bb, pred, taken);
}

/* This is used to carry information about basic blocks.  It is
   attached to the AUX field of the standard CFG block.  */

typedef struct block_info_def
{
  /* Estimated frequency of execution of basic_block.  */
  sreal frequency;

  /* To keep queue of basic blocks to process.  */
  basic_block next;

  /* Number of predecessors we need to visit first.  */
  int npredecessors;
} *block_info;

/* Similar information for edges.  */
typedef struct edge_info_def
{
  /* In case edge is a loopback edge, the probability edge will be reached
     in case header is.  Estimated number of iterations of the loop can be
     then computed as 1 / (1 - back_edge_prob).  */
  sreal back_edge_prob;
  /* True if the edge is a loopback edge in the natural loop.  */
  unsigned int back_edge:1;
} *edge_info;

#define BLOCK_INFO(B)	((block_info) (B)->aux)
#define EDGE_INFO(E)	((edge_info) (E)->aux)

/* Helper function for estimate_bb_frequencies.
   Propagate the frequencies in blocks marked in
   TOVISIT, starting in HEAD.  */

static void
propagate_freq (basic_block head, bitmap tovisit)
{
  basic_block bb;
  basic_block last;
  unsigned i;
  edge e;
  basic_block nextbb;
  bitmap_iterator bi;

  /* For each basic block we need to visit count number of his predecessors
     we need to visit first.  */
  EXECUTE_IF_SET_IN_BITMAP (tovisit, 0, i, bi)
    {
      edge_iterator ei;
      int count = 0;

       /* The outermost "loop" includes the exit block, which we can not
	  look up via BASIC_BLOCK.  Detect this and use EXIT_BLOCK_PTR
	  directly.  Do the same for the entry block.  */
      bb = BASIC_BLOCK (i);

      FOR_EACH_EDGE (e, ei, bb->preds)
	{
	  bool visit = bitmap_bit_p (tovisit, e->src->index);

	  if (visit && !(e->flags & EDGE_DFS_BACK))
	    count++;
	  else if (visit && dump_file && !EDGE_INFO (e)->back_edge)
	    fprintf (dump_file,
		     "Irreducible region hit, ignoring edge to %i->%i\n",
		     e->src->index, bb->index);
	}
      BLOCK_INFO (bb)->npredecessors = count;
    }

  memcpy (&BLOCK_INFO (head)->frequency, &real_one, sizeof (real_one));
  last = head;
  for (bb = head; bb; bb = nextbb)
    {
      edge_iterator ei;
      sreal cyclic_probability, frequency;

      memcpy (&cyclic_probability, &real_zero, sizeof (real_zero));
      memcpy (&frequency, &real_zero, sizeof (real_zero));

      nextbb = BLOCK_INFO (bb)->next;
      BLOCK_INFO (bb)->next = NULL;

      /* Compute frequency of basic block.  */
      if (bb != head)
	{
#ifdef ENABLE_CHECKING
	  FOR_EACH_EDGE (e, ei, bb->preds)
	    gcc_assert (!bitmap_bit_p (tovisit, e->src->index)
			|| (e->flags & EDGE_DFS_BACK));
#endif

	  FOR_EACH_EDGE (e, ei, bb->preds)
	    if (EDGE_INFO (e)->back_edge)
	      {
		sreal_add (&cyclic_probability, &cyclic_probability,
			   &EDGE_INFO (e)->back_edge_prob);
	      }
	    else if (!(e->flags & EDGE_DFS_BACK))
	      {
		sreal tmp;

		/*  frequency += (e->probability
				  * BLOCK_INFO (e->src)->frequency /
				  REG_BR_PROB_BASE);  */

		sreal_init (&tmp, e->probability, 0);
		sreal_mul (&tmp, &tmp, &BLOCK_INFO (e->src)->frequency);
		sreal_mul (&tmp, &tmp, &real_inv_br_prob_base);
		sreal_add (&frequency, &frequency, &tmp);
	      }

	  if (sreal_compare (&cyclic_probability, &real_zero) == 0)
	    {
	      memcpy (&BLOCK_INFO (bb)->frequency, &frequency,
		      sizeof (frequency));
	    }
	  else
	    {
	      if (sreal_compare (&cyclic_probability, &real_almost_one) > 0)
		{
		  memcpy (&cyclic_probability, &real_almost_one,
			  sizeof (real_almost_one));
		}

	      /* BLOCK_INFO (bb)->frequency = frequency
					      / (1 - cyclic_probability) */

	      sreal_sub (&cyclic_probability, &real_one, &cyclic_probability);
	      sreal_div (&BLOCK_INFO (bb)->frequency,
			 &frequency, &cyclic_probability);
	    }
	}

      bitmap_clear_bit (tovisit, bb->index);

      e = find_edge (bb, head);
      if (e)
	{
	  sreal tmp;

	  /* EDGE_INFO (e)->back_edge_prob
	     = ((e->probability * BLOCK_INFO (bb)->frequency)
	     / REG_BR_PROB_BASE); */

	  sreal_init (&tmp, e->probability, 0);
	  sreal_mul (&tmp, &tmp, &BLOCK_INFO (bb)->frequency);
	  sreal_mul (&EDGE_INFO (e)->back_edge_prob,
		     &tmp, &real_inv_br_prob_base);
	}

      /* Propagate to successor blocks.  */
      FOR_EACH_EDGE (e, ei, bb->succs)
	if (!(e->flags & EDGE_DFS_BACK)
	    && BLOCK_INFO (e->dest)->npredecessors)
	  {
	    BLOCK_INFO (e->dest)->npredecessors--;
	    if (!BLOCK_INFO (e->dest)->npredecessors)
	      {
		if (!nextbb)
		  nextbb = e->dest;
		else
		  BLOCK_INFO (last)->next = e->dest;

		last = e->dest;
	      }
	  }
    }
}

/* Estimate probabilities of loopback edges in loops at same nest level.  */

static void
estimate_loops_at_level (struct loop *first_loop)
{
  struct loop *loop;

  for (loop = first_loop; loop; loop = loop->next)
    {
      edge e;
      basic_block *bbs;
      unsigned i;
      bitmap tovisit = BITMAP_ALLOC (NULL);

      estimate_loops_at_level (loop->inner);

      /* Find current loop back edge and mark it.  */
      e = loop_latch_edge (loop);
      EDGE_INFO (e)->back_edge = 1;

      bbs = get_loop_body (loop);
      for (i = 0; i < loop->num_nodes; i++)
	bitmap_set_bit (tovisit, bbs[i]->index);
      free (bbs);
      propagate_freq (loop->header, tovisit);
      BITMAP_FREE (tovisit);
    }
}

/* Propagates frequencies through structure of loops.  */

static void
estimate_loops (void)
{
  bitmap tovisit = BITMAP_ALLOC (NULL);
  basic_block bb;

  /* Start by estimating the frequencies in the loops.  */
  if (number_of_loops () > 1)
    estimate_loops_at_level (current_loops->tree_root->inner);

  /* Now propagate the frequencies through all the blocks.  */
  FOR_ALL_BB (bb)
    {
      bitmap_set_bit (tovisit, bb->index);
    }
  propagate_freq (ENTRY_BLOCK_PTR, tovisit);
  BITMAP_FREE (tovisit);
}

/* Convert counts measured by profile driven feedback to frequencies.
   Return nonzero iff there was any nonzero execution count.  */

int
counts_to_freqs (void)
{
  gcov_type count_max, true_count_max = 0;
  basic_block bb;

  FOR_BB_BETWEEN (bb, ENTRY_BLOCK_PTR, NULL, next_bb)
    true_count_max = MAX (bb->count, true_count_max);

  count_max = MAX (true_count_max, 1);
  FOR_BB_BETWEEN (bb, ENTRY_BLOCK_PTR, NULL, next_bb)
    bb->frequency = (bb->count * BB_FREQ_MAX + count_max / 2) / count_max;

  return true_count_max;
}

/* Return true if function is likely to be expensive, so there is no point to
   optimize performance of prologue, epilogue or do inlining at the expense
   of code size growth.  THRESHOLD is the limit of number of instructions
   function can execute at average to be still considered not expensive.  */

bool
expensive_function_p (int threshold)
{
  unsigned int sum = 0;
  basic_block bb;
  unsigned int limit;

  /* We can not compute accurately for large thresholds due to scaled
     frequencies.  */
  gcc_assert (threshold <= BB_FREQ_MAX);

  /* Frequencies are out of range.  This either means that function contains
     internal loop executing more than BB_FREQ_MAX times or profile feedback
     is available and function has not been executed at all.  */
  if (ENTRY_BLOCK_PTR->frequency == 0)
    return true;

  /* Maximally BB_FREQ_MAX^2 so overflow won't happen.  */
  limit = ENTRY_BLOCK_PTR->frequency * threshold;
  FOR_EACH_BB (bb)
    {
      rtx insn;

      for (insn = BB_HEAD (bb); insn != NEXT_INSN (BB_END (bb));
	   insn = NEXT_INSN (insn))
	if (active_insn_p (insn))
	  {
	    sum += bb->frequency;
	    if (sum > limit)
	      return true;
	}
    }

  return false;
}

/* Estimate basic blocks frequency by given branch probabilities.  */

void
estimate_bb_frequencies (void)
{
  basic_block bb;
  sreal freq_max;

  if (profile_status != PROFILE_READ || !counts_to_freqs ())
    {
      static int real_values_initialized = 0;

      if (!real_values_initialized)
        {
	  real_values_initialized = 1;
	  sreal_init (&real_zero, 0, 0);
	  sreal_init (&real_one, 1, 0);
	  sreal_init (&real_br_prob_base, REG_BR_PROB_BASE, 0);
	  sreal_init (&real_bb_freq_max, BB_FREQ_MAX, 0);
	  sreal_init (&real_one_half, 1, -1);
	  sreal_div (&real_inv_br_prob_base, &real_one, &real_br_prob_base);
	  sreal_sub (&real_almost_one, &real_one, &real_inv_br_prob_base);
	}

      mark_dfs_back_edges ();

      single_succ_edge (ENTRY_BLOCK_PTR)->probability = REG_BR_PROB_BASE;

      /* Set up block info for each basic block.  */
      alloc_aux_for_blocks (sizeof (struct block_info_def));
      alloc_aux_for_edges (sizeof (struct edge_info_def));
      FOR_BB_BETWEEN (bb, ENTRY_BLOCK_PTR, NULL, next_bb)
	{
	  edge e;
	  edge_iterator ei;

	  FOR_EACH_EDGE (e, ei, bb->succs)
	    {
	      sreal_init (&EDGE_INFO (e)->back_edge_prob, e->probability, 0);
	      sreal_mul (&EDGE_INFO (e)->back_edge_prob,
			 &EDGE_INFO (e)->back_edge_prob,
			 &real_inv_br_prob_base);
	    }
	}

      /* First compute probabilities locally for each loop from innermost
         to outermost to examine probabilities for back edges.  */
      estimate_loops ();

      memcpy (&freq_max, &real_zero, sizeof (real_zero));
      FOR_EACH_BB (bb)
	if (sreal_compare (&freq_max, &BLOCK_INFO (bb)->frequency) < 0)
	  memcpy (&freq_max, &BLOCK_INFO (bb)->frequency, sizeof (freq_max));

      sreal_div (&freq_max, &real_bb_freq_max, &freq_max);
      FOR_BB_BETWEEN (bb, ENTRY_BLOCK_PTR, NULL, next_bb)
	{
	  sreal tmp;

	  sreal_mul (&tmp, &BLOCK_INFO (bb)->frequency, &freq_max);
	  sreal_add (&tmp, &tmp, &real_one_half);
	  bb->frequency = sreal_to_int (&tmp);
	}

      free_aux_for_blocks ();
      free_aux_for_edges ();
    }
  compute_function_frequency ();
  if (flag_reorder_functions)
    choose_function_section ();
}

/* Decide whether function is hot, cold or unlikely executed.  */
void
compute_function_frequency (void)
{
  basic_block bb;
  struct cgraph_node *node = cgraph_node (current_function_decl);

  if (!profile_info || !flag_branch_probabilities)
    {
      int flags = flags_from_decl_or_type (current_function_decl);
      if (lookup_attribute ("cold", DECL_ATTRIBUTES (current_function_decl))
	  != NULL)
        node->frequency = NODE_FREQUENCY_UNLIKELY_EXECUTED;
      else if (lookup_attribute ("hot", DECL_ATTRIBUTES (current_function_decl))
	       != NULL)
        node->frequency = NODE_FREQUENCY_HOT;
<<<<<<< HEAD
=======
      else if (flags & ECF_NORETURN)
        node->frequency = NODE_FREQUENCY_EXECUTED_ONCE;
>>>>>>> 2b50b170
      else if (MAIN_NAME_P (DECL_NAME (current_function_decl)))
        node->frequency = NODE_FREQUENCY_EXECUTED_ONCE;
      else if (DECL_STATIC_CONSTRUCTOR (current_function_decl)
	       || DECL_STATIC_DESTRUCTOR (current_function_decl))
        node->frequency = NODE_FREQUENCY_EXECUTED_ONCE;
      return;
    }
  node->frequency = NODE_FREQUENCY_UNLIKELY_EXECUTED;
  FOR_EACH_BB (bb)
    {
      if (maybe_hot_bb_p (bb))
	{
	  node->frequency = NODE_FREQUENCY_HOT;
	  return;
	}
      if (!probably_never_executed_bb_p (bb))
	node->frequency = NODE_FREQUENCY_NORMAL;
    }
}

/* Choose appropriate section for the function.  */
static void
choose_function_section (void)
{
  struct cgraph_node *node = cgraph_node (current_function_decl);
  if (DECL_SECTION_NAME (current_function_decl)
      || !targetm.have_named_sections
      /* Theoretically we can split the gnu.linkonce text section too,
	 but this requires more work as the frequency needs to match
	 for all generated objects so we need to merge the frequency
	 of all instances.  For now just never set frequency for these.  */
      || DECL_ONE_ONLY (current_function_decl))
    return;

  /* If we are doing the partitioning optimization, let the optimization
     choose the correct section into which to put things.  */

  if (flag_reorder_blocks_and_partition)
    return;

  if (node->frequency == NODE_FREQUENCY_HOT)
    DECL_SECTION_NAME (current_function_decl) =
      build_string (strlen (HOT_TEXT_SECTION_NAME), HOT_TEXT_SECTION_NAME);
  if (node->frequency == NODE_FREQUENCY_UNLIKELY_EXECUTED)
    DECL_SECTION_NAME (current_function_decl) =
      build_string (strlen (UNLIKELY_EXECUTED_TEXT_SECTION_NAME),
		    UNLIKELY_EXECUTED_TEXT_SECTION_NAME);
}

static bool
gate_estimate_probability (void)
{
  return flag_guess_branch_prob;
}

/* Build PREDICT_EXPR.  */
tree
build_predict_expr (enum br_predictor predictor, enum prediction taken)
{
  tree t = build1 (PREDICT_EXPR, void_type_node,
		   build_int_cst (NULL, predictor));
  SET_PREDICT_EXPR_OUTCOME (t, taken);
  return t;
}

const char *
predictor_name (enum br_predictor predictor)
{
  return predictor_info[predictor].name;
}

struct gimple_opt_pass pass_profile =
{
 {
  GIMPLE_PASS,
  "profile",				/* name */
  gate_estimate_probability,		/* gate */
  tree_estimate_probability_driver,	/* execute */
  NULL,					/* sub */
  NULL,					/* next */
  0,					/* static_pass_number */
  TV_BRANCH_PROB,			/* tv_id */
  PROP_cfg,				/* properties_required */
  0,					/* properties_provided */
  0,					/* properties_destroyed */
  0,					/* todo_flags_start */
  TODO_ggc_collect | TODO_verify_ssa			/* todo_flags_finish */
 }
};

struct gimple_opt_pass pass_strip_predict_hints =
{
 {
  GIMPLE_PASS,
  "*strip_predict_hints",		/* name */
  NULL,					/* gate */
  strip_predict_hints,			/* execute */
  NULL,					/* sub */
  NULL,					/* next */
  0,					/* static_pass_number */
  TV_BRANCH_PROB,			/* tv_id */
  PROP_cfg,				/* properties_required */
  0,					/* properties_provided */
  0,					/* properties_destroyed */
  0,					/* todo_flags_start */
  TODO_ggc_collect | TODO_verify_ssa			/* todo_flags_finish */
 }
};<|MERGE_RESOLUTION|>--- conflicted
+++ resolved
@@ -2174,11 +2174,8 @@
       else if (lookup_attribute ("hot", DECL_ATTRIBUTES (current_function_decl))
 	       != NULL)
         node->frequency = NODE_FREQUENCY_HOT;
-<<<<<<< HEAD
-=======
       else if (flags & ECF_NORETURN)
         node->frequency = NODE_FREQUENCY_EXECUTED_ONCE;
->>>>>>> 2b50b170
       else if (MAIN_NAME_P (DECL_NAME (current_function_decl)))
         node->frequency = NODE_FREQUENCY_EXECUTED_ONCE;
       else if (DECL_STATIC_CONSTRUCTOR (current_function_decl)
