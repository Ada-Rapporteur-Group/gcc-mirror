--- conflicted
+++ resolved
@@ -3723,7 +3723,16 @@
 unsigned int, (edge e),
 default_max_noce_ifcvt_seq_cost)
 
-<<<<<<< HEAD
+/* Return true if the given instruction sequence is a good candidate
+   as a replacement for the if-convertible sequence.  */
+DEFHOOK
+(noce_conversion_profitable_p,
+ "This hook returns true if the instruction sequence @code{seq} is a good\n\
+candidate as a replacement for the if-convertible sequence described in\n\
+@code{if_info}.",
+bool, (rtx_insn *seq, struct noce_if_info *if_info),
+default_noce_conversion_profitable_p)
+
 DEFHOOK
 (estimated_poly_value,
  "Return an estimate of the runtime value of @var{val}, for use in\n\
@@ -3731,17 +3740,6 @@
 implementation returns the lowest possible value of @var{val}.",
  HOST_WIDE_INT, (poly_int64 val),
  default_estimated_poly_value)
-=======
-/* Return true if the given instruction sequence is a good candidate
-   as a replacement for the if-convertible sequence.  */
-DEFHOOK
-(noce_conversion_profitable_p,
- "This hook returns true if the instruction sequence @code{seq} is a good\n\
-candidate as a replacement for the if-convertible sequence described in\n\
-@code{if_info}.",
-bool, (rtx_insn *seq, struct noce_if_info *if_info),
-default_noce_conversion_profitable_p)
->>>>>>> 633c65dd
 
 /* Permit speculative instructions in delay slots during delayed-branch 
    scheduling.  */
