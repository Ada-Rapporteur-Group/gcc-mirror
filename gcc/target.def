--- conflicted
+++ resolved
@@ -1847,7 +1847,7 @@
 DEFHOOK
 (vec_perm_const_ok,
  "Return true if a vector created for @code{vec_perm_const} is valid.",
- bool, (machine_mode, const unsigned char *sel),
+ bool, (machine_mode, vec_perm_indices),
  NULL)
 
 /* Return true if the target supports misaligned store/load of a
@@ -3170,13 +3170,8 @@
 If @code{TARGET_MODES_TIEABLE_P} returns false for a pair of modes,\n\
 suboptimal code can result if this hook returns true for the corresponding\n\
 mode sizes.  Making this hook return false in such cases may improve things.",
-<<<<<<< HEAD
  bool, (poly_uint64 outprec, poly_uint64 inprec),
  hook_bool_puint64_puint64_true)
-=======
- bool, (unsigned int outprec, unsigned int inprec),
- hook_bool_uint_uint_true)
->>>>>>> 3bbc3f79
 
 /* If the representation of integral MODE is such that values are
    always sign-extended to a wider mode MODE_REP then return
@@ -3354,6 +3349,21 @@
 
 #undef HOOK_PREFIX
 #define HOOK_PREFIX "TARGET_"
+
+DEFHOOK
+(constant_alignment,
+ "This hook returns the alignment in bits of a constant that is being\n\
+placed in memory.  @var{constant} is the constant and @var{basic_align}\n\
+is the alignment that the object would ordinarily have.\n\
+\n\
+The default definition just returns @var{basic_align}.\n\
+\n\
+The typical use of this hook is to increase alignment for string\n\
+constants to be word aligned so that @code{strcpy} calls that copy\n\
+constants can be done inline.  The function\n\
+@code{constant_alignment_word_strings} provides such a definition.",
+ HOST_WIDE_INT, (const_tree constant, HOST_WIDE_INT basic_align),
+ default_constant_alignment)
 
 /* True if MODE is valid for the target.  By "valid", we mean able to
    be manipulated in non-trivial ways.  In particular, this means all
