/* GCC core type declarations.
   Copyright (C) 2002-2019 Free Software Foundation, Inc.

This file is part of GCC.

GCC is free software; you can redistribute it and/or modify it under
the terms of the GNU General Public License as published by the Free
Software Foundation; either version 3, or (at your option) any later
version.

GCC is distributed in the hope that it will be useful, but WITHOUT ANY
WARRANTY; without even the implied warranty of MERCHANTABILITY or
FITNESS FOR A PARTICULAR PURPOSE.  See the GNU General Public License
for more details.

Under Section 7 of GPL version 3, you are granted additional
permissions described in the GCC Runtime Library Exception, version
3.1, as published by the Free Software Foundation.

You should have received a copy of the GNU General Public License and
a copy of the GCC Runtime Library Exception along with this program;
see the files COPYING3 and COPYING.RUNTIME respectively.  If not, see
<http://www.gnu.org/licenses/>.  */

/* Provide forward declarations of core types which are referred to by
   most of the compiler.  This allows header files to use these types
   (e.g. in function prototypes) without concern for whether the full
   definitions are visible.  Some other declarations that need to be
   universally visible are here, too.

   In the context of tconfig.h, most of these have special definitions
   which prevent them from being used except in further type
   declarations.  This is a kludge; the right thing is to avoid
   including the "tm.h" header set in the context of tconfig.h, but
   we're not there yet.  */

#ifndef GCC_CORETYPES_H
#define GCC_CORETYPES_H

#ifndef GTY
#define GTY(x)  /* nothing - marker for gengtype */
#endif

#ifndef USED_FOR_TARGET

typedef int64_t gcov_type;
typedef uint64_t gcov_type_unsigned;

struct bitmap_obstack;
class bitmap_head;
typedef class bitmap_head *bitmap;
typedef const class bitmap_head *const_bitmap;
struct simple_bitmap_def;
typedef struct simple_bitmap_def *sbitmap;
typedef const struct simple_bitmap_def *const_sbitmap;
struct rtx_def;
typedef struct rtx_def *rtx;
typedef const struct rtx_def *const_rtx;
class scalar_mode;
class scalar_int_mode;
class scalar_float_mode;
class complex_mode;
class fixed_size_mode;
template<typename> class opt_mode;
typedef opt_mode<scalar_mode> opt_scalar_mode;
typedef opt_mode<scalar_int_mode> opt_scalar_int_mode;
typedef opt_mode<scalar_float_mode> opt_scalar_float_mode;
template<typename> struct pod_mode;
typedef pod_mode<scalar_mode> scalar_mode_pod;
typedef pod_mode<scalar_int_mode> scalar_int_mode_pod;
typedef pod_mode<fixed_size_mode> fixed_size_mode_pod;

/* Subclasses of rtx_def, using indentation to show the class
   hierarchy, along with the relevant invariant.
   Where possible, keep this list in the same order as in rtl.def.  */
struct rtx_def;
  struct rtx_expr_list;           /* GET_CODE (X) == EXPR_LIST */
  struct rtx_insn_list;           /* GET_CODE (X) == INSN_LIST */
  struct rtx_sequence;            /* GET_CODE (X) == SEQUENCE */
  struct rtx_insn;
    struct rtx_debug_insn;      /* DEBUG_INSN_P (X) */
    struct rtx_nonjump_insn;    /* NONJUMP_INSN_P (X) */
    struct rtx_jump_insn;       /* JUMP_P (X) */
    struct rtx_call_insn;       /* CALL_P (X) */
    struct rtx_jump_table_data; /* JUMP_TABLE_DATA_P (X) */
    struct rtx_barrier;         /* BARRIER_P (X) */
    struct rtx_code_label;      /* LABEL_P (X) */
    struct rtx_note;            /* NOTE_P (X) */

struct rtvec_def;
typedef struct rtvec_def *rtvec;
typedef const struct rtvec_def *const_rtvec;
struct hwivec_def;
typedef struct hwivec_def *hwivec;
typedef const struct hwivec_def *const_hwivec;
union tree_node;
typedef union tree_node *tree;
typedef const union tree_node *const_tree;
struct gimple;
typedef gimple *gimple_seq;
struct gimple_stmt_iterator;

/* Forward decls for leaf gimple subclasses (for individual gimple codes).
   Keep this in the same order as the corresponding codes in gimple.def.  */

struct gcond;
struct gdebug;
struct ggoto;
struct glabel;
struct gswitch;
struct gassign;
struct gasm;
struct gcall;
struct gtransaction;
struct greturn;
struct gbind;
struct gcatch;
struct geh_filter;
struct geh_mnt;
struct geh_else;
struct gresx;
struct geh_dispatch;
struct gphi;
struct gtry;
struct gomp_atomic_load;
struct gomp_atomic_store;
struct gomp_continue;
struct gomp_critical;
struct gomp_ordered;
struct gomp_for;
struct gomp_parallel;
struct gomp_task;
struct gomp_sections;
struct gomp_single;
struct gomp_target;
struct gomp_teams;

/* Subclasses of symtab_node, using indentation to show the class
   hierarchy.  */

struct symtab_node;
  struct cgraph_node;
<<<<<<< HEAD
  class varpool_node;
struct cgraph_edge;
=======
  struct varpool_node;
>>>>>>> 7b0d7c79

union section;
typedef union section section;
struct gcc_options;
struct cl_target_option;
struct cl_optimization;
struct cl_option;
struct cl_decoded_option;
struct cl_option_handlers;
struct diagnostic_context;
class pretty_printer;

/* Address space number for named address space support.  */
typedef unsigned char addr_space_t;

/* The value of addr_space_t that represents the generic address space.  */
#define ADDR_SPACE_GENERIC 0
#define ADDR_SPACE_GENERIC_P(AS) ((AS) == ADDR_SPACE_GENERIC)

/* The major intermediate representations of GCC.  */
enum ir_type {
  IR_GIMPLE,
  IR_RTL_CFGRTL,
  IR_RTL_CFGLAYOUT
};

/* Provide forward struct declaration so that we don't have to include
   all of cpplib.h whenever a random prototype includes a pointer.
   Note that the cpp_reader and cpp_token typedefs remain part of
   cpplib.h.  */

struct cpp_reader;
struct cpp_token;

/* The thread-local storage model associated with a given VAR_DECL
   or SYMBOL_REF.  This isn't used much, but both trees and RTL refer
   to it, so it's here.  */
enum tls_model {
  TLS_MODEL_NONE,
  TLS_MODEL_EMULATED,
  TLS_MODEL_REAL,
  TLS_MODEL_GLOBAL_DYNAMIC = TLS_MODEL_REAL,
  TLS_MODEL_LOCAL_DYNAMIC,
  TLS_MODEL_INITIAL_EXEC,
  TLS_MODEL_LOCAL_EXEC
};

/* Types of ABI for an offload compiler.  */
enum offload_abi {
  OFFLOAD_ABI_UNSET,
  OFFLOAD_ABI_LP64,
  OFFLOAD_ABI_ILP32
};

/* Types of profile update methods.  */
enum profile_update {
  PROFILE_UPDATE_SINGLE,
  PROFILE_UPDATE_ATOMIC,
  PROFILE_UPDATE_PREFER_ATOMIC
};

/* Types of unwind/exception handling info that can be generated.  */

enum unwind_info_type
{
  UI_NONE,
  UI_SJLJ,
  UI_DWARF2,
  UI_TARGET,
  UI_SEH
};

/* Callgraph node profile representation.  */
enum node_frequency {
  /* This function most likely won't be executed at all.
     (set only when profile feedback is available or via function attribute). */
  NODE_FREQUENCY_UNLIKELY_EXECUTED,
  /* For functions that are known to be executed once (i.e. constructors, destructors
     and main function.  */
  NODE_FREQUENCY_EXECUTED_ONCE,
  /* The default value.  */
  NODE_FREQUENCY_NORMAL,
  /* Optimize this function hard
     (set only when profile feedback is available or via function attribute). */
  NODE_FREQUENCY_HOT
};

/* Ways of optimizing code.  */
enum optimization_type {
  /* Prioritize speed over size.  */
  OPTIMIZE_FOR_SPEED,

  /* Only do things that are good for both size and speed.  */
  OPTIMIZE_FOR_BOTH,

  /* Prioritize size over speed.  */
  OPTIMIZE_FOR_SIZE
};

/* Enumerates a padding direction.  */
enum pad_direction {
  /* No padding is required.  */
  PAD_NONE,

  /* Insert padding above the data, i.e. at higher memeory addresses
     when dealing with memory, and at the most significant end when
     dealing with registers.  */
  PAD_UPWARD,

  /* Insert padding below the data, i.e. at lower memeory addresses
     when dealing with memory, and at the least significant end when
     dealing with registers.  */
  PAD_DOWNWARD
};

/* Possible initialization status of a variable.   When requested
   by the user, this information is tracked and recorded in the DWARF
   debug information, along with the variable's location.  */
enum var_init_status
{
  VAR_INIT_STATUS_UNKNOWN,
  VAR_INIT_STATUS_UNINITIALIZED,
  VAR_INIT_STATUS_INITIALIZED
};

/* Names for the different levels of -Wstrict-overflow=N.  The numeric
   values here correspond to N.  */
enum warn_strict_overflow_code
{
  /* Overflow warning that should be issued with -Wall: a questionable
     construct that is easy to avoid even when using macros.  Example:
     folding (x + CONSTANT > x) to 1.  */
  WARN_STRICT_OVERFLOW_ALL = 1,
  /* Overflow warning about folding a comparison to a constant because
     of undefined signed overflow, other than cases covered by
     WARN_STRICT_OVERFLOW_ALL.  Example: folding (abs (x) >= 0) to 1
     (this is false when x == INT_MIN).  */
  WARN_STRICT_OVERFLOW_CONDITIONAL = 2,
  /* Overflow warning about changes to comparisons other than folding
     them to a constant.  Example: folding (x + 1 > 1) to (x > 0).  */
  WARN_STRICT_OVERFLOW_COMPARISON = 3,
  /* Overflow warnings not covered by the above cases.  Example:
     folding ((x * 10) / 5) to (x * 2).  */
  WARN_STRICT_OVERFLOW_MISC = 4,
  /* Overflow warnings about reducing magnitude of constants in
     comparison.  Example: folding (x + 2 > y) to (x + 1 >= y).  */
  WARN_STRICT_OVERFLOW_MAGNITUDE = 5
};

/* The type of an alias set.  Code currently assumes that variables of
   this type can take the values 0 (the alias set which aliases
   everything) and -1 (sometimes indicating that the alias set is
   unknown, sometimes indicating a memory barrier) and -2 (indicating
   that the alias set should be set to a unique value but has not been
   set yet).  */
typedef int alias_set_type;

class edge_def;
typedef class edge_def *edge;
typedef const class edge_def *const_edge;
struct basic_block_def;
typedef struct basic_block_def *basic_block;
typedef const struct basic_block_def *const_basic_block;

#if !defined (GENERATOR_FILE)
# define OBSTACK_CHUNK_SIZE     memory_block_pool::block_size
# define obstack_chunk_alloc    mempool_obstack_chunk_alloc
# define obstack_chunk_free     mempool_obstack_chunk_free
#else
# define OBSTACK_CHUNK_SIZE     0
# define obstack_chunk_alloc    xmalloc
# define obstack_chunk_free     free
#endif

#define gcc_obstack_init(OBSTACK)				\
  obstack_specify_allocation ((OBSTACK), OBSTACK_CHUNK_SIZE, 0,	\
			      obstack_chunk_alloc,		\
			      obstack_chunk_free)

/* enum reg_class is target specific, so it should not appear in
   target-independent code or interfaces, like the target hook declarations
   in target.h.  */
typedef int reg_class_t;

class rtl_opt_pass;

namespace gcc {
  class context;
}

typedef std::pair <tree, tree> tree_pair;

/* Define a name->value mapping.  */
template <typename ValueType>
struct kv_pair
{
  const char *const name;	/* the name of the value */
  const ValueType value;	/* the value of the name */
};

#else

struct _dont_use_rtx_here_;
struct _dont_use_rtvec_here_;
struct _dont_use_rtx_insn_here_;
union _dont_use_tree_here_;
#define rtx struct _dont_use_rtx_here_ *
#define const_rtx struct _dont_use_rtx_here_ *
#define rtvec struct _dont_use_rtvec_here *
#define const_rtvec struct _dont_use_rtvec_here *
#define rtx_insn struct _dont_use_rtx_insn_here_
#define tree union _dont_use_tree_here_ *
#define const_tree union _dont_use_tree_here_ *

typedef struct scalar_mode scalar_mode;
typedef struct scalar_int_mode scalar_int_mode;
typedef struct scalar_float_mode scalar_float_mode;
typedef struct complex_mode complex_mode;

#endif

/* Classes of functions that compiler needs to check
   whether they are present at the runtime or not.  */
enum function_class {
  function_c94,
  function_c99_misc,
  function_c99_math_complex,
  function_sincos,
  function_c11_misc
};

/* Enumerate visibility settings.  This is deliberately ordered from most
   to least visibility.  */
enum symbol_visibility
{
  VISIBILITY_DEFAULT,
  VISIBILITY_PROTECTED,
  VISIBILITY_HIDDEN,
  VISIBILITY_INTERNAL
};

/* enums used by the targetm.excess_precision hook.  */

enum flt_eval_method
{
  FLT_EVAL_METHOD_UNPREDICTABLE = -1,
  FLT_EVAL_METHOD_PROMOTE_TO_FLOAT = 0,
  FLT_EVAL_METHOD_PROMOTE_TO_DOUBLE = 1,
  FLT_EVAL_METHOD_PROMOTE_TO_LONG_DOUBLE = 2,
  FLT_EVAL_METHOD_PROMOTE_TO_FLOAT16 = 16
};

enum excess_precision_type
{
  EXCESS_PRECISION_TYPE_IMPLICIT,
  EXCESS_PRECISION_TYPE_STANDARD,
  EXCESS_PRECISION_TYPE_FAST
};

/* Support for user-provided GGC and PCH markers.  The first parameter
   is a pointer to a pointer, the second a cookie.  */
typedef void (*gt_pointer_operator) (void *, void *);

#if !defined (HAVE_UCHAR)
typedef unsigned char uchar;
#endif

/* Most source files will require the following headers.  */
#if !defined (USED_FOR_TARGET)
#include "insn-modes.h"
#include "signop.h"
#include "wide-int.h" 
#include "wide-int-print.h"

/* On targets that don't need polynomial offsets, target-specific code
   should be able to treat poly_int like a normal constant, with a
   conversion operator going from the former to the latter.  We also
   allow this for gencondmd.c for all targets, so that we can treat
   machine_modes as enums without causing build failures.  */
#if (defined (IN_TARGET_CODE) \
     && (defined (USE_ENUM_MODES) || NUM_POLY_INT_COEFFS == 1))
#define POLY_INT_CONVERSION 1
#else
#define POLY_INT_CONVERSION 0
#endif

#include "poly-int.h"
#include "poly-int-types.h"
#include "insn-modes-inline.h"
#include "machmode.h"
#include "double-int.h"
#include "align.h"
/* Most host source files will require the following headers.  */
#if !defined (GENERATOR_FILE)
#include "real.h"
#include "fixed-value.h"
#include "hash-table.h"
#include "hash-set.h"
#include "input.h"
#include "is-a.h"
#include "memory-block.h"
#include "dumpfile.h"
#endif
#endif /* GENERATOR_FILE && !USED_FOR_TARGET */

#endif /* coretypes.h */<|MERGE_RESOLUTION|>--- conflicted
+++ resolved
@@ -140,12 +140,8 @@
 
 struct symtab_node;
   struct cgraph_node;
-<<<<<<< HEAD
-  class varpool_node;
+  struct varpool_node;
 struct cgraph_edge;
-=======
-  struct varpool_node;
->>>>>>> 7b0d7c79
 
 union section;
 typedef union section section;
