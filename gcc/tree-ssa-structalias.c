--- conflicted
+++ resolved
@@ -161,9 +161,6 @@
   TODO: We could handle unions, but to be honest, it's probably not
   worth the pain or slowdown.  */
 
-<<<<<<< HEAD
-static GTY ((if_marked ("tree_map_marked_p"), param_is (struct heapvar_map)))
-=======
 /* IPA-PTA optimizations possible.
 
    When the indirect function called is ANYTHING we can add disambiguation
@@ -205,9 +202,7 @@
    keep the set of called functions for indirect calls.
 
    And probably more.  */
-
-static GTY ((if_marked ("tree_map_marked_p"), param_is (struct tree_map)))
->>>>>>> 4a863f3a
+static GTY ((if_marked ("tree_map_marked_p"), param_is (struct heapvar_map)))
 htab_t heapvar_for_stmt;
 
 static bool use_field_sensitive = true;
