/* Tree based points-to analysis
   Copyright (C) 2005, 2006, 2007 Free Software Foundation, Inc.
   Contributed by Daniel Berlin <dberlin@dberlin.org>

   This file is part of GCC.

   GCC is free software; you can redistribute it and/or modify
   under the terms of the GNU General Public License as published by
   the Free Software Foundation; either version 3 of the License, or
   (at your option) any later version.

   GCC is distributed in the hope that it will be useful,
   but WITHOUT ANY WARRANTY; without even the implied warranty of
   MERCHANTABILITY or FITNESS FOR A PARTICULAR PURPOSE.  See the
   GNU General Public License for more details.

   You should have received a copy of the GNU General Public License
   along with GCC; see the file COPYING3.  If not see
   <http://www.gnu.org/licenses/>.  */

#include "config.h"
#include "system.h"
#include "coretypes.h"
#include "tm.h"
#include "ggc.h"
#include "obstack.h"
#include "bitmap.h"
#include "flags.h"
#include "rtl.h"
#include "tm_p.h"
#include "hard-reg-set.h"
#include "basic-block.h"
#include "output.h"
#include "errors.h"
#include "diagnostic.h"
#include "tree.h"
#include "c-common.h"
#include "tree-flow.h"
#include "tree-inline.h"
#include "varray.h"
#include "c-tree.h"
#include "tree-gimple.h"
#include "hashtab.h"
#include "function.h"
#include "cgraph.h"
#include "tree-pass.h"
#include "timevar.h"
#include "alloc-pool.h"
#include "splay-tree.h"
#include "params.h"
#include "tree-ssa-structalias.h"
#include "cgraph.h"
#include "alias.h"
#include "pointer-set.h"

/* The idea behind this analyzer is to generate set constraints from the
   program, then solve the resulting constraints in order to generate the
   points-to sets.

   Set constraints are a way of modeling program analysis problems that
   involve sets.  They consist of an inclusion constraint language,
   describing the variables (each variable is a set) and operations that
   are involved on the variables, and a set of rules that derive facts
   from these operations.  To solve a system of set constraints, you derive
   all possible facts under the rules, which gives you the correct sets
   as a consequence.

   See  "Efficient Field-sensitive pointer analysis for C" by "David
   J. Pearce and Paul H. J. Kelly and Chris Hankin, at
   http://citeseer.ist.psu.edu/pearce04efficient.html

   Also see "Ultra-fast Aliasing Analysis using CLA: A Million Lines
   of C Code in a Second" by ""Nevin Heintze and Olivier Tardieu" at
   http://citeseer.ist.psu.edu/heintze01ultrafast.html

   There are three types of real constraint expressions, DEREF,
   ADDRESSOF, and SCALAR.  Each constraint expression consists
   of a constraint type, a variable, and an offset.

   SCALAR is a constraint expression type used to represent x, whether
   it appears on the LHS or the RHS of a statement.
   DEREF is a constraint expression type used to represent *x, whether
   it appears on the LHS or the RHS of a statement.
   ADDRESSOF is a constraint expression used to represent &x, whether
   it appears on the LHS or the RHS of a statement.

   Each pointer variable in the program is assigned an integer id, and
   each field of a structure variable is assigned an integer id as well.

   Structure variables are linked to their list of fields through a "next
   field" in each variable that points to the next field in offset
   order.
   Each variable for a structure field has

   1. "size", that tells the size in bits of that field.
   2. "fullsize, that tells the size in bits of the entire structure.
   3. "offset", that tells the offset in bits from the beginning of the
   structure to this field.

   Thus,
   struct f
   {
     int a;
     int b;
   } foo;
   int *bar;

   looks like

   foo.a -> id 1, size 32, offset 0, fullsize 64, next foo.b
   foo.b -> id 2, size 32, offset 32, fullsize 64, next NULL
   bar -> id 3, size 32, offset 0, fullsize 32, next NULL


  In order to solve the system of set constraints, the following is
  done:

  1. Each constraint variable x has a solution set associated with it,
  Sol(x).

  2. Constraints are separated into direct, copy, and complex.
  Direct constraints are ADDRESSOF constraints that require no extra
  processing, such as P = &Q
  Copy constraints are those of the form P = Q.
  Complex constraints are all the constraints involving dereferences
  and offsets (including offsetted copies).

  3. All direct constraints of the form P = &Q are processed, such
  that Q is added to Sol(P)

  4. All complex constraints for a given constraint variable are stored in a
  linked list attached to that variable's node.

  5. A directed graph is built out of the copy constraints. Each
  constraint variable is a node in the graph, and an edge from
  Q to P is added for each copy constraint of the form P = Q

  6. The graph is then walked, and solution sets are
  propagated along the copy edges, such that an edge from Q to P
  causes Sol(P) <- Sol(P) union Sol(Q).

  7.  As we visit each node, all complex constraints associated with
  that node are processed by adding appropriate copy edges to the graph, or the
  appropriate variables to the solution set.

  8. The process of walking the graph is iterated until no solution
  sets change.

  Prior to walking the graph in steps 6 and 7, We perform static
  cycle elimination on the constraint graph, as well
  as off-line variable substitution.

  TODO: Adding offsets to pointer-to-structures can be handled (IE not punted
  on and turned into anything), but isn't.  You can just see what offset
  inside the pointed-to struct it's going to access.

  TODO: Constant bounded arrays can be handled as if they were structs of the
  same number of elements.

  TODO: Modeling heap and incoming pointers becomes much better if we
  add fields to them as we discover them, which we could do.

  TODO: We could handle unions, but to be honest, it's probably not
  worth the pain or slowdown.  */

static GTY ((if_marked ("tree_map_marked_p"), param_is (struct tree_map)))
htab_t heapvar_for_stmt;

static bool use_field_sensitive = true;
static int in_ipa_mode = 0;

/* Used for predecessor bitmaps. */
static bitmap_obstack predbitmap_obstack;

/* Used for points-to sets.  */
static bitmap_obstack pta_obstack;

/* Used for oldsolution members of variables. */
static bitmap_obstack oldpta_obstack;

/* Used for per-solver-iteration bitmaps.  */
static bitmap_obstack iteration_obstack;

static unsigned int create_variable_info_for (tree, const char *);
typedef struct constraint_graph *constraint_graph_t;
static void unify_nodes (constraint_graph_t, unsigned int, unsigned int, bool);

DEF_VEC_P(constraint_t);
DEF_VEC_ALLOC_P(constraint_t,heap);

#define EXECUTE_IF_IN_NONNULL_BITMAP(a, b, c, d)	\
  if (a)						\
    EXECUTE_IF_SET_IN_BITMAP (a, b, c, d)

static struct constraint_stats
{
  unsigned int total_vars;
  unsigned int nonpointer_vars;
  unsigned int unified_vars_static;
  unsigned int unified_vars_dynamic;
  unsigned int iterations;
  unsigned int num_edges;
  unsigned int num_implicit_edges;
  unsigned int points_to_sets_created;
} stats;

struct variable_info
{
  /* ID of this variable  */
  unsigned int id;

  /* True if this is a variable created by the constraint analysis, such as
     heap variables and constraints we had to break up.  */
  unsigned int is_artificial_var:1;

  /* True if this is a special variable whose solution set should not be
     changed.  */
  unsigned int is_special_var:1;

  /* True for variables whose size is not known or variable.  */
  unsigned int is_unknown_size_var:1;

  /* True for (sub-)fields that represent a whole variable.  */
  unsigned int is_full_var : 1;

  /* True if this is a heap variable.  */
  unsigned int is_heap_var:1;

  /* True if we may not use TBAA to prune references to this
     variable.  This is used for C++ placement new.  */
  unsigned int no_tbaa_pruning : 1;

  /* Variable id this was collapsed to due to type unsafety.  Zero if
     this variable was not collapsed.  This should be unused completely
     after build_succ_graph, or something is broken.  */
  unsigned int collapsed_to;

  /* A link to the variable for the next field in this structure.  */
  struct variable_info *next;

  /* Offset of this variable, in bits, from the base variable  */
  unsigned HOST_WIDE_INT offset;

  /* Size of the variable, in bits.  */
  unsigned HOST_WIDE_INT size;

  /* Full size of the base variable, in bits.  */
  unsigned HOST_WIDE_INT fullsize;

  /* Name of this variable */
  const char *name;

  /* Tree that this variable is associated with.  */
  tree decl;

  /* Points-to set for this variable.  */
  bitmap solution;

  /* Old points-to set for this variable.  */
  bitmap oldsolution;
};
typedef struct variable_info *varinfo_t;

static varinfo_t first_vi_for_offset (varinfo_t, unsigned HOST_WIDE_INT);
static varinfo_t lookup_vi_for_tree (tree);

/* Pool of variable info structures.  */
static alloc_pool variable_info_pool;

DEF_VEC_P(varinfo_t);

DEF_VEC_ALLOC_P(varinfo_t, heap);

/* Table of variable info structures for constraint variables.
   Indexed directly by variable info id.  */
static VEC(varinfo_t,heap) *varmap;

/* Return the varmap element N */

static inline varinfo_t
get_varinfo (unsigned int n)
{
  return VEC_index (varinfo_t, varmap, n);
}

/* Return the varmap element N, following the collapsed_to link.  */

static inline varinfo_t
get_varinfo_fc (unsigned int n)
{
  varinfo_t v = VEC_index (varinfo_t, varmap, n);

  if (v->collapsed_to != 0)
    return get_varinfo (v->collapsed_to);
  return v;
}

/* Static IDs for the special variables.  */
enum { nothing_id = 0, anything_id = 1, readonly_id = 2,
       escaped_id = 3, nonlocal_id = 4, callused_id = 5, integer_id = 6 };

/* Variable that represents the unknown pointer.  */
static varinfo_t var_anything;
static tree anything_tree;

/* Variable that represents the NULL pointer.  */
static varinfo_t var_nothing;
static tree nothing_tree;

/* Variable that represents read only memory.  */
static varinfo_t var_readonly;
static tree readonly_tree;

/* Variable that represents escaped memory.  */
static varinfo_t var_escaped;
static tree escaped_tree;

/* Variable that represents nonlocal memory.  */
static varinfo_t var_nonlocal;
static tree nonlocal_tree;

/* Variable that represents call-used memory.  */
static varinfo_t var_callused;
static tree callused_tree;

/* Variable that represents integers.  This is used for when people do things
   like &0->a.b.  */
static varinfo_t var_integer;
static tree integer_tree;

/* Lookup a heap var for FROM, and return it if we find one.  */

static tree
heapvar_lookup (tree from)
{
  struct tree_map *h, in;
  in.base.from = from;

  h = (struct tree_map *) htab_find_with_hash (heapvar_for_stmt, &in,
					       htab_hash_pointer (from));
  if (h)
    return h->to;
  return NULL_TREE;
}

/* Insert a mapping FROM->TO in the heap var for statement
   hashtable.  */

static void
heapvar_insert (tree from, tree to)
{
  struct tree_map *h;
  void **loc;

  h = GGC_NEW (struct tree_map);
  h->hash = htab_hash_pointer (from);
  h->base.from = from;
  h->to = to;
  loc = htab_find_slot_with_hash (heapvar_for_stmt, h, h->hash, INSERT);
  *(struct tree_map **) loc = h;
}

/* Return a new variable info structure consisting for a variable
   named NAME, and using constraint graph node NODE.  */

static varinfo_t
new_var_info (tree t, unsigned int id, const char *name)
{
  varinfo_t ret = (varinfo_t) pool_alloc (variable_info_pool);
  tree var;

  ret->id = id;
  ret->name = name;
  ret->decl = t;
  ret->is_artificial_var = false;
  ret->is_heap_var = false;
  ret->is_special_var = false;
  ret->is_unknown_size_var = false;
  ret->is_full_var = false;
  var = t;
  if (TREE_CODE (var) == SSA_NAME)
    var = SSA_NAME_VAR (var);
  ret->no_tbaa_pruning = (DECL_P (var)
			  && POINTER_TYPE_P (TREE_TYPE (var))
			  && DECL_NO_TBAA_P (var));
  ret->solution = BITMAP_ALLOC (&pta_obstack);
  ret->oldsolution = BITMAP_ALLOC (&oldpta_obstack);
  ret->next = NULL;
  ret->collapsed_to = 0;
  return ret;
}

typedef enum {SCALAR, DEREF, ADDRESSOF} constraint_expr_type;

/* An expression that appears in a constraint.  */

struct constraint_expr
{
  /* Constraint type.  */
  constraint_expr_type type;

  /* Variable we are referring to in the constraint.  */
  unsigned int var;

  /* Offset, in bits, of this constraint from the beginning of
     variables it ends up referring to.

     IOW, in a deref constraint, we would deref, get the result set,
     then add OFFSET to each member.   */
  unsigned HOST_WIDE_INT offset;
};

typedef struct constraint_expr ce_s;
DEF_VEC_O(ce_s);
DEF_VEC_ALLOC_O(ce_s, heap);
static void get_constraint_for_1 (tree, VEC(ce_s, heap) **, bool);
static void get_constraint_for (tree, VEC(ce_s, heap) **);
static void do_deref (VEC (ce_s, heap) **);

/* Our set constraints are made up of two constraint expressions, one
   LHS, and one RHS.

   As described in the introduction, our set constraints each represent an
   operation between set valued variables.
*/
struct constraint
{
  struct constraint_expr lhs;
  struct constraint_expr rhs;
};

/* List of constraints that we use to build the constraint graph from.  */

static VEC(constraint_t,heap) *constraints;
static alloc_pool constraint_pool;


DEF_VEC_I(int);
DEF_VEC_ALLOC_I(int, heap);

/* The constraint graph is represented as an array of bitmaps
   containing successor nodes.  */

struct constraint_graph
{
  /* Size of this graph, which may be different than the number of
     nodes in the variable map.  */
  unsigned int size;

  /* Explicit successors of each node. */
  bitmap *succs;

  /* Implicit predecessors of each node (Used for variable
     substitution). */
  bitmap *implicit_preds;

  /* Explicit predecessors of each node (Used for variable substitution).  */
  bitmap *preds;

  /* Indirect cycle representatives, or -1 if the node has no indirect
     cycles.  */
  int *indirect_cycles;

  /* Representative node for a node.  rep[a] == a unless the node has
     been unified. */
  unsigned int *rep;

  /* Equivalence class representative for a label.  This is used for
     variable substitution.  */
  int *eq_rep;

  /* Pointer equivalence label for a node.  All nodes with the same
     pointer equivalence label can be unified together at some point
     (either during constraint optimization or after the constraint
     graph is built).  */
  unsigned int *pe;

  /* Pointer equivalence representative for a label.  This is used to
     handle nodes that are pointer equivalent but not location
     equivalent.  We can unite these once the addressof constraints
     are transformed into initial points-to sets.  */
  int *pe_rep;

  /* Pointer equivalence label for each node, used during variable
     substitution.  */
  unsigned int *pointer_label;

  /* Location equivalence label for each node, used during location
     equivalence finding.  */
  unsigned int *loc_label;

  /* Pointed-by set for each node, used during location equivalence
     finding.  This is pointed-by rather than pointed-to, because it
     is constructed using the predecessor graph.  */
  bitmap *pointed_by;

  /* Points to sets for pointer equivalence.  This is *not* the actual
     points-to sets for nodes.  */
  bitmap *points_to;

  /* Bitmap of nodes where the bit is set if the node is a direct
     node.  Used for variable substitution.  */
  sbitmap direct_nodes;

  /* Bitmap of nodes where the bit is set if the node is address
     taken.  Used for variable substitution.  */
  bitmap address_taken;

  /* True if points_to bitmap for this node is stored in the hash
     table.  */
  sbitmap pt_used;

  /* Number of incoming edges remaining to be processed by pointer
     equivalence.
     Used for variable substitution.  */
  unsigned int *number_incoming;


  /* Vector of complex constraints for each graph node.  Complex
     constraints are those involving dereferences or offsets that are
     not 0.  */
  VEC(constraint_t,heap) **complex;
};

static constraint_graph_t graph;

/* During variable substitution and the offline version of indirect
   cycle finding, we create nodes to represent dereferences and
   address taken constraints.  These represent where these start and
   end.  */
#define FIRST_REF_NODE (VEC_length (varinfo_t, varmap))
#define LAST_REF_NODE (FIRST_REF_NODE + (FIRST_REF_NODE - 1))

/* Return the representative node for NODE, if NODE has been unioned
   with another NODE.
   This function performs path compression along the way to finding
   the representative.  */

static unsigned int
find (unsigned int node)
{
  gcc_assert (node < graph->size);
  if (graph->rep[node] != node)
    return graph->rep[node] = find (graph->rep[node]);
  return node;
}

/* Union the TO and FROM nodes to the TO nodes.
   Note that at some point in the future, we may want to do
   union-by-rank, in which case we are going to have to return the
   node we unified to.  */

static bool
unite (unsigned int to, unsigned int from)
{
  gcc_assert (to < graph->size && from < graph->size);
  if (to != from && graph->rep[from] != to)
    {
      graph->rep[from] = to;
      return true;
    }
  return false;
}

/* Create a new constraint consisting of LHS and RHS expressions.  */

static constraint_t
new_constraint (const struct constraint_expr lhs,
		const struct constraint_expr rhs)
{
  constraint_t ret = (constraint_t) pool_alloc (constraint_pool);
  ret->lhs = lhs;
  ret->rhs = rhs;
  return ret;
}

/* Print out constraint C to FILE.  */

void
dump_constraint (FILE *file, constraint_t c)
{
  if (c->lhs.type == ADDRESSOF)
    fprintf (file, "&");
  else if (c->lhs.type == DEREF)
    fprintf (file, "*");
  fprintf (file, "%s", get_varinfo_fc (c->lhs.var)->name);
  if (c->lhs.offset != 0)
    fprintf (file, " + " HOST_WIDE_INT_PRINT_DEC, c->lhs.offset);
  fprintf (file, " = ");
  if (c->rhs.type == ADDRESSOF)
    fprintf (file, "&");
  else if (c->rhs.type == DEREF)
    fprintf (file, "*");
  fprintf (file, "%s", get_varinfo_fc (c->rhs.var)->name);
  if (c->rhs.offset != 0)
    fprintf (file, " + " HOST_WIDE_INT_PRINT_DEC, c->rhs.offset);
  fprintf (file, "\n");
}

/* Print out constraint C to stderr.  */

void
debug_constraint (constraint_t c)
{
  dump_constraint (stderr, c);
}

/* Print out all constraints to FILE */

void
dump_constraints (FILE *file)
{
  int i;
  constraint_t c;
  for (i = 0; VEC_iterate (constraint_t, constraints, i, c); i++)
    dump_constraint (file, c);
}

/* Print out all constraints to stderr.  */

void
debug_constraints (void)
{
  dump_constraints (stderr);
}

/* Print out to FILE the edge in the constraint graph that is created by
   constraint c. The edge may have a label, depending on the type of
   constraint that it represents. If complex1, e.g: a = *b, then the label
   is "=*", if complex2, e.g: *a = b, then the label is "*=", if
   complex with an offset, e.g: a = b + 8, then the label is "+".
   Otherwise the edge has no label.  */

void
dump_constraint_edge (FILE *file, constraint_t c)
{
  if (c->rhs.type != ADDRESSOF)
    {
      const char *src = get_varinfo_fc (c->rhs.var)->name;
      const char *dst = get_varinfo_fc (c->lhs.var)->name;
      fprintf (file, "  \"%s\" -> \"%s\" ", src, dst);
      /* Due to preprocessing of constraints, instructions like *a = *b are
         illegal; thus, we do not have to handle such cases.  */
      if (c->lhs.type == DEREF)
        fprintf (file, " [ label=\"*=\" ] ;\n");
      else if (c->rhs.type == DEREF)
        fprintf (file, " [ label=\"=*\" ] ;\n");
      else
        {
          /* We must check the case where the constraint is an offset.
             In this case, it is treated as a complex constraint.  */
          if (c->rhs.offset != c->lhs.offset)
            fprintf (file, " [ label=\"+\" ] ;\n");
          else
            fprintf (file, " ;\n");
        }
    }
}

/* Print the constraint graph in dot format.  */

void
dump_constraint_graph (FILE *file)
{
  unsigned int i=0, size;
  constraint_t c;

  /* Only print the graph if it has already been initialized:  */
  if (!graph)
    return;

  /* Print the constraints used to produce the constraint graph. The
     constraints will be printed as comments in the dot file:  */
  fprintf (file, "\n\n/* Constraints used in the constraint graph:\n");
  dump_constraints (file);
  fprintf (file, "*/\n");

  /* Prints the header of the dot file:  */
  fprintf (file, "\n\n// The constraint graph in dot format:\n");
  fprintf (file, "strict digraph {\n");
  fprintf (file, "  node [\n    shape = box\n  ]\n");
  fprintf (file, "  edge [\n    fontsize = \"12\"\n  ]\n");
  fprintf (file, "\n  // List of nodes in the constraint graph:\n");

  /* The next lines print the nodes in the graph. In order to get the
     number of nodes in the graph, we must choose the minimum between the
     vector VEC (varinfo_t, varmap) and graph->size. If the graph has not
     yet been initialized, then graph->size == 0, otherwise we must only
     read nodes that have an entry in VEC (varinfo_t, varmap).  */
  size = VEC_length (varinfo_t, varmap);
  size = size < graph->size ? size : graph->size;
  for (i = 0; i < size; i++)
    {
      const char *name = get_varinfo_fc (graph->rep[i])->name;
      fprintf (file, "  \"%s\" ;\n", name);
    }

  /* Go over the list of constraints printing the edges in the constraint
     graph.  */
  fprintf (file, "\n  // The constraint edges:\n");
  for (i = 0; VEC_iterate (constraint_t, constraints, i, c); i++)
    if (c)
      dump_constraint_edge (file, c);

  /* Prints the tail of the dot file. By now, only the closing bracket.  */
  fprintf (file, "}\n\n\n");
}

/* Print out the constraint graph to stderr.  */

void
debug_constraint_graph (void)
{
  dump_constraint_graph (stderr);
}

/* SOLVER FUNCTIONS

   The solver is a simple worklist solver, that works on the following
   algorithm:

   sbitmap changed_nodes = all zeroes;
   changed_count = 0;
   For each node that is not already collapsed:
       changed_count++;
       set bit in changed nodes

   while (changed_count > 0)
   {
     compute topological ordering for constraint graph

     find and collapse cycles in the constraint graph (updating
     changed if necessary)

     for each node (n) in the graph in topological order:
       changed_count--;

       Process each complex constraint associated with the node,
       updating changed if necessary.

       For each outgoing edge from n, propagate the solution from n to
       the destination of the edge, updating changed as necessary.

   }  */

/* Return true if two constraint expressions A and B are equal.  */

static bool
constraint_expr_equal (struct constraint_expr a, struct constraint_expr b)
{
  return a.type == b.type && a.var == b.var && a.offset == b.offset;
}

/* Return true if constraint expression A is less than constraint expression
   B.  This is just arbitrary, but consistent, in order to give them an
   ordering.  */

static bool
constraint_expr_less (struct constraint_expr a, struct constraint_expr b)
{
  if (a.type == b.type)
    {
      if (a.var == b.var)
	return a.offset < b.offset;
      else
	return a.var < b.var;
    }
  else
    return a.type < b.type;
}

/* Return true if constraint A is less than constraint B.  This is just
   arbitrary, but consistent, in order to give them an ordering.  */

static bool
constraint_less (const constraint_t a, const constraint_t b)
{
  if (constraint_expr_less (a->lhs, b->lhs))
    return true;
  else if (constraint_expr_less (b->lhs, a->lhs))
    return false;
  else
    return constraint_expr_less (a->rhs, b->rhs);
}

/* Return true if two constraints A and B are equal.  */

static bool
constraint_equal (struct constraint a, struct constraint b)
{
  return constraint_expr_equal (a.lhs, b.lhs)
    && constraint_expr_equal (a.rhs, b.rhs);
}


/* Find a constraint LOOKFOR in the sorted constraint vector VEC */

static constraint_t
constraint_vec_find (VEC(constraint_t,heap) *vec,
		     struct constraint lookfor)
{
  unsigned int place;
  constraint_t found;

  if (vec == NULL)
    return NULL;

  place = VEC_lower_bound (constraint_t, vec, &lookfor, constraint_less);
  if (place >= VEC_length (constraint_t, vec))
    return NULL;
  found = VEC_index (constraint_t, vec, place);
  if (!constraint_equal (*found, lookfor))
    return NULL;
  return found;
}

/* Union two constraint vectors, TO and FROM.  Put the result in TO.  */

static void
constraint_set_union (VEC(constraint_t,heap) **to,
		      VEC(constraint_t,heap) **from)
{
  int i;
  constraint_t c;

  for (i = 0; VEC_iterate (constraint_t, *from, i, c); i++)
    {
      if (constraint_vec_find (*to, *c) == NULL)
	{
	  unsigned int place = VEC_lower_bound (constraint_t, *to, c,
						constraint_less);
	  VEC_safe_insert (constraint_t, heap, *to, place, c);
	}
    }
}

/* Take a solution set SET, add OFFSET to each member of the set, and
   overwrite SET with the result when done.  */

static void
solution_set_add (bitmap set, unsigned HOST_WIDE_INT offset)
{
  bitmap result = BITMAP_ALLOC (&iteration_obstack);
  unsigned int i;
  bitmap_iterator bi;

  EXECUTE_IF_SET_IN_BITMAP (set, 0, i, bi)
    {
      varinfo_t vi = get_varinfo (i);

      /* If this is a variable with just one field just set its bit
         in the result.  */
      if (vi->is_artificial_var
	  || vi->is_unknown_size_var
	  || vi->is_full_var)
	bitmap_set_bit (result, i);
      else
	{
	  unsigned HOST_WIDE_INT fieldoffset = vi->offset + offset;
	  varinfo_t v = first_vi_for_offset (vi, fieldoffset);
	  /* If the result is outside of the variable use the last field.  */
	  if (!v)
	    {
	      v = vi;
	      while (v->next != NULL)
		v = v->next;
	    }
	  bitmap_set_bit (result, v->id);
	  /* If the result is not exactly at fieldoffset include the next
	     field as well.  See get_constraint_for_ptr_offset for more
	     rationale.  */
	  if (v->offset != fieldoffset
	      && v->next != NULL)
	    bitmap_set_bit (result, v->next->id);
	}
    }

  bitmap_copy (set, result);
  BITMAP_FREE (result);
}

/* Union solution sets TO and FROM, and add INC to each member of FROM in the
   process.  */

static bool
set_union_with_increment  (bitmap to, bitmap from, unsigned HOST_WIDE_INT inc)
{
  if (inc == 0)
    return bitmap_ior_into (to, from);
  else
    {
      bitmap tmp;
      bool res;

      tmp = BITMAP_ALLOC (&iteration_obstack);
      bitmap_copy (tmp, from);
      solution_set_add (tmp, inc);
      res = bitmap_ior_into (to, tmp);
      BITMAP_FREE (tmp);
      return res;
    }
}

/* Insert constraint C into the list of complex constraints for graph
   node VAR.  */

static void
insert_into_complex (constraint_graph_t graph,
		     unsigned int var, constraint_t c)
{
  VEC (constraint_t, heap) *complex = graph->complex[var];
  unsigned int place = VEC_lower_bound (constraint_t, complex, c,
					constraint_less);

  /* Only insert constraints that do not already exist.  */
  if (place >= VEC_length (constraint_t, complex)
      || !constraint_equal (*c, *VEC_index (constraint_t, complex, place)))
    VEC_safe_insert (constraint_t, heap, graph->complex[var], place, c);
}


/* Condense two variable nodes into a single variable node, by moving
   all associated info from SRC to TO.  */

static void
merge_node_constraints (constraint_graph_t graph, unsigned int to,
			unsigned int from)
{
  unsigned int i;
  constraint_t c;

  gcc_assert (find (from) == to);

  /* Move all complex constraints from src node into to node  */
  for (i = 0; VEC_iterate (constraint_t, graph->complex[from], i, c); i++)
    {
      /* In complex constraints for node src, we may have either
	 a = *src, and *src = a, or an offseted constraint which are
	 always added to the rhs node's constraints.  */

      if (c->rhs.type == DEREF)
	c->rhs.var = to;
      else if (c->lhs.type == DEREF)
	c->lhs.var = to;
      else
	c->rhs.var = to;
    }
  constraint_set_union (&graph->complex[to], &graph->complex[from]);
  VEC_free (constraint_t, heap, graph->complex[from]);
  graph->complex[from] = NULL;
}


/* Remove edges involving NODE from GRAPH.  */

static void
clear_edges_for_node (constraint_graph_t graph, unsigned int node)
{
  if (graph->succs[node])
    BITMAP_FREE (graph->succs[node]);
}

/* Merge GRAPH nodes FROM and TO into node TO.  */

static void
merge_graph_nodes (constraint_graph_t graph, unsigned int to,
		   unsigned int from)
{
  if (graph->indirect_cycles[from] != -1)
    {
      /* If we have indirect cycles with the from node, and we have
	 none on the to node, the to node has indirect cycles from the
	 from node now that they are unified.
	 If indirect cycles exist on both, unify the nodes that they
	 are in a cycle with, since we know they are in a cycle with
	 each other.  */
      if (graph->indirect_cycles[to] == -1)
	graph->indirect_cycles[to] = graph->indirect_cycles[from];
    }

  /* Merge all the successor edges.  */
  if (graph->succs[from])
    {
      if (!graph->succs[to])
	graph->succs[to] = BITMAP_ALLOC (&pta_obstack);
      bitmap_ior_into (graph->succs[to],
		       graph->succs[from]);
    }

  clear_edges_for_node (graph, from);
}


/* Add an indirect graph edge to GRAPH, going from TO to FROM if
   it doesn't exist in the graph already.  */

static void
add_implicit_graph_edge (constraint_graph_t graph, unsigned int to,
			 unsigned int from)
{
  if (to == from)
    return;

  if (!graph->implicit_preds[to])
    graph->implicit_preds[to] = BITMAP_ALLOC (&predbitmap_obstack);

  if (bitmap_set_bit (graph->implicit_preds[to], from))
    stats.num_implicit_edges++;
}

/* Add a predecessor graph edge to GRAPH, going from TO to FROM if
   it doesn't exist in the graph already.
   Return false if the edge already existed, true otherwise.  */

static void
add_pred_graph_edge (constraint_graph_t graph, unsigned int to,
		     unsigned int from)
{
  if (!graph->preds[to])
    graph->preds[to] = BITMAP_ALLOC (&predbitmap_obstack);
  bitmap_set_bit (graph->preds[to], from);
}

/* Add a graph edge to GRAPH, going from FROM to TO if
   it doesn't exist in the graph already.
   Return false if the edge already existed, true otherwise.  */

static bool
add_graph_edge (constraint_graph_t graph, unsigned int to,
		unsigned int from)
{
  if (to == from)
    {
      return false;
    }
  else
    {
      bool r = false;

      if (!graph->succs[from])
	graph->succs[from] = BITMAP_ALLOC (&pta_obstack);
      if (bitmap_set_bit (graph->succs[from], to))
	{
	  r = true;
	  if (to < FIRST_REF_NODE && from < FIRST_REF_NODE)
	    stats.num_edges++;
	}
      return r;
    }
}


/* Return true if {DEST.SRC} is an existing graph edge in GRAPH.  */

static bool
valid_graph_edge (constraint_graph_t graph, unsigned int src,
		  unsigned int dest)
{
  return (graph->succs[dest]
	  && bitmap_bit_p (graph->succs[dest], src));
}

/* Initialize the constraint graph structure to contain SIZE nodes.  */

static void
init_graph (unsigned int size)
{
  unsigned int j;

  graph = XCNEW (struct constraint_graph);
  graph->size = size;
  graph->succs = XCNEWVEC (bitmap, graph->size);
  graph->indirect_cycles = XNEWVEC (int, graph->size);
  graph->rep = XNEWVEC (unsigned int, graph->size);
  graph->complex = XCNEWVEC (VEC(constraint_t, heap) *, size);
  graph->pe = XCNEWVEC (unsigned int, graph->size);
  graph->pe_rep = XNEWVEC (int, graph->size);

  for (j = 0; j < graph->size; j++)
    {
      graph->rep[j] = j;
      graph->pe_rep[j] = -1;
      graph->indirect_cycles[j] = -1;
    }
}

/* Build the constraint graph, adding only predecessor edges right now.  */

static void
build_pred_graph (void)
{
  int i;
  constraint_t c;
  unsigned int j;

  graph->implicit_preds = XCNEWVEC (bitmap, graph->size);
  graph->preds = XCNEWVEC (bitmap, graph->size);
  graph->pointer_label = XCNEWVEC (unsigned int, graph->size);
  graph->loc_label = XCNEWVEC (unsigned int, graph->size);
  graph->pointed_by = XCNEWVEC (bitmap, graph->size);
  graph->points_to = XCNEWVEC (bitmap, graph->size);
  graph->eq_rep = XNEWVEC (int, graph->size);
  graph->direct_nodes = sbitmap_alloc (graph->size);
  graph->pt_used = sbitmap_alloc (graph->size);
  graph->address_taken = BITMAP_ALLOC (&predbitmap_obstack);
  graph->number_incoming = XCNEWVEC (unsigned int, graph->size);
  sbitmap_zero (graph->direct_nodes);
  sbitmap_zero (graph->pt_used);

  for (j = 0; j < FIRST_REF_NODE; j++)
    {
      if (!get_varinfo (j)->is_special_var)
	SET_BIT (graph->direct_nodes, j);
    }

  for (j = 0; j < graph->size; j++)
    graph->eq_rep[j] = -1;

  for (j = 0; j < VEC_length (varinfo_t, varmap); j++)
    graph->indirect_cycles[j] = -1;

  for (i = 0; VEC_iterate (constraint_t, constraints, i, c); i++)
    {
      struct constraint_expr lhs = c->lhs;
      struct constraint_expr rhs = c->rhs;
      unsigned int lhsvar = get_varinfo_fc (lhs.var)->id;
      unsigned int rhsvar = get_varinfo_fc (rhs.var)->id;

      if (lhs.type == DEREF)
	{
	  /* *x = y.  */
	  if (rhs.offset == 0 && lhs.offset == 0 && rhs.type == SCALAR)
	    add_pred_graph_edge (graph, FIRST_REF_NODE + lhsvar, rhsvar);
	}
      else if (rhs.type == DEREF)
	{
	  /* x = *y */
	  if (rhs.offset == 0 && lhs.offset == 0 && lhs.type == SCALAR)
	    add_pred_graph_edge (graph, lhsvar, FIRST_REF_NODE + rhsvar);
	  else
	    RESET_BIT (graph->direct_nodes, lhsvar);
	}
      else if (rhs.type == ADDRESSOF)
	{
	  /* x = &y */
	  if (graph->points_to[lhsvar] == NULL)
	    graph->points_to[lhsvar] = BITMAP_ALLOC (&predbitmap_obstack);
	  bitmap_set_bit (graph->points_to[lhsvar], rhsvar);

	  if (graph->pointed_by[rhsvar] == NULL)
	    graph->pointed_by[rhsvar] = BITMAP_ALLOC (&predbitmap_obstack);
	  bitmap_set_bit (graph->pointed_by[rhsvar], lhsvar);

	  /* Implicitly, *x = y */
	  add_implicit_graph_edge (graph, FIRST_REF_NODE + lhsvar, rhsvar);

	  RESET_BIT (graph->direct_nodes, rhsvar);
	  bitmap_set_bit (graph->address_taken, rhsvar);
	}
      else if (lhsvar > anything_id
	       && lhsvar != rhsvar && lhs.offset == 0 && rhs.offset == 0)
	{
	  /* x = y */
	  add_pred_graph_edge (graph, lhsvar, rhsvar);
	  /* Implicitly, *x = *y */
	  add_implicit_graph_edge (graph, FIRST_REF_NODE + lhsvar,
				   FIRST_REF_NODE + rhsvar);
	}
      else if (lhs.offset != 0 || rhs.offset != 0)
	{
	  if (rhs.offset != 0)
	    RESET_BIT (graph->direct_nodes, lhs.var);
	  else if (lhs.offset != 0)
	    RESET_BIT (graph->direct_nodes, rhs.var);
	}
    }
}

/* Build the constraint graph, adding successor edges.  */

static void
build_succ_graph (void)
{
  int i;
  constraint_t c;

  for (i = 0; VEC_iterate (constraint_t, constraints, i, c); i++)
    {
      struct constraint_expr lhs;
      struct constraint_expr rhs;
      unsigned int lhsvar;
      unsigned int rhsvar;

      if (!c)
	continue;

      lhs = c->lhs;
      rhs = c->rhs;
      lhsvar = find (get_varinfo_fc (lhs.var)->id);
      rhsvar = find (get_varinfo_fc (rhs.var)->id);

      if (lhs.type == DEREF)
	{
	  if (rhs.offset == 0 && lhs.offset == 0 && rhs.type == SCALAR)
	    add_graph_edge (graph, FIRST_REF_NODE + lhsvar, rhsvar);
	}
      else if (rhs.type == DEREF)
	{
	  if (rhs.offset == 0 && lhs.offset == 0 && lhs.type == SCALAR)
	    add_graph_edge (graph, lhsvar, FIRST_REF_NODE + rhsvar);
	}
      else if (rhs.type == ADDRESSOF)
	{
	  /* x = &y */
	  gcc_assert (find (get_varinfo_fc (rhs.var)->id)
		      == get_varinfo_fc (rhs.var)->id);
	  bitmap_set_bit (get_varinfo (lhsvar)->solution, rhsvar);
	}
      else if (lhsvar > anything_id
	       && lhsvar != rhsvar && lhs.offset == 0 && rhs.offset == 0)
	{
	  add_graph_edge (graph, lhsvar, rhsvar);
	}
    }
}


/* Changed variables on the last iteration.  */
static unsigned int changed_count;
static sbitmap changed;

DEF_VEC_I(unsigned);
DEF_VEC_ALLOC_I(unsigned,heap);


/* Strongly Connected Component visitation info.  */

struct scc_info
{
  sbitmap visited;
  sbitmap deleted;
  unsigned int *dfs;
  unsigned int *node_mapping;
  int current_index;
  VEC(unsigned,heap) *scc_stack;
};


/* Recursive routine to find strongly connected components in GRAPH.
   SI is the SCC info to store the information in, and N is the id of current
   graph node we are processing.

   This is Tarjan's strongly connected component finding algorithm, as
   modified by Nuutila to keep only non-root nodes on the stack.
   The algorithm can be found in "On finding the strongly connected
   connected components in a directed graph" by Esko Nuutila and Eljas
   Soisalon-Soininen, in Information Processing Letters volume 49,
   number 1, pages 9-14.  */

static void
scc_visit (constraint_graph_t graph, struct scc_info *si, unsigned int n)
{
  unsigned int i;
  bitmap_iterator bi;
  unsigned int my_dfs;

  SET_BIT (si->visited, n);
  si->dfs[n] = si->current_index ++;
  my_dfs = si->dfs[n];

  /* Visit all the successors.  */
  EXECUTE_IF_IN_NONNULL_BITMAP (graph->succs[n], 0, i, bi)
    {
      unsigned int w;

      if (i > LAST_REF_NODE)
	break;

      w = find (i);
      if (TEST_BIT (si->deleted, w))
	continue;

      if (!TEST_BIT (si->visited, w))
	scc_visit (graph, si, w);
      {
	unsigned int t = find (w);
	unsigned int nnode = find (n);
	gcc_assert (nnode == n);

	if (si->dfs[t] < si->dfs[nnode])
	  si->dfs[n] = si->dfs[t];
      }
    }

  /* See if any components have been identified.  */
  if (si->dfs[n] == my_dfs)
    {
      if (VEC_length (unsigned, si->scc_stack) > 0
	  && si->dfs[VEC_last (unsigned, si->scc_stack)] >= my_dfs)
	{
	  bitmap scc = BITMAP_ALLOC (NULL);
	  bool have_ref_node = n >= FIRST_REF_NODE;
	  unsigned int lowest_node;
	  bitmap_iterator bi;

	  bitmap_set_bit (scc, n);

	  while (VEC_length (unsigned, si->scc_stack) != 0
		 && si->dfs[VEC_last (unsigned, si->scc_stack)] >= my_dfs)
	    {
	      unsigned int w = VEC_pop (unsigned, si->scc_stack);

	      bitmap_set_bit (scc, w);
	      if (w >= FIRST_REF_NODE)
		have_ref_node = true;
	    }

	  lowest_node = bitmap_first_set_bit (scc);
	  gcc_assert (lowest_node < FIRST_REF_NODE);

	  /* Collapse the SCC nodes into a single node, and mark the
	     indirect cycles.  */
	  EXECUTE_IF_SET_IN_BITMAP (scc, 0, i, bi)
	    {
	      if (i < FIRST_REF_NODE)
		{
		  if (unite (lowest_node, i))
		    unify_nodes (graph, lowest_node, i, false);
		}
	      else
		{
		  unite (lowest_node, i);
		  graph->indirect_cycles[i - FIRST_REF_NODE] = lowest_node;
		}
	    }
	}
      SET_BIT (si->deleted, n);
    }
  else
    VEC_safe_push (unsigned, heap, si->scc_stack, n);
}

/* Unify node FROM into node TO, updating the changed count if
   necessary when UPDATE_CHANGED is true.  */

static void
unify_nodes (constraint_graph_t graph, unsigned int to, unsigned int from,
	     bool update_changed)
{

  gcc_assert (to != from && find (to) == to);
  if (dump_file && (dump_flags & TDF_DETAILS))
    fprintf (dump_file, "Unifying %s to %s\n",
	     get_varinfo (from)->name,
	     get_varinfo (to)->name);

  if (update_changed)
    stats.unified_vars_dynamic++;
  else
    stats.unified_vars_static++;

  merge_graph_nodes (graph, to, from);
  merge_node_constraints (graph, to, from);

  if (get_varinfo (from)->no_tbaa_pruning)
    get_varinfo (to)->no_tbaa_pruning = true;

  /* Mark TO as changed if FROM was changed. If TO was already marked
     as changed, decrease the changed count.  */

  if (update_changed && TEST_BIT (changed, from))
    {
      RESET_BIT (changed, from);
      if (!TEST_BIT (changed, to))
	SET_BIT (changed, to);
      else
	{
	  gcc_assert (changed_count > 0);
	  changed_count--;
	}
    }
  if (get_varinfo (from)->solution)
    {
      /* If the solution changes because of the merging, we need to mark
	 the variable as changed.  */
      if (bitmap_ior_into (get_varinfo (to)->solution,
			   get_varinfo (from)->solution))
	{
	  if (update_changed && !TEST_BIT (changed, to))
	    {
	      SET_BIT (changed, to);
	      changed_count++;
	    }
	}
      
      BITMAP_FREE (get_varinfo (from)->solution);
      BITMAP_FREE (get_varinfo (from)->oldsolution);
      
      if (stats.iterations > 0)
	{
	  BITMAP_FREE (get_varinfo (to)->oldsolution);
	  get_varinfo (to)->oldsolution = BITMAP_ALLOC (&oldpta_obstack);
	}
    }
  if (valid_graph_edge (graph, to, to))
    {
      if (graph->succs[to])
	bitmap_clear_bit (graph->succs[to], to);
    }
}

/* Information needed to compute the topological ordering of a graph.  */

struct topo_info
{
  /* sbitmap of visited nodes.  */
  sbitmap visited;
  /* Array that stores the topological order of the graph, *in
     reverse*.  */
  VEC(unsigned,heap) *topo_order;
};


/* Initialize and return a topological info structure.  */

static struct topo_info *
init_topo_info (void)
{
  size_t size = graph->size;
  struct topo_info *ti = XNEW (struct topo_info);
  ti->visited = sbitmap_alloc (size);
  sbitmap_zero (ti->visited);
  ti->topo_order = VEC_alloc (unsigned, heap, 1);
  return ti;
}


/* Free the topological sort info pointed to by TI.  */

static void
free_topo_info (struct topo_info *ti)
{
  sbitmap_free (ti->visited);
  VEC_free (unsigned, heap, ti->topo_order);
  free (ti);
}

/* Visit the graph in topological order, and store the order in the
   topo_info structure.  */

static void
topo_visit (constraint_graph_t graph, struct topo_info *ti,
	    unsigned int n)
{
  bitmap_iterator bi;
  unsigned int j;

  SET_BIT (ti->visited, n);

  if (graph->succs[n])
    EXECUTE_IF_SET_IN_BITMAP (graph->succs[n], 0, j, bi)
      {
	if (!TEST_BIT (ti->visited, j))
	  topo_visit (graph, ti, j);
      }

  VEC_safe_push (unsigned, heap, ti->topo_order, n);
}

/* Return true if variable N + OFFSET is a legal field of N.  */

static bool
type_safe (unsigned int n, unsigned HOST_WIDE_INT *offset)
{
  varinfo_t ninfo = get_varinfo (n);

  /* For things we've globbed to single variables, any offset into the
     variable acts like the entire variable, so that it becomes offset
     0.  */
  if (ninfo->is_special_var
      || ninfo->is_artificial_var
      || ninfo->is_unknown_size_var
      || ninfo->is_full_var)
    {
      *offset = 0;
      return true;
    }
  return (get_varinfo (n)->offset + *offset) < get_varinfo (n)->fullsize;
}

/* Process a constraint C that represents x = *y, using DELTA as the
   starting solution.  */

static void
do_sd_constraint (constraint_graph_t graph, constraint_t c,
		  bitmap delta)
{
  unsigned int lhs = c->lhs.var;
  bool flag = false;
  bitmap sol = get_varinfo (lhs)->solution;
  unsigned int j;
  bitmap_iterator bi;

  if (bitmap_bit_p (delta, anything_id))
    {
      flag |= bitmap_set_bit (sol, anything_id);
      goto done;
    }

  /* For x = *ESCAPED and x = *CALLUSED we want to compute the
     reachability set of the rhs var.  As a pointer to a sub-field
     of a variable can also reach all other fields of the variable
     we simply have to expand the solution to contain all sub-fields
     if one sub-field is contained.  */
  if (c->rhs.var == escaped_id
      || c->rhs.var == callused_id)
    {
      bitmap vars = NULL;
      /* In a first pass record all variables we need to add all
         sub-fields off.  This avoids quadratic behavior.  */
      EXECUTE_IF_SET_IN_BITMAP (delta, 0, j, bi)
	{
	  varinfo_t v = get_varinfo (j);
	  if (v->is_full_var)
	    continue;

	  v = lookup_vi_for_tree (v->decl);
	  if (v->next != NULL)
	    {
	      if (vars == NULL)
		vars = BITMAP_ALLOC (NULL);
	      bitmap_set_bit (vars, v->id);
	    }
	}
      /* In the second pass now do the addition to the solution and
         to speed up solving add it to the delta as well.  */
      if (vars != NULL)
	{
	  EXECUTE_IF_SET_IN_BITMAP (vars, 0, j, bi)
	    {
	      varinfo_t v = get_varinfo (j);
	      for (; v != NULL; v = v->next)
		{
		  if (bitmap_set_bit (sol, v->id))
		    {
		      flag = true;
		      bitmap_set_bit (delta, v->id);
		    }
		}
	    }
	  BITMAP_FREE (vars);
	}
    }

  /* For each variable j in delta (Sol(y)), add
     an edge in the graph from j to x, and union Sol(j) into Sol(x).  */
  EXECUTE_IF_SET_IN_BITMAP (delta, 0, j, bi)
    {
      unsigned HOST_WIDE_INT roffset = c->rhs.offset;
      if (type_safe (j, &roffset))
	{
	  varinfo_t v;
	  unsigned HOST_WIDE_INT fieldoffset = get_varinfo (j)->offset + roffset;
	  unsigned int t;

	  v = first_vi_for_offset (get_varinfo (j), fieldoffset);
	  /* If the access is outside of the variable we can ignore it.  */
	  if (!v)
	    continue;
	  t = find (v->id);

	  /* Adding edges from the special vars is pointless.
	     They don't have sets that can change.  */
	  if (get_varinfo (t)->is_special_var)
	    flag |= bitmap_ior_into (sol, get_varinfo (t)->solution);
	  /* Merging the solution from ESCAPED needlessly increases
	     the set.  Use ESCAPED as representative instead.
	     Same for CALLUSED.  */
	  else if (get_varinfo (t)->id == escaped_id
		   || get_varinfo (t)->id == callused_id)
	    flag |= bitmap_set_bit (sol, get_varinfo (t)->id);
	  else if (add_graph_edge (graph, lhs, t))
	    flag |= bitmap_ior_into (sol, get_varinfo (t)->solution);
	}
    }

done:
  /* If the LHS solution changed, mark the var as changed.  */
  if (flag)
    {
      get_varinfo (lhs)->solution = sol;
      if (!TEST_BIT (changed, lhs))
	{
	  SET_BIT (changed, lhs);
	  changed_count++;
	}
    }
}

/* Process a constraint C that represents *x = y.  */

static void
do_ds_constraint (constraint_t c, bitmap delta)
{
  unsigned int rhs = c->rhs.var;
  bitmap sol = get_varinfo (rhs)->solution;
  unsigned int j;
  bitmap_iterator bi;

 if (bitmap_bit_p (sol, anything_id))
   {
     EXECUTE_IF_SET_IN_BITMAP (delta, 0, j, bi)
       {
	 varinfo_t jvi = get_varinfo (j);
	 unsigned int t;
	 unsigned int loff = c->lhs.offset;
	 unsigned HOST_WIDE_INT fieldoffset = jvi->offset + loff;
	 varinfo_t v;

	 v = get_varinfo (j);
	 if (!v->is_full_var)
	   {
	     v = first_vi_for_offset (v, fieldoffset);
	     /* If the access is outside of the variable we can ignore it.  */
	     if (!v)
	       continue;
	   }
	 t = find (v->id);

	 if (bitmap_set_bit (get_varinfo (t)->solution, anything_id)
	     && !TEST_BIT (changed, t))
	   {
	     SET_BIT (changed, t);
	     changed_count++;
	   }
       }
     return;
   }

  /* For each member j of delta (Sol(x)), add an edge from y to j and
     union Sol(y) into Sol(j) */
  EXECUTE_IF_SET_IN_BITMAP (delta, 0, j, bi)
    {
      unsigned HOST_WIDE_INT loff = c->lhs.offset;
      if (type_safe (j, &loff) && !(get_varinfo (j)->is_special_var))
	{
	  varinfo_t v;
	  unsigned int t;
	  unsigned HOST_WIDE_INT fieldoffset = get_varinfo (j)->offset + loff;
	  bitmap tmp;

	  v = first_vi_for_offset (get_varinfo (j), fieldoffset);
	  /* If the access is outside of the variable we can ignore it.  */
	  if (!v)
	    continue;
	  t = find (v->id);
	  tmp = get_varinfo (t)->solution;

	  if (set_union_with_increment (tmp, sol, 0))
	    {
	      get_varinfo (t)->solution = tmp;
	      if (t == rhs)
		sol = get_varinfo (rhs)->solution;
	      if (!TEST_BIT (changed, t))
		{
		  SET_BIT (changed, t);
		  changed_count++;
		}
	    }
	}
    }
}

/* Handle a non-simple (simple meaning requires no iteration),
   constraint (IE *x = &y, x = *y, *x = y, and x = y with offsets involved).  */

static void
do_complex_constraint (constraint_graph_t graph, constraint_t c, bitmap delta)
{
  if (c->lhs.type == DEREF)
    {
      if (c->rhs.type == ADDRESSOF)
	{
	  gcc_unreachable();
	}
      else
	{
	  /* *x = y */
	  do_ds_constraint (c, delta);
	}
    }
  else if (c->rhs.type == DEREF)
    {
      /* x = *y */
      if (!(get_varinfo (c->lhs.var)->is_special_var))
	do_sd_constraint (graph, c, delta);
    }
  else
    {
      bitmap tmp;
      bitmap solution;
      bool flag = false;

      gcc_assert (c->rhs.type == SCALAR && c->lhs.type == SCALAR);
      solution = get_varinfo (c->rhs.var)->solution;
      tmp = get_varinfo (c->lhs.var)->solution;

      flag = set_union_with_increment (tmp, solution, c->rhs.offset);

      if (flag)
	{
	  get_varinfo (c->lhs.var)->solution = tmp;
	  if (!TEST_BIT (changed, c->lhs.var))
	    {
	      SET_BIT (changed, c->lhs.var);
	      changed_count++;
	    }
	}
    }
}

/* Initialize and return a new SCC info structure.  */

static struct scc_info *
init_scc_info (size_t size)
{
  struct scc_info *si = XNEW (struct scc_info);
  size_t i;

  si->current_index = 0;
  si->visited = sbitmap_alloc (size);
  sbitmap_zero (si->visited);
  si->deleted = sbitmap_alloc (size);
  sbitmap_zero (si->deleted);
  si->node_mapping = XNEWVEC (unsigned int, size);
  si->dfs = XCNEWVEC (unsigned int, size);

  for (i = 0; i < size; i++)
    si->node_mapping[i] = i;

  si->scc_stack = VEC_alloc (unsigned, heap, 1);
  return si;
}

/* Free an SCC info structure pointed to by SI */

static void
free_scc_info (struct scc_info *si)
{
  sbitmap_free (si->visited);
  sbitmap_free (si->deleted);
  free (si->node_mapping);
  free (si->dfs);
  VEC_free (unsigned, heap, si->scc_stack);
  free (si);
}


/* Find indirect cycles in GRAPH that occur, using strongly connected
   components, and note them in the indirect cycles map.

   This technique comes from Ben Hardekopf and Calvin Lin,
   "It Pays to be Lazy: Fast and Accurate Pointer Analysis for Millions of
   Lines of Code", submitted to PLDI 2007.  */

static void
find_indirect_cycles (constraint_graph_t graph)
{
  unsigned int i;
  unsigned int size = graph->size;
  struct scc_info *si = init_scc_info (size);

  for (i = 0; i < MIN (LAST_REF_NODE, size); i ++ )
    if (!TEST_BIT (si->visited, i) && find (i) == i)
      scc_visit (graph, si, i);

  free_scc_info (si);
}

/* Compute a topological ordering for GRAPH, and store the result in the
   topo_info structure TI.  */

static void
compute_topo_order (constraint_graph_t graph,
		    struct topo_info *ti)
{
  unsigned int i;
  unsigned int size = graph->size;

  for (i = 0; i != size; ++i)
    if (!TEST_BIT (ti->visited, i) && find (i) == i)
      topo_visit (graph, ti, i);
}

/* Structure used to for hash value numbering of pointer equivalence
   classes.  */

typedef struct equiv_class_label
{
  unsigned int equivalence_class;
  bitmap labels;
  hashval_t hashcode;
} *equiv_class_label_t;
typedef const struct equiv_class_label *const_equiv_class_label_t;

/* A hashtable for mapping a bitmap of labels->pointer equivalence
   classes.  */
static htab_t pointer_equiv_class_table;

/* A hashtable for mapping a bitmap of labels->location equivalence
   classes.  */
static htab_t location_equiv_class_table;

/* Hash function for a equiv_class_label_t */

static hashval_t
equiv_class_label_hash (const void *p)
{
  const_equiv_class_label_t const ecl = (const_equiv_class_label_t) p;
  return ecl->hashcode;
}

/* Equality function for two equiv_class_label_t's.  */

static int
equiv_class_label_eq (const void *p1, const void *p2)
{
  const_equiv_class_label_t const eql1 = (const_equiv_class_label_t) p1;
  const_equiv_class_label_t const eql2 = (const_equiv_class_label_t) p2;
  return bitmap_equal_p (eql1->labels, eql2->labels);
}

/* Lookup a equivalence class in TABLE by the bitmap of LABELS it
   contains.  */

static unsigned int
equiv_class_lookup (htab_t table, bitmap labels)
{
  void **slot;
  struct equiv_class_label ecl;

  ecl.labels = labels;
  ecl.hashcode = bitmap_hash (labels);

  slot = htab_find_slot_with_hash (table, &ecl,
				   ecl.hashcode, NO_INSERT);
  if (!slot)
    return 0;
  else
    return ((equiv_class_label_t) *slot)->equivalence_class;
}


/* Add an equivalence class named EQUIVALENCE_CLASS with labels LABELS
   to TABLE.  */

static void
equiv_class_add (htab_t table, unsigned int equivalence_class,
		 bitmap labels)
{
  void **slot;
  equiv_class_label_t ecl = XNEW (struct equiv_class_label);

  ecl->labels = labels;
  ecl->equivalence_class = equivalence_class;
  ecl->hashcode = bitmap_hash (labels);

  slot = htab_find_slot_with_hash (table, ecl,
				   ecl->hashcode, INSERT);
  gcc_assert (!*slot);
  *slot = (void *) ecl;
}

/* Perform offline variable substitution.

   This is a worst case quadratic time way of identifying variables
   that must have equivalent points-to sets, including those caused by
   static cycles, and single entry subgraphs, in the constraint graph.

   The technique is described in "Exploiting Pointer and Location
   Equivalence to Optimize Pointer Analysis. In the 14th International
   Static Analysis Symposium (SAS), August 2007."  It is known as the
   "HU" algorithm, and is equivalent to value numbering the collapsed
   constraint graph including evaluating unions.

   The general method of finding equivalence classes is as follows:
   Add fake nodes (REF nodes) and edges for *a = b and a = *b constraints.
   Initialize all non-REF nodes to be direct nodes.
   For each constraint a = a U {b}, we set pts(a) = pts(a) u {fresh
   variable}
   For each constraint containing the dereference, we also do the same
   thing.

   We then compute SCC's in the graph and unify nodes in the same SCC,
   including pts sets.

   For each non-collapsed node x:
    Visit all unvisited explicit incoming edges.
    Ignoring all non-pointers, set pts(x) = Union of pts(a) for y
    where y->x.
    Lookup the equivalence class for pts(x).
     If we found one, equivalence_class(x) = found class.
     Otherwise, equivalence_class(x) = new class, and new_class is
    added to the lookup table.

   All direct nodes with the same equivalence class can be replaced
   with a single representative node.
   All unlabeled nodes (label == 0) are not pointers and all edges
   involving them can be eliminated.
   We perform these optimizations during rewrite_constraints

   In addition to pointer equivalence class finding, we also perform
   location equivalence class finding.  This is the set of variables
   that always appear together in points-to sets.  We use this to
   compress the size of the points-to sets.  */

/* Current maximum pointer equivalence class id.  */
static int pointer_equiv_class;

/* Current maximum location equivalence class id.  */
static int location_equiv_class;

/* Recursive routine to find strongly connected components in GRAPH,
   and label it's nodes with DFS numbers.  */

static void
condense_visit (constraint_graph_t graph, struct scc_info *si, unsigned int n)
{
  unsigned int i;
  bitmap_iterator bi;
  unsigned int my_dfs;

  gcc_assert (si->node_mapping[n] == n);
  SET_BIT (si->visited, n);
  si->dfs[n] = si->current_index ++;
  my_dfs = si->dfs[n];

  /* Visit all the successors.  */
  EXECUTE_IF_IN_NONNULL_BITMAP (graph->preds[n], 0, i, bi)
    {
      unsigned int w = si->node_mapping[i];

      if (TEST_BIT (si->deleted, w))
	continue;

      if (!TEST_BIT (si->visited, w))
	condense_visit (graph, si, w);
      {
	unsigned int t = si->node_mapping[w];
	unsigned int nnode = si->node_mapping[n];
	gcc_assert (nnode == n);

	if (si->dfs[t] < si->dfs[nnode])
	  si->dfs[n] = si->dfs[t];
      }
    }

  /* Visit all the implicit predecessors.  */
  EXECUTE_IF_IN_NONNULL_BITMAP (graph->implicit_preds[n], 0, i, bi)
    {
      unsigned int w = si->node_mapping[i];

      if (TEST_BIT (si->deleted, w))
	continue;

      if (!TEST_BIT (si->visited, w))
	condense_visit (graph, si, w);
      {
	unsigned int t = si->node_mapping[w];
	unsigned int nnode = si->node_mapping[n];
	gcc_assert (nnode == n);

	if (si->dfs[t] < si->dfs[nnode])
	  si->dfs[n] = si->dfs[t];
      }
    }

  /* See if any components have been identified.  */
  if (si->dfs[n] == my_dfs)
    {
      while (VEC_length (unsigned, si->scc_stack) != 0
	     && si->dfs[VEC_last (unsigned, si->scc_stack)] >= my_dfs)
	{
	  unsigned int w = VEC_pop (unsigned, si->scc_stack);
	  si->node_mapping[w] = n;

	  if (!TEST_BIT (graph->direct_nodes, w))
	    RESET_BIT (graph->direct_nodes, n);

	  /* Unify our nodes.  */
	  if (graph->preds[w])
	    {
	      if (!graph->preds[n])
		graph->preds[n] = BITMAP_ALLOC (&predbitmap_obstack);
	      bitmap_ior_into (graph->preds[n], graph->preds[w]);
	    }
	  if (graph->implicit_preds[w])
	    {
	      if (!graph->implicit_preds[n])
		graph->implicit_preds[n] = BITMAP_ALLOC (&predbitmap_obstack);
	      bitmap_ior_into (graph->implicit_preds[n],
			       graph->implicit_preds[w]);
	    }
	  if (graph->points_to[w])
	    {
	      if (!graph->points_to[n])
		graph->points_to[n] = BITMAP_ALLOC (&predbitmap_obstack);
	      bitmap_ior_into (graph->points_to[n],
			       graph->points_to[w]);
	    }
	  EXECUTE_IF_IN_NONNULL_BITMAP (graph->preds[n], 0, i, bi)
	    {
	      unsigned int rep = si->node_mapping[i];
	      graph->number_incoming[rep]++;
	    }
	}
      SET_BIT (si->deleted, n);
    }
  else
    VEC_safe_push (unsigned, heap, si->scc_stack, n);
}

/* Label pointer equivalences.  */

static void
label_visit (constraint_graph_t graph, struct scc_info *si, unsigned int n)
{
  unsigned int i;
  bitmap_iterator bi;
  SET_BIT (si->visited, n);

  if (!graph->points_to[n])
    graph->points_to[n] = BITMAP_ALLOC (&predbitmap_obstack);

  /* Label and union our incoming edges's points to sets.  */
  EXECUTE_IF_IN_NONNULL_BITMAP (graph->preds[n], 0, i, bi)
    {
      unsigned int w = si->node_mapping[i];
      if (!TEST_BIT (si->visited, w))
	label_visit (graph, si, w);

      /* Skip unused edges  */
      if (w == n || graph->pointer_label[w] == 0)
	{
	  graph->number_incoming[w]--;
	  continue;
	}
      if (graph->points_to[w])
	bitmap_ior_into(graph->points_to[n], graph->points_to[w]);

      /* If all incoming edges to w have been processed and
	 graph->points_to[w] was not stored in the hash table, we can
	 free it.  */
      graph->number_incoming[w]--;
      if (!graph->number_incoming[w] && !TEST_BIT (graph->pt_used, w))
	{
	  BITMAP_FREE (graph->points_to[w]);
	}
    }
  /* Indirect nodes get fresh variables.  */
  if (!TEST_BIT (graph->direct_nodes, n))
    bitmap_set_bit (graph->points_to[n], FIRST_REF_NODE + n);

  if (!bitmap_empty_p (graph->points_to[n]))
    {
      unsigned int label = equiv_class_lookup (pointer_equiv_class_table,
					       graph->points_to[n]);
      if (!label)
	{
	  SET_BIT (graph->pt_used, n);
	  label = pointer_equiv_class++;
	  equiv_class_add (pointer_equiv_class_table,
			   label, graph->points_to[n]);
	}
      graph->pointer_label[n] = label;
    }
}

/* Perform offline variable substitution, discovering equivalence
   classes, and eliminating non-pointer variables.  */

static struct scc_info *
perform_var_substitution (constraint_graph_t graph)
{
  unsigned int i;
  unsigned int size = graph->size;
  struct scc_info *si = init_scc_info (size);

  bitmap_obstack_initialize (&iteration_obstack);
  pointer_equiv_class_table = htab_create (511, equiv_class_label_hash,
					   equiv_class_label_eq, free);
  location_equiv_class_table = htab_create (511, equiv_class_label_hash,
					    equiv_class_label_eq, free);
  pointer_equiv_class = 1;
  location_equiv_class = 1;

  /* Condense the nodes, which means to find SCC's, count incoming
     predecessors, and unite nodes in SCC's.  */
  for (i = 0; i < FIRST_REF_NODE; i++)
    if (!TEST_BIT (si->visited, si->node_mapping[i]))
      condense_visit (graph, si, si->node_mapping[i]);

  sbitmap_zero (si->visited);
  /* Actually the label the nodes for pointer equivalences  */
  for (i = 0; i < FIRST_REF_NODE; i++)
    if (!TEST_BIT (si->visited, si->node_mapping[i]))
      label_visit (graph, si, si->node_mapping[i]);

  /* Calculate location equivalence labels.  */
  for (i = 0; i < FIRST_REF_NODE; i++)
    {
      bitmap pointed_by;
      bitmap_iterator bi;
      unsigned int j;
      unsigned int label;

      if (!graph->pointed_by[i])
	continue;
      pointed_by = BITMAP_ALLOC (&iteration_obstack);

      /* Translate the pointed-by mapping for pointer equivalence
	 labels.  */
      EXECUTE_IF_SET_IN_BITMAP (graph->pointed_by[i], 0, j, bi)
	{
	  bitmap_set_bit (pointed_by,
			  graph->pointer_label[si->node_mapping[j]]);
	}
      /* The original pointed_by is now dead.  */
      BITMAP_FREE (graph->pointed_by[i]);

      /* Look up the location equivalence label if one exists, or make
	 one otherwise.  */
      label = equiv_class_lookup (location_equiv_class_table,
				  pointed_by);
      if (label == 0)
	{
	  label = location_equiv_class++;
	  equiv_class_add (location_equiv_class_table,
			   label, pointed_by);
	}
      else
	{
	  if (dump_file && (dump_flags & TDF_DETAILS))
	    fprintf (dump_file, "Found location equivalence for node %s\n",
		     get_varinfo (i)->name);
	  BITMAP_FREE (pointed_by);
	}
      graph->loc_label[i] = label;

    }

  if (dump_file && (dump_flags & TDF_DETAILS))
    for (i = 0; i < FIRST_REF_NODE; i++)
      {
	bool direct_node = TEST_BIT (graph->direct_nodes, i);
	fprintf (dump_file,
		 "Equivalence classes for %s node id %d:%s are pointer: %d"
		 ", location:%d\n",
		 direct_node ? "Direct node" : "Indirect node", i,
		 get_varinfo (i)->name,
		 graph->pointer_label[si->node_mapping[i]],
		 graph->loc_label[si->node_mapping[i]]);
      }

  /* Quickly eliminate our non-pointer variables.  */

  for (i = 0; i < FIRST_REF_NODE; i++)
    {
      unsigned int node = si->node_mapping[i];

      if (graph->pointer_label[node] == 0)
	{
	  if (dump_file && (dump_flags & TDF_DETAILS))
	    fprintf (dump_file,
		     "%s is a non-pointer variable, eliminating edges.\n",
		     get_varinfo (node)->name);
	  stats.nonpointer_vars++;
	  clear_edges_for_node (graph, node);
	}
    }

  return si;
}

/* Free information that was only necessary for variable
   substitution.  */

static void
free_var_substitution_info (struct scc_info *si)
{
  free_scc_info (si);
  free (graph->pointer_label);
  free (graph->loc_label);
  free (graph->pointed_by);
  free (graph->points_to);
  free (graph->number_incoming);
  free (graph->eq_rep);
  sbitmap_free (graph->direct_nodes);
  sbitmap_free (graph->pt_used);
  htab_delete (pointer_equiv_class_table);
  htab_delete (location_equiv_class_table);
  bitmap_obstack_release (&iteration_obstack);
}

/* Return an existing node that is equivalent to NODE, which has
   equivalence class LABEL, if one exists.  Return NODE otherwise.  */

static unsigned int
find_equivalent_node (constraint_graph_t graph,
		      unsigned int node, unsigned int label)
{
  /* If the address version of this variable is unused, we can
     substitute it for anything else with the same label.
     Otherwise, we know the pointers are equivalent, but not the
     locations, and we can unite them later.  */

  if (!bitmap_bit_p (graph->address_taken, node))
    {
      gcc_assert (label < graph->size);

      if (graph->eq_rep[label] != -1)
	{
	  /* Unify the two variables since we know they are equivalent.  */
	  if (unite (graph->eq_rep[label], node))
	    unify_nodes (graph, graph->eq_rep[label], node, false);
	  return graph->eq_rep[label];
	}
      else
	{
	  graph->eq_rep[label] = node;
	  graph->pe_rep[label] = node;
	}
    }
  else
    {
      gcc_assert (label < graph->size);
      graph->pe[node] = label;
      if (graph->pe_rep[label] == -1)
	graph->pe_rep[label] = node;
    }

  return node;
}

/* Unite pointer equivalent but not location equivalent nodes in
   GRAPH.  This may only be performed once variable substitution is
   finished.  */

static void
unite_pointer_equivalences (constraint_graph_t graph)
{
  unsigned int i;

  /* Go through the pointer equivalences and unite them to their
     representative, if they aren't already.  */
  for (i = 0; i < FIRST_REF_NODE; i++)
    {
      unsigned int label = graph->pe[i];
      if (label)
	{
	  int label_rep = graph->pe_rep[label];
	  
	  if (label_rep == -1)
	    continue;
	  
	  label_rep = find (label_rep);
	  if (label_rep >= 0 && unite (label_rep, find (i)))
	    unify_nodes (graph, label_rep, i, false);
	}
    }
}

/* Move complex constraints to the GRAPH nodes they belong to.  */

static void
move_complex_constraints (constraint_graph_t graph)
{
  int i;
  constraint_t c;

  for (i = 0; VEC_iterate (constraint_t, constraints, i, c); i++)
    {
      if (c)
	{
	  struct constraint_expr lhs = c->lhs;
	  struct constraint_expr rhs = c->rhs;

	  if (lhs.type == DEREF)
	    {
	      insert_into_complex (graph, lhs.var, c);
	    }
	  else if (rhs.type == DEREF)
	    {
	      if (!(get_varinfo (lhs.var)->is_special_var))
		insert_into_complex (graph, rhs.var, c);
	    }
	  else if (rhs.type != ADDRESSOF && lhs.var > anything_id
		   && (lhs.offset != 0 || rhs.offset != 0))
	    {
	      insert_into_complex (graph, rhs.var, c);
	    }
	}
    }
}


/* Optimize and rewrite complex constraints while performing
   collapsing of equivalent nodes.  SI is the SCC_INFO that is the
   result of perform_variable_substitution.  */

static void
rewrite_constraints (constraint_graph_t graph,
		     struct scc_info *si)
{
  int i;
  unsigned int j;
  constraint_t c;

  for (j = 0; j < graph->size; j++)
    gcc_assert (find (j) == j);

  for (i = 0; VEC_iterate (constraint_t, constraints, i, c); i++)
    {
      struct constraint_expr lhs = c->lhs;
      struct constraint_expr rhs = c->rhs;
      unsigned int lhsvar = find (get_varinfo_fc (lhs.var)->id);
      unsigned int rhsvar = find (get_varinfo_fc (rhs.var)->id);
      unsigned int lhsnode, rhsnode;
      unsigned int lhslabel, rhslabel;

      lhsnode = si->node_mapping[lhsvar];
      rhsnode = si->node_mapping[rhsvar];
      lhslabel = graph->pointer_label[lhsnode];
      rhslabel = graph->pointer_label[rhsnode];

      /* See if it is really a non-pointer variable, and if so, ignore
	 the constraint.  */
      if (lhslabel == 0)
	{
	  if (dump_file && (dump_flags & TDF_DETAILS))
	    {
	      
	      fprintf (dump_file, "%s is a non-pointer variable,"
		       "ignoring constraint:",
		       get_varinfo (lhs.var)->name);
	      dump_constraint (dump_file, c);
	    }
	  VEC_replace (constraint_t, constraints, i, NULL);
	  continue;
	}

      if (rhslabel == 0)
	{
	  if (dump_file && (dump_flags & TDF_DETAILS))
	    {
	      
	      fprintf (dump_file, "%s is a non-pointer variable,"
		       "ignoring constraint:",
		       get_varinfo (rhs.var)->name);
	      dump_constraint (dump_file, c);
	    }
	  VEC_replace (constraint_t, constraints, i, NULL);
	  continue;
	}

      lhsvar = find_equivalent_node (graph, lhsvar, lhslabel);
      rhsvar = find_equivalent_node (graph, rhsvar, rhslabel);
      c->lhs.var = lhsvar;
      c->rhs.var = rhsvar;

    }
}

/* Eliminate indirect cycles involving NODE.  Return true if NODE was
   part of an SCC, false otherwise.  */

static bool
eliminate_indirect_cycles (unsigned int node)
{
  if (graph->indirect_cycles[node] != -1
      && !bitmap_empty_p (get_varinfo (node)->solution))
    {
      unsigned int i;
      VEC(unsigned,heap) *queue = NULL;
      int queuepos;
      unsigned int to = find (graph->indirect_cycles[node]);
      bitmap_iterator bi;

      /* We can't touch the solution set and call unify_nodes
	 at the same time, because unify_nodes is going to do
	 bitmap unions into it. */

      EXECUTE_IF_SET_IN_BITMAP (get_varinfo (node)->solution, 0, i, bi)
	{
	  if (find (i) == i && i != to)
	    {
	      if (unite (to, i))
		VEC_safe_push (unsigned, heap, queue, i);
	    }
	}

      for (queuepos = 0;
	   VEC_iterate (unsigned, queue, queuepos, i);
	   queuepos++)
	{
	  unify_nodes (graph, to, i, true);
	}
      VEC_free (unsigned, heap, queue);
      return true;
    }
  return false;
}

/* Solve the constraint graph GRAPH using our worklist solver.
   This is based on the PW* family of solvers from the "Efficient Field
   Sensitive Pointer Analysis for C" paper.
   It works by iterating over all the graph nodes, processing the complex
   constraints and propagating the copy constraints, until everything stops
   changed.  This corresponds to steps 6-8 in the solving list given above.  */

static void
solve_graph (constraint_graph_t graph)
{
  unsigned int size = graph->size;
  unsigned int i;
  bitmap pts;

  changed_count = 0;
  changed = sbitmap_alloc (size);
  sbitmap_zero (changed);

  /* Mark all initial non-collapsed nodes as changed.  */
  for (i = 0; i < size; i++)
    {
      varinfo_t ivi = get_varinfo (i);
      if (find (i) == i && !bitmap_empty_p (ivi->solution)
	  && ((graph->succs[i] && !bitmap_empty_p (graph->succs[i]))
	      || VEC_length (constraint_t, graph->complex[i]) > 0))
	{
	  SET_BIT (changed, i);
	  changed_count++;
	}
    }

  /* Allocate a bitmap to be used to store the changed bits.  */
  pts = BITMAP_ALLOC (&pta_obstack);

  while (changed_count > 0)
    {
      unsigned int i;
      struct topo_info *ti = init_topo_info ();
      stats.iterations++;

      bitmap_obstack_initialize (&iteration_obstack);

      compute_topo_order (graph, ti);

      while (VEC_length (unsigned, ti->topo_order) != 0)
	{

	  i = VEC_pop (unsigned, ti->topo_order);

	  /* If this variable is not a representative, skip it.  */
	  if (find (i) != i)
	    continue;

	  /* In certain indirect cycle cases, we may merge this
	     variable to another.  */
	  if (eliminate_indirect_cycles (i) && find (i) != i)
	    continue;

	  /* If the node has changed, we need to process the
	     complex constraints and outgoing edges again.  */
	  if (TEST_BIT (changed, i))
	    {
	      unsigned int j;
	      constraint_t c;
	      bitmap solution;
	      VEC(constraint_t,heap) *complex = graph->complex[i];
	      bool solution_empty;

	      RESET_BIT (changed, i);
	      changed_count--;

	      /* Compute the changed set of solution bits.  */
	      bitmap_and_compl (pts, get_varinfo (i)->solution,
				get_varinfo (i)->oldsolution);

	      if (bitmap_empty_p (pts))
		continue;

	      bitmap_ior_into (get_varinfo (i)->oldsolution, pts);

	      solution = get_varinfo (i)->solution;
	      solution_empty = bitmap_empty_p (solution);

	      /* Process the complex constraints */
	      for (j = 0; VEC_iterate (constraint_t, complex, j, c); j++)
		{
		  /* XXX: This is going to unsort the constraints in
		     some cases, which will occasionally add duplicate
		     constraints during unification.  This does not
		     affect correctness.  */
		  c->lhs.var = find (c->lhs.var);
		  c->rhs.var = find (c->rhs.var);

		  /* The only complex constraint that can change our
		     solution to non-empty, given an empty solution,
		     is a constraint where the lhs side is receiving
		     some set from elsewhere.  */
		  if (!solution_empty || c->lhs.type != DEREF)
		    do_complex_constraint (graph, c, pts);
		}

	      solution_empty = bitmap_empty_p (solution);

	      if (!solution_empty
		  /* Do not propagate the ESCAPED/CALLUSED solutions.  */
		  && i != escaped_id
		  && i != callused_id)
		{
		  bitmap_iterator bi;

		  /* Propagate solution to all successors.  */
		  EXECUTE_IF_IN_NONNULL_BITMAP (graph->succs[i],
						0, j, bi)
		    {
		      bitmap tmp;
		      bool flag;

		      unsigned int to = find (j);
		      tmp = get_varinfo (to)->solution;
		      flag = false;

		      /* Don't try to propagate to ourselves.  */
		      if (to == i)
			continue;

		      flag = set_union_with_increment (tmp, pts, 0);

		      if (flag)
			{
			  get_varinfo (to)->solution = tmp;
			  if (!TEST_BIT (changed, to))
			    {
			      SET_BIT (changed, to);
			      changed_count++;
			    }
			}
		    }
		}
	    }
	}
      free_topo_info (ti);
      bitmap_obstack_release (&iteration_obstack);
    }

  BITMAP_FREE (pts);
  sbitmap_free (changed);
  bitmap_obstack_release (&oldpta_obstack);
}

/* Map from trees to variable infos.  */
static struct pointer_map_t *vi_for_tree;


/* Insert ID as the variable id for tree T in the vi_for_tree map.  */

static void
insert_vi_for_tree (tree t, varinfo_t vi)
{
  void **slot = pointer_map_insert (vi_for_tree, t);
  gcc_assert (vi);
  gcc_assert (*slot == NULL);
  *slot = vi;
}

/* Find the variable info for tree T in VI_FOR_TREE.  If T does not
   exist in the map, return NULL, otherwise, return the varinfo we found.  */

static varinfo_t
lookup_vi_for_tree (tree t)
{
  void **slot = pointer_map_contains (vi_for_tree, t);
  if (slot == NULL)
    return NULL;

  return (varinfo_t) *slot;
}

/* Return a printable name for DECL  */

static const char *
alias_get_name (tree decl)
{
  const char *res = get_name (decl);
  char *temp;
  int num_printed = 0;

  if (res != NULL)
    return res;

  res = "NULL";
  if (!dump_file)
    return res;

  if (TREE_CODE (decl) == SSA_NAME)
    {
      num_printed = asprintf (&temp, "%s_%u",
			      alias_get_name (SSA_NAME_VAR (decl)),
			      SSA_NAME_VERSION (decl));
    }
  else if (DECL_P (decl))
    {
      num_printed = asprintf (&temp, "D.%u", DECL_UID (decl));
    }
  if (num_printed > 0)
    {
      res = ggc_strdup (temp);
      free (temp);
    }
  return res;
}

/* Find the variable id for tree T in the map.
   If T doesn't exist in the map, create an entry for it and return it.  */

static varinfo_t
get_vi_for_tree (tree t)
{
  void **slot = pointer_map_contains (vi_for_tree, t);
  if (slot == NULL)
    return get_varinfo (create_variable_info_for (t, alias_get_name (t)));

  return (varinfo_t) *slot;
}

/* Get a constraint expression for a new temporary variable.  */

static struct constraint_expr
get_constraint_exp_for_temp (tree t)
{
  struct constraint_expr cexpr;

  gcc_assert (SSA_VAR_P (t));

  cexpr.type = SCALAR;
  cexpr.var = get_vi_for_tree (t)->id;
  cexpr.offset = 0;

  return cexpr;
}

/* Get a constraint expression vector from an SSA_VAR_P node.
   If address_p is true, the result will be taken its address of.  */

static void
get_constraint_for_ssa_var (tree t, VEC(ce_s, heap) **results, bool address_p)
{
  struct constraint_expr cexpr;
  varinfo_t vi;

  /* We allow FUNCTION_DECLs here even though it doesn't make much sense.  */
  gcc_assert (SSA_VAR_P (t) || DECL_P (t));

  /* For parameters, get at the points-to set for the actual parm
     decl.  */
  if (TREE_CODE (t) == SSA_NAME
      && TREE_CODE (SSA_NAME_VAR (t)) == PARM_DECL
      && SSA_NAME_IS_DEFAULT_DEF (t))
    {
      get_constraint_for_ssa_var (SSA_NAME_VAR (t), results, address_p);
      return;
    }

  vi = get_vi_for_tree (t);
  cexpr.var = vi->id;
  cexpr.type = SCALAR;
  cexpr.offset = 0;
  /* If we determine the result is "anything", and we know this is readonly,
     say it points to readonly memory instead.  */
  if (cexpr.var == anything_id && TREE_READONLY (t))
    {
      gcc_unreachable ();
      cexpr.type = ADDRESSOF;
      cexpr.var = readonly_id;
    }

  /* If we are not taking the address of the constraint expr, add all
     sub-fiels of the variable as well.  */
  if (!address_p)
    {
      for (; vi; vi = vi->next)
	{
	  cexpr.var = vi->id;
	  VEC_safe_push (ce_s, heap, *results, &cexpr);
	}
      return;
    }

  VEC_safe_push (ce_s, heap, *results, &cexpr);
}

/* Process constraint T, performing various simplifications and then
   adding it to our list of overall constraints.  */

static void
process_constraint (constraint_t t)
{
  struct constraint_expr rhs = t->rhs;
  struct constraint_expr lhs = t->lhs;

  gcc_assert (rhs.var < VEC_length (varinfo_t, varmap));
  gcc_assert (lhs.var < VEC_length (varinfo_t, varmap));

  /* ANYTHING == ANYTHING is pointless.  */
  if (lhs.var == anything_id && rhs.var == anything_id)
    return;

  /* If we have &ANYTHING = something, convert to SOMETHING = &ANYTHING) */
  else if (lhs.var == anything_id && lhs.type == ADDRESSOF)
    {
      rhs = t->lhs;
      t->lhs = t->rhs;
      t->rhs = rhs;
      process_constraint (t);
    }
  /* This can happen in our IR with things like n->a = *p */
  else if (rhs.type == DEREF && lhs.type == DEREF && rhs.var != anything_id)
    {
      /* Split into tmp = *rhs, *lhs = tmp */
      tree rhsdecl = get_varinfo (rhs.var)->decl;
      tree pointertype = TREE_TYPE (rhsdecl);
      tree pointedtotype = TREE_TYPE (pointertype);
      tree tmpvar = create_tmp_var_raw (pointedtotype, "doubledereftmp");
      struct constraint_expr tmplhs = get_constraint_exp_for_temp (tmpvar);

      process_constraint (new_constraint (tmplhs, rhs));
      process_constraint (new_constraint (lhs, tmplhs));
    }
  else if (rhs.type == ADDRESSOF && lhs.type == DEREF)
    {
      /* Split into tmp = &rhs, *lhs = tmp */
      tree rhsdecl = get_varinfo (rhs.var)->decl;
      tree pointertype = TREE_TYPE (rhsdecl);
      tree tmpvar = create_tmp_var_raw (pointertype, "derefaddrtmp");
      struct constraint_expr tmplhs = get_constraint_exp_for_temp (tmpvar);

      process_constraint (new_constraint (tmplhs, rhs));
      process_constraint (new_constraint (lhs, tmplhs));
    }
  else
    {
      gcc_assert (rhs.type != ADDRESSOF || rhs.offset == 0);
      VEC_safe_push (constraint_t, heap, constraints, t);
    }
}

/* Return true if T is a variable of a type that could contain
   pointers.  */

static bool
could_have_pointers (tree t)
{
  tree type = TREE_TYPE (t);

  if (POINTER_TYPE_P (type)
      || AGGREGATE_TYPE_P (type)
      || TREE_CODE (type) == COMPLEX_TYPE)
    return true;

  return false;
}

/* Return the position, in bits, of FIELD_DECL from the beginning of its
   structure.  */

static HOST_WIDE_INT
bitpos_of_field (const tree fdecl)
{

  if (!host_integerp (DECL_FIELD_OFFSET (fdecl), 0)
      || !host_integerp (DECL_FIELD_BIT_OFFSET (fdecl), 0))
    return -1;

  return (TREE_INT_CST_LOW (DECL_FIELD_OFFSET (fdecl)) * 8
	  + TREE_INT_CST_LOW (DECL_FIELD_BIT_OFFSET (fdecl)));
}


/* Get constraint expressions for offsetting PTR by OFFSET.  Stores the
   resulting constraint expressions in *RESULTS.  */

static void
get_constraint_for_ptr_offset (tree ptr, tree offset,
			       VEC (ce_s, heap) **results)
{
  struct constraint_expr *c;
  unsigned int j, n;
  unsigned HOST_WIDE_INT rhsunitoffset, rhsoffset;

  /* If we do not do field-sensitive PTA adding offsets to pointers
     does not change the points-to solution.  */
  if (!use_field_sensitive)
    {
      get_constraint_for (ptr, results);
      return;
    }

  /* If the offset is not a non-negative integer constant that fits
     in a HOST_WIDE_INT, we have to fall back to a conservative
     solution which includes all sub-fields of all pointed-to
     variables of ptr.
     ???  As we do not have the ability to express this, fall back
     to anything.  */
  if (!host_integerp (offset, 1))
    {
      struct constraint_expr temp;
      temp.var = anything_id;
      temp.type = SCALAR;
      temp.offset = 0;
      VEC_safe_push (ce_s, heap, *results, &temp);
      return;
    }

  /* Make sure the bit-offset also fits.  */
  rhsunitoffset = TREE_INT_CST_LOW (offset);
  rhsoffset = rhsunitoffset * BITS_PER_UNIT;
  if (rhsunitoffset != rhsoffset / BITS_PER_UNIT)
    {
      struct constraint_expr temp;
      temp.var = anything_id;
      temp.type = SCALAR;
      temp.offset = 0;
      VEC_safe_push (ce_s, heap, *results, &temp);
      return;
    }

  get_constraint_for (ptr, results);
  if (rhsoffset == 0)
    return;

  /* As we are eventually appending to the solution do not use
     VEC_iterate here.  */
  n = VEC_length (ce_s, *results);
  for (j = 0; j < n; j++)
    {
      varinfo_t curr;
      c = VEC_index (ce_s, *results, j);
      curr = get_varinfo (c->var);

      if (c->type == ADDRESSOF
	  && !curr->is_full_var)
	{
	  varinfo_t temp, curr = get_varinfo (c->var);

	  /* Search the sub-field which overlaps with the
	     pointed-to offset.  As we deal with positive offsets
	     only, we can start the search from the current variable.  */
	  temp = first_vi_for_offset (curr, curr->offset + rhsoffset);

	  /* If the result is outside of the variable we have to provide
	     a conservative result, as the variable is still reachable
	     from the resulting pointer (even though it technically
	     cannot point to anything).  The last sub-field is such
	     a conservative result.
	     ???  If we always had a sub-field for &object + 1 then
	     we could represent this in a more precise way.  */
	  if (temp == NULL)
	    {
	      temp = curr;
	      while (temp->next != NULL)
		temp = temp->next;
	      continue;
	    }

	  /* If the found variable is not exactly at the pointed to
	     result, we have to include the next variable in the
	     solution as well.  Otherwise two increments by offset / 2
	     do not result in the same or a conservative superset
	     solution.  */
	  if (temp->offset != curr->offset + rhsoffset
	      && temp->next != NULL)
	    {
	      struct constraint_expr c2;
	      c2.var = temp->next->id;
	      c2.type = ADDRESSOF;
	      c2.offset = 0;
	      VEC_safe_push (ce_s, heap, *results, &c2);
	    }
	  c->var = temp->id;
	  c->offset = 0;
	}
      else if (c->type == ADDRESSOF
	       /* If this varinfo represents a full variable just use it.  */
	       && curr->is_full_var)
	c->offset = 0;
      else
	c->offset = rhsoffset;
    }
}


/* Given a COMPONENT_REF T, return the constraint_expr vector for it.
   If address_p is true the result will be taken its address of.  */

static void
get_constraint_for_component_ref (tree t, VEC(ce_s, heap) **results,
				  bool address_p)
{
  tree orig_t = t;
  HOST_WIDE_INT bitsize = -1;
  HOST_WIDE_INT bitmaxsize = -1;
  HOST_WIDE_INT bitpos;
  tree forzero;
  struct constraint_expr *result;

  /* Some people like to do cute things like take the address of
     &0->a.b */
  forzero = t;
  while (!SSA_VAR_P (forzero) && !CONSTANT_CLASS_P (forzero))
    forzero = TREE_OPERAND (forzero, 0);

  if (CONSTANT_CLASS_P (forzero) && integer_zerop (forzero))
    {
      struct constraint_expr temp;

      temp.offset = 0;
      temp.var = integer_id;
      temp.type = SCALAR;
      VEC_safe_push (ce_s, heap, *results, &temp);
      return;
    }

  t = get_ref_base_and_extent (t, &bitpos, &bitsize, &bitmaxsize);

  /* Pretend to take the address of the base, we'll take care of
     adding the required subset of sub-fields below.  */
  get_constraint_for_1 (t, results, true);
  gcc_assert (VEC_length (ce_s, *results) == 1);
  result = VEC_last (ce_s, *results);

  /* This can also happen due to weird offsetof type macros.  */
  if (TREE_CODE (t) != ADDR_EXPR && result->type == ADDRESSOF)
    result->type = SCALAR;

  if (result->type == SCALAR
      && get_varinfo (result->var)->is_full_var)
    /* For single-field vars do not bother about the offset.  */
    result->offset = 0;
  else if (result->type == SCALAR)
    {
      /* In languages like C, you can access one past the end of an
	 array.  You aren't allowed to dereference it, so we can
	 ignore this constraint. When we handle pointer subtraction,
	 we may have to do something cute here.  */

      if ((unsigned HOST_WIDE_INT)bitpos < get_varinfo (result->var)->fullsize
	  && bitmaxsize != 0)
	{
	  /* It's also not true that the constraint will actually start at the
	     right offset, it may start in some padding.  We only care about
	     setting the constraint to the first actual field it touches, so
	     walk to find it.  */
	  struct constraint_expr cexpr = *result;
	  varinfo_t curr;
	  VEC_pop (ce_s, *results);
	  cexpr.offset = 0;
	  for (curr = get_varinfo (cexpr.var); curr; curr = curr->next)
	    {
	      if (ranges_overlap_p (curr->offset, curr->size,
				    bitpos, bitmaxsize))
		{
		  cexpr.var = curr->id;
		  VEC_safe_push (ce_s, heap, *results, &cexpr);
		  if (address_p)
		    break;
		}
	    }
	  /* If we are going to take the address of this field then
	     to be able to compute reachability correctly add at least
	     the last field of the variable.  */
	  if (address_p
	      && VEC_length (ce_s, *results) == 0)
	    {
	      curr = get_varinfo (cexpr.var);
	      while (curr->next != NULL)
		curr = curr->next;
	      cexpr.var = curr->id;
	      VEC_safe_push (ce_s, heap, *results, &cexpr);
	    }
	  else
	    /* Assert that we found *some* field there. The user couldn't be
	       accessing *only* padding.  */
	    /* Still the user could access one past the end of an array
	       embedded in a struct resulting in accessing *only* padding.  */
	    gcc_assert (VEC_length (ce_s, *results) >= 1
			|| ref_contains_array_ref (orig_t));
	}
      else if (bitmaxsize == 0)
	{
	  if (dump_file && (dump_flags & TDF_DETAILS))
	    fprintf (dump_file, "Access to zero-sized part of variable,"
		     "ignoring\n");
	}
      else
	if (dump_file && (dump_flags & TDF_DETAILS))
	  fprintf (dump_file, "Access to past the end of variable, ignoring\n");
    }
  else if (bitmaxsize == -1)
    {
      /* We can't handle DEREF constraints with unknown size, we'll
	 get the wrong answer.  Punt and return anything.  */
      result->var = anything_id;
      result->offset = 0;
    }
  else
    result->offset = bitpos;
}


/* Dereference the constraint expression CONS, and return the result.
   DEREF (ADDRESSOF) = SCALAR
   DEREF (SCALAR) = DEREF
   DEREF (DEREF) = (temp = DEREF1; result = DEREF(temp))
   This is needed so that we can handle dereferencing DEREF constraints.  */

static void
do_deref (VEC (ce_s, heap) **constraints)
{
  struct constraint_expr *c;
  unsigned int i = 0;

  for (i = 0; VEC_iterate (ce_s, *constraints, i, c); i++)
    {
      if (c->type == SCALAR)
	c->type = DEREF;
      else if (c->type == ADDRESSOF)
	c->type = SCALAR;
      else if (c->type == DEREF)
	{
	  tree tmpvar = create_tmp_var_raw (ptr_type_node, "dereftmp");
	  struct constraint_expr tmplhs = get_constraint_exp_for_temp (tmpvar);
	  process_constraint (new_constraint (tmplhs, *c));
	  c->var = tmplhs.var;
	}
      else
	gcc_unreachable ();
    }
}

/* Given a tree T, return the constraint expression for it.  */

static void
get_constraint_for_1 (tree t, VEC (ce_s, heap) **results, bool address_p)
{
  struct constraint_expr temp;

  /* x = integer is all glommed to a single variable, which doesn't
     point to anything by itself.  That is, of course, unless it is an
     integer constant being treated as a pointer, in which case, we
     will return that this is really the addressof anything.  This
     happens below, since it will fall into the default case. The only
     case we know something about an integer treated like a pointer is
     when it is the NULL pointer, and then we just say it points to
     NULL.  */
  if (TREE_CODE (t) == INTEGER_CST
      && integer_zerop (t))
    {
      temp.var = nothing_id;
      temp.type = ADDRESSOF;
      temp.offset = 0;
      VEC_safe_push (ce_s, heap, *results, &temp);
      return;
    }

  /* String constants are read-only.  */
  if (TREE_CODE (t) == STRING_CST)
    {
      temp.var = readonly_id;
      temp.type = SCALAR;
      temp.offset = 0;
      VEC_safe_push (ce_s, heap, *results, &temp);
      return;
    }

  switch (TREE_CODE_CLASS (TREE_CODE (t)))
    {
    case tcc_expression:
    case tcc_vl_exp:
      {
	switch (TREE_CODE (t))
	  {
	  case ADDR_EXPR:
	    {
	      struct constraint_expr *c;
	      unsigned int i;
	      tree exp = TREE_OPERAND (t, 0);

	      get_constraint_for_1 (exp, results, true);

	      for (i = 0; VEC_iterate (ce_s, *results, i, c); i++)
		{
		  if (c->type == DEREF)
		    c->type = SCALAR;
		  else
		    c->type = ADDRESSOF;
		}
	      return;
	    }
	    break;
<<<<<<< HEAD
	  default:
	    {
	      temp.type = ADDRESSOF;
	      temp.var = anything_id;
	      temp.offset = 0;
	      VEC_safe_push (ce_s, heap, *results, &temp);
	      return;
	    }
=======
	  case CALL_EXPR:
	    /* XXX: In interprocedural mode, if we didn't have the
	       body, we would need to do *each pointer argument =
	       &ANYTHING added.  */
	    if (call_expr_flags (t) & (ECF_MALLOC | ECF_MAY_BE_ALLOCA))
	      {
		varinfo_t vi;
		tree heapvar = heapvar_lookup (t);

		if (heapvar == NULL)
		  {
		    heapvar = create_tmp_var_raw (ptr_type_node, "HEAP");
		    DECL_EXTERNAL (heapvar) = 1;
		    get_var_ann (heapvar)->is_heapvar = 1;
		    if (gimple_referenced_vars (cfun))
		      add_referenced_var (heapvar);
		    heapvar_insert (t, heapvar);
		  }

		temp.var = create_variable_info_for (heapvar,
						     alias_get_name (heapvar));

		vi = get_varinfo (temp.var);
		vi->is_artificial_var = 1;
		vi->is_heap_var = 1;
		temp.type = ADDRESSOF;
		temp.offset = 0;
		VEC_safe_push (ce_s, heap, *results, &temp);
		return;
	      }
	    break;
	  default:;
>>>>>>> 4c44c315
	  }
	break;
      }
    case tcc_reference:
      {
	switch (TREE_CODE (t))
	  {
	  case INDIRECT_REF:
	    {
	      get_constraint_for_1 (TREE_OPERAND (t, 0), results, address_p);
	      do_deref (results);
	      return;
	    }
	  case ARRAY_REF:
	  case ARRAY_RANGE_REF:
	  case COMPONENT_REF:
	    get_constraint_for_component_ref (t, results, address_p);
	    return;
	  default:;
	  }
	break;
      }
    case tcc_unary:
      {
	switch (TREE_CODE (t))
	  {
	  CASE_CONVERT:
	    {
	      tree op = TREE_OPERAND (t, 0);

	      /* Cast from non-pointer to pointers are bad news for us.
		 Anything else, we see through */
	      if (!(POINTER_TYPE_P (TREE_TYPE (t))
		    && ! POINTER_TYPE_P (TREE_TYPE (op))))
		{
		  get_constraint_for_1 (op, results, address_p);
		  return;
		}

	      /* FALLTHRU  */
	    }
	  default:;
	  }
	break;
      }
    case tcc_binary:
      {
	if (TREE_CODE (t) == POINTER_PLUS_EXPR)
	  {
	    get_constraint_for_ptr_offset (TREE_OPERAND (t, 0),
					   TREE_OPERAND (t, 1), results);
	    return;
	  }
	break;
      }
    case tcc_exceptional:
      {
	switch (TREE_CODE (t))
	  {
<<<<<<< HEAD
=======
	  case PHI_NODE:
	    {
	      get_constraint_for_1 (PHI_RESULT (t), results, address_p);
	      return;
	    }
>>>>>>> 4c44c315
	  case SSA_NAME:
	    {
	      get_constraint_for_ssa_var (t, results, address_p);
	      return;
	    }
	  default:;
	  }
	break;
      }
    case tcc_declaration:
      {
	get_constraint_for_ssa_var (t, results, address_p);
	return;
      }
    default:;
    }

  /* The default fallback is a constraint from anything.  */
  temp.type = ADDRESSOF;
  temp.var = anything_id;
  temp.offset = 0;
  VEC_safe_push (ce_s, heap, *results, &temp);
}

/* Given a gimple tree T, return the constraint expression vector for it.  */

static void
get_constraint_for (tree t, VEC (ce_s, heap) **results)
{
  gcc_assert (VEC_length (ce_s, *results) == 0);

  get_constraint_for_1 (t, results, false);
}

/* Handle the structure copy case where we have a simple structure copy
   between LHS and RHS that is of SIZE (in bits)

   For each field of the lhs variable (lhsfield)
     For each field of the rhs variable at lhsfield.offset (rhsfield)
       add the constraint lhsfield = rhsfield

   If we fail due to some kind of type unsafety or other thing we
   can't handle, return false.  We expect the caller to collapse the
   variable in that case.  */

static bool
do_simple_structure_copy (const struct constraint_expr lhs,
			  const struct constraint_expr rhs,
			  const unsigned HOST_WIDE_INT size)
{
  varinfo_t p = get_varinfo (lhs.var);
  unsigned HOST_WIDE_INT pstart, last;
  pstart = p->offset;
  last = p->offset + size;
  for (; p && p->offset < last; p = p->next)
    {
      varinfo_t q;
      struct constraint_expr templhs = lhs;
      struct constraint_expr temprhs = rhs;
      unsigned HOST_WIDE_INT fieldoffset;

      templhs.var = p->id;
      q = get_varinfo (temprhs.var);
      fieldoffset = p->offset - pstart;
      q = first_vi_for_offset (q, q->offset + fieldoffset);
      if (!q)
	return false;
      temprhs.var = q->id;
      process_constraint (new_constraint (templhs, temprhs));
    }
  return true;
}


/* Handle the structure copy case where we have a  structure copy between a
   aggregate on the LHS and a dereference of a pointer on the RHS
   that is of SIZE (in bits)

   For each field of the lhs variable (lhsfield)
       rhs.offset = lhsfield->offset
       add the constraint lhsfield = rhs
*/

static void
do_rhs_deref_structure_copy (const struct constraint_expr lhs,
			     const struct constraint_expr rhs,
			     const unsigned HOST_WIDE_INT size)
{
  varinfo_t p = get_varinfo (lhs.var);
  unsigned HOST_WIDE_INT pstart,last;
  pstart = p->offset;
  last = p->offset + size;

  for (; p && p->offset < last; p = p->next)
    {
      varinfo_t q;
      struct constraint_expr templhs = lhs;
      struct constraint_expr temprhs = rhs;
      unsigned HOST_WIDE_INT fieldoffset;


      if (templhs.type == SCALAR)
	templhs.var = p->id;
      else
	templhs.offset = p->offset;

      q = get_varinfo (temprhs.var);
      fieldoffset = p->offset - pstart;
      temprhs.offset += fieldoffset;
      process_constraint (new_constraint (templhs, temprhs));
    }
}

/* Handle the structure copy case where we have a structure copy
   between an aggregate on the RHS and a dereference of a pointer on
   the LHS that is of SIZE (in bits)

   For each field of the rhs variable (rhsfield)
       lhs.offset = rhsfield->offset
       add the constraint lhs = rhsfield
*/

static void
do_lhs_deref_structure_copy (const struct constraint_expr lhs,
			     const struct constraint_expr rhs,
			     const unsigned HOST_WIDE_INT size)
{
  varinfo_t p = get_varinfo (rhs.var);
  unsigned HOST_WIDE_INT pstart,last;
  pstart = p->offset;
  last = p->offset + size;

  for (; p && p->offset < last; p = p->next)
    {
      varinfo_t q;
      struct constraint_expr templhs = lhs;
      struct constraint_expr temprhs = rhs;
      unsigned HOST_WIDE_INT fieldoffset;


      if (temprhs.type == SCALAR)
	temprhs.var = p->id;
      else
	temprhs.offset = p->offset;

      q = get_varinfo (templhs.var);
      fieldoffset = p->offset - pstart;
      templhs.offset += fieldoffset;
      process_constraint (new_constraint (templhs, temprhs));
    }
}

/* Sometimes, frontends like to give us bad type information.  This
   function will collapse all the fields from VAR to the end of VAR,
   into VAR, so that we treat those fields as a single variable.
   We return the variable they were collapsed into.  */

static unsigned int
collapse_rest_of_var (unsigned int var)
{
  varinfo_t currvar = get_varinfo (var);
  varinfo_t field;

  for (field = currvar->next; field; field = field->next)
    {
      if (dump_file)
	fprintf (dump_file, "Type safety: Collapsing var %s into %s\n",
		 field->name, currvar->name);

      gcc_assert (field->collapsed_to == 0);
      field->collapsed_to = currvar->id;
    }

  currvar->next = NULL;
  currvar->size = currvar->fullsize - currvar->offset;

  return currvar->id;
}

/* Handle aggregate copies by expanding into copies of the respective
   fields of the structures.  */

static void
do_structure_copy (tree lhsop, tree rhsop)
{
  struct constraint_expr lhs, rhs, tmp;
  VEC (ce_s, heap) *lhsc = NULL, *rhsc = NULL;
  varinfo_t p;
  unsigned HOST_WIDE_INT lhssize;
  unsigned HOST_WIDE_INT rhssize;

  /* Pretend we are taking the address of the constraint exprs.
     We deal with walking the sub-fields ourselves.  */
  get_constraint_for_1 (lhsop, &lhsc, true);
  get_constraint_for_1 (rhsop, &rhsc, true);
  gcc_assert (VEC_length (ce_s, lhsc) == 1);
  gcc_assert (VEC_length (ce_s, rhsc) == 1);
  lhs = *(VEC_last (ce_s, lhsc));
  rhs = *(VEC_last (ce_s, rhsc));

  VEC_free (ce_s, heap, lhsc);
  VEC_free (ce_s, heap, rhsc);

  /* If we have special var = x, swap it around.  */
  if (lhs.var <= integer_id && !(get_varinfo (rhs.var)->is_special_var))
    {
      tmp = lhs;
      lhs = rhs;
      rhs = tmp;
    }

  /*  This is fairly conservative for the RHS == ADDRESSOF case, in that it's
      possible it's something we could handle.  However, most cases falling
      into this are dealing with transparent unions, which are slightly
      weird. */
  if (rhs.type == ADDRESSOF && !(get_varinfo (rhs.var)->is_special_var))
    {
      rhs.type = ADDRESSOF;
      rhs.var = anything_id;
    }

  /* If the RHS is a special var, or an addressof, set all the LHS fields to
     that special var.  */
  if (rhs.var <= integer_id)
    {
      for (p = get_varinfo (lhs.var); p; p = p->next)
	{
	  struct constraint_expr templhs = lhs;
	  struct constraint_expr temprhs = rhs;

	  if (templhs.type == SCALAR )
	    templhs.var = p->id;
	  else
	    templhs.offset += p->offset;
	  process_constraint (new_constraint (templhs, temprhs));
	}
    }
  else
    {
      tree rhstype = TREE_TYPE (rhsop);
      tree lhstype = TREE_TYPE (lhsop);
      tree rhstypesize;
      tree lhstypesize;

      lhstypesize = DECL_P (lhsop) ? DECL_SIZE (lhsop) : TYPE_SIZE (lhstype);
      rhstypesize = DECL_P (rhsop) ? DECL_SIZE (rhsop) : TYPE_SIZE (rhstype);

      /* If we have a variably sized types on the rhs or lhs, and a deref
	 constraint, add the constraint, lhsconstraint = &ANYTHING.
	 This is conservatively correct because either the lhs is an unknown
	 sized var (if the constraint is SCALAR), or the lhs is a DEREF
	 constraint, and every variable it can point to must be unknown sized
	 anyway, so we don't need to worry about fields at all.  */
      if ((rhs.type == DEREF && TREE_CODE (rhstypesize) != INTEGER_CST)
	  || (lhs.type == DEREF && TREE_CODE (lhstypesize) != INTEGER_CST))
	{
	  rhs.var = anything_id;
	  rhs.type = ADDRESSOF;
	  rhs.offset = 0;
	  process_constraint (new_constraint (lhs, rhs));
	  return;
	}

      /* The size only really matters insofar as we don't set more or less of
	 the variable.  If we hit an unknown size var, the size should be the
	 whole darn thing.  */
      if (get_varinfo (rhs.var)->is_unknown_size_var)
	rhssize = ~0;
      else
	rhssize = TREE_INT_CST_LOW (rhstypesize);

      if (get_varinfo (lhs.var)->is_unknown_size_var)
	lhssize = ~0;
      else
	lhssize = TREE_INT_CST_LOW (lhstypesize);


      if (rhs.type == SCALAR && lhs.type == SCALAR)
	{
	  if (!do_simple_structure_copy (lhs, rhs, MIN (lhssize, rhssize)))
	    {
	      lhs.var = collapse_rest_of_var (lhs.var);
	      rhs.var = collapse_rest_of_var (rhs.var);
	      lhs.offset = 0;
	      rhs.offset = 0;
	      lhs.type = SCALAR;
	      rhs.type = SCALAR;
	      process_constraint (new_constraint (lhs, rhs));
	    }
	}
      else if (lhs.type != DEREF && rhs.type == DEREF)
	do_rhs_deref_structure_copy (lhs, rhs, MIN (lhssize, rhssize));
      else if (lhs.type == DEREF && rhs.type != DEREF)
	do_lhs_deref_structure_copy (lhs, rhs, MIN (lhssize, rhssize));
      else
	{
	  tree pointedtotype = lhstype;
	  tree tmpvar;

	  gcc_assert (rhs.type == DEREF && lhs.type == DEREF);
	  tmpvar = create_tmp_var_raw (pointedtotype, "structcopydereftmp");
	  do_structure_copy (tmpvar, rhsop);
	  do_structure_copy (lhsop, tmpvar);
	}
    }
}

<<<<<<< HEAD

/* Handle pointer arithmetic EXPR when creating aliasing constraints.
   EXPR is assumed to be an assignment with a pointer arithmetic
   expression on the RHS.

   Expressions of the type PTR + CST can be handled in two ways:

   1- If the constraint for PTR is ADDRESSOF for a non-structure
      variable, then we can use it directly because adding or
      subtracting a constant may not alter the original ADDRESSOF
      constraint (i.e., pointer arithmetic may not legally go outside
      an object's boundaries).

   2- If the constraint for PTR is ADDRESSOF for a structure variable,
      then if CST is a compile-time constant that can be used as an
      offset, we can determine which sub-variable will be pointed-to
      by the expression.

   Return true if the expression is handled.  For any other kind of
   expression, return false so that each operand can be added as a
   separate constraint by the caller.  */

static bool
handle_ptr_arith (VEC (ce_s, heap) *lhsc, gimple expr)
{
  tree op0, op1;
  struct constraint_expr *c, *c2;
  unsigned int i = 0;
  unsigned int j = 0;
  VEC (ce_s, heap) *temp = NULL;
  unsigned HOST_WIDE_INT rhsunitoffset, rhsoffset;

  if (gimple_assign_rhs_code (expr) != POINTER_PLUS_EXPR)
    return false;

  op0 = gimple_assign_rhs1 (expr);
  op1 = gimple_assign_rhs2 (expr);
  gcc_assert (POINTER_TYPE_P (TREE_TYPE (op0)));

  /* If the offset is not a non-negative integer constant that fits
     in a HOST_WIDE_INT, we cannot handle it here.  */
  if (!host_integerp (op1, 1))
    return false;

  /* Make sure the bit-offset also fits.  */
  rhsunitoffset = TREE_INT_CST_LOW (op1);
  rhsoffset = rhsunitoffset * BITS_PER_UNIT;
  if (rhsunitoffset != rhsoffset / BITS_PER_UNIT)
    return false;

  get_constraint_for (op0, &temp);

  for (i = 0; VEC_iterate (ce_s, lhsc, i, c); i++)
    for (j = 0; VEC_iterate (ce_s, temp, j, c2); j++)
      {
	if (c2->type == ADDRESSOF && rhsoffset != 0)
	  {
	    varinfo_t temp = get_varinfo (c2->var);

	    /* An access one after the end of an array is valid,
	       so simply punt on accesses we cannot resolve.  */
	    temp = first_vi_for_offset (temp, rhsoffset);
	    if (temp == NULL)
	      continue;
	    c2->var = temp->id;
	    c2->offset = 0;
	  }
	else
	  c2->offset = rhsoffset;
	process_constraint (new_constraint (*c, *c2));
      }

  VEC_free (ce_s, heap, temp);

  return true;
}

=======
>>>>>>> 4c44c315
/* Create a constraint ID = OP.  */

static void
make_constraint_to (unsigned id, tree op)
{
  VEC(ce_s, heap) *rhsc = NULL;
  struct constraint_expr *c;
  struct constraint_expr includes;
  unsigned int j;

  includes.var = id;
  includes.offset = 0;
  includes.type = SCALAR;

  get_constraint_for (op, &rhsc);
  for (j = 0; VEC_iterate (ce_s, rhsc, j, c); j++)
    process_constraint (new_constraint (includes, *c));
  VEC_free (ce_s, heap, rhsc);
}

/* Make constraints necessary to make OP escape.  */

static void
make_escape_constraint (tree op)
{
  make_constraint_to (escaped_id, op);
}

/* For non-IPA mode, generate constraints necessary for a call on the
   RHS.  */

static void
handle_rhs_call (gimple stmt)
{
  unsigned i;

  for (i = 0; i < gimple_call_num_args (stmt); ++i)
    {
      tree arg = gimple_call_arg (stmt, i);

      /* Find those pointers being passed, and make sure they end up
	 pointing to anything.  */
      if (could_have_pointers (arg))
	make_escape_constraint (arg);
    }

  /* The static chain escapes as well.  */
  if (gimple_call_chain (stmt))
    make_escape_constraint (gimple_call_chain (stmt));
}

/* For non-IPA mode, generate constraints necessary for a call
   that returns a pointer and assigns it to LHS.  This simply makes
   the LHS point to global and escaped variables.  */

static void
handle_lhs_call (tree lhs, int flags)
{
  VEC(ce_s, heap) *lhsc = NULL;
  struct constraint_expr rhsc;
  unsigned int j;
  struct constraint_expr *lhsp;

  get_constraint_for (lhs, &lhsc);

  if (flags & ECF_MALLOC)
    {
      tree heapvar = heapvar_lookup (lhs);
      varinfo_t vi;

      if (heapvar == NULL)
	{
	  heapvar = create_tmp_var_raw (ptr_type_node, "HEAP");
	  DECL_EXTERNAL (heapvar) = 1;
	  get_var_ann (heapvar)->is_heapvar = 1;
	  if (gimple_referenced_vars (cfun))
	    add_referenced_var (heapvar);
	  heapvar_insert (lhs, heapvar);
	}

      rhsc.var = create_variable_info_for (heapvar,
					   alias_get_name (heapvar));
      vi = get_varinfo (rhsc.var);
      vi->is_artificial_var = 1;
      vi->is_heap_var = 1;
      rhsc.type = ADDRESSOF;
      rhsc.offset = 0;
    }
  else
    {
      rhsc.var = escaped_id;
      rhsc.offset = 0;
      rhsc.type = ADDRESSOF;
    }
  for (j = 0; VEC_iterate (ce_s, lhsc, j, lhsp); j++)
    process_constraint (new_constraint (*lhsp, rhsc));
  VEC_free (ce_s, heap, lhsc);
}

/* For non-IPA mode, generate constraints necessary for a call of a
   const function that returns a pointer in the statement STMT.  */

static void
handle_const_call (gimple stmt)
{
  tree lhs = gimple_call_lhs (stmt);
  VEC(ce_s, heap) *lhsc = NULL;
  struct constraint_expr rhsc;
  unsigned int j, k;
  struct constraint_expr *lhsp;
  tree tmpvar;
  struct constraint_expr tmpc;

  get_constraint_for (lhs, &lhsc);

  /* If this is a nested function then it can return anything.  */
  if (gimple_call_chain (stmt))
    {
      rhsc.var = anything_id;
      rhsc.offset = 0;
      rhsc.type = ADDRESSOF;
      for (j = 0; VEC_iterate (ce_s, lhsc, j, lhsp); j++)
	process_constraint (new_constraint (*lhsp, rhsc));
      VEC_free (ce_s, heap, lhsc);
      return;
    }

  /* We always use a temporary here, otherwise we end up with a quadratic
     amount of constraints for
       large_struct = const_call (large_struct);
     in field-sensitive PTA.  */
  tmpvar = create_tmp_var_raw (ptr_type_node, "consttmp");
  tmpc = get_constraint_exp_for_temp (tmpvar);

  /* May return addresses of globals.  */
  rhsc.var = nonlocal_id;
  rhsc.offset = 0;
  rhsc.type = ADDRESSOF;
  process_constraint (new_constraint (tmpc, rhsc));

  /* May return arguments.  */
  for (k = 0; k < gimple_call_num_args (stmt); ++k)
    {
      tree arg = gimple_call_arg (stmt, k);

      if (could_have_pointers (arg))
	{
	  VEC(ce_s, heap) *argc = NULL;
	  struct constraint_expr *argp;
	  int i;

	  get_constraint_for (arg, &argc);
	  for (i = 0; VEC_iterate (ce_s, argc, i, argp); i++)
	    process_constraint (new_constraint (tmpc, *argp));
	  VEC_free (ce_s, heap, argc);
	}
    }

  for (j = 0; VEC_iterate (ce_s, lhsc, j, lhsp); j++)
    process_constraint (new_constraint (*lhsp, tmpc));

  VEC_free (ce_s, heap, lhsc);
}

/* For non-IPA mode, generate constraints necessary for a call to a
   pure function in statement STMT.  */

static void
handle_pure_call (gimple stmt)
{
  unsigned i;

  /* Memory reached from pointer arguments is call-used.  */
  for (i = 0; i < gimple_call_num_args (stmt); ++i)
    {
      tree arg = gimple_call_arg (stmt, i);

      if (could_have_pointers (arg))
	make_constraint_to (callused_id, arg);
    }

  /* The static chain is used as well.  */
  if (gimple_call_chain (stmt))
    make_constraint_to (callused_id, gimple_call_chain (stmt));

  /* If the call returns a pointer it may point to reachable memory
     from the arguments.  Not so for malloc functions though.  */
  if (gimple_call_lhs (stmt)
      && could_have_pointers (gimple_call_lhs (stmt))
      && !(gimple_call_flags (stmt) & ECF_MALLOC))
    {
      tree lhs = gimple_call_lhs (stmt);
      VEC(ce_s, heap) *lhsc = NULL;
      struct constraint_expr rhsc;
      struct constraint_expr *lhsp;
      unsigned j;

      get_constraint_for (lhs, &lhsc);

      /* If this is a nested function then it can return anything.  */
      if (gimple_call_chain (stmt))
	{
	  rhsc.var = anything_id;
	  rhsc.offset = 0;
	  rhsc.type = ADDRESSOF;
	  for (j = 0; VEC_iterate (ce_s, lhsc, j, lhsp); j++)
	    process_constraint (new_constraint (*lhsp, rhsc));
	  VEC_free (ce_s, heap, lhsc);
	  return;
	}

      /* Else just add the call-used memory here.  Escaped variables
         and globals will be dealt with in handle_lhs_call.  */
      rhsc.var = callused_id;
      rhsc.offset = 0;
      rhsc.type = ADDRESSOF;
      for (j = 0; VEC_iterate (ce_s, lhsc, j, lhsp); j++)
	process_constraint (new_constraint (*lhsp, rhsc));
      VEC_free (ce_s, heap, lhsc);
    }
}

/* Walk statement T setting up aliasing constraints according to the
   references found in T.  This function is the main part of the
   constraint builder.  AI points to auxiliary alias information used
   when building alias sets and computing alias grouping heuristics.  */

static void
find_func_aliases (gimple origt)
{
  gimple t = origt;
  VEC(ce_s, heap) *lhsc = NULL;
  VEC(ce_s, heap) *rhsc = NULL;
  struct constraint_expr *c;
  enum escape_type stmt_escape_type;

  /* Now build constraints expressions.  */
  if (gimple_code (t) == GIMPLE_PHI)
    {
      gcc_assert (!AGGREGATE_TYPE_P (TREE_TYPE (gimple_phi_result (t))));

      /* Only care about pointers and structures containing
	 pointers.  */
      if (could_have_pointers (gimple_phi_result (t)))
	{
	  size_t i;
	  unsigned int j;

	  /* For a phi node, assign all the arguments to
	     the result.  */
	  get_constraint_for (gimple_phi_result (t), &lhsc);
	  for (i = 0; i < gimple_phi_num_args (t); i++)
	    {
	      tree rhstype;
	      tree strippedrhs = PHI_ARG_DEF (t, i);

	      STRIP_NOPS (strippedrhs);
	      rhstype = TREE_TYPE (strippedrhs);
	      get_constraint_for (gimple_phi_arg_def (t, i), &rhsc);

	      for (j = 0; VEC_iterate (ce_s, lhsc, j, c); j++)
		{
		  struct constraint_expr *c2;
		  while (VEC_length (ce_s, rhsc) > 0)
		    {
		      c2 = VEC_last (ce_s, rhsc);
		      process_constraint (new_constraint (*c, *c2));
		      VEC_pop (ce_s, rhsc);
		    }
		}
	    }
	}
    }
  /* In IPA mode, we need to generate constraints to pass call
     arguments through their calls.   There are two cases,
     either a GIMPLE_CALL returning a value, or just a plain
     GIMPLE_CALL when we are not.

     In non-ipa mode, we need to generate constraints for each
     pointer passed by address.  */
  else if (gimple_code (t) == GIMPLE_CALL)
    {
      if (!in_ipa_mode)
	{
	  int flags = gimple_call_flags (t);

	  /* Const functions can return their arguments and addresses
	     of global memory but not of escaped memory.  */
	  if (flags & ECF_CONST)
	    {
	      if (gimple_call_lhs (t)
		  && could_have_pointers (gimple_call_lhs (t)))
		handle_const_call (t);
	    }
	  /* Pure functions can return addresses in and of memory
	     reachable from their arguments, but they are not an escape
	     point for reachable memory of their arguments.  */
	  else if (flags & ECF_PURE)
	    {
	      handle_pure_call (t);
	      if (gimple_call_lhs (t)
		  && could_have_pointers (gimple_call_lhs (t)))
		handle_lhs_call (gimple_call_lhs (t), flags);
	    }
	  else
	    {
	      handle_rhs_call (t);
	      if (gimple_call_lhs (t)
		  && could_have_pointers (gimple_call_lhs (t)))
		handle_lhs_call (gimple_call_lhs (t), flags);
	    }
	}
      else
	{
	  tree lhsop;
	  varinfo_t fi;
	  int i = 1;
	  size_t j;
	  tree decl;

	  lhsop = gimple_call_lhs (t);
	  decl = gimple_call_fndecl (t);

	  /* If we can directly resolve the function being called, do so.
	     Otherwise, it must be some sort of indirect expression that
	     we should still be able to handle.  */
	  if (decl)
	    fi = get_vi_for_tree (decl);
	  else
	    {
	      decl = gimple_call_fn (t);
	      fi = get_vi_for_tree (decl);
	    }

	  /* Assign all the passed arguments to the appropriate incoming
	     parameters of the function.  */
	  for (j = 0; j < gimple_call_num_args (t); j++)
	    {
	      struct constraint_expr lhs ;
	      struct constraint_expr *rhsp;
	      tree arg = gimple_call_arg (t, j);

	      get_constraint_for (arg, &rhsc);
	      if (TREE_CODE (decl) != FUNCTION_DECL)
		{
		  lhs.type = DEREF;
		  lhs.var = fi->id;
		  lhs.offset = i;
		}
	      else
		{
		  lhs.type = SCALAR;
		  lhs.var = first_vi_for_offset (fi, i)->id;
		  lhs.offset = 0;
		}
	      while (VEC_length (ce_s, rhsc) != 0)
		{
		  rhsp = VEC_last (ce_s, rhsc);
		  process_constraint (new_constraint (lhs, *rhsp));
		  VEC_pop (ce_s, rhsc);
		}
	      i++;
	    }

	  /* If we are returning a value, assign it to the result.  */
	  if (lhsop)
	    {
	      struct constraint_expr rhs;
	      struct constraint_expr *lhsp;
	      unsigned int j = 0;

	      get_constraint_for (lhsop, &lhsc);
	      if (TREE_CODE (decl) != FUNCTION_DECL)
		{
		  rhs.type = DEREF;
		  rhs.var = fi->id;
		  rhs.offset = i;
		}
	      else
		{
		  rhs.type = SCALAR;
		  rhs.var = first_vi_for_offset (fi, i)->id;
		  rhs.offset = 0;
		}
	      for (j = 0; VEC_iterate (ce_s, lhsc, j, lhsp); j++)
		process_constraint (new_constraint (*lhsp, rhs));
	    }
	}
    }
<<<<<<< HEAD
  else if (gimple_code (t) == GIMPLE_ASSIGN)
    {
      /* Otherwise, just a regular assignment statement.  */
      tree lhsop = gimple_assign_lhs (t);
      tree rhsop = (gimple_num_ops (t) == 2) ? gimple_assign_rhs1 (t) : NULL;
      size_t i;

      if (rhsop
	  && AGGREGATE_TYPE_P (TREE_TYPE (lhsop))
	  && AGGREGATE_TYPE_P (TREE_TYPE (rhsop)))
	{
	  do_structure_copy (lhsop, rhsop);
	}
      else
	{
	  /* Only care about operations with pointers, structures
	     containing pointers and dereferences.  */
	  if (could_have_pointers (lhsop))
	    {
	      get_constraint_for (lhsop, &lhsc);
	      switch (TREE_CODE_CLASS (gimple_assign_rhs_code (t)))
		{
		  /* RHS that consist of unary operations, exceptional
		     types, or bare decls/constants, get handled
		     directly by get_constraint_for.  */
		  case tcc_reference:
		  case tcc_declaration:
		  case tcc_constant:
		  case tcc_exceptional:
		  case tcc_expression:
		  case tcc_vl_exp:
		  case tcc_unary:
		      {
			unsigned int j;

			get_constraint_for (rhsop, &rhsc);
			for (j = 0; VEC_iterate (ce_s, lhsc, j, c); j++)
			  {
			    struct constraint_expr *c2;
			    unsigned int k;

			    for (k = 0; VEC_iterate (ce_s, rhsc, k, c2); k++)
			      process_constraint (new_constraint (*c, *c2));
			  }

		      }
		    break;

		  case tcc_binary:
		      {
			/* For pointer arithmetic of the form
			   PTR + CST, we can simply use PTR's
			   constraint because pointer arithmetic is
			   not allowed to go out of bounds.  */
			if (handle_ptr_arith (lhsc, t))
			  break;
		      }
		    /* FALLTHRU  */

		  /* Otherwise, walk each operand.  Notice that we
		     can't use the operand interface because we need
		     to process expressions other than simple operands
		     (e.g. INDIRECT_REF, ADDR_EXPR, CALL_EXPR).  */
		  default:
		    for (i = 1; i < gimple_num_ops (t); i++)
		      {
			tree op = gimple_op (t, i);
			unsigned int j;

			gcc_assert (VEC_length (ce_s, rhsc) == 0);
			get_constraint_for (op, &rhsc);
			for (j = 0; VEC_iterate (ce_s, lhsc, j, c); j++)
			  {
			    struct constraint_expr *c2;
			    while (VEC_length (ce_s, rhsc) > 0)
			      {
				c2 = VEC_last (ce_s, rhsc);
				process_constraint (new_constraint (*c, *c2));
				VEC_pop (ce_s, rhsc);
			      }
			  }
		      }
		}
=======
  /* Otherwise, just a regular assignment statement.  Only care about
     operations with pointer result, others are dealt with as escape
     points if they have pointer operands.  */
  else if (TREE_CODE (t) == GIMPLE_MODIFY_STMT
	   && could_have_pointers (GIMPLE_STMT_OPERAND (t, 0)))
    {
      tree lhsop = GIMPLE_STMT_OPERAND (t, 0);
      tree rhsop = GIMPLE_STMT_OPERAND (t, 1);

      if (AGGREGATE_TYPE_P (TREE_TYPE (lhsop)))
	do_structure_copy (lhsop, rhsop);
      else
	{
	  unsigned int j;
	  get_constraint_for (lhsop, &lhsc);
	  get_constraint_for (rhsop, &rhsc);
	  for (j = 0; VEC_iterate (ce_s, lhsc, j, c); j++)
	    {
	      struct constraint_expr *c2;
	      unsigned int k;

	      for (k = 0; VEC_iterate (ce_s, rhsc, k, c2); k++)
		process_constraint (new_constraint (*c, *c2));
>>>>>>> 4c44c315
	    }
	}
    }
  else if (gimple_code (t) == GIMPLE_CHANGE_DYNAMIC_TYPE)
    {
      unsigned int j;

      get_constraint_for (gimple_cdt_location (t), &lhsc);
      for (j = 0; VEC_iterate (ce_s, lhsc, j, c); ++j)
	get_varinfo (c->var)->no_tbaa_pruning = true;
    }

  stmt_escape_type = is_escape_site (t);
  if (stmt_escape_type == ESCAPE_STORED_IN_GLOBAL)
    {
      gcc_assert (is_gimple_assign (t));
      if (gimple_assign_rhs_code (t) == ADDR_EXPR)
	{
	  tree rhs = gimple_assign_rhs1 (t);
	  tree base = get_base_address (TREE_OPERAND (rhs, 0));
	  if (base
	      && (!DECL_P (base)
		  || !is_global_var (base)))
	    make_escape_constraint (rhs);
	}
      else if (get_gimple_rhs_class (gimple_assign_rhs_code (t))
	       == GIMPLE_SINGLE_RHS)
	{
	  if (POINTER_TYPE_P (TREE_TYPE (gimple_assign_rhs1 (t))))
	    make_escape_constraint (gimple_assign_rhs1 (t));
	}
      /* FIXME tuples
      else
	gcc_unreachable ();  */
    }
  else if (stmt_escape_type == ESCAPE_BAD_CAST)
    {
      gcc_assert (is_gimple_assign (t));
      gcc_assert (IS_CONVERT_EXPR_CODE_P (gimple_assign_rhs_code (t))
		  || gimple_assign_rhs_code (t) == VIEW_CONVERT_EXPR);
      make_escape_constraint (gimple_assign_rhs1 (t));
    }
  else if (stmt_escape_type == ESCAPE_TO_ASM)
    {
      unsigned i;
      for (i = 0; i < gimple_asm_noutputs (t); ++i)
	{
	  tree op = TREE_VALUE (gimple_asm_output_op (t, i));
	  if (op && could_have_pointers (op))
	    /* Strictly we'd only need the constraints from ESCAPED and
	       NONLOCAL.  */
	    make_escape_constraint (op);
	}
      for (i = 0; i < gimple_asm_ninputs (t); ++i)
	{
	  tree op = TREE_VALUE (gimple_asm_input_op (t, i));
	  if (op && could_have_pointers (op))
	    /* Strictly we'd only need the constraint to ESCAPED.  */
	    make_escape_constraint (op);
	}
    }

  /* After promoting variables and computing aliasing we will
     need to re-scan most statements.  FIXME: Try to minimize the
     number of statements re-scanned.  It's not really necessary to
     re-scan *all* statements.  */
  if (!in_ipa_mode)
    gimple_set_modified (origt, true);
  VEC_free (ce_s, heap, rhsc);
  VEC_free (ce_s, heap, lhsc);
}


/* Find the first varinfo in the same variable as START that overlaps with
   OFFSET.
   Effectively, walk the chain of fields for the variable START to find the
   first field that overlaps with OFFSET.
   Return NULL if we can't find one.  */

static varinfo_t
first_vi_for_offset (varinfo_t start, unsigned HOST_WIDE_INT offset)
{
  varinfo_t curr = start;
  while (curr)
    {
      /* We may not find a variable in the field list with the actual
	 offset when when we have glommed a structure to a variable.
	 In that case, however, offset should still be within the size
	 of the variable. */
      if (offset >= curr->offset && offset < (curr->offset +  curr->size))
	return curr;
      curr = curr->next;
    }
  return NULL;
}


/* Insert the varinfo FIELD into the field list for BASE, at the front
   of the list.  */

static void
insert_into_field_list (varinfo_t base, varinfo_t field)
{
  varinfo_t prev = base;
  varinfo_t curr = base->next;

  field->next = curr;
  prev->next = field;
}

/* Insert the varinfo FIELD into the field list for BASE, ordered by
   offset.  */

static void
insert_into_field_list_sorted (varinfo_t base, varinfo_t field)
{
  varinfo_t prev = base;
  varinfo_t curr = base->next;

  if (curr == NULL)
    {
      prev->next = field;
      field->next = NULL;
    }
  else
    {
      while (curr)
	{
	  if (field->offset <= curr->offset)
	    break;
	  prev = curr;
	  curr = curr->next;
	}
      field->next = prev->next;
      prev->next = field;
    }
}

/* This structure is used during pushing fields onto the fieldstack
   to track the offset of the field, since bitpos_of_field gives it
   relative to its immediate containing type, and we want it relative
   to the ultimate containing object.  */

struct fieldoff
{
  /* Offset from the base of the base containing object to this field.  */
  HOST_WIDE_INT offset;

  /* Size, in bits, of the field.  */
  unsigned HOST_WIDE_INT size;

  unsigned has_unknown_size : 1;

  unsigned may_have_pointers : 1;
};
typedef struct fieldoff fieldoff_s;

DEF_VEC_O(fieldoff_s);
DEF_VEC_ALLOC_O(fieldoff_s,heap);

/* qsort comparison function for two fieldoff's PA and PB */

static int
fieldoff_compare (const void *pa, const void *pb)
{
  const fieldoff_s *foa = (const fieldoff_s *)pa;
  const fieldoff_s *fob = (const fieldoff_s *)pb;
  unsigned HOST_WIDE_INT foasize, fobsize;

  if (foa->offset < fob->offset)
    return -1;
  else if (foa->offset > fob->offset)
    return 1;

  foasize = foa->size;
  fobsize = fob->size;
  if (foasize < fobsize)
    return -1;
  else if (foasize > fobsize)
    return 1;
  return 0;
}

/* Sort a fieldstack according to the field offset and sizes.  */
static void
sort_fieldstack (VEC(fieldoff_s,heap) *fieldstack)
{
  qsort (VEC_address (fieldoff_s, fieldstack),
	 VEC_length (fieldoff_s, fieldstack),
	 sizeof (fieldoff_s),
	 fieldoff_compare);
}

/* Return true if V is a tree that we can have subvars for.
   Normally, this is any aggregate type.  Also complex
   types which are not gimple registers can have subvars.  */

static inline bool
var_can_have_subvars (const_tree v)
{
  /* Volatile variables should never have subvars.  */
  if (TREE_THIS_VOLATILE (v))
    return false;

  /* Non decls or memory tags can never have subvars.  */
  if (!DECL_P (v) || MTAG_P (v))
    return false;

  /* Aggregates without overlapping fields can have subvars.  */
  if (TREE_CODE (TREE_TYPE (v)) == RECORD_TYPE)
    return true;

  return false;
}

/* Given a TYPE, and a vector of field offsets FIELDSTACK, push all
   the fields of TYPE onto fieldstack, recording their offsets along
   the way.

   OFFSET is used to keep track of the offset in this entire
   structure, rather than just the immediately containing structure.
   Returns the number of fields pushed.  */

static int
push_fields_onto_fieldstack (tree type, VEC(fieldoff_s,heap) **fieldstack,
			     HOST_WIDE_INT offset)
{
  tree field;
  int count = 0;

  if (TREE_CODE (type) != RECORD_TYPE)
    return 0;

  /* If the vector of fields is growing too big, bail out early.
     Callers check for VEC_length <= MAX_FIELDS_FOR_FIELD_SENSITIVE, make
     sure this fails.  */
  if (VEC_length (fieldoff_s, *fieldstack) > MAX_FIELDS_FOR_FIELD_SENSITIVE)
    return 0;

  for (field = TYPE_FIELDS (type); field; field = TREE_CHAIN (field))
    if (TREE_CODE (field) == FIELD_DECL)
      {
	bool push = false;
	int pushed = 0;
	HOST_WIDE_INT foff = bitpos_of_field (field);

	if (!var_can_have_subvars (field)
	    || TREE_CODE (TREE_TYPE (field)) == QUAL_UNION_TYPE
	    || TREE_CODE (TREE_TYPE (field)) == UNION_TYPE)
	  push = true;
	else if (!(pushed = push_fields_onto_fieldstack
		   (TREE_TYPE (field), fieldstack, offset + foff))
		 && (DECL_SIZE (field)
		     && !integer_zerop (DECL_SIZE (field))))
	  /* Empty structures may have actual size, like in C++.  So
	     see if we didn't push any subfields and the size is
	     nonzero, push the field onto the stack.  */
	  push = true;

	if (push)
	  {
	    fieldoff_s *pair = NULL;
	    bool has_unknown_size = false;

	    if (!VEC_empty (fieldoff_s, *fieldstack))
	      pair = VEC_last (fieldoff_s, *fieldstack);

	    if (!DECL_SIZE (field)
		|| !host_integerp (DECL_SIZE (field), 1))
	      has_unknown_size = true;

	    /* If adjacent fields do not contain pointers merge them.  */
	    if (pair
		&& !pair->may_have_pointers
		&& !could_have_pointers (field)
		&& !pair->has_unknown_size
		&& !has_unknown_size
		&& pair->offset + (HOST_WIDE_INT)pair->size == offset + foff)
	      {
		pair = VEC_last (fieldoff_s, *fieldstack);
		pair->size += TREE_INT_CST_LOW (DECL_SIZE (field));
	      }
	    else
	      {
		pair = VEC_safe_push (fieldoff_s, heap, *fieldstack, NULL);
		pair->offset = offset + foff;
		pair->has_unknown_size = has_unknown_size;
		if (!has_unknown_size)
		  pair->size = TREE_INT_CST_LOW (DECL_SIZE (field));
		else
		  pair->size = -1;
		pair->may_have_pointers = could_have_pointers (field);
		count++;
	      }
	  }
	else
	  count += pushed;
      }

  return count;
}

/* Create a constraint ID = &FROM.  */

static void
make_constraint_from (varinfo_t vi, int from)
{
  struct constraint_expr lhs, rhs;

  lhs.var = vi->id;
  lhs.offset = 0;
  lhs.type = SCALAR;

  rhs.var = from;
  rhs.offset = 0;
  rhs.type = ADDRESSOF;
  process_constraint (new_constraint (lhs, rhs));
}

/* Count the number of arguments DECL has, and set IS_VARARGS to true
   if it is a varargs function.  */

static unsigned int
count_num_arguments (tree decl, bool *is_varargs)
{
  unsigned int i = 0;
  tree t;

  for (t = TYPE_ARG_TYPES (TREE_TYPE (decl));
       t;
       t = TREE_CHAIN (t))
    {
      if (TREE_VALUE (t) == void_type_node)
	break;
      i++;
    }

  if (!t)
    *is_varargs = true;
  return i;
}

/* Creation function node for DECL, using NAME, and return the index
   of the variable we've created for the function.  */

static unsigned int
create_function_info_for (tree decl, const char *name)
{
  unsigned int index = VEC_length (varinfo_t, varmap);
  varinfo_t vi;
  tree arg;
  unsigned int i;
  bool is_varargs = false;

  /* Create the variable info.  */

  vi = new_var_info (decl, index, name);
  vi->decl = decl;
  vi->offset = 0;
  vi->size = 1;
  vi->fullsize = count_num_arguments (decl, &is_varargs) + 1;
  insert_vi_for_tree (vi->decl, vi);
  VEC_safe_push (varinfo_t, heap, varmap, vi);

  stats.total_vars++;

  /* If it's varargs, we don't know how many arguments it has, so we
     can't do much.  */
  if (is_varargs)
    {
      vi->fullsize = ~0;
      vi->size = ~0;
      vi->is_unknown_size_var = true;
      return index;
    }


  arg = DECL_ARGUMENTS (decl);

  /* Set up variables for each argument.  */
  for (i = 1; i < vi->fullsize; i++)
    {
      varinfo_t argvi;
      const char *newname;
      char *tempname;
      unsigned int newindex;
      tree argdecl = decl;

      if (arg)
	argdecl = arg;

      newindex = VEC_length (varinfo_t, varmap);
      asprintf (&tempname, "%s.arg%d", name, i-1);
      newname = ggc_strdup (tempname);
      free (tempname);

      argvi = new_var_info (argdecl, newindex, newname);
      argvi->decl = argdecl;
      VEC_safe_push (varinfo_t, heap, varmap, argvi);
      argvi->offset = i;
      argvi->size = 1;
      argvi->is_full_var = true;
      argvi->fullsize = vi->fullsize;
      insert_into_field_list_sorted (vi, argvi);
      stats.total_vars ++;
      if (arg)
	{
	  insert_vi_for_tree (arg, argvi);
	  arg = TREE_CHAIN (arg);
	}
    }

  /* Create a variable for the return var.  */
  if (DECL_RESULT (decl) != NULL
      || !VOID_TYPE_P (TREE_TYPE (TREE_TYPE (decl))))
    {
      varinfo_t resultvi;
      const char *newname;
      char *tempname;
      unsigned int newindex;
      tree resultdecl = decl;

      vi->fullsize ++;

      if (DECL_RESULT (decl))
	resultdecl = DECL_RESULT (decl);

      newindex = VEC_length (varinfo_t, varmap);
      asprintf (&tempname, "%s.result", name);
      newname = ggc_strdup (tempname);
      free (tempname);

      resultvi = new_var_info (resultdecl, newindex, newname);
      resultvi->decl = resultdecl;
      VEC_safe_push (varinfo_t, heap, varmap, resultvi);
      resultvi->offset = i;
      resultvi->size = 1;
      resultvi->fullsize = vi->fullsize;
      resultvi->is_full_var = true;
      insert_into_field_list_sorted (vi, resultvi);
      stats.total_vars ++;
      if (DECL_RESULT (decl))
	insert_vi_for_tree (DECL_RESULT (decl), resultvi);
    }
  return index;
}


/* Return true if FIELDSTACK contains fields that overlap.
   FIELDSTACK is assumed to be sorted by offset.  */

static bool
check_for_overlaps (VEC (fieldoff_s,heap) *fieldstack)
{
  fieldoff_s *fo = NULL;
  unsigned int i;
  HOST_WIDE_INT lastoffset = -1;

  for (i = 0; VEC_iterate (fieldoff_s, fieldstack, i, fo); i++)
    {
      if (fo->offset == lastoffset)
	return true;
      lastoffset = fo->offset;
    }
  return false;
}

/* Create a varinfo structure for NAME and DECL, and add it to VARMAP.
   This will also create any varinfo structures necessary for fields
   of DECL.  */

static unsigned int
create_variable_info_for (tree decl, const char *name)
{
  unsigned int index = VEC_length (varinfo_t, varmap);
  varinfo_t vi;
  tree decltype = TREE_TYPE (decl);
  tree declsize = DECL_P (decl) ? DECL_SIZE (decl) : TYPE_SIZE (decltype);
  bool is_global = DECL_P (decl) ? is_global_var (decl) : false;
  VEC (fieldoff_s,heap) *fieldstack = NULL;

  if (TREE_CODE (decl) == FUNCTION_DECL && in_ipa_mode)
    return create_function_info_for (decl, name);

  if (var_can_have_subvars (decl) && use_field_sensitive)
    push_fields_onto_fieldstack (decltype, &fieldstack, 0);

  /* If the variable doesn't have subvars, we may end up needing to
     sort the field list and create fake variables for all the
     fields.  */
  vi = new_var_info (decl, index, name);
  vi->decl = decl;
  vi->offset = 0;
  if (!declsize
      || !host_integerp (declsize, 1))
    {
      vi->is_unknown_size_var = true;
      vi->fullsize = ~0;
      vi->size = ~0;
    }
  else
    {
      vi->fullsize = TREE_INT_CST_LOW (declsize);
      vi->size = vi->fullsize;
    }

  insert_vi_for_tree (vi->decl, vi);
  VEC_safe_push (varinfo_t, heap, varmap, vi);
  if (is_global && (!flag_whole_program || !in_ipa_mode)
      && could_have_pointers (decl))
    make_constraint_from (vi, escaped_id);

  stats.total_vars++;
  if (use_field_sensitive
      && !vi->is_unknown_size_var
      && var_can_have_subvars (decl)
      && VEC_length (fieldoff_s, fieldstack) > 1
      && VEC_length (fieldoff_s, fieldstack) <= MAX_FIELDS_FOR_FIELD_SENSITIVE)
    {
      unsigned int newindex = VEC_length (varinfo_t, varmap);
      fieldoff_s *fo = NULL;
      bool notokay = false;
      unsigned int i;

      for (i = 0; !notokay && VEC_iterate (fieldoff_s, fieldstack, i, fo); i++)
	{
	  if (fo->has_unknown_size
	      || fo->offset < 0)
	    {
	      notokay = true;
	      break;
	    }
	}

      /* We can't sort them if we have a field with a variable sized type,
	 which will make notokay = true.  In that case, we are going to return
	 without creating varinfos for the fields anyway, so sorting them is a
	 waste to boot.  */
      if (!notokay)
	{
	  sort_fieldstack (fieldstack);
	  /* Due to some C++ FE issues, like PR 22488, we might end up
	     what appear to be overlapping fields even though they,
	     in reality, do not overlap.  Until the C++ FE is fixed,
	     we will simply disable field-sensitivity for these cases.  */
	  notokay = check_for_overlaps (fieldstack);
	}


      if (VEC_length (fieldoff_s, fieldstack) != 0)
	fo = VEC_index (fieldoff_s, fieldstack, 0);

      if (fo == NULL || notokay)
	{
	  vi->is_unknown_size_var = 1;
	  vi->fullsize = ~0;
	  vi->size = ~0;
	  vi->is_full_var = true;
	  VEC_free (fieldoff_s, heap, fieldstack);
	  return index;
	}

      vi->size = fo->size;
      vi->offset = fo->offset;
      for (i = VEC_length (fieldoff_s, fieldstack) - 1;
	   i >= 1 && VEC_iterate (fieldoff_s, fieldstack, i, fo);
	   i--)
	{
	  varinfo_t newvi;
	  const char *newname = "NULL";
	  char *tempname;

	  newindex = VEC_length (varinfo_t, varmap);
	  if (dump_file)
	    {
	      asprintf (&tempname, "%s." HOST_WIDE_INT_PRINT_DEC
			"+" HOST_WIDE_INT_PRINT_DEC,
			vi->name, fo->offset, fo->size);
	      newname = ggc_strdup (tempname);
	      free (tempname);
	    }
	  newvi = new_var_info (decl, newindex, newname);
	  newvi->offset = fo->offset;
	  newvi->size = fo->size;
	  newvi->fullsize = vi->fullsize;
	  insert_into_field_list (vi, newvi);
	  VEC_safe_push (varinfo_t, heap, varmap, newvi);
	  if (is_global && (!flag_whole_program || !in_ipa_mode)
	      && fo->may_have_pointers)
	    make_constraint_from (newvi, escaped_id);

	  stats.total_vars++;
	}
    }
  else
    vi->is_full_var = true;

  VEC_free (fieldoff_s, heap, fieldstack);

  return index;
}

/* Print out the points-to solution for VAR to FILE.  */

void
dump_solution_for_var (FILE *file, unsigned int var)
{
  varinfo_t vi = get_varinfo (var);
  unsigned int i;
  bitmap_iterator bi;

  if (find (var) != var)
    {
      varinfo_t vipt = get_varinfo (find (var));
      fprintf (file, "%s = same as %s\n", vi->name, vipt->name);
    }
  else
    {
      fprintf (file, "%s = { ", vi->name);
      EXECUTE_IF_SET_IN_BITMAP (vi->solution, 0, i, bi)
	{
	  fprintf (file, "%s ", get_varinfo (i)->name);
	}
      fprintf (file, "}");
      if (vi->no_tbaa_pruning)
	fprintf (file, " no-tbaa-pruning");
      fprintf (file, "\n");
    }
}

/* Print the points-to solution for VAR to stdout.  */

void
debug_solution_for_var (unsigned int var)
{
  dump_solution_for_var (stdout, var);
}

/* Create varinfo structures for all of the variables in the
   function for intraprocedural mode.  */

static void
intra_create_variable_infos (void)
{
  tree t;
  struct constraint_expr lhs, rhs;

  /* For each incoming pointer argument arg, create the constraint ARG
     = NONLOCAL or a dummy variable if flag_argument_noalias is set.  */
  for (t = DECL_ARGUMENTS (current_function_decl); t; t = TREE_CHAIN (t))
    {
      varinfo_t p;

      if (!could_have_pointers (t))
	continue;

      /* If flag_argument_noalias is set, then function pointer
	 arguments are guaranteed not to point to each other.  In that
	 case, create an artificial variable PARM_NOALIAS and the
	 constraint ARG = &PARM_NOALIAS.  */
      if (POINTER_TYPE_P (TREE_TYPE (t)) && flag_argument_noalias > 0)
	{
	  varinfo_t vi;
	  tree heapvar = heapvar_lookup (t);

	  lhs.offset = 0;
	  lhs.type = SCALAR;
	  lhs.var  = get_vi_for_tree (t)->id;

	  if (heapvar == NULL_TREE)
	    {
	      var_ann_t ann;
	      heapvar = create_tmp_var_raw (TREE_TYPE (TREE_TYPE (t)),
					    "PARM_NOALIAS");
	      DECL_EXTERNAL (heapvar) = 1;
	      if (gimple_referenced_vars (cfun))
		add_referenced_var (heapvar);

	      heapvar_insert (t, heapvar);

	      ann = get_var_ann (heapvar);
	      if (flag_argument_noalias == 1)
		ann->noalias_state = NO_ALIAS;
	      else if (flag_argument_noalias == 2)
		ann->noalias_state = NO_ALIAS_GLOBAL;
	      else if (flag_argument_noalias == 3)
		ann->noalias_state = NO_ALIAS_ANYTHING;
	      else
		gcc_unreachable ();
	    }

	  vi = get_vi_for_tree (heapvar);
	  vi->is_artificial_var = 1;
	  vi->is_heap_var = 1;
	  rhs.var = vi->id;
	  rhs.type = ADDRESSOF;
	  rhs.offset = 0;
	  for (p = get_varinfo (lhs.var); p; p = p->next)
	    {
	      struct constraint_expr temp = lhs;
	      temp.var = p->id;
	      process_constraint (new_constraint (temp, rhs));
	    }
	}
      else
	{
	  varinfo_t arg_vi = get_vi_for_tree (t);

	  for (p = arg_vi; p; p = p->next)
	    make_constraint_from (p, nonlocal_id);
	}
    }
}

/* Structure used to put solution bitmaps in a hashtable so they can
   be shared among variables with the same points-to set.  */

typedef struct shared_bitmap_info
{
  bitmap pt_vars;
  hashval_t hashcode;
} *shared_bitmap_info_t;
typedef const struct shared_bitmap_info *const_shared_bitmap_info_t;

static htab_t shared_bitmap_table;

/* Hash function for a shared_bitmap_info_t */

static hashval_t
shared_bitmap_hash (const void *p)
{
  const_shared_bitmap_info_t const bi = (const_shared_bitmap_info_t) p;
  return bi->hashcode;
}

/* Equality function for two shared_bitmap_info_t's. */

static int
shared_bitmap_eq (const void *p1, const void *p2)
{
  const_shared_bitmap_info_t const sbi1 = (const_shared_bitmap_info_t) p1;
  const_shared_bitmap_info_t const sbi2 = (const_shared_bitmap_info_t) p2;
  return bitmap_equal_p (sbi1->pt_vars, sbi2->pt_vars);
}

/* Lookup a bitmap in the shared bitmap hashtable, and return an already
   existing instance if there is one, NULL otherwise.  */

static bitmap
shared_bitmap_lookup (bitmap pt_vars)
{
  void **slot;
  struct shared_bitmap_info sbi;

  sbi.pt_vars = pt_vars;
  sbi.hashcode = bitmap_hash (pt_vars);

  slot = htab_find_slot_with_hash (shared_bitmap_table, &sbi,
				   sbi.hashcode, NO_INSERT);
  if (!slot)
    return NULL;
  else
    return ((shared_bitmap_info_t) *slot)->pt_vars;
}


/* Add a bitmap to the shared bitmap hashtable.  */

static void
shared_bitmap_add (bitmap pt_vars)
{
  void **slot;
  shared_bitmap_info_t sbi = XNEW (struct shared_bitmap_info);

  sbi->pt_vars = pt_vars;
  sbi->hashcode = bitmap_hash (pt_vars);

  slot = htab_find_slot_with_hash (shared_bitmap_table, sbi,
				   sbi->hashcode, INSERT);
  gcc_assert (!*slot);
  *slot = (void *) sbi;
}


/* Set bits in INTO corresponding to the variable uids in solution set
   FROM, which came from variable PTR.
   For variables that are actually dereferenced, we also use type
   based alias analysis to prune the points-to sets.
   IS_DEREFED is true if PTR was directly dereferenced, which we use to
   help determine whether we are we are allowed to prune using TBAA.
   If NO_TBAA_PRUNING is true, we do not perform any TBAA pruning of
   the from set.  */

static void
set_uids_in_ptset (tree ptr, bitmap into, bitmap from, bool is_derefed,
		   bool no_tbaa_pruning)
{
  unsigned int i;
  bitmap_iterator bi;

  gcc_assert (POINTER_TYPE_P (TREE_TYPE (ptr)));

  EXECUTE_IF_SET_IN_BITMAP (from, 0, i, bi)
    {
      varinfo_t vi = get_varinfo (i);

      /* The only artificial variables that are allowed in a may-alias
	 set are heap variables.  */
      if (vi->is_artificial_var && !vi->is_heap_var)
	continue;

      if (TREE_CODE (vi->decl) == VAR_DECL
	  || TREE_CODE (vi->decl) == PARM_DECL
	  || TREE_CODE (vi->decl) == RESULT_DECL)
	{
	  /* Just add VI->DECL to the alias set.
	     Don't type prune artificial vars or points-to sets
	     for pointers that have not been dereferenced or with
	     type-based pruning disabled.  */
	  if (vi->is_artificial_var
	      || !is_derefed
	      || no_tbaa_pruning)
	    bitmap_set_bit (into, DECL_UID (vi->decl));
	  else
	    {
	      alias_set_type var_alias_set, mem_alias_set;
	      var_alias_set = get_alias_set (vi->decl);
	      mem_alias_set = get_alias_set (TREE_TYPE (TREE_TYPE (ptr)));
	      if (may_alias_p (SSA_NAME_VAR (ptr), mem_alias_set,
			       vi->decl, var_alias_set, true))
	        bitmap_set_bit (into, DECL_UID (vi->decl));
	    }
	}
    }
}


static bool have_alias_info = false;

/* Given a pointer variable P, fill in its points-to set, or return
   false if we can't.
   Rather than return false for variables that point-to anything, we
   instead find the corresponding SMT, and merge in its aliases.  In
   addition to these aliases, we also set the bits for the SMT's
   themselves and their subsets, as SMT's are still in use by
   non-SSA_NAME's, and pruning may eliminate every one of their
   aliases.  In such a case, if we did not include the right set of
   SMT's in the points-to set of the variable, we'd end up with
   statements that do not conflict but should.  */

bool
find_what_p_points_to (tree p)
{
  tree lookup_p = p;
  varinfo_t vi;

  if (!have_alias_info)
    return false;

  /* For parameters, get at the points-to set for the actual parm
     decl.  */
  if (TREE_CODE (p) == SSA_NAME
      && TREE_CODE (SSA_NAME_VAR (p)) == PARM_DECL
      && SSA_NAME_IS_DEFAULT_DEF (p))
    lookup_p = SSA_NAME_VAR (p);

  vi = lookup_vi_for_tree (lookup_p);
  if (vi)
    {
      if (vi->is_artificial_var)
	return false;

      /* See if this is a field or a structure.  */
      if (vi->size != vi->fullsize)
	{
	  /* Nothing currently asks about structure fields directly,
	     but when they do, we need code here to hand back the
	     points-to set.  */
	  return false;
	}
      else
	{
	  struct ptr_info_def *pi = get_ptr_info (p);
	  unsigned int i;
	  bitmap_iterator bi;
	  bool was_pt_anything = false;
	  bitmap finished_solution;
	  bitmap result;

	  if (!pi->memory_tag_needed)
	    return false;

	  /* This variable may have been collapsed, let's get the real
	     variable.  */
	  vi = get_varinfo (find (vi->id));

	  /* Translate artificial variables into SSA_NAME_PTR_INFO
	     attributes.  */
	  EXECUTE_IF_SET_IN_BITMAP (vi->solution, 0, i, bi)
	    {
	      varinfo_t vi = get_varinfo (i);

	      if (vi->is_artificial_var)
		{
		  /* FIXME.  READONLY should be handled better so that
		     flow insensitive aliasing can disregard writable
		     aliases.  */
		  if (vi->id == nothing_id)
		    pi->pt_null = 1;
		  else if (vi->id == anything_id
			   || vi->id == nonlocal_id
			   || vi->id == escaped_id
			   || vi->id == callused_id)
		    was_pt_anything = 1;
		  else if (vi->id == readonly_id)
		    was_pt_anything = 1;
		  else if (vi->id == integer_id)
		    was_pt_anything = 1;
		  else if (vi->is_heap_var)
		    pi->pt_global_mem = 1;
		}
	    }

	  /* Instead of doing extra work, simply do not create
	     points-to information for pt_anything pointers.  This
	     will cause the operand scanner to fall back to the
	     type-based SMT and its aliases.  Which is the best
	     we could do here for the points-to set as well.  */
	  if (was_pt_anything)
	    return false;

	  /* Share the final set of variables when possible.  */
	  finished_solution = BITMAP_GGC_ALLOC ();
	  stats.points_to_sets_created++;

	  set_uids_in_ptset (p, finished_solution, vi->solution,
			     pi->is_dereferenced,
			     vi->no_tbaa_pruning);
	  result = shared_bitmap_lookup (finished_solution);

	  if (!result)
	    {
	      shared_bitmap_add (finished_solution);
	      pi->pt_vars = finished_solution;
	    }
	  else
	    {
	      pi->pt_vars = result;
	      bitmap_clear (finished_solution);
	    }

	  if (bitmap_empty_p (pi->pt_vars))
	    pi->pt_vars = NULL;

	  return true;
	}
    }

  return false;
}

/* Mark the ESCAPED solution as call clobbered.  Returns false if
   pt_anything escaped which needs all locals that have their address
   taken marked call clobbered as well.  */

bool
clobber_what_escaped (void)
{
  varinfo_t vi;
  unsigned int i;
  bitmap_iterator bi;

  if (!have_alias_info)
    return false;

  /* This variable may have been collapsed, let's get the real
     variable for escaped_id.  */
  vi = get_varinfo (find (escaped_id));

  /* If call-used memory escapes we need to include it in the
     set of escaped variables.  This can happen if a pure
     function returns a pointer and this pointer escapes.  */
  if (bitmap_bit_p (vi->solution, callused_id))
    {
      varinfo_t cu_vi = get_varinfo (find (callused_id));
      bitmap_ior_into (vi->solution, cu_vi->solution);
    }

  /* Mark variables in the solution call-clobbered.  */
  EXECUTE_IF_SET_IN_BITMAP (vi->solution, 0, i, bi)
    {
      varinfo_t vi = get_varinfo (i);

      if (vi->is_artificial_var)
	{
	  /* nothing_id and readonly_id do not cause any
	     call clobber ops.  For anything_id and integer_id
	     we need to clobber all addressable vars.  */
	  if (vi->id == anything_id
	      || vi->id == integer_id)
	    return false;
	}

      /* Only artificial heap-vars are further interesting.  */
      if (vi->is_artificial_var && !vi->is_heap_var)
	continue;

      if ((TREE_CODE (vi->decl) == VAR_DECL
	   || TREE_CODE (vi->decl) == PARM_DECL
	   || TREE_CODE (vi->decl) == RESULT_DECL)
	  && !unmodifiable_var_p (vi->decl))
	mark_call_clobbered (vi->decl, ESCAPE_TO_CALL);
    }

  return true;
}

/* Compute the call-used variables.  */

void
compute_call_used_vars (void)
{
  varinfo_t vi;
  unsigned int i;
  bitmap_iterator bi;
  bool has_anything_id = false;

  if (!have_alias_info)
    return;

  /* This variable may have been collapsed, let's get the real
     variable for escaped_id.  */
  vi = get_varinfo (find (callused_id));

  /* Mark variables in the solution call-clobbered.  */
  EXECUTE_IF_SET_IN_BITMAP (vi->solution, 0, i, bi)
    {
      varinfo_t vi = get_varinfo (i);

      if (vi->is_artificial_var)
	{
	  /* For anything_id and integer_id we need to make
	     all local addressable vars call-used.  */
	  if (vi->id == anything_id
	      || vi->id == integer_id)
	    has_anything_id = true;
	}

      /* Only artificial heap-vars are further interesting.  */
      if (vi->is_artificial_var && !vi->is_heap_var)
	continue;

      if ((TREE_CODE (vi->decl) == VAR_DECL
	   || TREE_CODE (vi->decl) == PARM_DECL
	   || TREE_CODE (vi->decl) == RESULT_DECL)
	  && !unmodifiable_var_p (vi->decl))
	bitmap_set_bit (gimple_call_used_vars (cfun), DECL_UID (vi->decl));
    }

  /* If anything is call-used, add all addressable locals to the set.  */
  if (has_anything_id)
    bitmap_ior_into (gimple_call_used_vars (cfun),
		     gimple_addressable_vars (cfun));
}


/* Dump points-to information to OUTFILE.  */

void
dump_sa_points_to_info (FILE *outfile)
{
  unsigned int i;

  fprintf (outfile, "\nPoints-to sets\n\n");

  if (dump_flags & TDF_STATS)
    {
      fprintf (outfile, "Stats:\n");
      fprintf (outfile, "Total vars:               %d\n", stats.total_vars);
      fprintf (outfile, "Non-pointer vars:          %d\n",
	       stats.nonpointer_vars);
      fprintf (outfile, "Statically unified vars:  %d\n",
	       stats.unified_vars_static);
      fprintf (outfile, "Dynamically unified vars: %d\n",
	       stats.unified_vars_dynamic);
      fprintf (outfile, "Iterations:               %d\n", stats.iterations);
      fprintf (outfile, "Number of edges:          %d\n", stats.num_edges);
      fprintf (outfile, "Number of implicit edges: %d\n",
	       stats.num_implicit_edges);
    }

  for (i = 0; i < VEC_length (varinfo_t, varmap); i++)
    dump_solution_for_var (outfile, i);
}


/* Debug points-to information to stderr.  */

void
debug_sa_points_to_info (void)
{
  dump_sa_points_to_info (stderr);
}


/* Initialize the always-existing constraint variables for NULL
   ANYTHING, READONLY, and INTEGER */

static void
init_base_vars (void)
{
  struct constraint_expr lhs, rhs;

  /* Create the NULL variable, used to represent that a variable points
     to NULL.  */
  nothing_tree = create_tmp_var_raw (void_type_node, "NULL");
  var_nothing = new_var_info (nothing_tree, nothing_id, "NULL");
  insert_vi_for_tree (nothing_tree, var_nothing);
  var_nothing->is_artificial_var = 1;
  var_nothing->offset = 0;
  var_nothing->size = ~0;
  var_nothing->fullsize = ~0;
  var_nothing->is_special_var = 1;
  VEC_safe_push (varinfo_t, heap, varmap, var_nothing);

  /* Create the ANYTHING variable, used to represent that a variable
     points to some unknown piece of memory.  */
  anything_tree = create_tmp_var_raw (void_type_node, "ANYTHING");
  var_anything = new_var_info (anything_tree, anything_id, "ANYTHING");
  insert_vi_for_tree (anything_tree, var_anything);
  var_anything->is_artificial_var = 1;
  var_anything->size = ~0;
  var_anything->offset = 0;
  var_anything->next = NULL;
  var_anything->fullsize = ~0;
  var_anything->is_special_var = 1;

  /* Anything points to anything.  This makes deref constraints just
     work in the presence of linked list and other p = *p type loops,
     by saying that *ANYTHING = ANYTHING. */
  VEC_safe_push (varinfo_t, heap, varmap, var_anything);
  lhs.type = SCALAR;
  lhs.var = anything_id;
  lhs.offset = 0;
  rhs.type = ADDRESSOF;
  rhs.var = anything_id;
  rhs.offset = 0;

  /* This specifically does not use process_constraint because
     process_constraint ignores all anything = anything constraints, since all
     but this one are redundant.  */
  VEC_safe_push (constraint_t, heap, constraints, new_constraint (lhs, rhs));

  /* Create the READONLY variable, used to represent that a variable
     points to readonly memory.  */
  readonly_tree = create_tmp_var_raw (void_type_node, "READONLY");
  var_readonly = new_var_info (readonly_tree, readonly_id, "READONLY");
  var_readonly->is_artificial_var = 1;
  var_readonly->offset = 0;
  var_readonly->size = ~0;
  var_readonly->fullsize = ~0;
  var_readonly->next = NULL;
  var_readonly->is_special_var = 1;
  insert_vi_for_tree (readonly_tree, var_readonly);
  VEC_safe_push (varinfo_t, heap, varmap, var_readonly);

  /* readonly memory points to anything, in order to make deref
     easier.  In reality, it points to anything the particular
     readonly variable can point to, but we don't track this
     separately. */
  lhs.type = SCALAR;
  lhs.var = readonly_id;
  lhs.offset = 0;
  rhs.type = ADDRESSOF;
  rhs.var = readonly_id;  /* FIXME */
  rhs.offset = 0;
  process_constraint (new_constraint (lhs, rhs));

  /* Create the ESCAPED variable, used to represent the set of escaped
     memory.  */
  escaped_tree = create_tmp_var_raw (void_type_node, "ESCAPED");
  var_escaped = new_var_info (escaped_tree, escaped_id, "ESCAPED");
  insert_vi_for_tree (escaped_tree, var_escaped);
  var_escaped->is_artificial_var = 1;
  var_escaped->offset = 0;
  var_escaped->size = ~0;
  var_escaped->fullsize = ~0;
  var_escaped->is_special_var = 0;
  VEC_safe_push (varinfo_t, heap, varmap, var_escaped);
  gcc_assert (VEC_index (varinfo_t, varmap, 3) == var_escaped);

  /* ESCAPED = *ESCAPED, because escaped is may-deref'd at calls, etc.  */
  lhs.type = SCALAR;
  lhs.var = escaped_id;
  lhs.offset = 0;
  rhs.type = DEREF;
  rhs.var = escaped_id;
  rhs.offset = 0;
  process_constraint (new_constraint (lhs, rhs));

  /* Create the NONLOCAL variable, used to represent the set of nonlocal
     memory.  */
  nonlocal_tree = create_tmp_var_raw (void_type_node, "NONLOCAL");
  var_nonlocal = new_var_info (nonlocal_tree, nonlocal_id, "NONLOCAL");
  insert_vi_for_tree (nonlocal_tree, var_nonlocal);
  var_nonlocal->is_artificial_var = 1;
  var_nonlocal->offset = 0;
  var_nonlocal->size = ~0;
  var_nonlocal->fullsize = ~0;
  var_nonlocal->is_special_var = 1;
  VEC_safe_push (varinfo_t, heap, varmap, var_nonlocal);

  /* Nonlocal memory points to escaped (which includes nonlocal),
     in order to make deref easier.  */
  lhs.type = SCALAR;
  lhs.var = nonlocal_id;
  lhs.offset = 0;
  rhs.type = ADDRESSOF;
  rhs.var = escaped_id;
  rhs.offset = 0;
  process_constraint (new_constraint (lhs, rhs));

  /* Create the CALLUSED variable, used to represent the set of call-used
     memory.  */
  callused_tree = create_tmp_var_raw (void_type_node, "CALLUSED");
  var_callused = new_var_info (callused_tree, callused_id, "CALLUSED");
  insert_vi_for_tree (callused_tree, var_callused);
  var_callused->is_artificial_var = 1;
  var_callused->offset = 0;
  var_callused->size = ~0;
  var_callused->fullsize = ~0;
  var_callused->is_special_var = 0;
  VEC_safe_push (varinfo_t, heap, varmap, var_callused);

  /* CALLUSED = *CALLUSED, because call-used is may-deref'd at calls, etc.  */
  lhs.type = SCALAR;
  lhs.var = callused_id;
  lhs.offset = 0;
  rhs.type = DEREF;
  rhs.var = callused_id;
  rhs.offset = 0;
  process_constraint (new_constraint (lhs, rhs));

  /* Create the INTEGER variable, used to represent that a variable points
     to an INTEGER.  */
  integer_tree = create_tmp_var_raw (void_type_node, "INTEGER");
  var_integer = new_var_info (integer_tree, integer_id, "INTEGER");
  insert_vi_for_tree (integer_tree, var_integer);
  var_integer->is_artificial_var = 1;
  var_integer->size = ~0;
  var_integer->fullsize = ~0;
  var_integer->offset = 0;
  var_integer->next = NULL;
  var_integer->is_special_var = 1;
  VEC_safe_push (varinfo_t, heap, varmap, var_integer);

  /* INTEGER = ANYTHING, because we don't know where a dereference of
     a random integer will point to.  */
  lhs.type = SCALAR;
  lhs.var = integer_id;
  lhs.offset = 0;
  rhs.type = ADDRESSOF;
  rhs.var = anything_id;
  rhs.offset = 0;
  process_constraint (new_constraint (lhs, rhs));

  /* *ESCAPED = &ESCAPED.  This is true because we have to assume
     everything pointed to by escaped can also point to escaped. */
  lhs.type = DEREF;
  lhs.var = escaped_id;
  lhs.offset = 0;
  rhs.type = ADDRESSOF;
  rhs.var = escaped_id;
  rhs.offset = 0;
  process_constraint (new_constraint (lhs, rhs));

  /* *ESCAPED = &NONLOCAL.  This is true because we have to assume
     everything pointed to by escaped can also point to nonlocal. */
  lhs.type = DEREF;
  lhs.var = escaped_id;
  lhs.offset = 0;
  rhs.type = ADDRESSOF;
  rhs.var = nonlocal_id;
  rhs.offset = 0;
  process_constraint (new_constraint (lhs, rhs));
}

/* Initialize things necessary to perform PTA */

static void
init_alias_vars (void)
{
  use_field_sensitive = (MAX_FIELDS_FOR_FIELD_SENSITIVE > 1);

  bitmap_obstack_initialize (&pta_obstack);
  bitmap_obstack_initialize (&oldpta_obstack);
  bitmap_obstack_initialize (&predbitmap_obstack);

  constraint_pool = create_alloc_pool ("Constraint pool",
				       sizeof (struct constraint), 30);
  variable_info_pool = create_alloc_pool ("Variable info pool",
					  sizeof (struct variable_info), 30);
  constraints = VEC_alloc (constraint_t, heap, 8);
  varmap = VEC_alloc (varinfo_t, heap, 8);
  vi_for_tree = pointer_map_create ();

  memset (&stats, 0, sizeof (stats));
  shared_bitmap_table = htab_create (511, shared_bitmap_hash,
				     shared_bitmap_eq, free);
  init_base_vars ();
}

/* Remove the REF and ADDRESS edges from GRAPH, as well as all the
   predecessor edges.  */

static void
remove_preds_and_fake_succs (constraint_graph_t graph)
{
  unsigned int i;

  /* Clear the implicit ref and address nodes from the successor
     lists.  */
  for (i = 0; i < FIRST_REF_NODE; i++)
    {
      if (graph->succs[i])
	bitmap_clear_range (graph->succs[i], FIRST_REF_NODE,
			    FIRST_REF_NODE * 2);
    }

  /* Free the successor list for the non-ref nodes.  */
  for (i = FIRST_REF_NODE; i < graph->size; i++)
    {
      if (graph->succs[i])
	BITMAP_FREE (graph->succs[i]);
    }

  /* Now reallocate the size of the successor list as, and blow away
     the predecessor bitmaps.  */
  graph->size = VEC_length (varinfo_t, varmap);
  graph->succs = XRESIZEVEC (bitmap, graph->succs, graph->size);

  free (graph->implicit_preds);
  graph->implicit_preds = NULL;
  free (graph->preds);
  graph->preds = NULL;
  bitmap_obstack_release (&predbitmap_obstack);
}

/* Compute the set of variables we can't TBAA prune.  */

static void
compute_tbaa_pruning (void)
{
  unsigned int size = VEC_length (varinfo_t, varmap);
  unsigned int i;
  bool any;

  changed_count = 0;
  changed = sbitmap_alloc (size);
  sbitmap_zero (changed);

  /* Mark all initial no_tbaa_pruning nodes as changed.  */
  any = false;
  for (i = 0; i < size; ++i)
    {
      varinfo_t ivi = get_varinfo (i);

      if (find (i) == i && ivi->no_tbaa_pruning)
	{
	  any = true;
	  if ((graph->succs[i] && !bitmap_empty_p (graph->succs[i]))
	      || VEC_length (constraint_t, graph->complex[i]) > 0)
	    {
	      SET_BIT (changed, i);
	      ++changed_count;
	    }
	}
    }

  while (changed_count > 0)
    {
      struct topo_info *ti = init_topo_info ();
      ++stats.iterations;

      compute_topo_order (graph, ti);

      while (VEC_length (unsigned, ti->topo_order) != 0)
	{
	  bitmap_iterator bi;

	  i = VEC_pop (unsigned, ti->topo_order);

	  /* If this variable is not a representative, skip it.  */
	  if (find (i) != i)
	    continue;

	  /* If the node has changed, we need to process the complex
	     constraints and outgoing edges again.  */
	  if (TEST_BIT (changed, i))
	    {
	      unsigned int j;
	      constraint_t c;
	      VEC(constraint_t,heap) *complex = graph->complex[i];

	      RESET_BIT (changed, i);
	      --changed_count;

	      /* Process the complex copy constraints.  */
	      for (j = 0; VEC_iterate (constraint_t, complex, j, c); ++j)
		{
		  if (c->lhs.type == SCALAR && c->rhs.type == SCALAR)
		    {
		      varinfo_t lhsvi = get_varinfo (find (c->lhs.var));

		      if (!lhsvi->no_tbaa_pruning)
			{
			  lhsvi->no_tbaa_pruning = true;
			  if (!TEST_BIT (changed, lhsvi->id))
			    {
			      SET_BIT (changed, lhsvi->id);
			      ++changed_count;
			    }
			}
		    }
		}

	      /* Propagate to all successors.  */
	      EXECUTE_IF_IN_NONNULL_BITMAP (graph->succs[i], 0, j, bi)
		{
		  unsigned int to = find (j);
		  varinfo_t tovi = get_varinfo (to);

		  /* Don't propagate to ourselves.  */
		  if (to == i)
		    continue;

		  if (!tovi->no_tbaa_pruning)
		    {
		      tovi->no_tbaa_pruning = true;
		      if (!TEST_BIT (changed, to))
			{
			  SET_BIT (changed, to);
			  ++changed_count;
			}
		    }
		}
	    }
	}

      free_topo_info (ti);
    }

  sbitmap_free (changed);

  if (any)
    {
      for (i = 0; i < size; ++i)
	{
	  varinfo_t ivi = get_varinfo (i);
	  varinfo_t ivip = get_varinfo (find (i));

	  if (ivip->no_tbaa_pruning)
	    {
	      tree var = ivi->decl;

	      if (TREE_CODE (var) == SSA_NAME)
		var = SSA_NAME_VAR (var);

	      if (POINTER_TYPE_P (TREE_TYPE (var)))
		{
		  DECL_NO_TBAA_P (var) = 1;

		  /* Tell the RTL layer that this pointer can alias
		     anything.  */
		  DECL_POINTER_ALIAS_SET (var) = 0;
		}
	    }
	}
    }
}

/* Create points-to sets for the current function.  See the comments
   at the start of the file for an algorithmic overview.  */

void
compute_points_to_sets (void)
{
  struct scc_info *si;
  basic_block bb;

  timevar_push (TV_TREE_PTA);

  init_alias_vars ();
  init_alias_heapvars ();

  intra_create_variable_infos ();

  /* Now walk all statements and derive aliases.  */
  FOR_EACH_BB (bb)
    {
      gimple_stmt_iterator gsi;

      for (gsi = gsi_start_phis (bb); !gsi_end_p (gsi); gsi_next (&gsi))
	{
	  gimple phi = gsi_stmt (gsi);

	  if (is_gimple_reg (gimple_phi_result (phi)))
	    find_func_aliases (phi);
	}

      for (gsi = gsi_start_bb (bb); !gsi_end_p (gsi); )
	{
	  gimple stmt = gsi_stmt (gsi);

	  find_func_aliases (stmt);

	  /* The information in GIMPLE_CHANGE_DYNAMIC_TYPE statements
	     has now been captured, and we can remove them.  */
	  if (gimple_code (stmt) == GIMPLE_CHANGE_DYNAMIC_TYPE)
	    gsi_remove (&gsi, true);
	  else
	    gsi_next (&gsi);
	}
    }


  if (dump_file)
    {
      fprintf (dump_file, "Points-to analysis\n\nConstraints:\n\n");
      dump_constraints (dump_file);
    }

  if (dump_file)
    fprintf (dump_file,
	     "\nCollapsing static cycles and doing variable "
	     "substitution\n");

  init_graph (VEC_length (varinfo_t, varmap) * 2);
  
  if (dump_file)
    fprintf (dump_file, "Building predecessor graph\n");
  build_pred_graph ();
  
  if (dump_file)
    fprintf (dump_file, "Detecting pointer and location "
	     "equivalences\n");
  si = perform_var_substitution (graph);
  
  if (dump_file)
    fprintf (dump_file, "Rewriting constraints and unifying "
	     "variables\n");
  rewrite_constraints (graph, si);
  free_var_substitution_info (si);

  build_succ_graph ();

  if (dump_file && (dump_flags & TDF_GRAPH))
    dump_constraint_graph (dump_file);

  move_complex_constraints (graph);

  if (dump_file)
    fprintf (dump_file, "Uniting pointer but not location equivalent "
	     "variables\n");
  unite_pointer_equivalences (graph);

  if (dump_file)
    fprintf (dump_file, "Finding indirect cycles\n");
  find_indirect_cycles (graph);

  /* Implicit nodes and predecessors are no longer necessary at this
     point. */
  remove_preds_and_fake_succs (graph);

  if (dump_file)
    fprintf (dump_file, "Solving graph\n");

  solve_graph (graph);

  compute_tbaa_pruning ();

  if (dump_file)
    dump_sa_points_to_info (dump_file);

  have_alias_info = true;

  timevar_pop (TV_TREE_PTA);
}


/* Delete created points-to sets.  */

void
delete_points_to_sets (void)
{
  unsigned int i;

  htab_delete (shared_bitmap_table);
  if (dump_file && (dump_flags & TDF_STATS))
    fprintf (dump_file, "Points to sets created:%d\n",
	     stats.points_to_sets_created);

  pointer_map_destroy (vi_for_tree);
  bitmap_obstack_release (&pta_obstack);
  VEC_free (constraint_t, heap, constraints);

  for (i = 0; i < graph->size; i++)
    VEC_free (constraint_t, heap, graph->complex[i]);
  free (graph->complex);

  free (graph->rep);
  free (graph->succs);
  free (graph->pe);
  free (graph->pe_rep);
  free (graph->indirect_cycles);
  free (graph);

  VEC_free (varinfo_t, heap, varmap);
  free_alloc_pool (variable_info_pool);
  free_alloc_pool (constraint_pool);
  have_alias_info = false;
}

/* Return true if we should execute IPA PTA.  */
static bool
gate_ipa_pta (void)
{
  return (flag_unit_at_a_time != 0
	  && flag_ipa_pta
	  /* Don't bother doing anything if the program has errors.  */
	  && !(errorcount || sorrycount));
}

/* Execute the driver for IPA PTA.  */
static unsigned int
ipa_pta_execute (void)
{
  struct cgraph_node *node;
  struct scc_info *si;

  in_ipa_mode = 1;
  init_alias_heapvars ();
  init_alias_vars ();

  for (node = cgraph_nodes; node; node = node->next)
    {
      if (!node->analyzed || cgraph_is_master_clone (node))
	{
	  unsigned int varid;

	  varid = create_function_info_for (node->decl,
					    cgraph_node_name (node));
	  if (node->local.externally_visible)
	    {
	      varinfo_t fi = get_varinfo (varid);
	      for (; fi; fi = fi->next)
		make_constraint_from (fi, anything_id);
	    }
	}
    }
  for (node = cgraph_nodes; node; node = node->next)
    {
      if (node->analyzed && cgraph_is_master_clone (node))
	{
	  struct function *func = DECL_STRUCT_FUNCTION (node->decl);
	  basic_block bb;
	  tree old_func_decl = current_function_decl;
	  if (dump_file)
	    fprintf (dump_file,
		     "Generating constraints for %s\n",
		     cgraph_node_name (node));
	  push_cfun (func);
	  current_function_decl = node->decl;

	  FOR_EACH_BB_FN (bb, func)
	    {
	      gimple_stmt_iterator gsi;

	      for (gsi = gsi_start_phis (bb); !gsi_end_p (gsi);
		   gsi_next (&gsi))
		{
		  gimple phi = gsi_stmt (gsi);

		  if (is_gimple_reg (gimple_phi_result (phi)))
		    find_func_aliases (phi);
		}

	      for (gsi = gsi_start_bb (bb); !gsi_end_p (gsi); gsi_next (&gsi))
		find_func_aliases (gsi_stmt (gsi));
	    }
	  current_function_decl = old_func_decl;
	  pop_cfun ();
	}
      else
	{
	  /* Make point to anything.  */
	}
    }

  if (dump_file)
    {
      fprintf (dump_file, "Points-to analysis\n\nConstraints:\n\n");
      dump_constraints (dump_file);
    }

  if (dump_file)
    fprintf (dump_file,
	     "\nCollapsing static cycles and doing variable "
	     "substitution:\n");

  init_graph (VEC_length (varinfo_t, varmap) * 2);
  build_pred_graph ();
  si = perform_var_substitution (graph);
  rewrite_constraints (graph, si);
  free_var_substitution_info (si);

  build_succ_graph ();
  move_complex_constraints (graph);
  unite_pointer_equivalences (graph);
  find_indirect_cycles (graph);

  /* Implicit nodes and predecessors are no longer necessary at this
     point. */
  remove_preds_and_fake_succs (graph);

  if (dump_file)
    fprintf (dump_file, "\nSolving graph\n");

  solve_graph (graph);

  if (dump_file)
    dump_sa_points_to_info (dump_file);

  in_ipa_mode = 0;
  delete_alias_heapvars ();
  delete_points_to_sets ();
  return 0;
}

struct simple_ipa_opt_pass pass_ipa_pta =
{
 {
  SIMPLE_IPA_PASS,
  "pta",		                /* name */
  gate_ipa_pta,			/* gate */
  ipa_pta_execute,			/* execute */
  NULL,					/* sub */
  NULL,					/* next */
  0,					/* static_pass_number */
  TV_IPA_PTA,		        /* tv_id */
  0,	                                /* properties_required */
  0,					/* properties_provided */
  0,					/* properties_destroyed */
  0,					/* todo_flags_start */
  TODO_update_ssa                       /* todo_flags_finish */
 }
};

/* Initialize the heapvar for statement mapping.  */
void
init_alias_heapvars (void)
{
  if (!heapvar_for_stmt)
    heapvar_for_stmt = htab_create_ggc (11, tree_map_hash, tree_map_eq,
					NULL);
}

void
delete_alias_heapvars (void)
{
  htab_delete (heapvar_for_stmt);
  heapvar_for_stmt = NULL;
}

#include "gt-tree-ssa-structalias.h"<|MERGE_RESOLUTION|>--- conflicted
+++ resolved
@@ -3087,7 +3087,6 @@
   switch (TREE_CODE_CLASS (TREE_CODE (t)))
     {
     case tcc_expression:
-    case tcc_vl_exp:
       {
 	switch (TREE_CODE (t))
 	  {
@@ -3109,49 +3108,7 @@
 	      return;
 	    }
 	    break;
-<<<<<<< HEAD
-	  default:
-	    {
-	      temp.type = ADDRESSOF;
-	      temp.var = anything_id;
-	      temp.offset = 0;
-	      VEC_safe_push (ce_s, heap, *results, &temp);
-	      return;
-	    }
-=======
-	  case CALL_EXPR:
-	    /* XXX: In interprocedural mode, if we didn't have the
-	       body, we would need to do *each pointer argument =
-	       &ANYTHING added.  */
-	    if (call_expr_flags (t) & (ECF_MALLOC | ECF_MAY_BE_ALLOCA))
-	      {
-		varinfo_t vi;
-		tree heapvar = heapvar_lookup (t);
-
-		if (heapvar == NULL)
-		  {
-		    heapvar = create_tmp_var_raw (ptr_type_node, "HEAP");
-		    DECL_EXTERNAL (heapvar) = 1;
-		    get_var_ann (heapvar)->is_heapvar = 1;
-		    if (gimple_referenced_vars (cfun))
-		      add_referenced_var (heapvar);
-		    heapvar_insert (t, heapvar);
-		  }
-
-		temp.var = create_variable_info_for (heapvar,
-						     alias_get_name (heapvar));
-
-		vi = get_varinfo (temp.var);
-		vi->is_artificial_var = 1;
-		vi->is_heap_var = 1;
-		temp.type = ADDRESSOF;
-		temp.offset = 0;
-		VEC_safe_push (ce_s, heap, *results, &temp);
-		return;
-	      }
-	    break;
 	  default:;
->>>>>>> 4c44c315
 	  }
 	break;
       }
@@ -3176,6 +3133,8 @@
       }
     case tcc_unary:
       {
+	/* FIXME tuples: this won't trigger, instead get_constraint_for
+	   needs to be fed with piecewise trees.  */
 	switch (TREE_CODE (t))
 	  {
 	  CASE_CONVERT:
@@ -3197,28 +3156,10 @@
 	  }
 	break;
       }
-    case tcc_binary:
-      {
-	if (TREE_CODE (t) == POINTER_PLUS_EXPR)
-	  {
-	    get_constraint_for_ptr_offset (TREE_OPERAND (t, 0),
-					   TREE_OPERAND (t, 1), results);
-	    return;
-	  }
-	break;
-      }
     case tcc_exceptional:
       {
 	switch (TREE_CODE (t))
 	  {
-<<<<<<< HEAD
-=======
-	  case PHI_NODE:
-	    {
-	      get_constraint_for_1 (PHI_RESULT (t), results, address_p);
-	      return;
-	    }
->>>>>>> 4c44c315
 	  case SSA_NAME:
 	    {
 	      get_constraint_for_ssa_var (t, results, address_p);
@@ -3526,86 +3467,6 @@
     }
 }
 
-<<<<<<< HEAD
-
-/* Handle pointer arithmetic EXPR when creating aliasing constraints.
-   EXPR is assumed to be an assignment with a pointer arithmetic
-   expression on the RHS.
-
-   Expressions of the type PTR + CST can be handled in two ways:
-
-   1- If the constraint for PTR is ADDRESSOF for a non-structure
-      variable, then we can use it directly because adding or
-      subtracting a constant may not alter the original ADDRESSOF
-      constraint (i.e., pointer arithmetic may not legally go outside
-      an object's boundaries).
-
-   2- If the constraint for PTR is ADDRESSOF for a structure variable,
-      then if CST is a compile-time constant that can be used as an
-      offset, we can determine which sub-variable will be pointed-to
-      by the expression.
-
-   Return true if the expression is handled.  For any other kind of
-   expression, return false so that each operand can be added as a
-   separate constraint by the caller.  */
-
-static bool
-handle_ptr_arith (VEC (ce_s, heap) *lhsc, gimple expr)
-{
-  tree op0, op1;
-  struct constraint_expr *c, *c2;
-  unsigned int i = 0;
-  unsigned int j = 0;
-  VEC (ce_s, heap) *temp = NULL;
-  unsigned HOST_WIDE_INT rhsunitoffset, rhsoffset;
-
-  if (gimple_assign_rhs_code (expr) != POINTER_PLUS_EXPR)
-    return false;
-
-  op0 = gimple_assign_rhs1 (expr);
-  op1 = gimple_assign_rhs2 (expr);
-  gcc_assert (POINTER_TYPE_P (TREE_TYPE (op0)));
-
-  /* If the offset is not a non-negative integer constant that fits
-     in a HOST_WIDE_INT, we cannot handle it here.  */
-  if (!host_integerp (op1, 1))
-    return false;
-
-  /* Make sure the bit-offset also fits.  */
-  rhsunitoffset = TREE_INT_CST_LOW (op1);
-  rhsoffset = rhsunitoffset * BITS_PER_UNIT;
-  if (rhsunitoffset != rhsoffset / BITS_PER_UNIT)
-    return false;
-
-  get_constraint_for (op0, &temp);
-
-  for (i = 0; VEC_iterate (ce_s, lhsc, i, c); i++)
-    for (j = 0; VEC_iterate (ce_s, temp, j, c2); j++)
-      {
-	if (c2->type == ADDRESSOF && rhsoffset != 0)
-	  {
-	    varinfo_t temp = get_varinfo (c2->var);
-
-	    /* An access one after the end of an array is valid,
-	       so simply punt on accesses we cannot resolve.  */
-	    temp = first_vi_for_offset (temp, rhsoffset);
-	    if (temp == NULL)
-	      continue;
-	    c2->var = temp->id;
-	    c2->offset = 0;
-	  }
-	else
-	  c2->offset = rhsoffset;
-	process_constraint (new_constraint (*c, *c2));
-      }
-
-  VEC_free (ce_s, heap, temp);
-
-  return true;
-}
-
-=======
->>>>>>> 4c44c315
 /* Create a constraint ID = OP.  */
 
 static void
@@ -3995,107 +3856,36 @@
 	    }
 	}
     }
-<<<<<<< HEAD
-  else if (gimple_code (t) == GIMPLE_ASSIGN)
+  /* Otherwise, just a regular assignment statement.  Only care about
+     operations with pointer result, others are dealt with as escape
+     points if they have pointer operands.  */
+  else if (gimple_code (t) == GIMPLE_ASSIGN
+	   && could_have_pointers (gimple_assign_lhs (t)))
     {
       /* Otherwise, just a regular assignment statement.  */
       tree lhsop = gimple_assign_lhs (t);
       tree rhsop = (gimple_num_ops (t) == 2) ? gimple_assign_rhs1 (t) : NULL;
-      size_t i;
-
-      if (rhsop
-	  && AGGREGATE_TYPE_P (TREE_TYPE (lhsop))
-	  && AGGREGATE_TYPE_P (TREE_TYPE (rhsop)))
-	{
-	  do_structure_copy (lhsop, rhsop);
-	}
-      else
-	{
-	  /* Only care about operations with pointers, structures
-	     containing pointers and dereferences.  */
-	  if (could_have_pointers (lhsop))
-	    {
-	      get_constraint_for (lhsop, &lhsc);
-	      switch (TREE_CODE_CLASS (gimple_assign_rhs_code (t)))
-		{
-		  /* RHS that consist of unary operations, exceptional
-		     types, or bare decls/constants, get handled
-		     directly by get_constraint_for.  */
-		  case tcc_reference:
-		  case tcc_declaration:
-		  case tcc_constant:
-		  case tcc_exceptional:
-		  case tcc_expression:
-		  case tcc_vl_exp:
-		  case tcc_unary:
-		      {
-			unsigned int j;
-
-			get_constraint_for (rhsop, &rhsc);
-			for (j = 0; VEC_iterate (ce_s, lhsc, j, c); j++)
-			  {
-			    struct constraint_expr *c2;
-			    unsigned int k;
-
-			    for (k = 0; VEC_iterate (ce_s, rhsc, k, c2); k++)
-			      process_constraint (new_constraint (*c, *c2));
-			  }
-
-		      }
-		    break;
-
-		  case tcc_binary:
-		      {
-			/* For pointer arithmetic of the form
-			   PTR + CST, we can simply use PTR's
-			   constraint because pointer arithmetic is
-			   not allowed to go out of bounds.  */
-			if (handle_ptr_arith (lhsc, t))
-			  break;
-		      }
-		    /* FALLTHRU  */
-
-		  /* Otherwise, walk each operand.  Notice that we
-		     can't use the operand interface because we need
-		     to process expressions other than simple operands
-		     (e.g. INDIRECT_REF, ADDR_EXPR, CALL_EXPR).  */
-		  default:
-		    for (i = 1; i < gimple_num_ops (t); i++)
-		      {
-			tree op = gimple_op (t, i);
-			unsigned int j;
-
-			gcc_assert (VEC_length (ce_s, rhsc) == 0);
-			get_constraint_for (op, &rhsc);
-			for (j = 0; VEC_iterate (ce_s, lhsc, j, c); j++)
-			  {
-			    struct constraint_expr *c2;
-			    while (VEC_length (ce_s, rhsc) > 0)
-			      {
-				c2 = VEC_last (ce_s, rhsc);
-				process_constraint (new_constraint (*c, *c2));
-				VEC_pop (ce_s, rhsc);
-			      }
-			  }
-		      }
-		}
-=======
-  /* Otherwise, just a regular assignment statement.  Only care about
-     operations with pointer result, others are dealt with as escape
-     points if they have pointer operands.  */
-  else if (TREE_CODE (t) == GIMPLE_MODIFY_STMT
-	   && could_have_pointers (GIMPLE_STMT_OPERAND (t, 0)))
-    {
-      tree lhsop = GIMPLE_STMT_OPERAND (t, 0);
-      tree rhsop = GIMPLE_STMT_OPERAND (t, 1);
-
-      if (AGGREGATE_TYPE_P (TREE_TYPE (lhsop)))
+
+      if (rhsop && AGGREGATE_TYPE_P (TREE_TYPE (lhsop)))
 	do_structure_copy (lhsop, rhsop);
       else
 	{
 	  unsigned int j;
+	  struct constraint_expr temp;
 	  get_constraint_for (lhsop, &lhsc);
-	  get_constraint_for (rhsop, &rhsc);
+
+	  if (gimple_assign_rhs_code (t) == POINTER_PLUS_EXPR)
+	    get_constraint_for_ptr_offset (gimple_assign_rhs1 (t),
+					   gimple_assign_rhs2 (t), &rhsc);
+	  else if (rhsop)
+	    get_constraint_for (rhsop, &rhsc);
+	  else
+	    {
+	      temp.type = ADDRESSOF;
+	      temp.var = anything_id;
+	      temp.offset = 0;
+	      VEC_safe_push (ce_s, heap, rhsc, &temp);
+	    }
 	  for (j = 0; VEC_iterate (ce_s, lhsc, j, c); j++)
 	    {
 	      struct constraint_expr *c2;
@@ -4103,7 +3893,6 @@
 
 	      for (k = 0; VEC_iterate (ce_s, rhsc, k, c2); k++)
 		process_constraint (new_constraint (*c, *c2));
->>>>>>> 4c44c315
 	    }
 	}
     }
