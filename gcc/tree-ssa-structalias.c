--- conflicted
+++ resolved
@@ -1672,7 +1672,6 @@
 	}
       return;
     }
-<<<<<<< HEAD
 
   /* If we do not know at with offset the rhs is dereferenced compute
      the reachability set of DELTA, conservatively assuming it is
@@ -1682,14 +1681,11 @@
       solution_set_expand (delta, delta);
       loff = 0;
     }
-=======
->>>>>>> ef11e5cc
 
   /* For each member j of delta (Sol(x)), add an edge from y to j and
      union Sol(y) into Sol(j) */
   EXECUTE_IF_SET_IN_BITMAP (delta, 0, j, bi)
     {
-<<<<<<< HEAD
       varinfo_t v = get_varinfo (j);
       unsigned int t;
       HOST_WIDE_INT fieldoffset = v->offset + loff;
@@ -1707,20 +1703,6 @@
 
       do
 	{
-=======
-      unsigned HOST_WIDE_INT loff = c->lhs.offset;
-      if (type_safe (j, &loff) && !(get_varinfo (j)->is_special_var))
-	{
-	  varinfo_t v;
-	  unsigned int t;
-	  unsigned HOST_WIDE_INT fieldoffset = get_varinfo (j)->offset + loff;
-
-	  v = first_vi_for_offset (get_varinfo (j), fieldoffset);
-	  /* If the access is outside of the variable we can ignore it.  */
-	  if (!v)
-	    continue;
-
->>>>>>> ef11e5cc
 	  if (v->may_have_pointers)
 	    {
 	      t = find (v->id);
@@ -4629,11 +4611,7 @@
 	  VEC_safe_push (varinfo_t, heap, varmap, newvi);
 	  if (is_global && (!flag_whole_program || !in_ipa_mode)
 	      && newvi->may_have_pointers)
-<<<<<<< HEAD
 	    make_copy_constraint (newvi, nonlocal_id);
-=======
-	    make_constraint_from (newvi, escaped_id);
->>>>>>> ef11e5cc
 
 	  stats.total_vars++;
 	}
@@ -5195,27 +5173,6 @@
 	   + pta_stats.pt_solutions_intersect_may_alias);
 }
 
-<<<<<<< HEAD
-=======
-	  if (bitmap_empty_p (pi->pt_vars))
-	    {
-	      pi->pt_vars = NULL;
-	      if (pruned > 0
-		  && !pi->pt_null
-		  && pi->is_dereferenced
-		  && warn_strict_aliasing > 0
-		  && !SSA_NAME_IS_DEFAULT_DEF (p))
-		{
-		  if (dump_file && dump_flags & TDF_DETAILS)
-		    {
-		      fprintf (dump_file, "alias warning for ");
-		      print_generic_expr (dump_file, p, 0);
-		      fprintf (dump_file, "\n");
-		    }
-		  emit_alias_warning (p);
-		}
-	    }
->>>>>>> ef11e5cc
 
 /* Reset the points-to solution *PT to a conservative default
    (point to anything).  */
@@ -5543,7 +5500,6 @@
   rhs.offset = 0;
   process_constraint (new_constraint (lhs, rhs));
 
-<<<<<<< HEAD
   /* CALLUSED = CALLUSED + UNKNOWN, because if a sub-field is call-used the
      whole variable is call-used.  */
   lhs.type = SCALAR;
@@ -5554,8 +5510,6 @@
   rhs.offset = UNKNOWN_OFFSET;
   process_constraint (new_constraint (lhs, rhs));
 
-=======
->>>>>>> ef11e5cc
   /* Create the STOREDANYTHING variable, used to represent the set of
      variables stored to *ANYTHING.  */
   storedanything_tree = create_tmp_var_raw (ptr_type_node, "STOREDANYTHING");
