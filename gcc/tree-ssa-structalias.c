/* Tree based points-to analysis
   Copyright (C) 2005, 2006, 2007 Free Software Foundation, Inc.
   Contributed by Daniel Berlin <dberlin@dberlin.org>

   This file is part of GCC.

   GCC is free software; you can redistribute it and/or modify
   under the terms of the GNU General Public License as published by
   the Free Software Foundation; either version 3 of the License, or
   (at your option) any later version.

   GCC is distributed in the hope that it will be useful,
   but WITHOUT ANY WARRANTY; without even the implied warranty of
   MERCHANTABILITY or FITNESS FOR A PARTICULAR PURPOSE.  See the
   GNU General Public License for more details.

   You should have received a copy of the GNU General Public License
   along with GCC; see the file COPYING3.  If not see
   <http://www.gnu.org/licenses/>.  */

#include "config.h"
#include "system.h"
#include "coretypes.h"
#include "tm.h"
#include "ggc.h"
#include "obstack.h"
#include "bitmap.h"
#include "flags.h"
#include "rtl.h"
#include "tm_p.h"
#include "hard-reg-set.h"
#include "basic-block.h"
#include "output.h"
#include "errors.h"
#include "diagnostic.h"
#include "tree.h"
#include "c-common.h"
#include "tree-flow.h"
#include "tree-inline.h"
#include "varray.h"
#include "c-tree.h"
#include "tree-gimple.h"
#include "hashtab.h"
#include "function.h"
#include "cgraph.h"
#include "tree-pass.h"
#include "timevar.h"
#include "alloc-pool.h"
#include "splay-tree.h"
#include "params.h"
#include "tree-ssa-structalias.h"
#include "cgraph.h"
#include "alias.h"
#include "pointer-set.h"

/* The idea behind this analyzer is to generate set constraints from the
   program, then solve the resulting constraints in order to generate the
   points-to sets.

   Set constraints are a way of modeling program analysis problems that
   involve sets.  They consist of an inclusion constraint language,
   describing the variables (each variable is a set) and operations that
   are involved on the variables, and a set of rules that derive facts
   from these operations.  To solve a system of set constraints, you derive
   all possible facts under the rules, which gives you the correct sets
   as a consequence.

   See  "Efficient Field-sensitive pointer analysis for C" by "David
   J. Pearce and Paul H. J. Kelly and Chris Hankin, at
   http://citeseer.ist.psu.edu/pearce04efficient.html

   Also see "Ultra-fast Aliasing Analysis using CLA: A Million Lines
   of C Code in a Second" by ""Nevin Heintze and Olivier Tardieu" at
   http://citeseer.ist.psu.edu/heintze01ultrafast.html

   There are three types of real constraint expressions, DEREF,
   ADDRESSOF, and SCALAR.  Each constraint expression consists
   of a constraint type, a variable, and an offset.

   SCALAR is a constraint expression type used to represent x, whether
   it appears on the LHS or the RHS of a statement.
   DEREF is a constraint expression type used to represent *x, whether
   it appears on the LHS or the RHS of a statement.
   ADDRESSOF is a constraint expression used to represent &x, whether
   it appears on the LHS or the RHS of a statement.

   Each pointer variable in the program is assigned an integer id, and
   each field of a structure variable is assigned an integer id as well.

   Structure variables are linked to their list of fields through a "next
   field" in each variable that points to the next field in offset
   order.
   Each variable for a structure field has

   1. "size", that tells the size in bits of that field.
   2. "fullsize, that tells the size in bits of the entire structure.
   3. "offset", that tells the offset in bits from the beginning of the
   structure to this field.

   Thus,
   struct f
   {
     int a;
     int b;
   } foo;
   int *bar;

   looks like

   foo.a -> id 1, size 32, offset 0, fullsize 64, next foo.b
   foo.b -> id 2, size 32, offset 32, fullsize 64, next NULL
   bar -> id 3, size 32, offset 0, fullsize 32, next NULL


  In order to solve the system of set constraints, the following is
  done:

  1. Each constraint variable x has a solution set associated with it,
  Sol(x).

  2. Constraints are separated into direct, copy, and complex.
  Direct constraints are ADDRESSOF constraints that require no extra
  processing, such as P = &Q
  Copy constraints are those of the form P = Q.
  Complex constraints are all the constraints involving dereferences
  and offsets (including offsetted copies).

  3. All direct constraints of the form P = &Q are processed, such
  that Q is added to Sol(P)

  4. All complex constraints for a given constraint variable are stored in a
  linked list attached to that variable's node.

  5. A directed graph is built out of the copy constraints. Each
  constraint variable is a node in the graph, and an edge from
  Q to P is added for each copy constraint of the form P = Q

  6. The graph is then walked, and solution sets are
  propagated along the copy edges, such that an edge from Q to P
  causes Sol(P) <- Sol(P) union Sol(Q).

  7.  As we visit each node, all complex constraints associated with
  that node are processed by adding appropriate copy edges to the graph, or the
  appropriate variables to the solution set.

  8. The process of walking the graph is iterated until no solution
  sets change.

  Prior to walking the graph in steps 6 and 7, We perform static
  cycle elimination on the constraint graph, as well
  as off-line variable substitution.

  TODO: Adding offsets to pointer-to-structures can be handled (IE not punted
  on and turned into anything), but isn't.  You can just see what offset
  inside the pointed-to struct it's going to access.

  TODO: Constant bounded arrays can be handled as if they were structs of the
  same number of elements.

  TODO: Modeling heap and incoming pointers becomes much better if we
  add fields to them as we discover them, which we could do.

  TODO: We could handle unions, but to be honest, it's probably not
  worth the pain or slowdown.  */

static GTY ((if_marked ("tree_map_marked_p"), param_is (struct tree_map)))
htab_t heapvar_for_stmt;

static bool use_field_sensitive = true;
static int in_ipa_mode = 0;

/* Used for predecessor bitmaps. */
static bitmap_obstack predbitmap_obstack;

/* Used for points-to sets.  */
static bitmap_obstack pta_obstack;

/* Used for oldsolution members of variables. */
static bitmap_obstack oldpta_obstack;

/* Used for per-solver-iteration bitmaps.  */
static bitmap_obstack iteration_obstack;

static unsigned int create_variable_info_for (tree, const char *);
typedef struct constraint_graph *constraint_graph_t;
static void unify_nodes (constraint_graph_t, unsigned int, unsigned int, bool);

DEF_VEC_P(constraint_t);
DEF_VEC_ALLOC_P(constraint_t,heap);

#define EXECUTE_IF_IN_NONNULL_BITMAP(a, b, c, d)	\
  if (a)						\
    EXECUTE_IF_SET_IN_BITMAP (a, b, c, d)

static struct constraint_stats
{
  unsigned int total_vars;
  unsigned int nonpointer_vars;
  unsigned int unified_vars_static;
  unsigned int unified_vars_dynamic;
  unsigned int iterations;
  unsigned int num_edges;
  unsigned int num_implicit_edges;
  unsigned int points_to_sets_created;
} stats;

struct variable_info
{
  /* ID of this variable  */
  unsigned int id;

  /* Name of this variable */
  const char *name;

  /* Tree that this variable is associated with.  */
  tree decl;

  /* Offset of this variable, in bits, from the base variable  */
  unsigned HOST_WIDE_INT offset;

  /* Size of the variable, in bits.  */
  unsigned HOST_WIDE_INT size;

  /* Full size of the base variable, in bits.  */
  unsigned HOST_WIDE_INT fullsize;

  /* A link to the variable for the next field in this structure.  */
  struct variable_info *next;

  /* True if the variable is directly the target of a dereference.
     This is used to track which variables are *actually* dereferenced
     so we can prune their points to listed. */
  unsigned int directly_dereferenced:1;

  /* True if this is a variable created by the constraint analysis, such as
     heap variables and constraints we had to break up.  */
  unsigned int is_artificial_var:1;

  /* True if this is a special variable whose solution set should not be
     changed.  */
  unsigned int is_special_var:1;

  /* True for variables whose size is not known or variable.  */
  unsigned int is_unknown_size_var:1;

  /* True for variables that have unions somewhere in them.  */
  unsigned int has_union:1;

  /* True if this is a heap variable.  */
  unsigned int is_heap_var:1;

  /* True if we may not use TBAA to prune references to this
     variable.  This is used for C++ placement new.  */
  unsigned int no_tbaa_pruning : 1;

  /* Points-to set for this variable.  */
  bitmap solution;

  /* Old points-to set for this variable.  */
  bitmap oldsolution;

  /* Variable id this was collapsed to due to type unsafety.  This
     should be unused completely after build_succ_graph, or something
     is broken.  */
  struct variable_info *collapsed_to;
};
typedef struct variable_info *varinfo_t;

static varinfo_t first_vi_for_offset (varinfo_t, unsigned HOST_WIDE_INT);

/* Pool of variable info structures.  */
static alloc_pool variable_info_pool;

DEF_VEC_P(varinfo_t);

DEF_VEC_ALLOC_P(varinfo_t, heap);

/* Table of variable info structures for constraint variables.
   Indexed directly by variable info id.  */
static VEC(varinfo_t,heap) *varmap;

/* Return the varmap element N */

static inline varinfo_t
get_varinfo (unsigned int n)
{
  return VEC_index (varinfo_t, varmap, n);
}

/* Return the varmap element N, following the collapsed_to link.  */

static inline varinfo_t
get_varinfo_fc (unsigned int n)
{
  varinfo_t v = VEC_index (varinfo_t, varmap, n);

  if (v->collapsed_to)
    return v->collapsed_to;
  return v;
}

/* Variable that represents the unknown pointer.  */
static varinfo_t var_anything;
static tree anything_tree;
static unsigned int anything_id;

/* Variable that represents the NULL pointer.  */
static varinfo_t var_nothing;
static tree nothing_tree;
static unsigned int nothing_id;

/* Variable that represents read only memory.  */
static varinfo_t var_readonly;
static tree readonly_tree;
static unsigned int readonly_id;

/* Variable that represents integers.  This is used for when people do things
   like &0->a.b.  */
static varinfo_t var_integer;
static tree integer_tree;
static unsigned int integer_id;

/* Lookup a heap var for FROM, and return it if we find one.  */

static tree
heapvar_lookup (tree from)
{
  struct tree_map *h, in;
  in.base.from = from;

  h = (struct tree_map *) htab_find_with_hash (heapvar_for_stmt, &in,
					       htab_hash_pointer (from));
  if (h)
    return h->to;
  return NULL_TREE;
}

/* Insert a mapping FROM->TO in the heap var for statement
   hashtable.  */

static void
heapvar_insert (tree from, tree to)
{
  struct tree_map *h;
  void **loc;

  h = GGC_NEW (struct tree_map);
  h->hash = htab_hash_pointer (from);
  h->base.from = from;
  h->to = to;
  loc = htab_find_slot_with_hash (heapvar_for_stmt, h, h->hash, INSERT);
  *(struct tree_map **) loc = h;
}

/* Return a new variable info structure consisting for a variable
   named NAME, and using constraint graph node NODE.  */

static varinfo_t
new_var_info (tree t, unsigned int id, const char *name)
{
  varinfo_t ret = (varinfo_t) pool_alloc (variable_info_pool);
  tree var;

  ret->id = id;
  ret->name = name;
  ret->decl = t;
  ret->directly_dereferenced = false;
  ret->is_artificial_var = false;
  ret->is_heap_var = false;
  ret->is_special_var = false;
  ret->is_unknown_size_var = false;
  ret->has_union = false;
  var = t;
  if (TREE_CODE (var) == SSA_NAME)
    var = SSA_NAME_VAR (var);
  ret->no_tbaa_pruning = (DECL_P (var)
			  && POINTER_TYPE_P (TREE_TYPE (var))
			  && DECL_NO_TBAA_P (var));
  ret->solution = BITMAP_ALLOC (&pta_obstack);
  ret->oldsolution = BITMAP_ALLOC (&oldpta_obstack);
  ret->next = NULL;
  ret->collapsed_to = NULL;
  return ret;
}

typedef enum {SCALAR, DEREF, ADDRESSOF} constraint_expr_type;

/* An expression that appears in a constraint.  */

struct constraint_expr
{
  /* Constraint type.  */
  constraint_expr_type type;

  /* Variable we are referring to in the constraint.  */
  unsigned int var;

  /* Offset, in bits, of this constraint from the beginning of
     variables it ends up referring to.

     IOW, in a deref constraint, we would deref, get the result set,
     then add OFFSET to each member.   */
  unsigned HOST_WIDE_INT offset;
};

typedef struct constraint_expr ce_s;
DEF_VEC_O(ce_s);
DEF_VEC_ALLOC_O(ce_s, heap);
static void get_constraint_for (tree, VEC(ce_s, heap) **);
static void do_deref (VEC (ce_s, heap) **);

/* Our set constraints are made up of two constraint expressions, one
   LHS, and one RHS.

   As described in the introduction, our set constraints each represent an
   operation between set valued variables.
*/
struct constraint
{
  struct constraint_expr lhs;
  struct constraint_expr rhs;
};

/* List of constraints that we use to build the constraint graph from.  */

static VEC(constraint_t,heap) *constraints;
static alloc_pool constraint_pool;


DEF_VEC_I(int);
DEF_VEC_ALLOC_I(int, heap);

/* The constraint graph is represented as an array of bitmaps
   containing successor nodes.  */

struct constraint_graph
{
  /* Size of this graph, which may be different than the number of
     nodes in the variable map.  */
  unsigned int size;

  /* Explicit successors of each node. */
  bitmap *succs;

  /* Implicit predecessors of each node (Used for variable
     substitution). */
  bitmap *implicit_preds;

  /* Explicit predecessors of each node (Used for variable substitution).  */
  bitmap *preds;

  /* Indirect cycle representatives, or -1 if the node has no indirect
     cycles.  */
  int *indirect_cycles;

  /* Representative node for a node.  rep[a] == a unless the node has
     been unified. */
  unsigned int *rep;

  /* Equivalence class representative for a label.  This is used for
     variable substitution.  */
  int *eq_rep;

  /* Pointer equivalence label for a node.  All nodes with the same
     pointer equivalence label can be unified together at some point
     (either during constraint optimization or after the constraint
     graph is built).  */
  unsigned int *pe;

  /* Pointer equivalence representative for a label.  This is used to
     handle nodes that are pointer equivalent but not location
     equivalent.  We can unite these once the addressof constraints
     are transformed into initial points-to sets.  */
  int *pe_rep;

  /* Pointer equivalence label for each node, used during variable
     substitution.  */
  unsigned int *pointer_label;

  /* Location equivalence label for each node, used during location
     equivalence finding.  */
  unsigned int *loc_label;

  /* Pointed-by set for each node, used during location equivalence
     finding.  This is pointed-by rather than pointed-to, because it
     is constructed using the predecessor graph.  */
  bitmap *pointed_by;

  /* Points to sets for pointer equivalence.  This is *not* the actual
     points-to sets for nodes.  */
  bitmap *points_to;

  /* Bitmap of nodes where the bit is set if the node is a direct
     node.  Used for variable substitution.  */
  sbitmap direct_nodes;

  /* Bitmap of nodes where the bit is set if the node is address
     taken.  Used for variable substitution.  */
  bitmap address_taken;

  /* True if points_to bitmap for this node is stored in the hash
     table.  */
  sbitmap pt_used;

  /* Number of incoming edges remaining to be processed by pointer
     equivalence.
     Used for variable substitution.  */
  unsigned int *number_incoming;


  /* Vector of complex constraints for each graph node.  Complex
     constraints are those involving dereferences or offsets that are
     not 0.  */
  VEC(constraint_t,heap) **complex;
};

static constraint_graph_t graph;

/* During variable substitution and the offline version of indirect
   cycle finding, we create nodes to represent dereferences and
   address taken constraints.  These represent where these start and
   end.  */
#define FIRST_REF_NODE (VEC_length (varinfo_t, varmap))
#define LAST_REF_NODE (FIRST_REF_NODE + (FIRST_REF_NODE - 1))

/* Return the representative node for NODE, if NODE has been unioned
   with another NODE.
   This function performs path compression along the way to finding
   the representative.  */

static unsigned int
find (unsigned int node)
{
  gcc_assert (node < graph->size);
  if (graph->rep[node] != node)
    return graph->rep[node] = find (graph->rep[node]);
  return node;
}

/* Union the TO and FROM nodes to the TO nodes.
   Note that at some point in the future, we may want to do
   union-by-rank, in which case we are going to have to return the
   node we unified to.  */

static bool
unite (unsigned int to, unsigned int from)
{
  gcc_assert (to < graph->size && from < graph->size);
  if (to != from && graph->rep[from] != to)
    {
      graph->rep[from] = to;
      return true;
    }
  return false;
}

/* Create a new constraint consisting of LHS and RHS expressions.  */

static constraint_t
new_constraint (const struct constraint_expr lhs,
		const struct constraint_expr rhs)
{
  constraint_t ret = (constraint_t) pool_alloc (constraint_pool);
  ret->lhs = lhs;
  ret->rhs = rhs;
  return ret;
}

/* Print out constraint C to FILE.  */

void
dump_constraint (FILE *file, constraint_t c)
{
  if (c->lhs.type == ADDRESSOF)
    fprintf (file, "&");
  else if (c->lhs.type == DEREF)
    fprintf (file, "*");
  fprintf (file, "%s", get_varinfo_fc (c->lhs.var)->name);
  if (c->lhs.offset != 0)
    fprintf (file, " + " HOST_WIDE_INT_PRINT_DEC, c->lhs.offset);
  fprintf (file, " = ");
  if (c->rhs.type == ADDRESSOF)
    fprintf (file, "&");
  else if (c->rhs.type == DEREF)
    fprintf (file, "*");
  fprintf (file, "%s", get_varinfo_fc (c->rhs.var)->name);
  if (c->rhs.offset != 0)
    fprintf (file, " + " HOST_WIDE_INT_PRINT_DEC, c->rhs.offset);
  fprintf (file, "\n");
}

/* Print out constraint C to stderr.  */

void
debug_constraint (constraint_t c)
{
  dump_constraint (stderr, c);
}

/* Print out all constraints to FILE */

void
dump_constraints (FILE *file)
{
  int i;
  constraint_t c;
  for (i = 0; VEC_iterate (constraint_t, constraints, i, c); i++)
    dump_constraint (file, c);
}

/* Print out all constraints to stderr.  */

void
debug_constraints (void)
{
  dump_constraints (stderr);
}

/* SOLVER FUNCTIONS

   The solver is a simple worklist solver, that works on the following
   algorithm:

   sbitmap changed_nodes = all zeroes;
   changed_count = 0;
   For each node that is not already collapsed:
       changed_count++;
       set bit in changed nodes

   while (changed_count > 0)
   {
     compute topological ordering for constraint graph

     find and collapse cycles in the constraint graph (updating
     changed if necessary)

     for each node (n) in the graph in topological order:
       changed_count--;

       Process each complex constraint associated with the node,
       updating changed if necessary.

       For each outgoing edge from n, propagate the solution from n to
       the destination of the edge, updating changed as necessary.

   }  */

/* Return true if two constraint expressions A and B are equal.  */

static bool
constraint_expr_equal (struct constraint_expr a, struct constraint_expr b)
{
  return a.type == b.type && a.var == b.var && a.offset == b.offset;
}

/* Return true if constraint expression A is less than constraint expression
   B.  This is just arbitrary, but consistent, in order to give them an
   ordering.  */

static bool
constraint_expr_less (struct constraint_expr a, struct constraint_expr b)
{
  if (a.type == b.type)
    {
      if (a.var == b.var)
	return a.offset < b.offset;
      else
	return a.var < b.var;
    }
  else
    return a.type < b.type;
}

/* Return true if constraint A is less than constraint B.  This is just
   arbitrary, but consistent, in order to give them an ordering.  */

static bool
constraint_less (const constraint_t a, const constraint_t b)
{
  if (constraint_expr_less (a->lhs, b->lhs))
    return true;
  else if (constraint_expr_less (b->lhs, a->lhs))
    return false;
  else
    return constraint_expr_less (a->rhs, b->rhs);
}

/* Return true if two constraints A and B are equal.  */

static bool
constraint_equal (struct constraint a, struct constraint b)
{
  return constraint_expr_equal (a.lhs, b.lhs)
    && constraint_expr_equal (a.rhs, b.rhs);
}


/* Find a constraint LOOKFOR in the sorted constraint vector VEC */

static constraint_t
constraint_vec_find (VEC(constraint_t,heap) *vec,
		     struct constraint lookfor)
{
  unsigned int place;
  constraint_t found;

  if (vec == NULL)
    return NULL;

  place = VEC_lower_bound (constraint_t, vec, &lookfor, constraint_less);
  if (place >= VEC_length (constraint_t, vec))
    return NULL;
  found = VEC_index (constraint_t, vec, place);
  if (!constraint_equal (*found, lookfor))
    return NULL;
  return found;
}

/* Union two constraint vectors, TO and FROM.  Put the result in TO.  */

static void
constraint_set_union (VEC(constraint_t,heap) **to,
		      VEC(constraint_t,heap) **from)
{
  int i;
  constraint_t c;

  for (i = 0; VEC_iterate (constraint_t, *from, i, c); i++)
    {
      if (constraint_vec_find (*to, *c) == NULL)
	{
	  unsigned int place = VEC_lower_bound (constraint_t, *to, c,
						constraint_less);
	  VEC_safe_insert (constraint_t, heap, *to, place, c);
	}
    }
}

/* Take a solution set SET, add OFFSET to each member of the set, and
   overwrite SET with the result when done.  */

static void
solution_set_add (bitmap set, unsigned HOST_WIDE_INT offset)
{
  bitmap result = BITMAP_ALLOC (&iteration_obstack);
  unsigned int i;
  bitmap_iterator bi;

  EXECUTE_IF_SET_IN_BITMAP (set, 0, i, bi)
    {
      /* If this is a properly sized variable, only add offset if it's
	 less than end.  Otherwise, it is globbed to a single
	 variable.  */

      if ((get_varinfo (i)->offset + offset) < get_varinfo (i)->fullsize)
	{
	  unsigned HOST_WIDE_INT fieldoffset = get_varinfo (i)->offset + offset;
	  varinfo_t v = first_vi_for_offset (get_varinfo (i), fieldoffset);
	  if (!v)
	    continue;
	  bitmap_set_bit (result, v->id);
	}
      else if (get_varinfo (i)->is_artificial_var
	       || get_varinfo (i)->has_union
	       || get_varinfo (i)->is_unknown_size_var)
	{
	  bitmap_set_bit (result, i);
	}
    }

  bitmap_copy (set, result);
  BITMAP_FREE (result);
}

/* Union solution sets TO and FROM, and add INC to each member of FROM in the
   process.  */

static bool
set_union_with_increment  (bitmap to, bitmap from, unsigned HOST_WIDE_INT inc)
{
  if (inc == 0)
    return bitmap_ior_into (to, from);
  else
    {
      bitmap tmp;
      bool res;

      tmp = BITMAP_ALLOC (&iteration_obstack);
      bitmap_copy (tmp, from);
      solution_set_add (tmp, inc);
      res = bitmap_ior_into (to, tmp);
      BITMAP_FREE (tmp);
      return res;
    }
}

/* Insert constraint C into the list of complex constraints for graph
   node VAR.  */

static void
insert_into_complex (constraint_graph_t graph,
		     unsigned int var, constraint_t c)
{
  VEC (constraint_t, heap) *complex = graph->complex[var];
  unsigned int place = VEC_lower_bound (constraint_t, complex, c,
					constraint_less);

  /* Only insert constraints that do not already exist.  */
  if (place >= VEC_length (constraint_t, complex)
      || !constraint_equal (*c, *VEC_index (constraint_t, complex, place)))
    VEC_safe_insert (constraint_t, heap, graph->complex[var], place, c);
}


/* Condense two variable nodes into a single variable node, by moving
   all associated info from SRC to TO.  */

static void
merge_node_constraints (constraint_graph_t graph, unsigned int to,
			unsigned int from)
{
  unsigned int i;
  constraint_t c;

  gcc_assert (find (from) == to);

  /* Move all complex constraints from src node into to node  */
  for (i = 0; VEC_iterate (constraint_t, graph->complex[from], i, c); i++)
    {
      /* In complex constraints for node src, we may have either
	 a = *src, and *src = a, or an offseted constraint which are
	 always added to the rhs node's constraints.  */

      if (c->rhs.type == DEREF)
	c->rhs.var = to;
      else if (c->lhs.type == DEREF)
	c->lhs.var = to;
      else
	c->rhs.var = to;
    }
  constraint_set_union (&graph->complex[to], &graph->complex[from]);
  VEC_free (constraint_t, heap, graph->complex[from]);
  graph->complex[from] = NULL;
}


/* Remove edges involving NODE from GRAPH.  */

static void
clear_edges_for_node (constraint_graph_t graph, unsigned int node)
{
  if (graph->succs[node])
    BITMAP_FREE (graph->succs[node]);
}

/* Merge GRAPH nodes FROM and TO into node TO.  */

static void
merge_graph_nodes (constraint_graph_t graph, unsigned int to,
		   unsigned int from)
{
  if (graph->indirect_cycles[from] != -1)
    {
      /* If we have indirect cycles with the from node, and we have
	 none on the to node, the to node has indirect cycles from the
	 from node now that they are unified.
	 If indirect cycles exist on both, unify the nodes that they
	 are in a cycle with, since we know they are in a cycle with
	 each other.  */
      if (graph->indirect_cycles[to] == -1)
	graph->indirect_cycles[to] = graph->indirect_cycles[from];
    }

  /* Merge all the successor edges.  */
  if (graph->succs[from])
    {
      if (!graph->succs[to])
	graph->succs[to] = BITMAP_ALLOC (&pta_obstack);
      bitmap_ior_into (graph->succs[to],
		       graph->succs[from]);
    }

  clear_edges_for_node (graph, from);
}


/* Add an indirect graph edge to GRAPH, going from TO to FROM if
   it doesn't exist in the graph already.  */

static void
add_implicit_graph_edge (constraint_graph_t graph, unsigned int to,
			 unsigned int from)
{
  if (to == from)
    return;

  if (!graph->implicit_preds[to])
    graph->implicit_preds[to] = BITMAP_ALLOC (&predbitmap_obstack);

  if (!bitmap_bit_p (graph->implicit_preds[to], from))
    {
      stats.num_implicit_edges++;
      bitmap_set_bit (graph->implicit_preds[to], from);
    }
}

/* Add a predecessor graph edge to GRAPH, going from TO to FROM if
   it doesn't exist in the graph already.
   Return false if the edge already existed, true otherwise.  */

static void
add_pred_graph_edge (constraint_graph_t graph, unsigned int to,
		     unsigned int from)
{
  if (!graph->preds[to])
    graph->preds[to] = BITMAP_ALLOC (&predbitmap_obstack);
  if (!bitmap_bit_p (graph->preds[to], from))
    bitmap_set_bit (graph->preds[to], from);
}

/* Add a graph edge to GRAPH, going from FROM to TO if
   it doesn't exist in the graph already.
   Return false if the edge already existed, true otherwise.  */

static bool
add_graph_edge (constraint_graph_t graph, unsigned int to,
		unsigned int from)
{
  if (to == from)
    {
      return false;
    }
  else
    {
      bool r = false;

      if (!graph->succs[from])
	graph->succs[from] = BITMAP_ALLOC (&pta_obstack);
      if (!bitmap_bit_p (graph->succs[from], to))
	{
	  r = true;
	  if (to < FIRST_REF_NODE && from < FIRST_REF_NODE)
	    stats.num_edges++;
	  bitmap_set_bit (graph->succs[from], to);
	}
      return r;
    }
}


/* Return true if {DEST.SRC} is an existing graph edge in GRAPH.  */

static bool
valid_graph_edge (constraint_graph_t graph, unsigned int src,
		  unsigned int dest)
{
  return (graph->succs[dest]
	  && bitmap_bit_p (graph->succs[dest], src));
}

/* Initialize the constraint graph structure to contain SIZE nodes.  */

static void
init_graph (unsigned int size)
{
  unsigned int j;

  graph = XCNEW (struct constraint_graph);
  graph->size = size;
  graph->succs = XCNEWVEC (bitmap, graph->size);
  graph->indirect_cycles = XNEWVEC (int, graph->size);
  graph->rep = XNEWVEC (unsigned int, graph->size);
  graph->complex = XCNEWVEC (VEC(constraint_t, heap) *, size);
  graph->pe = XCNEWVEC (unsigned int, graph->size);
  graph->pe_rep = XNEWVEC (int, graph->size);

  for (j = 0; j < graph->size; j++)
    {
      graph->rep[j] = j;
      graph->pe_rep[j] = -1;
      graph->indirect_cycles[j] = -1;
    }
}

/* Build the constraint graph, adding only predecessor edges right now.  */

static void
build_pred_graph (void)
{
  int i;
  constraint_t c;
  unsigned int j;

  graph->implicit_preds = XCNEWVEC (bitmap, graph->size);
  graph->preds = XCNEWVEC (bitmap, graph->size);
  graph->pointer_label = XCNEWVEC (unsigned int, graph->size);
  graph->loc_label = XCNEWVEC (unsigned int, graph->size);
  graph->pointed_by = XCNEWVEC (bitmap, graph->size);
  graph->points_to = XCNEWVEC (bitmap, graph->size);
  graph->eq_rep = XNEWVEC (int, graph->size);
  graph->direct_nodes = sbitmap_alloc (graph->size);
  graph->pt_used = sbitmap_alloc (graph->size);
  graph->address_taken = BITMAP_ALLOC (&predbitmap_obstack);
  graph->number_incoming = XCNEWVEC (unsigned int, graph->size);
  sbitmap_zero (graph->direct_nodes);
  sbitmap_zero (graph->pt_used);

  for (j = 0; j < FIRST_REF_NODE; j++)
    {
      if (!get_varinfo (j)->is_special_var)
	SET_BIT (graph->direct_nodes, j);
    }

  for (j = 0; j < graph->size; j++)
    graph->eq_rep[j] = -1;

  for (j = 0; j < VEC_length (varinfo_t, varmap); j++)
    graph->indirect_cycles[j] = -1;

  for (i = 0; VEC_iterate (constraint_t, constraints, i, c); i++)
    {
      struct constraint_expr lhs = c->lhs;
      struct constraint_expr rhs = c->rhs;
      unsigned int lhsvar = get_varinfo_fc (lhs.var)->id;
      unsigned int rhsvar = get_varinfo_fc (rhs.var)->id;

      if (lhs.type == DEREF)
	{
	  /* *x = y.  */
	  if (rhs.offset == 0 && lhs.offset == 0 && rhs.type == SCALAR)
	    add_pred_graph_edge (graph, FIRST_REF_NODE + lhsvar, rhsvar);
	}
      else if (rhs.type == DEREF)
	{
	  /* x = *y */
	  if (rhs.offset == 0 && lhs.offset == 0 && lhs.type == SCALAR)
	    add_pred_graph_edge (graph, lhsvar, FIRST_REF_NODE + rhsvar);
	  else
	    RESET_BIT (graph->direct_nodes, lhsvar);
	}
      else if (rhs.type == ADDRESSOF)
	{
	  /* x = &y */
	  if (graph->points_to[lhsvar] == NULL)
	    graph->points_to[lhsvar] = BITMAP_ALLOC (&predbitmap_obstack);
	  bitmap_set_bit (graph->points_to[lhsvar], rhsvar);

	  if (graph->pointed_by[rhsvar] == NULL)
	    graph->pointed_by[rhsvar] = BITMAP_ALLOC (&predbitmap_obstack);
	  bitmap_set_bit (graph->pointed_by[rhsvar], lhsvar);

	  /* Implicitly, *x = y */
	  add_implicit_graph_edge (graph, FIRST_REF_NODE + lhsvar, rhsvar);

	  RESET_BIT (graph->direct_nodes, rhsvar);
	  bitmap_set_bit (graph->address_taken, rhsvar);
	}
      else if (lhsvar > anything_id
	       && lhsvar != rhsvar && lhs.offset == 0 && rhs.offset == 0)
	{
	  /* x = y */
	  add_pred_graph_edge (graph, lhsvar, rhsvar);
	  /* Implicitly, *x = *y */
	  add_implicit_graph_edge (graph, FIRST_REF_NODE + lhsvar,
				   FIRST_REF_NODE + rhsvar);
	}
      else if (lhs.offset != 0 || rhs.offset != 0)
	{
	  if (rhs.offset != 0)
	    RESET_BIT (graph->direct_nodes, lhs.var);
	  else if (lhs.offset != 0)
	    RESET_BIT (graph->direct_nodes, rhs.var);
	}
    }
}

/* Build the constraint graph, adding successor edges.  */

static void
build_succ_graph (void)
{
  int i;
  constraint_t c;

  for (i = 0; VEC_iterate (constraint_t, constraints, i, c); i++)
    {
      struct constraint_expr lhs;
      struct constraint_expr rhs;
      unsigned int lhsvar;
      unsigned int rhsvar;

      if (!c)
	continue;

      lhs = c->lhs;
      rhs = c->rhs;
      lhsvar = find (get_varinfo_fc (lhs.var)->id);
      rhsvar = find (get_varinfo_fc (rhs.var)->id);

      if (lhs.type == DEREF)
	{
	  if (rhs.offset == 0 && lhs.offset == 0 && rhs.type == SCALAR)
	    add_graph_edge (graph, FIRST_REF_NODE + lhsvar, rhsvar);
	}
      else if (rhs.type == DEREF)
	{
	  if (rhs.offset == 0 && lhs.offset == 0 && lhs.type == SCALAR)
	    add_graph_edge (graph, lhsvar, FIRST_REF_NODE + rhsvar);
	}
      else if (rhs.type == ADDRESSOF)
	{
	  /* x = &y */
	  gcc_assert (find (get_varinfo_fc (rhs.var)->id)
		      == get_varinfo_fc (rhs.var)->id);
	  bitmap_set_bit (get_varinfo (lhsvar)->solution, rhsvar);
	}
      else if (lhsvar > anything_id
	       && lhsvar != rhsvar && lhs.offset == 0 && rhs.offset == 0)
	{
	  add_graph_edge (graph, lhsvar, rhsvar);
	}
    }
}


/* Changed variables on the last iteration.  */
static unsigned int changed_count;
static sbitmap changed;

DEF_VEC_I(unsigned);
DEF_VEC_ALLOC_I(unsigned,heap);


/* Strongly Connected Component visitation info.  */

struct scc_info
{
  sbitmap visited;
  sbitmap deleted;
  unsigned int *dfs;
  unsigned int *node_mapping;
  int current_index;
  VEC(unsigned,heap) *scc_stack;
};


/* Recursive routine to find strongly connected components in GRAPH.
   SI is the SCC info to store the information in, and N is the id of current
   graph node we are processing.

   This is Tarjan's strongly connected component finding algorithm, as
   modified by Nuutila to keep only non-root nodes on the stack.
   The algorithm can be found in "On finding the strongly connected
   connected components in a directed graph" by Esko Nuutila and Eljas
   Soisalon-Soininen, in Information Processing Letters volume 49,
   number 1, pages 9-14.  */

static void
scc_visit (constraint_graph_t graph, struct scc_info *si, unsigned int n)
{
  unsigned int i;
  bitmap_iterator bi;
  unsigned int my_dfs;

  SET_BIT (si->visited, n);
  si->dfs[n] = si->current_index ++;
  my_dfs = si->dfs[n];

  /* Visit all the successors.  */
  EXECUTE_IF_IN_NONNULL_BITMAP (graph->succs[n], 0, i, bi)
    {
      unsigned int w;

      if (i > LAST_REF_NODE)
	break;

      w = find (i);
      if (TEST_BIT (si->deleted, w))
	continue;

      if (!TEST_BIT (si->visited, w))
	scc_visit (graph, si, w);
      {
	unsigned int t = find (w);
	unsigned int nnode = find (n);
	gcc_assert (nnode == n);

	if (si->dfs[t] < si->dfs[nnode])
	  si->dfs[n] = si->dfs[t];
      }
    }

  /* See if any components have been identified.  */
  if (si->dfs[n] == my_dfs)
    {
      if (VEC_length (unsigned, si->scc_stack) > 0
	  && si->dfs[VEC_last (unsigned, si->scc_stack)] >= my_dfs)
	{
	  bitmap scc = BITMAP_ALLOC (NULL);
	  bool have_ref_node = n >= FIRST_REF_NODE;
	  unsigned int lowest_node;
	  bitmap_iterator bi;

	  bitmap_set_bit (scc, n);

	  while (VEC_length (unsigned, si->scc_stack) != 0
		 && si->dfs[VEC_last (unsigned, si->scc_stack)] >= my_dfs)
	    {
	      unsigned int w = VEC_pop (unsigned, si->scc_stack);

	      bitmap_set_bit (scc, w);
	      if (w >= FIRST_REF_NODE)
		have_ref_node = true;
	    }

	  lowest_node = bitmap_first_set_bit (scc);
	  gcc_assert (lowest_node < FIRST_REF_NODE);

	  /* Collapse the SCC nodes into a single node, and mark the
	     indirect cycles.  */
	  EXECUTE_IF_SET_IN_BITMAP (scc, 0, i, bi)
	    {
	      if (i < FIRST_REF_NODE)
		{
		  if (unite (lowest_node, i))
		    unify_nodes (graph, lowest_node, i, false);
		}
	      else
		{
		  unite (lowest_node, i);
		  graph->indirect_cycles[i - FIRST_REF_NODE] = lowest_node;
		}
	    }
	}
      SET_BIT (si->deleted, n);
    }
  else
    VEC_safe_push (unsigned, heap, si->scc_stack, n);
}

/* Unify node FROM into node TO, updating the changed count if
   necessary when UPDATE_CHANGED is true.  */

static void
unify_nodes (constraint_graph_t graph, unsigned int to, unsigned int from,
	     bool update_changed)
{

  gcc_assert (to != from && find (to) == to);
  if (dump_file && (dump_flags & TDF_DETAILS))
    fprintf (dump_file, "Unifying %s to %s\n",
	     get_varinfo (from)->name,
	     get_varinfo (to)->name);

  if (update_changed)
    stats.unified_vars_dynamic++;
  else
    stats.unified_vars_static++;

  merge_graph_nodes (graph, to, from);
  merge_node_constraints (graph, to, from);

  if (get_varinfo (from)->no_tbaa_pruning)
    get_varinfo (to)->no_tbaa_pruning = true;

  /* Mark TO as changed if FROM was changed. If TO was already marked
     as changed, decrease the changed count.  */

  if (update_changed && TEST_BIT (changed, from))
    {
      RESET_BIT (changed, from);
      if (!TEST_BIT (changed, to))
	SET_BIT (changed, to);
      else
	{
	  gcc_assert (changed_count > 0);
	  changed_count--;
	}
    }
  if (get_varinfo (from)->solution)
    {
      /* If the solution changes because of the merging, we need to mark
	 the variable as changed.  */
      if (bitmap_ior_into (get_varinfo (to)->solution,
			   get_varinfo (from)->solution))
	{
	  if (update_changed && !TEST_BIT (changed, to))
	    {
	      SET_BIT (changed, to);
	      changed_count++;
	    }
	}
      
      BITMAP_FREE (get_varinfo (from)->solution);
      BITMAP_FREE (get_varinfo (from)->oldsolution);
      
      if (stats.iterations > 0)
	{
	  BITMAP_FREE (get_varinfo (to)->oldsolution);
	  get_varinfo (to)->oldsolution = BITMAP_ALLOC (&oldpta_obstack);
	}
    }
  if (valid_graph_edge (graph, to, to))
    {
      if (graph->succs[to])
	bitmap_clear_bit (graph->succs[to], to);
    }
}

/* Information needed to compute the topological ordering of a graph.  */

struct topo_info
{
  /* sbitmap of visited nodes.  */
  sbitmap visited;
  /* Array that stores the topological order of the graph, *in
     reverse*.  */
  VEC(unsigned,heap) *topo_order;
};


/* Initialize and return a topological info structure.  */

static struct topo_info *
init_topo_info (void)
{
  size_t size = graph->size;
  struct topo_info *ti = XNEW (struct topo_info);
  ti->visited = sbitmap_alloc (size);
  sbitmap_zero (ti->visited);
  ti->topo_order = VEC_alloc (unsigned, heap, 1);
  return ti;
}


/* Free the topological sort info pointed to by TI.  */

static void
free_topo_info (struct topo_info *ti)
{
  sbitmap_free (ti->visited);
  VEC_free (unsigned, heap, ti->topo_order);
  free (ti);
}

/* Visit the graph in topological order, and store the order in the
   topo_info structure.  */

static void
topo_visit (constraint_graph_t graph, struct topo_info *ti,
	    unsigned int n)
{
  bitmap_iterator bi;
  unsigned int j;

  SET_BIT (ti->visited, n);

  if (graph->succs[n])
    EXECUTE_IF_SET_IN_BITMAP (graph->succs[n], 0, j, bi)
      {
	if (!TEST_BIT (ti->visited, j))
	  topo_visit (graph, ti, j);
      }

  VEC_safe_push (unsigned, heap, ti->topo_order, n);
}

/* Return true if variable N + OFFSET is a legal field of N.  */

static bool
type_safe (unsigned int n, unsigned HOST_WIDE_INT *offset)
{
  varinfo_t ninfo = get_varinfo (n);

  /* For things we've globbed to single variables, any offset into the
     variable acts like the entire variable, so that it becomes offset
     0.  */
  if (ninfo->is_special_var
      || ninfo->is_artificial_var
      || ninfo->is_unknown_size_var)
    {
      *offset = 0;
      return true;
    }
  return (get_varinfo (n)->offset + *offset) < get_varinfo (n)->fullsize;
}

/* Process a constraint C that represents x = *y, using DELTA as the
   starting solution.  */

static void
do_sd_constraint (constraint_graph_t graph, constraint_t c,
		  bitmap delta)
{
  unsigned int lhs = c->lhs.var;
  bool flag = false;
  bitmap sol = get_varinfo (lhs)->solution;
  unsigned int j;
  bitmap_iterator bi;

 if (bitmap_bit_p (delta, anything_id))
   {
     flag = !bitmap_bit_p (sol, anything_id);
     if (flag)
       bitmap_set_bit (sol, anything_id);
     goto done;
   }
  /* For each variable j in delta (Sol(y)), add
     an edge in the graph from j to x, and union Sol(j) into Sol(x).  */
  EXECUTE_IF_SET_IN_BITMAP (delta, 0, j, bi)
    {
      unsigned HOST_WIDE_INT roffset = c->rhs.offset;
      if (type_safe (j, &roffset))
	{
	  varinfo_t v;
	  unsigned HOST_WIDE_INT fieldoffset = get_varinfo (j)->offset + roffset;
	  unsigned int t;

	  v = first_vi_for_offset (get_varinfo (j), fieldoffset);
	  if (!v)
	    continue;
	  t = find (v->id);

	  /* Adding edges from the special vars is pointless.
	     They don't have sets that can change.  */
	  if (get_varinfo (t) ->is_special_var)
	    flag |= bitmap_ior_into (sol, get_varinfo (t)->solution);
	  else if (add_graph_edge (graph, lhs, t))
	    flag |= bitmap_ior_into (sol, get_varinfo (t)->solution);
	}
    }

done:
  /* If the LHS solution changed, mark the var as changed.  */
  if (flag)
    {
      get_varinfo (lhs)->solution = sol;
      if (!TEST_BIT (changed, lhs))
	{
	  SET_BIT (changed, lhs);
	  changed_count++;
	}
    }
}

/* Process a constraint C that represents *x = y.  */

static void
do_ds_constraint (constraint_t c, bitmap delta)
{
  unsigned int rhs = c->rhs.var;
  bitmap sol = get_varinfo (rhs)->solution;
  unsigned int j;
  bitmap_iterator bi;

 if (bitmap_bit_p (sol, anything_id))
   {
     EXECUTE_IF_SET_IN_BITMAP (delta, 0, j, bi)
       {
	 varinfo_t jvi = get_varinfo (j);
	 unsigned int t;
	 unsigned int loff = c->lhs.offset;
	 unsigned HOST_WIDE_INT fieldoffset = jvi->offset + loff;
	 varinfo_t v;

	 v = first_vi_for_offset (get_varinfo (j), fieldoffset);
	 if (!v)
	   continue;
	 t = find (v->id);

	 if (!bitmap_bit_p (get_varinfo (t)->solution, anything_id))
	   {
	     bitmap_set_bit (get_varinfo (t)->solution, anything_id);
	     if (!TEST_BIT (changed, t))
	       {
		 SET_BIT (changed, t);
		 changed_count++;
	       }
	   }
       }
     return;
   }

  /* For each member j of delta (Sol(x)), add an edge from y to j and
     union Sol(y) into Sol(j) */
  EXECUTE_IF_SET_IN_BITMAP (delta, 0, j, bi)
    {
      unsigned HOST_WIDE_INT loff = c->lhs.offset;
      if (type_safe (j, &loff) && !(get_varinfo (j)->is_special_var))
	{
	  varinfo_t v;
	  unsigned int t;
	  unsigned HOST_WIDE_INT fieldoffset = get_varinfo (j)->offset + loff;
	  bitmap tmp;

	  v = first_vi_for_offset (get_varinfo (j), fieldoffset);
	  if (!v)
	    continue;
	  t = find (v->id);
	  tmp = get_varinfo (t)->solution;

	  if (set_union_with_increment (tmp, sol, 0))
	    {
	      get_varinfo (t)->solution = tmp;
	      if (t == rhs)
		sol = get_varinfo (rhs)->solution;
	      if (!TEST_BIT (changed, t))
		{
		  SET_BIT (changed, t);
		  changed_count++;
		}
	    }
	}
    }
}

/* Handle a non-simple (simple meaning requires no iteration),
   constraint (IE *x = &y, x = *y, *x = y, and x = y with offsets involved).  */

static void
do_complex_constraint (constraint_graph_t graph, constraint_t c, bitmap delta)
{
  if (c->lhs.type == DEREF)
    {
      if (c->rhs.type == ADDRESSOF)
	{
	  gcc_unreachable();
	}
      else
	{
	  /* *x = y */
	  do_ds_constraint (c, delta);
	}
    }
  else if (c->rhs.type == DEREF)
    {
      /* x = *y */
      if (!(get_varinfo (c->lhs.var)->is_special_var))
	do_sd_constraint (graph, c, delta);
    }
  else
    {
      bitmap tmp;
      bitmap solution;
      bool flag = false;

      gcc_assert (c->rhs.type == SCALAR && c->lhs.type == SCALAR);
      solution = get_varinfo (c->rhs.var)->solution;
      tmp = get_varinfo (c->lhs.var)->solution;

      flag = set_union_with_increment (tmp, solution, c->rhs.offset);

      if (flag)
	{
	  get_varinfo (c->lhs.var)->solution = tmp;
	  if (!TEST_BIT (changed, c->lhs.var))
	    {
	      SET_BIT (changed, c->lhs.var);
	      changed_count++;
	    }
	}
    }
}

/* Initialize and return a new SCC info structure.  */

static struct scc_info *
init_scc_info (size_t size)
{
  struct scc_info *si = XNEW (struct scc_info);
  size_t i;

  si->current_index = 0;
  si->visited = sbitmap_alloc (size);
  sbitmap_zero (si->visited);
  si->deleted = sbitmap_alloc (size);
  sbitmap_zero (si->deleted);
  si->node_mapping = XNEWVEC (unsigned int, size);
  si->dfs = XCNEWVEC (unsigned int, size);

  for (i = 0; i < size; i++)
    si->node_mapping[i] = i;

  si->scc_stack = VEC_alloc (unsigned, heap, 1);
  return si;
}

/* Free an SCC info structure pointed to by SI */

static void
free_scc_info (struct scc_info *si)
{
  sbitmap_free (si->visited);
  sbitmap_free (si->deleted);
  free (si->node_mapping);
  free (si->dfs);
  VEC_free (unsigned, heap, si->scc_stack);
  free (si);
}


/* Find indirect cycles in GRAPH that occur, using strongly connected
   components, and note them in the indirect cycles map.

   This technique comes from Ben Hardekopf and Calvin Lin,
   "It Pays to be Lazy: Fast and Accurate Pointer Analysis for Millions of
   Lines of Code", submitted to PLDI 2007.  */

static void
find_indirect_cycles (constraint_graph_t graph)
{
  unsigned int i;
  unsigned int size = graph->size;
  struct scc_info *si = init_scc_info (size);

  for (i = 0; i < MIN (LAST_REF_NODE, size); i ++ )
    if (!TEST_BIT (si->visited, i) && find (i) == i)
      scc_visit (graph, si, i);

  free_scc_info (si);
}

/* Compute a topological ordering for GRAPH, and store the result in the
   topo_info structure TI.  */

static void
compute_topo_order (constraint_graph_t graph,
		    struct topo_info *ti)
{
  unsigned int i;
  unsigned int size = graph->size;

  for (i = 0; i != size; ++i)
    if (!TEST_BIT (ti->visited, i) && find (i) == i)
      topo_visit (graph, ti, i);
}

/* Structure used to for hash value numbering of pointer equivalence
   classes.  */

typedef struct equiv_class_label
{
  unsigned int equivalence_class;
  bitmap labels;
  hashval_t hashcode;
} *equiv_class_label_t;
typedef const struct equiv_class_label *const_equiv_class_label_t;

/* A hashtable for mapping a bitmap of labels->pointer equivalence
   classes.  */
static htab_t pointer_equiv_class_table;

/* A hashtable for mapping a bitmap of labels->location equivalence
   classes.  */
static htab_t location_equiv_class_table;

/* Hash function for a equiv_class_label_t */

static hashval_t
equiv_class_label_hash (const void *p)
{
  const_equiv_class_label_t const ecl = (const_equiv_class_label_t) p;
  return ecl->hashcode;
}

/* Equality function for two equiv_class_label_t's.  */

static int
equiv_class_label_eq (const void *p1, const void *p2)
{
  const_equiv_class_label_t const eql1 = (const_equiv_class_label_t) p1;
  const_equiv_class_label_t const eql2 = (const_equiv_class_label_t) p2;
  return bitmap_equal_p (eql1->labels, eql2->labels);
}

/* Lookup a equivalence class in TABLE by the bitmap of LABELS it
   contains.  */

static unsigned int
equiv_class_lookup (htab_t table, bitmap labels)
{
  void **slot;
  struct equiv_class_label ecl;

  ecl.labels = labels;
  ecl.hashcode = bitmap_hash (labels);

  slot = htab_find_slot_with_hash (table, &ecl,
				   ecl.hashcode, NO_INSERT);
  if (!slot)
    return 0;
  else
    return ((equiv_class_label_t) *slot)->equivalence_class;
}


/* Add an equivalence class named EQUIVALENCE_CLASS with labels LABELS
   to TABLE.  */

static void
equiv_class_add (htab_t table, unsigned int equivalence_class,
		 bitmap labels)
{
  void **slot;
  equiv_class_label_t ecl = XNEW (struct equiv_class_label);

  ecl->labels = labels;
  ecl->equivalence_class = equivalence_class;
  ecl->hashcode = bitmap_hash (labels);

  slot = htab_find_slot_with_hash (table, ecl,
				   ecl->hashcode, INSERT);
  gcc_assert (!*slot);
  *slot = (void *) ecl;
}

/* Perform offline variable substitution.

   This is a worst case quadratic time way of identifying variables
   that must have equivalent points-to sets, including those caused by
   static cycles, and single entry subgraphs, in the constraint graph.

   The technique is described in "Exploiting Pointer and Location
   Equivalence to Optimize Pointer Analysis. In the 14th International
   Static Analysis Symposium (SAS), August 2007."  It is known as the
   "HU" algorithm, and is equivalent to value numbering the collapsed
   constraint graph including evaluating unions.

   The general method of finding equivalence classes is as follows:
   Add fake nodes (REF nodes) and edges for *a = b and a = *b constraints.
   Initialize all non-REF nodes to be direct nodes.
   For each constraint a = a U {b}, we set pts(a) = pts(a) u {fresh
   variable}
   For each constraint containing the dereference, we also do the same
   thing.

   We then compute SCC's in the graph and unify nodes in the same SCC,
   including pts sets.

   For each non-collapsed node x:
    Visit all unvisited explicit incoming edges.
    Ignoring all non-pointers, set pts(x) = Union of pts(a) for y
    where y->x.
    Lookup the equivalence class for pts(x).
     If we found one, equivalence_class(x) = found class.
     Otherwise, equivalence_class(x) = new class, and new_class is
    added to the lookup table.

   All direct nodes with the same equivalence class can be replaced
   with a single representative node.
   All unlabeled nodes (label == 0) are not pointers and all edges
   involving them can be eliminated.
   We perform these optimizations during rewrite_constraints

   In addition to pointer equivalence class finding, we also perform
   location equivalence class finding.  This is the set of variables
   that always appear together in points-to sets.  We use this to
   compress the size of the points-to sets.  */

/* Current maximum pointer equivalence class id.  */
static int pointer_equiv_class;

/* Current maximum location equivalence class id.  */
static int location_equiv_class;

/* Recursive routine to find strongly connected components in GRAPH,
   and label it's nodes with DFS numbers.  */

static void
condense_visit (constraint_graph_t graph, struct scc_info *si, unsigned int n)
{
  unsigned int i;
  bitmap_iterator bi;
  unsigned int my_dfs;

  gcc_assert (si->node_mapping[n] == n);
  SET_BIT (si->visited, n);
  si->dfs[n] = si->current_index ++;
  my_dfs = si->dfs[n];

  /* Visit all the successors.  */
  EXECUTE_IF_IN_NONNULL_BITMAP (graph->preds[n], 0, i, bi)
    {
      unsigned int w = si->node_mapping[i];

      if (TEST_BIT (si->deleted, w))
	continue;

      if (!TEST_BIT (si->visited, w))
	condense_visit (graph, si, w);
      {
	unsigned int t = si->node_mapping[w];
	unsigned int nnode = si->node_mapping[n];
	gcc_assert (nnode == n);

	if (si->dfs[t] < si->dfs[nnode])
	  si->dfs[n] = si->dfs[t];
      }
    }

  /* Visit all the implicit predecessors.  */
  EXECUTE_IF_IN_NONNULL_BITMAP (graph->implicit_preds[n], 0, i, bi)
    {
      unsigned int w = si->node_mapping[i];

      if (TEST_BIT (si->deleted, w))
	continue;

      if (!TEST_BIT (si->visited, w))
	condense_visit (graph, si, w);
      {
	unsigned int t = si->node_mapping[w];
	unsigned int nnode = si->node_mapping[n];
	gcc_assert (nnode == n);

	if (si->dfs[t] < si->dfs[nnode])
	  si->dfs[n] = si->dfs[t];
      }
    }

  /* See if any components have been identified.  */
  if (si->dfs[n] == my_dfs)
    {
      while (VEC_length (unsigned, si->scc_stack) != 0
	     && si->dfs[VEC_last (unsigned, si->scc_stack)] >= my_dfs)
	{
	  unsigned int w = VEC_pop (unsigned, si->scc_stack);
	  si->node_mapping[w] = n;

	  if (!TEST_BIT (graph->direct_nodes, w))
	    RESET_BIT (graph->direct_nodes, n);

	  /* Unify our nodes.  */
	  if (graph->preds[w])
	    {
	      if (!graph->preds[n])
		graph->preds[n] = BITMAP_ALLOC (&predbitmap_obstack);
	      bitmap_ior_into (graph->preds[n], graph->preds[w]);
	    }
	  if (graph->implicit_preds[w])
	    {
	      if (!graph->implicit_preds[n])
		graph->implicit_preds[n] = BITMAP_ALLOC (&predbitmap_obstack);
	      bitmap_ior_into (graph->implicit_preds[n],
			       graph->implicit_preds[w]);
	    }
	  if (graph->points_to[w])
	    {
	      if (!graph->points_to[n])
		graph->points_to[n] = BITMAP_ALLOC (&predbitmap_obstack);
	      bitmap_ior_into (graph->points_to[n],
			       graph->points_to[w]);
	    }
	  EXECUTE_IF_IN_NONNULL_BITMAP (graph->preds[n], 0, i, bi)
	    {
	      unsigned int rep = si->node_mapping[i];
	      graph->number_incoming[rep]++;
	    }
	}
      SET_BIT (si->deleted, n);
    }
  else
    VEC_safe_push (unsigned, heap, si->scc_stack, n);
}

/* Label pointer equivalences.  */

static void
label_visit (constraint_graph_t graph, struct scc_info *si, unsigned int n)
{
  unsigned int i;
  bitmap_iterator bi;
  SET_BIT (si->visited, n);

  if (!graph->points_to[n])
    graph->points_to[n] = BITMAP_ALLOC (&predbitmap_obstack);

  /* Label and union our incoming edges's points to sets.  */
  EXECUTE_IF_IN_NONNULL_BITMAP (graph->preds[n], 0, i, bi)
    {
      unsigned int w = si->node_mapping[i];
      if (!TEST_BIT (si->visited, w))
	label_visit (graph, si, w);

      /* Skip unused edges  */
      if (w == n || graph->pointer_label[w] == 0)
	{
	  graph->number_incoming[w]--;
	  continue;
	}
      if (graph->points_to[w])
	bitmap_ior_into(graph->points_to[n], graph->points_to[w]);

      /* If all incoming edges to w have been processed and
	 graph->points_to[w] was not stored in the hash table, we can
	 free it.  */
      graph->number_incoming[w]--;
      if (!graph->number_incoming[w] && !TEST_BIT (graph->pt_used, w))
	{
	  BITMAP_FREE (graph->points_to[w]);
	}
    }
  /* Indirect nodes get fresh variables.  */
  if (!TEST_BIT (graph->direct_nodes, n))
    bitmap_set_bit (graph->points_to[n], FIRST_REF_NODE + n);

  if (!bitmap_empty_p (graph->points_to[n]))
    {
      unsigned int label = equiv_class_lookup (pointer_equiv_class_table,
					       graph->points_to[n]);
      if (!label)
	{
	  SET_BIT (graph->pt_used, n);
	  label = pointer_equiv_class++;
	  equiv_class_add (pointer_equiv_class_table,
			   label, graph->points_to[n]);
	}
      graph->pointer_label[n] = label;
    }
}

/* Perform offline variable substitution, discovering equivalence
   classes, and eliminating non-pointer variables.  */

static struct scc_info *
perform_var_substitution (constraint_graph_t graph)
{
  unsigned int i;
  unsigned int size = graph->size;
  struct scc_info *si = init_scc_info (size);

  bitmap_obstack_initialize (&iteration_obstack);
  pointer_equiv_class_table = htab_create (511, equiv_class_label_hash,
					   equiv_class_label_eq, free);
  location_equiv_class_table = htab_create (511, equiv_class_label_hash,
					    equiv_class_label_eq, free);
  pointer_equiv_class = 1;
  location_equiv_class = 1;

  /* Condense the nodes, which means to find SCC's, count incoming
     predecessors, and unite nodes in SCC's.  */
  for (i = 0; i < FIRST_REF_NODE; i++)
    if (!TEST_BIT (si->visited, si->node_mapping[i]))
      condense_visit (graph, si, si->node_mapping[i]);

  sbitmap_zero (si->visited);
  /* Actually the label the nodes for pointer equivalences  */
  for (i = 0; i < FIRST_REF_NODE; i++)
    if (!TEST_BIT (si->visited, si->node_mapping[i]))
      label_visit (graph, si, si->node_mapping[i]);

  /* Calculate location equivalence labels.  */
  for (i = 0; i < FIRST_REF_NODE; i++)
    {
      bitmap pointed_by;
      bitmap_iterator bi;
      unsigned int j;
      unsigned int label;

      if (!graph->pointed_by[i])
	continue;
      pointed_by = BITMAP_ALLOC (&iteration_obstack);

      /* Translate the pointed-by mapping for pointer equivalence
	 labels.  */
      EXECUTE_IF_SET_IN_BITMAP (graph->pointed_by[i], 0, j, bi)
	{
	  bitmap_set_bit (pointed_by,
			  graph->pointer_label[si->node_mapping[j]]);
	}
      /* The original pointed_by is now dead.  */
      BITMAP_FREE (graph->pointed_by[i]);

      /* Look up the location equivalence label if one exists, or make
	 one otherwise.  */
      label = equiv_class_lookup (location_equiv_class_table,
				  pointed_by);
      if (label == 0)
	{
	  label = location_equiv_class++;
	  equiv_class_add (location_equiv_class_table,
			   label, pointed_by);
	}
      else
	{
	  if (dump_file && (dump_flags & TDF_DETAILS))
	    fprintf (dump_file, "Found location equivalence for node %s\n",
		     get_varinfo (i)->name);
	  BITMAP_FREE (pointed_by);
	}
      graph->loc_label[i] = label;

    }

  if (dump_file && (dump_flags & TDF_DETAILS))
    for (i = 0; i < FIRST_REF_NODE; i++)
      {
	bool direct_node = TEST_BIT (graph->direct_nodes, i);
	fprintf (dump_file,
		 "Equivalence classes for %s node id %d:%s are pointer: %d"
		 ", location:%d\n",
		 direct_node ? "Direct node" : "Indirect node", i,
		 get_varinfo (i)->name,
		 graph->pointer_label[si->node_mapping[i]],
		 graph->loc_label[si->node_mapping[i]]);
      }

  /* Quickly eliminate our non-pointer variables.  */

  for (i = 0; i < FIRST_REF_NODE; i++)
    {
      unsigned int node = si->node_mapping[i];

      if (graph->pointer_label[node] == 0)
	{
	  if (dump_file && (dump_flags & TDF_DETAILS))
	    fprintf (dump_file,
		     "%s is a non-pointer variable, eliminating edges.\n",
		     get_varinfo (node)->name);
	  stats.nonpointer_vars++;
	  clear_edges_for_node (graph, node);
	}
    }

  return si;
}

/* Free information that was only necessary for variable
   substitution.  */

static void
free_var_substitution_info (struct scc_info *si)
{
  free_scc_info (si);
  free (graph->pointer_label);
  free (graph->loc_label);
  free (graph->pointed_by);
  free (graph->points_to);
  free (graph->number_incoming);
  free (graph->eq_rep);
  sbitmap_free (graph->direct_nodes);
  sbitmap_free (graph->pt_used);
  htab_delete (pointer_equiv_class_table);
  htab_delete (location_equiv_class_table);
  bitmap_obstack_release (&iteration_obstack);
}

/* Return an existing node that is equivalent to NODE, which has
   equivalence class LABEL, if one exists.  Return NODE otherwise.  */

static unsigned int
find_equivalent_node (constraint_graph_t graph,
		      unsigned int node, unsigned int label)
{
  /* If the address version of this variable is unused, we can
     substitute it for anything else with the same label.
     Otherwise, we know the pointers are equivalent, but not the
     locations, and we can unite them later.  */

  if (!bitmap_bit_p (graph->address_taken, node))
    {
      gcc_assert (label < graph->size);

      if (graph->eq_rep[label] != -1)
	{
	  /* Unify the two variables since we know they are equivalent.  */
	  if (unite (graph->eq_rep[label], node))
	    unify_nodes (graph, graph->eq_rep[label], node, false);
	  return graph->eq_rep[label];
	}
      else
	{
	  graph->eq_rep[label] = node;
	  graph->pe_rep[label] = node;
	}
    }
  else
    {
      gcc_assert (label < graph->size);
      graph->pe[node] = label;
      if (graph->pe_rep[label] == -1)
	graph->pe_rep[label] = node;
    }

  return node;
}

/* Unite pointer equivalent but not location equivalent nodes in
   GRAPH.  This may only be performed once variable substitution is
   finished.  */

static void
unite_pointer_equivalences (constraint_graph_t graph)
{
  unsigned int i;

  /* Go through the pointer equivalences and unite them to their
     representative, if they aren't already.  */
  for (i = 0; i < FIRST_REF_NODE; i++)
    {
      unsigned int label = graph->pe[i];
      if (label)
	{
	  int label_rep = graph->pe_rep[label];
	  
	  if (label_rep == -1)
	    continue;
	  
	  label_rep = find (label_rep);
	  if (label_rep >= 0 && unite (label_rep, find (i)))
	    unify_nodes (graph, label_rep, i, false);
	}
    }
}

/* Move complex constraints to the GRAPH nodes they belong to.  */

static void
move_complex_constraints (constraint_graph_t graph)
{
  int i;
  constraint_t c;

  for (i = 0; VEC_iterate (constraint_t, constraints, i, c); i++)
    {
      if (c)
	{
	  struct constraint_expr lhs = c->lhs;
	  struct constraint_expr rhs = c->rhs;

	  if (lhs.type == DEREF)
	    {
	      insert_into_complex (graph, lhs.var, c);
	    }
	  else if (rhs.type == DEREF)
	    {
	      if (!(get_varinfo (lhs.var)->is_special_var))
		insert_into_complex (graph, rhs.var, c);
	    }
	  else if (rhs.type != ADDRESSOF && lhs.var > anything_id
		   && (lhs.offset != 0 || rhs.offset != 0))
	    {
	      insert_into_complex (graph, rhs.var, c);
	    }
	}
    }
}


/* Optimize and rewrite complex constraints while performing
   collapsing of equivalent nodes.  SI is the SCC_INFO that is the
   result of perform_variable_substitution.  */

static void
rewrite_constraints (constraint_graph_t graph,
		     struct scc_info *si)
{
  int i;
  unsigned int j;
  constraint_t c;

  for (j = 0; j < graph->size; j++)
    gcc_assert (find (j) == j);

  for (i = 0; VEC_iterate (constraint_t, constraints, i, c); i++)
    {
      struct constraint_expr lhs = c->lhs;
      struct constraint_expr rhs = c->rhs;
      unsigned int lhsvar = find (get_varinfo_fc (lhs.var)->id);
      unsigned int rhsvar = find (get_varinfo_fc (rhs.var)->id);
      unsigned int lhsnode, rhsnode;
      unsigned int lhslabel, rhslabel;

      lhsnode = si->node_mapping[lhsvar];
      rhsnode = si->node_mapping[rhsvar];
      lhslabel = graph->pointer_label[lhsnode];
      rhslabel = graph->pointer_label[rhsnode];

      /* See if it is really a non-pointer variable, and if so, ignore
	 the constraint.  */
      if (lhslabel == 0)
	{
	  if (dump_file && (dump_flags & TDF_DETAILS))
	    {
	      
	      fprintf (dump_file, "%s is a non-pointer variable,"
		       "ignoring constraint:",
		       get_varinfo (lhs.var)->name);
	      dump_constraint (dump_file, c);
	    }
	  VEC_replace (constraint_t, constraints, i, NULL);
	  continue;
	}

      if (rhslabel == 0)
	{
	  if (dump_file && (dump_flags & TDF_DETAILS))
	    {
	      
	      fprintf (dump_file, "%s is a non-pointer variable,"
		       "ignoring constraint:",
		       get_varinfo (rhs.var)->name);
	      dump_constraint (dump_file, c);
	    }
	  VEC_replace (constraint_t, constraints, i, NULL);
	  continue;
	}

      lhsvar = find_equivalent_node (graph, lhsvar, lhslabel);
      rhsvar = find_equivalent_node (graph, rhsvar, rhslabel);
      c->lhs.var = lhsvar;
      c->rhs.var = rhsvar;

    }
}

/* Eliminate indirect cycles involving NODE.  Return true if NODE was
   part of an SCC, false otherwise.  */

static bool
eliminate_indirect_cycles (unsigned int node)
{
  if (graph->indirect_cycles[node] != -1
      && !bitmap_empty_p (get_varinfo (node)->solution))
    {
      unsigned int i;
      VEC(unsigned,heap) *queue = NULL;
      int queuepos;
      unsigned int to = find (graph->indirect_cycles[node]);
      bitmap_iterator bi;

      /* We can't touch the solution set and call unify_nodes
	 at the same time, because unify_nodes is going to do
	 bitmap unions into it. */

      EXECUTE_IF_SET_IN_BITMAP (get_varinfo (node)->solution, 0, i, bi)
	{
	  if (find (i) == i && i != to)
	    {
	      if (unite (to, i))
		VEC_safe_push (unsigned, heap, queue, i);
	    }
	}

      for (queuepos = 0;
	   VEC_iterate (unsigned, queue, queuepos, i);
	   queuepos++)
	{
	  unify_nodes (graph, to, i, true);
	}
      VEC_free (unsigned, heap, queue);
      return true;
    }
  return false;
}

/* Solve the constraint graph GRAPH using our worklist solver.
   This is based on the PW* family of solvers from the "Efficient Field
   Sensitive Pointer Analysis for C" paper.
   It works by iterating over all the graph nodes, processing the complex
   constraints and propagating the copy constraints, until everything stops
   changed.  This corresponds to steps 6-8 in the solving list given above.  */

static void
solve_graph (constraint_graph_t graph)
{
  unsigned int size = graph->size;
  unsigned int i;
  bitmap pts;

  changed_count = 0;
  changed = sbitmap_alloc (size);
  sbitmap_zero (changed);

  /* Mark all initial non-collapsed nodes as changed.  */
  for (i = 0; i < size; i++)
    {
      varinfo_t ivi = get_varinfo (i);
      if (find (i) == i && !bitmap_empty_p (ivi->solution)
	  && ((graph->succs[i] && !bitmap_empty_p (graph->succs[i]))
	      || VEC_length (constraint_t, graph->complex[i]) > 0))
	{
	  SET_BIT (changed, i);
	  changed_count++;
	}
    }

  /* Allocate a bitmap to be used to store the changed bits.  */
  pts = BITMAP_ALLOC (&pta_obstack);

  while (changed_count > 0)
    {
      unsigned int i;
      struct topo_info *ti = init_topo_info ();
      stats.iterations++;

      bitmap_obstack_initialize (&iteration_obstack);

      compute_topo_order (graph, ti);

      while (VEC_length (unsigned, ti->topo_order) != 0)
	{

	  i = VEC_pop (unsigned, ti->topo_order);

	  /* If this variable is not a representative, skip it.  */
	  if (find (i) != i)
	    continue;

	  /* In certain indirect cycle cases, we may merge this
	     variable to another.  */
	  if (eliminate_indirect_cycles (i) && find (i) != i)
	    continue;

	  /* If the node has changed, we need to process the
	     complex constraints and outgoing edges again.  */
	  if (TEST_BIT (changed, i))
	    {
	      unsigned int j;
	      constraint_t c;
	      bitmap solution;
	      VEC(constraint_t,heap) *complex = graph->complex[i];
	      bool solution_empty;

	      RESET_BIT (changed, i);
	      changed_count--;

	      /* Compute the changed set of solution bits.  */
	      bitmap_and_compl (pts, get_varinfo (i)->solution,
				get_varinfo (i)->oldsolution);

	      if (bitmap_empty_p (pts))
		continue;

	      bitmap_ior_into (get_varinfo (i)->oldsolution, pts);

	      solution = get_varinfo (i)->solution;
	      solution_empty = bitmap_empty_p (solution);

	      /* Process the complex constraints */
	      for (j = 0; VEC_iterate (constraint_t, complex, j, c); j++)
		{
		  /* XXX: This is going to unsort the constraints in
		     some cases, which will occasionally add duplicate
		     constraints during unification.  This does not
		     affect correctness.  */
		  c->lhs.var = find (c->lhs.var);
		  c->rhs.var = find (c->rhs.var);

		  /* The only complex constraint that can change our
		     solution to non-empty, given an empty solution,
		     is a constraint where the lhs side is receiving
		     some set from elsewhere.  */
		  if (!solution_empty || c->lhs.type != DEREF)
		    do_complex_constraint (graph, c, pts);
		}

	      solution_empty = bitmap_empty_p (solution);

	      if (!solution_empty)
		{
		  bitmap_iterator bi;

		  /* Propagate solution to all successors.  */
		  EXECUTE_IF_IN_NONNULL_BITMAP (graph->succs[i],
						0, j, bi)
		    {
		      bitmap tmp;
		      bool flag;

		      unsigned int to = find (j);
		      tmp = get_varinfo (to)->solution;
		      flag = false;

		      /* Don't try to propagate to ourselves.  */
		      if (to == i)
			continue;

		      flag = set_union_with_increment (tmp, pts, 0);

		      if (flag)
			{
			  get_varinfo (to)->solution = tmp;
			  if (!TEST_BIT (changed, to))
			    {
			      SET_BIT (changed, to);
			      changed_count++;
			    }
			}
		    }
		}
	    }
	}
      free_topo_info (ti);
      bitmap_obstack_release (&iteration_obstack);
    }

  BITMAP_FREE (pts);
  sbitmap_free (changed);
  bitmap_obstack_release (&oldpta_obstack);
}

/* Map from trees to variable infos.  */
static struct pointer_map_t *vi_for_tree;


/* Insert ID as the variable id for tree T in the vi_for_tree map.  */

static void
insert_vi_for_tree (tree t, varinfo_t vi)
{
  void **slot = pointer_map_insert (vi_for_tree, t);
  gcc_assert (vi);
  gcc_assert (*slot == NULL);
  *slot = vi;
}

/* Find the variable info for tree T in VI_FOR_TREE.  If T does not
   exist in the map, return NULL, otherwise, return the varinfo we found.  */

static varinfo_t
lookup_vi_for_tree (tree t)
{
  void **slot = pointer_map_contains (vi_for_tree, t);
  if (slot == NULL)
    return NULL;

  return (varinfo_t) *slot;
}

/* Return a printable name for DECL  */

static const char *
alias_get_name (tree decl)
{
  const char *res = get_name (decl);
  char *temp;
  int num_printed = 0;

  if (res != NULL)
    return res;

  res = "NULL";
  if (!dump_file)
    return res;

  if (TREE_CODE (decl) == SSA_NAME)
    {
      num_printed = asprintf (&temp, "%s_%u",
			      alias_get_name (SSA_NAME_VAR (decl)),
			      SSA_NAME_VERSION (decl));
    }
  else if (DECL_P (decl))
    {
      num_printed = asprintf (&temp, "D.%u", DECL_UID (decl));
    }
  if (num_printed > 0)
    {
      res = ggc_strdup (temp);
      free (temp);
    }
  return res;
}

/* Find the variable id for tree T in the map.
   If T doesn't exist in the map, create an entry for it and return it.  */

static varinfo_t
get_vi_for_tree (tree t)
{
  void **slot = pointer_map_contains (vi_for_tree, t);
  if (slot == NULL)
    return get_varinfo (create_variable_info_for (t, alias_get_name (t)));

  return (varinfo_t) *slot;
}

/* Get a constraint expression from an SSA_VAR_P node.  */

static struct constraint_expr
get_constraint_exp_from_ssa_var (tree t)
{
  struct constraint_expr cexpr;

  gcc_assert (SSA_VAR_P (t) || DECL_P (t));

  /* For parameters, get at the points-to set for the actual parm
     decl.  */
  if (TREE_CODE (t) == SSA_NAME
      && TREE_CODE (SSA_NAME_VAR (t)) == PARM_DECL
      && SSA_NAME_IS_DEFAULT_DEF (t))
    return get_constraint_exp_from_ssa_var (SSA_NAME_VAR (t));

  cexpr.type = SCALAR;

  cexpr.var = get_vi_for_tree (t)->id;
  /* If we determine the result is "anything", and we know this is readonly,
     say it points to readonly memory instead.  */
  if (cexpr.var == anything_id && TREE_READONLY (t))
    {
      cexpr.type = ADDRESSOF;
      cexpr.var = readonly_id;
    }

  cexpr.offset = 0;
  return cexpr;
}

/* Process a completed constraint T, and add it to the constraint
   list.  FROM_CALL is true if this is a constraint coming from a
   call, which means any DEREFs we see are "may-deref's", not
   "must-deref"'s.  */

static void
process_constraint_1 (constraint_t t, bool from_call)
{
  struct constraint_expr rhs = t->rhs;
  struct constraint_expr lhs = t->lhs;

  gcc_assert (rhs.var < VEC_length (varinfo_t, varmap));
  gcc_assert (lhs.var < VEC_length (varinfo_t, varmap));

  if (!from_call)
    {
      if (lhs.type == DEREF)
	get_varinfo (lhs.var)->directly_dereferenced = true;
      if (rhs.type == DEREF)
	get_varinfo (rhs.var)->directly_dereferenced = true;
    }

  if (!use_field_sensitive)
    {
      t->rhs.offset = 0;
      t->lhs.offset = 0;
    }

  /* ANYTHING == ANYTHING is pointless.  */
  if (lhs.var == anything_id && rhs.var == anything_id)
    return;

  /* If we have &ANYTHING = something, convert to SOMETHING = &ANYTHING) */
  else if (lhs.var == anything_id && lhs.type == ADDRESSOF)
    {
      rhs = t->lhs;
      t->lhs = t->rhs;
      t->rhs = rhs;
      process_constraint_1 (t, from_call);
    }
  /* This can happen in our IR with things like n->a = *p */
  else if (rhs.type == DEREF && lhs.type == DEREF && rhs.var != anything_id)
    {
      /* Split into tmp = *rhs, *lhs = tmp */
      tree rhsdecl = get_varinfo (rhs.var)->decl;
      tree pointertype = TREE_TYPE (rhsdecl);
      tree pointedtotype = TREE_TYPE (pointertype);
      tree tmpvar = create_tmp_var_raw (pointedtotype, "doubledereftmp");
      struct constraint_expr tmplhs = get_constraint_exp_from_ssa_var (tmpvar);

      /* If this is an aggregate of known size, we should have passed
	 this off to do_structure_copy, and it should have broken it
	 up.  */
      gcc_assert (!AGGREGATE_TYPE_P (pointedtotype)
		  || get_varinfo (rhs.var)->is_unknown_size_var);

      process_constraint_1 (new_constraint (tmplhs, rhs), from_call);
      process_constraint_1 (new_constraint (lhs, tmplhs), from_call);
    }
  else if (rhs.type == ADDRESSOF && lhs.type == DEREF)
    {
      /* Split into tmp = &rhs, *lhs = tmp */
      tree rhsdecl = get_varinfo (rhs.var)->decl;
      tree pointertype = TREE_TYPE (rhsdecl);
      tree tmpvar = create_tmp_var_raw (pointertype, "derefaddrtmp");
      struct constraint_expr tmplhs = get_constraint_exp_from_ssa_var (tmpvar);

      process_constraint_1 (new_constraint (tmplhs, rhs), from_call);
      process_constraint_1 (new_constraint (lhs, tmplhs), from_call);
    }
  else
    {
      gcc_assert (rhs.type != ADDRESSOF || rhs.offset == 0);
      VEC_safe_push (constraint_t, heap, constraints, t);
    }
}


/* Process constraint T, performing various simplifications and then
   adding it to our list of overall constraints.  */

static void
process_constraint (constraint_t t)
{
  process_constraint_1 (t, false);
}

/* Return true if T is a variable of a type that could contain
   pointers.  */

static bool
could_have_pointers (tree t)
{
  tree type = TREE_TYPE (t);

  if (POINTER_TYPE_P (type)
      || AGGREGATE_TYPE_P (type)
      || TREE_CODE (type) == COMPLEX_TYPE)
    return true;

  return false;
}

/* Return the position, in bits, of FIELD_DECL from the beginning of its
   structure.  */

static unsigned HOST_WIDE_INT
bitpos_of_field (const tree fdecl)
{

  if (TREE_CODE (DECL_FIELD_OFFSET (fdecl)) != INTEGER_CST
      || TREE_CODE (DECL_FIELD_BIT_OFFSET (fdecl)) != INTEGER_CST)
    return -1;

  return (tree_low_cst (DECL_FIELD_OFFSET (fdecl), 1) * 8)
	 + tree_low_cst (DECL_FIELD_BIT_OFFSET (fdecl), 1);
}


/* Given a COMPONENT_REF T, return the constraint_expr for it.  */

static void
get_constraint_for_component_ref (tree t, VEC(ce_s, heap) **results)
{
  tree orig_t = t;
  HOST_WIDE_INT bitsize = -1;
  HOST_WIDE_INT bitmaxsize = -1;
  HOST_WIDE_INT bitpos;
  tree forzero;
  struct constraint_expr *result;
  unsigned int beforelength = VEC_length (ce_s, *results);

  /* Some people like to do cute things like take the address of
     &0->a.b */
  forzero = t;
  while (!SSA_VAR_P (forzero) && !CONSTANT_CLASS_P (forzero))
    forzero = TREE_OPERAND (forzero, 0);

  if (CONSTANT_CLASS_P (forzero) && integer_zerop (forzero))
    {
      struct constraint_expr temp;

      temp.offset = 0;
      temp.var = integer_id;
      temp.type = SCALAR;
      VEC_safe_push (ce_s, heap, *results, &temp);
      return;
    }

  t = get_ref_base_and_extent (t, &bitpos, &bitsize, &bitmaxsize);

  get_constraint_for (t, results);
  result = VEC_last (ce_s, *results);
  result->offset = bitpos;

  gcc_assert (beforelength + 1 == VEC_length (ce_s, *results));

  /* This can also happen due to weird offsetof type macros.  */
  if (TREE_CODE (t) != ADDR_EXPR && result->type == ADDRESSOF)
    result->type = SCALAR;

  if (result->type == SCALAR)
    {
      /* In languages like C, you can access one past the end of an
	 array.  You aren't allowed to dereference it, so we can
	 ignore this constraint. When we handle pointer subtraction,
	 we may have to do something cute here.  */

      if (result->offset < get_varinfo (result->var)->fullsize
	  && bitmaxsize != 0)
	{
	  /* It's also not true that the constraint will actually start at the
	     right offset, it may start in some padding.  We only care about
	     setting the constraint to the first actual field it touches, so
	     walk to find it.  */
	  varinfo_t curr;
	  for (curr = get_varinfo (result->var); curr; curr = curr->next)
	    {
	      if (ranges_overlap_p (curr->offset, curr->size,
				    result->offset, bitmaxsize))
		{
		  result->var = curr->id;
		  break;
		}
	    }
	  /* assert that we found *some* field there. The user couldn't be
	     accessing *only* padding.  */
	  /* Still the user could access one past the end of an array
	     embedded in a struct resulting in accessing *only* padding.  */
	  gcc_assert (curr || ref_contains_array_ref (orig_t));
	}
      else if (bitmaxsize == 0)
	{
	  if (dump_file && (dump_flags & TDF_DETAILS))
	    fprintf (dump_file, "Access to zero-sized part of variable,"
		     "ignoring\n");
	}
      else
	if (dump_file && (dump_flags & TDF_DETAILS))
	  fprintf (dump_file, "Access to past the end of variable, ignoring\n");

      result->offset = 0;
    }
  else if (bitmaxsize == -1)
    {
      /* We can't handle DEREF constraints with unknown size, we'll
	 get the wrong answer.  Punt and return anything.  */
      result->var = anything_id;
      result->offset = 0;
    }
}


/* Dereference the constraint expression CONS, and return the result.
   DEREF (ADDRESSOF) = SCALAR
   DEREF (SCALAR) = DEREF
   DEREF (DEREF) = (temp = DEREF1; result = DEREF(temp))
   This is needed so that we can handle dereferencing DEREF constraints.  */

static void
do_deref (VEC (ce_s, heap) **constraints)
{
  struct constraint_expr *c;
  unsigned int i = 0;

  for (i = 0; VEC_iterate (ce_s, *constraints, i, c); i++)
    {
      if (c->type == SCALAR)
	c->type = DEREF;
      else if (c->type == ADDRESSOF)
	c->type = SCALAR;
      else if (c->type == DEREF)
	{
	  tree tmpvar = create_tmp_var_raw (ptr_type_node, "dereftmp");
	  struct constraint_expr tmplhs = get_constraint_exp_from_ssa_var (tmpvar);
	  process_constraint (new_constraint (tmplhs, *c));
	  c->var = tmplhs.var;
	}
      else
	gcc_unreachable ();
    }
}

/* Given a tree T, return the constraint expression for it.  */

static void
get_constraint_for (tree t, VEC (ce_s, heap) **results)
{
  struct constraint_expr temp;

  /* x = integer is all glommed to a single variable, which doesn't
     point to anything by itself.  That is, of course, unless it is an
     integer constant being treated as a pointer, in which case, we
     will return that this is really the addressof anything.  This
     happens below, since it will fall into the default case. The only
     case we know something about an integer treated like a pointer is
     when it is the NULL pointer, and then we just say it points to
     NULL.  */
  if (TREE_CODE (t) == INTEGER_CST
      && integer_zerop (t))
    {
      temp.var = nothing_id;
      temp.type = ADDRESSOF;
      temp.offset = 0;
      VEC_safe_push (ce_s, heap, *results, &temp);
      return;
    }

  /* String constants are read-only.  */
  if (TREE_CODE (t) == STRING_CST)
    {
      temp.var = readonly_id;
      temp.type = SCALAR;
      temp.offset = 0;
      VEC_safe_push (ce_s, heap, *results, &temp);
      return;
    }

  switch (TREE_CODE_CLASS (TREE_CODE (t)))
    {
    case tcc_expression:
    case tcc_vl_exp:
      {
	switch (TREE_CODE (t))
	  {
	  case ADDR_EXPR:
	    {
	      struct constraint_expr *c;
	      unsigned int i;
	      tree exp = TREE_OPERAND (t, 0);
	      tree pttype = TREE_TYPE (TREE_TYPE (t));

	      get_constraint_for (exp, results);


	      /* Complex types are special. Taking the address of one
		 allows you to access either part of it through that
		 pointer.  */
	      if (VEC_length (ce_s, *results) == 1 &&
		  TREE_CODE (pttype) == COMPLEX_TYPE)
		{
		  struct constraint_expr *origrhs;
		  varinfo_t origvar;
		  struct constraint_expr tmp;

		  gcc_assert (VEC_length (ce_s, *results) == 1);
		  origrhs = VEC_last (ce_s, *results);
		  tmp = *origrhs;
		  VEC_pop (ce_s, *results);
		  origvar = get_varinfo (origrhs->var);
		  for (; origvar; origvar = origvar->next)
		    {
		      tmp.var = origvar->id;
		      VEC_safe_push (ce_s, heap, *results, &tmp);
		    }
		}

	      for (i = 0; VEC_iterate (ce_s, *results, i, c); i++)
		{
		  if (c->type == DEREF)
		    c->type = SCALAR;
		  else
		    c->type = ADDRESSOF;
		}
	      return;
	    }
	    break;
	  default:
	    {
	      temp.type = ADDRESSOF;
	      temp.var = anything_id;
	      temp.offset = 0;
	      VEC_safe_push (ce_s, heap, *results, &temp);
	      return;
	    }
	  }
      }
    case tcc_reference:
      {
	switch (TREE_CODE (t))
	  {
	  case INDIRECT_REF:
	    {
	      get_constraint_for (TREE_OPERAND (t, 0), results);
	      do_deref (results);
	      return;
	    }
	  case ARRAY_REF:
	  case ARRAY_RANGE_REF:
	  case COMPONENT_REF:
	    get_constraint_for_component_ref (t, results);
	    return;
	  default:
	    {
	      temp.type = ADDRESSOF;
	      temp.var = anything_id;
	      temp.offset = 0;
	      VEC_safe_push (ce_s, heap, *results, &temp);
	      return;
	    }
	  }
      }
    case tcc_unary:
      {
	switch (TREE_CODE (t))
	  {
	  CASE_CONVERT:
	    {
	      tree op = TREE_OPERAND (t, 0);

	      /* Cast from non-pointer to pointers are bad news for us.
		 Anything else, we see through */
	      if (!(POINTER_TYPE_P (TREE_TYPE (t))
		    && ! POINTER_TYPE_P (TREE_TYPE (op))))
		{
		  get_constraint_for (op, results);
		  return;
		}

	      /* FALLTHRU  */
	    }
	  default:
	    {
	      temp.type = ADDRESSOF;
	      temp.var = anything_id;
	      temp.offset = 0;
	      VEC_safe_push (ce_s, heap, *results, &temp);
	      return;
	    }
	  }
      }
    case tcc_exceptional:
      {
	switch (TREE_CODE (t))
	  {
	  case SSA_NAME:
	    {
	      struct constraint_expr temp;
	      temp = get_constraint_exp_from_ssa_var (t);
	      VEC_safe_push (ce_s, heap, *results, &temp);
	      return;
	    }
	    break;
	  default:
	    {
	      temp.type = ADDRESSOF;
	      temp.var = anything_id;
	      temp.offset = 0;
	      VEC_safe_push (ce_s, heap, *results, &temp);
	      return;
	    }
	  }
      }
    case tcc_declaration:
      {
	struct constraint_expr temp;
	temp = get_constraint_exp_from_ssa_var (t);
	VEC_safe_push (ce_s, heap, *results, &temp);
	return;
      }
    default:
      {
	temp.type = ADDRESSOF;
	temp.var = anything_id;
	temp.offset = 0;
	VEC_safe_push (ce_s, heap, *results, &temp);
	return;
      }
    }
}


/* Handle the structure copy case where we have a simple structure copy
   between LHS and RHS that is of SIZE (in bits)

   For each field of the lhs variable (lhsfield)
     For each field of the rhs variable at lhsfield.offset (rhsfield)
       add the constraint lhsfield = rhsfield

   If we fail due to some kind of type unsafety or other thing we
   can't handle, return false.  We expect the caller to collapse the
   variable in that case.  */

static bool
do_simple_structure_copy (const struct constraint_expr lhs,
			  const struct constraint_expr rhs,
			  const unsigned HOST_WIDE_INT size)
{
  varinfo_t p = get_varinfo (lhs.var);
  unsigned HOST_WIDE_INT pstart, last;
  pstart = p->offset;
  last = p->offset + size;
  for (; p && p->offset < last; p = p->next)
    {
      varinfo_t q;
      struct constraint_expr templhs = lhs;
      struct constraint_expr temprhs = rhs;
      unsigned HOST_WIDE_INT fieldoffset;

      templhs.var = p->id;
      q = get_varinfo (temprhs.var);
      fieldoffset = p->offset - pstart;
      q = first_vi_for_offset (q, q->offset + fieldoffset);
      if (!q)
	return false;
      temprhs.var = q->id;
      process_constraint (new_constraint (templhs, temprhs));
    }
  return true;
}


/* Handle the structure copy case where we have a  structure copy between a
   aggregate on the LHS and a dereference of a pointer on the RHS
   that is of SIZE (in bits)

   For each field of the lhs variable (lhsfield)
       rhs.offset = lhsfield->offset
       add the constraint lhsfield = rhs
*/

static void
do_rhs_deref_structure_copy (const struct constraint_expr lhs,
			     const struct constraint_expr rhs,
			     const unsigned HOST_WIDE_INT size)
{
  varinfo_t p = get_varinfo (lhs.var);
  unsigned HOST_WIDE_INT pstart,last;
  pstart = p->offset;
  last = p->offset + size;

  for (; p && p->offset < last; p = p->next)
    {
      varinfo_t q;
      struct constraint_expr templhs = lhs;
      struct constraint_expr temprhs = rhs;
      unsigned HOST_WIDE_INT fieldoffset;


      if (templhs.type == SCALAR)
	templhs.var = p->id;
      else
	templhs.offset = p->offset;

      q = get_varinfo (temprhs.var);
      fieldoffset = p->offset - pstart;
      temprhs.offset += fieldoffset;
      process_constraint (new_constraint (templhs, temprhs));
    }
}

/* Handle the structure copy case where we have a structure copy
   between an aggregate on the RHS and a dereference of a pointer on
   the LHS that is of SIZE (in bits)

   For each field of the rhs variable (rhsfield)
       lhs.offset = rhsfield->offset
       add the constraint lhs = rhsfield
*/

static void
do_lhs_deref_structure_copy (const struct constraint_expr lhs,
			     const struct constraint_expr rhs,
			     const unsigned HOST_WIDE_INT size)
{
  varinfo_t p = get_varinfo (rhs.var);
  unsigned HOST_WIDE_INT pstart,last;
  pstart = p->offset;
  last = p->offset + size;

  for (; p && p->offset < last; p = p->next)
    {
      varinfo_t q;
      struct constraint_expr templhs = lhs;
      struct constraint_expr temprhs = rhs;
      unsigned HOST_WIDE_INT fieldoffset;


      if (temprhs.type == SCALAR)
	temprhs.var = p->id;
      else
	temprhs.offset = p->offset;

      q = get_varinfo (templhs.var);
      fieldoffset = p->offset - pstart;
      templhs.offset += fieldoffset;
      process_constraint (new_constraint (templhs, temprhs));
    }
}

/* Sometimes, frontends like to give us bad type information.  This
   function will collapse all the fields from VAR to the end of VAR,
   into VAR, so that we treat those fields as a single variable.
   We return the variable they were collapsed into.  */

static unsigned int
collapse_rest_of_var (unsigned int var)
{
  varinfo_t currvar = get_varinfo (var);
  varinfo_t field;

  for (field = currvar->next; field; field = field->next)
    {
      if (dump_file)
	fprintf (dump_file, "Type safety: Collapsing var %s into %s\n",
		 field->name, currvar->name);

      gcc_assert (!field->collapsed_to);
      field->collapsed_to = currvar;
    }

  currvar->next = NULL;
  currvar->size = currvar->fullsize - currvar->offset;

  return currvar->id;
}

/* Handle aggregate copies by expanding into copies of the respective
   fields of the structures.  */

static void
do_structure_copy (tree lhsop, tree rhsop)
{
  struct constraint_expr lhs, rhs, tmp;
  VEC (ce_s, heap) *lhsc = NULL, *rhsc = NULL;
  varinfo_t p;
  unsigned HOST_WIDE_INT lhssize;
  unsigned HOST_WIDE_INT rhssize;

  get_constraint_for (lhsop, &lhsc);
  get_constraint_for (rhsop, &rhsc);
  gcc_assert (VEC_length (ce_s, lhsc) == 1);
  gcc_assert (VEC_length (ce_s, rhsc) == 1);
  lhs = *(VEC_last (ce_s, lhsc));
  rhs = *(VEC_last (ce_s, rhsc));

  VEC_free (ce_s, heap, lhsc);
  VEC_free (ce_s, heap, rhsc);

  /* If we have special var = x, swap it around.  */
  if (lhs.var <= integer_id && !(get_varinfo (rhs.var)->is_special_var))
    {
      tmp = lhs;
      lhs = rhs;
      rhs = tmp;
    }

  /*  This is fairly conservative for the RHS == ADDRESSOF case, in that it's
      possible it's something we could handle.  However, most cases falling
      into this are dealing with transparent unions, which are slightly
      weird. */
  if (rhs.type == ADDRESSOF && !(get_varinfo (rhs.var)->is_special_var))
    {
      rhs.type = ADDRESSOF;
      rhs.var = anything_id;
    }

  /* If the RHS is a special var, or an addressof, set all the LHS fields to
     that special var.  */
  if (rhs.var <= integer_id)
    {
      for (p = get_varinfo (lhs.var); p; p = p->next)
	{
	  struct constraint_expr templhs = lhs;
	  struct constraint_expr temprhs = rhs;

	  if (templhs.type == SCALAR )
	    templhs.var = p->id;
	  else
	    templhs.offset += p->offset;
	  process_constraint (new_constraint (templhs, temprhs));
	}
    }
  else
    {
      tree rhstype = TREE_TYPE (rhsop);
      tree lhstype = TREE_TYPE (lhsop);
      tree rhstypesize;
      tree lhstypesize;

      lhstypesize = DECL_P (lhsop) ? DECL_SIZE (lhsop) : TYPE_SIZE (lhstype);
      rhstypesize = DECL_P (rhsop) ? DECL_SIZE (rhsop) : TYPE_SIZE (rhstype);

      /* If we have a variably sized types on the rhs or lhs, and a deref
	 constraint, add the constraint, lhsconstraint = &ANYTHING.
	 This is conservatively correct because either the lhs is an unknown
	 sized var (if the constraint is SCALAR), or the lhs is a DEREF
	 constraint, and every variable it can point to must be unknown sized
	 anyway, so we don't need to worry about fields at all.  */
      if ((rhs.type == DEREF && TREE_CODE (rhstypesize) != INTEGER_CST)
	  || (lhs.type == DEREF && TREE_CODE (lhstypesize) != INTEGER_CST))
	{
	  rhs.var = anything_id;
	  rhs.type = ADDRESSOF;
	  rhs.offset = 0;
	  process_constraint (new_constraint (lhs, rhs));
	  return;
	}

      /* The size only really matters insofar as we don't set more or less of
	 the variable.  If we hit an unknown size var, the size should be the
	 whole darn thing.  */
      if (get_varinfo (rhs.var)->is_unknown_size_var)
	rhssize = ~0;
      else
	rhssize = TREE_INT_CST_LOW (rhstypesize);

      if (get_varinfo (lhs.var)->is_unknown_size_var)
	lhssize = ~0;
      else
	lhssize = TREE_INT_CST_LOW (lhstypesize);


      if (rhs.type == SCALAR && lhs.type == SCALAR)
	{
	  if (!do_simple_structure_copy (lhs, rhs, MIN (lhssize, rhssize)))
	    {
	      lhs.var = collapse_rest_of_var (lhs.var);
	      rhs.var = collapse_rest_of_var (rhs.var);
	      lhs.offset = 0;
	      rhs.offset = 0;
	      lhs.type = SCALAR;
	      rhs.type = SCALAR;
	      process_constraint (new_constraint (lhs, rhs));
	    }
	}
      else if (lhs.type != DEREF && rhs.type == DEREF)
	do_rhs_deref_structure_copy (lhs, rhs, MIN (lhssize, rhssize));
      else if (lhs.type == DEREF && rhs.type != DEREF)
	do_lhs_deref_structure_copy (lhs, rhs, MIN (lhssize, rhssize));
      else
	{
	  tree pointedtotype = lhstype;
	  tree tmpvar;

	  gcc_assert (rhs.type == DEREF && lhs.type == DEREF);
	  tmpvar = create_tmp_var_raw (pointedtotype, "structcopydereftmp");
	  do_structure_copy (tmpvar, rhsop);
	  do_structure_copy (lhsop, tmpvar);
	}
    }
}


/* Update related alias information kept in AI.  This is used when
   building name tags, alias sets and deciding grouping heuristics.
   STMT is the statement to process.  This function also updates
   ADDRESSABLE_VARS.  */

static void
update_alias_info (gimple stmt, struct alias_info *ai)
{
  bitmap addr_taken;
  use_operand_p use_p;
  ssa_op_iter iter;
  bool stmt_dereferences_ptr_p;
  enum escape_type stmt_escape_type = is_escape_site (stmt);
  struct mem_ref_stats_d *mem_ref_stats = gimple_mem_ref_stats (cfun);

  stmt_dereferences_ptr_p = false;

  if (stmt_escape_type == ESCAPE_TO_CALL
      || stmt_escape_type == ESCAPE_TO_PURE_CONST)
    {
      mem_ref_stats->num_call_sites++;
      if (stmt_escape_type == ESCAPE_TO_PURE_CONST)
	mem_ref_stats->num_pure_const_call_sites++;
    }
  else if (stmt_escape_type == ESCAPE_TO_ASM)
    mem_ref_stats->num_asm_sites++;

  /* Mark all the variables whose address are taken by the statement.  */
  addr_taken = gimple_addresses_taken (stmt);
  if (addr_taken)
    {
      bitmap_ior_into (gimple_addressable_vars (cfun), addr_taken);

      /* If STMT is an escape point, all the addresses taken by it are
	 call-clobbered.  */
      if (stmt_escape_type != NO_ESCAPE)
	{
	  bitmap_iterator bi;
	  unsigned i;

	  EXECUTE_IF_SET_IN_BITMAP (addr_taken, 0, i, bi)
	    {
	      tree rvar = referenced_var (i);
	      if (!unmodifiable_var_p (rvar))
		mark_call_clobbered (rvar, stmt_escape_type);
	    }
	}
    }

  /* Process each operand use.  For pointers, determine whether they
     are dereferenced by the statement, or whether their value
     escapes, etc.  */
  FOR_EACH_PHI_OR_STMT_USE (use_p, stmt, iter, SSA_OP_USE)
    {
      tree op, var;
      var_ann_t v_ann;
      struct ptr_info_def *pi;
      unsigned num_uses, num_loads, num_stores;

      op = USE_FROM_PTR (use_p);

      /* If STMT is a PHI node, OP may be an ADDR_EXPR.  If so, add it
	 to the set of addressable variables.  */
      if (TREE_CODE (op) == ADDR_EXPR)
	{
	  bitmap addressable_vars = gimple_addressable_vars (cfun);

	  gcc_assert (gimple_code (stmt) == GIMPLE_PHI);
	  gcc_assert (addressable_vars);

	  /* PHI nodes don't have annotations for pinning the set
	     of addresses taken, so we collect them here.

	     FIXME, should we allow PHI nodes to have annotations
	     so that they can be treated like regular statements?
	     Currently, they are treated as second-class
	     statements.  */
	  add_to_addressable_set (TREE_OPERAND (op, 0), &addressable_vars);
	  continue;
	}

      /* Ignore constants (they may occur in PHI node arguments).  */
      if (TREE_CODE (op) != SSA_NAME)
	continue;

      var = SSA_NAME_VAR (op);
      v_ann = var_ann (var);

      /* The base variable of an SSA name must be a GIMPLE register, and thus
	 it cannot be aliased.  */
      gcc_assert (!may_be_aliased (var));

      /* We are only interested in pointers.  */
      if (!POINTER_TYPE_P (TREE_TYPE (op)))
	continue;

      pi = get_ptr_info (op);

      /* Add OP to AI->PROCESSED_PTRS, if it's not there already.  */
      if (!TEST_BIT (ai->ssa_names_visited, SSA_NAME_VERSION (op)))
	{
	  SET_BIT (ai->ssa_names_visited, SSA_NAME_VERSION (op));
	  VEC_safe_push (tree, heap, ai->processed_ptrs, op);
	}

      /* If STMT is a PHI node, then it will not have pointer
	 dereferences and it will not be an escape point.  */
      if (gimple_code (stmt) == GIMPLE_PHI)
	continue;

      /* Determine whether OP is a dereferenced pointer, and if STMT
	 is an escape point, whether OP escapes.  */
      count_uses_and_derefs (op, stmt, &num_uses, &num_loads, &num_stores);

      /* Handle a corner case involving address expressions of the
	 form '&PTR->FLD'.  The problem with these expressions is that
	 they do not represent a dereference of PTR.  However, if some
	 other transformation propagates them into an INDIRECT_REF
	 expression, we end up with '*(&PTR->FLD)' which is folded
	 into 'PTR->FLD'.

	 So, if the original code had no other dereferences of PTR,
	 the aliaser will not create memory tags for it, and when
	 &PTR->FLD gets propagated to INDIRECT_REF expressions, the
	 memory operations will receive no VDEF/VUSE operands.

	 One solution would be to have count_uses_and_derefs consider
	 &PTR->FLD a dereference of PTR.  But that is wrong, since it
	 is not really a dereference but an offset calculation.

	 What we do here is to recognize these special ADDR_EXPR
	 nodes.  Since these expressions are never GIMPLE values (they
	 are not GIMPLE invariants), they can only appear on the RHS
	 of an assignment and their base address is always an
	 INDIRECT_REF expression.  */
      if (gimple_code (stmt) == GIMPLE_ASSIGN
	  && gimple_subcode (stmt) == ADDR_EXPR
	  && !is_gimple_val (gimple_assign_rhs1 (stmt)))
	{
	  /* If the RHS if of the form &PTR->FLD and PTR == OP, then
	     this represents a potential dereference of PTR.  */
	  tree rhs = gimple_assign_rhs1 (stmt);
	  tree base = get_base_address (TREE_OPERAND (rhs, 0));
	  if (TREE_CODE (base) == INDIRECT_REF
	      && TREE_OPERAND (base, 0) == op)
	    num_loads++;
	}

      if (num_loads + num_stores > 0)
	{
	  /* Mark OP as dereferenced.  In a subsequent pass,
	     dereferenced pointers that point to a set of
	     variables will be assigned a name tag to alias
	     all the variables OP points to.  */
	  pi->is_dereferenced = 1;

	  /* If this is a store operation, mark OP as being
	     dereferenced to store, otherwise mark it as being
	     dereferenced to load.  */
	  if (num_stores > 0)
	    pointer_set_insert (ai->dereferenced_ptrs_store, var);
	  else
	    pointer_set_insert (ai->dereferenced_ptrs_load, var);

	  /* Update the frequency estimate for all the dereferences of
	     pointer OP.  */
	  update_mem_sym_stats_from_stmt (op, stmt, num_loads, num_stores);

	  /* Indicate that STMT contains pointer dereferences.  */
	  stmt_dereferences_ptr_p = true;
	}

      if (stmt_escape_type != NO_ESCAPE && num_loads + num_stores < num_uses)
	{
	  /* If STMT is an escape point and STMT contains at
	     least one direct use of OP, then the value of OP
	     escapes and so the pointed-to variables need to
	     be marked call-clobbered.  */
	  pi->value_escapes_p = 1;
	  pi->escape_mask |= stmt_escape_type;

	  /* If the statement makes a function call, assume
	     that pointer OP will be dereferenced in a store
	     operation inside the called function.  */
	  if (gimple_code (stmt) == GIMPLE_CALL
	      || stmt_escape_type == ESCAPE_STORED_IN_GLOBAL)
	    {
	      pointer_set_insert (ai->dereferenced_ptrs_store, var);
	      pi->is_dereferenced = 1;
	    }
	}
    }

  if (gimple_code (stmt) == GIMPLE_PHI)
    return;

  /* Mark stored variables in STMT as being written to and update the
     memory reference stats for all memory symbols referenced by STMT.  */
  if (gimple_references_memory_p (stmt))
    {
      unsigned i;
      bitmap_iterator bi;

      mem_ref_stats->num_mem_stmts++;

      /* Notice that we only update memory reference stats for symbols
	 loaded and stored by the statement if the statement does not
	 contain pointer dereferences and it is not a call/asm site.
	 This is to avoid double accounting problems when creating
	 memory partitions.  After computing points-to information,
	 pointer dereference statistics are used to update the
	 reference stats of the pointed-to variables, so here we
	 should only update direct references to symbols.

	 Indirect references are not updated here for two reasons: (1)
	 The first time we compute alias information, the sets
	 LOADED/STORED are empty for pointer dereferences, (2) After
	 partitioning, LOADED/STORED may have references to
	 partitions, not the original pointed-to variables.  So, if we
	 always counted LOADED/STORED here and during partitioning, we
	 would count many symbols more than once.

	 This does cause some imprecision when a statement has a
	 combination of direct symbol references and pointer
	 dereferences (e.g., MEMORY_VAR = *PTR) or if a call site has
	 memory symbols in its argument list, but these cases do not
	 occur so frequently as to constitute a serious problem.  */
      if (gimple_stored_syms (stmt))
	EXECUTE_IF_SET_IN_BITMAP (gimple_stored_syms (stmt), 0, i, bi)
	  {
	    tree sym = referenced_var (i);
	    pointer_set_insert (ai->written_vars, sym);
	    if (!stmt_dereferences_ptr_p
		&& stmt_escape_type != ESCAPE_TO_CALL
		&& stmt_escape_type != ESCAPE_TO_PURE_CONST
		&& stmt_escape_type != ESCAPE_TO_ASM)
	      update_mem_sym_stats_from_stmt (sym, stmt, 0, 1);
	  }

      if (!stmt_dereferences_ptr_p
	  && gimple_loaded_syms (stmt)
	  && stmt_escape_type != ESCAPE_TO_CALL
	  && stmt_escape_type != ESCAPE_TO_PURE_CONST
	  && stmt_escape_type != ESCAPE_TO_ASM)
	EXECUTE_IF_SET_IN_BITMAP (gimple_loaded_syms (stmt), 0, i, bi)
	  update_mem_sym_stats_from_stmt (referenced_var (i), stmt, 1, 0);
    }
}


/* Handle pointer arithmetic EXPR when creating aliasing constraints.
   EXPR is assumed to be an assignment with a pointer arithmetic
   expression on the RHS.

   Expressions of the type PTR + CST can be handled in two ways:

   1- If the constraint for PTR is ADDRESSOF for a non-structure
      variable, then we can use it directly because adding or
      subtracting a constant may not alter the original ADDRESSOF
      constraint (i.e., pointer arithmetic may not legally go outside
      an object's boundaries).

   2- If the constraint for PTR is ADDRESSOF for a structure variable,
      then if CST is a compile-time constant that can be used as an
      offset, we can determine which sub-variable will be pointed-to
      by the expression.

   Return true if the expression is handled.  For any other kind of
   expression, return false so that each operand can be added as a
   separate constraint by the caller.  */

static bool
handle_ptr_arith (VEC (ce_s, heap) *lhsc, gimple expr)
{
  tree op0, op1;
  struct constraint_expr *c, *c2;
  unsigned int i = 0;
  unsigned int j = 0;
  VEC (ce_s, heap) *temp = NULL;
  unsigned HOST_WIDE_INT rhsunitoffset, rhsoffset;

  if (gimple_assign_rhs_code (expr) != POINTER_PLUS_EXPR)
    return false;

  op0 = gimple_assign_rhs1 (expr);
  op1 = gimple_assign_rhs2 (expr);
  gcc_assert (POINTER_TYPE_P (TREE_TYPE (op0)));

  /* If the offset is not a non-negative integer constant that fits
     in a HOST_WIDE_INT, we cannot handle it here.  */
  if (!host_integerp (op1, 1))
    return false;

  /* Make sure the bit-offset also fits.  */
  rhsunitoffset = TREE_INT_CST_LOW (op1);
  rhsoffset = rhsunitoffset * BITS_PER_UNIT;
  if (rhsunitoffset != rhsoffset / BITS_PER_UNIT)
    return false;

  get_constraint_for (op0, &temp);

  for (i = 0; VEC_iterate (ce_s, lhsc, i, c); i++)
    for (j = 0; VEC_iterate (ce_s, temp, j, c2); j++)
      {
	if (c2->type == ADDRESSOF && rhsoffset != 0)
	  {
	    varinfo_t temp = get_varinfo (c2->var);

	    /* An access one after the end of an array is valid,
	       so simply punt on accesses we cannot resolve.  */
	    temp = first_vi_for_offset (temp, rhsoffset);
	    if (temp == NULL)
	      continue;
	    c2->var = temp->id;
	    c2->offset = 0;
	  }
	else
	  c2->offset = rhsoffset;
	process_constraint (new_constraint (*c, *c2));
      }

  VEC_free (ce_s, heap, temp);

  return true;
}

/* For non-IPA mode, generate constraints necessary for a call on the
   RHS.  */

static void
handle_rhs_call (gimple rhs)
{
  size_t i;
  struct constraint_expr rhsc;

  rhsc.var = anything_id;
  rhsc.offset = 0;
  rhsc.type = ADDRESSOF;

  for (i = 0; i < gimple_call_num_args (rhs); i++)
    {
      tree arg = gimple_call_arg (rhs, i);
      VEC(ce_s, heap) *lhsc = NULL;

      /* Find those pointers being passed, and make sure they end up
	 pointing to anything.  */
      if (POINTER_TYPE_P (TREE_TYPE (arg)))
	{
	  unsigned int j;
	  struct constraint_expr *lhsp;

	  get_constraint_for (arg, &lhsc);
	  do_deref (&lhsc);
	  for (j = 0; VEC_iterate (ce_s, lhsc, j, lhsp); j++)
	    process_constraint_1 (new_constraint (*lhsp, rhsc), true);
	  VEC_free (ce_s, heap, lhsc);
	}
    }
}

/* For non-IPA mode, generate constraints necessary for a call
   that returns a pointer and assigns it to LHS.  This simply makes
   the LHS point to anything.  */

static void
handle_lhs_call (tree lhs)
{
  VEC(ce_s, heap) *lhsc = NULL;
  struct constraint_expr rhsc;
  unsigned int j;
  struct constraint_expr *lhsp;

  rhsc.var = anything_id;
  rhsc.offset = 0;
  rhsc.type = ADDRESSOF;
  get_constraint_for (lhs, &lhsc);
  for (j = 0; VEC_iterate (ce_s, lhsc, j, lhsp); j++)
    process_constraint_1 (new_constraint (*lhsp, rhsc), true);
  VEC_free (ce_s, heap, lhsc);
}

/* Walk statement T setting up aliasing constraints according to the
   references found in T.  This function is the main part of the
   constraint builder.  AI points to auxiliary alias information used
   when building alias sets and computing alias grouping heuristics.  */

static void
find_func_aliases (gimple origt)
{
  gimple t = origt;
  VEC(ce_s, heap) *lhsc = NULL;
  VEC(ce_s, heap) *rhsc = NULL;
  struct constraint_expr *c;

  /* Now build constraints expressions.  */
  if (gimple_code (t) == GIMPLE_PHI)
    {
      gcc_assert (!AGGREGATE_TYPE_P (TREE_TYPE (gimple_phi_result (t))));

      /* Only care about pointers and structures containing
	 pointers.  */
      if (could_have_pointers (gimple_phi_result (t)))
	{
	  size_t i;
	  unsigned int j;

	  /* For a phi node, assign all the arguments to
	     the result.  */
	  get_constraint_for (gimple_phi_result (t), &lhsc);
	  for (i = 0; i < gimple_phi_num_args (t); i++)
	    {
	      tree rhstype;
	      tree strippedrhs = PHI_ARG_DEF (t, i);

	      STRIP_NOPS (strippedrhs);
	      rhstype = TREE_TYPE (strippedrhs);
	      get_constraint_for (gimple_phi_arg_def (t, i), &rhsc);

	      for (j = 0; VEC_iterate (ce_s, lhsc, j, c); j++)
		{
		  struct constraint_expr *c2;
		  while (VEC_length (ce_s, rhsc) > 0)
		    {
		      c2 = VEC_last (ce_s, rhsc);
		      process_constraint (new_constraint (*c, *c2));
		      VEC_pop (ce_s, rhsc);
		    }
		}
	    }
	}
    }
  else if (gimple_code (t) == GIMPLE_CALL)
    {
<<<<<<< HEAD
      if (!(gimple_call_flags (t) & (ECF_MALLOC | ECF_MAY_BE_ALLOCA)))
=======
      if (!in_ipa_mode)
	{
	  if (TREE_CODE (t) == GIMPLE_MODIFY_STMT)
	    {
	      handle_rhs_call (GIMPLE_STMT_OPERAND (t, 1));
	      if (could_have_pointers (GIMPLE_STMT_OPERAND (t, 1)))
		handle_lhs_call (GIMPLE_STMT_OPERAND (t, 0));
	    }
	  else
	    handle_rhs_call (t);
	}
      else
>>>>>>> c4fe74e0
	{
	  /* In IPA mode, we need to generate constraints to pass call
	     arguments through their calls.   There are two cases,
	     either a GIMPLE_CALL returning a value, or just a plain
	     GIMPLE_CALL when we are not.

	     In non-ipa mode, we need to generate constraints for each
	     pointer passed by address.  */
	  if (!in_ipa_mode)
	    {
	      if (gimple_call_lhs (t))
		{
		  handle_rhs_call (t);
		  if (POINTER_TYPE_P (gimple_call_return_type (t)))
		    handle_lhs_call (gimple_call_lhs (t));
		}
	      else
		handle_rhs_call (t);
	    }
	  else
	    {
	      tree lhsop;
	      varinfo_t fi;
	      int i = 1;
	      size_t j;
	      tree decl;

	      lhsop = gimple_call_lhs (t);
	      decl = gimple_call_fndecl (t);

	      /* If we can directly resolve the function being called, do so.
		 Otherwise, it must be some sort of indirect expression that
		 we should still be able to handle.  */
	      if (decl)
		fi = get_vi_for_tree (decl);
	      else
		{
		  decl = gimple_call_fn (t);
		  fi = get_vi_for_tree (decl);
		}

	      /* Assign all the passed arguments to the appropriate incoming
		 parameters of the function.  */
	      for (j = 0; j < gimple_call_num_args (t); j++)
		{
		  struct constraint_expr lhs ;
		  struct constraint_expr *rhsp;
		  tree arg = gimple_call_arg (t, j);

		  get_constraint_for (arg, &rhsc);
		  if (TREE_CODE (decl) != FUNCTION_DECL)
		    {
		      lhs.type = DEREF;
		      lhs.var = fi->id;
		      lhs.offset = i;
		    }
		  else
		    {
		      lhs.type = SCALAR;
		      lhs.var = first_vi_for_offset (fi, i)->id;
		      lhs.offset = 0;
		    }
		  while (VEC_length (ce_s, rhsc) != 0)
		    {
		      rhsp = VEC_last (ce_s, rhsc);
		      process_constraint (new_constraint (lhs, *rhsp));
		      VEC_pop (ce_s, rhsc);
		    }
		  i++;
		}

	      /* If we are returning a value, assign it to the result.  */
	      if (lhsop)
		{
		  struct constraint_expr rhs;
		  struct constraint_expr *lhsp;
		  unsigned int j = 0;

		  get_constraint_for (lhsop, &lhsc);
		  if (TREE_CODE (decl) != FUNCTION_DECL)
		    {
		      rhs.type = DEREF;
		      rhs.var = fi->id;
		      rhs.offset = i;
		    }
		  else
		    {
		      rhs.type = SCALAR;
		      rhs.var = first_vi_for_offset (fi, i)->id;
		      rhs.offset = 0;
		    }
		  for (j = 0; VEC_iterate (ce_s, lhsc, j, lhsp); j++)
		    process_constraint (new_constraint (*lhsp, rhs));
		}
	    }
	}
      else
	{
	  /* Handle calls to malloc().  */
	  struct constraint_expr temp;
	  unsigned int j;
	  varinfo_t vi;
	  struct constraint_expr *lhsp;
	  tree heapvar = heapvar_lookup ((tree) t);

	  /* XXX: In interprocedural mode, if we didn't have the
	     body, we would need to do *each pointer argument =
	     &ANYTHING added.  */
	  if (heapvar == NULL)
	    {
	      heapvar = create_tmp_var_raw (ptr_type_node, "HEAP");
	      DECL_EXTERNAL (heapvar) = 1;
	      get_var_ann (heapvar)->is_heapvar = 1;
	      if (gimple_referenced_vars (cfun))
		add_referenced_var (heapvar);
	      heapvar_insert ((tree) t, heapvar);
	    }

	  temp.var = create_variable_info_for (heapvar,
					       alias_get_name (heapvar));

	  vi = get_varinfo (temp.var);
	  vi->is_artificial_var = 1;
	  vi->is_heap_var = 1;
	  temp.type = ADDRESSOF;
	  temp.offset = 0;
	  VEC_safe_push (ce_s, heap, rhsc, &temp);

	  for (j = 0; VEC_iterate (ce_s, lhsc, j, lhsp); j++)
	    process_constraint (new_constraint (*lhsp, temp));
	}
    }
  else if (gimple_code (t) == GIMPLE_ASSIGN)
    {
      /* Otherwise, just a regular assignment statement.  */
      tree lhsop = gimple_assign_lhs (t);
      tree rhsop = (gimple_num_ops (t) == 2) ? gimple_assign_rhs1 (t) : NULL;
      size_t i;

      if (rhsop
	  && (AGGREGATE_TYPE_P (TREE_TYPE (lhsop))
	      || TREE_CODE (TREE_TYPE (lhsop)) == COMPLEX_TYPE)
	  && (AGGREGATE_TYPE_P (TREE_TYPE (rhsop))
	      || TREE_CODE (TREE_TYPE (lhsop)) == COMPLEX_TYPE))
	{
	  do_structure_copy (lhsop, rhsop);
	}
      else
	{
	  /* Only care about operations with pointers, structures
	     containing pointers and dereferences.  */
	  if (could_have_pointers (lhsop))
	    {
	      get_constraint_for (lhsop, &lhsc);
	      switch (TREE_CODE_CLASS (gimple_subcode (t)))
		{
		  /* RHS that consist of unary operations, exceptional
		     types, or bare decls/constants, get handled
		     directly by get_constraint_for.  */
		  case tcc_reference:
		  case tcc_declaration:
		  case tcc_constant:
		  case tcc_exceptional:
		  case tcc_expression:
		  case tcc_vl_exp:
		  case tcc_unary:
		      {
			unsigned int j;

			get_constraint_for (rhsop, &rhsc);
			for (j = 0; VEC_iterate (ce_s, lhsc, j, c); j++)
			  {
			    struct constraint_expr *c2;
			    unsigned int k;

			    for (k = 0; VEC_iterate (ce_s, rhsc, k, c2); k++)
			      process_constraint (new_constraint (*c, *c2));
			  }

		      }
		    break;

		  case tcc_binary:
		      {
			/* For pointer arithmetic of the form
			   PTR + CST, we can simply use PTR's
			   constraint because pointer arithmetic is
			   not allowed to go out of bounds.  */
			if (handle_ptr_arith (lhsc, t))
			  break;
		      }
		    /* FALLTHRU  */

		  /* Otherwise, walk each operand.  Notice that we
		     can't use the operand interface because we need
		     to process expressions other than simple operands
		     (e.g. INDIRECT_REF, ADDR_EXPR, CALL_EXPR).  */
		  default:
		    for (i = 1; i < gimple_num_ops (t); i++)
		      {
			tree op = gimple_op (t, i);
			unsigned int j;

			gcc_assert (VEC_length (ce_s, rhsc) == 0);
			get_constraint_for (op, &rhsc);
			for (j = 0; VEC_iterate (ce_s, lhsc, j, c); j++)
			  {
			    struct constraint_expr *c2;
			    while (VEC_length (ce_s, rhsc) > 0)
			      {
				c2 = VEC_last (ce_s, rhsc);
				process_constraint (new_constraint (*c, *c2));
				VEC_pop (ce_s, rhsc);
			      }
			  }
		      }
		}
	    }
	}
    }
  else if (gimple_code (t) == GIMPLE_CHANGE_DYNAMIC_TYPE)
    {
      unsigned int j;

      get_constraint_for (gimple_cdt_location (t), &lhsc);
      for (j = 0; VEC_iterate (ce_s, lhsc, j, c); ++j)
	get_varinfo (c->var)->no_tbaa_pruning = true;
    }

  /* After promoting variables and computing aliasing we will
     need to re-scan most statements.  FIXME: Try to minimize the
     number of statements re-scanned.  It's not really necessary to
     re-scan *all* statements.  */
  gimple_set_modified (origt, true);
  VEC_free (ce_s, heap, rhsc);
  VEC_free (ce_s, heap, lhsc);
}


/* Find the first varinfo in the same variable as START that overlaps with
   OFFSET.
   Effectively, walk the chain of fields for the variable START to find the
   first field that overlaps with OFFSET.
   Return NULL if we can't find one.  */

static varinfo_t
first_vi_for_offset (varinfo_t start, unsigned HOST_WIDE_INT offset)
{
  varinfo_t curr = start;
  while (curr)
    {
      /* We may not find a variable in the field list with the actual
	 offset when when we have glommed a structure to a variable.
	 In that case, however, offset should still be within the size
	 of the variable. */
      if (offset >= curr->offset && offset < (curr->offset +  curr->size))
	return curr;
      curr = curr->next;
    }
  return NULL;
}


/* Insert the varinfo FIELD into the field list for BASE, at the front
   of the list.  */

static void
insert_into_field_list (varinfo_t base, varinfo_t field)
{
  varinfo_t prev = base;
  varinfo_t curr = base->next;

  field->next = curr;
  prev->next = field;
}

/* Insert the varinfo FIELD into the field list for BASE, ordered by
   offset.  */

static void
insert_into_field_list_sorted (varinfo_t base, varinfo_t field)
{
  varinfo_t prev = base;
  varinfo_t curr = base->next;

  if (curr == NULL)
    {
      prev->next = field;
      field->next = NULL;
    }
  else
    {
      while (curr)
	{
	  if (field->offset <= curr->offset)
	    break;
	  prev = curr;
	  curr = curr->next;
	}
      field->next = prev->next;
      prev->next = field;
    }
}

/* This structure is used during pushing fields onto the fieldstack
   to track the offset of the field, since bitpos_of_field gives it
   relative to its immediate containing type, and we want it relative
   to the ultimate containing object.  */

struct fieldoff
{
  /* Type of the field.  */
  tree type;

  /* Size, in bits, of the field.  */
  tree size;

  /* Field.  */
  tree decl;

  /* Offset from the base of the base containing object to this field.  */
  HOST_WIDE_INT offset;  
};
typedef struct fieldoff fieldoff_s;

DEF_VEC_O(fieldoff_s);
DEF_VEC_ALLOC_O(fieldoff_s,heap);

/* qsort comparison function for two fieldoff's PA and PB */

static int
fieldoff_compare (const void *pa, const void *pb)
{
  const fieldoff_s *foa = (const fieldoff_s *)pa;
  const fieldoff_s *fob = (const fieldoff_s *)pb;
  HOST_WIDE_INT foasize, fobsize;

  if (foa->offset != fob->offset)
    return foa->offset - fob->offset;

  foasize = TREE_INT_CST_LOW (foa->size);
  fobsize = TREE_INT_CST_LOW (fob->size);
  return foasize - fobsize;
}

/* Sort a fieldstack according to the field offset and sizes.  */
static void
sort_fieldstack (VEC(fieldoff_s,heap) *fieldstack)
{
  qsort (VEC_address (fieldoff_s, fieldstack),
	 VEC_length (fieldoff_s, fieldstack),
	 sizeof (fieldoff_s),
	 fieldoff_compare);
}

/* Return true if V is a tree that we can have subvars for.
   Normally, this is any aggregate type.  Also complex
   types which are not gimple registers can have subvars.  */

static inline bool
var_can_have_subvars (const_tree v)
{
  /* Volatile variables should never have subvars.  */
  if (TREE_THIS_VOLATILE (v))
    return false;

  /* Non decls or memory tags can never have subvars.  */
  if (!DECL_P (v) || MTAG_P (v))
    return false;

  /* Aggregates without overlapping fields can have subvars.  */
  if (TREE_CODE (TREE_TYPE (v)) == RECORD_TYPE)
    return true;

  return false;
}

/* Given a TYPE, and a vector of field offsets FIELDSTACK, push all
   the fields of TYPE onto fieldstack, recording their offsets along
   the way.

   OFFSET is used to keep track of the offset in this entire
   structure, rather than just the immediately containing structure.
   Returns the number of fields pushed.

   HAS_UNION is set to true if we find a union type as a field of
   TYPE.  */

static int
push_fields_onto_fieldstack (tree type, VEC(fieldoff_s,heap) **fieldstack,
			     HOST_WIDE_INT offset, bool *has_union)
{
  tree field;
  int count = 0;

  if (TREE_CODE (type) != RECORD_TYPE)
    return 0;

  /* If the vector of fields is growing too big, bail out early.
     Callers check for VEC_length <= MAX_FIELDS_FOR_FIELD_SENSITIVE, make
     sure this fails.  */
  if (VEC_length (fieldoff_s, *fieldstack) > MAX_FIELDS_FOR_FIELD_SENSITIVE)
    return 0;

  for (field = TYPE_FIELDS (type); field; field = TREE_CHAIN (field))
    if (TREE_CODE (field) == FIELD_DECL)
      {
	bool push = false;
	int pushed = 0;

	if (has_union
	    && (TREE_CODE (TREE_TYPE (field)) == QUAL_UNION_TYPE
		|| TREE_CODE (TREE_TYPE (field)) == UNION_TYPE))
	  *has_union = true;

	if (!var_can_have_subvars (field))
	  push = true;
	else if (!(pushed = push_fields_onto_fieldstack
		   (TREE_TYPE (field),
		    fieldstack,
		    offset + bitpos_of_field (field),
		    has_union))
		 && (DECL_SIZE (field)
		     && !integer_zerop (DECL_SIZE (field))))
	  /* Empty structures may have actual size, like in C++.  So
	     see if we didn't push any subfields and the size is
	     nonzero, push the field onto the stack.  */
	  push = true;

	if (push)
	  {
	    fieldoff_s *pair;

	    pair = VEC_safe_push (fieldoff_s, heap, *fieldstack, NULL);
	    pair->type = TREE_TYPE (field);
	    pair->size = DECL_SIZE (field);
	    pair->decl = field;
	    pair->offset = offset + bitpos_of_field (field);
	    count++;
	  }
	else
	  count += pushed;
      }

  return count;
}

/* Create a constraint from ANYTHING variable to VI.  */
static void
make_constraint_from_anything (varinfo_t vi)
{
  struct constraint_expr lhs, rhs;

  lhs.var = vi->id;
  lhs.offset = 0;
  lhs.type = SCALAR;

  rhs.var = anything_id;
  rhs.offset = 0;
  rhs.type = ADDRESSOF;
  process_constraint (new_constraint (lhs, rhs));
}

/* Count the number of arguments DECL has, and set IS_VARARGS to true
   if it is a varargs function.  */

static unsigned int
count_num_arguments (tree decl, bool *is_varargs)
{
  unsigned int i = 0;
  tree t;

  for (t = TYPE_ARG_TYPES (TREE_TYPE (decl));
       t;
       t = TREE_CHAIN (t))
    {
      if (TREE_VALUE (t) == void_type_node)
	break;
      i++;
    }

  if (!t)
    *is_varargs = true;
  return i;
}

/* Creation function node for DECL, using NAME, and return the index
   of the variable we've created for the function.  */

static unsigned int
create_function_info_for (tree decl, const char *name)
{
  unsigned int index = VEC_length (varinfo_t, varmap);
  varinfo_t vi;
  tree arg;
  unsigned int i;
  bool is_varargs = false;

  /* Create the variable info.  */

  vi = new_var_info (decl, index, name);
  vi->decl = decl;
  vi->offset = 0;
  vi->has_union = 0;
  vi->size = 1;
  vi->fullsize = count_num_arguments (decl, &is_varargs) + 1;
  insert_vi_for_tree (vi->decl, vi);
  VEC_safe_push (varinfo_t, heap, varmap, vi);

  stats.total_vars++;

  /* If it's varargs, we don't know how many arguments it has, so we
     can't do much.
  */
  if (is_varargs)
    {
      vi->fullsize = ~0;
      vi->size = ~0;
      vi->is_unknown_size_var = true;
      return index;
    }


  arg = DECL_ARGUMENTS (decl);

  /* Set up variables for each argument.  */
  for (i = 1; i < vi->fullsize; i++)
    {
      varinfo_t argvi;
      const char *newname;
      char *tempname;
      unsigned int newindex;
      tree argdecl = decl;

      if (arg)
	argdecl = arg;

      newindex = VEC_length (varinfo_t, varmap);
      asprintf (&tempname, "%s.arg%d", name, i-1);
      newname = ggc_strdup (tempname);
      free (tempname);

      argvi = new_var_info (argdecl, newindex, newname);
      argvi->decl = argdecl;
      VEC_safe_push (varinfo_t, heap, varmap, argvi);
      argvi->offset = i;
      argvi->size = 1;
      argvi->fullsize = vi->fullsize;
      argvi->has_union = false;
      insert_into_field_list_sorted (vi, argvi);
      stats.total_vars ++;
      if (arg)
	{
	  insert_vi_for_tree (arg, argvi);
	  arg = TREE_CHAIN (arg);
	}
    }

  /* Create a variable for the return var.  */
  if (DECL_RESULT (decl) != NULL
      || !VOID_TYPE_P (TREE_TYPE (TREE_TYPE (decl))))
    {
      varinfo_t resultvi;
      const char *newname;
      char *tempname;
      unsigned int newindex;
      tree resultdecl = decl;

      vi->fullsize ++;

      if (DECL_RESULT (decl))
	resultdecl = DECL_RESULT (decl);

      newindex = VEC_length (varinfo_t, varmap);
      asprintf (&tempname, "%s.result", name);
      newname = ggc_strdup (tempname);
      free (tempname);

      resultvi = new_var_info (resultdecl, newindex, newname);
      resultvi->decl = resultdecl;
      VEC_safe_push (varinfo_t, heap, varmap, resultvi);
      resultvi->offset = i;
      resultvi->size = 1;
      resultvi->fullsize = vi->fullsize;
      resultvi->has_union = false;
      insert_into_field_list_sorted (vi, resultvi);
      stats.total_vars ++;
      if (DECL_RESULT (decl))
	insert_vi_for_tree (DECL_RESULT (decl), resultvi);
    }
  return index;
}


/* Return true if FIELDSTACK contains fields that overlap.
   FIELDSTACK is assumed to be sorted by offset.  */

static bool
check_for_overlaps (VEC (fieldoff_s,heap) *fieldstack)
{
  fieldoff_s *fo = NULL;
  unsigned int i;
  HOST_WIDE_INT lastoffset = -1;

  for (i = 0; VEC_iterate (fieldoff_s, fieldstack, i, fo); i++)
    {
      if (fo->offset == lastoffset)
	return true;
      lastoffset = fo->offset;
    }
  return false;
}

/* Create a varinfo structure for NAME and DECL, and add it to VARMAP.
   This will also create any varinfo structures necessary for fields
   of DECL.  */

static unsigned int
create_variable_info_for (tree decl, const char *name)
{
  unsigned int index = VEC_length (varinfo_t, varmap);
  varinfo_t vi;
  tree decltype = TREE_TYPE (decl);
  tree declsize = DECL_P (decl) ? DECL_SIZE (decl) : TYPE_SIZE (decltype);
  bool notokay = false;
  bool hasunion;
  bool is_global = DECL_P (decl) ? is_global_var (decl) : false;
  VEC (fieldoff_s,heap) *fieldstack = NULL;

  if (TREE_CODE (decl) == FUNCTION_DECL && in_ipa_mode)
    return create_function_info_for (decl, name);

  hasunion = TREE_CODE (decltype) == UNION_TYPE
	     || TREE_CODE (decltype) == QUAL_UNION_TYPE;
  if (var_can_have_subvars (decl) && use_field_sensitive && !hasunion)
    {
      push_fields_onto_fieldstack (decltype, &fieldstack, 0, &hasunion);
      if (hasunion)
	{
	  VEC_free (fieldoff_s, heap, fieldstack);
	  notokay = true;
	}
    }

  /* If the variable doesn't have subvars, we may end up needing to
     sort the field list and create fake variables for all the
     fields.  */
  vi = new_var_info (decl, index, name);
  vi->decl = decl;
  vi->offset = 0;
  vi->has_union = hasunion;
  if (!declsize
      || TREE_CODE (declsize) != INTEGER_CST
      || TREE_CODE (decltype) == UNION_TYPE
      || TREE_CODE (decltype) == QUAL_UNION_TYPE)
    {
      vi->is_unknown_size_var = true;
      vi->fullsize = ~0;
      vi->size = ~0;
    }
  else
    {
      vi->fullsize = TREE_INT_CST_LOW (declsize);
      vi->size = vi->fullsize;
    }

  insert_vi_for_tree (vi->decl, vi);
  VEC_safe_push (varinfo_t, heap, varmap, vi);
  if (is_global && (!flag_whole_program || !in_ipa_mode))
    make_constraint_from_anything (vi);

  stats.total_vars++;
  if (use_field_sensitive
      && !notokay
      && !vi->is_unknown_size_var
      && var_can_have_subvars (decl)
      && VEC_length (fieldoff_s, fieldstack) > 1
      && VEC_length (fieldoff_s, fieldstack) <= MAX_FIELDS_FOR_FIELD_SENSITIVE)
    {
      unsigned int newindex = VEC_length (varinfo_t, varmap);
      fieldoff_s *fo = NULL;
      unsigned int i;

      for (i = 0; !notokay && VEC_iterate (fieldoff_s, fieldstack, i, fo); i++)
	{
	  if (! fo->size
	      || TREE_CODE (fo->size) != INTEGER_CST
	      || fo->offset < 0)
	    {
	      notokay = true;
	      break;
	    }
	}

      /* We can't sort them if we have a field with a variable sized type,
	 which will make notokay = true.  In that case, we are going to return
	 without creating varinfos for the fields anyway, so sorting them is a
	 waste to boot.  */
      if (!notokay)
	{
	  sort_fieldstack (fieldstack);
	  /* Due to some C++ FE issues, like PR 22488, we might end up
	     what appear to be overlapping fields even though they,
	     in reality, do not overlap.  Until the C++ FE is fixed,
	     we will simply disable field-sensitivity for these cases.  */
	  notokay = check_for_overlaps (fieldstack);
	}


      if (VEC_length (fieldoff_s, fieldstack) != 0)
	fo = VEC_index (fieldoff_s, fieldstack, 0);

      if (fo == NULL || notokay)
	{
	  vi->is_unknown_size_var = 1;
	  vi->fullsize = ~0;
	  vi->size = ~0;
	  VEC_free (fieldoff_s, heap, fieldstack);
	  return index;
	}

      vi->size = TREE_INT_CST_LOW (fo->size);
      vi->offset = fo->offset;
      for (i = VEC_length (fieldoff_s, fieldstack) - 1;
	   i >= 1 && VEC_iterate (fieldoff_s, fieldstack, i, fo);
	   i--)
	{
	  varinfo_t newvi;
	  const char *newname = "NULL";
	  char *tempname;

	  newindex = VEC_length (varinfo_t, varmap);
	  if (dump_file)
	    {
	      if (fo->decl)
		asprintf (&tempname, "%s.%s",
			  vi->name, alias_get_name (fo->decl));
	      else
		asprintf (&tempname, "%s." HOST_WIDE_INT_PRINT_DEC,
			  vi->name, fo->offset);
	      newname = ggc_strdup (tempname);
	      free (tempname);
	    }
	  newvi = new_var_info (decl, newindex, newname);
	  newvi->offset = fo->offset;
	  newvi->size = TREE_INT_CST_LOW (fo->size);
	  newvi->fullsize = vi->fullsize;
	  insert_into_field_list (vi, newvi);
	  VEC_safe_push (varinfo_t, heap, varmap, newvi);
	  if (is_global && (!flag_whole_program || !in_ipa_mode))
	      make_constraint_from_anything (newvi);

	  stats.total_vars++;
	}
    }

  VEC_free (fieldoff_s, heap, fieldstack);

  return index;
}

/* Print out the points-to solution for VAR to FILE.  */

void
dump_solution_for_var (FILE *file, unsigned int var)
{
  varinfo_t vi = get_varinfo (var);
  unsigned int i;
  bitmap_iterator bi;

  if (find (var) != var)
    {
      varinfo_t vipt = get_varinfo (find (var));
      fprintf (file, "%s = same as %s\n", vi->name, vipt->name);
    }
  else
    {
      fprintf (file, "%s = { ", vi->name);
      EXECUTE_IF_SET_IN_BITMAP (vi->solution, 0, i, bi)
	{
	  fprintf (file, "%s ", get_varinfo (i)->name);
	}
      fprintf (file, "}");
      if (vi->no_tbaa_pruning)
	fprintf (file, " no-tbaa-pruning");
      fprintf (file, "\n");
    }
}

/* Print the points-to solution for VAR to stdout.  */

void
debug_solution_for_var (unsigned int var)
{
  dump_solution_for_var (stdout, var);
}

/* Create varinfo structures for all of the variables in the
   function for intraprocedural mode.  */

static void
intra_create_variable_infos (void)
{
  tree t;
  struct constraint_expr lhs, rhs;

  /* For each incoming pointer argument arg, create the constraint ARG
     = ANYTHING or a dummy variable if flag_argument_noalias is set.  */
  for (t = DECL_ARGUMENTS (current_function_decl); t; t = TREE_CHAIN (t))
    {
      varinfo_t p;

      if (!could_have_pointers (t))
	continue;

      /* If flag_argument_noalias is set, then function pointer
	 arguments are guaranteed not to point to each other.  In that
	 case, create an artificial variable PARM_NOALIAS and the
	 constraint ARG = &PARM_NOALIAS.  */
      if (POINTER_TYPE_P (TREE_TYPE (t)) && flag_argument_noalias > 0)
	{
	  varinfo_t vi;
	  tree heapvar = heapvar_lookup (t);

	  lhs.offset = 0;
	  lhs.type = SCALAR;
	  lhs.var  = get_vi_for_tree (t)->id;

	  if (heapvar == NULL_TREE)
	    {
	      var_ann_t ann;
	      heapvar = create_tmp_var_raw (TREE_TYPE (TREE_TYPE (t)),
					    "PARM_NOALIAS");
	      DECL_EXTERNAL (heapvar) = 1;
	      if (gimple_referenced_vars (cfun))
		add_referenced_var (heapvar);

	      heapvar_insert (t, heapvar);

	      ann = get_var_ann (heapvar);
	      if (flag_argument_noalias == 1)
		ann->noalias_state = NO_ALIAS;
	      else if (flag_argument_noalias == 2)
		ann->noalias_state = NO_ALIAS_GLOBAL;
	      else if (flag_argument_noalias == 3)
		ann->noalias_state = NO_ALIAS_ANYTHING;
	      else
		gcc_unreachable ();
	    }

	  vi = get_vi_for_tree (heapvar);
	  vi->is_artificial_var = 1;
	  vi->is_heap_var = 1;
	  rhs.var = vi->id;
	  rhs.type = ADDRESSOF;
	  rhs.offset = 0;
	  for (p = get_varinfo (lhs.var); p; p = p->next)
	    {
	      struct constraint_expr temp = lhs;
	      temp.var = p->id;
	      process_constraint (new_constraint (temp, rhs));
	    }
	}
      else
	{
	  varinfo_t arg_vi = get_vi_for_tree (t);

	  for (p = arg_vi; p; p = p->next)
	    make_constraint_from_anything (p);
	}
    }
}

/* Structure used to put solution bitmaps in a hashtable so they can
   be shared among variables with the same points-to set.  */

typedef struct shared_bitmap_info
{
  bitmap pt_vars;
  hashval_t hashcode;
} *shared_bitmap_info_t;
typedef const struct shared_bitmap_info *const_shared_bitmap_info_t;

static htab_t shared_bitmap_table;

/* Hash function for a shared_bitmap_info_t */

static hashval_t
shared_bitmap_hash (const void *p)
{
  const_shared_bitmap_info_t const bi = (const_shared_bitmap_info_t) p;
  return bi->hashcode;
}

/* Equality function for two shared_bitmap_info_t's. */

static int
shared_bitmap_eq (const void *p1, const void *p2)
{
  const_shared_bitmap_info_t const sbi1 = (const_shared_bitmap_info_t) p1;
  const_shared_bitmap_info_t const sbi2 = (const_shared_bitmap_info_t) p2;
  return bitmap_equal_p (sbi1->pt_vars, sbi2->pt_vars);
}

/* Lookup a bitmap in the shared bitmap hashtable, and return an already
   existing instance if there is one, NULL otherwise.  */

static bitmap
shared_bitmap_lookup (bitmap pt_vars)
{
  void **slot;
  struct shared_bitmap_info sbi;

  sbi.pt_vars = pt_vars;
  sbi.hashcode = bitmap_hash (pt_vars);

  slot = htab_find_slot_with_hash (shared_bitmap_table, &sbi,
				   sbi.hashcode, NO_INSERT);
  if (!slot)
    return NULL;
  else
    return ((shared_bitmap_info_t) *slot)->pt_vars;
}


/* Add a bitmap to the shared bitmap hashtable.  */

static void
shared_bitmap_add (bitmap pt_vars)
{
  void **slot;
  shared_bitmap_info_t sbi = XNEW (struct shared_bitmap_info);

  sbi->pt_vars = pt_vars;
  sbi->hashcode = bitmap_hash (pt_vars);

  slot = htab_find_slot_with_hash (shared_bitmap_table, sbi,
				   sbi->hashcode, INSERT);
  gcc_assert (!*slot);
  *slot = (void *) sbi;
}


/* Set bits in INTO corresponding to the variable uids in solution set
   FROM, which came from variable PTR.
   For variables that are actually dereferenced, we also use type
   based alias analysis to prune the points-to sets.
   IS_DEREFED is true if PTR was directly dereferenced, which we use to
   help determine whether we are we are allowed to prune using TBAA.
   If NO_TBAA_PRUNING is true, we do not perform any TBAA pruning of
   the from set.  */

static void
set_uids_in_ptset (tree ptr, bitmap into, bitmap from, bool is_derefed,
		   bool no_tbaa_pruning)
{
  unsigned int i;
  bitmap_iterator bi;

  gcc_assert (POINTER_TYPE_P (TREE_TYPE (ptr)));

  EXECUTE_IF_SET_IN_BITMAP (from, 0, i, bi)
    {
      varinfo_t vi = get_varinfo (i);

      /* The only artificial variables that are allowed in a may-alias
	 set are heap variables.  */
      if (vi->is_artificial_var && !vi->is_heap_var)
	continue;

      if (TREE_CODE (vi->decl) == VAR_DECL
	  || TREE_CODE (vi->decl) == PARM_DECL
	  || TREE_CODE (vi->decl) == RESULT_DECL)
	{
	  /* Just add VI->DECL to the alias set.
	     Don't type prune artificial vars or points-to sets
	     for pointers that have not been dereferenced or with
	     type-based pruning disabled.  */
	  if (vi->is_artificial_var
	      || !is_derefed
	      || no_tbaa_pruning)
	    bitmap_set_bit (into, DECL_UID (vi->decl));
	  else
	    {
	      alias_set_type var_alias_set, ptr_alias_set;
	      var_alias_set = get_alias_set (vi->decl);
	      ptr_alias_set = get_alias_set (TREE_TYPE (TREE_TYPE (ptr)));
	      if (alias_sets_conflict_p (ptr_alias_set, var_alias_set))
	        bitmap_set_bit (into, DECL_UID (vi->decl));
	    }
	}
    }
}


static bool have_alias_info = false;

/* The list of SMT's that are in use by our pointer variables.  This
   is the set of SMT's for all pointers that can point to anything.   */
static bitmap used_smts;

/* Due to the ordering of points-to set calculation and SMT
   calculation being a bit co-dependent, we can't just calculate SMT
   used info whenever we want, we have to calculate it around the time
   that find_what_p_points_to is called.  */

/* Mark which SMT's are in use by points-to anything variables.  */

void
set_used_smts (void)
{
  int i;
  varinfo_t vi;
  used_smts = BITMAP_ALLOC (&pta_obstack);

  for (i = 0; VEC_iterate (varinfo_t, varmap, i, vi); i++)
    {
      tree var = vi->decl;
      varinfo_t withsolution = get_varinfo (find (i));
      tree smt;
      var_ann_t va;
      struct ptr_info_def *pi = NULL;

      /* For parm decls, the pointer info may be under the default
	 def.  */
      if (TREE_CODE (vi->decl) == PARM_DECL
	  && gimple_default_def (cfun, var))
	pi = SSA_NAME_PTR_INFO (gimple_default_def (cfun, var));
      else if (TREE_CODE (var) == SSA_NAME)
	pi = SSA_NAME_PTR_INFO (var);

      /* Skip the special variables and those that can't be aliased.  */
      if (vi->is_special_var
	  || !SSA_VAR_P (var)
	  || (pi && !pi->is_dereferenced)
	  || (TREE_CODE (var) == VAR_DECL && !may_be_aliased (var))
	  || !POINTER_TYPE_P (TREE_TYPE (var)))
	continue;

      if (TREE_CODE (var) == SSA_NAME)
	var = SSA_NAME_VAR (var);

      va = var_ann (var);
      if (!va)
	continue;

      smt = va->symbol_mem_tag;
      if (smt && bitmap_bit_p (withsolution->solution, anything_id))
	bitmap_set_bit (used_smts, DECL_UID (smt));
    }
}

/* Given a pointer variable P, fill in its points-to set, or return
   false if we can't.
   Rather than return false for variables that point-to anything, we
   instead find the corresponding SMT, and merge in its aliases.  In
   addition to these aliases, we also set the bits for the SMT's
   themselves and their subsets, as SMT's are still in use by
   non-SSA_NAME's, and pruning may eliminate every one of their
   aliases.  In such a case, if we did not include the right set of
   SMT's in the points-to set of the variable, we'd end up with
   statements that do not conflict but should.  */

bool
find_what_p_points_to (tree p)
{
  tree lookup_p = p;
  varinfo_t vi;

  if (!have_alias_info)
    return false;

  /* For parameters, get at the points-to set for the actual parm
     decl.  */
  if (TREE_CODE (p) == SSA_NAME
      && TREE_CODE (SSA_NAME_VAR (p)) == PARM_DECL
      && SSA_NAME_IS_DEFAULT_DEF (p))
    lookup_p = SSA_NAME_VAR (p);

  vi = lookup_vi_for_tree (lookup_p);
  if (vi)
    {
      if (vi->is_artificial_var)
	return false;

      /* See if this is a field or a structure.  */
      if (vi->size != vi->fullsize)
	{
	  /* Nothing currently asks about structure fields directly,
	     but when they do, we need code here to hand back the
	     points-to set.  */
	  return false;
	}
      else
	{
	  struct ptr_info_def *pi = get_ptr_info (p);
	  unsigned int i;
	  bitmap_iterator bi;
	  bool was_pt_anything = false;
	  bitmap finished_solution;
	  bitmap result;

	  if (!pi->is_dereferenced)
	    return false;

	  /* This variable may have been collapsed, let's get the real
	     variable.  */
	  vi = get_varinfo (find (vi->id));

	  /* Translate artificial variables into SSA_NAME_PTR_INFO
	     attributes.  */
	  EXECUTE_IF_SET_IN_BITMAP (vi->solution, 0, i, bi)
	    {
	      varinfo_t vi = get_varinfo (i);

	      if (vi->is_artificial_var)
		{
		  /* FIXME.  READONLY should be handled better so that
		     flow insensitive aliasing can disregard writable
		     aliases.  */
		  if (vi->id == nothing_id)
		    pi->pt_null = 1;
		  else if (vi->id == anything_id)
		    was_pt_anything = 1;
		  else if (vi->id == readonly_id)
		    was_pt_anything = 1;
		  else if (vi->id == integer_id)
		    was_pt_anything = 1;
		  else if (vi->is_heap_var)
		    pi->pt_global_mem = 1;
		}
	    }

	  /* Instead of doing extra work, simply do not create
	     points-to information for pt_anything pointers.  This
	     will cause the operand scanner to fall back to the
	     type-based SMT and its aliases.  Which is the best
	     we could do here for the points-to set as well.  */
	  if (was_pt_anything)
	    return false;

	  /* Share the final set of variables when possible.  */
	  finished_solution = BITMAP_GGC_ALLOC ();
	  stats.points_to_sets_created++;

	  set_uids_in_ptset (p, finished_solution, vi->solution,
			     vi->directly_dereferenced,
			     vi->no_tbaa_pruning);
	  result = shared_bitmap_lookup (finished_solution);

	  if (!result)
	    {
	      shared_bitmap_add (finished_solution);
	      pi->pt_vars = finished_solution;
	    }
	  else
	    {
	      pi->pt_vars = result;
	      bitmap_clear (finished_solution);
	    }

	  if (bitmap_empty_p (pi->pt_vars))
	    pi->pt_vars = NULL;

	  return true;
	}
    }

  return false;
}

/* Mark everything that p points to as call clobbered.  Returns true
   if everything is done and false if all addressable variables need to
   be clobbered because p points to anything.  */

bool
clobber_what_p_points_to (tree p)
{
  tree lookup_p = p;
  varinfo_t vi;
  struct ptr_info_def *pi;
  unsigned int i;
  bitmap_iterator bi;

  if (!have_alias_info)
    return false;

  /* For parameters, get at the points-to set for the actual parm
     decl.  */
  if (TREE_CODE (p) == SSA_NAME
      && TREE_CODE (SSA_NAME_VAR (p)) == PARM_DECL
      && SSA_NAME_IS_DEFAULT_DEF (p))
    lookup_p = SSA_NAME_VAR (p);

  vi = lookup_vi_for_tree (lookup_p);
  if (!vi)
    return false;

  /* We are asking for the points-to solution of pointers.  */
  gcc_assert (!vi->is_artificial_var
	      && vi->size == vi->fullsize);

  pi = get_ptr_info (p);

  /* This variable may have been collapsed, let's get the real
     variable.  */
  vi = get_varinfo (find (vi->id));

  /* Mark variables in the solution call-clobbered.  */
  EXECUTE_IF_SET_IN_BITMAP (vi->solution, 0, i, bi)
    {
      varinfo_t vi = get_varinfo (i);

      if (vi->is_artificial_var)
	{
	  /* nothing_id and readonly_id do not cause any
	     call clobber ops.  For anything_id and integer_id
	     we need to clobber all addressable vars.  */
	  if (vi->id == anything_id
	      || vi->id == integer_id)
	    return false;
	}

      /* Only artificial heap-vars are further interesting.  */
      if (vi->is_artificial_var && !vi->is_heap_var)
	continue;

      if ((TREE_CODE (vi->decl) == VAR_DECL
	   || TREE_CODE (vi->decl) == PARM_DECL
	   || TREE_CODE (vi->decl) == RESULT_DECL)
	  && !unmodifiable_var_p (vi->decl))
	mark_call_clobbered (vi->decl, pi->escape_mask);
    }

  return true;
}

/* Dump points-to information to OUTFILE.  */

void
dump_sa_points_to_info (FILE *outfile)
{
  unsigned int i;

  fprintf (outfile, "\nPoints-to sets\n\n");

  if (dump_flags & TDF_STATS)
    {
      fprintf (outfile, "Stats:\n");
      fprintf (outfile, "Total vars:               %d\n", stats.total_vars);
      fprintf (outfile, "Non-pointer vars:          %d\n",
	       stats.nonpointer_vars);
      fprintf (outfile, "Statically unified vars:  %d\n",
	       stats.unified_vars_static);
      fprintf (outfile, "Dynamically unified vars: %d\n",
	       stats.unified_vars_dynamic);
      fprintf (outfile, "Iterations:               %d\n", stats.iterations);
      fprintf (outfile, "Number of edges:          %d\n", stats.num_edges);
      fprintf (outfile, "Number of implicit edges: %d\n",
	       stats.num_implicit_edges);
    }

  for (i = 0; i < VEC_length (varinfo_t, varmap); i++)
    dump_solution_for_var (outfile, i);
}


/* Debug points-to information to stderr.  */

void
debug_sa_points_to_info (void)
{
  dump_sa_points_to_info (stderr);
}


/* Initialize the always-existing constraint variables for NULL
   ANYTHING, READONLY, and INTEGER */

static void
init_base_vars (void)
{
  struct constraint_expr lhs, rhs;

  /* Create the NULL variable, used to represent that a variable points
     to NULL.  */
  nothing_tree = create_tmp_var_raw (void_type_node, "NULL");
  var_nothing = new_var_info (nothing_tree, 0, "NULL");
  insert_vi_for_tree (nothing_tree, var_nothing);
  var_nothing->is_artificial_var = 1;
  var_nothing->offset = 0;
  var_nothing->size = ~0;
  var_nothing->fullsize = ~0;
  var_nothing->is_special_var = 1;
  nothing_id = 0;
  VEC_safe_push (varinfo_t, heap, varmap, var_nothing);

  /* Create the ANYTHING variable, used to represent that a variable
     points to some unknown piece of memory.  */
  anything_tree = create_tmp_var_raw (void_type_node, "ANYTHING");
  var_anything = new_var_info (anything_tree, 1, "ANYTHING");
  insert_vi_for_tree (anything_tree, var_anything);
  var_anything->is_artificial_var = 1;
  var_anything->size = ~0;
  var_anything->offset = 0;
  var_anything->next = NULL;
  var_anything->fullsize = ~0;
  var_anything->is_special_var = 1;
  anything_id = 1;

  /* Anything points to anything.  This makes deref constraints just
     work in the presence of linked list and other p = *p type loops,
     by saying that *ANYTHING = ANYTHING. */
  VEC_safe_push (varinfo_t, heap, varmap, var_anything);
  lhs.type = SCALAR;
  lhs.var = anything_id;
  lhs.offset = 0;
  rhs.type = ADDRESSOF;
  rhs.var = anything_id;
  rhs.offset = 0;

  /* This specifically does not use process_constraint because
     process_constraint ignores all anything = anything constraints, since all
     but this one are redundant.  */
  VEC_safe_push (constraint_t, heap, constraints, new_constraint (lhs, rhs));

  /* Create the READONLY variable, used to represent that a variable
     points to readonly memory.  */
  readonly_tree = create_tmp_var_raw (void_type_node, "READONLY");
  var_readonly = new_var_info (readonly_tree, 2, "READONLY");
  var_readonly->is_artificial_var = 1;
  var_readonly->offset = 0;
  var_readonly->size = ~0;
  var_readonly->fullsize = ~0;
  var_readonly->next = NULL;
  var_readonly->is_special_var = 1;
  insert_vi_for_tree (readonly_tree, var_readonly);
  readonly_id = 2;
  VEC_safe_push (varinfo_t, heap, varmap, var_readonly);

  /* readonly memory points to anything, in order to make deref
     easier.  In reality, it points to anything the particular
     readonly variable can point to, but we don't track this
     separately. */
  lhs.type = SCALAR;
  lhs.var = readonly_id;
  lhs.offset = 0;
  rhs.type = ADDRESSOF;
  rhs.var = anything_id;
  rhs.offset = 0;

  process_constraint (new_constraint (lhs, rhs));

  /* Create the INTEGER variable, used to represent that a variable points
     to an INTEGER.  */
  integer_tree = create_tmp_var_raw (void_type_node, "INTEGER");
  var_integer = new_var_info (integer_tree, 3, "INTEGER");
  insert_vi_for_tree (integer_tree, var_integer);
  var_integer->is_artificial_var = 1;
  var_integer->size = ~0;
  var_integer->fullsize = ~0;
  var_integer->offset = 0;
  var_integer->next = NULL;
  var_integer->is_special_var = 1;
  integer_id = 3;
  VEC_safe_push (varinfo_t, heap, varmap, var_integer);

  /* INTEGER = ANYTHING, because we don't know where a dereference of
     a random integer will point to.  */
  lhs.type = SCALAR;
  lhs.var = integer_id;
  lhs.offset = 0;
  rhs.type = ADDRESSOF;
  rhs.var = anything_id;
  rhs.offset = 0;
  process_constraint (new_constraint (lhs, rhs));
}

/* Initialize things necessary to perform PTA */

static void
init_alias_vars (void)
{
  bitmap_obstack_initialize (&pta_obstack);
  bitmap_obstack_initialize (&oldpta_obstack);
  bitmap_obstack_initialize (&predbitmap_obstack);

  constraint_pool = create_alloc_pool ("Constraint pool",
				       sizeof (struct constraint), 30);
  variable_info_pool = create_alloc_pool ("Variable info pool",
					  sizeof (struct variable_info), 30);
  constraints = VEC_alloc (constraint_t, heap, 8);
  varmap = VEC_alloc (varinfo_t, heap, 8);
  vi_for_tree = pointer_map_create ();

  memset (&stats, 0, sizeof (stats));
  shared_bitmap_table = htab_create (511, shared_bitmap_hash,
				     shared_bitmap_eq, free);
  init_base_vars ();
}

/* Remove the REF and ADDRESS edges from GRAPH, as well as all the
   predecessor edges.  */

static void
remove_preds_and_fake_succs (constraint_graph_t graph)
{
  unsigned int i;

  /* Clear the implicit ref and address nodes from the successor
     lists.  */
  for (i = 0; i < FIRST_REF_NODE; i++)
    {
      if (graph->succs[i])
	bitmap_clear_range (graph->succs[i], FIRST_REF_NODE,
			    FIRST_REF_NODE * 2);
    }

  /* Free the successor list for the non-ref nodes.  */
  for (i = FIRST_REF_NODE; i < graph->size; i++)
    {
      if (graph->succs[i])
	BITMAP_FREE (graph->succs[i]);
    }

  /* Now reallocate the size of the successor list as, and blow away
     the predecessor bitmaps.  */
  graph->size = VEC_length (varinfo_t, varmap);
  graph->succs = XRESIZEVEC (bitmap, graph->succs, graph->size);

  free (graph->implicit_preds);
  graph->implicit_preds = NULL;
  free (graph->preds);
  graph->preds = NULL;
  bitmap_obstack_release (&predbitmap_obstack);
}

/* Compute the set of variables we can't TBAA prune.  */

static void
compute_tbaa_pruning (void)
{
  unsigned int size = VEC_length (varinfo_t, varmap);
  unsigned int i;
  bool any;

  changed_count = 0;
  changed = sbitmap_alloc (size);
  sbitmap_zero (changed);

  /* Mark all initial no_tbaa_pruning nodes as changed.  */
  any = false;
  for (i = 0; i < size; ++i)
    {
      varinfo_t ivi = get_varinfo (i);

      if (find (i) == i && ivi->no_tbaa_pruning)
	{
	  any = true;
	  if ((graph->succs[i] && !bitmap_empty_p (graph->succs[i]))
	      || VEC_length (constraint_t, graph->complex[i]) > 0)
	    {
	      SET_BIT (changed, i);
	      ++changed_count;
	    }
	}
    }

  while (changed_count > 0)
    {
      struct topo_info *ti = init_topo_info ();
      ++stats.iterations;

      compute_topo_order (graph, ti);

      while (VEC_length (unsigned, ti->topo_order) != 0)
	{
	  bitmap_iterator bi;

	  i = VEC_pop (unsigned, ti->topo_order);

	  /* If this variable is not a representative, skip it.  */
	  if (find (i) != i)
	    continue;

	  /* If the node has changed, we need to process the complex
	     constraints and outgoing edges again.  */
	  if (TEST_BIT (changed, i))
	    {
	      unsigned int j;
	      constraint_t c;
	      VEC(constraint_t,heap) *complex = graph->complex[i];

	      RESET_BIT (changed, i);
	      --changed_count;

	      /* Process the complex copy constraints.  */
	      for (j = 0; VEC_iterate (constraint_t, complex, j, c); ++j)
		{
		  if (c->lhs.type == SCALAR && c->rhs.type == SCALAR)
		    {
		      varinfo_t lhsvi = get_varinfo (find (c->lhs.var));

		      if (!lhsvi->no_tbaa_pruning)
			{
			  lhsvi->no_tbaa_pruning = true;
			  if (!TEST_BIT (changed, lhsvi->id))
			    {
			      SET_BIT (changed, lhsvi->id);
			      ++changed_count;
			    }
			}
		    }
		}

	      /* Propagate to all successors.  */
	      EXECUTE_IF_IN_NONNULL_BITMAP (graph->succs[i], 0, j, bi)
		{
		  unsigned int to = find (j);
		  varinfo_t tovi = get_varinfo (to);

		  /* Don't propagate to ourselves.  */
		  if (to == i)
		    continue;

		  if (!tovi->no_tbaa_pruning)
		    {
		      tovi->no_tbaa_pruning = true;
		      if (!TEST_BIT (changed, to))
			{
			  SET_BIT (changed, to);
			  ++changed_count;
			}
		    }
		}
	    }
	}

      free_topo_info (ti);
    }

  sbitmap_free (changed);

  if (any)
    {
      for (i = 0; i < size; ++i)
	{
	  varinfo_t ivi = get_varinfo (i);
	  varinfo_t ivip = get_varinfo (find (i));

	  if (ivip->no_tbaa_pruning)
	    {
	      tree var = ivi->decl;

	      if (TREE_CODE (var) == SSA_NAME)
		var = SSA_NAME_VAR (var);

	      if (POINTER_TYPE_P (TREE_TYPE (var)))
		{
		  DECL_NO_TBAA_P (var) = 1;

		  /* Tell the RTL layer that this pointer can alias
		     anything.  */
		  DECL_POINTER_ALIAS_SET (var) = 0;
		}
	    }
	}
    }
}

/* Create points-to sets for the current function.  See the comments
   at the start of the file for an algorithmic overview.  */

void
compute_points_to_sets (struct alias_info *ai)
{
  struct scc_info *si;
  basic_block bb;

  timevar_push (TV_TREE_PTA);

  init_alias_vars ();
  init_alias_heapvars ();

  intra_create_variable_infos ();

  /* Now walk all statements and derive aliases.  */
  FOR_EACH_BB (bb)
    {
      gimple_stmt_iterator gsi;

      for (gsi = gsi_start_phis (bb); !gsi_end_p (gsi); gsi_next (&gsi))
	{
	  gimple phi = gsi_stmt (gsi);

	  if (is_gimple_reg (gimple_phi_result (phi)))
	    {
	      find_func_aliases (phi);

	      /* Update various related attributes like escaped
		 addresses, pointer dereferences for loads and stores.
		 This is used when creating name tags and alias
		 sets.  */
	      update_alias_info (phi, ai);
	    }
	}

      for (gsi = gsi_start_bb (bb); !gsi_end_p (gsi); )
	{
	  gimple stmt = gsi_stmt (gsi);

	  find_func_aliases (stmt);

	  /* Update various related attributes like escaped
	     addresses, pointer dereferences for loads and stores.
	     This is used when creating name tags and alias
	     sets.  */
	  update_alias_info (stmt, ai);

	  /* The information in GIMPLE_CHANGE_DYNAMIC_TYPE statements
	     has now been captured, and we can remove them.  */
	  if (gimple_code (stmt) == GIMPLE_CHANGE_DYNAMIC_TYPE)
	    gsi_remove (&gsi, true);
	  else
	    gsi_next (&gsi);
	}
    }


  if (dump_file)
    {
      fprintf (dump_file, "Points-to analysis\n\nConstraints:\n\n");
      dump_constraints (dump_file);
    }

  if (dump_file)
    fprintf (dump_file,
	     "\nCollapsing static cycles and doing variable "
	     "substitution\n");

  init_graph (VEC_length (varinfo_t, varmap) * 2);
  
  if (dump_file)
    fprintf (dump_file, "Building predecessor graph\n");
  build_pred_graph ();
  
  if (dump_file)
    fprintf (dump_file, "Detecting pointer and location "
	     "equivalences\n");
  si = perform_var_substitution (graph);
  
  if (dump_file)
    fprintf (dump_file, "Rewriting constraints and unifying "
	     "variables\n");
  rewrite_constraints (graph, si);
  free_var_substitution_info (si);

  build_succ_graph ();
  move_complex_constraints (graph);

  if (dump_file)
    fprintf (dump_file, "Uniting pointer but not location equivalent "
	     "variables\n");
  unite_pointer_equivalences (graph);

  if (dump_file)
    fprintf (dump_file, "Finding indirect cycles\n");
  find_indirect_cycles (graph);

  /* Implicit nodes and predecessors are no longer necessary at this
     point. */
  remove_preds_and_fake_succs (graph);

  if (dump_file)
    fprintf (dump_file, "Solving graph\n");

  solve_graph (graph);

  compute_tbaa_pruning ();

  if (dump_file)
    dump_sa_points_to_info (dump_file);

  have_alias_info = true;

  timevar_pop (TV_TREE_PTA);
}


/* Delete created points-to sets.  */

void
delete_points_to_sets (void)
{
  unsigned int i;

  htab_delete (shared_bitmap_table);
  if (dump_file && (dump_flags & TDF_STATS))
    fprintf (dump_file, "Points to sets created:%d\n",
	     stats.points_to_sets_created);

  pointer_map_destroy (vi_for_tree);
  bitmap_obstack_release (&pta_obstack);
  VEC_free (constraint_t, heap, constraints);

  for (i = 0; i < graph->size; i++)
    VEC_free (constraint_t, heap, graph->complex[i]);
  free (graph->complex);

  free (graph->rep);
  free (graph->succs);
  free (graph->pe);
  free (graph->pe_rep);
  free (graph->indirect_cycles);
  free (graph);

  VEC_free (varinfo_t, heap, varmap);
  free_alloc_pool (variable_info_pool);
  free_alloc_pool (constraint_pool);
  have_alias_info = false;
}

/* Return true if we should execute IPA PTA.  */
static bool
gate_ipa_pta (void)
{
  return (flag_unit_at_a_time != 0
	  && flag_ipa_pta
	  /* Don't bother doing anything if the program has errors.  */
	  && !(errorcount || sorrycount));
}

/* Execute the driver for IPA PTA.  */
static unsigned int
ipa_pta_execute (void)
{
  struct cgraph_node *node;
  struct scc_info *si;

  in_ipa_mode = 1;
  init_alias_heapvars ();
  init_alias_vars ();

  for (node = cgraph_nodes; node; node = node->next)
    {
      if (!node->analyzed || cgraph_is_master_clone (node))
	{
	  unsigned int varid;

	  varid = create_function_info_for (node->decl,
					    cgraph_node_name (node));
	  if (node->local.externally_visible)
	    {
	      varinfo_t fi = get_varinfo (varid);
	      for (; fi; fi = fi->next)
		make_constraint_from_anything (fi);
	    }
	}
    }
  for (node = cgraph_nodes; node; node = node->next)
    {
      if (node->analyzed && cgraph_is_master_clone (node))
	{
	  struct function *func = DECL_STRUCT_FUNCTION (node->decl);
	  basic_block bb;
	  tree old_func_decl = current_function_decl;
	  if (dump_file)
	    fprintf (dump_file,
		     "Generating constraints for %s\n",
		     cgraph_node_name (node));
	  push_cfun (func);
	  current_function_decl = node->decl;

	  FOR_EACH_BB_FN (bb, func)
	    {
	      gimple_stmt_iterator gsi;

	      for (gsi = gsi_start_phis (bb); !gsi_end_p (gsi);
		   gsi_next (&gsi))
		{
		  gimple phi = gsi_stmt (gsi);

		  if (is_gimple_reg (gimple_phi_result (phi)))
		    find_func_aliases (phi);
		}

	      for (gsi = gsi_start_bb (bb); !gsi_end_p (gsi); gsi_next (&gsi))
		find_func_aliases (gsi_stmt (gsi));
	    }
	  current_function_decl = old_func_decl;
	  pop_cfun ();
	}
      else
	{
	  /* Make point to anything.  */
	}
    }

  if (dump_file)
    {
      fprintf (dump_file, "Points-to analysis\n\nConstraints:\n\n");
      dump_constraints (dump_file);
    }

  if (dump_file)
    fprintf (dump_file,
	     "\nCollapsing static cycles and doing variable "
	     "substitution:\n");

  init_graph (VEC_length (varinfo_t, varmap) * 2);
  build_pred_graph ();
  si = perform_var_substitution (graph);
  rewrite_constraints (graph, si);
  free_var_substitution_info (si);

  build_succ_graph ();
  move_complex_constraints (graph);
  unite_pointer_equivalences (graph);
  find_indirect_cycles (graph);

  /* Implicit nodes and predecessors are no longer necessary at this
     point. */
  remove_preds_and_fake_succs (graph);

  if (dump_file)
    fprintf (dump_file, "\nSolving graph\n");

  solve_graph (graph);

  if (dump_file)
    dump_sa_points_to_info (dump_file);

  in_ipa_mode = 0;
  delete_alias_heapvars ();
  delete_points_to_sets ();
  return 0;
}

struct simple_ipa_opt_pass pass_ipa_pta =
{
 {
  SIMPLE_IPA_PASS,
  "pta",		                /* name */
  gate_ipa_pta,			/* gate */
  ipa_pta_execute,			/* execute */
  NULL,					/* sub */
  NULL,					/* next */
  0,					/* static_pass_number */
  TV_IPA_PTA,		        /* tv_id */
  0,	                                /* properties_required */
  0,					/* properties_provided */
  0,					/* properties_destroyed */
  0,					/* todo_flags_start */
  TODO_update_ssa                       /* todo_flags_finish */
 }
};

/* Initialize the heapvar for statement mapping.  */
void
init_alias_heapvars (void)
{
  if (!heapvar_for_stmt)
    heapvar_for_stmt = htab_create_ggc (11, tree_map_hash, tree_map_eq,
					NULL);
}

void
delete_alias_heapvars (void)
{
  htab_delete (heapvar_for_stmt);
  heapvar_for_stmt = NULL;
}

#include "gt-tree-ssa-structalias.h"<|MERGE_RESOLUTION|>--- conflicted
+++ resolved
@@ -3643,22 +3643,7 @@
     }
   else if (gimple_code (t) == GIMPLE_CALL)
     {
-<<<<<<< HEAD
       if (!(gimple_call_flags (t) & (ECF_MALLOC | ECF_MAY_BE_ALLOCA)))
-=======
-      if (!in_ipa_mode)
-	{
-	  if (TREE_CODE (t) == GIMPLE_MODIFY_STMT)
-	    {
-	      handle_rhs_call (GIMPLE_STMT_OPERAND (t, 1));
-	      if (could_have_pointers (GIMPLE_STMT_OPERAND (t, 1)))
-		handle_lhs_call (GIMPLE_STMT_OPERAND (t, 0));
-	    }
-	  else
-	    handle_rhs_call (t);
-	}
-      else
->>>>>>> c4fe74e0
 	{
 	  /* In IPA mode, we need to generate constraints to pass call
 	     arguments through their calls.   There are two cases,
