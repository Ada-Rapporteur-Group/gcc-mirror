--- conflicted
+++ resolved
@@ -1,9 +1,5 @@
 /* Subroutines common to both C and C++ pretty-printers.
-<<<<<<< HEAD
-   Copyright (C) 2002, 2003, 2004, 2005, 2006, 2007, 2008
-=======
    Copyright (C) 2002, 2003, 2004, 2005, 2006, 2007, 2008, 2009
->>>>>>> a0daa400
    Free Software Foundation, Inc.
    Contributed by Gabriel Dos Reis <gdr@integrable-solutions.net>
 
@@ -2111,10 +2107,7 @@
       break;
 
     case BIND_EXPR:
-<<<<<<< HEAD
-=======
     case GOTO_EXPR:
->>>>>>> a0daa400
       /* We don't yet have a way of dumping statements in a
          human-readable format.  */
       pp_string (pp, "({...})");
