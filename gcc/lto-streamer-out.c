/* Write the GIMPLE representation to a file stream.

   Copyright 2009, 2010 Free Software Foundation, Inc.
   Contributed by Kenneth Zadeck <zadeck@naturalbridge.com>
   Re-implemented by Diego Novillo <dnovillo@google.com>

This file is part of GCC.

GCC is free software; you can redistribute it and/or modify it under
the terms of the GNU General Public License as published by the Free
Software Foundation; either version 3, or (at your option) any later
version.

GCC is distributed in the hope that it will be useful, but WITHOUT ANY
WARRANTY; without even the implied warranty of MERCHANTABILITY or
FITNESS FOR A PARTICULAR PURPOSE.  See the GNU General Public License
for more details.

You should have received a copy of the GNU General Public License
along with GCC; see the file COPYING3.  If not see
<http://www.gnu.org/licenses/>.  */

#include "config.h"
#include "system.h"
#include "coretypes.h"
#include "tm.h"
#include "tree.h"
#include "expr.h"
#include "flags.h"
#include "params.h"
#include "input.h"
#include "hashtab.h"
#include "basic-block.h"
#include "tree-flow.h"
#include "tree-pass.h"
#include "cgraph.h"
#include "function.h"
#include "ggc.h"
#include "diagnostic-core.h"
#include "except.h"
#include "vec.h"
#include "lto-symtab.h"
#include "lto-streamer.h"
#include "data-streamer.h"
#include "gimple-streamer.h"
#include "tree-streamer.h"
#include "streamer-hooks.h"


/* Clear the line info stored in DATA_IN.  */

static void
clear_line_info (struct output_block *ob)
{
  ob->current_file = NULL;
  ob->current_line = 0;
  ob->current_col = 0;
}


/* Create the output block and return it.  SECTION_TYPE is
   LTO_section_function_body or LTO_static_initializer.  */

struct output_block *
create_output_block (enum lto_section_type section_type)
{
  struct output_block *ob = XCNEW (struct output_block);

  ob->section_type = section_type;
  ob->decl_state = lto_get_out_decl_state ();
  ob->main_stream = XCNEW (struct lto_output_stream);
  ob->string_stream = XCNEW (struct lto_output_stream);
  ob->writer_cache = streamer_tree_cache_create ();

  if (section_type == LTO_section_function_body)
    ob->cfg_stream = XCNEW (struct lto_output_stream);

  clear_line_info (ob);

  ob->string_hash_table = htab_create (37, hash_string_slot_node,
				       eq_string_slot_node, NULL);
  gcc_obstack_init (&ob->obstack);

  return ob;
}


/* Destroy the output block OB.  */

void
destroy_output_block (struct output_block *ob)
{
  enum lto_section_type section_type = ob->section_type;

  htab_delete (ob->string_hash_table);

  free (ob->main_stream);
  free (ob->string_stream);
  if (section_type == LTO_section_function_body)
    free (ob->cfg_stream);

  streamer_tree_cache_delete (ob->writer_cache);
  obstack_free (&ob->obstack, NULL);

  free (ob);
}


/* Look up NODE in the type table and write the index for it to OB.  */

static void
output_type_ref (struct output_block *ob, tree node)
{
  streamer_write_record_start (ob, LTO_type_ref);
  lto_output_type_ref_index (ob->decl_state, ob->main_stream, node);
}


/* Return true if tree node T is written to various tables.  For these
   nodes, we sometimes want to write their phyiscal representation
   (via lto_output_tree), and sometimes we need to emit an index
   reference into a table (via lto_output_tree_ref).  */

static bool
tree_is_indexable (tree t)
{
  if (TREE_CODE (t) == PARM_DECL)
    return false;
  else if (TREE_CODE (t) == VAR_DECL && decl_function_context (t)
	   && !TREE_STATIC (t))
    return false;
  else
    return (TYPE_P (t) || DECL_P (t) || TREE_CODE (t) == SSA_NAME);
}


/* Output info about new location into bitpack BP.
   After outputting bitpack, lto_output_location_data has
   to be done to output actual data.  */

static inline void
lto_output_location_bitpack (struct bitpack_d *bp,
			     struct output_block *ob,
			     location_t loc)
{
  expanded_location xloc;

  bp_pack_value (bp, loc == UNKNOWN_LOCATION, 1);
  if (loc == UNKNOWN_LOCATION)
    return;

  xloc = expand_location (loc);

  bp_pack_value (bp, ob->current_file != xloc.file, 1);
  if (ob->current_file != xloc.file)
    bp_pack_var_len_unsigned (bp,
	                      streamer_string_index (ob, xloc.file,
						     strlen (xloc.file) + 1,
						     true));
  ob->current_file = xloc.file;

  bp_pack_value (bp, ob->current_line != xloc.line, 1);
  if (ob->current_line != xloc.line)
    bp_pack_var_len_unsigned (bp, xloc.line);
  ob->current_line = xloc.line;

  bp_pack_value (bp, ob->current_col != xloc.column, 1);
  if (ob->current_col != xloc.column)
    bp_pack_var_len_unsigned (bp, xloc.column);
  ob->current_col = xloc.column;
}


/* Emit location LOC to output block OB.
   If the output_location streamer hook exists, call it.
   Otherwise, when bitpack is handy, it is more space efficient to call
   lto_output_location_bitpack with existing bitpack.  */

void
lto_output_location (struct output_block *ob, location_t loc)
{
  if (streamer_hooks.output_location)
    streamer_hooks.output_location (ob, loc);
  else
    {
      struct bitpack_d bp = bitpack_create (ob->main_stream);
      lto_output_location_bitpack (&bp, ob, loc);
      streamer_write_bitpack (&bp);
    }
}


/* If EXPR is an indexable tree node, output a reference to it to
   output block OB.  Otherwise, output the physical representation of
   EXPR to OB.  */

static void
lto_output_tree_ref (struct output_block *ob, tree expr)
{
  enum tree_code code;

  if (TYPE_P (expr))
    {
      output_type_ref (ob, expr);
      return;
    }

  code = TREE_CODE (expr);
  switch (code)
    {
    case SSA_NAME:
      streamer_write_record_start (ob, LTO_ssa_name_ref);
      streamer_write_uhwi (ob, SSA_NAME_VERSION (expr));
      break;

    case FIELD_DECL:
      streamer_write_record_start (ob, LTO_field_decl_ref);
      lto_output_field_decl_index (ob->decl_state, ob->main_stream, expr);
      break;

    case FUNCTION_DECL:
      streamer_write_record_start (ob, LTO_function_decl_ref);
      lto_output_fn_decl_index (ob->decl_state, ob->main_stream, expr);
      break;

    case VAR_DECL:
    case DEBUG_EXPR_DECL:
      gcc_assert (decl_function_context (expr) == NULL || TREE_STATIC (expr));
      streamer_write_record_start (ob, LTO_global_decl_ref);
      lto_output_var_decl_index (ob->decl_state, ob->main_stream, expr);
      break;

    case CONST_DECL:
      streamer_write_record_start (ob, LTO_const_decl_ref);
      lto_output_var_decl_index (ob->decl_state, ob->main_stream, expr);
      break;

    case IMPORTED_DECL:
      gcc_assert (decl_function_context (expr) == NULL);
      streamer_write_record_start (ob, LTO_imported_decl_ref);
      lto_output_var_decl_index (ob->decl_state, ob->main_stream, expr);
      break;

    case TYPE_DECL:
      streamer_write_record_start (ob, LTO_type_decl_ref);
      lto_output_type_decl_index (ob->decl_state, ob->main_stream, expr);
      break;

    case NAMESPACE_DECL:
      streamer_write_record_start (ob, LTO_namespace_decl_ref);
      lto_output_namespace_decl_index (ob->decl_state, ob->main_stream, expr);
      break;

    case LABEL_DECL:
      streamer_write_record_start (ob, LTO_label_decl_ref);
      lto_output_var_decl_index (ob->decl_state, ob->main_stream, expr);
      break;

    case RESULT_DECL:
      streamer_write_record_start (ob, LTO_result_decl_ref);
      lto_output_var_decl_index (ob->decl_state, ob->main_stream, expr);
      break;

    case TRANSLATION_UNIT_DECL:
      streamer_write_record_start (ob, LTO_translation_unit_decl_ref);
      lto_output_var_decl_index (ob->decl_state, ob->main_stream, expr);
      break;

    default:
      /* No other node is indexable, so it should have been handled by
	 lto_output_tree.  */
      gcc_unreachable ();
    }
}


/* Return true if EXPR is a tree node that can be written to disk.  */

static inline bool
lto_is_streamable (tree expr)
{
  enum tree_code code = TREE_CODE (expr);

  /* Notice that we reject SSA_NAMEs as well.  We only emit the SSA
     name version in lto_output_tree_ref (see output_ssa_names).  */
  return !is_lang_specific (expr)
	 && code != SSA_NAME
	 && code != CALL_EXPR
	 && code != LANG_TYPE
	 && code != MODIFY_EXPR
	 && code != INIT_EXPR
	 && code != TARGET_EXPR
	 && code != BIND_EXPR
	 && code != WITH_CLEANUP_EXPR
	 && code != STATEMENT_LIST
	 && code != OMP_CLAUSE
	 && code != OPTIMIZATION_NODE
	 && (code == CASE_LABEL_EXPR
	     || code == DECL_EXPR
	     || TREE_CODE_CLASS (code) != tcc_statement);
}


/* Write a physical representation of tree node EXPR to output block
   OB.  If REF_P is true, the leaves of EXPR are emitted as references
   via lto_output_tree_ref.  IX is the index into the streamer cache
   where EXPR is stored.  */

static void
lto_write_tree (struct output_block *ob, tree expr, bool ref_p)
{
  struct bitpack_d bp;

  if (!lto_is_streamable (expr))
    internal_error ("tree code %qs is not supported in LTO streams",
	            tree_code_name[TREE_CODE (expr)]);

  /* Write the header, containing everything needed to materialize
     EXPR on the reading side.  */
  streamer_write_tree_header (ob, expr);

  /* Pack all the non-pointer fields in EXPR into a bitpack and write
     the resulting bitpack.  */
  bp = bitpack_create (ob->main_stream);
  streamer_pack_tree_bitfields (&bp, expr);
  streamer_write_bitpack (&bp);

  /* Write all the pointer fields in EXPR.  */
  streamer_write_tree_body (ob, expr, ref_p);

  /* Write any LTO-specific data to OB.  */
  if (DECL_P (expr)
      && TREE_CODE (expr) != FUNCTION_DECL
      && TREE_CODE (expr) != TRANSLATION_UNIT_DECL)
    {
      /* Handle DECL_INITIAL for symbols.  */
      tree initial = DECL_INITIAL (expr);
      if (TREE_CODE (expr) == VAR_DECL
	  && (TREE_STATIC (expr) || DECL_EXTERNAL (expr))
	  && initial)
	{
	  lto_varpool_encoder_t varpool_encoder;
	  struct varpool_node *vnode;

	  varpool_encoder = ob->decl_state->varpool_node_encoder;
	  vnode = varpool_get_node (expr);
	  if (!vnode)
	    initial = error_mark_node;
	  else if (!lto_varpool_encoder_encode_initializer_p (varpool_encoder,
							      vnode))
	    initial = NULL;
	}

      stream_write_tree (ob, initial, ref_p);
    }

  /* Mark the end of EXPR.  */
  streamer_write_zero (ob);
}


/* Emit the physical representation of tree node EXPR to output block
   OB.  If REF_P is true, the leaves of EXPR are emitted as references
   via lto_output_tree_ref.  */

void
lto_output_tree (struct output_block *ob, tree expr, bool ref_p)
{
  unsigned ix;
  bool existed_p;

  if (expr == NULL_TREE)
    {
      streamer_write_record_start (ob, LTO_null);
      return;
    }

  if (ref_p && tree_is_indexable (expr))
    {
      lto_output_tree_ref (ob, expr);
      return;
    }

  /* INTEGER_CST nodes are special because they need their original type
     to be materialized by the reader (to implement TYPE_CACHED_VALUES).  */
  if (TREE_CODE (expr) == INTEGER_CST)
    {
      streamer_write_integer_cst (ob, expr, ref_p);
      return;
    }

  existed_p = streamer_tree_cache_insert (ob->writer_cache, expr, &ix);
  if (existed_p)
    {
      /* If a node has already been streamed out, make sure that
	 we don't write it more than once.  Otherwise, the reader
	 will instantiate two different nodes for the same object.  */
      streamer_write_record_start (ob, LTO_tree_pickle_reference);
      streamer_write_uhwi (ob, ix);
      streamer_write_enum (ob->main_stream, LTO_tags, LTO_NUM_TAGS,
			   lto_tree_code_to_tag (TREE_CODE (expr)));
    }
  else if (streamer_handle_as_builtin_p (expr))
    {
      /* MD and NORMAL builtins do not need to be written out
	 completely as they are always instantiated by the
	 compiler on startup.  The only builtins that need to
	 be written out are BUILT_IN_FRONTEND.  For all other
	 builtins, we simply write the class and code.  */
      streamer_write_builtin (ob, expr);
    }
  else
    {
      /* This is the first time we see EXPR, write its fields
	 to OB.  */
      lto_write_tree (ob, expr, ref_p);
    }
}


/* Output to OB a list of try/catch handlers starting with FIRST.  */

static void
output_eh_try_list (struct output_block *ob, eh_catch first)
{
  eh_catch n;

  for (n = first; n; n = n->next_catch)
    {
      streamer_write_record_start (ob, LTO_eh_catch);
      stream_write_tree (ob, n->type_list, true);
      stream_write_tree (ob, n->filter_list, true);
      stream_write_tree (ob, n->label, true);
    }

  streamer_write_record_start (ob, LTO_null);
}


/* Output EH region R in function FN to OB.  CURR_RN is the slot index
   that is being emitted in FN->EH->REGION_ARRAY.  This is used to
   detect EH region sharing.  */

static void
output_eh_region (struct output_block *ob, eh_region r)
{
  enum LTO_tags tag;

  if (r == NULL)
    {
      streamer_write_record_start (ob, LTO_null);
      return;
    }

  if (r->type == ERT_CLEANUP)
    tag = LTO_ert_cleanup;
  else if (r->type == ERT_TRY)
    tag = LTO_ert_try;
  else if (r->type == ERT_ALLOWED_EXCEPTIONS)
    tag = LTO_ert_allowed_exceptions;
  else if (r->type == ERT_MUST_NOT_THROW)
    tag = LTO_ert_must_not_throw;
  else
    gcc_unreachable ();

  streamer_write_record_start (ob, tag);
  streamer_write_hwi (ob, r->index);

  if (r->outer)
    streamer_write_hwi (ob, r->outer->index);
  else
    streamer_write_zero (ob);

  if (r->inner)
    streamer_write_hwi (ob, r->inner->index);
  else
    streamer_write_zero (ob);

  if (r->next_peer)
    streamer_write_hwi (ob, r->next_peer->index);
  else
    streamer_write_zero (ob);

  if (r->type == ERT_TRY)
    {
      output_eh_try_list (ob, r->u.eh_try.first_catch);
    }
  else if (r->type == ERT_ALLOWED_EXCEPTIONS)
    {
      stream_write_tree (ob, r->u.allowed.type_list, true);
      stream_write_tree (ob, r->u.allowed.label, true);
      streamer_write_uhwi (ob, r->u.allowed.filter);
    }
  else if (r->type == ERT_MUST_NOT_THROW)
    {
      stream_write_tree (ob, r->u.must_not_throw.failure_decl, true);
      lto_output_location (ob, r->u.must_not_throw.failure_loc);
    }

  if (r->landing_pads)
    streamer_write_hwi (ob, r->landing_pads->index);
  else
    streamer_write_zero (ob);
}


/* Output landing pad LP to OB.  */

static void
output_eh_lp (struct output_block *ob, eh_landing_pad lp)
{
  if (lp == NULL)
    {
      streamer_write_record_start (ob, LTO_null);
      return;
    }

  streamer_write_record_start (ob, LTO_eh_landing_pad);
  streamer_write_hwi (ob, lp->index);
  if (lp->next_lp)
    streamer_write_hwi (ob, lp->next_lp->index);
  else
    streamer_write_zero (ob);

  if (lp->region)
    streamer_write_hwi (ob, lp->region->index);
  else
    streamer_write_zero (ob);

  stream_write_tree (ob, lp->post_landing_pad, true);
}


/* Output the existing eh_table to OB.  */

static void
output_eh_regions (struct output_block *ob, struct function *fn)
{
  if (fn->eh && fn->eh->region_tree)
    {
      unsigned i;
      eh_region eh;
      eh_landing_pad lp;
      tree ttype;

      streamer_write_record_start (ob, LTO_eh_table);

      /* Emit the index of the root of the EH region tree.  */
      streamer_write_hwi (ob, fn->eh->region_tree->index);

      /* Emit all the EH regions in the region array.  */
      streamer_write_hwi (ob, VEC_length (eh_region, fn->eh->region_array));
      FOR_EACH_VEC_ELT (eh_region, fn->eh->region_array, i, eh)
	output_eh_region (ob, eh);

      /* Emit all landing pads.  */
      streamer_write_hwi (ob, VEC_length (eh_landing_pad, fn->eh->lp_array));
      FOR_EACH_VEC_ELT (eh_landing_pad, fn->eh->lp_array, i, lp)
	output_eh_lp (ob, lp);

      /* Emit all the runtime type data.  */
      streamer_write_hwi (ob, VEC_length (tree, fn->eh->ttype_data));
      FOR_EACH_VEC_ELT (tree, fn->eh->ttype_data, i, ttype)
	stream_write_tree (ob, ttype, true);

      /* Emit the table of action chains.  */
      if (targetm.arm_eabi_unwinder)
	{
	  tree t;
	  streamer_write_hwi (ob, VEC_length (tree,
				              fn->eh->ehspec_data.arm_eabi));
	  FOR_EACH_VEC_ELT (tree, fn->eh->ehspec_data.arm_eabi, i, t)
	    stream_write_tree (ob, t, true);
	}
      else
	{
	  uchar c;
	  streamer_write_hwi (ob, VEC_length (uchar,
				              fn->eh->ehspec_data.other));
	  FOR_EACH_VEC_ELT (uchar, fn->eh->ehspec_data.other, i, c)
	    streamer_write_char_stream (ob->main_stream, c);
	}
    }

  /* The LTO_null either terminates the record or indicates that there
     are no eh_records at all.  */
  streamer_write_record_start (ob, LTO_null);
}


/* Output all of the active ssa names to the ssa_names stream.  */

static void
output_ssa_names (struct output_block *ob, struct function *fn)
{
  unsigned int i, len;

  len = VEC_length (tree, SSANAMES (fn));
  streamer_write_uhwi (ob, len);

  for (i = 1; i < len; i++)
    {
      tree ptr = VEC_index (tree, SSANAMES (fn), i);

      if (ptr == NULL_TREE
	  || SSA_NAME_IN_FREE_LIST (ptr)
	  || !is_gimple_reg (ptr))
	continue;

      streamer_write_uhwi (ob, i);
      streamer_write_char_stream (ob->main_stream,
				  SSA_NAME_IS_DEFAULT_DEF (ptr));
      stream_write_tree (ob, SSA_NAME_VAR (ptr), true);
    }

  streamer_write_zero (ob);
}


/* Output the cfg.  */

static void
output_cfg (struct output_block *ob, struct function *fn)
{
  struct lto_output_stream *tmp_stream = ob->main_stream;
  basic_block bb;

  ob->main_stream = ob->cfg_stream;

  streamer_write_enum (ob->main_stream, profile_status_d, PROFILE_LAST,
		       profile_status_for_function (fn));

  /* Output the number of the highest basic block.  */
  streamer_write_uhwi (ob, last_basic_block_for_function (fn));

  FOR_ALL_BB_FN (bb, fn)
    {
      edge_iterator ei;
      edge e;

      streamer_write_hwi (ob, bb->index);

      /* Output the successors and the edge flags.  */
      streamer_write_uhwi (ob, EDGE_COUNT (bb->succs));
      FOR_EACH_EDGE (e, ei, bb->succs)
	{
	  streamer_write_uhwi (ob, e->dest->index);
	  streamer_write_hwi (ob, e->probability);
	  streamer_write_hwi (ob, e->count);
	  streamer_write_uhwi (ob, e->flags);
	}
    }

  streamer_write_hwi (ob, -1);

  bb = ENTRY_BLOCK_PTR;
  while (bb->next_bb)
    {
      streamer_write_hwi (ob, bb->next_bb->index);
      bb = bb->next_bb;
    }

  streamer_write_hwi (ob, -1);

  ob->main_stream = tmp_stream;
}


/* Create the header in the file using OB.  If the section type is for
   a function, set FN to the decl for that function.  */

void
produce_asm (struct output_block *ob, tree fn)
{
  enum lto_section_type section_type = ob->section_type;
  struct lto_function_header header;
  char *section_name;
  struct lto_output_stream *header_stream;

  if (section_type == LTO_section_function_body)
    {
      const char *name = IDENTIFIER_POINTER (DECL_ASSEMBLER_NAME (fn));
      section_name = lto_get_section_name (section_type, name, NULL);
    }
  else
    section_name = lto_get_section_name (section_type, NULL, NULL);

  lto_begin_section (section_name, !flag_wpa);
  free (section_name);

  /* The entire header is stream computed here.  */
  memset (&header, 0, sizeof (struct lto_function_header));

  /* Write the header.  */
  header.lto_header.major_version = LTO_major_version;
  header.lto_header.minor_version = LTO_minor_version;
  header.lto_header.section_type = section_type;

  header.compressed_size = 0;

  if (section_type == LTO_section_function_body)
    header.cfg_size = ob->cfg_stream->total_size;
  header.main_size = ob->main_stream->total_size;
  header.string_size = ob->string_stream->total_size;

  header_stream = XCNEW (struct lto_output_stream);
  lto_output_data_stream (header_stream, &header, sizeof header);
  lto_write_stream (header_stream);
  free (header_stream);

  /* Put all of the gimple and the string table out the asm file as a
     block of text.  */
  if (section_type == LTO_section_function_body)
    lto_write_stream (ob->cfg_stream);
  lto_write_stream (ob->main_stream);
  lto_write_stream (ob->string_stream);

  lto_end_section ();
}


/* Output the base body of struct function FN using output block OB.  */

<<<<<<< HEAD
void
=======
static void
>>>>>>> 5d3666e4
output_struct_function_base (struct output_block *ob, struct function *fn)
{
  struct bitpack_d bp;
  unsigned i;
  tree t;

<<<<<<< HEAD
  /* struct eh_status *eh;				-- maybe elsewhere */
  /* struct control_flow_graph *cfg;			-- maybe elsewhere */
  /* struct gimple_seq_d *gimple_body;			-- maybe elsewhere */
  /* struct gimple_df *gimple_df;			-- maybe elsewhere */
  /* struct loops *x_current_loops;			-- maybe elsewhere */
  /* struct stack_usage *su;				-- maybe elsewhere */
  /* htab_t value_histograms;				-- ignored */
  /* tree decl;						-- ignored */

  /* Output the static chain and non-local goto save area.  */
  stream_write_tree (ob, fn->static_chain_decl, true);
  stream_write_tree (ob, fn->nonlocal_goto_save_area, true);

  /* Output all the local variables in the function.  */
  streamer_write_hwi (ob, VEC_length (tree, fn->local_decls));
  FOR_EACH_VEC_ELT (tree, fn->local_decls, i, t)
    stream_write_tree (ob, t, true);

  /* struct machine_function * machine;			-- ignored */
  /* struct language_function * language;		-- maybe elsewhere */
  /* htab_t used_types_hash;				-- maybe elsewhere */
  /* int last_stmt_uid;					-- maybe elsewhere */
  /* int funcdef_no;					-- maybe elsewhere */
=======
  /* Output the static chain and non-local goto save area.  */
  stream_write_tree (ob, fn->static_chain_decl, true);
  stream_write_tree (ob, fn->nonlocal_goto_save_area, true);

  /* Output all the local variables in the function.  */
  streamer_write_hwi (ob, VEC_length (tree, fn->local_decls));
  FOR_EACH_VEC_ELT (tree, fn->local_decls, i, t)
    stream_write_tree (ob, t, true);
>>>>>>> 5d3666e4

  /* Output the function start and end loci.  */
  lto_output_location (ob, fn->function_start_locus);
  lto_output_location (ob, fn->function_end_locus);

  /* Output current IL state of the function.  */
  streamer_write_uhwi (ob, fn->curr_properties);
<<<<<<< HEAD

  /* unsigned int last_verified;			-- ignored */
  /* const char *cannot_be_copied_reason;		-- ignored */
=======
>>>>>>> 5d3666e4

  /* Write all the attributes for FN.  */
  bp = bitpack_create (ob->main_stream);
  bp_pack_value (&bp, fn->is_thunk, 1);
  bp_pack_value (&bp, fn->has_local_explicit_reg_vars, 1);
  bp_pack_value (&bp, fn->after_tree_profile, 1);
  bp_pack_value (&bp, fn->returns_pcc_struct, 1);
  bp_pack_value (&bp, fn->returns_struct, 1);
  bp_pack_value (&bp, fn->can_throw_non_call_exceptions, 1);
  bp_pack_value (&bp, fn->always_inline_functions_inlined, 1);
  bp_pack_value (&bp, fn->after_inlining, 1);
  bp_pack_value (&bp, fn->stdarg, 1);
  /* unsigned int cannot_be_copied_set : 1;		-- ignored */
  bp_pack_value (&bp, fn->has_nonlocal_label, 1);
  bp_pack_value (&bp, fn->calls_alloca, 1);
  bp_pack_value (&bp, fn->calls_setjmp, 1);
  bp_pack_value (&bp, fn->va_list_fpr_size, 8);
  bp_pack_value (&bp, fn->va_list_gpr_size, 8);
  streamer_write_bitpack (&bp);
}


/* Output the body of function NODE->DECL.  */

static void
output_function (struct cgraph_node *node)
{
  tree function;
  struct function *fn;
  basic_block bb;
  struct output_block *ob;

  function = node->decl;
  fn = DECL_STRUCT_FUNCTION (function);
  ob = create_output_block (LTO_section_function_body);

  clear_line_info (ob);
  ob->cgraph_node = node;

  gcc_assert (current_function_decl == NULL_TREE && cfun == NULL);

  /* Set current_function_decl and cfun.  */
  current_function_decl = function;
  push_cfun (fn);

  /* Make string 0 be a NULL string.  */
  streamer_write_char_stream (ob->string_stream, 0);

  streamer_write_record_start (ob, LTO_function);

  output_struct_function_base (ob, fn);

  /* Output the head of the arguments list.  */
  stream_write_tree (ob, DECL_ARGUMENTS (function), true);

  /* Output all the SSA names used in the function.  */
  output_ssa_names (ob, fn);

  /* Output any exception handling regions.  */
  output_eh_regions (ob, fn);

  /* Output DECL_INITIAL for the function, which contains the tree of
     lexical scopes.  */
  stream_write_tree (ob, DECL_INITIAL (function), true);

  /* We will renumber the statements.  The code that does this uses
     the same ordering that we use for serializing them so we can use
     the same code on the other end and not have to write out the
     statement numbers.  We do not assign UIDs to PHIs here because
     virtual PHIs get re-computed on-the-fly which would make numbers
     inconsistent.  */
  set_gimple_stmt_max_uid (cfun, 0);
  FOR_ALL_BB (bb)
    {
      gimple_stmt_iterator gsi;
      for (gsi = gsi_start_bb (bb); !gsi_end_p (gsi); gsi_next (&gsi))
	{
	  gimple stmt = gsi_stmt (gsi);
	  gimple_set_uid (stmt, inc_gimple_stmt_max_uid (cfun));
	}
    }

  /* Output the code for the function.  */
  FOR_ALL_BB_FN (bb, fn)
    output_bb (ob, bb, fn);

  /* The terminator for this function.  */
  streamer_write_record_start (ob, LTO_null);

  output_cfg (ob, fn);

  /* Create a section to hold the pickled output of this function.   */
  produce_asm (ob, function);

  destroy_output_block (ob);

  current_function_decl = NULL;
  pop_cfun ();
}


/* Used to pass data to trivally_defined_alias callback.  */
struct sets {
  cgraph_node_set set;
  varpool_node_set vset;
};


/* Return true if alias pair P belongs to the set of cgraph nodes in
   SET.  If P is a an alias for a VAR_DECL, it can always be emitted.
   However, for FUNCTION_DECL aliases, we should only output the pair
   if it belongs to a function whose cgraph node is in SET.
   Otherwise, the LTRANS phase will get into trouble when finalizing
   aliases because the alias will refer to a function not defined in
   the file processed by LTRANS.  */

static bool
trivally_defined_alias (tree decl ATTRIBUTE_UNUSED,
			tree target, void *data)
{
  struct sets *set = (struct sets *) data;
  struct cgraph_node *fnode = NULL;
  struct varpool_node *vnode = NULL;

  fnode = cgraph_node_for_asm (target);
  if (fnode)
    return cgraph_node_in_set_p (fnode, set->set);
  vnode = varpool_node_for_asm (target);
  return vnode && varpool_node_in_set_p (vnode, set->vset);
}

/* Return true if alias pair P should be output in the current
   partition contains cgrpah nodes SET and varpool nodes VSET.
   DEFINED is set of all aliases whose targets are defined in
   the partition.

   Normal aliases are output when they are defined, while WEAKREF
   aliases are output when they are used.  */

static bool
output_alias_pair_p (alias_pair *p, symbol_alias_set_t *defined,
		     cgraph_node_set set, varpool_node_set vset)
{
  struct cgraph_node *node;
  struct varpool_node *vnode;

  if (lookup_attribute ("weakref", DECL_ATTRIBUTES (p->decl)))
    {
      if (TREE_CODE (p->decl) == VAR_DECL)
	{
	  vnode = varpool_get_node (p->decl);
	  return (vnode
		  && referenced_from_this_partition_p (&vnode->ref_list, set, vset));
	}
      node = cgraph_get_node (p->decl);
      return (node
	      && (referenced_from_this_partition_p (&node->ref_list, set, vset)
		  || reachable_from_this_partition_p (node, set)));
    }
  else
    return symbol_alias_set_contains (defined, p->decl);
}

/* Output any unreferenced global symbol defined in SET, alias pairs
   and labels.  */

static void
output_unreferenced_globals (cgraph_node_set set, varpool_node_set vset)
{
  struct output_block *ob;
  alias_pair *p;
  unsigned i;
  symbol_alias_set_t *defined;
  struct sets setdata;

  setdata.set = set;
  setdata.vset = vset;

  ob = create_output_block (LTO_section_static_initializer);
  ob->cgraph_node = NULL;

  clear_line_info (ob);

  /* Make string 0 be a NULL string.  */
  streamer_write_char_stream (ob->string_stream, 0);

  /* We really need to propagate in both directoins:
     for normal aliases we propagate from first defined alias to
     all aliases defined based on it.  For weakrefs we propagate in
     the oposite direction.  */
  defined = propagate_aliases_backward (trivally_defined_alias, &setdata);

  /* Emit the alias pairs for the nodes in SET.  */
  FOR_EACH_VEC_ELT (alias_pair, alias_pairs, i, p)
    if (output_alias_pair_p (p, defined, set, vset))
      {
	stream_write_tree (ob, p->decl, true);
	stream_write_tree (ob, p->target, true);
      }
  symbol_alias_set_destroy (defined);

  streamer_write_record_start (ob, LTO_null);

  produce_asm (ob, NULL);
  destroy_output_block (ob);
}


/* Emit toplevel asms.  */

void
lto_output_toplevel_asms (void)
{
  struct output_block *ob;
  struct cgraph_asm_node *can;
  char *section_name;
  struct lto_output_stream *header_stream;
  struct lto_asm_header header;

  if (! cgraph_asm_nodes)
    return;

  ob = create_output_block (LTO_section_asm);

  /* Make string 0 be a NULL string.  */
  streamer_write_char_stream (ob->string_stream, 0);

  for (can = cgraph_asm_nodes; can; can = can->next)
    {
      streamer_write_string_cst (ob, ob->main_stream, can->asm_str);
      streamer_write_hwi (ob, can->order);
    }

  streamer_write_string_cst (ob, ob->main_stream, NULL_TREE);

  section_name = lto_get_section_name (LTO_section_asm, NULL, NULL);
  lto_begin_section (section_name, !flag_wpa);
  free (section_name);

  /* The entire header stream is computed here.  */
  memset (&header, 0, sizeof (header));

  /* Write the header.  */
  header.lto_header.major_version = LTO_major_version;
  header.lto_header.minor_version = LTO_minor_version;
  header.lto_header.section_type = LTO_section_asm;

  header.main_size = ob->main_stream->total_size;
  header.string_size = ob->string_stream->total_size;

  header_stream = XCNEW (struct lto_output_stream);
  lto_output_data_stream (header_stream, &header, sizeof (header));
  lto_write_stream (header_stream);
  free (header_stream);

  /* Put all of the gimple and the string table out the asm file as a
     block of text.  */
  lto_write_stream (ob->main_stream);
  lto_write_stream (ob->string_stream);

  lto_end_section ();

  destroy_output_block (ob);
}


/* Copy the function body of NODE without deserializing. */

static void
copy_function (struct cgraph_node *node)
{
  tree function = node->decl;
  struct lto_file_decl_data *file_data = node->local.lto_file_data;
  struct lto_output_stream *output_stream = XCNEW (struct lto_output_stream);
  const char *data;
  size_t len;
  const char *name = IDENTIFIER_POINTER (DECL_ASSEMBLER_NAME (function));
  char *section_name =
    lto_get_section_name (LTO_section_function_body, name, NULL);
  size_t i, j;
  struct lto_in_decl_state *in_state;
  struct lto_out_decl_state *out_state = lto_get_out_decl_state ();

  lto_begin_section (section_name, !flag_wpa);
  free (section_name);

  /* We may have renamed the declaration, e.g., a static function.  */
  name = lto_get_decl_name_mapping (file_data, name);

  data = lto_get_section_data (file_data, LTO_section_function_body,
                               name, &len);
  gcc_assert (data);

  /* Do a bit copy of the function body.  */
  lto_output_data_stream (output_stream, data, len);
  lto_write_stream (output_stream);

  /* Copy decls. */
  in_state =
    lto_get_function_in_decl_state (node->local.lto_file_data, function);
  gcc_assert (in_state);

  for (i = 0; i < LTO_N_DECL_STREAMS; i++)
    {
      size_t n = in_state->streams[i].size;
      tree *trees = in_state->streams[i].trees;
      struct lto_tree_ref_encoder *encoder = &(out_state->streams[i]);

      /* The out state must have the same indices and the in state.
	 So just copy the vector.  All the encoders in the in state
	 must be empty where we reach here. */
      gcc_assert (lto_tree_ref_encoder_size (encoder) == 0);
      for (j = 0; j < n; j++)
	VEC_safe_push (tree, heap, encoder->trees, trees[j]);
      encoder->next_index = n;
    }

  lto_free_section_data (file_data, LTO_section_function_body, name,
			 data, len);
  free (output_stream);
  lto_end_section ();
}


/* Main entry point from the pass manager.  */

static void
lto_output (cgraph_node_set set, varpool_node_set vset)
{
  struct cgraph_node *node;
  struct lto_out_decl_state *decl_state;
#ifdef ENABLE_CHECKING
  bitmap output = lto_bitmap_alloc ();
#endif
  int i, n_nodes;
  lto_cgraph_encoder_t encoder = lto_get_out_decl_state ()->cgraph_node_encoder;

  /* Initialize the streamer.  */
  lto_streamer_init ();

  n_nodes = lto_cgraph_encoder_size (encoder);
  /* Process only the functions with bodies.  */
  for (i = 0; i < n_nodes; i++)
    {
      node = lto_cgraph_encoder_deref (encoder, i);
      if (lto_cgraph_encoder_encode_body_p (encoder, node)
	  && !node->alias
	  && !node->thunk.thunk_p)
	{
#ifdef ENABLE_CHECKING
	  gcc_assert (!bitmap_bit_p (output, DECL_UID (node->decl)));
	  bitmap_set_bit (output, DECL_UID (node->decl));
#endif
	  decl_state = lto_new_out_decl_state ();
	  lto_push_out_decl_state (decl_state);
	  if (gimple_has_body_p (node->decl))
	    output_function (node);
	  else
	    copy_function (node);
	  gcc_assert (lto_get_out_decl_state () == decl_state);
	  lto_pop_out_decl_state ();
	  lto_record_function_out_decl_state (node->decl, decl_state);
	}
    }

  /* Emit the callgraph after emitting function bodies.  This needs to
     be done now to make sure that all the statements in every function
     have been renumbered so that edges can be associated with call
     statements using the statement UIDs.  */
  output_cgraph (set, vset);

#ifdef ENABLE_CHECKING
  lto_bitmap_free (output);
#endif
}

struct ipa_opt_pass_d pass_ipa_lto_gimple_out =
{
 {
  IPA_PASS,
  "lto_gimple_out",	                /* name */
  gate_lto_out,			        /* gate */
  NULL,		                	/* execute */
  NULL,					/* sub */
  NULL,					/* next */
  0,					/* static_pass_number */
  TV_IPA_LTO_GIMPLE_OUT,		        /* tv_id */
  0,	                                /* properties_required */
  0,					/* properties_provided */
  0,					/* properties_destroyed */
  0,            			/* todo_flags_start */
  0                                     /* todo_flags_finish */
 },
 NULL,		                        /* generate_summary */
 lto_output,           			/* write_summary */
 NULL,		         		/* read_summary */
 lto_output,           			/* write_optimization_summary */
 NULL,					/* read_optimization_summary */
 NULL,					/* stmt_fixup */
 0,					/* TODOs */
 NULL,			                /* function_transform */
 NULL					/* variable_transform */
};


/* Write each node in encoded by ENCODER to OB, as well as those reachable
   from it and required for correct representation of its semantics.
   Each node in ENCODER must be a global declaration or a type.  A node
   is written only once, even if it appears multiple times in the
   vector.  Certain transitively-reachable nodes, such as those
   representing expressions, may be duplicated, but such nodes
   must not appear in ENCODER itself.  */

static void
write_global_stream (struct output_block *ob,
		     struct lto_tree_ref_encoder *encoder)
{
  tree t;
  size_t index;
  const size_t size = lto_tree_ref_encoder_size (encoder);

  for (index = 0; index < size; index++)
    {
      t = lto_tree_ref_encoder_get_tree (encoder, index);
      if (!streamer_tree_cache_lookup (ob->writer_cache, t, NULL))
	stream_write_tree (ob, t, false);
    }
}


/* Write a sequence of indices into the globals vector corresponding
   to the trees in ENCODER.  These are used by the reader to map the
   indices used to refer to global entities within function bodies to
   their referents.  */

static void
write_global_references (struct output_block *ob,
			 struct lto_output_stream *ref_stream,
 			 struct lto_tree_ref_encoder *encoder)
{
  tree t;
  uint32_t index;
  const uint32_t size = lto_tree_ref_encoder_size (encoder);

  /* Write size as 32-bit unsigned. */
  lto_output_data_stream (ref_stream, &size, sizeof (int32_t));

  for (index = 0; index < size; index++)
    {
      uint32_t slot_num;

      t = lto_tree_ref_encoder_get_tree (encoder, index);
      streamer_tree_cache_lookup (ob->writer_cache, t, &slot_num);
      gcc_assert (slot_num != (unsigned)-1);
      lto_output_data_stream (ref_stream, &slot_num, sizeof slot_num);
    }
}


/* Write all the streams in an lto_out_decl_state STATE using
   output block OB and output stream OUT_STREAM.  */

void
lto_output_decl_state_streams (struct output_block *ob,
			       struct lto_out_decl_state *state)
{
  int i;

  for (i = 0;  i < LTO_N_DECL_STREAMS; i++)
    write_global_stream (ob, &state->streams[i]);
}


/* Write all the references in an lto_out_decl_state STATE using
   output block OB and output stream OUT_STREAM.  */

void
lto_output_decl_state_refs (struct output_block *ob,
			    struct lto_output_stream *out_stream,
			    struct lto_out_decl_state *state)
{
  unsigned i;
  uint32_t ref;
  tree decl;

  /* Write reference to FUNCTION_DECL.  If there is not function,
     write reference to void_type_node. */
  decl = (state->fn_decl) ? state->fn_decl : void_type_node;
  streamer_tree_cache_lookup (ob->writer_cache, decl, &ref);
  gcc_assert (ref != (unsigned)-1);
  lto_output_data_stream (out_stream, &ref, sizeof (uint32_t));

  for (i = 0;  i < LTO_N_DECL_STREAMS; i++)
    write_global_references (ob, out_stream, &state->streams[i]);
}


/* Return the written size of STATE. */

static size_t
lto_out_decl_state_written_size (struct lto_out_decl_state *state)
{
  int i;
  size_t size;

  size = sizeof (int32_t);	/* fn_ref. */
  for (i = 0; i < LTO_N_DECL_STREAMS; i++)
    {
      size += sizeof (int32_t); /* vector size. */
      size += (lto_tree_ref_encoder_size (&state->streams[i])
	       * sizeof (int32_t));
    }
  return size;
}


/* Write symbol T into STREAM in CACHE. SEEN specifies symbols we wrote
   so far.  */

static void
write_symbol (struct streamer_tree_cache_d *cache,
	      struct lto_output_stream *stream,
	      tree t, struct pointer_set_t *seen, bool alias)
{
  const char *name;
  enum gcc_plugin_symbol_kind kind;
  enum gcc_plugin_symbol_visibility visibility;
  unsigned slot_num;
  uint64_t size;
  const char *comdat;
  unsigned char c;

  /* None of the following kinds of symbols are needed in the
     symbol table.  */
  if (!TREE_PUBLIC (t)
      || is_builtin_fn (t)
      || DECL_ABSTRACT (t)
      || TREE_CODE (t) == RESULT_DECL)
    return;

  gcc_assert (TREE_CODE (t) == VAR_DECL
	      || TREE_CODE (t) == FUNCTION_DECL);

  name = IDENTIFIER_POINTER (DECL_ASSEMBLER_NAME (t));

  /* This behaves like assemble_name_raw in varasm.c, performing the
     same name manipulations that ASM_OUTPUT_LABELREF does. */
  name = IDENTIFIER_POINTER ((*targetm.asm_out.mangle_assembler_name) (name));

  if (pointer_set_contains (seen, name))
    return;
  pointer_set_insert (seen, name);

  streamer_tree_cache_lookup (cache, t, &slot_num);
  gcc_assert (slot_num != (unsigned)-1);

  if (DECL_EXTERNAL (t))
    {
      if (DECL_WEAK (t))
	kind = GCCPK_WEAKUNDEF;
      else
	kind = GCCPK_UNDEF;
    }
  else
    {
      if (DECL_WEAK (t))
	kind = GCCPK_WEAKDEF;
      else if (DECL_COMMON (t))
	kind = GCCPK_COMMON;
      else
	kind = GCCPK_DEF;

      /* When something is defined, it should have node attached.  */
      gcc_assert (alias || TREE_CODE (t) != VAR_DECL
		  || varpool_get_node (t)->finalized);
      gcc_assert (alias || TREE_CODE (t) != FUNCTION_DECL
		  || (cgraph_get_node (t)
		      && cgraph_get_node (t)->analyzed));
    }

  /* Imitate what default_elf_asm_output_external do.
     When symbol is external, we need to output it with DEFAULT visibility
     when compiling with -fvisibility=default, while with HIDDEN visibility
     when symbol has attribute (visibility("hidden")) specified.
     targetm.binds_local_p check DECL_VISIBILITY_SPECIFIED and gets this
     right. */
     
  if (DECL_EXTERNAL (t)
      && !targetm.binds_local_p (t))
    visibility = GCCPV_DEFAULT;
  else
    switch (DECL_VISIBILITY(t))
      {
      case VISIBILITY_DEFAULT:
	visibility = GCCPV_DEFAULT;
	break;
      case VISIBILITY_PROTECTED:
	visibility = GCCPV_PROTECTED;
	break;
      case VISIBILITY_HIDDEN:
	visibility = GCCPV_HIDDEN;
	break;
      case VISIBILITY_INTERNAL:
	visibility = GCCPV_INTERNAL;
	break;
      }

  if (kind == GCCPK_COMMON
      && DECL_SIZE (t)
      && TREE_CODE (DECL_SIZE (t)) == INTEGER_CST)
    {
      size = (HOST_BITS_PER_WIDE_INT >= 64)
	? (uint64_t) int_size_in_bytes (TREE_TYPE (t))
	: (((uint64_t) TREE_INT_CST_HIGH (DECL_SIZE_UNIT (t))) << 32)
		| TREE_INT_CST_LOW (DECL_SIZE_UNIT (t));
    }
  else
    size = 0;

  if (DECL_ONE_ONLY (t))
    comdat = IDENTIFIER_POINTER (DECL_COMDAT_GROUP (t));
  else
    comdat = "";

  lto_output_data_stream (stream, name, strlen (name) + 1);
  lto_output_data_stream (stream, comdat, strlen (comdat) + 1);
  c = (unsigned char) kind;
  lto_output_data_stream (stream, &c, 1);
  c = (unsigned char) visibility;
  lto_output_data_stream (stream, &c, 1);
  lto_output_data_stream (stream, &size, 8);
  lto_output_data_stream (stream, &slot_num, 4);
}


/* Write an IL symbol table to OB.
   SET and VSET are cgraph/varpool node sets we are outputting.  */

static void
produce_symtab (struct output_block *ob,
	        cgraph_node_set set, varpool_node_set vset)
{
  struct streamer_tree_cache_d *cache = ob->writer_cache;
  char *section_name = lto_get_section_name (LTO_section_symtab, NULL, NULL);
  struct pointer_set_t *seen;
  struct cgraph_node *node;
  struct varpool_node *vnode;
  struct lto_output_stream stream;
  lto_varpool_encoder_t varpool_encoder = ob->decl_state->varpool_node_encoder;
  lto_cgraph_encoder_t encoder = ob->decl_state->cgraph_node_encoder;
  int i;
  alias_pair *p;
  struct sets setdata;
  symbol_alias_set_t *defined;

  setdata.set = set;
  setdata.vset = vset;

  lto_begin_section (section_name, false);
  free (section_name);

  seen = pointer_set_create ();
  memset (&stream, 0, sizeof (stream));

  /* Write all functions. 
     First write all defined functions and then write all used functions.
     This is done so only to handle duplicated symbols in cgraph.  */
  for (i = 0; i < lto_cgraph_encoder_size (encoder); i++)
    {
      node = lto_cgraph_encoder_deref (encoder, i);
      if (DECL_EXTERNAL (node->decl))
	continue;
      if (DECL_COMDAT (node->decl)
	  && cgraph_comdat_can_be_unshared_p (node))
	continue;
      if ((node->alias && !node->thunk.alias) || node->global.inlined_to)
	continue;
      write_symbol (cache, &stream, node->decl, seen, false);
    }
  for (i = 0; i < lto_cgraph_encoder_size (encoder); i++)
    {
      node = lto_cgraph_encoder_deref (encoder, i);
      if (!DECL_EXTERNAL (node->decl))
	continue;
      /* We keep around unused extern inlines in order to be able to inline
	 them indirectly or via vtables.  Do not output them to symbol
	 table: they end up being undefined and just consume space.  */
      if (!node->address_taken && !node->callers)
	{
	  gcc_assert (node->analyzed);
	  gcc_assert (DECL_DECLARED_INLINE_P (node->decl));
	  continue;
	}
      if (DECL_COMDAT (node->decl)
	  && cgraph_comdat_can_be_unshared_p (node))
	continue;
      if ((node->alias && !node->thunk.alias) || node->global.inlined_to)
	continue;
      write_symbol (cache, &stream, node->decl, seen, false);
    }

  /* Write all variables.  */
  for (i = 0; i < lto_varpool_encoder_size (varpool_encoder); i++)
    {
      vnode = lto_varpool_encoder_deref (varpool_encoder, i);
      if (DECL_EXTERNAL (vnode->decl))
	continue;
      /* COMDAT virtual tables can be unshared.  Do not declare them
	 in the LTO symbol table to prevent linker from forcing them
	 into the output. */
      if (DECL_COMDAT (vnode->decl)
	  && !vnode->force_output
	  && vnode->finalized 
	  && DECL_VIRTUAL_P (vnode->decl))
	continue;
      if (vnode->alias && !vnode->alias_of)
	continue;
      write_symbol (cache, &stream, vnode->decl, seen, false);
    }
  for (i = 0; i < lto_varpool_encoder_size (varpool_encoder); i++)
    {
      vnode = lto_varpool_encoder_deref (varpool_encoder, i);
      if (!DECL_EXTERNAL (vnode->decl))
	continue;
      if (DECL_COMDAT (vnode->decl)
	  && !vnode->force_output
	  && vnode->finalized 
	  && DECL_VIRTUAL_P (vnode->decl))
	continue;
      if (vnode->alias && !vnode->alias_of)
	continue;
      write_symbol (cache, &stream, vnode->decl, seen, false);
    }

  /* Write all aliases.  */
  defined = propagate_aliases_backward (trivally_defined_alias, &setdata);
  FOR_EACH_VEC_ELT (alias_pair, alias_pairs, i, p)
    if (output_alias_pair_p (p, defined, set, vset))
      write_symbol (cache, &stream, p->decl, seen, true);
  symbol_alias_set_destroy (defined);

  lto_write_stream (&stream);
  pointer_set_destroy (seen);

  lto_end_section ();
}


/* This pass is run after all of the functions are serialized and all
   of the IPA passes have written their serialized forms.  This pass
   causes the vector of all of the global decls and types used from
   this file to be written in to a section that can then be read in to
   recover these on other side.  */

static void
produce_asm_for_decls (cgraph_node_set set, varpool_node_set vset)
{
  struct lto_out_decl_state *out_state;
  struct lto_out_decl_state *fn_out_state;
  struct lto_decl_header header;
  char *section_name;
  struct output_block *ob;
  struct lto_output_stream *header_stream, *decl_state_stream;
  unsigned idx, num_fns;
  size_t decl_state_size;
  int32_t num_decl_states;

  ob = create_output_block (LTO_section_decls);
  ob->global = true;

  /* Write out unreferenced globals, alias pairs and labels.  We defer
     doing this until now so that we can write out only what is
     needed.  */
  output_unreferenced_globals (set, vset);

  memset (&header, 0, sizeof (struct lto_decl_header));

  section_name = lto_get_section_name (LTO_section_decls, NULL, NULL);
  lto_begin_section (section_name, !flag_wpa);
  free (section_name);

  /* Make string 0 be a NULL string.  */
  streamer_write_char_stream (ob->string_stream, 0);

  /* Write the global symbols.  */
  out_state = lto_get_out_decl_state ();
  num_fns = VEC_length (lto_out_decl_state_ptr, lto_function_decl_states);
  lto_output_decl_state_streams (ob, out_state);
  for (idx = 0; idx < num_fns; idx++)
    {
      fn_out_state =
	VEC_index (lto_out_decl_state_ptr, lto_function_decl_states, idx);
      lto_output_decl_state_streams (ob, fn_out_state);
    }

  header.lto_header.major_version = LTO_major_version;
  header.lto_header.minor_version = LTO_minor_version;
  header.lto_header.section_type = LTO_section_decls;

  /* Currently not used.  This field would allow us to preallocate
     the globals vector, so that it need not be resized as it is extended.  */
  header.num_nodes = -1;

  /* Compute the total size of all decl out states. */
  decl_state_size = sizeof (int32_t);
  decl_state_size += lto_out_decl_state_written_size (out_state);
  for (idx = 0; idx < num_fns; idx++)
    {
      fn_out_state =
	VEC_index (lto_out_decl_state_ptr, lto_function_decl_states, idx);
      decl_state_size += lto_out_decl_state_written_size (fn_out_state);
    }
  header.decl_state_size = decl_state_size;

  header.main_size = ob->main_stream->total_size;
  header.string_size = ob->string_stream->total_size;

  header_stream = XCNEW (struct lto_output_stream);
  lto_output_data_stream (header_stream, &header, sizeof header);
  lto_write_stream (header_stream);
  free (header_stream);

  /* Write the main out-decl state, followed by out-decl states of
     functions. */
  decl_state_stream = ((struct lto_output_stream *)
		       xcalloc (1, sizeof (struct lto_output_stream)));
  num_decl_states = num_fns + 1;
  lto_output_data_stream (decl_state_stream, &num_decl_states,
			  sizeof (num_decl_states));
  lto_output_decl_state_refs (ob, decl_state_stream, out_state);
  for (idx = 0; idx < num_fns; idx++)
    {
      fn_out_state =
	VEC_index (lto_out_decl_state_ptr, lto_function_decl_states, idx);
      lto_output_decl_state_refs (ob, decl_state_stream, fn_out_state);
    }
  lto_write_stream (decl_state_stream);
  free(decl_state_stream);

  lto_write_stream (ob->main_stream);
  lto_write_stream (ob->string_stream);

  lto_end_section ();

  /* Write the symbol table.  It is used by linker to determine dependencies
     and thus we can skip it for WPA.  */
  if (!flag_wpa)
    produce_symtab (ob, set, vset);

  /* Write command line opts.  */
  lto_write_options ();

  /* Deallocate memory and clean up.  */
  for (idx = 0; idx < num_fns; idx++)
    {
      fn_out_state =
	VEC_index (lto_out_decl_state_ptr, lto_function_decl_states, idx);
      lto_delete_out_decl_state (fn_out_state);
    }
  lto_cgraph_encoder_delete (ob->decl_state->cgraph_node_encoder);
  lto_varpool_encoder_delete (ob->decl_state->varpool_node_encoder);
  VEC_free (lto_out_decl_state_ptr, heap, lto_function_decl_states);
  lto_function_decl_states = NULL;
  destroy_output_block (ob);
}


struct ipa_opt_pass_d pass_ipa_lto_finish_out =
{
 {
  IPA_PASS,
  "lto_decls_out",	                /* name */
  gate_lto_out,			        /* gate */
  NULL,        	                        /* execute */
  NULL,					/* sub */
  NULL,					/* next */
  0,					/* static_pass_number */
  TV_IPA_LTO_DECL_OUT,		        /* tv_id */
  0,	                                /* properties_required */
  0,					/* properties_provided */
  0,					/* properties_destroyed */
  0,            			/* todo_flags_start */
  0                                     /* todo_flags_finish */
 },
 NULL,		                        /* generate_summary */
 produce_asm_for_decls,			/* write_summary */
 NULL,		         		/* read_summary */
 produce_asm_for_decls,			/* write_optimization_summary */
 NULL,					/* read_optimization_summary */
 NULL,					/* stmt_fixup */
 0,					/* TODOs */
 NULL,			                /* function_transform */
 NULL					/* variable_transform */
};<|MERGE_RESOLUTION|>--- conflicted
+++ resolved
@@ -721,26 +721,12 @@
 
 /* Output the base body of struct function FN using output block OB.  */
 
-<<<<<<< HEAD
 void
-=======
-static void
->>>>>>> 5d3666e4
 output_struct_function_base (struct output_block *ob, struct function *fn)
 {
   struct bitpack_d bp;
   unsigned i;
   tree t;
-
-<<<<<<< HEAD
-  /* struct eh_status *eh;				-- maybe elsewhere */
-  /* struct control_flow_graph *cfg;			-- maybe elsewhere */
-  /* struct gimple_seq_d *gimple_body;			-- maybe elsewhere */
-  /* struct gimple_df *gimple_df;			-- maybe elsewhere */
-  /* struct loops *x_current_loops;			-- maybe elsewhere */
-  /* struct stack_usage *su;				-- maybe elsewhere */
-  /* htab_t value_histograms;				-- ignored */
-  /* tree decl;						-- ignored */
 
   /* Output the static chain and non-local goto save area.  */
   stream_write_tree (ob, fn->static_chain_decl, true);
@@ -751,34 +737,15 @@
   FOR_EACH_VEC_ELT (tree, fn->local_decls, i, t)
     stream_write_tree (ob, t, true);
 
-  /* struct machine_function * machine;			-- ignored */
-  /* struct language_function * language;		-- maybe elsewhere */
-  /* htab_t used_types_hash;				-- maybe elsewhere */
-  /* int last_stmt_uid;					-- maybe elsewhere */
-  /* int funcdef_no;					-- maybe elsewhere */
-=======
-  /* Output the static chain and non-local goto save area.  */
-  stream_write_tree (ob, fn->static_chain_decl, true);
-  stream_write_tree (ob, fn->nonlocal_goto_save_area, true);
-
-  /* Output all the local variables in the function.  */
-  streamer_write_hwi (ob, VEC_length (tree, fn->local_decls));
-  FOR_EACH_VEC_ELT (tree, fn->local_decls, i, t)
-    stream_write_tree (ob, t, true);
->>>>>>> 5d3666e4
-
   /* Output the function start and end loci.  */
   lto_output_location (ob, fn->function_start_locus);
   lto_output_location (ob, fn->function_end_locus);
 
   /* Output current IL state of the function.  */
   streamer_write_uhwi (ob, fn->curr_properties);
-<<<<<<< HEAD
 
   /* unsigned int last_verified;			-- ignored */
   /* const char *cannot_be_copied_reason;		-- ignored */
-=======
->>>>>>> 5d3666e4
 
   /* Write all the attributes for FN.  */
   bp = bitpack_create (ob->main_stream);
