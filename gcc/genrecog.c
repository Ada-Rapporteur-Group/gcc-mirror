/* Generate code from machine description to recognize rtl as insns.
   Copyright (C) 1987-2015 Free Software Foundation, Inc.

   This file is part of GCC.

   GCC is free software; you can redistribute it and/or modify it
   under the terms of the GNU General Public License as published by
   the Free Software Foundation; either version 3, or (at your option)
   any later version.

   GCC is distributed in the hope that it will be useful, but WITHOUT
   ANY WARRANTY; without even the implied warranty of MERCHANTABILITY
   or FITNESS FOR A PARTICULAR PURPOSE.  See the GNU General Public
   License for more details.

   You should have received a copy of the GNU General Public License
   along with GCC; see the file COPYING3.  If not see
   <http://www.gnu.org/licenses/>.  */


/* This program is used to produce insn-recog.c, which contains a
   function called `recog' plus its subroutines.  These functions
   contain a decision tree that recognizes whether an rtx, the
   argument given to recog, is a valid instruction.

   recog returns -1 if the rtx is not valid.  If the rtx is valid,
   recog returns a nonnegative number which is the insn code number
   for the pattern that matched.  This is the same as the order in the
   machine description of the entry that matched.  This number can be
   used as an index into various insn_* tables, such as insn_template,
   insn_outfun, and insn_n_operands (found in insn-output.c).

   The third argument to recog is an optional pointer to an int.  If
   present, recog will accept a pattern if it matches except for
   missing CLOBBER expressions at the end.  In that case, the value
   pointed to by the optional pointer will be set to the number of
   CLOBBERs that need to be added (it should be initialized to zero by
   the caller).  If it is set nonzero, the caller should allocate a
   PARALLEL of the appropriate size, copy the initial entries, and
   call add_clobbers (found in insn-emit.c) to fill in the CLOBBERs.

   This program also generates the function `split_insns', which
   returns 0 if the rtl could not be split, or it returns the split
   rtl as an INSN list.

   This program also generates the function `peephole2_insns', which
   returns 0 if the rtl could not be matched.  If there was a match,
   the new rtl is returned in an INSN list, and LAST_INSN will point
   to the last recognized insn in the old sequence.


   At a high level, the algorithm used in this file is as follows:

   1. Build up a decision tree for each routine, using the following
      approach to matching an rtx:

      - First determine the "shape" of the rtx, based on GET_CODE,
	XVECLEN and XINT.  This phase examines SET_SRCs before SET_DESTs
	since SET_SRCs tend to be more distinctive.  It examines other
	operands in numerical order, since the canonicalization rules
	prefer putting complex operands of commutative operators first.

      - Next check modes and predicates.  This phase examines all
	operands in numerical order, even for SETs, since the mode of a
	SET_DEST is exact while the mode of a SET_SRC can be VOIDmode
	for constant integers.

      - Next check match_dups.

      - Finally check the C condition and (where appropriate) pnum_clobbers.

   2. Try to optimize the tree by removing redundant tests, CSEing tests,
      folding tests together, etc.

   3. Look for common subtrees and split them out into "pattern" routines.
      These common subtrees can be identical or they can differ in mode,
      code, or integer (usually an UNSPEC or UNSPEC_VOLATILE code).
      In the latter case the users of the pattern routine pass the
      appropriate mode, etc., as argument.  For example, if two patterns
      contain:

         (plus:SI (match_operand:SI 1 "register_operand")
	          (match_operand:SI 2 "register_operand"))

      we can split the associated matching code out into a subroutine.
      If a pattern contains:

         (minus:DI (match_operand:DI 1 "register_operand")
	           (match_operand:DI 2 "register_operand"))

      then we can consider using the same matching routine for both
      the plus and minus expressions, passing PLUS and SImode in the
      former case and MINUS and DImode in the latter case.

      The main aim of this phase is to reduce the compile time of the
      insn-recog.c code and to reduce the amount of object code in
      insn-recog.o.

   4. Split the matching trees into functions, trying to limit the
      size of each function to a sensible amount.

      Again, the main aim of this phase is to reduce the compile time
      of insn-recog.c.  (It doesn't help with the size of insn-recog.o.)

   5. Write out C++ code for each function.  */

#include "bconfig.h"
#include "system.h"
#include "coretypes.h"
#include "tm.h"
#include "rtl.h"
#include "errors.h"
#include "read-md.h"
#include "gensupport.h"
#include "hash-table.h"
#include "inchash.h"
#include <algorithm>

#undef GENERATOR_FILE
enum true_rtx_doe {
#define DEF_RTL_EXPR(ENUM, NAME, FORMAT, CLASS) TRUE_##ENUM,
#include "rtl.def"
#undef DEF_RTL_EXPR
  FIRST_GENERATOR_RTX_CODE
};
#define NUM_TRUE_RTX_CODE ((int) FIRST_GENERATOR_RTX_CODE)
#define GENERATOR_FILE 1

/* Debugging variables to control which optimizations are performed.
   Note that disabling merge_states_p leads to very large output.  */
static const bool merge_states_p = true;
static const bool collapse_optional_decisions_p = true;
static const bool cse_tests_p = true;
static const bool simplify_tests_p = true;
static const bool use_operand_variables_p = true;
static const bool use_subroutines_p = true;
static const bool use_pattern_routines_p = true;

/* Whether to add comments for optional tests that we decided to keep.
   Can be useful when debugging the generator itself but is noise when
   debugging the generated code.  */
static const bool mark_optional_transitions_p = false;

/* Whether pattern routines should calculate positions relative to their
   rtx parameter rather than use absolute positions.  This e.g. allows
   a pattern routine to be shared between a plain SET and a PARALLEL
   that includes a SET.

   In principle it sounds like this should be useful, especially for
   recog_for_combine, where the plain SET form is generated automatically
   from a PARALLEL of a single SET and some CLOBBERs.  In practice it doesn't
   seem to help much and leads to slightly bigger object files.  */
static const bool relative_patterns_p = false;

/* Whether pattern routines should be allowed to test whether pnum_clobbers
   is null.  This requires passing pnum_clobbers around as a parameter.  */
static const bool pattern_have_num_clobbers_p = true;

/* Whether pattern routines should be allowed to test .md file C conditions.
   This requires passing insn around as a parameter, in case the C
   condition refers to it.  In practice this tends to lead to bigger
   object files.  */
static const bool pattern_c_test_p = false;

/* Whether to require each parameter passed to a pattern routine to be
   unique.  Disabling this check for example allows unary operators with
   matching modes (like NEG) and unary operators with mismatched modes
   (like ZERO_EXTEND) to be matched by a single pattern.  However, we then
   often have cases where the same value is passed too many times.  */
static const bool force_unique_params_p = true;

/* The maximum (approximate) depth of block nesting that an individual
   routine or subroutine should have.  This limit is about keeping the
   output readable rather than reducing compile time.  */
static const unsigned int MAX_DEPTH = 6;

/* The minimum number of pseudo-statements that a state must have before
   we split it out into a subroutine.  */
static const unsigned int MIN_NUM_STATEMENTS = 5;

/* The number of pseudo-statements a state can have before we consider
   splitting out substates into subroutines.  This limit is about avoiding
   compile-time problems with very big functions (and also about keeping
   functions within --param optimization limits, etc.).  */
static const unsigned int MAX_NUM_STATEMENTS = 200;

/* The minimum number of pseudo-statements that can be used in a pattern
   routine.  */
static const unsigned int MIN_COMBINE_COST = 4;

/* The maximum number of arguments that a pattern routine can have.
   The idea is to prevent one pattern getting a ridiculous number of
   arguments when it would be more beneficial to have a separate pattern
   routine instead.  */
static const unsigned int MAX_PATTERN_PARAMS = 5;

/* The maximum operand number plus one.  */
int num_operands;

/* Ways of obtaining an rtx to be tested.  */
enum position_type {
  /* PATTERN (peep2_next_insn (ARG)).  */
  POS_PEEP2_INSN,

  /* XEXP (BASE, ARG).  */
  POS_XEXP,

  /* XVECEXP (BASE, 0, ARG).  */
  POS_XVECEXP0
};

/* The position of an rtx relative to X0.  Each useful position is
   represented by exactly one instance of this structure.  */
struct position
{
  /* The parent rtx.  This is the root position for POS_PEEP2_INSNs.  */
  struct position *base;

  /* A position with the same BASE and TYPE, but with the next value
     of ARG.  */
  struct position *next;

  /* A list of all POS_XEXP positions that use this one as their base,
     chained by NEXT fields.  The first entry represents XEXP (this, 0),
     the second represents XEXP (this, 1), and so on.  */
  struct position *xexps;

  /* A list of POS_XVECEXP0 positions that use this one as their base,
     chained by NEXT fields.  The first entry represents XVECEXP (this, 0, 0),
     the second represents XVECEXP (this, 0, 1), and so on.  */
  struct position *xvecexp0s;

  /* The type of position.  */
  enum position_type type;

  /* The argument to TYPE (shown as ARG in the position_type comments).  */
  int arg;

  /* The instruction to which the position belongs.  */
  unsigned int insn_id;

  /* The depth of this position relative to the instruction pattern.
     E.g. if the instruction pattern is a SET, the SET itself has a
     depth of 0 while the SET_DEST and SET_SRC have depths of 1.  */
  unsigned int depth;

  /* A unique identifier for this position.  */
  unsigned int id;
};

enum routine_type {
  SUBPATTERN, RECOG, SPLIT, PEEPHOLE2
};

/* Next number to use as an insn_code.  */
static int next_insn_code;

/* The line number of the start of the pattern currently being processed.  */
static int pattern_lineno;

/* The root position (x0).  */
static struct position root_pos;

/* The number of positions created.  Also one higher than the maximum
   position id.  */
static unsigned int num_positions = 1;

/* A list of all POS_PEEP2_INSNs.  The entry for insn 0 is the root position,
   since we are given that instruction's pattern as x0.  */
static struct position *peep2_insn_pos_list = &root_pos;

/* Return a position with the given BASE, TYPE and ARG.  NEXT_PTR
   points to where the unique object that represents the position
   should be stored.  Create the object if it doesn't already exist,
   otherwise reuse the object that is already there.  */

static struct position *
next_position (struct position **next_ptr, struct position *base,
	       enum position_type type, int arg)
{
  struct position *pos;

  pos = *next_ptr;
  if (!pos)
    {
      pos = XCNEW (struct position);
      pos->type = type;
      pos->arg = arg;
      if (type == POS_PEEP2_INSN)
	{
	  pos->base = 0;
	  pos->insn_id = arg;
	  pos->depth = base->depth;
	}
      else
	{
	  pos->base = base;
	  pos->insn_id = base->insn_id;
	  pos->depth = base->depth + 1;
	}
      pos->id = num_positions++;
      *next_ptr = pos;
    }
  return pos;
}

/* Compare positions POS1 and POS2 lexicographically.  */

static int
compare_positions (struct position *pos1, struct position *pos2)
{
  int diff;

  diff = pos1->depth - pos2->depth;
  if (diff < 0)
    do
      pos2 = pos2->base;
    while (pos1->depth != pos2->depth);
  else if (diff > 0)
    do
      pos1 = pos1->base;
    while (pos1->depth != pos2->depth);
  while (pos1 != pos2)
    {
      diff = (int) pos1->type - (int) pos2->type;
      if (diff == 0)
	diff = pos1->arg - pos2->arg;
      pos1 = pos1->base;
      pos2 = pos2->base;
    }
  return diff;
}

/* Return the most deeply-nested position that is common to both
   POS1 and POS2.  If the positions are from different instructions,
   return the one with the lowest insn_id.  */

static struct position *
common_position (struct position *pos1, struct position *pos2)
{
  if (pos1->insn_id != pos2->insn_id)
    return pos1->insn_id < pos2->insn_id ? pos1 : pos2;
  if (pos1->depth > pos2->depth)
    std::swap (pos1, pos2);
  while (pos1->depth != pos2->depth)
    pos2 = pos2->base;
  while (pos1 != pos2)
    {
      pos1 = pos1->base;
      pos2 = pos2->base;
    }
  return pos1;
}

/* Search for and return operand N, stop when reaching node STOP.  */

static rtx
find_operand (rtx pattern, int n, rtx stop)
{
  const char *fmt;
  RTX_CODE code;
  int i, j, len;
  rtx r;

  if (pattern == stop)
    return stop;

  code = GET_CODE (pattern);
  if ((code == MATCH_SCRATCH
       || code == MATCH_OPERAND
       || code == MATCH_OPERATOR
       || code == MATCH_PARALLEL)
      && XINT (pattern, 0) == n)
    return pattern;

  fmt = GET_RTX_FORMAT (code);
  len = GET_RTX_LENGTH (code);
  for (i = 0; i < len; i++)
    {
      switch (fmt[i])
	{
	case 'e': case 'u':
	  if ((r = find_operand (XEXP (pattern, i), n, stop)) != NULL_RTX)
	    return r;
	  break;

	case 'V':
	  if (! XVEC (pattern, i))
	    break;
	  /* Fall through.  */

	case 'E':
	  for (j = 0; j < XVECLEN (pattern, i); j++)
	    if ((r = find_operand (XVECEXP (pattern, i, j), n, stop))
		!= NULL_RTX)
	      return r;
	  break;

	case 'i': case 'r': case 'w': case '0': case 's':
	  break;

	default:
	  gcc_unreachable ();
	}
    }

  return NULL;
}

/* Search for and return operand M, such that it has a matching
   constraint for operand N.  */

static rtx
find_matching_operand (rtx pattern, int n)
{
  const char *fmt;
  RTX_CODE code;
  int i, j, len;
  rtx r;

  code = GET_CODE (pattern);
  if (code == MATCH_OPERAND
      && (XSTR (pattern, 2)[0] == '0' + n
	  || (XSTR (pattern, 2)[0] == '%'
	      && XSTR (pattern, 2)[1] == '0' + n)))
    return pattern;

  fmt = GET_RTX_FORMAT (code);
  len = GET_RTX_LENGTH (code);
  for (i = 0; i < len; i++)
    {
      switch (fmt[i])
	{
	case 'e': case 'u':
	  if ((r = find_matching_operand (XEXP (pattern, i), n)))
	    return r;
	  break;

	case 'V':
	  if (! XVEC (pattern, i))
	    break;
	  /* Fall through.  */

	case 'E':
	  for (j = 0; j < XVECLEN (pattern, i); j++)
	    if ((r = find_matching_operand (XVECEXP (pattern, i, j), n)))
	      return r;
	  break;

	case 'i': case 'r': case 'w': case '0': case 's':
	  break;

	default:
	  gcc_unreachable ();
	}
    }

  return NULL;
}

/* In DEFINE_EXPAND, DEFINE_SPLIT, and DEFINE_PEEPHOLE2, we
   don't use the MATCH_OPERAND constraint, only the predicate.
   This is confusing to folks doing new ports, so help them
   not make the mistake.  */

static bool
constraints_supported_in_insn_p (rtx insn)
{
  return !(GET_CODE (insn) == DEFINE_EXPAND
	   || GET_CODE (insn) == DEFINE_SPLIT
	   || GET_CODE (insn) == DEFINE_PEEPHOLE2);
}

/* Check for various errors in patterns.  SET is nonnull for a destination,
   and is the complete set pattern.  SET_CODE is '=' for normal sets, and
   '+' within a context that requires in-out constraints.  */

static void
validate_pattern (rtx pattern, rtx insn, rtx set, int set_code)
{
  const char *fmt;
  RTX_CODE code;
  size_t i, len;
  int j;

  code = GET_CODE (pattern);
  switch (code)
    {
    case MATCH_SCRATCH:
      {
	const char constraints0 = XSTR (pattern, 1)[0];

	if (!constraints_supported_in_insn_p (insn))
	  {
	    if (constraints0)
	      {
		error_with_line (pattern_lineno,
				 "constraints not supported in %s",
				 rtx_name[GET_CODE (insn)]);
	      }
	    return;
	  }

	/* If a MATCH_SCRATCH is used in a context requiring an write-only
	   or read/write register, validate that.  */
	if (set_code == '='
	    && constraints0
	    && constraints0 != '='
	    && constraints0 != '+')
	  {
	    error_with_line (pattern_lineno,
			     "operand %d missing output reload",
			     XINT (pattern, 0));
	  }
	return;
      }
    case MATCH_DUP:
    case MATCH_OP_DUP:
    case MATCH_PAR_DUP:
      if (find_operand (insn, XINT (pattern, 0), pattern) == pattern)
	error_with_line (pattern_lineno,
			 "operand %i duplicated before defined",
			 XINT (pattern, 0));
      break;
    case MATCH_OPERAND:
    case MATCH_OPERATOR:
      {
	const char *pred_name = XSTR (pattern, 1);
	const struct pred_data *pred;
	const char *c_test;

	if (GET_CODE (insn) == DEFINE_INSN)
	  c_test = XSTR (insn, 2);
	else
	  c_test = XSTR (insn, 1);

	if (pred_name[0] != 0)
	  {
	    pred = lookup_predicate (pred_name);
	    if (!pred)
	      error_with_line (pattern_lineno, "unknown predicate '%s'",
			       pred_name);
	  }
	else
	  pred = 0;

	if (code == MATCH_OPERAND)
	  {
	    const char *constraints = XSTR (pattern, 2);
	    const char constraints0 = constraints[0];

	    if (!constraints_supported_in_insn_p (insn))
	      {
		if (constraints0)
		  {
		    error_with_line (pattern_lineno,
				     "constraints not supported in %s",
				     rtx_name[GET_CODE (insn)]);
		  }
	      }

	    /* A MATCH_OPERAND that is a SET should have an output reload.  */
	    else if (set && constraints0)
	      {
		if (set_code == '+')
		  {
		    if (constraints0 == '+')
		      ;
		    /* If we've only got an output reload for this operand,
		       we'd better have a matching input operand.  */
		    else if (constraints0 == '='
			     && find_matching_operand (insn, XINT (pattern, 0)))
		      ;
		    else
		      error_with_line (pattern_lineno,
				       "operand %d missing in-out reload",
				       XINT (pattern, 0));
		  }
		else if (constraints0 != '=' && constraints0 != '+')
		  error_with_line (pattern_lineno,
				   "operand %d missing output reload",
				   XINT (pattern, 0));
	      }

	    /* For matching constraint in MATCH_OPERAND, the digit must be a
	       smaller number than the number of the operand that uses it in the
	       constraint.  */
	    while (1)
	      {
		while (constraints[0]
		       && (constraints[0] == ' ' || constraints[0] == ','))
		  constraints++;
		if (!constraints[0])
		  break;

		if (constraints[0] >= '0' && constraints[0] <= '9')
		  {
		    int val;

		    sscanf (constraints, "%d", &val);
		    if (val >= XINT (pattern, 0))
		      error_with_line (pattern_lineno,
				       "constraint digit %d is not smaller than"
				       " operand %d",
				       val, XINT (pattern, 0));
		  }

		while (constraints[0] && constraints[0] != ',')
		  constraints++;
	      }
	  }

	/* Allowing non-lvalues in destinations -- particularly CONST_INT --
	   while not likely to occur at runtime, results in less efficient
	   code from insn-recog.c.  */
	if (set && pred && pred->allows_non_lvalue)
	  error_with_line (pattern_lineno,
			   "destination operand %d allows non-lvalue",
			   XINT (pattern, 0));

	/* A modeless MATCH_OPERAND can be handy when we can check for
	   multiple modes in the c_test.  In most other cases, it is a
	   mistake.  Only DEFINE_INSN is eligible, since SPLIT and
	   PEEP2 can FAIL within the output pattern.  Exclude special
	   predicates, which check the mode themselves.  Also exclude
	   predicates that allow only constants.  Exclude the SET_DEST
	   of a call instruction, as that is a common idiom.  */

	if (GET_MODE (pattern) == VOIDmode
	    && code == MATCH_OPERAND
	    && GET_CODE (insn) == DEFINE_INSN
	    && pred
	    && !pred->special
	    && pred->allows_non_const
	    && strstr (c_test, "operands") == NULL
	    && ! (set
		  && GET_CODE (set) == SET
		  && GET_CODE (SET_SRC (set)) == CALL))
	  message_with_line (pattern_lineno,
			     "warning: operand %d missing mode?",
			     XINT (pattern, 0));
	return;
      }

    case SET:
      {
	machine_mode dmode, smode;
	rtx dest, src;

	dest = SET_DEST (pattern);
	src = SET_SRC (pattern);

	/* STRICT_LOW_PART is a wrapper.  Its argument is the real
	   destination, and it's mode should match the source.  */
	if (GET_CODE (dest) == STRICT_LOW_PART)
	  dest = XEXP (dest, 0);

	/* Find the referent for a DUP.  */

	if (GET_CODE (dest) == MATCH_DUP
	    || GET_CODE (dest) == MATCH_OP_DUP
	    || GET_CODE (dest) == MATCH_PAR_DUP)
	  dest = find_operand (insn, XINT (dest, 0), NULL);

	if (GET_CODE (src) == MATCH_DUP
	    || GET_CODE (src) == MATCH_OP_DUP
	    || GET_CODE (src) == MATCH_PAR_DUP)
	  src = find_operand (insn, XINT (src, 0), NULL);

	dmode = GET_MODE (dest);
	smode = GET_MODE (src);

	/* The mode of an ADDRESS_OPERAND is the mode of the memory
	   reference, not the mode of the address.  */
	if (GET_CODE (src) == MATCH_OPERAND
	    && ! strcmp (XSTR (src, 1), "address_operand"))
	  ;

        /* The operands of a SET must have the same mode unless one
	   is VOIDmode.  */
        else if (dmode != VOIDmode && smode != VOIDmode && dmode != smode)
	  error_with_line (pattern_lineno,
			   "mode mismatch in set: %smode vs %smode",
			   GET_MODE_NAME (dmode), GET_MODE_NAME (smode));

	/* If only one of the operands is VOIDmode, and PC or CC0 is
	   not involved, it's probably a mistake.  */
	else if (dmode != smode
		 && GET_CODE (dest) != PC
		 && GET_CODE (dest) != CC0
		 && GET_CODE (src) != PC
		 && GET_CODE (src) != CC0
		 && !CONST_INT_P (src)
		 && !CONST_WIDE_INT_P (src)
		 && GET_CODE (src) != CALL)
	  {
	    const char *which;
	    which = (dmode == VOIDmode ? "destination" : "source");
	    message_with_line (pattern_lineno,
			       "warning: %s missing a mode?", which);
	  }

	if (dest != SET_DEST (pattern))
	  validate_pattern (dest, insn, pattern, '=');
	validate_pattern (SET_DEST (pattern), insn, pattern, '=');
        validate_pattern (SET_SRC (pattern), insn, NULL_RTX, 0);
        return;
      }

    case CLOBBER:
      validate_pattern (SET_DEST (pattern), insn, pattern, '=');
      return;

    case ZERO_EXTRACT:
      validate_pattern (XEXP (pattern, 0), insn, set, set ? '+' : 0);
      validate_pattern (XEXP (pattern, 1), insn, NULL_RTX, 0);
      validate_pattern (XEXP (pattern, 2), insn, NULL_RTX, 0);
      return;

    case STRICT_LOW_PART:
      validate_pattern (XEXP (pattern, 0), insn, set, set ? '+' : 0);
      return;

    case LABEL_REF:
      if (GET_MODE (LABEL_REF_LABEL (pattern)) != VOIDmode)
	error_with_line (pattern_lineno,
			 "operand to label_ref %smode not VOIDmode",
			 GET_MODE_NAME (GET_MODE (LABEL_REF_LABEL (pattern))));
      break;

    default:
      break;
    }

  fmt = GET_RTX_FORMAT (code);
  len = GET_RTX_LENGTH (code);
  for (i = 0; i < len; i++)
    {
      switch (fmt[i])
	{
	case 'e': case 'u':
	  validate_pattern (XEXP (pattern, i), insn, NULL_RTX, 0);
	  break;

	case 'E':
	  for (j = 0; j < XVECLEN (pattern, i); j++)
	    validate_pattern (XVECEXP (pattern, i, j), insn, NULL_RTX, 0);
	  break;

	case 'i': case 'r': case 'w': case '0': case 's':
	  break;

	default:
	  gcc_unreachable ();
	}
    }
}

/* Simple list structure for items of type T, for use when being part
   of a list is an inherent property of T.  T must have members equivalent
   to "T *prev, *next;" and a function "void set_parent (list_head <T> *)"
   to set the parent list.  */
template <typename T>
struct list_head
{
  /* A range of linked items.  */
  struct range
  {
    range (T *);
    range (T *, T *);

    T *start, *end;
    void set_parent (list_head *);
  };

  list_head ();
  range release ();
  void push_back (range);
  range remove (range);
  void replace (range, range);
  T *singleton () const;

  T *first, *last;
};

/* Create a range [START_IN, START_IN].  */

template <typename T>
list_head <T>::range::range (T *start_in) : start (start_in), end (start_in) {}

/* Create a range [START_IN, END_IN], linked by next and prev fields.  */

template <typename T>
list_head <T>::range::range (T *start_in, T *end_in)
  : start (start_in), end (end_in) {}

template <typename T>
void
list_head <T>::range::set_parent (list_head <T> *owner)
{
  for (T *item = start; item != end; item = item->next)
    item->set_parent (owner);
  end->set_parent (owner);
}

template <typename T>
list_head <T>::list_head () : first (0), last (0) {}

/* Add R to the end of the list.  */

template <typename T>
void
list_head <T>::push_back (range r)
{
  if (last)
    last->next = r.start;
  else
    first = r.start;
  r.start->prev = last;
  last = r.end;
  r.set_parent (this);
}

/* Remove R from the list.  R remains valid and can be inserted into
   other lists.  */

template <typename T>
typename list_head <T>::range
list_head <T>::remove (range r)
{
  if (r.start->prev)
    r.start->prev->next = r.end->next;
  else
    first = r.end->next;
  if (r.end->next)
    r.end->next->prev = r.start->prev;
  else
    last = r.start->prev;
  r.start->prev = 0;
  r.end->next = 0;
  r.set_parent (0);
  return r;
}

/* Replace OLDR with NEWR.  OLDR remains valid and can be inserted into
   other lists.  */

template <typename T>
void
list_head <T>::replace (range oldr, range newr)
{
  newr.start->prev = oldr.start->prev;
  newr.end->next = oldr.end->next;

  oldr.start->prev = 0;
  oldr.end->next = 0;
  oldr.set_parent (0);

  if (newr.start->prev)
    newr.start->prev->next = newr.start;
  else
    first = newr.start;
  if (newr.end->next)
    newr.end->next->prev = newr.end;
  else
    last = newr.end;
  newr.set_parent (this);
}

/* Empty the list and return the previous contents as a range that can
   be inserted into other lists.  */

template <typename T>
typename list_head <T>::range
list_head <T>::release ()
{
  range r (first, last);
  first = 0;
  last = 0;
  r.set_parent (0);
  return r;
}

/* If the list contains a single item, return that item, otherwise return
   null.  */

template <typename T>
T *
list_head <T>::singleton () const
{
  return first == last ? first : 0;
}

struct state;

/* Describes a possible successful return from a routine.  */
struct acceptance_type
{
  /* The type of routine we're returning from.  */
  routine_type type : 16;

  /* True if this structure only really represents a partial match,
     and if we must call a subroutine of type TYPE to complete the match.
     In this case we'll call the subroutine and, if it succeeds, return
     whatever the subroutine returned.

     False if this structure presents a full match.  */
  unsigned int partial_p : 1;

  union
  {
    /* If PARTIAL_P, this is the number of the subroutine to call.  */
    int subroutine_id;

    /* Valid if !PARTIAL_P.  */
    struct
    {
      /* The identifier of the matching pattern.  For SUBPATTERNs this
	 value belongs to an ad-hoc routine-specific enum.  For the
	 others it's the number of an .md file pattern.  */
      int code;
      union
      {
	/* For RECOG, the number of clobbers that must be added to the
	   pattern in order for it to match CODE.  */
	int num_clobbers;

	/* For PEEPHOLE2, the number of additional instructions that were
	   included in the optimization.  */
	int match_len;
      } u;
    } full;
  } u;
};

bool
operator == (const acceptance_type &a, const acceptance_type &b)
{
  if (a.partial_p != b.partial_p)
    return false;
  if (a.partial_p)
    return a.u.subroutine_id == b.u.subroutine_id;
  else
    return a.u.full.code == b.u.full.code;
}

bool
operator != (const acceptance_type &a, const acceptance_type &b)
{
  return !operator == (a, b);
}

/* Represents a parameter to a pattern routine.  */
struct parameter
{
  /* The C type of parameter.  */
  enum type_enum {
    /* Represents an invalid parameter.  */
    UNSET,

    /* A machine_mode parameter.  */
    MODE,

    /* An rtx_code parameter.  */
    CODE,

    /* An int parameter.  */
    INT,

    /* An unsigned int parameter.  */
    UINT,

    /* A HOST_WIDE_INT parameter.  */
    WIDE_INT
  };

  parameter ();
  parameter (type_enum, bool, uint64_t);

  /* The type of the parameter.  */
  type_enum type;

  /* True if the value passed is variable, false if it is constant.  */
  bool is_param;

  /* If IS_PARAM, this is the number of the variable passed, for an "i%d"
     format string.  If !IS_PARAM, this is the constant value passed.  */
  uint64_t value;
};

parameter::parameter ()
  : type (UNSET), is_param (false), value (0) {}

parameter::parameter (type_enum type_in, bool is_param_in, uint64_t value_in)
  : type (type_in), is_param (is_param_in), value (value_in) {}

bool
operator == (const parameter &param1, const parameter &param2)
{
  return (param1.type == param2.type
	  && param1.is_param == param2.is_param
	  && param1.value == param2.value);
}

bool
operator != (const parameter &param1, const parameter &param2)
{
  return !operator == (param1, param2);
}

/* Represents a routine that matches a partial rtx pattern, returning
   an ad-hoc enum value on success and -1 on failure.  The routine can
   be used by any subroutine type.  The match can be parameterized by
   things like mode, code and UNSPEC number.  */
struct pattern_routine
{
  /* The state that implements the pattern.  */
  state *s;

  /* The deepest root position from which S can access all the rtxes it needs.
     This is NULL if the pattern doesn't need an rtx input, usually because
     all matching is done on operands[] instead.  */
  position *pos;

  /* A unique identifier for the routine.  */
  unsigned int pattern_id;

  /* True if the routine takes pnum_clobbers as argument.  */
  bool pnum_clobbers_p;

  /* True if the routine takes the enclosing instruction as argument.  */
  bool insn_p;

  /* The types of the other parameters to the routine, if any.  */
  auto_vec <parameter::type_enum, MAX_PATTERN_PARAMS> param_types;
};

/* All defined patterns.  */
static vec <pattern_routine *> patterns;

/* Represents one use of a pattern routine.  */
struct pattern_use
{
  /* The pattern routine to use.  */
  pattern_routine *routine;

  /* The values to pass as parameters.  This vector has the same length
     as ROUTINE->PARAM_TYPES.  */
  auto_vec <parameter, MAX_PATTERN_PARAMS> params;
};

/* Represents a test performed by a decision.  */
struct rtx_test
{
  rtx_test ();

  /* The types of test that can be performed.  Most of them take as input
     an rtx X.  Some also take as input a transition label LABEL; the others
     are booleans for which the transition label is always "true".

     The order of the enum isn't important.  */
  enum kind_enum {
    /* Check GET_CODE (X) == LABEL.  */
    CODE,

    /* Check GET_MODE (X) == LABEL.  */
    MODE,

    /* Check REGNO (X) == LABEL.  */
    REGNO_FIELD,

    /* Check XINT (X, u.opno) == LABEL.  */
    INT_FIELD,

    /* Check XWINT (X, u.opno) == LABEL.  */
    WIDE_INT_FIELD,

    /* Check XVECLEN (X, 0) == LABEL.  */
    VECLEN,

    /* Check peep2_current_count >= u.min_len.  */
    PEEP2_COUNT,

    /* Check XVECLEN (X, 0) >= u.min_len.  */
    VECLEN_GE,

    /* Check whether X is a cached const_int with value u.integer.  */
    SAVED_CONST_INT,

    /* Check u.predicate.data (X, u.predicate.mode).  */
    PREDICATE,

    /* Check rtx_equal_p (X, operands[u.opno]).  */
    DUPLICATE,

    /* Check whether X matches pattern u.pattern.  */
    PATTERN,

    /* Check whether pnum_clobbers is nonnull (RECOG only).  */
    HAVE_NUM_CLOBBERS,

    /* Check whether general C test u.string holds.  In general the condition
       needs access to "insn" and the full operand list.  */
    C_TEST,

    /* Execute operands[u.opno] = X.  (Always succeeds.)  */
    SET_OP,

    /* Accept u.acceptance.  Always succeeds for SUBPATTERN, RECOG and SPLIT.
       May fail for PEEPHOLE2 if the define_peephole2 C code executes FAIL.  */
    ACCEPT
  };

  /* The position of rtx X in the above description, relative to the
     incoming instruction "insn".  The position is null if the test
     doesn't take an X as input.  */
  position *pos;

  /* Which element of operands[] already contains POS, or -1 if no element
     is known to hold POS.  */
  int pos_operand;

  /* The type of test and its parameters, as described above.  */
  kind_enum kind;
  union
  {
    int opno;
    int min_len;
    struct
    {
      bool is_param;
      int value;
    } integer;
    struct
    {
      const struct pred_data *data;
      /* True if the mode is taken from a machine_mode parameter
	 to the routine rather than a constant machine_mode.  If true,
	 MODE is the number of the parameter (for an "i%d" format string),
	 otherwise it is the mode itself.  */
      bool mode_is_param;
      unsigned int mode;
    } predicate;
    pattern_use *pattern;
    const char *string;
    acceptance_type acceptance;
  } u;

  static rtx_test code (position *);
  static rtx_test mode (position *);
  static rtx_test regno_field (position *);
  static rtx_test int_field (position *, int);
  static rtx_test wide_int_field (position *, int);
  static rtx_test veclen (position *);
  static rtx_test peep2_count (int);
  static rtx_test veclen_ge (position *, int);
  static rtx_test predicate (position *, const pred_data *, machine_mode);
  static rtx_test duplicate (position *, int);
  static rtx_test pattern (position *, pattern_use *);
  static rtx_test have_num_clobbers ();
  static rtx_test c_test (const char *);
  static rtx_test set_op (position *, int);
  static rtx_test accept (const acceptance_type &);

  bool terminal_p () const;
  bool single_outcome_p () const;

private:
  rtx_test (position *, kind_enum);
};

rtx_test::rtx_test () {}

rtx_test::rtx_test (position *pos_in, kind_enum kind_in)
  : pos (pos_in), pos_operand (-1), kind (kind_in) {}

rtx_test
rtx_test::code (position *pos)
<<<<<<< HEAD
{
  return rtx_test (pos, rtx_test::CODE);
}

rtx_test
rtx_test::mode (position *pos)
{
  return rtx_test (pos, rtx_test::MODE);
}

rtx_test
rtx_test::regno_field (position *pos)
{
  rtx_test res (pos, rtx_test::REGNO_FIELD);
  return res;
}

rtx_test
rtx_test::int_field (position *pos, int opno)
{
=======
{
  return rtx_test (pos, rtx_test::CODE);
}

rtx_test
rtx_test::mode (position *pos)
{
  return rtx_test (pos, rtx_test::MODE);
}

rtx_test
rtx_test::regno_field (position *pos)
{
  rtx_test res (pos, rtx_test::REGNO_FIELD);
  return res;
}

rtx_test
rtx_test::int_field (position *pos, int opno)
{
>>>>>>> 7d5059b2
  rtx_test res (pos, rtx_test::INT_FIELD);
  res.u.opno = opno;
  return res;
}

rtx_test
rtx_test::wide_int_field (position *pos, int opno)
{
  rtx_test res (pos, rtx_test::WIDE_INT_FIELD);
  res.u.opno = opno;
  return res;
}

rtx_test
rtx_test::veclen (position *pos)
{
  return rtx_test (pos, rtx_test::VECLEN);
}

rtx_test
rtx_test::peep2_count (int min_len)
{
  rtx_test res (0, rtx_test::PEEP2_COUNT);
  res.u.min_len = min_len;
  return res;
}

rtx_test
rtx_test::veclen_ge (position *pos, int min_len)
{
  rtx_test res (pos, rtx_test::VECLEN_GE);
  res.u.min_len = min_len;
  return res;
}

rtx_test
rtx_test::predicate (position *pos, const struct pred_data *data,
		     machine_mode mode)
{
  rtx_test res (pos, rtx_test::PREDICATE);
  res.u.predicate.data = data;
  res.u.predicate.mode_is_param = false;
  res.u.predicate.mode = mode;
  return res;
}

rtx_test
rtx_test::duplicate (position *pos, int opno)
{
  rtx_test res (pos, rtx_test::DUPLICATE);
  res.u.opno = opno;
  return res;
}

rtx_test
rtx_test::pattern (position *pos, pattern_use *pattern)
{
  rtx_test res (pos, rtx_test::PATTERN);
  res.u.pattern = pattern;
  return res;
}

rtx_test
rtx_test::have_num_clobbers ()
{
  return rtx_test (0, rtx_test::HAVE_NUM_CLOBBERS);
}

rtx_test
rtx_test::c_test (const char *string)
{
  rtx_test res (0, rtx_test::C_TEST);
  res.u.string = string;
  return res;
}

rtx_test
rtx_test::set_op (position *pos, int opno)
{
  rtx_test res (pos, rtx_test::SET_OP);
  res.u.opno = opno;
  return res;
}

rtx_test
rtx_test::accept (const acceptance_type &acceptance)
{
  rtx_test res (0, rtx_test::ACCEPT);
  res.u.acceptance = acceptance;
  return res;
}

/* Return true if the test represents an unconditionally successful match.  */

bool
rtx_test::terminal_p () const
{
  return kind == rtx_test::ACCEPT && u.acceptance.type != PEEPHOLE2;
}

/* Return true if the test is a boolean that is always true.  */

bool
rtx_test::single_outcome_p () const
{
  return terminal_p () || kind == rtx_test::SET_OP;
}

bool
operator == (const rtx_test &a, const rtx_test &b)
{
  if (a.pos != b.pos || a.kind != b.kind)
    return false;
  switch (a.kind)
    {
    case rtx_test::CODE:
    case rtx_test::MODE:
    case rtx_test::REGNO_FIELD:
    case rtx_test::VECLEN:
    case rtx_test::HAVE_NUM_CLOBBERS:
      return true;

    case rtx_test::PEEP2_COUNT:
    case rtx_test::VECLEN_GE:
      return a.u.min_len == b.u.min_len;

    case rtx_test::INT_FIELD:
    case rtx_test::WIDE_INT_FIELD:
    case rtx_test::DUPLICATE:
    case rtx_test::SET_OP:
      return a.u.opno == b.u.opno;

    case rtx_test::SAVED_CONST_INT:
      return (a.u.integer.is_param == b.u.integer.is_param
	      && a.u.integer.value == b.u.integer.value);

    case rtx_test::PREDICATE:
      return (a.u.predicate.data == b.u.predicate.data
	      && a.u.predicate.mode_is_param == b.u.predicate.mode_is_param
	      && a.u.predicate.mode == b.u.predicate.mode);

    case rtx_test::PATTERN:
      return (a.u.pattern->routine == b.u.pattern->routine
	      && a.u.pattern->params == b.u.pattern->params);

    case rtx_test::C_TEST:
      return strcmp (a.u.string, b.u.string) == 0;

    case rtx_test::ACCEPT:
      return a.u.acceptance == b.u.acceptance;
    }
  gcc_unreachable ();
}

bool
operator != (const rtx_test &a, const rtx_test &b)
{
  return !operator == (a, b);
}

/* A simple set of transition labels.  Most transitions have a singleton
   label, so try to make that case as efficient as possible.  */
struct int_set : public auto_vec <uint64_t, 1>
{
  typedef uint64_t *iterator;

  int_set ();
  int_set (uint64_t);
  int_set (const int_set &);

  int_set &operator = (const int_set &);

  iterator begin ();
  iterator end ();
};

int_set::int_set () {}

int_set::int_set (uint64_t label)
{
  safe_push (label);
}

int_set::int_set (const int_set &other)
{
  safe_splice (other);
}

int_set &
int_set::operator = (const int_set &other)
{
  truncate (0);
  safe_splice (other);
  return *this;
}

int_set::iterator
int_set::begin ()
{
  return address ();
}

int_set::iterator
int_set::end ()
{
  return address () + length ();
}

bool
operator == (const int_set &a, const int_set &b)
{
  if (a.length () != b.length ())
    return false;
  for (unsigned int i = 0; i < a.length (); ++i)
    if (a[i] != b[i])
      return false;
  return true;
}

bool
operator != (const int_set &a, const int_set &b)
{
  return !operator == (a, b);
}

struct decision;

/* Represents a transition between states, dependent on the result of
   a test T.  */
struct transition
{
  transition (const int_set &, state *, bool);

  void set_parent (list_head <transition> *);

  /* Links to other transitions for T.  Always null for boolean tests.  */
  transition *prev, *next;

  /* The transition should be taken when T has one of these values.
     E.g. for rtx_test::CODE this is a set of codes, while for booleans like
     rtx_test::PREDICATE it is always a singleton "true".  The labels are
     sorted in ascending order.  */
  int_set labels;

  /* The source decision.  */
  decision *from;

  /* The target state.  */
  state *to;

  /* True if TO would function correctly even if TEST wasn't performed.
     E.g. it isn't necessary to check whether GET_MODE (x1) is SImode
     before calling register_operand (x1, SImode), since register_operand
     performs its own mode check.  However, checking GET_MODE can be a cheap
     way of disambiguating SImode and DImode register operands.  */
  bool optional;

  /* True if LABELS contains parameter numbers rather than constants.
     E.g. if this is true for a rtx_test::CODE, the label is the number
     of an rtx_code parameter rather than an rtx_code itself.
     LABELS is always a singleton when this variable is true.  */
  bool is_param;
};

/* Represents a test and the action that should be taken on the result.
   If a transition exists for the test outcome, the machine switches
   to the transition's target state.  If no suitable transition exists,
   the machine either falls through to the next decision or, if there are no
   more decisions to try, fails the match.  */
struct decision : list_head <transition>
{
  decision (const rtx_test &);

  void set_parent (list_head <decision> *s);
  bool if_statement_p (uint64_t * = 0) const;

  /* The state to which this decision belongs.  */
  state *s;

  /* Links to other decisions in the same state.  */
  decision *prev, *next;

  /* The test to perform.  */
  rtx_test test;
};

/* Represents one machine state.  For each state the machine tries a list
   of decisions, in order, and acts on the first match.  It fails without
   further backtracking if no decisions match.  */
struct state : list_head <decision>
{
  void set_parent (list_head <state> *) {}
};

transition::transition (const int_set &labels_in, state *to_in,
			bool optional_in)
  : prev (0), next (0), labels (labels_in), from (0), to (to_in),
    optional (optional_in), is_param (false) {}

/* Set the source decision of the transition.  */

void
transition::set_parent (list_head <transition> *from_in)
{
  from = static_cast <decision *> (from_in);
}

decision::decision (const rtx_test &test_in)
  : prev (0), next (0), test (test_in) {}

/* Set the state to which this decision belongs.  */

void
decision::set_parent (list_head <decision> *s_in)
{
  s = static_cast <state *> (s_in);
}

/* Return true if the decision has a single transition with a single label.
   If so, return the label in *LABEL if nonnull.  */

inline bool
decision::if_statement_p (uint64_t *label) const
{
  if (singleton () && first->labels.length () == 1)
    {
      if (label)
	*label = first->labels[0];
      return true;
    }
  return false;
}

/* Add to FROM a decision that performs TEST and has a single transition
   TRANS.  */

static void
add_decision (state *from, const rtx_test &test, transition *trans)
{
  decision *d = new decision (test);
  from->push_back (d);
  d->push_back (trans);
}

/* Add a transition from FROM to a new, empty state that is taken
   when TEST == LABELS.  OPTIONAL says whether the new transition
   should be optional.  Return the new state.  */

static state *
add_decision (state *from, const rtx_test &test, int_set labels, bool optional)
{
  state *to = new state;
  add_decision (from, test, new transition (labels, to, optional));
  return to;
}

/* Insert a decision before decisions R to make them dependent on
   TEST == LABELS.  OPTIONAL says whether the new transition should be
   optional.  */

static decision *
insert_decision_before (state::range r, const rtx_test &test,
			const int_set &labels, bool optional)
{
  decision *newd = new decision (test);
  state *news = new state;
  newd->push_back (new transition (labels, news, optional));
  r.start->s->replace (r, newd);
  news->push_back (r);
  return newd;
}

/* Remove any optional transitions from S that turned out not to be useful.  */

static void
collapse_optional_decisions (state *s)
{
  decision *d = s->first;
  while (d)
    {
      decision *next = d->next;
      for (transition *trans = d->first; trans; trans = trans->next)
	collapse_optional_decisions (trans->to);
      /* A decision with a single optional transition doesn't help
	 partition the potential matches and so is unlikely to be
	 worthwhile.  In particular, if the decision that performs the
	 test is the last in the state, the best it could do is reject
	 an invalid pattern slightly earlier.  If instead the decision
	 is not the last in the state, the condition it tests could hold
	 even for the later decisions in the state.  The best it can do
	 is save work in some cases where only the later decisions can
	 succeed.

	 In both cases the optional transition would add extra work to
	 successful matches when the tested condition holds.  */
      if (transition *trans = d->singleton ())
	if (trans->optional)
	  s->replace (d, trans->to->release ());
      d = next;
    }
}

/* Try to squash several separate tests into simpler ones.  */

static void
simplify_tests (state *s)
{
  for (decision *d = s->first; d; d = d->next)
    {
      uint64_t label;
      /* Convert checks for GET_CODE (x) == CONST_INT and XWINT (x, 0) == N
	 into checks for const_int_rtx[N'], if N is suitably small.  */
      if (d->test.kind == rtx_test::CODE
	  && d->if_statement_p (&label)
	  && label == CONST_INT)
	if (decision *second = d->first->to->singleton ())
	  if (d->test.pos == second->test.pos
	      && second->test.kind == rtx_test::WIDE_INT_FIELD
	      && second->test.u.opno == 0
	      && second->if_statement_p (&label)
	      && IN_RANGE (int64_t (label),
			   -MAX_SAVED_CONST_INT, MAX_SAVED_CONST_INT))
	    {
	      d->test.kind = rtx_test::SAVED_CONST_INT;
	      d->test.u.integer.is_param = false;
	      d->test.u.integer.value = label;
	      d->replace (d->first, second->release ());
	      d->first->labels[0] = true;
	    }
      /* If we have a CODE test followed by a PREDICATE test, rely on
	 the predicate to test the code.

	 This case exists for match_operators.  We initially treat the
	 CODE test for a match_operator as non-optional so that we can
	 safely move down to its operands.  It may turn out that all
	 paths that reach that code test require the same predicate
	 to be true.  cse_tests will then put the predicate test in
	 series with the code test.  */
      if (d->test.kind == rtx_test::CODE)
	if (transition *trans = d->singleton ())
	  {
	    state *s = trans->to;
	    while (decision *d2 = s->singleton ())
	      {
		if (d->test.pos != d2->test.pos)
		  break;
		transition *trans2 = d2->singleton ();
		if (!trans2)
		  break;
		if (d2->test.kind == rtx_test::PREDICATE)
		  {
		    d->test = d2->test;
		    trans->labels = int_set (true);
		    s->replace (d2, trans2->to->release ());
		    break;
		  }
		s = trans2->to;
	      }
	  }
      for (transition *trans = d->first; trans; trans = trans->next)
	simplify_tests (trans->to);
    }
}

/* Return true if all successful returns passing through D require the
   condition tested by COMMON to be true.

   When returning true, add all transitions like COMMON in D to WHERE.
   WHERE may contain a partial result on failure.  */

static bool
common_test_p (decision *d, transition *common, vec <transition *> *where)
{
  if (d->test.kind == rtx_test::ACCEPT)
    /* We found a successful return that didn't require COMMON.  */
    return false;
  if (d->test == common->from->test)
    {
      transition *trans = d->singleton ();
      if (!trans
	  || trans->optional != common->optional
	  || trans->labels != common->labels)
	return false;
      where->safe_push (trans);
      return true;
    }
  for (transition *trans = d->first; trans; trans = trans->next)
    for (decision *subd = trans->to->first; subd; subd = subd->next)
      if (!common_test_p (subd, common, where))
	return false;
  return true;
}

/* Indicates that we have tested GET_CODE (X) for a particular rtx X.  */
const unsigned char TESTED_CODE = 1;

/* Indicates that we have tested XVECLEN (X, 0) for a particular rtx X.  */
const unsigned char TESTED_VECLEN = 2;

/* Represents a set of conditions that are known to hold.  */
struct known_conditions
{
  /* A mask of TESTED_ values for each position, indexed by the position's
     id field.  */
  auto_vec <unsigned char> position_tests;

  /* Index N says whether operands[N] has been set.  */
  auto_vec <bool> set_operands;

  /* A guranteed lower bound on the value of peep2_current_count.  */
  int peep2_count;
};

/* Return true if TEST can safely be performed at D, where
   the conditions in KC hold.  TEST is known to occur along the
   first path from D (i.e. always following the first transition
   of the first decision).  Any intervening tests can be used as
   negative proof that hoisting isn't safe, but only KC can be used
   as positive proof.  */

static bool
safe_to_hoist_p (decision *d, const rtx_test &test, known_conditions *kc)
{
  switch (test.kind)
    {
    case rtx_test::C_TEST:
      /* In general, C tests require everything else to have been
	 verified and all operands to have been set up.  */
      return false;

    case rtx_test::ACCEPT:
      /* Don't accept something before all conditions have been tested.  */
      return false;

    case rtx_test::PREDICATE:
      /* Don't move a predicate over a test for VECLEN_GE, since the
	 predicate used in a match_parallel can legitimately expect the
	 length to be checked first.  */
      for (decision *subd = d;
	   subd->test != test;
	   subd = subd->first->to->first)
	if (subd->test.pos == test.pos
	    && subd->test.kind == rtx_test::VECLEN_GE)
	  return false;
      goto any_rtx;

    case rtx_test::DUPLICATE:
      /* Don't test for a match_dup until the associated operand has
	 been set.  */
      if (!kc->set_operands[test.u.opno])
	return false;
      goto any_rtx;

    case rtx_test::CODE:
    case rtx_test::MODE:
    case rtx_test::SAVED_CONST_INT:
    case rtx_test::SET_OP:
    any_rtx:
      /* Check whether it is safe to access the rtx under test.  */
      switch (test.pos->type)
	{
	case POS_PEEP2_INSN:
	  return test.pos->arg < kc->peep2_count;

	case POS_XEXP:
	  return kc->position_tests[test.pos->base->id] & TESTED_CODE;

	case POS_XVECEXP0:
	  return kc->position_tests[test.pos->base->id] & TESTED_VECLEN;
	}
      gcc_unreachable ();

    case rtx_test::REGNO_FIELD:
    case rtx_test::INT_FIELD:
    case rtx_test::WIDE_INT_FIELD:
    case rtx_test::VECLEN:
    case rtx_test::VECLEN_GE:
      /* These tests access a specific part of an rtx, so are only safe
	 once we know what the rtx is.  */
      return kc->position_tests[test.pos->id] & TESTED_CODE;

    case rtx_test::PEEP2_COUNT:
    case rtx_test::HAVE_NUM_CLOBBERS:
      /* These tests can be performed anywhere.  */
      return true;

    case rtx_test::PATTERN:
      gcc_unreachable ();
    }
  gcc_unreachable ();
}

/* Look for a transition that is taken by all successful returns from a range
   of decisions starting at OUTER and that would be better performed by
   OUTER's state instead.  On success, store all instances of that transition
   in WHERE and return the last decision in the range.  The range could
   just be OUTER, or it could include later decisions as well.

   WITH_POSITION_P is true if only tests with position POS should be tried,
   false if any test should be tried.  WORTHWHILE_SINGLE_P is true if the
   result is useful even when the range contains just a single decision
   with a single transition.  KC are the conditions that are known to
   hold at OUTER.  */

static decision *
find_common_test (decision *outer, bool with_position_p,
		  position *pos, bool worthwhile_single_p,
		  known_conditions *kc, vec <transition *> *where)
{
  /* After this, WORTHWHILE_SINGLE_P indicates whether a range that contains
     just a single decision is useful, regardless of the number of
     transitions it has.  */
  if (!outer->singleton ())
    worthwhile_single_p = true;
  /* Quick exit if we don't have enough decisions to form a worthwhile
     range.  */
  if (!worthwhile_single_p && !outer->next)
    return 0;
  /* Follow the first chain down, as one example of a path that needs
     to contain the common test.  */
  for (decision *d = outer; d; d = d->first->to->first)
    {
      transition *trans = d->singleton ();
      if (trans
	  && (!with_position_p || d->test.pos == pos)
	  && safe_to_hoist_p (outer, d->test, kc))
	{
	  if (common_test_p (outer, trans, where))
	    {
	      if (!outer->next)
		/* We checked above whether the move is worthwhile.  */
		return outer;
	      /* See how many decisions in OUTER's chain could reuse
		 the same test.  */
	      decision *outer_end = outer;
	      do
		{
		  unsigned int length = where->length ();
		  if (!common_test_p (outer_end->next, trans, where))
		    {
		      where->truncate (length);
		      break;
		    }
		  outer_end = outer_end->next;
		}
	      while (outer_end->next);
	      /* It is worth moving TRANS if it can be shared by more than
		 one decision.  */
	      if (outer_end != outer || worthwhile_single_p)
		return outer_end;
	    }
	  where->truncate (0);
	}
    }
  return 0;
}

/* Try to promote common subtests in S to a single, shared decision.
   Also try to bunch tests for the same position together.  POS is the
   position of the rtx tested before reaching S.  KC are the conditions
   that are known to hold on entry to S.  */

static void
cse_tests (position *pos, state *s, known_conditions *kc)
{
  for (decision *d = s->first; d; d = d->next)
    {
      auto_vec <transition *, 16> where;
      if (d->test.pos)
	{
	  /* Try to find conditions that don't depend on a particular rtx,
	     such as pnum_clobbers != NULL or peep2_current_count >= X.
	     It's usually better to check these conditions as soon as
	     possible, so the change is worthwhile even if there is
	     only one copy of the test.  */
	  decision *endd = find_common_test (d, true, 0, true, kc, &where);
	  if (!endd && d->test.pos != pos)
	    /* Try to find other conditions related to position POS
	       before moving to the new position.  Again, this is
	       worthwhile even if there is only one copy of the test,
	       since it means that fewer position variables are live
	       at a given time.  */
	    endd = find_common_test (d, true, pos, true, kc, &where);
	  if (!endd)
	    /* Try to find any condition that is used more than once.  */
	    endd = find_common_test (d, false, 0, false, kc, &where);
	  if (endd)
	    {
	      transition *common = where[0];
	      /* Replace [D, ENDD] with a test like COMMON.  We'll recurse
		 on the common test and see the original D again next time.  */
	      d = insert_decision_before (state::range (d, endd),
					  common->from->test,
					  common->labels,
					  common->optional);
	      /* Remove the old tests.  */
	      while (!where.is_empty ())
		{
		  transition *trans = where.pop ();
		  trans->from->s->replace (trans->from, trans->to->release ());
		}
	    }
	}

      /* Make sure that safe_to_hoist_p isn't being overly conservative.
	 It should realize that D's test is safe in the current
	 environment.  */
      gcc_assert (d->test.kind == rtx_test::C_TEST
		  || d->test.kind == rtx_test::ACCEPT
		  || safe_to_hoist_p (d, d->test, kc));

      /* D won't be changed any further by the current optimization.
	 Recurse with the state temporarily updated to include D.  */
      int prev = 0;
      switch (d->test.kind)
	{
	case rtx_test::CODE:
	  prev = kc->position_tests[d->test.pos->id];
	  kc->position_tests[d->test.pos->id] |= TESTED_CODE;
	  break;

	case rtx_test::VECLEN:
	case rtx_test::VECLEN_GE:
	  prev = kc->position_tests[d->test.pos->id];
	  kc->position_tests[d->test.pos->id] |= TESTED_VECLEN;
	  break;

	case rtx_test::SET_OP:
	  prev = kc->set_operands[d->test.u.opno];
	  gcc_assert (!prev);
	  kc->set_operands[d->test.u.opno] = true;
	  break;

	case rtx_test::PEEP2_COUNT:
	  prev = kc->peep2_count;
	  kc->peep2_count = MAX (prev, d->test.u.min_len);
	  break;

	default:
	  break;
	}
      for (transition *trans = d->first; trans; trans = trans->next)
	cse_tests (d->test.pos ? d->test.pos : pos, trans->to, kc);
      switch (d->test.kind)
	{
	case rtx_test::CODE:
	case rtx_test::VECLEN:
	case rtx_test::VECLEN_GE:
	  kc->position_tests[d->test.pos->id] = prev;
	  break;

	case rtx_test::SET_OP:
	  kc->set_operands[d->test.u.opno] = prev;
	  break;

	case rtx_test::PEEP2_COUNT:
	  kc->peep2_count = prev;
	  break;

	default:
	  break;
	}
    }
}

/* Return the type of value that can be used to parameterize test KIND,
   or parameter::UNSET if none.  */

parameter::type_enum
transition_parameter_type (rtx_test::kind_enum kind)
{
  switch (kind)
    {
    case rtx_test::CODE:
      return parameter::CODE;

    case rtx_test::MODE:
      return parameter::MODE;

    case rtx_test::REGNO_FIELD:
      return parameter::UINT;

    case rtx_test::INT_FIELD:
    case rtx_test::VECLEN:
    case rtx_test::PATTERN:
      return parameter::INT;

    case rtx_test::WIDE_INT_FIELD:
      return parameter::WIDE_INT;

    case rtx_test::PEEP2_COUNT:
    case rtx_test::VECLEN_GE:
    case rtx_test::SAVED_CONST_INT:
    case rtx_test::PREDICATE:
    case rtx_test::DUPLICATE:
    case rtx_test::HAVE_NUM_CLOBBERS:
    case rtx_test::C_TEST:
    case rtx_test::SET_OP:
    case rtx_test::ACCEPT:
      return parameter::UNSET;
    }
  gcc_unreachable ();
}

/* Initialize the pos_operand fields of each state reachable from S.
   If OPERAND_POS[ID] >= 0, the position with id ID is stored in
   operands[OPERAND_POS[ID]] on entry to S.  */

static void
find_operand_positions (state *s, vec <int> &operand_pos)
{
  for (decision *d = s->first; d; d = d->next)
    {
      int this_operand = (d->test.pos ? operand_pos[d->test.pos->id] : -1);
      if (this_operand >= 0)
	d->test.pos_operand = this_operand;
      if (d->test.kind == rtx_test::SET_OP)
	operand_pos[d->test.pos->id] = d->test.u.opno;
      for (transition *trans = d->first; trans; trans = trans->next)
	find_operand_positions (trans->to, operand_pos);
      if (d->test.kind == rtx_test::SET_OP)
	operand_pos[d->test.pos->id] = this_operand;
    }
}

/* Statistics about a matching routine.  */
struct stats
{
  stats ();

  /* The total number of decisions in the routine, excluding trivial
     ones that never fail.  */
  unsigned int num_decisions;

  /* The number of non-trivial decisions on the longest path through
     the routine, and the return value that contributes most to that
     long path.  */
  unsigned int longest_path;
  int longest_path_code;

  /* The maximum number of times that a single call to the routine
     can backtrack, and the value returned at the end of that path.
     "Backtracking" here means failing one decision in state and
     going onto to the next.  */
  unsigned int longest_backtrack;
  int longest_backtrack_code;
};

stats::stats ()
  : num_decisions (0), longest_path (0), longest_path_code (-1),
    longest_backtrack (0), longest_backtrack_code (-1) {}

/* Return statistics about S.  */

static stats
get_stats (state *s)
{
  stats for_s;
  unsigned int longest_path = 0;
  for (decision *d = s->first; d; d = d->next)
    {
      /* Work out the statistics for D.  */
      stats for_d;
      for (transition *trans = d->first; trans; trans = trans->next)
	{
	  stats for_trans = get_stats (trans->to);
	  for_d.num_decisions += for_trans.num_decisions;
	  /* Each transition is mutually-exclusive, so just pick the
	     longest of the individual paths.  */
	  if (for_d.longest_path <= for_trans.longest_path)
	    {
	      for_d.longest_path = for_trans.longest_path;
	      for_d.longest_path_code = for_trans.longest_path_code;
	    }
	  /* Likewise for backtracking.  */
	  if (for_d.longest_backtrack <= for_trans.longest_backtrack)
	    {
	      for_d.longest_backtrack = for_trans.longest_backtrack;
	      for_d.longest_backtrack_code = for_trans.longest_backtrack_code;
	    }
	}

      /* Account for D's test in its statistics.  */
      if (!d->test.single_outcome_p ())
	{
	  for_d.num_decisions += 1;
	  for_d.longest_path += 1;
	}
      if (d->test.kind == rtx_test::ACCEPT)
	{
	  for_d.longest_path_code = d->test.u.acceptance.u.full.code;
	  for_d.longest_backtrack_code = d->test.u.acceptance.u.full.code;
	}

      /* Keep a running count of the number of backtracks.  */
      if (d->prev)
	for_s.longest_backtrack += 1;

      /* Accumulate D's statistics into S's.  */
      for_s.num_decisions += for_d.num_decisions;
      for_s.longest_path += for_d.longest_path;
      for_s.longest_backtrack += for_d.longest_backtrack;

      /* Use the code from the decision with the longest individual path,
	 since that's more likely to be useful if trying to make the
	 path shorter.  In the event of a tie, pick the later decision,
	 since that's closer to the end of the path.  */
      if (longest_path <= for_d.longest_path)
	{
	  longest_path = for_d.longest_path;
	  for_s.longest_path_code = for_d.longest_path_code;
	}

      /* Later decisions in a state are necessarily in a longer backtrack
	 than earlier decisions.  */
      for_s.longest_backtrack_code = for_d.longest_backtrack_code;
    }
  return for_s;
}

/* Optimize ROOT.  Use TYPE to describe ROOT in status messages.  */

static void
optimize_subroutine_group (const char *type, state *root)
{
  /* Remove optional transitions that turned out not to be worthwhile.  */
  if (collapse_optional_decisions_p)
    collapse_optional_decisions (root);

  /* Try to remove duplicated tests and to rearrange tests into a more
     logical order.  */
  if (cse_tests_p)
    {
      known_conditions kc;
      kc.position_tests.safe_grow_cleared (num_positions);
      kc.set_operands.safe_grow_cleared (num_operands);
      kc.peep2_count = 1;
      cse_tests (&root_pos, root, &kc);
    }

  /* Try to simplify two or more tests into one.  */
  if (simplify_tests_p)
    simplify_tests (root);

  /* Try to use operands[] instead of xN variables.  */
  if (use_operand_variables_p)
    {
      auto_vec <int> operand_pos (num_positions);
      for (unsigned int i = 0; i < num_positions; ++i)
	operand_pos.quick_push (-1);
      find_operand_positions (root, operand_pos);
    }

  /* Print a summary of the new state.  */
  stats st = get_stats (root);
  fprintf (stderr, "Statistics for %s:\n", type);
  fprintf (stderr, "  Number of decisions: %6d\n", st.num_decisions);
  fprintf (stderr, "  longest path:        %6d (code: %6d)\n",
	   st.longest_path, st.longest_path_code);
  fprintf (stderr, "  longest backtrack:   %6d (code: %6d)\n",
	   st.longest_backtrack, st.longest_backtrack_code);
}

struct merge_pattern_info;

/* Represents a transition from one pattern to another.  */
struct merge_pattern_transition
{
  merge_pattern_transition (merge_pattern_info *);

  /* The target pattern.  */
  merge_pattern_info *to;

  /* The parameters that the source pattern passes to the target pattern.
     "parameter (TYPE, true, I)" represents parameter I of the source
     pattern.  */
  auto_vec <parameter, MAX_PATTERN_PARAMS> params;
};

merge_pattern_transition::merge_pattern_transition (merge_pattern_info *to_in)
  : to (to_in)
{
}

/* Represents a pattern that can might match several states.  The pattern
   may replace parts of the test with a parameter value.  It may also
   replace transition labels with parameters.  */
struct merge_pattern_info
{
  merge_pattern_info (unsigned int);

  /* If PARAM_TEST_P, the state's singleton test should be generalized
     to use the runtime value of PARAMS[PARAM_TEST].  */
  unsigned int param_test : 8;

  /* If PARAM_TRANSITION_P, the state's single transition label should
     be replaced by the runtime value of PARAMS[PARAM_TRANSITION].  */
  unsigned int param_transition : 8;

  /* True if we have decided to generalize the root decision's test,
     as per PARAM_TEST.  */
  unsigned int param_test_p : 1;

  /* Likewise for the root decision's transition, as per PARAM_TRANSITION.  */
  unsigned int param_transition_p : 1;

  /* True if the contents of the structure are completely filled in.  */
  unsigned int complete_p : 1;

  /* The number of pseudo-statements in the pattern.  Used to decide
     whether it's big enough to break out into a subroutine.  */
  unsigned int num_statements;

  /* The number of states that use this pattern.  */
  unsigned int num_users;

  /* The number of distinct success values that the pattern returns.  */
  unsigned int num_results;

  /* This array has one element for each runtime parameter to the pattern.
     PARAMS[I] gives the default value of parameter I, which is always
     constant.

     These default parameters are used in cases where we match the
     pattern against some state S1, then add more parameters while
     matching against some state S2.  S1 is then left passing fewer
     parameters than S2.  The array gives us enough informatino to
     construct a full parameter list for S1 (see update_parameters).

     If we decide to create a subroutine for this pattern,
     PARAMS[I].type determines the C type of parameter I.  */
  auto_vec <parameter, MAX_PATTERN_PARAMS> params;

  /* All states that match this pattern must have the same number of
     transitions.  TRANSITIONS[I] describes the subpattern for transition
     number I; it is null if transition I represents a successful return
     from the pattern.  */
  auto_vec <merge_pattern_transition *, 1> transitions;

  /* The routine associated with the pattern, or null if we haven't generated
     one yet.  */
  pattern_routine *routine;
};

merge_pattern_info::merge_pattern_info (unsigned int num_transitions)
  : param_test (0),
    param_transition (0),
    param_test_p (false),
    param_transition_p (false),
    complete_p (false),
    num_statements (0),
    num_users (0),
    num_results (0),
    routine (0)
{
  transitions.safe_grow_cleared (num_transitions);
}

/* Describes one way of matching a particular state to a particular
   pattern.  */
struct merge_state_result
{
  merge_state_result (merge_pattern_info *, position *, merge_state_result *);

  /* A pattern that matches the state.  */
  merge_pattern_info *pattern;

  /* If we decide to use this match and create a subroutine for PATTERN,
     the state should pass the rtx at position ROOT to the pattern's
     rtx parameter.  A null root means that the pattern doesn't need
     an rtx parameter; all the rtxes it matches come from elsewhere.  */
  position *root;

  /* The parameters that should be passed to PATTERN for this state.
     If the array is shorter than PATTERN->params, the missing entries
     should be taken from the corresponding element of PATTERN->params.  */
  auto_vec <parameter, MAX_PATTERN_PARAMS> params;

  /* An earlier match for the same state, or null if none.  Patterns
     matched by earlier entries are smaller than PATTERN.  */
  merge_state_result *prev;
};

merge_state_result::merge_state_result (merge_pattern_info *pattern_in,
					position *root_in,
					merge_state_result *prev_in)
  : pattern (pattern_in), root (root_in), prev (prev_in)
{}

/* Information about a state, used while trying to match it against
   a pattern.  */
struct merge_state_info
{
  merge_state_info (state *);

  /* The state itself.  */
  state *s;

  /* Index I gives information about the target of transition I.  */
  merge_state_info *to_states;

  /* The number of transitions in S.  */
  unsigned int num_transitions;

  /* True if the state has been deleted in favor of a call to a
     pattern routine.  */
  bool merged_p;

  /* The previous state that might be a merge candidate for S, or null
     if no previous states could be merged with S.  */
  merge_state_info *prev_same_test;

  /* A list of pattern matches for this state.  */
  merge_state_result *res;
};

merge_state_info::merge_state_info (state *s_in)
  : s (s_in),
    to_states (0),
    num_transitions (0),
    merged_p (false),
    prev_same_test (0),
    res (0) {}

/* True if PAT would be useful as a subroutine.  */

static bool
useful_pattern_p (merge_pattern_info *pat)
{
  return pat->num_statements >= MIN_COMBINE_COST;
}

/* PAT2 is a subpattern of PAT1.  Return true if PAT2 should be inlined
   into PAT1's C routine.  */

static bool
same_pattern_p (merge_pattern_info *pat1, merge_pattern_info *pat2)
{
  return pat1->num_users == pat2->num_users || !useful_pattern_p (pat2);
}

/* PAT was previously matched against SINFO based on tentative matches
   for the target states of SINFO's state.  Return true if the match
   still holds; that is, if the target states of SINFO's state still
   match the corresponding transitions of PAT.  */

static bool
valid_result_p (merge_pattern_info *pat, merge_state_info *sinfo)
{
  for (unsigned int j = 0; j < sinfo->num_transitions; ++j)
    if (merge_pattern_transition *ptrans = pat->transitions[j])
      {
	merge_state_result *to_res = sinfo->to_states[j].res;
	if (!to_res || to_res->pattern != ptrans->to)
	  return false;
      }
  return true;
}

/* Remove any matches that are no longer valid from the head of SINFO's
   list of matches.  */

static void
prune_invalid_results (merge_state_info *sinfo)
{
  while (sinfo->res && !valid_result_p (sinfo->res->pattern, sinfo))
    {
      sinfo->res = sinfo->res->prev;
      gcc_assert (sinfo->res);
    }
}

/* Return true if PAT represents the biggest posssible match for SINFO;
   that is, if the next action of SINFO's state on return from PAT will
   be something that cannot be merged with any other state.  */

static bool
complete_result_p (merge_pattern_info *pat, merge_state_info *sinfo)
{
  for (unsigned int j = 0; j < sinfo->num_transitions; ++j)
    if (sinfo->to_states[j].res && !pat->transitions[j])
      return false;
  return true;
}

/* Update TO for any parameters that have been added to FROM since TO
   was last set.  The extra parameters in FROM will be constants or
   instructions to duplicate earlier parameters.  */

static void
update_parameters (vec <parameter> &to, const vec <parameter> &from)
{
  for (unsigned int i = to.length (); i < from.length (); ++i)
    to.quick_push (from[i]);
}

/* Return true if A and B can be tested by a single test.  If the test
   can be parameterised, store the parameter value for A in *PARAMA and
   the parameter value for B in *PARAMB, otherwise leave PARAMA and
   PARAMB alone.  */

static bool
compatible_tests_p (const rtx_test &a, const rtx_test &b,
		    parameter *parama, parameter *paramb)
{
  if (a.kind != b.kind)
    return false;
  switch (a.kind)
    {
    case rtx_test::PREDICATE:
      if (a.u.predicate.data != b.u.predicate.data)
	return false;
      *parama = parameter (parameter::MODE, false, a.u.predicate.mode);
      *paramb = parameter (parameter::MODE, false, b.u.predicate.mode);
      return true;

    case rtx_test::SAVED_CONST_INT:
      *parama = parameter (parameter::INT, false, a.u.integer.value);
      *paramb = parameter (parameter::INT, false, b.u.integer.value);
      return true;

    default:
      return a == b;
    }
}

/* PARAMS is an array of the parameters that a state is going to pass
   to a pattern routine.  It is still incomplete; index I has a kind of
   parameter::UNSET if we don't yet know what the state will pass
   as parameter I.  Try to make parameter ID equal VALUE, returning
   true on success.  */

static bool
set_parameter (vec <parameter> &params, unsigned int id,
	       const parameter &value)
{
  if (params[id].type == parameter::UNSET)
    {
      if (force_unique_params_p)
	for (unsigned int i = 0; i < params.length (); ++i)
	  if (params[i] == value)
	    return false;
      params[id] = value;
      return true;
    }
  return params[id] == value;
}

/* PARAMS2 is the "params" array for a pattern and PARAMS1 is the
   set of parameters that a particular state is going to pass to
   that pattern.

   Try to extend PARAMS1 and PARAMS2 so that there is a parameter
   that is equal to PARAM1 for the state and has a default value of
   PARAM2.  Parameters beginning at START were added as part of the
   same match and so may be reused.  */

static bool
add_parameter (vec <parameter> &params1, vec <parameter> &params2,
	       const parameter &param1, const parameter &param2,
	       unsigned int start, unsigned int *res)
{
  gcc_assert (params1.length () == params2.length ());
  gcc_assert (!param1.is_param && !param2.is_param);

  for (unsigned int i = start; i < params2.length (); ++i)
    if (params1[i] == param1 && params2[i] == param2)
      {
	*res = i;
	return true;
      }

  if (force_unique_params_p)
    for (unsigned int i = 0; i < params2.length (); ++i)
      if (params1[i] == param1 || params2[i] == param2)
	return false;

  if (params2.length () >= MAX_PATTERN_PARAMS)
    return false;

  *res = params2.length ();
  params1.quick_push (param1);
  params2.quick_push (param2);
  return true;
}

/* If *ROOTA is nonnull, return true if the same sequence of steps are
   required to reach A from *ROOTA as to reach B from ROOTB.  If *ROOTA
   is null, update it if necessary in order to make the condition hold.  */

static bool
merge_relative_positions (position **roota, position *a,
			  position *rootb, position *b)
{
  if (!relative_patterns_p)
    {
      if (a != b)
	return false;
      if (!*roota)
	{
	  *roota = rootb;
	  return true;
	}
      return *roota == rootb;
    }
  /* If B does not belong to the same instruction as ROOTB, we don't
     start with ROOTB but instead start with a call to peep2_next_insn.
     In that case the sequences for B and A are identical iff B and A
     are themselves identical.  */
  if (rootb->insn_id != b->insn_id)
    return a == b;
  while (rootb != b)
    {
      if (!a || b->type != a->type || b->arg != a->arg)
	return false;
      b = b->base;
      a = a->base;
    }
  if (!*roota)
    *roota = a;
  return *roota == a;
}

/* A hasher of states that treats two states as "equal" if they might be
   merged (but trying to be more discriminating than "return true").  */
struct test_pattern_hasher : typed_noop_remove <merge_state_info>
{
  typedef merge_state_info *value_type;
  typedef merge_state_info *compare_type;
  static inline hashval_t hash (const value_type &);
  static inline bool equal (const value_type &, const compare_type &);
};

hashval_t
test_pattern_hasher::hash (merge_state_info *const &sinfo)
{
  inchash::hash h;
  decision *d = sinfo->s->singleton ();
  h.add_int (d->test.pos_operand + 1);
  if (!relative_patterns_p)
    h.add_int (d->test.pos ? d->test.pos->id + 1 : 0);
  h.add_int (d->test.kind);
  h.add_int (sinfo->num_transitions);
  return h.end ();
}

bool
test_pattern_hasher::equal (merge_state_info *const &sinfo1,
			    merge_state_info *const &sinfo2)
{
  decision *d1 = sinfo1->s->singleton ();
  decision *d2 = sinfo2->s->singleton ();
  gcc_assert (d1 && d2);

  parameter new_param1, new_param2;
  return (d1->test.pos_operand == d2->test.pos_operand
	  && (relative_patterns_p || d1->test.pos == d2->test.pos)
	  && compatible_tests_p (d1->test, d2->test, &new_param1, &new_param2)
	  && sinfo1->num_transitions == sinfo2->num_transitions);
}

/* Try to make the state described by SINFO1 use the same pattern as the
   state described by SINFO2.  Return true on success.

   SINFO1 and SINFO2 are known to have the same hash value.  */

static bool
merge_patterns (merge_state_info *sinfo1, merge_state_info *sinfo2)
{
  merge_state_result *res2 = sinfo2->res;
  merge_pattern_info *pat = res2->pattern;

  /* Write to temporary arrays while matching, in case we have to abort
     half way through.  */
  auto_vec <parameter, MAX_PATTERN_PARAMS> params1;
  auto_vec <parameter, MAX_PATTERN_PARAMS> params2;
  params1.quick_grow_cleared (pat->params.length ());
  params2.splice (pat->params);
  unsigned int start_param = params2.length ();

  /* An array for recording changes to PAT->transitions[?].params.
     All changes involve replacing a constant parameter with some
     PAT->params[N], where N is the second element of the pending_param.  */
  typedef std::pair <parameter *, unsigned int> pending_param;
  auto_vec <pending_param, 32> pending_params;

  decision *d1 = sinfo1->s->singleton ();
  decision *d2 = sinfo2->s->singleton ();
  gcc_assert (d1 && d2);

  /* If D2 tests a position, SINFO1's root relative to D1 is the same
     as SINFO2's root relative to D2.  */
  position *root1 = 0;
  position *root2 = res2->root;
  if (d2->test.pos_operand < 0
      && d1->test.pos
      && !merge_relative_positions (&root1, d1->test.pos,
				    root2, d2->test.pos))
    return false;

  /* Check whether the patterns have the same shape.  */
  unsigned int num_transitions = sinfo1->num_transitions;
  gcc_assert (num_transitions == sinfo2->num_transitions);
  for (unsigned int i = 0; i < num_transitions; ++i)
    if (merge_pattern_transition *ptrans = pat->transitions[i])
      {
	merge_state_result *to1_res = sinfo1->to_states[i].res;
	merge_state_result *to2_res = sinfo2->to_states[i].res;
	merge_pattern_info *to_pat = ptrans->to;
	gcc_assert (to2_res && to2_res->pattern == to_pat);
	if (!to1_res || to1_res->pattern != to_pat)
	  return false;
	if (to2_res->root
	    && !merge_relative_positions (&root1, to1_res->root,
					  root2, to2_res->root))
	  return false;
	/* Match the parameters that TO1_RES passes to TO_PAT with the
	   parameters that PAT passes to TO_PAT.  */
	update_parameters (to1_res->params, to_pat->params);
	for (unsigned int j = 0; j < to1_res->params.length (); ++j)
	  {
	    const parameter &param1 = to1_res->params[j];
	    const parameter &param2 = ptrans->params[j];
	    gcc_assert (!param1.is_param);
	    if (param2.is_param)
	      {
		if (!set_parameter (params1, param2.value, param1))
		  return false;
	      }
	    else if (param1 != param2)
	      {
		unsigned int id;
		if (!add_parameter (params1, params2,
				    param1, param2, start_param, &id))
		  return false;
		/* Record that PAT should now pass parameter ID to TO_PAT,
		   instead of the current contents of *PARAM2.  We only
		   make the change if the rest of the match succeeds.  */
		pending_params.safe_push
		  (pending_param (&ptrans->params[j], id));
	      }
	  }
      }

  unsigned int param_test = pat->param_test;
  unsigned int param_transition = pat->param_transition;
  bool param_test_p = pat->param_test_p;
  bool param_transition_p = pat->param_transition_p;

  /* If the tests don't match exactly, try to parameterize them.  */
  parameter new_param1, new_param2;
  if (!compatible_tests_p (d1->test, d2->test, &new_param1, &new_param2))
    gcc_unreachable ();
  if (new_param1.type != parameter::UNSET)
    {
      /* If the test has not already been parameterized, all existing
	 matches use constant NEW_PARAM2.  */
      if (param_test_p)
	{
	  if (!set_parameter (params1, param_test, new_param1))
	    return false;
	}
      else if (new_param1 != new_param2)
	{
	  if (!add_parameter (params1, params2, new_param1, new_param2,
			      start_param, &param_test))
	    return false;
	  param_test_p = true;
	}
    }

  /* Match the transitions.  */
  transition *trans1 = d1->first;
  transition *trans2 = d2->first;
  for (unsigned int i = 0; i < num_transitions; ++i)
    {
      if (param_transition_p || trans1->labels != trans2->labels)
	{
	  /* We can only generalize a single transition with a single
	     label.  */
	  if (num_transitions != 1
	      || trans1->labels.length () != 1
	      || trans2->labels.length () != 1)
	    return false;

	  /* Although we can match wide-int fields, in practice it leads
	     to some odd results for const_vectors.  We end up
	     parameterizing the first N const_ints of the vector
	     and then (once we reach the maximum number of parameters)
	     we go on to match the other elements exactly.  */
	  if (d1->test.kind == rtx_test::WIDE_INT_FIELD)
	    return false;

	  /* See whether the label has a generalizable type.  */
	  parameter::type_enum param_type
	    = transition_parameter_type (d1->test.kind);
	  if (param_type == parameter::UNSET)
	    return false;

	  /* Match the labels using parameters.  */
	  new_param1 = parameter (param_type, false, trans1->labels[0]);
	  if (param_transition_p)
	    {
	      if (!set_parameter (params1, param_transition, new_param1))
		return false;
	    }
	  else
	    {
	      new_param2 = parameter (param_type, false, trans2->labels[0]);
	      if (!add_parameter (params1, params2, new_param1, new_param2,
				  start_param, &param_transition))
		return false;
	      param_transition_p = true;
	    }
	}
      trans1 = trans1->next;
      trans2 = trans2->next;
    }

  /* Set any unset parameters to their default values.  This occurs if some
     other state needed something to be parameterized in order to match SINFO2,
     but SINFO1 on its own does not.  */
  for (unsigned int i = 0; i < params1.length (); ++i)
    if (params1[i].type == parameter::UNSET)
      params1[i] = params2[i];

  /* The match was successful.  Commit all pending changes to PAT.  */
  update_parameters (pat->params, params2);
  {
    pending_param *pp;
    unsigned int i;
    FOR_EACH_VEC_ELT (pending_params, i, pp)
      *pp->first = parameter (pp->first->type, true, pp->second);
  }
  pat->param_test = param_test;
  pat->param_transition = param_transition;
  pat->param_test_p = param_test_p;
  pat->param_transition_p = param_transition_p;

  /* Record the match of SINFO1.  */
  merge_state_result *new_res1 = new merge_state_result (pat, root1,
							 sinfo1->res);
  new_res1->params.splice (params1);
  sinfo1->res = new_res1;
  return true;
}

/* The number of states that were removed by calling pattern routines.  */
static unsigned int pattern_use_states;

/* The number of states used while defining pattern routines.  */
static unsigned int pattern_def_states;

/* Information used while constructing a use or definition of a pattern
   routine.  */
struct create_pattern_info
{
  /* The routine itself.  */
  pattern_routine *routine;

  /* The first unclaimed return value for this particular use or definition.
     We walk the substates of uses and definitions in the same order
     so each return value always refers to the same position within
     the pattern.  */
  unsigned int next_result;
};

static void populate_pattern_routine (create_pattern_info *,
				      merge_state_info *, state *,
				      const vec <parameter> &);

/* SINFO matches a pattern for which we've decided to create a C routine.
   Return a decision that performs a call to the pattern routine,
   but leave the caller to add the transitions to it.  Initialize CPI
   for this purpose.  Also create a definition for the pattern routine,
   if it doesn't already have one.

   PARAMS are the parameters that SINFO passes to its pattern.  */

static decision *
init_pattern_use (create_pattern_info *cpi, merge_state_info *sinfo,
		  const vec <parameter> &params)
{
  state *s = sinfo->s;
  merge_state_result *res = sinfo->res;
  merge_pattern_info *pat = res->pattern;
  cpi->routine = pat->routine;
  if (!cpi->routine)
    {
      /* We haven't defined the pattern routine yet, so create
	 a definition now.  */
      pattern_routine *routine = new pattern_routine;
      pat->routine = routine;
      cpi->routine = routine;
      routine->s = new state;
      routine->insn_p = false;
      routine->pnum_clobbers_p = false;

      /* Create an "idempotent" mapping of parameter I to parameter I.
	 Also record the C type of each parameter to the routine.  */
      auto_vec <parameter, MAX_PATTERN_PARAMS> def_params;
      for (unsigned int i = 0; i < pat->params.length (); ++i)
	{
	  def_params.quick_push (parameter (pat->params[i].type, true, i));
	  routine->param_types.quick_push (pat->params[i].type);
	}

      /* Any of the states that match the pattern could be used to
	 create the routine definition.  We might as well use SINFO
	 since it's already to hand.  This means that all positions
	 in the definition will be relative to RES->root.  */
      routine->pos = res->root;
      cpi->next_result = 0;
      populate_pattern_routine (cpi, sinfo, routine->s, def_params);
      gcc_assert (cpi->next_result == pat->num_results);

      /* Add the routine to the global list, after the subroutines
	 that it calls.  */
      routine->pattern_id = patterns.length ();
      patterns.safe_push (routine);
    }

  /* Create a decision to call the routine, passing PARAMS to it.  */
  pattern_use *use = new pattern_use;
  use->routine = pat->routine;
  use->params.splice (params);
  decision *d = new decision (rtx_test::pattern (res->root, use));

  /* If the original decision could use an element of operands[] instead
     of an rtx variable, try to transfer it to the new decision.  */
  if (s->first->test.pos && res->root == s->first->test.pos)
    d->test.pos_operand = s->first->test.pos_operand;

  cpi->next_result = 0;
  return d;
}

/* Make S return the next unclaimed pattern routine result for CPI.  */

static void
add_pattern_acceptance (create_pattern_info *cpi, state *s)
{
  acceptance_type acceptance;
  acceptance.type = SUBPATTERN;
  acceptance.partial_p = false;
  acceptance.u.full.code = cpi->next_result;
  add_decision (s, rtx_test::accept (acceptance), true, false);
  cpi->next_result += 1;
}

/* Initialize new empty state NEWS so that it implements SINFO's pattern
   (here referred to as "P").  P may be the top level of a pattern routine
   or a subpattern that should be inlined into its parent pattern's routine
   (as per same_pattern_p).  The choice of SINFO for a top-level pattern is
   arbitrary; it could be any of the states that use P.  The choice for
   subpatterns follows the choice for the parent pattern.

   PARAMS gives the value of each parameter to P in terms of the parameters
   to the top-level pattern.  If P itself is the top level pattern, PARAMS[I]
   is always "parameter (TYPE, true, I)".  */

static void
populate_pattern_routine (create_pattern_info *cpi, merge_state_info *sinfo,
			  state *news, const vec <parameter> &params)
{
  pattern_def_states += 1;

  decision *d = sinfo->s->singleton ();
  merge_pattern_info *pat = sinfo->res->pattern;
  pattern_routine *routine = cpi->routine;

  /* Create a copy of D's test for the pattern routine and generalize it
     as appropriate.  */
  decision *newd = new decision (d->test);
  gcc_assert (newd->test.pos_operand >= 0
	      || !newd->test.pos
	      || common_position (newd->test.pos,
				  routine->pos) == routine->pos);
  if (pat->param_test_p)
    {
      const parameter &param = params[pat->param_test];
      switch (newd->test.kind)
	{
	case rtx_test::PREDICATE:
	  newd->test.u.predicate.mode_is_param = param.is_param;
	  newd->test.u.predicate.mode = param.value;
	  break;

	case rtx_test::SAVED_CONST_INT:
	  newd->test.u.integer.is_param = param.is_param;
	  newd->test.u.integer.value = param.value;
	  break;

	default:
	  gcc_unreachable ();
	  break;
	}
    }
  if (d->test.kind == rtx_test::C_TEST)
    routine->insn_p = true;
  else if (d->test.kind == rtx_test::HAVE_NUM_CLOBBERS)
    routine->pnum_clobbers_p = true;
  news->push_back (newd);

  /* Fill in the transitions of NEWD.  */
  unsigned int i = 0;
  for (transition *trans = d->first; trans; trans = trans->next)
    {
      /* Create a new state to act as the target of the new transition.  */
      state *to_news = new state;
      if (merge_pattern_transition *ptrans = pat->transitions[i])
	{
	  /* The pattern hasn't finished matching yet.  Get the target
	     pattern and the corresponding target state of SINFO.  */
	  merge_pattern_info *to_pat = ptrans->to;
	  merge_state_info *to = sinfo->to_states + i;
	  gcc_assert (to->res->pattern == to_pat);
	  gcc_assert (ptrans->params.length () == to_pat->params.length ());

	  /* Express the parameters to TO_PAT in terms of the parameters
	     to the top-level pattern.  */
	  auto_vec <parameter, MAX_PATTERN_PARAMS> to_params;
	  for (unsigned int j = 0; j < ptrans->params.length (); ++j)
	    {
	      const parameter &param = ptrans->params[j];
	      to_params.quick_push (param.is_param
				    ? params[param.value]
				    : param);
	    }

	  if (same_pattern_p (pat, to_pat))
	    /* TO_PAT is part of the current routine, so just recurse.  */
	    populate_pattern_routine (cpi, to, to_news, to_params);
	  else
	    {
	      /* TO_PAT should be matched by calling a separate routine.  */
	      create_pattern_info sub_cpi;
	      decision *subd = init_pattern_use (&sub_cpi, to, to_params);
	      routine->insn_p |= sub_cpi.routine->insn_p;
	      routine->pnum_clobbers_p |= sub_cpi.routine->pnum_clobbers_p;

	      /* Add the pattern routine call to the new target state.  */
	      to_news->push_back (subd);

	      /* Add a transition for each successful call result.  */
	      for (unsigned int j = 0; j < to_pat->num_results; ++j)
		{
		  state *res = new state;
		  add_pattern_acceptance (cpi, res);
		  subd->push_back (new transition (j, res, false));
		}
	    }
	}
      else
	/* This transition corresponds to a successful match.  */
	add_pattern_acceptance (cpi, to_news);

      /* Create the transition itself, generalizing as necessary.  */
      transition *new_trans = new transition (trans->labels, to_news,
					      trans->optional);
      if (pat->param_transition_p)
	{
	  const parameter &param = params[pat->param_transition];
	  new_trans->is_param = param.is_param;
	  new_trans->labels[0] = param.value;
	}
      newd->push_back (new_trans);
      i += 1;
    }
}

/* USE is a decision that calls a pattern routine and SINFO is part of the
   original state tree that the call is supposed to replace.  Add the
   transitions for SINFO and its substates to USE.  */

static void
populate_pattern_use (create_pattern_info *cpi, decision *use,
		      merge_state_info *sinfo)
{
  pattern_use_states += 1;
  gcc_assert (!sinfo->merged_p);
  sinfo->merged_p = true;
  merge_state_result *res = sinfo->res;
  merge_pattern_info *pat = res->pattern;
  decision *d = sinfo->s->singleton ();
  unsigned int i = 0;
  for (transition *trans = d->first; trans; trans = trans->next)
    {
      if (pat->transitions[i])
	/* The target state is also part of the pattern.  */
	populate_pattern_use (cpi, use, sinfo->to_states + i);
      else
	{
	  /* The transition corresponds to a successful return from the
	     pattern routine.  */
	  use->push_back (new transition (cpi->next_result, trans->to, false));
	  cpi->next_result += 1;
	}
      i += 1;
    }
}

/* We have decided to replace SINFO's state with a call to a pattern
   routine.  Make the change, creating a definition of the pattern routine
   if it doesn't have one already.  */

static void
use_pattern (merge_state_info *sinfo)
{
  merge_state_result *res = sinfo->res;
  merge_pattern_info *pat = res->pattern;
  state *s = sinfo->s;

  /* The pattern may have acquired new parameters after it was matched
     against SINFO.  Update the parameters that SINFO passes accordingly.  */
  update_parameters (res->params, pat->params);

  create_pattern_info cpi;
  decision *d = init_pattern_use (&cpi, sinfo, res->params);
  populate_pattern_use (&cpi, d, sinfo);
  s->release ();
  s->push_back (d);
}

/* Look through the state trees in STATES for common patterns and
   split them into subroutines.  */

static void
split_out_patterns (vec <merge_state_info> &states)
{
  unsigned int first_transition = states.length ();
  hash_table <test_pattern_hasher> hashtab (128);
  /* Stage 1: Create an order in which parent states come before their child
     states and in which sibling states are at consecutive locations.
     Having consecutive sibling states allows merge_state_info to have
     a single to_states pointer.  */
  for (unsigned int i = 0; i < states.length (); ++i)
    for (decision *d = states[i].s->first; d; d = d->next)
      for (transition *trans = d->first; trans; trans = trans->next)
	{
	  states.safe_push (trans->to);
	  states[i].num_transitions += 1;
	}
  /* Stage 2: Now that the addresses are stable, set up the to_states
     pointers.  Look for states that might be merged and enter them
     into the hash table.  */
  for (unsigned int i = 0; i < states.length (); ++i)
    {
      merge_state_info *sinfo = &states[i];
      if (sinfo->num_transitions)
	{
	  sinfo->to_states = &states[first_transition];
	  first_transition += sinfo->num_transitions;
	}
      /* For simplicity, we only try to merge states that have a single
	 decision.  This is in any case the best we can do for peephole2,
	 since whether a peephole2 ACCEPT succeeds or not depends on the
	 specific peephole2 pattern (which is unique to each ACCEPT
	 and so couldn't be shared between states).  */
      if (decision *d = sinfo->s->singleton ())
	/* ACCEPT states are unique, so don't even try to merge them.  */
	if (d->test.kind != rtx_test::ACCEPT
	    && (pattern_have_num_clobbers_p
		|| d->test.kind != rtx_test::HAVE_NUM_CLOBBERS)
	    && (pattern_c_test_p
		|| d->test.kind != rtx_test::C_TEST))
	  {
	    merge_state_info **slot = hashtab.find_slot (sinfo, INSERT);
	    sinfo->prev_same_test = *slot;
	    *slot = sinfo;
	  }
    }
  /* Stage 3: Walk backwards through the list of states and try to merge
     them.  This is a greedy, bottom-up match; parent nodes can only start
     a new leaf pattern if they fail to match when combined with all child
     nodes that have matching patterns.

     For each state we keep a list of potential matches, with each
     potential match being larger (and deeper) than the next match in
     the list.  The final element in the list is a leaf pattern that
     matches just a single state.

     Each candidate pattern created in this loop is unique -- it won't
     have been seen by an earlier iteration.  We try to match each pattern
     with every state that appears earlier in STATES.

     Because the patterns created in the loop are unique, any state
     that already has a match must have a final potential match that
     is different from any new leaf pattern.  Therefore, when matching
     leaf patterns, we need only consider states whose list of matches
     is empty.

     The non-leaf patterns that we try are as deep as possible
     and are an extension of the state's previous best candidate match (PB).
     We need only consider states whose current potential match is also PB;
     any states that don't match as much as PB cannnot match the new pattern,
     while any states that already match more than PB must be different from
     the new pattern.  */
  for (unsigned int i2 = states.length (); i2-- > 0; )
    {
      merge_state_info *sinfo2 = &states[i2];

      /* Enforce the bottom-upness of the match: remove matches with later
	 states if SINFO2's child states ended up finding a better match.  */
      prune_invalid_results (sinfo2);

      /* Do nothing if the state doesn't match a later one and if there are
	 no earlier states it could match.  */
      if (!sinfo2->res && !sinfo2->prev_same_test)
	continue;

      merge_state_result *res2 = sinfo2->res;
      decision *d2 = sinfo2->s->singleton ();
      position *root2 = (d2->test.pos_operand < 0 ? d2->test.pos : 0);
      unsigned int num_transitions = sinfo2->num_transitions;

      /* If RES2 is null then SINFO2's test in isolation has not been seen
	 before.  First try matching that on its own.  */
      if (!res2)
	{
	  merge_pattern_info *new_pat
	    = new merge_pattern_info (num_transitions);
	  merge_state_result *new_res2
	    = new merge_state_result (new_pat, root2, res2);
	  sinfo2->res = new_res2;

	  new_pat->num_statements = !d2->test.single_outcome_p ();
	  new_pat->num_results = num_transitions;
	  bool matched_p = false;
	  /* Look for states that don't currently match anything but
	     can be made to match SINFO2 on its own.  */
	  for (merge_state_info *sinfo1 = sinfo2->prev_same_test; sinfo1;
	       sinfo1 = sinfo1->prev_same_test)
	    if (!sinfo1->res && merge_patterns (sinfo1, sinfo2))
	      matched_p = true;
	  if (!matched_p)
	    {
	      /* No other states match.  */
	      sinfo2->res = res2;
	      delete new_pat;
	      delete new_res2;
	      continue;
	    }
	  else
	    res2 = new_res2;
	}

      /* Keep the existing pattern if it's as good as anything we'd
	 create for SINFO2.  */
      if (complete_result_p (res2->pattern, sinfo2))
	{
	  res2->pattern->num_users += 1;
	  continue;
	}

      /* Create a new pattern for SINFO2.  */
      merge_pattern_info *new_pat = new merge_pattern_info (num_transitions);
      merge_state_result *new_res2
	= new merge_state_result (new_pat, root2, res2);
      sinfo2->res = new_res2;

      /* Fill in details about the pattern.  */
      new_pat->num_statements = !d2->test.single_outcome_p ();
      new_pat->num_results = 0;
      for (unsigned int j = 0; j < num_transitions; ++j)
	if (merge_state_result *to_res = sinfo2->to_states[j].res)
	  {
	    /* Count the target state as part of this pattern.
	       First update the root position so that it can reach
	       the target state's root.  */
	    if (to_res->root)
	      {
		if (new_res2->root)
		  new_res2->root = common_position (new_res2->root,
						    to_res->root);
		else
		  new_res2->root = to_res->root;
	      }
	    merge_pattern_info *to_pat = to_res->pattern;
	    merge_pattern_transition *ptrans
	      = new merge_pattern_transition (to_pat);

	    /* TO_PAT may have acquired more parameters when matching
	       states earlier in STATES than TO_RES's, but the list is
	       now final.  Make sure that TO_RES is up to date.  */
	    update_parameters (to_res->params, to_pat->params);

	    /* Start out by assuming that every user of NEW_PAT will
	       want to pass the same (constant) parameters as TO_RES.  */
	    update_parameters (ptrans->params, to_res->params);

	    new_pat->transitions[j] = ptrans;
	    new_pat->num_statements += to_pat->num_statements;
	    new_pat->num_results += to_pat->num_results;
	  }
	else
	  /* The target state doesn't match anything and so is not part
	     of the pattern.  */
	  new_pat->num_results += 1;

      /* See if any earlier states that match RES2's pattern also match
	 NEW_PAT.  */
      bool matched_p = false;
      for (merge_state_info *sinfo1 = sinfo2->prev_same_test; sinfo1;
	   sinfo1 = sinfo1->prev_same_test)
	{
	  prune_invalid_results (sinfo1);
	  if (sinfo1->res
	      && sinfo1->res->pattern == res2->pattern
	      && merge_patterns (sinfo1, sinfo2))
	    matched_p = true;
	}
      if (!matched_p)
	{
	  /* Nothing else matches NEW_PAT, so go back to the previous
	     pattern (possibly just a single-state one).  */
	  sinfo2->res = res2;
	  delete new_pat;
	  delete new_res2;
	}
      /* Assume that SINFO2 will use RES.  At this point we don't know
	 whether earlier states that match the same pattern will use
	 that match or a different one.  */
      sinfo2->res->pattern->num_users += 1;
    }
  /* Step 4: Finalize the choice of pattern for each state, ignoring
     patterns that were only used once.  Update each pattern's size
     so that it doesn't include subpatterns that are going to be split
     out into subroutines.  */
  for (unsigned int i = 0; i < states.length (); ++i)
    {
      merge_state_info *sinfo = &states[i];
      merge_state_result *res = sinfo->res;
      /* Wind past patterns that are only used by SINFO.  */
      while (res && res->pattern->num_users == 1)
	{
	  res = res->prev;
	  sinfo->res = res;
	  if (res)
	    res->pattern->num_users += 1;
	}
      if (!res)
	continue;

      /* We have a shared pattern and are now committed to the match.  */
      merge_pattern_info *pat = res->pattern;
      gcc_assert (valid_result_p (pat, sinfo));

      if (!pat->complete_p)
	{
	  /* Look for subpatterns that are going to be split out and remove
	     them from the number of statements.  */
	  for (unsigned int j = 0; j < sinfo->num_transitions; ++j)
	    if (merge_pattern_transition *ptrans = pat->transitions[j])
	      {
		merge_pattern_info *to_pat = ptrans->to;
		if (!same_pattern_p (pat, to_pat))
		  pat->num_statements -= to_pat->num_statements;
	      }
	  pat->complete_p = true;
	}
    }
  /* Step 5: Split out the patterns.  */
  for (unsigned int i = 0; i < states.length (); ++i)
    {
      merge_state_info *sinfo = &states[i];
      merge_state_result *res = sinfo->res;
      if (!sinfo->merged_p && res && useful_pattern_p (res->pattern))
	use_pattern (sinfo);
    }
  fprintf (stderr, "Shared %d out of %d states by creating %d new states,"
	   " saving %d\n",
	   pattern_use_states, states.length (), pattern_def_states,
	   pattern_use_states - pattern_def_states);
}

/* Information about a state tree that we're considering splitting into a
   subroutine.  */
struct state_size
{
  /* The number of pseudo-statements in the state tree.  */
  unsigned int num_statements;

  /* The approximate number of nested "if" and "switch" statements that
     would be required if control could fall through to a later state.  */
  unsigned int depth;
};

/* Pairs a transition with information about its target state.  */
typedef std::pair <transition *, state_size> subroutine_candidate;

/* Sort two subroutine_candidates so that the one with the largest
   number of statements comes last.  */

static int
subroutine_candidate_cmp (const void *a, const void *b)
{
  return int (((const subroutine_candidate *) a)->second.num_statements
	      - ((const subroutine_candidate *) b)->second.num_statements);
}

/* Turn S into a subroutine of type TYPE and add it to PROCS.  Return a new
   state that performs a subroutine call to S.  */

static state *
create_subroutine (routine_type type, state *s, vec <state *> &procs)
{
  procs.safe_push (s);
  acceptance_type acceptance;
  acceptance.type = type;
  acceptance.partial_p = true;
  acceptance.u.subroutine_id = procs.length ();
  state *news = new state;
  add_decision (news, rtx_test::accept (acceptance), true, false);
  return news;
}

/* Walk state tree S, of type TYPE, and look for subtrees that would be
   better split into subroutines.  Accumulate all such subroutines in PROCS.
   Return the size of the new state tree (excluding subroutines).  */

static state_size
find_subroutines (routine_type type, state *s, vec <state *> &procs)
{
  auto_vec <subroutine_candidate, 16> candidates;
  state_size size;
  size.num_statements = 0;
  size.depth = 0;
  for (decision *d = s->first; d; d = d->next)
    {
      if (!d->test.single_outcome_p ())
	size.num_statements += 1;
      for (transition *trans = d->first; trans; trans = trans->next)
	{
	  /* Keep chains of simple decisions together if we know that no
	     change of position is required.  We'll output this chain as a
	     single "if" statement, so it counts as a single nesting level.  */
	  if (d->test.pos && d->if_statement_p ())
	    for (;;)
	      {
		decision *newd = trans->to->singleton ();
		if (!newd
		    || (newd->test.pos
			&& newd->test.pos_operand < 0
			&& newd->test.pos != d->test.pos)
		    || !newd->if_statement_p ())
		  break;
		if (!newd->test.single_outcome_p ())
		  size.num_statements += 1;
		trans = newd->singleton ();
		if (newd->test.kind == rtx_test::SET_OP
		    || newd->test.kind == rtx_test::ACCEPT)
		  break;
	      }
	  /* The target of TRANS is a subroutine candidate.  First recurse
	     on it to see how big it is after subroutines have been
	     split out.  */
	  state_size to_size = find_subroutines (type, trans->to, procs);
	  if (d->next && to_size.depth > MAX_DEPTH)
	    /* Keeping the target state in the same routine would lead
	       to an excessive nesting of "if" and "switch" statements.
	       Split it out into a subroutine so that it can use
	       inverted tests that return early on failure.  */
	    trans->to = create_subroutine (type, trans->to, procs);
	  else
	    {
	      size.num_statements += to_size.num_statements;
	      if (to_size.num_statements < MIN_NUM_STATEMENTS)
		/* The target state is too small to be worth splitting.
		   Keep it in the same routine as S.  */
		size.depth = MAX (size.depth, to_size.depth);
	      else
		/* Assume for now that we'll keep the target state in the
		   same routine as S, but record it as a subroutine candidate
		   if S grows too big.  */
		candidates.safe_push (subroutine_candidate (trans, to_size));
	    }
	}
    }
  if (size.num_statements > MAX_NUM_STATEMENTS)
    {
      /* S is too big.  Sort the subroutine candidates so that bigger ones
	 are nearer the end.  */
      candidates.qsort (subroutine_candidate_cmp);
      while (!candidates.is_empty ()
	     && size.num_statements > MAX_NUM_STATEMENTS)
	{
	  /* Peel off a candidate and force it into a subroutine.  */
	  subroutine_candidate cand = candidates.pop ();
	  size.num_statements -= cand.second.num_statements;
	  cand.first->to = create_subroutine (type, cand.first->to, procs);
	}
    }
  /* Update the depth for subroutine candidates that we decided not to
     split out.  */
  for (unsigned int i = 0; i < candidates.length (); ++i)
    size.depth = MAX (size.depth, candidates[i].second.depth);
  size.depth += 1;
  return size;
}

/* Return true if, for all X, PRED (X, MODE) implies that X has mode MODE.  */

static bool
safe_predicate_mode (const struct pred_data *pred, machine_mode mode)
{
  /* Scalar integer constants have VOIDmode.  */
  if (GET_MODE_CLASS (mode) == MODE_INT
      && (pred->codes[CONST_INT]
	  || pred->codes[CONST_DOUBLE]
	  || pred->codes[CONST_WIDE_INT]))
    return false;

  return !pred->special && mode != VOIDmode;
}

/* Fill CODES with the set of codes that could be matched by PRED.  */

static void
get_predicate_codes (const struct pred_data *pred, int_set *codes)
{
  for (int i = 0; i < NUM_TRUE_RTX_CODE; ++i)
    if (!pred || pred->codes[i])
      codes->safe_push (i);
}

/* Return true if the first path through D1 tests the same thing as D2.  */

static bool
has_same_test_p (decision *d1, decision *d2)
{
  do
    {
      if (d1->test == d2->test)
        return true;
      d1 = d1->first->to->first;
    }
  while (d1);
  return false;
}

/* Return true if D1 and D2 cannot match the same rtx.  All states reachable
   from D2 have single decisions and all those decisions have single
   transitions.  */

static bool
mutually_exclusive_p (decision *d1, decision *d2)
{
  /* If one path through D1 fails to test the same thing as D2, assume
     that D2's test could be true for D1 and look for a later, more useful,
     test.  This isn't as expensive as it looks in practice.  */
  while (!has_same_test_p (d1, d2))
    {
      d2 = d2->singleton ()->to->singleton ();
      if (!d2)
	return false;
    }
  if (d1->test == d2->test)
    {
      /* Look for any transitions from D1 that have the same labels as
	 the transition from D2.  */
      transition *trans2 = d2->singleton ();
      for (transition *trans1 = d1->first; trans1; trans1 = trans1->next)
	{
	  int_set::iterator i1 = trans1->labels.begin ();
	  int_set::iterator end1 = trans1->labels.end ();
	  int_set::iterator i2 = trans2->labels.begin ();
	  int_set::iterator end2 = trans2->labels.end ();
	  while (i1 != end1 && i2 != end2)
	    if (*i1 < *i2)
	      ++i1;
	    else if (*i2 < *i1)
	      ++i2;
	    else
	      {
		/* TRANS1 has some labels in common with TRANS2.  Assume
		   that D1 and D2 could match the same rtx if the target
		   of TRANS1 could match the same rtx as D2.  */
		for (decision *subd1 = trans1->to->first;
		     subd1; subd1 = subd1->next)
		  if (!mutually_exclusive_p (subd1, d2))
		    return false;
		break;
	      }
	}
      return true;
    }
  for (transition *trans1 = d1->first; trans1; trans1 = trans1->next)
    for (decision *subd1 = trans1->to->first; subd1; subd1 = subd1->next)
      if (!mutually_exclusive_p (subd1, d2))
	return false;
  return true;
}

/* Try to merge S2's decision into D1, given that they have the same test.
   Fail only if EXCLUDE is nonnull and the new transition would have the
   same labels as *EXCLUDE.  When returning true, set *NEXT_S1, *NEXT_S2
   and *NEXT_EXCLUDE as for merge_into_state_1, or set *NEXT_S2 to null
   if the merge is complete.  */

static bool
merge_into_decision (decision *d1, state *s2, const int_set *exclude,
		     state **next_s1, state **next_s2,
		     const int_set **next_exclude)
{
  decision *d2 = s2->singleton ();
  transition *trans2 = d2->singleton ();

  /* Get a list of the transitions that intersect TRANS2.  */
  auto_vec <transition *, 32> intersecting;
  for (transition *trans1 = d1->first; trans1; trans1 = trans1->next)
    {
      int_set::iterator i1 = trans1->labels.begin ();
      int_set::iterator end1 = trans1->labels.end ();
      int_set::iterator i2 = trans2->labels.begin ();
      int_set::iterator end2 = trans2->labels.end ();
      bool trans1_is_subset = true;
      bool trans2_is_subset = true;
      bool intersect_p = false;
      while (i1 != end1 && i2 != end2)
	if (*i1 < *i2)
	  {
	    trans1_is_subset = false;
	    ++i1;
	  }
	else if (*i2 < *i1)
	  {
	    trans2_is_subset = false;
	    ++i2;
	  }
	else
	  {
	    intersect_p = true;
	    ++i1;
	    ++i2;
	  }
      if (i1 != end1)
	trans1_is_subset = false;
      if (i2 != end2)
	trans2_is_subset = false;
      if (trans1_is_subset && trans2_is_subset)
	{
	  /* There's already a transition that matches exactly.
	     Merge the target states.  */
	  trans1->optional &= trans2->optional;
	  *next_s1 = trans1->to;
	  *next_s2 = trans2->to;
	  *next_exclude = 0;
	  return true;
	}
      if (trans2_is_subset)
	{
	  /* TRANS1 has all the labels that TRANS2 needs.  Merge S2 into
	     the target of TRANS1, but (to avoid infinite recursion)
	     make sure that we don't end up creating another transition
	     like TRANS1.  */
	  *next_s1 = trans1->to;
	  *next_s2 = s2;
	  *next_exclude = &trans1->labels;
	  return true;
	}
      if (intersect_p)
	intersecting.safe_push (trans1);
    }

  if (intersecting.is_empty ())
    {
      /* No existing labels intersect the new ones.  We can just add
	 TRANS2 itself.  */
      d1->push_back (d2->release ());
      *next_s1 = 0;
      *next_s2 = 0;
      *next_exclude = 0;
      return true;
    }

  /* Take the union of the labels in INTERSECTING and TRANS2.  Store the
     result in COMBINED and use NEXT as a temporary.  */
  int_set tmp1 = trans2->labels, tmp2;
  int_set *combined = &tmp1, *next = &tmp2;
  for (unsigned int i = 0; i < intersecting.length (); ++i)
    {
      transition *trans1 = intersecting[i];
      next->truncate (0);
      next->safe_grow (trans1->labels.length () + combined->length ());
      int_set::iterator end
	= std::set_union (trans1->labels.begin (), trans1->labels.end (),
			  combined->begin (), combined->end (),
			  next->begin ());
      next->truncate (end - next->begin ());
      std::swap (next, combined);
    }

  /* Stop now if we've been told not to create a transition with these
     labels.  */
  if (exclude && *combined == *exclude)
    return false;

  /* Get the transition that should carry the new labels.  */
  transition *new_trans = intersecting[0];
  if (intersecting.length () == 1)
    {
      /* We're merging with one existing transition whose labels are a
	 subset of those required.  If both transitions are optional,
	 we can just expand the set of labels so that it's suitable
	 for both transitions.  It isn't worth preserving the original
	 transitions since we know that they can't be merged; we would
	 need to backtrack to S2 if TRANS1->to fails.  In contrast,
	 we might be able to merge the targets of the transitions
	 without any backtracking.

	 If instead the existing transition is not optional, ensure that
	 all target decisions are suitably protected.  Some decisions
	 might already have a more specific requirement than NEW_TRANS,
	 in which case there's no point testing NEW_TRANS as well.  E.g. this
	 would have happened if a test for an (eq ...) rtx had been
	 added to a decision that tested whether the code is suitable
	 for comparison_operator.  The original comparison_operator
	 transition would have been non-optional and the (eq ...) test
	 would be performed by a second decision in the target of that
	 transition.

	 The remaining case -- keeping the original optional transition
	 when adding a non-optional TRANS2 -- is a wash.  Preserving
	 the optional transition only helps if we later merge another
	 state S3 that is mutually exclusive with S2 and whose labels
	 belong to *COMBINED - TRANS1->labels.  We can then test the
	 original NEW_TRANS and S3 in the same decision.  We keep the
	 optional transition around for that case, but it occurs very
	 rarely.  */
      gcc_assert (new_trans->labels != *combined);
      if (!new_trans->optional || !trans2->optional)
	{
	  decision *start = 0;
	  for (decision *end = new_trans->to->first; end; end = end->next)
	    {
	      if (!start && end->test != d1->test)
		/* END belongs to a range of decisions that need to be
		   protected by NEW_TRANS.  */
		start = end;
	      if (start && (!end->next || end->next->test == d1->test))
		{
		  /* Protect [START, END] with NEW_TRANS.  The decisions
		     move to NEW_S and NEW_D becomes part of NEW_TRANS->to.  */
		  state *new_s = new state;
		  decision *new_d = new decision (d1->test);
		  new_d->push_back (new transition (new_trans->labels, new_s,
						    new_trans->optional));
		  state::range r (start, end);
		  new_trans->to->replace (r, new_d);
		  new_s->push_back (r);

		  /* Continue with an empty range.  */
		  start = 0;

		  /* Continue from the decision after NEW_D.  */
		  end = new_d;
		}
	    }
	}
      new_trans->optional = true;
      new_trans->labels = *combined;
    }
  else
    {
      /* We're merging more than one existing transition together.
	 Those transitions are successfully dividing the matching space
	 and so we want to preserve them, even if they're optional.

	 Create a new transition with the union set of labels and make
	 it go to a state that has the original transitions.  */
      decision *new_d = new decision (d1->test);
      for (unsigned int i = 0; i < intersecting.length (); ++i)
	new_d->push_back (d1->remove (intersecting[i]));

      state *new_s = new state;
      new_s->push_back (new_d);

      new_trans = new transition (*combined, new_s, true);
      d1->push_back (new_trans);
    }

  /* We now have an optional transition with labels *COMBINED.  Decide
     whether we can use it as TRANS2 or whether we need to merge S2
     into the target of NEW_TRANS.  */
  gcc_assert (new_trans->optional);
  if (new_trans->labels == trans2->labels)
    {
      /* NEW_TRANS matches TRANS2.  Just merge the target states.  */
      new_trans->optional = trans2->optional;
      *next_s1 = new_trans->to;
      *next_s2 = trans2->to;
      *next_exclude = 0;
    }
  else
    {
      /* Try to merge TRANS2 into the target of the overlapping transition,
	 but (to prevent infinite recursion or excessive redundancy) without
	 creating another transition of the same type.  */
      *next_s1 = new_trans->to;
      *next_s2 = s2;
      *next_exclude = &new_trans->labels;
    }
  return true;
}

/* Make progress in merging S2 into S1, given that each state in S2
   has a single decision.  If EXCLUDE is nonnull, avoid creating a new
   transition with the same test as S2's decision and with the labels
   in *EXCLUDE.

   Return true if there is still work to do.  When returning true,
   set *NEXT_S1, *NEXT_S2 and *NEXT_EXCLUDE to the values that
   S1, S2 and EXCLUDE should have next time round.

   If S1 and S2 both match a particular rtx, give priority to S1.  */

static bool
merge_into_state_1 (state *s1, state *s2, const int_set *exclude,
		    state **next_s1, state **next_s2,
		    const int_set **next_exclude)
{
  decision *d2 = s2->singleton ();
  if (decision *d1 = s1->last)
    {
      if (d1->test.terminal_p ())
	/* D1 is an unconditional return, so S2 can never match.  This can
	   sometimes be a bug in the .md description, but might also happen
	   if genconditions forces some conditions to true for certain
	   configurations.  */
	return false;

      /* Go backwards through the decisions in S1, stopping once we find one
	 that could match the same thing as S2.  */
      while (d1->prev && mutually_exclusive_p (d1, d2))
	d1 = d1->prev;

      /* Search forwards from that point, merging D2 into the first
	 decision we can.  */
      for (; d1; d1 = d1->next)
	{
	  /* If S2 performs some optional tests before testing the same thing
	     as D1, those tests do not help to distinguish D1 and S2, so it's
	     better to drop them.  Search through such optional decisions
	     until we find something that tests the same thing as D1.  */
	  state *sub_s2 = s2;
	  for (;;)
	    {
	      decision *sub_d2 = sub_s2->singleton ();
	      if (d1->test == sub_d2->test)
		{
		  /* Only apply EXCLUDE if we're testing the same thing
		     as D2.  */
		  const int_set *sub_exclude = (d2 == sub_d2 ? exclude : 0);

		  /* Try to merge SUB_S2 into D1.  This can only fail if
		     it would involve creating a new transition with
		     labels SUB_EXCLUDE.  */
		  if (merge_into_decision (d1, sub_s2, sub_exclude,
					   next_s1, next_s2, next_exclude))
		    return *next_s2 != 0;

		  /* Can't merge with D1; try a later decision.  */
		  break;
		}
	      transition *sub_trans2 = sub_d2->singleton ();
	      if (!sub_trans2->optional)
		/* Can't merge with D1; try a later decision.  */
		break;
	      sub_s2 = sub_trans2->to;
	    }
	}
    }

  /* We can't merge D2 with any existing decision.  Just add it to the end.  */
  s1->push_back (s2->release ());
  return false;
}

/* Merge S2 into S1.  If they both match a particular rtx, give
   priority to S1.  Each state in S2 has a single decision.  */

static void
merge_into_state (state *s1, state *s2)
{
  const int_set *exclude = 0;
  while (s2 && merge_into_state_1 (s1, s2, exclude, &s1, &s2, &exclude))
    continue;
}

/* Pairs a pattern that needs to be matched with the rtx position at
   which the pattern should occur.  */
struct pattern_pos {
  pattern_pos () {}
  pattern_pos (rtx, position *);

  rtx pattern;
  position *pos;
};

pattern_pos::pattern_pos (rtx pattern_in, position *pos_in)
  : pattern (pattern_in), pos (pos_in)
{}

/* Compare entries according to their depth-first order.  There shouldn't
   be two entries at the same position.  */

bool
operator < (const pattern_pos &e1, const pattern_pos &e2)
{
  int diff = compare_positions (e1.pos, e2.pos);
  gcc_assert (diff != 0 || e1.pattern == e2.pattern);
  return diff < 0;
}

/* Return the name of the predicate matched by MATCH_RTX.  */

static const char *
predicate_name (rtx match_rtx)
{
  if (GET_CODE (match_rtx) == MATCH_SCRATCH)
    return "scratch_operand";
  else
    return XSTR (match_rtx, 1);
}

/* Add new decisions to S that check whether the rtx at position POS
   matches PATTERN.  Return the state that is reached in that case.
   TOP_PATTERN is the overall pattern, as passed to match_pattern_1.  */

static state *
match_pattern_2 (state *s, rtx top_pattern, position *pos, rtx pattern)
{
  auto_vec <pattern_pos, 32> worklist;
  auto_vec <pattern_pos, 32> pred_and_mode_tests;
  auto_vec <pattern_pos, 32> dup_tests;

  worklist.safe_push (pattern_pos (pattern, pos));
  while (!worklist.is_empty ())
    {
      pattern_pos next = worklist.pop ();
      pattern = next.pattern;
      pos = next.pos;
      unsigned int reverse_s = worklist.length ();

      enum rtx_code code = GET_CODE (pattern);
      switch (code)
	{
	case MATCH_OP_DUP:
	case MATCH_DUP:
	case MATCH_PAR_DUP:
	  /* Add a test that the rtx matches the earlier one, but only
	     after the structure and predicates have been checked.  */
	  dup_tests.safe_push (pattern_pos (pattern, pos));

	  /* Use the same code check as the original operand.  */
	  pattern = find_operand (top_pattern, XINT (pattern, 0), NULL_RTX);
	  /* Fall through.  */

	case MATCH_PARALLEL:
	case MATCH_OPERAND:
	case MATCH_SCRATCH:
	case MATCH_OPERATOR:
	  {
	    const char *pred_name = predicate_name (pattern);
	    const struct pred_data *pred = 0;
	    if (pred_name[0] != 0)
	      {
		pred = lookup_predicate (pred_name);
		/* Only report errors once per rtx.  */
		if (code == GET_CODE (pattern))
		  {
		    if (!pred)
		      error_with_line (pattern_lineno,
				       "unknown predicate '%s'"
				       " in '%s' expression",
				       pred_name, GET_RTX_NAME (code));
		    else if (code == MATCH_PARALLEL
			     && pred->singleton != PARALLEL)
		      error_with_line (pattern_lineno,
				       "predicate '%s' used in match_parallel"
				       " does not allow only PARALLEL",
				       pred->name);
		  }
	      }

	    if (code == MATCH_PARALLEL || code == MATCH_PAR_DUP)
	      {
		/* Check that we have a parallel with enough elements.  */
		s = add_decision (s, rtx_test::code (pos), PARALLEL, false);
		int min_len = XVECLEN (pattern, 2);
		s = add_decision (s, rtx_test::veclen_ge (pos, min_len),
				  true, false);
	      }
	    else
	      {
		/* Check that the rtx has one of codes accepted by the
		   predicate.  This is necessary when matching suboperands
		   of a MATCH_OPERATOR or MATCH_OP_DUP, since we can't
		   call XEXP (X, N) without checking that X has at least
		   N+1 operands.  */
		int_set codes;
		get_predicate_codes (pred, &codes);
		bool need_codes = (pred
				   && (code == MATCH_OPERATOR
				       || code == MATCH_OP_DUP));
		s = add_decision (s, rtx_test::code (pos), codes, !need_codes);
	      }

	    /* Postpone the predicate check until we've checked the rest
	       of the rtx structure.  */
	    if (code == GET_CODE (pattern))
	      pred_and_mode_tests.safe_push (pattern_pos (pattern, pos));

	    /* If we need to match suboperands, add them to the worklist.  */
	    if (code == MATCH_OPERATOR || code == MATCH_PARALLEL)
	      {
		position **subpos_ptr;
		enum position_type pos_type;
		int i;
		if (code == MATCH_OPERATOR || code == MATCH_OP_DUP)
		  {
		    pos_type = POS_XEXP;
		    subpos_ptr = &pos->xexps;
		    i = (code == MATCH_OPERATOR ? 2 : 1);
		  }
		else
		  {
		    pos_type = POS_XVECEXP0;
		    subpos_ptr = &pos->xvecexp0s;
		    i = 2;
		  }
		for (int j = 0; j < XVECLEN (pattern, i); ++j)
		  {
		    position *subpos = next_position (subpos_ptr, pos,
						      pos_type, j);
		    worklist.safe_push (pattern_pos (XVECEXP (pattern, i, j),
					       subpos));
		    subpos_ptr = &subpos->next;
		  }
	      }
	    break;
	  }

	default:
	  {
	    /* Check that the rtx has the right code.  */
	    s = add_decision (s, rtx_test::code (pos), code, false);

	    /* Queue a test for the mode if one is specified.  */
	    if (GET_MODE (pattern) != VOIDmode)
	      pred_and_mode_tests.safe_push (pattern_pos (pattern, pos));

	    /* Push subrtxes onto the worklist.  Match nonrtx operands now.  */
	    const char *fmt = GET_RTX_FORMAT (code);
	    position **subpos_ptr = &pos->xexps;
	    for (size_t i = 0; fmt[i]; ++i)
	      {
		position *subpos = next_position (subpos_ptr, pos,
						  POS_XEXP, i);
		switch (fmt[i])
		  {
		  case 'e': case 'u':
		    worklist.safe_push (pattern_pos (XEXP (pattern, i),
						     subpos));
		    break;

		  case 'E':
		    {
		      /* Make sure the vector has the right number of
			 elements.  */
		      int length = XVECLEN (pattern, i);
		      s = add_decision (s, rtx_test::veclen (pos),
					length, false);

		      position **subpos2_ptr = &pos->xvecexp0s;
		      for (int j = 0; j < length; j++)
			{
			  position *subpos2 = next_position (subpos2_ptr, pos,
							     POS_XVECEXP0, j);
			  rtx x = XVECEXP (pattern, i, j);
			  worklist.safe_push (pattern_pos (x, subpos2));
			  subpos2_ptr = &subpos2->next;
			}
		      break;
		    }

		  case 'i':
		    /* Make sure that XINT (X, I) has the right value.  */
		    s = add_decision (s, rtx_test::int_field (pos, i),
				      XINT (pattern, i), false);
		    break;

		  case 'r':
		    /* Make sure that REGNO (X) has the right value.  */
		    gcc_assert (i == 0);
		    s = add_decision (s, rtx_test::regno_field (pos),
				      REGNO (pattern), false);
		    break;

		  case 'w':
		    /* Make sure that XWINT (X, I) has the right value.  */
		    s = add_decision (s, rtx_test::wide_int_field (pos, i),
				      XWINT (pattern, 0), false);
		    break;

		  case '0':
		    break;

		  default:
		    gcc_unreachable ();
		  }
		subpos_ptr = &subpos->next;
	      }
	  }
	  break;
	}
      /* Operands are pushed onto the worklist so that later indices are
	 nearer the top.  That's what we want for SETs, since a SET_SRC
	 is a better discriminator than a SET_DEST.  In other cases it's
	 usually better to match earlier indices first.  This is especially
	 true of PARALLELs, where the first element tends to be the most
	 individual.  It's also true for commutative operators, where the
	 canonicalization rules say that the more complex operand should
	 come first.  */
      if (code != SET && worklist.length () > reverse_s)
	std::reverse (&worklist[0] + reverse_s,
		      &worklist[0] + worklist.length ());
    }

  /* Sort the predicate and mode tests so that they're in depth-first order.
     The main goal of this is to put SET_SRC match_operands after SET_DEST
     match_operands and after mode checks for the enclosing SET_SRC operators
     (such as the mode of a PLUS in an addition instruction).  The latter
     two types of test can determine the mode exactly, whereas a SET_SRC
     match_operand often has to cope with the possibility of the operand
     being a modeless constant integer.  E.g. something that matches
     register_operand (x, SImode) never matches register_operand (x, DImode),
     but a const_int that matches immediate_operand (x, SImode) also matches
     immediate_operand (x, DImode).  The register_operand cases can therefore
     be distinguished by a switch on the mode, but the immediate_operand
     cases can't.  */
  if (pred_and_mode_tests.length () > 1)
    std::sort (&pred_and_mode_tests[0],
	       &pred_and_mode_tests[0] + pred_and_mode_tests.length ());

  /* Add the mode and predicate tests.  */
  pattern_pos *e;
  unsigned int i;
  FOR_EACH_VEC_ELT (pred_and_mode_tests, i, e)
    {
      switch (GET_CODE (e->pattern))
	{
	case MATCH_PARALLEL:
	case MATCH_OPERAND:
	case MATCH_SCRATCH:
	case MATCH_OPERATOR:
	  {
	    int opno = XINT (e->pattern, 0);
	    num_operands = MAX (num_operands, opno + 1);
	    const char *pred_name = predicate_name (e->pattern);
	    if (pred_name[0])
	      {
		const struct pred_data *pred = lookup_predicate (pred_name);
		/* Check the mode first, to distinguish things like SImode
		   and DImode register_operands, as described above.  */
		machine_mode mode = GET_MODE (e->pattern);
		if (safe_predicate_mode (pred, mode))
		  s = add_decision (s, rtx_test::mode (e->pos), mode, true);

		/* Assign to operands[] first, so that the rtx usually doesn't
		   need to be live across the call to the predicate.

		   This shouldn't cause a problem with dirtying the page,
		   since we fully expect to assign to operands[] at some point,
		   and since the caller usually writes to other parts of
		   recog_data anyway.  */
		s = add_decision (s, rtx_test::set_op (e->pos, opno),
				  true, false);
		s = add_decision (s, rtx_test::predicate (e->pos, pred, mode),
				  true, false);
	      }
	    else
	      /* Historically we've ignored the mode when there's no
		 predicate.  Just set up operands[] unconditionally.  */
	      s = add_decision (s, rtx_test::set_op (e->pos, opno),
				true, false);
	    break;
	  }

	default:
	  s = add_decision (s, rtx_test::mode (e->pos),
			    GET_MODE (e->pattern), false);
	  break;
	}
    }

  /* Finally add rtx_equal_p checks for duplicated operands.  */
  FOR_EACH_VEC_ELT (dup_tests, i, e)
    s = add_decision (s, rtx_test::duplicate (e->pos, XINT (e->pattern, 0)),
		      true, false);
  return s;
}

/* Add new decisions to S that make it return ACCEPTANCE if:

   (1) the rtx doesn't match anything already matched by S
   (2) the rtx matches TOP_PATTERN and
   (3) C_TEST is true.

   For peephole2, TOP_PATTERN is a SEQUENCE of the instruction patterns
   to match, otherwise it is a single instruction pattern.  */

static void
match_pattern_1 (state *s, rtx top_pattern, const char *c_test,
		 acceptance_type acceptance)
{
  if (acceptance.type == PEEPHOLE2)
    {
      /* Match each individual instruction.  */
      position **subpos_ptr = &peep2_insn_pos_list;
      int count = 0;
      for (int i = 0; i < XVECLEN (top_pattern, 0); ++i)
	{
	  rtx x = XVECEXP (top_pattern, 0, i);
	  position *subpos = next_position (subpos_ptr, &root_pos,
					    POS_PEEP2_INSN, count);
	  if (count > 0)
	    s = add_decision (s, rtx_test::peep2_count (count + 1),
			      true, false);
	  s = match_pattern_2 (s, top_pattern, subpos, x);
	  subpos_ptr = &subpos->next;
	  count += 1;
	}
      acceptance.u.full.u.match_len = count - 1;
    }
  else
    {
      /* Make the rtx itself.  */
      s = match_pattern_2 (s, top_pattern, &root_pos, top_pattern);

      /* If the match is only valid when extra clobbers are added,
	 make sure we're able to pass that information to the caller.  */
      if (acceptance.type == RECOG && acceptance.u.full.u.num_clobbers)
	s = add_decision (s, rtx_test::have_num_clobbers (), true, false);
    }

  /* Make sure that the C test is true.  */
  if (maybe_eval_c_test (c_test) != 1)
    s = add_decision (s, rtx_test::c_test (c_test), true, false);

  /* Accept the pattern.  */
  add_decision (s, rtx_test::accept (acceptance), true, false);
}

/* Like match_pattern_1, but (if merge_states_p) try to merge the
   decisions with what's already in S, to reduce the amount of
   backtracking.  */

static void
match_pattern (state *s, rtx top_pattern, const char *c_test,
	       acceptance_type acceptance)
{
  if (merge_states_p)
    {
      state root;
      /* Add the decisions to a fresh state and then merge the full tree
	 into the existing one.  */
      match_pattern_1 (&root, top_pattern, c_test, acceptance);
      merge_into_state (s, &root);
    }
  else
    match_pattern_1 (s, top_pattern, c_test, acceptance);
}

/* Begin the output file.  */

static void
write_header (void)
{
  puts ("\
/* Generated automatically by the program `genrecog' from the target\n\
   machine description file.  */\n\
\n\
#include \"config.h\"\n\
#include \"system.h\"\n\
#include \"coretypes.h\"\n\
#include \"tm.h\"\n\
#include \"rtl.h\"\n\
#include \"tm_p.h\"\n\
#include \"hashtab.h\"\n\
#include \"hash-set.h\"\n\
#include \"vec.h\"\n\
#include \"machmode.h\"\n\
#include \"hard-reg-set.h\"\n\
#include \"input.h\"\n\
#include \"function.h\"\n\
#include \"insn-config.h\"\n\
#include \"recog.h\"\n\
#include \"output.h\"\n\
#include \"flags.h\"\n\
#include \"hard-reg-set.h\"\n\
#include \"predict.h\"\n\
#include \"basic-block.h\"\n\
#include \"resource.h\"\n\
#include \"diagnostic-core.h\"\n\
#include \"reload.h\"\n\
#include \"regs.h\"\n\
#include \"tm-constrs.h\"\n\
#include \"predict.h\"\n\
\n");

  puts ("\n\
/* `recog' contains a decision tree that recognizes whether the rtx\n\
   X0 is a valid instruction.\n\
\n\
   recog returns -1 if the rtx is not valid.  If the rtx is valid, recog\n\
   returns a nonnegative number which is the insn code number for the\n\
   pattern that matched.  This is the same as the order in the machine\n\
   description of the entry that matched.  This number can be used as an\n\
   index into `insn_data' and other tables.\n");
  puts ("\
   The third parameter to recog is an optional pointer to an int.  If\n\
   present, recog will accept a pattern if it matches except for missing\n\
   CLOBBER expressions at the end.  In that case, the value pointed to by\n\
   the optional pointer will be set to the number of CLOBBERs that need\n\
   to be added (it should be initialized to zero by the caller).  If it");
  puts ("\
   is set nonzero, the caller should allocate a PARALLEL of the\n\
   appropriate size, copy the initial entries, and call add_clobbers\n\
   (found in insn-emit.c) to fill in the CLOBBERs.\n\
");

  puts ("\n\
   The function split_insns returns 0 if the rtl could not\n\
   be split or the split rtl as an INSN list if it can be.\n\
\n\
   The function peephole2_insns returns 0 if the rtl could not\n\
   be matched. If there was a match, the new rtl is returned in an INSN list,\n\
   and LAST_INSN will point to the last recognized insn in the old sequence.\n\
*/\n\n");
}

/* Return the C type of a parameter with type TYPE.  */

static const char *
parameter_type_string (parameter::type_enum type)
{
  switch (type)
    {
    case parameter::UNSET:
      break;

    case parameter::CODE:
      return "rtx_code";

    case parameter::MODE:
      return "machine_mode";

    case parameter::INT:
      return "int";

    case parameter::UINT:
      return "unsigned int";

    case parameter::WIDE_INT:
      return "HOST_WIDE_INT";
    }
  gcc_unreachable ();
}

/* Return true if ACCEPTANCE requires only a single C statement even in
   a backtracking context.  */

static bool
single_statement_p (const acceptance_type &acceptance)
{
  if (acceptance.partial_p)
    /* We need to handle failures of the subroutine.  */
    return false;
  switch (acceptance.type)
    {
    case SUBPATTERN:
    case SPLIT:
      return true;

    case RECOG:
      /* False if we need to assign to pnum_clobbers.  */
      return acceptance.u.full.u.num_clobbers == 0;

    case PEEPHOLE2:
      /* We need to assign to pmatch_len_ and handle null returns from the
	 peephole2 routine.  */
      return false;
    }
  gcc_unreachable ();
}

/* Return the C failure value for a routine of type TYPE.  */

static const char *
get_failure_return (routine_type type)
{
  switch (type)
    {
    case SUBPATTERN:
    case RECOG:
      return "-1";

    case SPLIT:
    case PEEPHOLE2:
      return "NULL";
    }
  gcc_unreachable ();
}

/* Indicates whether a block of code always returns or whether it can fall
   through.  */

enum exit_state {
  ES_RETURNED,
  ES_FALLTHROUGH
};

/* Information used while writing out code.  */

struct output_state
{
  /* The type of routine that we're generating.  */
  routine_type type;

  /* Maps position ids to xN variable numbers.  The entry is only valid if
     it is less than the length of VAR_TO_ID, but this holds for every position
     tested by a state when writing out that state.  */
  auto_vec <unsigned int> id_to_var;

  /* Maps xN variable numbers to position ids.  */
  auto_vec <unsigned int> var_to_id;

  /* Index N is true if variable xN has already been set.  */
  auto_vec <bool> seen_vars;
};

/* Return true if D is a call to a pattern routine and if there is some X
   such that the transition for pattern result N goes to a successful return
   with code X+N.  When returning true, set *BASE_OUT to this X and *COUNT_OUT
   to the number of return values.  (We know that every PATTERN decision has
   a transition for every successful return.)  */

static bool
terminal_pattern_p (decision *d, unsigned int *base_out,
		    unsigned int *count_out)
{
  if (d->test.kind != rtx_test::PATTERN)
    return false;
  unsigned int base = 0;
  unsigned int count = 0;
  for (transition *trans = d->first; trans; trans = trans->next)
    {
      if (trans->is_param || trans->labels.length () != 1)
	return false;
      decision *subd = trans->to->singleton ();
      if (!subd || subd->test.kind != rtx_test::ACCEPT)
	return false;
      unsigned int this_base = (subd->test.u.acceptance.u.full.code
				- trans->labels[0]);
      if (trans == d->first)
	base = this_base;
      else if (base != this_base)
	return false;
      count += 1;
    }
  *base_out = base;
  *count_out = count;
  return true;
}

/* Return true if TEST doesn't test an rtx or if the rtx it tests is
   already available in state OS.  */

static bool
test_position_available_p (output_state *os, const rtx_test &test)
{
  return (!test.pos
	  || test.pos_operand >= 0
	  || os->seen_vars[os->id_to_var[test.pos->id]]);
}

/* Like printf, but print INDENT spaces at the beginning.  */

static void ATTRIBUTE_PRINTF_2
printf_indent (unsigned int indent, const char *format, ...)
{
  va_list ap;
  va_start (ap, format);
  printf ("%*s", indent, "");
  vprintf (format, ap);
  va_end (ap);
}

/* Emit code to initialize the variable associated with POS, if it isn't
   already valid in state OS.  Indent each line by INDENT spaces.  Update
   OS with the new state.  */

static void
change_state (output_state *os, position *pos, unsigned int indent)
{
  unsigned int var = os->id_to_var[pos->id];
  gcc_assert (var < os->var_to_id.length () && os->var_to_id[var] == pos->id);
  if (os->seen_vars[var])
    return;
  switch (pos->type)
    {
    case POS_PEEP2_INSN:
      printf_indent (indent, "x%d = PATTERN (peep2_next_insn (%d));\n",
		     var, pos->arg);
      break;

    case POS_XEXP:
      change_state (os, pos->base, indent);
      printf_indent (indent, "x%d = XEXP (x%d, %d);\n",
		     var, os->id_to_var[pos->base->id], pos->arg);
      break;

    case POS_XVECEXP0:
      change_state (os, pos->base, indent);
      printf_indent (indent, "x%d = XVECEXP (x%d, 0, %d);\n",
		     var, os->id_to_var[pos->base->id], pos->arg);
      break;
    }
  os->seen_vars[var] = true;
}

/* Print the enumerator constant for CODE -- the upcase version of
   the name.  */

static void
print_code (enum rtx_code code)
{
  const char *p;
  for (p = GET_RTX_NAME (code); *p; p++)
    putchar (TOUPPER (*p));
}

/* Emit a uint64_t as an integer constant expression.  We need to take
   special care to avoid "decimal constant is so large that it is unsigned"
   warnings in the resulting code.  */

static void
print_host_wide_int (uint64_t val)
{
  uint64_t min = uint64_t (1) << (HOST_BITS_PER_WIDE_INT - 1);
  if (val == min)
    printf ("(" HOST_WIDE_INT_PRINT_DEC_C " - 1)", val + 1);
  else
    printf (HOST_WIDE_INT_PRINT_DEC_C, val);
}

/* Print the C expression for actual parameter PARAM.  */

static void
print_parameter_value (const parameter &param)
{
  if (param.is_param)
    printf ("i%d", (int) param.value + 1);
  else
    switch (param.type)
      {
      case parameter::UNSET:
	gcc_unreachable ();
	break;

      case parameter::CODE:
	print_code ((enum rtx_code) param.value);
	break;

      case parameter::MODE:
	printf ("%smode", GET_MODE_NAME ((machine_mode) param.value));
	break;

      case parameter::INT:
	printf ("%d", (int) param.value);
	break;

      case parameter::UINT:
	printf ("%u", (unsigned int) param.value);
	break;

      case parameter::WIDE_INT:
	print_host_wide_int (param.value);
	break;
      }
}

/* Print the C expression for the rtx tested by TEST.  */

static void
print_test_rtx (output_state *os, const rtx_test &test)
{
  if (test.pos_operand >= 0)
    printf ("operands[%d]", test.pos_operand);
  else
    printf ("x%d", os->id_to_var[test.pos->id]);
}

/* Print the C expression for non-boolean test TEST.  */

static void
print_nonbool_test (output_state *os, const rtx_test &test)
{
  switch (test.kind)
    {
    case rtx_test::CODE:
      printf ("GET_CODE (");
      print_test_rtx (os, test);
      printf (")");
      break;

    case rtx_test::MODE:
      printf ("GET_MODE (");
      print_test_rtx (os, test);
      printf (")");
      break;

    case rtx_test::VECLEN:
      printf ("XVECLEN (");
      print_test_rtx (os, test);
      printf (", 0)");
      break;

    case rtx_test::INT_FIELD:
      printf ("XINT (");
      print_test_rtx (os, test);
      printf (", %d)", test.u.opno);
      break;

    case rtx_test::REGNO_FIELD:
      printf ("REGNO (");
      print_test_rtx (os, test);
      printf (")");
      break;

    case rtx_test::WIDE_INT_FIELD:
      printf ("XWINT (");
      print_test_rtx (os, test);
      printf (", %d)", test.u.opno);
      break;

    case rtx_test::PATTERN:
      {
	pattern_routine *routine = test.u.pattern->routine;
	printf ("pattern%d (", routine->pattern_id);
	const char *sep = "";
	if (test.pos)
	  {
	    print_test_rtx (os, test);
	    sep = ", ";
	  }
	if (routine->insn_p)
	  {
	    printf ("%sinsn", sep);
	    sep = ", ";
	  }
	if (routine->pnum_clobbers_p)
	  {
	    printf ("%spnum_clobbers", sep);
	    sep = ", ";
	  }
	for (unsigned int i = 0; i < test.u.pattern->params.length (); ++i)
	  {
	    fputs (sep, stdout);
	    print_parameter_value (test.u.pattern->params[i]);
	    sep = ", ";
	  }
	printf (")");
	break;
      }

    case rtx_test::PEEP2_COUNT:
    case rtx_test::VECLEN_GE:
    case rtx_test::SAVED_CONST_INT:
    case rtx_test::DUPLICATE:
    case rtx_test::PREDICATE:
    case rtx_test::SET_OP:
    case rtx_test::HAVE_NUM_CLOBBERS:
    case rtx_test::C_TEST:
    case rtx_test::ACCEPT:
      gcc_unreachable ();
    }
}

/* IS_PARAM and LABEL are taken from a transition whose source
   decision performs TEST.  Print the C code for the label.  */

static void
print_label_value (const rtx_test &test, bool is_param, uint64_t value)
{
  print_parameter_value (parameter (transition_parameter_type (test.kind),
				    is_param, value));
}

/* If IS_PARAM, print code to compare TEST with the C variable i<VALUE+1>.
   If !IS_PARAM, print code to compare TEST with the C constant VALUE.
   Test for inequality if INVERT_P, otherwise test for equality.  */

static void
print_test (output_state *os, const rtx_test &test, bool is_param,
	    uint64_t value, bool invert_p)
{
  switch (test.kind)
    {
      /* Handle the non-boolean TESTs.  */
    case rtx_test::CODE:
    case rtx_test::MODE:
    case rtx_test::VECLEN:
    case rtx_test::REGNO_FIELD:
    case rtx_test::INT_FIELD:
    case rtx_test::WIDE_INT_FIELD:
    case rtx_test::PATTERN:
      print_nonbool_test (os, test);
      printf (" %s ", invert_p ? "!=" : "==");
      print_label_value (test, is_param, value);
      break;

    case rtx_test::SAVED_CONST_INT:
      gcc_assert (!is_param && value == 1);
      print_test_rtx (os, test);
      printf (" %s const_int_rtx[MAX_SAVED_CONST_INT + ",
	      invert_p ? "!=" : "==");
      print_parameter_value (parameter (parameter::INT,
					test.u.integer.is_param,
					test.u.integer.value));
      printf ("]");
      break;

    case rtx_test::PEEP2_COUNT:
      gcc_assert (!is_param && value == 1);
      printf ("peep2_current_count %s %d", invert_p ? "<" : ">=",
	      test.u.min_len);
      break;

    case rtx_test::VECLEN_GE:
      gcc_assert (!is_param && value == 1);
      printf ("XVECLEN (");
      print_test_rtx (os, test);
      printf (", 0) %s %d", invert_p ? "<" : ">=", test.u.min_len);
      break;

    case rtx_test::PREDICATE:
      gcc_assert (!is_param && value == 1);
      printf ("%s%s (", invert_p ? "!" : "", test.u.predicate.data->name);
      print_test_rtx (os, test);
      printf (", ");
      print_parameter_value (parameter (parameter::MODE,
					test.u.predicate.mode_is_param,
					test.u.predicate.mode));
      printf (")");
      break;

    case rtx_test::DUPLICATE:
      gcc_assert (!is_param && value == 1);
      printf ("%srtx_equal_p (", invert_p ? "!" : "");
      print_test_rtx (os, test);
      printf (", operands[%d])", test.u.opno);
      break;

    case rtx_test::HAVE_NUM_CLOBBERS:
      gcc_assert (!is_param && value == 1);
      printf ("pnum_clobbers %s NULL", invert_p ? "==" : "!=");
      break;

    case rtx_test::C_TEST:
      gcc_assert (!is_param && value == 1);
      if (invert_p)
	printf ("!");
      print_c_condition (test.u.string);
      break;

    case rtx_test::ACCEPT:
    case rtx_test::SET_OP:
      gcc_unreachable ();
    }
}

static exit_state print_decision (output_state *, decision *,
				  unsigned int, bool);

/* Print code to perform S, indent each line by INDENT spaces.
   IS_FINAL is true if there are no fallback decisions to test on failure;
   if the state fails then the entire routine fails.  */

static exit_state
print_state (output_state *os, state *s, unsigned int indent, bool is_final)
{
  exit_state es = ES_FALLTHROUGH;
  for (decision *d = s->first; d; d = d->next)
    es = print_decision (os, d, indent, is_final && !d->next);
  if (es != ES_RETURNED && is_final)
    {
      printf_indent (indent, "return %s;\n", get_failure_return (os->type));
      es = ES_RETURNED;
    }
  return es;
}

/* Print the code for subroutine call ACCEPTANCE (for which partial_p
   is known to be true).  Return the C condition that indicates a successful
   match.  */

static const char *
print_subroutine_call (const acceptance_type &acceptance)
{
  switch (acceptance.type)
    {
    case SUBPATTERN:
      gcc_unreachable ();

    case RECOG:
      printf ("recog_%d (x1, insn, pnum_clobbers)",
	      acceptance.u.subroutine_id);
      return ">= 0";

    case SPLIT:
      printf ("split_%d (x1, insn)", acceptance.u.subroutine_id);
      return "!= NULL_RTX";

    case PEEPHOLE2:
      printf ("peephole2_%d (x1, insn, pmatch_len_)",
	      acceptance.u.subroutine_id);
      return "!= NULL_RTX";
    }
  gcc_unreachable ();
}

/* Print code for the successful match described by ACCEPTANCE.
   INDENT and IS_FINAL are as for print_state.  */

static exit_state
print_acceptance (const acceptance_type &acceptance, unsigned int indent,
		  bool is_final)
{
  if (acceptance.partial_p)
    {
      /* Defer the rest of the match to a subroutine.  */
      if (is_final)
	{
	  printf_indent (indent, "return ");
	  print_subroutine_call (acceptance);
	  printf (";\n");
	  return ES_RETURNED;
	}
      else
	{
	  printf_indent (indent, "res = ");
	  const char *res_test = print_subroutine_call (acceptance);
	  printf (";\n");
	  printf_indent (indent, "if (res %s)\n", res_test);
	  printf_indent (indent + 2, "return res;\n");
	  return ES_FALLTHROUGH;
	}
    }
  switch (acceptance.type)
    {
    case SUBPATTERN:
      printf_indent (indent, "return %d;\n", acceptance.u.full.code);
      return ES_RETURNED;

    case RECOG:
      if (acceptance.u.full.u.num_clobbers != 0)
	printf_indent (indent, "*pnum_clobbers = %d;\n",
		       acceptance.u.full.u.num_clobbers);
      printf_indent (indent, "return %d; /* %s */\n", acceptance.u.full.code,
		     get_insn_name (acceptance.u.full.code));
      return ES_RETURNED;

    case SPLIT:
      printf_indent (indent, "return gen_split_%d (insn, operands);\n",
		     acceptance.u.full.code);
      return ES_RETURNED;

    case PEEPHOLE2:
      printf_indent (indent, "*pmatch_len_ = %d;\n",
		     acceptance.u.full.u.match_len);
      if (is_final)
	{
	  printf_indent (indent, "return gen_peephole2_%d (insn, operands);\n",
			 acceptance.u.full.code);
	  return ES_RETURNED;
	}
      else
	{
	  printf_indent (indent, "res = gen_peephole2_%d (insn, operands);\n",
			 acceptance.u.full.code);
	  printf_indent (indent, "if (res != NULL_RTX)\n");
	  printf_indent (indent + 2, "return res;\n");
	  return ES_FALLTHROUGH;
	}
    }
  gcc_unreachable ();
}

/* Print code to perform D.  INDENT and IS_FINAL are as for print_state.  */

static exit_state
print_decision (output_state *os, decision *d, unsigned int indent,
		bool is_final)
{
  uint64_t label;
  unsigned int base, count;

  /* Make sure the rtx under test is available either in operands[] or
     in an xN variable.  */
  if (d->test.pos && d->test.pos_operand < 0)
    change_state (os, d->test.pos, indent);

  /* Look for cases where a pattern routine P1 calls another pattern routine
     P2 and where P1 returns X + BASE whenever P2 returns X.  If IS_FINAL
     is true and BASE is zero we can simply use:

        return patternN (...);

     Otherwise we can use:

        res = patternN (...);
	if (res >= 0)
	  return res + BASE;

     However, if BASE is nonzero and patternN only returns 0 or -1,
     the usual "return BASE;" is better than "return res + BASE;".
     If BASE is zero, "return res;" should be better than "return 0;",
     since no assignment to the return register is required.  */
  if (os->type == SUBPATTERN
      && terminal_pattern_p (d, &base, &count)
      && (base == 0 || count > 1))
    {
      if (is_final && base == 0)
	{
	  printf_indent (indent, "return ");
	  print_nonbool_test (os, d->test);
	  printf ("; /* [-1, %d] */\n", count - 1);
	  return ES_RETURNED;
	}
      else
	{
	  printf_indent (indent, "res = ");
	  print_nonbool_test (os, d->test);
	  printf (";\n");
	  printf_indent (indent, "if (res >= 0)\n");
	  printf_indent (indent + 2, "return res");
	  if (base != 0)
	    printf (" + %d", base);
	  printf ("; /* [%d, %d] */\n", base, base + count - 1);
	  return ES_FALLTHROUGH;
	}
    }
  else if (d->test.kind == rtx_test::ACCEPT)
    return print_acceptance (d->test.u.acceptance, indent, is_final);
  else if (d->test.kind == rtx_test::SET_OP)
    {
      printf_indent (indent, "operands[%d] = ", d->test.u.opno);
      print_test_rtx (os, d->test);
      printf (";\n");
      return print_state (os, d->singleton ()->to, indent, is_final);
    }
  /* Handle decisions with a single transition and a single transition
     label.  */
  else if (d->if_statement_p (&label))
    {
      transition *trans = d->singleton ();
      if (mark_optional_transitions_p && trans->optional)
	printf_indent (indent, "/* OPTIONAL IF */\n");

      /* Print the condition associated with TRANS.  Invert it if IS_FINAL,
	 so that we return immediately on failure and fall through on
	 success.  */
      printf_indent (indent, "if (");
      print_test (os, d->test, trans->is_param, label, is_final);

      /* Look for following states that would be handled by this code
	 on recursion.  If they don't need any preparatory statements,
	 include them in the current "if" statement rather than creating
	 a new one.  */
      for (;;)
	{
	  d = trans->to->singleton ();
	  if (!d
	      || d->test.kind == rtx_test::ACCEPT
	      || d->test.kind == rtx_test::SET_OP
	      || !d->if_statement_p (&label)
	      || !test_position_available_p (os, d->test))
	    break;
	  trans = d->first;
	  printf ("\n");
	  if (mark_optional_transitions_p && trans->optional)
	    printf_indent (indent + 4, "/* OPTIONAL IF */\n");
	  printf_indent (indent + 4, "%s ", is_final ? "||" : "&&");
	  print_test (os, d->test, trans->is_param, label, is_final);
	}
      printf (")\n");

      /* Print the conditional code with INDENT + 2 and the fallthrough
	 code with indent INDENT.  */
      state *to = trans->to;
      if (is_final)
	{
	  /* We inverted the condition above, so return failure in the
	     "if" body and fall through to the target of the transition.  */
	  printf_indent (indent + 2, "return %s;\n",
			 get_failure_return (os->type));
	  return print_state (os, to, indent, is_final);
	}
      else if (to->singleton ()
	       && to->first->test.kind == rtx_test::ACCEPT
	       && single_statement_p (to->first->test.u.acceptance))
	{
	  /* The target of the transition is a simple "return" statement.
	     It doesn't need any braces and doesn't fall through.  */
	  if (print_acceptance (to->first->test.u.acceptance,
				indent + 2, true) != ES_RETURNED)
	    gcc_unreachable ();
	  return ES_FALLTHROUGH;
	}
      else
	{
	  /* The general case.  Output code for the target of the transition
	     in braces.  This will not invalidate any of the xN variables
	     that are already valid, but we mustn't rely on any that are
	     set by the "if" body.  */
	  auto_vec <bool, 32> old_seen;
	  old_seen.safe_splice (os->seen_vars);

	  printf_indent (indent + 2, "{\n");
	  print_state (os, trans->to, indent + 4, is_final);
	  printf_indent (indent + 2, "}\n");

	  os->seen_vars.truncate (0);
	  os->seen_vars.splice (old_seen);
	  return ES_FALLTHROUGH;
	}
    }
  else
    {
      /* Output the decision as a switch statement.  */
      printf_indent (indent, "switch (");
      print_nonbool_test (os, d->test);
      printf (")\n");

      /* Each case statement starts with the same set of valid variables.
	 These are also the only variables will be valid on fallthrough.  */
      auto_vec <bool, 32> old_seen;
      old_seen.safe_splice (os->seen_vars);

      printf_indent (indent + 2, "{\n");
      for (transition *trans = d->first; trans; trans = trans->next)
	{
	  gcc_assert (!trans->is_param);
	  if (mark_optional_transitions_p && trans->optional)
	    printf_indent (indent + 2, "/* OPTIONAL CASE */\n");
	  for (int_set::iterator j = trans->labels.begin ();
	       j != trans->labels.end (); ++j)
	    {
	      printf_indent (indent + 2, "case ");
	      print_label_value (d->test, trans->is_param, *j);
	      printf (":\n");
	    }
	  if (print_state (os, trans->to, indent + 4, is_final))
	    {
	      /* The state can fall through.  Add an explicit break.  */
	      gcc_assert (!is_final);
	      printf_indent (indent + 4, "break;\n");
	    }
	  printf ("\n");

	  /* Restore the original set of valid variables.  */
	  os->seen_vars.truncate (0);
	  os->seen_vars.splice (old_seen);
	}
      /* Add a default case.  */
      printf_indent (indent + 2, "default:\n");
      if (is_final)
	printf_indent (indent + 4, "return %s;\n",
		       get_failure_return (os->type));
      else
	printf_indent (indent + 4, "break;\n");
      printf_indent (indent + 2, "}\n");
      return is_final ? ES_RETURNED : ES_FALLTHROUGH;
    }
}

/* Make sure that OS has a position variable for POS.  ROOT_P is true if
   POS is the root position for the routine.  */

static void
assign_position_var (output_state *os, position *pos, bool root_p)
{
  unsigned int idx = os->id_to_var[pos->id];
  if (idx < os->var_to_id.length () && os->var_to_id[idx] == pos->id)
    return;
  if (!root_p && pos->type != POS_PEEP2_INSN)
    assign_position_var (os, pos->base, false);
  os->id_to_var[pos->id] = os->var_to_id.length ();
  os->var_to_id.safe_push (pos->id);
}

/* Make sure that OS has the position variables required by S.  */

static void
assign_position_vars (output_state *os, state *s)
{
  for (decision *d = s->first; d; d = d->next)
    {
      /* Positions associated with operands can be read from the
	 operands[] array.  */
      if (d->test.pos && d->test.pos_operand < 0)
	assign_position_var (os, d->test.pos, false);
      for (transition *trans = d->first; trans; trans = trans->next)
	assign_position_vars (os, trans->to);
    }
}

/* Print the open brace and variable definitions for a routine that
   implements S.  ROOT is the deepest rtx from which S can access all
   relevant parts of the first instruction it matches.  Initialize OS
   so that every relevant position has an rtx variable xN and so that
   only ROOT's variable has a valid value.  */

static void
print_subroutine_start (output_state *os, state *s, position *root)
{
  printf ("{\n  rtx * const operands ATTRIBUTE_UNUSED"
	  " = &recog_data.operand[0];\n");
  os->var_to_id.truncate (0);
  os->seen_vars.truncate (0);
  if (root)
    {
      /* Create a fake entry for position 0 so that an id_to_var of 0
	 is always invalid.  This also makes the xN variables naturally
	 1-based rather than 0-based.  */
      os->var_to_id.safe_push (num_positions);

      /* Associate ROOT with x1.  */
      assign_position_var (os, root, true);

      /* Assign xN variables to all other relevant positions.  */
      assign_position_vars (os, s);

      /* Output the variable declarations (except for ROOT's, which is
	 passed in as a parameter).  */
      unsigned int num_vars = os->var_to_id.length ();
      if (num_vars > 2)
	{
	  for (unsigned int i = 2; i < num_vars; ++i)
	    /* Print 8 rtx variables to a line.  */
	    printf ("%s x%d",
		    i == 2 ? "  rtx" : (i - 2) % 8 == 0 ? ";\n  rtx" : ",", i);
	  printf (";\n");
	}

      /* Say that x1 is valid and the rest aren't.  */
      os->seen_vars.safe_grow_cleared (num_vars);
      os->seen_vars[1] = true;
    }
  if (os->type == SUBPATTERN || os->type == RECOG)
    printf ("  int res ATTRIBUTE_UNUSED;\n");
  else
    printf ("  rtx_insn *res ATTRIBUTE_UNUSED;\n");
}

/* Output the definition of pattern routine ROUTINE.  */

static void
print_pattern (output_state *os, pattern_routine *routine)
{
  printf ("\nstatic int\npattern%d (", routine->pattern_id);
  const char *sep = "";
  /* Add the top-level rtx parameter, if any.  */
  if (routine->pos)
    {
      printf ("%srtx x1", sep);
      sep = ", ";
    }
  /* Add the optional parameters.  */
  if (routine->insn_p)
    {
      /* We can't easily tell whether a C condition actually reads INSN,
	 so add an ATTRIBUTE_UNUSED just in case.  */
      printf ("%srtx_insn *insn ATTRIBUTE_UNUSED", sep);
      sep = ", ";
    }
  if (routine->pnum_clobbers_p)
    {
      printf ("%sint *pnum_clobbers", sep);
      sep = ", ";
    }
  /* Add the "i" parameters.  */
  for (unsigned int i = 0; i < routine->param_types.length (); ++i)
    {
      printf ("%s%s i%d", sep,
	      parameter_type_string (routine->param_types[i]), i + 1);
      sep = ", ";
    }
  printf (")\n");
  os->type = SUBPATTERN;
  print_subroutine_start (os, routine->s, routine->pos);
  print_state (os, routine->s, 2, true);
  printf ("}\n");
}

/* Output a routine of type TYPE that implements S.  PROC_ID is the
   number of the subroutine associated with S, or 0 if S is the main
   routine.  */

static void
print_subroutine (output_state *os, state *s, int proc_id)
{
  /* For now, the top-level "recog" takes a plain "rtx", and performs a
     checked cast to "rtx_insn *" for use throughout the rest of the
     function and the code it calls.  */
  const char *insn_param
    = proc_id > 0 ? "rtx_insn *insn" : "rtx uncast_insn";
  printf ("\n");
  switch (os->type)
    {
    case SUBPATTERN:
      gcc_unreachable ();

    case RECOG:
      if (proc_id)
	printf ("static int\nrecog_%d", proc_id);
      else
	printf ("int\nrecog");
      printf (" (rtx x1 ATTRIBUTE_UNUSED,\n"
	      "\t%s ATTRIBUTE_UNUSED,\n"
	      "\tint *pnum_clobbers ATTRIBUTE_UNUSED)\n", insn_param);
      break;

    case SPLIT:
      if (proc_id)
	printf ("static rtx_insn *\nsplit_%d", proc_id);
      else
	printf ("rtx_insn *\nsplit_insns");
      printf (" (rtx x1 ATTRIBUTE_UNUSED, rtx_insn *insn ATTRIBUTE_UNUSED)\n");
      break;

    case PEEPHOLE2:
      if (proc_id)
	printf ("static rtx_insn *\npeephole2_%d", proc_id);
      else
	printf ("rtx_insn *\npeephole2_insns");
      printf (" (rtx x1 ATTRIBUTE_UNUSED,\n"
	      "\trtx_insn *insn ATTRIBUTE_UNUSED,\n"
	      "\tint *pmatch_len_ ATTRIBUTE_UNUSED)\n");
      break;
    }
  print_subroutine_start (os, s, &root_pos);
  if (proc_id == 0)
    {
      printf ("  recog_data.insn = NULL;\n");
<<<<<<< HEAD
      printf ("  rtx_insn *insn ATTRIBUTE_UNUSED;\n");
      printf ("  insn = safe_as_a <rtx_insn *> (uncast_insn);\n");
=======
      if (os->type == RECOG)
	{
	  printf ("  rtx_insn *insn ATTRIBUTE_UNUSED;\n");
	  printf ("  insn = safe_as_a <rtx_insn *> (uncast_insn);\n");
	}
>>>>>>> 7d5059b2
    }
  print_state (os, s, 2, true);
  printf ("}\n");
}

/* Print out a routine of type TYPE that performs ROOT.  */

static void
print_subroutine_group (output_state *os, routine_type type, state *root)
{
  os->type = type;
  if (use_subroutines_p)
    {
      /* Split ROOT up into smaller pieces, both for readability and to
	 help the compiler.  */
      auto_vec <state *> subroutines;
      find_subroutines (type, root, subroutines);

      /* Output the subroutines (but not ROOT itself).  */
      unsigned int i;
      state *s;
      FOR_EACH_VEC_ELT (subroutines, i, s)
	print_subroutine (os, s, i + 1);
    }
  /* Output the main routine.  */
  print_subroutine (os, root, 0);
}

/* Return the rtx pattern specified by the list of rtxes in a
   define_insn or define_split.  */

static rtx
add_implicit_parallel (rtvec vec)
{
  if (GET_NUM_ELEM (vec) == 1)
    return RTVEC_ELT (vec, 0);
  else
    {
      rtx pattern = rtx_alloc (PARALLEL);
      XVEC (pattern, 0) = vec;
      return pattern;
    }
}

/* Return the rtx pattern for the list of rtxes in a define_peephole2.  */

static rtx
get_peephole2_pattern (rtvec vec)
{
  int i, j;
  rtx pattern = rtx_alloc (SEQUENCE);
  XVEC (pattern, 0) = rtvec_alloc (GET_NUM_ELEM (vec));
  for (i = j = 0; i < GET_NUM_ELEM (vec); i++)
    {
      rtx x = RTVEC_ELT (vec, i);
      /* Ignore scratch register requirements.  */
      if (GET_CODE (x) != MATCH_SCRATCH && GET_CODE (x) != MATCH_DUP)
	{
	  XVECEXP (pattern, 0, j) = x;
	  j++;
	}
    }
  XVECLEN (pattern, 0) = j;
  if (j == 0)
    error_with_line (pattern_lineno, "empty define_peephole2");
  return pattern;
}

/* Return true if *PATTERN_PTR is a PARALLEL in which at least one trailing
   rtx can be added automatically by add_clobbers.  If so, update
   *ACCEPTANCE_PTR so that its num_clobbers field contains the number
   of such trailing rtxes and update *PATTERN_PTR so that it contains
   the pattern without those rtxes.  */

static bool
remove_clobbers (acceptance_type *acceptance_ptr, rtx *pattern_ptr)
{
  int i;
  rtx new_pattern;

  /* Find the last non-clobber in the parallel.  */
  rtx pattern = *pattern_ptr;
  for (i = XVECLEN (pattern, 0); i > 0; i--)
    {
      rtx x = XVECEXP (pattern, 0, i - 1);
      if (GET_CODE (x) != CLOBBER
	  || (!REG_P (XEXP (x, 0))
	      && GET_CODE (XEXP (x, 0)) != MATCH_SCRATCH))
	break;
    }

  if (i == XVECLEN (pattern, 0))
    return false;

  /* Build a similar insn without the clobbers.  */
  if (i == 1)
    new_pattern = XVECEXP (pattern, 0, 0);
  else
    {
      new_pattern = rtx_alloc (PARALLEL);
      XVEC (new_pattern, 0) = rtvec_alloc (i);
      for (int j = 0; j < i; ++j)
	XVECEXP (new_pattern, 0, j) = XVECEXP (pattern, 0, j);
    }

  /* Recognize it.  */
  acceptance_ptr->u.full.u.num_clobbers = XVECLEN (pattern, 0) - i;
  *pattern_ptr = new_pattern;
  return true;
}

int
main (int argc, char **argv)
{
  rtx desc;
  state insn_root, split_root, peephole2_root;

  progname = "genrecog";

  if (!init_rtx_reader_args (argc, argv))
    return (FATAL_EXIT_CODE);

  next_insn_code = 0;

  write_header ();

  /* Read the machine description.  */

  while (1)
    {
      desc = read_md_rtx (&pattern_lineno, &next_insn_code);
      if (desc == NULL)
	break;

      acceptance_type acceptance;
      acceptance.partial_p = false;
      acceptance.u.full.code = next_insn_code;

      rtx pattern;
      switch (GET_CODE (desc))
	{
	case DEFINE_INSN:
	  {
	    /* Match the instruction in the original .md form.  */
	    acceptance.type = RECOG;
	    acceptance.u.full.u.num_clobbers = 0;
	    pattern = add_implicit_parallel (XVEC (desc, 1));
	    validate_pattern (pattern, desc, NULL_RTX, 0);
	    match_pattern (&insn_root, pattern, XSTR (desc, 2), acceptance);

	    /* If the pattern is a PARALLEL with trailing CLOBBERs,
	       allow recog_for_combine to match without the clobbers.  */
	    if (GET_CODE (pattern) == PARALLEL
		&& remove_clobbers (&acceptance, &pattern))
	      match_pattern (&insn_root, pattern, XSTR (desc, 2), acceptance);
	    break;
	  }

	case DEFINE_SPLIT:
	  acceptance.type = SPLIT;
	  pattern = add_implicit_parallel (XVEC (desc, 0));
	  validate_pattern (pattern, desc, NULL_RTX, 0);
	  match_pattern (&split_root, pattern, XSTR (desc, 1), acceptance);

	  /* Declare the gen_split routine that we'll call if the
	     pattern matches.  The definition comes from insn-emit.c.  */
	  printf ("extern rtx_insn *gen_split_%d (rtx_insn *, rtx *);\n",
		  next_insn_code);
	  break;

	case DEFINE_PEEPHOLE2:
	  acceptance.type = PEEPHOLE2;
	  pattern = get_peephole2_pattern (XVEC (desc, 0));
	  validate_pattern (pattern, desc, NULL_RTX, 0);
	  match_pattern (&peephole2_root, pattern, XSTR (desc, 1), acceptance);

	  /* Declare the gen_peephole2 routine that we'll call if the
	     pattern matches.  The definition comes from insn-emit.c.  */
	  printf ("extern rtx_insn *gen_peephole2_%d (rtx_insn *, rtx *);\n",
		  next_insn_code);
	  break;

	default:
	  /* do nothing */;
	}
    }

  if (have_error)
    return FATAL_EXIT_CODE;

  puts ("\n\n");

  /* Optimize each routine in turn.  */
  optimize_subroutine_group ("recog", &insn_root);
  optimize_subroutine_group ("split_insns", &split_root);
  optimize_subroutine_group ("peephole2_insns", &peephole2_root);

  output_state os;
  os.id_to_var.safe_grow_cleared (num_positions);

  if (use_pattern_routines_p)
    {
      /* Look for common patterns and split them out into subroutines.  */
      auto_vec <merge_state_info> states;
      states.safe_push (&insn_root);
      states.safe_push (&split_root);
      states.safe_push (&peephole2_root);
      split_out_patterns (states);

      /* Print out the routines that we just created.  */
      unsigned int i;
      pattern_routine *routine;
      FOR_EACH_VEC_ELT (patterns, i, routine)
	print_pattern (&os, routine);
    }

  /* Print out the matching routines.  */
  print_subroutine_group (&os, RECOG, &insn_root);
  print_subroutine_group (&os, SPLIT, &split_root);
  print_subroutine_group (&os, PEEPHOLE2, &peephole2_root);

  fflush (stdout);
  return (ferror (stdout) != 0 ? FATAL_EXIT_CODE : SUCCESS_EXIT_CODE);
}<|MERGE_RESOLUTION|>--- conflicted
+++ resolved
@@ -1180,7 +1180,6 @@
 
 rtx_test
 rtx_test::code (position *pos)
-<<<<<<< HEAD
 {
   return rtx_test (pos, rtx_test::CODE);
 }
@@ -1201,28 +1200,6 @@
 rtx_test
 rtx_test::int_field (position *pos, int opno)
 {
-=======
-{
-  return rtx_test (pos, rtx_test::CODE);
-}
-
-rtx_test
-rtx_test::mode (position *pos)
-{
-  return rtx_test (pos, rtx_test::MODE);
-}
-
-rtx_test
-rtx_test::regno_field (position *pos)
-{
-  rtx_test res (pos, rtx_test::REGNO_FIELD);
-  return res;
-}
-
-rtx_test
-rtx_test::int_field (position *pos, int opno)
-{
->>>>>>> 7d5059b2
   rtx_test res (pos, rtx_test::INT_FIELD);
   res.u.opno = opno;
   return res;
@@ -5181,16 +5158,11 @@
   if (proc_id == 0)
     {
       printf ("  recog_data.insn = NULL;\n");
-<<<<<<< HEAD
-      printf ("  rtx_insn *insn ATTRIBUTE_UNUSED;\n");
-      printf ("  insn = safe_as_a <rtx_insn *> (uncast_insn);\n");
-=======
       if (os->type == RECOG)
 	{
 	  printf ("  rtx_insn *insn ATTRIBUTE_UNUSED;\n");
 	  printf ("  insn = safe_as_a <rtx_insn *> (uncast_insn);\n");
 	}
->>>>>>> 7d5059b2
     }
   print_state (os, s, 2, true);
   printf ("}\n");
