/* Generate code from machine description to recognize rtl as insns.
   Copyright (C) 1987-2018 Free Software Foundation, Inc.

   This file is part of GCC.

   GCC is free software; you can redistribute it and/or modify it
   under the terms of the GNU General Public License as published by
   the Free Software Foundation; either version 3, or (at your option)
   any later version.

   GCC is distributed in the hope that it will be useful, but WITHOUT
   ANY WARRANTY; without even the implied warranty of MERCHANTABILITY
   or FITNESS FOR A PARTICULAR PURPOSE.  See the GNU General Public
   License for more details.

   You should have received a copy of the GNU General Public License
   along with GCC; see the file COPYING3.  If not see
   <http://www.gnu.org/licenses/>.  */


/* This program is used to produce insn-recog.c, which contains a
   function called `recog' plus its subroutines.  These functions
   contain a decision tree that recognizes whether an rtx, the
   argument given to recog, is a valid instruction.

   recog returns -1 if the rtx is not valid.  If the rtx is valid,
   recog returns a nonnegative number which is the insn code number
   for the pattern that matched.  This is the same as the order in the
   machine description of the entry that matched.  This number can be
   used as an index into various insn_* tables, such as insn_template,
   insn_outfun, and insn_n_operands (found in insn-output.c).

   The third argument to recog is an optional pointer to an int.  If
   present, recog will accept a pattern if it matches except for
   missing CLOBBER expressions at the end.  In that case, the value
   pointed to by the optional pointer will be set to the number of
   CLOBBERs that need to be added (it should be initialized to zero by
   the caller).  If it is set nonzero, the caller should allocate a
   PARALLEL of the appropriate size, copy the initial entries, and
   call add_clobbers (found in insn-emit.c) to fill in the CLOBBERs.

   This program also generates the function `split_insns', which
   returns 0 if the rtl could not be split, or it returns the split
   rtl as an INSN list.

   This program also generates the function `peephole2_insns', which
   returns 0 if the rtl could not be matched.  If there was a match,
   the new rtl is returned in an INSN list, and LAST_INSN will point
   to the last recognized insn in the old sequence.


   At a high level, the algorithm used in this file is as follows:

   1. Build up a decision tree for each routine, using the following
      approach to matching an rtx:

      - First determine the "shape" of the rtx, based on GET_CODE,
	XVECLEN and XINT.  This phase examines SET_SRCs before SET_DESTs
	since SET_SRCs tend to be more distinctive.  It examines other
	operands in numerical order, since the canonicalization rules
	prefer putting complex operands of commutative operators first.

      - Next check modes and predicates.  This phase examines all
	operands in numerical order, even for SETs, since the mode of a
	SET_DEST is exact while the mode of a SET_SRC can be VOIDmode
	for constant integers.

      - Next check match_dups.

      - Finally check the C condition and (where appropriate) pnum_clobbers.

   2. Try to optimize the tree by removing redundant tests, CSEing tests,
      folding tests together, etc.

   3. Look for common subtrees and split them out into "pattern" routines.
      These common subtrees can be identical or they can differ in mode,
      code, or integer (usually an UNSPEC or UNSPEC_VOLATILE code).
      In the latter case the users of the pattern routine pass the
      appropriate mode, etc., as argument.  For example, if two patterns
      contain:

         (plus:SI (match_operand:SI 1 "register_operand")
	          (match_operand:SI 2 "register_operand"))

      we can split the associated matching code out into a subroutine.
      If a pattern contains:

         (minus:DI (match_operand:DI 1 "register_operand")
	           (match_operand:DI 2 "register_operand"))

      then we can consider using the same matching routine for both
      the plus and minus expressions, passing PLUS and SImode in the
      former case and MINUS and DImode in the latter case.

      The main aim of this phase is to reduce the compile time of the
      insn-recog.c code and to reduce the amount of object code in
      insn-recog.o.

   4. Split the matching trees into functions, trying to limit the
      size of each function to a sensible amount.

      Again, the main aim of this phase is to reduce the compile time
      of insn-recog.c.  (It doesn't help with the size of insn-recog.o.)

   5. Write out C++ code for each function.  */

#include "bconfig.h"
#define INCLUDE_ALGORITHM
#include "system.h"
#include "coretypes.h"
#include "tm.h"
#include "rtl.h"
#include "errors.h"
#include "read-md.h"
#include "gensupport.h"

#undef GENERATOR_FILE
enum true_rtx_doe {
#define DEF_RTL_EXPR(ENUM, NAME, FORMAT, CLASS) TRUE_##ENUM,
#include "rtl.def"
#undef DEF_RTL_EXPR
  FIRST_GENERATOR_RTX_CODE
};
#define NUM_TRUE_RTX_CODE ((int) FIRST_GENERATOR_RTX_CODE)
#define GENERATOR_FILE 1

/* Debugging variables to control which optimizations are performed.
   Note that disabling merge_states_p leads to very large output.  */
static const bool merge_states_p = true;
static const bool collapse_optional_decisions_p = true;
static const bool cse_tests_p = true;
static const bool simplify_tests_p = true;
static const bool use_operand_variables_p = true;
static const bool use_subroutines_p = true;
static const bool use_pattern_routines_p = true;

/* Whether to add comments for optional tests that we decided to keep.
   Can be useful when debugging the generator itself but is noise when
   debugging the generated code.  */
static const bool mark_optional_transitions_p = false;

/* Whether pattern routines should calculate positions relative to their
   rtx parameter rather than use absolute positions.  This e.g. allows
   a pattern routine to be shared between a plain SET and a PARALLEL
   that includes a SET.

   In principle it sounds like this should be useful, especially for
   recog_for_combine, where the plain SET form is generated automatically
   from a PARALLEL of a single SET and some CLOBBERs.  In practice it doesn't
   seem to help much and leads to slightly bigger object files.  */
static const bool relative_patterns_p = false;

/* Whether pattern routines should be allowed to test whether pnum_clobbers
   is null.  This requires passing pnum_clobbers around as a parameter.  */
static const bool pattern_have_num_clobbers_p = true;

/* Whether pattern routines should be allowed to test .md file C conditions.
   This requires passing insn around as a parameter, in case the C
   condition refers to it.  In practice this tends to lead to bigger
   object files.  */
static const bool pattern_c_test_p = false;

/* Whether to require each parameter passed to a pattern routine to be
   unique.  Disabling this check for example allows unary operators with
   matching modes (like NEG) and unary operators with mismatched modes
   (like ZERO_EXTEND) to be matched by a single pattern.  However, we then
   often have cases where the same value is passed too many times.  */
static const bool force_unique_params_p = true;

/* The maximum (approximate) depth of block nesting that an individual
   routine or subroutine should have.  This limit is about keeping the
   output readable rather than reducing compile time.  */
static const unsigned int MAX_DEPTH = 6;

/* The minimum number of pseudo-statements that a state must have before
   we split it out into a subroutine.  */
static const unsigned int MIN_NUM_STATEMENTS = 5;

/* The number of pseudo-statements a state can have before we consider
   splitting out substates into subroutines.  This limit is about avoiding
   compile-time problems with very big functions (and also about keeping
   functions within --param optimization limits, etc.).  */
static const unsigned int MAX_NUM_STATEMENTS = 200;

/* The minimum number of pseudo-statements that can be used in a pattern
   routine.  */
static const unsigned int MIN_COMBINE_COST = 4;

/* The maximum number of arguments that a pattern routine can have.
   The idea is to prevent one pattern getting a ridiculous number of
   arguments when it would be more beneficial to have a separate pattern
   routine instead.  */
static const unsigned int MAX_PATTERN_PARAMS = 5;

/* The maximum operand number plus one.  */
int num_operands;

/* Ways of obtaining an rtx to be tested.  */
enum position_type {
  /* PATTERN (peep2_next_insn (ARG)).  */
  POS_PEEP2_INSN,

  /* XEXP (BASE, ARG).  */
  POS_XEXP,

  /* XVECEXP (BASE, 0, ARG).  */
  POS_XVECEXP0
};

/* The position of an rtx relative to X0.  Each useful position is
   represented by exactly one instance of this structure.  */
struct position
{
  /* The parent rtx.  This is the root position for POS_PEEP2_INSNs.  */
  struct position *base;

  /* A position with the same BASE and TYPE, but with the next value
     of ARG.  */
  struct position *next;

  /* A list of all POS_XEXP positions that use this one as their base,
     chained by NEXT fields.  The first entry represents XEXP (this, 0),
     the second represents XEXP (this, 1), and so on.  */
  struct position *xexps;

  /* A list of POS_XVECEXP0 positions that use this one as their base,
     chained by NEXT fields.  The first entry represents XVECEXP (this, 0, 0),
     the second represents XVECEXP (this, 0, 1), and so on.  */
  struct position *xvecexp0s;

  /* The type of position.  */
  enum position_type type;

  /* The argument to TYPE (shown as ARG in the position_type comments).  */
  int arg;

  /* The instruction to which the position belongs.  */
  unsigned int insn_id;

  /* The depth of this position relative to the instruction pattern.
     E.g. if the instruction pattern is a SET, the SET itself has a
     depth of 0 while the SET_DEST and SET_SRC have depths of 1.  */
  unsigned int depth;

  /* A unique identifier for this position.  */
  unsigned int id;
};

enum routine_type {
  SUBPATTERN, RECOG, SPLIT, PEEPHOLE2
};

/* The root position (x0).  */
static struct position root_pos;

/* The number of positions created.  Also one higher than the maximum
   position id.  */
static unsigned int num_positions = 1;

/* A list of all POS_PEEP2_INSNs.  The entry for insn 0 is the root position,
   since we are given that instruction's pattern as x0.  */
static struct position *peep2_insn_pos_list = &root_pos;

/* Return a position with the given BASE, TYPE and ARG.  NEXT_PTR
   points to where the unique object that represents the position
   should be stored.  Create the object if it doesn't already exist,
   otherwise reuse the object that is already there.  */

static struct position *
next_position (struct position **next_ptr, struct position *base,
	       enum position_type type, int arg)
{
  struct position *pos;

  pos = *next_ptr;
  if (!pos)
    {
      pos = XCNEW (struct position);
      pos->type = type;
      pos->arg = arg;
      if (type == POS_PEEP2_INSN)
	{
	  pos->base = 0;
	  pos->insn_id = arg;
	  pos->depth = base->depth;
	}
      else
	{
	  pos->base = base;
	  pos->insn_id = base->insn_id;
	  pos->depth = base->depth + 1;
	}
      pos->id = num_positions++;
      *next_ptr = pos;
    }
  return pos;
}

/* Compare positions POS1 and POS2 lexicographically.  */

static int
compare_positions (struct position *pos1, struct position *pos2)
{
  int diff;

  diff = pos1->depth - pos2->depth;
  if (diff < 0)
    do
      pos2 = pos2->base;
    while (pos1->depth != pos2->depth);
  else if (diff > 0)
    do
      pos1 = pos1->base;
    while (pos1->depth != pos2->depth);
  while (pos1 != pos2)
    {
      diff = (int) pos1->type - (int) pos2->type;
      if (diff == 0)
	diff = pos1->arg - pos2->arg;
      pos1 = pos1->base;
      pos2 = pos2->base;
    }
  return diff;
}

/* Return the most deeply-nested position that is common to both
   POS1 and POS2.  If the positions are from different instructions,
   return the one with the lowest insn_id.  */

static struct position *
common_position (struct position *pos1, struct position *pos2)
{
  if (pos1->insn_id != pos2->insn_id)
    return pos1->insn_id < pos2->insn_id ? pos1 : pos2;
  if (pos1->depth > pos2->depth)
    std::swap (pos1, pos2);
  while (pos1->depth != pos2->depth)
    pos2 = pos2->base;
  while (pos1 != pos2)
    {
      pos1 = pos1->base;
      pos2 = pos2->base;
    }
  return pos1;
}

/* Search for and return operand N, stop when reaching node STOP.  */

static rtx
find_operand (rtx pattern, int n, rtx stop)
{
  const char *fmt;
  RTX_CODE code;
  int i, j, len;
  rtx r;

  if (pattern == stop)
    return stop;

  code = GET_CODE (pattern);
  if ((code == MATCH_SCRATCH
       || code == MATCH_OPERAND
       || code == MATCH_OPERATOR
       || code == MATCH_PARALLEL)
      && XINT (pattern, 0) == n)
    return pattern;

  fmt = GET_RTX_FORMAT (code);
  len = GET_RTX_LENGTH (code);
  for (i = 0; i < len; i++)
    {
      switch (fmt[i])
	{
	case 'e': case 'u':
	  if ((r = find_operand (XEXP (pattern, i), n, stop)) != NULL_RTX)
	    return r;
	  break;

	case 'V':
	  if (! XVEC (pattern, i))
	    break;
	  /* Fall through.  */

	case 'E':
	  for (j = 0; j < XVECLEN (pattern, i); j++)
	    if ((r = find_operand (XVECEXP (pattern, i, j), n, stop))
		!= NULL_RTX)
	      return r;
	  break;

	case 'r': case 'p': case 'i': case 'w': case '0': case 's':
	  break;

	default:
	  gcc_unreachable ();
	}
    }

  return NULL;
}

/* Search for and return operand M, such that it has a matching
   constraint for operand N.  */

static rtx
find_matching_operand (rtx pattern, int n)
{
  const char *fmt;
  RTX_CODE code;
  int i, j, len;
  rtx r;

  code = GET_CODE (pattern);
  if (code == MATCH_OPERAND
      && (XSTR (pattern, 2)[0] == '0' + n
	  || (XSTR (pattern, 2)[0] == '%'
	      && XSTR (pattern, 2)[1] == '0' + n)))
    return pattern;

  fmt = GET_RTX_FORMAT (code);
  len = GET_RTX_LENGTH (code);
  for (i = 0; i < len; i++)
    {
      switch (fmt[i])
	{
	case 'e': case 'u':
	  if ((r = find_matching_operand (XEXP (pattern, i), n)))
	    return r;
	  break;

	case 'V':
	  if (! XVEC (pattern, i))
	    break;
	  /* Fall through.  */

	case 'E':
	  for (j = 0; j < XVECLEN (pattern, i); j++)
	    if ((r = find_matching_operand (XVECEXP (pattern, i, j), n)))
	      return r;
	  break;

	case 'r': case 'p': case 'i': case 'w': case '0': case 's':
	  break;

	default:
	  gcc_unreachable ();
	}
    }

  return NULL;
}

/* In DEFINE_EXPAND, DEFINE_SPLIT, and DEFINE_PEEPHOLE2, we
   don't use the MATCH_OPERAND constraint, only the predicate.
   This is confusing to folks doing new ports, so help them
   not make the mistake.  */

static bool
constraints_supported_in_insn_p (rtx insn)
{
  return !(GET_CODE (insn) == DEFINE_EXPAND
	   || GET_CODE (insn) == DEFINE_SPLIT
	   || GET_CODE (insn) == DEFINE_PEEPHOLE2);
}

/* Return the name of the predicate matched by MATCH_RTX.  */

static const char *
predicate_name (rtx match_rtx)
{
  if (GET_CODE (match_rtx) == MATCH_SCRATCH)
    return "scratch_operand";
  else
    return XSTR (match_rtx, 1);
}

/* Return true if OPERAND is a MATCH_OPERAND using a special predicate
   function.  */

static bool
special_predicate_operand_p (rtx operand)
{
  if (GET_CODE (operand) == MATCH_OPERAND)
    {
      const char *pred_name = predicate_name (operand);
      if (pred_name[0] != 0)
	{
	  const struct pred_data *pred;

	  pred = lookup_predicate (pred_name);
	  return pred != NULL && pred->special;
	}
    }

  return false;
}

/* Check for various errors in PATTERN, which is part of INFO.
   SET is nonnull for a destination, and is the complete set pattern.
   SET_CODE is '=' for normal sets, and '+' within a context that
   requires in-out constraints.  */

static void
validate_pattern (rtx pattern, md_rtx_info *info, rtx set, int set_code)
{
  const char *fmt;
  RTX_CODE code;
  size_t i, len;
  int j;

  code = GET_CODE (pattern);
  switch (code)
    {
    case MATCH_SCRATCH:
      {
	const char constraints0 = XSTR (pattern, 1)[0];

	if (!constraints_supported_in_insn_p (info->def))
	  {
	    if (constraints0)
	      {
		error_at (info->loc, "constraints not supported in %s",
			  GET_RTX_NAME (GET_CODE (info->def)));
	      }
	    return;
	  }

	/* If a MATCH_SCRATCH is used in a context requiring an write-only
	   or read/write register, validate that.  */
	if (set_code == '='
	    && constraints0
	    && constraints0 != '='
	    && constraints0 != '+')
	  {
	    error_at (info->loc, "operand %d missing output reload",
		      XINT (pattern, 0));
	  }
	return;
      }
    case MATCH_DUP:
    case MATCH_OP_DUP:
    case MATCH_PAR_DUP:
      if (find_operand (info->def, XINT (pattern, 0), pattern) == pattern)
	error_at (info->loc, "operand %i duplicated before defined",
		  XINT (pattern, 0));
      break;
    case MATCH_OPERAND:
    case MATCH_OPERATOR:
      {
	const char *pred_name = XSTR (pattern, 1);
	const struct pred_data *pred;
	const char *c_test;

	c_test = get_c_test (info->def);

	if (pred_name[0] != 0)
	  {
	    pred = lookup_predicate (pred_name);
	    if (!pred)
	      error_at (info->loc, "unknown predicate '%s'", pred_name);
	  }
	else
	  pred = 0;

	if (code == MATCH_OPERAND)
	  {
	    const char *constraints = XSTR (pattern, 2);
	    const char constraints0 = constraints[0];

	    if (!constraints_supported_in_insn_p (info->def))
	      {
		if (constraints0)
		  {
		    error_at (info->loc, "constraints not supported in %s",
			      GET_RTX_NAME (GET_CODE (info->def)));
		  }
	      }

	    /* A MATCH_OPERAND that is a SET should have an output reload.  */
	    else if (set && constraints0)
	      {
		if (set_code == '+')
		  {
		    if (constraints0 == '+')
		      ;
		    /* If we've only got an output reload for this operand,
		       we'd better have a matching input operand.  */
		    else if (constraints0 == '='
			     && find_matching_operand (info->def,
						       XINT (pattern, 0)))
		      ;
		    else
		      error_at (info->loc, "operand %d missing in-out reload",
				XINT (pattern, 0));
		  }
		else if (constraints0 != '=' && constraints0 != '+')
		  error_at (info->loc, "operand %d missing output reload",
			    XINT (pattern, 0));
	      }

	    /* For matching constraint in MATCH_OPERAND, the digit must be a
	       smaller number than the number of the operand that uses it in the
	       constraint.  */
	    while (1)
	      {
		while (constraints[0]
		       && (constraints[0] == ' ' || constraints[0] == ','))
		  constraints++;
		if (!constraints[0])
		  break;

		if (constraints[0] >= '0' && constraints[0] <= '9')
		  {
		    int val;

		    sscanf (constraints, "%d", &val);
		    if (val >= XINT (pattern, 0))
		      error_at (info->loc, "constraint digit %d is not"
				" smaller than operand %d",
				val, XINT (pattern, 0));
		  }

		while (constraints[0] && constraints[0] != ',')
		  constraints++;
	      }
	  }

	/* Allowing non-lvalues in destinations -- particularly CONST_INT --
	   while not likely to occur at runtime, results in less efficient
	   code from insn-recog.c.  */
	if (set && pred && pred->allows_non_lvalue)
	  error_at (info->loc, "destination operand %d allows non-lvalue",
		    XINT (pattern, 0));

	/* A modeless MATCH_OPERAND can be handy when we can check for
	   multiple modes in the c_test.  In most other cases, it is a
	   mistake.  Only DEFINE_INSN is eligible, since SPLIT and
	   PEEP2 can FAIL within the output pattern.  Exclude special
	   predicates, which check the mode themselves.  Also exclude
	   predicates that allow only constants.  Exclude the SET_DEST
	   of a call instruction, as that is a common idiom.  */

	if (GET_MODE (pattern) == VOIDmode
	    && code == MATCH_OPERAND
	    && GET_CODE (info->def) == DEFINE_INSN
	    && pred
	    && !pred->special
	    && pred->allows_non_const
	    && strstr (c_test, "operands") == NULL
	    && ! (set
		  && GET_CODE (set) == SET
		  && GET_CODE (SET_SRC (set)) == CALL))
	  message_at (info->loc, "warning: operand %d missing mode?",
		      XINT (pattern, 0));
	return;
      }

    case SET:
      {
	machine_mode dmode, smode;
	rtx dest, src;

	dest = SET_DEST (pattern);
	src = SET_SRC (pattern);

	/* STRICT_LOW_PART is a wrapper.  Its argument is the real
	   destination, and it's mode should match the source.  */
	if (GET_CODE (dest) == STRICT_LOW_PART)
	  dest = XEXP (dest, 0);

	/* Find the referent for a DUP.  */

	if (GET_CODE (dest) == MATCH_DUP
	    || GET_CODE (dest) == MATCH_OP_DUP
	    || GET_CODE (dest) == MATCH_PAR_DUP)
	  dest = find_operand (info->def, XINT (dest, 0), NULL);

	if (GET_CODE (src) == MATCH_DUP
	    || GET_CODE (src) == MATCH_OP_DUP
	    || GET_CODE (src) == MATCH_PAR_DUP)
	  src = find_operand (info->def, XINT (src, 0), NULL);

	dmode = GET_MODE (dest);
	smode = GET_MODE (src);

	/* Mode checking is not performed for special predicates.  */
	if (special_predicate_operand_p (src)
	    || special_predicate_operand_p (dest))
	  ;

        /* The operands of a SET must have the same mode unless one
	   is VOIDmode.  */
        else if (dmode != VOIDmode && smode != VOIDmode && dmode != smode)
	  error_at (info->loc, "mode mismatch in set: %smode vs %smode",
		    GET_MODE_NAME (dmode), GET_MODE_NAME (smode));

	/* If only one of the operands is VOIDmode, and PC or CC0 is
	   not involved, it's probably a mistake.  */
	else if (dmode != smode
		 && GET_CODE (dest) != PC
		 && GET_CODE (dest) != CC0
		 && GET_CODE (src) != PC
		 && GET_CODE (src) != CC0
		 && !CONST_INT_P (src)
		 && !CONST_WIDE_INT_P (src)
		 && GET_CODE (src) != CALL)
	  {
	    const char *which;
	    which = (dmode == VOIDmode ? "destination" : "source");
	    message_at (info->loc, "warning: %s missing a mode?", which);
	  }

	if (dest != SET_DEST (pattern))
	  validate_pattern (dest, info, pattern, '=');
	validate_pattern (SET_DEST (pattern), info, pattern, '=');
        validate_pattern (SET_SRC (pattern), info, NULL_RTX, 0);
        return;
      }

    case CLOBBER:
      validate_pattern (SET_DEST (pattern), info, pattern, '=');
      return;

    case ZERO_EXTRACT:
      validate_pattern (XEXP (pattern, 0), info, set, set ? '+' : 0);
      validate_pattern (XEXP (pattern, 1), info, NULL_RTX, 0);
      validate_pattern (XEXP (pattern, 2), info, NULL_RTX, 0);
      return;

    case STRICT_LOW_PART:
      validate_pattern (XEXP (pattern, 0), info, set, set ? '+' : 0);
      return;

    case LABEL_REF:
      if (GET_MODE (XEXP (pattern, 0)) != VOIDmode)
	error_at (info->loc, "operand to label_ref %smode not VOIDmode",
		  GET_MODE_NAME (GET_MODE (XEXP (pattern, 0))));
      break;

    case VEC_SELECT:
      if (GET_MODE (pattern) != VOIDmode)
	{
	  machine_mode mode = GET_MODE (pattern);
	  machine_mode imode = GET_MODE (XEXP (pattern, 0));
	  machine_mode emode
	    = VECTOR_MODE_P (mode) ? GET_MODE_INNER (mode) : mode;
	  if (GET_CODE (XEXP (pattern, 1)) == PARALLEL)
	    {
	      int expected = 1;
	      unsigned int nelems;
	      if (VECTOR_MODE_P (mode)
		  && !GET_MODE_NUNITS (mode).is_constant (&expected))
		error_at (info->loc,
			  "vec_select with variable-sized mode %s",
			  GET_MODE_NAME (mode));
	      else if (XVECLEN (XEXP (pattern, 1), 0) != expected)
		error_at (info->loc,
			  "vec_select parallel with %d elements, expected %d",
			  XVECLEN (XEXP (pattern, 1), 0), expected);
	      else if (VECTOR_MODE_P (imode)
		       && GET_MODE_NUNITS (imode).is_constant (&nelems))
		{
		  int i;
		  for (i = 0; i < expected; ++i)
		    if (CONST_INT_P (XVECEXP (XEXP (pattern, 1), 0, i))
			&& (UINTVAL (XVECEXP (XEXP (pattern, 1), 0, i))
			    >= nelems))
		      error_at (info->loc,
				"out of bounds selector %u in vec_select, "
				"expected at most %u",
				(unsigned)
				UINTVAL (XVECEXP (XEXP (pattern, 1), 0, i)),
				nelems - 1);
		}
	    }
	  if (imode != VOIDmode && !VECTOR_MODE_P (imode))
	    error_at (info->loc, "%smode of first vec_select operand is not a "
				 "vector mode", GET_MODE_NAME (imode));
	  else if (imode != VOIDmode && GET_MODE_INNER (imode) != emode)
	    error_at (info->loc, "element mode mismatch between vec_select "
				 "%smode and its operand %smode",
		      GET_MODE_NAME (emode),
		      GET_MODE_NAME (GET_MODE_INNER (imode)));
	}
      break;

    default:
      break;
    }

  fmt = GET_RTX_FORMAT (code);
  len = GET_RTX_LENGTH (code);
  for (i = 0; i < len; i++)
    {
      switch (fmt[i])
	{
	case 'e': case 'u':
	  validate_pattern (XEXP (pattern, i), info, NULL_RTX, 0);
	  break;

	case 'E':
	  for (j = 0; j < XVECLEN (pattern, i); j++)
	    validate_pattern (XVECEXP (pattern, i, j), info, NULL_RTX, 0);
	  break;

	case 'r': case 'p': case 'i': case 'w': case '0': case 's':
	  break;

	default:
	  gcc_unreachable ();
	}
    }
}

/* Simple list structure for items of type T, for use when being part
   of a list is an inherent property of T.  T must have members equivalent
   to "T *prev, *next;" and a function "void set_parent (list_head <T> *)"
   to set the parent list.  */
template <typename T>
struct list_head
{
  /* A range of linked items.  */
  struct range
  {
    range (T *);
    range (T *, T *);

    T *start, *end;
    void set_parent (list_head *);
  };

  list_head ();
  range release ();
  void push_back (range);
  range remove (range);
  void replace (range, range);
  T *singleton () const;

  T *first, *last;
};

/* Create a range [START_IN, START_IN].  */

template <typename T>
list_head <T>::range::range (T *start_in) : start (start_in), end (start_in) {}

/* Create a range [START_IN, END_IN], linked by next and prev fields.  */

template <typename T>
list_head <T>::range::range (T *start_in, T *end_in)
  : start (start_in), end (end_in) {}

template <typename T>
void
list_head <T>::range::set_parent (list_head <T> *owner)
{
  for (T *item = start; item != end; item = item->next)
    item->set_parent (owner);
  end->set_parent (owner);
}

template <typename T>
list_head <T>::list_head () : first (0), last (0) {}

/* Add R to the end of the list.  */

template <typename T>
void
list_head <T>::push_back (range r)
{
  if (last)
    last->next = r.start;
  else
    first = r.start;
  r.start->prev = last;
  last = r.end;
  r.set_parent (this);
}

/* Remove R from the list.  R remains valid and can be inserted into
   other lists.  */

template <typename T>
typename list_head <T>::range
list_head <T>::remove (range r)
{
  if (r.start->prev)
    r.start->prev->next = r.end->next;
  else
    first = r.end->next;
  if (r.end->next)
    r.end->next->prev = r.start->prev;
  else
    last = r.start->prev;
  r.start->prev = 0;
  r.end->next = 0;
  r.set_parent (0);
  return r;
}

/* Replace OLDR with NEWR.  OLDR remains valid and can be inserted into
   other lists.  */

template <typename T>
void
list_head <T>::replace (range oldr, range newr)
{
  newr.start->prev = oldr.start->prev;
  newr.end->next = oldr.end->next;

  oldr.start->prev = 0;
  oldr.end->next = 0;
  oldr.set_parent (0);

  if (newr.start->prev)
    newr.start->prev->next = newr.start;
  else
    first = newr.start;
  if (newr.end->next)
    newr.end->next->prev = newr.end;
  else
    last = newr.end;
  newr.set_parent (this);
}

/* Empty the list and return the previous contents as a range that can
   be inserted into other lists.  */

template <typename T>
typename list_head <T>::range
list_head <T>::release ()
{
  range r (first, last);
  first = 0;
  last = 0;
  r.set_parent (0);
  return r;
}

/* If the list contains a single item, return that item, otherwise return
   null.  */

template <typename T>
T *
list_head <T>::singleton () const
{
  return first == last ? first : 0;
}

struct state;

/* Describes a possible successful return from a routine.  */
struct acceptance_type
{
  /* The type of routine we're returning from.  */
  routine_type type : 16;

  /* True if this structure only really represents a partial match,
     and if we must call a subroutine of type TYPE to complete the match.
     In this case we'll call the subroutine and, if it succeeds, return
     whatever the subroutine returned.

     False if this structure presents a full match.  */
  unsigned int partial_p : 1;

  union
  {
    /* If PARTIAL_P, this is the number of the subroutine to call.  */
    int subroutine_id;

    /* Valid if !PARTIAL_P.  */
    struct
    {
      /* The identifier of the matching pattern.  For SUBPATTERNs this
	 value belongs to an ad-hoc routine-specific enum.  For the
	 others it's the number of an .md file pattern.  */
      int code;
      union
      {
	/* For RECOG, the number of clobbers that must be added to the
	   pattern in order for it to match CODE.  */
	int num_clobbers;

	/* For PEEPHOLE2, the number of additional instructions that were
	   included in the optimization.  */
	int match_len;
      } u;
    } full;
  } u;
};

bool
operator == (const acceptance_type &a, const acceptance_type &b)
{
  if (a.partial_p != b.partial_p)
    return false;
  if (a.partial_p)
    return a.u.subroutine_id == b.u.subroutine_id;
  else
    return a.u.full.code == b.u.full.code;
}

bool
operator != (const acceptance_type &a, const acceptance_type &b)
{
  return !operator == (a, b);
}

/* Represents a parameter to a pattern routine.  */
struct parameter
{
  /* The C type of parameter.  */
  enum type_enum {
    /* Represents an invalid parameter.  */
    UNSET,

    /* A machine_mode parameter.  */
    MODE,

    /* An rtx_code parameter.  */
    CODE,

    /* An int parameter.  */
    INT,

    /* An unsigned int parameter.  */
    UINT,

    /* A HOST_WIDE_INT parameter.  */
    WIDE_INT
  };

  parameter ();
  parameter (type_enum, bool, uint64_t);

  /* The type of the parameter.  */
  type_enum type;

  /* True if the value passed is variable, false if it is constant.  */
  bool is_param;

  /* If IS_PARAM, this is the number of the variable passed, for an "i%d"
     format string.  If !IS_PARAM, this is the constant value passed.  */
  uint64_t value;
};

parameter::parameter ()
  : type (UNSET), is_param (false), value (0) {}

parameter::parameter (type_enum type_in, bool is_param_in, uint64_t value_in)
  : type (type_in), is_param (is_param_in), value (value_in) {}

bool
operator == (const parameter &param1, const parameter &param2)
{
  return (param1.type == param2.type
	  && param1.is_param == param2.is_param
	  && param1.value == param2.value);
}

bool
operator != (const parameter &param1, const parameter &param2)
{
  return !operator == (param1, param2);
}

/* Represents a routine that matches a partial rtx pattern, returning
   an ad-hoc enum value on success and -1 on failure.  The routine can
   be used by any subroutine type.  The match can be parameterized by
   things like mode, code and UNSPEC number.  */
struct pattern_routine
{
  /* The state that implements the pattern.  */
  state *s;

  /* The deepest root position from which S can access all the rtxes it needs.
     This is NULL if the pattern doesn't need an rtx input, usually because
     all matching is done on operands[] instead.  */
  position *pos;

  /* A unique identifier for the routine.  */
  unsigned int pattern_id;

  /* True if the routine takes pnum_clobbers as argument.  */
  bool pnum_clobbers_p;

  /* True if the routine takes the enclosing instruction as argument.  */
  bool insn_p;

  /* The types of the other parameters to the routine, if any.  */
  auto_vec <parameter::type_enum, MAX_PATTERN_PARAMS> param_types;
};

/* All defined patterns.  */
static vec <pattern_routine *> patterns;

/* Represents one use of a pattern routine.  */
struct pattern_use
{
  /* The pattern routine to use.  */
  pattern_routine *routine;

  /* The values to pass as parameters.  This vector has the same length
     as ROUTINE->PARAM_TYPES.  */
  auto_vec <parameter, MAX_PATTERN_PARAMS> params;
};

/* Represents a test performed by a decision.  */
struct rtx_test
{
  rtx_test ();

  /* The types of test that can be performed.  Most of them take as input
     an rtx X.  Some also take as input a transition label LABEL; the others
     are booleans for which the transition label is always "true".

     The order of the enum isn't important.  */
  enum kind_enum {
    /* Check GET_CODE (X) == LABEL.  */
    CODE,

    /* Check GET_MODE (X) == LABEL.  */
    MODE,

    /* Check REGNO (X) == LABEL.  */
    REGNO_FIELD,

<<<<<<< HEAD
    /* Check must_eq (SUBREG_BYTE (X), LABEL).  */
=======
    /* Check known_eq (SUBREG_BYTE (X), LABEL).  */
>>>>>>> 70783a86
    SUBREG_FIELD,

    /* Check XINT (X, u.opno) == LABEL.  */
    INT_FIELD,

    /* Check XWINT (X, u.opno) == LABEL.  */
    WIDE_INT_FIELD,

    /* Check XVECLEN (X, 0) == LABEL.  */
    VECLEN,

    /* Check peep2_current_count >= u.min_len.  */
    PEEP2_COUNT,

    /* Check XVECLEN (X, 0) >= u.min_len.  */
    VECLEN_GE,

    /* Check whether X is a cached const_int with value u.integer.  */
    SAVED_CONST_INT,

    /* Check u.predicate.data (X, u.predicate.mode).  */
    PREDICATE,

    /* Check rtx_equal_p (X, operands[u.opno]).  */
    DUPLICATE,

    /* Check whether X matches pattern u.pattern.  */
    PATTERN,

    /* Check whether pnum_clobbers is nonnull (RECOG only).  */
    HAVE_NUM_CLOBBERS,

    /* Check whether general C test u.string holds.  In general the condition
       needs access to "insn" and the full operand list.  */
    C_TEST,

    /* Execute operands[u.opno] = X.  (Always succeeds.)  */
    SET_OP,

    /* Accept u.acceptance.  Always succeeds for SUBPATTERN, RECOG and SPLIT.
       May fail for PEEPHOLE2 if the define_peephole2 C code executes FAIL.  */
    ACCEPT
  };

  /* The position of rtx X in the above description, relative to the
     incoming instruction "insn".  The position is null if the test
     doesn't take an X as input.  */
  position *pos;

  /* Which element of operands[] already contains POS, or -1 if no element
     is known to hold POS.  */
  int pos_operand;

  /* The type of test and its parameters, as described above.  */
  kind_enum kind;
  union
  {
    int opno;
    int min_len;
    struct
    {
      bool is_param;
      int value;
    } integer;
    struct
    {
      const struct pred_data *data;
      /* True if the mode is taken from a machine_mode parameter
	 to the routine rather than a constant machine_mode.  If true,
	 MODE is the number of the parameter (for an "i%d" format string),
	 otherwise it is the mode itself.  */
      bool mode_is_param;
      unsigned int mode;
    } predicate;
    pattern_use *pattern;
    const char *string;
    acceptance_type acceptance;
  } u;

  static rtx_test code (position *);
  static rtx_test mode (position *);
  static rtx_test regno_field (position *);
  static rtx_test subreg_field (position *);
  static rtx_test int_field (position *, int);
  static rtx_test wide_int_field (position *, int);
  static rtx_test veclen (position *);
  static rtx_test peep2_count (int);
  static rtx_test veclen_ge (position *, int);
  static rtx_test predicate (position *, const pred_data *, machine_mode);
  static rtx_test duplicate (position *, int);
  static rtx_test pattern (position *, pattern_use *);
  static rtx_test have_num_clobbers ();
  static rtx_test c_test (const char *);
  static rtx_test set_op (position *, int);
  static rtx_test accept (const acceptance_type &);

  bool terminal_p () const;
  bool single_outcome_p () const;

private:
  rtx_test (position *, kind_enum);
};

rtx_test::rtx_test () {}

rtx_test::rtx_test (position *pos_in, kind_enum kind_in)
  : pos (pos_in), pos_operand (-1), kind (kind_in) {}

rtx_test
rtx_test::code (position *pos)
{
  return rtx_test (pos, rtx_test::CODE);
}

rtx_test
rtx_test::mode (position *pos)
{
  return rtx_test (pos, rtx_test::MODE);
}

rtx_test
rtx_test::regno_field (position *pos)
{
  rtx_test res (pos, rtx_test::REGNO_FIELD);
  return res;
}

rtx_test
rtx_test::subreg_field (position *pos)
{
  rtx_test res (pos, rtx_test::SUBREG_FIELD);
  return res;
}

rtx_test
rtx_test::int_field (position *pos, int opno)
{
  rtx_test res (pos, rtx_test::INT_FIELD);
  res.u.opno = opno;
  return res;
}

rtx_test
rtx_test::wide_int_field (position *pos, int opno)
{
  rtx_test res (pos, rtx_test::WIDE_INT_FIELD);
  res.u.opno = opno;
  return res;
}

rtx_test
rtx_test::veclen (position *pos)
{
  return rtx_test (pos, rtx_test::VECLEN);
}

rtx_test
rtx_test::peep2_count (int min_len)
{
  rtx_test res (0, rtx_test::PEEP2_COUNT);
  res.u.min_len = min_len;
  return res;
}

rtx_test
rtx_test::veclen_ge (position *pos, int min_len)
{
  rtx_test res (pos, rtx_test::VECLEN_GE);
  res.u.min_len = min_len;
  return res;
}

rtx_test
rtx_test::predicate (position *pos, const struct pred_data *data,
		     machine_mode mode)
{
  rtx_test res (pos, rtx_test::PREDICATE);
  res.u.predicate.data = data;
  res.u.predicate.mode_is_param = false;
  res.u.predicate.mode = mode;
  return res;
}

rtx_test
rtx_test::duplicate (position *pos, int opno)
{
  rtx_test res (pos, rtx_test::DUPLICATE);
  res.u.opno = opno;
  return res;
}

rtx_test
rtx_test::pattern (position *pos, pattern_use *pattern)
{
  rtx_test res (pos, rtx_test::PATTERN);
  res.u.pattern = pattern;
  return res;
}

rtx_test
rtx_test::have_num_clobbers ()
{
  return rtx_test (0, rtx_test::HAVE_NUM_CLOBBERS);
}

rtx_test
rtx_test::c_test (const char *string)
{
  rtx_test res (0, rtx_test::C_TEST);
  res.u.string = string;
  return res;
}

rtx_test
rtx_test::set_op (position *pos, int opno)
{
  rtx_test res (pos, rtx_test::SET_OP);
  res.u.opno = opno;
  return res;
}

rtx_test
rtx_test::accept (const acceptance_type &acceptance)
{
  rtx_test res (0, rtx_test::ACCEPT);
  res.u.acceptance = acceptance;
  return res;
}

/* Return true if the test represents an unconditionally successful match.  */

bool
rtx_test::terminal_p () const
{
  return kind == rtx_test::ACCEPT && u.acceptance.type != PEEPHOLE2;
}

/* Return true if the test is a boolean that is always true.  */

bool
rtx_test::single_outcome_p () const
{
  return terminal_p () || kind == rtx_test::SET_OP;
}

bool
operator == (const rtx_test &a, const rtx_test &b)
{
  if (a.pos != b.pos || a.kind != b.kind)
    return false;
  switch (a.kind)
    {
    case rtx_test::CODE:
    case rtx_test::MODE:
    case rtx_test::REGNO_FIELD:
    case rtx_test::SUBREG_FIELD:
    case rtx_test::VECLEN:
    case rtx_test::HAVE_NUM_CLOBBERS:
      return true;

    case rtx_test::PEEP2_COUNT:
    case rtx_test::VECLEN_GE:
      return a.u.min_len == b.u.min_len;

    case rtx_test::INT_FIELD:
    case rtx_test::WIDE_INT_FIELD:
    case rtx_test::DUPLICATE:
    case rtx_test::SET_OP:
      return a.u.opno == b.u.opno;

    case rtx_test::SAVED_CONST_INT:
      return (a.u.integer.is_param == b.u.integer.is_param
	      && a.u.integer.value == b.u.integer.value);

    case rtx_test::PREDICATE:
      return (a.u.predicate.data == b.u.predicate.data
	      && a.u.predicate.mode_is_param == b.u.predicate.mode_is_param
	      && a.u.predicate.mode == b.u.predicate.mode);

    case rtx_test::PATTERN:
      return (a.u.pattern->routine == b.u.pattern->routine
	      && a.u.pattern->params == b.u.pattern->params);

    case rtx_test::C_TEST:
      return strcmp (a.u.string, b.u.string) == 0;

    case rtx_test::ACCEPT:
      return a.u.acceptance == b.u.acceptance;
    }
  gcc_unreachable ();
}

bool
operator != (const rtx_test &a, const rtx_test &b)
{
  return !operator == (a, b);
}

/* A simple set of transition labels.  Most transitions have a singleton
   label, so try to make that case as efficient as possible.  */
struct int_set : public auto_vec <uint64_t, 1>
{
  typedef uint64_t *iterator;

  int_set ();
  int_set (uint64_t);
  int_set (const int_set &);

  int_set &operator = (const int_set &);

  iterator begin ();
  iterator end ();
};

int_set::int_set () : auto_vec<uint64_t, 1> () {}

int_set::int_set (uint64_t label) :
  auto_vec<uint64_t, 1> ()
{
  safe_push (label);
}

int_set::int_set (const int_set &other) :
  auto_vec<uint64_t, 1> ()
{
  safe_splice (other);
}

int_set &
int_set::operator = (const int_set &other)
{
  truncate (0);
  safe_splice (other);
  return *this;
}

int_set::iterator
int_set::begin ()
{
  return address ();
}

int_set::iterator
int_set::end ()
{
  return address () + length ();
}

bool
operator == (const int_set &a, const int_set &b)
{
  if (a.length () != b.length ())
    return false;
  for (unsigned int i = 0; i < a.length (); ++i)
    if (a[i] != b[i])
      return false;
  return true;
}

bool
operator != (const int_set &a, const int_set &b)
{
  return !operator == (a, b);
}

struct decision;

/* Represents a transition between states, dependent on the result of
   a test T.  */
struct transition
{
  transition (const int_set &, state *, bool);

  void set_parent (list_head <transition> *);

  /* Links to other transitions for T.  Always null for boolean tests.  */
  transition *prev, *next;

  /* The transition should be taken when T has one of these values.
     E.g. for rtx_test::CODE this is a set of codes, while for booleans like
     rtx_test::PREDICATE it is always a singleton "true".  The labels are
     sorted in ascending order.  */
  int_set labels;

  /* The source decision.  */
  decision *from;

  /* The target state.  */
  state *to;

  /* True if TO would function correctly even if TEST wasn't performed.
     E.g. it isn't necessary to check whether GET_MODE (x1) is SImode
     before calling register_operand (x1, SImode), since register_operand
     performs its own mode check.  However, checking GET_MODE can be a cheap
     way of disambiguating SImode and DImode register operands.  */
  bool optional;

  /* True if LABELS contains parameter numbers rather than constants.
     E.g. if this is true for a rtx_test::CODE, the label is the number
     of an rtx_code parameter rather than an rtx_code itself.
     LABELS is always a singleton when this variable is true.  */
  bool is_param;
};

/* Represents a test and the action that should be taken on the result.
   If a transition exists for the test outcome, the machine switches
   to the transition's target state.  If no suitable transition exists,
   the machine either falls through to the next decision or, if there are no
   more decisions to try, fails the match.  */
struct decision : list_head <transition>
{
  decision (const rtx_test &);

  void set_parent (list_head <decision> *s);
  bool if_statement_p (uint64_t * = 0) const;

  /* The state to which this decision belongs.  */
  state *s;

  /* Links to other decisions in the same state.  */
  decision *prev, *next;

  /* The test to perform.  */
  rtx_test test;
};

/* Represents one machine state.  For each state the machine tries a list
   of decisions, in order, and acts on the first match.  It fails without
   further backtracking if no decisions match.  */
struct state : list_head <decision>
{
  void set_parent (list_head <state> *) {}
};

transition::transition (const int_set &labels_in, state *to_in,
			bool optional_in)
  : prev (0), next (0), labels (labels_in), from (0), to (to_in),
    optional (optional_in), is_param (false) {}

/* Set the source decision of the transition.  */

void
transition::set_parent (list_head <transition> *from_in)
{
  from = static_cast <decision *> (from_in);
}

decision::decision (const rtx_test &test_in)
  : prev (0), next (0), test (test_in) {}

/* Set the state to which this decision belongs.  */

void
decision::set_parent (list_head <decision> *s_in)
{
  s = static_cast <state *> (s_in);
}

/* Return true if the decision has a single transition with a single label.
   If so, return the label in *LABEL if nonnull.  */

inline bool
decision::if_statement_p (uint64_t *label) const
{
  if (singleton () && first->labels.length () == 1)
    {
      if (label)
	*label = first->labels[0];
      return true;
    }
  return false;
}

/* Add to FROM a decision that performs TEST and has a single transition
   TRANS.  */

static void
add_decision (state *from, const rtx_test &test, transition *trans)
{
  decision *d = new decision (test);
  from->push_back (d);
  d->push_back (trans);
}

/* Add a transition from FROM to a new, empty state that is taken
   when TEST == LABELS.  OPTIONAL says whether the new transition
   should be optional.  Return the new state.  */

static state *
add_decision (state *from, const rtx_test &test, int_set labels, bool optional)
{
  state *to = new state;
  add_decision (from, test, new transition (labels, to, optional));
  return to;
}

/* Insert a decision before decisions R to make them dependent on
   TEST == LABELS.  OPTIONAL says whether the new transition should be
   optional.  */

static decision *
insert_decision_before (state::range r, const rtx_test &test,
			const int_set &labels, bool optional)
{
  decision *newd = new decision (test);
  state *news = new state;
  newd->push_back (new transition (labels, news, optional));
  r.start->s->replace (r, newd);
  news->push_back (r);
  return newd;
}

/* Remove any optional transitions from S that turned out not to be useful.  */

static void
collapse_optional_decisions (state *s)
{
  decision *d = s->first;
  while (d)
    {
      decision *next = d->next;
      for (transition *trans = d->first; trans; trans = trans->next)
	collapse_optional_decisions (trans->to);
      /* A decision with a single optional transition doesn't help
	 partition the potential matches and so is unlikely to be
	 worthwhile.  In particular, if the decision that performs the
	 test is the last in the state, the best it could do is reject
	 an invalid pattern slightly earlier.  If instead the decision
	 is not the last in the state, the condition it tests could hold
	 even for the later decisions in the state.  The best it can do
	 is save work in some cases where only the later decisions can
	 succeed.

	 In both cases the optional transition would add extra work to
	 successful matches when the tested condition holds.  */
      if (transition *trans = d->singleton ())
	if (trans->optional)
	  s->replace (d, trans->to->release ());
      d = next;
    }
}

/* Try to squash several separate tests into simpler ones.  */

static void
simplify_tests (state *s)
{
  for (decision *d = s->first; d; d = d->next)
    {
      uint64_t label;
      /* Convert checks for GET_CODE (x) == CONST_INT and XWINT (x, 0) == N
	 into checks for const_int_rtx[N'], if N is suitably small.  */
      if (d->test.kind == rtx_test::CODE
	  && d->if_statement_p (&label)
	  && label == CONST_INT)
	if (decision *second = d->first->to->singleton ())
	  if (d->test.pos == second->test.pos
	      && second->test.kind == rtx_test::WIDE_INT_FIELD
	      && second->test.u.opno == 0
	      && second->if_statement_p (&label)
	      && IN_RANGE (int64_t (label),
			   -MAX_SAVED_CONST_INT, MAX_SAVED_CONST_INT))
	    {
	      d->test.kind = rtx_test::SAVED_CONST_INT;
	      d->test.u.integer.is_param = false;
	      d->test.u.integer.value = label;
	      d->replace (d->first, second->release ());
	      d->first->labels[0] = true;
	    }
      /* If we have a CODE test followed by a PREDICATE test, rely on
	 the predicate to test the code.

	 This case exists for match_operators.  We initially treat the
	 CODE test for a match_operator as non-optional so that we can
	 safely move down to its operands.  It may turn out that all
	 paths that reach that code test require the same predicate
	 to be true.  cse_tests will then put the predicate test in
	 series with the code test.  */
      if (d->test.kind == rtx_test::CODE)
	if (transition *trans = d->singleton ())
	  {
	    state *s = trans->to;
	    while (decision *d2 = s->singleton ())
	      {
		if (d->test.pos != d2->test.pos)
		  break;
		transition *trans2 = d2->singleton ();
		if (!trans2)
		  break;
		if (d2->test.kind == rtx_test::PREDICATE)
		  {
		    d->test = d2->test;
		    trans->labels = int_set (true);
		    s->replace (d2, trans2->to->release ());
		    break;
		  }
		s = trans2->to;
	      }
	  }
      for (transition *trans = d->first; trans; trans = trans->next)
	simplify_tests (trans->to);
    }
}

/* Return true if all successful returns passing through D require the
   condition tested by COMMON to be true.

   When returning true, add all transitions like COMMON in D to WHERE.
   WHERE may contain a partial result on failure.  */

static bool
common_test_p (decision *d, transition *common, vec <transition *> *where)
{
  if (d->test.kind == rtx_test::ACCEPT)
    /* We found a successful return that didn't require COMMON.  */
    return false;
  if (d->test == common->from->test)
    {
      transition *trans = d->singleton ();
      if (!trans
	  || trans->optional != common->optional
	  || trans->labels != common->labels)
	return false;
      where->safe_push (trans);
      return true;
    }
  for (transition *trans = d->first; trans; trans = trans->next)
    for (decision *subd = trans->to->first; subd; subd = subd->next)
      if (!common_test_p (subd, common, where))
	return false;
  return true;
}

/* Indicates that we have tested GET_CODE (X) for a particular rtx X.  */
const unsigned char TESTED_CODE = 1;

/* Indicates that we have tested XVECLEN (X, 0) for a particular rtx X.  */
const unsigned char TESTED_VECLEN = 2;

/* Represents a set of conditions that are known to hold.  */
struct known_conditions
{
  /* A mask of TESTED_ values for each position, indexed by the position's
     id field.  */
  auto_vec <unsigned char> position_tests;

  /* Index N says whether operands[N] has been set.  */
  auto_vec <bool> set_operands;

  /* A guranteed lower bound on the value of peep2_current_count.  */
  int peep2_count;
};

/* Return true if TEST can safely be performed at D, where
   the conditions in KC hold.  TEST is known to occur along the
   first path from D (i.e. always following the first transition
   of the first decision).  Any intervening tests can be used as
   negative proof that hoisting isn't safe, but only KC can be used
   as positive proof.  */

static bool
safe_to_hoist_p (decision *d, const rtx_test &test, known_conditions *kc)
{
  switch (test.kind)
    {
    case rtx_test::C_TEST:
      /* In general, C tests require everything else to have been
	 verified and all operands to have been set up.  */
      return false;

    case rtx_test::ACCEPT:
      /* Don't accept something before all conditions have been tested.  */
      return false;

    case rtx_test::PREDICATE:
      /* Don't move a predicate over a test for VECLEN_GE, since the
	 predicate used in a match_parallel can legitimately expect the
	 length to be checked first.  */
      for (decision *subd = d;
	   subd->test != test;
	   subd = subd->first->to->first)
	if (subd->test.pos == test.pos
	    && subd->test.kind == rtx_test::VECLEN_GE)
	  return false;
      goto any_rtx;

    case rtx_test::DUPLICATE:
      /* Don't test for a match_dup until the associated operand has
	 been set.  */
      if (!kc->set_operands[test.u.opno])
	return false;
      goto any_rtx;

    case rtx_test::CODE:
    case rtx_test::MODE:
    case rtx_test::SAVED_CONST_INT:
    case rtx_test::SET_OP:
    any_rtx:
      /* Check whether it is safe to access the rtx under test.  */
      switch (test.pos->type)
	{
	case POS_PEEP2_INSN:
	  return test.pos->arg < kc->peep2_count;

	case POS_XEXP:
	  return kc->position_tests[test.pos->base->id] & TESTED_CODE;

	case POS_XVECEXP0:
	  return kc->position_tests[test.pos->base->id] & TESTED_VECLEN;
	}
      gcc_unreachable ();

    case rtx_test::REGNO_FIELD:
    case rtx_test::SUBREG_FIELD:
    case rtx_test::INT_FIELD:
    case rtx_test::WIDE_INT_FIELD:
    case rtx_test::VECLEN:
    case rtx_test::VECLEN_GE:
      /* These tests access a specific part of an rtx, so are only safe
	 once we know what the rtx is.  */
      return kc->position_tests[test.pos->id] & TESTED_CODE;

    case rtx_test::PEEP2_COUNT:
    case rtx_test::HAVE_NUM_CLOBBERS:
      /* These tests can be performed anywhere.  */
      return true;

    case rtx_test::PATTERN:
      gcc_unreachable ();
    }
  gcc_unreachable ();
}

/* Look for a transition that is taken by all successful returns from a range
   of decisions starting at OUTER and that would be better performed by
   OUTER's state instead.  On success, store all instances of that transition
   in WHERE and return the last decision in the range.  The range could
   just be OUTER, or it could include later decisions as well.

   WITH_POSITION_P is true if only tests with position POS should be tried,
   false if any test should be tried.  WORTHWHILE_SINGLE_P is true if the
   result is useful even when the range contains just a single decision
   with a single transition.  KC are the conditions that are known to
   hold at OUTER.  */

static decision *
find_common_test (decision *outer, bool with_position_p,
		  position *pos, bool worthwhile_single_p,
		  known_conditions *kc, vec <transition *> *where)
{
  /* After this, WORTHWHILE_SINGLE_P indicates whether a range that contains
     just a single decision is useful, regardless of the number of
     transitions it has.  */
  if (!outer->singleton ())
    worthwhile_single_p = true;
  /* Quick exit if we don't have enough decisions to form a worthwhile
     range.  */
  if (!worthwhile_single_p && !outer->next)
    return 0;
  /* Follow the first chain down, as one example of a path that needs
     to contain the common test.  */
  for (decision *d = outer; d; d = d->first->to->first)
    {
      transition *trans = d->singleton ();
      if (trans
	  && (!with_position_p || d->test.pos == pos)
	  && safe_to_hoist_p (outer, d->test, kc))
	{
	  if (common_test_p (outer, trans, where))
	    {
	      if (!outer->next)
		/* We checked above whether the move is worthwhile.  */
		return outer;
	      /* See how many decisions in OUTER's chain could reuse
		 the same test.  */
	      decision *outer_end = outer;
	      do
		{
		  unsigned int length = where->length ();
		  if (!common_test_p (outer_end->next, trans, where))
		    {
		      where->truncate (length);
		      break;
		    }
		  outer_end = outer_end->next;
		}
	      while (outer_end->next);
	      /* It is worth moving TRANS if it can be shared by more than
		 one decision.  */
	      if (outer_end != outer || worthwhile_single_p)
		return outer_end;
	    }
	  where->truncate (0);
	}
    }
  return 0;
}

/* Try to promote common subtests in S to a single, shared decision.
   Also try to bunch tests for the same position together.  POS is the
   position of the rtx tested before reaching S.  KC are the conditions
   that are known to hold on entry to S.  */

static void
cse_tests (position *pos, state *s, known_conditions *kc)
{
  for (decision *d = s->first; d; d = d->next)
    {
      auto_vec <transition *, 16> where;
      if (d->test.pos)
	{
	  /* Try to find conditions that don't depend on a particular rtx,
	     such as pnum_clobbers != NULL or peep2_current_count >= X.
	     It's usually better to check these conditions as soon as
	     possible, so the change is worthwhile even if there is
	     only one copy of the test.  */
	  decision *endd = find_common_test (d, true, 0, true, kc, &where);
	  if (!endd && d->test.pos != pos)
	    /* Try to find other conditions related to position POS
	       before moving to the new position.  Again, this is
	       worthwhile even if there is only one copy of the test,
	       since it means that fewer position variables are live
	       at a given time.  */
	    endd = find_common_test (d, true, pos, true, kc, &where);
	  if (!endd)
	    /* Try to find any condition that is used more than once.  */
	    endd = find_common_test (d, false, 0, false, kc, &where);
	  if (endd)
	    {
	      transition *common = where[0];
	      /* Replace [D, ENDD] with a test like COMMON.  We'll recurse
		 on the common test and see the original D again next time.  */
	      d = insert_decision_before (state::range (d, endd),
					  common->from->test,
					  common->labels,
					  common->optional);
	      /* Remove the old tests.  */
	      while (!where.is_empty ())
		{
		  transition *trans = where.pop ();
		  trans->from->s->replace (trans->from, trans->to->release ());
		}
	    }
	}

      /* Make sure that safe_to_hoist_p isn't being overly conservative.
	 It should realize that D's test is safe in the current
	 environment.  */
      gcc_assert (d->test.kind == rtx_test::C_TEST
		  || d->test.kind == rtx_test::ACCEPT
		  || safe_to_hoist_p (d, d->test, kc));

      /* D won't be changed any further by the current optimization.
	 Recurse with the state temporarily updated to include D.  */
      int prev = 0;
      switch (d->test.kind)
	{
	case rtx_test::CODE:
	  prev = kc->position_tests[d->test.pos->id];
	  kc->position_tests[d->test.pos->id] |= TESTED_CODE;
	  break;

	case rtx_test::VECLEN:
	case rtx_test::VECLEN_GE:
	  prev = kc->position_tests[d->test.pos->id];
	  kc->position_tests[d->test.pos->id] |= TESTED_VECLEN;
	  break;

	case rtx_test::SET_OP:
	  prev = kc->set_operands[d->test.u.opno];
	  gcc_assert (!prev);
	  kc->set_operands[d->test.u.opno] = true;
	  break;

	case rtx_test::PEEP2_COUNT:
	  prev = kc->peep2_count;
	  kc->peep2_count = MAX (prev, d->test.u.min_len);
	  break;

	default:
	  break;
	}
      for (transition *trans = d->first; trans; trans = trans->next)
	cse_tests (d->test.pos ? d->test.pos : pos, trans->to, kc);
      switch (d->test.kind)
	{
	case rtx_test::CODE:
	case rtx_test::VECLEN:
	case rtx_test::VECLEN_GE:
	  kc->position_tests[d->test.pos->id] = prev;
	  break;

	case rtx_test::SET_OP:
	  kc->set_operands[d->test.u.opno] = prev;
	  break;

	case rtx_test::PEEP2_COUNT:
	  kc->peep2_count = prev;
	  break;

	default:
	  break;
	}
    }
}

/* Return the type of value that can be used to parameterize test KIND,
   or parameter::UNSET if none.  */

parameter::type_enum
transition_parameter_type (rtx_test::kind_enum kind)
{
  switch (kind)
    {
    case rtx_test::CODE:
      return parameter::CODE;

    case rtx_test::MODE:
      return parameter::MODE;

    case rtx_test::REGNO_FIELD:
    case rtx_test::SUBREG_FIELD:
      return parameter::UINT;

    case rtx_test::INT_FIELD:
    case rtx_test::VECLEN:
    case rtx_test::PATTERN:
      return parameter::INT;

    case rtx_test::WIDE_INT_FIELD:
      return parameter::WIDE_INT;

    case rtx_test::PEEP2_COUNT:
    case rtx_test::VECLEN_GE:
    case rtx_test::SAVED_CONST_INT:
    case rtx_test::PREDICATE:
    case rtx_test::DUPLICATE:
    case rtx_test::HAVE_NUM_CLOBBERS:
    case rtx_test::C_TEST:
    case rtx_test::SET_OP:
    case rtx_test::ACCEPT:
      return parameter::UNSET;
    }
  gcc_unreachable ();
}

/* Initialize the pos_operand fields of each state reachable from S.
   If OPERAND_POS[ID] >= 0, the position with id ID is stored in
   operands[OPERAND_POS[ID]] on entry to S.  */

static void
find_operand_positions (state *s, vec <int> &operand_pos)
{
  for (decision *d = s->first; d; d = d->next)
    {
      int this_operand = (d->test.pos ? operand_pos[d->test.pos->id] : -1);
      if (this_operand >= 0)
	d->test.pos_operand = this_operand;
      if (d->test.kind == rtx_test::SET_OP)
	operand_pos[d->test.pos->id] = d->test.u.opno;
      for (transition *trans = d->first; trans; trans = trans->next)
	find_operand_positions (trans->to, operand_pos);
      if (d->test.kind == rtx_test::SET_OP)
	operand_pos[d->test.pos->id] = this_operand;
    }
}

/* Statistics about a matching routine.  */
struct stats
{
  stats ();

  /* The total number of decisions in the routine, excluding trivial
     ones that never fail.  */
  unsigned int num_decisions;

  /* The number of non-trivial decisions on the longest path through
     the routine, and the return value that contributes most to that
     long path.  */
  unsigned int longest_path;
  int longest_path_code;

  /* The maximum number of times that a single call to the routine
     can backtrack, and the value returned at the end of that path.
     "Backtracking" here means failing one decision in state and
     going onto to the next.  */
  unsigned int longest_backtrack;
  int longest_backtrack_code;
};

stats::stats ()
  : num_decisions (0), longest_path (0), longest_path_code (-1),
    longest_backtrack (0), longest_backtrack_code (-1) {}

/* Return statistics about S.  */

static stats
get_stats (state *s)
{
  stats for_s;
  unsigned int longest_path = 0;
  for (decision *d = s->first; d; d = d->next)
    {
      /* Work out the statistics for D.  */
      stats for_d;
      for (transition *trans = d->first; trans; trans = trans->next)
	{
	  stats for_trans = get_stats (trans->to);
	  for_d.num_decisions += for_trans.num_decisions;
	  /* Each transition is mutually-exclusive, so just pick the
	     longest of the individual paths.  */
	  if (for_d.longest_path <= for_trans.longest_path)
	    {
	      for_d.longest_path = for_trans.longest_path;
	      for_d.longest_path_code = for_trans.longest_path_code;
	    }
	  /* Likewise for backtracking.  */
	  if (for_d.longest_backtrack <= for_trans.longest_backtrack)
	    {
	      for_d.longest_backtrack = for_trans.longest_backtrack;
	      for_d.longest_backtrack_code = for_trans.longest_backtrack_code;
	    }
	}

      /* Account for D's test in its statistics.  */
      if (!d->test.single_outcome_p ())
	{
	  for_d.num_decisions += 1;
	  for_d.longest_path += 1;
	}
      if (d->test.kind == rtx_test::ACCEPT)
	{
	  for_d.longest_path_code = d->test.u.acceptance.u.full.code;
	  for_d.longest_backtrack_code = d->test.u.acceptance.u.full.code;
	}

      /* Keep a running count of the number of backtracks.  */
      if (d->prev)
	for_s.longest_backtrack += 1;

      /* Accumulate D's statistics into S's.  */
      for_s.num_decisions += for_d.num_decisions;
      for_s.longest_path += for_d.longest_path;
      for_s.longest_backtrack += for_d.longest_backtrack;

      /* Use the code from the decision with the longest individual path,
	 since that's more likely to be useful if trying to make the
	 path shorter.  In the event of a tie, pick the later decision,
	 since that's closer to the end of the path.  */
      if (longest_path <= for_d.longest_path)
	{
	  longest_path = for_d.longest_path;
	  for_s.longest_path_code = for_d.longest_path_code;
	}

      /* Later decisions in a state are necessarily in a longer backtrack
	 than earlier decisions.  */
      for_s.longest_backtrack_code = for_d.longest_backtrack_code;
    }
  return for_s;
}

/* Optimize ROOT.  Use TYPE to describe ROOT in status messages.  */

static void
optimize_subroutine_group (const char *type, state *root)
{
  /* Remove optional transitions that turned out not to be worthwhile.  */
  if (collapse_optional_decisions_p)
    collapse_optional_decisions (root);

  /* Try to remove duplicated tests and to rearrange tests into a more
     logical order.  */
  if (cse_tests_p)
    {
      known_conditions kc;
      kc.position_tests.safe_grow_cleared (num_positions);
      kc.set_operands.safe_grow_cleared (num_operands);
      kc.peep2_count = 1;
      cse_tests (&root_pos, root, &kc);
    }

  /* Try to simplify two or more tests into one.  */
  if (simplify_tests_p)
    simplify_tests (root);

  /* Try to use operands[] instead of xN variables.  */
  if (use_operand_variables_p)
    {
      auto_vec <int> operand_pos (num_positions);
      for (unsigned int i = 0; i < num_positions; ++i)
	operand_pos.quick_push (-1);
      find_operand_positions (root, operand_pos);
    }

  /* Print a summary of the new state.  */
  stats st = get_stats (root);
  fprintf (stderr, "Statistics for %s:\n", type);
  fprintf (stderr, "  Number of decisions: %6d\n", st.num_decisions);
  fprintf (stderr, "  longest path:        %6d (code: %6d)\n",
	   st.longest_path, st.longest_path_code);
  fprintf (stderr, "  longest backtrack:   %6d (code: %6d)\n",
	   st.longest_backtrack, st.longest_backtrack_code);
}

struct merge_pattern_info;

/* Represents a transition from one pattern to another.  */
struct merge_pattern_transition
{
  merge_pattern_transition (merge_pattern_info *);

  /* The target pattern.  */
  merge_pattern_info *to;

  /* The parameters that the source pattern passes to the target pattern.
     "parameter (TYPE, true, I)" represents parameter I of the source
     pattern.  */
  auto_vec <parameter, MAX_PATTERN_PARAMS> params;
};

merge_pattern_transition::merge_pattern_transition (merge_pattern_info *to_in)
  : to (to_in)
{
}

/* Represents a pattern that can might match several states.  The pattern
   may replace parts of the test with a parameter value.  It may also
   replace transition labels with parameters.  */
struct merge_pattern_info
{
  merge_pattern_info (unsigned int);

  /* If PARAM_TEST_P, the state's singleton test should be generalized
     to use the runtime value of PARAMS[PARAM_TEST].  */
  unsigned int param_test : 8;

  /* If PARAM_TRANSITION_P, the state's single transition label should
     be replaced by the runtime value of PARAMS[PARAM_TRANSITION].  */
  unsigned int param_transition : 8;

  /* True if we have decided to generalize the root decision's test,
     as per PARAM_TEST.  */
  unsigned int param_test_p : 1;

  /* Likewise for the root decision's transition, as per PARAM_TRANSITION.  */
  unsigned int param_transition_p : 1;

  /* True if the contents of the structure are completely filled in.  */
  unsigned int complete_p : 1;

  /* The number of pseudo-statements in the pattern.  Used to decide
     whether it's big enough to break out into a subroutine.  */
  unsigned int num_statements;

  /* The number of states that use this pattern.  */
  unsigned int num_users;

  /* The number of distinct success values that the pattern returns.  */
  unsigned int num_results;

  /* This array has one element for each runtime parameter to the pattern.
     PARAMS[I] gives the default value of parameter I, which is always
     constant.

     These default parameters are used in cases where we match the
     pattern against some state S1, then add more parameters while
     matching against some state S2.  S1 is then left passing fewer
     parameters than S2.  The array gives us enough informatino to
     construct a full parameter list for S1 (see update_parameters).

     If we decide to create a subroutine for this pattern,
     PARAMS[I].type determines the C type of parameter I.  */
  auto_vec <parameter, MAX_PATTERN_PARAMS> params;

  /* All states that match this pattern must have the same number of
     transitions.  TRANSITIONS[I] describes the subpattern for transition
     number I; it is null if transition I represents a successful return
     from the pattern.  */
  auto_vec <merge_pattern_transition *, 1> transitions;

  /* The routine associated with the pattern, or null if we haven't generated
     one yet.  */
  pattern_routine *routine;
};

merge_pattern_info::merge_pattern_info (unsigned int num_transitions)
  : param_test (0),
    param_transition (0),
    param_test_p (false),
    param_transition_p (false),
    complete_p (false),
    num_statements (0),
    num_users (0),
    num_results (0),
    routine (0)
{
  transitions.safe_grow_cleared (num_transitions);
}

/* Describes one way of matching a particular state to a particular
   pattern.  */
struct merge_state_result
{
  merge_state_result (merge_pattern_info *, position *, merge_state_result *);

  /* A pattern that matches the state.  */
  merge_pattern_info *pattern;

  /* If we decide to use this match and create a subroutine for PATTERN,
     the state should pass the rtx at position ROOT to the pattern's
     rtx parameter.  A null root means that the pattern doesn't need
     an rtx parameter; all the rtxes it matches come from elsewhere.  */
  position *root;

  /* The parameters that should be passed to PATTERN for this state.
     If the array is shorter than PATTERN->params, the missing entries
     should be taken from the corresponding element of PATTERN->params.  */
  auto_vec <parameter, MAX_PATTERN_PARAMS> params;

  /* An earlier match for the same state, or null if none.  Patterns
     matched by earlier entries are smaller than PATTERN.  */
  merge_state_result *prev;
};

merge_state_result::merge_state_result (merge_pattern_info *pattern_in,
					position *root_in,
					merge_state_result *prev_in)
  : pattern (pattern_in), root (root_in), prev (prev_in)
{}

/* Information about a state, used while trying to match it against
   a pattern.  */
struct merge_state_info
{
  merge_state_info (state *);

  /* The state itself.  */
  state *s;

  /* Index I gives information about the target of transition I.  */
  merge_state_info *to_states;

  /* The number of transitions in S.  */
  unsigned int num_transitions;

  /* True if the state has been deleted in favor of a call to a
     pattern routine.  */
  bool merged_p;

  /* The previous state that might be a merge candidate for S, or null
     if no previous states could be merged with S.  */
  merge_state_info *prev_same_test;

  /* A list of pattern matches for this state.  */
  merge_state_result *res;
};

merge_state_info::merge_state_info (state *s_in)
  : s (s_in),
    to_states (0),
    num_transitions (0),
    merged_p (false),
    prev_same_test (0),
    res (0) {}

/* True if PAT would be useful as a subroutine.  */

static bool
useful_pattern_p (merge_pattern_info *pat)
{
  return pat->num_statements >= MIN_COMBINE_COST;
}

/* PAT2 is a subpattern of PAT1.  Return true if PAT2 should be inlined
   into PAT1's C routine.  */

static bool
same_pattern_p (merge_pattern_info *pat1, merge_pattern_info *pat2)
{
  return pat1->num_users == pat2->num_users || !useful_pattern_p (pat2);
}

/* PAT was previously matched against SINFO based on tentative matches
   for the target states of SINFO's state.  Return true if the match
   still holds; that is, if the target states of SINFO's state still
   match the corresponding transitions of PAT.  */

static bool
valid_result_p (merge_pattern_info *pat, merge_state_info *sinfo)
{
  for (unsigned int j = 0; j < sinfo->num_transitions; ++j)
    if (merge_pattern_transition *ptrans = pat->transitions[j])
      {
	merge_state_result *to_res = sinfo->to_states[j].res;
	if (!to_res || to_res->pattern != ptrans->to)
	  return false;
      }
  return true;
}

/* Remove any matches that are no longer valid from the head of SINFO's
   list of matches.  */

static void
prune_invalid_results (merge_state_info *sinfo)
{
  while (sinfo->res && !valid_result_p (sinfo->res->pattern, sinfo))
    {
      sinfo->res = sinfo->res->prev;
      gcc_assert (sinfo->res);
    }
}

/* Return true if PAT represents the biggest posssible match for SINFO;
   that is, if the next action of SINFO's state on return from PAT will
   be something that cannot be merged with any other state.  */

static bool
complete_result_p (merge_pattern_info *pat, merge_state_info *sinfo)
{
  for (unsigned int j = 0; j < sinfo->num_transitions; ++j)
    if (sinfo->to_states[j].res && !pat->transitions[j])
      return false;
  return true;
}

/* Update TO for any parameters that have been added to FROM since TO
   was last set.  The extra parameters in FROM will be constants or
   instructions to duplicate earlier parameters.  */

static void
update_parameters (vec <parameter> &to, const vec <parameter> &from)
{
  for (unsigned int i = to.length (); i < from.length (); ++i)
    to.quick_push (from[i]);
}

/* Return true if A and B can be tested by a single test.  If the test
   can be parameterised, store the parameter value for A in *PARAMA and
   the parameter value for B in *PARAMB, otherwise leave PARAMA and
   PARAMB alone.  */

static bool
compatible_tests_p (const rtx_test &a, const rtx_test &b,
		    parameter *parama, parameter *paramb)
{
  if (a.kind != b.kind)
    return false;
  switch (a.kind)
    {
    case rtx_test::PREDICATE:
      if (a.u.predicate.data != b.u.predicate.data)
	return false;
      *parama = parameter (parameter::MODE, false, a.u.predicate.mode);
      *paramb = parameter (parameter::MODE, false, b.u.predicate.mode);
      return true;

    case rtx_test::SAVED_CONST_INT:
      *parama = parameter (parameter::INT, false, a.u.integer.value);
      *paramb = parameter (parameter::INT, false, b.u.integer.value);
      return true;

    default:
      return a == b;
    }
}

/* PARAMS is an array of the parameters that a state is going to pass
   to a pattern routine.  It is still incomplete; index I has a kind of
   parameter::UNSET if we don't yet know what the state will pass
   as parameter I.  Try to make parameter ID equal VALUE, returning
   true on success.  */

static bool
set_parameter (vec <parameter> &params, unsigned int id,
	       const parameter &value)
{
  if (params[id].type == parameter::UNSET)
    {
      if (force_unique_params_p)
	for (unsigned int i = 0; i < params.length (); ++i)
	  if (params[i] == value)
	    return false;
      params[id] = value;
      return true;
    }
  return params[id] == value;
}

/* PARAMS2 is the "params" array for a pattern and PARAMS1 is the
   set of parameters that a particular state is going to pass to
   that pattern.

   Try to extend PARAMS1 and PARAMS2 so that there is a parameter
   that is equal to PARAM1 for the state and has a default value of
   PARAM2.  Parameters beginning at START were added as part of the
   same match and so may be reused.  */

static bool
add_parameter (vec <parameter> &params1, vec <parameter> &params2,
	       const parameter &param1, const parameter &param2,
	       unsigned int start, unsigned int *res)
{
  gcc_assert (params1.length () == params2.length ());
  gcc_assert (!param1.is_param && !param2.is_param);

  for (unsigned int i = start; i < params2.length (); ++i)
    if (params1[i] == param1 && params2[i] == param2)
      {
	*res = i;
	return true;
      }

  if (force_unique_params_p)
    for (unsigned int i = 0; i < params2.length (); ++i)
      if (params1[i] == param1 || params2[i] == param2)
	return false;

  if (params2.length () >= MAX_PATTERN_PARAMS)
    return false;

  *res = params2.length ();
  params1.quick_push (param1);
  params2.quick_push (param2);
  return true;
}

/* If *ROOTA is nonnull, return true if the same sequence of steps are
   required to reach A from *ROOTA as to reach B from ROOTB.  If *ROOTA
   is null, update it if necessary in order to make the condition hold.  */

static bool
merge_relative_positions (position **roota, position *a,
			  position *rootb, position *b)
{
  if (!relative_patterns_p)
    {
      if (a != b)
	return false;
      if (!*roota)
	{
	  *roota = rootb;
	  return true;
	}
      return *roota == rootb;
    }
  /* If B does not belong to the same instruction as ROOTB, we don't
     start with ROOTB but instead start with a call to peep2_next_insn.
     In that case the sequences for B and A are identical iff B and A
     are themselves identical.  */
  if (rootb->insn_id != b->insn_id)
    return a == b;
  while (rootb != b)
    {
      if (!a || b->type != a->type || b->arg != a->arg)
	return false;
      b = b->base;
      a = a->base;
    }
  if (!*roota)
    *roota = a;
  return *roota == a;
}

/* A hasher of states that treats two states as "equal" if they might be
   merged (but trying to be more discriminating than "return true").  */
struct test_pattern_hasher : nofree_ptr_hash <merge_state_info>
{
  static inline hashval_t hash (const value_type &);
  static inline bool equal (const value_type &, const compare_type &);
};

hashval_t
test_pattern_hasher::hash (merge_state_info *const &sinfo)
{
  inchash::hash h;
  decision *d = sinfo->s->singleton ();
  h.add_int (d->test.pos_operand + 1);
  if (!relative_patterns_p)
    h.add_int (d->test.pos ? d->test.pos->id + 1 : 0);
  h.add_int (d->test.kind);
  h.add_int (sinfo->num_transitions);
  return h.end ();
}

bool
test_pattern_hasher::equal (merge_state_info *const &sinfo1,
			    merge_state_info *const &sinfo2)
{
  decision *d1 = sinfo1->s->singleton ();
  decision *d2 = sinfo2->s->singleton ();
  gcc_assert (d1 && d2);

  parameter new_param1, new_param2;
  return (d1->test.pos_operand == d2->test.pos_operand
	  && (relative_patterns_p || d1->test.pos == d2->test.pos)
	  && compatible_tests_p (d1->test, d2->test, &new_param1, &new_param2)
	  && sinfo1->num_transitions == sinfo2->num_transitions);
}

/* Try to make the state described by SINFO1 use the same pattern as the
   state described by SINFO2.  Return true on success.

   SINFO1 and SINFO2 are known to have the same hash value.  */

static bool
merge_patterns (merge_state_info *sinfo1, merge_state_info *sinfo2)
{
  merge_state_result *res2 = sinfo2->res;
  merge_pattern_info *pat = res2->pattern;

  /* Write to temporary arrays while matching, in case we have to abort
     half way through.  */
  auto_vec <parameter, MAX_PATTERN_PARAMS> params1;
  auto_vec <parameter, MAX_PATTERN_PARAMS> params2;
  params1.quick_grow_cleared (pat->params.length ());
  params2.splice (pat->params);
  unsigned int start_param = params2.length ();

  /* An array for recording changes to PAT->transitions[?].params.
     All changes involve replacing a constant parameter with some
     PAT->params[N], where N is the second element of the pending_param.  */
  typedef std::pair <parameter *, unsigned int> pending_param;
  auto_vec <pending_param, 32> pending_params;

  decision *d1 = sinfo1->s->singleton ();
  decision *d2 = sinfo2->s->singleton ();
  gcc_assert (d1 && d2);

  /* If D2 tests a position, SINFO1's root relative to D1 is the same
     as SINFO2's root relative to D2.  */
  position *root1 = 0;
  position *root2 = res2->root;
  if (d2->test.pos_operand < 0
      && d1->test.pos
      && !merge_relative_positions (&root1, d1->test.pos,
				    root2, d2->test.pos))
    return false;

  /* Check whether the patterns have the same shape.  */
  unsigned int num_transitions = sinfo1->num_transitions;
  gcc_assert (num_transitions == sinfo2->num_transitions);
  for (unsigned int i = 0; i < num_transitions; ++i)
    if (merge_pattern_transition *ptrans = pat->transitions[i])
      {
	merge_state_result *to1_res = sinfo1->to_states[i].res;
	merge_state_result *to2_res = sinfo2->to_states[i].res;
	merge_pattern_info *to_pat = ptrans->to;
	gcc_assert (to2_res && to2_res->pattern == to_pat);
	if (!to1_res || to1_res->pattern != to_pat)
	  return false;
	if (to2_res->root
	    && !merge_relative_positions (&root1, to1_res->root,
					  root2, to2_res->root))
	  return false;
	/* Match the parameters that TO1_RES passes to TO_PAT with the
	   parameters that PAT passes to TO_PAT.  */
	update_parameters (to1_res->params, to_pat->params);
	for (unsigned int j = 0; j < to1_res->params.length (); ++j)
	  {
	    const parameter &param1 = to1_res->params[j];
	    const parameter &param2 = ptrans->params[j];
	    gcc_assert (!param1.is_param);
	    if (param2.is_param)
	      {
		if (!set_parameter (params1, param2.value, param1))
		  return false;
	      }
	    else if (param1 != param2)
	      {
		unsigned int id;
		if (!add_parameter (params1, params2,
				    param1, param2, start_param, &id))
		  return false;
		/* Record that PAT should now pass parameter ID to TO_PAT,
		   instead of the current contents of *PARAM2.  We only
		   make the change if the rest of the match succeeds.  */
		pending_params.safe_push
		  (pending_param (&ptrans->params[j], id));
	      }
	  }
      }

  unsigned int param_test = pat->param_test;
  unsigned int param_transition = pat->param_transition;
  bool param_test_p = pat->param_test_p;
  bool param_transition_p = pat->param_transition_p;

  /* If the tests don't match exactly, try to parameterize them.  */
  parameter new_param1, new_param2;
  if (!compatible_tests_p (d1->test, d2->test, &new_param1, &new_param2))
    gcc_unreachable ();
  if (new_param1.type != parameter::UNSET)
    {
      /* If the test has not already been parameterized, all existing
	 matches use constant NEW_PARAM2.  */
      if (param_test_p)
	{
	  if (!set_parameter (params1, param_test, new_param1))
	    return false;
	}
      else if (new_param1 != new_param2)
	{
	  if (!add_parameter (params1, params2, new_param1, new_param2,
			      start_param, &param_test))
	    return false;
	  param_test_p = true;
	}
    }

  /* Match the transitions.  */
  transition *trans1 = d1->first;
  transition *trans2 = d2->first;
  for (unsigned int i = 0; i < num_transitions; ++i)
    {
      if (param_transition_p || trans1->labels != trans2->labels)
	{
	  /* We can only generalize a single transition with a single
	     label.  */
	  if (num_transitions != 1
	      || trans1->labels.length () != 1
	      || trans2->labels.length () != 1)
	    return false;

	  /* Although we can match wide-int fields, in practice it leads
	     to some odd results for const_vectors.  We end up
	     parameterizing the first N const_ints of the vector
	     and then (once we reach the maximum number of parameters)
	     we go on to match the other elements exactly.  */
	  if (d1->test.kind == rtx_test::WIDE_INT_FIELD)
	    return false;

	  /* See whether the label has a generalizable type.  */
	  parameter::type_enum param_type
	    = transition_parameter_type (d1->test.kind);
	  if (param_type == parameter::UNSET)
	    return false;

	  /* Match the labels using parameters.  */
	  new_param1 = parameter (param_type, false, trans1->labels[0]);
	  if (param_transition_p)
	    {
	      if (!set_parameter (params1, param_transition, new_param1))
		return false;
	    }
	  else
	    {
	      new_param2 = parameter (param_type, false, trans2->labels[0]);
	      if (!add_parameter (params1, params2, new_param1, new_param2,
				  start_param, &param_transition))
		return false;
	      param_transition_p = true;
	    }
	}
      trans1 = trans1->next;
      trans2 = trans2->next;
    }

  /* Set any unset parameters to their default values.  This occurs if some
     other state needed something to be parameterized in order to match SINFO2,
     but SINFO1 on its own does not.  */
  for (unsigned int i = 0; i < params1.length (); ++i)
    if (params1[i].type == parameter::UNSET)
      params1[i] = params2[i];

  /* The match was successful.  Commit all pending changes to PAT.  */
  update_parameters (pat->params, params2);
  {
    pending_param *pp;
    unsigned int i;
    FOR_EACH_VEC_ELT (pending_params, i, pp)
      *pp->first = parameter (pp->first->type, true, pp->second);
  }
  pat->param_test = param_test;
  pat->param_transition = param_transition;
  pat->param_test_p = param_test_p;
  pat->param_transition_p = param_transition_p;

  /* Record the match of SINFO1.  */
  merge_state_result *new_res1 = new merge_state_result (pat, root1,
							 sinfo1->res);
  new_res1->params.splice (params1);
  sinfo1->res = new_res1;
  return true;
}

/* The number of states that were removed by calling pattern routines.  */
static unsigned int pattern_use_states;

/* The number of states used while defining pattern routines.  */
static unsigned int pattern_def_states;

/* Information used while constructing a use or definition of a pattern
   routine.  */
struct create_pattern_info
{
  /* The routine itself.  */
  pattern_routine *routine;

  /* The first unclaimed return value for this particular use or definition.
     We walk the substates of uses and definitions in the same order
     so each return value always refers to the same position within
     the pattern.  */
  unsigned int next_result;
};

static void populate_pattern_routine (create_pattern_info *,
				      merge_state_info *, state *,
				      const vec <parameter> &);

/* SINFO matches a pattern for which we've decided to create a C routine.
   Return a decision that performs a call to the pattern routine,
   but leave the caller to add the transitions to it.  Initialize CPI
   for this purpose.  Also create a definition for the pattern routine,
   if it doesn't already have one.

   PARAMS are the parameters that SINFO passes to its pattern.  */

static decision *
init_pattern_use (create_pattern_info *cpi, merge_state_info *sinfo,
		  const vec <parameter> &params)
{
  state *s = sinfo->s;
  merge_state_result *res = sinfo->res;
  merge_pattern_info *pat = res->pattern;
  cpi->routine = pat->routine;
  if (!cpi->routine)
    {
      /* We haven't defined the pattern routine yet, so create
	 a definition now.  */
      pattern_routine *routine = new pattern_routine;
      pat->routine = routine;
      cpi->routine = routine;
      routine->s = new state;
      routine->insn_p = false;
      routine->pnum_clobbers_p = false;

      /* Create an "idempotent" mapping of parameter I to parameter I.
	 Also record the C type of each parameter to the routine.  */
      auto_vec <parameter, MAX_PATTERN_PARAMS> def_params;
      for (unsigned int i = 0; i < pat->params.length (); ++i)
	{
	  def_params.quick_push (parameter (pat->params[i].type, true, i));
	  routine->param_types.quick_push (pat->params[i].type);
	}

      /* Any of the states that match the pattern could be used to
	 create the routine definition.  We might as well use SINFO
	 since it's already to hand.  This means that all positions
	 in the definition will be relative to RES->root.  */
      routine->pos = res->root;
      cpi->next_result = 0;
      populate_pattern_routine (cpi, sinfo, routine->s, def_params);
      gcc_assert (cpi->next_result == pat->num_results);

      /* Add the routine to the global list, after the subroutines
	 that it calls.  */
      routine->pattern_id = patterns.length ();
      patterns.safe_push (routine);
    }

  /* Create a decision to call the routine, passing PARAMS to it.  */
  pattern_use *use = new pattern_use;
  use->routine = pat->routine;
  use->params.splice (params);
  decision *d = new decision (rtx_test::pattern (res->root, use));

  /* If the original decision could use an element of operands[] instead
     of an rtx variable, try to transfer it to the new decision.  */
  if (s->first->test.pos && res->root == s->first->test.pos)
    d->test.pos_operand = s->first->test.pos_operand;

  cpi->next_result = 0;
  return d;
}

/* Make S return the next unclaimed pattern routine result for CPI.  */

static void
add_pattern_acceptance (create_pattern_info *cpi, state *s)
{
  acceptance_type acceptance;
  acceptance.type = SUBPATTERN;
  acceptance.partial_p = false;
  acceptance.u.full.code = cpi->next_result;
  add_decision (s, rtx_test::accept (acceptance), true, false);
  cpi->next_result += 1;
}

/* Initialize new empty state NEWS so that it implements SINFO's pattern
   (here referred to as "P").  P may be the top level of a pattern routine
   or a subpattern that should be inlined into its parent pattern's routine
   (as per same_pattern_p).  The choice of SINFO for a top-level pattern is
   arbitrary; it could be any of the states that use P.  The choice for
   subpatterns follows the choice for the parent pattern.

   PARAMS gives the value of each parameter to P in terms of the parameters
   to the top-level pattern.  If P itself is the top level pattern, PARAMS[I]
   is always "parameter (TYPE, true, I)".  */

static void
populate_pattern_routine (create_pattern_info *cpi, merge_state_info *sinfo,
			  state *news, const vec <parameter> &params)
{
  pattern_def_states += 1;

  decision *d = sinfo->s->singleton ();
  merge_pattern_info *pat = sinfo->res->pattern;
  pattern_routine *routine = cpi->routine;

  /* Create a copy of D's test for the pattern routine and generalize it
     as appropriate.  */
  decision *newd = new decision (d->test);
  gcc_assert (newd->test.pos_operand >= 0
	      || !newd->test.pos
	      || common_position (newd->test.pos,
				  routine->pos) == routine->pos);
  if (pat->param_test_p)
    {
      const parameter &param = params[pat->param_test];
      switch (newd->test.kind)
	{
	case rtx_test::PREDICATE:
	  newd->test.u.predicate.mode_is_param = param.is_param;
	  newd->test.u.predicate.mode = param.value;
	  break;

	case rtx_test::SAVED_CONST_INT:
	  newd->test.u.integer.is_param = param.is_param;
	  newd->test.u.integer.value = param.value;
	  break;

	default:
	  gcc_unreachable ();
	  break;
	}
    }
  if (d->test.kind == rtx_test::C_TEST)
    routine->insn_p = true;
  else if (d->test.kind == rtx_test::HAVE_NUM_CLOBBERS)
    routine->pnum_clobbers_p = true;
  news->push_back (newd);

  /* Fill in the transitions of NEWD.  */
  unsigned int i = 0;
  for (transition *trans = d->first; trans; trans = trans->next)
    {
      /* Create a new state to act as the target of the new transition.  */
      state *to_news = new state;
      if (merge_pattern_transition *ptrans = pat->transitions[i])
	{
	  /* The pattern hasn't finished matching yet.  Get the target
	     pattern and the corresponding target state of SINFO.  */
	  merge_pattern_info *to_pat = ptrans->to;
	  merge_state_info *to = sinfo->to_states + i;
	  gcc_assert (to->res->pattern == to_pat);
	  gcc_assert (ptrans->params.length () == to_pat->params.length ());

	  /* Express the parameters to TO_PAT in terms of the parameters
	     to the top-level pattern.  */
	  auto_vec <parameter, MAX_PATTERN_PARAMS> to_params;
	  for (unsigned int j = 0; j < ptrans->params.length (); ++j)
	    {
	      const parameter &param = ptrans->params[j];
	      to_params.quick_push (param.is_param
				    ? params[param.value]
				    : param);
	    }

	  if (same_pattern_p (pat, to_pat))
	    /* TO_PAT is part of the current routine, so just recurse.  */
	    populate_pattern_routine (cpi, to, to_news, to_params);
	  else
	    {
	      /* TO_PAT should be matched by calling a separate routine.  */
	      create_pattern_info sub_cpi;
	      decision *subd = init_pattern_use (&sub_cpi, to, to_params);
	      routine->insn_p |= sub_cpi.routine->insn_p;
	      routine->pnum_clobbers_p |= sub_cpi.routine->pnum_clobbers_p;

	      /* Add the pattern routine call to the new target state.  */
	      to_news->push_back (subd);

	      /* Add a transition for each successful call result.  */
	      for (unsigned int j = 0; j < to_pat->num_results; ++j)
		{
		  state *res = new state;
		  add_pattern_acceptance (cpi, res);
		  subd->push_back (new transition (j, res, false));
		}
	    }
	}
      else
	/* This transition corresponds to a successful match.  */
	add_pattern_acceptance (cpi, to_news);

      /* Create the transition itself, generalizing as necessary.  */
      transition *new_trans = new transition (trans->labels, to_news,
					      trans->optional);
      if (pat->param_transition_p)
	{
	  const parameter &param = params[pat->param_transition];
	  new_trans->is_param = param.is_param;
	  new_trans->labels[0] = param.value;
	}
      newd->push_back (new_trans);
      i += 1;
    }
}

/* USE is a decision that calls a pattern routine and SINFO is part of the
   original state tree that the call is supposed to replace.  Add the
   transitions for SINFO and its substates to USE.  */

static void
populate_pattern_use (create_pattern_info *cpi, decision *use,
		      merge_state_info *sinfo)
{
  pattern_use_states += 1;
  gcc_assert (!sinfo->merged_p);
  sinfo->merged_p = true;
  merge_state_result *res = sinfo->res;
  merge_pattern_info *pat = res->pattern;
  decision *d = sinfo->s->singleton ();
  unsigned int i = 0;
  for (transition *trans = d->first; trans; trans = trans->next)
    {
      if (pat->transitions[i])
	/* The target state is also part of the pattern.  */
	populate_pattern_use (cpi, use, sinfo->to_states + i);
      else
	{
	  /* The transition corresponds to a successful return from the
	     pattern routine.  */
	  use->push_back (new transition (cpi->next_result, trans->to, false));
	  cpi->next_result += 1;
	}
      i += 1;
    }
}

/* We have decided to replace SINFO's state with a call to a pattern
   routine.  Make the change, creating a definition of the pattern routine
   if it doesn't have one already.  */

static void
use_pattern (merge_state_info *sinfo)
{
  merge_state_result *res = sinfo->res;
  merge_pattern_info *pat = res->pattern;
  state *s = sinfo->s;

  /* The pattern may have acquired new parameters after it was matched
     against SINFO.  Update the parameters that SINFO passes accordingly.  */
  update_parameters (res->params, pat->params);

  create_pattern_info cpi;
  decision *d = init_pattern_use (&cpi, sinfo, res->params);
  populate_pattern_use (&cpi, d, sinfo);
  s->release ();
  s->push_back (d);
}

/* Look through the state trees in STATES for common patterns and
   split them into subroutines.  */

static void
split_out_patterns (vec <merge_state_info> &states)
{
  unsigned int first_transition = states.length ();
  hash_table <test_pattern_hasher> hashtab (128);
  /* Stage 1: Create an order in which parent states come before their child
     states and in which sibling states are at consecutive locations.
     Having consecutive sibling states allows merge_state_info to have
     a single to_states pointer.  */
  for (unsigned int i = 0; i < states.length (); ++i)
    for (decision *d = states[i].s->first; d; d = d->next)
      for (transition *trans = d->first; trans; trans = trans->next)
	{
	  states.safe_push (trans->to);
	  states[i].num_transitions += 1;
	}
  /* Stage 2: Now that the addresses are stable, set up the to_states
     pointers.  Look for states that might be merged and enter them
     into the hash table.  */
  for (unsigned int i = 0; i < states.length (); ++i)
    {
      merge_state_info *sinfo = &states[i];
      if (sinfo->num_transitions)
	{
	  sinfo->to_states = &states[first_transition];
	  first_transition += sinfo->num_transitions;
	}
      /* For simplicity, we only try to merge states that have a single
	 decision.  This is in any case the best we can do for peephole2,
	 since whether a peephole2 ACCEPT succeeds or not depends on the
	 specific peephole2 pattern (which is unique to each ACCEPT
	 and so couldn't be shared between states).  */
      if (decision *d = sinfo->s->singleton ())
	/* ACCEPT states are unique, so don't even try to merge them.  */
	if (d->test.kind != rtx_test::ACCEPT
	    && (pattern_have_num_clobbers_p
		|| d->test.kind != rtx_test::HAVE_NUM_CLOBBERS)
	    && (pattern_c_test_p
		|| d->test.kind != rtx_test::C_TEST))
	  {
	    merge_state_info **slot = hashtab.find_slot (sinfo, INSERT);
	    sinfo->prev_same_test = *slot;
	    *slot = sinfo;
	  }
    }
  /* Stage 3: Walk backwards through the list of states and try to merge
     them.  This is a greedy, bottom-up match; parent nodes can only start
     a new leaf pattern if they fail to match when combined with all child
     nodes that have matching patterns.

     For each state we keep a list of potential matches, with each
     potential match being larger (and deeper) than the next match in
     the list.  The final element in the list is a leaf pattern that
     matches just a single state.

     Each candidate pattern created in this loop is unique -- it won't
     have been seen by an earlier iteration.  We try to match each pattern
     with every state that appears earlier in STATES.

     Because the patterns created in the loop are unique, any state
     that already has a match must have a final potential match that
     is different from any new leaf pattern.  Therefore, when matching
     leaf patterns, we need only consider states whose list of matches
     is empty.

     The non-leaf patterns that we try are as deep as possible
     and are an extension of the state's previous best candidate match (PB).
     We need only consider states whose current potential match is also PB;
     any states that don't match as much as PB cannnot match the new pattern,
     while any states that already match more than PB must be different from
     the new pattern.  */
  for (unsigned int i2 = states.length (); i2-- > 0; )
    {
      merge_state_info *sinfo2 = &states[i2];

      /* Enforce the bottom-upness of the match: remove matches with later
	 states if SINFO2's child states ended up finding a better match.  */
      prune_invalid_results (sinfo2);

      /* Do nothing if the state doesn't match a later one and if there are
	 no earlier states it could match.  */
      if (!sinfo2->res && !sinfo2->prev_same_test)
	continue;

      merge_state_result *res2 = sinfo2->res;
      decision *d2 = sinfo2->s->singleton ();
      position *root2 = (d2->test.pos_operand < 0 ? d2->test.pos : 0);
      unsigned int num_transitions = sinfo2->num_transitions;

      /* If RES2 is null then SINFO2's test in isolation has not been seen
	 before.  First try matching that on its own.  */
      if (!res2)
	{
	  merge_pattern_info *new_pat
	    = new merge_pattern_info (num_transitions);
	  merge_state_result *new_res2
	    = new merge_state_result (new_pat, root2, res2);
	  sinfo2->res = new_res2;

	  new_pat->num_statements = !d2->test.single_outcome_p ();
	  new_pat->num_results = num_transitions;
	  bool matched_p = false;
	  /* Look for states that don't currently match anything but
	     can be made to match SINFO2 on its own.  */
	  for (merge_state_info *sinfo1 = sinfo2->prev_same_test; sinfo1;
	       sinfo1 = sinfo1->prev_same_test)
	    if (!sinfo1->res && merge_patterns (sinfo1, sinfo2))
	      matched_p = true;
	  if (!matched_p)
	    {
	      /* No other states match.  */
	      sinfo2->res = res2;
	      delete new_pat;
	      delete new_res2;
	      continue;
	    }
	  else
	    res2 = new_res2;
	}

      /* Keep the existing pattern if it's as good as anything we'd
	 create for SINFO2.  */
      if (complete_result_p (res2->pattern, sinfo2))
	{
	  res2->pattern->num_users += 1;
	  continue;
	}

      /* Create a new pattern for SINFO2.  */
      merge_pattern_info *new_pat = new merge_pattern_info (num_transitions);
      merge_state_result *new_res2
	= new merge_state_result (new_pat, root2, res2);
      sinfo2->res = new_res2;

      /* Fill in details about the pattern.  */
      new_pat->num_statements = !d2->test.single_outcome_p ();
      new_pat->num_results = 0;
      for (unsigned int j = 0; j < num_transitions; ++j)
	if (merge_state_result *to_res = sinfo2->to_states[j].res)
	  {
	    /* Count the target state as part of this pattern.
	       First update the root position so that it can reach
	       the target state's root.  */
	    if (to_res->root)
	      {
		if (new_res2->root)
		  new_res2->root = common_position (new_res2->root,
						    to_res->root);
		else
		  new_res2->root = to_res->root;
	      }
	    merge_pattern_info *to_pat = to_res->pattern;
	    merge_pattern_transition *ptrans
	      = new merge_pattern_transition (to_pat);

	    /* TO_PAT may have acquired more parameters when matching
	       states earlier in STATES than TO_RES's, but the list is
	       now final.  Make sure that TO_RES is up to date.  */
	    update_parameters (to_res->params, to_pat->params);

	    /* Start out by assuming that every user of NEW_PAT will
	       want to pass the same (constant) parameters as TO_RES.  */
	    update_parameters (ptrans->params, to_res->params);

	    new_pat->transitions[j] = ptrans;
	    new_pat->num_statements += to_pat->num_statements;
	    new_pat->num_results += to_pat->num_results;
	  }
	else
	  /* The target state doesn't match anything and so is not part
	     of the pattern.  */
	  new_pat->num_results += 1;

      /* See if any earlier states that match RES2's pattern also match
	 NEW_PAT.  */
      bool matched_p = false;
      for (merge_state_info *sinfo1 = sinfo2->prev_same_test; sinfo1;
	   sinfo1 = sinfo1->prev_same_test)
	{
	  prune_invalid_results (sinfo1);
	  if (sinfo1->res
	      && sinfo1->res->pattern == res2->pattern
	      && merge_patterns (sinfo1, sinfo2))
	    matched_p = true;
	}
      if (!matched_p)
	{
	  /* Nothing else matches NEW_PAT, so go back to the previous
	     pattern (possibly just a single-state one).  */
	  sinfo2->res = res2;
	  delete new_pat;
	  delete new_res2;
	}
      /* Assume that SINFO2 will use RES.  At this point we don't know
	 whether earlier states that match the same pattern will use
	 that match or a different one.  */
      sinfo2->res->pattern->num_users += 1;
    }
  /* Step 4: Finalize the choice of pattern for each state, ignoring
     patterns that were only used once.  Update each pattern's size
     so that it doesn't include subpatterns that are going to be split
     out into subroutines.  */
  for (unsigned int i = 0; i < states.length (); ++i)
    {
      merge_state_info *sinfo = &states[i];
      merge_state_result *res = sinfo->res;
      /* Wind past patterns that are only used by SINFO.  */
      while (res && res->pattern->num_users == 1)
	{
	  res = res->prev;
	  sinfo->res = res;
	  if (res)
	    res->pattern->num_users += 1;
	}
      if (!res)
	continue;

      /* We have a shared pattern and are now committed to the match.  */
      merge_pattern_info *pat = res->pattern;
      gcc_assert (valid_result_p (pat, sinfo));

      if (!pat->complete_p)
	{
	  /* Look for subpatterns that are going to be split out and remove
	     them from the number of statements.  */
	  for (unsigned int j = 0; j < sinfo->num_transitions; ++j)
	    if (merge_pattern_transition *ptrans = pat->transitions[j])
	      {
		merge_pattern_info *to_pat = ptrans->to;
		if (!same_pattern_p (pat, to_pat))
		  pat->num_statements -= to_pat->num_statements;
	      }
	  pat->complete_p = true;
	}
    }
  /* Step 5: Split out the patterns.  */
  for (unsigned int i = 0; i < states.length (); ++i)
    {
      merge_state_info *sinfo = &states[i];
      merge_state_result *res = sinfo->res;
      if (!sinfo->merged_p && res && useful_pattern_p (res->pattern))
	use_pattern (sinfo);
    }
  fprintf (stderr, "Shared %d out of %d states by creating %d new states,"
	   " saving %d\n",
	   pattern_use_states, states.length (), pattern_def_states,
	   pattern_use_states - pattern_def_states);
}

/* Information about a state tree that we're considering splitting into a
   subroutine.  */
struct state_size
{
  /* The number of pseudo-statements in the state tree.  */
  unsigned int num_statements;

  /* The approximate number of nested "if" and "switch" statements that
     would be required if control could fall through to a later state.  */
  unsigned int depth;
};

/* Pairs a transition with information about its target state.  */
typedef std::pair <transition *, state_size> subroutine_candidate;

/* Sort two subroutine_candidates so that the one with the largest
   number of statements comes last.  */

static int
subroutine_candidate_cmp (const void *a, const void *b)
{
  return int (((const subroutine_candidate *) a)->second.num_statements
	      - ((const subroutine_candidate *) b)->second.num_statements);
}

/* Turn S into a subroutine of type TYPE and add it to PROCS.  Return a new
   state that performs a subroutine call to S.  */

static state *
create_subroutine (routine_type type, state *s, vec <state *> &procs)
{
  procs.safe_push (s);
  acceptance_type acceptance;
  acceptance.type = type;
  acceptance.partial_p = true;
  acceptance.u.subroutine_id = procs.length ();
  state *news = new state;
  add_decision (news, rtx_test::accept (acceptance), true, false);
  return news;
}

/* Walk state tree S, of type TYPE, and look for subtrees that would be
   better split into subroutines.  Accumulate all such subroutines in PROCS.
   Return the size of the new state tree (excluding subroutines).  */

static state_size
find_subroutines (routine_type type, state *s, vec <state *> &procs)
{
  auto_vec <subroutine_candidate, 16> candidates;
  state_size size;
  size.num_statements = 0;
  size.depth = 0;
  for (decision *d = s->first; d; d = d->next)
    {
      if (!d->test.single_outcome_p ())
	size.num_statements += 1;
      for (transition *trans = d->first; trans; trans = trans->next)
	{
	  /* Keep chains of simple decisions together if we know that no
	     change of position is required.  We'll output this chain as a
	     single "if" statement, so it counts as a single nesting level.  */
	  if (d->test.pos && d->if_statement_p ())
	    for (;;)
	      {
		decision *newd = trans->to->singleton ();
		if (!newd
		    || (newd->test.pos
			&& newd->test.pos_operand < 0
			&& newd->test.pos != d->test.pos)
		    || !newd->if_statement_p ())
		  break;
		if (!newd->test.single_outcome_p ())
		  size.num_statements += 1;
		trans = newd->singleton ();
		if (newd->test.kind == rtx_test::SET_OP
		    || newd->test.kind == rtx_test::ACCEPT)
		  break;
	      }
	  /* The target of TRANS is a subroutine candidate.  First recurse
	     on it to see how big it is after subroutines have been
	     split out.  */
	  state_size to_size = find_subroutines (type, trans->to, procs);
	  if (d->next && to_size.depth > MAX_DEPTH)
	    /* Keeping the target state in the same routine would lead
	       to an excessive nesting of "if" and "switch" statements.
	       Split it out into a subroutine so that it can use
	       inverted tests that return early on failure.  */
	    trans->to = create_subroutine (type, trans->to, procs);
	  else
	    {
	      size.num_statements += to_size.num_statements;
	      if (to_size.num_statements < MIN_NUM_STATEMENTS)
		/* The target state is too small to be worth splitting.
		   Keep it in the same routine as S.  */
		size.depth = MAX (size.depth, to_size.depth);
	      else
		/* Assume for now that we'll keep the target state in the
		   same routine as S, but record it as a subroutine candidate
		   if S grows too big.  */
		candidates.safe_push (subroutine_candidate (trans, to_size));
	    }
	}
    }
  if (size.num_statements > MAX_NUM_STATEMENTS)
    {
      /* S is too big.  Sort the subroutine candidates so that bigger ones
	 are nearer the end.  */
      candidates.qsort (subroutine_candidate_cmp);
      while (!candidates.is_empty ()
	     && size.num_statements > MAX_NUM_STATEMENTS)
	{
	  /* Peel off a candidate and force it into a subroutine.  */
	  subroutine_candidate cand = candidates.pop ();
	  size.num_statements -= cand.second.num_statements;
	  cand.first->to = create_subroutine (type, cand.first->to, procs);
	}
    }
  /* Update the depth for subroutine candidates that we decided not to
     split out.  */
  for (unsigned int i = 0; i < candidates.length (); ++i)
    size.depth = MAX (size.depth, candidates[i].second.depth);
  size.depth += 1;
  return size;
}

/* Return true if, for all X, PRED (X, MODE) implies that X has mode MODE.  */

static bool
safe_predicate_mode (const struct pred_data *pred, machine_mode mode)
{
  /* Scalar integer constants have VOIDmode.  */
  if (GET_MODE_CLASS (mode) == MODE_INT
      && (pred->codes[CONST_INT]
	  || pred->codes[CONST_DOUBLE]
	  || pred->codes[CONST_WIDE_INT]
	  || pred->codes[LABEL_REF]))
    return false;

  return !pred->special && mode != VOIDmode;
}

/* Fill CODES with the set of codes that could be matched by PRED.  */

static void
get_predicate_codes (const struct pred_data *pred, int_set *codes)
{
  for (int i = 0; i < NUM_TRUE_RTX_CODE; ++i)
    if (!pred || pred->codes[i])
      codes->safe_push (i);
}

/* Return true if the first path through D1 tests the same thing as D2.  */

static bool
has_same_test_p (decision *d1, decision *d2)
{
  do
    {
      if (d1->test == d2->test)
        return true;
      d1 = d1->first->to->first;
    }
  while (d1);
  return false;
}

/* Return true if D1 and D2 cannot match the same rtx.  All states reachable
   from D2 have single decisions and all those decisions have single
   transitions.  */

static bool
mutually_exclusive_p (decision *d1, decision *d2)
{
  /* If one path through D1 fails to test the same thing as D2, assume
     that D2's test could be true for D1 and look for a later, more useful,
     test.  This isn't as expensive as it looks in practice.  */
  while (!has_same_test_p (d1, d2))
    {
      d2 = d2->singleton ()->to->singleton ();
      if (!d2)
	return false;
    }
  if (d1->test == d2->test)
    {
      /* Look for any transitions from D1 that have the same labels as
	 the transition from D2.  */
      transition *trans2 = d2->singleton ();
      for (transition *trans1 = d1->first; trans1; trans1 = trans1->next)
	{
	  int_set::iterator i1 = trans1->labels.begin ();
	  int_set::iterator end1 = trans1->labels.end ();
	  int_set::iterator i2 = trans2->labels.begin ();
	  int_set::iterator end2 = trans2->labels.end ();
	  while (i1 != end1 && i2 != end2)
	    if (*i1 < *i2)
	      ++i1;
	    else if (*i2 < *i1)
	      ++i2;
	    else
	      {
		/* TRANS1 has some labels in common with TRANS2.  Assume
		   that D1 and D2 could match the same rtx if the target
		   of TRANS1 could match the same rtx as D2.  */
		for (decision *subd1 = trans1->to->first;
		     subd1; subd1 = subd1->next)
		  if (!mutually_exclusive_p (subd1, d2))
		    return false;
		break;
	      }
	}
      return true;
    }
  for (transition *trans1 = d1->first; trans1; trans1 = trans1->next)
    for (decision *subd1 = trans1->to->first; subd1; subd1 = subd1->next)
      if (!mutually_exclusive_p (subd1, d2))
	return false;
  return true;
}

/* Try to merge S2's decision into D1, given that they have the same test.
   Fail only if EXCLUDE is nonnull and the new transition would have the
   same labels as *EXCLUDE.  When returning true, set *NEXT_S1, *NEXT_S2
   and *NEXT_EXCLUDE as for merge_into_state_1, or set *NEXT_S2 to null
   if the merge is complete.  */

static bool
merge_into_decision (decision *d1, state *s2, const int_set *exclude,
		     state **next_s1, state **next_s2,
		     const int_set **next_exclude)
{
  decision *d2 = s2->singleton ();
  transition *trans2 = d2->singleton ();

  /* Get a list of the transitions that intersect TRANS2.  */
  auto_vec <transition *, 32> intersecting;
  for (transition *trans1 = d1->first; trans1; trans1 = trans1->next)
    {
      int_set::iterator i1 = trans1->labels.begin ();
      int_set::iterator end1 = trans1->labels.end ();
      int_set::iterator i2 = trans2->labels.begin ();
      int_set::iterator end2 = trans2->labels.end ();
      bool trans1_is_subset = true;
      bool trans2_is_subset = true;
      bool intersect_p = false;
      while (i1 != end1 && i2 != end2)
	if (*i1 < *i2)
	  {
	    trans1_is_subset = false;
	    ++i1;
	  }
	else if (*i2 < *i1)
	  {
	    trans2_is_subset = false;
	    ++i2;
	  }
	else
	  {
	    intersect_p = true;
	    ++i1;
	    ++i2;
	  }
      if (i1 != end1)
	trans1_is_subset = false;
      if (i2 != end2)
	trans2_is_subset = false;
      if (trans1_is_subset && trans2_is_subset)
	{
	  /* There's already a transition that matches exactly.
	     Merge the target states.  */
	  trans1->optional &= trans2->optional;
	  *next_s1 = trans1->to;
	  *next_s2 = trans2->to;
	  *next_exclude = 0;
	  return true;
	}
      if (trans2_is_subset)
	{
	  /* TRANS1 has all the labels that TRANS2 needs.  Merge S2 into
	     the target of TRANS1, but (to avoid infinite recursion)
	     make sure that we don't end up creating another transition
	     like TRANS1.  */
	  *next_s1 = trans1->to;
	  *next_s2 = s2;
	  *next_exclude = &trans1->labels;
	  return true;
	}
      if (intersect_p)
	intersecting.safe_push (trans1);
    }

  if (intersecting.is_empty ())
    {
      /* No existing labels intersect the new ones.  We can just add
	 TRANS2 itself.  */
      d1->push_back (d2->release ());
      *next_s1 = 0;
      *next_s2 = 0;
      *next_exclude = 0;
      return true;
    }

  /* Take the union of the labels in INTERSECTING and TRANS2.  Store the
     result in COMBINED and use NEXT as a temporary.  */
  int_set tmp1 = trans2->labels, tmp2;
  int_set *combined = &tmp1, *next = &tmp2;
  for (unsigned int i = 0; i < intersecting.length (); ++i)
    {
      transition *trans1 = intersecting[i];
      next->truncate (0);
      next->safe_grow (trans1->labels.length () + combined->length ());
      int_set::iterator end
	= std::set_union (trans1->labels.begin (), trans1->labels.end (),
			  combined->begin (), combined->end (),
			  next->begin ());
      next->truncate (end - next->begin ());
      std::swap (next, combined);
    }

  /* Stop now if we've been told not to create a transition with these
     labels.  */
  if (exclude && *combined == *exclude)
    return false;

  /* Get the transition that should carry the new labels.  */
  transition *new_trans = intersecting[0];
  if (intersecting.length () == 1)
    {
      /* We're merging with one existing transition whose labels are a
	 subset of those required.  If both transitions are optional,
	 we can just expand the set of labels so that it's suitable
	 for both transitions.  It isn't worth preserving the original
	 transitions since we know that they can't be merged; we would
	 need to backtrack to S2 if TRANS1->to fails.  In contrast,
	 we might be able to merge the targets of the transitions
	 without any backtracking.

	 If instead the existing transition is not optional, ensure that
	 all target decisions are suitably protected.  Some decisions
	 might already have a more specific requirement than NEW_TRANS,
	 in which case there's no point testing NEW_TRANS as well.  E.g. this
	 would have happened if a test for an (eq ...) rtx had been
	 added to a decision that tested whether the code is suitable
	 for comparison_operator.  The original comparison_operator
	 transition would have been non-optional and the (eq ...) test
	 would be performed by a second decision in the target of that
	 transition.

	 The remaining case -- keeping the original optional transition
	 when adding a non-optional TRANS2 -- is a wash.  Preserving
	 the optional transition only helps if we later merge another
	 state S3 that is mutually exclusive with S2 and whose labels
	 belong to *COMBINED - TRANS1->labels.  We can then test the
	 original NEW_TRANS and S3 in the same decision.  We keep the
	 optional transition around for that case, but it occurs very
	 rarely.  */
      gcc_assert (new_trans->labels != *combined);
      if (!new_trans->optional || !trans2->optional)
	{
	  decision *start = 0;
	  for (decision *end = new_trans->to->first; end; end = end->next)
	    {
	      if (!start && end->test != d1->test)
		/* END belongs to a range of decisions that need to be
		   protected by NEW_TRANS.  */
		start = end;
	      if (start && (!end->next || end->next->test == d1->test))
		{
		  /* Protect [START, END] with NEW_TRANS.  The decisions
		     move to NEW_S and NEW_D becomes part of NEW_TRANS->to.  */
		  state *new_s = new state;
		  decision *new_d = new decision (d1->test);
		  new_d->push_back (new transition (new_trans->labels, new_s,
						    new_trans->optional));
		  state::range r (start, end);
		  new_trans->to->replace (r, new_d);
		  new_s->push_back (r);

		  /* Continue with an empty range.  */
		  start = 0;

		  /* Continue from the decision after NEW_D.  */
		  end = new_d;
		}
	    }
	}
      new_trans->optional = true;
      new_trans->labels = *combined;
    }
  else
    {
      /* We're merging more than one existing transition together.
	 Those transitions are successfully dividing the matching space
	 and so we want to preserve them, even if they're optional.

	 Create a new transition with the union set of labels and make
	 it go to a state that has the original transitions.  */
      decision *new_d = new decision (d1->test);
      for (unsigned int i = 0; i < intersecting.length (); ++i)
	new_d->push_back (d1->remove (intersecting[i]));

      state *new_s = new state;
      new_s->push_back (new_d);

      new_trans = new transition (*combined, new_s, true);
      d1->push_back (new_trans);
    }

  /* We now have an optional transition with labels *COMBINED.  Decide
     whether we can use it as TRANS2 or whether we need to merge S2
     into the target of NEW_TRANS.  */
  gcc_assert (new_trans->optional);
  if (new_trans->labels == trans2->labels)
    {
      /* NEW_TRANS matches TRANS2.  Just merge the target states.  */
      new_trans->optional = trans2->optional;
      *next_s1 = new_trans->to;
      *next_s2 = trans2->to;
      *next_exclude = 0;
    }
  else
    {
      /* Try to merge TRANS2 into the target of the overlapping transition,
	 but (to prevent infinite recursion or excessive redundancy) without
	 creating another transition of the same type.  */
      *next_s1 = new_trans->to;
      *next_s2 = s2;
      *next_exclude = &new_trans->labels;
    }
  return true;
}

/* Make progress in merging S2 into S1, given that each state in S2
   has a single decision.  If EXCLUDE is nonnull, avoid creating a new
   transition with the same test as S2's decision and with the labels
   in *EXCLUDE.

   Return true if there is still work to do.  When returning true,
   set *NEXT_S1, *NEXT_S2 and *NEXT_EXCLUDE to the values that
   S1, S2 and EXCLUDE should have next time round.

   If S1 and S2 both match a particular rtx, give priority to S1.  */

static bool
merge_into_state_1 (state *s1, state *s2, const int_set *exclude,
		    state **next_s1, state **next_s2,
		    const int_set **next_exclude)
{
  decision *d2 = s2->singleton ();
  if (decision *d1 = s1->last)
    {
      if (d1->test.terminal_p ())
	/* D1 is an unconditional return, so S2 can never match.  This can
	   sometimes be a bug in the .md description, but might also happen
	   if genconditions forces some conditions to true for certain
	   configurations.  */
	return false;

      /* Go backwards through the decisions in S1, stopping once we find one
	 that could match the same thing as S2.  */
      while (d1->prev && mutually_exclusive_p (d1, d2))
	d1 = d1->prev;

      /* Search forwards from that point, merging D2 into the first
	 decision we can.  */
      for (; d1; d1 = d1->next)
	{
	  /* If S2 performs some optional tests before testing the same thing
	     as D1, those tests do not help to distinguish D1 and S2, so it's
	     better to drop them.  Search through such optional decisions
	     until we find something that tests the same thing as D1.  */
	  state *sub_s2 = s2;
	  for (;;)
	    {
	      decision *sub_d2 = sub_s2->singleton ();
	      if (d1->test == sub_d2->test)
		{
		  /* Only apply EXCLUDE if we're testing the same thing
		     as D2.  */
		  const int_set *sub_exclude = (d2 == sub_d2 ? exclude : 0);

		  /* Try to merge SUB_S2 into D1.  This can only fail if
		     it would involve creating a new transition with
		     labels SUB_EXCLUDE.  */
		  if (merge_into_decision (d1, sub_s2, sub_exclude,
					   next_s1, next_s2, next_exclude))
		    return *next_s2 != 0;

		  /* Can't merge with D1; try a later decision.  */
		  break;
		}
	      transition *sub_trans2 = sub_d2->singleton ();
	      if (!sub_trans2->optional)
		/* Can't merge with D1; try a later decision.  */
		break;
	      sub_s2 = sub_trans2->to;
	    }
	}
    }

  /* We can't merge D2 with any existing decision.  Just add it to the end.  */
  s1->push_back (s2->release ());
  return false;
}

/* Merge S2 into S1.  If they both match a particular rtx, give
   priority to S1.  Each state in S2 has a single decision.  */

static void
merge_into_state (state *s1, state *s2)
{
  const int_set *exclude = 0;
  while (s2 && merge_into_state_1 (s1, s2, exclude, &s1, &s2, &exclude))
    continue;
}

/* Pairs a pattern that needs to be matched with the rtx position at
   which the pattern should occur.  */
struct pattern_pos {
  pattern_pos () {}
  pattern_pos (rtx, position *);

  rtx pattern;
  position *pos;
};

pattern_pos::pattern_pos (rtx pattern_in, position *pos_in)
  : pattern (pattern_in), pos (pos_in)
{}

/* Compare entries according to their depth-first order.  There shouldn't
   be two entries at the same position.  */

bool
operator < (const pattern_pos &e1, const pattern_pos &e2)
{
  int diff = compare_positions (e1.pos, e2.pos);
  gcc_assert (diff != 0 || e1.pattern == e2.pattern);
  return diff < 0;
}

/* Add new decisions to S that check whether the rtx at position POS
   matches PATTERN.  Return the state that is reached in that case.
   TOP_PATTERN is the overall pattern, as passed to match_pattern_1.  */

static state *
match_pattern_2 (state *s, md_rtx_info *info, position *pos, rtx pattern)
{
  auto_vec <pattern_pos, 32> worklist;
  auto_vec <pattern_pos, 32> pred_and_mode_tests;
  auto_vec <pattern_pos, 32> dup_tests;

  worklist.safe_push (pattern_pos (pattern, pos));
  while (!worklist.is_empty ())
    {
      pattern_pos next = worklist.pop ();
      pattern = next.pattern;
      pos = next.pos;
      unsigned int reverse_s = worklist.length ();

      enum rtx_code code = GET_CODE (pattern);
      switch (code)
	{
	case MATCH_OP_DUP:
	case MATCH_DUP:
	case MATCH_PAR_DUP:
	  /* Add a test that the rtx matches the earlier one, but only
	     after the structure and predicates have been checked.  */
	  dup_tests.safe_push (pattern_pos (pattern, pos));

	  /* Use the same code check as the original operand.  */
	  pattern = find_operand (info->def, XINT (pattern, 0), NULL_RTX);
	  /* Fall through.  */

	case MATCH_PARALLEL:
	case MATCH_OPERAND:
	case MATCH_SCRATCH:
	case MATCH_OPERATOR:
	  {
	    const char *pred_name = predicate_name (pattern);
	    const struct pred_data *pred = 0;
	    if (pred_name[0] != 0)
	      {
		pred = lookup_predicate (pred_name);
		/* Only report errors once per rtx.  */
		if (code == GET_CODE (pattern))
		  {
		    if (!pred)
		      error_at (info->loc, "unknown predicate '%s' used in %s",
				pred_name, GET_RTX_NAME (code));
		    else if (code == MATCH_PARALLEL
			     && pred->singleton != PARALLEL)
		      error_at (info->loc, "predicate '%s' used in"
				" match_parallel does not allow only PARALLEL",
				pred->name);
		  }
	      }

	    if (code == MATCH_PARALLEL || code == MATCH_PAR_DUP)
	      {
		/* Check that we have a parallel with enough elements.  */
		s = add_decision (s, rtx_test::code (pos), PARALLEL, false);
		int min_len = XVECLEN (pattern, 2);
		s = add_decision (s, rtx_test::veclen_ge (pos, min_len),
				  true, false);
	      }
	    else
	      {
		/* Check that the rtx has one of codes accepted by the
		   predicate.  This is necessary when matching suboperands
		   of a MATCH_OPERATOR or MATCH_OP_DUP, since we can't
		   call XEXP (X, N) without checking that X has at least
		   N+1 operands.  */
		int_set codes;
		get_predicate_codes (pred, &codes);
		bool need_codes = (pred
				   && (code == MATCH_OPERATOR
				       || code == MATCH_OP_DUP));
		s = add_decision (s, rtx_test::code (pos), codes, !need_codes);
	      }

	    /* Postpone the predicate check until we've checked the rest
	       of the rtx structure.  */
	    if (code == GET_CODE (pattern))
	      pred_and_mode_tests.safe_push (pattern_pos (pattern, pos));

	    /* If we need to match suboperands, add them to the worklist.  */
	    if (code == MATCH_OPERATOR || code == MATCH_PARALLEL)
	      {
		position **subpos_ptr;
		enum position_type pos_type;
		int i;
		if (code == MATCH_OPERATOR || code == MATCH_OP_DUP)
		  {
		    pos_type = POS_XEXP;
		    subpos_ptr = &pos->xexps;
		    i = (code == MATCH_OPERATOR ? 2 : 1);
		  }
		else
		  {
		    pos_type = POS_XVECEXP0;
		    subpos_ptr = &pos->xvecexp0s;
		    i = 2;
		  }
		for (int j = 0; j < XVECLEN (pattern, i); ++j)
		  {
		    position *subpos = next_position (subpos_ptr, pos,
						      pos_type, j);
		    worklist.safe_push (pattern_pos (XVECEXP (pattern, i, j),
					       subpos));
		    subpos_ptr = &subpos->next;
		  }
	      }
	    break;
	  }

	default:
	  {
	    /* Check that the rtx has the right code.  */
	    s = add_decision (s, rtx_test::code (pos), code, false);

	    /* Queue a test for the mode if one is specified.  */
	    if (GET_MODE (pattern) != VOIDmode)
	      pred_and_mode_tests.safe_push (pattern_pos (pattern, pos));

	    /* Push subrtxes onto the worklist.  Match nonrtx operands now.  */
	    const char *fmt = GET_RTX_FORMAT (code);
	    position **subpos_ptr = &pos->xexps;
	    for (size_t i = 0; fmt[i]; ++i)
	      {
		position *subpos = next_position (subpos_ptr, pos,
						  POS_XEXP, i);
		switch (fmt[i])
		  {
		  case 'e': case 'u':
		    worklist.safe_push (pattern_pos (XEXP (pattern, i),
						     subpos));
		    break;

		  case 'E':
		    {
		      /* Make sure the vector has the right number of
			 elements.  */
		      int length = XVECLEN (pattern, i);
		      s = add_decision (s, rtx_test::veclen (pos),
					length, false);

		      position **subpos2_ptr = &pos->xvecexp0s;
		      for (int j = 0; j < length; j++)
			{
			  position *subpos2 = next_position (subpos2_ptr, pos,
							     POS_XVECEXP0, j);
			  rtx x = XVECEXP (pattern, i, j);
			  worklist.safe_push (pattern_pos (x, subpos2));
			  subpos2_ptr = &subpos2->next;
			}
		      break;
		    }

		  case 'i':
		    /* Make sure that XINT (X, I) has the right value.  */
		    s = add_decision (s, rtx_test::int_field (pos, i),
				      XINT (pattern, i), false);
		    break;

		  case 'r':
		    /* Make sure that REGNO (X) has the right value.  */
		    gcc_assert (i == 0);
		    s = add_decision (s, rtx_test::regno_field (pos),
				      REGNO (pattern), false);
		    break;

		  case 'w':
		    /* Make sure that XWINT (X, I) has the right value.  */
		    s = add_decision (s, rtx_test::wide_int_field (pos, i),
				      XWINT (pattern, 0), false);
		    break;

		  case 'p':
		    /* We don't have a way of parsing polynomial offsets yet,
		       and hopefully never will.  */
		    s = add_decision (s, rtx_test::subreg_field (pos),
				      SUBREG_BYTE (pattern).to_constant (),
				      false);
		    break;

		  case '0':
		    break;

		  default:
		    gcc_unreachable ();
		  }
		subpos_ptr = &subpos->next;
	      }
	  }
	  break;
	}
      /* Operands are pushed onto the worklist so that later indices are
	 nearer the top.  That's what we want for SETs, since a SET_SRC
	 is a better discriminator than a SET_DEST.  In other cases it's
	 usually better to match earlier indices first.  This is especially
	 true of PARALLELs, where the first element tends to be the most
	 individual.  It's also true for commutative operators, where the
	 canonicalization rules say that the more complex operand should
	 come first.  */
      if (code != SET && worklist.length () > reverse_s)
	std::reverse (&worklist[0] + reverse_s,
		      &worklist[0] + worklist.length ());
    }

  /* Sort the predicate and mode tests so that they're in depth-first order.
     The main goal of this is to put SET_SRC match_operands after SET_DEST
     match_operands and after mode checks for the enclosing SET_SRC operators
     (such as the mode of a PLUS in an addition instruction).  The latter
     two types of test can determine the mode exactly, whereas a SET_SRC
     match_operand often has to cope with the possibility of the operand
     being a modeless constant integer.  E.g. something that matches
     register_operand (x, SImode) never matches register_operand (x, DImode),
     but a const_int that matches immediate_operand (x, SImode) also matches
     immediate_operand (x, DImode).  The register_operand cases can therefore
     be distinguished by a switch on the mode, but the immediate_operand
     cases can't.  */
  if (pred_and_mode_tests.length () > 1)
    std::sort (&pred_and_mode_tests[0],
	       &pred_and_mode_tests[0] + pred_and_mode_tests.length ());

  /* Add the mode and predicate tests.  */
  pattern_pos *e;
  unsigned int i;
  FOR_EACH_VEC_ELT (pred_and_mode_tests, i, e)
    {
      switch (GET_CODE (e->pattern))
	{
	case MATCH_PARALLEL:
	case MATCH_OPERAND:
	case MATCH_SCRATCH:
	case MATCH_OPERATOR:
	  {
	    int opno = XINT (e->pattern, 0);
	    num_operands = MAX (num_operands, opno + 1);
	    const char *pred_name = predicate_name (e->pattern);
	    if (pred_name[0])
	      {
		const struct pred_data *pred = lookup_predicate (pred_name);
		/* Check the mode first, to distinguish things like SImode
		   and DImode register_operands, as described above.  */
		machine_mode mode = GET_MODE (e->pattern);
		if (pred && safe_predicate_mode (pred, mode))
		  s = add_decision (s, rtx_test::mode (e->pos), mode, true);

		/* Assign to operands[] first, so that the rtx usually doesn't
		   need to be live across the call to the predicate.

		   This shouldn't cause a problem with dirtying the page,
		   since we fully expect to assign to operands[] at some point,
		   and since the caller usually writes to other parts of
		   recog_data anyway.  */
		s = add_decision (s, rtx_test::set_op (e->pos, opno),
				  true, false);
		s = add_decision (s, rtx_test::predicate (e->pos, pred, mode),
				  true, false);
	      }
	    else
	      /* Historically we've ignored the mode when there's no
		 predicate.  Just set up operands[] unconditionally.  */
	      s = add_decision (s, rtx_test::set_op (e->pos, opno),
				true, false);
	    break;
	  }

	default:
	  s = add_decision (s, rtx_test::mode (e->pos),
			    GET_MODE (e->pattern), false);
	  break;
	}
    }

  /* Finally add rtx_equal_p checks for duplicated operands.  */
  FOR_EACH_VEC_ELT (dup_tests, i, e)
    s = add_decision (s, rtx_test::duplicate (e->pos, XINT (e->pattern, 0)),
		      true, false);
  return s;
}

/* Add new decisions to S that make it return ACCEPTANCE if:

   (1) the rtx doesn't match anything already matched by S
   (2) the rtx matches TOP_PATTERN and
   (3) the C test required by INFO->def is true

   For peephole2, TOP_PATTERN is a SEQUENCE of the instruction patterns
   to match, otherwise it is a single instruction pattern.  */

static void
match_pattern_1 (state *s, md_rtx_info *info, rtx pattern,
		 acceptance_type acceptance)
{
  if (acceptance.type == PEEPHOLE2)
    {
      /* Match each individual instruction.  */
      position **subpos_ptr = &peep2_insn_pos_list;
      int count = 0;
      for (int i = 0; i < XVECLEN (pattern, 0); ++i)
	{
	  rtx x = XVECEXP (pattern, 0, i);
	  position *subpos = next_position (subpos_ptr, &root_pos,
					    POS_PEEP2_INSN, count);
	  if (count > 0)
	    s = add_decision (s, rtx_test::peep2_count (count + 1),
			      true, false);
	  s = match_pattern_2 (s, info, subpos, x);
	  subpos_ptr = &subpos->next;
	  count += 1;
	}
      acceptance.u.full.u.match_len = count - 1;
    }
  else
    {
      /* Make the rtx itself.  */
      s = match_pattern_2 (s, info, &root_pos, pattern);

      /* If the match is only valid when extra clobbers are added,
	 make sure we're able to pass that information to the caller.  */
      if (acceptance.type == RECOG && acceptance.u.full.u.num_clobbers)
	s = add_decision (s, rtx_test::have_num_clobbers (), true, false);
    }

  /* Make sure that the C test is true.  */
  const char *c_test = get_c_test (info->def);
  if (maybe_eval_c_test (c_test) != 1)
    s = add_decision (s, rtx_test::c_test (c_test), true, false);

  /* Accept the pattern.  */
  add_decision (s, rtx_test::accept (acceptance), true, false);
}

/* Like match_pattern_1, but (if merge_states_p) try to merge the
   decisions with what's already in S, to reduce the amount of
   backtracking.  */

static void
match_pattern (state *s, md_rtx_info *info, rtx pattern,
	       acceptance_type acceptance)
{
  if (merge_states_p)
    {
      state root;
      /* Add the decisions to a fresh state and then merge the full tree
	 into the existing one.  */
      match_pattern_1 (&root, info, pattern, acceptance);
      merge_into_state (s, &root);
    }
  else
    match_pattern_1 (s, info, pattern, acceptance);
}

/* Begin the output file.  */

static void
write_header (void)
{
  puts ("\
/* Generated automatically by the program `genrecog' from the target\n\
   machine description file.  */\n\
\n\
#define IN_TARGET_CODE 1\n\
\n\
#include \"config.h\"\n\
#include \"system.h\"\n\
#include \"coretypes.h\"\n\
#include \"backend.h\"\n\
#include \"predict.h\"\n\
#include \"rtl.h\"\n\
#include \"memmodel.h\"\n\
#include \"tm_p.h\"\n\
#include \"emit-rtl.h\"\n\
#include \"insn-config.h\"\n\
#include \"recog.h\"\n\
#include \"output.h\"\n\
#include \"flags.h\"\n\
#include \"df.h\"\n\
#include \"resource.h\"\n\
#include \"diagnostic-core.h\"\n\
#include \"reload.h\"\n\
#include \"regs.h\"\n\
#include \"tm-constrs.h\"\n\
\n");

  puts ("\n\
/* `recog' contains a decision tree that recognizes whether the rtx\n\
   X0 is a valid instruction.\n\
\n\
   recog returns -1 if the rtx is not valid.  If the rtx is valid, recog\n\
   returns a nonnegative number which is the insn code number for the\n\
   pattern that matched.  This is the same as the order in the machine\n\
   description of the entry that matched.  This number can be used as an\n\
   index into `insn_data' and other tables.\n");
  puts ("\
   The third parameter to recog is an optional pointer to an int.  If\n\
   present, recog will accept a pattern if it matches except for missing\n\
   CLOBBER expressions at the end.  In that case, the value pointed to by\n\
   the optional pointer will be set to the number of CLOBBERs that need\n\
   to be added (it should be initialized to zero by the caller).  If it");
  puts ("\
   is set nonzero, the caller should allocate a PARALLEL of the\n\
   appropriate size, copy the initial entries, and call add_clobbers\n\
   (found in insn-emit.c) to fill in the CLOBBERs.\n\
");

  puts ("\n\
   The function split_insns returns 0 if the rtl could not\n\
   be split or the split rtl as an INSN list if it can be.\n\
\n\
   The function peephole2_insns returns 0 if the rtl could not\n\
   be matched. If there was a match, the new rtl is returned in an INSN list,\n\
   and LAST_INSN will point to the last recognized insn in the old sequence.\n\
*/\n\n");
}

/* Return the C type of a parameter with type TYPE.  */

static const char *
parameter_type_string (parameter::type_enum type)
{
  switch (type)
    {
    case parameter::UNSET:
      break;

    case parameter::CODE:
      return "rtx_code";

    case parameter::MODE:
      return "machine_mode";

    case parameter::INT:
      return "int";

    case parameter::UINT:
      return "unsigned int";

    case parameter::WIDE_INT:
      return "HOST_WIDE_INT";
    }
  gcc_unreachable ();
}

/* Return true if ACCEPTANCE requires only a single C statement even in
   a backtracking context.  */

static bool
single_statement_p (const acceptance_type &acceptance)
{
  if (acceptance.partial_p)
    /* We need to handle failures of the subroutine.  */
    return false;
  switch (acceptance.type)
    {
    case SUBPATTERN:
    case SPLIT:
      return true;

    case RECOG:
      /* False if we need to assign to pnum_clobbers.  */
      return acceptance.u.full.u.num_clobbers == 0;

    case PEEPHOLE2:
      /* We need to assign to pmatch_len_ and handle null returns from the
	 peephole2 routine.  */
      return false;
    }
  gcc_unreachable ();
}

/* Return the C failure value for a routine of type TYPE.  */

static const char *
get_failure_return (routine_type type)
{
  switch (type)
    {
    case SUBPATTERN:
    case RECOG:
      return "-1";

    case SPLIT:
    case PEEPHOLE2:
      return "NULL";
    }
  gcc_unreachable ();
}

/* Indicates whether a block of code always returns or whether it can fall
   through.  */

enum exit_state {
  ES_RETURNED,
  ES_FALLTHROUGH
};

/* Information used while writing out code.  */

struct output_state
{
  /* The type of routine that we're generating.  */
  routine_type type;

  /* Maps position ids to xN variable numbers.  The entry is only valid if
     it is less than the length of VAR_TO_ID, but this holds for every position
     tested by a state when writing out that state.  */
  auto_vec <unsigned int> id_to_var;

  /* Maps xN variable numbers to position ids.  */
  auto_vec <unsigned int> var_to_id;

  /* Index N is true if variable xN has already been set.  */
  auto_vec <bool> seen_vars;
};

/* Return true if D is a call to a pattern routine and if there is some X
   such that the transition for pattern result N goes to a successful return
   with code X+N.  When returning true, set *BASE_OUT to this X and *COUNT_OUT
   to the number of return values.  (We know that every PATTERN decision has
   a transition for every successful return.)  */

static bool
terminal_pattern_p (decision *d, unsigned int *base_out,
		    unsigned int *count_out)
{
  if (d->test.kind != rtx_test::PATTERN)
    return false;
  unsigned int base = 0;
  unsigned int count = 0;
  for (transition *trans = d->first; trans; trans = trans->next)
    {
      if (trans->is_param || trans->labels.length () != 1)
	return false;
      decision *subd = trans->to->singleton ();
      if (!subd || subd->test.kind != rtx_test::ACCEPT)
	return false;
      unsigned int this_base = (subd->test.u.acceptance.u.full.code
				- trans->labels[0]);
      if (trans == d->first)
	base = this_base;
      else if (base != this_base)
	return false;
      count += 1;
    }
  *base_out = base;
  *count_out = count;
  return true;
}

/* Return true if TEST doesn't test an rtx or if the rtx it tests is
   already available in state OS.  */

static bool
test_position_available_p (output_state *os, const rtx_test &test)
{
  return (!test.pos
	  || test.pos_operand >= 0
	  || os->seen_vars[os->id_to_var[test.pos->id]]);
}

/* Like printf, but print INDENT spaces at the beginning.  */

static void ATTRIBUTE_PRINTF_2
printf_indent (unsigned int indent, const char *format, ...)
{
  va_list ap;
  va_start (ap, format);
  printf ("%*s", indent, "");
  vprintf (format, ap);
  va_end (ap);
}

/* Emit code to initialize the variable associated with POS, if it isn't
   already valid in state OS.  Indent each line by INDENT spaces.  Update
   OS with the new state.  */

static void
change_state (output_state *os, position *pos, unsigned int indent)
{
  unsigned int var = os->id_to_var[pos->id];
  gcc_assert (var < os->var_to_id.length () && os->var_to_id[var] == pos->id);
  if (os->seen_vars[var])
    return;
  switch (pos->type)
    {
    case POS_PEEP2_INSN:
      printf_indent (indent, "x%d = PATTERN (peep2_next_insn (%d));\n",
		     var, pos->arg);
      break;

    case POS_XEXP:
      change_state (os, pos->base, indent);
      printf_indent (indent, "x%d = XEXP (x%d, %d);\n",
		     var, os->id_to_var[pos->base->id], pos->arg);
      break;

    case POS_XVECEXP0:
      change_state (os, pos->base, indent);
      printf_indent (indent, "x%d = XVECEXP (x%d, 0, %d);\n",
		     var, os->id_to_var[pos->base->id], pos->arg);
      break;
    }
  os->seen_vars[var] = true;
}

/* Print the enumerator constant for CODE -- the upcase version of
   the name.  */

static void
print_code (enum rtx_code code)
{
  const char *p;
  for (p = GET_RTX_NAME (code); *p; p++)
    putchar (TOUPPER (*p));
}

/* Emit a uint64_t as an integer constant expression.  We need to take
   special care to avoid "decimal constant is so large that it is unsigned"
   warnings in the resulting code.  */

static void
print_host_wide_int (uint64_t val)
{
  uint64_t min = uint64_t (1) << (HOST_BITS_PER_WIDE_INT - 1);
  if (val == min)
    printf ("(" HOST_WIDE_INT_PRINT_DEC_C " - 1)", val + 1);
  else
    printf (HOST_WIDE_INT_PRINT_DEC_C, val);
}

/* Print the C expression for actual parameter PARAM.  */

static void
print_parameter_value (const parameter &param)
{
  if (param.is_param)
    printf ("i%d", (int) param.value + 1);
  else
    switch (param.type)
      {
      case parameter::UNSET:
	gcc_unreachable ();
	break;

      case parameter::CODE:
	print_code ((enum rtx_code) param.value);
	break;

      case parameter::MODE:
	printf ("E_%smode", GET_MODE_NAME ((machine_mode) param.value));
	break;

      case parameter::INT:
	printf ("%d", (int) param.value);
	break;

      case parameter::UINT:
	printf ("%u", (unsigned int) param.value);
	break;

      case parameter::WIDE_INT:
	print_host_wide_int (param.value);
	break;
      }
}

/* Print the C expression for the rtx tested by TEST.  */

static void
print_test_rtx (output_state *os, const rtx_test &test)
{
  if (test.pos_operand >= 0)
    printf ("operands[%d]", test.pos_operand);
  else
    printf ("x%d", os->id_to_var[test.pos->id]);
}

/* Print the C expression for non-boolean test TEST.  */

static void
print_nonbool_test (output_state *os, const rtx_test &test)
{
  switch (test.kind)
    {
    case rtx_test::CODE:
      printf ("GET_CODE (");
      print_test_rtx (os, test);
      printf (")");
      break;

    case rtx_test::MODE:
      printf ("GET_MODE (");
      print_test_rtx (os, test);
      printf (")");
      break;

    case rtx_test::VECLEN:
      printf ("XVECLEN (");
      print_test_rtx (os, test);
      printf (", 0)");
      break;

    case rtx_test::INT_FIELD:
      printf ("XINT (");
      print_test_rtx (os, test);
      printf (", %d)", test.u.opno);
      break;

    case rtx_test::REGNO_FIELD:
      printf ("REGNO (");
      print_test_rtx (os, test);
      printf (")");
      break;

    case rtx_test::SUBREG_FIELD:
      printf ("SUBREG_BYTE (");
      print_test_rtx (os, test);
      printf (")");
      break;

    case rtx_test::WIDE_INT_FIELD:
      printf ("XWINT (");
      print_test_rtx (os, test);
      printf (", %d)", test.u.opno);
      break;

    case rtx_test::PATTERN:
      {
	pattern_routine *routine = test.u.pattern->routine;
	printf ("pattern%d (", routine->pattern_id);
	const char *sep = "";
	if (test.pos)
	  {
	    print_test_rtx (os, test);
	    sep = ", ";
	  }
	if (routine->insn_p)
	  {
	    printf ("%sinsn", sep);
	    sep = ", ";
	  }
	if (routine->pnum_clobbers_p)
	  {
	    printf ("%spnum_clobbers", sep);
	    sep = ", ";
	  }
	for (unsigned int i = 0; i < test.u.pattern->params.length (); ++i)
	  {
	    fputs (sep, stdout);
	    print_parameter_value (test.u.pattern->params[i]);
	    sep = ", ";
	  }
	printf (")");
	break;
      }

    case rtx_test::PEEP2_COUNT:
    case rtx_test::VECLEN_GE:
    case rtx_test::SAVED_CONST_INT:
    case rtx_test::DUPLICATE:
    case rtx_test::PREDICATE:
    case rtx_test::SET_OP:
    case rtx_test::HAVE_NUM_CLOBBERS:
    case rtx_test::C_TEST:
    case rtx_test::ACCEPT:
      gcc_unreachable ();
    }
}

/* IS_PARAM and LABEL are taken from a transition whose source
   decision performs TEST.  Print the C code for the label.  */

static void
print_label_value (const rtx_test &test, bool is_param, uint64_t value)
{
  print_parameter_value (parameter (transition_parameter_type (test.kind),
				    is_param, value));
}

/* If IS_PARAM, print code to compare TEST with the C variable i<VALUE+1>.
   If !IS_PARAM, print code to compare TEST with the C constant VALUE.
   Test for inequality if INVERT_P, otherwise test for equality.  */

static void
print_test (output_state *os, const rtx_test &test, bool is_param,
	    uint64_t value, bool invert_p)
{
  switch (test.kind)
    {
      /* Handle the non-boolean TESTs.  */
    case rtx_test::CODE:
    case rtx_test::MODE:
    case rtx_test::VECLEN:
    case rtx_test::REGNO_FIELD:
    case rtx_test::INT_FIELD:
    case rtx_test::WIDE_INT_FIELD:
    case rtx_test::PATTERN:
      print_nonbool_test (os, test);
      printf (" %s ", invert_p ? "!=" : "==");
      print_label_value (test, is_param, value);
      break;

    case rtx_test::SUBREG_FIELD:
<<<<<<< HEAD
      printf ("%s (", invert_p ? "may_ne" : "must_eq");
=======
      printf ("%s (", invert_p ? "maybe_ne" : "known_eq");
>>>>>>> 70783a86
      print_nonbool_test (os, test);
      printf (", ");
      print_label_value (test, is_param, value);
      printf (")");
      break;

    case rtx_test::SAVED_CONST_INT:
      gcc_assert (!is_param && value == 1);
      print_test_rtx (os, test);
      printf (" %s const_int_rtx[MAX_SAVED_CONST_INT + ",
	      invert_p ? "!=" : "==");
      print_parameter_value (parameter (parameter::INT,
					test.u.integer.is_param,
					test.u.integer.value));
      printf ("]");
      break;

    case rtx_test::PEEP2_COUNT:
      gcc_assert (!is_param && value == 1);
      printf ("peep2_current_count %s %d", invert_p ? "<" : ">=",
	      test.u.min_len);
      break;

    case rtx_test::VECLEN_GE:
      gcc_assert (!is_param && value == 1);
      printf ("XVECLEN (");
      print_test_rtx (os, test);
      printf (", 0) %s %d", invert_p ? "<" : ">=", test.u.min_len);
      break;

    case rtx_test::PREDICATE:
      gcc_assert (!is_param && value == 1);
      printf ("%s%s (", invert_p ? "!" : "", test.u.predicate.data->name);
      print_test_rtx (os, test);
      printf (", ");
      print_parameter_value (parameter (parameter::MODE,
					test.u.predicate.mode_is_param,
					test.u.predicate.mode));
      printf (")");
      break;

    case rtx_test::DUPLICATE:
      gcc_assert (!is_param && value == 1);
      printf ("%srtx_equal_p (", invert_p ? "!" : "");
      print_test_rtx (os, test);
      printf (", operands[%d])", test.u.opno);
      break;

    case rtx_test::HAVE_NUM_CLOBBERS:
      gcc_assert (!is_param && value == 1);
      printf ("pnum_clobbers %s NULL", invert_p ? "==" : "!=");
      break;

    case rtx_test::C_TEST:
      gcc_assert (!is_param && value == 1);
      if (invert_p)
	printf ("!");
      rtx_reader_ptr->print_c_condition (test.u.string);
      break;

    case rtx_test::ACCEPT:
    case rtx_test::SET_OP:
      gcc_unreachable ();
    }
}

static exit_state print_decision (output_state *, decision *,
				  unsigned int, bool);

/* Print code to perform S, indent each line by INDENT spaces.
   IS_FINAL is true if there are no fallback decisions to test on failure;
   if the state fails then the entire routine fails.  */

static exit_state
print_state (output_state *os, state *s, unsigned int indent, bool is_final)
{
  exit_state es = ES_FALLTHROUGH;
  for (decision *d = s->first; d; d = d->next)
    es = print_decision (os, d, indent, is_final && !d->next);
  if (es != ES_RETURNED && is_final)
    {
      printf_indent (indent, "return %s;\n", get_failure_return (os->type));
      es = ES_RETURNED;
    }
  return es;
}

/* Print the code for subroutine call ACCEPTANCE (for which partial_p
   is known to be true).  Return the C condition that indicates a successful
   match.  */

static const char *
print_subroutine_call (const acceptance_type &acceptance)
{
  switch (acceptance.type)
    {
    case SUBPATTERN:
      gcc_unreachable ();

    case RECOG:
      printf ("recog_%d (x1, insn, pnum_clobbers)",
	      acceptance.u.subroutine_id);
      return ">= 0";

    case SPLIT:
      printf ("split_%d (x1, insn)", acceptance.u.subroutine_id);
      return "!= NULL_RTX";

    case PEEPHOLE2:
      printf ("peephole2_%d (x1, insn, pmatch_len_)",
	      acceptance.u.subroutine_id);
      return "!= NULL_RTX";
    }
  gcc_unreachable ();
}

/* Print code for the successful match described by ACCEPTANCE.
   INDENT and IS_FINAL are as for print_state.  */

static exit_state
print_acceptance (const acceptance_type &acceptance, unsigned int indent,
		  bool is_final)
{
  if (acceptance.partial_p)
    {
      /* Defer the rest of the match to a subroutine.  */
      if (is_final)
	{
	  printf_indent (indent, "return ");
	  print_subroutine_call (acceptance);
	  printf (";\n");
	  return ES_RETURNED;
	}
      else
	{
	  printf_indent (indent, "res = ");
	  const char *res_test = print_subroutine_call (acceptance);
	  printf (";\n");
	  printf_indent (indent, "if (res %s)\n", res_test);
	  printf_indent (indent + 2, "return res;\n");
	  return ES_FALLTHROUGH;
	}
    }
  switch (acceptance.type)
    {
    case SUBPATTERN:
      printf_indent (indent, "return %d;\n", acceptance.u.full.code);
      return ES_RETURNED;

    case RECOG:
      if (acceptance.u.full.u.num_clobbers != 0)
	printf_indent (indent, "*pnum_clobbers = %d;\n",
		       acceptance.u.full.u.num_clobbers);
      printf_indent (indent, "return %d; /* %s */\n", acceptance.u.full.code,
		     get_insn_name (acceptance.u.full.code));
      return ES_RETURNED;

    case SPLIT:
      printf_indent (indent, "return gen_split_%d (insn, operands);\n",
		     acceptance.u.full.code);
      return ES_RETURNED;

    case PEEPHOLE2:
      printf_indent (indent, "*pmatch_len_ = %d;\n",
		     acceptance.u.full.u.match_len);
      if (is_final)
	{
	  printf_indent (indent, "return gen_peephole2_%d (insn, operands);\n",
			 acceptance.u.full.code);
	  return ES_RETURNED;
	}
      else
	{
	  printf_indent (indent, "res = gen_peephole2_%d (insn, operands);\n",
			 acceptance.u.full.code);
	  printf_indent (indent, "if (res != NULL_RTX)\n");
	  printf_indent (indent + 2, "return res;\n");
	  return ES_FALLTHROUGH;
	}
    }
  gcc_unreachable ();
}

/* Print code to perform D.  INDENT and IS_FINAL are as for print_state.  */

static exit_state
print_decision (output_state *os, decision *d, unsigned int indent,
		bool is_final)
{
  uint64_t label;
  unsigned int base, count;

  /* Make sure the rtx under test is available either in operands[] or
     in an xN variable.  */
  if (d->test.pos && d->test.pos_operand < 0)
    change_state (os, d->test.pos, indent);

  /* Look for cases where a pattern routine P1 calls another pattern routine
     P2 and where P1 returns X + BASE whenever P2 returns X.  If IS_FINAL
     is true and BASE is zero we can simply use:

        return patternN (...);

     Otherwise we can use:

        res = patternN (...);
	if (res >= 0)
	  return res + BASE;

     However, if BASE is nonzero and patternN only returns 0 or -1,
     the usual "return BASE;" is better than "return res + BASE;".
     If BASE is zero, "return res;" should be better than "return 0;",
     since no assignment to the return register is required.  */
  if (os->type == SUBPATTERN
      && terminal_pattern_p (d, &base, &count)
      && (base == 0 || count > 1))
    {
      if (is_final && base == 0)
	{
	  printf_indent (indent, "return ");
	  print_nonbool_test (os, d->test);
	  printf ("; /* [-1, %d] */\n", count - 1);
	  return ES_RETURNED;
	}
      else
	{
	  printf_indent (indent, "res = ");
	  print_nonbool_test (os, d->test);
	  printf (";\n");
	  printf_indent (indent, "if (res >= 0)\n");
	  printf_indent (indent + 2, "return res");
	  if (base != 0)
	    printf (" + %d", base);
	  printf ("; /* [%d, %d] */\n", base, base + count - 1);
	  return ES_FALLTHROUGH;
	}
    }
  else if (d->test.kind == rtx_test::ACCEPT)
    return print_acceptance (d->test.u.acceptance, indent, is_final);
  else if (d->test.kind == rtx_test::SET_OP)
    {
      printf_indent (indent, "operands[%d] = ", d->test.u.opno);
      print_test_rtx (os, d->test);
      printf (";\n");
      return print_state (os, d->singleton ()->to, indent, is_final);
    }
  /* Handle decisions with a single transition and a single transition
     label.  */
  else if (d->if_statement_p (&label))
    {
      transition *trans = d->singleton ();
      if (mark_optional_transitions_p && trans->optional)
	printf_indent (indent, "/* OPTIONAL IF */\n");

      /* Print the condition associated with TRANS.  Invert it if IS_FINAL,
	 so that we return immediately on failure and fall through on
	 success.  */
      printf_indent (indent, "if (");
      print_test (os, d->test, trans->is_param, label, is_final);

      /* Look for following states that would be handled by this code
	 on recursion.  If they don't need any preparatory statements,
	 include them in the current "if" statement rather than creating
	 a new one.  */
      for (;;)
	{
	  d = trans->to->singleton ();
	  if (!d
	      || d->test.kind == rtx_test::ACCEPT
	      || d->test.kind == rtx_test::SET_OP
	      || !d->if_statement_p (&label)
	      || !test_position_available_p (os, d->test))
	    break;
	  trans = d->first;
	  printf ("\n");
	  if (mark_optional_transitions_p && trans->optional)
	    printf_indent (indent + 4, "/* OPTIONAL IF */\n");
	  printf_indent (indent + 4, "%s ", is_final ? "||" : "&&");
	  print_test (os, d->test, trans->is_param, label, is_final);
	}
      printf (")\n");

      /* Print the conditional code with INDENT + 2 and the fallthrough
	 code with indent INDENT.  */
      state *to = trans->to;
      if (is_final)
	{
	  /* We inverted the condition above, so return failure in the
	     "if" body and fall through to the target of the transition.  */
	  printf_indent (indent + 2, "return %s;\n",
			 get_failure_return (os->type));
	  return print_state (os, to, indent, is_final);
	}
      else if (to->singleton ()
	       && to->first->test.kind == rtx_test::ACCEPT
	       && single_statement_p (to->first->test.u.acceptance))
	{
	  /* The target of the transition is a simple "return" statement.
	     It doesn't need any braces and doesn't fall through.  */
	  if (print_acceptance (to->first->test.u.acceptance,
				indent + 2, true) != ES_RETURNED)
	    gcc_unreachable ();
	  return ES_FALLTHROUGH;
	}
      else
	{
	  /* The general case.  Output code for the target of the transition
	     in braces.  This will not invalidate any of the xN variables
	     that are already valid, but we mustn't rely on any that are
	     set by the "if" body.  */
	  auto_vec <bool, 32> old_seen;
	  old_seen.safe_splice (os->seen_vars);

	  printf_indent (indent + 2, "{\n");
	  print_state (os, trans->to, indent + 4, is_final);
	  printf_indent (indent + 2, "}\n");

	  os->seen_vars.truncate (0);
	  os->seen_vars.splice (old_seen);
	  return ES_FALLTHROUGH;
	}
    }
  else
    {
      /* Output the decision as a switch statement.  */
      printf_indent (indent, "switch (");
      print_nonbool_test (os, d->test);
      printf (")\n");

      /* Each case statement starts with the same set of valid variables.
	 These are also the only variables will be valid on fallthrough.  */
      auto_vec <bool, 32> old_seen;
      old_seen.safe_splice (os->seen_vars);

      printf_indent (indent + 2, "{\n");
      for (transition *trans = d->first; trans; trans = trans->next)
	{
	  gcc_assert (!trans->is_param);
	  if (mark_optional_transitions_p && trans->optional)
	    printf_indent (indent + 2, "/* OPTIONAL CASE */\n");
	  for (int_set::iterator j = trans->labels.begin ();
	       j != trans->labels.end (); ++j)
	    {
	      printf_indent (indent + 2, "case ");
	      print_label_value (d->test, trans->is_param, *j);
	      printf (":\n");
	    }
	  if (print_state (os, trans->to, indent + 4, is_final))
	    {
	      /* The state can fall through.  Add an explicit break.  */
	      gcc_assert (!is_final);
	      printf_indent (indent + 4, "break;\n");
	    }
	  printf ("\n");

	  /* Restore the original set of valid variables.  */
	  os->seen_vars.truncate (0);
	  os->seen_vars.splice (old_seen);
	}
      /* Add a default case.  */
      printf_indent (indent + 2, "default:\n");
      if (is_final)
	printf_indent (indent + 4, "return %s;\n",
		       get_failure_return (os->type));
      else
	printf_indent (indent + 4, "break;\n");
      printf_indent (indent + 2, "}\n");
      return is_final ? ES_RETURNED : ES_FALLTHROUGH;
    }
}

/* Make sure that OS has a position variable for POS.  ROOT_P is true if
   POS is the root position for the routine.  */

static void
assign_position_var (output_state *os, position *pos, bool root_p)
{
  unsigned int idx = os->id_to_var[pos->id];
  if (idx < os->var_to_id.length () && os->var_to_id[idx] == pos->id)
    return;
  if (!root_p && pos->type != POS_PEEP2_INSN)
    assign_position_var (os, pos->base, false);
  os->id_to_var[pos->id] = os->var_to_id.length ();
  os->var_to_id.safe_push (pos->id);
}

/* Make sure that OS has the position variables required by S.  */

static void
assign_position_vars (output_state *os, state *s)
{
  for (decision *d = s->first; d; d = d->next)
    {
      /* Positions associated with operands can be read from the
	 operands[] array.  */
      if (d->test.pos && d->test.pos_operand < 0)
	assign_position_var (os, d->test.pos, false);
      for (transition *trans = d->first; trans; trans = trans->next)
	assign_position_vars (os, trans->to);
    }
}

/* Print the open brace and variable definitions for a routine that
   implements S.  ROOT is the deepest rtx from which S can access all
   relevant parts of the first instruction it matches.  Initialize OS
   so that every relevant position has an rtx variable xN and so that
   only ROOT's variable has a valid value.  */

static void
print_subroutine_start (output_state *os, state *s, position *root)
{
  printf ("{\n  rtx * const operands ATTRIBUTE_UNUSED"
	  " = &recog_data.operand[0];\n");
  os->var_to_id.truncate (0);
  os->seen_vars.truncate (0);
  if (root)
    {
      /* Create a fake entry for position 0 so that an id_to_var of 0
	 is always invalid.  This also makes the xN variables naturally
	 1-based rather than 0-based.  */
      os->var_to_id.safe_push (num_positions);

      /* Associate ROOT with x1.  */
      assign_position_var (os, root, true);

      /* Assign xN variables to all other relevant positions.  */
      assign_position_vars (os, s);

      /* Output the variable declarations (except for ROOT's, which is
	 passed in as a parameter).  */
      unsigned int num_vars = os->var_to_id.length ();
      if (num_vars > 2)
	{
	  for (unsigned int i = 2; i < num_vars; ++i)
	    /* Print 8 rtx variables to a line.  */
	    printf ("%s x%d",
		    i == 2 ? "  rtx" : (i - 2) % 8 == 0 ? ";\n  rtx" : ",", i);
	  printf (";\n");
	}

      /* Say that x1 is valid and the rest aren't.  */
      os->seen_vars.safe_grow_cleared (num_vars);
      os->seen_vars[1] = true;
    }
  if (os->type == SUBPATTERN || os->type == RECOG)
    printf ("  int res ATTRIBUTE_UNUSED;\n");
  else
    printf ("  rtx_insn *res ATTRIBUTE_UNUSED;\n");
}

/* Output the definition of pattern routine ROUTINE.  */

static void
print_pattern (output_state *os, pattern_routine *routine)
{
  printf ("\nstatic int\npattern%d (", routine->pattern_id);
  const char *sep = "";
  /* Add the top-level rtx parameter, if any.  */
  if (routine->pos)
    {
      printf ("%srtx x1", sep);
      sep = ", ";
    }
  /* Add the optional parameters.  */
  if (routine->insn_p)
    {
      /* We can't easily tell whether a C condition actually reads INSN,
	 so add an ATTRIBUTE_UNUSED just in case.  */
      printf ("%srtx_insn *insn ATTRIBUTE_UNUSED", sep);
      sep = ", ";
    }
  if (routine->pnum_clobbers_p)
    {
      printf ("%sint *pnum_clobbers", sep);
      sep = ", ";
    }
  /* Add the "i" parameters.  */
  for (unsigned int i = 0; i < routine->param_types.length (); ++i)
    {
      printf ("%s%s i%d", sep,
	      parameter_type_string (routine->param_types[i]), i + 1);
      sep = ", ";
    }
  printf (")\n");
  os->type = SUBPATTERN;
  print_subroutine_start (os, routine->s, routine->pos);
  print_state (os, routine->s, 2, true);
  printf ("}\n");
}

/* Output a routine of type TYPE that implements S.  PROC_ID is the
   number of the subroutine associated with S, or 0 if S is the main
   routine.  */

static void
print_subroutine (output_state *os, state *s, int proc_id)
{
  printf ("\n");
  switch (os->type)
    {
    case SUBPATTERN:
      gcc_unreachable ();

    case RECOG:
      if (proc_id)
	printf ("static int\nrecog_%d", proc_id);
      else
	printf ("int\nrecog");
      printf (" (rtx x1 ATTRIBUTE_UNUSED,\n"
	      "\trtx_insn *insn ATTRIBUTE_UNUSED,\n"
	      "\tint *pnum_clobbers ATTRIBUTE_UNUSED)\n");
      break;

    case SPLIT:
      if (proc_id)
	printf ("static rtx_insn *\nsplit_%d", proc_id);
      else
	printf ("rtx_insn *\nsplit_insns");
      printf (" (rtx x1 ATTRIBUTE_UNUSED, rtx_insn *insn ATTRIBUTE_UNUSED)\n");
      break;

    case PEEPHOLE2:
      if (proc_id)
	printf ("static rtx_insn *\npeephole2_%d", proc_id);
      else
	printf ("rtx_insn *\npeephole2_insns");
      printf (" (rtx x1 ATTRIBUTE_UNUSED,\n"
	      "\trtx_insn *insn ATTRIBUTE_UNUSED,\n"
	      "\tint *pmatch_len_ ATTRIBUTE_UNUSED)\n");
      break;
    }
  print_subroutine_start (os, s, &root_pos);
  if (proc_id == 0)
    {
      printf ("  recog_data.insn = NULL;\n");
    }
  print_state (os, s, 2, true);
  printf ("}\n");
}

/* Print out a routine of type TYPE that performs ROOT.  */

static void
print_subroutine_group (output_state *os, routine_type type, state *root)
{
  os->type = type;
  if (use_subroutines_p)
    {
      /* Split ROOT up into smaller pieces, both for readability and to
	 help the compiler.  */
      auto_vec <state *> subroutines;
      find_subroutines (type, root, subroutines);

      /* Output the subroutines (but not ROOT itself).  */
      unsigned int i;
      state *s;
      FOR_EACH_VEC_ELT (subroutines, i, s)
	print_subroutine (os, s, i + 1);
    }
  /* Output the main routine.  */
  print_subroutine (os, root, 0);
}

/* Return the rtx pattern for the list of rtxes in a define_peephole2.  */

static rtx
get_peephole2_pattern (md_rtx_info *info)
{
  int i, j;
  rtvec vec = XVEC (info->def, 0);
  rtx pattern = rtx_alloc (SEQUENCE);
  XVEC (pattern, 0) = rtvec_alloc (GET_NUM_ELEM (vec));
  for (i = j = 0; i < GET_NUM_ELEM (vec); i++)
    {
      rtx x = RTVEC_ELT (vec, i);
      /* Ignore scratch register requirements.  */
      if (GET_CODE (x) != MATCH_SCRATCH && GET_CODE (x) != MATCH_DUP)
	{
	  XVECEXP (pattern, 0, j) = x;
	  j++;
	}
    }
  XVECLEN (pattern, 0) = j;
  if (j == 0)
    error_at (info->loc, "empty define_peephole2");
  return pattern;
}

/* Return true if *PATTERN_PTR is a PARALLEL in which at least one trailing
   rtx can be added automatically by add_clobbers.  If so, update
   *ACCEPTANCE_PTR so that its num_clobbers field contains the number
   of such trailing rtxes and update *PATTERN_PTR so that it contains
   the pattern without those rtxes.  */

static bool
remove_clobbers (acceptance_type *acceptance_ptr, rtx *pattern_ptr)
{
  int i;
  rtx new_pattern;

  /* Find the last non-clobber in the parallel.  */
  rtx pattern = *pattern_ptr;
  for (i = XVECLEN (pattern, 0); i > 0; i--)
    {
      rtx x = XVECEXP (pattern, 0, i - 1);
      if (GET_CODE (x) != CLOBBER
	  || (!REG_P (XEXP (x, 0))
	      && GET_CODE (XEXP (x, 0)) != MATCH_SCRATCH))
	break;
    }

  if (i == XVECLEN (pattern, 0))
    return false;

  /* Build a similar insn without the clobbers.  */
  if (i == 1)
    new_pattern = XVECEXP (pattern, 0, 0);
  else
    {
      new_pattern = rtx_alloc (PARALLEL);
      XVEC (new_pattern, 0) = rtvec_alloc (i);
      for (int j = 0; j < i; ++j)
	XVECEXP (new_pattern, 0, j) = XVECEXP (pattern, 0, j);
    }

  /* Recognize it.  */
  acceptance_ptr->u.full.u.num_clobbers = XVECLEN (pattern, 0) - i;
  *pattern_ptr = new_pattern;
  return true;
}

int
main (int argc, const char **argv)
{
  state insn_root, split_root, peephole2_root;

  progname = "genrecog";

  if (!init_rtx_reader_args (argc, argv))
    return (FATAL_EXIT_CODE);

  write_header ();

  /* Read the machine description.  */

  md_rtx_info info;
  while (read_md_rtx (&info))
    {
      rtx def = info.def;

      acceptance_type acceptance;
      acceptance.partial_p = false;
      acceptance.u.full.code = info.index;

      rtx pattern;
      switch (GET_CODE (def))
	{
	case DEFINE_INSN:
	  {
	    /* Match the instruction in the original .md form.  */
	    acceptance.type = RECOG;
	    acceptance.u.full.u.num_clobbers = 0;
	    pattern = add_implicit_parallel (XVEC (def, 1));
	    validate_pattern (pattern, &info, NULL_RTX, 0);
	    match_pattern (&insn_root, &info, pattern, acceptance);

	    /* If the pattern is a PARALLEL with trailing CLOBBERs,
	       allow recog_for_combine to match without the clobbers.  */
	    if (GET_CODE (pattern) == PARALLEL
		&& remove_clobbers (&acceptance, &pattern))
	      match_pattern (&insn_root, &info, pattern, acceptance);
	    break;
	  }

	case DEFINE_SPLIT:
	  acceptance.type = SPLIT;
	  pattern = add_implicit_parallel (XVEC (def, 0));
	  validate_pattern (pattern, &info, NULL_RTX, 0);
	  match_pattern (&split_root, &info, pattern, acceptance);

	  /* Declare the gen_split routine that we'll call if the
	     pattern matches.  The definition comes from insn-emit.c.  */
	  printf ("extern rtx_insn *gen_split_%d (rtx_insn *, rtx *);\n",
		  info.index);
	  break;

	case DEFINE_PEEPHOLE2:
	  acceptance.type = PEEPHOLE2;
	  pattern = get_peephole2_pattern (&info);
	  validate_pattern (pattern, &info, NULL_RTX, 0);
	  match_pattern (&peephole2_root, &info, pattern, acceptance);

	  /* Declare the gen_peephole2 routine that we'll call if the
	     pattern matches.  The definition comes from insn-emit.c.  */
	  printf ("extern rtx_insn *gen_peephole2_%d (rtx_insn *, rtx *);\n",
		  info.index);
	  break;

	default:
	  /* do nothing */;
	}
    }

  if (have_error)
    return FATAL_EXIT_CODE;

  puts ("\n\n");

  /* Optimize each routine in turn.  */
  optimize_subroutine_group ("recog", &insn_root);
  optimize_subroutine_group ("split_insns", &split_root);
  optimize_subroutine_group ("peephole2_insns", &peephole2_root);

  output_state os;
  os.id_to_var.safe_grow_cleared (num_positions);

  if (use_pattern_routines_p)
    {
      /* Look for common patterns and split them out into subroutines.  */
      auto_vec <merge_state_info> states;
      states.safe_push (&insn_root);
      states.safe_push (&split_root);
      states.safe_push (&peephole2_root);
      split_out_patterns (states);

      /* Print out the routines that we just created.  */
      unsigned int i;
      pattern_routine *routine;
      FOR_EACH_VEC_ELT (patterns, i, routine)
	print_pattern (&os, routine);
    }

  /* Print out the matching routines.  */
  print_subroutine_group (&os, RECOG, &insn_root);
  print_subroutine_group (&os, SPLIT, &split_root);
  print_subroutine_group (&os, PEEPHOLE2, &peephole2_root);

  fflush (stdout);
  return (ferror (stdout) != 0 ? FATAL_EXIT_CODE : SUCCESS_EXIT_CODE);
}<|MERGE_RESOLUTION|>--- conflicted
+++ resolved
@@ -1129,11 +1129,7 @@
     /* Check REGNO (X) == LABEL.  */
     REGNO_FIELD,
 
-<<<<<<< HEAD
-    /* Check must_eq (SUBREG_BYTE (X), LABEL).  */
-=======
     /* Check known_eq (SUBREG_BYTE (X), LABEL).  */
->>>>>>> 70783a86
     SUBREG_FIELD,
 
     /* Check XINT (X, u.opno) == LABEL.  */
@@ -4696,11 +4692,7 @@
       break;
 
     case rtx_test::SUBREG_FIELD:
-<<<<<<< HEAD
-      printf ("%s (", invert_p ? "may_ne" : "must_eq");
-=======
       printf ("%s (", invert_p ? "maybe_ne" : "known_eq");
->>>>>>> 70783a86
       print_nonbool_test (os, test);
       printf (", ");
       print_label_value (test, is_param, value);
