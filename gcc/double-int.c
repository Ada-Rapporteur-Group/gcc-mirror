--- conflicted
+++ resolved
@@ -69,74 +69,6 @@
   *hi = words[2] + words[3] * BASE;
 }
 
-<<<<<<< HEAD
-/* Force the double-word integer L1, H1 to be within the range of the
-   integer type TYPE.  Stores the properly truncated and sign-extended
-   double-word integer in *LV, *HV.  Returns true if the operation
-   overflows, that is, argument and result are different.  */
-
-int
-fit_double_type (unsigned HOST_WIDE_INT l1, HOST_WIDE_INT h1,
-		 unsigned HOST_WIDE_INT *lv, HOST_WIDE_INT *hv, const_tree type)
-{
-  unsigned HOST_WIDE_INT low0 = l1;
-  HOST_WIDE_INT high0 = h1;
-  unsigned int prec = TYPE_PRECISION (type);
-  int sign_extended_type;
-
-  /* Size types *are* sign extended.  */
-  sign_extended_type = (!TYPE_UNSIGNED (type)
-			|| (TREE_CODE (type) == INTEGER_TYPE
-			    && TYPE_IS_SIZETYPE (type)));
-
-  /* First clear all bits that are beyond the type's precision.  */
-  if (prec >= 2 * HOST_BITS_PER_WIDE_INT)
-    ;
-  else if (prec > HOST_BITS_PER_WIDE_INT)
-    h1 &= ~((HOST_WIDE_INT) (-1) << (prec - HOST_BITS_PER_WIDE_INT));
-  else
-    {
-      h1 = 0;
-      if (prec < HOST_BITS_PER_WIDE_INT)
-	l1 &= ~((HOST_WIDE_INT) (-1) << prec);
-    }
-
-  /* Then do sign extension if necessary.  */
-  if (!sign_extended_type)
-    /* No sign extension */;
-  else if (prec >= 2 * HOST_BITS_PER_WIDE_INT)
-    /* Correct width already.  */;
-  else if (prec > HOST_BITS_PER_WIDE_INT)
-    {
-      /* Sign extend top half? */
-      if (h1 & ((unsigned HOST_WIDE_INT)1
-		<< (prec - HOST_BITS_PER_WIDE_INT - 1)))
-	h1 |= (HOST_WIDE_INT) (-1) << (prec - HOST_BITS_PER_WIDE_INT);
-    }
-  else if (prec == HOST_BITS_PER_WIDE_INT)
-    {
-      if ((HOST_WIDE_INT)l1 < 0)
-	h1 = -1;
-    }
-  else
-    {
-      /* Sign extend bottom half? */
-      if (l1 & ((unsigned HOST_WIDE_INT)1 << (prec - 1)))
-	{
-	  h1 = -1;
-	  l1 |= (HOST_WIDE_INT)(-1) << prec;
-	}
-    }
-
-  *lv = l1;
-  *hv = h1;
-
-  /* If the value didn't fit, signal overflow.  */
-  return l1 != low0 || h1 != high0;
-}
-
-=======
->>>>>>> 3bd7a983
 /* Add two doubleword integers with doubleword result.
    Return nonzero if the operation overflows according to UNSIGNED_P.
    Each argument is given as two `HOST_WIDE_INT' pieces.
@@ -929,19 +861,11 @@
   lshift_double (a.low, a.high, count, prec, &ret.low, &ret.high, arith);
   return ret;
 }
-<<<<<<< HEAD
 
 /* Shift A rigth by COUNT places keeping only PREC bits of result.  Shift
    left if COUNT is negative.  ARITH true specifies arithmetic shifting;
    otherwise use logical shift.  */
 
-=======
-
-/* Shift A rigth by COUNT places keeping only PREC bits of result.  Shift
-   left if COUNT is negative.  ARITH true specifies arithmetic shifting;
-   otherwise use logical shift.  */
-
->>>>>>> 3bd7a983
 double_int
 double_int_rshift (double_int a, HOST_WIDE_INT count, unsigned int prec, bool arith)
 {
@@ -957,19 +881,11 @@
 double_int_lrotate (double_int a, HOST_WIDE_INT count, unsigned int prec)
 {
   double_int t1, t2;
-<<<<<<< HEAD
 
   count %= prec;
   if (count < 0)
     count += prec;
 
-=======
-
-  count %= prec;
-  if (count < 0)
-    count += prec;
-
->>>>>>> 3bd7a983
   t1 = double_int_lshift (a, count, prec, false);
   t2 = double_int_rshift (a, prec - count, prec, false);
 
