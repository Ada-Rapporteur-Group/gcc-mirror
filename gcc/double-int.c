--- conflicted
+++ resolved
@@ -283,11 +283,7 @@
       *hv = signmask;
       *lv = signmask;
     }
-<<<<<<< HEAD
-  else if ((prec - count) >= 2 * HOST_BITS_PER_WIDE_INT)
-=======
   else if ((prec - count) >= HOST_BITS_PER_DOUBLE_INT)
->>>>>>> 747e4b8f
     ;
   else if ((prec - count) >= HOST_BITS_PER_WIDE_INT)
     {
@@ -308,11 +304,7 @@
    ARITH nonzero specifies arithmetic shifting; otherwise use logical shift.
    Store the value as two `HOST_WIDE_INT' pieces in *LV and *HV.  */
 
-<<<<<<< HEAD
-void
-=======
 static void
->>>>>>> 747e4b8f
 lshift_double (unsigned HOST_WIDE_INT l1, HOST_WIDE_INT h1,
 	       HOST_WIDE_INT count, unsigned int prec,
 	       unsigned HOST_WIDE_INT *lv, HOST_WIDE_INT *hv, bool arith)
@@ -354,11 +346,7 @@
 		   >> (prec - HOST_BITS_PER_WIDE_INT - 1))
 		: (*lv >> (prec - 1))) & 1);
 
-<<<<<<< HEAD
-  if (prec >= 2 * HOST_BITS_PER_WIDE_INT)
-=======
   if (prec >= HOST_BITS_PER_DOUBLE_INT)
->>>>>>> 747e4b8f
     ;
   else if (prec >= HOST_BITS_PER_WIDE_INT)
     {
