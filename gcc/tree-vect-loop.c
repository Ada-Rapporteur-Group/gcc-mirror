--- conflicted
+++ resolved
@@ -1127,15 +1127,11 @@
 static inline 
 int vect_get_cost (enum vect_cost_for_stmt type_of_cost)
 {
-<<<<<<< HEAD
-  return targetm.vectorize.builtin_vectorization_cost (type_of_cost); 
-=======
   tree dummy_type = NULL;
   int dummy = 0;
 
   return targetm.vectorize.builtin_vectorization_cost (type_of_cost,
                                                        dummy_type, dummy);
->>>>>>> e8da5f64
 }
 
  
@@ -2247,42 +2243,6 @@
          not known. Hence guards remain the same.  */
       peel_guard_costs +=  2 * (vect_get_cost (cond_branch_taken)
                                 + vect_get_cost (cond_branch_not_taken));
-<<<<<<< HEAD
-    }
-  else
-    {
-      if (byte_misalign)
-	{
-	  struct data_reference *dr = LOOP_VINFO_UNALIGNED_DR (loop_vinfo);
-	  int element_size = GET_MODE_SIZE (TYPE_MODE (TREE_TYPE (DR_REF (dr))));
-	  tree vectype = STMT_VINFO_VECTYPE (vinfo_for_stmt (DR_STMT (dr)));
-	  int nelements = TYPE_VECTOR_SUBPARTS (vectype);
-
-	  peel_iters_prologue = nelements - (byte_misalign / element_size);
-	}
-      else
-	peel_iters_prologue = 0;
-
-      if (!LOOP_VINFO_NITERS_KNOWN_P (loop_vinfo))
-        {
-          peel_iters_epilogue = vf/2;
-          if (vect_print_dump_info (REPORT_COST))
-            fprintf (vect_dump, "cost model: "
-                     "epilogue peel iters set to vf/2 because "
-                     "loop iterations are unknown .");
-
-	  /* If peeled iterations are known but number of scalar loop
-	     iterations are unknown, count a taken branch per peeled loop.  */
-	  peel_guard_costs +=  2 * vect_get_cost (cond_branch_taken); 
-        }
-      else
-	{
-	  int niters = LOOP_VINFO_INT_NITERS (loop_vinfo);
-	  peel_iters_prologue = niters < peel_iters_prologue ?
-					niters : peel_iters_prologue;
-	  peel_iters_epilogue = (niters - peel_iters_prologue) % vf;
-	}
-=======
       vec_outside_cost += (peel_iters_prologue * scalar_single_iter_cost)
                            + (peel_iters_epilogue * scalar_single_iter_cost)
                            + peel_guard_costs;
@@ -2293,7 +2253,6 @@
       vec_outside_cost += vect_get_known_peeling_cost (loop_vinfo,
                                     peel_iters_prologue, &peel_iters_epilogue,
                                     scalar_single_iter_cost);
->>>>>>> e8da5f64
     }
 
   /* FORNOW: The scalar outside cost is incremented in one of the
