--- conflicted
+++ resolved
@@ -49,12 +49,9 @@
 #include "gimple-fold.h"
 #include "cgraph.h"
 #include "tree-cfg.h"
-<<<<<<< HEAD
+#include "tree-if-conv.h"
 #include "internal-fn.h"
 #include "tree-parloops.h"
-=======
-#include "tree-if-conv.h"
->>>>>>> 68b948d3
 
 /* Loop Vectorization Pass.
 
@@ -187,13 +184,8 @@
   struct loop *loop = LOOP_VINFO_LOOP (loop_vinfo);
   basic_block *bbs = LOOP_VINFO_BBS (loop_vinfo);
   unsigned nbbs = loop->num_nodes;
-<<<<<<< HEAD
   poly_uint64 vectorization_factor = 0;
-  tree scalar_type;
-=======
-  unsigned int vectorization_factor = 0;
   tree scalar_type = NULL_TREE;
->>>>>>> 68b948d3
   gphi *phi;
   tree vectype;
   poly_uint64 nunits;
@@ -455,24 +447,19 @@
 	      /* Bool ops don't participate in vectorization factor
 		 computation.  For comparison use compared types to
 		 compute a factor.  */
-<<<<<<< HEAD
 	      if (is_gcond
-		  || (TREE_CODE (scalar_type) == BOOLEAN_TYPE
+		  || (VECT_SCALAR_BOOLEAN_TYPE_P (scalar_type)
 		      && is_gimple_assign (stmt)
 		      && gimple_assign_rhs_code (stmt) != COND_EXPR))
-=======
-	      if (VECT_SCALAR_BOOLEAN_TYPE_P (scalar_type)
-		  && is_gimple_assign (stmt)
-		  && gimple_assign_rhs_code (stmt) != COND_EXPR)
->>>>>>> 68b948d3
 		{
 		  if (STMT_VINFO_RELEVANT_P (stmt_info)
 		      || STMT_VINFO_LIVE_P (stmt_info))
 		    mask_producers.safe_push (stmt_info);
 		  bool_result = true;
 
-		  if (TREE_CODE_CLASS (gimple_assign_rhs_code (stmt))
-		      == tcc_comparison
+		  if (is_gimple_assign (stmt)
+		      && (TREE_CODE_CLASS (gimple_assign_rhs_code (stmt))
+			  == tcc_comparison)
 		      && !VECT_SCALAR_BOOLEAN_TYPE_P
 			    (TREE_TYPE (gimple_assign_rhs1 (stmt))))
 		    scalar_type = TREE_TYPE (gimple_assign_rhs1 (stmt));
@@ -625,12 +612,8 @@
       stmt = STMT_VINFO_STMT (mask_producers[i]);
       bool is_gcond = gimple_code (stmt) == GIMPLE_COND;
 
-<<<<<<< HEAD
       bool ops_are_booleans = true;
-      if (gimple_code (stmt) == GIMPLE_ASSIGN
-=======
       if (is_gimple_assign (stmt)
->>>>>>> 68b948d3
 	  && TREE_CODE_CLASS (gimple_assign_rhs_code (stmt)) == tcc_comparison
 	  && !VECT_SCALAR_BOOLEAN_TYPE_P
 				      (TREE_TYPE (gimple_assign_rhs1 (stmt))))
@@ -1412,7 +1395,7 @@
   LOOP_VINFO_PEELING_FOR_GAPS (res) = false;
   LOOP_VINFO_PEELING_FOR_NITER (res) = false;
   LOOP_VINFO_OPERANDS_SWAPPED (res) = false;
-<<<<<<< HEAD
+  LOOP_VINFO_ORIG_LOOP_INFO (res) = NULL;
   LOOP_VINFO_ADDR_CACHE (res) = NULL;
   LOOP_VINFO_GATHER_SCATTER_CACHE (res) = NULL;
   LOOP_VINFO_VF_MULT_MAP (res) = NULL;
@@ -1425,9 +1408,6 @@
   LOOP_VINFO_NEEDS_NONSPECULATIVE_MASKS (res) = false;
   LOOP_VINFO_NONSPECULATIVE_MASKS (res).create (0);
   LOOP_VINFO_NONSPECULATIVE_SEQ (res) = NULL;
-=======
-  LOOP_VINFO_ORIG_LOOP_INFO (res) = NULL;
->>>>>>> 68b948d3
 
   return res;
 }
@@ -2844,11 +2824,8 @@
    loop_vec_info struct.  If ORIG_LOOP_VINFO is not NULL epilogue must
    be vectorized.  */
 loop_vec_info
-<<<<<<< HEAD
-vect_analyze_loop (struct loop *loop, struct sink_info *sink_info)
-=======
-vect_analyze_loop (struct loop *loop, loop_vec_info orig_loop_vinfo)
->>>>>>> 68b948d3
+vect_analyze_loop (struct loop *loop, loop_vec_info orig_loop_vinfo,
+		   struct sink_info *sink_info)
 {
   loop_vec_info loop_vinfo;
   auto_vec<poly_uint64, 8> vector_sizes;
@@ -7917,10 +7894,7 @@
       bitstart = int_const_binop (MINUS_EXPR, vec_bitsize, bitsize);
     }
 
-  /* Create a new vectorized stmt for the uses of STMT and insert outside
-     the loop.  */
   gimple_seq stmts = NULL;
-<<<<<<< HEAD
   tree new_tree;
   if (LOOP_VINFO_MASK_TYPE (loop_vinfo)
       || LOOP_VINFO_SPECULATIVE_EXECUTION (loop_vinfo))
@@ -7960,22 +7934,14 @@
     }
   else
     {
-      /* Create a new vectorized stmt for the uses of STMT and insert
-	 outside the loop.  */
-      new_tree = build3 (BIT_FIELD_REF, TREE_TYPE (vectype),
-			 vec_lhs, bitsize, bitstart);
+      tree bftype = TREE_TYPE (vectype);
+      if (VECTOR_BOOLEAN_TYPE_P (vectype))
+	bftype = build_nonstandard_integer_type (tree_to_uhwi (bitsize), 1);
+      new_tree = build3 (BIT_FIELD_REF, bftype, vec_lhs, bitsize, bitstart);
       new_tree = force_gimple_operand (fold_convert (lhs_type, new_tree),
 				       &stmts, true, NULL_TREE);
     }
 
-=======
-  tree bftype = TREE_TYPE (vectype);
-  if (VECTOR_BOOLEAN_TYPE_P (vectype))
-    bftype = build_nonstandard_integer_type (tree_to_uhwi (bitsize), 1);
-  tree new_tree = build3 (BIT_FIELD_REF, bftype, vec_lhs, bitsize, bitstart);
-  new_tree = force_gimple_operand (fold_convert (lhs_type, new_tree), &stmts,
-				   true, NULL_TREE);
->>>>>>> 68b948d3
   if (stmts)
     gsi_insert_seq_on_edge_immediate (single_exit (loop), stmts);
 
@@ -8278,19 +8244,13 @@
   LOOP_VINFO_NITERS_UNCHANGED (loop_vinfo) = niters;
   tree nitersm1 = unshare_expr (LOOP_VINFO_NITERSM1 (loop_vinfo));
   bool niters_no_overflow = loop_niters_no_overflow (loop_vinfo);
-<<<<<<< HEAD
-  vect_do_peeling (loop_vinfo, niters, nitersm1, &niters_vector, th,
-		   check_profitability, niters_no_overflow);
+  epilogue = vect_do_peeling (loop_vinfo, niters, nitersm1, &niters_vector, th,
+			      check_profitability, niters_no_overflow);
 
   tree mask_type = LOOP_VINFO_MASK_TYPE (loop_vinfo);
   bool final_iter_may_be_partial = (mask_type != NULL_TREE);
   if (niters_vector == NULL_TREE
       && !LOOP_VINFO_SPECULATIVE_EXECUTION (loop_vinfo))
-=======
-  epilogue = vect_do_peeling (loop_vinfo, niters, nitersm1, &niters_vector, th,
-			      check_profitability, niters_no_overflow);
-  if (niters_vector == NULL_TREE)
->>>>>>> 68b948d3
     {
       if (LOOP_VINFO_NITERS_KNOWN_P (loop_vinfo) && must_eq (lowest_vf, vf))
 	{
@@ -8606,14 +8566,9 @@
   slpeel_finalize_loop_iterations (loop, loop_vinfo, niters_vector, niters);
 
   /* Reduce loop iterations by the vectorization factor.  */
-<<<<<<< HEAD
   unsigned int assumed_vf = vect_vf_for_cost (loop_vinfo);
   scale_loop_profile (loop, GCOV_COMPUTE_SCALE (1, assumed_vf),
 		      expected_iterations / assumed_vf);
-=======
-  scale_loop_profile (loop, GCOV_COMPUTE_SCALE (1, vf),
-		      expected_iterations / vf);
->>>>>>> 68b948d3
   /* The minimum number of iterations performed by the epilogue.  This
      is 1 when peeling for gaps because we always need a final scalar
      iteration.  */
@@ -8621,7 +8576,6 @@
   /* +1 to convert latch counts to loop iteration counts,
      -min_epilogue_iters to remove iterations that cannot be performed
        by the vector code.  */
-<<<<<<< HEAD
   int bias_for_lowest = 1 - min_epilogue_iters;
   int bias_for_assumed = bias_for_lowest;
   int alignment_npeels = LOOP_VINFO_PEELING_FOR_ALIGNMENT (loop_vinfo);
@@ -8634,14 +8588,10 @@
       bias_for_lowest += lowest_vf - min_first_active;
       bias_for_assumed += assumed_vf - min_first_active;
     }
-=======
-  int bias = 1 - min_epilogue_iters;
->>>>>>> 68b948d3
   /* In these calculations the "- 1" converts loop iteration counts
      back to latch counts.  */
   if (loop->any_upper_bound)
     loop->nb_iterations_upper_bound
-<<<<<<< HEAD
       = (final_iter_may_be_partial
 	 ? wi::udiv_ceil (loop->nb_iterations_upper_bound + bias_for_lowest,
 			  lowest_vf) - 1
@@ -8661,15 +8611,6 @@
 			  assumed_vf) - 1
 	 : wi::udiv_floor (loop->nb_iterations_estimate + bias_for_assumed,
 			   assumed_vf) - 1);
-=======
-      = wi::udiv_floor (loop->nb_iterations_upper_bound + bias, vf) - 1;
-  if (loop->any_likely_upper_bound)
-    loop->nb_iterations_likely_upper_bound
-      = wi::udiv_floor (loop->nb_iterations_likely_upper_bound + bias, vf) - 1;
-  if (loop->any_estimate)
-    loop->nb_iterations_estimate
-      = wi::udiv_floor (loop->nb_iterations_estimate + bias, vf) - 1;
->>>>>>> 68b948d3
 
   if (dump_enabled_p ())
     {
@@ -8683,9 +8624,12 @@
 	  dump_printf (MSG_NOTE, "\n");
 	}
       else
-	dump_printf_loc (MSG_NOTE, vect_location,
-			 "LOOP EPILOGUE VECTORIZED (VS=%d)\n",
-			 current_vector_size);
+	{
+	  dump_printf_loc (MSG_NOTE, vect_location,
+			   "LOOP EPILOGUE VECTORIZED (VS=");
+	  dump_dec (MSG_NOTE, current_vector_size);
+	  dump_printf (MSG_NOTE, ")\n");
+	}
     }
 
   /* Free SLP instances here because otherwise stmt reference counting
@@ -8702,30 +8646,39 @@
   if (LOOP_VINFO_EPILOGUE_P (loop_vinfo))
     epilogue = NULL;
 
+  if (!PARAM_VALUE (PARAM_VECT_EPILOGUES_NOMASK))
+    epilogue = NULL;
+
   if (epilogue)
     {
-	unsigned int vector_sizes
-	  = targetm.vectorize.autovectorize_vector_sizes ();
-	vector_sizes &= current_vector_size - 1;
-
-	if (!PARAM_VALUE (PARAM_VECT_EPILOGUES_NOMASK))
-	  epilogue = NULL;
-	else if (!vector_sizes)
-	  epilogue = NULL;
-	else if (LOOP_VINFO_NITERS_KNOWN_P (loop_vinfo)
-		 && LOOP_VINFO_PEELING_FOR_ALIGNMENT (loop_vinfo) >= 0)
-	  {
-	    int smallest_vec_size = 1 << ctz_hwi (vector_sizes);
-	    int ratio = current_vector_size / smallest_vec_size;
-	    int eiters = LOOP_VINFO_INT_NITERS (loop_vinfo)
-	      - LOOP_VINFO_PEELING_FOR_ALIGNMENT (loop_vinfo);
-	    eiters = eiters % vf;
-
-	    epilogue->nb_iterations_upper_bound = eiters - 1;
-
-	    if (eiters < vf / ratio)
-	      epilogue = NULL;
-	    }
+      auto_vec<poly_uint64, 8> vector_sizes;
+      targetm.vectorize.autovectorize_vector_sizes (vector_sizes);
+      unsigned int next_size = 0;
+
+      if (LOOP_VINFO_NITERS_KNOWN_P (loop_vinfo)
+	  && LOOP_VINFO_PEELING_FOR_ALIGNMENT (loop_vinfo) >= 0
+	  && must_eq (vf, lowest_vf))
+	{
+	  unsigned int eiters
+	    = (LOOP_VINFO_INT_NITERS (loop_vinfo)
+	       - LOOP_VINFO_PEELING_FOR_ALIGNMENT (loop_vinfo));
+	  eiters = eiters % lowest_vf;
+	  epilogue->nb_iterations_upper_bound = eiters - 1;
+
+	  unsigned int ratio;
+	  while (next_size < vector_sizes.length ()
+		 && !(constant_multiple_p (current_vector_size,
+					   vector_sizes[next_size], &ratio)
+		      && eiters >= lowest_vf / ratio))
+	    next_size += 1;
+	}
+      else
+	while (next_size < vector_sizes.length ()
+	       && may_lt (current_vector_size, vector_sizes[next_size]))
+	  next_size += 1;
+
+      if (next_size == vector_sizes.length ())
+	epilogue = NULL;
     }
 
   if (epilogue)
