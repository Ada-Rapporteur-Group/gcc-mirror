--- conflicted
+++ resolved
@@ -28,9 +28,6 @@
 #include "stor-layout.h"
 #include "basic-block.h"
 #include "gimple-pretty-print.h"
-<<<<<<< HEAD
-#include "tree-ssa.h"
-=======
 #include "tree-ssa-alias.h"
 #include "internal-fn.h"
 #include "gimple-expr.h"
@@ -47,7 +44,6 @@
 #include "tree-ssa-loop-ivopts.h"
 #include "tree-ssa-loop-manip.h"
 #include "tree-ssa-loop-niter.h"
->>>>>>> fb4256c6
 #include "tree-pass.h"
 #include "cfgloop.h"
 #include "expr.h"
@@ -794,22 +790,6 @@
   if (dump_enabled_p ())
     dump_printf_loc (MSG_NOTE, vect_location,
 		     "=== get_loop_niters ===\n");
-<<<<<<< HEAD
-  niters = number_of_exit_cond_executions (loop);
-
-  if (niters != NULL_TREE
-      && niters != chrec_dont_know)
-    {
-      *number_of_iterations = niters;
-
-      if (dump_enabled_p ())
-        {
-          dump_printf_loc (MSG_NOTE, vect_location, "==> get_loop_niters:");
-          dump_generic_expr (MSG_NOTE, TDF_SLIM, *number_of_iterations);
-          dump_printf (MSG_NOTE, "\n");
-        }
-    }
-=======
 
   niters = number_of_latch_executions (loop);
   /* We want the number of loop header executions which is the number
@@ -820,7 +800,6 @@
     niters = fold_build2 (PLUS_EXPR, TREE_TYPE (niters), niters,
 			  build_int_cst (TREE_TYPE (niters), 1));
   *number_of_iterations = niters;
->>>>>>> fb4256c6
 
   return get_loop_exit_condition (loop);
 }
@@ -1113,21 +1092,12 @@
         }
 
       if (empty_block_p (loop->header))
-<<<<<<< HEAD
-    {
-          if (dump_enabled_p ())
-            dump_printf_loc (MSG_MISSED_OPTIMIZATION, vect_location,
-			     "not vectorized: empty loop.\n");
-      return NULL;
-    }
-=======
 	{
 	  if (dump_enabled_p ())
 	    dump_printf_loc (MSG_MISSED_OPTIMIZATION, vect_location,
 			     "not vectorized: empty loop.\n");
 	  return NULL;
 	}
->>>>>>> fb4256c6
     }
   else
     {
@@ -1289,13 +1259,8 @@
   if (integer_zerop (number_of_iterations))
     {
       if (dump_enabled_p ())
-<<<<<<< HEAD
-	    dump_printf_loc (MSG_MISSED_OPTIMIZATION, vect_location,
-			     "Infinite number of iterations.\n");
-=======
 	dump_printf_loc (MSG_MISSED_OPTIMIZATION, vect_location,
 			 "not vectorized: number of iterations = 0.\n");
->>>>>>> fb4256c6
       if (inner_loop_vinfo)
         destroy_loop_vec_info (inner_loop_vinfo, true);
       return NULL;
@@ -1315,22 +1280,6 @@
           dump_printf (MSG_NOTE, "\n");
         }
     }
-<<<<<<< HEAD
-  else if (TREE_INT_CST_LOW (number_of_iterations) == 0)
-    {
-      if (dump_enabled_p ())
-	dump_printf_loc (MSG_MISSED_OPTIMIZATION, vect_location,
-			 "not vectorized: number of iterations = 0.\n");
-      if (inner_loop_vinfo)
-        destroy_loop_vec_info (inner_loop_vinfo, true);
-      return NULL;
-    }
-
-  loop_vinfo = new_loop_vec_info (loop);
-  LOOP_VINFO_NITERS (loop_vinfo) = number_of_iterations;
-  LOOP_VINFO_NITERS_UNCHANGED (loop_vinfo) = number_of_iterations;
-=======
->>>>>>> fb4256c6
 
   STMT_VINFO_TYPE (vinfo_for_stmt (loop_cond)) = loop_exit_ctrl_vec_info_type;
 
@@ -1632,31 +1581,6 @@
       return false;
     }
 
-<<<<<<< HEAD
-  if (!LOOP_VINFO_NITERS_KNOWN_P (loop_vinfo)
-      || LOOP_VINFO_INT_NITERS (loop_vinfo) % vectorization_factor != 0
-      || LOOP_PEELING_FOR_ALIGNMENT (loop_vinfo))
-    {
-      if (dump_enabled_p ())
-        dump_printf_loc (MSG_NOTE, vect_location, "epilog loop required.\n");
-      if (!vect_can_advance_ivs_p (loop_vinfo))
-        {
-          if (dump_enabled_p ())
-	    dump_printf_loc (MSG_MISSED_OPTIMIZATION, vect_location,
-			     "not vectorized: can't create epilog loop 1.\n");
-          return false;
-        }
-      if (!slpeel_can_duplicate_loop_p (loop, single_exit (loop)))
-        {
-          if (dump_enabled_p ())
-	    dump_printf_loc (MSG_MISSED_OPTIMIZATION, vect_location,
-			     "not vectorized: can't create epilog loop 2.\n");
-          return false;
-        }
-    }
-
-=======
->>>>>>> fb4256c6
   return true;
 }
 
