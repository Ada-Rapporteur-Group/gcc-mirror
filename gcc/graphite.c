--- conflicted
+++ resolved
@@ -42,26 +42,6 @@
 #include "tree-chrec.h"
 #include "tree-data-ref.h"
 #include "tree-scalar-evolution.h"
-<<<<<<< HEAD
-#include "tree-pass.h"
-#include "value-prof.h"
-#include "pointer-set.h"
-#include "gimple.h"
-#include "sese.h"
-#include "predict.h"
-
-#ifdef HAVE_cloog
-
-#include "cloog/cloog.h"
-#include "ppl_c.h"
-#include "graphite-ppl.h"
-#include "graphite.h"
-#include "graphite-poly.h"
-#include "graphite-scop-detection.h"
-#include "graphite-clast-to-gimple.h"
-#include "graphite-sese-to-poly.h"
-
-=======
 #include "sese.h"
 #include "dbgcnt.h"
 
@@ -74,7 +54,6 @@
 #include "graphite-clast-to-gimple.h"
 #include "graphite-sese-to-poly.h"
 
->>>>>>> 03d20231
 /* Print global statistics to FILE.  */
 
 static void
@@ -198,11 +177,7 @@
 
   scop_p scop;
 
-<<<<<<< HEAD
-  for (i = 0; VEC_iterate (scop_p, scops, i, scop); i++)
-=======
   FOR_EACH_VEC_ELT (scop_p, scops, i, scop)
->>>>>>> 03d20231
     print_graphite_scop_statistics (file, scop);
 }
 
@@ -211,11 +186,8 @@
 static bool
 graphite_initialize (void)
 {
-<<<<<<< HEAD
-=======
   int ppl_initialized;
 
->>>>>>> 03d20231
   if (number_of_loops () <= 1
       /* FIXME: This limit on the number of basic blocks of a function
 	 should be removed when the SCOP detection is faster.  */
@@ -227,10 +199,6 @@
       return false;
     }
 
-<<<<<<< HEAD
-  recompute_all_dominators ();
-  initialize_original_copy_tables ();
-=======
   scev_reset ();
   recompute_all_dominators ();
   initialize_original_copy_tables ();
@@ -238,7 +206,6 @@
   ppl_initialized = ppl_initialize ();
   gcc_assert (ppl_initialized == 0);
 
->>>>>>> 03d20231
   cloog_initialize ();
 
   if (dump_file && dump_flags)
@@ -263,10 +230,7 @@
     }
 
   cloog_finalize ();
-<<<<<<< HEAD
-=======
   ppl_finalize ();
->>>>>>> 03d20231
   free_original_copy_tables ();
 
   if (dump_file && dump_flags)
@@ -298,16 +262,6 @@
 
   bb_pbb_mapping = htab_create (10, bb_pbb_map_hash, eq_bb_pbb_map, free);
 
-<<<<<<< HEAD
-  for (i = 0; VEC_iterate (scop_p, scops, i, scop); i++)
-    build_poly_scop (scop);
-
-  for (i = 0; VEC_iterate (scop_p, scops, i, scop); i++)
-    if (POLY_SCOP_P (scop)
-	&& apply_poly_transforms (scop)
-	&& gloog (scop, scops, bb_pbb_mapping))
-      need_cfg_cleanup_p = true;
-=======
   FOR_EACH_VEC_ELT (scop_p, scops, i, scop)
     if (dbg_cnt (graphite_scop))
       {
@@ -318,7 +272,6 @@
 	    && gloog (scop, bb_pbb_mapping))
 	  need_cfg_cleanup_p = true;
       }
->>>>>>> 03d20231
 
   htab_delete (bb_pbb_mapping);
   free_scops (scops);
