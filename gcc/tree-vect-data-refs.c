/* Data References Analysis and Manipulation Utilities for Vectorization.
   Copyright (C) 2003-2017 Free Software Foundation, Inc.
   Contributed by Dorit Naishlos <dorit@il.ibm.com>
   and Ira Rosen <irar@il.ibm.com>

This file is part of GCC.

GCC is free software; you can redistribute it and/or modify it under
the terms of the GNU General Public License as published by the Free
Software Foundation; either version 3, or (at your option) any later
version.

GCC is distributed in the hope that it will be useful, but WITHOUT ANY
WARRANTY; without even the implied warranty of MERCHANTABILITY or
FITNESS FOR A PARTICULAR PURPOSE.  See the GNU General Public License
for more details.

You should have received a copy of the GNU General Public License
along with GCC; see the file COPYING3.  If not see
<http://www.gnu.org/licenses/>.  */

#include "config.h"
#include "system.h"
#include "coretypes.h"
#include "backend.h"
#include "target.h"
#include "rtl.h"
#include "tree.h"
#include "gimple.h"
#include "predict.h"
#include "memmodel.h"
#include "tm_p.h"
#include "ssa.h"
#include "optabs-tree.h"
#include "cgraph.h"
#include "dumpfile.h"
#include "alias.h"
#include "fold-const.h"
#include "stor-layout.h"
#include "tree-eh.h"
#include "gimplify.h"
#include "gimple-iterator.h"
#include "gimplify-me.h"
#include "tree-ssa-loop-ivopts.h"
#include "tree-ssa-loop-manip.h"
#include "tree-ssa-loop.h"
#include "cfgloop.h"
#include "tree-scalar-evolution.h"
#include "tree-vectorizer.h"
#include "expr.h"
#include "builtins.h"
#include "params.h"
#include "tree-cfg.h"
#include "tree-hash-traits.h"
#include "internal-fn.h"
#include "gimple-fold.h"

/* Return true if load- or store-lanes optab OPTAB is implemented for
   COUNT vectors of type VECTYPE.  NAME is the name of OPTAB.  */

static bool
vect_lanes_optab_supported_p (const char *name, convert_optab optab,
			      tree vectype, unsigned HOST_WIDE_INT count)
{
  machine_mode mode, array_mode;
  bool limit_p;

  mode = TYPE_MODE (vectype);
  if (!targetm.array_mode (mode, count).exists (&array_mode))
    {
      poly_uint64 bits = count * GET_MODE_BITSIZE (mode);
      limit_p = !targetm.array_mode_supported_p (mode, count);
      if (!int_mode_for_size (bits, limit_p).exists (&array_mode))
	{
	  if (dump_enabled_p ())
	    dump_printf_loc (MSG_MISSED_OPTIMIZATION, vect_location,
			     "no array mode for %s["
			     HOST_WIDE_INT_PRINT_DEC "]\n",
			     GET_MODE_NAME (mode), count);
	  return false;
	}
    }

  if (convert_optab_handler (optab, array_mode, mode) == CODE_FOR_nothing)
    {
      if (dump_enabled_p ())
	dump_printf_loc (MSG_MISSED_OPTIMIZATION, vect_location,
                         "cannot use %s<%s><%s>\n", name,
                         GET_MODE_NAME (array_mode), GET_MODE_NAME (mode));
      return false;
    }

  if (dump_enabled_p ())
    dump_printf_loc (MSG_NOTE, vect_location,
                     "can use %s<%s><%s>\n", name, GET_MODE_NAME (array_mode),
                     GET_MODE_NAME (mode));

  return true;
}


/* Return the smallest scalar part of STMT.
   This is used to determine the vectype of the stmt.  We generally set the
   vectype according to the type of the result (lhs).  For stmts whose
   result-type is different than the type of the arguments (e.g., demotion,
   promotion), vectype will be reset appropriately (later).  Note that we have
   to visit the smallest datatype in this function, because that determines the
   VF.  If the smallest datatype in the loop is present only as the rhs of a
   promotion operation - we'd miss it.
   Such a case, where a variable of this datatype does not appear in the lhs
   anywhere in the loop, can only occur if it's an invariant: e.g.:
   'int_x = (int) short_inv', which we'd expect to have been optimized away by
   invariant motion.  However, we cannot rely on invariant motion to always
   take invariants out of the loop, and so in the case of promotion we also
   have to check the rhs.
   LHS_SIZE_UNIT and RHS_SIZE_UNIT contain the sizes of the corresponding
   types.  */

tree
vect_get_smallest_scalar_type (gimple *stmt, HOST_WIDE_INT *lhs_size_unit,
                               HOST_WIDE_INT *rhs_size_unit)
{
  tree scalar_type = gimple_expr_type (stmt);
  HOST_WIDE_INT lhs, rhs;

  /* During the analysis phase, this function is called on arbitrary
     statements that might not have scalar results.  */
  if (!tree_fits_uhwi_p (TYPE_SIZE_UNIT (scalar_type)))
    return scalar_type;

  lhs = rhs = TREE_INT_CST_LOW (TYPE_SIZE_UNIT (scalar_type));

  if (is_gimple_assign (stmt)
      && (gimple_assign_cast_p (stmt)
          || gimple_assign_rhs_code (stmt) == WIDEN_MULT_EXPR
          || gimple_assign_rhs_code (stmt) == WIDEN_LSHIFT_EXPR
          || gimple_assign_rhs_code (stmt) == FLOAT_EXPR))
    {
      tree rhs_type = TREE_TYPE (gimple_assign_rhs1 (stmt));

      rhs = TREE_INT_CST_LOW (TYPE_SIZE_UNIT (rhs_type));
      if (rhs < lhs)
        scalar_type = rhs_type;
    }

  *lhs_size_unit = lhs;
  *rhs_size_unit = rhs;
  return scalar_type;
}


/* Insert DDR into LOOP_VINFO list of ddrs that may alias and need to be
   tested at run-time.  Return TRUE if DDR was successfully inserted.
   Return false if versioning is not supported.  */

static bool
vect_mark_for_runtime_alias_test (ddr_p ddr, loop_vec_info loop_vinfo)
{
  struct loop *loop = LOOP_VINFO_LOOP (loop_vinfo);

  if ((unsigned) PARAM_VALUE (PARAM_VECT_MAX_VERSION_FOR_ALIAS_CHECKS) == 0)
    return false;

  if (!runtime_alias_check_p (ddr, loop,
			      optimize_loop_nest_for_speed_p (loop)))
    return false;

  LOOP_VINFO_MAY_ALIAS_DDRS (loop_vinfo).safe_push (ddr);
  return true;
}

/* If VALUE is not an integer, record that loop LOOP_VINFO needs to
   check that VALUE is nonzero.  */

static void
check_nonzero_value (loop_vec_info loop_vinfo, tree value)
{
  vec<tree> checks = LOOP_VINFO_CHECK_NONZERO (loop_vinfo);
  for (unsigned int i = 0; i < checks.length(); ++i)
    if (checks[i] == value)
      return;

  if (dump_enabled_p ())
    {
      dump_printf_loc (MSG_NOTE, vect_location, "need run-time check that ");
      dump_generic_expr (MSG_NOTE, TDF_SLIM, value);
      dump_printf (MSG_NOTE, " is nonzero\n");
    }
  LOOP_VINFO_CHECK_NONZERO (loop_vinfo).safe_push (value);
}

/* Return true if we know that the order of vectorized STMT_A and
   vectorized STMT_B will be the same as the order of STMT_A and STMT_B.
   At least one of the statements is a write.  */

static bool
vect_preserves_scalar_order_p (gimple *stmt_a, gimple *stmt_b)
{
  stmt_vec_info stmtinfo_a = vinfo_for_stmt (stmt_a);
  stmt_vec_info stmtinfo_b = vinfo_for_stmt (stmt_b);

  /* Check whether all statements grouped with STMT_A come after
     all statements grouped with STMT_B.  In this case vectorized
     STMT_A will come after vectorized STMT_B.  */
  if (vect_group_first_uid (stmtinfo_a)
      >= vect_group_last_uid (stmtinfo_b))
    return true;

  /* Likewise with the roles reversed.  */
  if (vect_group_first_uid (stmtinfo_b)
      >= vect_group_last_uid (stmtinfo_a))
    return true;

  /* STMT_A and STMT_B belong to overlapping groups.  All loads in a
     group are emitted at the position of the first scalar load and all
     stores in a group are emitted at the position of the last scalar store.
     Thus writes will happen no earlier than their current position
     (but could happen later) while reads will happen no later than their
     current position (but could happen earlier).  Reordering is therefore
     only possible if the first access is a write.  */
  gimple *earlier_stmt = get_earlier_stmt (stmt_a, stmt_b);
  return !DR_IS_WRITE (STMT_VINFO_DATA_REF (vinfo_for_stmt (earlier_stmt)));
}

/* A subroutine of vect_analyze_data_ref_dependence.  Handle
   DDR_COULD_BE_INDEPENDENT_P ddr DDR that has a known set of dependence
   distances.  These distances are conservatively correct but they don't
   reflect a guaranteed dependence.

   Return true if this function does all the work necessary to avoid
   an alias or false if the caller should use the dependence distances
   to limit the vectorization factor in the usual way.  LOOP_DEPTH is
   the depth of the loop described by LOOP_VINFO and the other arguments
   are as for vect_analyze_data_ref_dependence.  */

static bool
vect_analyze_possibly_independent_ddr (data_dependence_relation *ddr,
				       loop_vec_info loop_vinfo,
				       int loop_depth, unsigned int *max_vf)
{
  struct loop *loop = LOOP_VINFO_LOOP (loop_vinfo);
  lambda_vector dist_v;
  unsigned int i;
  FOR_EACH_VEC_ELT (DDR_DIST_VECTS (ddr), i, dist_v)
    {
      int dist = dist_v[loop_depth];
      if (dist != 0 && !(dist > 0 && DDR_REVERSED_P (ddr)))
	{
	  /* If the user asserted safelen >= DIST consecutive iterations
	     can be executed concurrently, assume independence.

	     ??? An alternative would be to add the alias check even
	     in this case, and vectorize the fallback loop with the
	     maximum VF set to safelen.  However, if the user has
	     explicitly given a length, it's less likely that that
	     would be a win.  */
	  if (loop->safelen >= 2 && abs_hwi (dist) <= loop->safelen)
	    {
	      if ((unsigned int) loop->safelen < *max_vf)
		*max_vf = loop->safelen;
	      LOOP_VINFO_NO_DATA_DEPENDENCIES (loop_vinfo) = false;
	      continue;
	    }

	  /* For dependence distances of 2 or more, we have the option
	     of limiting VF or checking for an alias at runtime.
	     Prefer to check at runtime if we can, to avoid limiting
	     the VF unnecessarily when the bases are in fact independent.

	     Note that the alias checks will be removed if the VF ends up
	     being small enough.  */
	  return vect_mark_for_runtime_alias_test (ddr, loop_vinfo);
	}
    }
  return true;
}


/* Function vect_analyze_data_ref_dependence.

   Return TRUE if there (might) exist a dependence between a memory-reference
   DRA and a memory-reference DRB.  When versioning for alias may check a
   dependence at run-time, return FALSE.  Adjust *MAX_VF according to
   the data dependence.  */

static bool
vect_analyze_data_ref_dependence (struct data_dependence_relation *ddr,
				  loop_vec_info loop_vinfo,
				  unsigned int *max_vf)
{
  unsigned int i;
  struct loop *loop = LOOP_VINFO_LOOP (loop_vinfo);
  struct data_reference *dra = DDR_A (ddr);
  struct data_reference *drb = DDR_B (ddr);
  stmt_vec_info stmtinfo_a = vinfo_for_stmt (DR_STMT (dra));
  stmt_vec_info stmtinfo_b = vinfo_for_stmt (DR_STMT (drb));
  lambda_vector dist_v;
  unsigned int loop_depth;

  /* In loop analysis all data references should be vectorizable.  */
  if (!STMT_VINFO_VECTORIZABLE (stmtinfo_a)
      || !STMT_VINFO_VECTORIZABLE (stmtinfo_b))
    gcc_unreachable ();

  /* Independent data accesses.  */
  if (DDR_ARE_DEPENDENT (ddr) == chrec_known)
    return false;

  if (dra == drb
      || (DR_IS_READ (dra) && DR_IS_READ (drb)))
    return false;

  /* We do not have to consider dependences between accesses that belong
     to the same group.  */
  if (GROUP_FIRST_ELEMENT (stmtinfo_a)
      && GROUP_FIRST_ELEMENT (stmtinfo_a) == GROUP_FIRST_ELEMENT (stmtinfo_b))
    return false;

  /* Even if we have an anti-dependence then, as the vectorized loop covers at
     least two scalar iterations, there is always also a true dependence.
     As the vectorizer does not re-order loads and stores we can ignore
     the anti-dependence if TBAA can disambiguate both DRs similar to the
     case with known negative distance anti-dependences (positive
     distance anti-dependences would violate TBAA constraints).  */
  if (((DR_IS_READ (dra) && DR_IS_WRITE (drb))
       || (DR_IS_WRITE (dra) && DR_IS_READ (drb)))
      && !alias_sets_conflict_p (get_alias_set (DR_REF (dra)),
				 get_alias_set (DR_REF (drb))))
    return false;

  /* Unknown data dependence.  */
  if (DDR_ARE_DEPENDENT (ddr) == chrec_dont_know)
    {
      /* If user asserted safelen consecutive iterations can be
	 executed concurrently, assume independence.  */
      if (loop->safelen >= 2)
	{
	  if ((unsigned int) loop->safelen < *max_vf)
	    *max_vf = loop->safelen;
	  LOOP_VINFO_NO_DATA_DEPENDENCIES (loop_vinfo) = false;
	  return false;
	}

      if (STMT_VINFO_GATHER_SCATTER_P (stmtinfo_a)
	  || STMT_VINFO_GATHER_SCATTER_P (stmtinfo_b))
	{
	  if (dump_enabled_p ())
	    {
	      dump_printf_loc (MSG_MISSED_OPTIMIZATION, vect_location,
			       "versioning for alias not supported for: "
			       "can't determine dependence between ");
	      dump_generic_expr (MSG_MISSED_OPTIMIZATION, TDF_SLIM,
				 DR_REF (dra));
	      dump_printf (MSG_MISSED_OPTIMIZATION, " and ");
	      dump_generic_expr (MSG_MISSED_OPTIMIZATION, TDF_SLIM,
				 DR_REF (drb));
	      dump_printf (MSG_MISSED_OPTIMIZATION, "\n");
	    }
	  return true;
	}

      if (dump_enabled_p ())
	{
	  dump_printf_loc (MSG_MISSED_OPTIMIZATION, vect_location,
			   "versioning for alias required: "
			   "can't determine dependence between ");
	  dump_generic_expr (MSG_MISSED_OPTIMIZATION, TDF_SLIM,
			     DR_REF (dra));
	  dump_printf (MSG_MISSED_OPTIMIZATION, " and ");
	  dump_generic_expr (MSG_MISSED_OPTIMIZATION, TDF_SLIM,
			     DR_REF (drb));
	  dump_printf (MSG_MISSED_OPTIMIZATION, "\n");
	}

      /* Add to list of ddrs that need to be tested at run-time.  */
      return !vect_mark_for_runtime_alias_test (ddr, loop_vinfo);
    }

  /* Known data dependence.  */
  if (DDR_NUM_DIST_VECTS (ddr) == 0)
    {
      /* If user asserted safelen consecutive iterations can be
	 executed concurrently, assume independence.  */
      if (loop->safelen >= 2)
	{
	  if ((unsigned int) loop->safelen < *max_vf)
	    *max_vf = loop->safelen;
	  LOOP_VINFO_NO_DATA_DEPENDENCIES (loop_vinfo) = false;
	  return false;
	}

      if (STMT_VINFO_GATHER_SCATTER_P (stmtinfo_a)
	  || STMT_VINFO_GATHER_SCATTER_P (stmtinfo_b))
	{
	  if (dump_enabled_p ())
	    {
	      dump_printf_loc (MSG_MISSED_OPTIMIZATION, vect_location,
			       "versioning for alias not supported for: "
			       "bad dist vector for ");
	      dump_generic_expr (MSG_MISSED_OPTIMIZATION, TDF_SLIM,
				 DR_REF (dra));
	      dump_printf (MSG_MISSED_OPTIMIZATION, " and ");
	      dump_generic_expr (MSG_MISSED_OPTIMIZATION, TDF_SLIM,
				 DR_REF (drb));
	      dump_printf (MSG_MISSED_OPTIMIZATION, "\n");
	    }
	  return true;
	}

      if (dump_enabled_p ())
        {
          dump_printf_loc (MSG_MISSED_OPTIMIZATION, vect_location,
                           "versioning for alias required: "
                           "bad dist vector for ");
          dump_generic_expr (MSG_MISSED_OPTIMIZATION, TDF_SLIM, DR_REF (dra));
          dump_printf (MSG_MISSED_OPTIMIZATION,  " and ");
          dump_generic_expr (MSG_MISSED_OPTIMIZATION, TDF_SLIM, DR_REF (drb));
          dump_printf (MSG_MISSED_OPTIMIZATION, "\n");
        }
      /* Add to list of ddrs that need to be tested at run-time.  */
      return !vect_mark_for_runtime_alias_test (ddr, loop_vinfo);
    }

  loop_depth = index_in_loop_nest (loop->num, DDR_LOOP_NEST (ddr));

  if (DDR_COULD_BE_INDEPENDENT_P (ddr)
      && vect_analyze_possibly_independent_ddr (ddr, loop_vinfo,
						loop_depth, max_vf))
    return false;

  FOR_EACH_VEC_ELT (DDR_DIST_VECTS (ddr), i, dist_v)
    {
      int dist = dist_v[loop_depth];

      if (dump_enabled_p ())
	dump_printf_loc (MSG_NOTE, vect_location,
                         "dependence distance  = %d.\n", dist);

      if (dist == 0)
	{
	  if (dump_enabled_p ())
	    {
	      dump_printf_loc (MSG_NOTE, vect_location,
	                       "dependence distance == 0 between ");
	      dump_generic_expr (MSG_NOTE, TDF_SLIM, DR_REF (dra));
	      dump_printf (MSG_NOTE, " and ");
	      dump_generic_expr (MSG_NOTE, TDF_SLIM, DR_REF (drb));
	      dump_printf (MSG_MISSED_OPTIMIZATION, "\n");
	    }

	  /* When we perform grouped accesses and perform implicit CSE
	     by detecting equal accesses and doing disambiguation with
	     runtime alias tests like for
	        .. = a[i];
		.. = a[i+1];
		a[i] = ..;
		a[i+1] = ..;
		*p = ..;
		.. = a[i];
		.. = a[i+1];
	     where we will end up loading { a[i], a[i+1] } once, make
	     sure that inserting group loads before the first load and
	     stores after the last store will do the right thing.
	     Similar for groups like
	        a[i] = ...;
		... = a[i];
		a[i+1] = ...;
	     where loads from the group interleave with the store.  */
	  if (!vect_preserves_scalar_order_p (DR_STMT (dra), DR_STMT (drb)))
	    {
	      if (dump_enabled_p ())
		dump_printf_loc (MSG_MISSED_OPTIMIZATION, vect_location,
				 "READ_WRITE dependence in interleaving.\n");
	      return true;
	    }

	  if (!loop->force_vectorize)
	    {
	      tree indicator = dr_zero_step_indicator (dra);
	      if (TREE_CODE (indicator) != INTEGER_CST)
		check_nonzero_value (loop_vinfo, indicator);
	      else if (integer_zerop (indicator))
		{
		  if (dump_enabled_p ())
		    dump_printf_loc (MSG_MISSED_OPTIMIZATION, vect_location,
				 "access also has a zero step\n");
		  return true;
		}
	    }
	  continue;
	}

      if (dist > 0 && DDR_REVERSED_P (ddr))
	{
	  /* If DDR_REVERSED_P the order of the data-refs in DDR was
	     reversed (to make distance vector positive), and the actual
	     distance is negative.  */
	  if (dump_enabled_p ())
	    dump_printf_loc (MSG_MISSED_OPTIMIZATION, vect_location,
	                     "dependence distance negative.\n");
	  /* Record a negative dependence distance to later limit the
	     amount of stmt copying / unrolling we can perform.
	     Only need to handle read-after-write dependence.  */
	  if (DR_IS_READ (drb)
	      && (STMT_VINFO_MIN_NEG_DIST (stmtinfo_b) == 0
		  || STMT_VINFO_MIN_NEG_DIST (stmtinfo_b) > (unsigned)dist))
	    STMT_VINFO_MIN_NEG_DIST (stmtinfo_b) = dist;
	  continue;
	}

      unsigned int abs_dist = abs (dist);
      if (abs_dist >= 2 && abs_dist < *max_vf)
	{
	  /* The dependence distance requires reduction of the maximal
	     vectorization factor.  */
	  *max_vf = abs (dist);
	  if (dump_enabled_p ())
	    dump_printf_loc (MSG_NOTE, vect_location,
	                     "adjusting maximal vectorization factor to %i\n",
	                     *max_vf);
	}

      if (abs_dist >= *max_vf)
	{
	  /* Dependence distance does not create dependence, as far as
	     vectorization is concerned, in this case.  */
	  if (dump_enabled_p ())
	    dump_printf_loc (MSG_NOTE, vect_location,
	                     "dependence distance >= VF.\n");
	  continue;
	}

      if (dump_enabled_p ())
	{
	  dump_printf_loc (MSG_MISSED_OPTIMIZATION, vect_location,
	               "not vectorized, possible dependence "
	               "between data-refs ");
	  dump_generic_expr (MSG_NOTE, TDF_SLIM, DR_REF (dra));
	  dump_printf (MSG_NOTE,  " and ");
	  dump_generic_expr (MSG_NOTE, TDF_SLIM, DR_REF (drb));
	  dump_printf (MSG_NOTE,  "\n");
	}

      return true;
    }

  return false;
}

/* Function vect_analyze_data_ref_dependences.

   Examine all the data references in the loop, and make sure there do not
   exist any data dependences between them.  Set *MAX_VF according to
   the maximum vectorization factor the data dependences allow.  */

bool
vect_analyze_data_ref_dependences (loop_vec_info loop_vinfo,
				   unsigned int *max_vf)
{
  unsigned int i;
  struct data_dependence_relation *ddr;

  if (dump_enabled_p ())
    dump_printf_loc (MSG_NOTE, vect_location,
                     "=== vect_analyze_data_ref_dependences ===\n");

  LOOP_VINFO_DDRS (loop_vinfo)
    .create (LOOP_VINFO_DATAREFS (loop_vinfo).length ()
	     * LOOP_VINFO_DATAREFS (loop_vinfo).length ());
  LOOP_VINFO_NO_DATA_DEPENDENCIES (loop_vinfo) = true;
  /* We need read-read dependences to compute STMT_VINFO_SAME_ALIGN_REFS.  */
  if (!compute_all_dependences (LOOP_VINFO_DATAREFS (loop_vinfo),
				&LOOP_VINFO_DDRS (loop_vinfo),
				LOOP_VINFO_LOOP_NEST (loop_vinfo), true))
    return false;

  /* For epilogues we either have no aliases or alias versioning
     was applied to original loop.  Therefore we may just get max_vf
     using VF of original loop.  */
  if (LOOP_VINFO_EPILOGUE_P (loop_vinfo))
    *max_vf = LOOP_VINFO_ORIG_MAX_VECT_FACTOR (loop_vinfo);
  else
    FOR_EACH_VEC_ELT (LOOP_VINFO_DDRS (loop_vinfo), i, ddr)
      if (vect_analyze_data_ref_dependence (ddr, loop_vinfo, max_vf))
	return false;

  return true;
}


/* Function vect_slp_analyze_data_ref_dependence.

   Return TRUE if there (might) exist a dependence between a memory-reference
   DRA and a memory-reference DRB.  When versioning for alias may check a
   dependence at run-time, return FALSE.  Adjust *MAX_VF according to
   the data dependence.  */

static bool
vect_slp_analyze_data_ref_dependence (struct data_dependence_relation *ddr)
{
  struct data_reference *dra = DDR_A (ddr);
  struct data_reference *drb = DDR_B (ddr);

  /* We need to check dependences of statements marked as unvectorizable
     as well, they still can prohibit vectorization.  */

  /* Independent data accesses.  */
  if (DDR_ARE_DEPENDENT (ddr) == chrec_known)
    return false;

  if (dra == drb)
    return false;

  /* Read-read is OK.  */
  if (DR_IS_READ (dra) && DR_IS_READ (drb))
    return false;

  /* If dra and drb are part of the same interleaving chain consider
     them independent.  */
  if (STMT_VINFO_GROUPED_ACCESS (vinfo_for_stmt (DR_STMT (dra)))
      && (GROUP_FIRST_ELEMENT (vinfo_for_stmt (DR_STMT (dra)))
	  == GROUP_FIRST_ELEMENT (vinfo_for_stmt (DR_STMT (drb)))))
    return false;

  /* Unknown data dependence.  */
  if (DDR_ARE_DEPENDENT (ddr) == chrec_dont_know)
    {
      if  (dump_enabled_p ())
	{
	  dump_printf_loc (MSG_MISSED_OPTIMIZATION, vect_location,
			   "can't determine dependence between ");
	  dump_generic_expr (MSG_MISSED_OPTIMIZATION, TDF_SLIM, DR_REF (dra));
	  dump_printf (MSG_MISSED_OPTIMIZATION,  " and ");
	  dump_generic_expr (MSG_MISSED_OPTIMIZATION, TDF_SLIM, DR_REF (drb));
	  dump_printf (MSG_MISSED_OPTIMIZATION,  "\n");
	}
    }
  else if (dump_enabled_p ())
    {
      dump_printf_loc (MSG_NOTE, vect_location,
		       "determined dependence between ");
      dump_generic_expr (MSG_NOTE, TDF_SLIM, DR_REF (dra));
      dump_printf (MSG_NOTE, " and ");
      dump_generic_expr (MSG_NOTE, TDF_SLIM, DR_REF (drb));
      dump_printf (MSG_NOTE,  "\n");
    }

  return true;
}


/* Analyze dependences involved in the transform of SLP NODE.  STORES
   contain the vector of scalar stores of this instance if we are
   disambiguating the loads.  */

static bool
vect_slp_analyze_node_dependences (slp_instance instance, slp_tree node,
				   vec<gimple *> stores, gimple *last_store)
{
  /* This walks over all stmts involved in the SLP load/store done
     in NODE verifying we can sink them up to the last stmt in the
     group.  */
  gimple *last_access = vect_find_last_scalar_stmt_in_slp (node);
  for (unsigned k = 0; k < SLP_INSTANCE_GROUP_SIZE (instance); ++k)
    {
      gimple *access = SLP_TREE_SCALAR_STMTS (node)[k];
      if (access == last_access)
	continue;
      data_reference *dr_a = STMT_VINFO_DATA_REF (vinfo_for_stmt (access));
      for (gimple_stmt_iterator gsi = gsi_for_stmt (access);
	   gsi_stmt (gsi) != last_access; gsi_next (&gsi))
	{
	  gimple *stmt = gsi_stmt (gsi);
	  if (! gimple_vuse (stmt)
	      || (DR_IS_READ (dr_a) && ! gimple_vdef (stmt)))
	    continue;

	  /* If we couldn't record a (single) data reference for this
	     stmt we have to give up.  */
	  /* ???  Here and below if dependence analysis fails we can resort
	     to the alias oracle which can handle more kinds of stmts.  */
	  data_reference *dr_b = STMT_VINFO_DATA_REF (vinfo_for_stmt (stmt));
	  if (!dr_b)
	    return false;

	  bool dependent = false;
	  /* If we run into a store of this same instance (we've just
	     marked those) then delay dependence checking until we run
	     into the last store because this is where it will have
	     been sunk to (and we verify if we can do that as well).  */
	  if (gimple_visited_p (stmt))
	    {
	      if (stmt != last_store)
		continue;
	      unsigned i;
	      gimple *store;
	      FOR_EACH_VEC_ELT (stores, i, store)
		{
		  data_reference *store_dr
		    = STMT_VINFO_DATA_REF (vinfo_for_stmt (store));
		  ddr_p ddr = initialize_data_dependence_relation
				(dr_a, store_dr, vNULL);
		  dependent = vect_slp_analyze_data_ref_dependence (ddr);
		  free_dependence_relation (ddr);
		  if (dependent)
		    break;
		}
	    }
	  else
	    {
	      ddr_p ddr = initialize_data_dependence_relation (dr_a,
							       dr_b, vNULL);
	      dependent = vect_slp_analyze_data_ref_dependence (ddr);
	      free_dependence_relation (ddr);
	    }
	  if (dependent)
	    return false;
	}
    }
  return true;
}


/* Function vect_analyze_data_ref_dependences.

   Examine all the data references in the basic-block, and make sure there
   do not exist any data dependences between them.  Set *MAX_VF according to
   the maximum vectorization factor the data dependences allow.  */

bool
vect_slp_analyze_instance_dependence (slp_instance instance)
{
  if (dump_enabled_p ())
    dump_printf_loc (MSG_NOTE, vect_location,
                     "=== vect_slp_analyze_instance_dependence ===\n");

  /* The stores of this instance are at the root of the SLP tree.  */
  slp_tree store = SLP_INSTANCE_TREE (instance);
  if (! STMT_VINFO_DATA_REF (vinfo_for_stmt (SLP_TREE_SCALAR_STMTS (store)[0])))
    store = NULL;

  /* Verify we can sink stores to the vectorized stmt insert location.  */
  gimple *last_store = NULL;
  if (store)
    {
      if (! vect_slp_analyze_node_dependences (instance, store, vNULL, NULL))
	return false;

      /* Mark stores in this instance and remember the last one.  */
      last_store = vect_find_last_scalar_stmt_in_slp (store);
      for (unsigned k = 0; k < SLP_INSTANCE_GROUP_SIZE (instance); ++k)
	gimple_set_visited (SLP_TREE_SCALAR_STMTS (store)[k], true);
    }

  bool res = true;

  /* Verify we can sink loads to the vectorized stmt insert location,
     special-casing stores of this instance.  */
  slp_tree load;
  unsigned int i;
  FOR_EACH_VEC_ELT (SLP_INSTANCE_LOADS (instance), i, load)
    if (! vect_slp_analyze_node_dependences (instance, load,
					     store
					     ? SLP_TREE_SCALAR_STMTS (store)
					     : vNULL, last_store))
      {
	res = false;
	break;
      }

  /* Unset the visited flag.  */
  if (store)
    for (unsigned k = 0; k < SLP_INSTANCE_GROUP_SIZE (instance); ++k)
      gimple_set_visited (SLP_TREE_SCALAR_STMTS (store)[k], false);

  return res;
}

/* Record in VINFO the base alignment guarantee given by DRB.  STMT is
   the statement that contains DRB, which is useful for recording in the
   dump file.  */

static void
vect_record_base_alignment (vec_info *vinfo, gimple *stmt,
			    innermost_loop_behavior *drb)
{
  bool existed;
  innermost_loop_behavior *&entry
    = vinfo->base_alignments.get_or_insert (drb->base_address, &existed);
  if (!existed || entry->base_alignment < drb->base_alignment)
    {
      entry = drb;
      if (dump_enabled_p ())
	{
	  dump_printf_loc (MSG_NOTE, vect_location,
			   "recording new base alignment for ");
	  dump_generic_expr (MSG_NOTE, TDF_SLIM, drb->base_address);
	  dump_printf (MSG_NOTE, "\n");
	  dump_printf_loc (MSG_NOTE, vect_location,
			   "  alignment:    %d\n", drb->base_alignment);
	  dump_printf_loc (MSG_NOTE, vect_location,
			   "  misalignment: %d\n", drb->base_misalignment);
	  dump_printf_loc (MSG_NOTE, vect_location,
			   "  based on:     ");
	  dump_gimple_stmt (MSG_NOTE, TDF_SLIM, stmt, 0);
	}
    }
}

/* If the region we're going to vectorize is reached, all unconditional
   data references occur at least once.  We can therefore pool the base
   alignment guarantees from each unconditional reference.  Do this by
   going through all the data references in VINFO and checking whether
   the containing statement makes the reference unconditionally.  If so,
   record the alignment of the base address in VINFO so that it can be
   used for all other references with the same base.  */

void
vect_record_base_alignments (vec_info *vinfo)
{
  loop_vec_info loop_vinfo = dyn_cast <loop_vec_info> (vinfo);
  struct loop *loop = loop_vinfo ? LOOP_VINFO_LOOP (loop_vinfo) : NULL;
  data_reference *dr;
  unsigned int i;
  FOR_EACH_VEC_ELT (vinfo->datarefs, i, dr)
    if (!DR_IS_CONDITIONAL_IN_STMT (dr))
      {
	gimple *stmt = DR_STMT (dr);
	vect_record_base_alignment (vinfo, stmt, &DR_INNERMOST (dr));

	/* If DR is nested in the loop that is being vectorized, we can also
	   record the alignment of the base wrt the outer loop.  */
	if (loop && nested_in_vect_loop_p (loop, stmt))
	  {
	    stmt_vec_info stmt_info = vinfo_for_stmt (stmt);
	    vect_record_base_alignment
	      (vinfo, stmt, &STMT_VINFO_DR_WRT_VEC_LOOP (stmt_info));
	  }
      }
}

/* Function can_get_vect_data_ref_required_alignment

   Try to calculate the alignment for the given data reference DR once
   vectorised.  If successful store the alignment to ALIGNMENT_P.

   For non speculative loops, the alignment is always calculable and is given
   by preferred_vector_alignment.  For speculative loops we align to the
   vector size multiplied by the step.  */

bool
can_get_vect_data_ref_required_alignment (struct data_reference *dr,
					  unsigned int *alignment_p)
{
  gimple *stmt = DR_STMT (dr);
  stmt_vec_info stmt_info = vinfo_for_stmt (stmt);
  loop_vec_info loop_vinfo = STMT_VINFO_LOOP_VINFO (stmt_info);

  if (!loop_vinfo || !LOOP_VINFO_SPECULATIVE_EXECUTION (loop_vinfo))
    {
      tree vectype = STMT_VINFO_VECTYPE (stmt_info);
      if (alignment_p)
	*alignment_p = targetm.vectorize.preferred_vector_alignment (vectype);
      return true;
    }

  /* We have to assume that non-constant vector sizes might not be
     a power of two.  */
  unsigned HOST_WIDE_INT size;
  if (!current_vector_size.is_constant (&size))
    return false;

  /* Step must be a positive integer.  */
  if (!tree_fits_shwi_p (DR_STEP (dr))
      || tree_int_cst_sgn (DR_STEP (dr)) <= 0)
    return false;

  unsigned int step = tree_to_uhwi (DR_STEP (dr));
  unsigned int unit_size =
    tree_to_uhwi (TYPE_SIZE_UNIT (TREE_TYPE (DR_REF (dr))));

  /* Step must be a power of two and divisible by the unit size.  */
  if (!pow2p_hwi (step) || step % unit_size != 0)
    return false;

  if (alignment_p)
    *alignment_p = size * BITS_PER_UNIT * step / unit_size;
  return true;
}

/* Function vect_data_ref_required_alignment

   Return the alignment for the given data reference DR once vectorized.
   Assert if the value cannot be computed.  */

unsigned int
vect_data_ref_required_alignment (struct data_reference *dr)
{
  unsigned int ret;
  if (!can_get_vect_data_ref_required_alignment (dr, &ret))
    gcc_unreachable ();
  return ret;
}

/* Return the minimum alignment in elements of load or store statement
   STMT.  */

unsigned int
vect_known_alignment_in_elements (gimple *stmt)
{
  stmt_vec_info stmt_info = vinfo_for_stmt (stmt);
  data_reference *dr = STMT_VINFO_DATA_REF (stmt_info);
  tree elem_type = TREE_TYPE (STMT_VINFO_VECTYPE (stmt_info));
  unsigned int unit_size = tree_to_uhwi (TYPE_SIZE_UNIT (elem_type));
  unsigned int alignment = DR_MISALIGNMENT (dr);
  if (alignment == 0)
    alignment = DR_TARGET_ALIGNMENT (dr);
  else
    alignment &= -alignment;
  return alignment / unit_size;
}

/* Function vect_compute_data_ref_alignment

   Compute the misalignment of the data reference DR.

   Output:
   1. If during the misalignment computation it is found that the data reference
      cannot be vectorized then false is returned.
   2. DR_MISALIGNMENT (DR) is defined.

   FOR NOW: No analysis is actually performed. Misalignment is calculated
   only for trivial cases. TODO.  */

bool
vect_compute_data_ref_alignment (struct data_reference *dr)
{
  gimple *stmt = DR_STMT (dr);
  stmt_vec_info stmt_info = vinfo_for_stmt (stmt);
  vec_base_alignments *base_alignments = &stmt_info->vinfo->base_alignments;
  loop_vec_info loop_vinfo = STMT_VINFO_LOOP_VINFO (stmt_info);
  struct loop *loop = NULL;
  tree ref = DR_REF (dr);
  tree vectype = STMT_VINFO_VECTYPE (stmt_info);

  if (dump_enabled_p ())
    dump_printf_loc (MSG_NOTE, vect_location,
                     "vect_compute_data_ref_alignment:\n");

  if (loop_vinfo)
    loop = LOOP_VINFO_LOOP (loop_vinfo);

  /* Initialize misalignment to unknown.  */
  SET_DR_MISALIGNMENT (dr, DR_MISALIGNMENT_UNKNOWN);

  innermost_loop_behavior *drb = vect_dr_behavior (dr);
  bool step_preserves_misalignment_p;

  unsigned HOST_WIDE_INT vector_alignment
    = vect_data_ref_required_alignment (dr) / BITS_PER_UNIT;
  DR_TARGET_ALIGNMENT (dr) = vector_alignment;

  /* No step for BB vectorization.  */
  if (!loop)
    {
      gcc_assert (integer_zerop (drb->step));
      step_preserves_misalignment_p = true;
    }

  /* In case the dataref is in an inner-loop of the loop that is being
     vectorized (LOOP), we use the base and misalignment information
     relative to the outer-loop (LOOP).  This is ok only if the misalignment
     stays the same throughout the execution of the inner-loop, which is why
     we have to check that the stride of the dataref in the inner-loop evenly
     divides by the vector alignment.  */
  else if (nested_in_vect_loop_p (loop, stmt))
    {
      step_preserves_misalignment_p
	= (DR_STEP_ALIGNMENT (dr) % vector_alignment) == 0;

      if (dump_enabled_p ())
	{
	  if (step_preserves_misalignment_p)
	    dump_printf_loc (MSG_NOTE, vect_location,
			     "inner step divides the vector alignment.\n");
	  else
	    dump_printf_loc (MSG_MISSED_OPTIMIZATION, vect_location,
			     "inner step doesn't divide the vector"
			     " alignment.\n");
	}
    }

  /* Similarly we can only use base and misalignment information relative to
     an innermost loop if the misalignment stays the same throughout the
     execution of the loop.  As above, this is the case if the stride of
     the dataref evenly divides by the alignment.  */
  else
    {
      poly_uint64 vf = LOOP_VINFO_VECT_FACTOR (loop_vinfo);
      step_preserves_misalignment_p
	= multiple_p (DR_STEP_ALIGNMENT (dr) * vf, vector_alignment);

      if (!step_preserves_misalignment_p && dump_enabled_p ())
	dump_printf_loc (MSG_MISSED_OPTIMIZATION, vect_location,
			 "step doesn't divide the vector alignment.\n");
    }

  unsigned int base_alignment = drb->base_alignment;
  unsigned int base_misalignment = drb->base_misalignment;

  /* Calculate the maximum of the pooled base address alignment and the
     alignment that we can compute for DR itself.  */
  innermost_loop_behavior **entry = base_alignments->get (drb->base_address);
  if (entry && base_alignment < (*entry)->base_alignment)
    {
      base_alignment = (*entry)->base_alignment;
      base_misalignment = (*entry)->base_misalignment;
    }

  if (drb->var_offset_alignment < vector_alignment
      || !step_preserves_misalignment_p
      /* We need to know whether the step wrt the vectorized loop is
	 negative when computing the starting misalignment below.  */
      || TREE_CODE (drb->step) != INTEGER_CST)
    {
      if (dump_enabled_p ())
	{
	  dump_printf_loc (MSG_MISSED_OPTIMIZATION, vect_location,
	                   "Unknown alignment for access: ");
	  dump_generic_expr (MSG_MISSED_OPTIMIZATION, TDF_SLIM, ref);
	  dump_printf (MSG_MISSED_OPTIMIZATION, "\n");
	}
      return true;
    }

  if (base_alignment < vector_alignment)
    {
      tree base = drb->base_address;
      if (TREE_CODE (base) == ADDR_EXPR)
	base = TREE_OPERAND (base, 0);
      if (!vect_can_force_dr_alignment_p (base,
					  vector_alignment * BITS_PER_UNIT))
	{
	  if (dump_enabled_p ())
	    {
	      dump_printf_loc (MSG_NOTE, vect_location,
	                       "can't force alignment of ref: ");
	      dump_generic_expr (MSG_NOTE, TDF_SLIM, ref);
	      dump_printf (MSG_NOTE, "\n");
	    }
	  return true;
	}

      /* Force the alignment of the decl.
	 NOTE: This is the only change to the code we make during
	 the analysis phase, before deciding to vectorize the loop.  */
      if (dump_enabled_p ())
        {
          dump_printf_loc (MSG_NOTE, vect_location, "force alignment of ");
          dump_generic_expr (MSG_NOTE, TDF_SLIM, ref);
          dump_printf (MSG_NOTE, "\n");
        }

      DR_VECT_AUX (dr)->base_decl = base;
      DR_VECT_AUX (dr)->base_misaligned = true;
      base_misalignment = 0;
    }
  poly_int64 misalignment = (base_misalignment
			     + TREE_INT_CST_LOW (drb->const_offset));

  /* If this is a backward running DR then first access in the larger
     vectype actually is N-1 elements before the address in the DR.
     Adjust misalign accordingly.  */
  if (tree_int_cst_sgn (drb->step) < 0)
    /* PLUS because STEP is negative.  */
    misalignment += ((TYPE_VECTOR_SUBPARTS (vectype) - 1)
		     * TREE_INT_CST_LOW (drb->step));

  unsigned int const_misalignment;
  if (!known_misalignment (misalignment, vector_alignment,
			   &const_misalignment))
    {
      if (dump_enabled_p ())
	{
	  dump_printf_loc (MSG_MISSED_OPTIMIZATION, vect_location,
			   "Non-constant misalignment for access: ");
	  dump_generic_expr (MSG_MISSED_OPTIMIZATION, TDF_SLIM, ref);
	  dump_printf (MSG_MISSED_OPTIMIZATION, "\n");
	}
      return true;
    }

  SET_DR_MISALIGNMENT (dr, const_misalignment);

  if (dump_enabled_p ())
    {
      dump_printf_loc (MSG_MISSED_OPTIMIZATION, vect_location,
                       "misalign = %d bytes of ref ", DR_MISALIGNMENT (dr));
      dump_generic_expr (MSG_MISSED_OPTIMIZATION, TDF_SLIM, ref);
      dump_printf (MSG_MISSED_OPTIMIZATION, "\n");
    }

  return true;
}

/* Return the size of the value accessed by DR.  */

static unsigned int
vect_get_dr_size (struct data_reference *dr)
{
  return GET_MODE_SIZE (TYPE_MODE (TREE_TYPE (DR_REF (dr)))).to_constant ();
}

/* Function vect_update_misalignment_for_peel.
   Sets DR's misalignment
   - to 0 if it has the same alignment as DR_PEEL,
   - to the misalignment computed using NPEEL if DR's salignment is known,
   - to -1 (unknown) otherwise.

   DR - the data reference whose misalignment is to be adjusted.
   DR_PEEL - the data reference whose misalignment is being made
             zero in the vector loop by the peel.
   NPEEL - the number of iterations in the peel loop if the misalignment
           of DR_PEEL is known at compile time.  */

static void
vect_update_misalignment_for_peel (struct data_reference *dr,
                                   struct data_reference *dr_peel, int npeel)
{
  unsigned int i;
  vec<dr_p> same_aligned_drs;
  struct data_reference *current_dr;
  int dr_size = vect_get_dr_size (dr);
  int dr_peel_size = vect_get_dr_size (dr_peel);
  stmt_vec_info stmt_info = vinfo_for_stmt (DR_STMT (dr));
  stmt_vec_info peel_stmt_info = vinfo_for_stmt (DR_STMT (dr_peel));

 /* For interleaved data accesses the step in the loop must be multiplied by
     the size of the interleaving group.  */
  if (STMT_VINFO_GROUPED_ACCESS (stmt_info))
    dr_size *= GROUP_SIZE (vinfo_for_stmt (GROUP_FIRST_ELEMENT (stmt_info)));
  if (STMT_VINFO_GROUPED_ACCESS (peel_stmt_info))
    dr_peel_size *= GROUP_SIZE (peel_stmt_info);

  /* It can be assumed that the data refs with the same alignment as dr_peel
     are aligned in the vector loop.  */
  same_aligned_drs
    = STMT_VINFO_SAME_ALIGN_REFS (vinfo_for_stmt (DR_STMT (dr_peel)));
  FOR_EACH_VEC_ELT (same_aligned_drs, i, current_dr)
    {
      if (current_dr != dr)
        continue;
      gcc_assert (!known_alignment_for_access_p (dr)
		  || !known_alignment_for_access_p (dr_peel)
		  || (DR_MISALIGNMENT (dr) / dr_size
		      == DR_MISALIGNMENT (dr_peel) / dr_peel_size));
      SET_DR_MISALIGNMENT (dr, 0);
      return;
    }

  if (known_alignment_for_access_p (dr)
      && known_alignment_for_access_p (dr_peel))
    {
      bool negative = tree_int_cst_compare (DR_STEP (dr), size_zero_node) < 0;
      int misal = DR_MISALIGNMENT (dr);
      misal += negative ? -npeel * dr_size : npeel * dr_size;
      misal &= DR_TARGET_ALIGNMENT (dr) - 1;
      SET_DR_MISALIGNMENT (dr, misal);
      return;
    }

  if (dump_enabled_p ())
    dump_printf_loc (MSG_NOTE, vect_location, "Setting misalignment " \
		     "to unknown (-1).\n");
  SET_DR_MISALIGNMENT (dr, DR_MISALIGNMENT_UNKNOWN);
}


/* Function verify_data_ref_alignment

   Return TRUE if DR can be handled with respect to alignment.  */

static bool
verify_data_ref_alignment (data_reference_p dr)
{
  enum dr_alignment_support supportable_dr_alignment
    = vect_supportable_dr_alignment (dr, false);
  if (!supportable_dr_alignment)
    {
      if (dump_enabled_p ())
	{
	  if (DR_IS_READ (dr))
	    dump_printf_loc (MSG_MISSED_OPTIMIZATION, vect_location,
			     "not vectorized: unsupported unaligned load: ");
	  else
	    dump_printf_loc (MSG_MISSED_OPTIMIZATION, vect_location,
			     "not vectorized: unsupported unaligned "
			     "store: ");

	  dump_generic_expr (MSG_MISSED_OPTIMIZATION, TDF_SLIM,
			     DR_REF (dr));
	  dump_printf (MSG_MISSED_OPTIMIZATION, "\n");
	}
      return false;
    }

  if (supportable_dr_alignment != dr_aligned && dump_enabled_p ())
    dump_printf_loc (MSG_NOTE, vect_location,
		     "Vectorizing an unaligned access.\n");

  return true;
}

/* Function vect_verify_datarefs_alignment

   Return TRUE if all data references in the loop can be
   handled with respect to alignment.  */

bool
vect_verify_datarefs_alignment (loop_vec_info vinfo)
{
  vec<data_reference_p> datarefs = vinfo->datarefs;
  struct data_reference *dr;
  unsigned int i;

  /* No need to align for first faulting.  */
  if (LOOP_VINFO_FIRSTFAULTING_EXECUTION (vinfo))
    return true;

  FOR_EACH_VEC_ELT (datarefs, i, dr)
    {
      gimple *stmt = DR_STMT (dr);
      stmt_vec_info stmt_info = vinfo_for_stmt (stmt);

      if (!STMT_VINFO_RELEVANT_P (stmt_info))
	continue;

      /* For interleaving, only the alignment of the first access matters.   */
      if (STMT_VINFO_GROUPED_ACCESS (stmt_info)
	  && GROUP_FIRST_ELEMENT (stmt_info) != stmt)
	continue;

      /* Strided accesses perform only component accesses, alignment is
	 irrelevant for them.  */
      if (STMT_VINFO_STRIDED_P (stmt_info)
	  && !STMT_VINFO_GROUPED_ACCESS (stmt_info))
	continue;

      if (! verify_data_ref_alignment (dr))
	return false;
    }

  return true;
}

/* Given an memory reference EXP return whether its alignment is less
   than its size.  */

static bool
not_size_aligned (tree exp)
{
  if (!tree_fits_uhwi_p (TYPE_SIZE (TREE_TYPE (exp))))
    return true;

  return (tree_to_uhwi (TYPE_SIZE (TREE_TYPE (exp)))
	  > get_object_alignment (exp));
}

/* Function vector_alignment_reachable_p

   Return true if vector alignment for DR is reachable by peeling
   a few loop iterations.  Return false otherwise.  */

static bool
vector_alignment_reachable_p (struct data_reference *dr)
{
  gimple *stmt = DR_STMT (dr);
  stmt_vec_info stmt_info = vinfo_for_stmt (stmt);
  tree vectype = STMT_VINFO_VECTYPE (stmt_info);

  if (STMT_VINFO_GROUPED_ACCESS (stmt_info))
    {
      /* For interleaved access we peel only if number of iterations in
	 the prolog loop ({VF - misalignment}), is a multiple of the
	 number of the interleaved accesses.  */
      int elem_size, mis_in_elements;

      /* FORNOW: handle only known alignment.  */
      if (!known_alignment_for_access_p (dr))
	return false;

      poly_uint64 nelements = TYPE_VECTOR_SUBPARTS (vectype);
      poly_uint64 vector_size = GET_MODE_SIZE (TYPE_MODE (vectype));
      elem_size = vector_element_size (vector_size, nelements);
      mis_in_elements = DR_MISALIGNMENT (dr) / elem_size;

      if (!multiple_p (nelements - mis_in_elements, GROUP_SIZE (stmt_info)))
	return false;
    }

  /* If misalignment is known at the compile time then allow peeling
     only if natural alignment is reachable through peeling.  */
  if (known_alignment_for_access_p (dr) && !aligned_access_p (dr))
    {
      HOST_WIDE_INT elmsize =
		int_cst_value (TYPE_SIZE_UNIT (TREE_TYPE (vectype)));
      if (dump_enabled_p ())
	{
	  dump_printf_loc (MSG_NOTE, vect_location,
	                   "data size =" HOST_WIDE_INT_PRINT_DEC, elmsize);
	  dump_printf (MSG_NOTE,
	               ". misalignment = %d.\n", DR_MISALIGNMENT (dr));
	}
      if (DR_MISALIGNMENT (dr) % elmsize)
	{
	  if (dump_enabled_p ())
	    dump_printf_loc (MSG_MISSED_OPTIMIZATION, vect_location,
	                     "data size does not divide the misalignment.\n");
	  return false;
	}
    }

  if (!known_alignment_for_access_p (dr))
    {
      tree type = TREE_TYPE (DR_REF (dr));
      bool is_packed = not_size_aligned (DR_REF (dr));
      if (dump_enabled_p ())
	dump_printf_loc (MSG_MISSED_OPTIMIZATION, vect_location,
	                 "Unknown misalignment, %snaturally aligned\n",
			 is_packed ? "not " : "");
      return targetm.vectorize.vector_alignment_reachable (type, is_packed);
    }

  return true;
}


/* Calculate the cost of the memory access represented by DR.  */

static void
vect_get_data_access_cost (struct data_reference *dr,
                           unsigned int *inside_cost,
                           unsigned int *outside_cost,
			   stmt_vector_for_cost *body_cost_vec)
{
  gimple *stmt = DR_STMT (dr);
  stmt_vec_info stmt_info = vinfo_for_stmt (stmt);
  loop_vec_info loop_vinfo = STMT_VINFO_LOOP_VINFO (stmt_info);
  int ncopies;

  if (PURE_SLP_STMT (stmt_info))
    ncopies = 1;
  else
    ncopies = vect_get_num_copies (loop_vinfo, STMT_VINFO_VECTYPE (stmt_info));

  if (DR_IS_READ (dr))
    vect_get_load_cost (dr, ncopies, true, inside_cost, outside_cost,
			NULL, body_cost_vec, false);
  else
    vect_get_store_cost (dr, ncopies, inside_cost, body_cost_vec);

  if (dump_enabled_p ())
    dump_printf_loc (MSG_NOTE, vect_location,
                     "vect_get_data_access_cost: inside_cost = %d, "
                     "outside_cost = %d.\n", *inside_cost, *outside_cost);
}


typedef struct _vect_peel_info
{
  struct data_reference *dr;
  int npeel;
  unsigned int count;
} *vect_peel_info;

typedef struct _vect_peel_extended_info
{
  struct _vect_peel_info peel_info;
  unsigned int inside_cost;
  unsigned int outside_cost;
} *vect_peel_extended_info;


/* Peeling hashtable helpers.  */

struct peel_info_hasher : free_ptr_hash <_vect_peel_info>
{
  static inline hashval_t hash (const _vect_peel_info *);
  static inline bool equal (const _vect_peel_info *, const _vect_peel_info *);
};

inline hashval_t
peel_info_hasher::hash (const _vect_peel_info *peel_info)
{
  return (hashval_t) peel_info->npeel;
}

inline bool
peel_info_hasher::equal (const _vect_peel_info *a, const _vect_peel_info *b)
{
  return (a->npeel == b->npeel);
}


/* Insert DR into peeling hash table with NPEEL as key.  */

static void
vect_peeling_hash_insert (hash_table<peel_info_hasher> *peeling_htab,
			  loop_vec_info loop_vinfo, struct data_reference *dr,
                          int npeel)
{
  struct _vect_peel_info elem, *slot;
  _vect_peel_info **new_slot;
  bool supportable_dr_alignment = vect_supportable_dr_alignment (dr, true);

  elem.npeel = npeel;
  slot = peeling_htab->find (&elem);
  if (slot)
    slot->count++;
  else
    {
      slot = XNEW (struct _vect_peel_info);
      slot->npeel = npeel;
      slot->dr = dr;
      slot->count = 1;
      new_slot = peeling_htab->find_slot (slot, INSERT);
      *new_slot = slot;
    }

  if (!supportable_dr_alignment
      && unlimited_cost_model (LOOP_VINFO_LOOP (loop_vinfo)))
    slot->count += VECT_MAX_COST;
}


/* Traverse peeling hash table to find peeling option that aligns maximum
   number of data accesses.  */

int
vect_peeling_hash_get_most_frequent (_vect_peel_info **slot,
				     _vect_peel_extended_info *max)
{
  vect_peel_info elem = *slot;

  if (elem->count > max->peel_info.count
      || (elem->count == max->peel_info.count
          && max->peel_info.npeel > elem->npeel))
    {
      max->peel_info.npeel = elem->npeel;
      max->peel_info.count = elem->count;
      max->peel_info.dr = elem->dr;
    }

  return 1;
}

/* Get the costs of peeling NPEEL iterations checking data access costs
   for all data refs.  If UNKNOWN_MISALIGNMENT is true, we assume DR0's
   misalignment will be zero after peeling.  */

static void
vect_get_peeling_costs_all_drs (vec<data_reference_p> datarefs,
				struct data_reference *dr0,
				unsigned int *inside_cost,
				unsigned int *outside_cost,
				stmt_vector_for_cost *body_cost_vec,
				unsigned int npeel,
				bool unknown_misalignment)
{
  unsigned i;
  data_reference *dr;

  FOR_EACH_VEC_ELT (datarefs, i, dr)
    {
      gimple *stmt = DR_STMT (dr);
      stmt_vec_info stmt_info = vinfo_for_stmt (stmt);
      /* For interleaving, only the alignment of the first access
         matters.  */
      if (STMT_VINFO_GROUPED_ACCESS (stmt_info)
          && GROUP_FIRST_ELEMENT (stmt_info) != stmt)
        continue;

      /* Strided accesses perform only component accesses, alignment is
         irrelevant for them.  */
      if (STMT_VINFO_STRIDED_P (stmt_info)
	  && !STMT_VINFO_GROUPED_ACCESS (stmt_info))
	continue;

      int save_misalignment;
      save_misalignment = DR_MISALIGNMENT (dr);
      if (npeel == 0)
	;
      else if (unknown_misalignment && dr == dr0)
	SET_DR_MISALIGNMENT (dr, 0);
      else
	vect_update_misalignment_for_peel (dr, dr0, npeel);
      vect_get_data_access_cost (dr, inside_cost, outside_cost,
				 body_cost_vec);
      SET_DR_MISALIGNMENT (dr, save_misalignment);
    }
}

/* Traverse peeling hash table and calculate cost for each peeling option.
   Find the one with the lowest cost.  */

int
vect_peeling_hash_get_lowest_cost (_vect_peel_info **slot,
				   _vect_peel_extended_info *min)
{
  vect_peel_info elem = *slot;
  int dummy;
  unsigned int inside_cost = 0, outside_cost = 0;
  gimple *stmt = DR_STMT (elem->dr);
  stmt_vec_info stmt_info = vinfo_for_stmt (stmt);
  loop_vec_info loop_vinfo = STMT_VINFO_LOOP_VINFO (stmt_info);
  stmt_vector_for_cost prologue_cost_vec, body_cost_vec,
		       epilogue_cost_vec;

  prologue_cost_vec.create (2);
  body_cost_vec.create (2);
  epilogue_cost_vec.create (2);

  vect_get_peeling_costs_all_drs (LOOP_VINFO_DATAREFS (loop_vinfo),
				  elem->dr, &inside_cost, &outside_cost,
				  &body_cost_vec, elem->npeel, false);

  body_cost_vec.release ();

  outside_cost += vect_get_known_peeling_cost
    (loop_vinfo, elem->npeel, &dummy,
     &LOOP_VINFO_SCALAR_ITERATION_COST (loop_vinfo),
     &prologue_cost_vec, &epilogue_cost_vec);

  /* Prologue and epilogue costs are added to the target model later.
     These costs depend only on the scalar iteration cost, the
     number of peeling iterations finally chosen, and the number of
     misaligned statements.  So discard the information found here.  */
  prologue_cost_vec.release ();
  epilogue_cost_vec.release ();

  if (inside_cost < min->inside_cost
      || (inside_cost == min->inside_cost
	  && outside_cost < min->outside_cost))
    {
      min->inside_cost = inside_cost;
      min->outside_cost = outside_cost;
      min->peel_info.dr = elem->dr;
      min->peel_info.npeel = elem->npeel;
      min->peel_info.count = elem->count;
    }

  return 1;
}


/* Choose best peeling option by traversing peeling hash table and either
   choosing an option with the lowest cost (if cost model is enabled) or the
   option that aligns as many accesses as possible.  */

static struct _vect_peel_extended_info
vect_peeling_hash_choose_best_peeling (hash_table<peel_info_hasher> *peeling_htab,
				       loop_vec_info loop_vinfo)
{
   struct _vect_peel_extended_info res;

   res.peel_info.dr = NULL;

   if (!unlimited_cost_model (LOOP_VINFO_LOOP (loop_vinfo)))
     {
       res.inside_cost = INT_MAX;
       res.outside_cost = INT_MAX;
       peeling_htab->traverse <_vect_peel_extended_info *,
	   		       vect_peeling_hash_get_lowest_cost> (&res);
     }
   else
     {
       res.peel_info.count = 0;
       peeling_htab->traverse <_vect_peel_extended_info *,
	   		       vect_peeling_hash_get_most_frequent> (&res);
       res.inside_cost = 0;
       res.outside_cost = 0;
     }

   return res;
}

/* Return true if the new peeling NPEEL is supported.  */

static bool
vect_peeling_supportable (loop_vec_info loop_vinfo, struct data_reference *dr0,
			  unsigned npeel)
{
  unsigned i;
  struct data_reference *dr = NULL;
  vec<data_reference_p> datarefs = LOOP_VINFO_DATAREFS (loop_vinfo);
  gimple *stmt;
  stmt_vec_info stmt_info;
  enum dr_alignment_support supportable_dr_alignment;

  /* Ensure that all data refs can be vectorized after the peel.  */
  FOR_EACH_VEC_ELT (datarefs, i, dr)
    {
      int save_misalignment;

      if (dr == dr0)
	continue;

      stmt = DR_STMT (dr);
      stmt_info = vinfo_for_stmt (stmt);
      /* For interleaving, only the alignment of the first access
	 matters.  */
      if (STMT_VINFO_GROUPED_ACCESS (stmt_info)
	  && GROUP_FIRST_ELEMENT (stmt_info) != stmt)
	continue;

      /* Strided accesses perform only component accesses, alignment is
	 irrelevant for them.  */
      if (STMT_VINFO_STRIDED_P (stmt_info)
	  && !STMT_VINFO_GROUPED_ACCESS (stmt_info))
	continue;

      save_misalignment = DR_MISALIGNMENT (dr);
      vect_update_misalignment_for_peel (dr, dr0, npeel);
      supportable_dr_alignment = vect_supportable_dr_alignment (dr, false);
      SET_DR_MISALIGNMENT (dr, save_misalignment);

      if (!supportable_dr_alignment)
	return false;
    }

  return true;
}

/* Function vect_enhance_data_refs_alignment

   This pass will use loop versioning and loop peeling in order to enhance
   the alignment of data references in the loop.

   FOR NOW: we assume that whatever versioning/peeling takes place, only the
   original loop is to be vectorized.  Any other loops that are created by
   the transformations performed in this pass - are not supposed to be
   vectorized.  This restriction will be relaxed.

   This pass will require a cost model to guide it whether to apply peeling
   or versioning or a combination of the two.  For example, the scheme that
   intel uses when given a loop with several memory accesses, is as follows:
   choose one memory access ('p') which alignment you want to force by doing
   peeling.  Then, either (1) generate a loop in which 'p' is aligned and all
   other accesses are not necessarily aligned, or (2) use loop versioning to
   generate one loop in which all accesses are aligned, and another loop in
   which only 'p' is necessarily aligned.

   ("Automatic Intra-Register Vectorization for the Intel Architecture",
   Aart J.C. Bik, Milind Girkar, Paul M. Grey and Ximmin Tian, International
   Journal of Parallel Programming, Vol. 30, No. 2, April 2002.)

   Devising a cost model is the most critical aspect of this work.  It will
   guide us on which access to peel for, whether to use loop versioning, how
   many versions to create, etc.  The cost model will probably consist of
   generic considerations as well as target specific considerations (on
   powerpc for example, misaligned stores are more painful than misaligned
   loads).

   Here are the general steps involved in alignment enhancements:

     -- original loop, before alignment analysis:
	for (i=0; i<N; i++){
	  x = q[i];			# DR_MISALIGNMENT(q) = unknown
	  p[i] = y;			# DR_MISALIGNMENT(p) = unknown
	}

     -- After vect_compute_data_refs_alignment:
	for (i=0; i<N; i++){
	  x = q[i];			# DR_MISALIGNMENT(q) = 3
	  p[i] = y;			# DR_MISALIGNMENT(p) = unknown
	}

     -- Possibility 1: we do loop versioning:
     if (p is aligned) {
	for (i=0; i<N; i++){	# loop 1A
	  x = q[i];			# DR_MISALIGNMENT(q) = 3
	  p[i] = y;			# DR_MISALIGNMENT(p) = 0
	}
     }
     else {
	for (i=0; i<N; i++){	# loop 1B
	  x = q[i];			# DR_MISALIGNMENT(q) = 3
	  p[i] = y;			# DR_MISALIGNMENT(p) = unaligned
	}
     }

     -- Possibility 2: we do loop peeling:
     for (i = 0; i < 3; i++){	# (scalar loop, not to be vectorized).
	x = q[i];
	p[i] = y;
     }
     for (i = 3; i < N; i++){	# loop 2A
	x = q[i];			# DR_MISALIGNMENT(q) = 0
	p[i] = y;			# DR_MISALIGNMENT(p) = unknown
     }

     -- Possibility 3: combination of loop peeling and versioning:
     for (i = 0; i < 3; i++){	# (scalar loop, not to be vectorized).
	x = q[i];
	p[i] = y;
     }
     if (p is aligned) {
	for (i = 3; i<N; i++){	# loop 3A
	  x = q[i];			# DR_MISALIGNMENT(q) = 0
	  p[i] = y;			# DR_MISALIGNMENT(p) = 0
	}
     }
     else {
	for (i = 3; i<N; i++){	# loop 3B
	  x = q[i];			# DR_MISALIGNMENT(q) = 0
	  p[i] = y;			# DR_MISALIGNMENT(p) = unaligned
	}
     }

     These loops are later passed to loop_transform to be vectorized.  The
     vectorizer will use the alignment information to guide the transformation
     (whether to generate regular loads/stores, or with special handling for
     misalignment).  */

bool
vect_enhance_data_refs_alignment (loop_vec_info loop_vinfo)
{
  vec<data_reference_p> datarefs = LOOP_VINFO_DATAREFS (loop_vinfo);
  struct loop *loop = LOOP_VINFO_LOOP (loop_vinfo);
  enum dr_alignment_support supportable_dr_alignment;
  struct data_reference *dr0 = NULL, *first_store = NULL;
  struct data_reference *dr;
  unsigned int i, j;
  bool do_peeling = false;
  bool do_versioning = false;
  bool stat;
  gimple *stmt;
  stmt_vec_info stmt_info;
  unsigned int npeel = 0;
  bool one_misalignment_known = false;
  bool one_misalignment_unknown = false;
  bool one_dr_unsupportable = false;
  struct data_reference *unsupportable_dr = NULL;
  poly_uint64 vf = LOOP_VINFO_VECT_FACTOR (loop_vinfo);
  unsigned possible_npeel_number = 1;
  tree vectype;
  unsigned int mis, same_align_drs_max = 0;
  hash_table<peel_info_hasher> peeling_htab (1);

  if (dump_enabled_p ())
    dump_printf_loc (MSG_NOTE, vect_location,
                     "=== vect_enhance_data_refs_alignment ===\n");

  /* Reset data so we can safely be called multiple times.  */
  LOOP_VINFO_MAY_MISALIGN_STMTS (loop_vinfo).truncate (0);
  LOOP_VINFO_PEELING_FOR_ALIGNMENT (loop_vinfo) = 0;

  /* While cost model enhancements are expected in the future, the high level
     view of the code at this time is as follows:

     A) If first faulting has already been set then that means for at least one
	data ref the required alignment cannot be calculated.  Therefore we can
	have to use first faulting or fail vectorisation.

     B) If there is a misaligned access then see if peeling to align
        this access can make all data references satisfy
        vect_supportable_dr_alignment.  If so, update data structures
        as needed and return true.

     C) If peeling wasn't possible and there is a data reference with an
        unknown misalignment that does not satisfy vect_supportable_dr_alignment
        then see if loop versioning checks can be used to make all data
        references satisfy vect_supportable_dr_alignment.  If so, update
        data structures as needed and return true.

     D) If neither peeling nor versioning were successful then return false if
        any data reference does not satisfy vect_supportable_dr_alignment.

     E) Return true (all data references satisfy vect_supportable_dr_alignment).

     Note, Possibility 3 above (which is peeling and versioning together) is not
     being done at this time.  */


  /* (A) Check for first faulting load support.  */

  /* TODO WARNING: We do not yet know if we will be able to create a
     fully-masked loop.  If we cannot use a fully-masked loop then FF
     vectorization will fail later.  This is bad because there is a
     chance the loop might have been vectorizable using versioning.
     A later patch will introduce versioning with FF - we will plant
     with a vectorized aligned version and scalar unaligned version (how
     gcc works now) and then attempt to vectorize the scalar unaligned
     version using FF.  */
  if (LOOP_VINFO_FIRSTFAULTING_EXECUTION (loop_vinfo))
    {
      gcc_assert (LOOP_VINFO_SPECULATIVE_EXECUTION (loop_vinfo));

      /* When first faulting, we currently require ALL data refs to use it.  */
      FOR_EACH_VEC_ELT (datarefs, i, dr)
	{
	  stmt = DR_STMT (dr);
	  stmt_info = vinfo_for_stmt (stmt);
	  tree vectype = STMT_VINFO_VECTYPE (stmt_info);

	  if (!STMT_VINFO_RELEVANT_P (stmt_info))
	    continue;

	  if (!DR_IS_READ (dr))
	    {
	      if (dump_enabled_p ())
		{
		  dump_printf_loc (MSG_MISSED_OPTIMIZATION, vect_location,
				   "Not allowing first faulting: "
				   "stmt is store: ");
		  dump_gimple_stmt (MSG_MISSED_OPTIMIZATION, TDF_SLIM, stmt,
				    0);
		}
	      LOOP_VINFO_FIRSTFAULTING_EXECUTION (loop_vinfo) = false;
	      break;
	    }

	  if (!direct_internal_fn_supported_p (IFN_FIRSTFAULT_LOAD, vectype,
					       OPTIMIZE_FOR_SPEED))
	    {
	      if (dump_enabled_p ())
		{
		  dump_printf_loc (MSG_MISSED_OPTIMIZATION, vect_location,
				   "Not allowing first faulting: "
				   "no target support for load: ");
		  dump_gimple_stmt (MSG_MISSED_OPTIMIZATION, TDF_SLIM, stmt,
				    0);
		}
	      LOOP_VINFO_FIRSTFAULTING_EXECUTION (loop_vinfo) = false;
	      break;
	    }

	  if (!operand_equal_p (TYPE_SIZE_UNIT (TREE_TYPE (DR_REF (dr))),
				DR_STEP (dr), 0))
	    {
	      if (dump_enabled_p ())
		{
		  dump_printf_loc (MSG_MISSED_OPTIMIZATION, vect_location,
				   "Not allowing first faulting: "
				   "load step is invalid: ");
		  dump_gimple_stmt (MSG_MISSED_OPTIMIZATION, TDF_SLIM, stmt,
				    0);
		}
	      LOOP_VINFO_FIRSTFAULTING_EXECUTION (loop_vinfo) = false;
	      break;
	    }
	}

      if (LOOP_VINFO_FIRSTFAULTING_EXECUTION (loop_vinfo))
	{
	  LOOP_VINFO_MAY_MISALIGN_STMTS (loop_vinfo).truncate (0);
	  return true;
	}
      return false;
    }

  /* (B) Peeling to force alignment.  */

  /* Decide whether to perform peeling, and how many iterations to peel:
     Considerations:
     + How many accesses will become aligned due to the peeling
     - How many accesses will become unaligned due to the peeling,
       and the cost of misaligned accesses.
     - The cost of peeling (the extra runtime checks, the increase
       in code size).  */

  FOR_EACH_VEC_ELT (datarefs, i, dr)
    {
      stmt = DR_STMT (dr);
      stmt_info = vinfo_for_stmt (stmt);

      if (!STMT_VINFO_RELEVANT_P (stmt_info))
	continue;

      /* For interleaving, only the alignment of the first access
         matters.  */
      if (STMT_VINFO_GROUPED_ACCESS (stmt_info)
          && GROUP_FIRST_ELEMENT (stmt_info) != stmt)
        continue;

      /* For invariant accesses there is nothing to enhance.  */
      if (integer_zerop (DR_STEP (dr)))
	continue;

      /* Strided accesses perform only component accesses, alignment is
	 irrelevant for them.  */
      if (STMT_VINFO_STRIDED_P (stmt_info)
	  && !STMT_VINFO_GROUPED_ACCESS (stmt_info))
	continue;

      supportable_dr_alignment = vect_supportable_dr_alignment (dr, true);
      do_peeling = vector_alignment_reachable_p (dr);
      if (do_peeling)
        {
          if (known_alignment_for_access_p (dr))
            {
	      unsigned int npeel_tmp = 0;
	      bool negative = tree_int_cst_compare (DR_STEP (dr),
						    size_zero_node) < 0;

	      vectype = STMT_VINFO_VECTYPE (stmt_info);
	      unsigned int target_align = DR_TARGET_ALIGNMENT (dr);
	      unsigned int dr_size = vect_get_dr_size (dr);
	      mis = (negative ? DR_MISALIGNMENT (dr) : -DR_MISALIGNMENT (dr));
	      if (DR_MISALIGNMENT (dr) != 0)
		npeel_tmp = (mis & (target_align - 1)) / dr_size;

              /* For multiple types, it is possible that the bigger type access
                 will have more than one peeling option.  E.g., a loop with two
                 types: one of size (vector size / 4), and the other one of
                 size (vector size / 8).  Vectorization factor will 8.  If both
                 accesses are misaligned by 3, the first one needs one scalar
                 iteration to be aligned, and the second one needs 5.  But the
		 first one will be aligned also by peeling 5 scalar
                 iterations, and in that case both accesses will be aligned.
                 Hence, except for the immediate peeling amount, we also want
                 to try to add full vector size, while we don't exceed
                 vectorization factor.
                 We do this automatically for cost model, since we calculate
		 cost for every peeling option.  */
              if (unlimited_cost_model (LOOP_VINFO_LOOP (loop_vinfo)))
		{
		  poly_uint64 nscalars = (STMT_SLP_TYPE (stmt_info)
					  ? vf * GROUP_SIZE (stmt_info) : vf);
		  possible_npeel_number
		    = vect_get_num_vectors (nscalars, vectype);

		  /* NPEEL_TMP is 0 when there is no misalignment, but also
		     allow peeling NELEMENTS.  */
		  if (DR_MISALIGNMENT (dr) == 0)
		    possible_npeel_number++;
		}

	      /* Save info about DR in the hash table.  Also include peeling
	         amounts according to the explanation above.  */
              for (j = 0; j < possible_npeel_number; j++)
                {
                  vect_peeling_hash_insert (&peeling_htab, loop_vinfo,
					    dr, npeel_tmp);
		  npeel_tmp += target_align / dr_size;
                }

	      one_misalignment_known = true;
            }
          else
            {
              /* If we don't know any misalignment values, we prefer
                 peeling for data-ref that has the maximum number of data-refs
                 with the same alignment, unless the target prefers to align
                 stores over load.  */
	      unsigned same_align_drs
		= STMT_VINFO_SAME_ALIGN_REFS (stmt_info).length ();
	      if (!dr0
		  || same_align_drs_max < same_align_drs)
		{
		  same_align_drs_max = same_align_drs;
		  dr0 = dr;
		}
	      /* For data-refs with the same number of related
		 accesses prefer the one where the misalign
		 computation will be invariant in the outermost loop.  */
	      else if (same_align_drs_max == same_align_drs)
		{
		  struct loop *ivloop0, *ivloop;
		  ivloop0 = outermost_invariant_loop_for_expr
		    (loop, DR_BASE_ADDRESS (dr0));
		  ivloop = outermost_invariant_loop_for_expr
		    (loop, DR_BASE_ADDRESS (dr));
		  if ((ivloop && !ivloop0)
		      || (ivloop && ivloop0
			  && flow_loop_nested_p (ivloop, ivloop0)))
		    dr0 = dr;
		}

	      one_misalignment_unknown = true;

	      /* Check for data refs with unsupportable alignment that
	         can be peeled.  */
	      if (!supportable_dr_alignment)
	      {
		one_dr_unsupportable = true;
		unsupportable_dr = dr;
	      }

	      if (!first_store && DR_IS_WRITE (dr))
		first_store = dr;
            }
        }
      else
        {
          if (!aligned_access_p (dr))
            {
              if (dump_enabled_p ())
                dump_printf_loc (MSG_MISSED_OPTIMIZATION, vect_location,
                                 "vector alignment may not be reachable\n");
              break;
            }
        }
    }

  /* Check if we can possibly peel the loop.  */
  if (!vect_can_advance_ivs_p (loop_vinfo)
      || !slpeel_can_duplicate_loop_p (loop, single_exit (loop))
      || loop->inner)
    do_peeling = false;

  struct _vect_peel_extended_info peel_for_known_alignment;
  struct _vect_peel_extended_info peel_for_unknown_alignment;
  struct _vect_peel_extended_info best_peel;

  peel_for_unknown_alignment.inside_cost = INT_MAX;
  peel_for_unknown_alignment.outside_cost = INT_MAX;
  peel_for_unknown_alignment.peel_info.count = 0;

  if (do_peeling
      && one_misalignment_unknown)
    {
      /* Check if the target requires to prefer stores over loads, i.e., if
         misaligned stores are more expensive than misaligned loads (taking
         drs with same alignment into account).  */
      unsigned int load_inside_cost = 0;
      unsigned int load_outside_cost = 0;
      unsigned int store_inside_cost = 0;
      unsigned int store_outside_cost = 0;
      unsigned int estimated_npeels = estimated_poly_value (vf) / 2;

      stmt_vector_for_cost dummy;
      dummy.create (2);
      vect_get_peeling_costs_all_drs (datarefs, dr0,
				      &load_inside_cost,
				      &load_outside_cost,
				      &dummy, estimated_npeels, true);
      dummy.release ();

      if (first_store)
	{
	  dummy.create (2);
	  vect_get_peeling_costs_all_drs (datarefs, first_store,
					  &store_inside_cost,
					  &store_outside_cost,
					  &dummy, estimated_npeels, true);
	  dummy.release ();
	}
      else
	{
	  store_inside_cost = INT_MAX;
	  store_outside_cost = INT_MAX;
	}

      if (load_inside_cost > store_inside_cost
	  || (load_inside_cost == store_inside_cost
	      && load_outside_cost > store_outside_cost))
	{
	  dr0 = first_store;
	  peel_for_unknown_alignment.inside_cost = store_inside_cost;
	  peel_for_unknown_alignment.outside_cost = store_outside_cost;
	}
      else
	{
	  peel_for_unknown_alignment.inside_cost = load_inside_cost;
	  peel_for_unknown_alignment.outside_cost = load_outside_cost;
	}

      stmt_vector_for_cost prologue_cost_vec, epilogue_cost_vec;
      prologue_cost_vec.create (2);
      epilogue_cost_vec.create (2);

      int dummy2;
      peel_for_unknown_alignment.outside_cost += vect_get_known_peeling_cost
	(loop_vinfo, estimated_npeels, &dummy2,
	 &LOOP_VINFO_SCALAR_ITERATION_COST (loop_vinfo),
	 &prologue_cost_vec, &epilogue_cost_vec);

      prologue_cost_vec.release ();
      epilogue_cost_vec.release ();

      peel_for_unknown_alignment.peel_info.count = 1
	+ STMT_VINFO_SAME_ALIGN_REFS
	(vinfo_for_stmt (DR_STMT (dr0))).length ();
    }

  peel_for_unknown_alignment.peel_info.npeel = 0;
  peel_for_unknown_alignment.peel_info.dr = dr0;

  best_peel = peel_for_unknown_alignment;

  peel_for_known_alignment.inside_cost = INT_MAX;
  peel_for_known_alignment.outside_cost = INT_MAX;
  peel_for_known_alignment.peel_info.count = 0;
  peel_for_known_alignment.peel_info.dr = NULL;

  if (do_peeling && one_misalignment_known)
    {
      /* Peeling is possible, but there is no data access that is not supported
         unless aligned.  So we try to choose the best possible peeling from
	 the hash table.  */
      peel_for_known_alignment = vect_peeling_hash_choose_best_peeling
	(&peeling_htab, loop_vinfo);
    }

  /* Compare costs of peeling for known and unknown alignment. */
  if (peel_for_known_alignment.peel_info.dr != NULL
      && peel_for_unknown_alignment.inside_cost
      >= peel_for_known_alignment.inside_cost)
    {
      best_peel = peel_for_known_alignment;

      /* If the best peeling for known alignment has NPEEL == 0, perform no
         peeling at all except if there is an unsupportable dr that we can
         align.  */
      if (best_peel.peel_info.npeel == 0 && !one_dr_unsupportable)
	do_peeling = false;
    }

  /* If there is an unsupportable data ref, prefer this over all choices so far
     since we'd have to discard a chosen peeling except when it accidentally
     aligned the unsupportable data ref.  */
  if (one_dr_unsupportable)
    dr0 = unsupportable_dr;
  else if (do_peeling)
    {
      /* Calculate the penalty for no peeling, i.e. leaving everything as-is.
	 TODO: Use nopeel_outside_cost or get rid of it?  */
      unsigned nopeel_inside_cost = 0;
      unsigned nopeel_outside_cost = 0;

      stmt_vector_for_cost dummy;
      dummy.create (2);
      vect_get_peeling_costs_all_drs (datarefs, NULL, &nopeel_inside_cost,
				      &nopeel_outside_cost, &dummy, 0, false);
      dummy.release ();

      /* Add epilogue costs.  As we do not peel for alignment here, no prologue
	 costs will be recorded.  */
      stmt_vector_for_cost prologue_cost_vec, epilogue_cost_vec;
      prologue_cost_vec.create (2);
      epilogue_cost_vec.create (2);

      int dummy2;
      nopeel_outside_cost += vect_get_known_peeling_cost
	(loop_vinfo, 0, &dummy2,
	 &LOOP_VINFO_SCALAR_ITERATION_COST (loop_vinfo),
	 &prologue_cost_vec, &epilogue_cost_vec);

      prologue_cost_vec.release ();
      epilogue_cost_vec.release ();

      npeel = best_peel.peel_info.npeel;
      dr0 = best_peel.peel_info.dr;

      /* If no peeling is not more expensive than the best peeling we
	 have so far, don't perform any peeling.  */
      if (nopeel_inside_cost <= best_peel.inside_cost)
	do_peeling = false;
    }

  if (do_peeling)
    {
      stmt = DR_STMT (dr0);
      stmt_info = vinfo_for_stmt (stmt);
      vectype = STMT_VINFO_VECTYPE (stmt_info);

      if (known_alignment_for_access_p (dr0))
        {
	  bool negative = tree_int_cst_compare (DR_STEP (dr0),
						size_zero_node) < 0;
          if (!npeel)
            {
              /* Since it's known at compile time, compute the number of
                 iterations in the peeled loop (the peeling factor) for use in
                 updating DR_MISALIGNMENT values.  The peeling factor is the
                 vectorization factor minus the misalignment as an element
                 count.  */
	      mis = negative ? DR_MISALIGNMENT (dr0) : -DR_MISALIGNMENT (dr0);
	      unsigned int target_align = DR_TARGET_ALIGNMENT (dr0);
	      npeel = (mis & (target_align - 1)) / vect_get_dr_size (dr0);
            }

	  /* For interleaved data access every iteration accesses all the
	     members of the group, therefore we divide the number of iterations
	     by the group size.  */
	  stmt_info = vinfo_for_stmt (DR_STMT (dr0));
	  if (STMT_VINFO_GROUPED_ACCESS (stmt_info))
	    npeel /= GROUP_SIZE (stmt_info);

          if (dump_enabled_p ())
            dump_printf_loc (MSG_NOTE, vect_location,
                             "Try peeling by %d\n", npeel);
        }

      /* Ensure that all datarefs can be vectorized after the peel.  */
      if (!vect_peeling_supportable (loop_vinfo, dr0, npeel))
	do_peeling = false;

      /* Check if all datarefs are supportable and log.  */
      if (do_peeling && known_alignment_for_access_p (dr0) && npeel == 0)
        {
          stat = vect_verify_datarefs_alignment (loop_vinfo);
          if (!stat)
            do_peeling = false;
          else
	    return stat;
        }

      /* Cost model #1 - honor --param vect-max-peeling-for-alignment.  */
      if (do_peeling)
        {
          unsigned max_allowed_peel
            = PARAM_VALUE (PARAM_VECT_MAX_PEELING_FOR_ALIGNMENT);
          if (max_allowed_peel != (unsigned)-1)
            {
              unsigned max_peel = npeel;
              if (max_peel == 0)
                {
		  unsigned int target_align = DR_TARGET_ALIGNMENT (dr0);
		  max_peel = (target_align / vect_get_dr_size (dr0)) - 1;
                }
              if (max_peel > max_allowed_peel)
                {
                  do_peeling = false;
                  if (dump_enabled_p ())
                    dump_printf_loc (MSG_NOTE, vect_location,
                        "Disable peeling, max peels reached: %d\n", max_peel);
                }
            }
        }

      /* Cost model #2 - if peeling may result in a remaining loop not
	 iterating enough to be vectorized then do not peel.  Since this
	 is a cost heuristic rather than a correctness decision, use the
	 most likely runtime value for variable vectorization factors.  */
      if (do_peeling
	  && LOOP_VINFO_NITERS_KNOWN_P (loop_vinfo))
	{
	  unsigned int assumed_vf = vect_vf_for_cost (loop_vinfo);
	  unsigned int max_peel = npeel == 0 ? assumed_vf - 1 : npeel;
	  if ((unsigned HOST_WIDE_INT) LOOP_VINFO_INT_NITERS (loop_vinfo)
	      < assumed_vf + max_peel)
	    do_peeling = false;
	}

      if (do_peeling)
        {
	  /* Update the DR_MISALIGNMENT of each data reference DR_i.
             If the misalignment of DR_i is identical to that of dr0 then set
             DR_MISALIGNMENT (DR_i) to zero.  If the misalignment of DR_i and
             dr0 are known at compile time then increment DR_MISALIGNMENT (DR_i)
             by the peeling factor times the element size of DR_i (MOD the
             vectorization factor times the size).  Otherwise, the
             misalignment of DR_i must be set to unknown.  */
	  FOR_EACH_VEC_ELT (datarefs, i, dr)
	    if (dr != dr0)
	      {
		/* Strided accesses perform only component accesses, alignment
		   is irrelevant for them.  */
		stmt_info = vinfo_for_stmt (DR_STMT (dr));
		if (STMT_VINFO_STRIDED_P (stmt_info)
		    && !STMT_VINFO_GROUPED_ACCESS (stmt_info))
		  continue;

		vect_update_misalignment_for_peel (dr, dr0, npeel);
	      }

          LOOP_VINFO_UNALIGNED_DR (loop_vinfo) = dr0;
          if (npeel)
            LOOP_VINFO_PEELING_FOR_ALIGNMENT (loop_vinfo) = npeel;
          else
            LOOP_VINFO_PEELING_FOR_ALIGNMENT (loop_vinfo)
	      = DR_MISALIGNMENT (dr0);
	  SET_DR_MISALIGNMENT (dr0, 0);
	  if (dump_enabled_p ())
            {
              dump_printf_loc (MSG_NOTE, vect_location,
                               "Alignment of access forced using peeling.\n");
              dump_printf_loc (MSG_NOTE, vect_location,
                               "Peeling for alignment will be applied.\n");
            }

	  /* The inside-loop cost will be accounted for in vectorizable_load
	     and vectorizable_store correctly with adjusted alignments.
	     Drop the body_cst_vec on the floor here.  */
	  stat = vect_verify_datarefs_alignment (loop_vinfo);
	  gcc_assert (stat);
          return stat;
        }
    }

  /* (C) Versioning to force alignment.  */

  /* Try versioning if:
     1) optimize loop for speed
     2) there is at least one unsupported misaligned data ref with an unknown
        misalignment, and
     3) all misaligned data refs with a known misalignment are supported, and
     4) the number of runtime alignment checks is within reason.  */

  do_versioning =
	optimize_loop_nest_for_speed_p (loop)
	&& (!loop->inner); /* FORNOW */

  if (do_versioning)
    {
      FOR_EACH_VEC_ELT (datarefs, i, dr)
        {
	  stmt = DR_STMT (dr);
	  stmt_info = vinfo_for_stmt (stmt);

	  /* For interleaving, only the alignment of the first access
	     matters.  */
	  if (aligned_access_p (dr)
	      || (STMT_VINFO_GROUPED_ACCESS (stmt_info)
		  && GROUP_FIRST_ELEMENT (stmt_info) != stmt))
	    continue;

	  if (STMT_VINFO_STRIDED_P (stmt_info))
	    {
	      /* Strided loads perform only component accesses, alignment is
		 irrelevant for them.  */
	      if (!STMT_VINFO_GROUPED_ACCESS (stmt_info))
		continue;
	      do_versioning = false;
	      break;
	    }

	  supportable_dr_alignment = vect_supportable_dr_alignment (dr, false);

          if (!supportable_dr_alignment)
            {
	      gimple *stmt;
              int mask;
              tree vectype;

              if (known_alignment_for_access_p (dr)
                  || LOOP_VINFO_MAY_MISALIGN_STMTS (loop_vinfo).length ()
                     >= (unsigned) PARAM_VALUE (PARAM_VECT_MAX_VERSION_FOR_ALIGNMENT_CHECKS))
                {
                  do_versioning = false;
                  break;
                }

              stmt = DR_STMT (dr);
              vectype = STMT_VINFO_VECTYPE (vinfo_for_stmt (stmt));
              gcc_assert (vectype);

	      /* At present we don't support versioning for alignment
		 with variable VF, since there's no guarantee that the
		 VF is a power of two.  We could relax this if we added
		 a way of enforcing a power-of-two size.  */
	      unsigned HOST_WIDE_INT size;
	      if (!GET_MODE_SIZE (TYPE_MODE (vectype)).is_constant (&size))
		{
		  do_versioning = false;
		  break;
		}

              /* The rightmost bits of an aligned address must be zeros.
                 Construct the mask needed for this test.  For example,
                 GET_MODE_SIZE for the vector mode V4SI is 16 bytes so the
                 mask must be 15 = 0xf. */
	      mask = size - 1;

              /* FORNOW: use the same mask to test all potentially unaligned
                 references in the loop.  The vectorizer currently supports
                 a single vector size, see the reference to
                 GET_MODE_NUNITS (TYPE_MODE (vectype)) where the
                 vectorization factor is computed.  */
              gcc_assert (!LOOP_VINFO_PTR_MASK (loop_vinfo)
                          || LOOP_VINFO_PTR_MASK (loop_vinfo) == mask);
              LOOP_VINFO_PTR_MASK (loop_vinfo) = mask;
              LOOP_VINFO_MAY_MISALIGN_STMTS (loop_vinfo).safe_push (
		      DR_STMT (dr));
            }
        }

      /* Versioning requires at least one misaligned data reference.  */
      if (!LOOP_REQUIRES_VERSIONING_FOR_ALIGNMENT (loop_vinfo))
        do_versioning = false;
      else if (!do_versioning)
        LOOP_VINFO_MAY_MISALIGN_STMTS (loop_vinfo).truncate (0);
    }

  if (do_versioning)
    {
      vec<gimple *> may_misalign_stmts
        = LOOP_VINFO_MAY_MISALIGN_STMTS (loop_vinfo);
      gimple *stmt;

      /* It can now be assumed that the data references in the statements
         in LOOP_VINFO_MAY_MISALIGN_STMTS will be aligned in the version
         of the loop being vectorized.  */
      FOR_EACH_VEC_ELT (may_misalign_stmts, i, stmt)
        {
          stmt_vec_info stmt_info = vinfo_for_stmt (stmt);
          dr = STMT_VINFO_DATA_REF (stmt_info);
	  SET_DR_MISALIGNMENT (dr, 0);
	  if (dump_enabled_p ())
            dump_printf_loc (MSG_NOTE, vect_location,
                             "Alignment of access forced using versioning.\n");
        }

      if (dump_enabled_p ())
        dump_printf_loc (MSG_NOTE, vect_location,
                         "Versioning for alignment will be applied.\n");

      /* Peeling and versioning can't be done together at this time.  */
      gcc_assert (! (do_peeling && do_versioning));

      stat = vect_verify_datarefs_alignment (loop_vinfo);
      gcc_assert (stat);
      return stat;
    }

  /* This point is reached if neither peeling nor versioning is being done.  */
  gcc_assert (! (do_peeling || do_versioning));

  stat = vect_verify_datarefs_alignment (loop_vinfo);
  return stat;
}


/* Function vect_find_same_alignment_drs.

   Update group and alignment relations according to the chosen
   vectorization factor.  */

static void
vect_find_same_alignment_drs (struct data_dependence_relation *ddr)
{
  struct data_reference *dra = DDR_A (ddr);
  struct data_reference *drb = DDR_B (ddr);
  stmt_vec_info stmtinfo_a = vinfo_for_stmt (DR_STMT (dra));
  stmt_vec_info stmtinfo_b = vinfo_for_stmt (DR_STMT (drb));

  if (DDR_ARE_DEPENDENT (ddr) == chrec_known)
    return;

  if (dra == drb)
    return;

  if (!operand_equal_p (DR_BASE_ADDRESS (dra), DR_BASE_ADDRESS (drb), 0)
      || !dr_var_offsets_equal_p (dra, drb)
      || !operand_equal_p (DR_STEP (dra), DR_STEP (drb), 0))
    return;

  /* Two references with distance zero have the same alignment.  */
  offset_int diff = (wi::to_offset (DR_CONST_OFFSET (dra))
		     - wi::to_offset (DR_CONST_OFFSET (drb)));
  if (diff != 0)
    {
      /* Get the wider of the two alignments.  */
      unsigned int align_a, align_b;
      if (!can_get_vect_data_ref_required_alignment (dra, &align_a)
	  || !can_get_vect_data_ref_required_alignment (drb, &align_b))
	return;
      unsigned int max_align = MAX (align_a, align_b) / BITS_PER_UNIT;

      /* Require the gap to be a multiple of the larger vector alignment.  */
      if (!wi::multiple_of_p (diff, max_align, SIGNED))
	return;
    }

  STMT_VINFO_SAME_ALIGN_REFS (stmtinfo_a).safe_push (drb);
  STMT_VINFO_SAME_ALIGN_REFS (stmtinfo_b).safe_push (dra);
  if (dump_enabled_p ())
    {
      dump_printf_loc (MSG_NOTE, vect_location,
		       "accesses have the same alignment: ");
      dump_generic_expr (MSG_NOTE, TDF_SLIM, DR_REF (dra));
      dump_printf (MSG_NOTE,  " and ");
      dump_generic_expr (MSG_NOTE, TDF_SLIM, DR_REF (drb));
      dump_printf (MSG_NOTE, "\n");
    }
}


/* Function vect_analyze_data_refs_alignment

   Analyze the alignment of the data-references in the loop.
   Return FALSE if a data reference is found that cannot be vectorized.  */

bool
vect_analyze_data_refs_alignment (loop_vec_info vinfo)
{
  if (dump_enabled_p ())
    dump_printf_loc (MSG_NOTE, vect_location,
                     "=== vect_analyze_data_refs_alignment ===\n");

  /* Mark groups of data references with same alignment using
     data dependence information.  */
  vec<ddr_p> ddrs = vinfo->ddrs;
  struct data_dependence_relation *ddr;
  unsigned int i;

  FOR_EACH_VEC_ELT (ddrs, i, ddr)
    vect_find_same_alignment_drs (ddr);

  vec<data_reference_p> datarefs = vinfo->datarefs;
  struct data_reference *dr;

  vect_record_base_alignments (vinfo);
  FOR_EACH_VEC_ELT (datarefs, i, dr)
    {
      stmt_vec_info stmt_info = vinfo_for_stmt (DR_STMT (dr));

      if (STMT_VINFO_VECTORIZABLE (stmt_info))
	{
	  if (!can_get_vect_data_ref_required_alignment (dr, NULL))
	    {
	      if (LOOP_VINFO_SPECULATIVE_EXECUTION (vinfo))
		{
		  if (dump_enabled_p ())
		    {
		      dump_printf_loc (MSG_NOTE, vect_location,
				       "unknown alignment, setting loop as "
				       "first faulting: ");
		      dump_generic_expr (MSG_NOTE, TDF_SLIM, DR_REF (dr));
		      dump_printf (MSG_NOTE, "\n");
		    }

		  SET_DR_MISALIGNMENT (dr, -1);
		  DR_TARGET_ALIGNMENT (dr)
		    = TYPE_ALIGN_UNIT (TREE_TYPE (DR_REF (dr)));
		  LOOP_VINFO_FIRSTFAULTING_EXECUTION (vinfo) = true;
		}
	      else
		{
		  if (dump_enabled_p ())
		    dump_printf_loc (MSG_MISSED_OPTIMIZATION, vect_location,
				     "not vectorized: can't calculate required "
				     "alignment for data ref.\n");
		  return false;
		}
	    }
	  else if (!vect_compute_data_ref_alignment (dr))
	    {
	      /* Strided accesses perform only component accesses, misalignment
		 information is irrelevant for them.  */
	      if (STMT_VINFO_STRIDED_P (stmt_info)
		  && !STMT_VINFO_GROUPED_ACCESS (stmt_info))
		continue;

	      if (dump_enabled_p ())
		dump_printf_loc (MSG_MISSED_OPTIMIZATION, vect_location,
				 "not vectorized: can't calculate alignment "
				 "for data ref.\n");
	      return false;
	    }
	}
    }

  return true;
}


/* Analyze alignment of DRs of stmts in NODE.  */

static bool
vect_slp_analyze_and_verify_node_alignment (slp_tree node)
{
  /* We vectorize from the first scalar stmt in the node unless
     the node is permuted in which case we start from the first
     element in the group.  */
  gimple *first_stmt = SLP_TREE_SCALAR_STMTS (node)[0];
  data_reference_p first_dr = STMT_VINFO_DATA_REF (vinfo_for_stmt (first_stmt));
  if (SLP_TREE_LOAD_PERMUTATION (node).exists ())
    first_stmt = GROUP_FIRST_ELEMENT (vinfo_for_stmt (first_stmt));

  data_reference_p dr = STMT_VINFO_DATA_REF (vinfo_for_stmt (first_stmt));
  if (! vect_compute_data_ref_alignment (dr)
      /* For creating the data-ref pointer we need alignment of the
	 first element anyway.  */
      || (dr != first_dr
	  && ! vect_compute_data_ref_alignment (first_dr))
      || ! verify_data_ref_alignment (dr))
    {
      if (dump_enabled_p ())
	dump_printf_loc (MSG_MISSED_OPTIMIZATION, vect_location,
			 "not vectorized: bad data alignment in basic "
			 "block.\n");
      return false;
    }

  return true;
}

/* Function vect_slp_analyze_instance_alignment

   Analyze the alignment of the data-references in the SLP instance.
   Return FALSE if a data reference is found that cannot be vectorized.  */

bool
vect_slp_analyze_and_verify_instance_alignment (slp_instance instance)
{
  if (dump_enabled_p ())
    dump_printf_loc (MSG_NOTE, vect_location,
                     "=== vect_slp_analyze_and_verify_instance_alignment ===\n");

  slp_tree node;
  unsigned i;
  FOR_EACH_VEC_ELT (SLP_INSTANCE_LOADS (instance), i, node)
    if (! vect_slp_analyze_and_verify_node_alignment (node))
      return false;

  node = SLP_INSTANCE_TREE (instance);
  if (STMT_VINFO_DATA_REF (vinfo_for_stmt (SLP_TREE_SCALAR_STMTS (node)[0]))
      && ! vect_slp_analyze_and_verify_node_alignment
	     (SLP_INSTANCE_TREE (instance)))
    return false;

  return true;
}


/* Analyze groups of accesses: check that DR belongs to a group of
   accesses of legal size, step, etc.  Detect gaps, single element
   interleaving, and other special cases. Set grouped access info.
   Collect groups of strided stores for further use in SLP analysis.
   Worker for vect_analyze_group_access.  */

static bool
vect_analyze_group_access_1 (struct data_reference *dr)
{
  tree step = DR_STEP (dr);
  tree scalar_type = TREE_TYPE (DR_REF (dr));
  HOST_WIDE_INT type_size = TREE_INT_CST_LOW (TYPE_SIZE_UNIT (scalar_type));
  gimple *stmt = DR_STMT (dr);
  stmt_vec_info stmt_info = vinfo_for_stmt (stmt);
  loop_vec_info loop_vinfo = STMT_VINFO_LOOP_VINFO (stmt_info);
  bb_vec_info bb_vinfo = STMT_VINFO_BB_VINFO (stmt_info);
  HOST_WIDE_INT dr_step = -1;
  HOST_WIDE_INT groupsize, last_accessed_element = 1;
  bool slp_impossible = false;

  /* For interleaving, GROUPSIZE is STEP counted in elements, i.e., the
     size of the interleaving group (including gaps).  */
  if (tree_fits_shwi_p (step))
    {
      dr_step = tree_to_shwi (step);
      /* Check that STEP is a multiple of type size.  Otherwise there is
         a non-element-sized gap at the end of the group which we
	 cannot represent in GROUP_GAP or GROUP_SIZE.
	 ???  As we can handle non-constant step fine here we should
	 simply remove uses of GROUP_GAP between the last and first
	 element and instead rely on DR_STEP.  GROUP_SIZE then would
	 simply not include that gap.  */
      if ((dr_step % type_size) != 0)
	{
	  if (dump_enabled_p ())
	    {
	      dump_printf_loc (MSG_NOTE, vect_location,
	                       "Step ");
	      dump_generic_expr (MSG_NOTE, TDF_SLIM, step);
	      dump_printf (MSG_NOTE,
			   " is not a multiple of the element size for ");
	      dump_generic_expr (MSG_NOTE, TDF_SLIM, DR_REF (dr));
	      dump_printf (MSG_NOTE, "\n");
	    }
	  return false;
	}
      groupsize = absu_hwi (dr_step) / type_size;
    }
  else
    groupsize = 0;

  /* Not consecutive access is possible only if it is a part of interleaving.  */
  if (!GROUP_FIRST_ELEMENT (stmt_info))
    {
      /* Check if it this DR is a part of interleaving, and is a single
	 element of the group that is accessed in the loop.  */

      /* Gaps are supported only for loads. STEP must be a multiple of the type
	 size.  */
      if (DR_IS_READ (dr)
	  && (dr_step % type_size) == 0
	  && groupsize > 0)
	{
	  GROUP_FIRST_ELEMENT (stmt_info) = stmt;
	  GROUP_SIZE (stmt_info) = groupsize;
	  GROUP_NUM_STMTS (stmt_info) = 1;
	  GROUP_GAP (stmt_info) = groupsize - 1;
	  if (dump_enabled_p ())
	    {
	      dump_printf_loc (MSG_NOTE, vect_location,
	                       "Detected single element interleaving ");
	      dump_generic_expr (MSG_NOTE, TDF_SLIM, DR_REF (dr));
	      dump_printf (MSG_NOTE, " step ");
	      dump_generic_expr (MSG_NOTE, TDF_SLIM, step);
	      dump_printf (MSG_NOTE, "\n");
	    }

	  return true;
	}

      if (dump_enabled_p ())
        {
 	  dump_printf_loc (MSG_MISSED_OPTIMIZATION, vect_location,
	                   "not consecutive access ");
	  dump_gimple_stmt (MSG_MISSED_OPTIMIZATION, TDF_SLIM, stmt, 0);
        }

      if (bb_vinfo)
        {
          /* Mark the statement as unvectorizable.  */
          STMT_VINFO_VECTORIZABLE (vinfo_for_stmt (DR_STMT (dr))) = false;
          return true;
        }

      dump_printf_loc (MSG_NOTE, vect_location, "using strided accesses\n");
      STMT_VINFO_STRIDED_P (stmt_info) = true;
      return true;
    }

  if (GROUP_FIRST_ELEMENT (stmt_info) == stmt)
    {
      /* First stmt in the interleaving chain. Check the chain.  */
      gimple *next = GROUP_NEXT_ELEMENT (stmt_info);
      struct data_reference *data_ref = dr;
      unsigned int count = 1;
      tree prev_init = DR_CONST_OFFSET (data_ref);
      gimple *prev = stmt;
      HOST_WIDE_INT diff, gaps = 0;

      while (next)
        {
	  unsigned int uid = gimple_uid (next);
	  if (GROUP_FIRST_UID (stmt_info) > uid)
	    GROUP_FIRST_UID (stmt_info) = uid;
	  if (GROUP_LAST_UID (stmt_info) < uid)
	    GROUP_LAST_UID (stmt_info) = uid;

          /* Skip same data-refs.  In case that two or more stmts share
             data-ref (supported only for loads), we vectorize only the first
             stmt, and the rest get their vectorized loads from the first
             one.  */
	  data_reference *next_ref
	    = STMT_VINFO_DATA_REF (vinfo_for_stmt (next));
	  if (!tree_int_cst_compare (DR_CONST_OFFSET (data_ref),
				     DR_CONST_OFFSET (next_ref)))
            {
              if (DR_IS_WRITE (data_ref))
                {
                  if (dump_enabled_p ())
                    dump_printf_loc (MSG_MISSED_OPTIMIZATION, vect_location,
                                     "Two store stmts share the same dr.\n");
                  return false;
                }

	      if (dump_enabled_p ())
		dump_printf_loc (MSG_MISSED_OPTIMIZATION, vect_location,
				 "Two or more load stmts share the same dr.\n");

              /* For load use the same data-ref load.  */
              GROUP_SAME_DR_STMT (vinfo_for_stmt (next)) = prev;

              prev = next;
              next = GROUP_NEXT_ELEMENT (vinfo_for_stmt (next));
              continue;
            }

          prev = next;
          data_ref = next_ref;

	  /* All group members have the same STEP by construction.  */
	  gcc_checking_assert (operand_equal_p (DR_STEP (data_ref), step, 0));

          /* Check that the distance between two accesses is equal to the type
             size. Otherwise, we have gaps.  */
          diff = (TREE_INT_CST_LOW (DR_CONST_OFFSET (data_ref))
                  - TREE_INT_CST_LOW (prev_init)) / type_size;
	  if (diff != 1)
	    {
	      /* FORNOW: SLP of accesses with gaps is not supported.  */
	      slp_impossible = true;
	      /* By construction, there can be no gap here for stores.  */
	      gcc_assert (DR_IS_READ (data_ref));

              gaps += diff - 1;
	    }

	  last_accessed_element += diff;

          /* Store the gap from the previous member of the group. If there is no
             gap in the access, GROUP_GAP is always 1.  */
          GROUP_GAP (vinfo_for_stmt (next)) = diff;

          prev_init = DR_CONST_OFFSET (data_ref);
          next = GROUP_NEXT_ELEMENT (vinfo_for_stmt (next));
          /* Count the number of data-refs in the chain.  */
          count++;
        }

      if (groupsize == 0)
        groupsize = count + gaps;

      /* This could be UINT_MAX but as we are generating code in a very
         inefficient way we have to cap earlier.  See PR78699 for example.  */
      if (groupsize > 4096)
	{
	  if (dump_enabled_p ())
	    dump_printf_loc (MSG_MISSED_OPTIMIZATION, vect_location,
			     "group is too large\n");
	  return false;
	}

      /* Check that the size of the interleaving is equal to count for stores,
         i.e., that there are no gaps.  */
      if (groupsize != count && !DR_IS_READ (dr))
	slp_impossible = true;

      /* If there is a gap after the last load in the group it is the
	 difference between the groupsize and the last accessed
	 element.
	 When there is no gap, this difference should be 0.  */
      GROUP_GAP (stmt_info) = groupsize - last_accessed_element;
      GROUP_NUM_STMTS (stmt_info) = count;
      GROUP_SIZE (stmt_info) = groupsize;
      if (dump_enabled_p ())
	{
	  dump_printf_loc (MSG_NOTE, vect_location,
			   "Detected interleaving ");
	  if (DR_IS_READ (dr))
	    dump_printf (MSG_NOTE, "load ");
	  else
	    dump_printf (MSG_NOTE, "store ");
	  dump_printf (MSG_NOTE, "of size %u starting with ",
		       (unsigned)groupsize);
	  dump_gimple_stmt (MSG_NOTE, TDF_SLIM, stmt, 0);
	  if (GROUP_GAP (stmt_info) != 0)
	    dump_printf_loc (MSG_NOTE, vect_location,
			     "There is a gap of %u elements after the group\n",
			     GROUP_GAP (stmt_info));
	}

      /* SLP: create an SLP data structure for every interleaving group of
	 stores for further analysis in vect_analyse_slp.  */
      if (DR_IS_WRITE (dr) && !slp_impossible)
        {
          if (loop_vinfo)
            LOOP_VINFO_GROUPED_STORES (loop_vinfo).safe_push (stmt);
          if (bb_vinfo)
            BB_VINFO_GROUPED_STORES (bb_vinfo).safe_push (stmt);
        }
    }

  return true;
}

/* Analyze groups of accesses: check that DR belongs to a group of
   accesses of legal size, step, etc.  Detect gaps, single element
   interleaving, and other special cases. Set grouped access info.
   Collect groups of strided stores for further use in SLP analysis.  */

static bool
vect_analyze_group_access (struct data_reference *dr)
{
  if (!vect_analyze_group_access_1 (dr))
    {
      /* Dissolve the group if present.  */
      gimple *next;
      gimple *stmt = GROUP_FIRST_ELEMENT (vinfo_for_stmt (DR_STMT (dr)));
      while (stmt)
	{
	  stmt_vec_info vinfo = vinfo_for_stmt (stmt);
	  next = GROUP_NEXT_ELEMENT (vinfo);
	  GROUP_FIRST_ELEMENT (vinfo) = NULL;
	  GROUP_NEXT_ELEMENT (vinfo) = NULL;
	  stmt = next;
	}
      return false;
    }
  return true;
}

/* Analyze the access pattern of the data-reference DR.
   In case of non-consecutive accesses call vect_analyze_group_access() to
   analyze groups of accesses.  */

static bool
vect_analyze_data_ref_access (struct data_reference *dr)
{
  tree step = DR_STEP (dr);
  tree scalar_type = TREE_TYPE (DR_REF (dr));
  gimple *stmt = DR_STMT (dr);
  stmt_vec_info stmt_info = vinfo_for_stmt (stmt);
  loop_vec_info loop_vinfo = STMT_VINFO_LOOP_VINFO (stmt_info);
  struct loop *loop = NULL;

  if (loop_vinfo)
    loop = LOOP_VINFO_LOOP (loop_vinfo);

  if (loop_vinfo && !step)
    {
      if (dump_enabled_p ())
	dump_printf_loc (MSG_MISSED_OPTIMIZATION, vect_location,
	                 "bad data-ref access in loop\n");
      return false;
    }

  /* Allow loads with zero step in inner-loop vectorization.  */
  if (loop_vinfo && integer_zerop (step))
    {
      GROUP_FIRST_ELEMENT (vinfo_for_stmt (stmt)) = NULL;
      if (!nested_in_vect_loop_p (loop, stmt))
	return DR_IS_READ (dr);
      /* Allow references with zero step for outer loops marked
	 with pragma omp simd only - it guarantees absence of
	 loop-carried dependencies between inner loop iterations.  */
      if (!loop->force_vectorize)
	{
	  if (dump_enabled_p ())
	    dump_printf_loc (MSG_NOTE, vect_location,
			     "zero step in inner loop of nest\n");
	  return false;
	}
    }

  if (loop && nested_in_vect_loop_p (loop, stmt))
    {
      /* Interleaved accesses are not yet supported within outer-loop
        vectorization for references in the inner-loop.  */
      GROUP_FIRST_ELEMENT (vinfo_for_stmt (stmt)) = NULL;

      /* For the rest of the analysis we use the outer-loop step.  */
      step = STMT_VINFO_DR_STEP (stmt_info);
      if (integer_zerop (step))
	{
	  if (dump_enabled_p ())
	    dump_printf_loc (MSG_NOTE, vect_location,
	                     "zero step in outer loop.\n");
	  return DR_IS_READ (dr);
	}
    }

  /* Consecutive?  */
  if (TREE_CODE (step) == INTEGER_CST)
    {
      HOST_WIDE_INT dr_step = TREE_INT_CST_LOW (step);
      if (!tree_int_cst_compare (step, TYPE_SIZE_UNIT (scalar_type))
	  || (dr_step < 0
	      && !compare_tree_int (TYPE_SIZE_UNIT (scalar_type), -dr_step)))
	{
	  /* Mark that it is not interleaving.  */
	  GROUP_FIRST_ELEMENT (vinfo_for_stmt (stmt)) = NULL;
	  return true;
	}
    }

  if (loop && nested_in_vect_loop_p (loop, stmt))
    {
      if (dump_enabled_p ())
	dump_printf_loc (MSG_NOTE, vect_location,
	                 "grouped access in outer loop.\n");
      return false;
    }


  /* Assume this is a DR handled by non-constant strided load case.  */
  if (TREE_CODE (step) != INTEGER_CST)
    return (STMT_VINFO_STRIDED_P (stmt_info)
	    && (!STMT_VINFO_GROUPED_ACCESS (stmt_info)
		|| vect_analyze_group_access (dr)));

  /* Not consecutive access - check if it's a part of interleaving group.  */
  return vect_analyze_group_access (dr);
}

/* Compare two data-references DRA and DRB to group them into chunks
   suitable for grouping.  */

static int
dr_group_sort_cmp (const void *dra_, const void *drb_)
{
  data_reference_p dra = *(data_reference_p *)const_cast<void *>(dra_);
  data_reference_p drb = *(data_reference_p *)const_cast<void *>(drb_);
  int cmp;

  /* Stabilize sort.  */
  if (dra == drb)
    return 0;

  /* DRs in different loops never belong to the same group.  */
  loop_p loopa = gimple_bb (DR_STMT (dra))->loop_father;
  loop_p loopb = gimple_bb (DR_STMT (drb))->loop_father;
  if (loopa != loopb)
    return loopa->num < loopb->num ? -1 : 1;

  /* Ordering of DRs according to base.  */
  if (!operand_equal_p (DR_BASE_ADDRESS (dra), DR_BASE_ADDRESS (drb), 0))
    {
      cmp = data_ref_compare_tree (DR_BASE_ADDRESS (dra),
				   DR_BASE_ADDRESS (drb));
      if (cmp != 0)
        return cmp;
    }

  /* And according to DR_VAR_OFFSET.  */
  cmp = dr_var_offsets_compare (dra, drb);
  if (cmp != 0)
    return cmp;

  /* Put reads before writes.  */
  if (DR_IS_READ (dra) != DR_IS_READ (drb))
    return DR_IS_READ (dra) ? -1 : 1;

  /* Then sort after access size.  */
  if (!operand_equal_p (TYPE_SIZE_UNIT (TREE_TYPE (DR_REF (dra))),
			TYPE_SIZE_UNIT (TREE_TYPE (DR_REF (drb))), 0))
    {
      cmp = data_ref_compare_tree (TYPE_SIZE_UNIT (TREE_TYPE (DR_REF (dra))),
				   TYPE_SIZE_UNIT (TREE_TYPE (DR_REF (drb))));
      if (cmp != 0)
        return cmp;
    }

  /* And after step.  */
  if (!operand_equal_p (DR_STEP (dra), DR_STEP (drb), 0))
    {
      cmp = data_ref_compare_tree (DR_STEP (dra), DR_STEP (drb));
      if (cmp != 0)
        return cmp;
    }

  /* Then sort after DR_CONST_OFFSET.  In case of identical DRs sort after
     stmt UID.  */
  cmp = data_ref_compare_tree (DR_CONST_OFFSET (dra), DR_CONST_OFFSET (drb));
  if (cmp == 0)
    return gimple_uid (DR_STMT (dra)) < gimple_uid (DR_STMT (drb)) ? -1 : 1;
  return cmp;
}

/* If OP is the result of a conversion, return the unconverted value,
   otherwise return null.  */

static tree
strip_conversion (tree op)
{
  if (TREE_CODE (op) != SSA_NAME)
    return NULL_TREE;
  gimple *stmt = SSA_NAME_DEF_STMT (op);
  if (!is_gimple_assign (stmt)
      || !CONVERT_EXPR_CODE_P (gimple_assign_rhs_code (stmt)))
    return NULL_TREE;
  return gimple_assign_rhs1 (stmt);
}

/* Return true if vectorizable_* routines can handle statements STMT1
   and STMT2 being in a single group.  */

static bool
can_group_stmts_p (gimple *stmt1, gimple *stmt2)
{
  if (gimple_assign_single_p (stmt1))
    return gimple_assign_single_p (stmt2);

  if (is_gimple_call (stmt1) && gimple_call_internal_p (stmt1))
    {
      /* Check for two masked loads or two masked stores.  */
      if (!is_gimple_call (stmt2) || !gimple_call_internal_p (stmt2))
	return false;
      internal_fn ifn = gimple_call_internal_fn (stmt1);
      if (ifn != IFN_MASK_LOAD && ifn != IFN_MASK_STORE)
	return false;
      if (ifn != gimple_call_internal_fn (stmt2))
	return false;

      /* Check that the masks are the same.  Cope with casts of masks,
	 like those created by build_mask_conversion.  */
      tree mask1 = gimple_call_arg (stmt1, 2);
      tree mask2 = gimple_call_arg (stmt2, 2);
      if (!operand_equal_p (mask1, mask2, 0))
	{
	  mask1 = strip_conversion (mask1);
	  if (!mask1)
	    return false;
	  mask2 = strip_conversion (mask2);
	  if (!mask2)
	    return false;
	  if (!operand_equal_p (mask1, mask2, 0))
	    return false;
	}
      return true;
    }

  return false;
}

/* Function vect_analyze_data_ref_accesses.

   Analyze the access pattern of all the data references in the loop.

   FORNOW: the only access pattern that is considered vectorizable is a
	   simple step 1 (consecutive) access.

   FORNOW: handle only arrays and pointer accesses.  */

bool
vect_analyze_data_ref_accesses (vec_info *vinfo)
{
  unsigned int i;
  vec<data_reference_p> datarefs = vinfo->datarefs;
  struct data_reference *dr;

  if (dump_enabled_p ())
    dump_printf_loc (MSG_NOTE, vect_location,
                     "=== vect_analyze_data_ref_accesses ===\n");

  if (datarefs.is_empty ())
    return true;

  /* Sort the array of datarefs to make building the interleaving chains
     linear.  Don't modify the original vector's order, it is needed for
     determining what dependencies are reversed.  */
  vec<data_reference_p> datarefs_copy = datarefs.copy ();
  datarefs_copy.qsort (dr_group_sort_cmp);

  /* Build the interleaving chains.  */
  for (i = 0; i < datarefs_copy.length () - 1;)
    {
      data_reference_p dra = datarefs_copy[i];
      stmt_vec_info stmtinfo_a = vinfo_for_stmt (DR_STMT (dra));
      stmt_vec_info lastinfo = NULL;
      if (! STMT_VINFO_VECTORIZABLE (stmtinfo_a))
	{
	  ++i;
	  continue;
	}
      for (i = i + 1; i < datarefs_copy.length (); ++i)
	{
	  data_reference_p drb = datarefs_copy[i];
	  stmt_vec_info stmtinfo_b = vinfo_for_stmt (DR_STMT (drb));
	  if (! STMT_VINFO_VECTORIZABLE (stmtinfo_b))
	    break;

	  /* ???  Imperfect sorting (non-compatible types, non-modulo
	     accesses, same accesses) can lead to a group to be artificially
	     split here as we don't just skip over those.  If it really
	     matters we can push those to a worklist and re-iterate
	     over them.  The we can just skip ahead to the next DR here.  */

	  /* DRs in a different loop should not be put into the same
	     interleaving group.  */
	  if (gimple_bb (DR_STMT (dra))->loop_father
	      != gimple_bb (DR_STMT (drb))->loop_father)
	    break;

	  /* Check that the data-refs have same first location (except init)
	     and they are both either store or load (not load and store,
	     not masked loads or stores).  */
	  if (DR_IS_READ (dra) != DR_IS_READ (drb)
	      || !operand_equal_p (DR_BASE_ADDRESS (dra),
				   DR_BASE_ADDRESS (drb), 0)
	      || !dr_var_offsets_equal_p (dra, drb)
	      || !can_group_stmts_p (DR_STMT (dra), DR_STMT (drb)))
	    break;

	  /* Check that the data-refs have the same constant size.  */
	  tree sza = TYPE_SIZE_UNIT (TREE_TYPE (DR_REF (dra)));
	  tree szb = TYPE_SIZE_UNIT (TREE_TYPE (DR_REF (drb)));
	  if (!tree_fits_uhwi_p (sza)
	      || !tree_fits_uhwi_p (szb)
	      || !tree_int_cst_equal (sza, szb))
	    break;

	  /* Check that the data-refs have the same step.  */
	  if (!operand_equal_p (DR_STEP (dra), DR_STEP (drb), 0))
	    break;

	  /* Do not place the same access in the interleaving chain twice.  */
	  if (tree_int_cst_compare (DR_CONST_OFFSET (dra),
				    DR_CONST_OFFSET (drb)) == 0)
	    break;

	  /* Check the types are compatible.
	     ???  We don't distinguish this during sorting.  */
	  if (!types_compatible_p (TREE_TYPE (DR_REF (dra)),
				   TREE_TYPE (DR_REF (drb))))
	    break;

	  /* Sorting has ensured that
	     DR_CONST_OFFSET (dra) <= DR_CONST_OFFSET (drb).  */
	  HOST_WIDE_INT init_a = TREE_INT_CST_LOW (DR_CONST_OFFSET (dra));
	  HOST_WIDE_INT init_b = TREE_INT_CST_LOW (DR_CONST_OFFSET (drb));
	  gcc_assert (init_a <= init_b);

	  /* If init_b == init_a + the size of the type * k, we have an
	     interleaving, and DRA is accessed before DRB.  */
	  HOST_WIDE_INT type_size_a = tree_to_uhwi (sza);
	  if (type_size_a == 0
	      || (init_b - init_a) % type_size_a != 0)
	    break;

	  /* If we have a store, the accesses are adjacent.  This splits
	     groups into chunks we support (we don't support vectorization
	     of stores with gaps).  */
	  HOST_WIDE_INT prev_init
	    = TREE_INT_CST_LOW (DR_CONST_OFFSET (datarefs_copy[i - 1]));
	  if (!DR_IS_READ (dra)
	      && (init_b - prev_init) != type_size_a)
	    break;

	  /* If the step (if not zero or non-constant) is greater than the
	     difference between data-refs' inits this splits groups into
	     suitable sizes.  */
	  if (tree_fits_shwi_p (DR_STEP (dra)))
	    {
	      HOST_WIDE_INT step = tree_to_shwi (DR_STEP (dra));
	      if (step != 0 && step <= (init_b - init_a))
		break;
	    }

	  if (dump_enabled_p ())
	    {
	      dump_printf_loc (MSG_NOTE, vect_location,
			       "Detected interleaving ");
	      if (DR_IS_READ (dra))
		dump_printf (MSG_NOTE, "load ");
	      else
		dump_printf (MSG_NOTE, "store ");
	      dump_generic_expr (MSG_NOTE, TDF_SLIM, DR_REF (dra));
	      dump_printf (MSG_NOTE,  " and ");
	      dump_generic_expr (MSG_NOTE, TDF_SLIM, DR_REF (drb));
	      dump_printf (MSG_NOTE, "\n");
	    }

	  /* Link the found element into the group list.  */
	  if (!GROUP_FIRST_ELEMENT (stmtinfo_a))
	    {
	      GROUP_FIRST_ELEMENT (stmtinfo_a) = DR_STMT (dra);
	      lastinfo = stmtinfo_a;
	    }
	  GROUP_FIRST_ELEMENT (stmtinfo_b) = DR_STMT (dra);
	  GROUP_NEXT_ELEMENT (lastinfo) = DR_STMT (drb);
	  lastinfo = stmtinfo_b;
	}
    }

  FOR_EACH_VEC_ELT (datarefs_copy, i, dr)
    if (STMT_VINFO_VECTORIZABLE (vinfo_for_stmt (DR_STMT (dr))) 
        && !vect_analyze_data_ref_access (dr))
      {
	if (dump_enabled_p ())
	  dump_printf_loc (MSG_MISSED_OPTIMIZATION, vect_location,
	                   "not vectorized: complicated access pattern.\n");

        if (is_a <bb_vec_info> (vinfo))
          {
            /* Mark the statement as not vectorizable.  */
            STMT_VINFO_VECTORIZABLE (vinfo_for_stmt (DR_STMT (dr))) = false;
            continue;
          }
        else
	  {
	    datarefs_copy.release ();
	    return false;
	  }
      }

  datarefs_copy.release ();
  return true;
}

/* Function vect_vfa_segment_size.

   Input:
     DR: The data reference.
     LENGTH_FACTOR: segment length to consider.

   Return a value suitable for the dr_with_seg_len::seg_len field.
   This is the "distance travelled" by the pointer from the first
   iteration in the segment to the last.  Note that it does not include
   the size of the access; in effect it only describes the first byte.  */

static tree
vect_vfa_segment_size (struct data_reference *dr, tree length_factor)
{
  length_factor = size_binop (MINUS_EXPR,
			      fold_convert (sizetype, length_factor),
			      size_one_node);
  return size_binop (MULT_EXPR, fold_convert (sizetype, DR_STEP (dr)),
		     length_factor);
}

/* Return a value that, when added to abs (vect_vfa_segment_size (dr)),
   gives the worst-case number of bytes covered by the segment.  */

static unsigned HOST_WIDE_INT
vect_vfa_access_size (data_reference *dr)
{
  stmt_vec_info stmt_vinfo = vinfo_for_stmt (DR_STMT (dr));
  tree ref_type = TREE_TYPE (DR_REF (dr));
  unsigned HOST_WIDE_INT ref_size = tree_to_uhwi (TYPE_SIZE_UNIT (ref_type));
  unsigned HOST_WIDE_INT access_size = ref_size;
  if (GROUP_FIRST_ELEMENT (stmt_vinfo))
    {
      gcc_assert (GROUP_FIRST_ELEMENT (stmt_vinfo) == DR_STMT (dr));
      access_size *= GROUP_SIZE (stmt_vinfo) - GROUP_GAP (stmt_vinfo);
    }
  if (STMT_VINFO_VEC_STMT (stmt_vinfo)
      && (vect_supportable_dr_alignment (dr, false)
	  == dr_explicit_realign_optimized))
    /* We might access a full vector's worth.  */
    access_size += tree_to_uhwi (STMT_VINFO_VECTYPE (stmt_vinfo)) - ref_size;
  return access_size;
}

/* Get the minimum alignment for all the scalar accesses that DR describes.  */

static unsigned int
vect_vfa_align (const data_reference *dr)
{
  return TYPE_ALIGN_UNIT (TREE_TYPE (DR_REF (dr)));
}

/* Function vect_no_alias_p.

   Given data references A and B with equal base and offset, the alias
   relation can be decided at compilation time, return TRUE if they do
   not alias to each other; return FALSE otherwise.  SEGMENT_LENGTH_A,
   SEGMENT_LENGTH_B, ACCESS_SIZE_A and ACCESS_SIZE_B are the equivalent
   of dr_with_seg_len::{seg_len,access_size} for A and B.  */

static int
vect_compile_time_alias (struct data_reference *a, struct data_reference *b,
			 poly_uint64 segment_length_a,
			 poly_uint64 segment_length_b,
			 unsigned HOST_WIDE_INT access_size_a,
			 unsigned HOST_WIDE_INT access_size_b)
{
  poly_offset_int offset_a, offset_b;
  if (!poly_tree_p (DR_CONST_OFFSET (a), &offset_a)
      || !poly_tree_p (DR_CONST_OFFSET (b), &offset_b))
    return -1;

  /* For negative step, we need to adjust address range by TYPE_SIZE_UNIT
     bytes, e.g., int a[3] -> a[1] range is [a+4, a+16) instead of
     [a, a+12) */
  if (tree_int_cst_compare (DR_STEP (a), size_zero_node) < 0)
    offset_a += access_size_a;
  segment_length_a += access_size_a;

  if (tree_int_cst_compare (DR_STEP (b), size_zero_node) < 0)
    offset_b += vect_get_dr_size (b);
  segment_length_b += access_size_b;

  if (ranges_must_overlap_p (offset_a, segment_length_a,
			     offset_b, segment_length_b))
    return 1;

  if (!ranges_may_overlap_p (offset_a, segment_length_a,
			     offset_b, segment_length_b))
    return 0;

  return -1;
}

/* Return true if the minimum nonzero dependence distance for loop LOOP_DEPTH
   in DDR is >= VF.  */

static bool
dependence_distance_ge_vf (data_dependence_relation *ddr,
			   unsigned int loop_depth, poly_uint64 vf)
{
  if (DDR_ARE_DEPENDENT (ddr) != NULL_TREE
      || DDR_NUM_DIST_VECTS (ddr) == 0)
    return false;

  /* If the dependence is exact, we should have limited the VF instead.  */
  gcc_checking_assert (DDR_COULD_BE_INDEPENDENT_P (ddr));

  unsigned int i;
  lambda_vector dist_v;
  FOR_EACH_VEC_ELT (DDR_DIST_VECTS (ddr), i, dist_v)
    {
      HOST_WIDE_INT dist = dist_v[loop_depth];
      if (dist != 0
	  && !(dist > 0 && DDR_REVERSED_P (ddr))
	  && must_lt ((unsigned HOST_WIDE_INT) abs_hwi (dist), vf))
	return false;
    }

  if (dump_enabled_p ())
    {
      dump_printf_loc (MSG_NOTE, vect_location,
		       "dependence distance between ");
      dump_generic_expr (MSG_NOTE, TDF_SLIM, DR_REF (DDR_A (ddr)));
      dump_printf (MSG_NOTE,  " and ");
      dump_generic_expr (MSG_NOTE, TDF_SLIM, DR_REF (DDR_B (ddr)));
      dump_printf (MSG_NOTE,  " is >= VF\n");
    }

  return true;
}

/* Dump LOWER_BOUND using flags DUMP_KIND.  Dumps are known to be enabled.  */

static void
dump_lower_bound (int dump_kind, const vec_lower_bound &lower_bound)
{
  dump_printf (dump_kind, "%s (", lower_bound.unsigned_p ? "unsigned" : "abs");
  dump_generic_expr (dump_kind, TDF_SLIM, lower_bound.expr);
  dump_printf (dump_kind, ") >= ");
  dump_dec (dump_kind, lower_bound.min_value);
}

/* Record that the vectorized loop requires the vec_lower_bound described
   by EXPR, UNSIGNED_P and MIN_VALUE.  */

static void
check_lower_bound (loop_vec_info loop_vinfo, tree expr, bool unsigned_p,
		   poly_uint64 min_value)
{
  vec<vec_lower_bound> lower_bounds = LOOP_VINFO_LOWER_BOUNDS (loop_vinfo);
  for (unsigned int i = 0; i < lower_bounds.length (); ++i)
    if (operand_equal_p (lower_bounds[i].expr, expr, 0))
      {
	unsigned_p &= lower_bounds[i].unsigned_p;
	min_value = upper_bound (lower_bounds[i].min_value, min_value);
	if (lower_bounds[i].unsigned_p != unsigned_p
	    || may_lt (lower_bounds[i].min_value, min_value))
	  {
	    lower_bounds[i].unsigned_p = unsigned_p;
	    lower_bounds[i].min_value = min_value;
	    if (dump_enabled_p ())
	      {
		dump_printf_loc (MSG_NOTE, vect_location,
				 "updating run-time check to ");
		dump_lower_bound (MSG_NOTE, lower_bounds[i]);
		dump_printf (MSG_NOTE, "\n");
	      }
	  }
	return;
      }

  vec_lower_bound lower_bound (expr, unsigned_p, min_value);
  if (dump_enabled_p ())
    {
      dump_printf_loc (MSG_NOTE, vect_location, "need a run-time check that ");
      dump_lower_bound (MSG_NOTE, lower_bound);
      dump_printf (MSG_NOTE, "\n");
    }
  LOOP_VINFO_LOWER_BOUNDS (loop_vinfo).safe_push (lower_bound);
}

/* Return true if it's unlikely that the step of the vectorized form of DR
   will span fewer than GAP bytes.  */

static bool
vect_small_gap_p (loop_vec_info loop_vinfo, data_reference *dr, poly_int64 gap)
{
  stmt_vec_info stmt_info = vinfo_for_stmt (DR_STMT (dr));
  HOST_WIDE_INT count
    = estimated_poly_value (LOOP_VINFO_VECT_FACTOR (loop_vinfo));
  if (GROUP_FIRST_ELEMENT (stmt_info))
    count *= GROUP_SIZE (vinfo_for_stmt (GROUP_FIRST_ELEMENT (stmt_info)));
  return estimated_poly_value (gap) <= count * vect_get_dr_size (dr);
}

/* Return true if we know that there is no alias between DR_A and DR_B
   when abs (DR_STEP (DR_A)) >= N for some N.  When returning true, set
   *LOWER_BOUND_OUT to this N.  */

static bool
vectorizable_with_step_bound_p (data_reference *dr_a, data_reference *dr_b,
				poly_uint64 *lower_bound_out)
{
  /* Check that there is a constant gap of known sign between DR_A
     and DR_B.  */
  poly_int64 init_a, init_b;
  if (!operand_equal_p (DR_BASE_ADDRESS (dr_a), DR_BASE_ADDRESS (dr_b), 0)
      || !dr_var_offsets_equal_p (dr_a, dr_b)
      || !operand_equal_p (DR_STEP (dr_a), DR_STEP (dr_b), 0)
      || !poly_tree_p (DR_CONST_OFFSET (dr_a), &init_a)
      || !poly_tree_p (DR_CONST_OFFSET (dr_b), &init_b)
      || !ordered_p (init_a, init_b))
    return false;

  /* Sort DR_A and DR_B by the address they access.  */
  if (may_lt (init_b, init_a))
    {
      std::swap (init_a, init_b);
      std::swap (dr_a, dr_b);
    }

  /* If the two accesses could be dependent within a scalar iteration,
     make sure that we'd retain their order.  */
  if (may_gt (init_a + vect_get_dr_size (dr_a), init_b)
      && !vect_preserves_scalar_order_p (DR_STMT (dr_a), DR_STMT (dr_b)))
    return false;

  /* There is no alias if abs (DR_STEP) >= GAP.  */
  *lower_bound_out = init_b + vect_get_dr_size (dr_b) - init_a;
  return true;
}

/* Function vect_prune_runtime_alias_test_list.

   Prune a list of ddrs to be tested at run-time by versioning for alias.
   Merge several alias checks into one if possible.
   Return FALSE if resulting list of ddrs is longer then allowed by
   PARAM_VECT_MAX_VERSION_FOR_ALIAS_CHECKS, otherwise return TRUE.  */

bool
vect_prune_runtime_alias_test_list (loop_vec_info loop_vinfo)
{
  typedef pair_hash <tree_operand_hash, tree_operand_hash> tree_pair_hash;
  hash_set <tree_pair_hash> compared_objects;

  vec<ddr_p> may_alias_ddrs = LOOP_VINFO_MAY_ALIAS_DDRS (loop_vinfo);
  vec<dr_with_seg_len_pair_t> &comp_alias_ddrs
    = LOOP_VINFO_COMP_ALIAS_DDRS (loop_vinfo);
  vec<vec_object_pair> &check_unequal_addrs
    = LOOP_VINFO_CHECK_UNEQUAL_ADDRS (loop_vinfo);
  poly_uint64 vect_factor = LOOP_VINFO_VECT_FACTOR (loop_vinfo);
  tree scalar_loop_iters = LOOP_VINFO_NITERS (loop_vinfo);

  ddr_p ddr;
  unsigned int i;
  tree length_factor;

  if (dump_enabled_p ())
    dump_printf_loc (MSG_NOTE, vect_location,
                     "=== vect_prune_runtime_alias_test_list ===\n");

  /* Step values are irrelevant for aliasing if the number of vector
     iterations is equal to the number of scalar iterations (which can
     happen for fully-SLP loops).  */
  bool ignore_step_p = must_eq (LOOP_VINFO_VECT_FACTOR (loop_vinfo), 1U);

  if (!ignore_step_p)
    {
      /* Convert the checks for nonzero steps into bound tests.  */
      tree value;
      FOR_EACH_VEC_ELT (LOOP_VINFO_CHECK_NONZERO (loop_vinfo), i, value)
	check_lower_bound (loop_vinfo, value, true, 1);
    }

  if (may_alias_ddrs.is_empty ())
    return true;

  comp_alias_ddrs.create (may_alias_ddrs.length ());

  unsigned int loop_depth
    = index_in_loop_nest (LOOP_VINFO_LOOP (loop_vinfo)->num,
			  LOOP_VINFO_LOOP_NEST (loop_vinfo));

  /* First, we collect all data ref pairs for aliasing checks.  */
  FOR_EACH_VEC_ELT (may_alias_ddrs, i, ddr)
    {
      int comp_res;
      poly_uint64 lower_bound;
      struct data_reference *dr_a, *dr_b;
      gimple *dr_group_first_a, *dr_group_first_b;
      tree segment_length_a, segment_length_b;
      unsigned HOST_WIDE_INT access_size_a, access_size_b;
      unsigned int align_a, align_b;
      gimple *stmt_a, *stmt_b;

      /* Ignore the alias if the VF we chose ended up being no greater
	 than the dependence distance.  */
      if (dependence_distance_ge_vf (ddr, loop_depth, vect_factor))
	continue;

      if (DDR_OBJECT_A (ddr))
	{
	  vec_object_pair new_pair (DDR_OBJECT_A (ddr), DDR_OBJECT_B (ddr));
	  if (!compared_objects.add (new_pair))
	    {
	      if (dump_enabled_p ())
		{
		  dump_printf_loc (MSG_NOTE, vect_location, "checking that ");
		  dump_generic_expr (MSG_NOTE, TDF_SLIM, new_pair.first);
		  dump_printf (MSG_NOTE, " and ");
		  dump_generic_expr (MSG_NOTE, TDF_SLIM, new_pair.second);
		  dump_printf (MSG_NOTE, " have different addresses\n");
		}
	      LOOP_VINFO_CHECK_UNEQUAL_ADDRS (loop_vinfo).safe_push (new_pair);
	    }
	  continue;
	}

      dr_a = DDR_A (ddr);
      stmt_a = DR_STMT (DDR_A (ddr));

      dr_b = DDR_B (ddr);
      stmt_b = DR_STMT (DDR_B (ddr));

      /* Skip the pair if inter-iteration dependencies are irrelevant
	 and intra-iteration dependencies are guaranteed to be honored.  */
      if (ignore_step_p
	  && (vect_preserves_scalar_order_p (stmt_a, stmt_b)
	      || vectorizable_with_step_bound_p (dr_a, dr_b, &lower_bound)))
	{
	  if (dump_enabled_p ())
	    {
	      dump_printf_loc (MSG_NOTE, vect_location,
			       "no need for alias check between ");
	      dump_generic_expr (MSG_NOTE, TDF_SLIM, DR_REF (dr_a));
	      dump_printf (MSG_NOTE, " and ");
	      dump_generic_expr (MSG_NOTE, TDF_SLIM, DR_REF (dr_b));
	      dump_printf (MSG_NOTE, " when VF is 1\n");
	    }
	  continue;
	}

      /* See whether we can handle the alias using a bounds check on
	 the step, and whether that's likely to be the best approach.
	 (It might not be, for example, if the minimum step is much larger
	 than the number of bytes handled by one vector iteration.)  */
      if (!ignore_step_p
	  && TREE_CODE (DR_STEP (dr_a)) != INTEGER_CST
	  && vectorizable_with_step_bound_p (dr_a, dr_b, &lower_bound)
	  && (vect_small_gap_p (loop_vinfo, dr_a, lower_bound)
	      || vect_small_gap_p (loop_vinfo, dr_b, lower_bound)))
	{
	  bool unsigned_p = dr_known_forward_stride_p (dr_a);
	  if (dump_enabled_p ())
	    {
	      dump_printf_loc (MSG_NOTE, vect_location, "no alias between ");
	      dump_generic_expr (MSG_NOTE, TDF_SLIM, DR_REF (dr_a));
	      dump_printf (MSG_NOTE, " and ");
	      dump_generic_expr (MSG_NOTE, TDF_SLIM, DR_REF (dr_b));
	      dump_printf (MSG_NOTE, " when the step ");
	      dump_generic_expr (MSG_NOTE, TDF_SLIM, DR_STEP (dr_a));
	      dump_printf (MSG_NOTE, " is outside ");
	      if (unsigned_p)
		dump_printf (MSG_NOTE, "[0");
	      else
		{
		  dump_printf (MSG_NOTE, "(");
		  dump_dec (MSG_NOTE, poly_int64 (-lower_bound));
		}
	      dump_printf (MSG_NOTE, ", ");
	      dump_dec (MSG_NOTE, lower_bound);
	      dump_printf (MSG_NOTE, ")\n");
	    }
	  check_lower_bound (loop_vinfo, DR_STEP (dr_a), unsigned_p,
			     lower_bound);
	  continue;
	}

      dr_group_first_a = GROUP_FIRST_ELEMENT (vinfo_for_stmt (stmt_a));
      if (dr_group_first_a)
	{
	  stmt_a = dr_group_first_a;
	  dr_a = STMT_VINFO_DATA_REF (vinfo_for_stmt (stmt_a));
	}

      dr_group_first_b = GROUP_FIRST_ELEMENT (vinfo_for_stmt (stmt_b));
      if (dr_group_first_b)
	{
	  stmt_b = dr_group_first_b;
	  dr_b = STMT_VINFO_DATA_REF (vinfo_for_stmt (stmt_b));
	}

      if (ignore_step_p)
	{
	  segment_length_a = size_zero_node;
	  segment_length_b = size_zero_node;
	}
      else
	{
	  if (!operand_equal_p (DR_STEP (dr_a), DR_STEP (dr_b), 0))
	    {
	      if (LOOP_VINFO_SPECULATIVE_EXECUTION (loop_vinfo))
		{
		  if (dump_enabled_p ())
		    dump_printf_loc (MSG_MISSED_OPTIMIZATION, vect_location,
				     "Cannot vectorize speculative loops with "
				     "differing data reference step sizes.\n");
		  return false;
		}
	      length_factor = scalar_loop_iters;
	    }
	  else
	    length_factor = size_int (vect_factor);
	  segment_length_a = vect_vfa_segment_size (dr_a, length_factor);
	  segment_length_b = vect_vfa_segment_size (dr_b, length_factor);
	}
      access_size_a = vect_vfa_access_size (dr_a);
      access_size_b = vect_vfa_access_size (dr_b);
      align_a = vect_vfa_align (dr_a);
      align_b = vect_vfa_align (dr_b);

      comp_res = data_ref_compare_tree (DR_BASE_ADDRESS (dr_a),
					DR_BASE_ADDRESS (dr_b));
      if (comp_res == 0)
	comp_res = dr_var_offsets_compare (dr_a, dr_b);

      /* Alias is known at compilation time.  */
      poly_uint64 const_segment_length_a, const_segment_length_b;
      if (comp_res == 0
	  && TREE_CODE (DR_STEP (dr_a)) == INTEGER_CST
	  && TREE_CODE (DR_STEP (dr_b)) == INTEGER_CST
	  && poly_tree_p (segment_length_a, &const_segment_length_a)
	  && poly_tree_p (segment_length_b, &const_segment_length_b))
	{
	  int res = vect_compile_time_alias (dr_a, dr_b,
					     const_segment_length_a,
					     const_segment_length_b,
					     access_size_a,
					     access_size_b);
	  if (res >= 0 && dump_enabled_p ())
	    {
	      dump_printf_loc (MSG_NOTE, vect_location,
			       "can tell at compile time that ");
	      dump_generic_expr (MSG_NOTE, TDF_SLIM, DR_REF (dr_a));
	      dump_printf (MSG_NOTE, " and ");
	      dump_generic_expr (MSG_NOTE, TDF_SLIM, DR_REF (dr_b));
	      if (res == 0)
		dump_printf (MSG_NOTE, " do not alias\n");
	      else
		dump_printf (MSG_NOTE, " alias\n");
	    }

	  if (res == 0)
	    continue;

	  if (res == 1)
	    {
	      if (dump_enabled_p ())
		dump_printf_loc (MSG_NOTE, vect_location,
				 "not vectorized: compilation time alias.\n");
	      return false;
	    }
	}

      dr_with_seg_len_pair_t dr_with_seg_len_pair
	(dr_with_seg_len (dr_a, segment_length_a, access_size_a, align_a),
	 dr_with_seg_len (dr_b, segment_length_b, access_size_b, align_b));

      /* Canonicalize pairs by sorting the two DR members.  */
      if (comp_res > 0)
	std::swap (dr_with_seg_len_pair.first, dr_with_seg_len_pair.second);

      comp_alias_ddrs.safe_push (dr_with_seg_len_pair);
    }

  prune_runtime_alias_test_list (&comp_alias_ddrs, vect_factor);

  unsigned int count = (comp_alias_ddrs.length ()
			+ check_unequal_addrs.length ());

  dump_printf_loc (MSG_NOTE, vect_location,
		   "improved number of alias checks from %d to %d\n",
		   may_alias_ddrs.length (), count);
  if ((int) count > PARAM_VALUE (PARAM_VECT_MAX_VERSION_FOR_ALIAS_CHECKS))
    {
      if (dump_enabled_p ())
	dump_printf_loc (MSG_MISSED_OPTIMIZATION, vect_location,
			 "number of versioning for alias "
			 "run-time tests exceeds %d "
			 "(--param vect-max-version-for-alias-checks)\n",
			 PARAM_VALUE (PARAM_VECT_MAX_VERSION_FOR_ALIAS_CHECKS));
      return false;
    }

  return true;
}

/* Return true if a non-affine read or write in STMT is suitable for a
   gather load or scatter store.  Describe the operation in *INFO if so.

   MASKED_P says whether the load or store must be masked.   */

bool
vect_check_gather_scatter (gimple *stmt, loop_vec_info loop_vinfo,
			   gather_scatter_info *info, bool masked_p)
{
  HOST_WIDE_INT scale = 1;
  poly_int64 pbitpos, pbitsize;
  struct loop *loop = LOOP_VINFO_LOOP (loop_vinfo);
  stmt_vec_info stmt_info = vinfo_for_stmt (stmt);
  struct data_reference *dr = STMT_VINFO_DATA_REF (stmt_info);
  tree offtype = NULL_TREE;
  tree decl = NULL_TREE;
  tree base, off;
  machine_mode pmode;
  int punsignedp, reversep, pvolatilep = 0;

  base = DR_REF (dr);
  /* For masked loads/stores, DR_REF (dr) is an artificial MEM_REF,
     see if we can use the def stmt of the address.  */
  if (is_gimple_call (stmt)
      && gimple_call_internal_p (stmt)
      && (gimple_call_internal_fn (stmt) == IFN_MASK_LOAD
	  || gimple_call_internal_fn (stmt) == IFN_MASK_STORE)
      && TREE_CODE (base) == MEM_REF
      && TREE_CODE (TREE_OPERAND (base, 0)) == SSA_NAME
      && integer_zerop (TREE_OPERAND (base, 1))
      && !expr_invariant_in_loop_p (loop, TREE_OPERAND (base, 0)))
    {
      gimple *def_stmt = SSA_NAME_DEF_STMT (TREE_OPERAND (base, 0));
      if (is_gimple_assign (def_stmt)
	  && gimple_assign_rhs_code (def_stmt) == ADDR_EXPR)
	base = TREE_OPERAND (gimple_assign_rhs1 (def_stmt), 0);
    }

  /* The gather and scatter builtins need address of the form
     loop_invariant + vector * {1, 2, 4, 8}
     or
     loop_invariant + sign_extend (vector) * { 1, 2, 4, 8 }.
     Unfortunately DR_BASE_ADDRESS/DR_OFFSET can be a mixture
     of loop invariants/SSA_NAMEs defined in the loop, with casts,
     multiplications and additions in it.  To get a vector, we need
     a single SSA_NAME that will be defined in the loop and will
     contain everything that is not loop invariant and that can be
     vectorized.  The following code attempts to find such a preexistng
     SSA_NAME OFF and put the loop invariants into a tree BASE
     that can be gimplified before the loop.  */
  base = get_inner_reference (base, &pbitsize, &pbitpos, &off, &pmode,
			      &punsignedp, &reversep, &pvolatilep);
  gcc_assert (base && !reversep);
  poly_int64 pbytepos = exact_div (pbitpos, BITS_PER_UNIT);

  if (TREE_CODE (base) == MEM_REF)
    {
      if (!integer_zerop (TREE_OPERAND (base, 1)))
	{
	  if (off == NULL_TREE)
	    {
	      poly_offset_int moff = mem_ref_offset (base);
	      off = poly_offset_int_to_tree (sizetype, moff);
	    }
	  else
	    off = size_binop (PLUS_EXPR, off,
			      fold_convert (sizetype, TREE_OPERAND (base, 1)));
	}
      base = TREE_OPERAND (base, 0);
    }
  else
    base = build_fold_addr_expr (base);

  if (off == NULL_TREE)
    off = size_zero_node;

  /* If base is not loop invariant, either off is 0, then we start with just
     the constant offset in the loop invariant BASE and continue with base
     as OFF, otherwise give up.
     We could handle that case by gimplifying the addition of base + off
     into some SSA_NAME and use that as off, but for now punt.  */
  if (!expr_invariant_in_loop_p (loop, base))
    {
      if (!integer_zerop (off))
	return false;
      off = base;
      base = size_int (pbytepos);
    }
  /* Otherwise put base + constant offset into the loop invariant BASE
     and continue with OFF.  */
  else
    {
      base = fold_convert (sizetype, base);
      base = size_binop (PLUS_EXPR, base, size_int (pbytepos));
    }

  /* OFF at this point may be either a SSA_NAME or some tree expression
     from get_inner_reference.  Try to peel off loop invariants from it
     into BASE as long as possible.  */
  STRIP_NOPS (off);
  while (offtype == NULL_TREE)
    {
      enum tree_code code;
      tree op0, op1, add = NULL_TREE;

      if (TREE_CODE (off) == SSA_NAME)
	{
	  gimple *def_stmt = SSA_NAME_DEF_STMT (off);

	  if (expr_invariant_in_loop_p (loop, off))
	    return false;

	  if (gimple_code (def_stmt) != GIMPLE_ASSIGN)
	    break;

	  op0 = gimple_assign_rhs1 (def_stmt);
	  code = gimple_assign_rhs_code (def_stmt);
	  op1 = gimple_assign_rhs2 (def_stmt);
	}
      else
	{
	  if (get_gimple_rhs_class (TREE_CODE (off)) == GIMPLE_TERNARY_RHS)
	    return false;
	  code = TREE_CODE (off);
	  extract_ops_from_tree (off, &code, &op0, &op1);
	}
      switch (code)
	{
	case POINTER_PLUS_EXPR:
	case PLUS_EXPR:
	  if (expr_invariant_in_loop_p (loop, op0))
	    {
	      add = op0;
	      off = op1;
	    do_add:
	      add = fold_convert (sizetype, add);
	      if (scale != 1)
		add = size_binop (MULT_EXPR, add, size_int (scale));
	      base = size_binop (PLUS_EXPR, base, add);
	      continue;
	    }
	  if (expr_invariant_in_loop_p (loop, op1))
	    {
	      add = op1;
	      off = op0;
	      goto do_add;
	    }
	  break;
	case MINUS_EXPR:
	  if (expr_invariant_in_loop_p (loop, op1))
	    {
	      add = fold_convert (sizetype, op1);
	      add = size_binop (MINUS_EXPR, size_zero_node, add);
	      off = op0;
	      goto do_add;
	    }
	  break;
	case MULT_EXPR:
	  if (scale == 1 && tree_fits_shwi_p (op1))
	    {
	      scale = tree_to_shwi (op1);
	      off = op0;
	      continue;
	    }
	  break;
	case SSA_NAME:
	  off = op0;
	  continue;
	CASE_CONVERT:
	  if (!POINTER_TYPE_P (TREE_TYPE (op0))
	      && !INTEGRAL_TYPE_P (TREE_TYPE (op0)))
	    break;
	  if (TYPE_PRECISION (TREE_TYPE (op0))
	      == TYPE_PRECISION (TREE_TYPE (off)))
	    {
	      off = op0;
	      continue;
	    }
	  if (TYPE_PRECISION (TREE_TYPE (op0))
	      < TYPE_PRECISION (TREE_TYPE (off)))
	    {
	      off = op0;
	      offtype = TREE_TYPE (off);
	      STRIP_NOPS (off);
	      continue;
	    }
	  break;
	default:
	  break;
	}
      break;
    }

  /* If at the end OFF still isn't a SSA_NAME or isn't
     defined in the loop, punt.  */
  if (TREE_CODE (off) != SSA_NAME
      || expr_invariant_in_loop_p (loop, off))
    return false;

  if (offtype == NULL_TREE)
    offtype = TREE_TYPE (off);

  tree vectype = STMT_VINFO_VECTYPE (stmt_info);
  if (DR_IS_READ (dr)
      ? targetm.vectorize.builtin_gather
      : targetm.vectorize.builtin_scatter)
    {
      if (DR_IS_READ (dr))
        decl = targetm.vectorize.builtin_gather (vectype, offtype, scale);
      else
	decl = targetm.vectorize.builtin_scatter (vectype, offtype, scale);

      if (!decl)
	return false;
    }
  else
    {
      machine_mode vecmode = TYPE_MODE (vectype);
      bool off_unsigned = TYPE_UNSIGNED (offtype);

      /* The offset will eventually need to be converted into the same mode as
	 the vector mode before it can be used in the gather/scatter.  */

      scalar_int_mode offmode;
      if (!int_mode_for_mode (GET_MODE_INNER (vecmode)).exists (&offmode))
	return false;

      unsigned int offmode_bitsize = GET_MODE_BITSIZE (offmode);
      if (!targetm.gather_scatter_supports_scale_p
	     (DR_IS_READ (dr), offmode_bitsize, scale))
	return false;

      offtype = (off_unsigned
		 ? make_unsigned_type (offmode_bitsize)
		 : make_signed_type (offmode_bitsize));

      if (get_gather_scatter_internal_fn (DR_IS_READ (dr), vectype,
					  offtype, masked_p) == IFN_LAST)
	return false;
    }

  info->decl = decl;
  info->base = base;
  info->u.offset = off;
  info->offset_type = TREE_TYPE (off);
  info->widened_offset_type = offtype;
  info->offset_dt = vect_unknown_def_type;
  info->offset_vectype = NULL_TREE;
  info->scale = scale;
  return true;
}

/* Function vect_analyze_data_refs.

  Find all the data references in the loop or basic block.

   The general structure of the analysis of data refs in the vectorizer is as
   follows:
   1- vect_analyze_data_refs(loop/bb): call
      compute_data_dependences_for_loop/bb to find and analyze all data-refs
      in the loop/bb and their dependences.
   2- vect_analyze_dependences(): apply dependence testing using ddrs.
   3- vect_analyze_drs_alignment(): check that ref_stmt.alignment is ok.
   4- vect_analyze_drs_access(): check that ref_stmt.step is ok.

*/

bool
vect_analyze_data_refs (vec_info *vinfo, poly_uint64 *min_vf)
{
  struct loop *loop = NULL;
  unsigned int i;
  struct data_reference *dr;
  tree scalar_type;

  if (dump_enabled_p ())
    dump_printf_loc (MSG_NOTE, vect_location,
		     "=== vect_analyze_data_refs ===\n");

  if (loop_vec_info loop_vinfo = dyn_cast <loop_vec_info> (vinfo))
    loop = LOOP_VINFO_LOOP (loop_vinfo);

  /* Go through the data-refs, check that the analysis succeeded.  Update
     pointer from stmt_vec_info struct to DR and vectype.  */

  vec<data_reference_p> datarefs = vinfo->datarefs;
  FOR_EACH_VEC_ELT (datarefs, i, dr)
    {
      gimple *stmt;
      stmt_vec_info stmt_info;
      tree base, offset;
      enum { SG_NONE, GATHER, SCATTER } gatherscatter = SG_NONE;
      bool simd_lane_access = false;
      poly_uint64 vf;

again:
      if (!dr || !DR_REF (dr))
        {
          if (dump_enabled_p ())
	    dump_printf_loc (MSG_MISSED_OPTIMIZATION, vect_location,
	                     "not vectorized: unhandled data-ref\n");
          return false;
        }

      stmt = DR_STMT (dr);
      stmt_info = vinfo_for_stmt (stmt);

      /* Discard clobbers from the dataref vector.  We will remove
         clobber stmts during vectorization.  */
      if (gimple_clobber_p (stmt))
	{
	  free_data_ref (dr);
	  if (i == datarefs.length () - 1)
	    {
	      datarefs.pop ();
	      break;
	    }
	  datarefs.ordered_remove (i);
	  dr = datarefs[i];
	  goto again;
	}

      /* Check that analysis of the data-ref succeeded.  */
      if (!DR_BASE_ADDRESS (dr) || !DR_OFFSET (dr) || !DR_STEP (dr))
        {
	  bool maybe_gather
	    = DR_IS_READ (dr)
	      && !TREE_THIS_VOLATILE (DR_REF (dr))
	      && (targetm.vectorize.builtin_gather != NULL
                  || supports_vec_gather_load_p ());
	  bool maybe_scatter
	    = DR_IS_WRITE (dr)
	      && !TREE_THIS_VOLATILE (DR_REF (dr))
	      && (targetm.vectorize.builtin_scatter != NULL
		  || supports_vec_scatter_store_p ());
	  bool maybe_simd_lane_access
	    = is_a <loop_vec_info> (vinfo) && loop->simduid;

	  /* If target supports vector gather loads or scatter stores, or if
	     this might be a SIMD lane access, see if they can't be used.  */
	  if (is_a <loop_vec_info> (vinfo)
	      && (maybe_gather || maybe_scatter || maybe_simd_lane_access)
	      && !nested_in_vect_loop_p (loop, stmt))
	    {
	      struct data_reference *newdr
		= create_data_ref (NULL, loop_containing_stmt (stmt),
				   DR_REF (dr), stmt, !maybe_scatter,
				   DR_IS_CONDITIONAL_IN_STMT (dr));
	      gcc_assert (newdr != NULL && DR_REF (newdr));
	      if (DR_BASE_ADDRESS (newdr)
		  && DR_OFFSET (newdr)
		  && DR_STEP (newdr)
		  && integer_zerop (DR_STEP (newdr)))
		{
		  if (maybe_simd_lane_access)
		    {
		      tree off = DR_OFFSET (newdr);
		      STRIP_NOPS (off);
		      if (TREE_CODE (off) == MULT_EXPR
			  && tree_fits_uhwi_p (TREE_OPERAND (off, 1)))
			{
			  tree step = TREE_OPERAND (off, 1);
			  off = TREE_OPERAND (off, 0);
			  STRIP_NOPS (off);
			  if (CONVERT_EXPR_P (off)
			      && TYPE_PRECISION (TREE_TYPE (TREE_OPERAND (off,
									  0)))
				 < TYPE_PRECISION (TREE_TYPE (off)))
			    off = TREE_OPERAND (off, 0);
			  if (TREE_CODE (off) == SSA_NAME)
			    {
			      gimple *def = SSA_NAME_DEF_STMT (off);
			      tree reft = TREE_TYPE (DR_REF (newdr));
			      if (is_gimple_call (def)
				  && gimple_call_internal_p (def)
				  && (gimple_call_internal_fn (def)
				      == IFN_GOMP_SIMD_LANE))
				{
				  tree arg = gimple_call_arg (def, 0);
				  gcc_assert (TREE_CODE (arg) == SSA_NAME);
				  arg = SSA_NAME_VAR (arg);
				  if (arg == loop->simduid
				      /* For now.  */
				      && tree_int_cst_equal
					   (TYPE_SIZE_UNIT (reft),
					    step))
				    {
				      DR_OFFSET (newdr) = ssize_int (0);
				      DR_VAR_OFFSET (newdr) = ssize_int (0);
				      DR_CONST_OFFSET (newdr) = ssize_int (0);
				      DR_STEP (newdr) = step;
				      DR_VAR_OFFSET_ALIGNMENT (newdr)
					= BIGGEST_ALIGNMENT;
				      DR_STEP_ALIGNMENT (newdr)
					= highest_pow2_factor (step);
				      dr = newdr;
				      simd_lane_access = true;
				    }
				}
			    }
			}
		    }
		  if (!simd_lane_access && (maybe_gather || maybe_scatter))
		    {
		      dr = newdr;
		      if (maybe_gather)
			gatherscatter = GATHER;
		      else
			gatherscatter = SCATTER;
		    }
		}
	      if (gatherscatter == SG_NONE && !simd_lane_access)
		free_data_ref (newdr);
	    }

	  if (gatherscatter == SG_NONE && !simd_lane_access)
	    {
	      if (dump_enabled_p ())
		{
		  dump_printf_loc (MSG_MISSED_OPTIMIZATION, vect_location,
                                   "not vectorized: data ref analysis "
                                   "failed ");
		  dump_gimple_stmt (MSG_MISSED_OPTIMIZATION, TDF_SLIM, stmt, 0);
		}

	      if (is_a <bb_vec_info> (vinfo))
		break;

	      return false;
	    }
        }

      if (TREE_CODE (DR_BASE_ADDRESS (dr)) == INTEGER_CST)
        {
          if (dump_enabled_p ())
            dump_printf_loc (MSG_MISSED_OPTIMIZATION, vect_location,
                             "not vectorized: base addr of dr is a "
                             "constant\n");

          if (is_a <bb_vec_info> (vinfo))
	    break;

	  if (gatherscatter != SG_NONE || simd_lane_access)
	    free_data_ref (dr);
	  return false;
        }

      if (TREE_THIS_VOLATILE (DR_REF (dr)))
        {
          if (dump_enabled_p ())
            {
              dump_printf_loc (MSG_MISSED_OPTIMIZATION, vect_location,
                               "not vectorized: volatile type ");
              dump_gimple_stmt (MSG_MISSED_OPTIMIZATION, TDF_SLIM, stmt, 0);
            }

          if (is_a <bb_vec_info> (vinfo))
	    break;

          return false;
        }

      if (stmt_can_throw_internal (stmt))
        {
          if (dump_enabled_p ())
            {
              dump_printf_loc (MSG_MISSED_OPTIMIZATION, vect_location,
                               "not vectorized: statement can throw an "
                               "exception ");
              dump_gimple_stmt (MSG_MISSED_OPTIMIZATION, TDF_SLIM, stmt, 0);
            }

          if (is_a <bb_vec_info> (vinfo))
	    break;

	  if (gatherscatter != SG_NONE || simd_lane_access)
	    free_data_ref (dr);
          return false;
        }

      if (TREE_CODE (DR_REF (dr)) == COMPONENT_REF
	  && DECL_BIT_FIELD (TREE_OPERAND (DR_REF (dr), 1)))
	{
          if (dump_enabled_p ())
            {
              dump_printf_loc (MSG_MISSED_OPTIMIZATION, vect_location,
                               "not vectorized: statement is bitfield "
                               "access ");
              dump_gimple_stmt (MSG_MISSED_OPTIMIZATION, TDF_SLIM, stmt, 0);
            }

          if (is_a <bb_vec_info> (vinfo))
	    break;

	  if (gatherscatter != SG_NONE || simd_lane_access)
	    free_data_ref (dr);
          return false;
	}

      base = unshare_expr (DR_BASE_ADDRESS (dr));
      offset = unshare_expr (DR_OFFSET (dr));

      if (is_gimple_call (stmt)
	  && (!gimple_call_internal_p (stmt)
	      || (gimple_call_internal_fn (stmt) != IFN_MASK_LOAD
		  && gimple_call_internal_fn (stmt) != IFN_MASK_STORE)))
	{
	  if (dump_enabled_p ())
	    {
	      dump_printf_loc (MSG_MISSED_OPTIMIZATION,  vect_location,
	                       "not vectorized: dr in a call ");
	      dump_gimple_stmt (MSG_MISSED_OPTIMIZATION, TDF_SLIM, stmt, 0);
	    }

	  if (is_a <bb_vec_info> (vinfo))
	    break;

	  if (gatherscatter != SG_NONE || simd_lane_access)
	    free_data_ref (dr);
	  return false;
	}

      /* Update DR field in stmt_vec_info struct.  */

      /* If the dataref is in an inner-loop of the loop that is considered for
	 for vectorization, we also want to analyze the access relative to
	 the outer-loop (DR contains information only relative to the
	 inner-most enclosing loop).  We do that by building a reference to the
	 first location accessed by the inner-loop, and analyze it relative to
	 the outer-loop.  */
      if (loop && nested_in_vect_loop_p (loop, stmt))
	{
	  /* Build a reference to the first location accessed by the
	     inner loop: *(BASE + INIT + OFFSET).  By construction,
	     this address must be invariant in the inner loop, so we
	     can consider it as being used in the outer loop.  */
	  tree init_addr = fold_build_pointer_plus (base, offset);
	  tree init_ref = build_fold_indirect_ref (init_addr);

	  if (dump_enabled_p ())
	    {
	      dump_printf_loc (MSG_NOTE, vect_location,
                               "analyze in outer loop: ");
	      dump_generic_expr (MSG_NOTE, TDF_SLIM, init_ref);
	      dump_printf (MSG_NOTE, "\n");
	    }

	  if (!dr_analyze_innermost (&STMT_VINFO_DR_WRT_VEC_LOOP (stmt_info),
				     init_ref, stmt, loop))
	    /* dr_analyze_innermost already explained the failure.  */
	    return false;

          if (dump_enabled_p ())
	    {
	      dump_printf_loc (MSG_NOTE, vect_location,
                               "\touter base_address: ");
	      dump_generic_expr (MSG_NOTE, TDF_SLIM,
                                 STMT_VINFO_DR_BASE_ADDRESS (stmt_info));
	      dump_printf (MSG_NOTE, "\n\touter offset from base address: ");
	      dump_generic_expr (MSG_NOTE, TDF_SLIM,
                                 STMT_VINFO_DR_OFFSET (stmt_info));
	      dump_printf (MSG_NOTE, "\n\tvariable part of outer offset"
			   " from base address: ");
	      dump_generic_expr (MSG_NOTE, TDF_SLIM,
                                 STMT_VINFO_DR_VAR_OFFSET (stmt_info));
	      dump_printf (MSG_NOTE, "\n\tconstart part of outer offset"
			   " from base address: ");
	      dump_generic_expr (MSG_NOTE, TDF_SLIM,
                                 STMT_VINFO_DR_CONST_OFFSET (stmt_info));
	      dump_printf (MSG_NOTE, "\n\touter step: ");
	      dump_generic_expr (MSG_NOTE, TDF_SLIM,
                                 STMT_VINFO_DR_STEP (stmt_info));
	      dump_printf (MSG_NOTE, "\n\touter base alignment: %d\n",
			   STMT_VINFO_DR_BASE_ALIGNMENT (stmt_info));
	      dump_printf (MSG_NOTE, "\n\touter base misalignment: %d\n",
			   STMT_VINFO_DR_BASE_MISALIGNMENT (stmt_info));
	      dump_printf (MSG_NOTE,
			   "\n\touter variable offset alignment: %d\n",
			   STMT_VINFO_DR_VAR_OFFSET_ALIGNMENT (stmt_info));
	      dump_printf (MSG_NOTE, "\n\touter step alignment: %d\n",
			   STMT_VINFO_DR_STEP_ALIGNMENT (stmt_info));
	    }
	}

      if (STMT_VINFO_DATA_REF (stmt_info))
        {
          if (dump_enabled_p ())
            {
              dump_printf_loc (MSG_MISSED_OPTIMIZATION, vect_location,
                               "not vectorized: more than one data ref "
                               "in stmt: ");
              dump_gimple_stmt (MSG_MISSED_OPTIMIZATION, TDF_SLIM, stmt, 0);
            }

          if (is_a <bb_vec_info> (vinfo))
	    break;

	  if (gatherscatter != SG_NONE || simd_lane_access)
	    free_data_ref (dr);
          return false;
        }

      STMT_VINFO_DATA_REF (stmt_info) = dr;
      if (simd_lane_access)
	{
	  STMT_VINFO_SIMD_LANE_ACCESS_P (stmt_info) = true;
	  free_data_ref (datarefs[i]);
	  datarefs[i] = dr;
	}

      if (TREE_CODE (DR_BASE_ADDRESS (dr)) == ADDR_EXPR
	  && VAR_P (TREE_OPERAND (DR_BASE_ADDRESS (dr), 0))
	  && DECL_NONALIASED (TREE_OPERAND (DR_BASE_ADDRESS (dr), 0)))
	{
          if (dump_enabled_p ())
            {
              dump_printf_loc (MSG_MISSED_OPTIMIZATION, vect_location,
                               "not vectorized: base object not addressable "
			       "for stmt: ");
              dump_gimple_stmt (MSG_MISSED_OPTIMIZATION, TDF_SLIM, stmt, 0);
            }
          if (is_a <bb_vec_info> (vinfo))
	    {
	      /* In BB vectorization the ref can still participate
	         in dependence analysis, we just can't vectorize it.  */
	      STMT_VINFO_VECTORIZABLE (stmt_info) = false;
	      continue;
	    }
	  return false;
	}

      /* Set vectype for STMT.  */
      scalar_type = TREE_TYPE (DR_REF (dr));
      STMT_VINFO_VECTYPE (stmt_info)
	= get_vectype_for_scalar_type (scalar_type);
      if (!STMT_VINFO_VECTYPE (stmt_info))
        {
          if (dump_enabled_p ())
            {
              dump_printf_loc (MSG_MISSED_OPTIMIZATION, vect_location,
                               "not vectorized: no vectype for stmt: ");
              dump_gimple_stmt (MSG_MISSED_OPTIMIZATION, TDF_SLIM, stmt, 0);
              dump_printf (MSG_MISSED_OPTIMIZATION, " scalar_type: ");
              dump_generic_expr (MSG_MISSED_OPTIMIZATION, TDF_DETAILS,
                                 scalar_type);
              dump_printf (MSG_MISSED_OPTIMIZATION, "\n");
            }

          if (is_a <bb_vec_info> (vinfo))
	    {
	      /* No vector type is fine, the ref can still participate
	         in dependence analysis, we just can't vectorize it.  */
	      STMT_VINFO_VECTORIZABLE (stmt_info) = false;
	      continue;
	    }

	  if (gatherscatter != SG_NONE || simd_lane_access)
	    {
	      STMT_VINFO_DATA_REF (stmt_info) = NULL;
	      if (gatherscatter != SG_NONE)
		free_data_ref (dr);
	    }
	  return false;
        }
      else
	{
	  if (dump_enabled_p ())
	    {
	      dump_printf_loc (MSG_NOTE, vect_location,
			       "got vectype for stmt: ");
	      dump_gimple_stmt (MSG_NOTE, TDF_SLIM, stmt, 0);
	      dump_generic_expr (MSG_NOTE, TDF_SLIM,
				 STMT_VINFO_VECTYPE (stmt_info));
	      dump_printf (MSG_NOTE, "\n");
	    }
	}

      /* Adjust the minimal vectorization factor according to the
	 vector type.  */
      vf = TYPE_VECTOR_SUBPARTS (STMT_VINFO_VECTYPE (stmt_info));
      *min_vf = upper_bound (*min_vf, vf);

      if (gatherscatter != SG_NONE)
	{
	  gather_scatter_info gs_info;
	  if (!vect_check_gather_scatter (stmt, as_a <loop_vec_info> (vinfo),
					  &gs_info, false)
	      || !get_vectype_for_scalar_type (TREE_TYPE (gs_info.u.offset)))
	    {
	      STMT_VINFO_DATA_REF (stmt_info) = NULL;
	      free_data_ref (dr);
	      if (dump_enabled_p ())
		{
		  dump_printf_loc (MSG_MISSED_OPTIMIZATION, vect_location,
				   (gatherscatter == GATHER) ?
				   "not vectorized: not suitable for gather "
				   "load " :
				   "not vectorized: not suitable for scatter "
				   "store ");
		  dump_gimple_stmt (MSG_MISSED_OPTIMIZATION, TDF_SLIM, stmt, 0);
		}
	      return false;
	    }

	  free_data_ref (datarefs[i]);
	  datarefs[i] = dr;
	  STMT_VINFO_GATHER_SCATTER_P (stmt_info) = gatherscatter;
	}

      else if (is_a <loop_vec_info> (vinfo)
	       && TREE_CODE (DR_STEP (dr)) != INTEGER_CST)
	{
	  if (nested_in_vect_loop_p (loop, stmt))
	    {
	      if (dump_enabled_p ())
		{
		  dump_printf_loc (MSG_MISSED_OPTIMIZATION, vect_location, 
                                   "not vectorized: not suitable for strided "
                                   "load ");
		  dump_gimple_stmt (MSG_MISSED_OPTIMIZATION, TDF_SLIM, stmt, 0);
		}
	      return false;
	    }
	  STMT_VINFO_STRIDED_P (stmt_info) = true;
	}
    }

  /* If we stopped analysis at the first dataref we could not analyze
     when trying to vectorize a basic-block mark the rest of the datarefs
     as not vectorizable and truncate the vector of datarefs.  That
     avoids spending useless time in analyzing their dependence.  */
  if (i != datarefs.length ())
    {
      gcc_assert (is_a <bb_vec_info> (vinfo));
      for (unsigned j = i; j < datarefs.length (); ++j)
	{
	  data_reference_p dr = datarefs[j];
          STMT_VINFO_VECTORIZABLE (vinfo_for_stmt (DR_STMT (dr))) = false;
	  free_data_ref (dr);
	}
      datarefs.truncate (i);
    }

  return true;
}


/* Function vect_get_new_vect_var.

   Returns a name for a new variable.  The current naming scheme appends the
   prefix "vect_" or "vect_p" (depending on the value of VAR_KIND) to
   the name of vectorizer generated variables, and appends that to NAME if
   provided.  */

tree
vect_get_new_vect_var (tree type, enum vect_var_kind var_kind, const char *name)
{
  const char *prefix;
  tree new_vect_var;

  switch (var_kind)
  {
  case vect_simple_var:
    prefix = "vect";
    break;
  case vect_scalar_var:
    prefix = "stmp";
    break;
  case vect_mask_var:
    prefix = "mask";
    break;
  case vect_pointer_var:
    prefix = "vectp";
    break;
  default:
    gcc_unreachable ();
  }

  if (name)
    {
      char* tmp = concat (prefix, "_", name, NULL);
      new_vect_var = create_tmp_reg (type, tmp);
      free (tmp);
    }
  else
    new_vect_var = create_tmp_reg (type, prefix);

  return new_vect_var;
}

/* Like vect_get_new_vect_var but return an SSA name.  */

tree
vect_get_new_ssa_name (tree type, enum vect_var_kind var_kind, const char *name)
{
  const char *prefix;
  tree new_vect_var;

  switch (var_kind)
  {
  case vect_simple_var:
    prefix = "vect";
    break;
  case vect_mask_var:
    prefix = "mask";
    break;
  case vect_scalar_var:
    prefix = "stmp";
    break;
  case vect_pointer_var:
    prefix = "vectp";
    break;
  default:
    gcc_unreachable ();
  }

  if (name)
    {
      char* tmp = concat (prefix, "_", name, NULL);
      new_vect_var = make_temp_ssa_name (type, NULL, tmp);
      free (tmp);
    }
  else
    new_vect_var = make_temp_ssa_name (type, NULL, prefix);

  return new_vect_var;
}

/* Duplicate ptr info and set alignment/misaligment on NAME from DR.  */

static void
vect_duplicate_ssa_name_ptr_info (tree name, data_reference *dr)
{
  duplicate_ssa_name_ptr_info (name, DR_PTR_INFO (dr));
  int misalign = DR_MISALIGNMENT (dr);
  if (misalign == DR_MISALIGNMENT_UNKNOWN)
    mark_ptr_info_alignment_unknown (SSA_NAME_PTR_INFO (name));
  else
    set_ptr_info_alignment (SSA_NAME_PTR_INFO (name),
			    DR_TARGET_ALIGNMENT (dr), misalign);
}

/* Function vect_create_addr_base_for_vector_ref_1.

   Create an expression that computes the address of the first memory location
   that will be accessed for a data reference.

   Input:
   STMT: The statement containing the data reference.
   NEW_STMT_LIST: Must be initialized to NULL_TREE or a statement list.
   ADDR_INFO: A structure that contains information about the address to be
	      created, such as the base and offsets.

   Output:
   1. Return an SSA_NAME whose value is the address of the memory location of
      the first vector of the data reference.
   2. If new_stmt_list is not NULL_TREE after return then the caller must insert
      these statement(s) which define the returned SSA_NAME.

   FORNOW: We are only handling array accesses with step 1.  */

static tree
vect_create_addr_base_for_vector_ref_1 (gimple *stmt,
					gimple_seq *new_stmt_list,
					vect_addr_base_info *addr_info)
{
  stmt_vec_info stmt_info = vinfo_for_stmt (stmt);
  struct data_reference *dr = STMT_VINFO_DATA_REF (stmt_info);
  const char *base_name;
  tree addr_base;
  tree dest;
  gimple_seq seq = NULL;
  tree vect_ptr_type;
  tree step = TYPE_SIZE_UNIT (TREE_TYPE (DR_REF (dr)));
  loop_vec_info loop_vinfo = STMT_VINFO_LOOP_VINFO (stmt_info);

  base_name = get_name (loop_vinfo ? addr_info->dr_base : DR_REF (dr));

  /* Create base_offset */
  tree base_offset = fold_convert (sizetype, addr_info->dr_offset);
  tree offset = addr_info->arg_offset;
  if (offset)
    {
      offset = fold_build2 (MULT_EXPR, sizetype,
			    fold_convert (sizetype, offset), step);
      base_offset = fold_build2 (PLUS_EXPR, sizetype,
				 base_offset, offset);
    }

  tree byte_offset = addr_info->arg_byte_offset;
  if (byte_offset)
    {
      byte_offset = fold_convert (sizetype, byte_offset);
      base_offset = fold_build2 (PLUS_EXPR, sizetype,
				 base_offset, byte_offset);
    }

  /* base + base_offset */
  if (loop_vinfo)
    addr_base = fold_build_pointer_plus (addr_info->dr_base, base_offset);
  else
    {
      addr_base = build1 (ADDR_EXPR,
			  build_pointer_type (TREE_TYPE (DR_REF (dr))),
			  unshare_expr (DR_REF (dr)));
    }

  vect_ptr_type = build_pointer_type (STMT_VINFO_VECTYPE (stmt_info));
  dest = vect_get_new_vect_var (vect_ptr_type, vect_pointer_var, base_name);
  addr_base = force_gimple_operand (addr_base, &seq, true, dest);
  gimple_seq_add_seq (new_stmt_list, seq);

  if (DR_PTR_INFO (dr)
      && TREE_CODE (addr_base) == SSA_NAME
      && !SSA_NAME_PTR_INFO (addr_base))
    {
      vect_duplicate_ssa_name_ptr_info (addr_base, dr);
      if (offset || byte_offset)
	mark_ptr_info_alignment_unknown (SSA_NAME_PTR_INFO (addr_base));
    }

  if (dump_enabled_p ())
    {
      dump_printf_loc (MSG_NOTE, vect_location, "created ");
      dump_generic_expr (MSG_NOTE, TDF_SLIM, addr_base);
      dump_printf (MSG_NOTE, "\n");
    }

  return addr_base;
}

hashval_t
vect_addr_base_hasher::hash (const vect_addr_base_info *x)
{
  inchash::hash h;
  inchash::add_expr (x->dr_base, h);
  inchash::add_expr (x->dr_offset, h);
  /* TODO: Do we really need to hash offset2 and byte_offset2 as these are
     rarely non-NULL?  */
  return h.end ();
}

bool
vect_addr_base_hasher::equal (const vect_addr_base_info *x,
			      const vect_addr_base_info *y)
{
  if (bool (x->arg_offset) != bool (y->arg_offset)
      || bool (x->arg_byte_offset) != bool (y->arg_byte_offset))
    return false;

  if (x->arg_offset && !operand_equal_p (x->arg_offset, y->arg_offset, 0))
    return false;

  if (x->arg_byte_offset
      && !operand_equal_p (x->arg_byte_offset, y->arg_byte_offset, 0))
    return false;

  return operand_equal_p (x->dr_base, y->dr_base, 0)
	 && operand_equal_p (x->dr_offset, y->dr_offset, 0);
}

/* Function fill_vect_addr_base_info.

   This function fills in the vect_addr_base_info structure pointed to by INFO,
   which will be used to first attempt a lookup in the data reference cache and
   if not found a new base address will be created.

   Input:
   STMT: The statement containing the data reference.
   OFFSET: Optional.  If supplied, it is be added to the initial address.
   LOOP:    Specify relative to which loop-nest should the address be computed.
	    For example, when the dataref is in an inner-loop nested in an
	    outer-loop that is now being vectorized, LOOP can be either the
	    outer-loop, or the inner-loop.  The first memory location accessed
	    by the following dataref ('in' points to short):

		for (i=0; i<N; i++)
		  for (j=0; j<M; j++)
		    s += in[i+j]

	    is as follows:
	    if LOOP=i_loop:	&in		(relative to i_loop)
	    if LOOP=j_loop: 	&in+i*2B	(relative to j_loop)
   BYTE_OFFSET: Optional, defaulted to NULL.  If supplied, it is added to the
	    initial address.  Unlike OFFSET, which is number of elements to
	    be added, BYTE_OFFSET is measured in bytes.
   INFO: Will be filled in with information required to perform a cache
	 table lookup.  */

static bool
fill_vect_addr_base_info (gimple *stmt, tree offset,
			  tree byte_offset, vect_addr_base_info *info)
{
  stmt_vec_info stmt_info = vinfo_for_stmt (stmt);
  loop_vec_info loop_vinfo = STMT_VINFO_LOOP_VINFO (stmt_info);
  struct data_reference *dr = STMT_VINFO_DATA_REF (stmt_info);
  innermost_loop_behavior *drb = vect_dr_behavior (dr);

  info->dr_base = unshare_expr (drb->base_address);
  info->dr_offset = unshare_expr (drb->offset);

  if (!loop_vinfo)
    info->dr_offset = ssize_int (0);

  info->arg_offset = offset;
  info->arg_byte_offset = byte_offset;

  /* For now we only do caching of SSA names if we have a vectorizable loop -
     in theory I can't see why we couldn't do this for SLP too.  However, so
     far the only need for caching comes from loops containing memory addresses
     that are aligned via masking rather than peeling.  */
  return loop_vinfo;
}

tree
get_copy_for_caching (tree val)
{
  if (!val)
    return val;

  if (TREE_CODE (val) == SSA_NAME)
    return val;

  return unshare_expr (val);
}

/* Function copy_vect_addr_base_info.

   Copy tree nodes from SRC to DEST, ensuring that we keep copies of nodes that
   are not SSA_NAME types as future calls to force_gimple_operand will overwrite
   those nodes and replace them an SSA_NAME.  */

static void
copy_vect_addr_base_info (vect_addr_base_info *dest, vect_addr_base_info *src)
{
  dest->dr_base = get_copy_for_caching (src->dr_base);
  dest->dr_offset = get_copy_for_caching (src->dr_offset);
  dest->arg_offset = get_copy_for_caching (src->arg_offset);
  dest->arg_byte_offset = get_copy_for_caching (src->arg_byte_offset);
}

/* Function vect_create_addr_base_for_vector_ref.

   Create or find a cached expression that computes the address of the first
   memory location that will be accessed for a data reference.

   Input:
   STMT: The statement containing the data reference.
   NEW_STMT_LIST: Must be initialized to NULL_TREE or a statement list.
   OFFSET:  Optional.  If supplied, it is be added to the initial address.
   LOOP:    Specify relative to which loop-nest should the address be computed.
	    For example, when the dataref is in an inner-loop nested in an
	    outer-loop that is now being vectorized, LOOP can be either the
	    outer-loop, or the inner-loop.  The first memory location accessed
	    by the following dataref ('in' points to short):

		for (i=0; i<N; i++)
		   for (j=0; j<M; j++)
		     s += in[i+j]

	    is as follows:
	    if LOOP=i_loop:	&in		(relative to i_loop)
	    if LOOP=j_loop: 	&in+i*2B	(relative to j_loop)
   BYTE_OFFSET: Optional, defaulted to NULL.  If supplied, it is added to the
	    initial address.  Unlike OFFSET, which is number of elements to
	    be added, BYTE_OFFSET is measured in bytes.

   Output:
   1.  Return an SSA_NAME whose value is the address of the memory location of
       the first vector of the data reference.
   2.  If new_stmt_list is not NULL_TREE after return then the caller must
       insert these statement(s) which define the returned SSA_NAME.

   FORNOW: We are only handling array accesses with step 1.  */

tree
vect_create_addr_base_for_vector_ref (gimple *stmt,
				      gimple_seq *new_stmt_list,
				      tree offset,
				      tree byte_offset)
{
  vect_addr_base_info info;

  if (!fill_vect_addr_base_info (stmt, offset, byte_offset, &info))
    return vect_create_addr_base_for_vector_ref_1 (stmt, new_stmt_list, &info);

  stmt_vec_info stmt_info = vinfo_for_stmt (stmt);
  loop_vec_info loop_vinfo = STMT_VINFO_LOOP_VINFO (stmt_info);

  vect_addr_base_info **slot =
    LOOP_VINFO_ADDR_CACHE (loop_vinfo).find_slot (&info, INSERT);
  if (*slot)
    return (*slot)->final_addr;

  vect_addr_base_info *entry = XNEW (struct vect_addr_base_info);
  copy_vect_addr_base_info (entry, &info);

  entry->final_addr =
    vect_create_addr_base_for_vector_ref_1 (stmt, new_stmt_list, &info);
  *slot = entry;

  return entry->final_addr;
}

/* Return a tree that represents STEP multiplied by the vectorization
   factor.  */

static tree
vect_mult_by_vf (loop_vec_info loop_vinfo, tree step)
{
  hash_map<tree, tree> *map = &LOOP_VINFO_VF_MULT_MAP (loop_vinfo);
  bool existed;
  tree &entry = map->get_or_insert (step, &existed);
  if (!existed)
    {
      gimple_seq seq = NULL;
      tree vf = LOOP_VINFO_CAP (loop_vinfo).niters;
      vf = gimple_convert (&seq, TREE_TYPE (step), vf);
      entry = gimple_build (&seq, MULT_EXPR, TREE_TYPE (step), vf, step);
      edge pe = loop_preheader_edge (LOOP_VINFO_LOOP (loop_vinfo));
      gsi_insert_seq_on_edge_immediate (pe, seq);
    }
  return entry;
}

/* Function vect_create_data_ref_ptr.

   Create a new pointer-to-AGGR_TYPE variable (ap), that points to the first
   location accessed in the loop by STMT, along with the def-use update
   chain to appropriately advance the pointer through the loop iterations.
   Also set aliasing information for the pointer.  This pointer is used by
   the callers to this function to create a memory reference expression for
   vector load/store access.

   Some loops operate on more than one consecutive instance of AGGR_TYPE.
   There are two approaches to updating ap in this case.  The usual one
   is to advance ap by only one AGGR_TYPE at first and leave callers
   to use bump_vector_ptr both to access other AGGR_TYPEs and to adjust
   the increment of ap.  See the comment above bump_vector_ptr for details.
   The advantage of this approach is that only one pointer is live at once.
   ivopts can later introduce multiple pointers if that's more efficient,
   but we don't have enough information to make that decision during
   vectorization.

   However, when using a runtime-capped VF, the increment of ap
   depends on the runtime VF and we can't easily defer parts of it to
   bump_vector_ptr.  In this case we emit the full increment now.
   The GROUP_SIZE parameter exists for this case.

   Input:
   1. STMT: a stmt that references memory. Expected to be of the form
         GIMPLE_ASSIGN <name, data-ref> or
	 GIMPLE_ASSIGN <data-ref, name>.
   2. AGGR_TYPE: the type of the reference, which should be either a vector
        or an array.
   3. GROUP_SIZE: how many consecutive vectors the loop accesses.
	The loop should advance ap by GROUP_SIZE * VF elements of
	type TREE_TYPE (AGGR_TYPE).
   4. AT_LOOP: the loop where the vector memref is to be created.
   5. OFFSET (optional): an offset to be added to the initial address accessed
        by the data-ref in STMT.
   6. BSI: location where the new stmts are to be placed if there is no loop
   7. ONLY_INIT: indicate if ap is to be updated in the loop, or remain
        pointing to the initial address.
   8. BYTE_OFFSET (optional, defaults to NULL): a byte offset to be added
	to the initial address accessed by the data-ref in STMT.  This is
	similar to OFFSET, but OFFSET is counted in elements, while BYTE_OFFSET
	in bytes.

   Output:
   1. Declare a new ptr to vector_type, and have it point to the base of the
      data reference (initial addressed accessed by the data reference).
      For example, for vector of type V8HI, the following code is generated:

      v8hi *ap;
      ap = (v8hi *)initial_address;

      if OFFSET is not supplied:
         initial_address = &a[init];
      if OFFSET is supplied:
         initial_address = &a[init + OFFSET];
      if BYTE_OFFSET is supplied:
	 initial_address = &a[init] + BYTE_OFFSET;

      Return the initial_address in INITIAL_ADDRESS.

   2. If ONLY_INIT is true, just return the initial pointer.  Otherwise, also
      update the pointer in each iteration of the loop.

      Return the increment stmt that updates the pointer in PTR_INCR.

   3. Set INV_P to true if the access pattern of the data reference in the
      vectorized loop is invariant.  Set it to false otherwise.

   4. Return the pointer.  */

tree
vect_create_data_ref_ptr (gimple *stmt, tree aggr_type,
			  unsigned int group_size, struct loop *at_loop,
			  tree offset, tree *initial_address,
			  gimple_stmt_iterator *gsi, gimple **ptr_incr,
			  bool only_init, bool *inv_p, tree byte_offset)
{
  const char *base_name;
  stmt_vec_info stmt_info = vinfo_for_stmt (stmt);
  loop_vec_info loop_vinfo = STMT_VINFO_LOOP_VINFO (stmt_info);
  struct loop *loop = NULL;
  bool nested_in_vect_loop = false;
  struct loop *containing_loop = NULL;
  tree aggr_ptr_type;
  tree aggr_ptr;
  tree new_temp;
  gimple_seq new_stmt_list = NULL;
  edge pe = NULL;
  basic_block new_bb;
  tree aggr_ptr_init;
  struct data_reference *dr = STMT_VINFO_DATA_REF (stmt_info);
  tree aptr;
  gimple_stmt_iterator incr_gsi;
  bool insert_after;
  tree indx_before_incr, indx_after_incr;
  gimple *incr;
  tree step;
  bb_vec_info bb_vinfo = STMT_VINFO_BB_VINFO (stmt_info);

  gcc_assert (TREE_CODE (aggr_type) == ARRAY_TYPE
	      || TREE_CODE (aggr_type) == VECTOR_TYPE);
  gcc_assert (only_init || !loop_vinfo || group_size != 0);

  if (loop_vinfo)
    {
      loop = LOOP_VINFO_LOOP (loop_vinfo);
      nested_in_vect_loop = nested_in_vect_loop_p (loop, stmt);
      containing_loop = (gimple_bb (stmt))->loop_father;
      pe = loop_preheader_edge (loop);
    }
  else
    {
      gcc_assert (bb_vinfo);
      only_init = true;
      *ptr_incr = NULL;
    }

  /* Check the step (evolution) of the load in LOOP, and record
     whether it's invariant.  */
  step = vect_dr_behavior (dr)->step;
  if (integer_zerop (step))
    *inv_p = true;
  else
    *inv_p = false;

  /* Create an expression for the first address accessed by this load
     in LOOP.  */
  base_name = get_name (DR_BASE_ADDRESS (dr));

  if (dump_enabled_p ())
    {
      tree dr_base_type = TREE_TYPE (DR_BASE_OBJECT (dr));
      dump_printf_loc (MSG_NOTE, vect_location,
                       "create %s-pointer variable to type: ",
		       get_tree_code_name (TREE_CODE (aggr_type)));
      dump_generic_expr (MSG_NOTE, TDF_SLIM, aggr_type);
      if (TREE_CODE (dr_base_type) == ARRAY_TYPE)
        dump_printf (MSG_NOTE, "  vectorizing an array ref: ");
      else if (TREE_CODE (dr_base_type) == VECTOR_TYPE)
        dump_printf (MSG_NOTE, "  vectorizing a vector ref: ");
      else if (TREE_CODE (dr_base_type) == RECORD_TYPE)
        dump_printf (MSG_NOTE, "  vectorizing a record based array ref: ");
      else
        dump_printf (MSG_NOTE, "  vectorizing a pointer ref: ");
      dump_generic_expr (MSG_NOTE, TDF_SLIM, DR_BASE_OBJECT (dr));
      dump_printf (MSG_NOTE, "\n");
    }

  /* (1) Create the new aggregate-pointer variable.
     Vector and array types inherit the alias set of their component
     type by default so we need to use a ref-all pointer if the data
     reference does not conflict with the created aggregated data
     reference because it is not addressable.  */
  bool need_ref_all = false;
  if (!alias_sets_conflict_p (get_alias_set (aggr_type),
			      get_alias_set (DR_REF (dr))))
    need_ref_all = true;
  /* Likewise for any of the data references in the stmt group.  */
  else if (STMT_VINFO_GROUP_SIZE (stmt_info) > 1)
    {
      gimple *orig_stmt = STMT_VINFO_GROUP_FIRST_ELEMENT (stmt_info);
      do
	{
	  stmt_vec_info sinfo = vinfo_for_stmt (orig_stmt);
	  struct data_reference *sdr = STMT_VINFO_DATA_REF (sinfo);
	  if (!alias_sets_conflict_p (get_alias_set (aggr_type),
				      get_alias_set (DR_REF (sdr))))
	    {
	      need_ref_all = true;
	      break;
	    }
	  orig_stmt = STMT_VINFO_GROUP_NEXT_ELEMENT (sinfo);
	}
      while (orig_stmt);
    }
  aggr_ptr_type = build_pointer_type_for_mode (aggr_type, ptr_mode,
					       need_ref_all);
  aggr_ptr = vect_get_new_vect_var (aggr_ptr_type, vect_pointer_var, base_name);


  /* Note: If the dataref is in an inner-loop nested in LOOP, and we are
     vectorizing LOOP (i.e., outer-loop vectorization), we need to create two
     def-use update cycles for the pointer: one relative to the outer-loop
     (LOOP), which is what steps (3) and (4) below do.  The other is relative
     to the inner-loop (which is the inner-most loop containing the dataref),
     and this is done be step (5) below.

     When vectorizing inner-most loops, the vectorized loop (LOOP) is also the
     inner-most loop, and so steps (3),(4) work the same, and step (5) is
     redundant.  Steps (3),(4) create the following:

	vp0 = &base_addr;
	LOOP:	vp1 = phi(vp0,vp2)
		...
		...
		vp2 = vp1 + step
		goto LOOP

     If there is an inner-loop nested in loop, then step (5) will also be
     applied, and an additional update in the inner-loop will be created:

	vp0 = &base_addr;
	LOOP:   vp1 = phi(vp0,vp2)
		...
        inner:     vp3 = phi(vp1,vp4)
	           vp4 = vp3 + inner_step
	           if () goto inner
		...
		vp2 = vp1 + step
		if () goto LOOP   */

  /* (2) Calculate the initial address of the aggregate-pointer, and set
     the aggregate-pointer to point to it before the loop.  */

  /* Create: (&(base[init_val+offset]+byte_offset) in the loop preheader.  */

  new_temp = vect_create_addr_base_for_vector_ref (stmt, &new_stmt_list,
						   offset, byte_offset);
  if (new_stmt_list)
    {
      if (pe)
        {
          new_bb = gsi_insert_seq_on_edge_immediate (pe, new_stmt_list);
          gcc_assert (!new_bb);
        }
      else
        gsi_insert_seq_before (gsi, new_stmt_list, GSI_SAME_STMT);
    }

  *initial_address = new_temp;
  aggr_ptr_init = new_temp;

  /* (3) Handle the updating of the aggregate-pointer inside the loop.
     This is needed when ONLY_INIT is false, and also when AT_LOOP is the
     inner-loop nested in LOOP (during outer-loop vectorization).  */

  /* No update in loop is required.  */
  if (only_init && (!loop_vinfo || at_loop == loop))
    aptr = aggr_ptr_init;
  else
    {
      standard_iv_increment_position (loop, &incr_gsi, &insert_after);

      tree iv_step;
      if (LOOP_VINFO_FIRSTFAULTING_EXECUTION (loop_vinfo))
	{
	  /* The step is the first faulting iter multiplied by the type
	     size.  */
	  gimple_seq seq = NULL;
	  iv_step = gimple_build (&seq, MULT_EXPR, sizetype,
				  LOOP_VINFO_NONFAULTING (loop_vinfo).niters,
				  TYPE_SIZE_UNIT (TREE_TYPE (aggr_type)));

	  gsi_insert_seq_before (&incr_gsi, seq, GSI_SAME_STMT);
	}
      else if (*inv_p)
	iv_step = size_zero_node;
      else
	{
	  if (use_capped_vf (loop_vinfo))
	    {
	      gcc_assert (group_size != 0);
	      tree elt_type = TREE_TYPE (DR_REF (dr));
	      iv_step = size_binop (MULT_EXPR, TYPE_SIZE_UNIT (elt_type),
				    size_int (group_size));
	      iv_step = vect_mult_by_vf (loop_vinfo, iv_step);
	    }
	  else
	    /* The step of the aggregate pointer is the type size.  */
	    iv_step = TYPE_SIZE_UNIT (aggr_type);
	  if (tree_int_cst_sgn (step) == -1)
	    iv_step = fold_build1 (NEGATE_EXPR, TREE_TYPE (iv_step),
				   iv_step);
	}

      create_iv (aggr_ptr_init, iv_step, aggr_ptr, loop, &incr_gsi,
		 insert_after, &indx_before_incr, &indx_after_incr);
      incr = gsi_stmt (incr_gsi);
      set_vinfo_for_stmt (incr, new_stmt_vec_info (incr, loop_vinfo));

      /* Copy the points-to information if it exists. */
      if (DR_PTR_INFO (dr))
	{
	  vect_duplicate_ssa_name_ptr_info (indx_before_incr, dr);
	  vect_duplicate_ssa_name_ptr_info (indx_after_incr, dr);
	}
      if (ptr_incr)
	*ptr_incr = incr;

      aptr = indx_before_incr;
    }

  if (!nested_in_vect_loop || only_init)
    return aptr;


  /* (4) Handle the updating of the aggregate-pointer inside the inner-loop
     nested in LOOP, if exists.  */

  gcc_assert (nested_in_vect_loop);
  if (!only_init)
    {
      standard_iv_increment_position (containing_loop, &incr_gsi,
				      &insert_after);
      create_iv (aptr, fold_convert (aggr_ptr_type, DR_STEP (dr)), aggr_ptr,
		 containing_loop, &incr_gsi, insert_after, &indx_before_incr,
		 &indx_after_incr);
      incr = gsi_stmt (incr_gsi);
      set_vinfo_for_stmt (incr, new_stmt_vec_info (incr, loop_vinfo));

      /* Copy the points-to information if it exists. */
      if (DR_PTR_INFO (dr))
	{
	  vect_duplicate_ssa_name_ptr_info (indx_before_incr, dr);
	  vect_duplicate_ssa_name_ptr_info (indx_after_incr, dr);
	}
      if (ptr_incr)
	*ptr_incr = incr;

      return indx_before_incr;
    }
  else
    gcc_unreachable ();
}


/* Function bump_vector_ptr

   Increment a pointer (to a vector type) by vector-size. If requested,
   i.e. if PTR-INCR is given, then also connect the new increment stmt
   to the existing def-use update-chain of the pointer, by modifying
   the PTR_INCR as illustrated below:

   The pointer def-use update-chain before this function:
                        DATAREF_PTR = phi (p_0, p_2)
                        ....
        PTR_INCR:       p_2 = DATAREF_PTR + step

   The pointer def-use update-chain after this function:
                        DATAREF_PTR = phi (p_0, p_2)
                        ....
                        NEW_DATAREF_PTR = DATAREF_PTR + BUMP
                        ....
        PTR_INCR:       p_2 = NEW_DATAREF_PTR + step

   Input:
   DATAREF_PTR - ssa_name of a pointer (to vector type) that is being updated
                 in the loop.
   PTR_INCR - optional. The stmt that updates the pointer in each iteration of
	      the loop.  The increment amount across iterations is expected
	      to be vector_size.
   BSI - location where the new update stmt is to be placed.
   STMT - the original scalar memory-access stmt that is being vectorized.
   BUMP - optional. The offset by which to bump the pointer. If not given,
	  the offset is assumed to be vector_size.

   Output: Return NEW_DATAREF_PTR as illustrated above.

*/

tree
bump_vector_ptr (tree dataref_ptr, gimple *ptr_incr, gimple_stmt_iterator *gsi,
		 gimple *stmt, tree bump)
{
  stmt_vec_info stmt_info = vinfo_for_stmt (stmt);
  struct data_reference *dr = STMT_VINFO_DATA_REF (stmt_info);
  tree vectype = STMT_VINFO_VECTYPE (stmt_info);
  tree update = TYPE_SIZE_UNIT (vectype);
  gassign *incr_stmt;
  ssa_op_iter iter;
  use_operand_p use_p;
  tree new_dataref_ptr;

  if (bump)
    update = bump;

  if (TREE_CODE (dataref_ptr) == SSA_NAME)
    new_dataref_ptr = copy_ssa_name (dataref_ptr);
  else
    new_dataref_ptr = make_ssa_name (TREE_TYPE (dataref_ptr));
  incr_stmt = gimple_build_assign (new_dataref_ptr, POINTER_PLUS_EXPR,
				   dataref_ptr, update);
  vect_finish_stmt_generation (stmt, incr_stmt, gsi);

  /* Copy the points-to information if it exists. */
  if (DR_PTR_INFO (dr))
    {
      duplicate_ssa_name_ptr_info (new_dataref_ptr, DR_PTR_INFO (dr));
      mark_ptr_info_alignment_unknown (SSA_NAME_PTR_INFO (new_dataref_ptr));
    }

  if (!ptr_incr || use_capped_vf (STMT_VINFO_LOOP_VINFO (stmt_info)))
    return new_dataref_ptr;

  /* Update the vector-pointer's cross-iteration increment.  */
  FOR_EACH_SSA_USE_OPERAND (use_p, ptr_incr, iter, SSA_OP_USE)
    {
      tree use = USE_FROM_PTR (use_p);

      if (use == dataref_ptr)
        SET_USE (use_p, new_dataref_ptr);
      else
        gcc_assert (tree_int_cst_compare (use, update) == 0);
    }

  return new_dataref_ptr;
}


/* Function vect_create_destination_var.

   Create a new temporary of type VECTYPE.  */

tree
vect_create_destination_var (tree scalar_dest, tree vectype)
{
  tree vec_dest;
  const char *name;
  char *new_name;
  tree type;
  enum vect_var_kind kind;

  kind = vectype
    ? VECTOR_BOOLEAN_TYPE_P (vectype)
    ? vect_mask_var
    : vect_simple_var
    : vect_scalar_var;
  type = vectype ? vectype : TREE_TYPE (scalar_dest);

  gcc_assert (TREE_CODE (scalar_dest) == SSA_NAME);

  name = get_name (scalar_dest);
  if (name)
    new_name = xasprintf ("%s_%u", name, SSA_NAME_VERSION (scalar_dest));
  else
    new_name = xasprintf ("_%u", SSA_NAME_VERSION (scalar_dest));
  vec_dest = vect_get_new_vect_var (type, kind, new_name);
  free (new_name);

  return vec_dest;
}

/* Function vect_grouped_store_supported.

   Returns TRUE if interleave high and interleave low permutations
   are supported, and FALSE otherwise.  */

bool
vect_grouped_store_supported (tree vectype, unsigned HOST_WIDE_INT count)
{
  machine_mode mode = TYPE_MODE (vectype);

  /* vect_permute_store_chain requires the group size to be equal to 3 or
     be a power of two.  */
  if (count != 3 && exact_log2 (count) == -1)
    {
      if (dump_enabled_p ())
	dump_printf_loc (MSG_MISSED_OPTIMIZATION, vect_location,
			 "the size of the group of accesses"
			 " is not a power of 2 or not eqaul to 3\n");
      return false;
    }

  /* Powers of 2 use a tree of interleaving operations.  See whether the
     target supports them directly.  */
  if (count != 3
      && direct_internal_fn_supported_p (IFN_VEC_INTERLEAVE_HI, vectype,
					 OPTIMIZE_FOR_SPEED)
      && direct_internal_fn_supported_p (IFN_VEC_INTERLEAVE_LO, vectype,
					 OPTIMIZE_FOR_SPEED))
    return true;

  /* Otherwise check for support in the form of general permutations.  */
  unsigned int nelt;
  if (VECTOR_MODE_P (mode) && GET_MODE_NUNITS (mode).is_constant (&nelt))
    {
<<<<<<< HEAD
      unsigned int i;
      unsigned char *sel = XALLOCAVEC (unsigned char, nelt);
=======
      unsigned int i, nelt = GET_MODE_NUNITS (mode);
      auto_vec_perm_indices sel (nelt);
      sel.quick_grow (nelt);
>>>>>>> 4a85c0b1

      if (count == 3)
	{
	  unsigned int j0 = 0, j1 = 0, j2 = 0;
	  unsigned int i, j;

	  for (j = 0; j < 3; j++)
	    {
	      int nelt0 = ((3 - j) * nelt) % 3;
	      int nelt1 = ((3 - j) * nelt + 1) % 3;
	      int nelt2 = ((3 - j) * nelt + 2) % 3;
	      for (i = 0; i < nelt; i++)
		{
		  if (3 * i + nelt0 < nelt)
		    sel[3 * i + nelt0] = j0++;
		  if (3 * i + nelt1 < nelt)
		    sel[3 * i + nelt1] = nelt + j1++;
		  if (3 * i + nelt2 < nelt)
		    sel[3 * i + nelt2] = 0;
		}
<<<<<<< HEAD
	      if (!can_vec_perm_p (mode, false, nelt, sel))
=======
	      if (!can_vec_perm_p (mode, false, &sel))
>>>>>>> 4a85c0b1
		{
		  if (dump_enabled_p ())
		    dump_printf (MSG_MISSED_OPTIMIZATION,
				 "permutaion op not supported by target.\n");
		  return false;
		}

	      for (i = 0; i < nelt; i++)
		{
		  if (3 * i + nelt0 < nelt)
		    sel[3 * i + nelt0] = 3 * i + nelt0;
		  if (3 * i + nelt1 < nelt)
		    sel[3 * i + nelt1] = 3 * i + nelt1;
		  if (3 * i + nelt2 < nelt)
		    sel[3 * i + nelt2] = nelt + j2++;
		}
<<<<<<< HEAD
	      if (!can_vec_perm_p (mode, false, nelt, sel))
=======
	      if (!can_vec_perm_p (mode, false, &sel))
>>>>>>> 4a85c0b1
		{
		  if (dump_enabled_p ())
		    dump_printf (MSG_MISSED_OPTIMIZATION,
				 "permutaion op not supported by target.\n");
		  return false;
		}
	    }
	  return true;
	}
      else
	{
	  /* If length is not equal to 3 then only power of 2 is supported.  */
	  gcc_assert (pow2p_hwi (count));

	  for (i = 0; i < nelt / 2; i++)
	    {
	      sel[i * 2] = i;
	      sel[i * 2 + 1] = i + nelt;
	    }
<<<<<<< HEAD
	    if (can_vec_perm_p (mode, false, nelt, sel))
	      {
		for (i = 0; i < nelt; i++)
		  sel[i] += nelt / 2;
		if (can_vec_perm_p (mode, false, nelt, sel))
		  return true;
	      }
=======
	  if (can_vec_perm_p (mode, false, &sel))
	    {
	      for (i = 0; i < nelt; i++)
		sel[i] += nelt / 2;
	      if (can_vec_perm_p (mode, false, &sel))
		return true;
	    }
>>>>>>> 4a85c0b1
	}
    }

  if (dump_enabled_p ())
    dump_printf (MSG_MISSED_OPTIMIZATION,
		 "permutaion op not supported by target.\n");
  return false;
}


/* Return TRUE if vec_{mask_}store_lanes is available for COUNT vectors of
   type VECTYPE.  MASKED_P says whether masked form is needed.  */

bool
vect_store_lanes_supported (tree vectype, unsigned HOST_WIDE_INT count,
			    bool masked_p)
{
  if (masked_p)
    return vect_lanes_optab_supported_p ("vec_mask_store_lanes",
					 vec_mask_store_lanes_optab,
					 vectype, count);
  else
    return vect_lanes_optab_supported_p ("vec_store_lanes",
					 vec_store_lanes_optab,
					 vectype, count);
}


/* Function vect_permute_store_chain.

   Given a chain of interleaved stores in DR_CHAIN of LENGTH that must be
   a power of 2 or equal to 3, generate interleave_high/low stmts to reorder
   the data correctly for the stores.  Return the final references for stores
   in RESULT_CHAIN.

   E.g., LENGTH is 4 and the scalar type is short, i.e., VF is 8.
   The input is 4 vectors each containing 8 elements.  We assign a number to
   each element, the input sequence is:

   1st vec:   0  1  2  3  4  5  6  7
   2nd vec:   8  9 10 11 12 13 14 15
   3rd vec:  16 17 18 19 20 21 22 23
   4th vec:  24 25 26 27 28 29 30 31

   The output sequence should be:

   1st vec:  0  8 16 24  1  9 17 25
   2nd vec:  2 10 18 26  3 11 19 27
   3rd vec:  4 12 20 28  5 13 21 30
   4th vec:  6 14 22 30  7 15 23 31

   i.e., we interleave the contents of the four vectors in their order.

   We use interleave_high/low instructions to create such output.  The input of
   each interleave_high/low operation is two vectors:
   1st vec    2nd vec
   0 1 2 3    4 5 6 7
   the even elements of the result vector are obtained left-to-right from the
   high/low elements of the first vector.  The odd elements of the result are
   obtained left-to-right from the high/low elements of the second vector.
   The output of interleave_high will be:   0 4 1 5
   and of interleave_low:                   2 6 3 7


   The permutation is done in log LENGTH stages.  In each stage interleave_high
   and interleave_low stmts are created for each pair of vectors in DR_CHAIN,
   where the first argument is taken from the first half of DR_CHAIN and the
   second argument from it's second half.
   In our example,

   I1: interleave_high (1st vec, 3rd vec)
   I2: interleave_low (1st vec, 3rd vec)
   I3: interleave_high (2nd vec, 4th vec)
   I4: interleave_low (2nd vec, 4th vec)

   The output for the first stage is:

   I1:  0 16  1 17  2 18  3 19
   I2:  4 20  5 21  6 22  7 23
   I3:  8 24  9 25 10 26 11 27
   I4: 12 28 13 29 14 30 15 31

   The output of the second stage, i.e. the final result is:

   I1:  0  8 16 24  1  9 17 25
   I2:  2 10 18 26  3 11 19 27
   I3:  4 12 20 28  5 13 21 30
   I4:  6 14 22 30  7 15 23 31.  */

void
vect_permute_store_chain (vec<tree> dr_chain,
			  unsigned int length,
			  gimple *stmt,
			  gimple_stmt_iterator *gsi,
			  vec<tree> *result_chain)
{
  tree vect1, vect2, high, low;
  gimple *perm_stmt;
  tree vectype = STMT_VINFO_VECTYPE (vinfo_for_stmt (stmt));
  tree perm_mask_low, perm_mask_high;
  tree data_ref;
  tree perm3_mask_low, perm3_mask_high;
<<<<<<< HEAD
  unsigned int i, j, n, log_length = exact_log2 (length);
=======
  unsigned int i, n, log_length = exact_log2 (length);
  unsigned int j, nelt = TYPE_VECTOR_SUBPARTS (vectype);

  auto_vec_perm_indices sel (nelt);
  sel.quick_grow (nelt);
>>>>>>> 4a85c0b1

  result_chain->quick_grow (length);
  memcpy (result_chain->address (), dr_chain.address (),
	  length * sizeof (tree));

  if (length == 3)
    {
      /* Enforced by vect_grouped_store_supported.  */
      unsigned int nelt = TYPE_VECTOR_SUBPARTS (vectype).to_constant ();
      unsigned char *sel = XALLOCAVEC (unsigned char, nelt);
      unsigned int j0 = 0, j1 = 0, j2 = 0;

      for (j = 0; j < 3; j++)
        {
	  int nelt0 = ((3 - j) * nelt) % 3;
	  int nelt1 = ((3 - j) * nelt + 1) % 3;
	  int nelt2 = ((3 - j) * nelt + 2) % 3;

	  for (i = 0; i < nelt; i++)
	    {
	      if (3 * i + nelt0 < nelt)
		sel[3 * i + nelt0] = j0++;
	      if (3 * i + nelt1 < nelt)
		sel[3 * i + nelt1] = nelt + j1++;
	      if (3 * i + nelt2 < nelt)
		sel[3 * i + nelt2] = 0;
	    }
	  perm3_mask_low = vect_gen_perm_mask_checked (vectype, nelt, sel);

	  for (i = 0; i < nelt; i++)
	    {
	      if (3 * i + nelt0 < nelt)
		sel[3 * i + nelt0] = 3 * i + nelt0;
	      if (3 * i + nelt1 < nelt)
		sel[3 * i + nelt1] = 3 * i + nelt1;
	      if (3 * i + nelt2 < nelt)
		sel[3 * i + nelt2] = nelt + j2++;
	    }
	  perm3_mask_high = vect_gen_perm_mask_checked (vectype, nelt, sel);

	  vect1 = dr_chain[0];
	  vect2 = dr_chain[1];

	  /* Create interleaving stmt:
	     low = VEC_PERM_EXPR <vect1, vect2,
				  {j, nelt, *, j + 1, nelt + j + 1, *,
				   j + 2, nelt + j + 2, *, ...}>  */
	  data_ref = make_temp_ssa_name (vectype, NULL, "vect_shuffle3_low");
	  perm_stmt = gimple_build_assign (data_ref, VEC_PERM_EXPR, vect1,
					   vect2, perm3_mask_low);
	  vect_finish_stmt_generation (stmt, perm_stmt, gsi);

	  vect1 = data_ref;
	  vect2 = dr_chain[2];
	  /* Create interleaving stmt:
	     low = VEC_PERM_EXPR <vect1, vect2,
				  {0, 1, nelt + j, 3, 4, nelt + j + 1,
				   6, 7, nelt + j + 2, ...}>  */
	  data_ref = make_temp_ssa_name (vectype, NULL, "vect_shuffle3_high");
	  perm_stmt = gimple_build_assign (data_ref, VEC_PERM_EXPR, vect1,
					   vect2, perm3_mask_high);
	  vect_finish_stmt_generation (stmt, perm_stmt, gsi);
	  (*result_chain)[j] = data_ref;
	}
    }
  else
    {
      /* If length is not equal to 3 then only power of 2 is supported.  */
      gcc_assert (pow2p_hwi (length));

      if (direct_internal_fn_supported_p (IFN_VEC_INTERLEAVE_HI, vectype,
					  OPTIMIZE_FOR_SPEED)
	  && direct_internal_fn_supported_p (IFN_VEC_INTERLEAVE_LO, vectype,
					     OPTIMIZE_FOR_SPEED))
	{
	  /* We could support the case where only one of the optabs is
	     implemented, but that seems unlikely.  */
	  perm_mask_high = NULL_TREE;
	  perm_mask_low = NULL_TREE;
	}
      else
	{
	  /* Enforced by vect_grouped_store_supported.  */
	  unsigned int nelt = TYPE_VECTOR_SUBPARTS (vectype).to_constant ();
	  unsigned char *sel = XALLOCAVEC (unsigned char, nelt);
	  for (i = 0, n = nelt / 2; i < n; i++)
	    {
	      sel[i * 2] = i;
	      sel[i * 2 + 1] = i + nelt;
	    }
	  perm_mask_high = vect_gen_perm_mask_checked (vectype, nelt, sel);

	  for (i = 0; i < nelt; i++)
	    sel[i] += nelt / 2;
	  perm_mask_low = vect_gen_perm_mask_checked (vectype, nelt, sel);
	}

      for (i = 0, n = log_length; i < n; i++)
	{
	  for (j = 0; j < length / 2; j++)
	    {
	      vect1 = dr_chain[j];
	      vect2 = dr_chain[j + length / 2];

	      /* Create interleaving stmt:
		 high = VEC_PERM_EXPR <vect1, vect2,
				       {0, nelt, 1, nelt + 1, ...}>  */
	      high = make_temp_ssa_name (vectype, NULL, "vect_inter_high");
	      if (perm_mask_high)
		perm_stmt = gimple_build_assign (high, VEC_PERM_EXPR, vect1,
						 vect2, perm_mask_high);
	      else
		{
		  perm_stmt = gimple_build_call_internal
		    (IFN_VEC_INTERLEAVE_HI, 2, vect1, vect2);
		  gimple_set_lhs (perm_stmt, high);
		}
	      vect_finish_stmt_generation (stmt, perm_stmt, gsi);
	      (*result_chain)[2 * j] = high;

	      /* Create interleaving stmt:
		 low = VEC_PERM_EXPR <vect1, vect2,
				      {nelt / 2, nelt * 3 / 2,
				       nelt / 2 + 1, nelt * 3 / 2 + 1,
				       ...}>  */
	      low = make_temp_ssa_name (vectype, NULL, "vect_inter_low");
	      if (perm_mask_low)
		perm_stmt = gimple_build_assign (low, VEC_PERM_EXPR, vect1,
						 vect2, perm_mask_low);
	      else
		{
		  perm_stmt = gimple_build_call_internal
		    (IFN_VEC_INTERLEAVE_LO, 2, vect1, vect2);
		  gimple_set_lhs (perm_stmt, low);
		}
	      vect_finish_stmt_generation (stmt, perm_stmt, gsi);
	      (*result_chain)[2 * j + 1] = low;
	    }
	  memcpy (dr_chain.address (), result_chain->address (),
		  length * sizeof (tree));
	}
    }
}

/* Function vect_setup_realignment

   This function is called when vectorizing an unaligned load using
   the dr_explicit_realign[_optimized] scheme.
   This function generates the following code at the loop prolog:

      p = initial_addr;
   x  msq_init = *(floor(p));   # prolog load
      realignment_token = call target_builtin;
    loop:
   x  msq = phi (msq_init, ---)

   The stmts marked with x are generated only for the case of
   dr_explicit_realign_optimized.

   The code above sets up a new (vector) pointer, pointing to the first
   location accessed by STMT, and a "floor-aligned" load using that pointer.
   It also generates code to compute the "realignment-token" (if the relevant
   target hook was defined), and creates a phi-node at the loop-header bb
   whose arguments are the result of the prolog-load (created by this
   function) and the result of a load that takes place in the loop (to be
   created by the caller to this function).

   For the case of dr_explicit_realign_optimized:
   The caller to this function uses the phi-result (msq) to create the
   realignment code inside the loop, and sets up the missing phi argument,
   as follows:
    loop:
      msq = phi (msq_init, lsq)
      lsq = *(floor(p'));        # load in loop
      result = realign_load (msq, lsq, realignment_token);

   For the case of dr_explicit_realign:
    loop:
      msq = *(floor(p)); 	# load in loop
      p' = p + (VS-1);
      lsq = *(floor(p'));	# load in loop
      result = realign_load (msq, lsq, realignment_token);

   Input:
   STMT - (scalar) load stmt to be vectorized. This load accesses
          a memory location that may be unaligned.
   BSI - place where new code is to be inserted.
   ALIGNMENT_SUPPORT_SCHEME - which of the two misalignment handling schemes
			      is used.

   Output:
   REALIGNMENT_TOKEN - the result of a call to the builtin_mask_for_load
                       target hook, if defined.
   Return value - the result of the loop-header phi node.  */

tree
vect_setup_realignment (gimple *stmt, gimple_stmt_iterator *gsi,
                        tree *realignment_token,
			enum dr_alignment_support alignment_support_scheme,
			tree init_addr,
			struct loop **at_loop)
{
  stmt_vec_info stmt_info = vinfo_for_stmt (stmt);
  tree vectype = STMT_VINFO_VECTYPE (stmt_info);
  loop_vec_info loop_vinfo = STMT_VINFO_LOOP_VINFO (stmt_info);
  struct data_reference *dr = STMT_VINFO_DATA_REF (stmt_info);
  struct loop *loop = NULL;
  edge pe = NULL;
  tree scalar_dest = gimple_assign_lhs (stmt);
  tree vec_dest;
  gimple *inc;
  tree ptr;
  tree data_ref;
  basic_block new_bb;
  tree msq_init = NULL_TREE;
  tree new_temp;
  gphi *phi_stmt;
  tree msq = NULL_TREE;
  gimple_seq stmts = NULL;
  bool inv_p;
  bool compute_in_loop = false;
  bool nested_in_vect_loop = false;
  struct loop *containing_loop = (gimple_bb (stmt))->loop_father;
  struct loop *loop_for_initial_load = NULL;

  if (loop_vinfo)
    {
      loop = LOOP_VINFO_LOOP (loop_vinfo);
      nested_in_vect_loop = nested_in_vect_loop_p (loop, stmt);
    }

  gcc_assert (alignment_support_scheme == dr_explicit_realign
	      || alignment_support_scheme == dr_explicit_realign_optimized);

  /* We need to generate three things:
     1. the misalignment computation
     2. the extra vector load (for the optimized realignment scheme).
     3. the phi node for the two vectors from which the realignment is
      done (for the optimized realignment scheme).  */

  /* 1. Determine where to generate the misalignment computation.

     If INIT_ADDR is NULL_TREE, this indicates that the misalignment
     calculation will be generated by this function, outside the loop (in the
     preheader).  Otherwise, INIT_ADDR had already been computed for us by the
     caller, inside the loop.

     Background: If the misalignment remains fixed throughout the iterations of
     the loop, then both realignment schemes are applicable, and also the
     misalignment computation can be done outside LOOP.  This is because we are
     vectorizing LOOP, and so the memory accesses in LOOP advance in steps that
     are a multiple of VS (the Vector Size), and therefore the misalignment in
     different vectorized LOOP iterations is always the same.
     The problem arises only if the memory access is in an inner-loop nested
     inside LOOP, which is now being vectorized using outer-loop vectorization.
     This is the only case when the misalignment of the memory access may not
     remain fixed throughout the iterations of the inner-loop (as explained in
     detail in vect_supportable_dr_alignment).  In this case, not only is the
     optimized realignment scheme not applicable, but also the misalignment
     computation (and generation of the realignment token that is passed to
     REALIGN_LOAD) have to be done inside the loop.

     In short, INIT_ADDR indicates whether we are in a COMPUTE_IN_LOOP mode
     or not, which in turn determines if the misalignment is computed inside
     the inner-loop, or outside LOOP.  */

  if (init_addr != NULL_TREE || !loop_vinfo)
    {
      compute_in_loop = true;
      gcc_assert (alignment_support_scheme == dr_explicit_realign);
    }


  /* 2. Determine where to generate the extra vector load.

     For the optimized realignment scheme, instead of generating two vector
     loads in each iteration, we generate a single extra vector load in the
     preheader of the loop, and in each iteration reuse the result of the
     vector load from the previous iteration.  In case the memory access is in
     an inner-loop nested inside LOOP, which is now being vectorized using
     outer-loop vectorization, we need to determine whether this initial vector
     load should be generated at the preheader of the inner-loop, or can be
     generated at the preheader of LOOP.  If the memory access has no evolution
     in LOOP, it can be generated in the preheader of LOOP. Otherwise, it has
     to be generated inside LOOP (in the preheader of the inner-loop).  */

  if (nested_in_vect_loop)
    {
      tree outerloop_step = STMT_VINFO_DR_STEP (stmt_info);
      bool invariant_in_outerloop =
            (tree_int_cst_compare (outerloop_step, size_zero_node) == 0);
      loop_for_initial_load = (invariant_in_outerloop ? loop : loop->inner);
    }
  else
    loop_for_initial_load = loop;
  if (at_loop)
    *at_loop = loop_for_initial_load;

  if (loop_for_initial_load)
    pe = loop_preheader_edge (loop_for_initial_load);

  /* 3. For the case of the optimized realignment, create the first vector
      load at the loop preheader.  */

  if (alignment_support_scheme == dr_explicit_realign_optimized)
    {
      /* Create msq_init = *(floor(p1)) in the loop preheader  */
      gassign *new_stmt;

      gcc_assert (!compute_in_loop);
      vec_dest = vect_create_destination_var (scalar_dest, vectype);
      ptr = vect_create_data_ref_ptr (stmt, vectype, 0,
				      loop_for_initial_load,
				      NULL_TREE, &init_addr, NULL, &inc,
				      true, &inv_p);
      if (TREE_CODE (ptr) == SSA_NAME)
	new_temp = copy_ssa_name (ptr);
      else
	new_temp = make_ssa_name (TREE_TYPE (ptr));
      unsigned int align = DR_TARGET_ALIGNMENT (dr);
      new_stmt = gimple_build_assign
		   (new_temp, BIT_AND_EXPR, ptr,
		    build_int_cst (TREE_TYPE (ptr), -(HOST_WIDE_INT) align));
      new_bb = gsi_insert_on_edge_immediate (pe, new_stmt);
      gcc_assert (!new_bb);
      data_ref
	= build2 (MEM_REF, TREE_TYPE (vec_dest), new_temp,
		  build_int_cst (reference_alias_ptr_type (DR_REF (dr)), 0));
      new_stmt = gimple_build_assign (vec_dest, data_ref);
      new_temp = make_ssa_name (vec_dest, new_stmt);
      gimple_assign_set_lhs (new_stmt, new_temp);
      if (pe)
        {
          new_bb = gsi_insert_on_edge_immediate (pe, new_stmt);
          gcc_assert (!new_bb);
        }
      else
         gsi_insert_before (gsi, new_stmt, GSI_SAME_STMT);

      msq_init = gimple_assign_lhs (new_stmt);
    }

  /* 4. Create realignment token using a target builtin, if available.
      It is done either inside the containing loop, or before LOOP (as
      determined above).  */

  if (targetm.vectorize.builtin_mask_for_load)
    {
      gcall *new_stmt;
      tree builtin_decl;

      /* Compute INIT_ADDR - the initial addressed accessed by this memref.  */
      if (!init_addr)
	{
	  /* Generate the INIT_ADDR computation outside LOOP.  */
	  init_addr = vect_create_addr_base_for_vector_ref (stmt, &stmts,
							    NULL_TREE);
          if (loop)
            {
   	      pe = loop_preheader_edge (loop);
	      new_bb = gsi_insert_seq_on_edge_immediate (pe, stmts);
	      gcc_assert (!new_bb);
            }
          else
             gsi_insert_seq_before (gsi, stmts, GSI_SAME_STMT);
	}

      builtin_decl = targetm.vectorize.builtin_mask_for_load ();
      new_stmt = gimple_build_call (builtin_decl, 1, init_addr);
      vec_dest =
	vect_create_destination_var (scalar_dest,
				     gimple_call_return_type (new_stmt));
      new_temp = make_ssa_name (vec_dest, new_stmt);
      gimple_call_set_lhs (new_stmt, new_temp);

      if (compute_in_loop)
	gsi_insert_before (gsi, new_stmt, GSI_SAME_STMT);
      else
	{
	  /* Generate the misalignment computation outside LOOP.  */
	  pe = loop_preheader_edge (loop);
	  new_bb = gsi_insert_on_edge_immediate (pe, new_stmt);
	  gcc_assert (!new_bb);
	}

      *realignment_token = gimple_call_lhs (new_stmt);

      /* The result of the CALL_EXPR to this builtin is determined from
         the value of the parameter and no global variables are touched
         which makes the builtin a "const" function.  Requiring the
         builtin to have the "const" attribute makes it unnecessary
         to call mark_call_clobbered.  */
      gcc_assert (TREE_READONLY (builtin_decl));
    }

  if (alignment_support_scheme == dr_explicit_realign)
    return msq;

  gcc_assert (!compute_in_loop);
  gcc_assert (alignment_support_scheme == dr_explicit_realign_optimized);


  /* 5. Create msq = phi <msq_init, lsq> in loop  */

  pe = loop_preheader_edge (containing_loop);
  vec_dest = vect_create_destination_var (scalar_dest, vectype);
  msq = make_ssa_name (vec_dest);
  phi_stmt = create_phi_node (msq, containing_loop->header);
  add_phi_arg (phi_stmt, msq_init, pe, UNKNOWN_LOCATION);

  return msq;
}


/* Function vect_grouped_load_supported.

   COUNT is the size of the load group (the number of statements plus the
   number of gaps).  SINGLE_ELEMENT_P is true if there is actually
   only one statement, with a gap of COUNT - 1.

   Returns true if a suitable permute exists.  */

bool
vect_grouped_load_supported (tree vectype, bool single_element_p,
			     unsigned HOST_WIDE_INT count)
{
  machine_mode mode = TYPE_MODE (vectype);

  /* If this is single-element interleaving with an element distance
     that leaves unused vector loads around punt - we at least create
     very sub-optimal code in that case (and blow up memory,
     see PR65518).  */
  if (single_element_p && may_gt (count, TYPE_VECTOR_SUBPARTS (vectype)))
    {
      if (dump_enabled_p ())
	dump_printf_loc (MSG_MISSED_OPTIMIZATION, vect_location,
			 "single-element interleaving not supported "
			 "for not adjacent vector loads\n");
      return false;
    }

  /* vect_permute_load_chain requires the group size to be equal to 3 or
     be a power of two.  */
  if (count != 3 && exact_log2 (count) == -1)
    {
      if (dump_enabled_p ())
	dump_printf_loc (MSG_MISSED_OPTIMIZATION, vect_location,
			 "the size of the group of accesses"
			 " is not a power of 2 or not equal to 3\n");
      return false;
    }

  /* Powers of 2 use a tree of extract operations.  See whether the
     target supports them directly.  */
  if (count != 3
      && direct_internal_fn_supported_p (IFN_VEC_EXTRACT_EVEN, vectype,
					 OPTIMIZE_FOR_SPEED)
      && direct_internal_fn_supported_p (IFN_VEC_EXTRACT_ODD, vectype,
					 OPTIMIZE_FOR_SPEED))
    return true;

  /* Otherwise check for support in the form of general permutations.  */
  unsigned int nelt;
  if (VECTOR_MODE_P (mode) && GET_MODE_NUNITS (mode).is_constant (&nelt))
    {
<<<<<<< HEAD
      unsigned int i, j;
      unsigned char *sel = XALLOCAVEC (unsigned char, nelt);
=======
      unsigned int i, j, nelt = GET_MODE_NUNITS (mode);
      auto_vec_perm_indices sel (nelt);
      sel.quick_grow (nelt);
>>>>>>> 4a85c0b1

      if (count == 3)
	{
	  unsigned int k;
	  for (k = 0; k < 3; k++)
	    {
	      for (i = 0; i < nelt; i++)
		if (3 * i + k < 2 * nelt)
		  sel[i] = 3 * i + k;
		else
		  sel[i] = 0;
<<<<<<< HEAD
	      if (!can_vec_perm_p (mode, false, nelt, sel))
=======
	      if (!can_vec_perm_p (mode, false, &sel))
>>>>>>> 4a85c0b1
		{
		  if (dump_enabled_p ())
		    dump_printf_loc (MSG_MISSED_OPTIMIZATION, vect_location,
				     "shuffle of 3 loads is not supported by"
				     " target\n");
		  return false;
		}
	      for (i = 0, j = 0; i < nelt; i++)
		if (3 * i + k < 2 * nelt)
		  sel[i] = i;
		else
		  sel[i] = nelt + ((nelt + k) % 3) + 3 * (j++);
<<<<<<< HEAD
	      if (!can_vec_perm_p (mode, false, nelt, sel))
=======
	      if (!can_vec_perm_p (mode, false, &sel))
>>>>>>> 4a85c0b1
		{
		  if (dump_enabled_p ())
		    dump_printf_loc (MSG_MISSED_OPTIMIZATION, vect_location,
				     "shuffle of 3 loads is not supported by"
				     " target\n");
		  return false;
		}
	    }
	  return true;
	}
      else
	{
	  /* If length is not equal to 3 then only power of 2 is supported.  */
	  gcc_assert (pow2p_hwi (count));
	  for (i = 0; i < nelt; i++)
	    sel[i] = i * 2;
<<<<<<< HEAD
	  if (can_vec_perm_p (mode, false, nelt, sel))
	    {
	      for (i = 0; i < nelt; i++)
		sel[i] = i * 2 + 1;
	      if (can_vec_perm_p (mode, false, nelt, sel))
=======
	  if (can_vec_perm_p (mode, false, &sel))
	    {
	      for (i = 0; i < nelt; i++)
		sel[i] = i * 2 + 1;
	      if (can_vec_perm_p (mode, false, &sel))
>>>>>>> 4a85c0b1
		return true;
	    }
        }
    }

  if (dump_enabled_p ())
    dump_printf_loc (MSG_MISSED_OPTIMIZATION, vect_location,
		     "extract even/odd not supported by target\n");
  return false;
}

/* Return TRUE if vec_{masked_}load_lanes is available for COUNT vectors of
   type VECTYPE.  MASKED_P says whether the masked form is needed.  */

bool
vect_load_lanes_supported (tree vectype, unsigned HOST_WIDE_INT count,
			   bool masked_p)
{
  if (masked_p)
    return vect_lanes_optab_supported_p ("vec_mask_load_lanes",
					 vec_mask_load_lanes_optab,
					 vectype, count);
  else
    return vect_lanes_optab_supported_p ("vec_load_lanes",
					 vec_load_lanes_optab,
					 vectype, count);
}

/* Function vect_permute_load_chain.

   Given a chain of interleaved loads in DR_CHAIN of LENGTH that must be
   a power of 2 or equal to 3, generate extract_even/odd stmts to reorder
   the input data correctly.  Return the final references for loads in
   RESULT_CHAIN.

   E.g., LENGTH is 4 and the scalar type is short, i.e., VF is 8.
   The input is 4 vectors each containing 8 elements. We assign a number to each
   element, the input sequence is:

   1st vec:   0  1  2  3  4  5  6  7
   2nd vec:   8  9 10 11 12 13 14 15
   3rd vec:  16 17 18 19 20 21 22 23
   4th vec:  24 25 26 27 28 29 30 31

   The output sequence should be:

   1st vec:  0 4  8 12 16 20 24 28
   2nd vec:  1 5  9 13 17 21 25 29
   3rd vec:  2 6 10 14 18 22 26 30
   4th vec:  3 7 11 15 19 23 27 31

   i.e., the first output vector should contain the first elements of each
   interleaving group, etc.

   We use extract_even/odd instructions to create such output.  The input of
   each extract_even/odd operation is two vectors
   1st vec    2nd vec
   0 1 2 3    4 5 6 7

   and the output is the vector of extracted even/odd elements.  The output of
   extract_even will be:   0 2 4 6
   and of extract_odd:     1 3 5 7


   The permutation is done in log LENGTH stages.  In each stage extract_even
   and extract_odd stmts are created for each pair of vectors in DR_CHAIN in
   their order.  In our example,

   E1: extract_even (1st vec, 2nd vec)
   E2: extract_odd (1st vec, 2nd vec)
   E3: extract_even (3rd vec, 4th vec)
   E4: extract_odd (3rd vec, 4th vec)

   The output for the first stage will be:

   E1:  0  2  4  6  8 10 12 14
   E2:  1  3  5  7  9 11 13 15
   E3: 16 18 20 22 24 26 28 30
   E4: 17 19 21 23 25 27 29 31

   In order to proceed and create the correct sequence for the next stage (or
   for the correct output, if the second stage is the last one, as in our
   example), we first put the output of extract_even operation and then the
   output of extract_odd in RESULT_CHAIN (which is then copied to DR_CHAIN).
   The input for the second stage is:

   1st vec (E1):  0  2  4  6  8 10 12 14
   2nd vec (E3): 16 18 20 22 24 26 28 30
   3rd vec (E2):  1  3  5  7  9 11 13 15
   4th vec (E4): 17 19 21 23 25 27 29 31

   The output of the second stage:

   E1: 0 4  8 12 16 20 24 28
   E2: 2 6 10 14 18 22 26 30
   E3: 1 5  9 13 17 21 25 29
   E4: 3 7 11 15 19 23 27 31

   And RESULT_CHAIN after reordering:

   1st vec (E1):  0 4  8 12 16 20 24 28
   2nd vec (E3):  1 5  9 13 17 21 25 29
   3rd vec (E2):  2 6 10 14 18 22 26 30
   4th vec (E4):  3 7 11 15 19 23 27 31.  */

static void
vect_permute_load_chain (vec<tree> dr_chain,
			 unsigned int length,
			 gimple *stmt,
			 gimple_stmt_iterator *gsi,
			 vec<tree> *result_chain)
{
  tree data_ref, first_vect, second_vect;
  tree perm_mask_even, perm_mask_odd;
  tree perm3_mask_low, perm3_mask_high;
  gimple *perm_stmt;
  tree vectype = STMT_VINFO_VECTYPE (vinfo_for_stmt (stmt));
  unsigned int i, j, log_length = exact_log2 (length);
<<<<<<< HEAD
=======
  unsigned nelt = TYPE_VECTOR_SUBPARTS (vectype);

  auto_vec_perm_indices sel (nelt);
  sel.quick_grow (nelt);
>>>>>>> 4a85c0b1

  result_chain->quick_grow (length);
  memcpy (result_chain->address (), dr_chain.address (),
	  length * sizeof (tree));

  if (length == 3)
    {
      /* Enforced by vect_grouped_load_supported.  */
      unsigned nelt = TYPE_VECTOR_SUBPARTS (vectype).to_constant ();
      unsigned char *sel = XALLOCAVEC (unsigned char, nelt);

      unsigned int k;

      for (k = 0; k < 3; k++)
	{
	  for (i = 0; i < nelt; i++)
	    if (3 * i + k < 2 * nelt)
	      sel[i] = 3 * i + k;
	    else
	      sel[i] = 0;
	  perm3_mask_low = vect_gen_perm_mask_checked (vectype, nelt, sel);

	  for (i = 0, j = 0; i < nelt; i++)
	    if (3 * i + k < 2 * nelt)
	      sel[i] = i;
	    else
	      sel[i] = nelt + ((nelt + k) % 3) + 3 * (j++);

	  perm3_mask_high = vect_gen_perm_mask_checked (vectype, nelt, sel);

	  first_vect = dr_chain[0];
	  second_vect = dr_chain[1];

	  /* Create interleaving stmt (low part of):
	     low = VEC_PERM_EXPR <first_vect, second_vect2, {k, 3 + k, 6 + k,
							     ...}>  */
	  data_ref = make_temp_ssa_name (vectype, NULL, "vect_shuffle3_low");
	  perm_stmt = gimple_build_assign (data_ref, VEC_PERM_EXPR, first_vect,
					   second_vect, perm3_mask_low);
	  vect_finish_stmt_generation (stmt, perm_stmt, gsi);

	  /* Create interleaving stmt (high part of):
	     high = VEC_PERM_EXPR <first_vect, second_vect2, {k, 3 + k, 6 + k,
							      ...}>  */
	  first_vect = data_ref;
	  second_vect = dr_chain[2];
	  data_ref = make_temp_ssa_name (vectype, NULL, "vect_shuffle3_high");
	  perm_stmt = gimple_build_assign (data_ref, VEC_PERM_EXPR, first_vect,
					   second_vect, perm3_mask_high);
	  vect_finish_stmt_generation (stmt, perm_stmt, gsi);
	  (*result_chain)[k] = data_ref;
	}
    }
  else
    {
      /* If length is not equal to 3 then only power of 2 is supported.  */
      gcc_assert (pow2p_hwi (length));

      if (direct_internal_fn_supported_p (IFN_VEC_EXTRACT_EVEN, vectype,
					  OPTIMIZE_FOR_SPEED)
	  && direct_internal_fn_supported_p (IFN_VEC_EXTRACT_ODD, vectype,
					     OPTIMIZE_FOR_SPEED))
	{
	  /* We could support the case where only one of the optabs is
	     implemented, but that seems unlikely.  */
	  perm_mask_even = NULL_TREE;
	  perm_mask_odd = NULL_TREE;
	}
      else
	{
	  /* Enforced by vect_grouped_load_supported.  */
	  unsigned nelt = TYPE_VECTOR_SUBPARTS (vectype).to_constant ();
	  unsigned char *sel = XALLOCAVEC (unsigned char, nelt);
	  for (i = 0; i < nelt; ++i)
	    sel[i] = i * 2;
	  perm_mask_even = vect_gen_perm_mask_checked (vectype, nelt, sel);

	  for (i = 0; i < nelt; ++i)
	    sel[i] = i * 2 + 1;
	  perm_mask_odd = vect_gen_perm_mask_checked (vectype, nelt, sel);
	}

      for (i = 0; i < log_length; i++)
	{
	  for (j = 0; j < length; j += 2)
	    {
	      first_vect = dr_chain[j];
	      second_vect = dr_chain[j+1];

	      /* data_ref = permute_even (first_data_ref, second_data_ref);  */
	      data_ref = make_temp_ssa_name (vectype, NULL, "vect_perm_even");
	      if (perm_mask_even)
		perm_stmt = gimple_build_assign (data_ref, VEC_PERM_EXPR,
						 first_vect, second_vect,
						 perm_mask_even);
	      else
		{
		  perm_stmt = gimple_build_call_internal
		    (IFN_VEC_EXTRACT_EVEN, 2, first_vect, second_vect);
		  gimple_set_lhs (perm_stmt, data_ref);
		}
	      vect_finish_stmt_generation (stmt, perm_stmt, gsi);
	      (*result_chain)[j / 2] = data_ref;

	      /* data_ref = permute_odd (first_data_ref, second_data_ref);  */
	      data_ref = make_temp_ssa_name (vectype, NULL, "vect_perm_odd");
	      if (perm_mask_odd)
		perm_stmt = gimple_build_assign (data_ref, VEC_PERM_EXPR,
						 first_vect, second_vect,
						 perm_mask_odd);
	      else
		{
		  perm_stmt = gimple_build_call_internal
		    (IFN_VEC_EXTRACT_ODD, 2, first_vect, second_vect);
		  gimple_set_lhs (perm_stmt, data_ref);
		}
	      vect_finish_stmt_generation (stmt, perm_stmt, gsi);
	      (*result_chain)[j / 2 + length / 2] = data_ref;
	    }
	  memcpy (dr_chain.address (), result_chain->address (),
		  length * sizeof (tree));
	}
    }
}

/* Function vect_shift_permute_load_chain.

   Given a chain of loads in DR_CHAIN of LENGTH 2 or 3, generate
   sequence of stmts to reorder the input data accordingly.
   Return the final references for loads in RESULT_CHAIN.
   Return true if successed, false otherwise.

   E.g., LENGTH is 3 and the scalar type is short, i.e., VF is 8.
   The input is 3 vectors each containing 8 elements.  We assign a
   number to each element, the input sequence is:

   1st vec:   0  1  2  3  4  5  6  7
   2nd vec:   8  9 10 11 12 13 14 15
   3rd vec:  16 17 18 19 20 21 22 23

   The output sequence should be:

   1st vec:  0 3 6  9 12 15 18 21
   2nd vec:  1 4 7 10 13 16 19 22
   3rd vec:  2 5 8 11 14 17 20 23

   We use 3 shuffle instructions and 3 * 3 - 1 shifts to create such output.

   First we shuffle all 3 vectors to get correct elements order:

   1st vec:  ( 0  3  6) ( 1  4  7) ( 2  5)
   2nd vec:  ( 8 11 14) ( 9 12 15) (10 13)
   3rd vec:  (16 19 22) (17 20 23) (18 21)

   Next we unite and shift vector 3 times:

   1st step:
     shift right by 6 the concatenation of:
     "1st vec" and  "2nd vec"
       ( 0  3  6) ( 1  4  7) |( 2  5) _ ( 8 11 14) ( 9 12 15)| (10 13)
     "2nd vec" and  "3rd vec"
       ( 8 11 14) ( 9 12 15) |(10 13) _ (16 19 22) (17 20 23)| (18 21)
     "3rd vec" and  "1st vec"
       (16 19 22) (17 20 23) |(18 21) _ ( 0  3  6) ( 1  4  7)| ( 2  5)
			     | New vectors                   |

     So that now new vectors are:

     1st vec:  ( 2  5) ( 8 11 14) ( 9 12 15)
     2nd vec:  (10 13) (16 19 22) (17 20 23)
     3rd vec:  (18 21) ( 0  3  6) ( 1  4  7)

   2nd step:
     shift right by 5 the concatenation of:
     "1st vec" and  "3rd vec"
       ( 2  5) ( 8 11 14) |( 9 12 15) _ (18 21) ( 0  3  6)| ( 1  4  7)
     "2nd vec" and  "1st vec"
       (10 13) (16 19 22) |(17 20 23) _ ( 2  5) ( 8 11 14)| ( 9 12 15)
     "3rd vec" and  "2nd vec"
       (18 21) ( 0  3  6) |( 1  4  7) _ (10 13) (16 19 22)| (17 20 23)
			  | New vectors                   |

     So that now new vectors are:

     1st vec:  ( 9 12 15) (18 21) ( 0  3  6)
     2nd vec:  (17 20 23) ( 2  5) ( 8 11 14)
     3rd vec:  ( 1  4  7) (10 13) (16 19 22) READY

   3rd step:
     shift right by 5 the concatenation of:
     "1st vec" and  "1st vec"
       ( 9 12 15) (18 21) |( 0  3  6) _ ( 9 12 15) (18 21)| ( 0  3  6)
     shift right by 3 the concatenation of:
     "2nd vec" and  "2nd vec"
               (17 20 23) |( 2  5) ( 8 11 14) _ (17 20 23)| ( 2  5) ( 8 11 14)
			  | New vectors                   |

     So that now all vectors are READY:
     1st vec:  ( 0  3  6) ( 9 12 15) (18 21)
     2nd vec:  ( 2  5) ( 8 11 14) (17 20 23)
     3rd vec:  ( 1  4  7) (10 13) (16 19 22)

   This algorithm is faster than one in vect_permute_load_chain if:
     1.  "shift of a concatination" is faster than general permutation.
	 This is usually so.
     2.  The TARGET machine can't execute vector instructions in parallel.
	 This is because each step of the algorithm depends on previous.
	 The algorithm in vect_permute_load_chain is much more parallel.

   The algorithm is applicable only for LOAD CHAIN LENGTH less than VF.
*/

static bool
vect_shift_permute_load_chain (vec<tree> dr_chain,
			       unsigned int length,
			       gimple *stmt,
			       gimple_stmt_iterator *gsi,
			       vec<tree> *result_chain)
{
  tree vect[3], vect_shift[3], data_ref, first_vect, second_vect;
  tree perm2_mask1, perm2_mask2, perm3_mask;
  tree select_mask, shift1_mask, shift2_mask, shift3_mask, shift4_mask;
  gimple *perm_stmt;

  tree vectype = STMT_VINFO_VECTYPE (vinfo_for_stmt (stmt));
  unsigned int i;
<<<<<<< HEAD
  stmt_vec_info stmt_info = vinfo_for_stmt (stmt);
  loop_vec_info loop_vinfo = STMT_VINFO_LOOP_VINFO (stmt_info);

  unsigned HOST_WIDE_INT nelt, vf;
  if (!TYPE_VECTOR_SUBPARTS (vectype).is_constant (&nelt)
      || !LOOP_VINFO_VECT_FACTOR (loop_vinfo).is_constant (&vf))
    /* Not supported for variable-width vectors.  */
    return false;

  unsigned char *sel = XALLOCAVEC (unsigned char, nelt);
=======
  unsigned nelt = TYPE_VECTOR_SUBPARTS (vectype);
  stmt_vec_info stmt_info = vinfo_for_stmt (stmt);
  loop_vec_info loop_vinfo = STMT_VINFO_LOOP_VINFO (stmt_info);

  auto_vec_perm_indices sel (nelt);
  sel.quick_grow (nelt);
>>>>>>> 4a85c0b1

  result_chain->quick_grow (length);
  memcpy (result_chain->address (), dr_chain.address (),
	  length * sizeof (tree));

  if (pow2p_hwi (length) && vf > 4)
    {
      unsigned int j, log_length = exact_log2 (length);
      for (i = 0; i < nelt / 2; ++i)
	sel[i] = i * 2;
      for (i = 0; i < nelt / 2; ++i)
	sel[nelt / 2 + i] = i * 2 + 1;
<<<<<<< HEAD
      if (!can_vec_perm_p (TYPE_MODE (vectype), false, nelt, sel))
=======
      if (!can_vec_perm_p (TYPE_MODE (vectype), false, &sel))
>>>>>>> 4a85c0b1
	{
	  if (dump_enabled_p ())
	    dump_printf_loc (MSG_MISSED_OPTIMIZATION, vect_location,
			     "shuffle of 2 fields structure is not \
			      supported by target\n");
	  return false;
	}
      perm2_mask1 = vect_gen_perm_mask_checked (vectype, nelt, sel);

      for (i = 0; i < nelt / 2; ++i)
	sel[i] = i * 2 + 1;
      for (i = 0; i < nelt / 2; ++i)
	sel[nelt / 2 + i] = i * 2;
<<<<<<< HEAD
      if (!can_vec_perm_p (TYPE_MODE (vectype), false, nelt, sel))
=======
      if (!can_vec_perm_p (TYPE_MODE (vectype), false, &sel))
>>>>>>> 4a85c0b1
	{
	  if (dump_enabled_p ())
	    dump_printf_loc (MSG_MISSED_OPTIMIZATION, vect_location,
			     "shuffle of 2 fields structure is not \
			      supported by target\n");
	  return false;
	}
      perm2_mask2 = vect_gen_perm_mask_checked (vectype, nelt, sel);

      /* Generating permutation constant to shift all elements.
	 For vector length 8 it is {4 5 6 7 8 9 10 11}.  */
      for (i = 0; i < nelt; i++)
	sel[i] = nelt / 2 + i;
<<<<<<< HEAD
      if (!can_vec_perm_p (TYPE_MODE (vectype), false, nelt, sel))
=======
      if (!can_vec_perm_p (TYPE_MODE (vectype), false, &sel))
>>>>>>> 4a85c0b1
	{
	  if (dump_enabled_p ())
	    dump_printf_loc (MSG_MISSED_OPTIMIZATION, vect_location,
			     "shift permutation is not supported by target\n");
	  return false;
	}
      shift1_mask = vect_gen_perm_mask_checked (vectype, nelt, sel);

      /* Generating permutation constant to select vector from 2.
	 For vector length 8 it is {0 1 2 3 12 13 14 15}.  */
      for (i = 0; i < nelt / 2; i++)
	sel[i] = i;
      for (i = nelt / 2; i < nelt; i++)
	sel[i] = nelt + i;
<<<<<<< HEAD
      if (!can_vec_perm_p (TYPE_MODE (vectype), false, nelt, sel))
=======
      if (!can_vec_perm_p (TYPE_MODE (vectype), false, &sel))
>>>>>>> 4a85c0b1
	{
	  if (dump_enabled_p ())
	    dump_printf_loc (MSG_MISSED_OPTIMIZATION, vect_location,
			     "select is not supported by target\n");
	  return false;
	}
      select_mask = vect_gen_perm_mask_checked (vectype, nelt, sel);

      for (i = 0; i < log_length; i++)
	{
	  for (j = 0; j < length; j += 2)
	    {
	      first_vect = dr_chain[j];
	      second_vect = dr_chain[j + 1];

	      data_ref = make_temp_ssa_name (vectype, NULL, "vect_shuffle2");
	      perm_stmt = gimple_build_assign (data_ref, VEC_PERM_EXPR,
					       first_vect, first_vect,
					       perm2_mask1);
	      vect_finish_stmt_generation (stmt, perm_stmt, gsi);
	      vect[0] = data_ref;

	      data_ref = make_temp_ssa_name (vectype, NULL, "vect_shuffle2");
	      perm_stmt = gimple_build_assign (data_ref, VEC_PERM_EXPR,
					       second_vect, second_vect,
					       perm2_mask2);
	      vect_finish_stmt_generation (stmt, perm_stmt, gsi);
	      vect[1] = data_ref;

	      data_ref = make_temp_ssa_name (vectype, NULL, "vect_shift");
	      perm_stmt = gimple_build_assign (data_ref, VEC_PERM_EXPR,
					       vect[0], vect[1], shift1_mask);
	      vect_finish_stmt_generation (stmt, perm_stmt, gsi);
	      (*result_chain)[j/2 + length/2] = data_ref;

	      data_ref = make_temp_ssa_name (vectype, NULL, "vect_select");
	      perm_stmt = gimple_build_assign (data_ref, VEC_PERM_EXPR,
					       vect[0], vect[1], select_mask);
	      vect_finish_stmt_generation (stmt, perm_stmt, gsi);
	      (*result_chain)[j/2] = data_ref;
	    }
	  memcpy (dr_chain.address (), result_chain->address (),
		  length * sizeof (tree));
	}
      return true;
    }
  if (length == 3 && vf > 2)
    {
      unsigned int k = 0, l = 0;

      /* Generating permutation constant to get all elements in rigth order.
	 For vector length 8 it is {0 3 6 1 4 7 2 5}.  */
      for (i = 0; i < nelt; i++)
	{
	  if (3 * k + (l % 3) >= nelt)
	    {
	      k = 0;
	      l += (3 - (nelt % 3));
	    }
	  sel[i] = 3 * k + (l % 3);
	  k++;
	}
<<<<<<< HEAD
      if (!can_vec_perm_p (TYPE_MODE (vectype), false, nelt, sel))
=======
      if (!can_vec_perm_p (TYPE_MODE (vectype), false, &sel))
>>>>>>> 4a85c0b1
	{
	  if (dump_enabled_p ())
	    dump_printf_loc (MSG_MISSED_OPTIMIZATION, vect_location,
			     "shuffle of 3 fields structure is not \
			      supported by target\n");
	  return false;
	}
      perm3_mask = vect_gen_perm_mask_checked (vectype, nelt, sel);

      /* Generating permutation constant to shift all elements.
	 For vector length 8 it is {6 7 8 9 10 11 12 13}.  */
      for (i = 0; i < nelt; i++)
	sel[i] = 2 * (nelt / 3) + (nelt % 3) + i;
<<<<<<< HEAD
      if (!can_vec_perm_p (TYPE_MODE (vectype), false, nelt, sel))
=======
      if (!can_vec_perm_p (TYPE_MODE (vectype), false, &sel))
>>>>>>> 4a85c0b1
	{
	  if (dump_enabled_p ())
	    dump_printf_loc (MSG_MISSED_OPTIMIZATION, vect_location,
			     "shift permutation is not supported by target\n");
	  return false;
	}
      shift1_mask = vect_gen_perm_mask_checked (vectype, nelt, sel);

      /* Generating permutation constant to shift all elements.
	 For vector length 8 it is {5 6 7 8 9 10 11 12}.  */
      for (i = 0; i < nelt; i++)
	sel[i] = 2 * (nelt / 3) + 1 + i;
<<<<<<< HEAD
      if (!can_vec_perm_p (TYPE_MODE (vectype), false, nelt, sel))
=======
      if (!can_vec_perm_p (TYPE_MODE (vectype), false, &sel))
>>>>>>> 4a85c0b1
	{
	  if (dump_enabled_p ())
	    dump_printf_loc (MSG_MISSED_OPTIMIZATION, vect_location,
			     "shift permutation is not supported by target\n");
	  return false;
	}
      shift2_mask = vect_gen_perm_mask_checked (vectype, nelt, sel);

      /* Generating permutation constant to shift all elements.
	 For vector length 8 it is {3 4 5 6 7 8 9 10}.  */
      for (i = 0; i < nelt; i++)
	sel[i] = (nelt / 3) + (nelt % 3) / 2 + i;
<<<<<<< HEAD
      if (!can_vec_perm_p (TYPE_MODE (vectype), false, nelt, sel))
=======
      if (!can_vec_perm_p (TYPE_MODE (vectype), false, &sel))
>>>>>>> 4a85c0b1
	{
	  if (dump_enabled_p ())
	    dump_printf_loc (MSG_MISSED_OPTIMIZATION, vect_location,
			     "shift permutation is not supported by target\n");
	  return false;
	}
      shift3_mask = vect_gen_perm_mask_checked (vectype, nelt, sel);

      /* Generating permutation constant to shift all elements.
	 For vector length 8 it is {5 6 7 8 9 10 11 12}.  */
      for (i = 0; i < nelt; i++)
	sel[i] = 2 * (nelt / 3) + (nelt % 3) / 2 + i;
<<<<<<< HEAD
      if (!can_vec_perm_p (TYPE_MODE (vectype), false, nelt, sel))
=======
      if (!can_vec_perm_p (TYPE_MODE (vectype), false, &sel))
>>>>>>> 4a85c0b1
	{
	  if (dump_enabled_p ())
	    dump_printf_loc (MSG_MISSED_OPTIMIZATION, vect_location,
			     "shift permutation is not supported by target\n");
	  return false;
	}
      shift4_mask = vect_gen_perm_mask_checked (vectype, nelt, sel);

      for (k = 0; k < 3; k++)
	{
	  data_ref = make_temp_ssa_name (vectype, NULL, "vect_shuffle3");
	  perm_stmt = gimple_build_assign (data_ref, VEC_PERM_EXPR,
					   dr_chain[k], dr_chain[k],
					   perm3_mask);
	  vect_finish_stmt_generation (stmt, perm_stmt, gsi);
	  vect[k] = data_ref;
	}

      for (k = 0; k < 3; k++)
	{
	  data_ref = make_temp_ssa_name (vectype, NULL, "vect_shift1");
	  perm_stmt = gimple_build_assign (data_ref, VEC_PERM_EXPR,
					   vect[k % 3], vect[(k + 1) % 3],
					   shift1_mask);
	  vect_finish_stmt_generation (stmt, perm_stmt, gsi);
	  vect_shift[k] = data_ref;
	}

      for (k = 0; k < 3; k++)
	{
	  data_ref = make_temp_ssa_name (vectype, NULL, "vect_shift2");
	  perm_stmt = gimple_build_assign (data_ref, VEC_PERM_EXPR,
					   vect_shift[(4 - k) % 3],
					   vect_shift[(3 - k) % 3],
					   shift2_mask);
	  vect_finish_stmt_generation (stmt, perm_stmt, gsi);
	  vect[k] = data_ref;
	}

      (*result_chain)[3 - (nelt % 3)] = vect[2];

      data_ref = make_temp_ssa_name (vectype, NULL, "vect_shift3");
      perm_stmt = gimple_build_assign (data_ref, VEC_PERM_EXPR, vect[0],
				       vect[0], shift3_mask);
      vect_finish_stmt_generation (stmt, perm_stmt, gsi);
      (*result_chain)[nelt % 3] = data_ref;

      data_ref = make_temp_ssa_name (vectype, NULL, "vect_shift4");
      perm_stmt = gimple_build_assign (data_ref, VEC_PERM_EXPR, vect[1],
				       vect[1], shift4_mask);
      vect_finish_stmt_generation (stmt, perm_stmt, gsi);
      (*result_chain)[0] = data_ref;
      return true;
    }
  return false;
}

/* Function vect_transform_grouped_load.

   Given a chain of input interleaved data-refs (in DR_CHAIN), build statements
   to perform their permutation and ascribe the result vectorized statements to
   the scalar statements.
*/

void
vect_transform_grouped_load (gimple *stmt, vec<tree> dr_chain, int size,
			     gimple_stmt_iterator *gsi)
{
  machine_mode mode;
  vec<tree> result_chain = vNULL;

  /* DR_CHAIN contains input data-refs that are a part of the interleaving.
     RESULT_CHAIN is the output of vect_permute_load_chain, it contains permuted
     vectors, that are ready for vector computation.  */
  result_chain.create (size);

  /* If reassociation width for vector type is 2 or greater target machine can
     execute 2 or more vector instructions in parallel.  Otherwise try to
     get chain for loads group using vect_shift_permute_load_chain.  */
  mode = TYPE_MODE (STMT_VINFO_VECTYPE (vinfo_for_stmt (stmt)));
  if (targetm.sched.reassociation_width (VEC_PERM_EXPR, mode) > 1
      || pow2p_hwi (size)
      || !vect_shift_permute_load_chain (dr_chain, size, stmt,
					 gsi, &result_chain))
    vect_permute_load_chain (dr_chain, size, stmt, gsi, &result_chain);
  vect_record_grouped_load_vectors (stmt, result_chain);
  result_chain.release ();
}

/* RESULT_CHAIN contains the output of a group of grouped loads that were
   generated as part of the vectorization of STMT.  Assign the statement
   for each vector to the associated scalar statement.  */

void
vect_record_grouped_load_vectors (gimple *stmt, vec<tree> result_chain)
{
  gimple *first_stmt = GROUP_FIRST_ELEMENT (vinfo_for_stmt (stmt));
  gimple *next_stmt, *new_stmt;
  unsigned int i, gap_count;
  tree tmp_data_ref;

  /* Put a permuted data-ref in the VECTORIZED_STMT field.
     Since we scan the chain starting from it's first node, their order
     corresponds the order of data-refs in RESULT_CHAIN.  */
  next_stmt = first_stmt;
  gap_count = 1;
  FOR_EACH_VEC_ELT (result_chain, i, tmp_data_ref)
    {
      if (!next_stmt)
	break;

      /* Skip the gaps.  Loads created for the gaps will be removed by dead
       code elimination pass later.  No need to check for the first stmt in
       the group, since it always exists.
       GROUP_GAP is the number of steps in elements from the previous
       access (if there is no gap GROUP_GAP is 1).  We skip loads that
       correspond to the gaps.  */
      if (next_stmt != first_stmt
          && gap_count < GROUP_GAP (vinfo_for_stmt (next_stmt)))
      {
        gap_count++;
        continue;
      }

      while (next_stmt)
        {
	  new_stmt = SSA_NAME_DEF_STMT (tmp_data_ref);
	  /* We assume that if VEC_STMT is not NULL, this is a case of multiple
	     copies, and we put the new vector statement in the first available
	     RELATED_STMT.  */
	  if (!STMT_VINFO_VEC_STMT (vinfo_for_stmt (next_stmt)))
	    STMT_VINFO_VEC_STMT (vinfo_for_stmt (next_stmt)) = new_stmt;
	  else
            {
              if (!GROUP_SAME_DR_STMT (vinfo_for_stmt (next_stmt)))
                {
		  gimple *prev_stmt =
		    STMT_VINFO_VEC_STMT (vinfo_for_stmt (next_stmt));
		  gimple *rel_stmt =
		    STMT_VINFO_RELATED_STMT (vinfo_for_stmt (prev_stmt));
	          while (rel_stmt)
		    {
		      prev_stmt = rel_stmt;
		      rel_stmt =
                        STMT_VINFO_RELATED_STMT (vinfo_for_stmt (rel_stmt));
		    }

  	          STMT_VINFO_RELATED_STMT (vinfo_for_stmt (prev_stmt)) =
                    new_stmt;
                }
            }

	  next_stmt = GROUP_NEXT_ELEMENT (vinfo_for_stmt (next_stmt));
	  gap_count = 1;
	  /* If NEXT_STMT accesses the same DR as the previous statement,
	     put the same TMP_DATA_REF as its vectorized statement; otherwise
	     get the next data-ref from RESULT_CHAIN.  */
	  if (!next_stmt || !GROUP_SAME_DR_STMT (vinfo_for_stmt (next_stmt)))
	    break;
        }
    }
}

/* Function vect_force_dr_alignment_p.

   Returns whether the alignment of a DECL can be forced to be aligned
   on ALIGNMENT bit boundary.  */

bool
vect_can_force_dr_alignment_p (const_tree decl, unsigned int alignment)
{
  if (!VAR_P (decl))
    return false;

  if (decl_in_symtab_p (decl)
      && !symtab_node::get (decl)->can_increase_alignment_p ())
    return false;

  if (TREE_STATIC (decl))
    return (alignment <= MAX_OFILE_ALIGNMENT);
  else
    return (alignment <= MAX_STACK_ALIGNMENT);
}


/* Return whether the data reference DR is supported with respect to its
   alignment.
   If CHECK_ALIGNED_ACCESSES is TRUE, check if the access is supported even
   it is aligned, i.e., check if it is possible to vectorize it with different
   alignment.  */

enum dr_alignment_support
vect_supportable_dr_alignment (struct data_reference *dr,
                               bool check_aligned_accesses)
{
  gimple *stmt = DR_STMT (dr);
  stmt_vec_info stmt_info = vinfo_for_stmt (stmt);
  tree vectype = STMT_VINFO_VECTYPE (stmt_info);
  machine_mode mode = TYPE_MODE (vectype);
  loop_vec_info loop_vinfo = STMT_VINFO_LOOP_VINFO (stmt_info);
  struct loop *vect_loop = NULL;
  bool nested_in_vect_loop = false;

  if (aligned_access_p (dr) && !check_aligned_accesses)
    return dr_aligned;

  /* For now assume all conditional loads/stores support unaligned
     access without any special code.  */
  if (is_gimple_call (stmt)
      && gimple_call_internal_p (stmt)
      && (gimple_call_internal_fn (stmt) == IFN_MASK_LOAD
	  || gimple_call_internal_fn (stmt) == IFN_MASK_STORE))
    return dr_unaligned_supported;

  if (loop_vinfo)
    {
      vect_loop = LOOP_VINFO_LOOP (loop_vinfo);
      nested_in_vect_loop = nested_in_vect_loop_p (vect_loop, stmt);

      /* Speculative loops rely on aligned data refs.  */
      if (LOOP_VINFO_SPECULATIVE_EXECUTION (loop_vinfo))
	return dr_unaligned_unsupported;
    }

  /* Possibly unaligned access.  */

  /* We can choose between using the implicit realignment scheme (generating
     a misaligned_move stmt) and the explicit realignment scheme (generating
     aligned loads with a REALIGN_LOAD).  There are two variants to the
     explicit realignment scheme: optimized, and unoptimized.
     We can optimize the realignment only if the step between consecutive
     vector loads is equal to the vector size.  Since the vector memory
     accesses advance in steps of VS (Vector Size) in the vectorized loop, it
     is guaranteed that the misalignment amount remains the same throughout the
     execution of the vectorized loop.  Therefore, we can create the
     "realignment token" (the permutation mask that is passed to REALIGN_LOAD)
     at the loop preheader.

     However, in the case of outer-loop vectorization, when vectorizing a
     memory access in the inner-loop nested within the LOOP that is now being
     vectorized, while it is guaranteed that the misalignment of the
     vectorized memory access will remain the same in different outer-loop
     iterations, it is *not* guaranteed that is will remain the same throughout
     the execution of the inner-loop.  This is because the inner-loop advances
     with the original scalar step (and not in steps of VS).  If the inner-loop
     step happens to be a multiple of VS, then the misalignment remains fixed
     and we can use the optimized realignment scheme.  For example:

      for (i=0; i<N; i++)
        for (j=0; j<M; j++)
          s += a[i+j];

     When vectorizing the i-loop in the above example, the step between
     consecutive vector loads is 1, and so the misalignment does not remain
     fixed across the execution of the inner-loop, and the realignment cannot
     be optimized (as illustrated in the following pseudo vectorized loop):

      for (i=0; i<N; i+=4)
        for (j=0; j<M; j++){
          vs += vp[i+j]; // misalignment of &vp[i+j] is {0,1,2,3,0,1,2,3,...}
                         // when j is {0,1,2,3,4,5,6,7,...} respectively.
                         // (assuming that we start from an aligned address).
          }

     We therefore have to use the unoptimized realignment scheme:

      for (i=0; i<N; i+=4)
          for (j=k; j<M; j+=4)
          vs += vp[i+j]; // misalignment of &vp[i+j] is always k (assuming
                           // that the misalignment of the initial address is
                           // 0).

     The loop can then be vectorized as follows:

      for (k=0; k<4; k++){
        rt = get_realignment_token (&vp[k]);
        for (i=0; i<N; i+=4){
          v1 = vp[i+k];
          for (j=k; j<M; j+=4){
            v2 = vp[i+j+VS-1];
            va = REALIGN_LOAD <v1,v2,rt>;
            vs += va;
            v1 = v2;
          }
        }
    } */

  if (DR_IS_READ (dr))
    {
      bool is_packed = false;
      tree type = (TREE_TYPE (DR_REF (dr)));

      if (optab_handler (vec_realign_load_optab, mode) != CODE_FOR_nothing
	  && (!targetm.vectorize.builtin_mask_for_load
	      || targetm.vectorize.builtin_mask_for_load ()))
	{
	  tree vectype = STMT_VINFO_VECTYPE (stmt_info);

	  /* If we are doing SLP then the accesses need not have the
	     same alignment, instead it depends on the SLP group size.  */
	  if (loop_vinfo
	      && STMT_SLP_TYPE (stmt_info)
	      && !multiple_p (LOOP_VINFO_VECT_FACTOR (loop_vinfo)
			      * GROUP_SIZE (vinfo_for_stmt
					    (GROUP_FIRST_ELEMENT (stmt_info))),
			      TYPE_VECTOR_SUBPARTS (vectype)))
	    ;
	  else if (!loop_vinfo
		   || (nested_in_vect_loop
		       && may_ne (TREE_INT_CST_LOW (DR_STEP (dr)),
				  GET_MODE_SIZE (TYPE_MODE (vectype)))))
	    return dr_explicit_realign;
	  else
	    return dr_explicit_realign_optimized;
	}
      if (!known_alignment_for_access_p (dr))
	is_packed = not_size_aligned (DR_REF (dr));

      if (targetm.vectorize.support_vector_misalignment
	    (mode, type, DR_MISALIGNMENT (dr), is_packed))
	/* Can't software pipeline the loads, but can at least do them.  */
	return dr_unaligned_supported;
    }
  else
    {
      bool is_packed = false;
      tree type = (TREE_TYPE (DR_REF (dr)));

      if (!known_alignment_for_access_p (dr))
	is_packed = not_size_aligned (DR_REF (dr));

     if (targetm.vectorize.support_vector_misalignment
	   (mode, type, DR_MISALIGNMENT (dr), is_packed))
       return dr_unaligned_supported;
    }

  /* Unsupported.  */
  return dr_unaligned_unsupported;
}<|MERGE_RESOLUTION|>--- conflicted
+++ resolved
@@ -1103,14 +1103,6 @@
   return true;
 }
 
-/* Return the size of the value accessed by DR.  */
-
-static unsigned int
-vect_get_dr_size (struct data_reference *dr)
-{
-  return GET_MODE_SIZE (TYPE_MODE (TREE_TYPE (DR_REF (dr)))).to_constant ();
-}
-
 /* Function vect_update_misalignment_for_peel.
    Sets DR's misalignment
    - to 0 if it has the same alignment as DR_PEEL,
@@ -1130,8 +1122,8 @@
   unsigned int i;
   vec<dr_p> same_aligned_drs;
   struct data_reference *current_dr;
-  int dr_size = vect_get_dr_size (dr);
-  int dr_peel_size = vect_get_dr_size (dr_peel);
+  int dr_size = vect_get_scalar_dr_size (dr);
+  int dr_peel_size = vect_get_scalar_dr_size (dr_peel);
   stmt_vec_info stmt_info = vinfo_for_stmt (DR_STMT (dr));
   stmt_vec_info peel_stmt_info = vinfo_for_stmt (DR_STMT (dr_peel));
 
@@ -1905,7 +1897,7 @@
 
 	      vectype = STMT_VINFO_VECTYPE (stmt_info);
 	      unsigned int target_align = DR_TARGET_ALIGNMENT (dr);
-	      unsigned int dr_size = vect_get_dr_size (dr);
+	      unsigned int dr_size = vect_get_scalar_dr_size (dr);
 	      mis = (negative ? DR_MISALIGNMENT (dr) : -DR_MISALIGNMENT (dr));
 	      if (DR_MISALIGNMENT (dr) != 0)
 		npeel_tmp = (mis & (target_align - 1)) / dr_size;
@@ -2178,7 +2170,8 @@
                  count.  */
 	      mis = negative ? DR_MISALIGNMENT (dr0) : -DR_MISALIGNMENT (dr0);
 	      unsigned int target_align = DR_TARGET_ALIGNMENT (dr0);
-	      npeel = (mis & (target_align - 1)) / vect_get_dr_size (dr0);
+	      npeel = ((mis & (target_align - 1))
+		       / vect_get_scalar_dr_size (dr0));
             }
 
 	  /* For interleaved data access every iteration accesses all the
@@ -2218,7 +2211,7 @@
               if (max_peel == 0)
                 {
 		  unsigned int target_align = DR_TARGET_ALIGNMENT (dr0);
-		  max_peel = (target_align / vect_get_dr_size (dr0)) - 1;
+		  max_peel = target_align / vect_get_scalar_dr_size (dr0) - 1;
                 }
               if (max_peel > max_allowed_peel)
                 {
@@ -3344,7 +3337,7 @@
   segment_length_a += access_size_a;
 
   if (tree_int_cst_compare (DR_STEP (b), size_zero_node) < 0)
-    offset_b += vect_get_dr_size (b);
+    offset_b += vect_get_scalar_dr_size (b);
   segment_length_b += access_size_b;
 
   if (ranges_must_overlap_p (offset_a, segment_length_a,
@@ -3457,7 +3450,7 @@
     = estimated_poly_value (LOOP_VINFO_VECT_FACTOR (loop_vinfo));
   if (GROUP_FIRST_ELEMENT (stmt_info))
     count *= GROUP_SIZE (vinfo_for_stmt (GROUP_FIRST_ELEMENT (stmt_info)));
-  return estimated_poly_value (gap) <= count * vect_get_dr_size (dr);
+  return estimated_poly_value (gap) <= count * vect_get_scalar_dr_size (dr);
 }
 
 /* Return true if we know that there is no alias between DR_A and DR_B
@@ -3488,12 +3481,12 @@
 
   /* If the two accesses could be dependent within a scalar iteration,
      make sure that we'd retain their order.  */
-  if (may_gt (init_a + vect_get_dr_size (dr_a), init_b)
+  if (may_gt (init_a + vect_get_scalar_dr_size (dr_a), init_b)
       && !vect_preserves_scalar_order_p (DR_STMT (dr_a), DR_STMT (dr_b)))
     return false;
 
   /* There is no alias if abs (DR_STEP) >= GAP.  */
-  *lower_bound_out = init_b + vect_get_dr_size (dr_b) - init_a;
+  *lower_bound_out = init_b + vect_get_scalar_dr_size (dr_b) - init_a;
   return true;
 }
 
@@ -5364,14 +5357,9 @@
   unsigned int nelt;
   if (VECTOR_MODE_P (mode) && GET_MODE_NUNITS (mode).is_constant (&nelt))
     {
-<<<<<<< HEAD
       unsigned int i;
-      unsigned char *sel = XALLOCAVEC (unsigned char, nelt);
-=======
-      unsigned int i, nelt = GET_MODE_NUNITS (mode);
       auto_vec_perm_indices sel (nelt);
       sel.quick_grow (nelt);
->>>>>>> 4a85c0b1
 
       if (count == 3)
 	{
@@ -5392,11 +5380,7 @@
 		  if (3 * i + nelt2 < nelt)
 		    sel[3 * i + nelt2] = 0;
 		}
-<<<<<<< HEAD
-	      if (!can_vec_perm_p (mode, false, nelt, sel))
-=======
 	      if (!can_vec_perm_p (mode, false, &sel))
->>>>>>> 4a85c0b1
 		{
 		  if (dump_enabled_p ())
 		    dump_printf (MSG_MISSED_OPTIMIZATION,
@@ -5413,11 +5397,7 @@
 		  if (3 * i + nelt2 < nelt)
 		    sel[3 * i + nelt2] = nelt + j2++;
 		}
-<<<<<<< HEAD
-	      if (!can_vec_perm_p (mode, false, nelt, sel))
-=======
 	      if (!can_vec_perm_p (mode, false, &sel))
->>>>>>> 4a85c0b1
 		{
 		  if (dump_enabled_p ())
 		    dump_printf (MSG_MISSED_OPTIMIZATION,
@@ -5437,15 +5417,6 @@
 	      sel[i * 2] = i;
 	      sel[i * 2 + 1] = i + nelt;
 	    }
-<<<<<<< HEAD
-	    if (can_vec_perm_p (mode, false, nelt, sel))
-	      {
-		for (i = 0; i < nelt; i++)
-		  sel[i] += nelt / 2;
-		if (can_vec_perm_p (mode, false, nelt, sel))
-		  return true;
-	      }
-=======
 	  if (can_vec_perm_p (mode, false, &sel))
 	    {
 	      for (i = 0; i < nelt; i++)
@@ -5453,7 +5424,6 @@
 	      if (can_vec_perm_p (mode, false, &sel))
 		return true;
 	    }
->>>>>>> 4a85c0b1
 	}
     }
 
@@ -5556,15 +5526,7 @@
   tree perm_mask_low, perm_mask_high;
   tree data_ref;
   tree perm3_mask_low, perm3_mask_high;
-<<<<<<< HEAD
   unsigned int i, j, n, log_length = exact_log2 (length);
-=======
-  unsigned int i, n, log_length = exact_log2 (length);
-  unsigned int j, nelt = TYPE_VECTOR_SUBPARTS (vectype);
-
-  auto_vec_perm_indices sel (nelt);
-  sel.quick_grow (nelt);
->>>>>>> 4a85c0b1
 
   result_chain->quick_grow (length);
   memcpy (result_chain->address (), dr_chain.address (),
@@ -5574,9 +5536,10 @@
     {
       /* Enforced by vect_grouped_store_supported.  */
       unsigned int nelt = TYPE_VECTOR_SUBPARTS (vectype).to_constant ();
-      unsigned char *sel = XALLOCAVEC (unsigned char, nelt);
       unsigned int j0 = 0, j1 = 0, j2 = 0;
 
+      auto_vec_perm_indices sel (nelt);
+      sel.quick_grow (nelt);
       for (j = 0; j < 3; j++)
         {
 	  int nelt0 = ((3 - j) * nelt) % 3;
@@ -5592,7 +5555,7 @@
 	      if (3 * i + nelt2 < nelt)
 		sel[3 * i + nelt2] = 0;
 	    }
-	  perm3_mask_low = vect_gen_perm_mask_checked (vectype, nelt, sel);
+	  perm3_mask_low = vect_gen_perm_mask_checked (vectype, sel);
 
 	  for (i = 0; i < nelt; i++)
 	    {
@@ -5603,7 +5566,7 @@
 	      if (3 * i + nelt2 < nelt)
 		sel[3 * i + nelt2] = nelt + j2++;
 	    }
-	  perm3_mask_high = vect_gen_perm_mask_checked (vectype, nelt, sel);
+	  perm3_mask_high = vect_gen_perm_mask_checked (vectype, sel);
 
 	  vect1 = dr_chain[0];
 	  vect2 = dr_chain[1];
@@ -5649,17 +5612,18 @@
 	{
 	  /* Enforced by vect_grouped_store_supported.  */
 	  unsigned int nelt = TYPE_VECTOR_SUBPARTS (vectype).to_constant ();
-	  unsigned char *sel = XALLOCAVEC (unsigned char, nelt);
+	  auto_vec_perm_indices sel (nelt);
+	  sel.quick_grow (nelt);
 	  for (i = 0, n = nelt / 2; i < n; i++)
 	    {
 	      sel[i * 2] = i;
 	      sel[i * 2 + 1] = i + nelt;
 	    }
-	  perm_mask_high = vect_gen_perm_mask_checked (vectype, nelt, sel);
+	  perm_mask_high = vect_gen_perm_mask_checked (vectype, sel);
 
 	  for (i = 0; i < nelt; i++)
 	    sel[i] += nelt / 2;
-	  perm_mask_low = vect_gen_perm_mask_checked (vectype, nelt, sel);
+	  perm_mask_low = vect_gen_perm_mask_checked (vectype, sel);
 	}
 
       for (i = 0, n = log_length; i < n; i++)
@@ -6030,14 +5994,9 @@
   unsigned int nelt;
   if (VECTOR_MODE_P (mode) && GET_MODE_NUNITS (mode).is_constant (&nelt))
     {
-<<<<<<< HEAD
       unsigned int i, j;
-      unsigned char *sel = XALLOCAVEC (unsigned char, nelt);
-=======
-      unsigned int i, j, nelt = GET_MODE_NUNITS (mode);
       auto_vec_perm_indices sel (nelt);
       sel.quick_grow (nelt);
->>>>>>> 4a85c0b1
 
       if (count == 3)
 	{
@@ -6049,11 +6008,7 @@
 		  sel[i] = 3 * i + k;
 		else
 		  sel[i] = 0;
-<<<<<<< HEAD
-	      if (!can_vec_perm_p (mode, false, nelt, sel))
-=======
 	      if (!can_vec_perm_p (mode, false, &sel))
->>>>>>> 4a85c0b1
 		{
 		  if (dump_enabled_p ())
 		    dump_printf_loc (MSG_MISSED_OPTIMIZATION, vect_location,
@@ -6066,11 +6021,7 @@
 		  sel[i] = i;
 		else
 		  sel[i] = nelt + ((nelt + k) % 3) + 3 * (j++);
-<<<<<<< HEAD
-	      if (!can_vec_perm_p (mode, false, nelt, sel))
-=======
 	      if (!can_vec_perm_p (mode, false, &sel))
->>>>>>> 4a85c0b1
 		{
 		  if (dump_enabled_p ())
 		    dump_printf_loc (MSG_MISSED_OPTIMIZATION, vect_location,
@@ -6087,19 +6038,11 @@
 	  gcc_assert (pow2p_hwi (count));
 	  for (i = 0; i < nelt; i++)
 	    sel[i] = i * 2;
-<<<<<<< HEAD
-	  if (can_vec_perm_p (mode, false, nelt, sel))
-	    {
-	      for (i = 0; i < nelt; i++)
-		sel[i] = i * 2 + 1;
-	      if (can_vec_perm_p (mode, false, nelt, sel))
-=======
 	  if (can_vec_perm_p (mode, false, &sel))
 	    {
 	      for (i = 0; i < nelt; i++)
 		sel[i] = i * 2 + 1;
 	      if (can_vec_perm_p (mode, false, &sel))
->>>>>>> 4a85c0b1
 		return true;
 	    }
         }
@@ -6218,13 +6161,6 @@
   gimple *perm_stmt;
   tree vectype = STMT_VINFO_VECTYPE (vinfo_for_stmt (stmt));
   unsigned int i, j, log_length = exact_log2 (length);
-<<<<<<< HEAD
-=======
-  unsigned nelt = TYPE_VECTOR_SUBPARTS (vectype);
-
-  auto_vec_perm_indices sel (nelt);
-  sel.quick_grow (nelt);
->>>>>>> 4a85c0b1
 
   result_chain->quick_grow (length);
   memcpy (result_chain->address (), dr_chain.address (),
@@ -6234,10 +6170,10 @@
     {
       /* Enforced by vect_grouped_load_supported.  */
       unsigned nelt = TYPE_VECTOR_SUBPARTS (vectype).to_constant ();
-      unsigned char *sel = XALLOCAVEC (unsigned char, nelt);
-
       unsigned int k;
 
+      auto_vec_perm_indices sel (nelt);
+      sel.quick_grow (nelt);
       for (k = 0; k < 3; k++)
 	{
 	  for (i = 0; i < nelt; i++)
@@ -6245,7 +6181,7 @@
 	      sel[i] = 3 * i + k;
 	    else
 	      sel[i] = 0;
-	  perm3_mask_low = vect_gen_perm_mask_checked (vectype, nelt, sel);
+	  perm3_mask_low = vect_gen_perm_mask_checked (vectype, sel);
 
 	  for (i = 0, j = 0; i < nelt; i++)
 	    if (3 * i + k < 2 * nelt)
@@ -6253,7 +6189,7 @@
 	    else
 	      sel[i] = nelt + ((nelt + k) % 3) + 3 * (j++);
 
-	  perm3_mask_high = vect_gen_perm_mask_checked (vectype, nelt, sel);
+	  perm3_mask_high = vect_gen_perm_mask_checked (vectype, sel);
 
 	  first_vect = dr_chain[0];
 	  second_vect = dr_chain[1];
@@ -6297,14 +6233,15 @@
 	{
 	  /* Enforced by vect_grouped_load_supported.  */
 	  unsigned nelt = TYPE_VECTOR_SUBPARTS (vectype).to_constant ();
-	  unsigned char *sel = XALLOCAVEC (unsigned char, nelt);
+	  auto_vec_perm_indices sel (nelt);
+	  sel.quick_grow (nelt);
 	  for (i = 0; i < nelt; ++i)
 	    sel[i] = i * 2;
-	  perm_mask_even = vect_gen_perm_mask_checked (vectype, nelt, sel);
+	  perm_mask_even = vect_gen_perm_mask_checked (vectype, sel);
 
 	  for (i = 0; i < nelt; ++i)
 	    sel[i] = i * 2 + 1;
-	  perm_mask_odd = vect_gen_perm_mask_checked (vectype, nelt, sel);
+	  perm_mask_odd = vect_gen_perm_mask_checked (vectype, sel);
 	}
 
       for (i = 0; i < log_length; i++)
@@ -6451,7 +6388,6 @@
 
   tree vectype = STMT_VINFO_VECTYPE (vinfo_for_stmt (stmt));
   unsigned int i;
-<<<<<<< HEAD
   stmt_vec_info stmt_info = vinfo_for_stmt (stmt);
   loop_vec_info loop_vinfo = STMT_VINFO_LOOP_VINFO (stmt_info);
 
@@ -6461,15 +6397,8 @@
     /* Not supported for variable-width vectors.  */
     return false;
 
-  unsigned char *sel = XALLOCAVEC (unsigned char, nelt);
-=======
-  unsigned nelt = TYPE_VECTOR_SUBPARTS (vectype);
-  stmt_vec_info stmt_info = vinfo_for_stmt (stmt);
-  loop_vec_info loop_vinfo = STMT_VINFO_LOOP_VINFO (stmt_info);
-
   auto_vec_perm_indices sel (nelt);
   sel.quick_grow (nelt);
->>>>>>> 4a85c0b1
 
   result_chain->quick_grow (length);
   memcpy (result_chain->address (), dr_chain.address (),
@@ -6482,11 +6411,7 @@
 	sel[i] = i * 2;
       for (i = 0; i < nelt / 2; ++i)
 	sel[nelt / 2 + i] = i * 2 + 1;
-<<<<<<< HEAD
-      if (!can_vec_perm_p (TYPE_MODE (vectype), false, nelt, sel))
-=======
       if (!can_vec_perm_p (TYPE_MODE (vectype), false, &sel))
->>>>>>> 4a85c0b1
 	{
 	  if (dump_enabled_p ())
 	    dump_printf_loc (MSG_MISSED_OPTIMIZATION, vect_location,
@@ -6494,17 +6419,13 @@
 			      supported by target\n");
 	  return false;
 	}
-      perm2_mask1 = vect_gen_perm_mask_checked (vectype, nelt, sel);
+      perm2_mask1 = vect_gen_perm_mask_checked (vectype, sel);
 
       for (i = 0; i < nelt / 2; ++i)
 	sel[i] = i * 2 + 1;
       for (i = 0; i < nelt / 2; ++i)
 	sel[nelt / 2 + i] = i * 2;
-<<<<<<< HEAD
-      if (!can_vec_perm_p (TYPE_MODE (vectype), false, nelt, sel))
-=======
       if (!can_vec_perm_p (TYPE_MODE (vectype), false, &sel))
->>>>>>> 4a85c0b1
 	{
 	  if (dump_enabled_p ())
 	    dump_printf_loc (MSG_MISSED_OPTIMIZATION, vect_location,
@@ -6512,24 +6433,20 @@
 			      supported by target\n");
 	  return false;
 	}
-      perm2_mask2 = vect_gen_perm_mask_checked (vectype, nelt, sel);
+      perm2_mask2 = vect_gen_perm_mask_checked (vectype, sel);
 
       /* Generating permutation constant to shift all elements.
 	 For vector length 8 it is {4 5 6 7 8 9 10 11}.  */
       for (i = 0; i < nelt; i++)
 	sel[i] = nelt / 2 + i;
-<<<<<<< HEAD
-      if (!can_vec_perm_p (TYPE_MODE (vectype), false, nelt, sel))
-=======
       if (!can_vec_perm_p (TYPE_MODE (vectype), false, &sel))
->>>>>>> 4a85c0b1
 	{
 	  if (dump_enabled_p ())
 	    dump_printf_loc (MSG_MISSED_OPTIMIZATION, vect_location,
 			     "shift permutation is not supported by target\n");
 	  return false;
 	}
-      shift1_mask = vect_gen_perm_mask_checked (vectype, nelt, sel);
+      shift1_mask = vect_gen_perm_mask_checked (vectype, sel);
 
       /* Generating permutation constant to select vector from 2.
 	 For vector length 8 it is {0 1 2 3 12 13 14 15}.  */
@@ -6537,18 +6454,14 @@
 	sel[i] = i;
       for (i = nelt / 2; i < nelt; i++)
 	sel[i] = nelt + i;
-<<<<<<< HEAD
-      if (!can_vec_perm_p (TYPE_MODE (vectype), false, nelt, sel))
-=======
       if (!can_vec_perm_p (TYPE_MODE (vectype), false, &sel))
->>>>>>> 4a85c0b1
 	{
 	  if (dump_enabled_p ())
 	    dump_printf_loc (MSG_MISSED_OPTIMIZATION, vect_location,
 			     "select is not supported by target\n");
 	  return false;
 	}
-      select_mask = vect_gen_perm_mask_checked (vectype, nelt, sel);
+      select_mask = vect_gen_perm_mask_checked (vectype, sel);
 
       for (i = 0; i < log_length; i++)
 	{
@@ -6604,11 +6517,7 @@
 	  sel[i] = 3 * k + (l % 3);
 	  k++;
 	}
-<<<<<<< HEAD
-      if (!can_vec_perm_p (TYPE_MODE (vectype), false, nelt, sel))
-=======
       if (!can_vec_perm_p (TYPE_MODE (vectype), false, &sel))
->>>>>>> 4a85c0b1
 	{
 	  if (dump_enabled_p ())
 	    dump_printf_loc (MSG_MISSED_OPTIMIZATION, vect_location,
@@ -6616,75 +6525,59 @@
 			      supported by target\n");
 	  return false;
 	}
-      perm3_mask = vect_gen_perm_mask_checked (vectype, nelt, sel);
+      perm3_mask = vect_gen_perm_mask_checked (vectype, sel);
 
       /* Generating permutation constant to shift all elements.
 	 For vector length 8 it is {6 7 8 9 10 11 12 13}.  */
       for (i = 0; i < nelt; i++)
 	sel[i] = 2 * (nelt / 3) + (nelt % 3) + i;
-<<<<<<< HEAD
-      if (!can_vec_perm_p (TYPE_MODE (vectype), false, nelt, sel))
-=======
       if (!can_vec_perm_p (TYPE_MODE (vectype), false, &sel))
->>>>>>> 4a85c0b1
 	{
 	  if (dump_enabled_p ())
 	    dump_printf_loc (MSG_MISSED_OPTIMIZATION, vect_location,
 			     "shift permutation is not supported by target\n");
 	  return false;
 	}
-      shift1_mask = vect_gen_perm_mask_checked (vectype, nelt, sel);
+      shift1_mask = vect_gen_perm_mask_checked (vectype, sel);
 
       /* Generating permutation constant to shift all elements.
 	 For vector length 8 it is {5 6 7 8 9 10 11 12}.  */
       for (i = 0; i < nelt; i++)
 	sel[i] = 2 * (nelt / 3) + 1 + i;
-<<<<<<< HEAD
-      if (!can_vec_perm_p (TYPE_MODE (vectype), false, nelt, sel))
-=======
       if (!can_vec_perm_p (TYPE_MODE (vectype), false, &sel))
->>>>>>> 4a85c0b1
 	{
 	  if (dump_enabled_p ())
 	    dump_printf_loc (MSG_MISSED_OPTIMIZATION, vect_location,
 			     "shift permutation is not supported by target\n");
 	  return false;
 	}
-      shift2_mask = vect_gen_perm_mask_checked (vectype, nelt, sel);
+      shift2_mask = vect_gen_perm_mask_checked (vectype, sel);
 
       /* Generating permutation constant to shift all elements.
 	 For vector length 8 it is {3 4 5 6 7 8 9 10}.  */
       for (i = 0; i < nelt; i++)
 	sel[i] = (nelt / 3) + (nelt % 3) / 2 + i;
-<<<<<<< HEAD
-      if (!can_vec_perm_p (TYPE_MODE (vectype), false, nelt, sel))
-=======
       if (!can_vec_perm_p (TYPE_MODE (vectype), false, &sel))
->>>>>>> 4a85c0b1
 	{
 	  if (dump_enabled_p ())
 	    dump_printf_loc (MSG_MISSED_OPTIMIZATION, vect_location,
 			     "shift permutation is not supported by target\n");
 	  return false;
 	}
-      shift3_mask = vect_gen_perm_mask_checked (vectype, nelt, sel);
+      shift3_mask = vect_gen_perm_mask_checked (vectype, sel);
 
       /* Generating permutation constant to shift all elements.
 	 For vector length 8 it is {5 6 7 8 9 10 11 12}.  */
       for (i = 0; i < nelt; i++)
 	sel[i] = 2 * (nelt / 3) + (nelt % 3) / 2 + i;
-<<<<<<< HEAD
-      if (!can_vec_perm_p (TYPE_MODE (vectype), false, nelt, sel))
-=======
       if (!can_vec_perm_p (TYPE_MODE (vectype), false, &sel))
->>>>>>> 4a85c0b1
 	{
 	  if (dump_enabled_p ())
 	    dump_printf_loc (MSG_MISSED_OPTIMIZATION, vect_location,
 			     "shift permutation is not supported by target\n");
 	  return false;
 	}
-      shift4_mask = vect_gen_perm_mask_checked (vectype, nelt, sel);
+      shift4_mask = vect_gen_perm_mask_checked (vectype, sel);
 
       for (k = 0; k < 3; k++)
 	{
