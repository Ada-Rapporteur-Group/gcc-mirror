/* Data References Analysis and Manipulation Utilities for Vectorization.
   Copyright (C) 2003-2015 Free Software Foundation, Inc.
   Contributed by Dorit Naishlos <dorit@il.ibm.com>
   and Ira Rosen <irar@il.ibm.com>

This file is part of GCC.

GCC is free software; you can redistribute it and/or modify it under
the terms of the GNU General Public License as published by the Free
Software Foundation; either version 3, or (at your option) any later
version.

GCC is distributed in the hope that it will be useful, but WITHOUT ANY
WARRANTY; without even the implied warranty of MERCHANTABILITY or
FITNESS FOR A PARTICULAR PURPOSE.  See the GNU General Public License
for more details.

You should have received a copy of the GNU General Public License
along with GCC; see the file COPYING3.  If not see
<http://www.gnu.org/licenses/>.  */

#include "config.h"
#include "system.h"
#include "coretypes.h"
#include "dumpfile.h"
#include "tm.h"
#include "hash-set.h"
#include "vec.h"
#include "input.h"
#include "alias.h"
#include "symtab.h"
#include "inchash.h"
#include "tree.h"
#include "fold-const.h"
#include "stor-layout.h"
#include "tm_p.h"
#include "target.h"
#include "predict.h"
#include "hard-reg-set.h"
#include "function.h"
#include "dominance.h"
#include "cfg.h"
#include "basic-block.h"
#include "gimple-pretty-print.h"
#include "tree-ssa-alias.h"
#include "internal-fn.h"
#include "tree-eh.h"
#include "gimple-expr.h"
#include "is-a.h"
#include "gimple.h"
#include "gimplify.h"
#include "gimple-iterator.h"
#include "gimplify-me.h"
#include "gimple-ssa.h"
#include "tree-phinodes.h"
#include "ssa-iterators.h"
#include "stringpool.h"
#include "tree-ssanames.h"
#include "tree-ssa-loop-ivopts.h"
#include "tree-ssa-loop-manip.h"
#include "tree-ssa-loop.h"
#include "cfgloop.h"
#include "tree-chrec.h"
#include "tree-scalar-evolution.h"
#include "tree-vectorizer.h"
#include "diagnostic-core.h"
#include "hash-map.h"
#include "plugin-api.h"
#include "ipa-ref.h"
#include "cgraph.h"
/* Need to include rtl.h, expr.h, etc. for optabs.  */
#include "hashtab.h"
#include "rtl.h"
#include "flags.h"
#include "statistics.h"
#include "insn-config.h"
#include "expmed.h"
#include "dojump.h"
#include "explow.h"
#include "calls.h"
#include "emit-rtl.h"
#include "varasm.h"
#include "stmt.h"
#include "expr.h"
#include "insn-codes.h"
#include "optabs.h"
#include "builtins.h"

/* Return true if load- or store-lanes optab OPTAB is implemented for
   COUNT vectors of type VECTYPE.  NAME is the name of OPTAB.  */

static bool
vect_lanes_optab_supported_p (const char *name, convert_optab optab,
			      tree vectype, unsigned HOST_WIDE_INT count)
{
  machine_mode mode, array_mode;
  bool limit_p;

  mode = TYPE_MODE (vectype);
  limit_p = !targetm.array_mode_supported_p (mode, count);
  array_mode = mode_for_size (count * GET_MODE_BITSIZE (mode),
			      MODE_INT, limit_p);

  if (array_mode == BLKmode)
    {
      if (dump_enabled_p ())
	dump_printf_loc (MSG_MISSED_OPTIMIZATION, vect_location,
                         "no array mode for %s[" HOST_WIDE_INT_PRINT_DEC "]\n",
                         GET_MODE_NAME (mode), count);
      return false;
    }

  if (convert_optab_handler (optab, array_mode, mode) == CODE_FOR_nothing)
    {
      if (dump_enabled_p ())
	dump_printf_loc (MSG_MISSED_OPTIMIZATION, vect_location,
                         "cannot use %s<%s><%s>\n", name,
                         GET_MODE_NAME (array_mode), GET_MODE_NAME (mode));
      return false;
    }

  if (dump_enabled_p ())
    dump_printf_loc (MSG_NOTE, vect_location,
                     "can use %s<%s><%s>\n", name, GET_MODE_NAME (array_mode),
                     GET_MODE_NAME (mode));

  return true;
}


/* Return the smallest scalar part of STMT.
   This is used to determine the vectype of the stmt.  We generally set the
   vectype according to the type of the result (lhs).  For stmts whose
   result-type is different than the type of the arguments (e.g., demotion,
   promotion), vectype will be reset appropriately (later).  Note that we have
   to visit the smallest datatype in this function, because that determines the
   VF.  If the smallest datatype in the loop is present only as the rhs of a
   promotion operation - we'd miss it.
   Such a case, where a variable of this datatype does not appear in the lhs
   anywhere in the loop, can only occur if it's an invariant: e.g.:
   'int_x = (int) short_inv', which we'd expect to have been optimized away by
   invariant motion.  However, we cannot rely on invariant motion to always
   take invariants out of the loop, and so in the case of promotion we also
   have to check the rhs.
   LHS_SIZE_UNIT and RHS_SIZE_UNIT contain the sizes of the corresponding
   types.  */

tree
vect_get_smallest_scalar_type (gimple stmt, HOST_WIDE_INT *lhs_size_unit,
                               HOST_WIDE_INT *rhs_size_unit)
{
  tree scalar_type = gimple_expr_type (stmt);
  HOST_WIDE_INT lhs, rhs;

  lhs = rhs = TREE_INT_CST_LOW (TYPE_SIZE_UNIT (scalar_type));

  if (is_gimple_assign (stmt)
      && (gimple_assign_cast_p (stmt)
          || gimple_assign_rhs_code (stmt) == WIDEN_MULT_EXPR
          || gimple_assign_rhs_code (stmt) == WIDEN_LSHIFT_EXPR
          || gimple_assign_rhs_code (stmt) == FLOAT_EXPR))
    {
      tree rhs_type = TREE_TYPE (gimple_assign_rhs1 (stmt));

      rhs = TREE_INT_CST_LOW (TYPE_SIZE_UNIT (rhs_type));
      if (rhs < lhs)
        scalar_type = rhs_type;
    }

  *lhs_size_unit = lhs;
  *rhs_size_unit = rhs;
  return scalar_type;
}


/* Insert DDR into LOOP_VINFO list of ddrs that may alias and need to be
   tested at run-time.  Return TRUE if DDR was successfully inserted.
   Return false if versioning is not supported.  */

static bool
vect_mark_for_runtime_alias_test (ddr_p ddr, loop_vec_info loop_vinfo)
{
  struct loop *loop = LOOP_VINFO_LOOP (loop_vinfo);

  if ((unsigned) PARAM_VALUE (PARAM_VECT_MAX_VERSION_FOR_ALIAS_CHECKS) == 0)
    return false;

  if (dump_enabled_p ())
    {
      dump_printf_loc (MSG_NOTE, vect_location,
                       "mark for run-time aliasing test between ");
      dump_generic_expr (MSG_NOTE, TDF_SLIM, DR_REF (DDR_A (ddr)));
      dump_printf (MSG_NOTE,  " and ");
      dump_generic_expr (MSG_NOTE, TDF_SLIM, DR_REF (DDR_B (ddr)));
      dump_printf (MSG_NOTE, "\n");
    }

  if (optimize_loop_nest_for_size_p (loop))
    {
      if (dump_enabled_p ())
	dump_printf_loc (MSG_MISSED_OPTIMIZATION, vect_location,
                         "versioning not supported when optimizing"
                         " for size.\n");
      return false;
    }

  /* FORNOW: We don't support versioning with outer-loop vectorization.  */
  if (loop->inner)
    {
      if (dump_enabled_p ())
	dump_printf_loc (MSG_MISSED_OPTIMIZATION, vect_location,
                         "versioning not yet supported for outer-loops.\n");
      return false;
    }

  /* FORNOW: We don't support creating runtime alias tests for non-constant
     step.  */
  if (TREE_CODE (DR_STEP (DDR_A (ddr))) != INTEGER_CST
      || TREE_CODE (DR_STEP (DDR_B (ddr))) != INTEGER_CST)
    {
      if (dump_enabled_p ())
	dump_printf_loc (MSG_MISSED_OPTIMIZATION, vect_location,
                         "versioning not yet supported for non-constant "
                         "step\n");
      return false;
    }

  LOOP_VINFO_MAY_ALIAS_DDRS (loop_vinfo).safe_push (ddr);
  return true;
}


/* Function vect_analyze_data_ref_dependence.

   Return TRUE if there (might) exist a dependence between a memory-reference
   DRA and a memory-reference DRB.  When versioning for alias may check a
   dependence at run-time, return FALSE.  Adjust *MAX_VF according to
   the data dependence.  */

static bool
vect_analyze_data_ref_dependence (struct data_dependence_relation *ddr,
                                  loop_vec_info loop_vinfo, int *max_vf)
{
  unsigned int i;
  struct loop *loop = LOOP_VINFO_LOOP (loop_vinfo);
  struct data_reference *dra = DDR_A (ddr);
  struct data_reference *drb = DDR_B (ddr);
  stmt_vec_info stmtinfo_a = vinfo_for_stmt (DR_STMT (dra));
  stmt_vec_info stmtinfo_b = vinfo_for_stmt (DR_STMT (drb));
  lambda_vector dist_v;
  unsigned int loop_depth;

  /* In loop analysis all data references should be vectorizable.  */
  if (!STMT_VINFO_VECTORIZABLE (stmtinfo_a)
      || !STMT_VINFO_VECTORIZABLE (stmtinfo_b))
    gcc_unreachable ();

  /* Independent data accesses.  */
  if (DDR_ARE_DEPENDENT (ddr) == chrec_known)
    return false;

  if (dra == drb
      || (DR_IS_READ (dra) && DR_IS_READ (drb)))
    return false;

  /* Even if we have an anti-dependence then, as the vectorized loop covers at
     least two scalar iterations, there is always also a true dependence.
     As the vectorizer does not re-order loads and stores we can ignore
     the anti-dependence if TBAA can disambiguate both DRs similar to the
     case with known negative distance anti-dependences (positive
     distance anti-dependences would violate TBAA constraints).  */
  if (((DR_IS_READ (dra) && DR_IS_WRITE (drb))
       || (DR_IS_WRITE (dra) && DR_IS_READ (drb)))
      && !alias_sets_conflict_p (get_alias_set (DR_REF (dra)),
				 get_alias_set (DR_REF (drb))))
    return false;

  /* Unknown data dependence.  */
  if (DDR_ARE_DEPENDENT (ddr) == chrec_dont_know)
    {
      /* If user asserted safelen consecutive iterations can be
	 executed concurrently, assume independence.  */
      if (loop->safelen >= 2)
	{
	  if (loop->safelen < *max_vf)
	    *max_vf = loop->safelen;
	  LOOP_VINFO_NO_DATA_DEPENDENCIES (loop_vinfo) = false;
	  return false;
	}

      if (STMT_VINFO_GATHER_P (stmtinfo_a)
	  || STMT_VINFO_GATHER_P (stmtinfo_b))
	{
	  if (dump_enabled_p ())
	    {
	      dump_printf_loc (MSG_MISSED_OPTIMIZATION, vect_location,
			       "versioning for alias not supported for: "
			       "can't determine dependence between ");
	      dump_generic_expr (MSG_MISSED_OPTIMIZATION, TDF_SLIM,
				 DR_REF (dra));
	      dump_printf (MSG_MISSED_OPTIMIZATION, " and ");
	      dump_generic_expr (MSG_MISSED_OPTIMIZATION, TDF_SLIM,
				 DR_REF (drb));
	      dump_printf (MSG_MISSED_OPTIMIZATION, "\n");
	    }
	  return true;
	}

      if (dump_enabled_p ())
	{
	  dump_printf_loc (MSG_MISSED_OPTIMIZATION, vect_location,
			   "versioning for alias required: "
			   "can't determine dependence between ");
	  dump_generic_expr (MSG_MISSED_OPTIMIZATION, TDF_SLIM,
			     DR_REF (dra));
	  dump_printf (MSG_MISSED_OPTIMIZATION, " and ");
	  dump_generic_expr (MSG_MISSED_OPTIMIZATION, TDF_SLIM,
			     DR_REF (drb));
	  dump_printf (MSG_MISSED_OPTIMIZATION, "\n");
	}

      /* Add to list of ddrs that need to be tested at run-time.  */
      return !vect_mark_for_runtime_alias_test (ddr, loop_vinfo);
    }

  /* Known data dependence.  */
  if (DDR_NUM_DIST_VECTS (ddr) == 0)
    {
      /* If user asserted safelen consecutive iterations can be
	 executed concurrently, assume independence.  */
      if (loop->safelen >= 2)
	{
	  if (loop->safelen < *max_vf)
	    *max_vf = loop->safelen;
	  LOOP_VINFO_NO_DATA_DEPENDENCIES (loop_vinfo) = false;
	  return false;
	}

      if (STMT_VINFO_GATHER_P (stmtinfo_a)
	  || STMT_VINFO_GATHER_P (stmtinfo_b))
	{
	  if (dump_enabled_p ())
	    {
	      dump_printf_loc (MSG_MISSED_OPTIMIZATION, vect_location,
			       "versioning for alias not supported for: "
			       "bad dist vector for ");
	      dump_generic_expr (MSG_MISSED_OPTIMIZATION, TDF_SLIM,
				 DR_REF (dra));
	      dump_printf (MSG_MISSED_OPTIMIZATION, " and ");
	      dump_generic_expr (MSG_MISSED_OPTIMIZATION, TDF_SLIM,
				 DR_REF (drb));
	      dump_printf (MSG_MISSED_OPTIMIZATION, "\n");
	    }
	  return true;
	}

      if (dump_enabled_p ())
        {
          dump_printf_loc (MSG_MISSED_OPTIMIZATION, vect_location,
                           "versioning for alias required: "
                           "bad dist vector for ");
          dump_generic_expr (MSG_MISSED_OPTIMIZATION, TDF_SLIM, DR_REF (dra));
          dump_printf (MSG_MISSED_OPTIMIZATION,  " and ");
          dump_generic_expr (MSG_MISSED_OPTIMIZATION, TDF_SLIM, DR_REF (drb));
          dump_printf (MSG_MISSED_OPTIMIZATION, "\n");
        }
      /* Add to list of ddrs that need to be tested at run-time.  */
      return !vect_mark_for_runtime_alias_test (ddr, loop_vinfo);
    }

  loop_depth = index_in_loop_nest (loop->num, DDR_LOOP_NEST (ddr));
  FOR_EACH_VEC_ELT (DDR_DIST_VECTS (ddr), i, dist_v)
    {
      int dist = dist_v[loop_depth];

      if (dump_enabled_p ())
	dump_printf_loc (MSG_NOTE, vect_location,
                         "dependence distance  = %d.\n", dist);

      if (dist == 0)
	{
	  if (dump_enabled_p ())
	    {
	      dump_printf_loc (MSG_NOTE, vect_location,
	                       "dependence distance == 0 between ");
	      dump_generic_expr (MSG_NOTE, TDF_SLIM, DR_REF (dra));
	      dump_printf (MSG_NOTE, " and ");
	      dump_generic_expr (MSG_NOTE, TDF_SLIM, DR_REF (drb));
	      dump_printf (MSG_MISSED_OPTIMIZATION, "\n");
	    }

	  /* When we perform grouped accesses and perform implicit CSE
	     by detecting equal accesses and doing disambiguation with
	     runtime alias tests like for
	        .. = a[i];
		.. = a[i+1];
		a[i] = ..;
		a[i+1] = ..;
		*p = ..;
		.. = a[i];
		.. = a[i+1];
	     where we will end up loading { a[i], a[i+1] } once, make
	     sure that inserting group loads before the first load and
	     stores after the last store will do the right thing.
	     Similar for groups like
	        a[i] = ...;
		... = a[i];
		a[i+1] = ...;
	     where loads from the group interleave with the store.  */
	  if (STMT_VINFO_GROUPED_ACCESS (stmtinfo_a)
	      || STMT_VINFO_GROUPED_ACCESS (stmtinfo_b))
	    {
	      gimple earlier_stmt;
	      earlier_stmt = get_earlier_stmt (DR_STMT (dra), DR_STMT (drb));
	      if (DR_IS_WRITE
		    (STMT_VINFO_DATA_REF (vinfo_for_stmt (earlier_stmt))))
		{
		  if (dump_enabled_p ())
		    dump_printf_loc (MSG_MISSED_OPTIMIZATION, vect_location,
				     "READ_WRITE dependence in interleaving."
				     "\n");
		  return true;
		}
	    }

	  continue;
	}

      if (dist > 0 && DDR_REVERSED_P (ddr))
	{
	  /* If DDR_REVERSED_P the order of the data-refs in DDR was
	     reversed (to make distance vector positive), and the actual
	     distance is negative.  */
	  if (dump_enabled_p ())
	    dump_printf_loc (MSG_MISSED_OPTIMIZATION, vect_location,
	                     "dependence distance negative.\n");
	  /* Record a negative dependence distance to later limit the
	     amount of stmt copying / unrolling we can perform.
	     Only need to handle read-after-write dependence.  */
	  if (DR_IS_READ (drb)
	      && (STMT_VINFO_MIN_NEG_DIST (stmtinfo_b) == 0
		  || STMT_VINFO_MIN_NEG_DIST (stmtinfo_b) > (unsigned)dist))
	    STMT_VINFO_MIN_NEG_DIST (stmtinfo_b) = dist;
	  continue;
	}

      if (abs (dist) >= 2
	  && abs (dist) < *max_vf)
	{
	  /* The dependence distance requires reduction of the maximal
	     vectorization factor.  */
	  *max_vf = abs (dist);
	  if (dump_enabled_p ())
	    dump_printf_loc (MSG_NOTE, vect_location,
	                     "adjusting maximal vectorization factor to %i\n",
	                     *max_vf);
	}

      if (abs (dist) >= *max_vf)
	{
	  /* Dependence distance does not create dependence, as far as
	     vectorization is concerned, in this case.  */
	  if (dump_enabled_p ())
	    dump_printf_loc (MSG_NOTE, vect_location,
	                     "dependence distance >= VF.\n");
	  continue;
	}

      if (dump_enabled_p ())
	{
	  dump_printf_loc (MSG_MISSED_OPTIMIZATION, vect_location,
	               "not vectorized, possible dependence "
	               "between data-refs ");
	  dump_generic_expr (MSG_NOTE, TDF_SLIM, DR_REF (dra));
	  dump_printf (MSG_NOTE,  " and ");
	  dump_generic_expr (MSG_NOTE, TDF_SLIM, DR_REF (drb));
	  dump_printf (MSG_NOTE,  "\n");
	}

      return true;
    }

  return false;
}

/* Function vect_analyze_data_ref_dependences.

   Examine all the data references in the loop, and make sure there do not
   exist any data dependences between them.  Set *MAX_VF according to
   the maximum vectorization factor the data dependences allow.  */

bool
vect_analyze_data_ref_dependences (loop_vec_info loop_vinfo, int *max_vf)
{
  unsigned int i;
  struct data_dependence_relation *ddr;

  if (dump_enabled_p ())
    dump_printf_loc (MSG_NOTE, vect_location,
                     "=== vect_analyze_data_ref_dependences ===\n");

  LOOP_VINFO_NO_DATA_DEPENDENCIES (loop_vinfo) = true;
  if (!compute_all_dependences (LOOP_VINFO_DATAREFS (loop_vinfo),
				&LOOP_VINFO_DDRS (loop_vinfo),
				LOOP_VINFO_LOOP_NEST (loop_vinfo), true))
    return false;

  FOR_EACH_VEC_ELT (LOOP_VINFO_DDRS (loop_vinfo), i, ddr)
    if (vect_analyze_data_ref_dependence (ddr, loop_vinfo, max_vf))
      return false;

  return true;
}


/* Function vect_slp_analyze_data_ref_dependence.

   Return TRUE if there (might) exist a dependence between a memory-reference
   DRA and a memory-reference DRB.  When versioning for alias may check a
   dependence at run-time, return FALSE.  Adjust *MAX_VF according to
   the data dependence.  */

static bool
vect_slp_analyze_data_ref_dependence (struct data_dependence_relation *ddr)
{
  struct data_reference *dra = DDR_A (ddr);
  struct data_reference *drb = DDR_B (ddr);

  /* We need to check dependences of statements marked as unvectorizable
     as well, they still can prohibit vectorization.  */

  /* Independent data accesses.  */
  if (DDR_ARE_DEPENDENT (ddr) == chrec_known)
    return false;

  if (dra == drb)
    return false;

  /* Read-read is OK.  */
  if (DR_IS_READ (dra) && DR_IS_READ (drb))
    return false;

  /* If dra and drb are part of the same interleaving chain consider
     them independent.  */
  if (STMT_VINFO_GROUPED_ACCESS (vinfo_for_stmt (DR_STMT (dra)))
      && (GROUP_FIRST_ELEMENT (vinfo_for_stmt (DR_STMT (dra)))
	  == GROUP_FIRST_ELEMENT (vinfo_for_stmt (DR_STMT (drb)))))
    return false;

  /* Unknown data dependence.  */
  if (DDR_ARE_DEPENDENT (ddr) == chrec_dont_know)
    {
      if  (dump_enabled_p ())
	{
	  dump_printf_loc (MSG_MISSED_OPTIMIZATION, vect_location,
			   "can't determine dependence between ");
	  dump_generic_expr (MSG_MISSED_OPTIMIZATION, TDF_SLIM, DR_REF (dra));
	  dump_printf (MSG_MISSED_OPTIMIZATION,  " and ");
	  dump_generic_expr (MSG_MISSED_OPTIMIZATION, TDF_SLIM, DR_REF (drb));
	  dump_printf (MSG_MISSED_OPTIMIZATION,  "\n");
	}
    }
  else if (dump_enabled_p ())
    {
      dump_printf_loc (MSG_NOTE, vect_location,
		       "determined dependence between ");
      dump_generic_expr (MSG_NOTE, TDF_SLIM, DR_REF (dra));
      dump_printf (MSG_NOTE, " and ");
      dump_generic_expr (MSG_NOTE, TDF_SLIM, DR_REF (drb));
      dump_printf (MSG_NOTE,  "\n");
    }

  /* We do not vectorize basic blocks with write-write dependencies.  */
  if (DR_IS_WRITE (dra) && DR_IS_WRITE (drb))
    return true;

  /* If we have a read-write dependence check that the load is before the store.
     When we vectorize basic blocks, vector load can be only before
     corresponding scalar load, and vector store can be only after its
     corresponding scalar store.  So the order of the acceses is preserved in
     case the load is before the store.  */
  gimple earlier_stmt = get_earlier_stmt (DR_STMT (dra), DR_STMT (drb));
  if (DR_IS_READ (STMT_VINFO_DATA_REF (vinfo_for_stmt (earlier_stmt))))
    {
      /* That only holds for load-store pairs taking part in vectorization.  */
      if (STMT_VINFO_VECTORIZABLE (vinfo_for_stmt (DR_STMT (dra)))
	  && STMT_VINFO_VECTORIZABLE (vinfo_for_stmt (DR_STMT (drb))))
	return false;
    }

  return true;
}


/* Function vect_analyze_data_ref_dependences.

   Examine all the data references in the basic-block, and make sure there
   do not exist any data dependences between them.  Set *MAX_VF according to
   the maximum vectorization factor the data dependences allow.  */

bool
vect_slp_analyze_data_ref_dependences (bb_vec_info bb_vinfo)
{
  struct data_dependence_relation *ddr;
  unsigned int i;

  if (dump_enabled_p ())
    dump_printf_loc (MSG_NOTE, vect_location,
                     "=== vect_slp_analyze_data_ref_dependences ===\n");

  if (!compute_all_dependences (BB_VINFO_DATAREFS (bb_vinfo),
				&BB_VINFO_DDRS (bb_vinfo),
				vNULL, true))
    return false;

  FOR_EACH_VEC_ELT (BB_VINFO_DDRS (bb_vinfo), i, ddr)
    if (vect_slp_analyze_data_ref_dependence (ddr))
      return false;

  return true;
}


/* Function vect_compute_data_ref_alignment

   Compute the misalignment of the data reference DR.

   Output:
   1. If during the misalignment computation it is found that the data reference
      cannot be vectorized then false is returned.
   2. DR_MISALIGNMENT (DR) is defined.

   FOR NOW: No analysis is actually performed. Misalignment is calculated
   only for trivial cases. TODO.  */

static bool
vect_compute_data_ref_alignment (struct data_reference *dr)
{
  gimple stmt = DR_STMT (dr);
  stmt_vec_info stmt_info = vinfo_for_stmt (stmt);
  loop_vec_info loop_vinfo = STMT_VINFO_LOOP_VINFO (stmt_info);
  struct loop *loop = NULL;
  tree ref = DR_REF (dr);
  tree vectype;
  tree base, base_addr;
  bool base_aligned;
  tree misalign = NULL_TREE;
  tree aligned_to;
  unsigned HOST_WIDE_INT alignment;

  if (dump_enabled_p ())
    dump_printf_loc (MSG_NOTE, vect_location,
                     "vect_compute_data_ref_alignment:\n");

  if (loop_vinfo)
    loop = LOOP_VINFO_LOOP (loop_vinfo);

  /* Initialize misalignment to unknown.  */
  SET_DR_MISALIGNMENT (dr, -1);

  /* Strided accesses perform only component accesses, misalignment information
     is irrelevant for them.  */
  if (STMT_VINFO_STRIDED_P (stmt_info)
      && !STMT_VINFO_GROUPED_ACCESS (stmt_info))
    return true;

  if (tree_fits_shwi_p (DR_STEP (dr)))
    misalign = DR_INIT (dr);
  aligned_to = DR_ALIGNED_TO (dr);
  base_addr = DR_BASE_ADDRESS (dr);
  vectype = STMT_VINFO_VECTYPE (stmt_info);

  /* In case the dataref is in an inner-loop of the loop that is being
     vectorized (LOOP), we use the base and misalignment information
     relative to the outer-loop (LOOP).  This is ok only if the misalignment
     stays the same throughout the execution of the inner-loop, which is why
     we have to check that the stride of the dataref in the inner-loop evenly
     divides by the vector size.  */
  if (loop && nested_in_vect_loop_p (loop, stmt))
    {
      tree step = DR_STEP (dr);

      if (tree_fits_shwi_p (step)
	  && tree_to_shwi (step) % GET_MODE_SIZE (TYPE_MODE (vectype)) == 0)
        {
          if (dump_enabled_p ())
            dump_printf_loc (MSG_NOTE, vect_location,
                             "inner step divides the vector-size.\n");
	  misalign = STMT_VINFO_DR_INIT (stmt_info);
	  aligned_to = STMT_VINFO_DR_ALIGNED_TO (stmt_info);
	  base_addr = STMT_VINFO_DR_BASE_ADDRESS (stmt_info);
        }
      else
	{
	  if (dump_enabled_p ())
	    dump_printf_loc (MSG_MISSED_OPTIMIZATION, vect_location,
	                     "inner step doesn't divide the vector-size.\n");
	  misalign = NULL_TREE;
	}
    }

  /* Similarly, if we're doing basic-block vectorization, we can only use
     base and misalignment information relative to an innermost loop if the
     misalignment stays the same throughout the execution of the loop.
     As above, this is the case if the stride of the dataref evenly divides
     by the vector size.  */
  if (!loop)
    {
      tree step = DR_STEP (dr);

      if (tree_fits_shwi_p (step)
	  && tree_to_shwi (step) % GET_MODE_SIZE (TYPE_MODE (vectype)) != 0)
	{
	  if (dump_enabled_p ())
	    dump_printf_loc (MSG_MISSED_OPTIMIZATION, vect_location,
	                     "SLP: step doesn't divide the vector-size.\n");
	  misalign = NULL_TREE;
	}
    }

  alignment = TYPE_ALIGN_UNIT (vectype);

  if ((compare_tree_int (aligned_to, alignment) < 0)
      || !misalign)
    {
      if (dump_enabled_p ())
	{
	  dump_printf_loc (MSG_MISSED_OPTIMIZATION, vect_location,
	                   "Unknown alignment for access: ");
	  dump_generic_expr (MSG_MISSED_OPTIMIZATION, TDF_SLIM, ref);
	  dump_printf (MSG_MISSED_OPTIMIZATION, "\n");
	}
      return true;
    }

  /* To look at alignment of the base we have to preserve an inner MEM_REF
     as that carries alignment information of the actual access.  */
  base = ref;
  while (handled_component_p (base))
    base = TREE_OPERAND (base, 0);
  if (TREE_CODE (base) == MEM_REF)
    base = build2 (MEM_REF, TREE_TYPE (base), base_addr,
		   build_int_cst (TREE_TYPE (TREE_OPERAND (base, 1)), 0));

  if (get_object_alignment (base) >= TYPE_ALIGN (vectype))
    base_aligned = true;
  else
    base_aligned = false;

  if (!base_aligned)
    {
      /* Strip an inner MEM_REF to a bare decl if possible.  */
      if (TREE_CODE (base) == MEM_REF
	  && integer_zerop (TREE_OPERAND (base, 1))
	  && TREE_CODE (TREE_OPERAND (base, 0)) == ADDR_EXPR)
	base = TREE_OPERAND (TREE_OPERAND (base, 0), 0);

      if (!vect_can_force_dr_alignment_p (base, TYPE_ALIGN (vectype)))
	{
	  if (dump_enabled_p ())
	    {
	      dump_printf_loc (MSG_NOTE, vect_location,
	                       "can't force alignment of ref: ");
	      dump_generic_expr (MSG_NOTE, TDF_SLIM, ref);
	      dump_printf (MSG_NOTE, "\n");
	    }
	  return true;
	}

      /* Force the alignment of the decl.
	 NOTE: This is the only change to the code we make during
	 the analysis phase, before deciding to vectorize the loop.  */
      if (dump_enabled_p ())
        {
          dump_printf_loc (MSG_NOTE, vect_location, "force alignment of ");
          dump_generic_expr (MSG_NOTE, TDF_SLIM, ref);
          dump_printf (MSG_NOTE, "\n");
        }

      ((dataref_aux *)dr->aux)->base_decl = base;
      ((dataref_aux *)dr->aux)->base_misaligned = true;
    }

  /* If this is a backward running DR then first access in the larger
     vectype actually is N-1 elements before the address in the DR.
     Adjust misalign accordingly.  */
  if (tree_int_cst_sgn (DR_STEP (dr)) < 0)
    {
      tree offset = ssize_int (TYPE_VECTOR_SUBPARTS (vectype) - 1);
      /* DR_STEP(dr) is the same as -TYPE_SIZE of the scalar type,
	 otherwise we wouldn't be here.  */
      offset = fold_build2 (MULT_EXPR, ssizetype, offset, DR_STEP (dr));
      /* PLUS because DR_STEP was negative.  */
      misalign = size_binop (PLUS_EXPR, misalign, offset);
    }

  SET_DR_MISALIGNMENT (dr,
		       wi::mod_floor (misalign, alignment, SIGNED).to_uhwi ());

  if (dump_enabled_p ())
    {
      dump_printf_loc (MSG_MISSED_OPTIMIZATION, vect_location,
                       "misalign = %d bytes of ref ", DR_MISALIGNMENT (dr));
      dump_generic_expr (MSG_MISSED_OPTIMIZATION, TDF_SLIM, ref);
      dump_printf (MSG_MISSED_OPTIMIZATION, "\n");
    }

  return true;
}


/* Function vect_compute_data_refs_alignment

   Compute the misalignment of data references in the loop.
   Return FALSE if a data reference is found that cannot be vectorized.  */

static bool
vect_compute_data_refs_alignment (loop_vec_info loop_vinfo,
                                  bb_vec_info bb_vinfo)
{
  vec<data_reference_p> datarefs;
  struct data_reference *dr;
  unsigned int i;

  if (loop_vinfo)
    datarefs = LOOP_VINFO_DATAREFS (loop_vinfo);
  else
    datarefs = BB_VINFO_DATAREFS (bb_vinfo);

  FOR_EACH_VEC_ELT (datarefs, i, dr)
    if (STMT_VINFO_VECTORIZABLE (vinfo_for_stmt (DR_STMT (dr)))
        && !vect_compute_data_ref_alignment (dr))
      {
        if (bb_vinfo)
          {
            /* Mark unsupported statement as unvectorizable.  */
            STMT_VINFO_VECTORIZABLE (vinfo_for_stmt (DR_STMT (dr))) = false;
            continue;
          }
        else
          return false;
      }

  return true;
}


/* Function vect_update_misalignment_for_peel

   DR - the data reference whose misalignment is to be adjusted.
   DR_PEEL - the data reference whose misalignment is being made
             zero in the vector loop by the peel.
   NPEEL - the number of iterations in the peel loop if the misalignment
           of DR_PEEL is known at compile time.  */

static void
vect_update_misalignment_for_peel (struct data_reference *dr,
                                   struct data_reference *dr_peel, int npeel)
{
  unsigned int i;
  vec<dr_p> same_align_drs;
  struct data_reference *current_dr;
  int dr_size = GET_MODE_SIZE (TYPE_MODE (TREE_TYPE (DR_REF (dr))));
  int dr_peel_size = GET_MODE_SIZE (TYPE_MODE (TREE_TYPE (DR_REF (dr_peel))));
  stmt_vec_info stmt_info = vinfo_for_stmt (DR_STMT (dr));
  stmt_vec_info peel_stmt_info = vinfo_for_stmt (DR_STMT (dr_peel));

 /* For interleaved data accesses the step in the loop must be multiplied by
     the size of the interleaving group.  */
  if (STMT_VINFO_GROUPED_ACCESS (stmt_info))
    dr_size *= GROUP_SIZE (vinfo_for_stmt (GROUP_FIRST_ELEMENT (stmt_info)));
  if (STMT_VINFO_GROUPED_ACCESS (peel_stmt_info))
    dr_peel_size *= GROUP_SIZE (peel_stmt_info);

  /* It can be assumed that the data refs with the same alignment as dr_peel
     are aligned in the vector loop.  */
  same_align_drs
    = STMT_VINFO_SAME_ALIGN_REFS (vinfo_for_stmt (DR_STMT (dr_peel)));
  FOR_EACH_VEC_ELT (same_align_drs, i, current_dr)
    {
      if (current_dr != dr)
        continue;
      gcc_assert (DR_MISALIGNMENT (dr) / dr_size ==
                  DR_MISALIGNMENT (dr_peel) / dr_peel_size);
      SET_DR_MISALIGNMENT (dr, 0);
      return;
    }

  if (known_alignment_for_access_p (dr)
      && known_alignment_for_access_p (dr_peel))
    {
      bool negative = tree_int_cst_compare (DR_STEP (dr), size_zero_node) < 0;
      int misal = DR_MISALIGNMENT (dr);
      tree vectype = STMT_VINFO_VECTYPE (stmt_info);
      misal += negative ? -npeel * dr_size : npeel * dr_size;
      misal &= (TYPE_ALIGN (vectype) / BITS_PER_UNIT) - 1;
      SET_DR_MISALIGNMENT (dr, misal);
      return;
    }

  if (dump_enabled_p ())
    dump_printf_loc (MSG_NOTE, vect_location, "Setting misalignment to -1.\n");
  SET_DR_MISALIGNMENT (dr, -1);
}


/* Function vect_verify_datarefs_alignment

   Return TRUE if all data references in the loop can be
   handled with respect to alignment.  */

bool
vect_verify_datarefs_alignment (loop_vec_info loop_vinfo, bb_vec_info bb_vinfo)
{
  vec<data_reference_p> datarefs;
  struct data_reference *dr;
  enum dr_alignment_support supportable_dr_alignment;
  unsigned int i;

  if (loop_vinfo)
    datarefs = LOOP_VINFO_DATAREFS (loop_vinfo);
  else
    datarefs = BB_VINFO_DATAREFS (bb_vinfo);

  FOR_EACH_VEC_ELT (datarefs, i, dr)
    {
      gimple stmt = DR_STMT (dr);
      stmt_vec_info stmt_info = vinfo_for_stmt (stmt);

      if (!STMT_VINFO_RELEVANT_P (stmt_info))
	continue;

      /* For interleaving, only the alignment of the first access matters. 
         Skip statements marked as not vectorizable.  */
      if ((STMT_VINFO_GROUPED_ACCESS (stmt_info)
           && GROUP_FIRST_ELEMENT (stmt_info) != stmt)
          || !STMT_VINFO_VECTORIZABLE (stmt_info))
        continue;

      /* Strided accesses perform only component accesses, alignment is
	 irrelevant for them.  */
      if (STMT_VINFO_STRIDED_P (stmt_info)
	  && !STMT_VINFO_GROUPED_ACCESS (stmt_info))
	continue;

      supportable_dr_alignment = vect_supportable_dr_alignment (dr, false);
      if (!supportable_dr_alignment)
        {
          if (dump_enabled_p ())
            {
              if (DR_IS_READ (dr))
                dump_printf_loc (MSG_MISSED_OPTIMIZATION, vect_location,
                                 "not vectorized: unsupported unaligned load.");
              else
                dump_printf_loc (MSG_MISSED_OPTIMIZATION, vect_location,
                                 "not vectorized: unsupported unaligned "
                                 "store.");

              dump_generic_expr (MSG_MISSED_OPTIMIZATION, TDF_SLIM,
                                 DR_REF (dr));
              dump_printf (MSG_MISSED_OPTIMIZATION, "\n");
            }
          return false;
        }
      if (supportable_dr_alignment != dr_aligned && dump_enabled_p ())
        dump_printf_loc (MSG_NOTE, vect_location,
                         "Vectorizing an unaligned access.\n");
    }
  return true;
}

/* Given an memory reference EXP return whether its alignment is less
   than its size.  */

static bool
not_size_aligned (tree exp)
{
  if (!tree_fits_uhwi_p (TYPE_SIZE (TREE_TYPE (exp))))
    return true;

  return (tree_to_uhwi (TYPE_SIZE (TREE_TYPE (exp)))
	  > get_object_alignment (exp));
}

/* Function vector_alignment_reachable_p

   Return true if vector alignment for DR is reachable by peeling
   a few loop iterations.  Return false otherwise.  */

static bool
vector_alignment_reachable_p (struct data_reference *dr)
{
  gimple stmt = DR_STMT (dr);
  stmt_vec_info stmt_info = vinfo_for_stmt (stmt);
  tree vectype = STMT_VINFO_VECTYPE (stmt_info);

  if (STMT_VINFO_GROUPED_ACCESS (stmt_info))
    {
      /* For interleaved access we peel only if number of iterations in
	 the prolog loop ({VF - misalignment}), is a multiple of the
	 number of the interleaved accesses.  */
      int elem_size, mis_in_elements;
      int nelements = TYPE_VECTOR_SUBPARTS (vectype);

      /* FORNOW: handle only known alignment.  */
      if (!known_alignment_for_access_p (dr))
	return false;

      elem_size = GET_MODE_SIZE (TYPE_MODE (vectype)) / nelements;
      mis_in_elements = DR_MISALIGNMENT (dr) / elem_size;

      if ((nelements - mis_in_elements) % GROUP_SIZE (stmt_info))
	return false;
    }

  /* If misalignment is known at the compile time then allow peeling
     only if natural alignment is reachable through peeling.  */
  if (known_alignment_for_access_p (dr) && !aligned_access_p (dr))
    {
      HOST_WIDE_INT elmsize =
		int_cst_value (TYPE_SIZE_UNIT (TREE_TYPE (vectype)));
      if (dump_enabled_p ())
	{
	  dump_printf_loc (MSG_NOTE, vect_location,
	                   "data size =" HOST_WIDE_INT_PRINT_DEC, elmsize);
	  dump_printf (MSG_NOTE,
	               ". misalignment = %d.\n", DR_MISALIGNMENT (dr));
	}
      if (DR_MISALIGNMENT (dr) % elmsize)
	{
	  if (dump_enabled_p ())
	    dump_printf_loc (MSG_MISSED_OPTIMIZATION, vect_location,
	                     "data size does not divide the misalignment.\n");
	  return false;
	}
    }

  if (!known_alignment_for_access_p (dr))
    {
      tree type = TREE_TYPE (DR_REF (dr));
      bool is_packed = not_size_aligned (DR_REF (dr));
      if (dump_enabled_p ())
	dump_printf_loc (MSG_MISSED_OPTIMIZATION, vect_location,
	                 "Unknown misalignment, is_packed = %d\n",is_packed);
      if ((TYPE_USER_ALIGN (type) && !is_packed)
	  || targetm.vectorize.vector_alignment_reachable (type, is_packed))
	return true;
      else
	return false;
    }

  return true;
}


/* Calculate the cost of the memory access represented by DR.  */

static void
vect_get_data_access_cost (struct data_reference *dr,
                           unsigned int *inside_cost,
                           unsigned int *outside_cost,
			   stmt_vector_for_cost *body_cost_vec)
{
  gimple stmt = DR_STMT (dr);
  stmt_vec_info stmt_info = vinfo_for_stmt (stmt);
  int nunits = TYPE_VECTOR_SUBPARTS (STMT_VINFO_VECTYPE (stmt_info));
  loop_vec_info loop_vinfo = STMT_VINFO_LOOP_VINFO (stmt_info);
  int vf = LOOP_VINFO_VECT_FACTOR (loop_vinfo);
  int ncopies = vf / nunits;

  if (DR_IS_READ (dr))
    vect_get_load_cost (dr, ncopies, true, inside_cost, outside_cost,
			NULL, body_cost_vec, false);
  else
    vect_get_store_cost (dr, ncopies, inside_cost, body_cost_vec);

  if (dump_enabled_p ())
    dump_printf_loc (MSG_NOTE, vect_location,
                     "vect_get_data_access_cost: inside_cost = %d, "
                     "outside_cost = %d.\n", *inside_cost, *outside_cost);
}


/* Insert DR into peeling hash table with NPEEL as key.  */

static void
vect_peeling_hash_insert (loop_vec_info loop_vinfo, struct data_reference *dr,
                          int npeel)
{
  struct _vect_peel_info elem, *slot;
  _vect_peel_info **new_slot;
  bool supportable_dr_alignment = vect_supportable_dr_alignment (dr, true);

  elem.npeel = npeel;
  slot = LOOP_VINFO_PEELING_HTAB (loop_vinfo)->find (&elem);
  if (slot)
    slot->count++;
  else
    {
      slot = XNEW (struct _vect_peel_info);
      slot->npeel = npeel;
      slot->dr = dr;
      slot->count = 1;
      new_slot
       	= LOOP_VINFO_PEELING_HTAB (loop_vinfo)->find_slot (slot, INSERT);
      *new_slot = slot;
    }

  if (!supportable_dr_alignment
      && unlimited_cost_model (LOOP_VINFO_LOOP (loop_vinfo)))
    slot->count += VECT_MAX_COST;
}


/* Traverse peeling hash table to find peeling option that aligns maximum
   number of data accesses.  */

int
vect_peeling_hash_get_most_frequent (_vect_peel_info **slot,
				     _vect_peel_extended_info *max)
{
  vect_peel_info elem = *slot;

  if (elem->count > max->peel_info.count
      || (elem->count == max->peel_info.count
          && max->peel_info.npeel > elem->npeel))
    {
      max->peel_info.npeel = elem->npeel;
      max->peel_info.count = elem->count;
      max->peel_info.dr = elem->dr;
    }

  return 1;
}


/* Traverse peeling hash table and calculate cost for each peeling option.
   Find the one with the lowest cost.  */

int
vect_peeling_hash_get_lowest_cost (_vect_peel_info **slot,
				   _vect_peel_extended_info *min)
{
  vect_peel_info elem = *slot;
  int save_misalignment, dummy;
  unsigned int inside_cost = 0, outside_cost = 0, i;
  gimple stmt = DR_STMT (elem->dr);
  stmt_vec_info stmt_info = vinfo_for_stmt (stmt);
  loop_vec_info loop_vinfo = STMT_VINFO_LOOP_VINFO (stmt_info);
  vec<data_reference_p> datarefs = LOOP_VINFO_DATAREFS (loop_vinfo);
  struct data_reference *dr;
  stmt_vector_for_cost prologue_cost_vec, body_cost_vec, epilogue_cost_vec;

  prologue_cost_vec.create (2);
  body_cost_vec.create (2);
  epilogue_cost_vec.create (2);

  FOR_EACH_VEC_ELT (datarefs, i, dr)
    {
      stmt = DR_STMT (dr);
      stmt_info = vinfo_for_stmt (stmt);
      /* For interleaving, only the alignment of the first access
         matters.  */
      if (STMT_VINFO_GROUPED_ACCESS (stmt_info)
          && GROUP_FIRST_ELEMENT (stmt_info) != stmt)
        continue;

      save_misalignment = DR_MISALIGNMENT (dr);
      vect_update_misalignment_for_peel (dr, elem->dr, elem->npeel);
      vect_get_data_access_cost (dr, &inside_cost, &outside_cost,
				 &body_cost_vec);
      SET_DR_MISALIGNMENT (dr, save_misalignment);
    }

  auto_vec<stmt_info_for_cost> scalar_cost_vec;
  vect_get_single_scalar_iteration_cost (loop_vinfo, &scalar_cost_vec);
  outside_cost += vect_get_known_peeling_cost
    (loop_vinfo, elem->npeel, &dummy,
     &scalar_cost_vec, &prologue_cost_vec, &epilogue_cost_vec);

  /* Prologue and epilogue costs are added to the target model later.
     These costs depend only on the scalar iteration cost, the
     number of peeling iterations finally chosen, and the number of
     misaligned statements.  So discard the information found here.  */
  prologue_cost_vec.release ();
  epilogue_cost_vec.release ();

  if (inside_cost < min->inside_cost
      || (inside_cost == min->inside_cost && outside_cost < min->outside_cost))
    {
      min->inside_cost = inside_cost;
      min->outside_cost = outside_cost;
      min->body_cost_vec.release ();
      min->body_cost_vec = body_cost_vec;
      min->peel_info.dr = elem->dr;
      min->peel_info.npeel = elem->npeel;
    }
  else
    body_cost_vec.release ();

  return 1;
}


/* Choose best peeling option by traversing peeling hash table and either
   choosing an option with the lowest cost (if cost model is enabled) or the
   option that aligns as many accesses as possible.  */

static struct data_reference *
vect_peeling_hash_choose_best_peeling (loop_vec_info loop_vinfo,
                                       unsigned int *npeel,
				       stmt_vector_for_cost *body_cost_vec)
{
   struct _vect_peel_extended_info res;

   res.peel_info.dr = NULL;
   res.body_cost_vec = stmt_vector_for_cost ();

   if (!unlimited_cost_model (LOOP_VINFO_LOOP (loop_vinfo)))
     {
       res.inside_cost = INT_MAX;
       res.outside_cost = INT_MAX;
       LOOP_VINFO_PEELING_HTAB (loop_vinfo)
           ->traverse <_vect_peel_extended_info *,
                       vect_peeling_hash_get_lowest_cost> (&res);
     }
   else
     {
       res.peel_info.count = 0;
       LOOP_VINFO_PEELING_HTAB (loop_vinfo)
           ->traverse <_vect_peel_extended_info *,
                       vect_peeling_hash_get_most_frequent> (&res);
     }

   *npeel = res.peel_info.npeel;
   *body_cost_vec = res.body_cost_vec;
   return res.peel_info.dr;
}


/* Function vect_enhance_data_refs_alignment

   This pass will use loop versioning and loop peeling in order to enhance
   the alignment of data references in the loop.

   FOR NOW: we assume that whatever versioning/peeling takes place, only the
   original loop is to be vectorized.  Any other loops that are created by
   the transformations performed in this pass - are not supposed to be
   vectorized.  This restriction will be relaxed.

   This pass will require a cost model to guide it whether to apply peeling
   or versioning or a combination of the two.  For example, the scheme that
   intel uses when given a loop with several memory accesses, is as follows:
   choose one memory access ('p') which alignment you want to force by doing
   peeling.  Then, either (1) generate a loop in which 'p' is aligned and all
   other accesses are not necessarily aligned, or (2) use loop versioning to
   generate one loop in which all accesses are aligned, and another loop in
   which only 'p' is necessarily aligned.

   ("Automatic Intra-Register Vectorization for the Intel Architecture",
   Aart J.C. Bik, Milind Girkar, Paul M. Grey and Ximmin Tian, International
   Journal of Parallel Programming, Vol. 30, No. 2, April 2002.)

   Devising a cost model is the most critical aspect of this work.  It will
   guide us on which access to peel for, whether to use loop versioning, how
   many versions to create, etc.  The cost model will probably consist of
   generic considerations as well as target specific considerations (on
   powerpc for example, misaligned stores are more painful than misaligned
   loads).

   Here are the general steps involved in alignment enhancements:

     -- original loop, before alignment analysis:
	for (i=0; i<N; i++){
	  x = q[i];			# DR_MISALIGNMENT(q) = unknown
	  p[i] = y;			# DR_MISALIGNMENT(p) = unknown
	}

     -- After vect_compute_data_refs_alignment:
	for (i=0; i<N; i++){
	  x = q[i];			# DR_MISALIGNMENT(q) = 3
	  p[i] = y;			# DR_MISALIGNMENT(p) = unknown
	}

     -- Possibility 1: we do loop versioning:
     if (p is aligned) {
	for (i=0; i<N; i++){	# loop 1A
	  x = q[i];			# DR_MISALIGNMENT(q) = 3
	  p[i] = y;			# DR_MISALIGNMENT(p) = 0
	}
     }
     else {
	for (i=0; i<N; i++){	# loop 1B
	  x = q[i];			# DR_MISALIGNMENT(q) = 3
	  p[i] = y;			# DR_MISALIGNMENT(p) = unaligned
	}
     }

     -- Possibility 2: we do loop peeling:
     for (i = 0; i < 3; i++){	# (scalar loop, not to be vectorized).
	x = q[i];
	p[i] = y;
     }
     for (i = 3; i < N; i++){	# loop 2A
	x = q[i];			# DR_MISALIGNMENT(q) = 0
	p[i] = y;			# DR_MISALIGNMENT(p) = unknown
     }

     -- Possibility 3: combination of loop peeling and versioning:
     for (i = 0; i < 3; i++){	# (scalar loop, not to be vectorized).
	x = q[i];
	p[i] = y;
     }
     if (p is aligned) {
	for (i = 3; i<N; i++){	# loop 3A
	  x = q[i];			# DR_MISALIGNMENT(q) = 0
	  p[i] = y;			# DR_MISALIGNMENT(p) = 0
	}
     }
     else {
	for (i = 3; i<N; i++){	# loop 3B
	  x = q[i];			# DR_MISALIGNMENT(q) = 0
	  p[i] = y;			# DR_MISALIGNMENT(p) = unaligned
	}
     }

     These loops are later passed to loop_transform to be vectorized.  The
     vectorizer will use the alignment information to guide the transformation
     (whether to generate regular loads/stores, or with special handling for
     misalignment).  */

bool
vect_enhance_data_refs_alignment (loop_vec_info loop_vinfo)
{
  vec<data_reference_p> datarefs = LOOP_VINFO_DATAREFS (loop_vinfo);
  struct loop *loop = LOOP_VINFO_LOOP (loop_vinfo);
  enum dr_alignment_support supportable_dr_alignment;
  struct data_reference *dr0 = NULL, *first_store = NULL;
  struct data_reference *dr;
  unsigned int i, j;
  bool do_peeling = false;
  bool do_versioning = false;
  bool stat;
  gimple stmt;
  stmt_vec_info stmt_info;
  unsigned int npeel = 0;
  bool all_misalignments_unknown = true;
  unsigned int vf = LOOP_VINFO_VECT_FACTOR (loop_vinfo);
  unsigned possible_npeel_number = 1;
  tree vectype;
  unsigned int nelements, mis, same_align_drs_max = 0;
  stmt_vector_for_cost body_cost_vec = stmt_vector_for_cost ();

  if (dump_enabled_p ())
    dump_printf_loc (MSG_NOTE, vect_location,
                     "=== vect_enhance_data_refs_alignment ===\n");

  /* While cost model enhancements are expected in the future, the high level
     view of the code at this time is as follows:

     A) If there is a misaligned access then see if peeling to align
        this access can make all data references satisfy
        vect_supportable_dr_alignment.  If so, update data structures
        as needed and return true.

     B) If peeling wasn't possible and there is a data reference with an
        unknown misalignment that does not satisfy vect_supportable_dr_alignment
        then see if loop versioning checks can be used to make all data
        references satisfy vect_supportable_dr_alignment.  If so, update
        data structures as needed and return true.

     C) If neither peeling nor versioning were successful then return false if
        any data reference does not satisfy vect_supportable_dr_alignment.

     D) Return true (all data references satisfy vect_supportable_dr_alignment).

     Note, Possibility 3 above (which is peeling and versioning together) is not
     being done at this time.  */

  /* (1) Peeling to force alignment.  */

  /* (1.1) Decide whether to perform peeling, and how many iterations to peel:
     Considerations:
     + How many accesses will become aligned due to the peeling
     - How many accesses will become unaligned due to the peeling,
       and the cost of misaligned accesses.
     - The cost of peeling (the extra runtime checks, the increase
       in code size).  */

  FOR_EACH_VEC_ELT (datarefs, i, dr)
    {
      stmt = DR_STMT (dr);
      stmt_info = vinfo_for_stmt (stmt);

      if (!STMT_VINFO_RELEVANT_P (stmt_info))
	continue;

      /* For interleaving, only the alignment of the first access
         matters.  */
      if (STMT_VINFO_GROUPED_ACCESS (stmt_info)
          && GROUP_FIRST_ELEMENT (stmt_info) != stmt)
        continue;

      /* For invariant accesses there is nothing to enhance.  */
      if (integer_zerop (DR_STEP (dr)))
	continue;

      /* Strided accesses perform only component accesses, alignment is
	 irrelevant for them.  */
      if (STMT_VINFO_STRIDED_P (stmt_info)
	  && !STMT_VINFO_GROUPED_ACCESS (stmt_info))
	continue;

      supportable_dr_alignment = vect_supportable_dr_alignment (dr, true);
      do_peeling = vector_alignment_reachable_p (dr);
      if (do_peeling)
        {
          if (known_alignment_for_access_p (dr))
            {
              unsigned int npeel_tmp;
	      bool negative = tree_int_cst_compare (DR_STEP (dr),
						    size_zero_node) < 0;

              /* Save info about DR in the hash table.  */
              if (!LOOP_VINFO_PEELING_HTAB (loop_vinfo))
                LOOP_VINFO_PEELING_HTAB (loop_vinfo)
		  = new hash_table<peel_info_hasher> (1);

              vectype = STMT_VINFO_VECTYPE (stmt_info);
              nelements = TYPE_VECTOR_SUBPARTS (vectype);
              mis = DR_MISALIGNMENT (dr) / GET_MODE_SIZE (TYPE_MODE (
                                                TREE_TYPE (DR_REF (dr))));
              npeel_tmp = (negative
			   ? (mis - nelements) : (nelements - mis))
		  & (nelements - 1);

              /* For multiple types, it is possible that the bigger type access
                 will have more than one peeling option.  E.g., a loop with two
                 types: one of size (vector size / 4), and the other one of
                 size (vector size / 8).  Vectorization factor will 8.  If both
                 access are misaligned by 3, the first one needs one scalar
                 iteration to be aligned, and the second one needs 5.  But the
                 the first one will be aligned also by peeling 5 scalar
                 iterations, and in that case both accesses will be aligned.
                 Hence, except for the immediate peeling amount, we also want
                 to try to add full vector size, while we don't exceed
                 vectorization factor.
                 We do this automtically for cost model, since we calculate cost
                 for every peeling option.  */
              if (unlimited_cost_model (LOOP_VINFO_LOOP (loop_vinfo)))
                possible_npeel_number = vf /nelements;

              /* Handle the aligned case. We may decide to align some other
                 access, making DR unaligned.  */
              if (DR_MISALIGNMENT (dr) == 0)
                {
                  npeel_tmp = 0;
                  if (unlimited_cost_model (LOOP_VINFO_LOOP (loop_vinfo)))
                    possible_npeel_number++;
                }

              for (j = 0; j < possible_npeel_number; j++)
                {
                  gcc_assert (npeel_tmp <= vf);
                  vect_peeling_hash_insert (loop_vinfo, dr, npeel_tmp);
                  npeel_tmp += nelements;
                }

              all_misalignments_unknown = false;
              /* Data-ref that was chosen for the case that all the
                 misalignments are unknown is not relevant anymore, since we
                 have a data-ref with known alignment.  */
              dr0 = NULL;
            }
          else
            {
              /* If we don't know any misalignment values, we prefer
                 peeling for data-ref that has the maximum number of data-refs
                 with the same alignment, unless the target prefers to align
                 stores over load.  */
              if (all_misalignments_unknown)
                {
		  unsigned same_align_drs
		    = STMT_VINFO_SAME_ALIGN_REFS (stmt_info).length ();
                  if (!dr0
		      || same_align_drs_max < same_align_drs)
                    {
                      same_align_drs_max = same_align_drs;
                      dr0 = dr;
                    }
		  /* For data-refs with the same number of related
		     accesses prefer the one where the misalign
		     computation will be invariant in the outermost loop.  */
		  else if (same_align_drs_max == same_align_drs)
		    {
		      struct loop *ivloop0, *ivloop;
		      ivloop0 = outermost_invariant_loop_for_expr
			  (loop, DR_BASE_ADDRESS (dr0));
		      ivloop = outermost_invariant_loop_for_expr
			  (loop, DR_BASE_ADDRESS (dr));
		      if ((ivloop && !ivloop0)
			  || (ivloop && ivloop0
			      && flow_loop_nested_p (ivloop, ivloop0)))
			dr0 = dr;
		    }

                  if (!first_store && DR_IS_WRITE (dr))
                    first_store = dr;
                }

              /* If there are both known and unknown misaligned accesses in the
                 loop, we choose peeling amount according to the known
                 accesses.  */
              if (!supportable_dr_alignment)
                {
                  dr0 = dr;
                  if (!first_store && DR_IS_WRITE (dr))
                    first_store = dr;
                }
            }
        }
      else
        {
          if (!aligned_access_p (dr))
            {
              if (dump_enabled_p ())
                dump_printf_loc (MSG_MISSED_OPTIMIZATION, vect_location,
                                 "vector alignment may not be reachable\n");
              break;
            }
        }
    }

  /* Check if we can possibly peel the loop.  */
  if (!vect_can_advance_ivs_p (loop_vinfo)
      || !slpeel_can_duplicate_loop_p (loop, single_exit (loop)))
    do_peeling = false;

  if (do_peeling
      && all_misalignments_unknown
      && vect_supportable_dr_alignment (dr0, false))
    {
      /* Check if the target requires to prefer stores over loads, i.e., if
         misaligned stores are more expensive than misaligned loads (taking
         drs with same alignment into account).  */
      if (first_store && DR_IS_READ (dr0))
        {
          unsigned int load_inside_cost = 0, load_outside_cost = 0;
          unsigned int store_inside_cost = 0, store_outside_cost = 0;
          unsigned int load_inside_penalty = 0, load_outside_penalty = 0;
          unsigned int store_inside_penalty = 0, store_outside_penalty = 0;
	  stmt_vector_for_cost dummy;
	  dummy.create (2);

          vect_get_data_access_cost (dr0, &load_inside_cost, &load_outside_cost,
				     &dummy);
          vect_get_data_access_cost (first_store, &store_inside_cost,
				     &store_outside_cost, &dummy);

	  dummy.release ();

          /* Calculate the penalty for leaving FIRST_STORE unaligned (by
             aligning the load DR0).  */
          load_inside_penalty = store_inside_cost;
          load_outside_penalty = store_outside_cost;
          for (i = 0;
	       STMT_VINFO_SAME_ALIGN_REFS (vinfo_for_stmt (
			  DR_STMT (first_store))).iterate (i, &dr);
               i++)
            if (DR_IS_READ (dr))
              {
                load_inside_penalty += load_inside_cost;
                load_outside_penalty += load_outside_cost;
              }
            else
              {
                load_inside_penalty += store_inside_cost;
                load_outside_penalty += store_outside_cost;
              }

          /* Calculate the penalty for leaving DR0 unaligned (by
             aligning the FIRST_STORE).  */
          store_inside_penalty = load_inside_cost;
          store_outside_penalty = load_outside_cost;
          for (i = 0;
	       STMT_VINFO_SAME_ALIGN_REFS (vinfo_for_stmt (
		      DR_STMT (dr0))).iterate (i, &dr);
               i++)
            if (DR_IS_READ (dr))
              {
                store_inside_penalty += load_inside_cost;
                store_outside_penalty += load_outside_cost;
              }
            else
              {
                store_inside_penalty += store_inside_cost;
                store_outside_penalty += store_outside_cost;
              }

          if (load_inside_penalty > store_inside_penalty
              || (load_inside_penalty == store_inside_penalty
                  && load_outside_penalty > store_outside_penalty))
            dr0 = first_store;
        }

      /* In case there are only loads with different unknown misalignments, use
         peeling only if it may help to align other accesses in the loop or
	 if it may help improving load bandwith when we'd end up using
	 unaligned loads.  */
      tree dr0_vt = STMT_VINFO_VECTYPE (vinfo_for_stmt (DR_STMT (dr0)));
      if (!first_store
	  && !STMT_VINFO_SAME_ALIGN_REFS (
		  vinfo_for_stmt (DR_STMT (dr0))).length ()
	  && (vect_supportable_dr_alignment (dr0, false)
	      != dr_unaligned_supported
	      || (builtin_vectorization_cost (vector_load, dr0_vt, 0)
		  == builtin_vectorization_cost (unaligned_load, dr0_vt, -1))))
        do_peeling = false;
    }

  if (do_peeling && !dr0)
    {
      /* Peeling is possible, but there is no data access that is not supported
         unless aligned. So we try to choose the best possible peeling.  */

      /* We should get here only if there are drs with known misalignment.  */
      gcc_assert (!all_misalignments_unknown);

      /* Choose the best peeling from the hash table.  */
      dr0 = vect_peeling_hash_choose_best_peeling (loop_vinfo, &npeel,
						   &body_cost_vec);
      if (!dr0 || !npeel)
        do_peeling = false;
    }

  if (do_peeling)
    {
      stmt = DR_STMT (dr0);
      stmt_info = vinfo_for_stmt (stmt);
      vectype = STMT_VINFO_VECTYPE (stmt_info);
      nelements = TYPE_VECTOR_SUBPARTS (vectype);

      if (known_alignment_for_access_p (dr0))
        {
	  bool negative = tree_int_cst_compare (DR_STEP (dr0),
						size_zero_node) < 0;
          if (!npeel)
            {
              /* Since it's known at compile time, compute the number of
                 iterations in the peeled loop (the peeling factor) for use in
                 updating DR_MISALIGNMENT values.  The peeling factor is the
                 vectorization factor minus the misalignment as an element
                 count.  */
              mis = DR_MISALIGNMENT (dr0);
              mis /= GET_MODE_SIZE (TYPE_MODE (TREE_TYPE (DR_REF (dr0))));
              npeel = ((negative ? mis - nelements : nelements - mis)
		       & (nelements - 1));
            }

	  /* For interleaved data access every iteration accesses all the
	     members of the group, therefore we divide the number of iterations
	     by the group size.  */
	  stmt_info = vinfo_for_stmt (DR_STMT (dr0));
	  if (STMT_VINFO_GROUPED_ACCESS (stmt_info))
	    npeel /= GROUP_SIZE (stmt_info);

          if (dump_enabled_p ())
            dump_printf_loc (MSG_NOTE, vect_location,
                             "Try peeling by %d\n", npeel);
        }

      /* Ensure that all data refs can be vectorized after the peel.  */
      FOR_EACH_VEC_ELT (datarefs, i, dr)
        {
          int save_misalignment;

	  if (dr == dr0)
	    continue;

	  stmt = DR_STMT (dr);
	  stmt_info = vinfo_for_stmt (stmt);
	  /* For interleaving, only the alignment of the first access
            matters.  */
	  if (STMT_VINFO_GROUPED_ACCESS (stmt_info)
	      && GROUP_FIRST_ELEMENT (stmt_info) != stmt)
	    continue;

	  /* Strided accesses perform only component accesses, alignment is
	     irrelevant for them.  */
	  if (STMT_VINFO_STRIDED_P (stmt_info)
	      && !STMT_VINFO_GROUPED_ACCESS (stmt_info))
	    continue;

	  save_misalignment = DR_MISALIGNMENT (dr);
	  vect_update_misalignment_for_peel (dr, dr0, npeel);
	  supportable_dr_alignment = vect_supportable_dr_alignment (dr, false);
	  SET_DR_MISALIGNMENT (dr, save_misalignment);

	  if (!supportable_dr_alignment)
	    {
	      do_peeling = false;
	      break;
	    }
	}

      if (do_peeling && known_alignment_for_access_p (dr0) && npeel == 0)
        {
          stat = vect_verify_datarefs_alignment (loop_vinfo, NULL);
          if (!stat)
            do_peeling = false;
          else
	    {
	      body_cost_vec.release ();
	      return stat;
	    }
        }

      /* Cost model #1 - honor --param vect-max-peeling-for-alignment.  */
      if (do_peeling)
        {
          unsigned max_allowed_peel
            = PARAM_VALUE (PARAM_VECT_MAX_PEELING_FOR_ALIGNMENT);
          if (max_allowed_peel != (unsigned)-1)
            {
              unsigned max_peel = npeel;
              if (max_peel == 0)
                {
                  gimple dr_stmt = DR_STMT (dr0);
                  stmt_vec_info vinfo = vinfo_for_stmt (dr_stmt);
                  tree vtype = STMT_VINFO_VECTYPE (vinfo);
                  max_peel = TYPE_VECTOR_SUBPARTS (vtype) - 1;
                }
              if (max_peel > max_allowed_peel)
                {
                  do_peeling = false;
                  if (dump_enabled_p ())
                    dump_printf_loc (MSG_NOTE, vect_location,
                        "Disable peeling, max peels reached: %d\n", max_peel);
                }
            }
        }

      /* Cost model #2 - if peeling may result in a remaining loop not
	 iterating enough to be vectorized then do not peel.  */
      if (do_peeling
	  && LOOP_VINFO_NITERS_KNOWN_P (loop_vinfo))
	{
	  unsigned max_peel
	    = npeel == 0 ? LOOP_VINFO_VECT_FACTOR (loop_vinfo) - 1 : npeel;
	  if (LOOP_VINFO_INT_NITERS (loop_vinfo)
	      < LOOP_VINFO_VECT_FACTOR (loop_vinfo) + max_peel)
	    do_peeling = false;
	}

      if (do_peeling)
        {
          /* (1.2) Update the DR_MISALIGNMENT of each data reference DR_i.
             If the misalignment of DR_i is identical to that of dr0 then set
             DR_MISALIGNMENT (DR_i) to zero.  If the misalignment of DR_i and
             dr0 are known at compile time then increment DR_MISALIGNMENT (DR_i)
             by the peeling factor times the element size of DR_i (MOD the
             vectorization factor times the size).  Otherwise, the
             misalignment of DR_i must be set to unknown.  */
	  FOR_EACH_VEC_ELT (datarefs, i, dr)
	    if (dr != dr0)
	      vect_update_misalignment_for_peel (dr, dr0, npeel);

          LOOP_VINFO_UNALIGNED_DR (loop_vinfo) = dr0;
          if (npeel)
            LOOP_VINFO_PEELING_FOR_ALIGNMENT (loop_vinfo) = npeel;
          else
            LOOP_VINFO_PEELING_FOR_ALIGNMENT (loop_vinfo)
	      = DR_MISALIGNMENT (dr0);
	  SET_DR_MISALIGNMENT (dr0, 0);
	  if (dump_enabled_p ())
            {
              dump_printf_loc (MSG_NOTE, vect_location,
                               "Alignment of access forced using peeling.\n");
              dump_printf_loc (MSG_NOTE, vect_location,
                               "Peeling for alignment will be applied.\n");
            }
	  /* The inside-loop cost will be accounted for in vectorizable_load
	     and vectorizable_store correctly with adjusted alignments.
	     Drop the body_cst_vec on the floor here.  */
	  body_cost_vec.release ();

	  stat = vect_verify_datarefs_alignment (loop_vinfo, NULL);
	  gcc_assert (stat);
          return stat;
        }
    }

  body_cost_vec.release ();

  /* (2) Versioning to force alignment.  */

  /* Try versioning if:
     1) optimize loop for speed
     2) there is at least one unsupported misaligned data ref with an unknown
        misalignment, and
     3) all misaligned data refs with a known misalignment are supported, and
     4) the number of runtime alignment checks is within reason.  */

  do_versioning =
	optimize_loop_nest_for_speed_p (loop)
	&& (!loop->inner); /* FORNOW */

  if (do_versioning)
    {
      FOR_EACH_VEC_ELT (datarefs, i, dr)
        {
	  stmt = DR_STMT (dr);
	  stmt_info = vinfo_for_stmt (stmt);

	  /* For interleaving, only the alignment of the first access
	     matters.  */
	  if (aligned_access_p (dr)
	      || (STMT_VINFO_GROUPED_ACCESS (stmt_info)
		  && GROUP_FIRST_ELEMENT (stmt_info) != stmt))
	    continue;

	  if (STMT_VINFO_STRIDED_P (stmt_info))
	    {
	      /* Strided loads perform only component accesses, alignment is
		 irrelevant for them.  */
	      if (!STMT_VINFO_GROUPED_ACCESS (stmt_info))
		continue;
	      do_versioning = false;
	      break;
	    }

	  supportable_dr_alignment = vect_supportable_dr_alignment (dr, false);

          if (!supportable_dr_alignment)
            {
              gimple stmt;
              int mask;
              tree vectype;

              if (known_alignment_for_access_p (dr)
                  || LOOP_VINFO_MAY_MISALIGN_STMTS (loop_vinfo).length ()
                     >= (unsigned) PARAM_VALUE (PARAM_VECT_MAX_VERSION_FOR_ALIGNMENT_CHECKS))
                {
                  do_versioning = false;
                  break;
                }

              stmt = DR_STMT (dr);
              vectype = STMT_VINFO_VECTYPE (vinfo_for_stmt (stmt));
              gcc_assert (vectype);

              /* The rightmost bits of an aligned address must be zeros.
                 Construct the mask needed for this test.  For example,
                 GET_MODE_SIZE for the vector mode V4SI is 16 bytes so the
                 mask must be 15 = 0xf. */
              mask = GET_MODE_SIZE (TYPE_MODE (vectype)) - 1;

              /* FORNOW: use the same mask to test all potentially unaligned
                 references in the loop.  The vectorizer currently supports
                 a single vector size, see the reference to
                 GET_MODE_NUNITS (TYPE_MODE (vectype)) where the
                 vectorization factor is computed.  */
              gcc_assert (!LOOP_VINFO_PTR_MASK (loop_vinfo)
                          || LOOP_VINFO_PTR_MASK (loop_vinfo) == mask);
              LOOP_VINFO_PTR_MASK (loop_vinfo) = mask;
              LOOP_VINFO_MAY_MISALIGN_STMTS (loop_vinfo).safe_push (
		      DR_STMT (dr));
            }
        }

      /* Versioning requires at least one misaligned data reference.  */
      if (!LOOP_REQUIRES_VERSIONING_FOR_ALIGNMENT (loop_vinfo))
        do_versioning = false;
      else if (!do_versioning)
        LOOP_VINFO_MAY_MISALIGN_STMTS (loop_vinfo).truncate (0);
    }

  if (do_versioning)
    {
      vec<gimple> may_misalign_stmts
        = LOOP_VINFO_MAY_MISALIGN_STMTS (loop_vinfo);
      gimple stmt;

      /* It can now be assumed that the data references in the statements
         in LOOP_VINFO_MAY_MISALIGN_STMTS will be aligned in the version
         of the loop being vectorized.  */
      FOR_EACH_VEC_ELT (may_misalign_stmts, i, stmt)
        {
          stmt_vec_info stmt_info = vinfo_for_stmt (stmt);
          dr = STMT_VINFO_DATA_REF (stmt_info);
	  SET_DR_MISALIGNMENT (dr, 0);
	  if (dump_enabled_p ())
            dump_printf_loc (MSG_NOTE, vect_location,
                             "Alignment of access forced using versioning.\n");
        }

      if (dump_enabled_p ())
        dump_printf_loc (MSG_NOTE, vect_location,
                         "Versioning for alignment will be applied.\n");

      /* Peeling and versioning can't be done together at this time.  */
      gcc_assert (! (do_peeling && do_versioning));

      stat = vect_verify_datarefs_alignment (loop_vinfo, NULL);
      gcc_assert (stat);
      return stat;
    }

  /* This point is reached if neither peeling nor versioning is being done.  */
  gcc_assert (! (do_peeling || do_versioning));

  stat = vect_verify_datarefs_alignment (loop_vinfo, NULL);
  return stat;
}


/* Function vect_find_same_alignment_drs.

   Update group and alignment relations according to the chosen
   vectorization factor.  */

static void
vect_find_same_alignment_drs (struct data_dependence_relation *ddr,
			      loop_vec_info loop_vinfo)
{
  unsigned int i;
  struct loop *loop = LOOP_VINFO_LOOP (loop_vinfo);
  int vectorization_factor = LOOP_VINFO_VECT_FACTOR (loop_vinfo);
  struct data_reference *dra = DDR_A (ddr);
  struct data_reference *drb = DDR_B (ddr);
  stmt_vec_info stmtinfo_a = vinfo_for_stmt (DR_STMT (dra));
  stmt_vec_info stmtinfo_b = vinfo_for_stmt (DR_STMT (drb));
  int dra_size = GET_MODE_SIZE (TYPE_MODE (TREE_TYPE (DR_REF (dra))));
  int drb_size = GET_MODE_SIZE (TYPE_MODE (TREE_TYPE (DR_REF (drb))));
  lambda_vector dist_v;
  unsigned int loop_depth;

  if (DDR_ARE_DEPENDENT (ddr) == chrec_known)
    return;

  if (dra == drb)
    return;

  if (DDR_ARE_DEPENDENT (ddr) == chrec_dont_know)
    return;

  /* Loop-based vectorization and known data dependence.  */
  if (DDR_NUM_DIST_VECTS (ddr) == 0)
    return;

  /* Data-dependence analysis reports a distance vector of zero
     for data-references that overlap only in the first iteration
     but have different sign step (see PR45764).
     So as a sanity check require equal DR_STEP.  */
  if (!operand_equal_p (DR_STEP (dra), DR_STEP (drb), 0))
    return;

  loop_depth = index_in_loop_nest (loop->num, DDR_LOOP_NEST (ddr));
  FOR_EACH_VEC_ELT (DDR_DIST_VECTS (ddr), i, dist_v)
    {
      int dist = dist_v[loop_depth];

      if (dump_enabled_p ())
	dump_printf_loc (MSG_NOTE, vect_location,
	                 "dependence distance  = %d.\n", dist);

      /* Same loop iteration.  */
      if (dist == 0
	  || (dist % vectorization_factor == 0 && dra_size == drb_size))
	{
	  /* Two references with distance zero have the same alignment.  */
	  STMT_VINFO_SAME_ALIGN_REFS (stmtinfo_a).safe_push (drb);
	  STMT_VINFO_SAME_ALIGN_REFS (stmtinfo_b).safe_push (dra);
	  if (dump_enabled_p ())
	    {
	      dump_printf_loc (MSG_NOTE, vect_location,
	                       "accesses have the same alignment.\n");
	      dump_printf (MSG_NOTE,
	                   "dependence distance modulo vf == 0 between ");
	      dump_generic_expr (MSG_NOTE, TDF_SLIM, DR_REF (dra));
	      dump_printf (MSG_NOTE,  " and ");
	      dump_generic_expr (MSG_NOTE, TDF_SLIM, DR_REF (drb));
	      dump_printf (MSG_NOTE, "\n");
	    }
	}
    }
}


/* Function vect_analyze_data_refs_alignment

   Analyze the alignment of the data-references in the loop.
   Return FALSE if a data reference is found that cannot be vectorized.  */

bool
vect_analyze_data_refs_alignment (loop_vec_info loop_vinfo,
                                  bb_vec_info bb_vinfo)
{
  if (dump_enabled_p ())
    dump_printf_loc (MSG_NOTE, vect_location,
                     "=== vect_analyze_data_refs_alignment ===\n");

  /* Mark groups of data references with same alignment using
     data dependence information.  */
  if (loop_vinfo)
    {
      vec<ddr_p> ddrs = LOOP_VINFO_DDRS (loop_vinfo);
      struct data_dependence_relation *ddr;
      unsigned int i;

      FOR_EACH_VEC_ELT (ddrs, i, ddr)
	vect_find_same_alignment_drs (ddr, loop_vinfo);
    }

  if (!vect_compute_data_refs_alignment (loop_vinfo, bb_vinfo))
    {
      if (dump_enabled_p ())
	dump_printf_loc (MSG_MISSED_OPTIMIZATION, vect_location,
	                 "not vectorized: can't calculate alignment "
	                 "for data ref.\n");
      return false;
    }

  return true;
}


/* Analyze groups of accesses: check that DR belongs to a group of
   accesses of legal size, step, etc.  Detect gaps, single element
   interleaving, and other special cases. Set grouped access info.
   Collect groups of strided stores for further use in SLP analysis.  */

static bool
vect_analyze_group_access (struct data_reference *dr)
{
  tree step = DR_STEP (dr);
  tree scalar_type = TREE_TYPE (DR_REF (dr));
  HOST_WIDE_INT type_size = TREE_INT_CST_LOW (TYPE_SIZE_UNIT (scalar_type));
  gimple stmt = DR_STMT (dr);
  stmt_vec_info stmt_info = vinfo_for_stmt (stmt);
  loop_vec_info loop_vinfo = STMT_VINFO_LOOP_VINFO (stmt_info);
  bb_vec_info bb_vinfo = STMT_VINFO_BB_VINFO (stmt_info);
  HOST_WIDE_INT dr_step = -1;
  HOST_WIDE_INT groupsize, last_accessed_element = 1;
  bool slp_impossible = false;
  struct loop *loop = NULL;

  if (loop_vinfo)
    loop = LOOP_VINFO_LOOP (loop_vinfo);

  /* For interleaving, GROUPSIZE is STEP counted in elements, i.e., the
     size of the interleaving group (including gaps).  */
  if (tree_fits_shwi_p (step))
    {
      dr_step = tree_to_shwi (step);
      groupsize = absu_hwi (dr_step) / type_size;
    }
  else
    groupsize = 0;

  /* Not consecutive access is possible only if it is a part of interleaving.  */
  if (!GROUP_FIRST_ELEMENT (vinfo_for_stmt (stmt)))
    {
      /* Check if it this DR is a part of interleaving, and is a single
	 element of the group that is accessed in the loop.  */

      /* Gaps are supported only for loads. STEP must be a multiple of the type
	 size.  The size of the group must be a power of 2.  */
      if (DR_IS_READ (dr)
	  && (dr_step % type_size) == 0
	  && groupsize > 0
	  && exact_log2 (groupsize) != -1)
	{
	  GROUP_FIRST_ELEMENT (vinfo_for_stmt (stmt)) = stmt;
	  GROUP_SIZE (vinfo_for_stmt (stmt)) = groupsize;
	  if (dump_enabled_p ())
	    {
	      dump_printf_loc (MSG_NOTE, vect_location,
	                       "Detected single element interleaving ");
	      dump_generic_expr (MSG_NOTE, TDF_SLIM, DR_REF (dr));
	      dump_printf (MSG_NOTE, " step ");
	      dump_generic_expr (MSG_NOTE, TDF_SLIM, step);
	      dump_printf (MSG_NOTE, "\n");
	    }

	  if (loop_vinfo)
	    {
	      if (dump_enabled_p ())
		dump_printf_loc (MSG_NOTE, vect_location,
		                 "Data access with gaps requires scalar "
		                 "epilogue loop\n");
              if (loop->inner)
                {
                  if (dump_enabled_p ())
                    dump_printf_loc (MSG_MISSED_OPTIMIZATION, vect_location,
                                     "Peeling for outer loop is not"
                                     " supported\n");
                  return false;
                }

              LOOP_VINFO_PEELING_FOR_GAPS (loop_vinfo) = true;
	    }

	  return true;
	}

      if (dump_enabled_p ())
        {
 	  dump_printf_loc (MSG_MISSED_OPTIMIZATION, vect_location,
	                   "not consecutive access ");
	  dump_gimple_stmt (MSG_MISSED_OPTIMIZATION, TDF_SLIM, stmt, 0);
	  dump_printf (MSG_MISSED_OPTIMIZATION, "\n");
        }

      if (bb_vinfo)
        {
          /* Mark the statement as unvectorizable.  */
          STMT_VINFO_VECTORIZABLE (vinfo_for_stmt (DR_STMT (dr))) = false;
          return true;
        }

      return false;
    }

  if (GROUP_FIRST_ELEMENT (vinfo_for_stmt (stmt)) == stmt)
    {
      /* First stmt in the interleaving chain. Check the chain.  */
      gimple next = GROUP_NEXT_ELEMENT (vinfo_for_stmt (stmt));
      struct data_reference *data_ref = dr;
      unsigned int count = 1;
      tree prev_init = DR_INIT (data_ref);
      gimple prev = stmt;
      HOST_WIDE_INT diff, gaps = 0;

      while (next)
        {
          /* Skip same data-refs.  In case that two or more stmts share
             data-ref (supported only for loads), we vectorize only the first
             stmt, and the rest get their vectorized loads from the first
             one.  */
          if (!tree_int_cst_compare (DR_INIT (data_ref),
                                     DR_INIT (STMT_VINFO_DATA_REF (
						   vinfo_for_stmt (next)))))
            {
              if (DR_IS_WRITE (data_ref))
                {
                  if (dump_enabled_p ())
                    dump_printf_loc (MSG_MISSED_OPTIMIZATION, vect_location,
                                     "Two store stmts share the same dr.\n");
                  return false;
                }

              /* For load use the same data-ref load.  */
              GROUP_SAME_DR_STMT (vinfo_for_stmt (next)) = prev;

              prev = next;
              next = GROUP_NEXT_ELEMENT (vinfo_for_stmt (next));
              continue;
            }

          prev = next;
          data_ref = STMT_VINFO_DATA_REF (vinfo_for_stmt (next));

	  /* All group members have the same STEP by construction.  */
	  gcc_checking_assert (operand_equal_p (DR_STEP (data_ref), step, 0));

          /* Check that the distance between two accesses is equal to the type
             size. Otherwise, we have gaps.  */
          diff = (TREE_INT_CST_LOW (DR_INIT (data_ref))
                  - TREE_INT_CST_LOW (prev_init)) / type_size;
	  if (diff != 1)
	    {
	      /* FORNOW: SLP of accesses with gaps is not supported.  */
	      slp_impossible = true;
	      if (DR_IS_WRITE (data_ref))
		{
                  if (dump_enabled_p ())
                    dump_printf_loc (MSG_MISSED_OPTIMIZATION, vect_location,
                                     "interleaved store with gaps\n");
		  return false;
		}

              gaps += diff - 1;
	    }

	  last_accessed_element += diff;

          /* Store the gap from the previous member of the group. If there is no
             gap in the access, GROUP_GAP is always 1.  */
          GROUP_GAP (vinfo_for_stmt (next)) = diff;

          prev_init = DR_INIT (data_ref);
          next = GROUP_NEXT_ELEMENT (vinfo_for_stmt (next));
          /* Count the number of data-refs in the chain.  */
          count++;
        }

      if (groupsize == 0)
        groupsize = count + gaps;

      /* Check that the size of the interleaving is equal to count for stores,
         i.e., that there are no gaps.  */
<<<<<<< HEAD
      if (groupsize != count)
        {
          if (DR_IS_READ (dr))
            {
              slp_impossible = true;
              /* There is a gap after the last load in the group. This gap is a
                 difference between the groupsize and the number of elements.
		 When there is no gap, this difference should be 0.  */
              GROUP_GAP (vinfo_for_stmt (stmt)) = groupsize - count;
            }
          else
            {
              if (dump_enabled_p ())
                dump_printf_loc (MSG_MISSED_OPTIMIZATION, vect_location,
                                 "interleaved store with gaps\n");
              return false;
            }
        }
=======
      if (groupsize != count
	  && !DR_IS_READ (dr))
        {
	  if (dump_enabled_p ())
	    dump_printf_loc (MSG_MISSED_OPTIMIZATION, vect_location,
			     "interleaved store with gaps\n");
	  return false;
	}

      /* If there is a gap after the last load in the group it is the
	 difference between the groupsize and the last accessed
	 element.
	 When there is no gap, this difference should be 0.  */
      GROUP_GAP (vinfo_for_stmt (stmt)) = groupsize - last_accessed_element;
>>>>>>> ad42dbbe

      GROUP_SIZE (vinfo_for_stmt (stmt)) = groupsize;
      if (dump_enabled_p ())
	{
	  dump_printf_loc (MSG_NOTE, vect_location,
			   "Detected interleaving of size %d starting with ",
			   (int)groupsize);
	  dump_gimple_stmt (MSG_NOTE, TDF_SLIM, stmt, 0);
	  if (GROUP_GAP (vinfo_for_stmt (stmt)) != 0)
	    dump_printf_loc (MSG_NOTE, vect_location,
			     "There is a gap of %d elements after the group\n",
			     (int)GROUP_GAP (vinfo_for_stmt (stmt)));
	}

      /* SLP: create an SLP data structure for every interleaving group of
	 stores for further analysis in vect_analyse_slp.  */
      if (DR_IS_WRITE (dr) && !slp_impossible)
        {
          if (loop_vinfo)
            LOOP_VINFO_GROUPED_STORES (loop_vinfo).safe_push (stmt);
          if (bb_vinfo)
            BB_VINFO_GROUPED_STORES (bb_vinfo).safe_push (stmt);
        }

      /* There is a gap in the end of the group.  */
      if (groupsize - last_accessed_element > 0 && loop_vinfo)
	{
	  if (dump_enabled_p ())
	    dump_printf_loc (MSG_MISSED_OPTIMIZATION, vect_location,
	                     "Data access with gaps requires scalar "
	                     "epilogue loop\n");
          if (loop->inner)
            {
              if (dump_enabled_p ())
                dump_printf_loc (MSG_MISSED_OPTIMIZATION, vect_location,
                                 "Peeling for outer loop is not supported\n");
              return false;
            }

          LOOP_VINFO_PEELING_FOR_GAPS (loop_vinfo) = true;
	}
    }

  return true;
}


/* Analyze the access pattern of the data-reference DR.
   In case of non-consecutive accesses call vect_analyze_group_access() to
   analyze groups of accesses.  */

static bool
vect_analyze_data_ref_access (struct data_reference *dr)
{
  tree step = DR_STEP (dr);
  tree scalar_type = TREE_TYPE (DR_REF (dr));
  gimple stmt = DR_STMT (dr);
  stmt_vec_info stmt_info = vinfo_for_stmt (stmt);
  loop_vec_info loop_vinfo = STMT_VINFO_LOOP_VINFO (stmt_info);
  struct loop *loop = NULL;

  if (loop_vinfo)
    loop = LOOP_VINFO_LOOP (loop_vinfo);

  if (loop_vinfo && !step)
    {
      if (dump_enabled_p ())
	dump_printf_loc (MSG_MISSED_OPTIMIZATION, vect_location,
	                 "bad data-ref access in loop\n");
      return false;
    }

  /* Allow loads with zero step in inner-loop vectorization.  */
  if (loop_vinfo && integer_zerop (step))
    {
      GROUP_FIRST_ELEMENT (vinfo_for_stmt (stmt)) = NULL;
      if (!nested_in_vect_loop_p (loop, stmt))
	return DR_IS_READ (dr);
      /* Allow references with zero step for outer loops marked
	 with pragma omp simd only - it guarantees absence of
	 loop-carried dependencies between inner loop iterations.  */
      if (!loop->force_vectorize)
	{
	  if (dump_enabled_p ())
	    dump_printf_loc (MSG_NOTE, vect_location,
			     "zero step in inner loop of nest\n");
	  return false;
	}
    }

  if (loop && nested_in_vect_loop_p (loop, stmt))
    {
      /* Interleaved accesses are not yet supported within outer-loop
        vectorization for references in the inner-loop.  */
      GROUP_FIRST_ELEMENT (vinfo_for_stmt (stmt)) = NULL;

      /* For the rest of the analysis we use the outer-loop step.  */
      step = STMT_VINFO_DR_STEP (stmt_info);
      if (integer_zerop (step))
	{
	  if (dump_enabled_p ())
	    dump_printf_loc (MSG_NOTE, vect_location,
	                     "zero step in outer loop.\n");
	  if (DR_IS_READ (dr))
  	    return true;
	  else
	    return false;
	}
    }

  /* Consecutive?  */
  if (TREE_CODE (step) == INTEGER_CST)
    {
      HOST_WIDE_INT dr_step = TREE_INT_CST_LOW (step);
      if (!tree_int_cst_compare (step, TYPE_SIZE_UNIT (scalar_type))
	  || (dr_step < 0
	      && !compare_tree_int (TYPE_SIZE_UNIT (scalar_type), -dr_step)))
	{
	  /* Mark that it is not interleaving.  */
	  GROUP_FIRST_ELEMENT (vinfo_for_stmt (stmt)) = NULL;
	  return true;
	}
    }

  if (loop && nested_in_vect_loop_p (loop, stmt))
    {
      if (dump_enabled_p ())
	dump_printf_loc (MSG_NOTE, vect_location,
	                 "grouped access in outer loop.\n");
      return false;
    }


  /* Assume this is a DR handled by non-constant strided load case.  */
  if (TREE_CODE (step) != INTEGER_CST)
    return (STMT_VINFO_STRIDED_P (stmt_info)
	    && (!STMT_VINFO_GROUPED_ACCESS (stmt_info)
		|| vect_analyze_group_access (dr)));

  /* Not consecutive access - check if it's a part of interleaving group.  */
  return vect_analyze_group_access (dr);
}



/*  A helper function used in the comparator function to sort data
    references.  T1 and T2 are two data references to be compared.
    The function returns -1, 0, or 1.  */

static int
compare_tree (tree t1, tree t2)
{
  int i, cmp;
  enum tree_code code;
  char tclass;

  if (t1 == t2)
    return 0;
  if (t1 == NULL)
    return -1;
  if (t2 == NULL)
    return 1;


  if (TREE_CODE (t1) != TREE_CODE (t2))
    return TREE_CODE (t1) < TREE_CODE (t2) ? -1 : 1;

  code = TREE_CODE (t1);
  switch (code)
    {
    /* For const values, we can just use hash values for comparisons.  */
    case INTEGER_CST:
    case REAL_CST:
    case FIXED_CST:
    case STRING_CST:
    case COMPLEX_CST:
    case VECTOR_CST:
      {
	hashval_t h1 = iterative_hash_expr (t1, 0);
	hashval_t h2 = iterative_hash_expr (t2, 0);
	if (h1 != h2)
	  return h1 < h2 ? -1 : 1;
	break;
      }

    case SSA_NAME:
      cmp = compare_tree (SSA_NAME_VAR (t1), SSA_NAME_VAR (t2));
      if (cmp != 0)
	return cmp;

      if (SSA_NAME_VERSION (t1) != SSA_NAME_VERSION (t2))
	return SSA_NAME_VERSION (t1) < SSA_NAME_VERSION (t2) ? -1 : 1;
      break;

    default:
      tclass = TREE_CODE_CLASS (code);

      /* For var-decl, we could compare their UIDs.  */
      if (tclass == tcc_declaration)
	{
	  if (DECL_UID (t1) != DECL_UID (t2))
	    return DECL_UID (t1) < DECL_UID (t2) ? -1 : 1;
	  break;
	}

      /* For expressions with operands, compare their operands recursively.  */
      for (i = TREE_OPERAND_LENGTH (t1) - 1; i >= 0; --i)
	{
	  cmp = compare_tree (TREE_OPERAND (t1, i), TREE_OPERAND (t2, i));
	  if (cmp != 0)
	    return cmp;
	}
    }

  return 0;
}


/* Compare two data-references DRA and DRB to group them into chunks
   suitable for grouping.  */

static int
dr_group_sort_cmp (const void *dra_, const void *drb_)
{
  data_reference_p dra = *(data_reference_p *)const_cast<void *>(dra_);
  data_reference_p drb = *(data_reference_p *)const_cast<void *>(drb_);
  int cmp;

  /* Stabilize sort.  */
  if (dra == drb)
    return 0;

  /* Ordering of DRs according to base.  */
  if (!operand_equal_p (DR_BASE_ADDRESS (dra), DR_BASE_ADDRESS (drb), 0))
    {
      cmp = compare_tree (DR_BASE_ADDRESS (dra), DR_BASE_ADDRESS (drb));
      if (cmp != 0)
        return cmp;
    }

  /* And according to DR_OFFSET.  */
  if (!dr_equal_offsets_p (dra, drb))
    {
      cmp = compare_tree (DR_OFFSET (dra), DR_OFFSET (drb));
      if (cmp != 0)
        return cmp;
    }

  /* Put reads before writes.  */
  if (DR_IS_READ (dra) != DR_IS_READ (drb))
    return DR_IS_READ (dra) ? -1 : 1;

  /* Then sort after access size.  */
  if (!operand_equal_p (TYPE_SIZE_UNIT (TREE_TYPE (DR_REF (dra))),
			TYPE_SIZE_UNIT (TREE_TYPE (DR_REF (drb))), 0))
    {
      cmp = compare_tree (TYPE_SIZE_UNIT (TREE_TYPE (DR_REF (dra))),
                          TYPE_SIZE_UNIT (TREE_TYPE (DR_REF (drb))));
      if (cmp != 0)
        return cmp;
    }

  /* And after step.  */
  if (!operand_equal_p (DR_STEP (dra), DR_STEP (drb), 0))
    {
      cmp = compare_tree (DR_STEP (dra), DR_STEP (drb));
      if (cmp != 0)
        return cmp;
    }

  /* Then sort after DR_INIT.  In case of identical DRs sort after stmt UID.  */
  cmp = tree_int_cst_compare (DR_INIT (dra), DR_INIT (drb));
  if (cmp == 0)
    return gimple_uid (DR_STMT (dra)) < gimple_uid (DR_STMT (drb)) ? -1 : 1;
  return cmp;
}

/* Function vect_analyze_data_ref_accesses.

   Analyze the access pattern of all the data references in the loop.

   FORNOW: the only access pattern that is considered vectorizable is a
	   simple step 1 (consecutive) access.

   FORNOW: handle only arrays and pointer accesses.  */

bool
vect_analyze_data_ref_accesses (loop_vec_info loop_vinfo, bb_vec_info bb_vinfo)
{
  unsigned int i;
  vec<data_reference_p> datarefs;
  struct data_reference *dr;

  if (dump_enabled_p ())
    dump_printf_loc (MSG_NOTE, vect_location,
                     "=== vect_analyze_data_ref_accesses ===\n");

  if (loop_vinfo)
    datarefs = LOOP_VINFO_DATAREFS (loop_vinfo);
  else
    datarefs = BB_VINFO_DATAREFS (bb_vinfo);

  if (datarefs.is_empty ())
    return true;

  /* Sort the array of datarefs to make building the interleaving chains
     linear.  Don't modify the original vector's order, it is needed for
     determining what dependencies are reversed.  */
  vec<data_reference_p> datarefs_copy = datarefs.copy ();
  datarefs_copy.qsort (dr_group_sort_cmp);

  /* Build the interleaving chains.  */
  for (i = 0; i < datarefs_copy.length () - 1;)
    {
      data_reference_p dra = datarefs_copy[i];
      stmt_vec_info stmtinfo_a = vinfo_for_stmt (DR_STMT (dra));
      stmt_vec_info lastinfo = NULL;
      for (i = i + 1; i < datarefs_copy.length (); ++i)
	{
	  data_reference_p drb = datarefs_copy[i];
	  stmt_vec_info stmtinfo_b = vinfo_for_stmt (DR_STMT (drb));

	  /* ???  Imperfect sorting (non-compatible types, non-modulo
	     accesses, same accesses) can lead to a group to be artificially
	     split here as we don't just skip over those.  If it really
	     matters we can push those to a worklist and re-iterate
	     over them.  The we can just skip ahead to the next DR here.  */

	  /* Check that the data-refs have same first location (except init)
	     and they are both either store or load (not load and store,
	     not masked loads or stores).  */
	  if (DR_IS_READ (dra) != DR_IS_READ (drb)
	      || !operand_equal_p (DR_BASE_ADDRESS (dra),
				   DR_BASE_ADDRESS (drb), 0)
	      || !dr_equal_offsets_p (dra, drb)
	      || !gimple_assign_single_p (DR_STMT (dra))
	      || !gimple_assign_single_p (DR_STMT (drb)))
	    break;

	  /* Check that the data-refs have the same constant size.  */
	  tree sza = TYPE_SIZE_UNIT (TREE_TYPE (DR_REF (dra)));
	  tree szb = TYPE_SIZE_UNIT (TREE_TYPE (DR_REF (drb)));
	  if (!tree_fits_uhwi_p (sza)
	      || !tree_fits_uhwi_p (szb)
	      || !tree_int_cst_equal (sza, szb))
	    break;

	  /* Check that the data-refs have the same step.  */
	  if (!operand_equal_p (DR_STEP (dra), DR_STEP (drb), 0))
	    break;

	  /* Do not place the same access in the interleaving chain twice.  */
	  if (tree_int_cst_compare (DR_INIT (dra), DR_INIT (drb)) == 0)
	    break;

	  /* Check the types are compatible.
	     ???  We don't distinguish this during sorting.  */
	  if (!types_compatible_p (TREE_TYPE (DR_REF (dra)),
				   TREE_TYPE (DR_REF (drb))))
	    break;

	  /* Sorting has ensured that DR_INIT (dra) <= DR_INIT (drb).  */
	  HOST_WIDE_INT init_a = TREE_INT_CST_LOW (DR_INIT (dra));
	  HOST_WIDE_INT init_b = TREE_INT_CST_LOW (DR_INIT (drb));
	  gcc_assert (init_a < init_b);

	  /* If init_b == init_a + the size of the type * k, we have an
	     interleaving, and DRA is accessed before DRB.  */
	  HOST_WIDE_INT type_size_a = tree_to_uhwi (sza);
	  if ((init_b - init_a) % type_size_a != 0)
	    break;

	  /* If we have a store, the accesses are adjacent.  This splits
	     groups into chunks we support (we don't support vectorization
	     of stores with gaps).  */
	  if (!DR_IS_READ (dra)
	      && (init_b - (HOST_WIDE_INT) TREE_INT_CST_LOW
					     (DR_INIT (datarefs_copy[i-1]))
		  != type_size_a))
	    break;

	  /* If the step (if not zero or non-constant) is greater than the
	     difference between data-refs' inits this splits groups into
	     suitable sizes.  */
	  if (tree_fits_shwi_p (DR_STEP (dra)))
	    {
	      HOST_WIDE_INT step = tree_to_shwi (DR_STEP (dra));
	      if (step != 0 && step <= (init_b - init_a))
		break;
	    }

	  if (dump_enabled_p ())
	    {
	      dump_printf_loc (MSG_NOTE, vect_location,
			       "Detected interleaving ");
	      dump_generic_expr (MSG_NOTE, TDF_SLIM, DR_REF (dra));
	      dump_printf (MSG_NOTE,  " and ");
	      dump_generic_expr (MSG_NOTE, TDF_SLIM, DR_REF (drb));
	      dump_printf (MSG_NOTE, "\n");
	    }

	  /* Link the found element into the group list.  */
	  if (!GROUP_FIRST_ELEMENT (stmtinfo_a))
	    {
	      GROUP_FIRST_ELEMENT (stmtinfo_a) = DR_STMT (dra);
	      lastinfo = stmtinfo_a;
	    }
	  GROUP_FIRST_ELEMENT (stmtinfo_b) = DR_STMT (dra);
	  GROUP_NEXT_ELEMENT (lastinfo) = DR_STMT (drb);
	  lastinfo = stmtinfo_b;
	}
    }

  FOR_EACH_VEC_ELT (datarefs_copy, i, dr)
    if (STMT_VINFO_VECTORIZABLE (vinfo_for_stmt (DR_STMT (dr))) 
        && !vect_analyze_data_ref_access (dr))
      {
	if (dump_enabled_p ())
	  dump_printf_loc (MSG_MISSED_OPTIMIZATION, vect_location,
	                   "not vectorized: complicated access pattern.\n");

        if (bb_vinfo)
          {
            /* Mark the statement as not vectorizable.  */
            STMT_VINFO_VECTORIZABLE (vinfo_for_stmt (DR_STMT (dr))) = false;
            continue;
          }
        else
	  {
	    datarefs_copy.release ();
	    return false;
	  }
      }

  datarefs_copy.release ();
  return true;
}


/* Operator == between two dr_with_seg_len objects.

   This equality operator is used to make sure two data refs
   are the same one so that we will consider to combine the
   aliasing checks of those two pairs of data dependent data
   refs.  */

static bool
operator == (const dr_with_seg_len& d1,
	     const dr_with_seg_len& d2)
{
  return operand_equal_p (DR_BASE_ADDRESS (d1.dr),
			  DR_BASE_ADDRESS (d2.dr), 0)
	   && compare_tree (d1.offset, d2.offset) == 0
	   && compare_tree (d1.seg_len, d2.seg_len) == 0;
}

/* Function comp_dr_with_seg_len_pair.

   Comparison function for sorting objects of dr_with_seg_len_pair_t
   so that we can combine aliasing checks in one scan.  */

static int
comp_dr_with_seg_len_pair (const void *p1_, const void *p2_)
{
  const dr_with_seg_len_pair_t* p1 = (const dr_with_seg_len_pair_t *) p1_;
  const dr_with_seg_len_pair_t* p2 = (const dr_with_seg_len_pair_t *) p2_;

  const dr_with_seg_len &p11 = p1->first,
			&p12 = p1->second,
			&p21 = p2->first,
			&p22 = p2->second;

  /* For DR pairs (a, b) and (c, d), we only consider to merge the alias checks
     if a and c have the same basic address snd step, and b and d have the same
     address and step.  Therefore, if any a&c or b&d don't have the same address
     and step, we don't care the order of those two pairs after sorting.  */
  int comp_res;

  if ((comp_res = compare_tree (DR_BASE_ADDRESS (p11.dr),
				DR_BASE_ADDRESS (p21.dr))) != 0)
    return comp_res;
  if ((comp_res = compare_tree (DR_BASE_ADDRESS (p12.dr),
				DR_BASE_ADDRESS (p22.dr))) != 0)
    return comp_res;
  if ((comp_res = compare_tree (DR_STEP (p11.dr), DR_STEP (p21.dr))) != 0)
    return comp_res;
  if ((comp_res = compare_tree (DR_STEP (p12.dr), DR_STEP (p22.dr))) != 0)
    return comp_res;
  if ((comp_res = compare_tree (p11.offset, p21.offset)) != 0)
    return comp_res;
  if ((comp_res = compare_tree (p12.offset, p22.offset)) != 0)
    return comp_res;

  return 0;
}

/* Function vect_vfa_segment_size.

   Create an expression that computes the size of segment
   that will be accessed for a data reference.  The functions takes into
   account that realignment loads may access one more vector.

   Input:
     DR: The data reference.
     LENGTH_FACTOR: segment length to consider.

   Return an expression whose value is the size of segment which will be
   accessed by DR.  */

static tree
vect_vfa_segment_size (struct data_reference *dr, tree length_factor)
{
  tree segment_length;

  if (integer_zerop (DR_STEP (dr)))
    segment_length = TYPE_SIZE_UNIT (TREE_TYPE (DR_REF (dr)));
  else
    segment_length = size_binop (MULT_EXPR,
				 fold_convert (sizetype, DR_STEP (dr)),
				 fold_convert (sizetype, length_factor));

  if (vect_supportable_dr_alignment (dr, false)
	== dr_explicit_realign_optimized)
    {
      tree vector_size = TYPE_SIZE_UNIT
			  (STMT_VINFO_VECTYPE (vinfo_for_stmt (DR_STMT (dr))));

      segment_length = size_binop (PLUS_EXPR, segment_length, vector_size);
    }
  return segment_length;
}

/* Function vect_prune_runtime_alias_test_list.

   Prune a list of ddrs to be tested at run-time by versioning for alias.
   Merge several alias checks into one if possible.
   Return FALSE if resulting list of ddrs is longer then allowed by
   PARAM_VECT_MAX_VERSION_FOR_ALIAS_CHECKS, otherwise return TRUE.  */

bool
vect_prune_runtime_alias_test_list (loop_vec_info loop_vinfo)
{
  vec<ddr_p> may_alias_ddrs =
    LOOP_VINFO_MAY_ALIAS_DDRS (loop_vinfo);
  vec<dr_with_seg_len_pair_t>& comp_alias_ddrs =
    LOOP_VINFO_COMP_ALIAS_DDRS (loop_vinfo);
  int vect_factor = LOOP_VINFO_VECT_FACTOR (loop_vinfo);
  tree scalar_loop_iters = LOOP_VINFO_NITERS (loop_vinfo);

  ddr_p ddr;
  unsigned int i;
  tree length_factor;

  if (dump_enabled_p ())
    dump_printf_loc (MSG_NOTE, vect_location,
                     "=== vect_prune_runtime_alias_test_list ===\n");

  if (may_alias_ddrs.is_empty ())
    return true;

  /* Basically, for each pair of dependent data refs store_ptr_0
     and load_ptr_0, we create an expression:

     ((store_ptr_0 + store_segment_length_0) <= load_ptr_0)
     || (load_ptr_0 + load_segment_length_0) <= store_ptr_0))

     for aliasing checks.  However, in some cases we can decrease
     the number of checks by combining two checks into one.  For
     example, suppose we have another pair of data refs store_ptr_0
     and load_ptr_1, and if the following condition is satisfied:

     load_ptr_0 < load_ptr_1  &&
     load_ptr_1 - load_ptr_0 - load_segment_length_0 < store_segment_length_0

     (this condition means, in each iteration of vectorized loop,
     the accessed memory of store_ptr_0 cannot be between the memory
     of load_ptr_0 and load_ptr_1.)

     we then can use only the following expression to finish the
     alising checks between store_ptr_0 & load_ptr_0 and
     store_ptr_0 & load_ptr_1:

     ((store_ptr_0 + store_segment_length_0) <= load_ptr_0)
     || (load_ptr_1 + load_segment_length_1 <= store_ptr_0))

     Note that we only consider that load_ptr_0 and load_ptr_1 have the
     same basic address.  */

  comp_alias_ddrs.create (may_alias_ddrs.length ());

  /* First, we collect all data ref pairs for aliasing checks.  */
  FOR_EACH_VEC_ELT (may_alias_ddrs, i, ddr)
    {
      struct data_reference *dr_a, *dr_b;
      gimple dr_group_first_a, dr_group_first_b;
      tree segment_length_a, segment_length_b;
      gimple stmt_a, stmt_b;

      dr_a = DDR_A (ddr);
      stmt_a = DR_STMT (DDR_A (ddr));
      dr_group_first_a = GROUP_FIRST_ELEMENT (vinfo_for_stmt (stmt_a));
      if (dr_group_first_a)
	{
	  stmt_a = dr_group_first_a;
	  dr_a = STMT_VINFO_DATA_REF (vinfo_for_stmt (stmt_a));
	}

      dr_b = DDR_B (ddr);
      stmt_b = DR_STMT (DDR_B (ddr));
      dr_group_first_b = GROUP_FIRST_ELEMENT (vinfo_for_stmt (stmt_b));
      if (dr_group_first_b)
	{
	  stmt_b = dr_group_first_b;
	  dr_b = STMT_VINFO_DATA_REF (vinfo_for_stmt (stmt_b));
	}

      if (!operand_equal_p (DR_STEP (dr_a), DR_STEP (dr_b), 0))
	length_factor = scalar_loop_iters;
      else
	length_factor = size_int (vect_factor);
      segment_length_a = vect_vfa_segment_size (dr_a, length_factor);
      segment_length_b = vect_vfa_segment_size (dr_b, length_factor);

      dr_with_seg_len_pair_t dr_with_seg_len_pair
	  (dr_with_seg_len (dr_a, segment_length_a),
	   dr_with_seg_len (dr_b, segment_length_b));

      if (compare_tree (DR_BASE_ADDRESS (dr_a), DR_BASE_ADDRESS (dr_b)) > 0)
	std::swap (dr_with_seg_len_pair.first, dr_with_seg_len_pair.second);

      comp_alias_ddrs.safe_push (dr_with_seg_len_pair);
    }

  /* Second, we sort the collected data ref pairs so that we can scan
     them once to combine all possible aliasing checks.  */
  comp_alias_ddrs.qsort (comp_dr_with_seg_len_pair);

  /* Third, we scan the sorted dr pairs and check if we can combine
     alias checks of two neighbouring dr pairs.  */
  for (size_t i = 1; i < comp_alias_ddrs.length (); ++i)
    {
      /* Deal with two ddrs (dr_a1, dr_b1) and (dr_a2, dr_b2).  */
      dr_with_seg_len *dr_a1 = &comp_alias_ddrs[i-1].first,
		      *dr_b1 = &comp_alias_ddrs[i-1].second,
		      *dr_a2 = &comp_alias_ddrs[i].first,
		      *dr_b2 = &comp_alias_ddrs[i].second;

      /* Remove duplicate data ref pairs.  */
      if (*dr_a1 == *dr_a2 && *dr_b1 == *dr_b2)
	{
	  if (dump_enabled_p ())
	    {
	      dump_printf_loc (MSG_NOTE, vect_location,
			       "found equal ranges ");
	      dump_generic_expr (MSG_NOTE, TDF_SLIM,
				 DR_REF (dr_a1->dr));
	      dump_printf (MSG_NOTE,  ", ");
	      dump_generic_expr (MSG_NOTE, TDF_SLIM,
				 DR_REF (dr_b1->dr));
	      dump_printf (MSG_NOTE,  " and ");
	      dump_generic_expr (MSG_NOTE, TDF_SLIM,
				 DR_REF (dr_a2->dr));
	      dump_printf (MSG_NOTE,  ", ");
	      dump_generic_expr (MSG_NOTE, TDF_SLIM,
				 DR_REF (dr_b2->dr));
	      dump_printf (MSG_NOTE, "\n");
	    }

	  comp_alias_ddrs.ordered_remove (i--);
	  continue;
	}

      if (*dr_a1 == *dr_a2 || *dr_b1 == *dr_b2)
	{
	  /* We consider the case that DR_B1 and DR_B2 are same memrefs,
	     and DR_A1 and DR_A2 are two consecutive memrefs.  */
	  if (*dr_a1 == *dr_a2)
	    {
	      std::swap (dr_a1, dr_b1);
	      std::swap (dr_a2, dr_b2);
	    }

	  if (!operand_equal_p (DR_BASE_ADDRESS (dr_a1->dr),
				DR_BASE_ADDRESS (dr_a2->dr),
				0)
	      || !tree_fits_shwi_p (dr_a1->offset)
	      || !tree_fits_shwi_p (dr_a2->offset))
	    continue;

	  HOST_WIDE_INT diff = (tree_to_shwi (dr_a2->offset)
				- tree_to_shwi (dr_a1->offset));


	  /* Now we check if the following condition is satisfied:

	     DIFF - SEGMENT_LENGTH_A < SEGMENT_LENGTH_B

	     where DIFF = DR_A2->OFFSET - DR_A1->OFFSET.  However,
	     SEGMENT_LENGTH_A or SEGMENT_LENGTH_B may not be constant so we
	     have to make a best estimation.  We can get the minimum value
	     of SEGMENT_LENGTH_B as a constant, represented by MIN_SEG_LEN_B,
	     then either of the following two conditions can guarantee the
	     one above:

	     1: DIFF <= MIN_SEG_LEN_B
	     2: DIFF - SEGMENT_LENGTH_A < MIN_SEG_LEN_B

	     */

	  HOST_WIDE_INT  min_seg_len_b = (tree_fits_shwi_p (dr_b1->seg_len)
					  ? tree_to_shwi (dr_b1->seg_len)
					  : vect_factor);

	  if (diff <= min_seg_len_b
	      || (tree_fits_shwi_p (dr_a1->seg_len)
		  && diff - tree_to_shwi (dr_a1->seg_len) < min_seg_len_b))
	    {
	      if (dump_enabled_p ())
		{
		  dump_printf_loc (MSG_NOTE, vect_location,
				   "merging ranges for ");
		  dump_generic_expr (MSG_NOTE, TDF_SLIM,
				     DR_REF (dr_a1->dr));
		  dump_printf (MSG_NOTE,  ", ");
		  dump_generic_expr (MSG_NOTE, TDF_SLIM,
				     DR_REF (dr_b1->dr));
		  dump_printf (MSG_NOTE,  " and ");
		  dump_generic_expr (MSG_NOTE, TDF_SLIM,
				     DR_REF (dr_a2->dr));
		  dump_printf (MSG_NOTE,  ", ");
		  dump_generic_expr (MSG_NOTE, TDF_SLIM,
				     DR_REF (dr_b2->dr));
		  dump_printf (MSG_NOTE, "\n");
		}

	      dr_a1->seg_len = size_binop (PLUS_EXPR,
					   dr_a2->seg_len, size_int (diff));
	      comp_alias_ddrs.ordered_remove (i--);
	    }
	}
    }

  dump_printf_loc (MSG_NOTE, vect_location,
		   "improved number of alias checks from %d to %d\n",
		   may_alias_ddrs.length (), comp_alias_ddrs.length ());
  if ((int) comp_alias_ddrs.length () >
      PARAM_VALUE (PARAM_VECT_MAX_VERSION_FOR_ALIAS_CHECKS))
    return false;

  return true;
}

/* Check whether a non-affine read in stmt is suitable for gather load
   and if so, return a builtin decl for that operation.  */

tree
vect_check_gather (gimple stmt, loop_vec_info loop_vinfo, tree *basep,
		   tree *offp, int *scalep)
{
  HOST_WIDE_INT scale = 1, pbitpos, pbitsize;
  struct loop *loop = LOOP_VINFO_LOOP (loop_vinfo);
  stmt_vec_info stmt_info = vinfo_for_stmt (stmt);
  struct data_reference *dr = STMT_VINFO_DATA_REF (stmt_info);
  tree offtype = NULL_TREE;
  tree decl, base, off;
  machine_mode pmode;
  int punsignedp, reversep, pvolatilep = 0;

  base = DR_REF (dr);
  /* For masked loads/stores, DR_REF (dr) is an artificial MEM_REF,
     see if we can use the def stmt of the address.  */
  if (is_gimple_call (stmt)
      && gimple_call_internal_p (stmt)
      && (gimple_call_internal_fn (stmt) == IFN_MASK_LOAD
	  || gimple_call_internal_fn (stmt) == IFN_MASK_STORE)
      && TREE_CODE (base) == MEM_REF
      && TREE_CODE (TREE_OPERAND (base, 0)) == SSA_NAME
      && integer_zerop (TREE_OPERAND (base, 1))
      && !expr_invariant_in_loop_p (loop, TREE_OPERAND (base, 0)))
    {
      gimple def_stmt = SSA_NAME_DEF_STMT (TREE_OPERAND (base, 0));
      if (is_gimple_assign (def_stmt)
	  && gimple_assign_rhs_code (def_stmt) == ADDR_EXPR)
	base = TREE_OPERAND (gimple_assign_rhs1 (def_stmt), 0);
    }

  /* The gather builtins need address of the form
     loop_invariant + vector * {1, 2, 4, 8}
     or
     loop_invariant + sign_extend (vector) * { 1, 2, 4, 8 }.
     Unfortunately DR_BASE_ADDRESS/DR_OFFSET can be a mixture
     of loop invariants/SSA_NAMEs defined in the loop, with casts,
     multiplications and additions in it.  To get a vector, we need
     a single SSA_NAME that will be defined in the loop and will
     contain everything that is not loop invariant and that can be
     vectorized.  The following code attempts to find such a preexistng
     SSA_NAME OFF and put the loop invariants into a tree BASE
     that can be gimplified before the loop.  */
  base = get_inner_reference (base, &pbitsize, &pbitpos, &off, &pmode,
			      &punsignedp, &reversep, &pvolatilep, false);
  gcc_assert (base && (pbitpos % BITS_PER_UNIT) == 0 && !reversep);

  if (TREE_CODE (base) == MEM_REF)
    {
      if (!integer_zerop (TREE_OPERAND (base, 1)))
	{
	  if (off == NULL_TREE)
	    {
	      offset_int moff = mem_ref_offset (base);
	      off = wide_int_to_tree (sizetype, moff);
	    }
	  else
	    off = size_binop (PLUS_EXPR, off,
			      fold_convert (sizetype, TREE_OPERAND (base, 1)));
	}
      base = TREE_OPERAND (base, 0);
    }
  else
    base = build_fold_addr_expr (base);

  if (off == NULL_TREE)
    off = size_zero_node;

  /* If base is not loop invariant, either off is 0, then we start with just
     the constant offset in the loop invariant BASE and continue with base
     as OFF, otherwise give up.
     We could handle that case by gimplifying the addition of base + off
     into some SSA_NAME and use that as off, but for now punt.  */
  if (!expr_invariant_in_loop_p (loop, base))
    {
      if (!integer_zerop (off))
	return NULL_TREE;
      off = base;
      base = size_int (pbitpos / BITS_PER_UNIT);
    }
  /* Otherwise put base + constant offset into the loop invariant BASE
     and continue with OFF.  */
  else
    {
      base = fold_convert (sizetype, base);
      base = size_binop (PLUS_EXPR, base, size_int (pbitpos / BITS_PER_UNIT));
    }

  /* OFF at this point may be either a SSA_NAME or some tree expression
     from get_inner_reference.  Try to peel off loop invariants from it
     into BASE as long as possible.  */
  STRIP_NOPS (off);
  while (offtype == NULL_TREE)
    {
      enum tree_code code;
      tree op0, op1, add = NULL_TREE;

      if (TREE_CODE (off) == SSA_NAME)
	{
	  gimple def_stmt = SSA_NAME_DEF_STMT (off);

	  if (expr_invariant_in_loop_p (loop, off))
	    return NULL_TREE;

	  if (gimple_code (def_stmt) != GIMPLE_ASSIGN)
	    break;

	  op0 = gimple_assign_rhs1 (def_stmt);
	  code = gimple_assign_rhs_code (def_stmt);
	  op1 = gimple_assign_rhs2 (def_stmt);
	}
      else
	{
	  if (get_gimple_rhs_class (TREE_CODE (off)) == GIMPLE_TERNARY_RHS)
	    return NULL_TREE;
	  code = TREE_CODE (off);
	  extract_ops_from_tree (off, &code, &op0, &op1);
	}
      switch (code)
	{
	case POINTER_PLUS_EXPR:
	case PLUS_EXPR:
	  if (expr_invariant_in_loop_p (loop, op0))
	    {
	      add = op0;
	      off = op1;
	    do_add:
	      add = fold_convert (sizetype, add);
	      if (scale != 1)
		add = size_binop (MULT_EXPR, add, size_int (scale));
	      base = size_binop (PLUS_EXPR, base, add);
	      continue;
	    }
	  if (expr_invariant_in_loop_p (loop, op1))
	    {
	      add = op1;
	      off = op0;
	      goto do_add;
	    }
	  break;
	case MINUS_EXPR:
	  if (expr_invariant_in_loop_p (loop, op1))
	    {
	      add = fold_convert (sizetype, op1);
	      add = size_binop (MINUS_EXPR, size_zero_node, add);
	      off = op0;
	      goto do_add;
	    }
	  break;
	case MULT_EXPR:
	  if (scale == 1 && tree_fits_shwi_p (op1))
	    {
	      scale = tree_to_shwi (op1);
	      off = op0;
	      continue;
	    }
	  break;
	case SSA_NAME:
	  off = op0;
	  continue;
	CASE_CONVERT:
	  if (!POINTER_TYPE_P (TREE_TYPE (op0))
	      && !INTEGRAL_TYPE_P (TREE_TYPE (op0)))
	    break;
	  if (TYPE_PRECISION (TREE_TYPE (op0))
	      == TYPE_PRECISION (TREE_TYPE (off)))
	    {
	      off = op0;
	      continue;
	    }
	  if (TYPE_PRECISION (TREE_TYPE (op0))
	      < TYPE_PRECISION (TREE_TYPE (off)))
	    {
	      off = op0;
	      offtype = TREE_TYPE (off);
	      STRIP_NOPS (off);
	      continue;
	    }
	  break;
	default:
	  break;
	}
      break;
    }

  /* If at the end OFF still isn't a SSA_NAME or isn't
     defined in the loop, punt.  */
  if (TREE_CODE (off) != SSA_NAME
      || expr_invariant_in_loop_p (loop, off))
    return NULL_TREE;

  if (offtype == NULL_TREE)
    offtype = TREE_TYPE (off);

  decl = targetm.vectorize.builtin_gather (STMT_VINFO_VECTYPE (stmt_info),
					   offtype, scale);
  if (decl == NULL_TREE)
    return NULL_TREE;

  if (basep)
    *basep = base;
  if (offp)
    *offp = off;
  if (scalep)
    *scalep = scale;
  return decl;
}

/* Function vect_analyze_data_refs.

  Find all the data references in the loop or basic block.

   The general structure of the analysis of data refs in the vectorizer is as
   follows:
   1- vect_analyze_data_refs(loop/bb): call
      compute_data_dependences_for_loop/bb to find and analyze all data-refs
      in the loop/bb and their dependences.
   2- vect_analyze_dependences(): apply dependence testing using ddrs.
   3- vect_analyze_drs_alignment(): check that ref_stmt.alignment is ok.
   4- vect_analyze_drs_access(): check that ref_stmt.step is ok.

*/

bool
vect_analyze_data_refs (loop_vec_info loop_vinfo,
			bb_vec_info bb_vinfo,
			int *min_vf, unsigned *n_stmts)
{
  struct loop *loop = NULL;
  basic_block bb = NULL;
  unsigned int i;
  vec<data_reference_p> datarefs;
  struct data_reference *dr;
  tree scalar_type;

  if (dump_enabled_p ())
    dump_printf_loc (MSG_NOTE, vect_location,
                     "=== vect_analyze_data_refs ===\n");

  if (loop_vinfo)
    {
      basic_block *bbs = LOOP_VINFO_BBS (loop_vinfo);

      loop = LOOP_VINFO_LOOP (loop_vinfo);
      datarefs = LOOP_VINFO_DATAREFS (loop_vinfo);
      if (!find_loop_nest (loop, &LOOP_VINFO_LOOP_NEST (loop_vinfo)))
	{
	  if (dump_enabled_p ())
	    dump_printf_loc (MSG_MISSED_OPTIMIZATION, vect_location,
	                     "not vectorized: loop contains function calls"
	                     " or data references that cannot be analyzed\n");
	  return false;
	}

      for (i = 0; i < loop->num_nodes; i++)
	{
	  gimple_stmt_iterator gsi;

	  for (gsi = gsi_start_bb (bbs[i]); !gsi_end_p (gsi); gsi_next (&gsi))
	    {
	      gimple stmt = gsi_stmt (gsi);
	      if (is_gimple_debug (stmt))
		continue;
	      ++*n_stmts;
	      if (!find_data_references_in_stmt (loop, stmt, &datarefs))
		{
		  if (is_gimple_call (stmt) && loop->safelen)
		    {
		      tree fndecl = gimple_call_fndecl (stmt), op;
		      if (fndecl != NULL_TREE)
			{
			  struct cgraph_node *node = cgraph_node::get (fndecl);
			  if (node != NULL && node->simd_clones != NULL)
			    {
			      unsigned int j, n = gimple_call_num_args (stmt);
			      for (j = 0; j < n; j++)
				{
				  op = gimple_call_arg (stmt, j);
				  if (DECL_P (op)
				      || (REFERENCE_CLASS_P (op)
					  && get_base_address (op)))
				    break;
				}
			      op = gimple_call_lhs (stmt);
			      /* Ignore #pragma omp declare simd functions
				 if they don't have data references in the
				 call stmt itself.  */
			      if (j == n
				  && !(op
				       && (DECL_P (op)
					   || (REFERENCE_CLASS_P (op)
					       && get_base_address (op)))))
				continue;
			    }
			}
		    }
		  LOOP_VINFO_DATAREFS (loop_vinfo) = datarefs;
		  if (dump_enabled_p ())
		    dump_printf_loc (MSG_MISSED_OPTIMIZATION, vect_location,
				     "not vectorized: loop contains function "
				     "calls or data references that cannot "
				     "be analyzed\n");
		  return false;
		}
	    }
	}

      LOOP_VINFO_DATAREFS (loop_vinfo) = datarefs;
    }
  else
    {
      gimple_stmt_iterator gsi;

      bb = BB_VINFO_BB (bb_vinfo);
      for (gsi = gsi_start_bb (bb); !gsi_end_p (gsi); gsi_next (&gsi))
	{
	  gimple stmt = gsi_stmt (gsi);
	  if (is_gimple_debug (stmt))
	    continue;
	  ++*n_stmts;
	  if (!find_data_references_in_stmt (NULL, stmt,
					     &BB_VINFO_DATAREFS (bb_vinfo)))
	    {
	      /* Mark the rest of the basic-block as unvectorizable.  */
	      for (; !gsi_end_p (gsi); gsi_next (&gsi))
		{
		  stmt = gsi_stmt (gsi);
		  STMT_VINFO_VECTORIZABLE (vinfo_for_stmt (stmt)) = false;
		}
	      break;
	    }
	}

      datarefs = BB_VINFO_DATAREFS (bb_vinfo);
    }

  /* Go through the data-refs, check that the analysis succeeded.  Update
     pointer from stmt_vec_info struct to DR and vectype.  */

  FOR_EACH_VEC_ELT (datarefs, i, dr)
    {
      gimple stmt;
      stmt_vec_info stmt_info;
      tree base, offset, init;
      bool gather = false;
      bool simd_lane_access = false;
      int vf;

again:
      if (!dr || !DR_REF (dr))
        {
          if (dump_enabled_p ())
	    dump_printf_loc (MSG_MISSED_OPTIMIZATION, vect_location,
	                     "not vectorized: unhandled data-ref\n");
          return false;
        }

      stmt = DR_STMT (dr);
      stmt_info = vinfo_for_stmt (stmt);

      /* Discard clobbers from the dataref vector.  We will remove
         clobber stmts during vectorization.  */
      if (gimple_clobber_p (stmt))
	{
	  free_data_ref (dr);
	  if (i == datarefs.length () - 1)
	    {
	      datarefs.pop ();
	      break;
	    }
	  datarefs.ordered_remove (i);
	  dr = datarefs[i];
	  goto again;
	}

      /* Check that analysis of the data-ref succeeded.  */
      if (!DR_BASE_ADDRESS (dr) || !DR_OFFSET (dr) || !DR_INIT (dr)
	  || !DR_STEP (dr))
        {
	  bool maybe_gather
	    = DR_IS_READ (dr)
	      && !TREE_THIS_VOLATILE (DR_REF (dr))
	      && targetm.vectorize.builtin_gather != NULL;
	  bool maybe_simd_lane_access
	    = loop_vinfo && loop->simduid;

	  /* If target supports vector gather loads, or if this might be
	     a SIMD lane access, see if they can't be used.  */
	  if (loop_vinfo
	      && (maybe_gather || maybe_simd_lane_access)
	      && !nested_in_vect_loop_p (loop, stmt))
	    {
	      struct data_reference *newdr
		= create_data_ref (NULL, loop_containing_stmt (stmt),
				   DR_REF (dr), stmt, true);
	      gcc_assert (newdr != NULL && DR_REF (newdr));
	      if (DR_BASE_ADDRESS (newdr)
		  && DR_OFFSET (newdr)
		  && DR_INIT (newdr)
		  && DR_STEP (newdr)
		  && integer_zerop (DR_STEP (newdr)))
		{
		  if (maybe_simd_lane_access)
		    {
		      tree off = DR_OFFSET (newdr);
		      STRIP_NOPS (off);
		      if (TREE_CODE (DR_INIT (newdr)) == INTEGER_CST
			  && TREE_CODE (off) == MULT_EXPR
			  && tree_fits_uhwi_p (TREE_OPERAND (off, 1)))
			{
			  tree step = TREE_OPERAND (off, 1);
			  off = TREE_OPERAND (off, 0);
			  STRIP_NOPS (off);
			  if (CONVERT_EXPR_P (off)
			      && TYPE_PRECISION (TREE_TYPE (TREE_OPERAND (off,
									  0)))
				 < TYPE_PRECISION (TREE_TYPE (off)))
			    off = TREE_OPERAND (off, 0);
			  if (TREE_CODE (off) == SSA_NAME)
			    {
			      gimple def = SSA_NAME_DEF_STMT (off);
			      tree reft = TREE_TYPE (DR_REF (newdr));
			      if (is_gimple_call (def)
				  && gimple_call_internal_p (def)
				  && (gimple_call_internal_fn (def)
				      == IFN_GOMP_SIMD_LANE))
				{
				  tree arg = gimple_call_arg (def, 0);
				  gcc_assert (TREE_CODE (arg) == SSA_NAME);
				  arg = SSA_NAME_VAR (arg);
				  if (arg == loop->simduid
				      /* For now.  */
				      && tree_int_cst_equal
					   (TYPE_SIZE_UNIT (reft),
					    step))
				    {
				      DR_OFFSET (newdr) = ssize_int (0);
				      DR_STEP (newdr) = step;
				      DR_ALIGNED_TO (newdr)
					= size_int (BIGGEST_ALIGNMENT);
				      dr = newdr;
				      simd_lane_access = true;
				    }
				}
			    }
			}
		    }
		  if (!simd_lane_access && maybe_gather)
		    {
		      dr = newdr;
		      gather = true;
		    }
		}
	      if (!gather && !simd_lane_access)
		free_data_ref (newdr);
	    }

	  if (!gather && !simd_lane_access)
	    {
	      if (dump_enabled_p ())
		{
		  dump_printf_loc (MSG_MISSED_OPTIMIZATION, vect_location,
                                   "not vectorized: data ref analysis "
                                   "failed ");
		  dump_gimple_stmt (MSG_MISSED_OPTIMIZATION, TDF_SLIM, stmt, 0);
                  dump_printf (MSG_MISSED_OPTIMIZATION, "\n");
		}

	      if (bb_vinfo)
		break;

	      return false;
	    }
        }

      if (TREE_CODE (DR_BASE_ADDRESS (dr)) == INTEGER_CST)
        {
          if (dump_enabled_p ())
            dump_printf_loc (MSG_MISSED_OPTIMIZATION, vect_location,
                             "not vectorized: base addr of dr is a "
                             "constant\n");

          if (bb_vinfo)
	    break;

	  if (gather || simd_lane_access)
	    free_data_ref (dr);
	  return false;
        }

      if (TREE_THIS_VOLATILE (DR_REF (dr)))
        {
          if (dump_enabled_p ())
            {
              dump_printf_loc (MSG_MISSED_OPTIMIZATION, vect_location,
                               "not vectorized: volatile type ");
              dump_gimple_stmt (MSG_MISSED_OPTIMIZATION, TDF_SLIM, stmt, 0);
              dump_printf (MSG_MISSED_OPTIMIZATION, "\n");
            }

          if (bb_vinfo)
	    break;

          return false;
        }

      if (stmt_can_throw_internal (stmt))
        {
          if (dump_enabled_p ())
            {
              dump_printf_loc (MSG_MISSED_OPTIMIZATION, vect_location,
                               "not vectorized: statement can throw an "
                               "exception ");
              dump_gimple_stmt (MSG_MISSED_OPTIMIZATION, TDF_SLIM, stmt, 0);
              dump_printf (MSG_MISSED_OPTIMIZATION, "\n");
            }

          if (bb_vinfo)
	    break;

	  if (gather || simd_lane_access)
	    free_data_ref (dr);
          return false;
        }

      if (TREE_CODE (DR_REF (dr)) == COMPONENT_REF
	  && DECL_BIT_FIELD (TREE_OPERAND (DR_REF (dr), 1)))
	{
          if (dump_enabled_p ())
            {
              dump_printf_loc (MSG_MISSED_OPTIMIZATION, vect_location,
                               "not vectorized: statement is bitfield "
                               "access ");
              dump_gimple_stmt (MSG_MISSED_OPTIMIZATION, TDF_SLIM, stmt, 0);
              dump_printf (MSG_MISSED_OPTIMIZATION, "\n");
            }

          if (bb_vinfo)
	    break;

	  if (gather || simd_lane_access)
	    free_data_ref (dr);
          return false;
	}

      base = unshare_expr (DR_BASE_ADDRESS (dr));
      offset = unshare_expr (DR_OFFSET (dr));
      init = unshare_expr (DR_INIT (dr));

      if (is_gimple_call (stmt)
	  && (!gimple_call_internal_p (stmt)
	      || (gimple_call_internal_fn (stmt) != IFN_MASK_LOAD
		  && gimple_call_internal_fn (stmt) != IFN_MASK_STORE)))
	{
	  if (dump_enabled_p ())
	    {
	      dump_printf_loc (MSG_MISSED_OPTIMIZATION,  vect_location,
	                       "not vectorized: dr in a call ");
	      dump_gimple_stmt (MSG_MISSED_OPTIMIZATION, TDF_SLIM, stmt, 0);
	      dump_printf (MSG_MISSED_OPTIMIZATION, "\n");
	    }

	  if (bb_vinfo)
	    break;

	  if (gather || simd_lane_access)
	    free_data_ref (dr);
	  return false;
	}

      /* Update DR field in stmt_vec_info struct.  */

      /* If the dataref is in an inner-loop of the loop that is considered for
	 for vectorization, we also want to analyze the access relative to
	 the outer-loop (DR contains information only relative to the
	 inner-most enclosing loop).  We do that by building a reference to the
	 first location accessed by the inner-loop, and analyze it relative to
	 the outer-loop.  */
      if (loop && nested_in_vect_loop_p (loop, stmt))
	{
	  tree outer_step, outer_base, outer_init;
	  HOST_WIDE_INT pbitsize, pbitpos;
	  tree poffset;
	  machine_mode pmode;
	  int punsignedp, preversep, pvolatilep;
	  affine_iv base_iv, offset_iv;
	  tree dinit;

	  /* Build a reference to the first location accessed by the
	     inner-loop: *(BASE+INIT).  (The first location is actually
	     BASE+INIT+OFFSET, but we add OFFSET separately later).  */
          tree inner_base = build_fold_indirect_ref
                                (fold_build_pointer_plus (base, init));

	  if (dump_enabled_p ())
	    {
	      dump_printf_loc (MSG_NOTE, vect_location,
                               "analyze in outer-loop: ");
	      dump_generic_expr (MSG_NOTE, TDF_SLIM, inner_base);
	      dump_printf (MSG_NOTE, "\n");
	    }

	  outer_base = get_inner_reference (inner_base, &pbitsize, &pbitpos,
					    &poffset, &pmode, &punsignedp,
					    &preversep, &pvolatilep, false);
	  gcc_assert (outer_base != NULL_TREE);

	  if (pbitpos % BITS_PER_UNIT != 0)
	    {
	      if (dump_enabled_p ())
		dump_printf_loc (MSG_MISSED_OPTIMIZATION, vect_location,
                                 "failed: bit offset alignment.\n");
	      return false;
	    }

	  if (preversep)
	    {
	      if (dump_enabled_p ())
		dump_printf_loc (MSG_MISSED_OPTIMIZATION, vect_location,
				 "failed: reverse storage order.\n");
	      return false;
	    }

	  outer_base = build_fold_addr_expr (outer_base);
	  if (!simple_iv (loop, loop_containing_stmt (stmt), outer_base,
                          &base_iv, false))
	    {
	      if (dump_enabled_p ())
		dump_printf_loc (MSG_MISSED_OPTIMIZATION, vect_location,
                                 "failed: evolution of base is not affine.\n");
	      return false;
	    }

	  if (offset)
	    {
	      if (poffset)
		poffset = fold_build2 (PLUS_EXPR, TREE_TYPE (offset), offset,
                                       poffset);
	      else
		poffset = offset;
	    }

	  if (!poffset)
	    {
	      offset_iv.base = ssize_int (0);
	      offset_iv.step = ssize_int (0);
	    }
	  else if (!simple_iv (loop, loop_containing_stmt (stmt), poffset,
                               &offset_iv, false))
	    {
	      if (dump_enabled_p ())
	        dump_printf_loc (MSG_MISSED_OPTIMIZATION, vect_location,
                                 "evolution of offset is not affine.\n");
	      return false;
	    }

	  outer_init = ssize_int (pbitpos / BITS_PER_UNIT);
	  split_constant_offset (base_iv.base, &base_iv.base, &dinit);
	  outer_init =  size_binop (PLUS_EXPR, outer_init, dinit);
	  split_constant_offset (offset_iv.base, &offset_iv.base, &dinit);
	  outer_init =  size_binop (PLUS_EXPR, outer_init, dinit);

	  outer_step = size_binop (PLUS_EXPR,
				fold_convert (ssizetype, base_iv.step),
				fold_convert (ssizetype, offset_iv.step));

	  STMT_VINFO_DR_STEP (stmt_info) = outer_step;
	  /* FIXME: Use canonicalize_base_object_address (base_iv.base); */
	  STMT_VINFO_DR_BASE_ADDRESS (stmt_info) = base_iv.base;
	  STMT_VINFO_DR_INIT (stmt_info) = outer_init;
	  STMT_VINFO_DR_OFFSET (stmt_info) =
				fold_convert (ssizetype, offset_iv.base);
	  STMT_VINFO_DR_ALIGNED_TO (stmt_info) =
				size_int (highest_pow2_factor (offset_iv.base));

          if (dump_enabled_p ())
	    {
	      dump_printf_loc (MSG_NOTE, vect_location,
                               "\touter base_address: ");
	      dump_generic_expr (MSG_NOTE, TDF_SLIM,
                                 STMT_VINFO_DR_BASE_ADDRESS (stmt_info));
	      dump_printf (MSG_NOTE, "\n\touter offset from base address: ");
	      dump_generic_expr (MSG_NOTE, TDF_SLIM,
                                 STMT_VINFO_DR_OFFSET (stmt_info));
	      dump_printf (MSG_NOTE,
                           "\n\touter constant offset from base address: ");
	      dump_generic_expr (MSG_NOTE, TDF_SLIM,
                                 STMT_VINFO_DR_INIT (stmt_info));
	      dump_printf (MSG_NOTE, "\n\touter step: ");
	      dump_generic_expr (MSG_NOTE, TDF_SLIM,
                                 STMT_VINFO_DR_STEP (stmt_info));
	      dump_printf (MSG_NOTE, "\n\touter aligned to: ");
	      dump_generic_expr (MSG_NOTE, TDF_SLIM,
                                 STMT_VINFO_DR_ALIGNED_TO (stmt_info));
	      dump_printf (MSG_NOTE, "\n");
	    }
	}

      if (STMT_VINFO_DATA_REF (stmt_info))
        {
          if (dump_enabled_p ())
            {
              dump_printf_loc (MSG_MISSED_OPTIMIZATION, vect_location,
                               "not vectorized: more than one data ref "
                               "in stmt: ");
              dump_gimple_stmt (MSG_MISSED_OPTIMIZATION, TDF_SLIM, stmt, 0);
              dump_printf (MSG_MISSED_OPTIMIZATION, "\n");
            }

          if (bb_vinfo)
	    break;

	  if (gather || simd_lane_access)
	    free_data_ref (dr);
          return false;
        }

      STMT_VINFO_DATA_REF (stmt_info) = dr;
      if (simd_lane_access)
	{
	  STMT_VINFO_SIMD_LANE_ACCESS_P (stmt_info) = true;
	  free_data_ref (datarefs[i]);
	  datarefs[i] = dr;
	}

      /* Set vectype for STMT.  */
      scalar_type = TREE_TYPE (DR_REF (dr));
      STMT_VINFO_VECTYPE (stmt_info)
	= get_vectype_for_scalar_type (scalar_type);
      if (!STMT_VINFO_VECTYPE (stmt_info))
        {
          if (dump_enabled_p ())
            {
              dump_printf_loc (MSG_MISSED_OPTIMIZATION, vect_location,
                               "not vectorized: no vectype for stmt: ");
              dump_gimple_stmt (MSG_MISSED_OPTIMIZATION, TDF_SLIM, stmt, 0);
              dump_printf (MSG_MISSED_OPTIMIZATION, " scalar_type: ");
              dump_generic_expr (MSG_MISSED_OPTIMIZATION, TDF_DETAILS,
                                 scalar_type);
              dump_printf (MSG_MISSED_OPTIMIZATION, "\n");
            }

          if (bb_vinfo)
	    break;

	  if (gather || simd_lane_access)
	    {
	      STMT_VINFO_DATA_REF (stmt_info) = NULL;
	      if (gather)
		free_data_ref (dr);
	    }
	  return false;
        }
      else
	{
	  if (dump_enabled_p ())
	    {
	      dump_printf_loc (MSG_NOTE, vect_location,
			       "got vectype for stmt: ");
	      dump_gimple_stmt (MSG_NOTE, TDF_SLIM, stmt, 0);
	      dump_generic_expr (MSG_NOTE, TDF_SLIM,
				 STMT_VINFO_VECTYPE (stmt_info));
	      dump_printf (MSG_NOTE, "\n");
	    }
	}

      /* Adjust the minimal vectorization factor according to the
	 vector type.  */
      vf = TYPE_VECTOR_SUBPARTS (STMT_VINFO_VECTYPE (stmt_info));
      if (vf > *min_vf)
	*min_vf = vf;

      if (gather)
	{
	  tree off;

	  gather = 0 != vect_check_gather (stmt, loop_vinfo, NULL, &off, NULL);
	  if (gather
	      && get_vectype_for_scalar_type (TREE_TYPE (off)) == NULL_TREE)
	    gather = false;
	  if (!gather)
	    {
	      STMT_VINFO_DATA_REF (stmt_info) = NULL;
	      free_data_ref (dr);
	      if (dump_enabled_p ())
		{
		  dump_printf_loc (MSG_MISSED_OPTIMIZATION, vect_location, 
                                   "not vectorized: not suitable for gather "
                                   "load ");
		  dump_gimple_stmt (MSG_MISSED_OPTIMIZATION, TDF_SLIM, stmt, 0);
                  dump_printf (MSG_MISSED_OPTIMIZATION, "\n");
		}
	      return false;
	    }

	  datarefs[i] = dr;
	  STMT_VINFO_GATHER_P (stmt_info) = true;
	}
      else if (loop_vinfo
	       && TREE_CODE (DR_STEP (dr)) != INTEGER_CST)
	{
	  if (nested_in_vect_loop_p (loop, stmt))
	    {
	      if (dump_enabled_p ())
		{
		  dump_printf_loc (MSG_MISSED_OPTIMIZATION, vect_location, 
                                   "not vectorized: not suitable for strided "
                                   "load ");
		  dump_gimple_stmt (MSG_MISSED_OPTIMIZATION, TDF_SLIM, stmt, 0);
                  dump_printf (MSG_MISSED_OPTIMIZATION, "\n");
		}
	      return false;
	    }
	  STMT_VINFO_STRIDED_P (stmt_info) = true;
	}
    }

  /* If we stopped analysis at the first dataref we could not analyze
     when trying to vectorize a basic-block mark the rest of the datarefs
     as not vectorizable and truncate the vector of datarefs.  That
     avoids spending useless time in analyzing their dependence.  */
  if (i != datarefs.length ())
    {
      gcc_assert (bb_vinfo != NULL);
      for (unsigned j = i; j < datarefs.length (); ++j)
	{
	  data_reference_p dr = datarefs[j];
          STMT_VINFO_VECTORIZABLE (vinfo_for_stmt (DR_STMT (dr))) = false;
	  free_data_ref (dr);
	}
      datarefs.truncate (i);
    }

  return true;
}


/* Function vect_get_new_vect_var.

   Returns a name for a new variable.  The current naming scheme appends the
   prefix "vect_" or "vect_p" (depending on the value of VAR_KIND) to
   the name of vectorizer generated variables, and appends that to NAME if
   provided.  */

tree
vect_get_new_vect_var (tree type, enum vect_var_kind var_kind, const char *name)
{
  const char *prefix;
  tree new_vect_var;

  switch (var_kind)
  {
  case vect_simple_var:
    prefix = "vect";
    break;
  case vect_scalar_var:
    prefix = "stmp";
    break;
  case vect_pointer_var:
    prefix = "vectp";
    break;
  default:
    gcc_unreachable ();
  }

  if (name)
    {
      char* tmp = concat (prefix, "_", name, NULL);
      new_vect_var = create_tmp_reg (type, tmp);
      free (tmp);
    }
  else
    new_vect_var = create_tmp_reg (type, prefix);

  return new_vect_var;
}

/* Duplicate ptr info and set alignment/misaligment on NAME from DR.  */

static void
vect_duplicate_ssa_name_ptr_info (tree name, data_reference *dr,
				  stmt_vec_info stmt_info)
{
  duplicate_ssa_name_ptr_info (name, DR_PTR_INFO (dr));
  unsigned int align = TYPE_ALIGN_UNIT (STMT_VINFO_VECTYPE (stmt_info));
  int misalign = DR_MISALIGNMENT (dr);
  if (misalign == -1)
    mark_ptr_info_alignment_unknown (SSA_NAME_PTR_INFO (name));
  else
    set_ptr_info_alignment (SSA_NAME_PTR_INFO (name), align, misalign);
}

/* Function vect_create_addr_base_for_vector_ref.

   Create an expression that computes the address of the first memory location
   that will be accessed for a data reference.

   Input:
   STMT: The statement containing the data reference.
   NEW_STMT_LIST: Must be initialized to NULL_TREE or a statement list.
   OFFSET: Optional. If supplied, it is be added to the initial address.
   LOOP:    Specify relative to which loop-nest should the address be computed.
            For example, when the dataref is in an inner-loop nested in an
	    outer-loop that is now being vectorized, LOOP can be either the
	    outer-loop, or the inner-loop.  The first memory location accessed
	    by the following dataref ('in' points to short):

		for (i=0; i<N; i++)
		   for (j=0; j<M; j++)
		     s += in[i+j]

	    is as follows:
	    if LOOP=i_loop:	&in		(relative to i_loop)
	    if LOOP=j_loop: 	&in+i*2B	(relative to j_loop)
   BYTE_OFFSET: Optional, defaulted to NULL.  If supplied, it is added to the
	    initial address.  Unlike OFFSET, which is number of elements to
	    be added, BYTE_OFFSET is measured in bytes.

   Output:
   1. Return an SSA_NAME whose value is the address of the memory location of
      the first vector of the data reference.
   2. If new_stmt_list is not NULL_TREE after return then the caller must insert
      these statement(s) which define the returned SSA_NAME.

   FORNOW: We are only handling array accesses with step 1.  */

tree
vect_create_addr_base_for_vector_ref (gimple stmt,
				      gimple_seq *new_stmt_list,
				      tree offset,
				      struct loop *loop,
				      tree byte_offset)
{
  stmt_vec_info stmt_info = vinfo_for_stmt (stmt);
  struct data_reference *dr = STMT_VINFO_DATA_REF (stmt_info);
  tree data_ref_base;
  const char *base_name;
  tree addr_base;
  tree dest;
  gimple_seq seq = NULL;
  tree base_offset;
  tree init;
  tree vect_ptr_type;
  tree step = TYPE_SIZE_UNIT (TREE_TYPE (DR_REF (dr)));
  loop_vec_info loop_vinfo = STMT_VINFO_LOOP_VINFO (stmt_info);

  if (loop_vinfo && loop && loop != (gimple_bb (stmt))->loop_father)
    {
      struct loop *outer_loop = LOOP_VINFO_LOOP (loop_vinfo);

      gcc_assert (nested_in_vect_loop_p (outer_loop, stmt));

      data_ref_base = unshare_expr (STMT_VINFO_DR_BASE_ADDRESS (stmt_info));
      base_offset = unshare_expr (STMT_VINFO_DR_OFFSET (stmt_info));
      init = unshare_expr (STMT_VINFO_DR_INIT (stmt_info));
    }
  else
    {
      data_ref_base = unshare_expr (DR_BASE_ADDRESS (dr));
      base_offset = unshare_expr (DR_OFFSET (dr));
      init = unshare_expr (DR_INIT (dr));
    }

  if (loop_vinfo)
    base_name = get_name (data_ref_base);
  else
    {
      base_offset = ssize_int (0);
      init = ssize_int (0);
      base_name = get_name (DR_REF (dr));
    }

  /* Create base_offset */
  base_offset = size_binop (PLUS_EXPR,
			    fold_convert (sizetype, base_offset),
			    fold_convert (sizetype, init));

  if (offset)
    {
      offset = fold_build2 (MULT_EXPR, sizetype,
			    fold_convert (sizetype, offset), step);
      base_offset = fold_build2 (PLUS_EXPR, sizetype,
				 base_offset, offset);
    }
  if (byte_offset)
    {
      byte_offset = fold_convert (sizetype, byte_offset);
      base_offset = fold_build2 (PLUS_EXPR, sizetype,
				 base_offset, byte_offset);
    }

  /* base + base_offset */
  if (loop_vinfo)
    addr_base = fold_build_pointer_plus (data_ref_base, base_offset);
  else
    {
      addr_base = build1 (ADDR_EXPR,
			  build_pointer_type (TREE_TYPE (DR_REF (dr))),
			  unshare_expr (DR_REF (dr)));
    }

  vect_ptr_type = build_pointer_type (STMT_VINFO_VECTYPE (stmt_info));
  addr_base = fold_convert (vect_ptr_type, addr_base);
  dest = vect_get_new_vect_var (vect_ptr_type, vect_pointer_var, base_name);
  addr_base = force_gimple_operand (addr_base, &seq, false, dest);
  gimple_seq_add_seq (new_stmt_list, seq);

  if (DR_PTR_INFO (dr)
      && TREE_CODE (addr_base) == SSA_NAME)
    {
      vect_duplicate_ssa_name_ptr_info (addr_base, dr, stmt_info);
      if (offset || byte_offset)
	mark_ptr_info_alignment_unknown (SSA_NAME_PTR_INFO (addr_base));
    }

  if (dump_enabled_p ())
    {
      dump_printf_loc (MSG_NOTE, vect_location, "created ");
      dump_generic_expr (MSG_NOTE, TDF_SLIM, addr_base);
      dump_printf (MSG_NOTE, "\n");
    }

  return addr_base;
}


/* Function vect_create_data_ref_ptr.

   Create a new pointer-to-AGGR_TYPE variable (ap), that points to the first
   location accessed in the loop by STMT, along with the def-use update
   chain to appropriately advance the pointer through the loop iterations.
   Also set aliasing information for the pointer.  This pointer is used by
   the callers to this function to create a memory reference expression for
   vector load/store access.

   Input:
   1. STMT: a stmt that references memory. Expected to be of the form
         GIMPLE_ASSIGN <name, data-ref> or
	 GIMPLE_ASSIGN <data-ref, name>.
   2. AGGR_TYPE: the type of the reference, which should be either a vector
        or an array.
   3. AT_LOOP: the loop where the vector memref is to be created.
   4. OFFSET (optional): an offset to be added to the initial address accessed
        by the data-ref in STMT.
   5. BSI: location where the new stmts are to be placed if there is no loop
   6. ONLY_INIT: indicate if ap is to be updated in the loop, or remain
        pointing to the initial address.
   7. BYTE_OFFSET (optional, defaults to NULL): a byte offset to be added
	to the initial address accessed by the data-ref in STMT.  This is
	similar to OFFSET, but OFFSET is counted in elements, while BYTE_OFFSET
	in bytes.

   Output:
   1. Declare a new ptr to vector_type, and have it point to the base of the
      data reference (initial addressed accessed by the data reference).
      For example, for vector of type V8HI, the following code is generated:

      v8hi *ap;
      ap = (v8hi *)initial_address;

      if OFFSET is not supplied:
         initial_address = &a[init];
      if OFFSET is supplied:
         initial_address = &a[init + OFFSET];
      if BYTE_OFFSET is supplied:
	 initial_address = &a[init] + BYTE_OFFSET;

      Return the initial_address in INITIAL_ADDRESS.

   2. If ONLY_INIT is true, just return the initial pointer.  Otherwise, also
      update the pointer in each iteration of the loop.

      Return the increment stmt that updates the pointer in PTR_INCR.

   3. Set INV_P to true if the access pattern of the data reference in the
      vectorized loop is invariant.  Set it to false otherwise.

   4. Return the pointer.  */

tree
vect_create_data_ref_ptr (gimple stmt, tree aggr_type, struct loop *at_loop,
			  tree offset, tree *initial_address,
			  gimple_stmt_iterator *gsi, gimple *ptr_incr,
			  bool only_init, bool *inv_p, tree byte_offset)
{
  const char *base_name;
  stmt_vec_info stmt_info = vinfo_for_stmt (stmt);
  loop_vec_info loop_vinfo = STMT_VINFO_LOOP_VINFO (stmt_info);
  struct loop *loop = NULL;
  bool nested_in_vect_loop = false;
  struct loop *containing_loop = NULL;
  tree aggr_ptr_type;
  tree aggr_ptr;
  tree new_temp;
  gimple vec_stmt;
  gimple_seq new_stmt_list = NULL;
  edge pe = NULL;
  basic_block new_bb;
  tree aggr_ptr_init;
  struct data_reference *dr = STMT_VINFO_DATA_REF (stmt_info);
  tree aptr;
  gimple_stmt_iterator incr_gsi;
  bool insert_after;
  tree indx_before_incr, indx_after_incr;
  gimple incr;
  tree step;
  bb_vec_info bb_vinfo = STMT_VINFO_BB_VINFO (stmt_info);

  gcc_assert (TREE_CODE (aggr_type) == ARRAY_TYPE
	      || TREE_CODE (aggr_type) == VECTOR_TYPE);

  if (loop_vinfo)
    {
      loop = LOOP_VINFO_LOOP (loop_vinfo);
      nested_in_vect_loop = nested_in_vect_loop_p (loop, stmt);
      containing_loop = (gimple_bb (stmt))->loop_father;
      pe = loop_preheader_edge (loop);
    }
  else
    {
      gcc_assert (bb_vinfo);
      only_init = true;
      *ptr_incr = NULL;
    }

  /* Check the step (evolution) of the load in LOOP, and record
     whether it's invariant.  */
  if (nested_in_vect_loop)
    step = STMT_VINFO_DR_STEP (stmt_info);
  else
    step = DR_STEP (STMT_VINFO_DATA_REF (stmt_info));

  if (integer_zerop (step))
    *inv_p = true;
  else
    *inv_p = false;

  /* Create an expression for the first address accessed by this load
     in LOOP.  */
  base_name = get_name (DR_BASE_ADDRESS (dr));

  if (dump_enabled_p ())
    {
      tree dr_base_type = TREE_TYPE (DR_BASE_OBJECT (dr));
      dump_printf_loc (MSG_NOTE, vect_location,
                       "create %s-pointer variable to type: ",
		       get_tree_code_name (TREE_CODE (aggr_type)));
      dump_generic_expr (MSG_NOTE, TDF_SLIM, aggr_type);
      if (TREE_CODE (dr_base_type) == ARRAY_TYPE)
        dump_printf (MSG_NOTE, "  vectorizing an array ref: ");
      else if (TREE_CODE (dr_base_type) == VECTOR_TYPE)
        dump_printf (MSG_NOTE, "  vectorizing a vector ref: ");
      else if (TREE_CODE (dr_base_type) == RECORD_TYPE)
        dump_printf (MSG_NOTE, "  vectorizing a record based array ref: ");
      else
        dump_printf (MSG_NOTE, "  vectorizing a pointer ref: ");
      dump_generic_expr (MSG_NOTE, TDF_SLIM, DR_BASE_OBJECT (dr));
      dump_printf (MSG_NOTE, "\n");
    }

  /* (1) Create the new aggregate-pointer variable.
     Vector and array types inherit the alias set of their component
     type by default so we need to use a ref-all pointer if the data
     reference does not conflict with the created aggregated data
     reference because it is not addressable.  */
  bool need_ref_all = false;
  if (!alias_sets_conflict_p (get_alias_set (aggr_type),
			      get_alias_set (DR_REF (dr))))
    need_ref_all = true;
  /* Likewise for any of the data references in the stmt group.  */
  else if (STMT_VINFO_GROUP_SIZE (stmt_info) > 1)
    {
      gimple orig_stmt = STMT_VINFO_GROUP_FIRST_ELEMENT (stmt_info);
      do
	{
	  stmt_vec_info sinfo = vinfo_for_stmt (orig_stmt);
	  struct data_reference *sdr = STMT_VINFO_DATA_REF (sinfo);
	  if (!alias_sets_conflict_p (get_alias_set (aggr_type),
				      get_alias_set (DR_REF (sdr))))
	    {
	      need_ref_all = true;
	      break;
	    }
	  orig_stmt = STMT_VINFO_GROUP_NEXT_ELEMENT (sinfo);
	}
      while (orig_stmt);
    }
  aggr_ptr_type = build_pointer_type_for_mode (aggr_type, ptr_mode,
					       need_ref_all);
  aggr_ptr = vect_get_new_vect_var (aggr_ptr_type, vect_pointer_var, base_name);


  /* Note: If the dataref is in an inner-loop nested in LOOP, and we are
     vectorizing LOOP (i.e., outer-loop vectorization), we need to create two
     def-use update cycles for the pointer: one relative to the outer-loop
     (LOOP), which is what steps (3) and (4) below do.  The other is relative
     to the inner-loop (which is the inner-most loop containing the dataref),
     and this is done be step (5) below.

     When vectorizing inner-most loops, the vectorized loop (LOOP) is also the
     inner-most loop, and so steps (3),(4) work the same, and step (5) is
     redundant.  Steps (3),(4) create the following:

	vp0 = &base_addr;
	LOOP:	vp1 = phi(vp0,vp2)
		...
		...
		vp2 = vp1 + step
		goto LOOP

     If there is an inner-loop nested in loop, then step (5) will also be
     applied, and an additional update in the inner-loop will be created:

	vp0 = &base_addr;
	LOOP:   vp1 = phi(vp0,vp2)
		...
        inner:     vp3 = phi(vp1,vp4)
	           vp4 = vp3 + inner_step
	           if () goto inner
		...
		vp2 = vp1 + step
		if () goto LOOP   */

  /* (2) Calculate the initial address of the aggregate-pointer, and set
     the aggregate-pointer to point to it before the loop.  */

  /* Create: (&(base[init_val+offset]+byte_offset) in the loop preheader.  */

  new_temp = vect_create_addr_base_for_vector_ref (stmt, &new_stmt_list,
						   offset, loop, byte_offset);
  if (new_stmt_list)
    {
      if (pe)
        {
          new_bb = gsi_insert_seq_on_edge_immediate (pe, new_stmt_list);
          gcc_assert (!new_bb);
        }
      else
        gsi_insert_seq_before (gsi, new_stmt_list, GSI_SAME_STMT);
    }

  *initial_address = new_temp;

  /* Create: p = (aggr_type *) initial_base  */
  if (TREE_CODE (new_temp) != SSA_NAME
      || !useless_type_conversion_p (aggr_ptr_type, TREE_TYPE (new_temp)))
    {
      vec_stmt = gimple_build_assign (aggr_ptr,
				      fold_convert (aggr_ptr_type, new_temp));
      aggr_ptr_init = make_ssa_name (aggr_ptr, vec_stmt);
      /* Copy the points-to information if it exists. */
      if (DR_PTR_INFO (dr))
	vect_duplicate_ssa_name_ptr_info (aggr_ptr_init, dr, stmt_info);
      gimple_assign_set_lhs (vec_stmt, aggr_ptr_init);
      if (pe)
	{
	  new_bb = gsi_insert_on_edge_immediate (pe, vec_stmt);
	  gcc_assert (!new_bb);
	}
      else
	gsi_insert_before (gsi, vec_stmt, GSI_SAME_STMT);
    }
  else
    aggr_ptr_init = new_temp;

  /* (3) Handle the updating of the aggregate-pointer inside the loop.
     This is needed when ONLY_INIT is false, and also when AT_LOOP is the
     inner-loop nested in LOOP (during outer-loop vectorization).  */

  /* No update in loop is required.  */
  if (only_init && (!loop_vinfo || at_loop == loop))
    aptr = aggr_ptr_init;
  else
    {
      /* The step of the aggregate pointer is the type size.  */
      tree iv_step = TYPE_SIZE_UNIT (aggr_type);
      /* One exception to the above is when the scalar step of the load in
	 LOOP is zero. In this case the step here is also zero.  */
      if (*inv_p)
	iv_step = size_zero_node;
      else if (tree_int_cst_sgn (step) == -1)
	iv_step = fold_build1 (NEGATE_EXPR, TREE_TYPE (iv_step), iv_step);

      standard_iv_increment_position (loop, &incr_gsi, &insert_after);

      create_iv (aggr_ptr_init,
		 fold_convert (aggr_ptr_type, iv_step),
		 aggr_ptr, loop, &incr_gsi, insert_after,
		 &indx_before_incr, &indx_after_incr);
      incr = gsi_stmt (incr_gsi);
      set_vinfo_for_stmt (incr, new_stmt_vec_info (incr, loop_vinfo, NULL));

      /* Copy the points-to information if it exists. */
      if (DR_PTR_INFO (dr))
	{
	  vect_duplicate_ssa_name_ptr_info (indx_before_incr, dr, stmt_info);
	  vect_duplicate_ssa_name_ptr_info (indx_after_incr, dr, stmt_info);
	}
      if (ptr_incr)
	*ptr_incr = incr;

      aptr = indx_before_incr;
    }

  if (!nested_in_vect_loop || only_init)
    return aptr;


  /* (4) Handle the updating of the aggregate-pointer inside the inner-loop
     nested in LOOP, if exists.  */

  gcc_assert (nested_in_vect_loop);
  if (!only_init)
    {
      standard_iv_increment_position (containing_loop, &incr_gsi,
				      &insert_after);
      create_iv (aptr, fold_convert (aggr_ptr_type, DR_STEP (dr)), aggr_ptr,
		 containing_loop, &incr_gsi, insert_after, &indx_before_incr,
		 &indx_after_incr);
      incr = gsi_stmt (incr_gsi);
      set_vinfo_for_stmt (incr, new_stmt_vec_info (incr, loop_vinfo, NULL));

      /* Copy the points-to information if it exists. */
      if (DR_PTR_INFO (dr))
	{
	  vect_duplicate_ssa_name_ptr_info (indx_before_incr, dr, stmt_info);
	  vect_duplicate_ssa_name_ptr_info (indx_after_incr, dr, stmt_info);
	}
      if (ptr_incr)
	*ptr_incr = incr;

      return indx_before_incr;
    }
  else
    gcc_unreachable ();
}


/* Function bump_vector_ptr

   Increment a pointer (to a vector type) by vector-size. If requested,
   i.e. if PTR-INCR is given, then also connect the new increment stmt
   to the existing def-use update-chain of the pointer, by modifying
   the PTR_INCR as illustrated below:

   The pointer def-use update-chain before this function:
                        DATAREF_PTR = phi (p_0, p_2)
                        ....
        PTR_INCR:       p_2 = DATAREF_PTR + step

   The pointer def-use update-chain after this function:
                        DATAREF_PTR = phi (p_0, p_2)
                        ....
                        NEW_DATAREF_PTR = DATAREF_PTR + BUMP
                        ....
        PTR_INCR:       p_2 = NEW_DATAREF_PTR + step

   Input:
   DATAREF_PTR - ssa_name of a pointer (to vector type) that is being updated
                 in the loop.
   PTR_INCR - optional. The stmt that updates the pointer in each iteration of
	      the loop.  The increment amount across iterations is expected
	      to be vector_size.
   BSI - location where the new update stmt is to be placed.
   STMT - the original scalar memory-access stmt that is being vectorized.
   BUMP - optional. The offset by which to bump the pointer. If not given,
	  the offset is assumed to be vector_size.

   Output: Return NEW_DATAREF_PTR as illustrated above.

*/

tree
bump_vector_ptr (tree dataref_ptr, gimple ptr_incr, gimple_stmt_iterator *gsi,
		 gimple stmt, tree bump)
{
  stmt_vec_info stmt_info = vinfo_for_stmt (stmt);
  struct data_reference *dr = STMT_VINFO_DATA_REF (stmt_info);
  tree vectype = STMT_VINFO_VECTYPE (stmt_info);
  tree update = TYPE_SIZE_UNIT (vectype);
  gassign *incr_stmt;
  ssa_op_iter iter;
  use_operand_p use_p;
  tree new_dataref_ptr;

  if (bump)
    update = bump;

  new_dataref_ptr = copy_ssa_name (dataref_ptr);
  incr_stmt = gimple_build_assign (new_dataref_ptr, POINTER_PLUS_EXPR,
				   dataref_ptr, update);
  vect_finish_stmt_generation (stmt, incr_stmt, gsi);

  /* Copy the points-to information if it exists. */
  if (DR_PTR_INFO (dr))
    {
      duplicate_ssa_name_ptr_info (new_dataref_ptr, DR_PTR_INFO (dr));
      mark_ptr_info_alignment_unknown (SSA_NAME_PTR_INFO (new_dataref_ptr));
    }

  if (!ptr_incr)
    return new_dataref_ptr;

  /* Update the vector-pointer's cross-iteration increment.  */
  FOR_EACH_SSA_USE_OPERAND (use_p, ptr_incr, iter, SSA_OP_USE)
    {
      tree use = USE_FROM_PTR (use_p);

      if (use == dataref_ptr)
        SET_USE (use_p, new_dataref_ptr);
      else
        gcc_assert (tree_int_cst_compare (use, update) == 0);
    }

  return new_dataref_ptr;
}


/* Function vect_create_destination_var.

   Create a new temporary of type VECTYPE.  */

tree
vect_create_destination_var (tree scalar_dest, tree vectype)
{
  tree vec_dest;
  const char *name;
  char *new_name;
  tree type;
  enum vect_var_kind kind;

  kind = vectype ? vect_simple_var : vect_scalar_var;
  type = vectype ? vectype : TREE_TYPE (scalar_dest);

  gcc_assert (TREE_CODE (scalar_dest) == SSA_NAME);

  name = get_name (scalar_dest);
  if (name)
    new_name = xasprintf ("%s_%u", name, SSA_NAME_VERSION (scalar_dest));
  else
    new_name = xasprintf ("_%u", SSA_NAME_VERSION (scalar_dest));
  vec_dest = vect_get_new_vect_var (type, kind, new_name);
  free (new_name);

  return vec_dest;
}

/* Function vect_grouped_store_supported.

   Returns TRUE if interleave high and interleave low permutations
   are supported, and FALSE otherwise.  */

bool
vect_grouped_store_supported (tree vectype, unsigned HOST_WIDE_INT count)
{
  machine_mode mode = TYPE_MODE (vectype);

  /* vect_permute_store_chain requires the group size to be equal to 3 or
     be a power of two.  */
  if (count != 3 && exact_log2 (count) == -1)
    {
      if (dump_enabled_p ())
	dump_printf_loc (MSG_MISSED_OPTIMIZATION, vect_location,
			 "the size of the group of accesses"
			 " is not a power of 2 or not eqaul to 3\n");
      return false;
    }

  /* Check that the permutation is supported.  */
  if (VECTOR_MODE_P (mode))
    {
      unsigned int i, nelt = GET_MODE_NUNITS (mode);
      unsigned char *sel = XALLOCAVEC (unsigned char, nelt);

      if (count == 3)
	{
	  unsigned int j0 = 0, j1 = 0, j2 = 0;
	  unsigned int i, j;

	  for (j = 0; j < 3; j++)
	    {
	      int nelt0 = ((3 - j) * nelt) % 3;
	      int nelt1 = ((3 - j) * nelt + 1) % 3;
	      int nelt2 = ((3 - j) * nelt + 2) % 3;
	      for (i = 0; i < nelt; i++)
		{
		  if (3 * i + nelt0 < nelt)
		    sel[3 * i + nelt0] = j0++;
		  if (3 * i + nelt1 < nelt)
		    sel[3 * i + nelt1] = nelt + j1++;
		  if (3 * i + nelt2 < nelt)
		    sel[3 * i + nelt2] = 0;
		}
	      if (!can_vec_perm_p (mode, false, sel))
		{
		  if (dump_enabled_p ())
		    dump_printf (MSG_MISSED_OPTIMIZATION,
				 "permutaion op not supported by target.\n");
		  return false;
		}

	      for (i = 0; i < nelt; i++)
		{
		  if (3 * i + nelt0 < nelt)
		    sel[3 * i + nelt0] = 3 * i + nelt0;
		  if (3 * i + nelt1 < nelt)
		    sel[3 * i + nelt1] = 3 * i + nelt1;
		  if (3 * i + nelt2 < nelt)
		    sel[3 * i + nelt2] = nelt + j2++;
		}
	      if (!can_vec_perm_p (mode, false, sel))
		{
		  if (dump_enabled_p ())
		    dump_printf (MSG_MISSED_OPTIMIZATION,
				 "permutaion op not supported by target.\n");
		  return false;
		}
	    }
	  return true;
	}
      else
	{
	  /* If length is not equal to 3 then only power of 2 is supported.  */
	  gcc_assert (exact_log2 (count) != -1);

	  for (i = 0; i < nelt / 2; i++)
	    {
	      sel[i * 2] = i;
	      sel[i * 2 + 1] = i + nelt;
	    }
	    if (can_vec_perm_p (mode, false, sel))
	      {
		for (i = 0; i < nelt; i++)
		  sel[i] += nelt / 2;
		if (can_vec_perm_p (mode, false, sel))
		  return true;
	      }
	}
    }

  if (dump_enabled_p ())
    dump_printf (MSG_MISSED_OPTIMIZATION,
		 "permutaion op not supported by target.\n");
  return false;
}


/* Return TRUE if vec_store_lanes is available for COUNT vectors of
   type VECTYPE.  */

bool
vect_store_lanes_supported (tree vectype, unsigned HOST_WIDE_INT count)
{
  return vect_lanes_optab_supported_p ("vec_store_lanes",
				       vec_store_lanes_optab,
				       vectype, count);
}


/* Function vect_permute_store_chain.

   Given a chain of interleaved stores in DR_CHAIN of LENGTH that must be
   a power of 2 or equal to 3, generate interleave_high/low stmts to reorder
   the data correctly for the stores.  Return the final references for stores
   in RESULT_CHAIN.

   E.g., LENGTH is 4 and the scalar type is short, i.e., VF is 8.
   The input is 4 vectors each containing 8 elements.  We assign a number to
   each element, the input sequence is:

   1st vec:   0  1  2  3  4  5  6  7
   2nd vec:   8  9 10 11 12 13 14 15
   3rd vec:  16 17 18 19 20 21 22 23
   4th vec:  24 25 26 27 28 29 30 31

   The output sequence should be:

   1st vec:  0  8 16 24  1  9 17 25
   2nd vec:  2 10 18 26  3 11 19 27
   3rd vec:  4 12 20 28  5 13 21 30
   4th vec:  6 14 22 30  7 15 23 31

   i.e., we interleave the contents of the four vectors in their order.

   We use interleave_high/low instructions to create such output.  The input of
   each interleave_high/low operation is two vectors:
   1st vec    2nd vec
   0 1 2 3    4 5 6 7
   the even elements of the result vector are obtained left-to-right from the
   high/low elements of the first vector.  The odd elements of the result are
   obtained left-to-right from the high/low elements of the second vector.
   The output of interleave_high will be:   0 4 1 5
   and of interleave_low:                   2 6 3 7


   The permutation is done in log LENGTH stages.  In each stage interleave_high
   and interleave_low stmts are created for each pair of vectors in DR_CHAIN,
   where the first argument is taken from the first half of DR_CHAIN and the
   second argument from it's second half.
   In our example,

   I1: interleave_high (1st vec, 3rd vec)
   I2: interleave_low (1st vec, 3rd vec)
   I3: interleave_high (2nd vec, 4th vec)
   I4: interleave_low (2nd vec, 4th vec)

   The output for the first stage is:

   I1:  0 16  1 17  2 18  3 19
   I2:  4 20  5 21  6 22  7 23
   I3:  8 24  9 25 10 26 11 27
   I4: 12 28 13 29 14 30 15 31

   The output of the second stage, i.e. the final result is:

   I1:  0  8 16 24  1  9 17 25
   I2:  2 10 18 26  3 11 19 27
   I3:  4 12 20 28  5 13 21 30
   I4:  6 14 22 30  7 15 23 31.  */

void
vect_permute_store_chain (vec<tree> dr_chain,
			  unsigned int length,
			  gimple stmt,
			  gimple_stmt_iterator *gsi,
			  vec<tree> *result_chain)
{
  tree vect1, vect2, high, low;
  gimple perm_stmt;
  tree vectype = STMT_VINFO_VECTYPE (vinfo_for_stmt (stmt));
  tree perm_mask_low, perm_mask_high;
  tree data_ref;
  tree perm3_mask_low, perm3_mask_high;
  unsigned int i, n, log_length = exact_log2 (length);
  unsigned int j, nelt = TYPE_VECTOR_SUBPARTS (vectype);
  unsigned char *sel = XALLOCAVEC (unsigned char, nelt);

  result_chain->quick_grow (length);
  memcpy (result_chain->address (), dr_chain.address (),
	  length * sizeof (tree));

  if (length == 3)
    {
      unsigned int j0 = 0, j1 = 0, j2 = 0;

      for (j = 0; j < 3; j++)
        {
	  int nelt0 = ((3 - j) * nelt) % 3;
	  int nelt1 = ((3 - j) * nelt + 1) % 3;
	  int nelt2 = ((3 - j) * nelt + 2) % 3;

	  for (i = 0; i < nelt; i++)
	    {
	      if (3 * i + nelt0 < nelt)
		sel[3 * i + nelt0] = j0++;
	      if (3 * i + nelt1 < nelt)
		sel[3 * i + nelt1] = nelt + j1++;
	      if (3 * i + nelt2 < nelt)
		sel[3 * i + nelt2] = 0;
	    }
	  perm3_mask_low = vect_gen_perm_mask_checked (vectype, sel);

	  for (i = 0; i < nelt; i++)
	    {
	      if (3 * i + nelt0 < nelt)
		sel[3 * i + nelt0] = 3 * i + nelt0;
	      if (3 * i + nelt1 < nelt)
		sel[3 * i + nelt1] = 3 * i + nelt1;
	      if (3 * i + nelt2 < nelt)
		sel[3 * i + nelt2] = nelt + j2++;
	    }
	  perm3_mask_high = vect_gen_perm_mask_checked (vectype, sel);

	  vect1 = dr_chain[0];
	  vect2 = dr_chain[1];

	  /* Create interleaving stmt:
	     low = VEC_PERM_EXPR <vect1, vect2,
				  {j, nelt, *, j + 1, nelt + j + 1, *,
				   j + 2, nelt + j + 2, *, ...}>  */
	  data_ref = make_temp_ssa_name (vectype, NULL, "vect_shuffle3_low");
	  perm_stmt = gimple_build_assign (data_ref, VEC_PERM_EXPR, vect1,
					   vect2, perm3_mask_low);
	  vect_finish_stmt_generation (stmt, perm_stmt, gsi);

	  vect1 = data_ref;
	  vect2 = dr_chain[2];
	  /* Create interleaving stmt:
	     low = VEC_PERM_EXPR <vect1, vect2,
				  {0, 1, nelt + j, 3, 4, nelt + j + 1,
				   6, 7, nelt + j + 2, ...}>  */
	  data_ref = make_temp_ssa_name (vectype, NULL, "vect_shuffle3_high");
	  perm_stmt = gimple_build_assign (data_ref, VEC_PERM_EXPR, vect1,
					   vect2, perm3_mask_high);
	  vect_finish_stmt_generation (stmt, perm_stmt, gsi);
	  (*result_chain)[j] = data_ref;
	}
    }
  else
    {
      /* If length is not equal to 3 then only power of 2 is supported.  */
      gcc_assert (exact_log2 (length) != -1);

      for (i = 0, n = nelt / 2; i < n; i++)
	{
	  sel[i * 2] = i;
	  sel[i * 2 + 1] = i + nelt;
	}
	perm_mask_high = vect_gen_perm_mask_checked (vectype, sel);

	for (i = 0; i < nelt; i++)
	  sel[i] += nelt / 2;
	perm_mask_low = vect_gen_perm_mask_checked (vectype, sel);

	for (i = 0, n = log_length; i < n; i++)
	  {
	    for (j = 0; j < length/2; j++)
	      {
		vect1 = dr_chain[j];
		vect2 = dr_chain[j+length/2];

		/* Create interleaving stmt:
		   high = VEC_PERM_EXPR <vect1, vect2, {0, nelt, 1, nelt+1,
							...}>  */
		high = make_temp_ssa_name (vectype, NULL, "vect_inter_high");
		perm_stmt = gimple_build_assign (high, VEC_PERM_EXPR, vect1,
						 vect2, perm_mask_high);
		vect_finish_stmt_generation (stmt, perm_stmt, gsi);
		(*result_chain)[2*j] = high;

		/* Create interleaving stmt:
		   low = VEC_PERM_EXPR <vect1, vect2,
					{nelt/2, nelt*3/2, nelt/2+1, nelt*3/2+1,
					 ...}>  */
		low = make_temp_ssa_name (vectype, NULL, "vect_inter_low");
		perm_stmt = gimple_build_assign (low, VEC_PERM_EXPR, vect1,
						 vect2, perm_mask_low);
		vect_finish_stmt_generation (stmt, perm_stmt, gsi);
		(*result_chain)[2*j+1] = low;
	      }
	    memcpy (dr_chain.address (), result_chain->address (),
		    length * sizeof (tree));
	  }
    }
}

/* Function vect_setup_realignment

   This function is called when vectorizing an unaligned load using
   the dr_explicit_realign[_optimized] scheme.
   This function generates the following code at the loop prolog:

      p = initial_addr;
   x  msq_init = *(floor(p));   # prolog load
      realignment_token = call target_builtin;
    loop:
   x  msq = phi (msq_init, ---)

   The stmts marked with x are generated only for the case of
   dr_explicit_realign_optimized.

   The code above sets up a new (vector) pointer, pointing to the first
   location accessed by STMT, and a "floor-aligned" load using that pointer.
   It also generates code to compute the "realignment-token" (if the relevant
   target hook was defined), and creates a phi-node at the loop-header bb
   whose arguments are the result of the prolog-load (created by this
   function) and the result of a load that takes place in the loop (to be
   created by the caller to this function).

   For the case of dr_explicit_realign_optimized:
   The caller to this function uses the phi-result (msq) to create the
   realignment code inside the loop, and sets up the missing phi argument,
   as follows:
    loop:
      msq = phi (msq_init, lsq)
      lsq = *(floor(p'));        # load in loop
      result = realign_load (msq, lsq, realignment_token);

   For the case of dr_explicit_realign:
    loop:
      msq = *(floor(p)); 	# load in loop
      p' = p + (VS-1);
      lsq = *(floor(p'));	# load in loop
      result = realign_load (msq, lsq, realignment_token);

   Input:
   STMT - (scalar) load stmt to be vectorized. This load accesses
          a memory location that may be unaligned.
   BSI - place where new code is to be inserted.
   ALIGNMENT_SUPPORT_SCHEME - which of the two misalignment handling schemes
			      is used.

   Output:
   REALIGNMENT_TOKEN - the result of a call to the builtin_mask_for_load
                       target hook, if defined.
   Return value - the result of the loop-header phi node.  */

tree
vect_setup_realignment (gimple stmt, gimple_stmt_iterator *gsi,
                        tree *realignment_token,
			enum dr_alignment_support alignment_support_scheme,
			tree init_addr,
			struct loop **at_loop)
{
  stmt_vec_info stmt_info = vinfo_for_stmt (stmt);
  tree vectype = STMT_VINFO_VECTYPE (stmt_info);
  loop_vec_info loop_vinfo = STMT_VINFO_LOOP_VINFO (stmt_info);
  struct data_reference *dr = STMT_VINFO_DATA_REF (stmt_info);
  struct loop *loop = NULL;
  edge pe = NULL;
  tree scalar_dest = gimple_assign_lhs (stmt);
  tree vec_dest;
  gimple inc;
  tree ptr;
  tree data_ref;
  basic_block new_bb;
  tree msq_init = NULL_TREE;
  tree new_temp;
  gphi *phi_stmt;
  tree msq = NULL_TREE;
  gimple_seq stmts = NULL;
  bool inv_p;
  bool compute_in_loop = false;
  bool nested_in_vect_loop = false;
  struct loop *containing_loop = (gimple_bb (stmt))->loop_father;
  struct loop *loop_for_initial_load = NULL;

  if (loop_vinfo)
    {
      loop = LOOP_VINFO_LOOP (loop_vinfo);
      nested_in_vect_loop = nested_in_vect_loop_p (loop, stmt);
    }

  gcc_assert (alignment_support_scheme == dr_explicit_realign
	      || alignment_support_scheme == dr_explicit_realign_optimized);

  /* We need to generate three things:
     1. the misalignment computation
     2. the extra vector load (for the optimized realignment scheme).
     3. the phi node for the two vectors from which the realignment is
      done (for the optimized realignment scheme).  */

  /* 1. Determine where to generate the misalignment computation.

     If INIT_ADDR is NULL_TREE, this indicates that the misalignment
     calculation will be generated by this function, outside the loop (in the
     preheader).  Otherwise, INIT_ADDR had already been computed for us by the
     caller, inside the loop.

     Background: If the misalignment remains fixed throughout the iterations of
     the loop, then both realignment schemes are applicable, and also the
     misalignment computation can be done outside LOOP.  This is because we are
     vectorizing LOOP, and so the memory accesses in LOOP advance in steps that
     are a multiple of VS (the Vector Size), and therefore the misalignment in
     different vectorized LOOP iterations is always the same.
     The problem arises only if the memory access is in an inner-loop nested
     inside LOOP, which is now being vectorized using outer-loop vectorization.
     This is the only case when the misalignment of the memory access may not
     remain fixed throughout the iterations of the inner-loop (as explained in
     detail in vect_supportable_dr_alignment).  In this case, not only is the
     optimized realignment scheme not applicable, but also the misalignment
     computation (and generation of the realignment token that is passed to
     REALIGN_LOAD) have to be done inside the loop.

     In short, INIT_ADDR indicates whether we are in a COMPUTE_IN_LOOP mode
     or not, which in turn determines if the misalignment is computed inside
     the inner-loop, or outside LOOP.  */

  if (init_addr != NULL_TREE || !loop_vinfo)
    {
      compute_in_loop = true;
      gcc_assert (alignment_support_scheme == dr_explicit_realign);
    }


  /* 2. Determine where to generate the extra vector load.

     For the optimized realignment scheme, instead of generating two vector
     loads in each iteration, we generate a single extra vector load in the
     preheader of the loop, and in each iteration reuse the result of the
     vector load from the previous iteration.  In case the memory access is in
     an inner-loop nested inside LOOP, which is now being vectorized using
     outer-loop vectorization, we need to determine whether this initial vector
     load should be generated at the preheader of the inner-loop, or can be
     generated at the preheader of LOOP.  If the memory access has no evolution
     in LOOP, it can be generated in the preheader of LOOP. Otherwise, it has
     to be generated inside LOOP (in the preheader of the inner-loop).  */

  if (nested_in_vect_loop)
    {
      tree outerloop_step = STMT_VINFO_DR_STEP (stmt_info);
      bool invariant_in_outerloop =
            (tree_int_cst_compare (outerloop_step, size_zero_node) == 0);
      loop_for_initial_load = (invariant_in_outerloop ? loop : loop->inner);
    }
  else
    loop_for_initial_load = loop;
  if (at_loop)
    *at_loop = loop_for_initial_load;

  if (loop_for_initial_load)
    pe = loop_preheader_edge (loop_for_initial_load);

  /* 3. For the case of the optimized realignment, create the first vector
      load at the loop preheader.  */

  if (alignment_support_scheme == dr_explicit_realign_optimized)
    {
      /* Create msq_init = *(floor(p1)) in the loop preheader  */
      gassign *new_stmt;

      gcc_assert (!compute_in_loop);
      vec_dest = vect_create_destination_var (scalar_dest, vectype);
      ptr = vect_create_data_ref_ptr (stmt, vectype, loop_for_initial_load,
				      NULL_TREE, &init_addr, NULL, &inc,
				      true, &inv_p);
      new_temp = copy_ssa_name (ptr);
      new_stmt = gimple_build_assign
		   (new_temp, BIT_AND_EXPR, ptr,
		    build_int_cst (TREE_TYPE (ptr),
				   -(HOST_WIDE_INT)TYPE_ALIGN_UNIT (vectype)));
      new_bb = gsi_insert_on_edge_immediate (pe, new_stmt);
      gcc_assert (!new_bb);
      data_ref
	= build2 (MEM_REF, TREE_TYPE (vec_dest), new_temp,
		  build_int_cst (reference_alias_ptr_type (DR_REF (dr)), 0));
      new_stmt = gimple_build_assign (vec_dest, data_ref);
      new_temp = make_ssa_name (vec_dest, new_stmt);
      gimple_assign_set_lhs (new_stmt, new_temp);
      if (pe)
        {
          new_bb = gsi_insert_on_edge_immediate (pe, new_stmt);
          gcc_assert (!new_bb);
        }
      else
         gsi_insert_before (gsi, new_stmt, GSI_SAME_STMT);

      msq_init = gimple_assign_lhs (new_stmt);
    }

  /* 4. Create realignment token using a target builtin, if available.
      It is done either inside the containing loop, or before LOOP (as
      determined above).  */

  if (targetm.vectorize.builtin_mask_for_load)
    {
      gcall *new_stmt;
      tree builtin_decl;

      /* Compute INIT_ADDR - the initial addressed accessed by this memref.  */
      if (!init_addr)
	{
	  /* Generate the INIT_ADDR computation outside LOOP.  */
	  init_addr = vect_create_addr_base_for_vector_ref (stmt, &stmts,
							NULL_TREE, loop);
          if (loop)
            {
   	      pe = loop_preheader_edge (loop);
	      new_bb = gsi_insert_seq_on_edge_immediate (pe, stmts);
	      gcc_assert (!new_bb);
            }
          else
             gsi_insert_seq_before (gsi, stmts, GSI_SAME_STMT);
	}

      builtin_decl = targetm.vectorize.builtin_mask_for_load ();
      new_stmt = gimple_build_call (builtin_decl, 1, init_addr);
      vec_dest =
	vect_create_destination_var (scalar_dest,
				     gimple_call_return_type (new_stmt));
      new_temp = make_ssa_name (vec_dest, new_stmt);
      gimple_call_set_lhs (new_stmt, new_temp);

      if (compute_in_loop)
	gsi_insert_before (gsi, new_stmt, GSI_SAME_STMT);
      else
	{
	  /* Generate the misalignment computation outside LOOP.  */
	  pe = loop_preheader_edge (loop);
	  new_bb = gsi_insert_on_edge_immediate (pe, new_stmt);
	  gcc_assert (!new_bb);
	}

      *realignment_token = gimple_call_lhs (new_stmt);

      /* The result of the CALL_EXPR to this builtin is determined from
         the value of the parameter and no global variables are touched
         which makes the builtin a "const" function.  Requiring the
         builtin to have the "const" attribute makes it unnecessary
         to call mark_call_clobbered.  */
      gcc_assert (TREE_READONLY (builtin_decl));
    }

  if (alignment_support_scheme == dr_explicit_realign)
    return msq;

  gcc_assert (!compute_in_loop);
  gcc_assert (alignment_support_scheme == dr_explicit_realign_optimized);


  /* 5. Create msq = phi <msq_init, lsq> in loop  */

  pe = loop_preheader_edge (containing_loop);
  vec_dest = vect_create_destination_var (scalar_dest, vectype);
  msq = make_ssa_name (vec_dest);
  phi_stmt = create_phi_node (msq, containing_loop->header);
  add_phi_arg (phi_stmt, msq_init, pe, UNKNOWN_LOCATION);

  return msq;
}


/* Function vect_grouped_load_supported.

   Returns TRUE if even and odd permutations are supported,
   and FALSE otherwise.  */

bool
vect_grouped_load_supported (tree vectype, unsigned HOST_WIDE_INT count)
{
  machine_mode mode = TYPE_MODE (vectype);

  /* vect_permute_load_chain requires the group size to be equal to 3 or
     be a power of two.  */
  if (count != 3 && exact_log2 (count) == -1)
    {
      if (dump_enabled_p ())
	dump_printf_loc (MSG_MISSED_OPTIMIZATION, vect_location,
			 "the size of the group of accesses"
			 " is not a power of 2 or not equal to 3\n");
      return false;
    }

  /* Check that the permutation is supported.  */
  if (VECTOR_MODE_P (mode))
    {
      unsigned int i, j, nelt = GET_MODE_NUNITS (mode);
      unsigned char *sel = XALLOCAVEC (unsigned char, nelt);

      if (count == 3)
	{
	  unsigned int k;
	  for (k = 0; k < 3; k++)
	    {
	      for (i = 0; i < nelt; i++)
		if (3 * i + k < 2 * nelt)
		  sel[i] = 3 * i + k;
		else
		  sel[i] = 0;
	      if (!can_vec_perm_p (mode, false, sel))
		{
		  if (dump_enabled_p ())
		    dump_printf_loc (MSG_MISSED_OPTIMIZATION, vect_location,
				     "shuffle of 3 loads is not supported by"
				     " target\n");
		  return false;
		}
	      for (i = 0, j = 0; i < nelt; i++)
		if (3 * i + k < 2 * nelt)
		  sel[i] = i;
		else
		  sel[i] = nelt + ((nelt + k) % 3) + 3 * (j++);
	      if (!can_vec_perm_p (mode, false, sel))
		{
		  if (dump_enabled_p ())
		    dump_printf_loc (MSG_MISSED_OPTIMIZATION, vect_location,
				     "shuffle of 3 loads is not supported by"
				     " target\n");
		  return false;
		}
	    }
	  return true;
	}
      else
	{
	  /* If length is not equal to 3 then only power of 2 is supported.  */
	  gcc_assert (exact_log2 (count) != -1);
	  for (i = 0; i < nelt; i++)
	    sel[i] = i * 2;
	  if (can_vec_perm_p (mode, false, sel))
	    {
	      for (i = 0; i < nelt; i++)
		sel[i] = i * 2 + 1;
	      if (can_vec_perm_p (mode, false, sel))
		return true;
	    }
        }
    }

  if (dump_enabled_p ())
    dump_printf_loc (MSG_MISSED_OPTIMIZATION, vect_location,
		     "extract even/odd not supported by target\n");
  return false;
}

/* Return TRUE if vec_load_lanes is available for COUNT vectors of
   type VECTYPE.  */

bool
vect_load_lanes_supported (tree vectype, unsigned HOST_WIDE_INT count)
{
  return vect_lanes_optab_supported_p ("vec_load_lanes",
				       vec_load_lanes_optab,
				       vectype, count);
}

/* Function vect_permute_load_chain.

   Given a chain of interleaved loads in DR_CHAIN of LENGTH that must be
   a power of 2 or equal to 3, generate extract_even/odd stmts to reorder
   the input data correctly.  Return the final references for loads in
   RESULT_CHAIN.

   E.g., LENGTH is 4 and the scalar type is short, i.e., VF is 8.
   The input is 4 vectors each containing 8 elements. We assign a number to each
   element, the input sequence is:

   1st vec:   0  1  2  3  4  5  6  7
   2nd vec:   8  9 10 11 12 13 14 15
   3rd vec:  16 17 18 19 20 21 22 23
   4th vec:  24 25 26 27 28 29 30 31

   The output sequence should be:

   1st vec:  0 4  8 12 16 20 24 28
   2nd vec:  1 5  9 13 17 21 25 29
   3rd vec:  2 6 10 14 18 22 26 30
   4th vec:  3 7 11 15 19 23 27 31

   i.e., the first output vector should contain the first elements of each
   interleaving group, etc.

   We use extract_even/odd instructions to create such output.  The input of
   each extract_even/odd operation is two vectors
   1st vec    2nd vec
   0 1 2 3    4 5 6 7

   and the output is the vector of extracted even/odd elements.  The output of
   extract_even will be:   0 2 4 6
   and of extract_odd:     1 3 5 7


   The permutation is done in log LENGTH stages.  In each stage extract_even
   and extract_odd stmts are created for each pair of vectors in DR_CHAIN in
   their order.  In our example,

   E1: extract_even (1st vec, 2nd vec)
   E2: extract_odd (1st vec, 2nd vec)
   E3: extract_even (3rd vec, 4th vec)
   E4: extract_odd (3rd vec, 4th vec)

   The output for the first stage will be:

   E1:  0  2  4  6  8 10 12 14
   E2:  1  3  5  7  9 11 13 15
   E3: 16 18 20 22 24 26 28 30
   E4: 17 19 21 23 25 27 29 31

   In order to proceed and create the correct sequence for the next stage (or
   for the correct output, if the second stage is the last one, as in our
   example), we first put the output of extract_even operation and then the
   output of extract_odd in RESULT_CHAIN (which is then copied to DR_CHAIN).
   The input for the second stage is:

   1st vec (E1):  0  2  4  6  8 10 12 14
   2nd vec (E3): 16 18 20 22 24 26 28 30
   3rd vec (E2):  1  3  5  7  9 11 13 15
   4th vec (E4): 17 19 21 23 25 27 29 31

   The output of the second stage:

   E1: 0 4  8 12 16 20 24 28
   E2: 2 6 10 14 18 22 26 30
   E3: 1 5  9 13 17 21 25 29
   E4: 3 7 11 15 19 23 27 31

   And RESULT_CHAIN after reordering:

   1st vec (E1):  0 4  8 12 16 20 24 28
   2nd vec (E3):  1 5  9 13 17 21 25 29
   3rd vec (E2):  2 6 10 14 18 22 26 30
   4th vec (E4):  3 7 11 15 19 23 27 31.  */

static void
vect_permute_load_chain (vec<tree> dr_chain,
			 unsigned int length,
			 gimple stmt,
			 gimple_stmt_iterator *gsi,
			 vec<tree> *result_chain)
{
  tree data_ref, first_vect, second_vect;
  tree perm_mask_even, perm_mask_odd;
  tree perm3_mask_low, perm3_mask_high;
  gimple perm_stmt;
  tree vectype = STMT_VINFO_VECTYPE (vinfo_for_stmt (stmt));
  unsigned int i, j, log_length = exact_log2 (length);
  unsigned nelt = TYPE_VECTOR_SUBPARTS (vectype);
  unsigned char *sel = XALLOCAVEC (unsigned char, nelt);

  result_chain->quick_grow (length);
  memcpy (result_chain->address (), dr_chain.address (),
	  length * sizeof (tree));

  if (length == 3)
    {
      unsigned int k;

      for (k = 0; k < 3; k++)
	{
	  for (i = 0; i < nelt; i++)
	    if (3 * i + k < 2 * nelt)
	      sel[i] = 3 * i + k;
	    else
	      sel[i] = 0;
	  perm3_mask_low = vect_gen_perm_mask_checked (vectype, sel);

	  for (i = 0, j = 0; i < nelt; i++)
	    if (3 * i + k < 2 * nelt)
	      sel[i] = i;
	    else
	      sel[i] = nelt + ((nelt + k) % 3) + 3 * (j++);

	  perm3_mask_high = vect_gen_perm_mask_checked (vectype, sel);

	  first_vect = dr_chain[0];
	  second_vect = dr_chain[1];

	  /* Create interleaving stmt (low part of):
	     low = VEC_PERM_EXPR <first_vect, second_vect2, {k, 3 + k, 6 + k,
							     ...}>  */
	  data_ref = make_temp_ssa_name (vectype, NULL, "vect_shuffle3_low");
	  perm_stmt = gimple_build_assign (data_ref, VEC_PERM_EXPR, first_vect,
					   second_vect, perm3_mask_low);
	  vect_finish_stmt_generation (stmt, perm_stmt, gsi);

	  /* Create interleaving stmt (high part of):
	     high = VEC_PERM_EXPR <first_vect, second_vect2, {k, 3 + k, 6 + k,
							      ...}>  */
	  first_vect = data_ref;
	  second_vect = dr_chain[2];
	  data_ref = make_temp_ssa_name (vectype, NULL, "vect_shuffle3_high");
	  perm_stmt = gimple_build_assign (data_ref, VEC_PERM_EXPR, first_vect,
					   second_vect, perm3_mask_high);
	  vect_finish_stmt_generation (stmt, perm_stmt, gsi);
	  (*result_chain)[k] = data_ref;
	}
    }
  else
    {
      /* If length is not equal to 3 then only power of 2 is supported.  */
      gcc_assert (exact_log2 (length) != -1);

      for (i = 0; i < nelt; ++i)
	sel[i] = i * 2;
      perm_mask_even = vect_gen_perm_mask_checked (vectype, sel);

      for (i = 0; i < nelt; ++i)
	sel[i] = i * 2 + 1;
      perm_mask_odd = vect_gen_perm_mask_checked (vectype, sel);

      for (i = 0; i < log_length; i++)
	{
	  for (j = 0; j < length; j += 2)
	    {
	      first_vect = dr_chain[j];
	      second_vect = dr_chain[j+1];

	      /* data_ref = permute_even (first_data_ref, second_data_ref);  */
	      data_ref = make_temp_ssa_name (vectype, NULL, "vect_perm_even");
	      perm_stmt = gimple_build_assign (data_ref, VEC_PERM_EXPR,
					       first_vect, second_vect,
					       perm_mask_even);
	      vect_finish_stmt_generation (stmt, perm_stmt, gsi);
	      (*result_chain)[j/2] = data_ref;

	      /* data_ref = permute_odd (first_data_ref, second_data_ref);  */
	      data_ref = make_temp_ssa_name (vectype, NULL, "vect_perm_odd");
	      perm_stmt = gimple_build_assign (data_ref, VEC_PERM_EXPR,
					       first_vect, second_vect,
					       perm_mask_odd);
	      vect_finish_stmt_generation (stmt, perm_stmt, gsi);
	      (*result_chain)[j/2+length/2] = data_ref;
	    }
	  memcpy (dr_chain.address (), result_chain->address (),
		  length * sizeof (tree));
	}
    }
}

/* Function vect_shift_permute_load_chain.

   Given a chain of loads in DR_CHAIN of LENGTH 2 or 3, generate
   sequence of stmts to reorder the input data accordingly.
   Return the final references for loads in RESULT_CHAIN.
   Return true if successed, false otherwise.

   E.g., LENGTH is 3 and the scalar type is short, i.e., VF is 8.
   The input is 3 vectors each containing 8 elements.  We assign a
   number to each element, the input sequence is:

   1st vec:   0  1  2  3  4  5  6  7
   2nd vec:   8  9 10 11 12 13 14 15
   3rd vec:  16 17 18 19 20 21 22 23

   The output sequence should be:

   1st vec:  0 3 6  9 12 15 18 21
   2nd vec:  1 4 7 10 13 16 19 22
   3rd vec:  2 5 8 11 14 17 20 23

   We use 3 shuffle instructions and 3 * 3 - 1 shifts to create such output.

   First we shuffle all 3 vectors to get correct elements order:

   1st vec:  ( 0  3  6) ( 1  4  7) ( 2  5)
   2nd vec:  ( 8 11 14) ( 9 12 15) (10 13)
   3rd vec:  (16 19 22) (17 20 23) (18 21)

   Next we unite and shift vector 3 times:

   1st step:
     shift right by 6 the concatenation of:
     "1st vec" and  "2nd vec"
       ( 0  3  6) ( 1  4  7) |( 2  5) _ ( 8 11 14) ( 9 12 15)| (10 13)
     "2nd vec" and  "3rd vec"
       ( 8 11 14) ( 9 12 15) |(10 13) _ (16 19 22) (17 20 23)| (18 21)
     "3rd vec" and  "1st vec"
       (16 19 22) (17 20 23) |(18 21) _ ( 0  3  6) ( 1  4  7)| ( 2  5)
			     | New vectors                   |

     So that now new vectors are:

     1st vec:  ( 2  5) ( 8 11 14) ( 9 12 15)
     2nd vec:  (10 13) (16 19 22) (17 20 23)
     3rd vec:  (18 21) ( 0  3  6) ( 1  4  7)

   2nd step:
     shift right by 5 the concatenation of:
     "1st vec" and  "3rd vec"
       ( 2  5) ( 8 11 14) |( 9 12 15) _ (18 21) ( 0  3  6)| ( 1  4  7)
     "2nd vec" and  "1st vec"
       (10 13) (16 19 22) |(17 20 23) _ ( 2  5) ( 8 11 14)| ( 9 12 15)
     "3rd vec" and  "2nd vec"
       (18 21) ( 0  3  6) |( 1  4  7) _ (10 13) (16 19 22)| (17 20 23)
			  | New vectors                   |

     So that now new vectors are:

     1st vec:  ( 9 12 15) (18 21) ( 0  3  6)
     2nd vec:  (17 20 23) ( 2  5) ( 8 11 14)
     3rd vec:  ( 1  4  7) (10 13) (16 19 22) READY

   3rd step:
     shift right by 5 the concatenation of:
     "1st vec" and  "1st vec"
       ( 9 12 15) (18 21) |( 0  3  6) _ ( 9 12 15) (18 21)| ( 0  3  6)
     shift right by 3 the concatenation of:
     "2nd vec" and  "2nd vec"
               (17 20 23) |( 2  5) ( 8 11 14) _ (17 20 23)| ( 2  5) ( 8 11 14)
			  | New vectors                   |

     So that now all vectors are READY:
     1st vec:  ( 0  3  6) ( 9 12 15) (18 21)
     2nd vec:  ( 2  5) ( 8 11 14) (17 20 23)
     3rd vec:  ( 1  4  7) (10 13) (16 19 22)

   This algorithm is faster than one in vect_permute_load_chain if:
     1.  "shift of a concatination" is faster than general permutation.
	 This is usually so.
     2.  The TARGET machine can't execute vector instructions in parallel.
	 This is because each step of the algorithm depends on previous.
	 The algorithm in vect_permute_load_chain is much more parallel.

   The algorithm is applicable only for LOAD CHAIN LENGTH less than VF.
*/

static bool
vect_shift_permute_load_chain (vec<tree> dr_chain,
			       unsigned int length,
			       gimple stmt,
			       gimple_stmt_iterator *gsi,
			       vec<tree> *result_chain)
{
  tree vect[3], vect_shift[3], data_ref, first_vect, second_vect;
  tree perm2_mask1, perm2_mask2, perm3_mask;
  tree select_mask, shift1_mask, shift2_mask, shift3_mask, shift4_mask;
  gimple perm_stmt;

  tree vectype = STMT_VINFO_VECTYPE (vinfo_for_stmt (stmt));
  unsigned int i;
  unsigned nelt = TYPE_VECTOR_SUBPARTS (vectype);
  unsigned char *sel = XALLOCAVEC (unsigned char, nelt);
  stmt_vec_info stmt_info = vinfo_for_stmt (stmt);
  loop_vec_info loop_vinfo = STMT_VINFO_LOOP_VINFO (stmt_info);

  result_chain->quick_grow (length);
  memcpy (result_chain->address (), dr_chain.address (),
	  length * sizeof (tree));

  if (exact_log2 (length) != -1 && LOOP_VINFO_VECT_FACTOR (loop_vinfo) > 4)
    {
      unsigned int j, log_length = exact_log2 (length);
      for (i = 0; i < nelt / 2; ++i)
	sel[i] = i * 2;
      for (i = 0; i < nelt / 2; ++i)
	sel[nelt / 2 + i] = i * 2 + 1;
      if (!can_vec_perm_p (TYPE_MODE (vectype), false, sel))
	{
	  if (dump_enabled_p ())
	    dump_printf_loc (MSG_MISSED_OPTIMIZATION, vect_location,
			     "shuffle of 2 fields structure is not \
			      supported by target\n");
	  return false;
	}
      perm2_mask1 = vect_gen_perm_mask_checked (vectype, sel);

      for (i = 0; i < nelt / 2; ++i)
	sel[i] = i * 2 + 1;
      for (i = 0; i < nelt / 2; ++i)
	sel[nelt / 2 + i] = i * 2;
      if (!can_vec_perm_p (TYPE_MODE (vectype), false, sel))
	{
	  if (dump_enabled_p ())
	    dump_printf_loc (MSG_MISSED_OPTIMIZATION, vect_location,
			     "shuffle of 2 fields structure is not \
			      supported by target\n");
	  return false;
	}
      perm2_mask2 = vect_gen_perm_mask_checked (vectype, sel);

      /* Generating permutation constant to shift all elements.
	 For vector length 8 it is {4 5 6 7 8 9 10 11}.  */
      for (i = 0; i < nelt; i++)
	sel[i] = nelt / 2 + i;
      if (!can_vec_perm_p (TYPE_MODE (vectype), false, sel))
	{
	  if (dump_enabled_p ())
	    dump_printf_loc (MSG_MISSED_OPTIMIZATION, vect_location,
			     "shift permutation is not supported by target\n");
	  return false;
	}
      shift1_mask = vect_gen_perm_mask_checked (vectype, sel);

      /* Generating permutation constant to select vector from 2.
	 For vector length 8 it is {0 1 2 3 12 13 14 15}.  */
      for (i = 0; i < nelt / 2; i++)
	sel[i] = i;
      for (i = nelt / 2; i < nelt; i++)
	sel[i] = nelt + i;
      if (!can_vec_perm_p (TYPE_MODE (vectype), false, sel))
	{
	  if (dump_enabled_p ())
	    dump_printf_loc (MSG_MISSED_OPTIMIZATION, vect_location,
			     "select is not supported by target\n");
	  return false;
	}
      select_mask = vect_gen_perm_mask_checked (vectype, sel);

      for (i = 0; i < log_length; i++)
	{
	  for (j = 0; j < length; j += 2)
	    {
	      first_vect = dr_chain[j];
	      second_vect = dr_chain[j + 1];

	      data_ref = make_temp_ssa_name (vectype, NULL, "vect_shuffle2");
	      perm_stmt = gimple_build_assign (data_ref, VEC_PERM_EXPR,
					       first_vect, first_vect,
					       perm2_mask1);
	      vect_finish_stmt_generation (stmt, perm_stmt, gsi);
	      vect[0] = data_ref;

	      data_ref = make_temp_ssa_name (vectype, NULL, "vect_shuffle2");
	      perm_stmt = gimple_build_assign (data_ref, VEC_PERM_EXPR,
					       second_vect, second_vect,
					       perm2_mask2);
	      vect_finish_stmt_generation (stmt, perm_stmt, gsi);
	      vect[1] = data_ref;

	      data_ref = make_temp_ssa_name (vectype, NULL, "vect_shift");
	      perm_stmt = gimple_build_assign (data_ref, VEC_PERM_EXPR,
					       vect[0], vect[1], shift1_mask);
	      vect_finish_stmt_generation (stmt, perm_stmt, gsi);
	      (*result_chain)[j/2 + length/2] = data_ref;

	      data_ref = make_temp_ssa_name (vectype, NULL, "vect_select");
	      perm_stmt = gimple_build_assign (data_ref, VEC_PERM_EXPR,
					       vect[0], vect[1], select_mask);
	      vect_finish_stmt_generation (stmt, perm_stmt, gsi);
	      (*result_chain)[j/2] = data_ref;
	    }
	  memcpy (dr_chain.address (), result_chain->address (),
		  length * sizeof (tree));
	}
      return true;
    }
  if (length == 3 && LOOP_VINFO_VECT_FACTOR (loop_vinfo) > 2)
    {
      unsigned int k = 0, l = 0;

      /* Generating permutation constant to get all elements in rigth order.
	 For vector length 8 it is {0 3 6 1 4 7 2 5}.  */
      for (i = 0; i < nelt; i++)
	{
	  if (3 * k + (l % 3) >= nelt)
	    {
	      k = 0;
	      l += (3 - (nelt % 3));
	    }
	  sel[i] = 3 * k + (l % 3);
	  k++;
	}
      if (!can_vec_perm_p (TYPE_MODE (vectype), false, sel))
	{
	  if (dump_enabled_p ())
	    dump_printf_loc (MSG_MISSED_OPTIMIZATION, vect_location,
			     "shuffle of 3 fields structure is not \
			      supported by target\n");
	  return false;
	}
      perm3_mask = vect_gen_perm_mask_checked (vectype, sel);

      /* Generating permutation constant to shift all elements.
	 For vector length 8 it is {6 7 8 9 10 11 12 13}.  */
      for (i = 0; i < nelt; i++)
	sel[i] = 2 * (nelt / 3) + (nelt % 3) + i;
      if (!can_vec_perm_p (TYPE_MODE (vectype), false, sel))
	{
	  if (dump_enabled_p ())
	    dump_printf_loc (MSG_MISSED_OPTIMIZATION, vect_location,
			     "shift permutation is not supported by target\n");
	  return false;
	}
      shift1_mask = vect_gen_perm_mask_checked (vectype, sel);

      /* Generating permutation constant to shift all elements.
	 For vector length 8 it is {5 6 7 8 9 10 11 12}.  */
      for (i = 0; i < nelt; i++)
	sel[i] = 2 * (nelt / 3) + 1 + i;
      if (!can_vec_perm_p (TYPE_MODE (vectype), false, sel))
	{
	  if (dump_enabled_p ())
	    dump_printf_loc (MSG_MISSED_OPTIMIZATION, vect_location,
			     "shift permutation is not supported by target\n");
	  return false;
	}
      shift2_mask = vect_gen_perm_mask_checked (vectype, sel);

      /* Generating permutation constant to shift all elements.
	 For vector length 8 it is {3 4 5 6 7 8 9 10}.  */
      for (i = 0; i < nelt; i++)
	sel[i] = (nelt / 3) + (nelt % 3) / 2 + i;
      if (!can_vec_perm_p (TYPE_MODE (vectype), false, sel))
	{
	  if (dump_enabled_p ())
	    dump_printf_loc (MSG_MISSED_OPTIMIZATION, vect_location,
			     "shift permutation is not supported by target\n");
	  return false;
	}
      shift3_mask = vect_gen_perm_mask_checked (vectype, sel);

      /* Generating permutation constant to shift all elements.
	 For vector length 8 it is {5 6 7 8 9 10 11 12}.  */
      for (i = 0; i < nelt; i++)
	sel[i] = 2 * (nelt / 3) + (nelt % 3) / 2 + i;
      if (!can_vec_perm_p (TYPE_MODE (vectype), false, sel))
	{
	  if (dump_enabled_p ())
	    dump_printf_loc (MSG_MISSED_OPTIMIZATION, vect_location,
			     "shift permutation is not supported by target\n");
	  return false;
	}
      shift4_mask = vect_gen_perm_mask_checked (vectype, sel);

      for (k = 0; k < 3; k++)
	{
	  data_ref = make_temp_ssa_name (vectype, NULL, "vect_shuffle3");
	  perm_stmt = gimple_build_assign (data_ref, VEC_PERM_EXPR,
					   dr_chain[k], dr_chain[k],
					   perm3_mask);
	  vect_finish_stmt_generation (stmt, perm_stmt, gsi);
	  vect[k] = data_ref;
	}

      for (k = 0; k < 3; k++)
	{
	  data_ref = make_temp_ssa_name (vectype, NULL, "vect_shift1");
	  perm_stmt = gimple_build_assign (data_ref, VEC_PERM_EXPR,
					   vect[k % 3], vect[(k + 1) % 3],
					   shift1_mask);
	  vect_finish_stmt_generation (stmt, perm_stmt, gsi);
	  vect_shift[k] = data_ref;
	}

      for (k = 0; k < 3; k++)
	{
	  data_ref = make_temp_ssa_name (vectype, NULL, "vect_shift2");
	  perm_stmt = gimple_build_assign (data_ref, VEC_PERM_EXPR,
					   vect_shift[(4 - k) % 3],
					   vect_shift[(3 - k) % 3],
					   shift2_mask);
	  vect_finish_stmt_generation (stmt, perm_stmt, gsi);
	  vect[k] = data_ref;
	}

      (*result_chain)[3 - (nelt % 3)] = vect[2];

      data_ref = make_temp_ssa_name (vectype, NULL, "vect_shift3");
      perm_stmt = gimple_build_assign (data_ref, VEC_PERM_EXPR, vect[0],
				       vect[0], shift3_mask);
      vect_finish_stmt_generation (stmt, perm_stmt, gsi);
      (*result_chain)[nelt % 3] = data_ref;

      data_ref = make_temp_ssa_name (vectype, NULL, "vect_shift4");
      perm_stmt = gimple_build_assign (data_ref, VEC_PERM_EXPR, vect[1],
				       vect[1], shift4_mask);
      vect_finish_stmt_generation (stmt, perm_stmt, gsi);
      (*result_chain)[0] = data_ref;
      return true;
    }
  return false;
}

/* Function vect_transform_grouped_load.

   Given a chain of input interleaved data-refs (in DR_CHAIN), build statements
   to perform their permutation and ascribe the result vectorized statements to
   the scalar statements.
*/

void
vect_transform_grouped_load (gimple stmt, vec<tree> dr_chain, int size,
			     gimple_stmt_iterator *gsi)
{
  machine_mode mode;
  vec<tree> result_chain = vNULL;

  /* DR_CHAIN contains input data-refs that are a part of the interleaving.
     RESULT_CHAIN is the output of vect_permute_load_chain, it contains permuted
     vectors, that are ready for vector computation.  */
  result_chain.create (size);

  /* If reassociation width for vector type is 2 or greater target machine can
     execute 2 or more vector instructions in parallel.  Otherwise try to
     get chain for loads group using vect_shift_permute_load_chain.  */
  mode = TYPE_MODE (STMT_VINFO_VECTYPE (vinfo_for_stmt (stmt)));
  if (targetm.sched.reassociation_width (VEC_PERM_EXPR, mode) > 1
      || exact_log2 (size) != -1
      || !vect_shift_permute_load_chain (dr_chain, size, stmt,
					 gsi, &result_chain))
    vect_permute_load_chain (dr_chain, size, stmt, gsi, &result_chain);
  vect_record_grouped_load_vectors (stmt, result_chain);
  result_chain.release ();
}

/* RESULT_CHAIN contains the output of a group of grouped loads that were
   generated as part of the vectorization of STMT.  Assign the statement
   for each vector to the associated scalar statement.  */

void
vect_record_grouped_load_vectors (gimple stmt, vec<tree> result_chain)
{
  gimple first_stmt = GROUP_FIRST_ELEMENT (vinfo_for_stmt (stmt));
  gimple next_stmt, new_stmt;
  unsigned int i, gap_count;
  tree tmp_data_ref;

  /* Put a permuted data-ref in the VECTORIZED_STMT field.
     Since we scan the chain starting from it's first node, their order
     corresponds the order of data-refs in RESULT_CHAIN.  */
  next_stmt = first_stmt;
  gap_count = 1;
  FOR_EACH_VEC_ELT (result_chain, i, tmp_data_ref)
    {
      if (!next_stmt)
	break;

      /* Skip the gaps.  Loads created for the gaps will be removed by dead
       code elimination pass later.  No need to check for the first stmt in
       the group, since it always exists.
       GROUP_GAP is the number of steps in elements from the previous
       access (if there is no gap GROUP_GAP is 1).  We skip loads that
       correspond to the gaps.  */
      if (next_stmt != first_stmt
          && gap_count < GROUP_GAP (vinfo_for_stmt (next_stmt)))
      {
        gap_count++;
        continue;
      }

      while (next_stmt)
        {
	  new_stmt = SSA_NAME_DEF_STMT (tmp_data_ref);
	  /* We assume that if VEC_STMT is not NULL, this is a case of multiple
	     copies, and we put the new vector statement in the first available
	     RELATED_STMT.  */
	  if (!STMT_VINFO_VEC_STMT (vinfo_for_stmt (next_stmt)))
	    STMT_VINFO_VEC_STMT (vinfo_for_stmt (next_stmt)) = new_stmt;
	  else
            {
              if (!GROUP_SAME_DR_STMT (vinfo_for_stmt (next_stmt)))
                {
 	          gimple prev_stmt =
		    STMT_VINFO_VEC_STMT (vinfo_for_stmt (next_stmt));
	          gimple rel_stmt =
		    STMT_VINFO_RELATED_STMT (vinfo_for_stmt (prev_stmt));
	          while (rel_stmt)
		    {
		      prev_stmt = rel_stmt;
		      rel_stmt =
                        STMT_VINFO_RELATED_STMT (vinfo_for_stmt (rel_stmt));
		    }

  	          STMT_VINFO_RELATED_STMT (vinfo_for_stmt (prev_stmt)) =
                    new_stmt;
                }
            }

	  next_stmt = GROUP_NEXT_ELEMENT (vinfo_for_stmt (next_stmt));
	  gap_count = 1;
	  /* If NEXT_STMT accesses the same DR as the previous statement,
	     put the same TMP_DATA_REF as its vectorized statement; otherwise
	     get the next data-ref from RESULT_CHAIN.  */
	  if (!next_stmt || !GROUP_SAME_DR_STMT (vinfo_for_stmt (next_stmt)))
	    break;
        }
    }
}

/* Function vect_force_dr_alignment_p.

   Returns whether the alignment of a DECL can be forced to be aligned
   on ALIGNMENT bit boundary.  */

bool
vect_can_force_dr_alignment_p (const_tree decl, unsigned int alignment)
{
  if (TREE_CODE (decl) != VAR_DECL)
    return false;

  if (decl_in_symtab_p (decl)
      && !symtab_node::get (decl)->can_increase_alignment_p ())
    return false;

  if (TREE_STATIC (decl))
    return (alignment <= MAX_OFILE_ALIGNMENT);
  else
    return (alignment <= MAX_STACK_ALIGNMENT);
}


/* Return whether the data reference DR is supported with respect to its
   alignment.
   If CHECK_ALIGNED_ACCESSES is TRUE, check if the access is supported even
   it is aligned, i.e., check if it is possible to vectorize it with different
   alignment.  */

enum dr_alignment_support
vect_supportable_dr_alignment (struct data_reference *dr,
                               bool check_aligned_accesses)
{
  gimple stmt = DR_STMT (dr);
  stmt_vec_info stmt_info = vinfo_for_stmt (stmt);
  tree vectype = STMT_VINFO_VECTYPE (stmt_info);
  machine_mode mode = TYPE_MODE (vectype);
  loop_vec_info loop_vinfo = STMT_VINFO_LOOP_VINFO (stmt_info);
  struct loop *vect_loop = NULL;
  bool nested_in_vect_loop = false;

  if (aligned_access_p (dr) && !check_aligned_accesses)
    return dr_aligned;

  /* For now assume all conditional loads/stores support unaligned
     access without any special code.  */
  if (is_gimple_call (stmt)
      && gimple_call_internal_p (stmt)
      && (gimple_call_internal_fn (stmt) == IFN_MASK_LOAD
	  || gimple_call_internal_fn (stmt) == IFN_MASK_STORE))
    return dr_unaligned_supported;

  if (loop_vinfo)
    {
      vect_loop = LOOP_VINFO_LOOP (loop_vinfo);
      nested_in_vect_loop = nested_in_vect_loop_p (vect_loop, stmt);
    }

  /* Possibly unaligned access.  */

  /* We can choose between using the implicit realignment scheme (generating
     a misaligned_move stmt) and the explicit realignment scheme (generating
     aligned loads with a REALIGN_LOAD).  There are two variants to the
     explicit realignment scheme: optimized, and unoptimized.
     We can optimize the realignment only if the step between consecutive
     vector loads is equal to the vector size.  Since the vector memory
     accesses advance in steps of VS (Vector Size) in the vectorized loop, it
     is guaranteed that the misalignment amount remains the same throughout the
     execution of the vectorized loop.  Therefore, we can create the
     "realignment token" (the permutation mask that is passed to REALIGN_LOAD)
     at the loop preheader.

     However, in the case of outer-loop vectorization, when vectorizing a
     memory access in the inner-loop nested within the LOOP that is now being
     vectorized, while it is guaranteed that the misalignment of the
     vectorized memory access will remain the same in different outer-loop
     iterations, it is *not* guaranteed that is will remain the same throughout
     the execution of the inner-loop.  This is because the inner-loop advances
     with the original scalar step (and not in steps of VS).  If the inner-loop
     step happens to be a multiple of VS, then the misalignment remains fixed
     and we can use the optimized realignment scheme.  For example:

      for (i=0; i<N; i++)
        for (j=0; j<M; j++)
          s += a[i+j];

     When vectorizing the i-loop in the above example, the step between
     consecutive vector loads is 1, and so the misalignment does not remain
     fixed across the execution of the inner-loop, and the realignment cannot
     be optimized (as illustrated in the following pseudo vectorized loop):

      for (i=0; i<N; i+=4)
        for (j=0; j<M; j++){
          vs += vp[i+j]; // misalignment of &vp[i+j] is {0,1,2,3,0,1,2,3,...}
                         // when j is {0,1,2,3,4,5,6,7,...} respectively.
                         // (assuming that we start from an aligned address).
          }

     We therefore have to use the unoptimized realignment scheme:

      for (i=0; i<N; i+=4)
          for (j=k; j<M; j+=4)
          vs += vp[i+j]; // misalignment of &vp[i+j] is always k (assuming
                           // that the misalignment of the initial address is
                           // 0).

     The loop can then be vectorized as follows:

      for (k=0; k<4; k++){
        rt = get_realignment_token (&vp[k]);
        for (i=0; i<N; i+=4){
          v1 = vp[i+k];
          for (j=k; j<M; j+=4){
            v2 = vp[i+j+VS-1];
            va = REALIGN_LOAD <v1,v2,rt>;
            vs += va;
            v1 = v2;
          }
        }
    } */

  if (DR_IS_READ (dr))
    {
      bool is_packed = false;
      tree type = (TREE_TYPE (DR_REF (dr)));

      if (optab_handler (vec_realign_load_optab, mode) != CODE_FOR_nothing
	  && (!targetm.vectorize.builtin_mask_for_load
	      || targetm.vectorize.builtin_mask_for_load ()))
	{
	  tree vectype = STMT_VINFO_VECTYPE (stmt_info);
	  if ((nested_in_vect_loop
	       && (TREE_INT_CST_LOW (DR_STEP (dr))
	 	   != GET_MODE_SIZE (TYPE_MODE (vectype))))
              || !loop_vinfo)
	    return dr_explicit_realign;
	  else
	    return dr_explicit_realign_optimized;
	}
      if (!known_alignment_for_access_p (dr))
	is_packed = not_size_aligned (DR_REF (dr));

      if ((TYPE_USER_ALIGN (type) && !is_packed)
	  || targetm.vectorize.
	       support_vector_misalignment (mode, type,
					    DR_MISALIGNMENT (dr), is_packed))
	/* Can't software pipeline the loads, but can at least do them.  */
	return dr_unaligned_supported;
    }
  else
    {
      bool is_packed = false;
      tree type = (TREE_TYPE (DR_REF (dr)));

      if (!known_alignment_for_access_p (dr))
	is_packed = not_size_aligned (DR_REF (dr));

     if ((TYPE_USER_ALIGN (type) && !is_packed)
	 || targetm.vectorize.
	      support_vector_misalignment (mode, type,
					   DR_MISALIGNMENT (dr), is_packed))
       return dr_unaligned_supported;
    }

  /* Unsupported.  */
  return dr_unaligned_unsupported;
}<|MERGE_RESOLUTION|>--- conflicted
+++ resolved
@@ -2200,26 +2200,6 @@
 
       /* Check that the size of the interleaving is equal to count for stores,
          i.e., that there are no gaps.  */
-<<<<<<< HEAD
-      if (groupsize != count)
-        {
-          if (DR_IS_READ (dr))
-            {
-              slp_impossible = true;
-              /* There is a gap after the last load in the group. This gap is a
-                 difference between the groupsize and the number of elements.
-		 When there is no gap, this difference should be 0.  */
-              GROUP_GAP (vinfo_for_stmt (stmt)) = groupsize - count;
-            }
-          else
-            {
-              if (dump_enabled_p ())
-                dump_printf_loc (MSG_MISSED_OPTIMIZATION, vect_location,
-                                 "interleaved store with gaps\n");
-              return false;
-            }
-        }
-=======
       if (groupsize != count
 	  && !DR_IS_READ (dr))
         {
@@ -2234,7 +2214,6 @@
 	 element.
 	 When there is no gap, this difference should be 0.  */
       GROUP_GAP (vinfo_for_stmt (stmt)) = groupsize - last_accessed_element;
->>>>>>> ad42dbbe
 
       GROUP_SIZE (vinfo_for_stmt (stmt)) = groupsize;
       if (dump_enabled_p ())
