--- conflicted
+++ resolved
@@ -2788,11 +2788,7 @@
   vect_ptr_type = build_pointer_type (STMT_VINFO_VECTYPE (stmt_info));
   base = get_base_address (DR_REF (dr));
   if (base
-<<<<<<< HEAD
-      && INDIRECT_REF_P (base))
-=======
       && TREE_CODE (base) == MEM_REF)
->>>>>>> e8da5f64
     vect_ptr_type
       = build_qualified_type (vect_ptr_type,
 			      TYPE_QUALS (TREE_TYPE (TREE_OPERAND (base, 0))));
@@ -2943,11 +2939,7 @@
   vect_ptr_type = build_pointer_type (vectype);
   base = get_base_address (DR_REF (dr));
   if (base
-<<<<<<< HEAD
-      && INDIRECT_REF_P (base))
-=======
       && TREE_CODE (base) == MEM_REF)
->>>>>>> e8da5f64
     vect_ptr_type
       = build_qualified_type (vect_ptr_type,
 			      TYPE_QUALS (TREE_TYPE (TREE_OPERAND (base, 0))));
