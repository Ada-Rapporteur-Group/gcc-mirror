/* Data References Analysis and Manipulation Utilities for Vectorization.
   Copyright (C) 2003, 2004, 2005, 2006, 2007, 2008, 2009, 2010
   Free Software Foundation, Inc.
   Contributed by Dorit Naishlos <dorit@il.ibm.com>
   and Ira Rosen <irar@il.ibm.com>

This file is part of GCC.

GCC is free software; you can redistribute it and/or modify it under
the terms of the GNU General Public License as published by the Free
Software Foundation; either version 3, or (at your option) any later
version.

GCC is distributed in the hope that it will be useful, but WITHOUT ANY
WARRANTY; without even the implied warranty of MERCHANTABILITY or
FITNESS FOR A PARTICULAR PURPOSE.  See the GNU General Public License
for more details.

You should have received a copy of the GNU General Public License
along with GCC; see the file COPYING3.  If not see
<http://www.gnu.org/licenses/>.  */

#include "config.h"
#include "system.h"
#include "coretypes.h"
#include "tm.h"
#include "ggc.h"
#include "tree.h"
#include "tm_p.h"
#include "target.h"
#include "basic-block.h"
#include "tree-pretty-print.h"
#include "gimple-pretty-print.h"
#include "tree-flow.h"
#include "tree-dump.h"
#include "cfgloop.h"
#include "tree-chrec.h"
#include "tree-scalar-evolution.h"
#include "tree-vectorizer.h"
#include "diagnostic-core.h"
#include "toplev.h"

/* Need to include rtl.h, expr.h, etc. for optabs.  */
#include "expr.h"
#include "optabs.h"

/* Return the smallest scalar part of STMT.
   This is used to determine the vectype of the stmt.  We generally set the
   vectype according to the type of the result (lhs).  For stmts whose
   result-type is different than the type of the arguments (e.g., demotion,
   promotion), vectype will be reset appropriately (later).  Note that we have
   to visit the smallest datatype in this function, because that determines the
   VF.  If the smallest datatype in the loop is present only as the rhs of a
   promotion operation - we'd miss it.
   Such a case, where a variable of this datatype does not appear in the lhs
   anywhere in the loop, can only occur if it's an invariant: e.g.:
   'int_x = (int) short_inv', which we'd expect to have been optimized away by
   invariant motion.  However, we cannot rely on invariant motion to always
   take invariants out of the loop, and so in the case of promotion we also
   have to check the rhs.
   LHS_SIZE_UNIT and RHS_SIZE_UNIT contain the sizes of the corresponding
   types.  */

tree
vect_get_smallest_scalar_type (gimple stmt, HOST_WIDE_INT *lhs_size_unit,
                               HOST_WIDE_INT *rhs_size_unit)
{
  tree scalar_type = gimple_expr_type (stmt);
  HOST_WIDE_INT lhs, rhs;

  lhs = rhs = TREE_INT_CST_LOW (TYPE_SIZE_UNIT (scalar_type));

  if (is_gimple_assign (stmt)
      && (gimple_assign_cast_p (stmt)
          || gimple_assign_rhs_code (stmt) == WIDEN_MULT_EXPR
          || gimple_assign_rhs_code (stmt) == FLOAT_EXPR))
    {
      tree rhs_type = TREE_TYPE (gimple_assign_rhs1 (stmt));

      rhs = TREE_INT_CST_LOW (TYPE_SIZE_UNIT (rhs_type));
      if (rhs < lhs)
        scalar_type = rhs_type;
    }

  *lhs_size_unit = lhs;
  *rhs_size_unit = rhs;
  return scalar_type;
}


/* Find the place of the data-ref in STMT in the interleaving chain that starts
   from FIRST_STMT.  Return -1 if the data-ref is not a part of the chain.  */

int
vect_get_place_in_interleaving_chain (gimple stmt, gimple first_stmt)
{
  gimple next_stmt = first_stmt;
  int result = 0;

  if (first_stmt != DR_GROUP_FIRST_DR (vinfo_for_stmt (stmt)))
    return -1;

  while (next_stmt && next_stmt != stmt)
    {
      result++;
      next_stmt = DR_GROUP_NEXT_DR (vinfo_for_stmt (next_stmt));
    }

  if (next_stmt)
    return result;
  else
    return -1;
}


/* Function vect_insert_into_interleaving_chain.

   Insert DRA into the interleaving chain of DRB according to DRA's INIT.  */

static void
vect_insert_into_interleaving_chain (struct data_reference *dra,
				     struct data_reference *drb)
{
  gimple prev, next;
  tree next_init;
  stmt_vec_info stmtinfo_a = vinfo_for_stmt (DR_STMT (dra));
  stmt_vec_info stmtinfo_b = vinfo_for_stmt (DR_STMT (drb));

  prev = DR_GROUP_FIRST_DR (stmtinfo_b);
  next = DR_GROUP_NEXT_DR (vinfo_for_stmt (prev));
  while (next)
    {
      next_init = DR_INIT (STMT_VINFO_DATA_REF (vinfo_for_stmt (next)));
      if (tree_int_cst_compare (next_init, DR_INIT (dra)) > 0)
	{
	  /* Insert here.  */
	  DR_GROUP_NEXT_DR (vinfo_for_stmt (prev)) = DR_STMT (dra);
	  DR_GROUP_NEXT_DR (stmtinfo_a) = next;
	  return;
	}
      prev = next;
      next = DR_GROUP_NEXT_DR (vinfo_for_stmt (prev));
    }

  /* We got to the end of the list. Insert here.  */
  DR_GROUP_NEXT_DR (vinfo_for_stmt (prev)) = DR_STMT (dra);
  DR_GROUP_NEXT_DR (stmtinfo_a) = NULL;
}


/* Function vect_update_interleaving_chain.

   For two data-refs DRA and DRB that are a part of a chain interleaved data
   accesses, update the interleaving chain.  DRB's INIT is smaller than DRA's.

   There are four possible cases:
   1. New stmts - both DRA and DRB are not a part of any chain:
      FIRST_DR = DRB
      NEXT_DR (DRB) = DRA
   2. DRB is a part of a chain and DRA is not:
      no need to update FIRST_DR
      no need to insert DRB
      insert DRA according to init
   3. DRA is a part of a chain and DRB is not:
      if (init of FIRST_DR > init of DRB)
          FIRST_DR = DRB
	  NEXT(FIRST_DR) = previous FIRST_DR
      else
          insert DRB according to its init
   4. both DRA and DRB are in some interleaving chains:
      choose the chain with the smallest init of FIRST_DR
      insert the nodes of the second chain into the first one.  */

static void
vect_update_interleaving_chain (struct data_reference *drb,
				struct data_reference *dra)
{
  stmt_vec_info stmtinfo_a = vinfo_for_stmt (DR_STMT (dra));
  stmt_vec_info stmtinfo_b = vinfo_for_stmt (DR_STMT (drb));
  tree next_init, init_dra_chain, init_drb_chain;
  gimple first_a, first_b;
  tree node_init;
  gimple node, prev, next, first_stmt;

  /* 1. New stmts - both DRA and DRB are not a part of any chain.   */
  if (!DR_GROUP_FIRST_DR (stmtinfo_a) && !DR_GROUP_FIRST_DR (stmtinfo_b))
    {
      DR_GROUP_FIRST_DR (stmtinfo_a) = DR_STMT (drb);
      DR_GROUP_FIRST_DR (stmtinfo_b) = DR_STMT (drb);
      DR_GROUP_NEXT_DR (stmtinfo_b) = DR_STMT (dra);
      return;
    }

  /* 2. DRB is a part of a chain and DRA is not.  */
  if (!DR_GROUP_FIRST_DR (stmtinfo_a) && DR_GROUP_FIRST_DR (stmtinfo_b))
    {
      DR_GROUP_FIRST_DR (stmtinfo_a) = DR_GROUP_FIRST_DR (stmtinfo_b);
      /* Insert DRA into the chain of DRB.  */
      vect_insert_into_interleaving_chain (dra, drb);
      return;
    }

  /* 3. DRA is a part of a chain and DRB is not.  */
  if (DR_GROUP_FIRST_DR (stmtinfo_a) && !DR_GROUP_FIRST_DR (stmtinfo_b))
    {
      gimple old_first_stmt = DR_GROUP_FIRST_DR (stmtinfo_a);
      tree init_old = DR_INIT (STMT_VINFO_DATA_REF (vinfo_for_stmt (
							      old_first_stmt)));
      gimple tmp;

      if (tree_int_cst_compare (init_old, DR_INIT (drb)) > 0)
	{
	  /* DRB's init is smaller than the init of the stmt previously marked
	     as the first stmt of the interleaving chain of DRA.  Therefore, we
	     update FIRST_STMT and put DRB in the head of the list.  */
	  DR_GROUP_FIRST_DR (stmtinfo_b) = DR_STMT (drb);
	  DR_GROUP_NEXT_DR (stmtinfo_b) = old_first_stmt;

	  /* Update all the stmts in the list to point to the new FIRST_STMT.  */
	  tmp = old_first_stmt;
	  while (tmp)
	    {
	      DR_GROUP_FIRST_DR (vinfo_for_stmt (tmp)) = DR_STMT (drb);
	      tmp = DR_GROUP_NEXT_DR (vinfo_for_stmt (tmp));
	    }
	}
      else
	{
	  /* Insert DRB in the list of DRA.  */
	  vect_insert_into_interleaving_chain (drb, dra);
	  DR_GROUP_FIRST_DR (stmtinfo_b) = DR_GROUP_FIRST_DR (stmtinfo_a);
	}
      return;
    }

  /* 4. both DRA and DRB are in some interleaving chains.  */
  first_a = DR_GROUP_FIRST_DR (stmtinfo_a);
  first_b = DR_GROUP_FIRST_DR (stmtinfo_b);
  if (first_a == first_b)
    return;
  init_dra_chain = DR_INIT (STMT_VINFO_DATA_REF (vinfo_for_stmt (first_a)));
  init_drb_chain = DR_INIT (STMT_VINFO_DATA_REF (vinfo_for_stmt (first_b)));

  if (tree_int_cst_compare (init_dra_chain, init_drb_chain) > 0)
    {
      /* Insert the nodes of DRA chain into the DRB chain.
	 After inserting a node, continue from this node of the DRB chain (don't
         start from the beginning.  */
      node = DR_GROUP_FIRST_DR (stmtinfo_a);
      prev = DR_GROUP_FIRST_DR (stmtinfo_b);
      first_stmt = first_b;
    }
  else
    {
      /* Insert the nodes of DRB chain into the DRA chain.
	 After inserting a node, continue from this node of the DRA chain (don't
         start from the beginning.  */
      node = DR_GROUP_FIRST_DR (stmtinfo_b);
      prev = DR_GROUP_FIRST_DR (stmtinfo_a);
      first_stmt = first_a;
    }

  while (node)
    {
      node_init = DR_INIT (STMT_VINFO_DATA_REF (vinfo_for_stmt (node)));
      next = DR_GROUP_NEXT_DR (vinfo_for_stmt (prev));
      while (next)
	{
	  next_init = DR_INIT (STMT_VINFO_DATA_REF (vinfo_for_stmt (next)));
	  if (tree_int_cst_compare (next_init, node_init) > 0)
	    {
	      /* Insert here.  */
	      DR_GROUP_NEXT_DR (vinfo_for_stmt (prev)) = node;
	      DR_GROUP_NEXT_DR (vinfo_for_stmt (node)) = next;
	      prev = node;
	      break;
	    }
	  prev = next;
	  next = DR_GROUP_NEXT_DR (vinfo_for_stmt (prev));
	}
      if (!next)
	{
	  /* We got to the end of the list. Insert here.  */
	  DR_GROUP_NEXT_DR (vinfo_for_stmt (prev)) = node;
	  DR_GROUP_NEXT_DR (vinfo_for_stmt (node)) = NULL;
	  prev = node;
	}
      DR_GROUP_FIRST_DR (vinfo_for_stmt (node)) = first_stmt;
      node = DR_GROUP_NEXT_DR (vinfo_for_stmt (node));
    }
}


/* Function vect_equal_offsets.

   Check if OFFSET1 and OFFSET2 are identical expressions.  */

static bool
vect_equal_offsets (tree offset1, tree offset2)
{
  bool res;

  STRIP_NOPS (offset1);
  STRIP_NOPS (offset2);

  if (offset1 == offset2)
    return true;

  if (TREE_CODE (offset1) != TREE_CODE (offset2)
      || (!BINARY_CLASS_P (offset1) && !UNARY_CLASS_P (offset1)))
    return false;

  res = vect_equal_offsets (TREE_OPERAND (offset1, 0),
			    TREE_OPERAND (offset2, 0));
<<<<<<< HEAD

  if (!res || !BINARY_CLASS_P (offset1))
    return res;

  res = vect_equal_offsets (TREE_OPERAND (offset1, 1),
			    TREE_OPERAND (offset2, 1));

  return res;
=======

  if (!res || !BINARY_CLASS_P (offset1))
    return res;

  res = vect_equal_offsets (TREE_OPERAND (offset1, 1),
			    TREE_OPERAND (offset2, 1));

  return res;
}


/* Check dependence between DRA and DRB for basic block vectorization.
   If the accesses share same bases and offsets, we can compare their initial
   constant offsets to decide whether they differ or not.  In case of a read-
   write dependence we check that the load is before the store to ensure that
   vectorization will not change the order of the accesses.  */

static bool
vect_drs_dependent_in_basic_block (struct data_reference *dra,
                                   struct data_reference *drb)
{
  HOST_WIDE_INT type_size_a, type_size_b, init_a, init_b;
  gimple earlier_stmt;

  /* We only call this function for pairs of loads and stores, but we verify
     it here.  */
  if (DR_IS_READ (dra) == DR_IS_READ (drb))
    {
      if (DR_IS_READ (dra))
        return false;
      else
        return true;
    }

  /* Check that the data-refs have same bases and offsets.  If not, we can't
     determine if they are dependent.  */
  if ((DR_BASE_ADDRESS (dra) != DR_BASE_ADDRESS (drb)
       && (TREE_CODE (DR_BASE_ADDRESS (dra)) != ADDR_EXPR
           || TREE_CODE (DR_BASE_ADDRESS (drb)) != ADDR_EXPR
           || TREE_OPERAND (DR_BASE_ADDRESS (dra), 0)
           != TREE_OPERAND (DR_BASE_ADDRESS (drb),0)))
      || !vect_equal_offsets (DR_OFFSET (dra), DR_OFFSET (drb)))
    return true;

  /* Check the types.  */
  type_size_a = TREE_INT_CST_LOW (TYPE_SIZE_UNIT (TREE_TYPE (DR_REF (dra))));
  type_size_b = TREE_INT_CST_LOW (TYPE_SIZE_UNIT (TREE_TYPE (DR_REF (drb))));

  if (type_size_a != type_size_b
      || !types_compatible_p (TREE_TYPE (DR_REF (dra)),
                              TREE_TYPE (DR_REF (drb))))
    return true;

  init_a = TREE_INT_CST_LOW (DR_INIT (dra));
  init_b = TREE_INT_CST_LOW (DR_INIT (drb));

  /* Two different locations - no dependence.  */
  if (init_a != init_b)
    return false;

  /* We have a read-write dependence.  Check that the load is before the store.
     When we vectorize basic blocks, vector load can be only before 
     corresponding scalar load, and vector store can be only after its
     corresponding scalar store.  So the order of the acceses is preserved in
     case the load is before the store.  */
  earlier_stmt = get_earlier_stmt (DR_STMT (dra), DR_STMT (drb));   
  if (DR_IS_READ (STMT_VINFO_DATA_REF (vinfo_for_stmt (earlier_stmt))))
    return false;

  return true;
>>>>>>> 6e7f08ad
}


/* Function vect_check_interleaving.

   Check if DRA and DRB are a part of interleaving.  In case they are, insert
   DRA and DRB in an interleaving chain.  */

static bool
vect_check_interleaving (struct data_reference *dra,
			 struct data_reference *drb)
{
  HOST_WIDE_INT type_size_a, type_size_b, diff_mod_size, step, init_a, init_b;

  /* Check that the data-refs have same first location (except init) and they
     are both either store or load (not load and store).  */
  if ((DR_BASE_ADDRESS (dra) != DR_BASE_ADDRESS (drb)
       && (TREE_CODE (DR_BASE_ADDRESS (dra)) != ADDR_EXPR
	   || TREE_CODE (DR_BASE_ADDRESS (drb)) != ADDR_EXPR
	   || TREE_OPERAND (DR_BASE_ADDRESS (dra), 0)
	   != TREE_OPERAND (DR_BASE_ADDRESS (drb),0)))
      || !vect_equal_offsets (DR_OFFSET (dra), DR_OFFSET (drb))
      || !tree_int_cst_compare (DR_INIT (dra), DR_INIT (drb))
      || DR_IS_READ (dra) != DR_IS_READ (drb))
    return false;

  /* Check:
     1. data-refs are of the same type
     2. their steps are equal
     3. the step (if greater than zero) is greater than the difference between
        data-refs' inits.  */
  type_size_a = TREE_INT_CST_LOW (TYPE_SIZE_UNIT (TREE_TYPE (DR_REF (dra))));
  type_size_b = TREE_INT_CST_LOW (TYPE_SIZE_UNIT (TREE_TYPE (DR_REF (drb))));

  if (type_size_a != type_size_b
      || tree_int_cst_compare (DR_STEP (dra), DR_STEP (drb))
      || !types_compatible_p (TREE_TYPE (DR_REF (dra)),
                              TREE_TYPE (DR_REF (drb))))
    return false;

  init_a = TREE_INT_CST_LOW (DR_INIT (dra));
  init_b = TREE_INT_CST_LOW (DR_INIT (drb));
  step = TREE_INT_CST_LOW (DR_STEP (dra));

  if (init_a > init_b)
    {
      /* If init_a == init_b + the size of the type * k, we have an interleaving,
	 and DRB is accessed before DRA.  */
      diff_mod_size = (init_a - init_b) % type_size_a;

      if (step && (init_a - init_b) > step)
         return false;

      if (diff_mod_size == 0)
	{
	  vect_update_interleaving_chain (drb, dra);
	  if (vect_print_dump_info (REPORT_DR_DETAILS))
	    {
	      fprintf (vect_dump, "Detected interleaving ");
	      print_generic_expr (vect_dump, DR_REF (dra), TDF_SLIM);
	      fprintf (vect_dump, " and ");
	      print_generic_expr (vect_dump, DR_REF (drb), TDF_SLIM);
	    }
	  return true;
	}
    }
  else
    {
      /* If init_b == init_a + the size of the type * k, we have an
	 interleaving, and DRA is accessed before DRB.  */
      diff_mod_size = (init_b - init_a) % type_size_a;

      if (step && (init_b - init_a) > step)
         return false;

      if (diff_mod_size == 0)
	{
	  vect_update_interleaving_chain (dra, drb);
	  if (vect_print_dump_info (REPORT_DR_DETAILS))
	    {
	      fprintf (vect_dump, "Detected interleaving ");
	      print_generic_expr (vect_dump, DR_REF (dra), TDF_SLIM);
	      fprintf (vect_dump, " and ");
	      print_generic_expr (vect_dump, DR_REF (drb), TDF_SLIM);
	    }
	  return true;
	}
    }

  return false;
}

/* Check if data references pointed by DR_I and DR_J are same or
   belong to same interleaving group.  Return FALSE if drs are
   different, otherwise return TRUE.  */

static bool
vect_same_range_drs (data_reference_p dr_i, data_reference_p dr_j)
{
  gimple stmt_i = DR_STMT (dr_i);
  gimple stmt_j = DR_STMT (dr_j);

  if (operand_equal_p (DR_REF (dr_i), DR_REF (dr_j), 0)
      || (DR_GROUP_FIRST_DR (vinfo_for_stmt (stmt_i))
	    && DR_GROUP_FIRST_DR (vinfo_for_stmt (stmt_j))
	    && (DR_GROUP_FIRST_DR (vinfo_for_stmt (stmt_i))
		== DR_GROUP_FIRST_DR (vinfo_for_stmt (stmt_j)))))
    return true;
  else
    return false;
}

/* If address ranges represented by DDR_I and DDR_J are equal,
   return TRUE, otherwise return FALSE.  */

static bool
vect_vfa_range_equal (ddr_p ddr_i, ddr_p ddr_j)
{
  if ((vect_same_range_drs (DDR_A (ddr_i), DDR_A (ddr_j))
       && vect_same_range_drs (DDR_B (ddr_i), DDR_B (ddr_j)))
      || (vect_same_range_drs (DDR_A (ddr_i), DDR_B (ddr_j))
	  && vect_same_range_drs (DDR_B (ddr_i), DDR_A (ddr_j))))
    return true;
  else
    return false;
}

/* Insert DDR into LOOP_VINFO list of ddrs that may alias and need to be
   tested at run-time.  Return TRUE if DDR was successfully inserted.
   Return false if versioning is not supported.  */

static bool
vect_mark_for_runtime_alias_test (ddr_p ddr, loop_vec_info loop_vinfo)
{
  struct loop *loop = LOOP_VINFO_LOOP (loop_vinfo);

  if ((unsigned) PARAM_VALUE (PARAM_VECT_MAX_VERSION_FOR_ALIAS_CHECKS) == 0)
    return false;

  if (vect_print_dump_info (REPORT_DR_DETAILS))
    {
      fprintf (vect_dump, "mark for run-time aliasing test between ");
      print_generic_expr (vect_dump, DR_REF (DDR_A (ddr)), TDF_SLIM);
      fprintf (vect_dump, " and ");
      print_generic_expr (vect_dump, DR_REF (DDR_B (ddr)), TDF_SLIM);
    }

  if (optimize_loop_nest_for_size_p (loop))
    {
      if (vect_print_dump_info (REPORT_DR_DETAILS))
	fprintf (vect_dump, "versioning not supported when optimizing for size.");
      return false;
    }

  /* FORNOW: We don't support versioning with outer-loop vectorization.  */
  if (loop->inner)
    {
      if (vect_print_dump_info (REPORT_DR_DETAILS))
	fprintf (vect_dump, "versioning not yet supported for outer-loops.");
      return false;
    }

  VEC_safe_push (ddr_p, heap, LOOP_VINFO_MAY_ALIAS_DDRS (loop_vinfo), ddr);
  return true;
}


/* Function vect_analyze_data_ref_dependence.

   Return TRUE if there (might) exist a dependence between a memory-reference
   DRA and a memory-reference DRB.  When versioning for alias may check a
   dependence at run-time, return FALSE.  Adjust *MAX_VF according to
   the data dependence.  */

static bool
vect_analyze_data_ref_dependence (struct data_dependence_relation *ddr,
                                  loop_vec_info loop_vinfo, int *max_vf,
                                  bool *data_dependence_in_bb)
{
  unsigned int i;
  struct loop *loop = NULL;
  struct data_reference *dra = DDR_A (ddr);
  struct data_reference *drb = DDR_B (ddr);
  stmt_vec_info stmtinfo_a = vinfo_for_stmt (DR_STMT (dra));
  stmt_vec_info stmtinfo_b = vinfo_for_stmt (DR_STMT (drb));
  lambda_vector dist_v;
  unsigned int loop_depth;

  /* Don't bother to analyze statements marked as unvectorizable.  */
  if (!STMT_VINFO_VECTORIZABLE (stmtinfo_a)
      || !STMT_VINFO_VECTORIZABLE (stmtinfo_b))
    return false;

  if (DDR_ARE_DEPENDENT (ddr) == chrec_known)
    {
      /* Independent data accesses.  */
      vect_check_interleaving (dra, drb);
      return false;
    }

  if (loop_vinfo)
    loop = LOOP_VINFO_LOOP (loop_vinfo);

  if ((DR_IS_READ (dra) && DR_IS_READ (drb) && loop_vinfo) || dra == drb)
    return false;

  if (DDR_ARE_DEPENDENT (ddr) == chrec_dont_know)
    {
      if (loop_vinfo)
        {
          if (vect_print_dump_info (REPORT_DR_DETAILS))
            {
              fprintf (vect_dump, "versioning for alias required: "
                                  "can't determine dependence between ");
              print_generic_expr (vect_dump, DR_REF (dra), TDF_SLIM);
              fprintf (vect_dump, " and ");
              print_generic_expr (vect_dump, DR_REF (drb), TDF_SLIM);
            }

          /* Add to list of ddrs that need to be tested at run-time.  */
          return !vect_mark_for_runtime_alias_test (ddr, loop_vinfo);
        }

      /* When vectorizing a basic block unknown depnedence can still mean
	 strided access.  */
      if (vect_check_interleaving (dra, drb))
         return false;

      if (vect_print_dump_info (REPORT_DR_DETAILS))
        {
          fprintf (vect_dump, "can't determine dependence between ");
          print_generic_expr (vect_dump, DR_REF (dra), TDF_SLIM);
          fprintf (vect_dump, " and ");
          print_generic_expr (vect_dump, DR_REF (drb), TDF_SLIM);
        }

      /* We do not vectorize basic blocks with write-write dependencies.  */
      if (DR_IS_WRITE (dra) && DR_IS_WRITE (drb))
        return true;

      /* We deal with read-write dependencies in basic blocks later (by
         verifying that all the loads in the basic block are before all the
         stores).  */
      *data_dependence_in_bb = true;
      return false;
    }

  /* Versioning for alias is not yet supported for basic block SLP, and
     dependence distance is unapplicable, hence, in case of known data
     dependence, basic block vectorization is impossible for now.  */
  if (!loop_vinfo)
    {
      if (dra != drb && vect_check_interleaving (dra, drb))
        return false;

      if (vect_print_dump_info (REPORT_DR_DETAILS))
        {
          fprintf (vect_dump, "determined dependence between ");
          print_generic_expr (vect_dump, DR_REF (dra), TDF_SLIM);
          fprintf (vect_dump, " and ");
          print_generic_expr (vect_dump, DR_REF (drb), TDF_SLIM);
        }

      /* Do not vectorize basic blcoks with write-write dependences.  */
      if (DR_IS_WRITE (dra) && DR_IS_WRITE (drb))
        return true;

      /* Check if this dependence is allowed in basic block vectorization.  */ 
      return vect_drs_dependent_in_basic_block (dra, drb);
    }

  /* Loop-based vectorization and known data dependence.  */
  if (DDR_NUM_DIST_VECTS (ddr) == 0)
    {
      if (vect_print_dump_info (REPORT_DR_DETAILS))
        {
          fprintf (vect_dump, "versioning for alias required: bad dist vector for ");
          print_generic_expr (vect_dump, DR_REF (dra), TDF_SLIM);
          fprintf (vect_dump, " and ");
          print_generic_expr (vect_dump, DR_REF (drb), TDF_SLIM);
        }
      /* Add to list of ddrs that need to be tested at run-time.  */
      return !vect_mark_for_runtime_alias_test (ddr, loop_vinfo);
    }

  loop_depth = index_in_loop_nest (loop->num, DDR_LOOP_NEST (ddr));
  FOR_EACH_VEC_ELT (lambda_vector, DDR_DIST_VECTS (ddr), i, dist_v)
    {
      int dist = dist_v[loop_depth];

      if (vect_print_dump_info (REPORT_DR_DETAILS))
	fprintf (vect_dump, "dependence distance  = %d.", dist);

      if (dist == 0)
	{
	  if (vect_print_dump_info (REPORT_DR_DETAILS))
	    {
	      fprintf (vect_dump, "dependence distance == 0 between ");
	      print_generic_expr (vect_dump, DR_REF (dra), TDF_SLIM);
	      fprintf (vect_dump, " and ");
	      print_generic_expr (vect_dump, DR_REF (drb), TDF_SLIM);
	    }

          /* For interleaving, mark that there is a read-write dependency if
             necessary. We check before that one of the data-refs is store.  */
          if (DR_IS_READ (dra))
            DR_GROUP_READ_WRITE_DEPENDENCE (stmtinfo_a) = true;
	  else
            {
              if (DR_IS_READ (drb))
                DR_GROUP_READ_WRITE_DEPENDENCE (stmtinfo_b) = true;
	    }

	  continue;
	}

      if (dist > 0 && DDR_REVERSED_P (ddr))
	{
	  /* If DDR_REVERSED_P the order of the data-refs in DDR was
	     reversed (to make distance vector positive), and the actual
	     distance is negative.  */
	  if (vect_print_dump_info (REPORT_DR_DETAILS))
	    fprintf (vect_dump, "dependence distance negative.");
	  continue;
	}

      if (abs (dist) >= 2
	  && abs (dist) < *max_vf)
	{
	  /* The dependence distance requires reduction of the maximal
	     vectorization factor.  */
	  *max_vf = abs (dist);
	  if (vect_print_dump_info (REPORT_DR_DETAILS))
	    fprintf (vect_dump, "adjusting maximal vectorization factor to %i",
		     *max_vf);
	}

      if (abs (dist) >= *max_vf)
	{
	  /* Dependence distance does not create dependence, as far as
	     vectorization is concerned, in this case.  */
	  if (vect_print_dump_info (REPORT_DR_DETAILS))
	    fprintf (vect_dump, "dependence distance >= VF.");
	  continue;
	}

      if (vect_print_dump_info (REPORT_UNVECTORIZED_LOCATIONS))
	{
	  fprintf (vect_dump, "not vectorized, possible dependence "
    		              "between data-refs ");
	  print_generic_expr (vect_dump, DR_REF (dra), TDF_SLIM);
	  fprintf (vect_dump, " and ");
	  print_generic_expr (vect_dump, DR_REF (drb), TDF_SLIM);
	}

      return true;
    }

  return false;
}

/* Function vect_analyze_data_ref_dependences.

   Examine all the data references in the loop, and make sure there do not
   exist any data dependences between them.  Set *MAX_VF according to
   the maximum vectorization factor the data dependences allow.  */

bool
vect_analyze_data_ref_dependences (loop_vec_info loop_vinfo,
                                   bb_vec_info bb_vinfo, int *max_vf,
                                   bool *data_dependence_in_bb)
{
  unsigned int i;
  VEC (ddr_p, heap) *ddrs = NULL;
  struct data_dependence_relation *ddr;

  if (vect_print_dump_info (REPORT_DETAILS))
    fprintf (vect_dump, "=== vect_analyze_dependences ===");

  if (loop_vinfo)
    ddrs = LOOP_VINFO_DDRS (loop_vinfo);
  else
    ddrs = BB_VINFO_DDRS (bb_vinfo);

  FOR_EACH_VEC_ELT (ddr_p, ddrs, i, ddr)
    if (vect_analyze_data_ref_dependence (ddr, loop_vinfo, max_vf,
					  data_dependence_in_bb))
      return false;

  return true;
}


/* Function vect_compute_data_ref_alignment

   Compute the misalignment of the data reference DR.

   Output:
   1. If during the misalignment computation it is found that the data reference
      cannot be vectorized then false is returned.
   2. DR_MISALIGNMENT (DR) is defined.

   FOR NOW: No analysis is actually performed. Misalignment is calculated
   only for trivial cases. TODO.  */

static bool
vect_compute_data_ref_alignment (struct data_reference *dr)
{
  gimple stmt = DR_STMT (dr);
  stmt_vec_info stmt_info = vinfo_for_stmt (stmt);
  loop_vec_info loop_vinfo = STMT_VINFO_LOOP_VINFO (stmt_info);
  struct loop *loop = NULL;
  tree ref = DR_REF (dr);
  tree vectype;
  tree base, base_addr;
  bool base_aligned;
  tree misalign;
  tree aligned_to, alignment;

  if (vect_print_dump_info (REPORT_DETAILS))
    fprintf (vect_dump, "vect_compute_data_ref_alignment:");

  if (loop_vinfo)
    loop = LOOP_VINFO_LOOP (loop_vinfo);

  /* Initialize misalignment to unknown.  */
  SET_DR_MISALIGNMENT (dr, -1);

  misalign = DR_INIT (dr);
  aligned_to = DR_ALIGNED_TO (dr);
  base_addr = DR_BASE_ADDRESS (dr);
  vectype = STMT_VINFO_VECTYPE (stmt_info);

  /* In case the dataref is in an inner-loop of the loop that is being
     vectorized (LOOP), we use the base and misalignment information
     relative to the outer-loop (LOOP).  This is ok only if the misalignment
     stays the same throughout the execution of the inner-loop, which is why
     we have to check that the stride of the dataref in the inner-loop evenly
     divides by the vector size.  */
  if (loop && nested_in_vect_loop_p (loop, stmt))
    {
      tree step = DR_STEP (dr);
      HOST_WIDE_INT dr_step = TREE_INT_CST_LOW (step);

      if (dr_step % GET_MODE_SIZE (TYPE_MODE (vectype)) == 0)
        {
          if (vect_print_dump_info (REPORT_ALIGNMENT))
            fprintf (vect_dump, "inner step divides the vector-size.");
	  misalign = STMT_VINFO_DR_INIT (stmt_info);
	  aligned_to = STMT_VINFO_DR_ALIGNED_TO (stmt_info);
	  base_addr = STMT_VINFO_DR_BASE_ADDRESS (stmt_info);
        }
      else
	{
	  if (vect_print_dump_info (REPORT_ALIGNMENT))
	    fprintf (vect_dump, "inner step doesn't divide the vector-size.");
	  misalign = NULL_TREE;
	}
    }

  base = build_fold_indirect_ref (base_addr);
  alignment = ssize_int (TYPE_ALIGN (vectype)/BITS_PER_UNIT);

  if ((aligned_to && tree_int_cst_compare (aligned_to, alignment) < 0)
      || !misalign)
    {
      if (vect_print_dump_info (REPORT_ALIGNMENT))
	{
	  fprintf (vect_dump, "Unknown alignment for access: ");
	  print_generic_expr (vect_dump, base, TDF_SLIM);
	}
      return true;
    }

  if ((DECL_P (base)
       && tree_int_cst_compare (ssize_int (DECL_ALIGN_UNIT (base)),
				alignment) >= 0)
      || (TREE_CODE (base_addr) == SSA_NAME
	  && tree_int_cst_compare (ssize_int (TYPE_ALIGN_UNIT (TREE_TYPE (
						      TREE_TYPE (base_addr)))),
				   alignment) >= 0))
    base_aligned = true;
  else
    base_aligned = false;

  if (!base_aligned)
    {
      /* Do not change the alignment of global variables if
	 flag_section_anchors is enabled.  */
      if (!vect_can_force_dr_alignment_p (base, TYPE_ALIGN (vectype))
	  || (TREE_STATIC (base) && flag_section_anchors))
	{
	  if (vect_print_dump_info (REPORT_DETAILS))
	    {
	      fprintf (vect_dump, "can't force alignment of ref: ");
	      print_generic_expr (vect_dump, ref, TDF_SLIM);
	    }
	  return true;
	}

      /* Force the alignment of the decl.
	 NOTE: This is the only change to the code we make during
	 the analysis phase, before deciding to vectorize the loop.  */
      if (vect_print_dump_info (REPORT_DETAILS))
        {
          fprintf (vect_dump, "force alignment of ");
          print_generic_expr (vect_dump, ref, TDF_SLIM);
        }

      DECL_ALIGN (base) = TYPE_ALIGN (vectype);
      DECL_USER_ALIGN (base) = 1;
    }

  /* At this point we assume that the base is aligned.  */
  gcc_assert (base_aligned
	      || (TREE_CODE (base) == VAR_DECL
		  && DECL_ALIGN (base) >= TYPE_ALIGN (vectype)));

  /* Modulo alignment.  */
  misalign = size_binop (FLOOR_MOD_EXPR, misalign, alignment);

  if (!host_integerp (misalign, 1))
    {
      /* Negative or overflowed misalignment value.  */
      if (vect_print_dump_info (REPORT_DETAILS))
	fprintf (vect_dump, "unexpected misalign value");
      return false;
    }

  SET_DR_MISALIGNMENT (dr, TREE_INT_CST_LOW (misalign));

  if (vect_print_dump_info (REPORT_DETAILS))
    {
      fprintf (vect_dump, "misalign = %d bytes of ref ", DR_MISALIGNMENT (dr));
      print_generic_expr (vect_dump, ref, TDF_SLIM);
    }

  return true;
}


/* Function vect_compute_data_refs_alignment

   Compute the misalignment of data references in the loop.
   Return FALSE if a data reference is found that cannot be vectorized.  */

static bool
vect_compute_data_refs_alignment (loop_vec_info loop_vinfo,
                                  bb_vec_info bb_vinfo)
{
  VEC (data_reference_p, heap) *datarefs;
  struct data_reference *dr;
  unsigned int i;

  if (loop_vinfo)
    datarefs = LOOP_VINFO_DATAREFS (loop_vinfo);
  else
    datarefs = BB_VINFO_DATAREFS (bb_vinfo);

  FOR_EACH_VEC_ELT (data_reference_p, datarefs, i, dr)
    if (STMT_VINFO_VECTORIZABLE (vinfo_for_stmt (DR_STMT (dr)))
        && !vect_compute_data_ref_alignment (dr))
      {
        if (bb_vinfo)
          {
            /* Mark unsupported statement as unvectorizable.  */
            STMT_VINFO_VECTORIZABLE (vinfo_for_stmt (DR_STMT (dr))) = false;
            continue;
          }
        else
          return false;
      }

  return true;
}


/* Function vect_update_misalignment_for_peel

   DR - the data reference whose misalignment is to be adjusted.
   DR_PEEL - the data reference whose misalignment is being made
             zero in the vector loop by the peel.
   NPEEL - the number of iterations in the peel loop if the misalignment
           of DR_PEEL is known at compile time.  */

static void
vect_update_misalignment_for_peel (struct data_reference *dr,
                                   struct data_reference *dr_peel, int npeel)
{
  unsigned int i;
  VEC(dr_p,heap) *same_align_drs;
  struct data_reference *current_dr;
  int dr_size = GET_MODE_SIZE (TYPE_MODE (TREE_TYPE (DR_REF (dr))));
  int dr_peel_size = GET_MODE_SIZE (TYPE_MODE (TREE_TYPE (DR_REF (dr_peel))));
  stmt_vec_info stmt_info = vinfo_for_stmt (DR_STMT (dr));
  stmt_vec_info peel_stmt_info = vinfo_for_stmt (DR_STMT (dr_peel));

 /* For interleaved data accesses the step in the loop must be multiplied by
     the size of the interleaving group.  */
  if (STMT_VINFO_STRIDED_ACCESS (stmt_info))
    dr_size *= DR_GROUP_SIZE (vinfo_for_stmt (DR_GROUP_FIRST_DR (stmt_info)));
  if (STMT_VINFO_STRIDED_ACCESS (peel_stmt_info))
    dr_peel_size *= DR_GROUP_SIZE (peel_stmt_info);

  /* It can be assumed that the data refs with the same alignment as dr_peel
     are aligned in the vector loop.  */
  same_align_drs
    = STMT_VINFO_SAME_ALIGN_REFS (vinfo_for_stmt (DR_STMT (dr_peel)));
  FOR_EACH_VEC_ELT (dr_p, same_align_drs, i, current_dr)
    {
      if (current_dr != dr)
        continue;
      gcc_assert (DR_MISALIGNMENT (dr) / dr_size ==
                  DR_MISALIGNMENT (dr_peel) / dr_peel_size);
      SET_DR_MISALIGNMENT (dr, 0);
      return;
    }

  if (known_alignment_for_access_p (dr)
      && known_alignment_for_access_p (dr_peel))
    {
      int misal = DR_MISALIGNMENT (dr);
      tree vectype = STMT_VINFO_VECTYPE (stmt_info);
      misal += npeel * dr_size;
      misal %= GET_MODE_SIZE (TYPE_MODE (vectype));
      SET_DR_MISALIGNMENT (dr, misal);
      return;
    }

  if (vect_print_dump_info (REPORT_DETAILS))
    fprintf (vect_dump, "Setting misalignment to -1.");
  SET_DR_MISALIGNMENT (dr, -1);
}


/* Function vect_verify_datarefs_alignment

   Return TRUE if all data references in the loop can be
   handled with respect to alignment.  */

bool
vect_verify_datarefs_alignment (loop_vec_info loop_vinfo, bb_vec_info bb_vinfo)
{
  VEC (data_reference_p, heap) *datarefs;
  struct data_reference *dr;
  enum dr_alignment_support supportable_dr_alignment;
  unsigned int i;

  if (loop_vinfo)
    datarefs = LOOP_VINFO_DATAREFS (loop_vinfo);
  else
    datarefs = BB_VINFO_DATAREFS (bb_vinfo);

  FOR_EACH_VEC_ELT (data_reference_p, datarefs, i, dr)
    {
      gimple stmt = DR_STMT (dr);
      stmt_vec_info stmt_info = vinfo_for_stmt (stmt);

      /* For interleaving, only the alignment of the first access matters. 
         Skip statements marked as not vectorizable.  */
      if ((STMT_VINFO_STRIDED_ACCESS (stmt_info)
           && DR_GROUP_FIRST_DR (stmt_info) != stmt)
          || !STMT_VINFO_VECTORIZABLE (stmt_info))
        continue;

      supportable_dr_alignment = vect_supportable_dr_alignment (dr, false);
      if (!supportable_dr_alignment)
        {
          if (vect_print_dump_info (REPORT_UNVECTORIZED_LOCATIONS))
            {
              if (DR_IS_READ (dr))
                fprintf (vect_dump,
                         "not vectorized: unsupported unaligned load.");
              else
                fprintf (vect_dump,
                         "not vectorized: unsupported unaligned store.");

              print_generic_expr (vect_dump, DR_REF (dr), TDF_SLIM);
            }
          return false;
        }
      if (supportable_dr_alignment != dr_aligned
          && vect_print_dump_info (REPORT_ALIGNMENT))
        fprintf (vect_dump, "Vectorizing an unaligned access.");
    }
  return true;
}


/* Function vector_alignment_reachable_p

   Return true if vector alignment for DR is reachable by peeling
   a few loop iterations.  Return false otherwise.  */

static bool
vector_alignment_reachable_p (struct data_reference *dr)
{
  gimple stmt = DR_STMT (dr);
  stmt_vec_info stmt_info = vinfo_for_stmt (stmt);
  tree vectype = STMT_VINFO_VECTYPE (stmt_info);

  if (STMT_VINFO_STRIDED_ACCESS (stmt_info))
    {
      /* For interleaved access we peel only if number of iterations in
	 the prolog loop ({VF - misalignment}), is a multiple of the
	 number of the interleaved accesses.  */
      int elem_size, mis_in_elements;
      int nelements = TYPE_VECTOR_SUBPARTS (vectype);

      /* FORNOW: handle only known alignment.  */
      if (!known_alignment_for_access_p (dr))
	return false;

      elem_size = GET_MODE_SIZE (TYPE_MODE (vectype)) / nelements;
      mis_in_elements = DR_MISALIGNMENT (dr) / elem_size;

      if ((nelements - mis_in_elements) % DR_GROUP_SIZE (stmt_info))
	return false;
    }

  /* If misalignment is known at the compile time then allow peeling
     only if natural alignment is reachable through peeling.  */
  if (known_alignment_for_access_p (dr) && !aligned_access_p (dr))
    {
      HOST_WIDE_INT elmsize =
		int_cst_value (TYPE_SIZE_UNIT (TREE_TYPE (vectype)));
      if (vect_print_dump_info (REPORT_DETAILS))
	{
	  fprintf (vect_dump, "data size =" HOST_WIDE_INT_PRINT_DEC, elmsize);
	  fprintf (vect_dump, ". misalignment = %d. ", DR_MISALIGNMENT (dr));
	}
      if (DR_MISALIGNMENT (dr) % elmsize)
	{
	  if (vect_print_dump_info (REPORT_DETAILS))
	    fprintf (vect_dump, "data size does not divide the misalignment.\n");
	  return false;
	}
    }

  if (!known_alignment_for_access_p (dr))
    {
      tree type = (TREE_TYPE (DR_REF (dr)));
      tree ba = DR_BASE_OBJECT (dr);
      bool is_packed = false;

      if (ba)
	is_packed = contains_packed_reference (ba);

      if (vect_print_dump_info (REPORT_DETAILS))
	fprintf (vect_dump, "Unknown misalignment, is_packed = %d",is_packed);
      if (targetm.vectorize.vector_alignment_reachable (type, is_packed))
	return true;
      else
	return false;
    }

  return true;
}


/* Calculate the cost of the memory access represented by DR.  */

static void
vect_get_data_access_cost (struct data_reference *dr,
                           unsigned int *inside_cost,
                           unsigned int *outside_cost)
{
  gimple stmt = DR_STMT (dr);
  stmt_vec_info stmt_info = vinfo_for_stmt (stmt);
  int nunits = TYPE_VECTOR_SUBPARTS (STMT_VINFO_VECTYPE (stmt_info));
  loop_vec_info loop_vinfo = STMT_VINFO_LOOP_VINFO (stmt_info);
  int vf = LOOP_VINFO_VECT_FACTOR (loop_vinfo);
  int ncopies = vf / nunits;
  bool supportable_dr_alignment = vect_supportable_dr_alignment (dr, true);

  if (!supportable_dr_alignment)
    *inside_cost = VECT_MAX_COST;
  else
    {
      if (DR_IS_READ (dr))
        vect_get_load_cost (dr, ncopies, true, inside_cost, outside_cost);
      else
        vect_get_store_cost (dr, ncopies, inside_cost);
    }

  if (vect_print_dump_info (REPORT_COST))
    fprintf (vect_dump, "vect_get_data_access_cost: inside_cost = %d, "
             "outside_cost = %d.", *inside_cost, *outside_cost);
}


static hashval_t
vect_peeling_hash (const void *elem)
{
  const struct _vect_peel_info *peel_info;

  peel_info = (const struct _vect_peel_info *) elem;
  return (hashval_t) peel_info->npeel;
}


static int
vect_peeling_hash_eq (const void *elem1, const void *elem2)
{
  const struct _vect_peel_info *a, *b;

  a = (const struct _vect_peel_info *) elem1;
  b = (const struct _vect_peel_info *) elem2;
  return (a->npeel == b->npeel);
}


/* Insert DR into peeling hash table with NPEEL as key.  */

static void
vect_peeling_hash_insert (loop_vec_info loop_vinfo, struct data_reference *dr,
                          int npeel)
{
  struct _vect_peel_info elem, *slot;
  void **new_slot;
  bool supportable_dr_alignment = vect_supportable_dr_alignment (dr, true);

  elem.npeel = npeel;
  slot = (vect_peel_info) htab_find (LOOP_VINFO_PEELING_HTAB (loop_vinfo),
                                     &elem);
  if (slot)
    slot->count++;
  else
    {
      slot = XNEW (struct _vect_peel_info);
      slot->npeel = npeel;
      slot->dr = dr;
      slot->count = 1;
      new_slot = htab_find_slot (LOOP_VINFO_PEELING_HTAB (loop_vinfo), slot,
                                 INSERT);
      *new_slot = slot;
    }

  if (!supportable_dr_alignment && !flag_vect_cost_model)
    slot->count += VECT_MAX_COST;
}


/* Traverse peeling hash table to find peeling option that aligns maximum
   number of data accesses.  */

static int
vect_peeling_hash_get_most_frequent (void **slot, void *data)
{
  vect_peel_info elem = (vect_peel_info) *slot;
  vect_peel_extended_info max = (vect_peel_extended_info) data;

  if (elem->count > max->peel_info.count)
    {
      max->peel_info.npeel = elem->npeel;
      max->peel_info.count = elem->count;
      max->peel_info.dr = elem->dr;
    }

  return 1;
}


/* Traverse peeling hash table and calculate cost for each peeling option.
   Find the one with the lowest cost.  */

static int
vect_peeling_hash_get_lowest_cost (void **slot, void *data)
{
  vect_peel_info elem = (vect_peel_info) *slot;
  vect_peel_extended_info min = (vect_peel_extended_info) data;
  int save_misalignment, dummy;
  unsigned int inside_cost = 0, outside_cost = 0, i;
  gimple stmt = DR_STMT (elem->dr);
  stmt_vec_info stmt_info = vinfo_for_stmt (stmt);
  loop_vec_info loop_vinfo = STMT_VINFO_LOOP_VINFO (stmt_info);
  VEC (data_reference_p, heap) *datarefs = LOOP_VINFO_DATAREFS (loop_vinfo);
  struct data_reference *dr;

  FOR_EACH_VEC_ELT (data_reference_p, datarefs, i, dr)
    {
      stmt = DR_STMT (dr);
      stmt_info = vinfo_for_stmt (stmt);
      /* For interleaving, only the alignment of the first access
         matters.  */
      if (STMT_VINFO_STRIDED_ACCESS (stmt_info)
          && DR_GROUP_FIRST_DR (stmt_info) != stmt)
        continue;

      save_misalignment = DR_MISALIGNMENT (dr);
      vect_update_misalignment_for_peel (dr, elem->dr, elem->npeel);
      vect_get_data_access_cost (dr, &inside_cost, &outside_cost);
      SET_DR_MISALIGNMENT (dr, save_misalignment);
    }

  outside_cost += vect_get_known_peeling_cost (loop_vinfo, elem->npeel, &dummy,
                         vect_get_single_scalar_iteraion_cost (loop_vinfo));

  if (inside_cost < min->inside_cost
      || (inside_cost == min->inside_cost && outside_cost < min->outside_cost))
    {
      min->inside_cost = inside_cost;
      min->outside_cost = outside_cost;
      min->peel_info.dr = elem->dr;
      min->peel_info.npeel = elem->npeel;
    }

  return 1;
}


/* Choose best peeling option by traversing peeling hash table and either
   choosing an option with the lowest cost (if cost model is enabled) or the
   option that aligns as many accesses as possible.  */

static struct data_reference *
vect_peeling_hash_choose_best_peeling (loop_vec_info loop_vinfo,
                                       unsigned int *npeel)
{
   struct _vect_peel_extended_info res;

   res.peel_info.dr = NULL;

   if (flag_vect_cost_model)
     {
       res.inside_cost = INT_MAX;
       res.outside_cost = INT_MAX;
       htab_traverse (LOOP_VINFO_PEELING_HTAB (loop_vinfo),
                      vect_peeling_hash_get_lowest_cost, &res);
     }
   else
     {
       res.peel_info.count = 0;
       htab_traverse (LOOP_VINFO_PEELING_HTAB (loop_vinfo),
                      vect_peeling_hash_get_most_frequent, &res);
     }

   *npeel = res.peel_info.npeel;
   return res.peel_info.dr;
}


/* Function vect_enhance_data_refs_alignment

   This pass will use loop versioning and loop peeling in order to enhance
   the alignment of data references in the loop.

   FOR NOW: we assume that whatever versioning/peeling takes place, only the
   original loop is to be vectorized.  Any other loops that are created by
   the transformations performed in this pass - are not supposed to be
   vectorized.  This restriction will be relaxed.

   This pass will require a cost model to guide it whether to apply peeling
   or versioning or a combination of the two.  For example, the scheme that
   intel uses when given a loop with several memory accesses, is as follows:
   choose one memory access ('p') which alignment you want to force by doing
   peeling.  Then, either (1) generate a loop in which 'p' is aligned and all
   other accesses are not necessarily aligned, or (2) use loop versioning to
   generate one loop in which all accesses are aligned, and another loop in
   which only 'p' is necessarily aligned.

   ("Automatic Intra-Register Vectorization for the Intel Architecture",
   Aart J.C. Bik, Milind Girkar, Paul M. Grey and Ximmin Tian, International
   Journal of Parallel Programming, Vol. 30, No. 2, April 2002.)

   Devising a cost model is the most critical aspect of this work.  It will
   guide us on which access to peel for, whether to use loop versioning, how
   many versions to create, etc.  The cost model will probably consist of
   generic considerations as well as target specific considerations (on
   powerpc for example, misaligned stores are more painful than misaligned
   loads).

   Here are the general steps involved in alignment enhancements:

     -- original loop, before alignment analysis:
	for (i=0; i<N; i++){
	  x = q[i];			# DR_MISALIGNMENT(q) = unknown
	  p[i] = y;			# DR_MISALIGNMENT(p) = unknown
	}

     -- After vect_compute_data_refs_alignment:
	for (i=0; i<N; i++){
	  x = q[i];			# DR_MISALIGNMENT(q) = 3
	  p[i] = y;			# DR_MISALIGNMENT(p) = unknown
	}

     -- Possibility 1: we do loop versioning:
     if (p is aligned) {
	for (i=0; i<N; i++){	# loop 1A
	  x = q[i];			# DR_MISALIGNMENT(q) = 3
	  p[i] = y;			# DR_MISALIGNMENT(p) = 0
	}
     }
     else {
	for (i=0; i<N; i++){	# loop 1B
	  x = q[i];			# DR_MISALIGNMENT(q) = 3
	  p[i] = y;			# DR_MISALIGNMENT(p) = unaligned
	}
     }

     -- Possibility 2: we do loop peeling:
     for (i = 0; i < 3; i++){	# (scalar loop, not to be vectorized).
	x = q[i];
	p[i] = y;
     }
     for (i = 3; i < N; i++){	# loop 2A
	x = q[i];			# DR_MISALIGNMENT(q) = 0
	p[i] = y;			# DR_MISALIGNMENT(p) = unknown
     }

     -- Possibility 3: combination of loop peeling and versioning:
     for (i = 0; i < 3; i++){	# (scalar loop, not to be vectorized).
	x = q[i];
	p[i] = y;
     }
     if (p is aligned) {
	for (i = 3; i<N; i++){	# loop 3A
	  x = q[i];			# DR_MISALIGNMENT(q) = 0
	  p[i] = y;			# DR_MISALIGNMENT(p) = 0
	}
     }
     else {
	for (i = 3; i<N; i++){	# loop 3B
	  x = q[i];			# DR_MISALIGNMENT(q) = 0
	  p[i] = y;			# DR_MISALIGNMENT(p) = unaligned
	}
     }

     These loops are later passed to loop_transform to be vectorized.  The
     vectorizer will use the alignment information to guide the transformation
     (whether to generate regular loads/stores, or with special handling for
     misalignment).  */

bool
vect_enhance_data_refs_alignment (loop_vec_info loop_vinfo)
{
  VEC (data_reference_p, heap) *datarefs = LOOP_VINFO_DATAREFS (loop_vinfo);
  struct loop *loop = LOOP_VINFO_LOOP (loop_vinfo);
  enum dr_alignment_support supportable_dr_alignment;
  struct data_reference *dr0 = NULL, *first_store = NULL;
  struct data_reference *dr;
  unsigned int i, j;
  bool do_peeling = false;
  bool do_versioning = false;
  bool stat;
  gimple stmt;
  stmt_vec_info stmt_info;
  int vect_versioning_for_alias_required;
  unsigned int npeel = 0;
  bool all_misalignments_unknown = true;
  unsigned int vf = LOOP_VINFO_VECT_FACTOR (loop_vinfo);
  unsigned possible_npeel_number = 1;
  tree vectype;
  unsigned int nelements, mis, same_align_drs_max = 0;

  if (vect_print_dump_info (REPORT_DETAILS))
    fprintf (vect_dump, "=== vect_enhance_data_refs_alignment ===");

  /* While cost model enhancements are expected in the future, the high level
     view of the code at this time is as follows:

     A) If there is a misaligned access then see if peeling to align
        this access can make all data references satisfy
        vect_supportable_dr_alignment.  If so, update data structures
        as needed and return true.

     B) If peeling wasn't possible and there is a data reference with an
        unknown misalignment that does not satisfy vect_supportable_dr_alignment
        then see if loop versioning checks can be used to make all data
        references satisfy vect_supportable_dr_alignment.  If so, update
        data structures as needed and return true.

     C) If neither peeling nor versioning were successful then return false if
        any data reference does not satisfy vect_supportable_dr_alignment.

     D) Return true (all data references satisfy vect_supportable_dr_alignment).

     Note, Possibility 3 above (which is peeling and versioning together) is not
     being done at this time.  */

  /* (1) Peeling to force alignment.  */

  /* (1.1) Decide whether to perform peeling, and how many iterations to peel:
     Considerations:
     + How many accesses will become aligned due to the peeling
     - How many accesses will become unaligned due to the peeling,
       and the cost of misaligned accesses.
     - The cost of peeling (the extra runtime checks, the increase
       in code size).  */

  FOR_EACH_VEC_ELT (data_reference_p, datarefs, i, dr)
    {
      stmt = DR_STMT (dr);
      stmt_info = vinfo_for_stmt (stmt);

      /* For interleaving, only the alignment of the first access
         matters.  */
      if (STMT_VINFO_STRIDED_ACCESS (stmt_info)
          && DR_GROUP_FIRST_DR (stmt_info) != stmt)
        continue;

      supportable_dr_alignment = vect_supportable_dr_alignment (dr, true);
      do_peeling = vector_alignment_reachable_p (dr);
      if (do_peeling)
        {
          if (known_alignment_for_access_p (dr))
            {
              unsigned int npeel_tmp;

              /* Save info about DR in the hash table.  */
              if (!LOOP_VINFO_PEELING_HTAB (loop_vinfo))
                LOOP_VINFO_PEELING_HTAB (loop_vinfo) =
                           htab_create (1, vect_peeling_hash,
                                        vect_peeling_hash_eq, free);

              vectype = STMT_VINFO_VECTYPE (stmt_info);
              nelements = TYPE_VECTOR_SUBPARTS (vectype);
              mis = DR_MISALIGNMENT (dr) / GET_MODE_SIZE (TYPE_MODE (
                                                TREE_TYPE (DR_REF (dr))));
              npeel_tmp = (nelements - mis) % vf;

              /* For multiple types, it is possible that the bigger type access
                 will have more than one peeling option.  E.g., a loop with two
                 types: one of size (vector size / 4), and the other one of
                 size (vector size / 8).  Vectorization factor will 8.  If both
                 access are misaligned by 3, the first one needs one scalar
                 iteration to be aligned, and the second one needs 5.  But the
                 the first one will be aligned also by peeling 5 scalar
                 iterations, and in that case both accesses will be aligned.
                 Hence, except for the immediate peeling amount, we also want
                 to try to add full vector size, while we don't exceed
                 vectorization factor.
                 We do this automtically for cost model, since we calculate cost
                 for every peeling option.  */
              if (!flag_vect_cost_model)
                possible_npeel_number = vf /nelements;

              /* Handle the aligned case. We may decide to align some other
                 access, making DR unaligned.  */
              if (DR_MISALIGNMENT (dr) == 0)
                {
                  npeel_tmp = 0;
                  if (!flag_vect_cost_model)
                    possible_npeel_number++;
                }

              for (j = 0; j < possible_npeel_number; j++)
                {
                  gcc_assert (npeel_tmp <= vf);
                  vect_peeling_hash_insert (loop_vinfo, dr, npeel_tmp);
                  npeel_tmp += nelements;
                }

              all_misalignments_unknown = false;
              /* Data-ref that was chosen for the case that all the
                 misalignments are unknown is not relevant anymore, since we
                 have a data-ref with known alignment.  */
              dr0 = NULL;
            }
          else
            {
              /* If we don't know all the misalignment values, we prefer
                 peeling for data-ref that has maximum number of data-refs
                 with the same alignment, unless the target prefers to align
                 stores over load.  */
              if (all_misalignments_unknown)
                {
                  if (same_align_drs_max  < VEC_length (dr_p,
                                       STMT_VINFO_SAME_ALIGN_REFS (stmt_info))
                      || !dr0)
                    {
                      same_align_drs_max = VEC_length (dr_p,
                                       STMT_VINFO_SAME_ALIGN_REFS (stmt_info));
                      dr0 = dr;
                    }

                  if (!first_store && DR_IS_WRITE (dr))
                    first_store = dr;
                }

              /* If there are both known and unknown misaligned accesses in the
                 loop, we choose peeling amount according to the known
                 accesses.  */


              if (!supportable_dr_alignment)
                {
                  dr0 = dr;
                  if (!first_store && DR_IS_WRITE (dr))
                    first_store = dr;
                }
            }
        }
      else
        {
          if (!aligned_access_p (dr))
            {
              if (vect_print_dump_info (REPORT_DETAILS))
                fprintf (vect_dump, "vector alignment may not be reachable");

              break;
            }
        }
    }

  vect_versioning_for_alias_required
    = LOOP_REQUIRES_VERSIONING_FOR_ALIAS (loop_vinfo);

  /* Temporarily, if versioning for alias is required, we disable peeling
     until we support peeling and versioning.  Often peeling for alignment
     will require peeling for loop-bound, which in turn requires that we
     know how to adjust the loop ivs after the loop.  */
  if (vect_versioning_for_alias_required
      || !vect_can_advance_ivs_p (loop_vinfo)
      || !slpeel_can_duplicate_loop_p (loop, single_exit (loop)))
    do_peeling = false;

  if (do_peeling && all_misalignments_unknown
      && vect_supportable_dr_alignment (dr0, false))
    {

      /* Check if the target requires to prefer stores over loads, i.e., if
         misaligned stores are more expensive than misaligned loads (taking
         drs with same alignment into account).  */
      if (first_store && DR_IS_READ (dr0))
        {
          unsigned int load_inside_cost = 0, load_outside_cost = 0;
          unsigned int store_inside_cost = 0, store_outside_cost = 0;
          unsigned int load_inside_penalty = 0, load_outside_penalty = 0;
          unsigned int store_inside_penalty = 0, store_outside_penalty = 0;

          vect_get_data_access_cost (dr0, &load_inside_cost,
                                     &load_outside_cost);
          vect_get_data_access_cost (first_store, &store_inside_cost,
                                     &store_outside_cost);

          /* Calculate the penalty for leaving FIRST_STORE unaligned (by
             aligning the load DR0).  */
          load_inside_penalty = store_inside_cost;
          load_outside_penalty = store_outside_cost;
          for (i = 0; VEC_iterate (dr_p, STMT_VINFO_SAME_ALIGN_REFS
                                   (vinfo_for_stmt (DR_STMT (first_store))),
                                   i, dr);
               i++)
            if (DR_IS_READ (dr))
              {
                load_inside_penalty += load_inside_cost;
                load_outside_penalty += load_outside_cost;
              }
            else
              {
                load_inside_penalty += store_inside_cost;
                load_outside_penalty += store_outside_cost;
              }

          /* Calculate the penalty for leaving DR0 unaligned (by
             aligning the FIRST_STORE).  */
          store_inside_penalty = load_inside_cost;
          store_outside_penalty = load_outside_cost;
          for (i = 0; VEC_iterate (dr_p, STMT_VINFO_SAME_ALIGN_REFS
                                   (vinfo_for_stmt (DR_STMT (dr0))),
                                   i, dr);
               i++)
            if (DR_IS_READ (dr))
              {
                store_inside_penalty += load_inside_cost;
                store_outside_penalty += load_outside_cost;
              }
            else
              {
                store_inside_penalty += store_inside_cost;
                store_outside_penalty += store_outside_cost;
              }

          if (load_inside_penalty > store_inside_penalty
              || (load_inside_penalty == store_inside_penalty
                  && load_outside_penalty > store_outside_penalty))
            dr0 = first_store;
        }

      /* In case there are only loads with different unknown misalignments, use
         peeling only if it may help to align other accesses in the loop.  */
      if (!first_store && !VEC_length (dr_p, STMT_VINFO_SAME_ALIGN_REFS
                                            (vinfo_for_stmt (DR_STMT (dr0))))
          && vect_supportable_dr_alignment (dr0, false)
              != dr_unaligned_supported)
        do_peeling = false;
    }

  if (do_peeling && !dr0)
    {
      /* Peeling is possible, but there is no data access that is not supported
         unless aligned. So we try to choose the best possible peeling.  */

      /* We should get here only if there are drs with known misalignment.  */
      gcc_assert (!all_misalignments_unknown);

      /* Choose the best peeling from the hash table.  */
      dr0 = vect_peeling_hash_choose_best_peeling (loop_vinfo, &npeel);
      if (!dr0 || !npeel)
        do_peeling = false;
    }

  if (do_peeling)
    {
      stmt = DR_STMT (dr0);
      stmt_info = vinfo_for_stmt (stmt);
      vectype = STMT_VINFO_VECTYPE (stmt_info);
      nelements = TYPE_VECTOR_SUBPARTS (vectype);

      if (known_alignment_for_access_p (dr0))
        {
          if (!npeel)
            {
              /* Since it's known at compile time, compute the number of
                 iterations in the peeled loop (the peeling factor) for use in
                 updating DR_MISALIGNMENT values.  The peeling factor is the
                 vectorization factor minus the misalignment as an element
                 count.  */
              mis = DR_MISALIGNMENT (dr0);
              mis /= GET_MODE_SIZE (TYPE_MODE (TREE_TYPE (DR_REF (dr0))));
              npeel = nelements - mis;
            }

	  /* For interleaved data access every iteration accesses all the
	     members of the group, therefore we divide the number of iterations
	     by the group size.  */
	  stmt_info = vinfo_for_stmt (DR_STMT (dr0));
	  if (STMT_VINFO_STRIDED_ACCESS (stmt_info))
	    npeel /= DR_GROUP_SIZE (stmt_info);

          if (vect_print_dump_info (REPORT_DETAILS))
            fprintf (vect_dump, "Try peeling by %d", npeel);
        }

      /* Ensure that all data refs can be vectorized after the peel.  */
      FOR_EACH_VEC_ELT (data_reference_p, datarefs, i, dr)
        {
          int save_misalignment;

	  if (dr == dr0)
	    continue;

	  stmt = DR_STMT (dr);
	  stmt_info = vinfo_for_stmt (stmt);
	  /* For interleaving, only the alignment of the first access
            matters.  */
	  if (STMT_VINFO_STRIDED_ACCESS (stmt_info)
	      && DR_GROUP_FIRST_DR (stmt_info) != stmt)
	    continue;

	  save_misalignment = DR_MISALIGNMENT (dr);
	  vect_update_misalignment_for_peel (dr, dr0, npeel);
	  supportable_dr_alignment = vect_supportable_dr_alignment (dr, false);
	  SET_DR_MISALIGNMENT (dr, save_misalignment);

	  if (!supportable_dr_alignment)
	    {
	      do_peeling = false;
	      break;
	    }
	}

      if (do_peeling && known_alignment_for_access_p (dr0) && npeel == 0)
        {
          stat = vect_verify_datarefs_alignment (loop_vinfo, NULL);
          if (!stat)
            do_peeling = false;
          else
            return stat;
        }

      if (do_peeling)
        {
          /* (1.2) Update the DR_MISALIGNMENT of each data reference DR_i.
             If the misalignment of DR_i is identical to that of dr0 then set
             DR_MISALIGNMENT (DR_i) to zero.  If the misalignment of DR_i and
             dr0 are known at compile time then increment DR_MISALIGNMENT (DR_i)
             by the peeling factor times the element size of DR_i (MOD the
             vectorization factor times the size).  Otherwise, the
             misalignment of DR_i must be set to unknown.  */
	  FOR_EACH_VEC_ELT (data_reference_p, datarefs, i, dr)
	    if (dr != dr0)
	      vect_update_misalignment_for_peel (dr, dr0, npeel);

          LOOP_VINFO_UNALIGNED_DR (loop_vinfo) = dr0;
          if (npeel)
            LOOP_PEELING_FOR_ALIGNMENT (loop_vinfo) = npeel;
          else
            LOOP_PEELING_FOR_ALIGNMENT (loop_vinfo) = DR_MISALIGNMENT (dr0);
	  SET_DR_MISALIGNMENT (dr0, 0);
	  if (vect_print_dump_info (REPORT_ALIGNMENT))
            fprintf (vect_dump, "Alignment of access forced using peeling.");

          if (vect_print_dump_info (REPORT_DETAILS))
            fprintf (vect_dump, "Peeling for alignment will be applied.");

	  stat = vect_verify_datarefs_alignment (loop_vinfo, NULL);
	  gcc_assert (stat);
          return stat;
        }
    }


  /* (2) Versioning to force alignment.  */

  /* Try versioning if:
     1) flag_tree_vect_loop_version is TRUE
     2) optimize loop for speed
     3) there is at least one unsupported misaligned data ref with an unknown
        misalignment, and
     4) all misaligned data refs with a known misalignment are supported, and
     5) the number of runtime alignment checks is within reason.  */

  do_versioning =
	flag_tree_vect_loop_version
	&& optimize_loop_nest_for_speed_p (loop)
	&& (!loop->inner); /* FORNOW */

  if (do_versioning)
    {
      FOR_EACH_VEC_ELT (data_reference_p, datarefs, i, dr)
        {
	  stmt = DR_STMT (dr);
	  stmt_info = vinfo_for_stmt (stmt);

	  /* For interleaving, only the alignment of the first access
	     matters.  */
	  if (aligned_access_p (dr)
	      || (STMT_VINFO_STRIDED_ACCESS (stmt_info)
		  && DR_GROUP_FIRST_DR (stmt_info) != stmt))
	    continue;

	  supportable_dr_alignment = vect_supportable_dr_alignment (dr, false);

          if (!supportable_dr_alignment)
            {
              gimple stmt;
              int mask;
              tree vectype;

              if (known_alignment_for_access_p (dr)
                  || VEC_length (gimple,
                                 LOOP_VINFO_MAY_MISALIGN_STMTS (loop_vinfo))
                     >= (unsigned) PARAM_VALUE (PARAM_VECT_MAX_VERSION_FOR_ALIGNMENT_CHECKS))
                {
                  do_versioning = false;
                  break;
                }

              stmt = DR_STMT (dr);
              vectype = STMT_VINFO_VECTYPE (vinfo_for_stmt (stmt));
              gcc_assert (vectype);

              /* The rightmost bits of an aligned address must be zeros.
                 Construct the mask needed for this test.  For example,
                 GET_MODE_SIZE for the vector mode V4SI is 16 bytes so the
                 mask must be 15 = 0xf. */
              mask = GET_MODE_SIZE (TYPE_MODE (vectype)) - 1;

              /* FORNOW: use the same mask to test all potentially unaligned
                 references in the loop.  The vectorizer currently supports
                 a single vector size, see the reference to
                 GET_MODE_NUNITS (TYPE_MODE (vectype)) where the
                 vectorization factor is computed.  */
              gcc_assert (!LOOP_VINFO_PTR_MASK (loop_vinfo)
                          || LOOP_VINFO_PTR_MASK (loop_vinfo) == mask);
              LOOP_VINFO_PTR_MASK (loop_vinfo) = mask;
              VEC_safe_push (gimple, heap,
                             LOOP_VINFO_MAY_MISALIGN_STMTS (loop_vinfo),
                             DR_STMT (dr));
            }
        }

      /* Versioning requires at least one misaligned data reference.  */
      if (!LOOP_REQUIRES_VERSIONING_FOR_ALIGNMENT (loop_vinfo))
        do_versioning = false;
      else if (!do_versioning)
        VEC_truncate (gimple, LOOP_VINFO_MAY_MISALIGN_STMTS (loop_vinfo), 0);
    }

  if (do_versioning)
    {
      VEC(gimple,heap) *may_misalign_stmts
        = LOOP_VINFO_MAY_MISALIGN_STMTS (loop_vinfo);
      gimple stmt;

      /* It can now be assumed that the data references in the statements
         in LOOP_VINFO_MAY_MISALIGN_STMTS will be aligned in the version
         of the loop being vectorized.  */
      FOR_EACH_VEC_ELT (gimple, may_misalign_stmts, i, stmt)
        {
          stmt_vec_info stmt_info = vinfo_for_stmt (stmt);
          dr = STMT_VINFO_DATA_REF (stmt_info);
	  SET_DR_MISALIGNMENT (dr, 0);
	  if (vect_print_dump_info (REPORT_ALIGNMENT))
            fprintf (vect_dump, "Alignment of access forced using versioning.");
        }

      if (vect_print_dump_info (REPORT_DETAILS))
        fprintf (vect_dump, "Versioning for alignment will be applied.");

      /* Peeling and versioning can't be done together at this time.  */
      gcc_assert (! (do_peeling && do_versioning));

      stat = vect_verify_datarefs_alignment (loop_vinfo, NULL);
      gcc_assert (stat);
      return stat;
    }

  /* This point is reached if neither peeling nor versioning is being done.  */
  gcc_assert (! (do_peeling || do_versioning));

  stat = vect_verify_datarefs_alignment (loop_vinfo, NULL);
  return stat;
}


/* Function vect_find_same_alignment_drs.

   Update group and alignment relations according to the chosen
   vectorization factor.  */

static void
vect_find_same_alignment_drs (struct data_dependence_relation *ddr,
			      loop_vec_info loop_vinfo)
{
  unsigned int i;
  struct loop *loop = LOOP_VINFO_LOOP (loop_vinfo);
  int vectorization_factor = LOOP_VINFO_VECT_FACTOR (loop_vinfo);
  struct data_reference *dra = DDR_A (ddr);
  struct data_reference *drb = DDR_B (ddr);
  stmt_vec_info stmtinfo_a = vinfo_for_stmt (DR_STMT (dra));
  stmt_vec_info stmtinfo_b = vinfo_for_stmt (DR_STMT (drb));
  int dra_size = GET_MODE_SIZE (TYPE_MODE (TREE_TYPE (DR_REF (dra))));
  int drb_size = GET_MODE_SIZE (TYPE_MODE (TREE_TYPE (DR_REF (drb))));
  lambda_vector dist_v;
  unsigned int loop_depth;

  if (DDR_ARE_DEPENDENT (ddr) == chrec_known)
    return;

  if (dra == drb)
    return;

  if (DDR_ARE_DEPENDENT (ddr) == chrec_dont_know)
    return;

  /* Loop-based vectorization and known data dependence.  */
  if (DDR_NUM_DIST_VECTS (ddr) == 0)
    return;

  loop_depth = index_in_loop_nest (loop->num, DDR_LOOP_NEST (ddr));
  FOR_EACH_VEC_ELT (lambda_vector, DDR_DIST_VECTS (ddr), i, dist_v)
    {
      int dist = dist_v[loop_depth];

      if (vect_print_dump_info (REPORT_DR_DETAILS))
	fprintf (vect_dump, "dependence distance  = %d.", dist);

      /* Same loop iteration.  */
      if (dist == 0
	  || (dist % vectorization_factor == 0 && dra_size == drb_size))
	{
	  /* Two references with distance zero have the same alignment.  */
	  VEC_safe_push (dr_p, heap, STMT_VINFO_SAME_ALIGN_REFS (stmtinfo_a), drb);
	  VEC_safe_push (dr_p, heap, STMT_VINFO_SAME_ALIGN_REFS (stmtinfo_b), dra);
	  if (vect_print_dump_info (REPORT_ALIGNMENT))
	    fprintf (vect_dump, "accesses have the same alignment.");
	  if (vect_print_dump_info (REPORT_DR_DETAILS))
	    {
	      fprintf (vect_dump, "dependence distance modulo vf == 0 between ");
	      print_generic_expr (vect_dump, DR_REF (dra), TDF_SLIM);
	      fprintf (vect_dump, " and ");
	      print_generic_expr (vect_dump, DR_REF (drb), TDF_SLIM);
	    }
	}
    }
}


/* Function vect_analyze_data_refs_alignment

   Analyze the alignment of the data-references in the loop.
   Return FALSE if a data reference is found that cannot be vectorized.  */

bool
vect_analyze_data_refs_alignment (loop_vec_info loop_vinfo,
                                  bb_vec_info bb_vinfo)
{
  if (vect_print_dump_info (REPORT_DETAILS))
    fprintf (vect_dump, "=== vect_analyze_data_refs_alignment ===");

  /* Mark groups of data references with same alignment using
     data dependence information.  */
  if (loop_vinfo)
    {
      VEC (ddr_p, heap) *ddrs = LOOP_VINFO_DDRS (loop_vinfo);
      struct data_dependence_relation *ddr;
      unsigned int i;

      FOR_EACH_VEC_ELT (ddr_p, ddrs, i, ddr)
	vect_find_same_alignment_drs (ddr, loop_vinfo);
    }

  if (!vect_compute_data_refs_alignment (loop_vinfo, bb_vinfo))
    {
      if (vect_print_dump_info (REPORT_UNVECTORIZED_LOCATIONS))
	fprintf (vect_dump,
		 "not vectorized: can't calculate alignment for data ref.");
      return false;
    }

  return true;
}


/* Analyze groups of strided accesses: check that DR belongs to a group of
   strided accesses of legal size, step, etc.  Detect gaps, single element
   interleaving, and other special cases. Set strided access info.
   Collect groups of strided stores for further use in SLP analysis.  */

static bool
vect_analyze_group_access (struct data_reference *dr)
{
  tree step = DR_STEP (dr);
  tree scalar_type = TREE_TYPE (DR_REF (dr));
  HOST_WIDE_INT type_size = TREE_INT_CST_LOW (TYPE_SIZE_UNIT (scalar_type));
  gimple stmt = DR_STMT (dr);
  stmt_vec_info stmt_info = vinfo_for_stmt (stmt);
  loop_vec_info loop_vinfo = STMT_VINFO_LOOP_VINFO (stmt_info);
  bb_vec_info bb_vinfo = STMT_VINFO_BB_VINFO (stmt_info);
  HOST_WIDE_INT dr_step = TREE_INT_CST_LOW (step);
  HOST_WIDE_INT stride;
  bool slp_impossible = false;

  /* For interleaving, STRIDE is STEP counted in elements, i.e., the size of the
     interleaving group (including gaps).  */
  stride = dr_step / type_size;

  /* Not consecutive access is possible only if it is a part of interleaving.  */
  if (!DR_GROUP_FIRST_DR (vinfo_for_stmt (stmt)))
    {
      /* Check if it this DR is a part of interleaving, and is a single
	 element of the group that is accessed in the loop.  */

      /* Gaps are supported only for loads. STEP must be a multiple of the type
	 size.  The size of the group must be a power of 2.  */
      if (DR_IS_READ (dr)
	  && (dr_step % type_size) == 0
	  && stride > 0
	  && exact_log2 (stride) != -1)
	{
	  DR_GROUP_FIRST_DR (vinfo_for_stmt (stmt)) = stmt;
	  DR_GROUP_SIZE (vinfo_for_stmt (stmt)) = stride;
	  if (vect_print_dump_info (REPORT_DR_DETAILS))
	    {
	      fprintf (vect_dump, "Detected single element interleaving ");
	      print_generic_expr (vect_dump, DR_REF (dr), TDF_SLIM);
	      fprintf (vect_dump, " step ");
	      print_generic_expr (vect_dump, step, TDF_SLIM);
	    }
	  return true;
	}

      if (vect_print_dump_info (REPORT_DETAILS))
        {
 	  fprintf (vect_dump, "not consecutive access ");
          print_gimple_stmt (vect_dump, stmt, 0, TDF_SLIM);
        }

      if (bb_vinfo)
        {
          /* Mark the statement as unvectorizable.  */
          STMT_VINFO_VECTORIZABLE (vinfo_for_stmt (DR_STMT (dr))) = false;
          return true;
        }
    
      return false;
    }

  if (DR_GROUP_FIRST_DR (vinfo_for_stmt (stmt)) == stmt)
    {
      /* First stmt in the interleaving chain. Check the chain.  */
      gimple next = DR_GROUP_NEXT_DR (vinfo_for_stmt (stmt));
      struct data_reference *data_ref = dr;
      unsigned int count = 1;
      tree next_step;
      tree prev_init = DR_INIT (data_ref);
      gimple prev = stmt;
      HOST_WIDE_INT diff, count_in_bytes, gaps = 0;

      while (next)
        {
          /* Skip same data-refs.  In case that two or more stmts share
             data-ref (supported only for loads), we vectorize only the first
             stmt, and the rest get their vectorized loads from the first
             one.  */
          if (!tree_int_cst_compare (DR_INIT (data_ref),
                                     DR_INIT (STMT_VINFO_DATA_REF (
						   vinfo_for_stmt (next)))))
            {
              if (DR_IS_WRITE (data_ref))
                {
                  if (vect_print_dump_info (REPORT_DETAILS))
                    fprintf (vect_dump, "Two store stmts share the same dr.");
                  return false;
                }

              /* Check that there is no load-store dependencies for this loads
                 to prevent a case of load-store-load to the same location.  */
              if (DR_GROUP_READ_WRITE_DEPENDENCE (vinfo_for_stmt (next))
                  || DR_GROUP_READ_WRITE_DEPENDENCE (vinfo_for_stmt (prev)))
                {
                  if (vect_print_dump_info (REPORT_DETAILS))
                    fprintf (vect_dump,
                             "READ_WRITE dependence in interleaving.");
                  return false;
                }

              /* For load use the same data-ref load.  */
              DR_GROUP_SAME_DR_STMT (vinfo_for_stmt (next)) = prev;

              prev = next;
              next = DR_GROUP_NEXT_DR (vinfo_for_stmt (next));
              continue;
            }
          prev = next;

          /* Check that all the accesses have the same STEP.  */
          next_step = DR_STEP (STMT_VINFO_DATA_REF (vinfo_for_stmt (next)));
          if (tree_int_cst_compare (step, next_step))
            {
              if (vect_print_dump_info (REPORT_DETAILS))
                fprintf (vect_dump, "not consecutive access in interleaving");
              return false;
            }

          data_ref = STMT_VINFO_DATA_REF (vinfo_for_stmt (next));
          /* Check that the distance between two accesses is equal to the type
             size. Otherwise, we have gaps.  */
          diff = (TREE_INT_CST_LOW (DR_INIT (data_ref))
                  - TREE_INT_CST_LOW (prev_init)) / type_size;
	  if (diff != 1)
	    {
	      /* FORNOW: SLP of accesses with gaps is not supported.  */
	      slp_impossible = true;
	      if (DR_IS_WRITE (data_ref))
		{
		  if (vect_print_dump_info (REPORT_DETAILS))
		    fprintf (vect_dump, "interleaved store with gaps");
		  return false;
		}

              gaps += diff - 1;
	    }

          /* Store the gap from the previous member of the group. If there is no
             gap in the access, DR_GROUP_GAP is always 1.  */
          DR_GROUP_GAP (vinfo_for_stmt (next)) = diff;

          prev_init = DR_INIT (data_ref);
          next = DR_GROUP_NEXT_DR (vinfo_for_stmt (next));
          /* Count the number of data-refs in the chain.  */
          count++;
        }

      /* COUNT is the number of accesses found, we multiply it by the size of
         the type to get COUNT_IN_BYTES.  */
      count_in_bytes = type_size * count;

      /* Check that the size of the interleaving (including gaps) is not
         greater than STEP.  */
      if (dr_step && dr_step < count_in_bytes + gaps * type_size)
        {
          if (vect_print_dump_info (REPORT_DETAILS))
            {
              fprintf (vect_dump, "interleaving size is greater than step for ");
              print_generic_expr (vect_dump, DR_REF (dr), TDF_SLIM);
            }
          return false;
        }

      /* Check that the size of the interleaving is equal to STEP for stores,
         i.e., that there are no gaps.  */
      if (dr_step && dr_step != count_in_bytes)
        {
          if (DR_IS_READ (dr))
            {
              slp_impossible = true;
              /* There is a gap after the last load in the group. This gap is a
                 difference between the stride and the number of elements. When
                 there is no gap, this difference should be 0.  */
              DR_GROUP_GAP (vinfo_for_stmt (stmt)) = stride - count;
            }
          else
            {
              if (vect_print_dump_info (REPORT_DETAILS))
                fprintf (vect_dump, "interleaved store with gaps");
              return false;
            }
        }

      /* Check that STEP is a multiple of type size.  */
      if (dr_step && (dr_step % type_size) != 0)
        {
          if (vect_print_dump_info (REPORT_DETAILS))
            {
              fprintf (vect_dump, "step is not a multiple of type size: step ");
              print_generic_expr (vect_dump, step, TDF_SLIM);
              fprintf (vect_dump, " size ");
              print_generic_expr (vect_dump, TYPE_SIZE_UNIT (scalar_type),
                                  TDF_SLIM);
            }
          return false;
        }

      /* FORNOW: we handle only interleaving that is a power of 2.
         We don't fail here if it may be still possible to vectorize the
         group using SLP.  If not, the size of the group will be checked in
         vect_analyze_operations, and the vectorization will fail.  */
      if (exact_log2 (stride) == -1)
	{
	  if (vect_print_dump_info (REPORT_DETAILS))
	    fprintf (vect_dump, "interleaving is not a power of 2");

	  if (slp_impossible)
	    return false;
	}

      if (stride == 0)
        stride = count;

      DR_GROUP_SIZE (vinfo_for_stmt (stmt)) = stride;
      if (vect_print_dump_info (REPORT_DETAILS))
        fprintf (vect_dump, "Detected interleaving of size %d", (int)stride);

      /* SLP: create an SLP data structure for every interleaving group of
	 stores for further analysis in vect_analyse_slp.  */
      if (DR_IS_WRITE (dr) && !slp_impossible)
        {
          if (loop_vinfo)
            VEC_safe_push (gimple, heap, LOOP_VINFO_STRIDED_STORES (loop_vinfo),
                           stmt);
          if (bb_vinfo)
            VEC_safe_push (gimple, heap, BB_VINFO_STRIDED_STORES (bb_vinfo),
                           stmt);
        }
    }

  return true;
}


/* Analyze the access pattern of the data-reference DR.
   In case of non-consecutive accesses call vect_analyze_group_access() to
   analyze groups of strided accesses.  */

static bool
vect_analyze_data_ref_access (struct data_reference *dr)
{
  tree step = DR_STEP (dr);
  tree scalar_type = TREE_TYPE (DR_REF (dr));
  gimple stmt = DR_STMT (dr);
  stmt_vec_info stmt_info = vinfo_for_stmt (stmt);
  loop_vec_info loop_vinfo = STMT_VINFO_LOOP_VINFO (stmt_info);
  struct loop *loop = NULL;
  HOST_WIDE_INT dr_step = TREE_INT_CST_LOW (step);

  if (loop_vinfo)
    loop = LOOP_VINFO_LOOP (loop_vinfo);

  if (loop_vinfo && !step)
    {
      if (vect_print_dump_info (REPORT_DETAILS))
	fprintf (vect_dump, "bad data-ref access in loop");
      return false;
    }

  /* Don't allow invariant accesses in loops.  */
  if (loop_vinfo && dr_step == 0)
    return false;

  if (loop && nested_in_vect_loop_p (loop, stmt))
    {
      /* Interleaved accesses are not yet supported within outer-loop
        vectorization for references in the inner-loop.  */
      DR_GROUP_FIRST_DR (vinfo_for_stmt (stmt)) = NULL;

      /* For the rest of the analysis we use the outer-loop step.  */
      step = STMT_VINFO_DR_STEP (stmt_info);
      dr_step = TREE_INT_CST_LOW (step);

      if (dr_step == 0)
	{
	  if (vect_print_dump_info (REPORT_ALIGNMENT))
	    fprintf (vect_dump, "zero step in outer loop.");
	  if (DR_IS_READ (dr))
  	    return true;
	  else
	    return false;
	}
    }

  /* Consecutive?  */
  if (!tree_int_cst_compare (step, TYPE_SIZE_UNIT (scalar_type))
      || (dr_step < 0
	  && !compare_tree_int (TYPE_SIZE_UNIT (scalar_type), -dr_step)))
    {
      /* Mark that it is not interleaving.  */
      DR_GROUP_FIRST_DR (vinfo_for_stmt (stmt)) = NULL;
      return true;
    }

  if (loop && nested_in_vect_loop_p (loop, stmt))
    {
      if (vect_print_dump_info (REPORT_ALIGNMENT))
	fprintf (vect_dump, "strided access in outer loop.");
      return false;
    }

  /* Not consecutive access - check if it's a part of interleaving group.  */
  return vect_analyze_group_access (dr);
}


/* Function vect_analyze_data_ref_accesses.

   Analyze the access pattern of all the data references in the loop.

   FORNOW: the only access pattern that is considered vectorizable is a
	   simple step 1 (consecutive) access.

   FORNOW: handle only arrays and pointer accesses.  */

bool
vect_analyze_data_ref_accesses (loop_vec_info loop_vinfo, bb_vec_info bb_vinfo)
{
  unsigned int i;
  VEC (data_reference_p, heap) *datarefs;
  struct data_reference *dr;

  if (vect_print_dump_info (REPORT_DETAILS))
    fprintf (vect_dump, "=== vect_analyze_data_ref_accesses ===");

  if (loop_vinfo)
    datarefs = LOOP_VINFO_DATAREFS (loop_vinfo);
  else
    datarefs = BB_VINFO_DATAREFS (bb_vinfo);

  FOR_EACH_VEC_ELT (data_reference_p, datarefs, i, dr)
    if (STMT_VINFO_VECTORIZABLE (vinfo_for_stmt (DR_STMT (dr))) 
        && !vect_analyze_data_ref_access (dr))
      {
	if (vect_print_dump_info (REPORT_UNVECTORIZED_LOCATIONS))
	  fprintf (vect_dump, "not vectorized: complicated access pattern.");

        if (bb_vinfo)
          {
            /* Mark the statement as not vectorizable.  */
            STMT_VINFO_VECTORIZABLE (vinfo_for_stmt (DR_STMT (dr))) = false;
            continue;
          }
        else
          return false;
      }

  return true;
}

/* Function vect_prune_runtime_alias_test_list.

   Prune a list of ddrs to be tested at run-time by versioning for alias.
   Return FALSE if resulting list of ddrs is longer then allowed by
   PARAM_VECT_MAX_VERSION_FOR_ALIAS_CHECKS, otherwise return TRUE.  */

bool
vect_prune_runtime_alias_test_list (loop_vec_info loop_vinfo)
{
  VEC (ddr_p, heap) * ddrs =
    LOOP_VINFO_MAY_ALIAS_DDRS (loop_vinfo);
  unsigned i, j;

  if (vect_print_dump_info (REPORT_DETAILS))
    fprintf (vect_dump, "=== vect_prune_runtime_alias_test_list ===");

  for (i = 0; i < VEC_length (ddr_p, ddrs); )
    {
      bool found;
      ddr_p ddr_i;

      ddr_i = VEC_index (ddr_p, ddrs, i);
      found = false;

      for (j = 0; j < i; j++)
        {
	  ddr_p ddr_j = VEC_index (ddr_p, ddrs, j);

	  if (vect_vfa_range_equal (ddr_i, ddr_j))
	    {
	      if (vect_print_dump_info (REPORT_DR_DETAILS))
		{
		  fprintf (vect_dump, "found equal ranges ");
		  print_generic_expr (vect_dump, DR_REF (DDR_A (ddr_i)), TDF_SLIM);
		  fprintf (vect_dump, ", ");
		  print_generic_expr (vect_dump, DR_REF (DDR_B (ddr_i)), TDF_SLIM);
		  fprintf (vect_dump, " and ");
		  print_generic_expr (vect_dump, DR_REF (DDR_A (ddr_j)), TDF_SLIM);
		  fprintf (vect_dump, ", ");
		  print_generic_expr (vect_dump, DR_REF (DDR_B (ddr_j)), TDF_SLIM);
		}
	      found = true;
	      break;
	    }
	}

      if (found)
      {
	VEC_ordered_remove (ddr_p, ddrs, i);
	continue;
      }
      i++;
    }

  if (VEC_length (ddr_p, ddrs) >
       (unsigned) PARAM_VALUE (PARAM_VECT_MAX_VERSION_FOR_ALIAS_CHECKS))
    {
      if (vect_print_dump_info (REPORT_DR_DETAILS))
	{
	  fprintf (vect_dump,
		   "disable versioning for alias - max number of generated "
		   "checks exceeded.");
	}

      VEC_truncate (ddr_p, LOOP_VINFO_MAY_ALIAS_DDRS (loop_vinfo), 0);

      return false;
    }

  return true;
}


/* Function vect_analyze_data_refs.

  Find all the data references in the loop or basic block.

   The general structure of the analysis of data refs in the vectorizer is as
   follows:
   1- vect_analyze_data_refs(loop/bb): call
      compute_data_dependences_for_loop/bb to find and analyze all data-refs
      in the loop/bb and their dependences.
   2- vect_analyze_dependences(): apply dependence testing using ddrs.
   3- vect_analyze_drs_alignment(): check that ref_stmt.alignment is ok.
   4- vect_analyze_drs_access(): check that ref_stmt.step is ok.

*/

bool
vect_analyze_data_refs (loop_vec_info loop_vinfo,
			bb_vec_info bb_vinfo,
			int *min_vf)
{
  struct loop *loop = NULL;
  basic_block bb = NULL;
  unsigned int i;
  VEC (data_reference_p, heap) *datarefs;
  struct data_reference *dr;
  tree scalar_type;
  bool res;

  if (vect_print_dump_info (REPORT_DETAILS))
    fprintf (vect_dump, "=== vect_analyze_data_refs ===\n");

  if (loop_vinfo)
    {
      loop = LOOP_VINFO_LOOP (loop_vinfo);
      res = compute_data_dependences_for_loop
	(loop, true, &LOOP_VINFO_DATAREFS (loop_vinfo),
	 &LOOP_VINFO_DDRS (loop_vinfo));

      if (!res)
	{
	  if (vect_print_dump_info (REPORT_UNVECTORIZED_LOCATIONS))
	    fprintf (vect_dump, "not vectorized: loop contains function calls"
		     " or data references that cannot be analyzed");
	  return false;
	}

      datarefs = LOOP_VINFO_DATAREFS (loop_vinfo);
    }
  else
    {
      bb = BB_VINFO_BB (bb_vinfo);
      res = compute_data_dependences_for_bb (bb, true,
					     &BB_VINFO_DATAREFS (bb_vinfo),
					     &BB_VINFO_DDRS (bb_vinfo));
      if (!res)
	{
	  if (vect_print_dump_info (REPORT_UNVECTORIZED_LOCATIONS))
	    fprintf (vect_dump, "not vectorized: basic block contains function"
		     " calls or data references that cannot be analyzed");
	  return false;
	}

      datarefs = BB_VINFO_DATAREFS (bb_vinfo);
    }

  /* Go through the data-refs, check that the analysis succeeded.  Update
     pointer from stmt_vec_info struct to DR and vectype.  */

  FOR_EACH_VEC_ELT (data_reference_p, datarefs, i, dr)
    {
      gimple stmt;
      stmt_vec_info stmt_info;
      tree base, offset, init;
      int vf;

      if (!dr || !DR_REF (dr))
        {
          if (vect_print_dump_info (REPORT_UNVECTORIZED_LOCATIONS))
	    fprintf (vect_dump, "not vectorized: unhandled data-ref ");
          return false;
        }

      stmt = DR_STMT (dr);
      stmt_info = vinfo_for_stmt (stmt);

      /* Check that analysis of the data-ref succeeded.  */
      if (!DR_BASE_ADDRESS (dr) || !DR_OFFSET (dr) || !DR_INIT (dr)
          || !DR_STEP (dr))
        {
          if (vect_print_dump_info (REPORT_UNVECTORIZED_LOCATIONS))
            {
              fprintf (vect_dump, "not vectorized: data ref analysis failed ");
              print_gimple_stmt (vect_dump, stmt, 0, TDF_SLIM);
            }

          if (bb_vinfo)
            {
              /* Mark the statement as not vectorizable.  */
              STMT_VINFO_VECTORIZABLE (stmt_info) = false;
              continue;
            }
          else
            return false;
        }

      if (TREE_CODE (DR_BASE_ADDRESS (dr)) == INTEGER_CST)
        {
          if (vect_print_dump_info (REPORT_UNVECTORIZED_LOCATIONS))
            fprintf (vect_dump, "not vectorized: base addr of dr is a "
                     "constant");
          if (bb_vinfo)
            {
              /* Mark the statement as not vectorizable.  */
              STMT_VINFO_VECTORIZABLE (stmt_info) = false;
              continue;
            }
          else
            return false;
        }

      base = unshare_expr (DR_BASE_ADDRESS (dr));
      offset = unshare_expr (DR_OFFSET (dr));
      init = unshare_expr (DR_INIT (dr));

      if (stmt_could_throw_p (stmt))
        {
          if (vect_print_dump_info (REPORT_UNVECTORIZED_LOCATIONS))
            {
              fprintf (vect_dump, "not vectorized: statement can throw an "
                       "exception ");
              print_gimple_stmt (vect_dump, stmt, 0, TDF_SLIM);
            }
          return false;
        }

      /* Update DR field in stmt_vec_info struct.  */

      /* If the dataref is in an inner-loop of the loop that is considered for
	 for vectorization, we also want to analyze the access relative to
	 the outer-loop (DR contains information only relative to the
	 inner-most enclosing loop).  We do that by building a reference to the
	 first location accessed by the inner-loop, and analyze it relative to
	 the outer-loop.  */
      if (loop && nested_in_vect_loop_p (loop, stmt))
	{
	  tree outer_step, outer_base, outer_init;
	  HOST_WIDE_INT pbitsize, pbitpos;
	  tree poffset;
	  enum machine_mode pmode;
	  int punsignedp, pvolatilep;
	  affine_iv base_iv, offset_iv;
	  tree dinit;

	  /* Build a reference to the first location accessed by the
	     inner-loop: *(BASE+INIT).  (The first location is actually
	     BASE+INIT+OFFSET, but we add OFFSET separately later).  */
          tree inner_base = build_fold_indirect_ref
                                (fold_build2 (POINTER_PLUS_EXPR,
                                              TREE_TYPE (base), base,
                                              fold_convert (sizetype, init)));

	  if (vect_print_dump_info (REPORT_DETAILS))
	    {
	      fprintf (vect_dump, "analyze in outer-loop: ");
	      print_generic_expr (vect_dump, inner_base, TDF_SLIM);
	    }

	  outer_base = get_inner_reference (inner_base, &pbitsize, &pbitpos,
		          &poffset, &pmode, &punsignedp, &pvolatilep, false);
	  gcc_assert (outer_base != NULL_TREE);

	  if (pbitpos % BITS_PER_UNIT != 0)
	    {
	      if (vect_print_dump_info (REPORT_DETAILS))
		fprintf (vect_dump, "failed: bit offset alignment.\n");
	      return false;
	    }

	  outer_base = build_fold_addr_expr (outer_base);
	  if (!simple_iv (loop, loop_containing_stmt (stmt), outer_base,
                          &base_iv, false))
	    {
	      if (vect_print_dump_info (REPORT_DETAILS))
		fprintf (vect_dump, "failed: evolution of base is not affine.\n");
	      return false;
	    }

	  if (offset)
	    {
	      if (poffset)
		poffset = fold_build2 (PLUS_EXPR, TREE_TYPE (offset), offset,
                                       poffset);
	      else
		poffset = offset;
	    }

	  if (!poffset)
	    {
	      offset_iv.base = ssize_int (0);
	      offset_iv.step = ssize_int (0);
	    }
	  else if (!simple_iv (loop, loop_containing_stmt (stmt), poffset,
                               &offset_iv, false))
	    {
	      if (vect_print_dump_info (REPORT_DETAILS))
	        fprintf (vect_dump, "evolution of offset is not affine.\n");
	      return false;
	    }

	  outer_init = ssize_int (pbitpos / BITS_PER_UNIT);
	  split_constant_offset (base_iv.base, &base_iv.base, &dinit);
	  outer_init =  size_binop (PLUS_EXPR, outer_init, dinit);
	  split_constant_offset (offset_iv.base, &offset_iv.base, &dinit);
	  outer_init =  size_binop (PLUS_EXPR, outer_init, dinit);

	  outer_step = size_binop (PLUS_EXPR,
				fold_convert (ssizetype, base_iv.step),
				fold_convert (ssizetype, offset_iv.step));

	  STMT_VINFO_DR_STEP (stmt_info) = outer_step;
	  /* FIXME: Use canonicalize_base_object_address (base_iv.base); */
	  STMT_VINFO_DR_BASE_ADDRESS (stmt_info) = base_iv.base;
	  STMT_VINFO_DR_INIT (stmt_info) = outer_init;
	  STMT_VINFO_DR_OFFSET (stmt_info) =
				fold_convert (ssizetype, offset_iv.base);
	  STMT_VINFO_DR_ALIGNED_TO (stmt_info) =
				size_int (highest_pow2_factor (offset_iv.base));

	  if (vect_print_dump_info (REPORT_DETAILS))
	    {
	      fprintf (vect_dump, "\touter base_address: ");
	      print_generic_expr (vect_dump, STMT_VINFO_DR_BASE_ADDRESS (stmt_info), TDF_SLIM);
	      fprintf (vect_dump, "\n\touter offset from base address: ");
	      print_generic_expr (vect_dump, STMT_VINFO_DR_OFFSET (stmt_info), TDF_SLIM);
	      fprintf (vect_dump, "\n\touter constant offset from base address: ");
	      print_generic_expr (vect_dump, STMT_VINFO_DR_INIT (stmt_info), TDF_SLIM);
	      fprintf (vect_dump, "\n\touter step: ");
	      print_generic_expr (vect_dump, STMT_VINFO_DR_STEP (stmt_info), TDF_SLIM);
	      fprintf (vect_dump, "\n\touter aligned to: ");
	      print_generic_expr (vect_dump, STMT_VINFO_DR_ALIGNED_TO (stmt_info), TDF_SLIM);
	    }
	}

      if (STMT_VINFO_DATA_REF (stmt_info))
        {
          if (vect_print_dump_info (REPORT_UNVECTORIZED_LOCATIONS))
            {
              fprintf (vect_dump,
                       "not vectorized: more than one data ref in stmt: ");
              print_gimple_stmt (vect_dump, stmt, 0, TDF_SLIM);
            }
          return false;
        }

      STMT_VINFO_DATA_REF (stmt_info) = dr;

      /* Set vectype for STMT.  */
      scalar_type = TREE_TYPE (DR_REF (dr));
      STMT_VINFO_VECTYPE (stmt_info) =
                get_vectype_for_scalar_type (scalar_type);
      if (!STMT_VINFO_VECTYPE (stmt_info))
        {
          if (vect_print_dump_info (REPORT_UNVECTORIZED_LOCATIONS))
            {
              fprintf (vect_dump,
                       "not vectorized: no vectype for stmt: ");
              print_gimple_stmt (vect_dump, stmt, 0, TDF_SLIM);
              fprintf (vect_dump, " scalar_type: ");
              print_generic_expr (vect_dump, scalar_type, TDF_DETAILS);
            }

          if (bb_vinfo)
            {
              /* Mark the statement as not vectorizable.  */
              STMT_VINFO_VECTORIZABLE (stmt_info) = false;
              continue;
            }
          else
            return false;
        }

      /* Adjust the minimal vectorization factor according to the
	 vector type.  */
      vf = TYPE_VECTOR_SUBPARTS (STMT_VINFO_VECTYPE (stmt_info));
      if (vf > *min_vf)
	*min_vf = vf;
    }

  return true;
}


/* Function vect_get_new_vect_var.

   Returns a name for a new variable.  The current naming scheme appends the
   prefix "vect_" or "vect_p" (depending on the value of VAR_KIND) to
   the name of vectorizer generated variables, and appends that to NAME if
   provided.  */

tree
vect_get_new_vect_var (tree type, enum vect_var_kind var_kind, const char *name)
{
  const char *prefix;
  tree new_vect_var;

  switch (var_kind)
  {
  case vect_simple_var:
    prefix = "vect_";
    break;
  case vect_scalar_var:
    prefix = "stmp_";
    break;
  case vect_pointer_var:
    prefix = "vect_p";
    break;
  default:
    gcc_unreachable ();
  }

  if (name)
    {
      char* tmp = concat (prefix, name, NULL);
      new_vect_var = create_tmp_var (type, tmp);
      free (tmp);
    }
  else
    new_vect_var = create_tmp_var (type, prefix);

  /* Mark vector typed variable as a gimple register variable.  */
  if (TREE_CODE (type) == VECTOR_TYPE)
    DECL_GIMPLE_REG_P (new_vect_var) = true;

  return new_vect_var;
}


/* Function vect_create_addr_base_for_vector_ref.

   Create an expression that computes the address of the first memory location
   that will be accessed for a data reference.

   Input:
   STMT: The statement containing the data reference.
   NEW_STMT_LIST: Must be initialized to NULL_TREE or a statement list.
   OFFSET: Optional. If supplied, it is be added to the initial address.
   LOOP:    Specify relative to which loop-nest should the address be computed.
            For example, when the dataref is in an inner-loop nested in an
	    outer-loop that is now being vectorized, LOOP can be either the
	    outer-loop, or the inner-loop.  The first memory location accessed
	    by the following dataref ('in' points to short):

		for (i=0; i<N; i++)
		   for (j=0; j<M; j++)
		     s += in[i+j]

	    is as follows:
	    if LOOP=i_loop:	&in		(relative to i_loop)
	    if LOOP=j_loop: 	&in+i*2B	(relative to j_loop)

   Output:
   1. Return an SSA_NAME whose value is the address of the memory location of
      the first vector of the data reference.
   2. If new_stmt_list is not NULL_TREE after return then the caller must insert
      these statement(s) which define the returned SSA_NAME.

   FORNOW: We are only handling array accesses with step 1.  */

tree
vect_create_addr_base_for_vector_ref (gimple stmt,
				      gimple_seq *new_stmt_list,
				      tree offset,
				      struct loop *loop)
{
  stmt_vec_info stmt_info = vinfo_for_stmt (stmt);
  struct data_reference *dr = STMT_VINFO_DATA_REF (stmt_info);
  tree data_ref_base = unshare_expr (DR_BASE_ADDRESS (dr));
  tree base_name;
  tree data_ref_base_var;
  tree vec_stmt;
  tree addr_base, addr_expr;
  tree dest;
  gimple_seq seq = NULL;
  tree base_offset = unshare_expr (DR_OFFSET (dr));
  tree init = unshare_expr (DR_INIT (dr));
  tree vect_ptr_type;
  tree step = TYPE_SIZE_UNIT (TREE_TYPE (DR_REF (dr)));
  loop_vec_info loop_vinfo = STMT_VINFO_LOOP_VINFO (stmt_info);
  tree base;

  if (loop_vinfo && loop && loop != (gimple_bb (stmt))->loop_father)
    {
      struct loop *outer_loop = LOOP_VINFO_LOOP (loop_vinfo);

      gcc_assert (nested_in_vect_loop_p (outer_loop, stmt));

      data_ref_base = unshare_expr (STMT_VINFO_DR_BASE_ADDRESS (stmt_info));
      base_offset = unshare_expr (STMT_VINFO_DR_OFFSET (stmt_info));
      init = unshare_expr (STMT_VINFO_DR_INIT (stmt_info));
    }

  if (loop_vinfo)
    base_name = build_fold_indirect_ref (data_ref_base);
  else
    {
      base_offset = ssize_int (0);
      init = ssize_int (0);
      base_name = build_fold_indirect_ref (unshare_expr (DR_REF (dr)));
    }

  data_ref_base_var = create_tmp_var (TREE_TYPE (data_ref_base), "batmp");
  add_referenced_var (data_ref_base_var);
  data_ref_base = force_gimple_operand (data_ref_base, &seq, true,
					data_ref_base_var);
  gimple_seq_add_seq (new_stmt_list, seq);

  /* Create base_offset */
  base_offset = size_binop (PLUS_EXPR,
			    fold_convert (sizetype, base_offset),
			    fold_convert (sizetype, init));
  dest = create_tmp_var (sizetype, "base_off");
  add_referenced_var (dest);
  base_offset = force_gimple_operand (base_offset, &seq, true, dest);
  gimple_seq_add_seq (new_stmt_list, seq);

  if (offset)
    {
      tree tmp = create_tmp_var (sizetype, "offset");

      add_referenced_var (tmp);
      offset = fold_build2 (MULT_EXPR, sizetype,
			    fold_convert (sizetype, offset), step);
      base_offset = fold_build2 (PLUS_EXPR, sizetype,
				 base_offset, offset);
      base_offset = force_gimple_operand (base_offset, &seq, false, tmp);
      gimple_seq_add_seq (new_stmt_list, seq);
    }

  /* base + base_offset */
  if (loop_vinfo)
    addr_base = fold_build2 (POINTER_PLUS_EXPR, TREE_TYPE (data_ref_base),
                             data_ref_base, base_offset);
  else
    {
      addr_base = build1 (ADDR_EXPR,
			  build_pointer_type (TREE_TYPE (DR_REF (dr))),
			  unshare_expr (DR_REF (dr)));
    }

  vect_ptr_type = build_pointer_type (STMT_VINFO_VECTYPE (stmt_info));
  base = get_base_address (DR_REF (dr));
  if (base
      && TREE_CODE (base) == MEM_REF)
    vect_ptr_type
      = build_qualified_type (vect_ptr_type,
			      TYPE_QUALS (TREE_TYPE (TREE_OPERAND (base, 0))));

  vec_stmt = fold_convert (vect_ptr_type, addr_base);
  addr_expr = vect_get_new_vect_var (vect_ptr_type, vect_pointer_var,
                                     get_name (base_name));
  add_referenced_var (addr_expr);
  vec_stmt = force_gimple_operand (vec_stmt, &seq, false, addr_expr);
  gimple_seq_add_seq (new_stmt_list, seq);

  if (DR_PTR_INFO (dr)
      && TREE_CODE (vec_stmt) == SSA_NAME)
    duplicate_ssa_name_ptr_info (vec_stmt, DR_PTR_INFO (dr));

  if (vect_print_dump_info (REPORT_DETAILS))
    {
      fprintf (vect_dump, "created ");
      print_generic_expr (vect_dump, vec_stmt, TDF_SLIM);
    }

  return vec_stmt;
}


/* Function vect_create_data_ref_ptr.

   Create a new pointer to vector type (vp), that points to the first location
   accessed in the loop by STMT, along with the def-use update chain to
   appropriately advance the pointer through the loop iterations. Also set
   aliasing information for the pointer.  This vector pointer is used by the
   callers to this function to create a memory reference expression for vector
   load/store access.

   Input:
   1. STMT: a stmt that references memory. Expected to be of the form
         GIMPLE_ASSIGN <name, data-ref> or
	 GIMPLE_ASSIGN <data-ref, name>.
   2. AT_LOOP: the loop where the vector memref is to be created.
   3. OFFSET (optional): an offset to be added to the initial address accessed
        by the data-ref in STMT.
   4. ONLY_INIT: indicate if vp is to be updated in the loop, or remain
        pointing to the initial address.
   5. TYPE: if not NULL indicates the required type of the data-ref.

   Output:
   1. Declare a new ptr to vector_type, and have it point to the base of the
      data reference (initial addressed accessed by the data reference).
      For example, for vector of type V8HI, the following code is generated:

      v8hi *vp;
      vp = (v8hi *)initial_address;

      if OFFSET is not supplied:
         initial_address = &a[init];
      if OFFSET is supplied:
         initial_address = &a[init + OFFSET];

      Return the initial_address in INITIAL_ADDRESS.

   2. If ONLY_INIT is true, just return the initial pointer.  Otherwise, also
      update the pointer in each iteration of the loop.

      Return the increment stmt that updates the pointer in PTR_INCR.

   3. Set INV_P to true if the access pattern of the data reference in the
      vectorized loop is invariant.  Set it to false otherwise.

   4. Return the pointer.  */

tree
vect_create_data_ref_ptr (gimple stmt, struct loop *at_loop,
			  tree offset, tree *initial_address, gimple *ptr_incr,
			  bool only_init, bool *inv_p)
{
  tree base_name;
  stmt_vec_info stmt_info = vinfo_for_stmt (stmt);
  loop_vec_info loop_vinfo = STMT_VINFO_LOOP_VINFO (stmt_info);
  struct loop *loop = NULL;
  bool nested_in_vect_loop = false;
  struct loop *containing_loop = NULL;
  tree vectype = STMT_VINFO_VECTYPE (stmt_info);
  tree vect_ptr_type;
  tree vect_ptr;
  tree new_temp;
  gimple vec_stmt;
  gimple_seq new_stmt_list = NULL;
  edge pe = NULL;
  basic_block new_bb;
  tree vect_ptr_init;
  struct data_reference *dr = STMT_VINFO_DATA_REF (stmt_info);
  tree vptr;
  gimple_stmt_iterator incr_gsi;
  bool insert_after;
  bool negative;
  tree indx_before_incr, indx_after_incr;
  gimple incr;
  tree step;
  bb_vec_info bb_vinfo = STMT_VINFO_BB_VINFO (stmt_info);
  gimple_stmt_iterator gsi = gsi_for_stmt (stmt);
  tree base;

  if (loop_vinfo)
    {
      loop = LOOP_VINFO_LOOP (loop_vinfo);
      nested_in_vect_loop = nested_in_vect_loop_p (loop, stmt);
      containing_loop = (gimple_bb (stmt))->loop_father;
      pe = loop_preheader_edge (loop);
    }
  else
    {
      gcc_assert (bb_vinfo);
      only_init = true;
      *ptr_incr = NULL;
    }

  /* Check the step (evolution) of the load in LOOP, and record
     whether it's invariant.  */
  if (nested_in_vect_loop)
    step = STMT_VINFO_DR_STEP (stmt_info);
  else
    step = DR_STEP (STMT_VINFO_DATA_REF (stmt_info));

  if (tree_int_cst_compare (step, size_zero_node) == 0)
    *inv_p = true;
  else
    *inv_p = false;
  negative = tree_int_cst_compare (step, size_zero_node) < 0;

  /* Create an expression for the first address accessed by this load
     in LOOP.  */
  base_name = build_fold_indirect_ref (unshare_expr (DR_BASE_ADDRESS (dr)));

  if (vect_print_dump_info (REPORT_DETAILS))
    {
      tree data_ref_base = base_name;
      fprintf (vect_dump, "create vector-pointer variable to type: ");
      print_generic_expr (vect_dump, vectype, TDF_SLIM);
      if (TREE_CODE (data_ref_base) == VAR_DECL
          || TREE_CODE (data_ref_base) == ARRAY_REF)
        fprintf (vect_dump, "  vectorizing an array ref: ");
      else if (TREE_CODE (data_ref_base) == COMPONENT_REF)
        fprintf (vect_dump, "  vectorizing a record based array ref: ");
      else if (TREE_CODE (data_ref_base) == SSA_NAME)
        fprintf (vect_dump, "  vectorizing a pointer ref: ");
      print_generic_expr (vect_dump, base_name, TDF_SLIM);
    }

  /* (1) Create the new vector-pointer variable.  */
  vect_ptr_type = build_pointer_type (vectype);
  base = get_base_address (DR_REF (dr));
  if (base
      && TREE_CODE (base) == MEM_REF)
    vect_ptr_type
      = build_qualified_type (vect_ptr_type,
			      TYPE_QUALS (TREE_TYPE (TREE_OPERAND (base, 0))));
  vect_ptr = vect_get_new_vect_var (vect_ptr_type, vect_pointer_var,
                                    get_name (base_name));

  /* Vector types inherit the alias set of their component type by default so
     we need to use a ref-all pointer if the data reference does not conflict
     with the created vector data reference because it is not addressable.  */
  if (!alias_sets_conflict_p (get_deref_alias_set (vect_ptr),
			      get_alias_set (DR_REF (dr))))
    {
      vect_ptr_type
	= build_pointer_type_for_mode (vectype,
				       TYPE_MODE (vect_ptr_type), true);
      vect_ptr = vect_get_new_vect_var (vect_ptr_type, vect_pointer_var,
					get_name (base_name));
    }

  /* Likewise for any of the data references in the stmt group.  */
  else if (STMT_VINFO_DR_GROUP_SIZE (stmt_info) > 1)
    {
      gimple orig_stmt = STMT_VINFO_DR_GROUP_FIRST_DR (stmt_info);
      do
	{
	  tree lhs = gimple_assign_lhs (orig_stmt);
	  if (!alias_sets_conflict_p (get_deref_alias_set (vect_ptr),
				      get_alias_set (lhs)))
	    {
	      vect_ptr_type
		= build_pointer_type_for_mode (vectype,
					       TYPE_MODE (vect_ptr_type), true);
	      vect_ptr
		= vect_get_new_vect_var (vect_ptr_type, vect_pointer_var,
					 get_name (base_name));
	      break;
	    }

	  orig_stmt = STMT_VINFO_DR_GROUP_NEXT_DR (vinfo_for_stmt (orig_stmt));
	}
      while (orig_stmt);
    }

  add_referenced_var (vect_ptr);

  /* Note: If the dataref is in an inner-loop nested in LOOP, and we are
     vectorizing LOOP (i.e., outer-loop vectorization), we need to create two
     def-use update cycles for the pointer: one relative to the outer-loop
     (LOOP), which is what steps (3) and (4) below do.  The other is relative
     to the inner-loop (which is the inner-most loop containing the dataref),
     and this is done be step (5) below.

     When vectorizing inner-most loops, the vectorized loop (LOOP) is also the
     inner-most loop, and so steps (3),(4) work the same, and step (5) is
     redundant.  Steps (3),(4) create the following:

	vp0 = &base_addr;
	LOOP:	vp1 = phi(vp0,vp2)
		...
		...
		vp2 = vp1 + step
		goto LOOP

     If there is an inner-loop nested in loop, then step (5) will also be
     applied, and an additional update in the inner-loop will be created:

	vp0 = &base_addr;
	LOOP:   vp1 = phi(vp0,vp2)
		...
        inner:     vp3 = phi(vp1,vp4)
	           vp4 = vp3 + inner_step
	           if () goto inner
		...
		vp2 = vp1 + step
		if () goto LOOP   */

  /* (2) Calculate the initial address the vector-pointer, and set
         the vector-pointer to point to it before the loop.  */

  /* Create: (&(base[init_val+offset]) in the loop preheader.  */

  new_temp = vect_create_addr_base_for_vector_ref (stmt, &new_stmt_list,
                                                   offset, loop);
  if (new_stmt_list)
    {
      if (pe)
        {
          new_bb = gsi_insert_seq_on_edge_immediate (pe, new_stmt_list);
          gcc_assert (!new_bb);
        }
      else
        gsi_insert_seq_before (&gsi, new_stmt_list, GSI_SAME_STMT);
    }

  *initial_address = new_temp;

  /* Create: p = (vectype *) initial_base  */
  if (TREE_CODE (new_temp) != SSA_NAME
      || !useless_type_conversion_p (vect_ptr_type, TREE_TYPE (new_temp)))
    {
      vec_stmt = gimple_build_assign (vect_ptr,
				      fold_convert (vect_ptr_type, new_temp));
      vect_ptr_init = make_ssa_name (vect_ptr, vec_stmt);
      /* Copy the points-to information if it exists. */
      if (DR_PTR_INFO (dr))
	duplicate_ssa_name_ptr_info (vect_ptr_init, DR_PTR_INFO (dr));
      gimple_assign_set_lhs (vec_stmt, vect_ptr_init);
      if (pe)
	{
	  new_bb = gsi_insert_on_edge_immediate (pe, vec_stmt);
	  gcc_assert (!new_bb);
	}
      else
	gsi_insert_before (&gsi, vec_stmt, GSI_SAME_STMT);
    }
  else
    vect_ptr_init = new_temp;

  /* (3) Handle the updating of the vector-pointer inside the loop.
     This is needed when ONLY_INIT is false, and also when AT_LOOP is the
     inner-loop nested in LOOP (during outer-loop vectorization).  */

  /* No update in loop is required.  */
  if (only_init && (!loop_vinfo || at_loop == loop))
    vptr = vect_ptr_init;
  else
    {
      /* The step of the vector pointer is the Vector Size.  */
      tree step = TYPE_SIZE_UNIT (vectype);
      /* One exception to the above is when the scalar step of the load in
	 LOOP is zero. In this case the step here is also zero.  */
      if (*inv_p)
	step = size_zero_node;
      else if (negative)
	step = fold_build1 (NEGATE_EXPR, TREE_TYPE (step), step);

      standard_iv_increment_position (loop, &incr_gsi, &insert_after);

      create_iv (vect_ptr_init,
		 fold_convert (vect_ptr_type, step),
		 vect_ptr, loop, &incr_gsi, insert_after,
		 &indx_before_incr, &indx_after_incr);
      incr = gsi_stmt (incr_gsi);
      set_vinfo_for_stmt (incr, new_stmt_vec_info (incr, loop_vinfo, NULL));

      /* Copy the points-to information if it exists. */
      if (DR_PTR_INFO (dr))
	{
	  duplicate_ssa_name_ptr_info (indx_before_incr, DR_PTR_INFO (dr));
	  duplicate_ssa_name_ptr_info (indx_after_incr, DR_PTR_INFO (dr));
	}
      if (ptr_incr)
	*ptr_incr = incr;

      vptr = indx_before_incr;
    }

  if (!nested_in_vect_loop || only_init)
    return vptr;


  /* (4) Handle the updating of the vector-pointer inside the inner-loop
     nested in LOOP, if exists.  */

  gcc_assert (nested_in_vect_loop);
  if (!only_init)
    {
      standard_iv_increment_position (containing_loop, &incr_gsi,
				      &insert_after);
      create_iv (vptr, fold_convert (vect_ptr_type, DR_STEP (dr)), vect_ptr,
		 containing_loop, &incr_gsi, insert_after, &indx_before_incr,
		 &indx_after_incr);
      incr = gsi_stmt (incr_gsi);
      set_vinfo_for_stmt (incr, new_stmt_vec_info (incr, loop_vinfo, NULL));

      /* Copy the points-to information if it exists. */
      if (DR_PTR_INFO (dr))
	{
	  duplicate_ssa_name_ptr_info (indx_before_incr, DR_PTR_INFO (dr));
	  duplicate_ssa_name_ptr_info (indx_after_incr, DR_PTR_INFO (dr));
	}
      if (ptr_incr)
	*ptr_incr = incr;

      return indx_before_incr;
    }
  else
    gcc_unreachable ();
}


/* Function bump_vector_ptr

   Increment a pointer (to a vector type) by vector-size. If requested,
   i.e. if PTR-INCR is given, then also connect the new increment stmt
   to the existing def-use update-chain of the pointer, by modifying
   the PTR_INCR as illustrated below:

   The pointer def-use update-chain before this function:
                        DATAREF_PTR = phi (p_0, p_2)
                        ....
        PTR_INCR:       p_2 = DATAREF_PTR + step

   The pointer def-use update-chain after this function:
                        DATAREF_PTR = phi (p_0, p_2)
                        ....
                        NEW_DATAREF_PTR = DATAREF_PTR + BUMP
                        ....
        PTR_INCR:       p_2 = NEW_DATAREF_PTR + step

   Input:
   DATAREF_PTR - ssa_name of a pointer (to vector type) that is being updated
                 in the loop.
   PTR_INCR - optional. The stmt that updates the pointer in each iteration of
	      the loop.  The increment amount across iterations is expected
	      to be vector_size.
   BSI - location where the new update stmt is to be placed.
   STMT - the original scalar memory-access stmt that is being vectorized.
   BUMP - optional. The offset by which to bump the pointer. If not given,
	  the offset is assumed to be vector_size.

   Output: Return NEW_DATAREF_PTR as illustrated above.

*/

tree
bump_vector_ptr (tree dataref_ptr, gimple ptr_incr, gimple_stmt_iterator *gsi,
		 gimple stmt, tree bump)
{
  stmt_vec_info stmt_info = vinfo_for_stmt (stmt);
  struct data_reference *dr = STMT_VINFO_DATA_REF (stmt_info);
  tree vectype = STMT_VINFO_VECTYPE (stmt_info);
  tree ptr_var = SSA_NAME_VAR (dataref_ptr);
  tree update = TYPE_SIZE_UNIT (vectype);
  gimple incr_stmt;
  ssa_op_iter iter;
  use_operand_p use_p;
  tree new_dataref_ptr;

  if (bump)
    update = bump;

  incr_stmt = gimple_build_assign_with_ops (POINTER_PLUS_EXPR, ptr_var,
					    dataref_ptr, update);
  new_dataref_ptr = make_ssa_name (ptr_var, incr_stmt);
  gimple_assign_set_lhs (incr_stmt, new_dataref_ptr);
  vect_finish_stmt_generation (stmt, incr_stmt, gsi);

  /* Copy the points-to information if it exists. */
  if (DR_PTR_INFO (dr))
    duplicate_ssa_name_ptr_info (new_dataref_ptr, DR_PTR_INFO (dr));

  if (!ptr_incr)
    return new_dataref_ptr;

  /* Update the vector-pointer's cross-iteration increment.  */
  FOR_EACH_SSA_USE_OPERAND (use_p, ptr_incr, iter, SSA_OP_USE)
    {
      tree use = USE_FROM_PTR (use_p);

      if (use == dataref_ptr)
        SET_USE (use_p, new_dataref_ptr);
      else
        gcc_assert (tree_int_cst_compare (use, update) == 0);
    }

  return new_dataref_ptr;
}


/* Function vect_create_destination_var.

   Create a new temporary of type VECTYPE.  */

tree
vect_create_destination_var (tree scalar_dest, tree vectype)
{
  tree vec_dest;
  const char *new_name;
  tree type;
  enum vect_var_kind kind;

  kind = vectype ? vect_simple_var : vect_scalar_var;
  type = vectype ? vectype : TREE_TYPE (scalar_dest);

  gcc_assert (TREE_CODE (scalar_dest) == SSA_NAME);

  new_name = get_name (scalar_dest);
  if (!new_name)
    new_name = "var_";
  vec_dest = vect_get_new_vect_var (type, kind, new_name);
  add_referenced_var (vec_dest);

  return vec_dest;
}

/* Function vect_strided_store_supported.

   Returns TRUE is INTERLEAVE_HIGH and INTERLEAVE_LOW operations are supported,
   and FALSE otherwise.  */

bool
vect_strided_store_supported (tree vectype)
{
  optab interleave_high_optab, interleave_low_optab;
  enum machine_mode mode;

  mode = TYPE_MODE (vectype);

  /* Check that the operation is supported.  */
  interleave_high_optab = optab_for_tree_code (VEC_INTERLEAVE_HIGH_EXPR,
					       vectype, optab_default);
  interleave_low_optab = optab_for_tree_code (VEC_INTERLEAVE_LOW_EXPR,
					      vectype, optab_default);
  if (!interleave_high_optab || !interleave_low_optab)
    {
      if (vect_print_dump_info (REPORT_DETAILS))
	fprintf (vect_dump, "no optab for interleave.");
      return false;
    }

  if (optab_handler (interleave_high_optab, mode) == CODE_FOR_nothing
      || optab_handler (interleave_low_optab, mode) == CODE_FOR_nothing)
    {
      if (vect_print_dump_info (REPORT_DETAILS))
	fprintf (vect_dump, "interleave op not supported by target.");
      return false;
    }

  return true;
}


/* Function vect_permute_store_chain.

   Given a chain of interleaved stores in DR_CHAIN of LENGTH that must be
   a power of 2, generate interleave_high/low stmts to reorder the data
   correctly for the stores.  Return the final references for stores in
   RESULT_CHAIN.

   E.g., LENGTH is 4 and the scalar type is short, i.e., VF is 8.
   The input is 4 vectors each containing 8 elements.  We assign a number to
   each element, the input sequence is:

   1st vec:   0  1  2  3  4  5  6  7
   2nd vec:   8  9 10 11 12 13 14 15
   3rd vec:  16 17 18 19 20 21 22 23
   4th vec:  24 25 26 27 28 29 30 31

   The output sequence should be:

   1st vec:  0  8 16 24  1  9 17 25
   2nd vec:  2 10 18 26  3 11 19 27
   3rd vec:  4 12 20 28  5 13 21 30
   4th vec:  6 14 22 30  7 15 23 31

   i.e., we interleave the contents of the four vectors in their order.

   We use interleave_high/low instructions to create such output.  The input of
   each interleave_high/low operation is two vectors:
   1st vec    2nd vec
   0 1 2 3    4 5 6 7
   the even elements of the result vector are obtained left-to-right from the
   high/low elements of the first vector.  The odd elements of the result are
   obtained left-to-right from the high/low elements of the second vector.
   The output of interleave_high will be:   0 4 1 5
   and of interleave_low:                   2 6 3 7


   The permutation is done in log LENGTH stages.  In each stage interleave_high
   and interleave_low stmts are created for each pair of vectors in DR_CHAIN,
   where the first argument is taken from the first half of DR_CHAIN and the
   second argument from it's second half.
   In our example,

   I1: interleave_high (1st vec, 3rd vec)
   I2: interleave_low (1st vec, 3rd vec)
   I3: interleave_high (2nd vec, 4th vec)
   I4: interleave_low (2nd vec, 4th vec)

   The output for the first stage is:

   I1:  0 16  1 17  2 18  3 19
   I2:  4 20  5 21  6 22  7 23
   I3:  8 24  9 25 10 26 11 27
   I4: 12 28 13 29 14 30 15 31

   The output of the second stage, i.e. the final result is:

   I1:  0  8 16 24  1  9 17 25
   I2:  2 10 18 26  3 11 19 27
   I3:  4 12 20 28  5 13 21 30
   I4:  6 14 22 30  7 15 23 31.  */

bool
vect_permute_store_chain (VEC(tree,heap) *dr_chain,
			  unsigned int length,
			  gimple stmt,
			  gimple_stmt_iterator *gsi,
			  VEC(tree,heap) **result_chain)
{
  tree perm_dest, vect1, vect2, high, low;
  gimple perm_stmt;
  tree vectype = STMT_VINFO_VECTYPE (vinfo_for_stmt (stmt));
  int i;
  unsigned int j;
  enum tree_code high_code, low_code;

  /* Check that the operation is supported.  */
  if (!vect_strided_store_supported (vectype))
    return false;

  *result_chain = VEC_copy (tree, heap, dr_chain);

  for (i = 0; i < exact_log2 (length); i++)
    {
      for (j = 0; j < length/2; j++)
	{
	  vect1 = VEC_index (tree, dr_chain, j);
	  vect2 = VEC_index (tree, dr_chain, j+length/2);

	  /* Create interleaving stmt:
	     in the case of big endian:
                                high = interleave_high (vect1, vect2)
             and in the case of little endian:
                                high = interleave_low (vect1, vect2).  */
	  perm_dest = create_tmp_var (vectype, "vect_inter_high");
	  DECL_GIMPLE_REG_P (perm_dest) = 1;
	  add_referenced_var (perm_dest);
          if (BYTES_BIG_ENDIAN)
	    {
	      high_code = VEC_INTERLEAVE_HIGH_EXPR;
	      low_code = VEC_INTERLEAVE_LOW_EXPR;
	    }
	  else
	    {
	      low_code = VEC_INTERLEAVE_HIGH_EXPR;
	      high_code = VEC_INTERLEAVE_LOW_EXPR;
	    }
	  perm_stmt = gimple_build_assign_with_ops (high_code, perm_dest,
						    vect1, vect2);
	  high = make_ssa_name (perm_dest, perm_stmt);
	  gimple_assign_set_lhs (perm_stmt, high);
	  vect_finish_stmt_generation (stmt, perm_stmt, gsi);
	  VEC_replace (tree, *result_chain, 2*j, high);

	  /* Create interleaving stmt:
             in the case of big endian:
                               low  = interleave_low (vect1, vect2)
             and in the case of little endian:
                               low  = interleave_high (vect1, vect2).  */
	  perm_dest = create_tmp_var (vectype, "vect_inter_low");
	  DECL_GIMPLE_REG_P (perm_dest) = 1;
	  add_referenced_var (perm_dest);
	  perm_stmt = gimple_build_assign_with_ops (low_code, perm_dest,
						    vect1, vect2);
	  low = make_ssa_name (perm_dest, perm_stmt);
	  gimple_assign_set_lhs (perm_stmt, low);
	  vect_finish_stmt_generation (stmt, perm_stmt, gsi);
	  VEC_replace (tree, *result_chain, 2*j+1, low);
	}
      dr_chain = VEC_copy (tree, heap, *result_chain);
    }
  return true;
}

/* Function vect_setup_realignment

   This function is called when vectorizing an unaligned load using
   the dr_explicit_realign[_optimized] scheme.
   This function generates the following code at the loop prolog:

      p = initial_addr;
   x  msq_init = *(floor(p));   # prolog load
      realignment_token = call target_builtin;
    loop:
   x  msq = phi (msq_init, ---)

   The stmts marked with x are generated only for the case of
   dr_explicit_realign_optimized.

   The code above sets up a new (vector) pointer, pointing to the first
   location accessed by STMT, and a "floor-aligned" load using that pointer.
   It also generates code to compute the "realignment-token" (if the relevant
   target hook was defined), and creates a phi-node at the loop-header bb
   whose arguments are the result of the prolog-load (created by this
   function) and the result of a load that takes place in the loop (to be
   created by the caller to this function).

   For the case of dr_explicit_realign_optimized:
   The caller to this function uses the phi-result (msq) to create the
   realignment code inside the loop, and sets up the missing phi argument,
   as follows:
    loop:
      msq = phi (msq_init, lsq)
      lsq = *(floor(p'));        # load in loop
      result = realign_load (msq, lsq, realignment_token);

   For the case of dr_explicit_realign:
    loop:
      msq = *(floor(p)); 	# load in loop
      p' = p + (VS-1);
      lsq = *(floor(p'));	# load in loop
      result = realign_load (msq, lsq, realignment_token);

   Input:
   STMT - (scalar) load stmt to be vectorized. This load accesses
          a memory location that may be unaligned.
   BSI - place where new code is to be inserted.
   ALIGNMENT_SUPPORT_SCHEME - which of the two misalignment handling schemes
			      is used.

   Output:
   REALIGNMENT_TOKEN - the result of a call to the builtin_mask_for_load
                       target hook, if defined.
   Return value - the result of the loop-header phi node.  */

tree
vect_setup_realignment (gimple stmt, gimple_stmt_iterator *gsi,
                        tree *realignment_token,
			enum dr_alignment_support alignment_support_scheme,
			tree init_addr,
			struct loop **at_loop)
{
  stmt_vec_info stmt_info = vinfo_for_stmt (stmt);
  tree vectype = STMT_VINFO_VECTYPE (stmt_info);
  loop_vec_info loop_vinfo = STMT_VINFO_LOOP_VINFO (stmt_info);
  struct data_reference *dr = STMT_VINFO_DATA_REF (stmt_info);
  struct loop *loop = NULL;
  edge pe = NULL;
  tree scalar_dest = gimple_assign_lhs (stmt);
  tree vec_dest;
  gimple inc;
  tree ptr;
  tree data_ref;
  gimple new_stmt;
  basic_block new_bb;
  tree msq_init = NULL_TREE;
  tree new_temp;
  gimple phi_stmt;
  tree msq = NULL_TREE;
  gimple_seq stmts = NULL;
  bool inv_p;
  bool compute_in_loop = false;
  bool nested_in_vect_loop = false;
  struct loop *containing_loop = (gimple_bb (stmt))->loop_father;
  struct loop *loop_for_initial_load = NULL;

  if (loop_vinfo)
    {
      loop = LOOP_VINFO_LOOP (loop_vinfo);
      nested_in_vect_loop = nested_in_vect_loop_p (loop, stmt);
    }

  gcc_assert (alignment_support_scheme == dr_explicit_realign
	      || alignment_support_scheme == dr_explicit_realign_optimized);

  /* We need to generate three things:
     1. the misalignment computation
     2. the extra vector load (for the optimized realignment scheme).
     3. the phi node for the two vectors from which the realignment is
      done (for the optimized realignment scheme).  */

  /* 1. Determine where to generate the misalignment computation.

     If INIT_ADDR is NULL_TREE, this indicates that the misalignment
     calculation will be generated by this function, outside the loop (in the
     preheader).  Otherwise, INIT_ADDR had already been computed for us by the
     caller, inside the loop.

     Background: If the misalignment remains fixed throughout the iterations of
     the loop, then both realignment schemes are applicable, and also the
     misalignment computation can be done outside LOOP.  This is because we are
     vectorizing LOOP, and so the memory accesses in LOOP advance in steps that
     are a multiple of VS (the Vector Size), and therefore the misalignment in
     different vectorized LOOP iterations is always the same.
     The problem arises only if the memory access is in an inner-loop nested
     inside LOOP, which is now being vectorized using outer-loop vectorization.
     This is the only case when the misalignment of the memory access may not
     remain fixed throughout the iterations of the inner-loop (as explained in
     detail in vect_supportable_dr_alignment).  In this case, not only is the
     optimized realignment scheme not applicable, but also the misalignment
     computation (and generation of the realignment token that is passed to
     REALIGN_LOAD) have to be done inside the loop.

     In short, INIT_ADDR indicates whether we are in a COMPUTE_IN_LOOP mode
     or not, which in turn determines if the misalignment is computed inside
     the inner-loop, or outside LOOP.  */

  if (init_addr != NULL_TREE || !loop_vinfo)
    {
      compute_in_loop = true;
      gcc_assert (alignment_support_scheme == dr_explicit_realign);
    }


  /* 2. Determine where to generate the extra vector load.

     For the optimized realignment scheme, instead of generating two vector
     loads in each iteration, we generate a single extra vector load in the
     preheader of the loop, and in each iteration reuse the result of the
     vector load from the previous iteration.  In case the memory access is in
     an inner-loop nested inside LOOP, which is now being vectorized using
     outer-loop vectorization, we need to determine whether this initial vector
     load should be generated at the preheader of the inner-loop, or can be
     generated at the preheader of LOOP.  If the memory access has no evolution
     in LOOP, it can be generated in the preheader of LOOP. Otherwise, it has
     to be generated inside LOOP (in the preheader of the inner-loop).  */

  if (nested_in_vect_loop)
    {
      tree outerloop_step = STMT_VINFO_DR_STEP (stmt_info);
      bool invariant_in_outerloop =
            (tree_int_cst_compare (outerloop_step, size_zero_node) == 0);
      loop_for_initial_load = (invariant_in_outerloop ? loop : loop->inner);
    }
  else
    loop_for_initial_load = loop;
  if (at_loop)
    *at_loop = loop_for_initial_load;

  if (loop_for_initial_load)
    pe = loop_preheader_edge (loop_for_initial_load);

  /* 3. For the case of the optimized realignment, create the first vector
      load at the loop preheader.  */

  if (alignment_support_scheme == dr_explicit_realign_optimized)
    {
      /* Create msq_init = *(floor(p1)) in the loop preheader  */

      gcc_assert (!compute_in_loop);
      vec_dest = vect_create_destination_var (scalar_dest, vectype);
      ptr = vect_create_data_ref_ptr (stmt, loop_for_initial_load, NULL_TREE,
				      &init_addr, &inc, true, &inv_p);
      new_stmt = gimple_build_assign_with_ops
		   (BIT_AND_EXPR, NULL_TREE, ptr,
		    build_int_cst (TREE_TYPE (ptr),
				   -(HOST_WIDE_INT)TYPE_ALIGN_UNIT (vectype)));
      new_temp = make_ssa_name (SSA_NAME_VAR (ptr), new_stmt);
      gimple_assign_set_lhs (new_stmt, new_temp);
      new_bb = gsi_insert_on_edge_immediate (pe, new_stmt);
      gcc_assert (!new_bb);
      data_ref
	= build2 (MEM_REF, TREE_TYPE (vec_dest), new_temp,
		  build_int_cst (reference_alias_ptr_type (DR_REF (dr)), 0));
      new_stmt = gimple_build_assign (vec_dest, data_ref);
      new_temp = make_ssa_name (vec_dest, new_stmt);
      gimple_assign_set_lhs (new_stmt, new_temp);
      mark_symbols_for_renaming (new_stmt);
      if (pe)
        {
          new_bb = gsi_insert_on_edge_immediate (pe, new_stmt);
          gcc_assert (!new_bb);
        }
      else
         gsi_insert_before (gsi, new_stmt, GSI_SAME_STMT);

      msq_init = gimple_assign_lhs (new_stmt);
    }

  /* 4. Create realignment token using a target builtin, if available.
      It is done either inside the containing loop, or before LOOP (as
      determined above).  */

  if (targetm.vectorize.builtin_mask_for_load)
    {
      tree builtin_decl;

      /* Compute INIT_ADDR - the initial addressed accessed by this memref.  */
      if (!init_addr)
	{
	  /* Generate the INIT_ADDR computation outside LOOP.  */
	  init_addr = vect_create_addr_base_for_vector_ref (stmt, &stmts,
							NULL_TREE, loop);
          if (loop)
            {
   	      pe = loop_preheader_edge (loop);
	      new_bb = gsi_insert_seq_on_edge_immediate (pe, stmts);
	      gcc_assert (!new_bb);
            }
          else
             gsi_insert_seq_before (gsi, stmts, GSI_SAME_STMT);
	}

      builtin_decl = targetm.vectorize.builtin_mask_for_load ();
      new_stmt = gimple_build_call (builtin_decl, 1, init_addr);
      vec_dest =
	vect_create_destination_var (scalar_dest,
				     gimple_call_return_type (new_stmt));
      new_temp = make_ssa_name (vec_dest, new_stmt);
      gimple_call_set_lhs (new_stmt, new_temp);

      if (compute_in_loop)
	gsi_insert_before (gsi, new_stmt, GSI_SAME_STMT);
      else
	{
	  /* Generate the misalignment computation outside LOOP.  */
	  pe = loop_preheader_edge (loop);
	  new_bb = gsi_insert_on_edge_immediate (pe, new_stmt);
	  gcc_assert (!new_bb);
	}

      *realignment_token = gimple_call_lhs (new_stmt);

      /* The result of the CALL_EXPR to this builtin is determined from
         the value of the parameter and no global variables are touched
         which makes the builtin a "const" function.  Requiring the
         builtin to have the "const" attribute makes it unnecessary
         to call mark_call_clobbered.  */
      gcc_assert (TREE_READONLY (builtin_decl));
    }

  if (alignment_support_scheme == dr_explicit_realign)
    return msq;

  gcc_assert (!compute_in_loop);
  gcc_assert (alignment_support_scheme == dr_explicit_realign_optimized);


  /* 5. Create msq = phi <msq_init, lsq> in loop  */

  pe = loop_preheader_edge (containing_loop);
  vec_dest = vect_create_destination_var (scalar_dest, vectype);
  msq = make_ssa_name (vec_dest, NULL);
  phi_stmt = create_phi_node (msq, containing_loop->header);
  SSA_NAME_DEF_STMT (msq) = phi_stmt;
  add_phi_arg (phi_stmt, msq_init, pe, UNKNOWN_LOCATION);

  return msq;
}


/* Function vect_strided_load_supported.

   Returns TRUE is EXTRACT_EVEN and EXTRACT_ODD operations are supported,
   and FALSE otherwise.  */

bool
vect_strided_load_supported (tree vectype)
{
  optab perm_even_optab, perm_odd_optab;
  enum machine_mode mode;

  mode = TYPE_MODE (vectype);

  perm_even_optab = optab_for_tree_code (VEC_EXTRACT_EVEN_EXPR, vectype,
					 optab_default);
  if (!perm_even_optab)
    {
      if (vect_print_dump_info (REPORT_DETAILS))
	fprintf (vect_dump, "no optab for perm_even.");
      return false;
    }

  if (optab_handler (perm_even_optab, mode) == CODE_FOR_nothing)
    {
      if (vect_print_dump_info (REPORT_DETAILS))
	fprintf (vect_dump, "perm_even op not supported by target.");
      return false;
    }

  perm_odd_optab = optab_for_tree_code (VEC_EXTRACT_ODD_EXPR, vectype,
					optab_default);
  if (!perm_odd_optab)
    {
      if (vect_print_dump_info (REPORT_DETAILS))
	fprintf (vect_dump, "no optab for perm_odd.");
      return false;
    }

  if (optab_handler (perm_odd_optab, mode) == CODE_FOR_nothing)
    {
      if (vect_print_dump_info (REPORT_DETAILS))
	fprintf (vect_dump, "perm_odd op not supported by target.");
      return false;
    }
  return true;
}


/* Function vect_permute_load_chain.

   Given a chain of interleaved loads in DR_CHAIN of LENGTH that must be
   a power of 2, generate extract_even/odd stmts to reorder the input data
   correctly.  Return the final references for loads in RESULT_CHAIN.

   E.g., LENGTH is 4 and the scalar type is short, i.e., VF is 8.
   The input is 4 vectors each containing 8 elements. We assign a number to each
   element, the input sequence is:

   1st vec:   0  1  2  3  4  5  6  7
   2nd vec:   8  9 10 11 12 13 14 15
   3rd vec:  16 17 18 19 20 21 22 23
   4th vec:  24 25 26 27 28 29 30 31

   The output sequence should be:

   1st vec:  0 4  8 12 16 20 24 28
   2nd vec:  1 5  9 13 17 21 25 29
   3rd vec:  2 6 10 14 18 22 26 30
   4th vec:  3 7 11 15 19 23 27 31

   i.e., the first output vector should contain the first elements of each
   interleaving group, etc.

   We use extract_even/odd instructions to create such output.  The input of
   each extract_even/odd operation is two vectors
   1st vec    2nd vec
   0 1 2 3    4 5 6 7

   and the output is the vector of extracted even/odd elements.  The output of
   extract_even will be:   0 2 4 6
   and of extract_odd:     1 3 5 7


   The permutation is done in log LENGTH stages.  In each stage extract_even
   and extract_odd stmts are created for each pair of vectors in DR_CHAIN in
   their order.  In our example,

   E1: extract_even (1st vec, 2nd vec)
   E2: extract_odd (1st vec, 2nd vec)
   E3: extract_even (3rd vec, 4th vec)
   E4: extract_odd (3rd vec, 4th vec)

   The output for the first stage will be:

   E1:  0  2  4  6  8 10 12 14
   E2:  1  3  5  7  9 11 13 15
   E3: 16 18 20 22 24 26 28 30
   E4: 17 19 21 23 25 27 29 31

   In order to proceed and create the correct sequence for the next stage (or
   for the correct output, if the second stage is the last one, as in our
   example), we first put the output of extract_even operation and then the
   output of extract_odd in RESULT_CHAIN (which is then copied to DR_CHAIN).
   The input for the second stage is:

   1st vec (E1):  0  2  4  6  8 10 12 14
   2nd vec (E3): 16 18 20 22 24 26 28 30
   3rd vec (E2):  1  3  5  7  9 11 13 15
   4th vec (E4): 17 19 21 23 25 27 29 31

   The output of the second stage:

   E1: 0 4  8 12 16 20 24 28
   E2: 2 6 10 14 18 22 26 30
   E3: 1 5  9 13 17 21 25 29
   E4: 3 7 11 15 19 23 27 31

   And RESULT_CHAIN after reordering:

   1st vec (E1):  0 4  8 12 16 20 24 28
   2nd vec (E3):  1 5  9 13 17 21 25 29
   3rd vec (E2):  2 6 10 14 18 22 26 30
   4th vec (E4):  3 7 11 15 19 23 27 31.  */

bool
vect_permute_load_chain (VEC(tree,heap) *dr_chain,
			 unsigned int length,
			 gimple stmt,
			 gimple_stmt_iterator *gsi,
			 VEC(tree,heap) **result_chain)
{
  tree perm_dest, data_ref, first_vect, second_vect;
  gimple perm_stmt;
  tree vectype = STMT_VINFO_VECTYPE (vinfo_for_stmt (stmt));
  int i;
  unsigned int j;

  /* Check that the operation is supported.  */
  if (!vect_strided_load_supported (vectype))
    return false;

  *result_chain = VEC_copy (tree, heap, dr_chain);
  for (i = 0; i < exact_log2 (length); i++)
    {
      for (j = 0; j < length; j +=2)
	{
	  first_vect = VEC_index (tree, dr_chain, j);
	  second_vect = VEC_index (tree, dr_chain, j+1);

	  /* data_ref = permute_even (first_data_ref, second_data_ref);  */
	  perm_dest = create_tmp_var (vectype, "vect_perm_even");
	  DECL_GIMPLE_REG_P (perm_dest) = 1;
	  add_referenced_var (perm_dest);

	  perm_stmt = gimple_build_assign_with_ops (VEC_EXTRACT_EVEN_EXPR,
						    perm_dest, first_vect,
						    second_vect);

	  data_ref = make_ssa_name (perm_dest, perm_stmt);
	  gimple_assign_set_lhs (perm_stmt, data_ref);
	  vect_finish_stmt_generation (stmt, perm_stmt, gsi);
	  mark_symbols_for_renaming (perm_stmt);

	  VEC_replace (tree, *result_chain, j/2, data_ref);

	  /* data_ref = permute_odd (first_data_ref, second_data_ref);  */
	  perm_dest = create_tmp_var (vectype, "vect_perm_odd");
	  DECL_GIMPLE_REG_P (perm_dest) = 1;
	  add_referenced_var (perm_dest);

	  perm_stmt = gimple_build_assign_with_ops (VEC_EXTRACT_ODD_EXPR,
						    perm_dest, first_vect,
						    second_vect);
	  data_ref = make_ssa_name (perm_dest, perm_stmt);
	  gimple_assign_set_lhs (perm_stmt, data_ref);
	  vect_finish_stmt_generation (stmt, perm_stmt, gsi);
	  mark_symbols_for_renaming (perm_stmt);

	  VEC_replace (tree, *result_chain, j/2+length/2, data_ref);
	}
      dr_chain = VEC_copy (tree, heap, *result_chain);
    }
  return true;
}


/* Function vect_transform_strided_load.

   Given a chain of input interleaved data-refs (in DR_CHAIN), build statements
   to perform their permutation and ascribe the result vectorized statements to
   the scalar statements.
*/

bool
vect_transform_strided_load (gimple stmt, VEC(tree,heap) *dr_chain, int size,
			     gimple_stmt_iterator *gsi)
{
  stmt_vec_info stmt_info = vinfo_for_stmt (stmt);
  gimple first_stmt = DR_GROUP_FIRST_DR (stmt_info);
  gimple next_stmt, new_stmt;
  VEC(tree,heap) *result_chain = NULL;
  unsigned int i, gap_count;
  tree tmp_data_ref;

  /* DR_CHAIN contains input data-refs that are a part of the interleaving.
     RESULT_CHAIN is the output of vect_permute_load_chain, it contains permuted
     vectors, that are ready for vector computation.  */
  result_chain = VEC_alloc (tree, heap, size);
  /* Permute.  */
  if (!vect_permute_load_chain (dr_chain, size, stmt, gsi, &result_chain))
    return false;

  /* Put a permuted data-ref in the VECTORIZED_STMT field.
     Since we scan the chain starting from it's first node, their order
     corresponds the order of data-refs in RESULT_CHAIN.  */
  next_stmt = first_stmt;
  gap_count = 1;
  FOR_EACH_VEC_ELT (tree, result_chain, i, tmp_data_ref)
    {
      if (!next_stmt)
	break;

      /* Skip the gaps.  Loads created for the gaps will be removed by dead
       code elimination pass later.  No need to check for the first stmt in
       the group, since it always exists.
       DR_GROUP_GAP is the number of steps in elements from the previous
       access (if there is no gap DR_GROUP_GAP is 1).  We skip loads that
       correspond to the gaps.  */
      if (next_stmt != first_stmt
          && gap_count < DR_GROUP_GAP (vinfo_for_stmt (next_stmt)))
      {
        gap_count++;
        continue;
      }

      while (next_stmt)
        {
	  new_stmt = SSA_NAME_DEF_STMT (tmp_data_ref);
	  /* We assume that if VEC_STMT is not NULL, this is a case of multiple
	     copies, and we put the new vector statement in the first available
	     RELATED_STMT.  */
	  if (!STMT_VINFO_VEC_STMT (vinfo_for_stmt (next_stmt)))
	    STMT_VINFO_VEC_STMT (vinfo_for_stmt (next_stmt)) = new_stmt;
	  else
            {
              if (!DR_GROUP_SAME_DR_STMT (vinfo_for_stmt (next_stmt)))
                {
 	          gimple prev_stmt =
		    STMT_VINFO_VEC_STMT (vinfo_for_stmt (next_stmt));
	          gimple rel_stmt =
		    STMT_VINFO_RELATED_STMT (vinfo_for_stmt (prev_stmt));
	          while (rel_stmt)
		    {
		      prev_stmt = rel_stmt;
		      rel_stmt =
                        STMT_VINFO_RELATED_STMT (vinfo_for_stmt (rel_stmt));
		    }

  	          STMT_VINFO_RELATED_STMT (vinfo_for_stmt (prev_stmt)) =
                    new_stmt;
                }
            }

	  next_stmt = DR_GROUP_NEXT_DR (vinfo_for_stmt (next_stmt));
	  gap_count = 1;
	  /* If NEXT_STMT accesses the same DR as the previous statement,
	     put the same TMP_DATA_REF as its vectorized statement; otherwise
	     get the next data-ref from RESULT_CHAIN.  */
	  if (!next_stmt || !DR_GROUP_SAME_DR_STMT (vinfo_for_stmt (next_stmt)))
	    break;
        }
    }

  VEC_free (tree, heap, result_chain);
  return true;
}

/* Function vect_force_dr_alignment_p.

   Returns whether the alignment of a DECL can be forced to be aligned
   on ALIGNMENT bit boundary.  */

bool
vect_can_force_dr_alignment_p (const_tree decl, unsigned int alignment)
{
  if (TREE_CODE (decl) != VAR_DECL)
    return false;

  if (DECL_EXTERNAL (decl))
    return false;

  if (TREE_ASM_WRITTEN (decl))
    return false;

  if (TREE_STATIC (decl))
    return (alignment <= MAX_OFILE_ALIGNMENT);
  else
    return (alignment <= MAX_STACK_ALIGNMENT);
}


/* Return whether the data reference DR is supported with respect to its
   alignment.
   If CHECK_ALIGNED_ACCESSES is TRUE, check if the access is supported even
   it is aligned, i.e., check if it is possible to vectorize it with different
   alignment.  */

enum dr_alignment_support
vect_supportable_dr_alignment (struct data_reference *dr,
                               bool check_aligned_accesses)
{
  gimple stmt = DR_STMT (dr);
  stmt_vec_info stmt_info = vinfo_for_stmt (stmt);
  tree vectype = STMT_VINFO_VECTYPE (stmt_info);
  enum machine_mode mode = TYPE_MODE (vectype);
  loop_vec_info loop_vinfo = STMT_VINFO_LOOP_VINFO (stmt_info);
  struct loop *vect_loop = NULL;
  bool nested_in_vect_loop = false;

  if (aligned_access_p (dr) && !check_aligned_accesses)
    return dr_aligned;

  if (loop_vinfo)
    {
      vect_loop = LOOP_VINFO_LOOP (loop_vinfo);
      nested_in_vect_loop = nested_in_vect_loop_p (vect_loop, stmt);
    }

  /* Possibly unaligned access.  */

  /* We can choose between using the implicit realignment scheme (generating
     a misaligned_move stmt) and the explicit realignment scheme (generating
     aligned loads with a REALIGN_LOAD).  There are two variants to the
     explicit realignment scheme: optimized, and unoptimized.
     We can optimize the realignment only if the step between consecutive
     vector loads is equal to the vector size.  Since the vector memory
     accesses advance in steps of VS (Vector Size) in the vectorized loop, it
     is guaranteed that the misalignment amount remains the same throughout the
     execution of the vectorized loop.  Therefore, we can create the
     "realignment token" (the permutation mask that is passed to REALIGN_LOAD)
     at the loop preheader.

     However, in the case of outer-loop vectorization, when vectorizing a
     memory access in the inner-loop nested within the LOOP that is now being
     vectorized, while it is guaranteed that the misalignment of the
     vectorized memory access will remain the same in different outer-loop
     iterations, it is *not* guaranteed that is will remain the same throughout
     the execution of the inner-loop.  This is because the inner-loop advances
     with the original scalar step (and not in steps of VS).  If the inner-loop
     step happens to be a multiple of VS, then the misalignment remains fixed
     and we can use the optimized realignment scheme.  For example:

      for (i=0; i<N; i++)
        for (j=0; j<M; j++)
          s += a[i+j];

     When vectorizing the i-loop in the above example, the step between
     consecutive vector loads is 1, and so the misalignment does not remain
     fixed across the execution of the inner-loop, and the realignment cannot
     be optimized (as illustrated in the following pseudo vectorized loop):

      for (i=0; i<N; i+=4)
        for (j=0; j<M; j++){
          vs += vp[i+j]; // misalignment of &vp[i+j] is {0,1,2,3,0,1,2,3,...}
                         // when j is {0,1,2,3,4,5,6,7,...} respectively.
                         // (assuming that we start from an aligned address).
          }

     We therefore have to use the unoptimized realignment scheme:

      for (i=0; i<N; i+=4)
          for (j=k; j<M; j+=4)
          vs += vp[i+j]; // misalignment of &vp[i+j] is always k (assuming
                           // that the misalignment of the initial address is
                           // 0).

     The loop can then be vectorized as follows:

      for (k=0; k<4; k++){
        rt = get_realignment_token (&vp[k]);
        for (i=0; i<N; i+=4){
          v1 = vp[i+k];
          for (j=k; j<M; j+=4){
            v2 = vp[i+j+VS-1];
            va = REALIGN_LOAD <v1,v2,rt>;
            vs += va;
            v1 = v2;
          }
        }
    } */

  if (DR_IS_READ (dr))
    {
      bool is_packed = false;
      tree type = (TREE_TYPE (DR_REF (dr)));

      if (optab_handler (vec_realign_load_optab, mode) != CODE_FOR_nothing
	  && (!targetm.vectorize.builtin_mask_for_load
	      || targetm.vectorize.builtin_mask_for_load ()))
	{
	  tree vectype = STMT_VINFO_VECTYPE (stmt_info);
	  if ((nested_in_vect_loop
	       && (TREE_INT_CST_LOW (DR_STEP (dr))
	 	   != GET_MODE_SIZE (TYPE_MODE (vectype))))
              || !loop_vinfo)
	    return dr_explicit_realign;
	  else
	    return dr_explicit_realign_optimized;
	}
      if (!known_alignment_for_access_p (dr))
	{
	  tree ba = DR_BASE_OBJECT (dr);

	  if (ba)
	    is_packed = contains_packed_reference (ba);
	}

      if (targetm.vectorize.
	  support_vector_misalignment (mode, type,
				       DR_MISALIGNMENT (dr), is_packed))
	/* Can't software pipeline the loads, but can at least do them.  */
	return dr_unaligned_supported;
    }
  else
    {
      bool is_packed = false;
      tree type = (TREE_TYPE (DR_REF (dr)));

      if (!known_alignment_for_access_p (dr))
	{
	  tree ba = DR_BASE_OBJECT (dr);

	  if (ba)
	    is_packed = contains_packed_reference (ba);
	}

     if (targetm.vectorize.
         support_vector_misalignment (mode, type,
				      DR_MISALIGNMENT (dr), is_packed))
       return dr_unaligned_supported;
    }

  /* Unsupported.  */
  return dr_unaligned_unsupported;
}<|MERGE_RESOLUTION|>--- conflicted
+++ resolved
@@ -312,16 +312,6 @@
 
   res = vect_equal_offsets (TREE_OPERAND (offset1, 0),
 			    TREE_OPERAND (offset2, 0));
-<<<<<<< HEAD
-
-  if (!res || !BINARY_CLASS_P (offset1))
-    return res;
-
-  res = vect_equal_offsets (TREE_OPERAND (offset1, 1),
-			    TREE_OPERAND (offset2, 1));
-
-  return res;
-=======
 
   if (!res || !BINARY_CLASS_P (offset1))
     return res;
@@ -392,7 +382,6 @@
     return false;
 
   return true;
->>>>>>> 6e7f08ad
 }
 
 
