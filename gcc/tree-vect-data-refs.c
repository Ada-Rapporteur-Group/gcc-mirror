--- conflicted
+++ resolved
@@ -557,12 +557,8 @@
 
 static bool
 vect_analyze_data_ref_dependence (struct data_dependence_relation *ddr,
-<<<<<<< HEAD
-                                  loop_vec_info loop_vinfo, int *max_vf)
-=======
                                   loop_vec_info loop_vinfo, int *max_vf,
                                   bool *data_dependence_in_bb)
->>>>>>> 155d23aa
 {
   unsigned int i;
   struct loop *loop = NULL;
@@ -621,12 +617,6 @@
           print_generic_expr (vect_dump, DR_REF (drb), TDF_SLIM);
         }
 
-<<<<<<< HEAD
-      /* Mark the statements as unvectorizable.  */
-      STMT_VINFO_VECTORIZABLE (stmtinfo_a) = false;
-      STMT_VINFO_VECTORIZABLE (stmtinfo_b) = false;
-
-=======
       /* We do not vectorize basic blocks with write-write dependencies.  */
       if (DR_IS_WRITE (dra) && DR_IS_WRITE (drb))
         return true;
@@ -635,7 +625,6 @@
          verifying that all the loads in the basic block are before all the
          stores).  */
       *data_dependence_in_bb = true;
->>>>>>> 155d23aa
       return false;
     }
 
@@ -761,12 +750,8 @@
 
 bool
 vect_analyze_data_ref_dependences (loop_vec_info loop_vinfo,
-<<<<<<< HEAD
-                                   bb_vec_info bb_vinfo, int *max_vf)
-=======
                                    bb_vec_info bb_vinfo, int *max_vf,
                                    bool *data_dependence_in_bb)
->>>>>>> 155d23aa
 {
   unsigned int i;
   VEC (ddr_p, heap) *ddrs = NULL;
@@ -780,14 +765,9 @@
   else
     ddrs = BB_VINFO_DDRS (bb_vinfo);
 
-<<<<<<< HEAD
-  for (i = 0; VEC_iterate (ddr_p, ddrs, i, ddr); i++)
-    if (vect_analyze_data_ref_dependence (ddr, loop_vinfo, max_vf))
-=======
   FOR_EACH_VEC_ELT (ddr_p, ddrs, i, ddr)
     if (vect_analyze_data_ref_dependence (ddr, loop_vinfo, max_vf,
 					  data_dependence_in_bb))
->>>>>>> 155d23aa
       return false;
 
   return true;
@@ -973,11 +953,7 @@
   else
     datarefs = BB_VINFO_DATAREFS (bb_vinfo);
 
-<<<<<<< HEAD
-  for (i = 0; VEC_iterate (data_reference_p, datarefs, i, dr); i++)
-=======
   FOR_EACH_VEC_ELT (data_reference_p, datarefs, i, dr)
->>>>>>> 155d23aa
     if (STMT_VINFO_VECTORIZABLE (vinfo_for_stmt (DR_STMT (dr)))
         && !vect_compute_data_ref_alignment (dr))
       {
@@ -1968,11 +1944,7 @@
   if (DDR_ARE_DEPENDENT (ddr) == chrec_known)
     return;
 
-<<<<<<< HEAD
-  if ((DR_IS_READ (dra) && DR_IS_READ (drb)) || dra == drb)
-=======
   if (dra == drb)
->>>>>>> 155d23aa
     return;
 
   if (DDR_ARE_DEPENDENT (ddr) == chrec_dont_know)
@@ -1982,10 +1954,6 @@
   if (DDR_NUM_DIST_VECTS (ddr) == 0)
     return;
 
-<<<<<<< HEAD
-  loop_depth = index_in_loop_nest (loop->num, DDR_LOOP_NEST (ddr));
-  for (i = 0; VEC_iterate (lambda_vector, DDR_DIST_VECTS (ddr), i, dist_v); i++)
-=======
   /* Data-dependence analysis reports a distance vector of zero
      for data-references that overlap only in the first iteration
      but have different sign step (see PR45764).
@@ -1995,7 +1963,6 @@
 
   loop_depth = index_in_loop_nest (loop->num, DDR_LOOP_NEST (ddr));
   FOR_EACH_VEC_ELT (lambda_vector, DDR_DIST_VECTS (ddr), i, dist_v)
->>>>>>> 155d23aa
     {
       int dist = dist_v[loop_depth];
 
@@ -2043,11 +2010,7 @@
       struct data_dependence_relation *ddr;
       unsigned int i;
 
-<<<<<<< HEAD
-      for (i = 0; VEC_iterate (ddr_p, ddrs, i, ddr); i++)
-=======
       FOR_EACH_VEC_ELT (ddr_p, ddrs, i, ddr)
->>>>>>> 155d23aa
 	vect_find_same_alignment_drs (ddr, loop_vinfo);
     }
 
@@ -2396,11 +2359,7 @@
   else
     datarefs = BB_VINFO_DATAREFS (bb_vinfo);
 
-<<<<<<< HEAD
-  for (i = 0; VEC_iterate (data_reference_p, datarefs, i, dr); i++)
-=======
   FOR_EACH_VEC_ELT (data_reference_p, datarefs, i, dr)
->>>>>>> 155d23aa
     if (STMT_VINFO_VECTORIZABLE (vinfo_for_stmt (DR_STMT (dr))) 
         && !vect_analyze_data_ref_access (dr))
       {
@@ -2945,11 +2904,7 @@
   vect_ptr_type = build_pointer_type (STMT_VINFO_VECTYPE (stmt_info));
   base = get_base_address (DR_REF (dr));
   if (base
-<<<<<<< HEAD
-      && INDIRECT_REF_P (base))
-=======
       && TREE_CODE (base) == MEM_REF)
->>>>>>> 155d23aa
     vect_ptr_type
       = build_qualified_type (vect_ptr_type,
 			      TYPE_QUALS (TREE_TYPE (TREE_OPERAND (base, 0))));
@@ -3102,11 +3057,7 @@
   vect_ptr_type = build_pointer_type (vectype);
   base = get_base_address (DR_REF (dr));
   if (base
-<<<<<<< HEAD
-      && INDIRECT_REF_P (base))
-=======
       && TREE_CODE (base) == MEM_REF)
->>>>>>> 155d23aa
     vect_ptr_type
       = build_qualified_type (vect_ptr_type,
 			      TYPE_QUALS (TREE_TYPE (TREE_OPERAND (base, 0))));
