--- conflicted
+++ resolved
@@ -1,10 +1,6 @@
 /* Procedure integration for GCC.
    Copyright (C) 1988, 1991, 1993, 1994, 1995, 1996, 1997, 1998, 1999,
-<<<<<<< HEAD
-   2000, 2001, 2002, 2003, 2004, 2005, 2006, 2007, 2008, 2009
-=======
    2000, 2001, 2002, 2003, 2004, 2005, 2006, 2007, 2008, 2009, 2010
->>>>>>> 03d20231
    Free Software Foundation, Inc.
    Contributed by Michael Tiemann (tiemann@cygnus.com)
 
