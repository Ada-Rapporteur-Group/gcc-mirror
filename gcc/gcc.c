--- conflicted
+++ resolved
@@ -17,14 +17,7 @@
 
 You should have received a copy of the GNU General Public License
 along with GCC; see the file COPYING3.  If not see
-<<<<<<< HEAD
-<http://www.gnu.org/licenses/>.
-
-This paragraph is here to try to keep Sun CC from dying.
-The number of chars here seems crucial!!!!  */
-=======
 <http://www.gnu.org/licenses/>.  */
->>>>>>> 42bae686
 
 /* This program is the user interface to the C compiler and possibly to
 other compilers.  It is used because compilation is a complicated procedure
@@ -3668,14 +3661,9 @@
       else if (strcmp (argv[i], "-fversion") == 0)
 	{
 	  /* translate_options () has turned --version into -fversion.  */
-<<<<<<< HEAD
-	  printf (_("%s (GCC) %s\n"), programname, version_string);
-	  printf ("Copyright %s 2007 Free Software Foundation, Inc.\n",
-=======
 	  printf (_("%s %s%s\n"), programname, pkgversion_string,
 		  version_string);
 	  printf ("Copyright %s 2009 Free Software Foundation, Inc.\n",
->>>>>>> 42bae686
 		  _("(C)"));
 	  fputs (_("This is free software; see the source for copying conditions.  There is NO\n\
 warranty; not even for MERCHANTABILITY or FITNESS FOR A PARTICULAR PURPOSE.\n\n"),
@@ -3893,11 +3881,7 @@
 	  switch (c)
 	    {
 	    case 'b':
-<<<<<<< HEAD
-	      if (NULL == strchr(argv[i] + 2, '-'))
-=======
 	      if (p[1] && NULL == strchr (argv[i] + 2, '-'))
->>>>>>> 42bae686
 		goto normal_switch;
 
 	      /* Fall through.  */
