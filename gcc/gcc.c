/* Compiler driver program that can handle many languages.
   Copyright (C) 1987, 1989, 1992, 1993, 1994, 1995, 1996, 1997, 1998,
   1999, 2000, 2001, 2002, 2003, 2004, 2005, 2006, 2007, 2008, 2009,
   2010
   Free Software Foundation, Inc.

This file is part of GCC.

GCC is free software; you can redistribute it and/or modify it under
the terms of the GNU General Public License as published by the Free
Software Foundation; either version 3, or (at your option) any later
version.

GCC is distributed in the hope that it will be useful, but WITHOUT ANY
WARRANTY; without even the implied warranty of MERCHANTABILITY or
FITNESS FOR A PARTICULAR PURPOSE.  See the GNU General Public License
for more details.

You should have received a copy of the GNU General Public License
along with GCC; see the file COPYING3.  If not see
<http://www.gnu.org/licenses/>.  */

/* This program is the user interface to the C compiler and possibly to
other compilers.  It is used because compilation is a complicated procedure
which involves running several programs and passing temporary files between
them, forwarding the users switches to those programs selectively,
and deleting the temporary files at the end.

CC recognizes how to compile each input file by suffixes in the file names.
Once it knows which kind of compilation to perform, the procedure for
compilation is specified by a string called a "spec".  */

#include "config.h"
#include "system.h"
#include "coretypes.h"
#include "multilib.h" /* before tm.h */
#include "tm.h"
#include <signal.h>
#if ! defined( SIGCHLD ) && defined( SIGCLD )
#  define SIGCHLD SIGCLD
#endif
#include "xregex.h"
#include "obstack.h"
#include "intl.h"
#include "prefix.h"
#include "gcc.h"
#include "diagnostic.h"
#include "flags.h"
#include "opts.h"

#ifdef HAVE_MMAP_FILE
# include <sys/mman.h>
# ifdef HAVE_MINCORE
/* This is on Solaris.  */
#  include <sys/types.h>
# endif
#endif

#ifndef MAP_FAILED
# define MAP_FAILED ((void *)-1)
#endif

/* By default there is no special suffix for target executables.  */
/* FIXME: when autoconf is fixed, remove the host check - dj */
#if defined(TARGET_EXECUTABLE_SUFFIX) && defined(HOST_EXECUTABLE_SUFFIX)
#define HAVE_TARGET_EXECUTABLE_SUFFIX
#endif

/* By default there is no special suffix for host executables.  */
#ifdef HOST_EXECUTABLE_SUFFIX
#define HAVE_HOST_EXECUTABLE_SUFFIX
#else
#define HOST_EXECUTABLE_SUFFIX ""
#endif

/* By default, the suffix for target object files is ".o".  */
#ifdef TARGET_OBJECT_SUFFIX
#define HAVE_TARGET_OBJECT_SUFFIX
#else
#define TARGET_OBJECT_SUFFIX ".o"
#endif

static const char dir_separator_str[] = { DIR_SEPARATOR, 0 };

/* Most every one is fine with LIBRARY_PATH.  For some, it conflicts.  */
#ifndef LIBRARY_PATH_ENV
#define LIBRARY_PATH_ENV "LIBRARY_PATH"
#endif

#ifndef HAVE_KILL
#define kill(p,s) raise(s)
#endif

/* If a stage of compilation returns an exit status >= 1,
   compilation of that file ceases.  */

#define MIN_FATAL_STATUS 1

/* Flag set by cppspec.c to 1.  */
int is_cpp_driver;

/* Flag set to nonzero if an @file argument has been supplied to gcc.  */
static bool at_file_supplied;

/* Definition of string containing the arguments given to configure.  */
#include "configargs.h"

/* Flag saying to print the command line options understood by gcc and its
   sub-processes.  */

static int print_help_list;

/* Flag saying to print the version of gcc and its sub-processes.  */

static int print_version;

/* Flag indicating whether we should print the command and arguments */

static int verbose_flag;

/* Flag indicating whether we should ONLY print the command and
   arguments (like verbose_flag) without executing the command.
   Displayed arguments are quoted so that the generated command
   line is suitable for execution.  This is intended for use in
   shell scripts to capture the driver-generated command line.  */
static int verbose_only_flag;

/* Flag indicating how to print command line options of sub-processes.  */

static int print_subprocess_help;

/* Whether we should report subprocess execution times to a file.  */

FILE *report_times_to_file = NULL;

/* Nonzero means place this string before uses of /, so that include
   and library files can be found in an alternate location.  */

#ifdef TARGET_SYSTEM_ROOT
static const char *target_system_root = TARGET_SYSTEM_ROOT;
#else
static const char *target_system_root = 0;
#endif

/* Nonzero means pass the updated target_system_root to the compiler.  */

static int target_system_root_changed;

/* Nonzero means append this string to target_system_root.  */

static const char *target_sysroot_suffix = 0;

/* Nonzero means append this string to target_system_root for headers.  */

static const char *target_sysroot_hdrs_suffix = 0;

/* Nonzero means write "temp" files in source directory
   and use the source file's name in them, and don't delete them.  */

static enum save_temps {
  SAVE_TEMPS_NONE,		/* no -save-temps */
  SAVE_TEMPS_CWD,		/* -save-temps in current directory */
  SAVE_TEMPS_OBJ		/* -save-temps in object directory */
} save_temps_flag;

/* Output file to use to get the object directory for -save-temps=obj  */
static char *save_temps_prefix = 0;
static size_t save_temps_length = 0;

/* The compiler version.  */

static const char *compiler_version;

/* The target version.  */

static const char *const spec_version = DEFAULT_TARGET_VERSION;

/* The target machine.  */

static const char *spec_machine = DEFAULT_TARGET_MACHINE;

/* Nonzero if cross-compiling.
   When -b is used, the value comes from the `specs' file.  */

#ifdef CROSS_DIRECTORY_STRUCTURE
static const char *cross_compile = "1";
#else
static const char *cross_compile = "0";
#endif

/* Greatest exit code of sub-processes that has been encountered up to
   now.  */
static int greatest_status = 1;

/* This is the obstack which we use to allocate many strings.  */

static struct obstack obstack;

/* This is the obstack to build an environment variable to pass to
   collect2 that describes all of the relevant switches of what to
   pass the compiler in building the list of pointers to constructors
   and destructors.  */

static struct obstack collect_obstack;

/* Forward declaration for prototypes.  */
struct path_prefix;
struct prefix_list;

static void init_spec (void);
static void store_arg (const char *, int, int);
static void insert_wrapper (const char *);
static char *load_specs (const char *);
static void read_specs (const char *, int);
static void set_spec (const char *, const char *);
static struct compiler *lookup_compiler (const char *, size_t, const char *);
static char *build_search_list (const struct path_prefix *, const char *,
				bool, bool);
static void xputenv (const char *);
static void putenv_from_prefixes (const struct path_prefix *, const char *,
				  bool);
static int access_check (const char *, int);
static char *find_a_file (const struct path_prefix *, const char *, int, bool);
static void add_prefix (struct path_prefix *, const char *, const char *,
			int, int, int);
static void add_sysrooted_prefix (struct path_prefix *, const char *,
				  const char *, int, int, int);
static char *skip_whitespace (char *);
static void delete_if_ordinary (const char *);
static void delete_temp_files (void);
static void delete_failure_queue (void);
static void clear_failure_queue (void);
static int check_live_switch (int, int);
static const char *handle_braces (const char *);
static inline bool input_suffix_matches (const char *, const char *);
static inline bool switch_matches (const char *, const char *, int);
static inline void mark_matching_switches (const char *, const char *, int);
static inline void process_marked_switches (void);
static const char *process_brace_body (const char *, const char *, const char *, int, int);
static const struct spec_function *lookup_spec_function (const char *);
static const char *eval_spec_function (const char *, const char *);
static const char *handle_spec_function (const char *);
static char *save_string (const char *, int);
static void set_collect_gcc_options (void);
static int do_spec_1 (const char *, int, const char *);
static int do_spec_2 (const char *);
static void do_option_spec (const char *, const char *);
static void do_self_spec (const char *);
static const char *find_file (const char *);
static int is_directory (const char *, bool);
static const char *validate_switches (const char *);
static void validate_all_switches (void);
static inline void validate_switches_from_spec (const char *);
static void give_switch (int, int);
static int used_arg (const char *, int);
static int default_arg (const char *, int);
static void set_multilib_dir (void);
static void print_multilib_info (void);
static void perror_with_name (const char *);
static void display_help (void);
static void add_preprocessor_option (const char *, int);
static void add_assembler_option (const char *, int);
static void add_linker_option (const char *, int);
static void process_command (unsigned int, struct cl_decoded_option *);
static int execute (void);
static void alloc_args (void);
static void clear_args (void);
static void fatal_signal (int);
#if defined(ENABLE_SHARED_LIBGCC) && !defined(REAL_LIBGCC_SPEC)
static void init_gcc_specs (struct obstack *, const char *, const char *,
			    const char *);
#endif
#if defined(HAVE_TARGET_OBJECT_SUFFIX) || defined(HAVE_TARGET_EXECUTABLE_SUFFIX)
static const char *convert_filename (const char *, int, int);
#endif

static const char *getenv_spec_function (int, const char **);
static const char *if_exists_spec_function (int, const char **);
static const char *if_exists_else_spec_function (int, const char **);
static const char *replace_outfile_spec_function (int, const char **);
static const char *remove_outfile_spec_function (int, const char **);
static const char *version_compare_spec_function (int, const char **);
static const char *include_spec_function (int, const char **);
static const char *find_file_spec_function (int, const char **);
static const char *find_plugindir_spec_function (int, const char **);
static const char *print_asm_header_spec_function (int, const char **);
static const char *compare_debug_dump_opt_spec_function (int, const char **);
static const char *compare_debug_self_opt_spec_function (int, const char **);
static const char *compare_debug_auxbase_opt_spec_function (int, const char **);

/* The Specs Language

Specs are strings containing lines, each of which (if not blank)
is made up of a program name, and arguments separated by spaces.
The program name must be exact and start from root, since no path
is searched and it is unreliable to depend on the current working directory.
Redirection of input or output is not supported; the subprograms must
accept filenames saying what files to read and write.

In addition, the specs can contain %-sequences to substitute variable text
or for conditional text.  Here is a table of all defined %-sequences.
Note that spaces are not generated automatically around the results of
expanding these sequences; therefore, you can concatenate them together
or with constant text in a single argument.

 %%	substitute one % into the program name or argument.
 %i     substitute the name of the input file being processed.
 %b     substitute the basename of the input file being processed.
	This is the substring up to (and not including) the last period
	and not including the directory unless -save-temps was specified
	to put temporaries in a different location.
 %B	same as %b, but include the file suffix (text after the last period).
 %gSUFFIX
	substitute a file name that has suffix SUFFIX and is chosen
	once per compilation, and mark the argument a la %d.  To reduce
	exposure to denial-of-service attacks, the file name is now
	chosen in a way that is hard to predict even when previously
	chosen file names are known.  For example, `%g.s ... %g.o ... %g.s'
	might turn into `ccUVUUAU.s ccXYAXZ12.o ccUVUUAU.s'.  SUFFIX matches
	the regexp "[.0-9A-Za-z]*%O"; "%O" is treated exactly as if it
	had been pre-processed.  Previously, %g was simply substituted
	with a file name chosen once per compilation, without regard
	to any appended suffix (which was therefore treated just like
	ordinary text), making such attacks more likely to succeed.
 %|SUFFIX
	like %g, but if -pipe is in effect, expands simply to "-".
 %mSUFFIX
        like %g, but if -pipe is in effect, expands to nothing.  (We have both
	%| and %m to accommodate differences between system assemblers; see
	the AS_NEEDS_DASH_FOR_PIPED_INPUT target macro.)
 %uSUFFIX
	like %g, but generates a new temporary file name even if %uSUFFIX
	was already seen.
 %USUFFIX
	substitutes the last file name generated with %uSUFFIX, generating a
	new one if there is no such last file name.  In the absence of any
	%uSUFFIX, this is just like %gSUFFIX, except they don't share
	the same suffix "space", so `%g.s ... %U.s ... %g.s ... %U.s'
	would involve the generation of two distinct file names, one
	for each `%g.s' and another for each `%U.s'.  Previously, %U was
	simply substituted with a file name chosen for the previous %u,
	without regard to any appended suffix.
 %jSUFFIX
        substitutes the name of the HOST_BIT_BUCKET, if any, and if it is
        writable, and if save-temps is off; otherwise, substitute the name
        of a temporary file, just like %u.  This temporary file is not
        meant for communication between processes, but rather as a junk
        disposal mechanism.
 %.SUFFIX
        substitutes .SUFFIX for the suffixes of a matched switch's args when
        it is subsequently output with %*. SUFFIX is terminated by the next
        space or %.
 %d	marks the argument containing or following the %d as a
	temporary file name, so that that file will be deleted if GCC exits
	successfully.  Unlike %g, this contributes no text to the argument.
 %w	marks the argument containing or following the %w as the
	"output file" of this compilation.  This puts the argument
	into the sequence of arguments that %o will substitute later.
 %V	indicates that this compilation produces no "output file".
 %W{...}
	like %{...} but mark last argument supplied within
	as a file to be deleted on failure.
 %o	substitutes the names of all the output files, with spaces
	automatically placed around them.  You should write spaces
	around the %o as well or the results are undefined.
	%o is for use in the specs for running the linker.
	Input files whose names have no recognized suffix are not compiled
	at all, but they are included among the output files, so they will
	be linked.
 %O	substitutes the suffix for object files.  Note that this is
        handled specially when it immediately follows %g, %u, or %U
	(with or without a suffix argument) because of the need for
	those to form complete file names.  The handling is such that
	%O is treated exactly as if it had already been substituted,
	except that %g, %u, and %U do not currently support additional
	SUFFIX characters following %O as they would following, for
	example, `.o'.
 %I	Substitute any of -iprefix (made from GCC_EXEC_PREFIX), -isysroot
	(made from TARGET_SYSTEM_ROOT), -isystem (made from COMPILER_PATH
	and -B options) and -imultilib as necessary.
 %s     current argument is the name of a library or startup file of some sort.
        Search for that file in a standard list of directories
	and substitute the full name found.
 %eSTR  Print STR as an error message.  STR is terminated by a newline.
        Use this when inconsistent options are detected.
 %nSTR  Print STR as a notice.  STR is terminated by a newline.
 %x{OPTION}	Accumulate an option for %X.
 %X	Output the accumulated linker options specified by compilations.
 %Y	Output the accumulated assembler options specified by compilations.
 %Z	Output the accumulated preprocessor options specified by compilations.
 %a     process ASM_SPEC as a spec.
        This allows config.h to specify part of the spec for running as.
 %A	process ASM_FINAL_SPEC as a spec.  A capital A is actually
	used here.  This can be used to run a post-processor after the
	assembler has done its job.
 %D	Dump out a -L option for each directory in startfile_prefixes.
	If multilib_dir is set, extra entries are generated with it affixed.
 %l     process LINK_SPEC as a spec.
 %L     process LIB_SPEC as a spec.
 %G     process LIBGCC_SPEC as a spec.
 %R     Output the concatenation of target_system_root and
        target_sysroot_suffix.
 %S     process STARTFILE_SPEC as a spec.  A capital S is actually used here.
 %E     process ENDFILE_SPEC as a spec.  A capital E is actually used here.
 %C     process CPP_SPEC as a spec.
 %1	process CC1_SPEC as a spec.
 %2	process CC1PLUS_SPEC as a spec.
 %*	substitute the variable part of a matched option.  (See below.)
	Note that each comma in the substituted string is replaced by
	a single space.
 %<S    remove all occurrences of -S from the command line.
        Note - this command is position dependent.  % commands in the
        spec string before this one will see -S, % commands in the
        spec string after this one will not.
 %<S*	remove all occurrences of all switches beginning with -S from the
        command line.
 %:function(args)
	Call the named function FUNCTION, passing it ARGS.  ARGS is
	first processed as a nested spec string, then split into an
	argument vector in the usual fashion.  The function returns
	a string which is processed as if it had appeared literally
	as part of the current spec.
 %{S}   substitutes the -S switch, if that switch was given to GCC.
	If that switch was not specified, this substitutes nothing.
	Here S is a metasyntactic variable.
 %{S*}  substitutes all the switches specified to GCC whose names start
	with -S.  This is used for -o, -I, etc; switches that take
	arguments.  GCC considers `-o foo' as being one switch whose
	name starts with `o'.  %{o*} would substitute this text,
	including the space; thus, two arguments would be generated.
 %{S*&T*} likewise, but preserve order of S and T options (the order
	of S and T in the spec is not significant).  Can be any number
	of ampersand-separated variables; for each the wild card is
	optional.  Useful for CPP as %{D*&U*&A*}.

 %{S:X}   substitutes X, if the -S switch was given to GCC.
 %{!S:X}  substitutes X, if the -S switch was NOT given to GCC.
 %{S*:X}  substitutes X if one or more switches whose names start
          with -S was given to GCC.  Normally X is substituted only
          once, no matter how many such switches appeared.  However,
          if %* appears somewhere in X, then X will be substituted
          once for each matching switch, with the %* replaced by the
          part of that switch that matched the '*'.
 %{.S:X}  substitutes X, if processing a file with suffix S.
 %{!.S:X} substitutes X, if NOT processing a file with suffix S.
 %{,S:X}  substitutes X, if processing a file which will use spec S.
 %{!,S:X} substitutes X, if NOT processing a file which will use spec S.

 %{S|T:X} substitutes X if either -S or -T was given to GCC.  This may be
	  combined with '!', '.', ',', and '*' as above binding stronger
	  than the OR.
	  If %* appears in X, all of the alternatives must be starred, and
	  only the first matching alternative is substituted.
 %{S:X;   if S was given to GCC, substitutes X;
   T:Y;   else if T was given to GCC, substitutes Y;
    :D}   else substitutes D.  There can be as many clauses as you need.
          This may be combined with '.', '!', ',', '|', and '*' as above.

 %(Spec) processes a specification defined in a specs file as *Spec:
 %[Spec] as above, but put __ around -D arguments

The conditional text X in a %{S:X} or similar construct may contain
other nested % constructs or spaces, or even newlines.  They are
processed as usual, as described above.  Trailing white space in X is
ignored.  White space may also appear anywhere on the left side of the
colon in these constructs, except between . or * and the corresponding
word.

The -O, -f, -m, and -W switches are handled specifically in these
constructs.  If another value of -O or the negated form of a -f, -m, or
-W switch is found later in the command line, the earlier switch
value is ignored, except with {S*} where S is just one letter; this
passes all matching options.

The character | at the beginning of the predicate text is used to indicate
that a command should be piped to the following command, but only if -pipe
is specified.

Note that it is built into GCC which switches take arguments and which
do not.  You might think it would be useful to generalize this to
allow each compiler's spec to say which switches take arguments.  But
this cannot be done in a consistent fashion.  GCC cannot even decide
which input files have been specified without knowing which switches
take arguments, and it must know which input files to compile in order
to tell which compilers to run.

GCC also knows implicitly that arguments starting in `-l' are to be
treated as compiler output files, and passed to the linker in their
proper position among the other output files.  */

/* Define the macros used for specs %a, %l, %L, %S, %C, %1.  */

/* config.h can define ASM_SPEC to provide extra args to the assembler
   or extra switch-translations.  */
#ifndef ASM_SPEC
#define ASM_SPEC ""
#endif

/* config.h can define ASM_FINAL_SPEC to run a post processor after
   the assembler has run.  */
#ifndef ASM_FINAL_SPEC
#define ASM_FINAL_SPEC ""
#endif

/* config.h can define CPP_SPEC to provide extra args to the C preprocessor
   or extra switch-translations.  */
#ifndef CPP_SPEC
#define CPP_SPEC ""
#endif

/* config.h can define CC1_SPEC to provide extra args to cc1 and cc1plus
   or extra switch-translations.  */
#ifndef CC1_SPEC
#define CC1_SPEC ""
#endif

/* config.h can define CC1PLUS_SPEC to provide extra args to cc1plus
   or extra switch-translations.  */
#ifndef CC1PLUS_SPEC
#define CC1PLUS_SPEC ""
#endif

/* config.h can define LINK_SPEC to provide extra args to the linker
   or extra switch-translations.  */
#ifndef LINK_SPEC
#define LINK_SPEC ""
#endif

/* config.h can define LIB_SPEC to override the default libraries.  */
#ifndef LIB_SPEC
#define LIB_SPEC "%{!shared:%{g*:-lg} %{!p:%{!pg:-lc}}%{p:-lc_p}%{pg:-lc_p}}"
#endif

/* mudflap specs */
#ifndef MFWRAP_SPEC
/* XXX: valid only for GNU ld */
/* XXX: should exactly match hooks provided by libmudflap.a */
#define MFWRAP_SPEC " %{static: %{fmudflap|fmudflapth: \
 --wrap=malloc --wrap=free --wrap=calloc --wrap=realloc\
 --wrap=mmap --wrap=munmap --wrap=alloca\
} %{fmudflapth: --wrap=pthread_create\
}} %{fmudflap|fmudflapth: --wrap=main}"
#endif
#ifndef MFLIB_SPEC
#define MFLIB_SPEC "%{fmudflap|fmudflapth: -export-dynamic}"
#endif

/* When using -fsplit-stack we need to wrap pthread_create, in order
   to initialize the stack guard.  We always use wrapping, rather than
   shared library ordering, and we keep the wrapper function in
   libgcc.  This is not yet a real spec, though it could become one;
   it is currently just stuffed into LINK_SPEC.  FIXME: This wrapping
   only works with GNU ld and gold.  FIXME: This is incompatible with
   -fmudflap when linking statically, which wants to do its own
   wrapping.  */
#define STACK_SPLIT_SPEC " %{fsplit-stack: --wrap=pthread_create}"

/* config.h can define LIBGCC_SPEC to override how and when libgcc.a is
   included.  */
#ifndef LIBGCC_SPEC
#if defined(REAL_LIBGCC_SPEC)
#define LIBGCC_SPEC REAL_LIBGCC_SPEC
#elif defined(LINK_LIBGCC_SPECIAL_1)
/* Have gcc do the search for libgcc.a.  */
#define LIBGCC_SPEC "libgcc.a%s"
#else
#define LIBGCC_SPEC "-lgcc"
#endif
#endif

/* config.h can define STARTFILE_SPEC to override the default crt0 files.  */
#ifndef STARTFILE_SPEC
#define STARTFILE_SPEC  \
  "%{!shared:%{pg:gcrt0%O%s}%{!pg:%{p:mcrt0%O%s}%{!p:crt0%O%s}}}"
#endif

/* config.h can define ENDFILE_SPEC to override the default crtn files.  */
#ifndef ENDFILE_SPEC
#define ENDFILE_SPEC ""
#endif

#ifndef LINKER_NAME
#define LINKER_NAME "collect2"
#endif

#ifdef HAVE_AS_DEBUG_PREFIX_MAP
#define ASM_MAP " %{fdebug-prefix-map=*:--debug-prefix-map %*}"
#else
#define ASM_MAP ""
#endif

/* Define ASM_DEBUG_SPEC to be a spec suitable for translating '-g'
   to the assembler.  */
#ifndef ASM_DEBUG_SPEC
# if defined(DBX_DEBUGGING_INFO) && defined(DWARF2_DEBUGGING_INFO) \
     && defined(HAVE_AS_GDWARF2_DEBUG_FLAG) && defined(HAVE_AS_GSTABS_DEBUG_FLAG)
#  define ASM_DEBUG_SPEC						\
      (PREFERRED_DEBUGGING_TYPE == DBX_DEBUG				\
       ? "%{!g0:%{gdwarf-2*:--gdwarf2}%{!gdwarf-2*:%{g*:--gstabs}}}" ASM_MAP	\
       : "%{!g0:%{gstabs*:--gstabs}%{!gstabs*:%{g*:--gdwarf2}}}" ASM_MAP)
# else
#  if defined(DBX_DEBUGGING_INFO) && defined(HAVE_AS_GSTABS_DEBUG_FLAG)
#   define ASM_DEBUG_SPEC "%{g*:%{!g0:--gstabs}}" ASM_MAP
#  endif
#  if defined(DWARF2_DEBUGGING_INFO) && defined(HAVE_AS_GDWARF2_DEBUG_FLAG)
#   define ASM_DEBUG_SPEC "%{g*:%{!g0:--gdwarf2}}" ASM_MAP
#  endif
# endif
#endif
#ifndef ASM_DEBUG_SPEC
# define ASM_DEBUG_SPEC ""
#endif

/* Here is the spec for running the linker, after compiling all files.  */

/* This is overridable by the target in case they need to specify the
   -lgcc and -lc order specially, yet not require them to override all
   of LINK_COMMAND_SPEC.  */
#ifndef LINK_GCC_C_SEQUENCE_SPEC
#define LINK_GCC_C_SEQUENCE_SPEC "%G %L %G"
#endif

#ifndef LINK_SSP_SPEC
#ifdef TARGET_LIBC_PROVIDES_SSP
#define LINK_SSP_SPEC "%{fstack-protector:}"
#else
#define LINK_SSP_SPEC "%{fstack-protector|fstack-protector-all:-lssp_nonshared -lssp}"
#endif
#endif

#ifndef LINK_PIE_SPEC
#ifdef HAVE_LD_PIE
#define LINK_PIE_SPEC "%{pie:-pie} "
#else
#define LINK_PIE_SPEC "%{pie:} "
#endif
#endif

#ifndef LINK_BUILDID_SPEC
# if defined(HAVE_LD_BUILDID) && defined(ENABLE_LD_BUILDID)
#  define LINK_BUILDID_SPEC "%{!r:--build-id} "
# endif
#endif


/* -u* was put back because both BSD and SysV seem to support it.  */
/* %{static:} simply prevents an error message if the target machine
   doesn't handle -static.  */
/* We want %{T*} after %{L*} and %D so that it can be used to specify linker
   scripts which exist in user specified directories, or in standard
   directories.  */
/* We pass any -flto and -fwhopr flags on to the linker, which is expected
   to understand them.  In practice, this means it had better be collect2.  */
#ifndef LINK_COMMAND_SPEC
#define LINK_COMMAND_SPEC "\
%{!fsyntax-only:%{!c:%{!M:%{!MM:%{!E:%{!S:\
    %(linker) \
    %{fuse-linker-plugin: \
    -plugin %(linker_plugin_file) \
    -plugin-opt=%(lto_wrapper) \
    -plugin-opt=-fresolution=%u.res \
    %{static|static-libgcc:-plugin-opt=-pass-through=%(lto_libgcc)}	\
    %{static:-plugin-opt=-pass-through=-lc}	\
<<<<<<< HEAD
    %{O*:-plugin-opt=-O%*} \
    %{w:-plugin-opt=-w} \
    %{f*:-plugin-opt=-f%*} \
    %{m*:-plugin-opt=-m%*} \
    %{v:-plugin-opt=-v} \
=======
>>>>>>> 6e7f08ad
    } \
    %{flto:%<fcompare-debug*} %{fwhopr*:%<fcompare-debug*} \
    %{flto} %{fwhopr*} %l " LINK_PIE_SPEC \
   "%X %{o*} %{A} %{d} %{e*} %{m} %{N} %{n} %{r}\
    %{s} %{t} %{u*} %{x} %{z} %{Z} %{!A:%{!nostdlib:%{!nostartfiles:%S}}}\
    %{static:} %{L*} %(mfwrap) %(link_libgcc) %o\
    %{fopenmp|ftree-parallelize-loops=*:%:include(libgomp.spec)%(link_gomp)}\
    %(mflib) " STACK_SPLIT_SPEC "\
    %{fprofile-arcs|fprofile-generate*|coverage:-lgcov}\
    %{!nostdlib:%{!nodefaultlibs:%(link_ssp) %(link_gcc_c_sequence)}}\
    %{!A:%{!nostdlib:%{!nostartfiles:%E}}} %{T*} }}}}}}"
#endif

#ifndef LINK_LIBGCC_SPEC
/* Generate -L options for startfile prefix list.  */
# define LINK_LIBGCC_SPEC "%D"
#endif

#ifndef STARTFILE_PREFIX_SPEC
# define STARTFILE_PREFIX_SPEC ""
#endif

#ifndef SYSROOT_SPEC
# define SYSROOT_SPEC "--sysroot=%R"
#endif

#ifndef SYSROOT_SUFFIX_SPEC
# define SYSROOT_SUFFIX_SPEC ""
#endif

#ifndef SYSROOT_HEADERS_SUFFIX_SPEC
# define SYSROOT_HEADERS_SUFFIX_SPEC ""
#endif

static const char *asm_debug;
static const char *cpp_spec = CPP_SPEC;
static const char *cc1_spec = CC1_SPEC;
static const char *cc1plus_spec = CC1PLUS_SPEC;
static const char *link_gcc_c_sequence_spec = LINK_GCC_C_SEQUENCE_SPEC;
static const char *link_ssp_spec = LINK_SSP_SPEC;
static const char *asm_spec = ASM_SPEC;
static const char *asm_final_spec = ASM_FINAL_SPEC;
static const char *link_spec = LINK_SPEC;
static const char *lib_spec = LIB_SPEC;
static const char *mfwrap_spec = MFWRAP_SPEC;
static const char *mflib_spec = MFLIB_SPEC;
static const char *link_gomp_spec = "";
static const char *libgcc_spec = LIBGCC_SPEC;
static const char *endfile_spec = ENDFILE_SPEC;
static const char *startfile_spec = STARTFILE_SPEC;
static const char *linker_name_spec = LINKER_NAME;
static const char *linker_plugin_file_spec = "";
static const char *lto_wrapper_spec = "";
static const char *lto_gcc_spec = "";
static const char *lto_libgcc_spec = "";
static const char *link_command_spec = LINK_COMMAND_SPEC;
static const char *link_libgcc_spec = LINK_LIBGCC_SPEC;
static const char *startfile_prefix_spec = STARTFILE_PREFIX_SPEC;
static const char *sysroot_spec = SYSROOT_SPEC;
static const char *sysroot_suffix_spec = SYSROOT_SUFFIX_SPEC;
static const char *sysroot_hdrs_suffix_spec = SYSROOT_HEADERS_SUFFIX_SPEC;

/* Standard options to cpp, cc1, and as, to reduce duplication in specs.
   There should be no need to override these in target dependent files,
   but we need to copy them to the specs file so that newer versions
   of the GCC driver can correctly drive older tool chains with the
   appropriate -B options.  */

/* When cpplib handles traditional preprocessing, get rid of this, and
   call cc1 (or cc1obj in objc/lang-specs.h) from the main specs so
   that we default the front end language better.  */
static const char *trad_capable_cpp =
"cc1 -E %{traditional|ftraditional|traditional-cpp:-traditional-cpp}";

/* We don't wrap .d files in %W{} since a missing .d file, and
   therefore no dependency entry, confuses make into thinking a .o
   file that happens to exist is up-to-date.  */
static const char *cpp_unique_options =
"%{!Q:-quiet} %{nostdinc*} %{C} %{CC} %{v} %{I*&F*} %{P} %I\
 %{MD:-MD %{!o:%b.d}%{o*:%.d%*}}\
 %{MMD:-MMD %{!o:%b.d}%{o*:%.d%*}}\
 %{M} %{MM} %{MF*} %{MG} %{MP} %{MQ*} %{MT*}\
 %{!E:%{!M:%{!MM:%{!MT:%{!MQ:%{MD|MMD:%{o*:-MQ %*}}}}}}}\
 %{remap} %{g3|ggdb3|gstabs3|gcoff3|gxcoff3|gvms3:-dD}\
 %{!iplugindir*:%{fplugin*:%:find-plugindir()}}\
 %{H} %C %{D*&U*&A*} %{i*} %Z %i\
 %{fmudflap:-D_MUDFLAP -include mf-runtime.h}\
 %{fmudflapth:-D_MUDFLAP -D_MUDFLAPTH -include mf-runtime.h}\
 %{E|M|MM:%W{o*}}";

/* This contains cpp options which are common with cc1_options and are passed
   only when preprocessing only to avoid duplication.  We pass the cc1 spec
   options to the preprocessor so that it the cc1 spec may manipulate
   options used to set target flags.  Those special target flags settings may
   in turn cause preprocessor symbols to be defined specially.  */
static const char *cpp_options =
"%(cpp_unique_options) %1 %{m*} %{std*&ansi&trigraphs} %{W*&pedantic*} %{w}\
 %{f*} %{g*:%{!g0:%{g*} %{!fno-working-directory:-fworking-directory}}} %{O*}\
 %{undef} %{save-temps*:-fpch-preprocess}";

/* This contains cpp options which are not passed when the preprocessor
   output will be used by another program.  */
static const char *cpp_debug_options = "%{d*}";

/* NB: This is shared amongst all front-ends, except for Ada.  */
static const char *cc1_options =
"%{pg:%{fomit-frame-pointer:%e-pg and -fomit-frame-pointer are incompatible}}\
<<<<<<< HEAD
 %1 %{!Q:-quiet} %{!dumpbase:-dumpbase %B} %{d*} %{m*} %{a*}\
=======
 %{!iplugindir*:%{fplugin*:%:find-plugindir()}}\
 %1 %{!Q:-quiet} %{!dumpbase:-dumpbase %B} %{d*} %{m*} %{aux-info*}\
>>>>>>> 6e7f08ad
 %{fcompare-debug-second:%:compare-debug-auxbase-opt(%b)} \
 %{!fcompare-debug-second:%{c|S:%{o*:-auxbase-strip %*}%{!o*:-auxbase %b}}}%{!c:%{!S:-auxbase %b}} \
 %{g*} %{O*} %{W*&pedantic*} %{w} %{std*&ansi&trigraphs}\
 %{v:-version} %{pg:-p} %{p} %{f*} %{undef}\
 %{Qn:-fno-ident} %{-help:--help}\
 %{-target-help:--target-help}\
 %{-version:--version}\
 %{-help=*:--help=%*}\
 %{!fsyntax-only:%{S:%W{o*}%{!o*:-o %b.s}}}\
 %{fsyntax-only:-o %j} %{-param*}\
 %{fmudflap|fmudflapth:-fno-builtin -fno-merge-constants}\
 %{coverage:-fprofile-arcs -ftest-coverage}";

static const char *asm_options =
"%{--target-help:%:print-asm-header()} "
#if HAVE_GNU_AS
/* If GNU AS is used, then convert -w (no warnings), -I, and -v
   to the assembler equivalents.  */
"%{v} %{w:-W} %{I*} "
#endif
"%a %Y %{c:%W{o*}%{!o*:-o %w%b%O}}%{!c:-o %d%w%u%O}";

static const char *invoke_as =
#ifdef AS_NEEDS_DASH_FOR_PIPED_INPUT
"%{!fwpa:\
   %{fcompare-debug=*|fdump-final-insns=*:%:compare-debug-dump-opt()}\
   %{!S:-o %|.s |\n as %(asm_options) %|.s %A }\
  }";
#else
"%{!fwpa:\
   %{fcompare-debug=*|fdump-final-insns=*:%:compare-debug-dump-opt()}\
   %{!S:-o %|.s |\n as %(asm_options) %m.s %A }\
  }";
#endif

/* Some compilers have limits on line lengths, and the multilib_select
   and/or multilib_matches strings can be very long, so we build them at
   run time.  */
static struct obstack multilib_obstack;
static const char *multilib_select;
static const char *multilib_matches;
static const char *multilib_defaults;
static const char *multilib_exclusions;

/* Check whether a particular argument is a default argument.  */

#ifndef MULTILIB_DEFAULTS
#define MULTILIB_DEFAULTS { "" }
#endif

static const char *const multilib_defaults_raw[] = MULTILIB_DEFAULTS;

#ifndef DRIVER_SELF_SPECS
#define DRIVER_SELF_SPECS ""
#endif

/* Adding -fopenmp should imply pthreads.  This is particularly important
   for targets that use different start files and suchlike.  */
#ifndef GOMP_SELF_SPECS
#define GOMP_SELF_SPECS "%{fopenmp|ftree-parallelize-loops=*: -pthread}"
#endif

static const char *const driver_self_specs[] = {
  "%{fdump-final-insns:-fdump-final-insns=.} %<fdump-final-insns",
  DRIVER_SELF_SPECS, CONFIGURE_SPECS, GOMP_SELF_SPECS
};

#ifndef OPTION_DEFAULT_SPECS
#define OPTION_DEFAULT_SPECS { "", "" }
#endif

struct default_spec
{
  const char *name;
  const char *spec;
};

static const struct default_spec
  option_default_specs[] = { OPTION_DEFAULT_SPECS };

struct user_specs
{
  struct user_specs *next;
  const char *filename;
};

static struct user_specs *user_specs_head, *user_specs_tail;


#ifdef HAVE_TARGET_EXECUTABLE_SUFFIX
/* This defines which switches stop a full compilation.  */
#define DEFAULT_SWITCH_CURTAILS_COMPILATION(CHAR) \
  ((CHAR) == 'c' || (CHAR) == 'S' || (CHAR) == 'E')

#ifndef SWITCH_CURTAILS_COMPILATION
#define SWITCH_CURTAILS_COMPILATION(CHAR) \
  DEFAULT_SWITCH_CURTAILS_COMPILATION(CHAR)
#endif
#endif

/* Record the mapping from file suffixes for compilation specs.  */

struct compiler
{
  const char *suffix;		/* Use this compiler for input files
				   whose names end in this suffix.  */

  const char *spec;		/* To use this compiler, run this spec.  */

  const char *cpp_spec;         /* If non-NULL, substitute this spec
				   for `%C', rather than the usual
				   cpp_spec.  */
  const int combinable;          /* If nonzero, compiler can deal with
				    multiple source files at once (IMA).  */
  const int needs_preprocessing; /* If nonzero, source files need to
				    be run through a preprocessor.  */
};

/* Pointer to a vector of `struct compiler' that gives the spec for
   compiling a file, based on its suffix.
   A file that does not end in any of these suffixes will be passed
   unchanged to the loader and nothing else will be done to it.

   An entry containing two 0s is used to terminate the vector.

   If multiple entries match a file, the last matching one is used.  */

static struct compiler *compilers;

/* Number of entries in `compilers', not counting the null terminator.  */

static int n_compilers;

/* The default list of file name suffixes and their compilation specs.  */

static const struct compiler default_compilers[] =
{
  /* Add lists of suffixes of known languages here.  If those languages
     were not present when we built the driver, we will hit these copies
     and be given a more meaningful error than "file not used since
     linking is not done".  */
  {".m",  "#Objective-C", 0, 0, 0}, {".mi",  "#Objective-C", 0, 0, 0},
  {".mm", "#Objective-C++", 0, 0, 0}, {".M", "#Objective-C++", 0, 0, 0},
  {".mii", "#Objective-C++", 0, 0, 0},
  {".cc", "#C++", 0, 0, 0}, {".cxx", "#C++", 0, 0, 0},
  {".cpp", "#C++", 0, 0, 0}, {".cp", "#C++", 0, 0, 0},
  {".c++", "#C++", 0, 0, 0}, {".C", "#C++", 0, 0, 0},
  {".CPP", "#C++", 0, 0, 0}, {".ii", "#C++", 0, 0, 0},
  {".ads", "#Ada", 0, 0, 0}, {".adb", "#Ada", 0, 0, 0},
  {".f", "#Fortran", 0, 0, 0}, {".F", "#Fortran", 0, 0, 0},
  {".for", "#Fortran", 0, 0, 0}, {".FOR", "#Fortran", 0, 0, 0},
  {".ftn", "#Fortran", 0, 0, 0}, {".FTN", "#Fortran", 0, 0, 0},
  {".fpp", "#Fortran", 0, 0, 0}, {".FPP", "#Fortran", 0, 0, 0},
  {".f90", "#Fortran", 0, 0, 0}, {".F90", "#Fortran", 0, 0, 0},
  {".f95", "#Fortran", 0, 0, 0}, {".F95", "#Fortran", 0, 0, 0},
  {".f03", "#Fortran", 0, 0, 0}, {".F03", "#Fortran", 0, 0, 0},
  {".f08", "#Fortran", 0, 0, 0}, {".F08", "#Fortran", 0, 0, 0},
  {".r", "#Ratfor", 0, 0, 0},
  {".p", "#Pascal", 0, 0, 0}, {".pas", "#Pascal", 0, 0, 0},
  {".java", "#Java", 0, 0, 0}, {".class", "#Java", 0, 0, 0},
  {".zip", "#Java", 0, 0, 0}, {".jar", "#Java", 0, 0, 0},
  /* Next come the entries for C.  */
  {".c", "@c", 0, 0, 1},
  {"@c",
   /* cc1 has an integrated ISO C preprocessor.  We should invoke the
      external preprocessor if -save-temps is given.  */
     "%{E|M|MM:%(trad_capable_cpp) %(cpp_options) %(cpp_debug_options)}\
      %{!E:%{!M:%{!MM:\
          %{traditional|ftraditional:\
%eGNU C no longer supports -traditional without -E}\
      %{save-temps*|traditional-cpp|no-integrated-cpp:%(trad_capable_cpp) \
	  %(cpp_options) -o %{save-temps*:%b.i} %{!save-temps*:%g.i} \n\
	    cc1 -fpreprocessed %{save-temps*:%b.i} %{!save-temps*:%g.i} \
	  %(cc1_options)}\
      %{!save-temps*:%{!traditional-cpp:%{!no-integrated-cpp:\
	  cc1 %(cpp_unique_options) %(cc1_options)}}}\
      %{!fsyntax-only:%(invoke_as)}}}}", 0, 0, 1},
  {"-",
   "%{!E:%e-E or -x required when input is from standard input}\
    %(trad_capable_cpp) %(cpp_options) %(cpp_debug_options)", 0, 0, 0},
  {".h", "@c-header", 0, 0, 0},
  {"@c-header",
   /* cc1 has an integrated ISO C preprocessor.  We should invoke the
      external preprocessor if -save-temps is given.  */
     "%{E|M|MM:%(trad_capable_cpp) %(cpp_options) %(cpp_debug_options)}\
      %{!E:%{!M:%{!MM:\
	  %{save-temps*|traditional-cpp|no-integrated-cpp:%(trad_capable_cpp) \
		%(cpp_options) -o %{save-temps*:%b.i} %{!save-temps*:%g.i} \n\
		    cc1 -fpreprocessed %{save-temps*:%b.i} %{!save-temps*:%g.i} \
			%(cc1_options)\
                        %{!fdump-ada-spec*:-o %g.s %{!o*:--output-pch=%i.gch}\
                        %W{o*:--output-pch=%*}}%V}\
	  %{!save-temps*:%{!traditional-cpp:%{!no-integrated-cpp:\
		cc1 %(cpp_unique_options) %(cc1_options)\
                    %{!fdump-ada-spec*:-o %g.s %{!o*:--output-pch=%i.gch}\
                    %W{o*:--output-pch=%*}}%V}}}}}}", 0, 0, 0},
  {".i", "@cpp-output", 0, 0, 0},
  {"@cpp-output",
   "%{!M:%{!MM:%{!E:cc1 -fpreprocessed %i %(cc1_options) %{!fsyntax-only:%(invoke_as)}}}}", 0, 1, 0},
  {".s", "@assembler", 0, 1, 0},
  {"@assembler",
   "%{!M:%{!MM:%{!E:%{!S:as %(asm_debug) %(asm_options) %i %A }}}}", 0, 1, 0},
  {".sx", "@assembler-with-cpp", 0, 1, 0},
  {".S", "@assembler-with-cpp", 0, 1, 0},
  {"@assembler-with-cpp",
#ifdef AS_NEEDS_DASH_FOR_PIPED_INPUT
   "%(trad_capable_cpp) -lang-asm %(cpp_options) -fno-directives-only\
      %{E|M|MM:%(cpp_debug_options)}\
      %{!M:%{!MM:%{!E:%{!S:-o %|.s |\n\
       as %(asm_debug) %(asm_options) %|.s %A }}}}"
#else
   "%(trad_capable_cpp) -lang-asm %(cpp_options) -fno-directives-only\
      %{E|M|MM:%(cpp_debug_options)}\
      %{!M:%{!MM:%{!E:%{!S:-o %|.s |\n\
       as %(asm_debug) %(asm_options) %m.s %A }}}}"
#endif
   , 0, 1, 0},

#include "specs.h"
  /* Mark end of table.  */
  {0, 0, 0, 0, 0}
};

/* Number of elements in default_compilers, not counting the terminator.  */

static const int n_default_compilers = ARRAY_SIZE (default_compilers) - 1;

/* A vector of options to give to the linker.
   These options are accumulated by %x,
   and substituted into the linker command with %X.  */
static int n_linker_options;
static char **linker_options;

/* A vector of options to give to the assembler.
   These options are accumulated by -Wa,
   and substituted into the assembler command with %Y.  */
static int n_assembler_options;
static char **assembler_options;

/* A vector of options to give to the preprocessor.
   These options are accumulated by -Wp,
   and substituted into the preprocessor command with %Z.  */
static int n_preprocessor_options;
static char **preprocessor_options;

<<<<<<< HEAD
/* Define how to map long options into short ones.  */

/* This structure describes one mapping.  */
struct option_map
{
  /* The long option's name.  */
  const char *const name;
  /* The equivalent short option.  */
  const char *const equivalent;
  /* Argument info.  A string of flag chars; NULL equals no options.
     a => argument required.
     o => argument optional.
     j => join argument to equivalent, making one word.
     * => require other text after NAME as an argument.  */
  const char *const arg_info;
};

/* This is the table of mappings.  Mappings are tried sequentially
   for each option encountered; the first one that matches, wins.  */

static const struct option_map option_map[] =
 {
   {"--all-warnings", "-Wall", 0},
   {"--ansi", "-ansi", 0},
   {"--assemble", "-S", 0},
   {"--assert", "-A", "a"},
   {"--classpath", "-fclasspath=", "aj"},
   {"--bootclasspath", "-fbootclasspath=", "aj"},
   {"--CLASSPATH", "-fclasspath=", "aj"},
   {"--combine", "-combine", 0},
   {"--comments", "-C", 0},
   {"--comments-in-macros", "-CC", 0},
   {"--compile", "-c", 0},
   {"--debug", "-g", "oj"},
   {"--define-macro", "-D", "aj"},
   {"--dependencies", "-M", 0},
   {"--dump", "-d", "a"},
   {"--dumpbase", "-dumpbase", "a"},
   {"--dumpdir", "-dumpdir", "a"},
   {"--encoding", "-fencoding=", "aj"},
   {"--entry", "-e", 0},
   {"--extra-warnings", "-W", 0},
   {"--extdirs", "-fextdirs=", "aj"},
   {"--for-assembler", "-Wa", "a"},
   {"--for-linker", "-Xlinker", "a"},
   {"--force-link", "-u", "a"},
   {"--coverage", "-coverage", 0},
   {"--imacros", "-imacros", "a"},
   {"--include", "-include", "a"},
   {"--include-barrier", "-I-", 0},
   {"--include-directory", "-I", "aj"},
   {"--include-directory-after", "-idirafter", "a"},
   {"--include-prefix", "-iprefix", "a"},
   {"--include-with-prefix", "-iwithprefix", "a"},
   {"--include-with-prefix-before", "-iwithprefixbefore", "a"},
   {"--include-with-prefix-after", "-iwithprefix", "a"},
   {"--language", "-x", "a"},
   {"--library-directory", "-L", "a"},
   {"--machine", "-m", "aj"},
   {"--machine-", "-m", "*j"},
   {"--no-canonical-prefixes", "-no-canonical-prefixes", 0},
   {"--no-integrated-cpp", "-no-integrated-cpp", 0},
   {"--no-line-commands", "-P", 0},
   {"--no-precompiled-includes", "-noprecomp", 0},
   {"--no-standard-includes", "-nostdinc", 0},
   {"--no-standard-libraries", "-nostdlib", 0},
   {"--no-warnings", "-w", 0},
   {"--optimize", "-O", "oj"},
   {"--output", "-o", "a"},
   {"--output-class-directory", "-foutput-class-dir=", "ja"},
   {"--param", "--param", "a"},
   {"--pass-exit-codes", "-pass-exit-codes", 0},
   {"--pedantic", "-pedantic", 0},
   {"--pedantic-errors", "-pedantic-errors", 0},
   {"--pie", "-pie", 0},
   {"--pipe", "-pipe", 0},
   {"--prefix", "-B", "a"},
   {"--preprocess", "-E", 0},
   {"--print-search-dirs", "-print-search-dirs", 0},
   {"--print-file-name", "-print-file-name=", "aj"},
   {"--print-libgcc-file-name", "-print-libgcc-file-name", 0},
   {"--print-missing-file-dependencies", "-MG", 0},
   {"--print-multi-lib", "-print-multi-lib", 0},
   {"--print-multi-directory", "-print-multi-directory", 0},
   {"--print-multi-os-directory", "-print-multi-os-directory", 0},
   {"--print-prog-name", "-print-prog-name=", "aj"},
   {"--print-sysroot", "-print-sysroot", 0},
   {"--print-sysroot-headers-suffix", "-print-sysroot-headers-suffix", 0},
   {"--profile", "-p", 0},
   {"--profile-blocks", "-a", 0},
   {"--quiet", "-q", 0},
   {"--resource", "-fcompile-resource=", "aj"},
   {"--save-temps", "-save-temps", 0},
   {"--shared", "-shared", 0},
   {"--silent", "-q", 0},
   {"--specs", "-specs=", "aj"},
   {"--static", "-static", 0},
   {"--std", "-std=", "aj"},
   {"--symbolic", "-symbolic", 0},
   {"--sysroot", "--sysroot=", "aj"},
   {"--time", "-time", 0},
   {"--trace-includes", "-H", 0},
   {"--traditional", "-traditional", 0},
   {"--traditional-cpp", "-traditional-cpp", 0},
   {"--trigraphs", "-trigraphs", 0},
   {"--undefine-macro", "-U", "aj"},
   {"--user-dependencies", "-MM", 0},
   {"--verbose", "-v", 0},
   {"--warn-", "-W", "*j"},
   {"--write-dependencies", "-MD", 0},
   {"--write-user-dependencies", "-MMD", 0},
   {"--", "-f", "*j"}
 };


#ifdef TARGET_OPTION_TRANSLATE_TABLE
static const struct {
  const char *const option_found;
  const char *const replacements;
} target_option_translations[] =
{
  TARGET_OPTION_TRANSLATE_TABLE,
  { 0, 0 }
};
#endif

/* Translate the options described by *ARGCP and *ARGVP.
   Make a new vector and store it back in *ARGVP,
   and store its length in *ARGCP.  */

static void
translate_options (int *argcp, const char *const **argvp)
{
  int i;
  int argc = *argcp;
  const char *const *argv = *argvp;
  int newvsize = (argc + 2) * 2 * sizeof (const char *);
  const char **newv = XNEWVAR (const char *, newvsize);
  int newindex = 0;

  i = 0;
  newv[newindex++] = argv[i++];

  while (i < argc)
    {
#ifdef TARGET_OPTION_TRANSLATE_TABLE
      int tott_idx;

      for (tott_idx = 0;
	   target_option_translations[tott_idx].option_found;
	   tott_idx++)
	{
	  if (strcmp (target_option_translations[tott_idx].option_found,
		      argv[i]) == 0)
	    {
	      int spaces = 1;
	      const char *sp;
	      char *np;

	      for (sp = target_option_translations[tott_idx].replacements;
		   *sp; sp++)
		{
		  if (*sp == ' ')
		    spaces ++;
		}

	      newvsize += spaces * sizeof (const char *);
	      newv =  XRESIZEVAR (const char *, newv, newvsize);

	      sp = target_option_translations[tott_idx].replacements;
	      np = xstrdup (sp);

	      while (1)
		{
		  while (*np == ' ')
		    np++;
		  if (*np == 0)
		    break;
		  newv[newindex++] = np;
		  while (*np != ' ' && *np)
		    np++;
		  if (*np == 0)
		    break;
		  *np++ = 0;
		}

	      i ++;
	      break;
	    }
	}
      if (target_option_translations[tott_idx].option_found)
	continue;
#endif

      /* Translate -- options.  */
      if (argv[i][0] == '-' && argv[i][1] == '-')
	{
	  size_t j;
	  /* Find a mapping that applies to this option.  */
	  for (j = 0; j < ARRAY_SIZE (option_map); j++)
	    {
	      size_t optlen = strlen (option_map[j].name);
	      size_t arglen = strlen (argv[i]);
	      size_t complen = arglen > optlen ? optlen : arglen;
	      const char *arginfo = option_map[j].arg_info;

	      if (arginfo == 0)
		arginfo = "";

	      if (!strncmp (argv[i], option_map[j].name, complen))
		{
		  const char *arg = 0;

		  if (arglen < optlen)
		    {
		      size_t k;
		      for (k = j + 1; k < ARRAY_SIZE (option_map); k++)
			if (strlen (option_map[k].name) >= arglen
			    && !strncmp (argv[i], option_map[k].name, arglen))
			  {
			    error ("ambiguous abbreviation %s", argv[i]);
			    break;
			  }

		      if (k != ARRAY_SIZE (option_map))
			break;
		    }

		  if (arglen > optlen)
		    {
		      /* If the option has an argument, accept that.  */
		      if (argv[i][optlen] == '=')
			arg = argv[i] + optlen + 1;

		      /* If this mapping requires extra text at end of name,
			 accept that as "argument".  */
		      else if (strchr (arginfo, '*') != 0)
			arg = argv[i] + optlen;

		      /* Otherwise, extra text at end means mismatch.
			 Try other mappings.  */
		      else
			continue;
		    }

		  else if (strchr (arginfo, '*') != 0)
		    {
		      error ("incomplete '%s' option", option_map[j].name);
		      break;
		    }

		  /* Handle arguments.  */
		  if (strchr (arginfo, 'a') != 0)
		    {
		      if (arg == 0)
			{
			  if (i + 1 == argc)
			    {
			      error ("missing argument to '%s' option",
				     option_map[j].name);
			      break;
			    }

			  arg = argv[++i];
			}
		    }
		  else if (strchr (arginfo, '*') != 0)
		    ;
		  else if (strchr (arginfo, 'o') == 0)
		    {
		      if (arg != 0)
			error ("extraneous argument to '%s' option",
			       option_map[j].name);
		      arg = 0;
		    }

		  /* Store the translation as one argv elt or as two.  */
		  if (arg != 0 && strchr (arginfo, 'j') != 0)
		    newv[newindex++] = concat (option_map[j].equivalent, arg,
					       NULL);
		  else if (arg != 0)
		    {
		      newv[newindex++] = option_map[j].equivalent;
		      newv[newindex++] = arg;
		    }
		  else
		    newv[newindex++] = option_map[j].equivalent;

		  break;
		}
	    }
	  i++;
	}

      /* Handle old-fashioned options--just copy them through,
	 with their arguments.  */
      else if (argv[i][0] == '-')
	{
	  const char *p = argv[i] + 1;
	  int c = *p;
	  int nskip = 1;

	  if (SWITCH_TAKES_ARG (c) > (p[1] != 0))
	    nskip += SWITCH_TAKES_ARG (c) - (p[1] != 0);
	  else if (WORD_SWITCH_TAKES_ARG (p))
	    nskip += WORD_SWITCH_TAKES_ARG (p);
	  else if ((c == 'B' || c == 'b' || c == 'x')
		   && p[1] == 0)
	    nskip += 1;
	  else if (! strcmp (p, "Xlinker"))
	    nskip += 1;
	  else if (! strcmp (p, "Xpreprocessor"))
	    nskip += 1;
	  else if (! strcmp (p, "Xassembler"))
	    nskip += 1;

	  /* Watch out for an option at the end of the command line that
	     is missing arguments, and avoid skipping past the end of the
	     command line.  */
	  if (nskip + i > argc)
	    nskip = argc - i;

	  while (nskip > 0)
	    {
	      newv[newindex++] = argv[i++];
	      nskip--;
	    }
	}
      else
	/* Ordinary operands, or +e options.  */
	newv[newindex++] = argv[i++];
    }

  newv[newindex] = 0;

  *argvp = newv;
  *argcp = newindex;
}

=======
>>>>>>> 6e7f08ad
static char *
skip_whitespace (char *p)
{
  while (1)
    {
      /* A fully-blank line is a delimiter in the SPEC file and shouldn't
	 be considered whitespace.  */
      if (p[0] == '\n' && p[1] == '\n' && p[2] == '\n')
	return p + 1;
      else if (*p == '\n' || *p == ' ' || *p == '\t')
	p++;
      else if (*p == '#')
	{
	  while (*p != '\n')
	    p++;
	  p++;
	}
      else
	break;
    }

  return p;
}
/* Structures to keep track of prefixes to try when looking for files.  */

struct prefix_list
{
  const char *prefix;	      /* String to prepend to the path.  */
  struct prefix_list *next;   /* Next in linked list.  */
  int require_machine_suffix; /* Don't use without machine_suffix.  */
  /* 2 means try both machine_suffix and just_machine_suffix.  */
  int priority;		      /* Sort key - priority within list.  */
  int os_multilib;	      /* 1 if OS multilib scheme should be used,
				 0 for GCC multilib scheme.  */
};

struct path_prefix
{
  struct prefix_list *plist;  /* List of prefixes to try */
  int max_len;                /* Max length of a prefix in PLIST */
  const char *name;           /* Name of this list (used in config stuff) */
};

/* List of prefixes to try when looking for executables.  */

static struct path_prefix exec_prefixes = { 0, 0, "exec" };

/* List of prefixes to try when looking for startup (crt0) files.  */

static struct path_prefix startfile_prefixes = { 0, 0, "startfile" };

/* List of prefixes to try when looking for include files.  */

static struct path_prefix include_prefixes = { 0, 0, "include" };

/* Suffix to attach to directories searched for commands.
   This looks like `MACHINE/VERSION/'.  */

static const char *machine_suffix = 0;

/* Suffix to attach to directories searched for commands.
   This is just `MACHINE/'.  */

static const char *just_machine_suffix = 0;

/* Adjusted value of GCC_EXEC_PREFIX envvar.  */

static const char *gcc_exec_prefix;

/* Adjusted value of standard_libexec_prefix.  */

static const char *gcc_libexec_prefix;

/* Default prefixes to attach to command names.  */

#ifndef STANDARD_STARTFILE_PREFIX_1
#define STANDARD_STARTFILE_PREFIX_1 "/lib/"
#endif
#ifndef STANDARD_STARTFILE_PREFIX_2
#define STANDARD_STARTFILE_PREFIX_2 "/usr/lib/"
#endif

#ifdef CROSS_DIRECTORY_STRUCTURE  /* Don't use these prefixes for a cross compiler.  */
#undef MD_EXEC_PREFIX
#undef MD_STARTFILE_PREFIX
#undef MD_STARTFILE_PREFIX_1
#endif

/* If no prefixes defined, use the null string, which will disable them.  */
#ifndef MD_EXEC_PREFIX
#define MD_EXEC_PREFIX ""
#endif
#ifndef MD_STARTFILE_PREFIX
#define MD_STARTFILE_PREFIX ""
#endif
#ifndef MD_STARTFILE_PREFIX_1
#define MD_STARTFILE_PREFIX_1 ""
#endif

/* These directories are locations set at configure-time based on the
   --prefix option provided to configure.  Their initializers are
   defined in Makefile.in.  These paths are not *directly* used when
   gcc_exec_prefix is set because, in that case, we know where the
   compiler has been installed, and use paths relative to that
   location instead.  */
static const char *const standard_exec_prefix = STANDARD_EXEC_PREFIX;
static const char *const standard_libexec_prefix = STANDARD_LIBEXEC_PREFIX;
static const char *const standard_bindir_prefix = STANDARD_BINDIR_PREFIX;
static const char *const standard_startfile_prefix = STANDARD_STARTFILE_PREFIX;

/* For native compilers, these are well-known paths containing
   components that may be provided by the system.  For cross
   compilers, these paths are not used.  */
static const char *md_exec_prefix = MD_EXEC_PREFIX;
static const char *md_startfile_prefix = MD_STARTFILE_PREFIX;
static const char *md_startfile_prefix_1 = MD_STARTFILE_PREFIX_1;
static const char *const standard_startfile_prefix_1
  = STANDARD_STARTFILE_PREFIX_1;
static const char *const standard_startfile_prefix_2
  = STANDARD_STARTFILE_PREFIX_2;

/* A relative path to be used in finding the location of tools
   relative to the driver.  */
static const char *const tooldir_base_prefix = TOOLDIR_BASE_PREFIX;

/* Subdirectory to use for locating libraries.  Set by
   set_multilib_dir based on the compilation options.  */

static const char *multilib_dir;

/* Subdirectory to use for locating libraries in OS conventions.  Set by
   set_multilib_dir based on the compilation options.  */

static const char *multilib_os_dir;

/* Structure to keep track of the specs that have been defined so far.
   These are accessed using %(specname) or %[specname] in a compiler
   or link spec.  */

struct spec_list
{
				/* The following 2 fields must be first */
				/* to allow EXTRA_SPECS to be initialized */
  const char *name;		/* name of the spec.  */
  const char *ptr;		/* available ptr if no static pointer */

				/* The following fields are not initialized */
				/* by EXTRA_SPECS */
  const char **ptr_spec;	/* pointer to the spec itself.  */
  struct spec_list *next;	/* Next spec in linked list.  */
  int name_len;			/* length of the name */
  int alloc_p;			/* whether string was allocated */
};

#define INIT_STATIC_SPEC(NAME,PTR) \
{ NAME, NULL, PTR, (struct spec_list *) 0, sizeof (NAME) - 1, 0 }

/* List of statically defined specs.  */
static struct spec_list static_specs[] =
{
  INIT_STATIC_SPEC ("asm",			&asm_spec),
  INIT_STATIC_SPEC ("asm_debug",		&asm_debug),
  INIT_STATIC_SPEC ("asm_final",		&asm_final_spec),
  INIT_STATIC_SPEC ("asm_options",		&asm_options),
  INIT_STATIC_SPEC ("invoke_as",		&invoke_as),
  INIT_STATIC_SPEC ("cpp",			&cpp_spec),
  INIT_STATIC_SPEC ("cpp_options",		&cpp_options),
  INIT_STATIC_SPEC ("cpp_debug_options",	&cpp_debug_options),
  INIT_STATIC_SPEC ("cpp_unique_options",	&cpp_unique_options),
  INIT_STATIC_SPEC ("trad_capable_cpp",		&trad_capable_cpp),
  INIT_STATIC_SPEC ("cc1",			&cc1_spec),
  INIT_STATIC_SPEC ("cc1_options",		&cc1_options),
  INIT_STATIC_SPEC ("cc1plus",			&cc1plus_spec),
  INIT_STATIC_SPEC ("link_gcc_c_sequence",	&link_gcc_c_sequence_spec),
  INIT_STATIC_SPEC ("link_ssp",			&link_ssp_spec),
  INIT_STATIC_SPEC ("endfile",			&endfile_spec),
  INIT_STATIC_SPEC ("link",			&link_spec),
  INIT_STATIC_SPEC ("lib",			&lib_spec),
  INIT_STATIC_SPEC ("mfwrap",			&mfwrap_spec),
  INIT_STATIC_SPEC ("mflib",			&mflib_spec),
  INIT_STATIC_SPEC ("link_gomp",		&link_gomp_spec),
  INIT_STATIC_SPEC ("libgcc",			&libgcc_spec),
  INIT_STATIC_SPEC ("startfile",		&startfile_spec),
  INIT_STATIC_SPEC ("cross_compile",		&cross_compile),
  INIT_STATIC_SPEC ("version",			&compiler_version),
  INIT_STATIC_SPEC ("multilib",			&multilib_select),
  INIT_STATIC_SPEC ("multilib_defaults",	&multilib_defaults),
  INIT_STATIC_SPEC ("multilib_extra",		&multilib_extra),
  INIT_STATIC_SPEC ("multilib_matches",		&multilib_matches),
  INIT_STATIC_SPEC ("multilib_exclusions",	&multilib_exclusions),
  INIT_STATIC_SPEC ("multilib_options",		&multilib_options),
  INIT_STATIC_SPEC ("linker",			&linker_name_spec),
  INIT_STATIC_SPEC ("linker_plugin_file",	&linker_plugin_file_spec),
  INIT_STATIC_SPEC ("lto_wrapper",		&lto_wrapper_spec),
  INIT_STATIC_SPEC ("lto_gcc",			&lto_gcc_spec),
  INIT_STATIC_SPEC ("lto_libgcc",		&lto_libgcc_spec),
  INIT_STATIC_SPEC ("link_libgcc",		&link_libgcc_spec),
  INIT_STATIC_SPEC ("md_exec_prefix",		&md_exec_prefix),
  INIT_STATIC_SPEC ("md_startfile_prefix",	&md_startfile_prefix),
  INIT_STATIC_SPEC ("md_startfile_prefix_1",	&md_startfile_prefix_1),
  INIT_STATIC_SPEC ("startfile_prefix_spec",	&startfile_prefix_spec),
  INIT_STATIC_SPEC ("sysroot_spec",             &sysroot_spec),
  INIT_STATIC_SPEC ("sysroot_suffix_spec",	&sysroot_suffix_spec),
  INIT_STATIC_SPEC ("sysroot_hdrs_suffix_spec",	&sysroot_hdrs_suffix_spec),
};

#ifdef EXTRA_SPECS		/* additional specs needed */
/* Structure to keep track of just the first two args of a spec_list.
   That is all that the EXTRA_SPECS macro gives us.  */
struct spec_list_1
{
  const char *const name;
  const char *const ptr;
};

static const struct spec_list_1 extra_specs_1[] = { EXTRA_SPECS };
static struct spec_list *extra_specs = (struct spec_list *) 0;
#endif

/* List of dynamically allocates specs that have been defined so far.  */

static struct spec_list *specs = (struct spec_list *) 0;

/* List of static spec functions.  */

static const struct spec_function static_spec_functions[] =
{
  { "getenv",                   getenv_spec_function },
  { "if-exists",		if_exists_spec_function },
  { "if-exists-else",		if_exists_else_spec_function },
  { "replace-outfile",		replace_outfile_spec_function },
  { "remove-outfile",		remove_outfile_spec_function },
  { "version-compare",		version_compare_spec_function },
  { "include",			include_spec_function },
  { "find-file",		find_file_spec_function },
  { "find-plugindir",		find_plugindir_spec_function },
  { "print-asm-header",		print_asm_header_spec_function },
  { "compare-debug-dump-opt",	compare_debug_dump_opt_spec_function },
  { "compare-debug-self-opt",	compare_debug_self_opt_spec_function },
  { "compare-debug-auxbase-opt", compare_debug_auxbase_opt_spec_function },
#ifdef EXTRA_SPEC_FUNCTIONS
  EXTRA_SPEC_FUNCTIONS
#endif
  { 0, 0 }
};

static int processing_spec_function;

/* Add appropriate libgcc specs to OBSTACK, taking into account
   various permutations of -shared-libgcc, -shared, and such.  */

#if defined(ENABLE_SHARED_LIBGCC) && !defined(REAL_LIBGCC_SPEC)

#ifndef USE_LD_AS_NEEDED
#define USE_LD_AS_NEEDED 0
#endif

static void
init_gcc_specs (struct obstack *obstack, const char *shared_name,
		const char *static_name, const char *eh_name)
{
  char *buf;

  buf = concat ("%{static|static-libgcc:", static_name, " ", eh_name, "}"
		"%{!static:%{!static-libgcc:"
#if USE_LD_AS_NEEDED
		"%{!shared-libgcc:",
		static_name, " --as-needed ", shared_name, " --no-as-needed"
		"}"
		"%{shared-libgcc:",
		shared_name, "%{!shared: ", static_name, "}"
		"}"
#else
		"%{!shared:"
		"%{!shared-libgcc:", static_name, " ", eh_name, "}"
		"%{shared-libgcc:", shared_name, " ", static_name, "}"
		"}"
#ifdef LINK_EH_SPEC
		"%{shared:"
		"%{shared-libgcc:", shared_name, "}"
		"%{!shared-libgcc:", static_name, "}"
		"}"
#else
		"%{shared:", shared_name, "}"
#endif
#endif
		"}}", NULL);

  obstack_grow (obstack, buf, strlen (buf));
  free (buf);
}
#endif /* ENABLE_SHARED_LIBGCC */

/* Initialize the specs lookup routines.  */

static void
init_spec (void)
{
  struct spec_list *next = (struct spec_list *) 0;
  struct spec_list *sl   = (struct spec_list *) 0;
  int i;

  if (specs)
    return;			/* Already initialized.  */

  if (verbose_flag)
    fnotice (stderr, "Using built-in specs.\n");

#ifdef EXTRA_SPECS
  extra_specs = XCNEWVEC (struct spec_list, ARRAY_SIZE (extra_specs_1));

  for (i = ARRAY_SIZE (extra_specs_1) - 1; i >= 0; i--)
    {
      sl = &extra_specs[i];
      sl->name = extra_specs_1[i].name;
      sl->ptr = extra_specs_1[i].ptr;
      sl->next = next;
      sl->name_len = strlen (sl->name);
      sl->ptr_spec = &sl->ptr;
      next = sl;
    }
#endif

  for (i = ARRAY_SIZE (static_specs) - 1; i >= 0; i--)
    {
      sl = &static_specs[i];
      sl->next = next;
      next = sl;
    }

#if defined(ENABLE_SHARED_LIBGCC) && !defined(REAL_LIBGCC_SPEC)
  /* ??? If neither -shared-libgcc nor --static-libgcc was
     seen, then we should be making an educated guess.  Some proposed
     heuristics for ELF include:

	(1) If "-Wl,--export-dynamic", then it's a fair bet that the
	    program will be doing dynamic loading, which will likely
	    need the shared libgcc.

	(2) If "-ldl", then it's also a fair bet that we're doing
	    dynamic loading.

	(3) For each ET_DYN we're linking against (either through -lfoo
	    or /some/path/foo.so), check to see whether it or one of
	    its dependencies depends on a shared libgcc.

	(4) If "-shared"

	    If the runtime is fixed to look for program headers instead
	    of calling __register_frame_info at all, for each object,
	    use the shared libgcc if any EH symbol referenced.

	    If crtstuff is fixed to not invoke __register_frame_info
	    automatically, for each object, use the shared libgcc if
	    any non-empty unwind section found.

     Doing any of this probably requires invoking an external program to
     do the actual object file scanning.  */
  {
    const char *p = libgcc_spec;
    int in_sep = 1;

    /* Transform the extant libgcc_spec into one that uses the shared libgcc
       when given the proper command line arguments.  */
    while (*p)
      {
	if (in_sep && *p == '-' && strncmp (p, "-lgcc", 5) == 0)
	  {
	    init_gcc_specs (&obstack,
			    "-lgcc_s"
#ifdef USE_LIBUNWIND_EXCEPTIONS
			    " -lunwind"
#endif
			    ,
			    "-lgcc",
			    "-lgcc_eh"
#ifdef USE_LIBUNWIND_EXCEPTIONS
# ifdef HAVE_LD_STATIC_DYNAMIC
			    " %{!static:-Bstatic} -lunwind %{!static:-Bdynamic}"
# else
			    " -lunwind"
# endif
#endif
			    );

	    p += 5;
	    in_sep = 0;
	  }
	else if (in_sep && *p == 'l' && strncmp (p, "libgcc.a%s", 10) == 0)
	  {
	    /* Ug.  We don't know shared library extensions.  Hope that
	       systems that use this form don't do shared libraries.  */
	    init_gcc_specs (&obstack,
			    "-lgcc_s",
			    "libgcc.a%s",
			    "libgcc_eh.a%s"
#ifdef USE_LIBUNWIND_EXCEPTIONS
			    " -lunwind"
#endif
			    );
	    p += 10;
	    in_sep = 0;
	  }
	else
	  {
	    obstack_1grow (&obstack, *p);
	    in_sep = (*p == ' ');
	    p += 1;
	  }
      }

    obstack_1grow (&obstack, '\0');
    libgcc_spec = XOBFINISH (&obstack, const char *);
  }
#endif
#ifdef USE_AS_TRADITIONAL_FORMAT
  /* Prepend "--traditional-format" to whatever asm_spec we had before.  */
  {
    static const char tf[] = "--traditional-format ";
    obstack_grow (&obstack, tf, sizeof(tf) - 1);
    obstack_grow0 (&obstack, asm_spec, strlen (asm_spec));
    asm_spec = XOBFINISH (&obstack, const char *);
  }
#endif

#if defined LINK_EH_SPEC || defined LINK_BUILDID_SPEC
# ifdef LINK_BUILDID_SPEC
  /* Prepend LINK_BUILDID_SPEC to whatever link_spec we had before.  */
  obstack_grow (&obstack, LINK_BUILDID_SPEC, sizeof(LINK_BUILDID_SPEC) - 1);
# endif
# ifdef LINK_EH_SPEC
  /* Prepend LINK_EH_SPEC to whatever link_spec we had before.  */
  obstack_grow (&obstack, LINK_EH_SPEC, sizeof(LINK_EH_SPEC) - 1);
# endif
  obstack_grow0 (&obstack, link_spec, strlen (link_spec));
  link_spec = XOBFINISH (&obstack, const char *);
#endif

  specs = sl;
}

/* Change the value of spec NAME to SPEC.  If SPEC is empty, then the spec is
   removed; If the spec starts with a + then SPEC is added to the end of the
   current spec.  */

static void
set_spec (const char *name, const char *spec)
{
  struct spec_list *sl;
  const char *old_spec;
  int name_len = strlen (name);
  int i;

  /* If this is the first call, initialize the statically allocated specs.  */
  if (!specs)
    {
      struct spec_list *next = (struct spec_list *) 0;
      for (i = ARRAY_SIZE (static_specs) - 1; i >= 0; i--)
	{
	  sl = &static_specs[i];
	  sl->next = next;
	  next = sl;
	}
      specs = sl;
    }

  /* See if the spec already exists.  */
  for (sl = specs; sl; sl = sl->next)
    if (name_len == sl->name_len && !strcmp (sl->name, name))
      break;

  if (!sl)
    {
      /* Not found - make it.  */
      sl = XNEW (struct spec_list);
      sl->name = xstrdup (name);
      sl->name_len = name_len;
      sl->ptr_spec = &sl->ptr;
      sl->alloc_p = 0;
      *(sl->ptr_spec) = "";
      sl->next = specs;
      specs = sl;
    }

  old_spec = *(sl->ptr_spec);
  *(sl->ptr_spec) = ((spec[0] == '+' && ISSPACE ((unsigned char)spec[1]))
		     ? concat (old_spec, spec + 1, NULL)
		     : xstrdup (spec));

#ifdef DEBUG_SPECS
  if (verbose_flag)
    fnotice (stderr, "Setting spec %s to '%s'\n\n", name, *(sl->ptr_spec));
#endif

  /* Free the old spec.  */
  if (old_spec && sl->alloc_p)
    free (CONST_CAST(char *, old_spec));

  sl->alloc_p = 1;
}

/* Accumulate a command (program name and args), and run it.  */

/* Vector of pointers to arguments in the current line of specifications.  */

static const char **argbuf;

/* Number of elements allocated in argbuf.  */

static int argbuf_length;

/* Number of elements in argbuf currently in use (containing args).  */

static int argbuf_index;

/* Position in the argbuf array containing the name of the output file
   (the value associated with the "-o" flag).  */

static int have_o_argbuf_index = 0;

/* Were the options -c, -S or -E passed.  */
static int have_c = 0;

/* Was the option -o passed.  */
static int have_o = 0;

/* This is the list of suffixes and codes (%g/%u/%U/%j) and the associated
   temp file.  If the HOST_BIT_BUCKET is used for %j, no entry is made for
   it here.  */

static struct temp_name {
  const char *suffix;	/* suffix associated with the code.  */
  int length;		/* strlen (suffix).  */
  int unique;		/* Indicates whether %g or %u/%U was used.  */
  const char *filename;	/* associated filename.  */
  int filename_length;	/* strlen (filename).  */
  struct temp_name *next;
} *temp_names;

/* Number of commands executed so far.  */

static int execution_count;

/* Number of commands that exited with a signal.  */

static int signal_count;

/* Allocate the argument vector.  */

static void
alloc_args (void)
{
  argbuf_length = 10;
  argbuf = XNEWVEC (const char *, argbuf_length);
}

/* Clear out the vector of arguments (after a command is executed).  */

static void
clear_args (void)
{
  argbuf_index = 0;
}

/* Add one argument to the vector at the end.
   This is done when a space is seen or at the end of the line.
   If DELETE_ALWAYS is nonzero, the arg is a filename
    and the file should be deleted eventually.
   If DELETE_FAILURE is nonzero, the arg is a filename
    and the file should be deleted if this compilation fails.  */

static void
store_arg (const char *arg, int delete_always, int delete_failure)
{
  if (argbuf_index + 1 == argbuf_length)
    argbuf = XRESIZEVEC (const char *, argbuf, (argbuf_length *= 2));

  argbuf[argbuf_index++] = arg;
  argbuf[argbuf_index] = 0;

  if (strcmp (arg, "-o") == 0)
    have_o_argbuf_index = argbuf_index;
  if (delete_always || delete_failure)
    {
      const char *p;
      /* If the temporary file we should delete is specified as
	 part of a joined argument extract the filename.  */
      if (arg[0] == '-'
	  && (p = strrchr (arg, '=')))
	arg = p + 1;
      record_temp_file (arg, delete_always, delete_failure);
    }
}

/* Load specs from a file name named FILENAME, replacing occurrences of
   various different types of line-endings, \r\n, \n\r and just \r, with
   a single \n.  */

static char *
load_specs (const char *filename)
{
  int desc;
  int readlen;
  struct stat statbuf;
  char *buffer;
  char *buffer_p;
  char *specs;
  char *specs_p;

  if (verbose_flag)
    fnotice (stderr, "Reading specs from %s\n", filename);

  /* Open and stat the file.  */
  desc = open (filename, O_RDONLY, 0);
  if (desc < 0)
    pfatal_with_name (filename);
  if (stat (filename, &statbuf) < 0)
    pfatal_with_name (filename);

  /* Read contents of file into BUFFER.  */
  buffer = XNEWVEC (char, statbuf.st_size + 1);
  readlen = read (desc, buffer, (unsigned) statbuf.st_size);
  if (readlen < 0)
    pfatal_with_name (filename);
  buffer[readlen] = 0;
  close (desc);

  specs = XNEWVEC (char, readlen + 1);
  specs_p = specs;
  for (buffer_p = buffer; buffer_p && *buffer_p; buffer_p++)
    {
      int skip = 0;
      char c = *buffer_p;
      if (c == '\r')
	{
	  if (buffer_p > buffer && *(buffer_p - 1) == '\n')	/* \n\r */
	    skip = 1;
	  else if (*(buffer_p + 1) == '\n')			/* \r\n */
	    skip = 1;
	  else							/* \r */
	    c = '\n';
	}
      if (! skip)
	*specs_p++ = c;
    }
  *specs_p = '\0';

  free (buffer);
  return (specs);
}

/* Read compilation specs from a file named FILENAME,
   replacing the default ones.

   A suffix which starts with `*' is a definition for
   one of the machine-specific sub-specs.  The "suffix" should be
   *asm, *cc1, *cpp, *link, *startfile, etc.
   The corresponding spec is stored in asm_spec, etc.,
   rather than in the `compilers' vector.

   Anything invalid in the file is a fatal error.  */

static void
read_specs (const char *filename, int main_p)
{
  char *buffer;
  char *p;

  buffer = load_specs (filename);

  /* Scan BUFFER for specs, putting them in the vector.  */
  p = buffer;
  while (1)
    {
      char *suffix;
      char *spec;
      char *in, *out, *p1, *p2, *p3;

      /* Advance P in BUFFER to the next nonblank nocomment line.  */
      p = skip_whitespace (p);
      if (*p == 0)
	break;

      /* Is this a special command that starts with '%'? */
      /* Don't allow this for the main specs file, since it would
	 encourage people to overwrite it.  */
      if (*p == '%' && !main_p)
	{
	  p1 = p;
	  while (*p && *p != '\n')
	    p++;

	  /* Skip '\n'.  */
	  p++;

	  if (!strncmp (p1, "%include", sizeof ("%include") - 1)
	      && (p1[sizeof "%include" - 1] == ' '
		  || p1[sizeof "%include" - 1] == '\t'))
	    {
	      char *new_filename;

	      p1 += sizeof ("%include");
	      while (*p1 == ' ' || *p1 == '\t')
		p1++;

	      if (*p1++ != '<' || p[-2] != '>')
		fatal_error ("specs %%include syntax malformed after "
			     "%ld characters",
			     (long) (p1 - buffer + 1));

	      p[-2] = '\0';
	      new_filename = find_a_file (&startfile_prefixes, p1, R_OK, true);
	      read_specs (new_filename ? new_filename : p1, FALSE);
	      continue;
	    }
	  else if (!strncmp (p1, "%include_noerr", sizeof "%include_noerr" - 1)
		   && (p1[sizeof "%include_noerr" - 1] == ' '
		       || p1[sizeof "%include_noerr" - 1] == '\t'))
	    {
	      char *new_filename;

	      p1 += sizeof "%include_noerr";
	      while (*p1 == ' ' || *p1 == '\t')
		p1++;

	      if (*p1++ != '<' || p[-2] != '>')
		fatal_error ("specs %%include syntax malformed after "
			     "%ld characters",
			     (long) (p1 - buffer + 1));

	      p[-2] = '\0';
	      new_filename = find_a_file (&startfile_prefixes, p1, R_OK, true);
	      if (new_filename)
		read_specs (new_filename, FALSE);
	      else if (verbose_flag)
		fnotice (stderr, "could not find specs file %s\n", p1);
	      continue;
	    }
	  else if (!strncmp (p1, "%rename", sizeof "%rename" - 1)
		   && (p1[sizeof "%rename" - 1] == ' '
		       || p1[sizeof "%rename" - 1] == '\t'))
	    {
	      int name_len;
	      struct spec_list *sl;
	      struct spec_list *newsl;

	      /* Get original name.  */
	      p1 += sizeof "%rename";
	      while (*p1 == ' ' || *p1 == '\t')
		p1++;

	      if (! ISALPHA ((unsigned char) *p1))
		fatal_error ("specs %%rename syntax malformed after "
			     "%ld characters",
			     (long) (p1 - buffer));

	      p2 = p1;
	      while (*p2 && !ISSPACE ((unsigned char) *p2))
		p2++;

	      if (*p2 != ' ' && *p2 != '\t')
		fatal_error ("specs %%rename syntax malformed after "
			     "%ld characters",
			     (long) (p2 - buffer));

	      name_len = p2 - p1;
	      *p2++ = '\0';
	      while (*p2 == ' ' || *p2 == '\t')
		p2++;

	      if (! ISALPHA ((unsigned char) *p2))
		fatal_error ("specs %%rename syntax malformed after "
			     "%ld characters",
			     (long) (p2 - buffer));

	      /* Get new spec name.  */
	      p3 = p2;
	      while (*p3 && !ISSPACE ((unsigned char) *p3))
		p3++;

	      if (p3 != p - 1)
		fatal_error ("specs %%rename syntax malformed after "
			     "%ld characters",
			     (long) (p3 - buffer));
	      *p3 = '\0';

	      for (sl = specs; sl; sl = sl->next)
		if (name_len == sl->name_len && !strcmp (sl->name, p1))
		  break;

	      if (!sl)
		fatal_error ("specs %s spec was not found to be renamed", p1);

	      if (strcmp (p1, p2) == 0)
		continue;

	      for (newsl = specs; newsl; newsl = newsl->next)
		if (strcmp (newsl->name, p2) == 0)
		  fatal_error ("%s: attempt to rename spec %qs to "
			       "already defined spec %qs",
		    filename, p1, p2);

	      if (verbose_flag)
		{
		  fnotice (stderr, "rename spec %s to %s\n", p1, p2);
#ifdef DEBUG_SPECS
		  fnotice (stderr, "spec is '%s'\n\n", *(sl->ptr_spec));
#endif
		}

	      set_spec (p2, *(sl->ptr_spec));
	      if (sl->alloc_p)
		free (CONST_CAST (char *, *(sl->ptr_spec)));

	      *(sl->ptr_spec) = "";
	      sl->alloc_p = 0;
	      continue;
	    }
	  else
	    fatal_error ("specs unknown %% command after %ld characters",
			 (long) (p1 - buffer));
	}

      /* Find the colon that should end the suffix.  */
      p1 = p;
      while (*p1 && *p1 != ':' && *p1 != '\n')
	p1++;

      /* The colon shouldn't be missing.  */
      if (*p1 != ':')
	fatal_error ("specs file malformed after %ld characters",
		     (long) (p1 - buffer));

      /* Skip back over trailing whitespace.  */
      p2 = p1;
      while (p2 > buffer && (p2[-1] == ' ' || p2[-1] == '\t'))
	p2--;

      /* Copy the suffix to a string.  */
      suffix = save_string (p, p2 - p);
      /* Find the next line.  */
      p = skip_whitespace (p1 + 1);
      if (p[1] == 0)
	fatal_error ("specs file malformed after %ld characters",
		     (long) (p - buffer));

      p1 = p;
      /* Find next blank line or end of string.  */
      while (*p1 && !(*p1 == '\n' && (p1[1] == '\n' || p1[1] == '\0')))
	p1++;

      /* Specs end at the blank line and do not include the newline.  */
      spec = save_string (p, p1 - p);
      p = p1;

      /* Delete backslash-newline sequences from the spec.  */
      in = spec;
      out = spec;
      while (*in != 0)
	{
	  if (in[0] == '\\' && in[1] == '\n')
	    in += 2;
	  else if (in[0] == '#')
	    while (*in && *in != '\n')
	      in++;

	  else
	    *out++ = *in++;
	}
      *out = 0;

      if (suffix[0] == '*')
	{
	  if (! strcmp (suffix, "*link_command"))
	    link_command_spec = spec;
	  else
	    set_spec (suffix + 1, spec);
	}
      else
	{
	  /* Add this pair to the vector.  */
	  compilers
	    = XRESIZEVEC (struct compiler, compilers, n_compilers + 2);

	  compilers[n_compilers].suffix = suffix;
	  compilers[n_compilers].spec = spec;
	  n_compilers++;
	  memset (&compilers[n_compilers], 0, sizeof compilers[n_compilers]);
	}

      if (*suffix == 0)
	link_command_spec = spec;
    }

  if (link_command_spec == 0)
    fatal_error ("spec file has no spec for linking");
}

/* Record the names of temporary files we tell compilers to write,
   and delete them at the end of the run.  */

/* This is the common prefix we use to make temp file names.
   It is chosen once for each run of this program.
   It is substituted into a spec by %g or %j.
   Thus, all temp file names contain this prefix.
   In practice, all temp file names start with this prefix.

   This prefix comes from the envvar TMPDIR if it is defined;
   otherwise, from the P_tmpdir macro if that is defined;
   otherwise, in /usr/tmp or /tmp;
   or finally the current directory if all else fails.  */

static const char *temp_filename;

/* Length of the prefix.  */

static int temp_filename_length;

/* Define the list of temporary files to delete.  */

struct temp_file
{
  const char *name;
  struct temp_file *next;
};

/* Queue of files to delete on success or failure of compilation.  */
static struct temp_file *always_delete_queue;
/* Queue of files to delete on failure of compilation.  */
static struct temp_file *failure_delete_queue;

/* Record FILENAME as a file to be deleted automatically.
   ALWAYS_DELETE nonzero means delete it if all compilation succeeds;
   otherwise delete it in any case.
   FAIL_DELETE nonzero means delete it if a compilation step fails;
   otherwise delete it in any case.  */

void
record_temp_file (const char *filename, int always_delete, int fail_delete)
{
  char *const name = xstrdup (filename);

  if (always_delete)
    {
      struct temp_file *temp;
      for (temp = always_delete_queue; temp; temp = temp->next)
	if (! strcmp (name, temp->name))
	  goto already1;

      temp = XNEW (struct temp_file);
      temp->next = always_delete_queue;
      temp->name = name;
      always_delete_queue = temp;

    already1:;
    }

  if (fail_delete)
    {
      struct temp_file *temp;
      for (temp = failure_delete_queue; temp; temp = temp->next)
	if (! strcmp (name, temp->name))
	  goto already2;

      temp = XNEW (struct temp_file);
      temp->next = failure_delete_queue;
      temp->name = name;
      failure_delete_queue = temp;

    already2:;
    }
}

/* Delete all the temporary files whose names we previously recorded.  */

#ifndef DELETE_IF_ORDINARY
#define DELETE_IF_ORDINARY(NAME,ST,VERBOSE_FLAG)        \
do                                                      \
  {                                                     \
    if (stat (NAME, &ST) >= 0 && S_ISREG (ST.st_mode))  \
      if (unlink (NAME) < 0)                            \
	if (VERBOSE_FLAG)                               \
	  perror_with_name (NAME);                      \
  } while (0)
#endif

static void
delete_if_ordinary (const char *name)
{
  struct stat st;
#ifdef DEBUG
  int i, c;

  printf ("Delete %s? (y or n) ", name);
  fflush (stdout);
  i = getchar ();
  if (i != '\n')
    while ((c = getchar ()) != '\n' && c != EOF)
      ;

  if (i == 'y' || i == 'Y')
#endif /* DEBUG */
  DELETE_IF_ORDINARY (name, st, verbose_flag);
}

static void
delete_temp_files (void)
{
  struct temp_file *temp;

  for (temp = always_delete_queue; temp; temp = temp->next)
    delete_if_ordinary (temp->name);
  always_delete_queue = 0;
}

/* Delete all the files to be deleted on error.  */

static void
delete_failure_queue (void)
{
  struct temp_file *temp;

  for (temp = failure_delete_queue; temp; temp = temp->next)
    delete_if_ordinary (temp->name);
}

static void
clear_failure_queue (void)
{
  failure_delete_queue = 0;
}

/* Call CALLBACK for each path in PATHS, breaking out early if CALLBACK
   returns non-NULL.
   If DO_MULTI is true iterate over the paths twice, first with multilib
   suffix then without, otherwise iterate over the paths once without
   adding a multilib suffix.  When DO_MULTI is true, some attempt is made
   to avoid visiting the same path twice, but we could do better.  For
   instance, /usr/lib/../lib is considered different from /usr/lib.
   At least EXTRA_SPACE chars past the end of the path passed to
   CALLBACK are available for use by the callback.
   CALLBACK_INFO allows extra parameters to be passed to CALLBACK.

   Returns the value returned by CALLBACK.  */

static void *
for_each_path (const struct path_prefix *paths,
	       bool do_multi,
	       size_t extra_space,
	       void *(*callback) (char *, void *),
	       void *callback_info)
{
  struct prefix_list *pl;
  const char *multi_dir = NULL;
  const char *multi_os_dir = NULL;
  const char *multi_suffix;
  const char *just_multi_suffix;
  char *path = NULL;
  void *ret = NULL;
  bool skip_multi_dir = false;
  bool skip_multi_os_dir = false;

  multi_suffix = machine_suffix;
  just_multi_suffix = just_machine_suffix;
  if (do_multi && multilib_dir && strcmp (multilib_dir, ".") != 0)
    {
      multi_dir = concat (multilib_dir, dir_separator_str, NULL);
      multi_suffix = concat (multi_suffix, multi_dir, NULL);
      just_multi_suffix = concat (just_multi_suffix, multi_dir, NULL);
    }
  if (do_multi && multilib_os_dir && strcmp (multilib_os_dir, ".") != 0)
    multi_os_dir = concat (multilib_os_dir, dir_separator_str, NULL);

  while (1)
    {
      size_t multi_dir_len = 0;
      size_t multi_os_dir_len = 0;
      size_t suffix_len;
      size_t just_suffix_len;
      size_t len;

      if (multi_dir)
	multi_dir_len = strlen (multi_dir);
      if (multi_os_dir)
	multi_os_dir_len = strlen (multi_os_dir);
      suffix_len = strlen (multi_suffix);
      just_suffix_len = strlen (just_multi_suffix);

      if (path == NULL)
	{
	  len = paths->max_len + extra_space + 1;
	  if (suffix_len > multi_os_dir_len)
	    len += suffix_len;
	  else
	    len += multi_os_dir_len;
	  path = XNEWVEC (char, len);
	}

      for (pl = paths->plist; pl != 0; pl = pl->next)
	{
	  len = strlen (pl->prefix);
	  memcpy (path, pl->prefix, len);

	  /* Look first in MACHINE/VERSION subdirectory.  */
	  if (!skip_multi_dir)
	    {
	      memcpy (path + len, multi_suffix, suffix_len + 1);
	      ret = callback (path, callback_info);
	      if (ret)
		break;
	    }

	  /* Some paths are tried with just the machine (ie. target)
	     subdir.  This is used for finding as, ld, etc.  */
	  if (!skip_multi_dir
	      && pl->require_machine_suffix == 2)
	    {
	      memcpy (path + len, just_multi_suffix, just_suffix_len + 1);
	      ret = callback (path, callback_info);
	      if (ret)
		break;
	    }

	  /* Now try the base path.  */
	  if (!pl->require_machine_suffix
	      && !(pl->os_multilib ? skip_multi_os_dir : skip_multi_dir))
	    {
	      const char *this_multi;
	      size_t this_multi_len;

	      if (pl->os_multilib)
		{
		  this_multi = multi_os_dir;
		  this_multi_len = multi_os_dir_len;
		}
	      else
		{
		  this_multi = multi_dir;
		  this_multi_len = multi_dir_len;
		}

	      if (this_multi_len)
		memcpy (path + len, this_multi, this_multi_len + 1);
	      else
		path[len] = '\0';

	      ret = callback (path, callback_info);
	      if (ret)
		break;
	    }
	}
      if (pl)
	break;

      if (multi_dir == NULL && multi_os_dir == NULL)
	break;

      /* Run through the paths again, this time without multilibs.
	 Don't repeat any we have already seen.  */
      if (multi_dir)
	{
	  free (CONST_CAST (char *, multi_dir));
	  multi_dir = NULL;
	  free (CONST_CAST (char *, multi_suffix));
	  multi_suffix = machine_suffix;
	  free (CONST_CAST (char *, just_multi_suffix));
	  just_multi_suffix = just_machine_suffix;
	}
      else
	skip_multi_dir = true;
      if (multi_os_dir)
	{
	  free (CONST_CAST (char *, multi_os_dir));
	  multi_os_dir = NULL;
	}
      else
	skip_multi_os_dir = true;
    }

  if (multi_dir)
    {
      free (CONST_CAST (char *, multi_dir));
      free (CONST_CAST (char *, multi_suffix));
      free (CONST_CAST (char *, just_multi_suffix));
    }
  if (multi_os_dir)
    free (CONST_CAST (char *, multi_os_dir));
  if (ret != path)
    free (path);
  return ret;
}

/* Callback for build_search_list.  Adds path to obstack being built.  */

struct add_to_obstack_info {
  struct obstack *ob;
  bool check_dir;
  bool first_time;
};

static void *
add_to_obstack (char *path, void *data)
{
  struct add_to_obstack_info *info = (struct add_to_obstack_info *) data;

  if (info->check_dir && !is_directory (path, false))
    return NULL;

  if (!info->first_time)
    obstack_1grow (info->ob, PATH_SEPARATOR);

  obstack_grow (info->ob, path, strlen (path));

  info->first_time = false;
  return NULL;
}

/* Add or change the value of an environment variable, outputting the
   change to standard error if in verbose mode.  */
static void
xputenv (const char *string)
{
  if (verbose_flag)
    fnotice (stderr, "%s\n", string);
  putenv (CONST_CAST (char *, string));
}

/* Build a list of search directories from PATHS.
   PREFIX is a string to prepend to the list.
   If CHECK_DIR_P is true we ensure the directory exists.
   If DO_MULTI is true, multilib paths are output first, then
   non-multilib paths.
   This is used mostly by putenv_from_prefixes so we use `collect_obstack'.
   It is also used by the --print-search-dirs flag.  */

static char *
build_search_list (const struct path_prefix *paths, const char *prefix,
		   bool check_dir, bool do_multi)
{
  struct add_to_obstack_info info;

  info.ob = &collect_obstack;
  info.check_dir = check_dir;
  info.first_time = true;

  obstack_grow (&collect_obstack, prefix, strlen (prefix));
  obstack_1grow (&collect_obstack, '=');

  for_each_path (paths, do_multi, 0, add_to_obstack, &info);

  obstack_1grow (&collect_obstack, '\0');
  return XOBFINISH (&collect_obstack, char *);
}

/* Rebuild the COMPILER_PATH and LIBRARY_PATH environment variables
   for collect.  */

static void
putenv_from_prefixes (const struct path_prefix *paths, const char *env_var,
		      bool do_multi)
{
  xputenv (build_search_list (paths, env_var, true, do_multi));
}

/* Check whether NAME can be accessed in MODE.  This is like access,
   except that it never considers directories to be executable.  */

static int
access_check (const char *name, int mode)
{
  if (mode == X_OK)
    {
      struct stat st;

      if (stat (name, &st) < 0
	  || S_ISDIR (st.st_mode))
	return -1;
    }

  return access (name, mode);
}

/* Callback for find_a_file.  Appends the file name to the directory
   path.  If the resulting file exists in the right mode, return the
   full pathname to the file.  */

struct file_at_path_info {
  const char *name;
  const char *suffix;
  int name_len;
  int suffix_len;
  int mode;
};

static void *
file_at_path (char *path, void *data)
{
  struct file_at_path_info *info = (struct file_at_path_info *) data;
  size_t len = strlen (path);

  memcpy (path + len, info->name, info->name_len);
  len += info->name_len;

  /* Some systems have a suffix for executable files.
     So try appending that first.  */
  if (info->suffix_len)
    {
      memcpy (path + len, info->suffix, info->suffix_len + 1);
      if (access_check (path, info->mode) == 0)
	return path;
    }

  path[len] = '\0';
  if (access_check (path, info->mode) == 0)
    return path;

  return NULL;
}

/* Search for NAME using the prefix list PREFIXES.  MODE is passed to
   access to check permissions.  If DO_MULTI is true, search multilib
   paths then non-multilib paths, otherwise do not search multilib paths.
   Return 0 if not found, otherwise return its name, allocated with malloc.  */

static char *
find_a_file (const struct path_prefix *pprefix, const char *name, int mode,
	     bool do_multi)
{
  struct file_at_path_info info;

#ifdef DEFAULT_ASSEMBLER
  if (! strcmp (name, "as") && access (DEFAULT_ASSEMBLER, mode) == 0)
    return xstrdup (DEFAULT_ASSEMBLER);
#endif

#ifdef DEFAULT_LINKER
  if (! strcmp(name, "ld") && access (DEFAULT_LINKER, mode) == 0)
    return xstrdup (DEFAULT_LINKER);
#endif

  /* Determine the filename to execute (special case for absolute paths).  */

  if (IS_ABSOLUTE_PATH (name))
    {
      if (access (name, mode) == 0)
	return xstrdup (name);

      return NULL;
    }

  info.name = name;
  info.suffix = (mode & X_OK) != 0 ? HOST_EXECUTABLE_SUFFIX : "";
  info.name_len = strlen (info.name);
  info.suffix_len = strlen (info.suffix);
  info.mode = mode;

  return (char*) for_each_path (pprefix, do_multi,
				info.name_len + info.suffix_len,
				file_at_path, &info);
}

/* Ranking of prefixes in the sort list. -B prefixes are put before
   all others.  */

enum path_prefix_priority
{
  PREFIX_PRIORITY_B_OPT,
  PREFIX_PRIORITY_LAST
};

/* Add an entry for PREFIX in PLIST.  The PLIST is kept in ascending
   order according to PRIORITY.  Within each PRIORITY, new entries are
   appended.

   If WARN is nonzero, we will warn if no file is found
   through this prefix.  WARN should point to an int
   which will be set to 1 if this entry is used.

   COMPONENT is the value to be passed to update_path.

   REQUIRE_MACHINE_SUFFIX is 1 if this prefix can't be used without
   the complete value of machine_suffix.
   2 means try both machine_suffix and just_machine_suffix.  */

static void
add_prefix (struct path_prefix *pprefix, const char *prefix,
	    const char *component, /* enum prefix_priority */ int priority,
	    int require_machine_suffix, int os_multilib)
{
  struct prefix_list *pl, **prev;
  int len;

  for (prev = &pprefix->plist;
       (*prev) != NULL && (*prev)->priority <= priority;
       prev = &(*prev)->next)
    ;

  /* Keep track of the longest prefix.  */

  prefix = update_path (prefix, component);
  len = strlen (prefix);
  if (len > pprefix->max_len)
    pprefix->max_len = len;

  pl = XNEW (struct prefix_list);
  pl->prefix = prefix;
  pl->require_machine_suffix = require_machine_suffix;
  pl->priority = priority;
  pl->os_multilib = os_multilib;

  /* Insert after PREV.  */
  pl->next = (*prev);
  (*prev) = pl;
}

/* Same as add_prefix, but prepending target_system_root to prefix.  */
/* The target_system_root prefix has been relocated by gcc_exec_prefix.  */
static void
add_sysrooted_prefix (struct path_prefix *pprefix, const char *prefix,
		      const char *component,
		      /* enum prefix_priority */ int priority,
		      int require_machine_suffix, int os_multilib)
{
  if (!IS_ABSOLUTE_PATH (prefix))
    fatal_error ("system path %qs is not absolute", prefix);

  if (target_system_root)
    {
      if (target_sysroot_suffix)
	  prefix = concat (target_sysroot_suffix, prefix, NULL);
      prefix = concat (target_system_root, prefix, NULL);

      /* We have to override this because GCC's notion of sysroot
	 moves along with GCC.  */
      component = "GCC";
    }

  add_prefix (pprefix, prefix, component, priority,
	      require_machine_suffix, os_multilib);
}

/* Execute the command specified by the arguments on the current line of spec.
   When using pipes, this includes several piped-together commands
   with `|' between them.

   Return 0 if successful, -1 if failed.  */

static int
execute (void)
{
  int i;
  int n_commands;		/* # of command.  */
  char *string;
  struct pex_obj *pex;
  struct command
  {
    const char *prog;		/* program name.  */
    const char **argv;		/* vector of args.  */
  };

  struct command *commands;	/* each command buffer with above info.  */

  gcc_assert (!processing_spec_function);

  if (wrapper_string)
    {
      string = find_a_file (&exec_prefixes, argbuf[0], X_OK, false);
      argbuf[0] = (string) ? string : argbuf[0];
      insert_wrapper (wrapper_string);
    }

  /* Count # of piped commands.  */
  for (n_commands = 1, i = 0; i < argbuf_index; i++)
    if (strcmp (argbuf[i], "|") == 0)
      n_commands++;

  /* Get storage for each command.  */
  commands = (struct command *) alloca (n_commands * sizeof (struct command));

  /* Split argbuf into its separate piped processes,
     and record info about each one.
     Also search for the programs that are to be run.  */

  commands[0].prog = argbuf[0]; /* first command.  */
  commands[0].argv = &argbuf[0];

  if (!wrapper_string)
    {
      string = find_a_file (&exec_prefixes, commands[0].prog, X_OK, false);
      commands[0].argv[0] = (string) ? string : commands[0].argv[0];
    }

  for (n_commands = 1, i = 0; i < argbuf_index; i++)
    if (strcmp (argbuf[i], "|") == 0)
      {				/* each command.  */
#if defined (__MSDOS__) || defined (OS2) || defined (VMS)
	fatal_error ("-pipe not supported");
#endif
	argbuf[i] = 0;	/* termination of command args.  */
	commands[n_commands].prog = argbuf[i + 1];
	commands[n_commands].argv = &argbuf[i + 1];
	string = find_a_file (&exec_prefixes, commands[n_commands].prog,
			      X_OK, false);
	if (string)
	  commands[n_commands].argv[0] = string;
	n_commands++;
      }

  argbuf[argbuf_index] = 0;

  /* If -v, print what we are about to do, and maybe query.  */

  if (verbose_flag)
    {
      /* For help listings, put a blank line between sub-processes.  */
      if (print_help_list)
	fputc ('\n', stderr);

      /* Print each piped command as a separate line.  */
      for (i = 0; i < n_commands; i++)
	{
	  const char *const *j;

	  if (verbose_only_flag)
	    {
	      for (j = commands[i].argv; *j; j++)
		{
		  const char *p;
		  for (p = *j; *p; ++p)
		    if (!ISALNUM ((unsigned char) *p)
			&& *p != '_' && *p != '/' && *p != '-' && *p != '.')
		      break;
		  if (*p || !*j)
		    {
		      fprintf (stderr, " \"");
		      for (p = *j; *p; ++p)
			{
			  if (*p == '"' || *p == '\\' || *p == '$')
			    fputc ('\\', stderr);
			  fputc (*p, stderr);
			}
		      fputc ('"', stderr);
		    }
		  else
		    fprintf (stderr, " %s", *j);
		}
	    }
	  else
	    for (j = commands[i].argv; *j; j++)
	      fprintf (stderr, " %s", *j);

	  /* Print a pipe symbol after all but the last command.  */
	  if (i + 1 != n_commands)
	    fprintf (stderr, " |");
	  fprintf (stderr, "\n");
	}
      fflush (stderr);
      if (verbose_only_flag != 0)
        {
	  /* verbose_only_flag should act as if the spec was
	     executed, so increment execution_count before
	     returning.  This prevents spurious warnings about
	     unused linker input files, etc.  */
	  execution_count++;
	  return 0;
        }
#ifdef DEBUG
      fnotice (stderr, "\nGo ahead? (y or n) ");
      fflush (stderr);
      i = getchar ();
      if (i != '\n')
	while (getchar () != '\n')
	  ;

      if (i != 'y' && i != 'Y')
	return 0;
#endif /* DEBUG */
    }

#ifdef ENABLE_VALGRIND_CHECKING
  /* Run the each command through valgrind.  To simplify prepending the
     path to valgrind and the option "-q" (for quiet operation unless
     something triggers), we allocate a separate argv array.  */

  for (i = 0; i < n_commands; i++)
    {
      const char **argv;
      int argc;
      int j;

      for (argc = 0; commands[i].argv[argc] != NULL; argc++)
	;

      argv = XALLOCAVEC (const char *, argc + 3);

      argv[0] = VALGRIND_PATH;
      argv[1] = "-q";
      for (j = 2; j < argc + 2; j++)
	argv[j] = commands[i].argv[j - 2];
      argv[j] = NULL;

      commands[i].argv = argv;
      commands[i].prog = argv[0];
    }
#endif

  /* Run each piped subprocess.  */

  pex = pex_init (PEX_USE_PIPES | ((report_times || report_times_to_file)
				   ? PEX_RECORD_TIMES : 0),
		  progname, temp_filename);
  if (pex == NULL)
    fatal_error ("pex_init failed: %m");

  for (i = 0; i < n_commands; i++)
    {
      const char *errmsg;
      int err;
      const char *string = commands[i].argv[0];

      errmsg = pex_run (pex,
			((i + 1 == n_commands ? PEX_LAST : 0)
			 | (string == commands[i].prog ? PEX_SEARCH : 0)),
			string, CONST_CAST (char **, commands[i].argv),
			NULL, NULL, &err);
      if (errmsg != NULL)
	{
	  if (err == 0)
	    fatal_error (errmsg);
	  else
	    {
	      errno = err;
	      pfatal_with_name (errmsg);
	    }
	}

      if (string != commands[i].prog)
	free (CONST_CAST (char *, string));
    }

  execution_count++;

  /* Wait for all the subprocesses to finish.  */

  {
    int *statuses;
    struct pex_time *times = NULL;
    int ret_code = 0;

    statuses = (int *) alloca (n_commands * sizeof (int));
    if (!pex_get_status (pex, n_commands, statuses))
      fatal_error ("failed to get exit status: %m");

    if (report_times || report_times_to_file)
      {
	times = (struct pex_time *) alloca (n_commands * sizeof (struct pex_time));
	if (!pex_get_times (pex, n_commands, times))
	  fatal_error ("failed to get process times: %m");
      }

    pex_free (pex);

    for (i = 0; i < n_commands; ++i)
      {
	int status = statuses[i];

	if (WIFSIGNALED (status))
	  {
#ifdef SIGPIPE
	    /* SIGPIPE is a special case.  It happens in -pipe mode
	       when the compiler dies before the preprocessor is done,
	       or the assembler dies before the compiler is done.
	       There's generally been an error already, and this is
	       just fallout.  So don't generate another error unless
	       we would otherwise have succeeded.  */
	    if (WTERMSIG (status) == SIGPIPE
		&& (signal_count || greatest_status >= MIN_FATAL_STATUS))
	      {
		signal_count++;
		ret_code = -1;
	      }
	    else
#endif
	      internal_error ("%s (program %s)",
			      strsignal (WTERMSIG (status)), commands[i].prog);
	  }
	else if (WIFEXITED (status)
		 && WEXITSTATUS (status) >= MIN_FATAL_STATUS)
	  {
	    if (WEXITSTATUS (status) > greatest_status)
	      greatest_status = WEXITSTATUS (status);
	    ret_code = -1;
	  }

	if (report_times || report_times_to_file)
	  {
	    struct pex_time *pt = &times[i];
	    double ut, st;

	    ut = ((double) pt->user_seconds
		  + (double) pt->user_microseconds / 1.0e6);
	    st = ((double) pt->system_seconds
		  + (double) pt->system_microseconds / 1.0e6);

	    if (ut + st != 0)
	      {
		if (report_times)
		  fnotice (stderr, "# %s %.2f %.2f\n",
			   commands[i].prog, ut, st);

		if (report_times_to_file)
		  {
		    int c = 0;
		    const char *const *j;

		    fprintf (report_times_to_file, "%g %g", ut, st);

		    for (j = &commands[i].prog; *j; j = &commands[i].argv[++c])
		      {
			const char *p;
			for (p = *j; *p; ++p)
			  if (*p == '"' || *p == '\\' || *p == '$'
			      || ISSPACE (*p))
			    break;

			if (*p)
			  {
			    fprintf (report_times_to_file, " \"");
			    for (p = *j; *p; ++p)
			      {
				if (*p == '"' || *p == '\\' || *p == '$')
				  fputc ('\\', report_times_to_file);
				fputc (*p, report_times_to_file);
			      }
			    fputc ('"', report_times_to_file);
			  }
			else
			  fprintf (report_times_to_file, " %s", *j);
		      }

		    fputc ('\n', report_times_to_file);
		  }
	      }
	  }
      }

    return ret_code;
  }
}

/* Find all the switches given to us
   and make a vector describing them.
   The elements of the vector are strings, one per switch given.
   If a switch uses following arguments, then the `part1' field
   is the switch itself and the `args' field
   is a null-terminated vector containing the following arguments.
   Bits in the `live_cond' field are:
   SWITCH_LIVE to indicate this switch is true in a conditional spec.
   SWITCH_FALSE to indicate this switch is overridden by a later switch.
   SWITCH_IGNORE to indicate this switch should be ignored (used in %<S).
   SWITCH_IGNORE_PERMANENTLY to indicate this switch should be ignored
   in all do_spec calls afterwards.  Used for %<S from self specs.
   The `validated' field is nonzero if any spec has looked at this switch;
   if it remains zero at the end of the run, it must be meaningless.  */

#define SWITCH_LIVE    			0x1
#define SWITCH_FALSE   			0x2
#define SWITCH_IGNORE			0x4
#define SWITCH_IGNORE_PERMANENTLY	0x8

struct switchstr
{
  const char *part1;
  const char **args;
  unsigned int live_cond;
  unsigned char validated;
  unsigned char ordering;
};

static struct switchstr *switches;

static int n_switches;

static int n_switches_alloc;

/* Set to zero if -fcompare-debug is disabled, positive if it's
   enabled and we're running the first compilation, negative if it's
   enabled and we're running the second compilation.  For most of the
   time, it's in the range -1..1, but it can be temporarily set to 2
   or 3 to indicate that the -fcompare-debug flags didn't come from
   the command-line, but rather from the GCC_COMPARE_DEBUG environment
   variable, until a synthesized -fcompare-debug flag is added to the
   command line.  */
int compare_debug;

/* Set to nonzero if we've seen the -fcompare-debug-second flag.  */
int compare_debug_second;

/* Set to the flags that should be passed to the second compilation in
   a -fcompare-debug compilation.  */
const char *compare_debug_opt;

static struct switchstr *switches_debug_check[2];

static int n_switches_debug_check[2];

static char *debug_check_temp_file[2];

/* Language is one of three things:

   1) The name of a real programming language.
   2) NULL, indicating that no one has figured out
   what it is yet.
   3) '*', indicating that the file should be passed
   to the linker.  */
struct infile
{
  const char *name;
  const char *language;
  struct compiler *incompiler;
  bool compiled;
  bool preprocessed;
};

/* Also a vector of input files specified.  */

static struct infile *infiles;

int n_infiles;

static int n_infiles_alloc;

/* True if multiple input files are being compiled to a single
   assembly file.  */

static bool combine_inputs;

/* This counts the number of libraries added by lang_specific_driver, so that
   we can tell if there were any user supplied any files or libraries.  */

static int added_libraries;

/* And a vector of corresponding output files is made up later.  */

const char **outfiles;

#if defined(HAVE_TARGET_OBJECT_SUFFIX) || defined(HAVE_TARGET_EXECUTABLE_SUFFIX)

/* Convert NAME to a new name if it is the standard suffix.  DO_EXE
   is true if we should look for an executable suffix.  DO_OBJ
   is true if we should look for an object suffix.  */

static const char *
convert_filename (const char *name, int do_exe ATTRIBUTE_UNUSED,
		  int do_obj ATTRIBUTE_UNUSED)
{
#if defined(HAVE_TARGET_EXECUTABLE_SUFFIX)
  int i;
#endif
  int len;

  if (name == NULL)
    return NULL;

  len = strlen (name);

#ifdef HAVE_TARGET_OBJECT_SUFFIX
  /* Convert x.o to x.obj if TARGET_OBJECT_SUFFIX is ".obj".  */
  if (do_obj && len > 2
      && name[len - 2] == '.'
      && name[len - 1] == 'o')
    {
      obstack_grow (&obstack, name, len - 2);
      obstack_grow0 (&obstack, TARGET_OBJECT_SUFFIX, strlen (TARGET_OBJECT_SUFFIX));
      name = XOBFINISH (&obstack, const char *);
    }
#endif

#if defined(HAVE_TARGET_EXECUTABLE_SUFFIX)
  /* If there is no filetype, make it the executable suffix (which includes
     the ".").  But don't get confused if we have just "-o".  */
  if (! do_exe || TARGET_EXECUTABLE_SUFFIX[0] == 0 || (len == 2 && name[0] == '-'))
    return name;

  for (i = len - 1; i >= 0; i--)
    if (IS_DIR_SEPARATOR (name[i]))
      break;

  for (i++; i < len; i++)
    if (name[i] == '.')
      return name;

  obstack_grow (&obstack, name, len);
  obstack_grow0 (&obstack, TARGET_EXECUTABLE_SUFFIX,
		 strlen (TARGET_EXECUTABLE_SUFFIX));
  name = XOBFINISH (&obstack, const char *);
#endif

  return name;
}
#endif

/* Display the command line switches accepted by gcc.  */
static void
display_help (void)
{
  printf (_("Usage: %s [options] file...\n"), progname);
  fputs (_("Options:\n"), stdout);

  fputs (_("  -pass-exit-codes         Exit with highest error code from a phase\n"), stdout);
  fputs (_("  --help                   Display this information\n"), stdout);
  fputs (_("  --target-help            Display target specific command line options\n"), stdout);
  fputs (_("  --help={target|optimizers|warnings|params|[^]{joined|separate|undocumented}}[,...]\n"), stdout);
  fputs (_("                           Display specific types of command line options\n"), stdout);
  if (! verbose_flag)
    fputs (_("  (Use '-v --help' to display command line options of sub-processes)\n"), stdout);
  fputs (_("  --version                Display compiler version information\n"), stdout);
  fputs (_("  -dumpspecs               Display all of the built in spec strings\n"), stdout);
  fputs (_("  -dumpversion             Display the version of the compiler\n"), stdout);
  fputs (_("  -dumpmachine             Display the compiler's target processor\n"), stdout);
  fputs (_("  -print-search-dirs       Display the directories in the compiler's search path\n"), stdout);
  fputs (_("  -print-libgcc-file-name  Display the name of the compiler's companion library\n"), stdout);
  fputs (_("  -print-file-name=<lib>   Display the full path to library <lib>\n"), stdout);
  fputs (_("  -print-prog-name=<prog>  Display the full path to compiler component <prog>\n"), stdout);
  fputs (_("  -print-multi-directory   Display the root directory for versions of libgcc\n"), stdout);
  fputs (_("\
  -print-multi-lib         Display the mapping between command line options and\n\
                           multiple library search directories\n"), stdout);
  fputs (_("  -print-multi-os-directory Display the relative path to OS libraries\n"), stdout);
  fputs (_("  -print-sysroot           Display the target libraries directory\n"), stdout);
  fputs (_("  -print-sysroot-headers-suffix Display the sysroot suffix used to find headers\n"), stdout);
  fputs (_("  -Wa,<options>            Pass comma-separated <options> on to the assembler\n"), stdout);
  fputs (_("  -Wp,<options>            Pass comma-separated <options> on to the preprocessor\n"), stdout);
  fputs (_("  -Wl,<options>            Pass comma-separated <options> on to the linker\n"), stdout);
  fputs (_("  -Xassembler <arg>        Pass <arg> on to the assembler\n"), stdout);
  fputs (_("  -Xpreprocessor <arg>     Pass <arg> on to the preprocessor\n"), stdout);
  fputs (_("  -Xlinker <arg>           Pass <arg> on to the linker\n"), stdout);
  fputs (_("  -save-temps              Do not delete intermediate files\n"), stdout);
  fputs (_("  -save-temps=<arg>        Do not delete intermediate files\n"), stdout);
  fputs (_("\
  -no-canonical-prefixes   Do not canonicalize paths when building relative\n\
                           prefixes to other gcc components\n"), stdout);
  fputs (_("  -pipe                    Use pipes rather than intermediate files\n"), stdout);
  fputs (_("  -time                    Time the execution of each subprocess\n"), stdout);
  fputs (_("  -specs=<file>            Override built-in specs with the contents of <file>\n"), stdout);
  fputs (_("  -std=<standard>          Assume that the input sources are for <standard>\n"), stdout);
  fputs (_("\
  --sysroot=<directory>    Use <directory> as the root directory for headers\n\
                           and libraries\n"), stdout);
  fputs (_("  -B <directory>           Add <directory> to the compiler's search paths\n"), stdout);
  fputs (_("  -v                       Display the programs invoked by the compiler\n"), stdout);
  fputs (_("  -###                     Like -v but options quoted and commands not executed\n"), stdout);
  fputs (_("  -E                       Preprocess only; do not compile, assemble or link\n"), stdout);
  fputs (_("  -S                       Compile only; do not assemble or link\n"), stdout);
  fputs (_("  -c                       Compile and assemble, but do not link\n"), stdout);
  fputs (_("  -o <file>                Place the output into <file>\n"), stdout);
  fputs (_("\
  -x <language>            Specify the language of the following input files\n\
                           Permissible languages include: c c++ assembler none\n\
                           'none' means revert to the default behavior of\n\
                           guessing the language based on the file's extension\n\
"), stdout);

  printf (_("\
\nOptions starting with -g, -f, -m, -O, -W, or --param are automatically\n\
 passed on to the various sub-processes invoked by %s.  In order to pass\n\
 other options on to these processes the -W<letter> options must be used.\n\
"), progname);

  /* The rest of the options are displayed by invocations of the various
     sub-processes.  */
}

static void
add_preprocessor_option (const char *option, int len)
{
  n_preprocessor_options++;

  if (! preprocessor_options)
    preprocessor_options = XNEWVEC (char *, n_preprocessor_options);
  else
    preprocessor_options = XRESIZEVEC (char *, preprocessor_options,
				       n_preprocessor_options);

  preprocessor_options [n_preprocessor_options - 1] =
    save_string (option, len);
}

static void
add_assembler_option (const char *option, int len)
{
  n_assembler_options++;

  if (! assembler_options)
    assembler_options = XNEWVEC (char *, n_assembler_options);
  else
    assembler_options = XRESIZEVEC (char *, assembler_options,
				    n_assembler_options);

  assembler_options [n_assembler_options - 1] = save_string (option, len);
}

static void
add_linker_option (const char *option, int len)
{
  n_linker_options++;

  if (! linker_options)
    linker_options = XNEWVEC (char *, n_linker_options);
  else
    linker_options = XRESIZEVEC (char *, linker_options, n_linker_options);

  linker_options [n_linker_options - 1] = save_string (option, len);
}

/* Allocate space for an input file in infiles.  */

static void
alloc_infile (void)
{
  if (n_infiles_alloc == 0)
    {
      n_infiles_alloc = 16;
      infiles = XNEWVEC (struct infile, n_infiles_alloc);
    }
  else if (n_infiles_alloc == n_infiles)
    {
      n_infiles_alloc *= 2;
      infiles = XRESIZEVEC (struct infile, infiles, n_infiles_alloc);
    }
}

/* Store an input file with the given NAME and LANGUAGE in
   infiles.  */

static void
add_infile (const char *name, const char *language)
{
  alloc_infile ();
  infiles[n_infiles].name = name;
  infiles[n_infiles++].language = language;
}

/* Allocate space for a switch in switches.  */

static void
alloc_switch (void)
{
  if (n_switches_alloc == 0)
    {
      n_switches_alloc = 16;
      switches = XNEWVEC (struct switchstr, n_switches_alloc);
    }
  else if (n_switches_alloc == n_switches)
    {
      n_switches_alloc *= 2;
      switches = XRESIZEVEC (struct switchstr, switches, n_switches_alloc);
    }
}

/* Save an option OPT with N_ARGS arguments in array ARGS, marking it
   as validated if VALIDATED.  */

static void
save_switch (const char *opt, size_t n_args, const char *const *args,
	     bool validated)
{
  alloc_switch ();
  switches[n_switches].part1 = opt + 1;
  if (n_args == 0)
    switches[n_switches].args = 0;
  else
    {
      switches[n_switches].args = XNEWVEC (const char *, n_args + 1);
      memcpy (switches[n_switches].args, args, n_args * sizeof (const char *));
      switches[n_switches].args[n_args] = NULL;
    }

  switches[n_switches].live_cond = 0;
  switches[n_switches].validated = validated;
  switches[n_switches].ordering = 0;
  n_switches++;
}

/* Handle an option DECODED that is unknown to the option-processing
   machinery, but may be known to specs.  */

static bool
driver_unknown_option_callback (const struct cl_decoded_option *decoded)
{
  save_switch (decoded->canonical_option[0],
	       decoded->canonical_option_num_elements - 1,
	       &decoded->canonical_option[1], false);

  return false;
}

/* Handle an option DECODED that is not marked as CL_DRIVER.
   LANG_MASK will always be CL_DRIVER.  */

static void
driver_wrong_lang_callback (const struct cl_decoded_option *decoded,
			    unsigned int lang_mask ATTRIBUTE_UNUSED)
{
  /* At this point, non-driver options are accepted (and expected to
     be passed down by specs) unless marked to be rejected by the
     driver.  Options to be rejected by the driver but accepted by the
     compilers proper are treated just like completely unknown
     options.  */
  const struct cl_option *option = &cl_options[decoded->opt_index];

  if (option->flags & CL_REJECT_DRIVER)
    error ("unrecognized command line option %qs",
	   decoded->orig_option_with_args_text);
  else
    driver_unknown_option_callback (decoded);
}

/* Note that an option (index OPT_INDEX, argument ARG, value VALUE)
   has been successfully handled with a handler for mask MASK.  */

static void
driver_post_handling_callback (const struct cl_decoded_option *decoded ATTRIBUTE_UNUSED,
			       unsigned int mask ATTRIBUTE_UNUSED)
{
  /* Nothing to do here.  */
}

static const char *spec_lang = 0;
static int last_language_n_infiles;

/* Handle a driver option; arguments and return value as for
   handle_option.  */

static bool
driver_handle_option (struct gcc_options *opts,
		      const struct cl_decoded_option *decoded,
		      unsigned int lang_mask ATTRIBUTE_UNUSED, int kind,
		      const struct cl_option_handlers *handlers ATTRIBUTE_UNUSED)
{
  size_t opt_index = decoded->opt_index;
  const char *arg = decoded->arg;
  const char *compare_debug_replacement_opt;
  int value = decoded->value;
  bool validated = false;
  bool do_save = true;

  gcc_assert (opts == &global_options);
  gcc_assert (kind == DK_UNSPECIFIED);

  switch (opt_index)
    {
    case OPT_dumpspecs:
      {
	struct spec_list *sl;
	init_spec ();
	for (sl = specs; sl; sl = sl->next)
	  printf ("*%s:\n%s\n\n", sl->name, *(sl->ptr_spec));
	if (link_command_spec)
	  printf ("*link_command:\n%s\n\n", link_command_spec);
	exit (0);
      }

    case OPT_dumpversion:
      printf ("%s\n", spec_version);
      exit (0);

    case OPT_dumpmachine:
      printf ("%s\n", spec_machine);
      exit (0);

    case OPT__version:
      print_version = 1;

      /* CPP driver cannot obtain switch from cc1_options.  */
      if (is_cpp_driver)
	add_preprocessor_option ("--version", strlen ("--version"));
      add_assembler_option ("--version", strlen ("--version"));
      add_linker_option ("--version", strlen ("--version"));
      break;

    case OPT__help:
      print_help_list = 1;

      /* CPP driver cannot obtain switch from cc1_options.  */
      if (is_cpp_driver)
	add_preprocessor_option ("--help", 6);
      add_assembler_option ("--help", 6);
      add_linker_option ("--help", 6);
      break;

    case OPT__help_:
      print_subprocess_help = 2;
      break;

    case OPT__target_help:
      print_subprocess_help = 1;

      /* CPP driver cannot obtain switch from cc1_options.  */
      if (is_cpp_driver)
	add_preprocessor_option ("--target-help", 13);
      add_assembler_option ("--target-help", 13);
      add_linker_option ("--target-help", 13);
      break;

    case OPT_pass_exit_codes:
    case OPT_print_search_dirs:
    case OPT_print_file_name_:
    case OPT_print_prog_name_:
    case OPT_print_multi_lib:
    case OPT_print_multi_directory:
    case OPT_print_sysroot:
    case OPT_print_multi_os_directory:
    case OPT_print_sysroot_headers_suffix:
    case OPT_time:
    case OPT_wrapper:
      /* These options set the variables specified in common.opt
	 automatically, and do not need to be saved for spec
	 processing.  */
      do_save = false;
      break;

    case OPT_print_libgcc_file_name:
      print_file_name = "libgcc.a";
      do_save = false;
      break;

    case OPT_fcompare_debug_second:
      compare_debug_second = 1;
      break;

    case OPT_fcompare_debug:
      switch (value)
	{
	case 0:
	  compare_debug_replacement_opt = "-fcompare-debug=";
	  arg = "";
	  goto compare_debug_with_arg;

	case 1:
	  compare_debug_replacement_opt = "-fcompare-debug=-gtoggle";
	  arg = "-gtoggle";
	  goto compare_debug_with_arg;

	default:
	  gcc_unreachable ();
	}
      break;

    case OPT_fcompare_debug_:
      compare_debug_replacement_opt = decoded->canonical_option[0];
    compare_debug_with_arg:
      gcc_assert (decoded->canonical_option_num_elements == 1);
      gcc_assert (arg != NULL);
      if (arg)
	compare_debug = 1;
      else
	compare_debug = -1;
      if (compare_debug < 0)
	compare_debug_opt = NULL;
      else
	compare_debug_opt = arg;
      save_switch (compare_debug_replacement_opt, 0, NULL, validated);
      return true;

    case OPT_Wa_:
      {
	int prev, j;
	/* Pass the rest of this option to the assembler.  */

	/* Split the argument at commas.  */
	prev = 0;
	for (j = 0; arg[j]; j++)
	  if (arg[j] == ',')
	    {
	      add_assembler_option (arg + prev, j - prev);
	      prev = j + 1;
	    }

	/* Record the part after the last comma.  */
	add_assembler_option (arg + prev, j - prev);
      }
      do_save = false;
      break;

    case OPT_Wp_:
      {
	int prev, j;
	/* Pass the rest of this option to the preprocessor.  */

	/* Split the argument at commas.  */
	prev = 0;
	for (j = 0; arg[j]; j++)
	  if (arg[j] == ',')
	    {
	      add_preprocessor_option (arg + prev, j - prev);
	      prev = j + 1;
	    }

	/* Record the part after the last comma.  */
	add_preprocessor_option (arg + prev, j - prev);
      }
      do_save = false;
      break;

    case OPT_Wl_:
      {
	int prev, j;
	/* Split the argument at commas.  */
	prev = 0;
	for (j = 0; arg[j]; j++)
	  if (arg[j] == ',')
	    {
	      add_infile (save_string (arg + prev, j - prev), "*");
	      prev = j + 1;
	    }
	/* Record the part after the last comma.  */
	add_infile (arg + prev, "*");
      }
      do_save = false;
      break;

    case OPT_Xlinker:
      add_infile (arg, "*");
      do_save = false;
      break;

    case OPT_Xpreprocessor:
      add_preprocessor_option (arg, strlen (arg));
      do_save = false;
      break;

    case OPT_Xassembler:
      add_assembler_option (arg, strlen (arg));
      do_save = false;
      break;

    case OPT_l:
      /* POSIX allows separation of -l and the lib arg; canonicalize
	 by concatenating -l with its arg */
      add_infile (concat ("-l", arg, NULL), "*");
      do_save = false;
      break;

    case OPT_L:
      /* Similarly, canonicalize -L for linkers that may not accept
	 separate arguments.  */
      save_switch (concat ("-L", arg, NULL), 0, NULL, validated);
      return true;

    case OPT_save_temps:
      save_temps_flag = SAVE_TEMPS_CWD;
      validated = true;
      break;

    case OPT_save_temps_:
      if (strcmp (arg, "cwd") == 0)
	save_temps_flag = SAVE_TEMPS_CWD;
      else if (strcmp (arg, "obj") == 0
	       || strcmp (arg, "object") == 0)
	save_temps_flag = SAVE_TEMPS_OBJ;
      else
	fatal_error ("%qs is an unknown -save-temps option",
		     decoded->orig_option_with_args_text);
      break;

    case OPT_no_canonical_prefixes:
      /* Already handled as a special case, so ignored here.  */
      do_save = false;
      break;

    case OPT_pipe:
      validated = true;
      /* These options set the variables specified in common.opt
	 automatically, but do need to be saved for spec
	 processing.  */
      break;

    case OPT_specs_:
      {
	struct user_specs *user = XNEW (struct user_specs);

	user->next = (struct user_specs *) 0;
	user->filename = arg;
	if (user_specs_tail)
	  user_specs_tail->next = user;
	else
	  user_specs_head = user;
	user_specs_tail = user;
      }
      do_save = false;
      break;

    case OPT__sysroot_:
      target_system_root = arg;
      target_system_root_changed = 1;
      do_save = false;
      break;

    case OPT_time_:
      if (report_times_to_file)
	fclose (report_times_to_file);
      report_times_to_file = fopen (arg, "a");
      do_save = false;
      break;

    case OPT____:
      /* "-###"
	 This is similar to -v except that there is no execution
	 of the commands and the echoed arguments are quoted.  It
	 is intended for use in shell scripts to capture the
	 driver-generated command line.  */
      verbose_only_flag++;
      verbose_flag++;
      do_save = false;
      break;

    case OPT_B:
      {
	size_t len = strlen (arg);

	/* Catch the case where the user has forgotten to append a
	   directory separator to the path.  Note, they may be using
	   -B to add an executable name prefix, eg "i386-elf-", in
	   order to distinguish between multiple installations of
	   GCC in the same directory.  Hence we must check to see
	   if appending a directory separator actually makes a
	   valid directory name.  */
	if (!IS_DIR_SEPARATOR (arg[len - 1])
	    && is_directory (arg, false))
	  {
	    char *tmp = XNEWVEC (char, len + 2);
	    strcpy (tmp, arg);
	    tmp[len] = DIR_SEPARATOR;
	    tmp[++len] = 0;
	    arg = tmp;
	  }

	add_prefix (&exec_prefixes, arg, NULL,
		    PREFIX_PRIORITY_B_OPT, 0, 0);
	add_prefix (&startfile_prefixes, arg, NULL,
		    PREFIX_PRIORITY_B_OPT, 0, 0);
	add_prefix (&include_prefixes, arg, NULL,
		    PREFIX_PRIORITY_B_OPT, 0, 0);
      }
      validated = true;
      break;

    case OPT_v:	/* Print our subcommands and print versions.  */
      verbose_flag++;
      break;

    case OPT_x:
      spec_lang = arg;
      if (!strcmp (spec_lang, "none"))
	/* Suppress the warning if -xnone comes after the last input
	   file, because alternate command interfaces like g++ might
	   find it useful to place -xnone after each input file.  */
	spec_lang = 0;
      else
	last_language_n_infiles = n_infiles;
      do_save = false;
      break;

    case OPT_o:
      have_o = 1;
#if defined(HAVE_TARGET_EXECUTABLE_SUFFIX) || defined(HAVE_TARGET_OBJECT_SUFFIX)
      arg = convert_filename (arg, ! have_c, 0);
#endif
      /* Save the output name in case -save-temps=obj was used.  */
      save_temps_prefix = xstrdup (arg);
      /* On some systems, ld cannot handle "-o" without a space.  So
	 split the option from its argument.  */
      save_switch ("-o", 1, &arg, validated);
      return true;

    case OPT_static_libgcc:
    case OPT_shared_libgcc:
    case OPT_static_libgfortran:
    case OPT_static_libstdc__:
      /* These are always valid, since gcc.c itself understands the
	 first two, gfortranspec.c understands -static-libgfortran and
	 g++spec.c understands -static-libstdc++ */
      validated = true;
      break;

    default:
      /* Various driver options need no special processing at this
	 point, having been handled in a prescan above or being
	 handled by specs.  */
      break;
    }

  if (do_save)
    save_switch (decoded->canonical_option[0],
		 decoded->canonical_option_num_elements - 1,
		 &decoded->canonical_option[1], validated);
  return true;
}

/* Create the vector `switches' and its contents.
   Store its length in `n_switches'.  */

static void
process_command (unsigned int decoded_options_count,
		 struct cl_decoded_option *decoded_options)
{
  const char *temp;
  char *temp1;
  const char *tooldir_prefix;
  char *(*get_relative_prefix) (const char *, const char *,
				const char *) = NULL;
  struct cl_option_handlers handlers;
  unsigned int j;

  GET_ENVIRONMENT (gcc_exec_prefix, "GCC_EXEC_PREFIX");

  n_switches = 0;
  n_infiles = 0;
  added_libraries = 0;

  /* Figure compiler version from version string.  */

  compiler_version = temp1 = xstrdup (version_string);

  for (; *temp1; ++temp1)
    {
      if (*temp1 == ' ')
	{
	  *temp1 = '\0';
	  break;
	}
    }

<<<<<<< HEAD
  /* Convert new-style -- options to old-style.  */
  translate_options (&argc,
		     CONST_CAST2 (const char *const **, const char ***,
				  &argv));

=======
>>>>>>> 6e7f08ad
  /* Handle any -no-canonical-prefixes flag early, to assign the function
     that builds relative prefixes.  This function creates default search
     paths that are needed later in normal option handling.  */

  for (j = 1; j < decoded_options_count; j++)
    {
      if (decoded_options[j].opt_index == OPT_no_canonical_prefixes)
	{
	  get_relative_prefix = make_relative_prefix_ignore_links;
	  break;
	}
    }
  if (! get_relative_prefix)
    get_relative_prefix = make_relative_prefix;

  /* Set up the default search paths.  If there is no GCC_EXEC_PREFIX,
     see if we can create it from the pathname specified in
     decoded_options[0].arg.  */

  gcc_libexec_prefix = standard_libexec_prefix;
#ifndef VMS
  /* FIXME: make_relative_prefix doesn't yet work for VMS.  */
  if (!gcc_exec_prefix)
    {
      gcc_exec_prefix = get_relative_prefix (decoded_options[0].arg,
					     standard_bindir_prefix,
					     standard_exec_prefix);
      gcc_libexec_prefix = get_relative_prefix (decoded_options[0].arg,
					     standard_bindir_prefix,
					     standard_libexec_prefix);
      if (gcc_exec_prefix)
	xputenv (concat ("GCC_EXEC_PREFIX=", gcc_exec_prefix, NULL));
    }
  else
    {
      /* make_relative_prefix requires a program name, but
	 GCC_EXEC_PREFIX is typically a directory name with a trailing
	 / (which is ignored by make_relative_prefix), so append a
	 program name.  */
      char *tmp_prefix = concat (gcc_exec_prefix, "gcc", NULL);
      gcc_libexec_prefix = get_relative_prefix (tmp_prefix,
						standard_exec_prefix,
						standard_libexec_prefix);

      /* The path is unrelocated, so fallback to the original setting.  */
      if (!gcc_libexec_prefix)
	gcc_libexec_prefix = standard_libexec_prefix;

      free (tmp_prefix);
    }
#else
#endif
  /* From this point onward, gcc_exec_prefix is non-null if the toolchain
     is relocated. The toolchain was either relocated using GCC_EXEC_PREFIX
     or an automatically created GCC_EXEC_PREFIX from
     decoded_options[0].arg.  */

  /* Do language-specific adjustment/addition of flags.  */
  lang_specific_driver (&decoded_options, &decoded_options_count,
			&added_libraries);

  /* Do language-specific adjustment/addition of flags.  */
  lang_specific_driver (&argc,
			CONST_CAST2 (const char *const **, const char ***,
				     &argv),
			&added_libraries);

  if (gcc_exec_prefix)
    {
      int len = strlen (gcc_exec_prefix);

      if (len > (int) sizeof ("/lib/gcc/") - 1
	  && (IS_DIR_SEPARATOR (gcc_exec_prefix[len-1])))
	{
	  temp = gcc_exec_prefix + len - sizeof ("/lib/gcc/") + 1;
	  if (IS_DIR_SEPARATOR (*temp)
	      && strncmp (temp + 1, "lib", 3) == 0
	      && IS_DIR_SEPARATOR (temp[4])
	      && strncmp (temp + 5, "gcc", 3) == 0)
	    len -= sizeof ("/lib/gcc/") - 1;
	}

      set_std_prefix (gcc_exec_prefix, len);
      add_prefix (&exec_prefixes, gcc_libexec_prefix, "GCC",
		  PREFIX_PRIORITY_LAST, 0, 0);
      add_prefix (&startfile_prefixes, gcc_exec_prefix, "GCC",
		  PREFIX_PRIORITY_LAST, 0, 0);
    }

  /* COMPILER_PATH and LIBRARY_PATH have values
     that are lists of directory names with colons.  */

  GET_ENVIRONMENT (temp, "COMPILER_PATH");
  if (temp)
    {
      const char *startp, *endp;
      char *nstore = (char *) alloca (strlen (temp) + 3);

      startp = endp = temp;
      while (1)
	{
	  if (*endp == PATH_SEPARATOR || *endp == 0)
	    {
	      strncpy (nstore, startp, endp - startp);
	      if (endp == startp)
		strcpy (nstore, concat (".", dir_separator_str, NULL));
	      else if (!IS_DIR_SEPARATOR (endp[-1]))
		{
		  nstore[endp - startp] = DIR_SEPARATOR;
		  nstore[endp - startp + 1] = 0;
		}
	      else
		nstore[endp - startp] = 0;
	      add_prefix (&exec_prefixes, nstore, 0,
			  PREFIX_PRIORITY_LAST, 0, 0);
	      add_prefix (&include_prefixes, nstore, 0,
			  PREFIX_PRIORITY_LAST, 0, 0);
	      if (*endp == 0)
		break;
	      endp = startp = endp + 1;
	    }
	  else
	    endp++;
	}
    }

  GET_ENVIRONMENT (temp, LIBRARY_PATH_ENV);
  if (temp && *cross_compile == '0')
    {
      const char *startp, *endp;
      char *nstore = (char *) alloca (strlen (temp) + 3);

      startp = endp = temp;
      while (1)
	{
	  if (*endp == PATH_SEPARATOR || *endp == 0)
	    {
	      strncpy (nstore, startp, endp - startp);
	      if (endp == startp)
		strcpy (nstore, concat (".", dir_separator_str, NULL));
	      else if (!IS_DIR_SEPARATOR (endp[-1]))
		{
		  nstore[endp - startp] = DIR_SEPARATOR;
		  nstore[endp - startp + 1] = 0;
		}
	      else
		nstore[endp - startp] = 0;
	      add_prefix (&startfile_prefixes, nstore, NULL,
			  PREFIX_PRIORITY_LAST, 0, 1);
	      if (*endp == 0)
		break;
	      endp = startp = endp + 1;
	    }
	  else
	    endp++;
	}
    }

  /* Use LPATH like LIBRARY_PATH (for the CMU build program).  */
  GET_ENVIRONMENT (temp, "LPATH");
  if (temp && *cross_compile == '0')
    {
      const char *startp, *endp;
      char *nstore = (char *) alloca (strlen (temp) + 3);

      startp = endp = temp;
      while (1)
	{
	  if (*endp == PATH_SEPARATOR || *endp == 0)
	    {
	      strncpy (nstore, startp, endp - startp);
	      if (endp == startp)
		strcpy (nstore, concat (".", dir_separator_str, NULL));
	      else if (!IS_DIR_SEPARATOR (endp[-1]))
<<<<<<< HEAD
		{
		  nstore[endp - startp] = DIR_SEPARATOR;
		  nstore[endp - startp + 1] = 0;
		}
	      else
		nstore[endp - startp] = 0;
	      add_prefix (&startfile_prefixes, nstore, NULL,
			  PREFIX_PRIORITY_LAST, 0, 1);
	      if (*endp == 0)
		break;
	      endp = startp = endp + 1;
	    }
	  else
	    endp++;
	}
    }

  /* Scan argv twice.  Here, the first time, just count how many switches
     there will be in their vector, and how many input files in theirs.
     Here we also parse the switches that cc itself uses (e.g. -v).  */

  for (i = 1; i < argc; i++)
    {
      if (! strcmp (argv[i], "-dumpspecs"))
	{
	  struct spec_list *sl;
	  init_spec ();
	  for (sl = specs; sl; sl = sl->next)
	    printf ("*%s:\n%s\n\n", sl->name, *(sl->ptr_spec));
	  if (link_command_spec)
	    printf ("*link_command:\n%s\n\n", link_command_spec);
	  exit (0);
	}
      else if (! strcmp (argv[i], "-dumpversion"))
	{
	  printf ("%s\n", spec_version);
	  exit (0);
	}
      else if (! strcmp (argv[i], "-dumpmachine"))
	{
	  printf ("%s\n", spec_machine);
	  exit (0);
	}
      else if (strcmp (argv[i], "-fversion") == 0)
	{
	  /* translate_options () has turned --version into -fversion.  */
	  print_version = 1;

	  /* We will be passing a dummy file on to the sub-processes.  */
	  n_infiles++;
	  n_switches++;

	  /* CPP driver cannot obtain switch from cc1_options.  */
	  if (is_cpp_driver)
	    add_preprocessor_option ("--version", strlen ("--version"));
	  add_assembler_option ("--version", strlen ("--version"));
	  add_linker_option ("--version", strlen ("--version"));
	}
      else if (strcmp (argv[i], "-fhelp") == 0)
	{
	  /* translate_options () has turned --help into -fhelp.  */
	  print_help_list = 1;

	  /* We will be passing a dummy file on to the sub-processes.  */
	  n_infiles++;
	  n_switches++;

	  /* CPP driver cannot obtain switch from cc1_options.  */
	  if (is_cpp_driver)
	    add_preprocessor_option ("--help", 6);
	  add_assembler_option ("--help", 6);
	  add_linker_option ("--help", 6);
	}
      else if (strncmp (argv[i], "-fhelp=", 7) == 0)
	{
	  /* translate_options () has turned --help into -fhelp.  */
	  print_subprocess_help = 2;

	  /* We will be passing a dummy file on to the sub-processes.  */
	  n_infiles++;
	  n_switches++;
	}
      else if (strcmp (argv[i], "-ftarget-help") == 0)
	{
	  /* translate_options() has turned --target-help into -ftarget-help.  */
	  print_subprocess_help = 1;

	  /* We will be passing a dummy file on to the sub-processes.  */
	  n_infiles++;
	  n_switches++;

	  /* CPP driver cannot obtain switch from cc1_options.  */
	  if (is_cpp_driver)
	    add_preprocessor_option ("--target-help", 13);
	  add_assembler_option ("--target-help", 13);
	  add_linker_option ("--target-help", 13);
	}
      else if (! strcmp (argv[i], "-pass-exit-codes"))
	{
	  pass_exit_codes = 1;
	  n_switches++;
	}
      else if (! strcmp (argv[i], "-print-search-dirs"))
	print_search_dirs = 1;
      else if (! strcmp (argv[i], "-print-libgcc-file-name"))
	print_file_name = "libgcc.a";
      else if (! strncmp (argv[i], "-print-file-name=", 17))
	print_file_name = argv[i] + 17;
      else if (! strncmp (argv[i], "-print-prog-name=", 17))
	print_prog_name = argv[i] + 17;
      else if (! strcmp (argv[i], "-print-multi-lib"))
	print_multi_lib = 1;
      else if (! strcmp (argv[i], "-print-multi-directory"))
	print_multi_directory = 1;
      else if (! strcmp (argv[i], "-print-sysroot"))
	print_sysroot = 1;
      else if (! strcmp (argv[i], "-print-multi-os-directory"))
	print_multi_os_directory = 1;
      else if (! strcmp (argv[i], "-print-sysroot-headers-suffix"))
	print_sysroot_headers_suffix = 1;
      else if (! strcmp (argv[i], "-fcompare-debug-second"))
	{
	  compare_debug_second = 1;
	  n_switches++;
	}
      else if (! strcmp (argv[i], "-fno-compare-debug"))
	{
	  argv[i] = "-fcompare-debug=";
	  goto compare_debug_with_arg;
	}
      else if (! strcmp (argv[i], "-fcompare-debug"))
	{
	  argv[i] = "-fcompare-debug=-gtoggle";
	  goto compare_debug_with_arg;
	}
#define OPT "-fcompare-debug="
      else if (! strncmp (argv[i], OPT, sizeof (OPT) - 1))
	{
	  const char *opt;
	compare_debug_with_arg:
	  opt = argv[i] + sizeof (OPT) - 1;
#undef OPT
	  if (*opt)
	    compare_debug = 1;
	  else
	    compare_debug = -1;
	  if (compare_debug < 0)
	    compare_debug_opt = NULL;
	  else
	    compare_debug_opt = opt;
	  n_switches++;
	}
      else if (! strncmp (argv[i], "-Wa,", 4))
	{
	  int prev, j;
	  /* Pass the rest of this option to the assembler.  */

	  /* Split the argument at commas.  */
	  prev = 4;
	  for (j = 4; argv[i][j]; j++)
	    if (argv[i][j] == ',')
	      {
		add_assembler_option (argv[i] + prev, j - prev);
		prev = j + 1;
	      }

	  /* Record the part after the last comma.  */
	  add_assembler_option (argv[i] + prev, j - prev);
	}
      else if (! strncmp (argv[i], "-Wp,", 4))
	{
	  int prev, j;
	  /* Pass the rest of this option to the preprocessor.  */

	  /* Split the argument at commas.  */
	  prev = 4;
	  for (j = 4; argv[i][j]; j++)
	    if (argv[i][j] == ',')
	      {
		add_preprocessor_option (argv[i] + prev, j - prev);
		prev = j + 1;
	      }

	  /* Record the part after the last comma.  */
	  add_preprocessor_option (argv[i] + prev, j - prev);
	}
      else if (argv[i][0] == '+' && argv[i][1] == 'e')
	/* The +e options to the C++ front-end.  */
	n_switches++;
      else if (strncmp (argv[i], "-Wl,", 4) == 0)
	{
	  int j;
	  /* Split the argument at commas.  */
	  for (j = 3; argv[i][j]; j++)
	    n_infiles += (argv[i][j] == ',');
	}
      else if (strcmp (argv[i], "-Xlinker") == 0)
	{
	  if (i + 1 == argc)
	    fatal ("argument to '-Xlinker' is missing");

	  n_infiles++;
	  i++;
	}
      else if (strcmp (argv[i], "-Xpreprocessor") == 0)
	{
	  if (i + 1 == argc)
	    fatal ("argument to '-Xpreprocessor' is missing");

	  add_preprocessor_option (argv[i+1], strlen (argv[i+1]));
	}
      else if (strcmp (argv[i], "-Xassembler") == 0)
	{
	  if (i + 1 == argc)
	    fatal ("argument to '-Xassembler' is missing");

	  add_assembler_option (argv[i+1], strlen (argv[i+1]));
	}
      else if (strcmp (argv[i], "-l") == 0)
	{
	  if (i + 1 == argc)
	    fatal ("argument to '-l' is missing");

	  n_infiles++;
	  i++;
	}
      else if (strncmp (argv[i], "-l", 2) == 0)
	n_infiles++;
      else if (strcmp (argv[i], "-save-temps") == 0)
	{
	  save_temps_flag = SAVE_TEMPS_CWD;
	  n_switches++;
	}
      else if (strncmp (argv[i], "-save-temps=", 12) == 0)
	{
	  n_switches++;
	  if (strcmp (argv[i]+12, "cwd") == 0)
	    save_temps_flag = SAVE_TEMPS_CWD;
	  else if (strcmp (argv[i]+12, "obj") == 0
		   || strcmp (argv[i]+12, "object") == 0)
	    save_temps_flag = SAVE_TEMPS_OBJ;
	  else
	    fatal ("'%s' is an unknown -save-temps option", argv[i]);
	}
      else if (strcmp (argv[i], "-no-canonical-prefixes") == 0)
	/* Already handled as a special case, so ignored here.  */
	;
      else if (strcmp (argv[i], "-combine") == 0)
	{
	  combine_flag = 1;
	  n_switches++;
	}
      else if (strcmp (argv[i], "-specs") == 0)
	{
	  struct user_specs *user = XNEW (struct user_specs);
	  if (++i >= argc)
	    fatal ("argument to '-specs' is missing");

	  user->next = (struct user_specs *) 0;
	  user->filename = argv[i];
	  if (user_specs_tail)
	    user_specs_tail->next = user;
	  else
	    user_specs_head = user;
	  user_specs_tail = user;
	}
      else if (strncmp (argv[i], "-specs=", 7) == 0)
	{
	  struct user_specs *user = XNEW (struct user_specs);
	  if (strlen (argv[i]) == 7)
	    fatal ("argument to '-specs=' is missing");

	  user->next = (struct user_specs *) 0;
	  user->filename = argv[i] + 7;
	  if (user_specs_tail)
	    user_specs_tail->next = user;
	  else
	    user_specs_head = user;
	  user_specs_tail = user;
	}
      else if (strcmp (argv[i], "-time") == 0)
	report_times = 1;
      else if (strncmp (argv[i], "-time=", sizeof ("-time=") - 1) == 0)
	{
	  if (report_times_to_file)
	    fclose (report_times_to_file);
	  report_times_to_file = fopen (argv[i] + sizeof ("-time=") - 1, "a");
	}
      else if (strcmp (argv[i], "-pipe") == 0)
	{
	  /* -pipe has to go into the switches array as well as
	     setting a flag.  */
	  use_pipes = 1;
	  n_switches++;
	}
      else if (strcmp (argv[i], "-wrapper") == 0)
        {
	  if (++i >= argc)
	    fatal ("argument to '-wrapper' is missing");

          wrapper_string = argv[i];
	  n_switches++;
	  n_switches++;
        }
      else if (strcmp (argv[i], "-###") == 0)
	{
	  /* This is similar to -v except that there is no execution
	     of the commands and the echoed arguments are quoted.  It
	     is intended for use in shell scripts to capture the
	     driver-generated command line.  */
	  verbose_only_flag++;
	  verbose_flag++;
	}
      else if (argv[i][0] == '-' && argv[i][1] != 0)
	{
	  const char *p = &argv[i][1];
	  int c = *p;

	  switch (c)
	    {
	    case 'B':
	      {
		const char *value;
		int len;

		if (p[1] == 0 && i + 1 == argc)
		  fatal ("argument to '-B' is missing");
		if (p[1] == 0)
		  value = argv[++i];
		else
		  value = p + 1;

		len = strlen (value);

		/* Catch the case where the user has forgotten to append a
		   directory separator to the path.  Note, they may be using
		   -B to add an executable name prefix, eg "i386-elf-", in
		   order to distinguish between multiple installations of
		   GCC in the same directory.  Hence we must check to see
		   if appending a directory separator actually makes a
		   valid directory name.  */
		if (! IS_DIR_SEPARATOR (value [len - 1])
		    && is_directory (value, false))
		  {
		    char *tmp = XNEWVEC (char, len + 2);
		    strcpy (tmp, value);
		    tmp[len] = DIR_SEPARATOR;
		    tmp[++ len] = 0;
		    value = tmp;
		  }

		add_prefix (&exec_prefixes, value, NULL,
			    PREFIX_PRIORITY_B_OPT, 0, 0);
		add_prefix (&startfile_prefixes, value, NULL,
			    PREFIX_PRIORITY_B_OPT, 0, 0);
		add_prefix (&include_prefixes, value, NULL,
			    PREFIX_PRIORITY_B_OPT, 0, 0);
		n_switches++;
	      }
	      break;

	    case 'v':	/* Print our subcommands and print versions.  */
	      n_switches++;
	      /* If they do anything other than exactly `-v', don't set
		 verbose_flag; rather, continue on to give the error.  */
	      if (p[1] != 0)
		break;
	      verbose_flag++;
	      break;

	    case 'S':
	    case 'c':
	    case 'E':
	      if (p[1] == 0)
		{
		  have_c = 1;
		  n_switches++;
		  break;
		}
	      goto normal_switch;

	    case 'o':
	      have_o = 1;
#if defined(HAVE_TARGET_EXECUTABLE_SUFFIX)
	      if (! have_c)
=======
>>>>>>> 6e7f08ad
		{
		  nstore[endp - startp] = DIR_SEPARATOR;
		  nstore[endp - startp + 1] = 0;
		}
	      else
		nstore[endp - startp] = 0;
	      add_prefix (&startfile_prefixes, nstore, NULL,
			  PREFIX_PRIORITY_LAST, 0, 1);
	      if (*endp == 0)
		break;
	      endp = startp = endp + 1;
	    }
	  else
	    endp++;
	}
    }

  /* Process the options and store input files and switches in their
     vectors.  */

  last_language_n_infiles = -1;

  handlers.unknown_option_callback = driver_unknown_option_callback;
  handlers.wrong_lang_callback = driver_wrong_lang_callback;
  handlers.post_handling_callback = driver_post_handling_callback;
  handlers.num_handlers = 1;
  handlers.handlers[0].handler = driver_handle_option;
  handlers.handlers[0].mask = CL_DRIVER;

  for (j = 1; j < decoded_options_count; j++)
    {
      switch (decoded_options[j].opt_index)
	{
	case OPT_S:
	case OPT_c:
	case OPT_E:
	  have_c = 1;
	  break;
	}
      if (have_c)
	break;
    }

  for (j = 1; j < decoded_options_count; j++)
    {
      if (decoded_options[j].opt_index == OPT_SPECIAL_input_file)
	{
	  const char *arg = decoded_options[j].arg;
          const char *p = strrchr (arg, '@');
          char *fname;
	  long offset;
	  int consumed;
#ifdef HAVE_TARGET_OBJECT_SUFFIX
	  arg = convert_filename (arg, 0, access (arg, F_OK));
#endif
	  /* For LTO static archive support we handle input file
	     specifications that are composed of a filename and
	     an offset like FNAME@OFFSET.  */
	  if (p
	      && p != arg
	      && sscanf (p, "@%li%n", &offset, &consumed) >= 1
	      && strlen (p) == (unsigned int)consumed)
	    {
              fname = (char *)xmalloc (p - arg + 1);
              memcpy (fname, arg, p - arg);
              fname[p - arg] = '\0';
	      /* Only accept non-stdin and existing FNAME parts, otherwise
		 try with the full name.  */
	      if (strcmp (fname, "-") == 0 || access (fname, F_OK) < 0)
		{
		  free (fname);
		  fname = xstrdup (arg);
		}
	    }
	  else
	    fname = xstrdup (arg);
 
          if (strcmp (fname, "-") != 0 && access (fname, F_OK) < 0)
	    perror_with_name (fname);
          else
	    add_infile (arg, spec_lang);

          free (fname);
	  continue;
	}

      read_cmdline_option (&global_options, decoded_options + j,
			   CL_DRIVER, &handlers);
    }

  /* If -save-temps=obj and -o name, create the prefix to use for %b.
     Otherwise just make -save-temps=obj the same as -save-temps=cwd.  */
  if (save_temps_flag == SAVE_TEMPS_OBJ && save_temps_prefix != NULL)
    {
      save_temps_length = strlen (save_temps_prefix);
      temp = strrchr (lbasename (save_temps_prefix), '.');
      if (temp)
	{
	  save_temps_length -= strlen (temp);
	  save_temps_prefix[save_temps_length] = '\0';
	}

    }
  else if (save_temps_prefix != NULL)
    {
      free (save_temps_prefix);
      save_temps_prefix = NULL;
    }

  if (save_temps_flag && use_pipes)
    {
      /* -save-temps overrides -pipe, so that temp files are produced */
      if (save_temps_flag)
	warning (0, "-pipe ignored because -save-temps specified");
      use_pipes = 0;
    }

  if (!compare_debug)
    {
      const char *gcd = getenv ("GCC_COMPARE_DEBUG");

      if (gcd && gcd[0] == '-')
	{
	  compare_debug = 2;
	  compare_debug_opt = gcd;
	}
      else if (gcd && *gcd && strcmp (gcd, "0"))
	{
	  compare_debug = 3;
	  compare_debug_opt = "-gtoggle";
	}
    }
  else if (compare_debug < 0)
    {
      compare_debug = 0;
      gcc_assert (!compare_debug_opt);
    }

  /* Set up the search paths.  We add directories that we expect to
     contain GNU Toolchain components before directories specified by
     the machine description so that we will find GNU components (like
     the GNU assembler) before those of the host system.  */

  /* If we don't know where the toolchain has been installed, use the
     configured-in locations.  */
  if (!gcc_exec_prefix)
    {
#ifndef OS2
      add_prefix (&exec_prefixes, standard_libexec_prefix, "GCC",
		  PREFIX_PRIORITY_LAST, 1, 0);
      add_prefix (&exec_prefixes, standard_libexec_prefix, "BINUTILS",
		  PREFIX_PRIORITY_LAST, 2, 0);
      add_prefix (&exec_prefixes, standard_exec_prefix, "BINUTILS",
		  PREFIX_PRIORITY_LAST, 2, 0);
#endif
      add_prefix (&startfile_prefixes, standard_exec_prefix, "BINUTILS",
		  PREFIX_PRIORITY_LAST, 1, 0);
    }

  gcc_assert (!IS_ABSOLUTE_PATH (tooldir_base_prefix));
  tooldir_prefix = concat (tooldir_base_prefix, spec_machine,
			   dir_separator_str, NULL);

  /* Look for tools relative to the location from which the driver is
     running, or, if that is not available, the configured prefix.  */
  tooldir_prefix
    = concat (gcc_exec_prefix ? gcc_exec_prefix : standard_exec_prefix,
	      spec_machine, dir_separator_str,
	      spec_version, dir_separator_str, tooldir_prefix, NULL);

  add_prefix (&exec_prefixes,
	      concat (tooldir_prefix, "bin", dir_separator_str, NULL),
	      "BINUTILS", PREFIX_PRIORITY_LAST, 0, 0);
  add_prefix (&startfile_prefixes,
	      concat (tooldir_prefix, "lib", dir_separator_str, NULL),
	      "BINUTILS", PREFIX_PRIORITY_LAST, 0, 1);

#if defined(TARGET_SYSTEM_ROOT_RELOCATABLE) && !defined(VMS)
  /* If the normal TARGET_SYSTEM_ROOT is inside of $exec_prefix,
     then consider it to relocate with the rest of the GCC installation
     if GCC_EXEC_PREFIX is set.
     ``make_relative_prefix'' is not compiled for VMS, so don't call it.  */
  if (target_system_root && !target_system_root_changed && gcc_exec_prefix)
    {
      char *tmp_prefix = get_relative_prefix (decoded_options[0].arg,
					      standard_bindir_prefix,
					      target_system_root);
      if (tmp_prefix && access_check (tmp_prefix, F_OK) == 0)
	{
	  target_system_root = tmp_prefix;
	  target_system_root_changed = 1;
	}
    }
#endif

  /* More prefixes are enabled in main, after we read the specs file
     and determine whether this is cross-compilation or not.  */

<<<<<<< HEAD
  /* Then create the space for the vectors and scan again.  */

  switches = XNEWVEC (struct switchstr, n_switches + 1);
  infiles = XNEWVEC (struct infile, n_infiles + 1);
  n_switches = 0;
  n_infiles = 0;
  last_language_n_infiles = -1;

  /* This, time, copy the text of each switch and store a pointer
     to the copy in the vector of switches.
     Store all the infiles in their vector.  */

  for (i = 1; i < argc; i++)
    {
      /* Just skip the switches that were handled by the preceding loop.  */
#ifdef MODIFY_TARGET_NAME
      is_modify_target_name = 0;

      for (j = 0; j < ARRAY_SIZE (modify_target); j++)
	if (! strcmp (argv[i], modify_target[j].sw))
	  is_modify_target_name = 1;

      if (is_modify_target_name)
	;
      else
#endif
      if (! strncmp (argv[i], "-Wa,", 4))
	;
      else if (! strncmp (argv[i], "-Wp,", 4))
	;
      else if (! strcmp (argv[i], "-no-canonical-prefixes"))
	;
      else if (! strcmp (argv[i], "-pass-exit-codes"))
	;
      else if (! strcmp (argv[i], "-print-search-dirs"))
	;
      else if (! strcmp (argv[i], "-print-libgcc-file-name"))
	;
      else if (! strncmp (argv[i], "-print-file-name=", 17))
	;
      else if (! strncmp (argv[i], "-print-prog-name=", 17))
	;
      else if (! strcmp (argv[i], "-print-multi-lib"))
	;
      else if (! strcmp (argv[i], "-print-multi-directory"))
	;
      else if (! strcmp (argv[i], "-print-sysroot"))
	;
      else if (! strcmp (argv[i], "-print-multi-os-directory"))
	;
      else if (! strcmp (argv[i], "-print-sysroot-headers-suffix"))
	;
      else if (! strncmp (argv[i], "--sysroot=", strlen ("--sysroot=")))
	{
	  target_system_root = argv[i] + strlen ("--sysroot=");
	  target_system_root_changed = 1;
	}
      else if (argv[i][0] == '+' && argv[i][1] == 'e')
	{
	  /* Compensate for the +e options to the C++ front-end;
	     they're there simply for cfront call-compatibility.  We do
	     some magic in default_compilers to pass them down properly.
	     Note we deliberately start at the `+' here, to avoid passing
	     -e0 or -e1 down into the linker.  */
	  switches[n_switches].part1 = &argv[i][0];
	  switches[n_switches].args = 0;
	  switches[n_switches].live_cond = 0;
	  switches[n_switches].validated = 0;
	  n_switches++;
	}
      else if (strncmp (argv[i], "-Wl,", 4) == 0)
	{
	  int prev, j;
	  /* Split the argument at commas.  */
	  prev = 4;
	  for (j = 4; argv[i][j]; j++)
	    if (argv[i][j] == ',')
	      {
		infiles[n_infiles].language = "*";
		infiles[n_infiles++].name
		  = save_string (argv[i] + prev, j - prev);
		prev = j + 1;
	      }
	  /* Record the part after the last comma.  */
	  infiles[n_infiles].language = "*";
	  infiles[n_infiles++].name = argv[i] + prev;
	}
      else if (strcmp (argv[i], "-Xlinker") == 0)
	{
	  infiles[n_infiles].language = "*";
	  infiles[n_infiles++].name = argv[++i];
	}
      /* Xassembler and Xpreprocessor were already handled in the first argv
	 scan, so all we need to do here is ignore them and their argument.  */
      else if (strcmp (argv[i], "-Xassembler") == 0)
	i++;
      else if (strcmp (argv[i], "-Xpreprocessor") == 0)
	i++;
      else if (strcmp (argv[i], "-l") == 0)
	{ /* POSIX allows separation of -l and the lib arg;
	     canonicalize by concatenating -l with its arg */
	  infiles[n_infiles].language = "*";
	  infiles[n_infiles++].name = concat ("-l", argv[++i], NULL);
	}
      else if (strncmp (argv[i], "-l", 2) == 0)
	{
	  infiles[n_infiles].language = "*";
	  infiles[n_infiles++].name = argv[i];
	}
      else if (strcmp (argv[i], "-wrapper") == 0)
        i++;
      else if (strcmp (argv[i], "-specs") == 0)
	i++;
      else if (strncmp (argv[i], "-specs=", 7) == 0)
	;
      else if (strcmp (argv[i], "-time") == 0)
	;
      else if (strncmp (argv[i], "-time=", sizeof ("-time=") - 1) == 0)
	;
      else if (strcmp (argv[i], "-###") == 0)
	;
      else if (argv[i][0] == '-' && argv[i][1] != 0)
	{
	  const char *p = &argv[i][1];
	  int c = *p;

	  if (c == 'x')
	    {
	      if (p[1] == 0 && i + 1 == argc)
		fatal ("argument to '-x' is missing");
	      if (p[1] == 0)
		spec_lang = argv[++i];
	      else
		spec_lang = p + 1;
	      if (! strcmp (spec_lang, "none"))
		/* Suppress the warning if -xnone comes after the last input
		   file, because alternate command interfaces like g++ might
		   find it useful to place -xnone after each input file.  */
		spec_lang = 0;
	      else
		last_language_n_infiles = n_infiles;
	      continue;
	    }
	  switches[n_switches].part1 = p;
	  /* Deal with option arguments in separate argv elements.  */
	  if ((SWITCH_TAKES_ARG (c) > (p[1] != 0))
	      || WORD_SWITCH_TAKES_ARG (p))
	    {
	      int j = 0;
	      int n_args = WORD_SWITCH_TAKES_ARG (p);

	      if (n_args == 0)
		{
		  /* Count only the option arguments in separate argv elements.  */
		  n_args = SWITCH_TAKES_ARG (c) - (p[1] != 0);
		}
	      if (i + n_args >= argc)
		fatal ("argument to '-%s' is missing", p);
	      switches[n_switches].args
		= XNEWVEC (const char *, n_args + 1);
	      while (j < n_args)
		switches[n_switches].args[j++] = argv[++i];
	      /* Null-terminate the vector.  */
	      switches[n_switches].args[j] = 0;
	    }
	  else if (strchr (switches_need_spaces, c))
	    {
	      /* On some systems, ld cannot handle some options without
		 a space.  So split the option from its argument.  */
	      char *part1 = XNEWVEC (char, 2);
	      part1[0] = c;
	      part1[1] = '\0';

	      switches[n_switches].part1 = part1;
	      switches[n_switches].args = XNEWVEC (const char *, 2);
	      switches[n_switches].args[0] = xstrdup (p+1);
	      switches[n_switches].args[1] = 0;
	    }
	  else
	    switches[n_switches].args = 0;

	  switches[n_switches].live_cond = 0;
	  switches[n_switches].validated = 0;
	  switches[n_switches].ordering = 0;
	  /* These are always valid, since gcc.c itself understands the
	     first four, gfortranspec.c understands -static-libgfortran
	     and g++spec.c understands -static-libstdc++ */
	  if (!strcmp (p, "save-temps")
	      || !strcmp (p, "static-libgcc")
	      || !strcmp (p, "shared-libgcc")
	      || !strcmp (p, "pipe")
	      || !strcmp (p, "static-libgfortran")
	      || !strcmp (p, "static-libstdc++"))
	    switches[n_switches].validated = 1;
	  else
	    {
	      char ch = switches[n_switches].part1[0];
	      if (ch == 'B')
		switches[n_switches].validated = 1;
	    }
	  n_switches++;
	}
      else
	{
          const char *p = strrchr (argv[i], '@');
          char *fname;
	  long offset;
	  int consumed;
#ifdef HAVE_TARGET_OBJECT_SUFFIX
	  argv[i] = convert_filename (argv[i], 0, access (argv[i], F_OK));
#endif
	  /* For LTO static archive support we handle input file
	     specifications that are composed of a filename and
	     an offset like FNAME@OFFSET.  */
	  if (p
	      && p != argv[i]
	      && sscanf (p, "@%li%n", &offset, &consumed) >= 1
	      && strlen (p) == (unsigned int)consumed)
	    {
              fname = (char *)xmalloc (p - argv[i] + 1);
              memcpy (fname, argv[i], p - argv[i]);
              fname[p - argv[i]] = '\0';
	      /* Only accept non-stdin and existing FNAME parts, otherwise
		 try with the full name.  */
	      if (strcmp (fname, "-") == 0 || access (fname, F_OK) < 0)
		{
		  free (fname);
		  fname = xstrdup (argv[i]);
		}
	    }
	  else
	    fname = xstrdup (argv[i]);
 
          if (strcmp (fname, "-") != 0 && access (fname, F_OK) < 0)
            {
              perror_with_name (fname);
              error_count++;
            }
          else
            {
              infiles[n_infiles].language = spec_lang;
              infiles[n_infiles++].name = argv[i];
            }

          free (fname);
	}
    }

=======
>>>>>>> 6e7f08ad
  if (n_infiles == last_language_n_infiles && spec_lang != 0)
    warning (0, "%<-x %s%> after last input file has no effect", spec_lang);

  if (compare_debug == 2 || compare_debug == 3)
    {
      alloc_switch ();
      switches[n_switches].part1 = concat ("fcompare-debug=",
					   compare_debug_opt,
					   NULL);
      switches[n_switches].args = 0;
      switches[n_switches].live_cond = 0;
      switches[n_switches].validated = 0;
      switches[n_switches].ordering = 0;
      n_switches++;
      compare_debug = 1;
    }

  /* Ensure we only invoke each subprocess once.  */
  if (print_subprocess_help || print_help_list || print_version)
    {
      n_infiles = 0;

      /* Create a dummy input file, so that we can pass
	 the help option on to the various sub-processes.  */
      add_infile ("help-dummy", "c");
    }

  alloc_switch ();
  switches[n_switches].part1 = 0;
  alloc_infile ();
  infiles[n_infiles].name = 0;
}

/* Store switches not filtered out by %<S in spec in COLLECT_GCC_OPTIONS
   and place that in the environment.  */

static void
set_collect_gcc_options (void)
{
  int i;
  int first_time;

  /* Build COLLECT_GCC_OPTIONS to have all of the options specified to
     the compiler.  */
  obstack_grow (&collect_obstack, "COLLECT_GCC_OPTIONS=",
		sizeof ("COLLECT_GCC_OPTIONS=") - 1);

  first_time = TRUE;
  for (i = 0; (int) i < n_switches; i++)
    {
      const char *const *args;
      const char *p, *q;
      if (!first_time)
	obstack_grow (&collect_obstack, " ", 1);

      first_time = FALSE;

      /* Ignore elided switches.  */
      if ((switches[i].live_cond & SWITCH_IGNORE) != 0)
	continue;

      obstack_grow (&collect_obstack, "'-", 2);
      q = switches[i].part1;
      while ((p = strchr (q, '\'')))
	{
	  obstack_grow (&collect_obstack, q, p - q);
	  obstack_grow (&collect_obstack, "'\\''", 4);
	  q = ++p;
	}
      obstack_grow (&collect_obstack, q, strlen (q));
      obstack_grow (&collect_obstack, "'", 1);

      for (args = switches[i].args; args && *args; args++)
	{
	  obstack_grow (&collect_obstack, " '", 2);
	  q = *args;
	  while ((p = strchr (q, '\'')))
	    {
	      obstack_grow (&collect_obstack, q, p - q);
	      obstack_grow (&collect_obstack, "'\\''", 4);
	      q = ++p;
	    }
	  obstack_grow (&collect_obstack, q, strlen (q));
	  obstack_grow (&collect_obstack, "'", 1);
	}
    }
  obstack_grow (&collect_obstack, "\0", 1);
  xputenv (XOBFINISH (&collect_obstack, char *));
}

/* Process a spec string, accumulating and running commands.  */

/* These variables describe the input file name.
   input_file_number is the index on outfiles of this file,
   so that the output file name can be stored for later use by %o.
   input_basename is the start of the part of the input file
   sans all directory names, and basename_length is the number
   of characters starting there excluding the suffix .c or whatever.  */

static const char *gcc_input_filename;
static int input_file_number;
size_t input_filename_length;
static int basename_length;
static int suffixed_basename_length;
static const char *input_basename;
static const char *input_suffix;
#ifndef HOST_LACKS_INODE_NUMBERS
static struct stat input_stat;
#endif
static int input_stat_set;

/* The compiler used to process the current input file.  */
static struct compiler *input_file_compiler;

/* These are variables used within do_spec and do_spec_1.  */

/* Nonzero if an arg has been started and not yet terminated
   (with space, tab or newline).  */
static int arg_going;

/* Nonzero means %d or %g has been seen; the next arg to be terminated
   is a temporary file name.  */
static int delete_this_arg;

/* Nonzero means %w has been seen; the next arg to be terminated
   is the output file name of this compilation.  */
static int this_is_output_file;

/* Nonzero means %s has been seen; the next arg to be terminated
   is the name of a library file and we should try the standard
   search dirs for it.  */
static int this_is_library_file;

/* Nonzero means %T has been seen; the next arg to be terminated
   is the name of a linker script and we should try all of the
   standard search dirs for it.  If it is found insert a --script
   command line switch and then substitute the full path in place,
   otherwise generate an error message.  */
static int this_is_linker_script;

/* Nonzero means that the input of this command is coming from a pipe.  */
static int input_from_pipe;

/* Nonnull means substitute this for any suffix when outputting a switches
   arguments.  */
static const char *suffix_subst;

/* If there is an argument being accumulated, terminate it and store it.  */

static void
end_going_arg (void)
{
  if (arg_going)
    {
      const char *string;

      obstack_1grow (&obstack, 0);
      string = XOBFINISH (&obstack, const char *);
      if (this_is_library_file)
	string = find_file (string);
      if (this_is_linker_script)
	{
	  char * full_script_path = find_a_file (&startfile_prefixes, string, R_OK, true);

	  if (full_script_path == NULL)
	    {
	      error ("unable to locate default linker script %qs in the library search paths", string);
	      /* Script was not found on search path.  */
	      return;
	    }
	  store_arg ("--script", false, false);
	  string = full_script_path;
	}
      store_arg (string, delete_this_arg, this_is_output_file);
      if (this_is_output_file)
	outfiles[input_file_number] = string;
      arg_going = 0;
    }
}


/* Parse the WRAPPER string which is a comma separated list of the command line
   and insert them into the beginning of argbuf.  */

static void
insert_wrapper (const char *wrapper)
{
  int n = 0;
  int i;
  char *buf = xstrdup (wrapper);
  char *p = buf;

  do
    {
      n++;
      while (*p == ',')
        p++;
    }
  while ((p = strchr (p, ',')) != NULL);

  if (argbuf_index + n >= argbuf_length)
    {
      argbuf_length = argbuf_length * 2;
      while (argbuf_length < argbuf_index + n)
	argbuf_length *= 2;
      argbuf = XRESIZEVEC (const char *, argbuf, argbuf_length);
    }
  for (i = argbuf_index - 1; i >= 0; i--)
    argbuf[i + n] = argbuf[i];

  i = 0;
  p = buf;
  do
    {
      while (*p == ',')
        {
          *p = 0;
          p++;
        }
      argbuf[i++] = p;
    }
  while ((p = strchr (p, ',')) != NULL);
  gcc_assert (i == n);
  argbuf_index += n;
}

/* Process the spec SPEC and run the commands specified therein.
   Returns 0 if the spec is successfully processed; -1 if failed.  */

int
do_spec (const char *spec)
{
  int value;

  value = do_spec_2 (spec);

  /* Force out any unfinished command.
     If -pipe, this forces out the last command if it ended in `|'.  */
  if (value == 0)
    {
      if (argbuf_index > 0 && !strcmp (argbuf[argbuf_index - 1], "|"))
	argbuf_index--;

      set_collect_gcc_options ();

      if (argbuf_index > 0)
	value = execute ();
    }

  return value;
}

static int
do_spec_2 (const char *spec)
{
  int result;

  clear_args ();
  arg_going = 0;
  delete_this_arg = 0;
  this_is_output_file = 0;
  this_is_library_file = 0;
  this_is_linker_script = 0;
  input_from_pipe = 0;
  suffix_subst = NULL;

  result = do_spec_1 (spec, 0, NULL);

  end_going_arg ();

  return result;
}


/* Process the given spec string and add any new options to the end
   of the switches/n_switches array.  */

static void
do_option_spec (const char *name, const char *spec)
{
  unsigned int i, value_count, value_len;
  const char *p, *q, *value;
  char *tmp_spec, *tmp_spec_p;

  if (configure_default_options[0].name == NULL)
    return;

  for (i = 0; i < ARRAY_SIZE (configure_default_options); i++)
    if (strcmp (configure_default_options[i].name, name) == 0)
      break;
  if (i == ARRAY_SIZE (configure_default_options))
    return;

  value = configure_default_options[i].value;
  value_len = strlen (value);

  /* Compute the size of the final spec.  */
  value_count = 0;
  p = spec;
  while ((p = strstr (p, "%(VALUE)")) != NULL)
    {
      p ++;
      value_count ++;
    }

  /* Replace each %(VALUE) by the specified value.  */
  tmp_spec = (char *) alloca (strlen (spec) + 1
		     + value_count * (value_len - strlen ("%(VALUE)")));
  tmp_spec_p = tmp_spec;
  q = spec;
  while ((p = strstr (q, "%(VALUE)")) != NULL)
    {
      memcpy (tmp_spec_p, q, p - q);
      tmp_spec_p = tmp_spec_p + (p - q);
      memcpy (tmp_spec_p, value, value_len);
      tmp_spec_p += value_len;
      q = p + strlen ("%(VALUE)");
    }
  strcpy (tmp_spec_p, q);

  do_self_spec (tmp_spec);
}

/* Process the given spec string and add any new options to the end
   of the switches/n_switches array.  */

static void
do_self_spec (const char *spec)
{
  int i;

  do_spec_2 (spec);
  do_spec_1 (" ", 0, NULL);

  /* Mark %<S switches processed by do_self_spec to be ignored permanently.
     do_self_specs adds the replacements to switches array, so it shouldn't
     be processed afterwards.  */
  for (i = 0; i < n_switches; i++)
    if ((switches[i].live_cond & SWITCH_IGNORE))
      switches[i].live_cond |= SWITCH_IGNORE_PERMANENTLY;

  if (argbuf_index > 0)
    {
      switches = XRESIZEVEC (struct switchstr, switches,
			     n_switches + argbuf_index + 1);

      for (i = 0; i < argbuf_index; i++)
	{
	  struct switchstr *sw;
	  const char *p = argbuf[i];
	  int c = *p;

	  /* Each switch should start with '-'.  */
	  if (c != '-')
	    fatal_error ("switch %qs does not start with %<-%>", argbuf[i]);

	  p++;
	  c = *p;

	  sw = &switches[n_switches++];
	  sw->part1 = p;
	  sw->live_cond = 0;
	  sw->validated = 0;
	  sw->ordering = 0;

	  /* Deal with option arguments in separate argv elements.  */
	  if ((SWITCH_TAKES_ARG (c) > (p[1] != 0))
	      || WORD_SWITCH_TAKES_ARG (p))
	    {
	      int j = 0;
	      int n_args = WORD_SWITCH_TAKES_ARG (p);

	      if (n_args == 0)
		{
		  /* Count only the option arguments in separate argv elements.  */
		  n_args = SWITCH_TAKES_ARG (c) - (p[1] != 0);
		}
	      if (i + n_args >= argbuf_index)
		fatal_error ("argument to %<-%s%> is missing", p);
	      sw->args
		= XNEWVEC (const char *, n_args + 1);
	      while (j < n_args)
		sw->args[j++] = argbuf[++i];
	      /* Null-terminate the vector.  */
	      sw->args[j] = 0;
	    }
	  else if (c == 'o')
	    {
	      /* On some systems, ld cannot handle "-o" without
		 a space.  So split the option from its argument.  */
	      char *part1 = XNEWVEC (char, 2);
	      part1[0] = c;
	      part1[1] = '\0';

	      sw->part1 = part1;
	      sw->args = XNEWVEC (const char *, 2);
	      sw->args[0] = xstrdup (p+1);
	      sw->args[1] = 0;
	    }
	  else
	    sw->args = 0;
	}

      switches[n_switches].part1 = 0;
    }
}

/* Callback for processing %D and %I specs.  */

struct spec_path_info {
  const char *option;
  const char *append;
  size_t append_len;
  bool omit_relative;
  bool separate_options;
};

static void *
spec_path (char *path, void *data)
{
  struct spec_path_info *info = (struct spec_path_info *) data;
  size_t len = 0;
  char save = 0;

  if (info->omit_relative && !IS_ABSOLUTE_PATH (path))
    return NULL;

  if (info->append_len != 0)
    {
      len = strlen (path);
      memcpy (path + len, info->append, info->append_len + 1);
    }

  if (!is_directory (path, true))
    return NULL;

  do_spec_1 (info->option, 1, NULL);
  if (info->separate_options)
    do_spec_1 (" ", 0, NULL);

  if (info->append_len == 0)
    {
      len = strlen (path);
      save = path[len - 1];
      if (IS_DIR_SEPARATOR (path[len - 1]))
	path[len - 1] = '\0';
    }

  do_spec_1 (path, 1, NULL);
  do_spec_1 (" ", 0, NULL);

  /* Must not damage the original path.  */
  if (info->append_len == 0)
    path[len - 1] = save;

  return NULL;
}

/* Create a temporary FILE with the contents of ARGV. Add @FILE to the
   argument list. */

static void
create_at_file (char **argv)
{
  char *temp_file = make_temp_file ("");
  char *at_argument = concat ("@", temp_file, NULL);
  FILE *f = fopen (temp_file, "w");
  int status;

  if (f == NULL)
    fatal_error ("could not open temporary response file %s",
		 temp_file);

  status = writeargv (argv, f);

  if (status)
    fatal_error ("could not write to temporary response file %s",
		 temp_file);

  status = fclose (f);

  if (EOF == status)
    fatal_error ("could not close temporary response file %s",
		 temp_file);

  store_arg (at_argument, 0, 0);

  record_temp_file (temp_file, !save_temps_flag, !save_temps_flag);
}

/* True if we should compile INFILE. */

static bool
compile_input_file_p (struct infile *infile)
{
  if ((!infile->language) || (infile->language[0] != '*'))
    if (infile->incompiler == input_file_compiler)
      return true;
  return false;
}

/* Process the sub-spec SPEC as a portion of a larger spec.
   This is like processing a whole spec except that we do
   not initialize at the beginning and we do not supply a
   newline by default at the end.
   INSWITCH nonzero means don't process %-sequences in SPEC;
   in this case, % is treated as an ordinary character.
   This is used while substituting switches.
   INSWITCH nonzero also causes SPC not to terminate an argument.

   Value is zero unless a line was finished
   and the command on that line reported an error.  */

static int
do_spec_1 (const char *spec, int inswitch, const char *soft_matched_part)
{
  const char *p = spec;
  int c;
  int i;
  int value;

  while ((c = *p++))
    /* If substituting a switch, treat all chars like letters.
       Otherwise, NL, SPC, TAB and % are special.  */
    switch (inswitch ? 'a' : c)
      {
      case '\n':
	end_going_arg ();

	if (argbuf_index > 0 && !strcmp (argbuf[argbuf_index - 1], "|"))
	  {
	    /* A `|' before the newline means use a pipe here,
	       but only if -pipe was specified.
	       Otherwise, execute now and don't pass the `|' as an arg.  */
	    if (use_pipes)
	      {
		input_from_pipe = 1;
		break;
	      }
	    else
	      argbuf_index--;
	  }

	set_collect_gcc_options ();

	if (argbuf_index > 0)
	  {
	    value = execute ();
	    if (value)
	      return value;
	  }
	/* Reinitialize for a new command, and for a new argument.  */
	clear_args ();
	arg_going = 0;
	delete_this_arg = 0;
	this_is_output_file = 0;
	this_is_library_file = 0;
	this_is_linker_script = 0;
	input_from_pipe = 0;
	break;

      case '|':
	end_going_arg ();

	/* Use pipe */
	obstack_1grow (&obstack, c);
	arg_going = 1;
	break;

      case '\t':
      case ' ':
	end_going_arg ();

	/* Reinitialize for a new argument.  */
	delete_this_arg = 0;
	this_is_output_file = 0;
	this_is_library_file = 0;
	this_is_linker_script = 0;
	break;

      case '%':
	switch (c = *p++)
	  {
	  case 0:
	    fatal_error ("spec %qs invalid", spec);

	  case 'b':
	    if (save_temps_length)
	      obstack_grow (&obstack, save_temps_prefix, save_temps_length);
	    else
	      obstack_grow (&obstack, input_basename, basename_length);
	    if (compare_debug < 0)
	      obstack_grow (&obstack, ".gk", 3);
	    arg_going = 1;
	    break;

	  case 'B':
	    if (save_temps_length)
	      obstack_grow (&obstack, save_temps_prefix, save_temps_length);
	    else
	      obstack_grow (&obstack, input_basename, suffixed_basename_length);
	    if (compare_debug < 0)
	      obstack_grow (&obstack, ".gk", 3);
	    arg_going = 1;
	    break;

	  case 'd':
	    delete_this_arg = 2;
	    break;

	  /* Dump out the directories specified with LIBRARY_PATH,
	     followed by the absolute directories
	     that we search for startfiles.  */
	  case 'D':
	    {
	      struct spec_path_info info;

	      info.option = "-L";
	      info.append_len = 0;
#ifdef RELATIVE_PREFIX_NOT_LINKDIR
	      /* Used on systems which record the specified -L dirs
		 and use them to search for dynamic linking.
		 Relative directories always come from -B,
		 and it is better not to use them for searching
		 at run time.  In particular, stage1 loses.  */
	      info.omit_relative = true;
#else
	      info.omit_relative = false;
#endif
	      info.separate_options = false;

	      for_each_path (&startfile_prefixes, true, 0, spec_path, &info);
	    }
	    break;

	  case 'e':
	    /* %efoo means report an error with `foo' as error message
	       and don't execute any more commands for this file.  */
	    {
	      const char *q = p;
	      char *buf;
	      while (*p != 0 && *p != '\n')
		p++;
	      buf = (char *) alloca (p - q + 1);
	      strncpy (buf, q, p - q);
	      buf[p - q] = 0;
	      error ("%s", _(buf));
	      return -1;
	    }
	    break;
	  case 'n':
	    /* %nfoo means report a notice with `foo' on stderr.  */
	    {
	      const char *q = p;
	      char *buf;
	      while (*p != 0 && *p != '\n')
		p++;
	      buf = (char *) alloca (p - q + 1);
	      strncpy (buf, q, p - q);
	      buf[p - q] = 0;
<<<<<<< HEAD
	      notice ("%s\n", _(buf));
=======
	      inform (0, "%s", _(buf));
>>>>>>> 6e7f08ad
	      if (*p)
		p++;
	    }
	    break;

	  case 'j':
	    {
	      struct stat st;

	      /* If save_temps_flag is off, and the HOST_BIT_BUCKET is
		 defined, and it is not a directory, and it is
		 writable, use it.  Otherwise, treat this like any
		 other temporary file.  */

	      if ((!save_temps_flag)
		  && (stat (HOST_BIT_BUCKET, &st) == 0) && (!S_ISDIR (st.st_mode))
		  && (access (HOST_BIT_BUCKET, W_OK) == 0))
		{
		  obstack_grow (&obstack, HOST_BIT_BUCKET,
				strlen (HOST_BIT_BUCKET));
		  delete_this_arg = 0;
		  arg_going = 1;
		  break;
		}
	    }
	    goto create_temp_file;
	  case '|':
	    if (use_pipes)
	      {
		obstack_1grow (&obstack, '-');
		delete_this_arg = 0;
		arg_going = 1;

		/* consume suffix */
		while (*p == '.' || ISALNUM ((unsigned char) *p))
		  p++;
		if (p[0] == '%' && p[1] == 'O')
		  p += 2;

		break;
	      }
	    goto create_temp_file;
	  case 'm':
	    if (use_pipes)
	      {
		/* consume suffix */
		while (*p == '.' || ISALNUM ((unsigned char) *p))
		  p++;
		if (p[0] == '%' && p[1] == 'O')
		  p += 2;

		break;
	      }
	    goto create_temp_file;
	  case 'g':
	  case 'u':
	  case 'U':
	  create_temp_file:
	      {
		struct temp_name *t;
		int suffix_length;
		const char *suffix = p;
		char *saved_suffix = NULL;

		while (*p == '.' || ISALNUM ((unsigned char) *p))
		  p++;
		suffix_length = p - suffix;
		if (p[0] == '%' && p[1] == 'O')
		  {
		    p += 2;
		    /* We don't support extra suffix characters after %O.  */
		    if (*p == '.' || ISALNUM ((unsigned char) *p))
		      fatal_error ("spec %qs has invalid %<%%0%c%>", spec, *p);
		    if (suffix_length == 0)
		      suffix = TARGET_OBJECT_SUFFIX;
		    else
		      {
			saved_suffix
			  = XNEWVEC (char, suffix_length
				     + strlen (TARGET_OBJECT_SUFFIX));
			strncpy (saved_suffix, suffix, suffix_length);
			strcpy (saved_suffix + suffix_length,
				TARGET_OBJECT_SUFFIX);
		      }
		    suffix_length += strlen (TARGET_OBJECT_SUFFIX);
		  }

		if (compare_debug < 0)
		  {
		    suffix = concat (".gk", suffix, NULL);
		    suffix_length += 3;
		  }

		/* If -save-temps=obj and -o were specified, use that for the
		   temp file.  */
		if (save_temps_length)
		  {
		    char *tmp;
		    temp_filename_length
		      = save_temps_length + suffix_length + 1;
		    tmp = (char *) alloca (temp_filename_length);
		    memcpy (tmp, save_temps_prefix, save_temps_length);
		    memcpy (tmp + save_temps_length, suffix, suffix_length);
		    tmp[save_temps_length + suffix_length] = '\0';
		    temp_filename = save_string (tmp,
						 temp_filename_length + 1);
		    obstack_grow (&obstack, temp_filename,
				  temp_filename_length);
		    arg_going = 1;
		    delete_this_arg = 0;
		    break;
		  }

		/* If the gcc_input_filename has the same suffix specified
		   for the %g, %u, or %U, and -save-temps is specified,
		   we could end up using that file as an intermediate
		   thus clobbering the user's source file (.e.g.,
		   gcc -save-temps foo.s would clobber foo.s with the
		   output of cpp0).  So check for this condition and
		   generate a temp file as the intermediate.  */

		if (save_temps_flag)
		  {
		    char *tmp;
		    temp_filename_length = basename_length + suffix_length + 1;
		    tmp = (char *) alloca (temp_filename_length);
		    memcpy (tmp, input_basename, basename_length);
		    memcpy (tmp + basename_length, suffix, suffix_length);
		    tmp[basename_length + suffix_length] = '\0';
		    temp_filename = tmp;

		    if (strcmp (temp_filename, gcc_input_filename) != 0)
		      {
#ifndef HOST_LACKS_INODE_NUMBERS
			struct stat st_temp;

			/* Note, set_input() resets input_stat_set to 0.  */
			if (input_stat_set == 0)
			  {
			    input_stat_set = stat (gcc_input_filename,
						   &input_stat);
			    if (input_stat_set >= 0)
			      input_stat_set = 1;
			  }

			/* If we have the stat for the gcc_input_filename
			   and we can do the stat for the temp_filename
			   then the they could still refer to the same
			   file if st_dev/st_ino's are the same.  */
			if (input_stat_set != 1
			    || stat (temp_filename, &st_temp) < 0
			    || input_stat.st_dev != st_temp.st_dev
			    || input_stat.st_ino != st_temp.st_ino)
#else
			/* Just compare canonical pathnames.  */
			char* input_realname = lrealpath (gcc_input_filename);
			char* temp_realname = lrealpath (temp_filename);
			bool files_differ = strcmp (input_realname, temp_realname);
			free (input_realname);
			free (temp_realname);
			if (files_differ)
#endif
			  {
			    temp_filename = save_string (temp_filename,
							 temp_filename_length + 1);
			    obstack_grow (&obstack, temp_filename,
						    temp_filename_length);
			    arg_going = 1;
			    delete_this_arg = 0;
			    break;
			  }
		      }
		  }

		/* See if we already have an association of %g/%u/%U and
		   suffix.  */
		for (t = temp_names; t; t = t->next)
		  if (t->length == suffix_length
		      && strncmp (t->suffix, suffix, suffix_length) == 0
		      && t->unique == (c == 'u' || c == 'U' || c == 'j'))
		    break;

		/* Make a new association if needed.  %u and %j
		   require one.  */
		if (t == 0 || c == 'u' || c == 'j')
		  {
		    if (t == 0)
		      {
			t = XNEW (struct temp_name);
			t->next = temp_names;
			temp_names = t;
		      }
		    t->length = suffix_length;
		    if (saved_suffix)
		      {
			t->suffix = saved_suffix;
			saved_suffix = NULL;
		      }
		    else
		      t->suffix = save_string (suffix, suffix_length);
		    t->unique = (c == 'u' || c == 'U' || c == 'j');
		    temp_filename = make_temp_file (t->suffix);
		    temp_filename_length = strlen (temp_filename);
		    t->filename = temp_filename;
		    t->filename_length = temp_filename_length;
		  }

		if (saved_suffix)
		  free (saved_suffix);

		obstack_grow (&obstack, t->filename, t->filename_length);
		delete_this_arg = 1;
	      }
	    arg_going = 1;
	    break;

	  case 'i':
	    if (combine_inputs)
	      {
		if (at_file_supplied)
		  {
		    /* We are going to expand `%i' to `@FILE', where FILE
		       is a newly-created temporary filename.  The filenames
		       that would usually be expanded in place of %o will be
		       written to the temporary file.  */
		    char **argv;
		    int n_files = 0;
		    int j;

		    for (i = 0; i < n_infiles; i++)
		      if (compile_input_file_p (&infiles[i]))
			n_files++;

		    argv = (char **) alloca (sizeof (char *) * (n_files + 1));

		    /* Copy the strings over.  */
		    for (i = 0, j = 0; i < n_infiles; i++)
		      if (compile_input_file_p (&infiles[i]))
			{
			  argv[j] = CONST_CAST (char *, infiles[i].name);
			  infiles[i].compiled = true;
			  j++;
			}
		    argv[j] = NULL;

		    create_at_file (argv);
		  }
		else
		  for (i = 0; (int) i < n_infiles; i++)
		    if (compile_input_file_p (&infiles[i]))
		      {
			store_arg (infiles[i].name, 0, 0);
			infiles[i].compiled = true;
		      }
	      }
	    else
	      {
		obstack_grow (&obstack, gcc_input_filename,
			      input_filename_length);
		arg_going = 1;
	      }
	    break;

	  case 'I':
	    {
	      struct spec_path_info info;

	      if (multilib_dir)
		{
		  do_spec_1 ("-imultilib", 1, NULL);
		  /* Make this a separate argument.  */
		  do_spec_1 (" ", 0, NULL);
		  do_spec_1 (multilib_dir, 1, NULL);
		  do_spec_1 (" ", 0, NULL);
		}

	      if (gcc_exec_prefix)
		{
		  do_spec_1 ("-iprefix", 1, NULL);
		  /* Make this a separate argument.  */
		  do_spec_1 (" ", 0, NULL);
		  do_spec_1 (gcc_exec_prefix, 1, NULL);
		  do_spec_1 (" ", 0, NULL);
		}

	      if (target_system_root_changed ||
		  (target_system_root && target_sysroot_hdrs_suffix))
		{
		  do_spec_1 ("-isysroot", 1, NULL);
		  /* Make this a separate argument.  */
		  do_spec_1 (" ", 0, NULL);
		  do_spec_1 (target_system_root, 1, NULL);
		  if (target_sysroot_hdrs_suffix)
		    do_spec_1 (target_sysroot_hdrs_suffix, 1, NULL);
		  do_spec_1 (" ", 0, NULL);
		}

	      info.option = "-isystem";
	      info.append = "include";
	      info.append_len = strlen (info.append);
	      info.omit_relative = false;
	      info.separate_options = true;

	      for_each_path (&include_prefixes, false, info.append_len,
			     spec_path, &info);

	      info.append = "include-fixed";
	      if (*sysroot_hdrs_suffix_spec)
		info.append = concat (info.append, dir_separator_str,
				      multilib_dir, NULL);
	      info.append_len = strlen (info.append);
	      for_each_path (&include_prefixes, false, info.append_len,
			     spec_path, &info);
	    }
	    break;

	  case 'o':
	    {
	      int max = n_infiles;
	      max += lang_specific_extra_outfiles;

              if (HAVE_GNU_LD && at_file_supplied)
                {
                  /* We are going to expand `%o' to `@FILE', where FILE
                     is a newly-created temporary filename.  The filenames
                     that would usually be expanded in place of %o will be
                     written to the temporary file.  */

                  char **argv;
                  int n_files, j;

                  /* Convert OUTFILES into a form suitable for writeargv.  */

                  /* Determine how many are non-NULL.  */
                  for (n_files = 0, i = 0; i < max; i++)
                    n_files += outfiles[i] != NULL;

                  argv = (char **) alloca (sizeof (char *) * (n_files + 1));

                  /* Copy the strings over.  */
                  for (i = 0, j = 0; i < max; i++)
                    if (outfiles[i])
                      {
                        argv[j] = CONST_CAST (char *, outfiles[i]);
                        j++;
                      }
                  argv[j] = NULL;

		  create_at_file (argv);
                }
              else
                for (i = 0; i < max; i++)
	          if (outfiles[i])
		    store_arg (outfiles[i], 0, 0);
	      break;
	    }

	  case 'O':
	    obstack_grow (&obstack, TARGET_OBJECT_SUFFIX, strlen (TARGET_OBJECT_SUFFIX));
	    arg_going = 1;
	    break;

	  case 's':
	    this_is_library_file = 1;
	    break;

	  case 'T':
	    this_is_linker_script = 1;
	    break;

	  case 'V':
	    outfiles[input_file_number] = NULL;
	    break;

	  case 'w':
	    this_is_output_file = 1;
	    break;

	  case 'W':
	    {
	      int cur_index = argbuf_index;
	      /* Handle the {...} following the %W.  */
	      if (*p != '{')
		fatal_error ("spec %qs has invalid %<%%W%c%>", spec, *p);
	      p = handle_braces (p + 1);
	      if (p == 0)
		return -1;
	      end_going_arg ();
	      /* If any args were output, mark the last one for deletion
		 on failure.  */
	      if (argbuf_index != cur_index)
		record_temp_file (argbuf[argbuf_index - 1], 0, 1);
	      break;
	    }

	  /* %x{OPTION} records OPTION for %X to output.  */
	  case 'x':
	    {
	      const char *p1 = p;
	      char *string;

	      /* Skip past the option value and make a copy.  */
	      if (*p != '{')
		fatal_error ("spec %qs has invalid %<%%x%c%>", spec, *p);
	      while (*p++ != '}')
		;
	      string = save_string (p1 + 1, p - p1 - 2);

	      /* See if we already recorded this option.  */
	      for (i = 0; i < n_linker_options; i++)
		if (! strcmp (string, linker_options[i]))
		  {
		    free (string);
		    return 0;
		  }

	      /* This option is new; add it.  */
	      add_linker_option (string, strlen (string));
	    }
	    break;

	  /* Dump out the options accumulated previously using %x.  */
	  case 'X':
	    for (i = 0; i < n_linker_options; i++)
	      {
		do_spec_1 (linker_options[i], 1, NULL);
		/* Make each accumulated option a separate argument.  */
		do_spec_1 (" ", 0, NULL);
	      }
	    break;

	  /* Dump out the options accumulated previously using -Wa,.  */
	  case 'Y':
	    for (i = 0; i < n_assembler_options; i++)
	      {
		do_spec_1 (assembler_options[i], 1, NULL);
		/* Make each accumulated option a separate argument.  */
		do_spec_1 (" ", 0, NULL);
	      }
	    break;

	  /* Dump out the options accumulated previously using -Wp,.  */
	  case 'Z':
	    for (i = 0; i < n_preprocessor_options; i++)
	      {
		do_spec_1 (preprocessor_options[i], 1, NULL);
		/* Make each accumulated option a separate argument.  */
		do_spec_1 (" ", 0, NULL);
	      }
	    break;

	    /* Here are digits and numbers that just process
	       a certain constant string as a spec.  */

	  case '1':
	    value = do_spec_1 (cc1_spec, 0, NULL);
	    if (value != 0)
	      return value;
	    break;

	  case '2':
	    value = do_spec_1 (cc1plus_spec, 0, NULL);
	    if (value != 0)
	      return value;
	    break;

	  case 'a':
	    value = do_spec_1 (asm_spec, 0, NULL);
	    if (value != 0)
	      return value;
	    break;

	  case 'A':
	    value = do_spec_1 (asm_final_spec, 0, NULL);
	    if (value != 0)
	      return value;
	    break;

	  case 'C':
	    {
	      const char *const spec
		= (input_file_compiler->cpp_spec
		   ? input_file_compiler->cpp_spec
		   : cpp_spec);
	      value = do_spec_1 (spec, 0, NULL);
	      if (value != 0)
		return value;
	    }
	    break;

	  case 'E':
	    value = do_spec_1 (endfile_spec, 0, NULL);
	    if (value != 0)
	      return value;
	    break;

	  case 'l':
	    value = do_spec_1 (link_spec, 0, NULL);
	    if (value != 0)
	      return value;
	    break;

	  case 'L':
	    value = do_spec_1 (lib_spec, 0, NULL);
	    if (value != 0)
	      return value;
	    break;

	  case 'G':
	    value = do_spec_1 (libgcc_spec, 0, NULL);
	    if (value != 0)
	      return value;
	    break;

	  case 'R':
	    /* We assume there is a directory
	       separator at the end of this string.  */
	    if (target_system_root)
	      {
	        obstack_grow (&obstack, target_system_root,
			      strlen (target_system_root));
		if (target_sysroot_suffix)
		  obstack_grow (&obstack, target_sysroot_suffix,
				strlen (target_sysroot_suffix));
	      }
	    break;

	  case 'S':
	    value = do_spec_1 (startfile_spec, 0, NULL);
	    if (value != 0)
	      return value;
	    break;

	    /* Here we define characters other than letters and digits.  */

	  case '{':
	    p = handle_braces (p);
	    if (p == 0)
	      return -1;
	    break;

	  case ':':
	    p = handle_spec_function (p);
	    if (p == 0)
	      return -1;
	    break;

	  case '%':
	    obstack_1grow (&obstack, '%');
	    break;

	  case '.':
	    {
	      unsigned len = 0;

	      while (p[len] && p[len] != ' ' && p[len] != '%')
		len++;
	      suffix_subst = save_string (p - 1, len + 1);
	      p += len;
	    }
	   break;

	   /* Henceforth ignore the option(s) matching the pattern
	      after the %<.  */
	  case '<':
	    {
	      unsigned len = 0;
	      int have_wildcard = 0;
	      int i;

	      while (p[len] && p[len] != ' ' && p[len] != '\t')
		len++;

	      if (p[len-1] == '*')
		have_wildcard = 1;

	      for (i = 0; i < n_switches; i++)
		if (!strncmp (switches[i].part1, p, len - have_wildcard)
		    && (have_wildcard || switches[i].part1[len] == '\0'))
		  {
		    switches[i].live_cond |= SWITCH_IGNORE;
		    switches[i].validated = 1;
		  }

	      p += len;
	    }
	    break;

	  case '*':
	    if (soft_matched_part)
	      {
		do_spec_1 (soft_matched_part, 1, NULL);
		do_spec_1 (" ", 0, NULL);
	      }
	    else
	      /* Catch the case where a spec string contains something like
		 '%{foo:%*}'.  i.e. there is no * in the pattern on the left
		 hand side of the :.  */
	      error ("spec failure: %<%%*%> has not been initialized by pattern match");
	    break;

	    /* Process a string found as the value of a spec given by name.
	       This feature allows individual machine descriptions
	       to add and use their own specs.
	       %[...] modifies -D options the way %P does;
	       %(...) uses the spec unmodified.  */
	  case '[':
	    warning (0, "use of obsolete %%[ operator in specs");
	  case '(':
	    {
	      const char *name = p;
	      struct spec_list *sl;
	      int len;

	      /* The string after the S/P is the name of a spec that is to be
		 processed.  */
	      while (*p && *p != ')' && *p != ']')
		p++;

	      /* See if it's in the list.  */
	      for (len = p - name, sl = specs; sl; sl = sl->next)
		if (sl->name_len == len && !strncmp (sl->name, name, len))
		  {
		    name = *(sl->ptr_spec);
#ifdef DEBUG_SPECS
		    fnotice (stderr, "Processing spec %c%s%c, which is '%s'\n",
			    c, sl->name, (c == '(') ? ')' : ']', name);
#endif
		    break;
		  }

	      if (sl)
		{
		  if (c == '(')
		    {
		      value = do_spec_1 (name, 0, NULL);
		      if (value != 0)
			return value;
		    }
		  else
		    {
		      char *x = (char *) alloca (strlen (name) * 2 + 1);
		      char *buf = x;
		      const char *y = name;
		      int flag = 0;

		      /* Copy all of NAME into BUF, but put __ after
			 every -D and at the end of each arg.  */
		      while (1)
			{
			  if (! strncmp (y, "-D", 2))
			    {
			      *x++ = '-';
			      *x++ = 'D';
			      *x++ = '_';
			      *x++ = '_';
			      y += 2;
			      flag = 1;
			      continue;
			    }
			  else if (flag
				   && (*y == ' ' || *y == '\t' || *y == '='
				       || *y == '}' || *y == 0))
			    {
			      *x++ = '_';
			      *x++ = '_';
			      flag = 0;
			    }
			  if (*y == 0)
			    break;
			  else
			    *x++ = *y++;
			}
		      *x = 0;

		      value = do_spec_1 (buf, 0, NULL);
		      if (value != 0)
			return value;
		    }
		}

	      /* Discard the closing paren or bracket.  */
	      if (*p)
		p++;
	    }
	    break;

	  default:
	    error ("spec failure: unrecognized spec option %qc", c);
	    break;
	  }
	break;

      case '\\':
	/* Backslash: treat next character as ordinary.  */
	c = *p++;

	/* Fall through.  */
      default:
	/* Ordinary character: put it into the current argument.  */
	obstack_1grow (&obstack, c);
	arg_going = 1;
      }

  /* End of string.  If we are processing a spec function, we need to
     end any pending argument.  */
  if (processing_spec_function)
    end_going_arg ();

  return 0;
}

/* Look up a spec function.  */

static const struct spec_function *
lookup_spec_function (const char *name)
{
  const struct spec_function *sf;

  for (sf = static_spec_functions; sf->name != NULL; sf++)
    if (strcmp (sf->name, name) == 0)
      return sf;

  return NULL;
}

/* Evaluate a spec function.  */

static const char *
eval_spec_function (const char *func, const char *args)
{
  const struct spec_function *sf;
  const char *funcval;

  /* Saved spec processing context.  */
  int save_argbuf_index;
  int save_argbuf_length;
  const char **save_argbuf;

  int save_arg_going;
  int save_delete_this_arg;
  int save_this_is_output_file;
  int save_this_is_library_file;
  int save_input_from_pipe;
  int save_this_is_linker_script;
  const char *save_suffix_subst;


  sf = lookup_spec_function (func);
  if (sf == NULL)
    fatal_error ("unknown spec function %qs", func);

  /* Push the spec processing context.  */
  save_argbuf_index = argbuf_index;
  save_argbuf_length = argbuf_length;
  save_argbuf = argbuf;

  save_arg_going = arg_going;
  save_delete_this_arg = delete_this_arg;
  save_this_is_output_file = this_is_output_file;
  save_this_is_library_file = this_is_library_file;
  save_this_is_linker_script = this_is_linker_script;
  save_input_from_pipe = input_from_pipe;
  save_suffix_subst = suffix_subst;

  /* Create a new spec processing context, and build the function
     arguments.  */

  alloc_args ();
  if (do_spec_2 (args) < 0)
    fatal_error ("error in args to spec function %qs", func);

  /* argbuf_index is an index for the next argument to be inserted, and
     so contains the count of the args already inserted.  */

  funcval = (*sf->func) (argbuf_index, argbuf);

  /* Pop the spec processing context.  */
  argbuf_index = save_argbuf_index;
  argbuf_length = save_argbuf_length;
  free (argbuf);
  argbuf = save_argbuf;

  arg_going = save_arg_going;
  delete_this_arg = save_delete_this_arg;
  this_is_output_file = save_this_is_output_file;
  this_is_library_file = save_this_is_library_file;
  this_is_linker_script = save_this_is_linker_script;
  input_from_pipe = save_input_from_pipe;
  suffix_subst = save_suffix_subst;

  return funcval;
}

/* Handle a spec function call of the form:

   %:function(args)

   ARGS is processed as a spec in a separate context and split into an
   argument vector in the normal fashion.  The function returns a string
   containing a spec which we then process in the caller's context, or
   NULL if no processing is required.  */

static const char *
handle_spec_function (const char *p)
{
  char *func, *args;
  const char *endp, *funcval;
  int count;

  processing_spec_function++;

  /* Get the function name.  */
  for (endp = p; *endp != '\0'; endp++)
    {
      if (*endp == '(')		/* ) */
        break;
      /* Only allow [A-Za-z0-9], -, and _ in function names.  */
      if (!ISALNUM (*endp) && !(*endp == '-' || *endp == '_'))
	fatal_error ("malformed spec function name");
    }
  if (*endp != '(')		/* ) */
    fatal_error ("no arguments for spec function");
  func = save_string (p, endp - p);
  p = ++endp;

  /* Get the arguments.  */
  for (count = 0; *endp != '\0'; endp++)
    {
      /* ( */
      if (*endp == ')')
	{
	  if (count == 0)
	    break;
	  count--;
	}
      else if (*endp == '(')	/* ) */
	count++;
    }
  /* ( */
  if (*endp != ')')
    fatal_error ("malformed spec function arguments");
  args = save_string (p, endp - p);
  p = ++endp;

  /* p now points to just past the end of the spec function expression.  */

  funcval = eval_spec_function (func, args);
  if (funcval != NULL && do_spec_1 (funcval, 0, NULL) < 0)
    p = NULL;

  free (func);
  free (args);

  processing_spec_function--;

  return p;
}

/* Inline subroutine of handle_braces.  Returns true if the current
   input suffix matches the atom bracketed by ATOM and END_ATOM.  */
static inline bool
input_suffix_matches (const char *atom, const char *end_atom)
{
  return (input_suffix
	  && !strncmp (input_suffix, atom, end_atom - atom)
	  && input_suffix[end_atom - atom] == '\0');
}

/* Subroutine of handle_braces.  Returns true if the current
   input file's spec name matches the atom bracketed by ATOM and END_ATOM.  */
static bool
input_spec_matches (const char *atom, const char *end_atom)
{
  return (input_file_compiler
	  && input_file_compiler->suffix
	  && input_file_compiler->suffix[0] != '\0'
	  && !strncmp (input_file_compiler->suffix + 1, atom,
		       end_atom - atom)
	  && input_file_compiler->suffix[end_atom - atom + 1] == '\0');
}

/* Subroutine of handle_braces.  Returns true if a switch
   matching the atom bracketed by ATOM and END_ATOM appeared on the
   command line.  */
static bool
switch_matches (const char *atom, const char *end_atom, int starred)
{
  int i;
  int len = end_atom - atom;
  int plen = starred ? len : -1;

  for (i = 0; i < n_switches; i++)
    if (!strncmp (switches[i].part1, atom, len)
	&& (starred || switches[i].part1[len] == '\0')
	&& check_live_switch (i, plen))
      return true;

  return false;
}

/* Inline subroutine of handle_braces.  Mark all of the switches which
   match ATOM (extends to END_ATOM; STARRED indicates whether there
   was a star after the atom) for later processing.  */
static inline void
mark_matching_switches (const char *atom, const char *end_atom, int starred)
{
  int i;
  int len = end_atom - atom;
  int plen = starred ? len : -1;

  for (i = 0; i < n_switches; i++)
    if (!strncmp (switches[i].part1, atom, len)
	&& (starred || switches[i].part1[len] == '\0')
	&& check_live_switch (i, plen))
      switches[i].ordering = 1;
}

/* Inline subroutine of handle_braces.  Process all the currently
   marked switches through give_switch, and clear the marks.  */
static inline void
process_marked_switches (void)
{
  int i;

  for (i = 0; i < n_switches; i++)
    if (switches[i].ordering == 1)
      {
	switches[i].ordering = 0;
	give_switch (i, 0);
      }
}

/* Handle a %{ ... } construct.  P points just inside the leading {.
   Returns a pointer one past the end of the brace block, or 0
   if we call do_spec_1 and that returns -1.  */

static const char *
handle_braces (const char *p)
{
  const char *atom, *end_atom;
  const char *d_atom = NULL, *d_end_atom = NULL;
  const char *orig = p;

  bool a_is_suffix;
  bool a_is_spectype;
  bool a_is_starred;
  bool a_is_negated;
  bool a_matched;

  bool a_must_be_last = false;
  bool ordered_set    = false;
  bool disjunct_set   = false;
  bool disj_matched   = false;
  bool disj_starred   = true;
  bool n_way_choice   = false;
  bool n_way_matched  = false;

#define SKIP_WHITE() do { while (*p == ' ' || *p == '\t') p++; } while (0)

  do
    {
      if (a_must_be_last)
	goto invalid;

      /* Scan one "atom" (S in the description above of %{}, possibly
	 with '!', '.', '@', ',', or '*' modifiers).  */
      a_matched = false;
      a_is_suffix = false;
      a_is_starred = false;
      a_is_negated = false;
      a_is_spectype = false;

      SKIP_WHITE();
      if (*p == '!')
	p++, a_is_negated = true;

      SKIP_WHITE();
      if (*p == '.')
	p++, a_is_suffix = true;
      else if (*p == ',')
	p++, a_is_spectype = true;

      atom = p;
      while (ISIDNUM(*p) || *p == '-' || *p == '+' || *p == '='
	     || *p == ',' || *p == '.' || *p == '@')
	p++;
      end_atom = p;

      if (*p == '*')
	p++, a_is_starred = 1;

      SKIP_WHITE();
      switch (*p)
	{
	case '&': case '}':
	  /* Substitute the switch(es) indicated by the current atom.  */
	  ordered_set = true;
	  if (disjunct_set || n_way_choice || a_is_negated || a_is_suffix
	      || a_is_spectype || atom == end_atom)
	    goto invalid;

	  mark_matching_switches (atom, end_atom, a_is_starred);

	  if (*p == '}')
	    process_marked_switches ();
	  break;

	case '|': case ':':
	  /* Substitute some text if the current atom appears as a switch
	     or suffix.  */
	  disjunct_set = true;
	  if (ordered_set)
	    goto invalid;

	  if (atom == end_atom)
	    {
	      if (!n_way_choice || disj_matched || *p == '|'
		  || a_is_negated || a_is_suffix || a_is_spectype
		  || a_is_starred)
		goto invalid;

	      /* An empty term may appear as the last choice of an
		 N-way choice set; it means "otherwise".  */
	      a_must_be_last = true;
	      disj_matched = !n_way_matched;
	      disj_starred = false;
	    }
	  else
	    {
	      if ((a_is_suffix || a_is_spectype) && a_is_starred)
		goto invalid;

	      if (!a_is_starred)
		disj_starred = false;

	      /* Don't bother testing this atom if we already have a
		 match.  */
	      if (!disj_matched && !n_way_matched)
		{
		  if (a_is_suffix)
		    a_matched = input_suffix_matches (atom, end_atom);
		  else if (a_is_spectype)
		    a_matched = input_spec_matches (atom, end_atom);
		  else
		    a_matched = switch_matches (atom, end_atom, a_is_starred);

		  if (a_matched != a_is_negated)
		    {
		      disj_matched = true;
		      d_atom = atom;
		      d_end_atom = end_atom;
		    }
		}
	    }

	  if (*p == ':')
	    {
	      /* Found the body, that is, the text to substitute if the
		 current disjunction matches.  */
	      p = process_brace_body (p + 1, d_atom, d_end_atom, disj_starred,
				      disj_matched && !n_way_matched);
	      if (p == 0)
		return 0;

	      /* If we have an N-way choice, reset state for the next
		 disjunction.  */
	      if (*p == ';')
		{
		  n_way_choice = true;
		  n_way_matched |= disj_matched;
		  disj_matched = false;
		  disj_starred = true;
		  d_atom = d_end_atom = NULL;
		}
	    }
	  break;

	default:
	  goto invalid;
	}
    }
  while (*p++ != '}');

  return p;

 invalid:
  fatal_error ("braced spec %qs is invalid at %qc", orig, *p);

#undef SKIP_WHITE
}

/* Subroutine of handle_braces.  Scan and process a brace substitution body
   (X in the description of %{} syntax).  P points one past the colon;
   ATOM and END_ATOM bracket the first atom which was found to be true
   (present) in the current disjunction; STARRED indicates whether all
   the atoms in the current disjunction were starred (for syntax validation);
   MATCHED indicates whether the disjunction matched or not, and therefore
   whether or not the body is to be processed through do_spec_1 or just
   skipped.  Returns a pointer to the closing } or ;, or 0 if do_spec_1
   returns -1.  */

static const char *
process_brace_body (const char *p, const char *atom, const char *end_atom,
		    int starred, int matched)
{
  const char *body, *end_body;
  unsigned int nesting_level;
  bool have_subst     = false;

  /* Locate the closing } or ;, honoring nested braces.
     Trim trailing whitespace.  */
  body = p;
  nesting_level = 1;
  for (;;)
    {
      if (*p == '{')
	nesting_level++;
      else if (*p == '}')
	{
	  if (!--nesting_level)
	    break;
	}
      else if (*p == ';' && nesting_level == 1)
	break;
      else if (*p == '%' && p[1] == '*' && nesting_level == 1)
	have_subst = true;
      else if (*p == '\0')
	goto invalid;
      p++;
    }

  end_body = p;
  while (end_body[-1] == ' ' || end_body[-1] == '\t')
    end_body--;

  if (have_subst && !starred)
    goto invalid;

  if (matched)
    {
      /* Copy the substitution body to permanent storage and execute it.
	 If have_subst is false, this is a simple matter of running the
	 body through do_spec_1...  */
      char *string = save_string (body, end_body - body);
      if (!have_subst)
	{
	  if (do_spec_1 (string, 0, NULL) < 0)
	    return 0;
	}
      else
	{
	  /* ... but if have_subst is true, we have to process the
	     body once for each matching switch, with %* set to the
	     variant part of the switch.  */
	  unsigned int hard_match_len = end_atom - atom;
	  int i;

	  for (i = 0; i < n_switches; i++)
	    if (!strncmp (switches[i].part1, atom, hard_match_len)
		&& check_live_switch (i, hard_match_len))
	      {
		if (do_spec_1 (string, 0,
			       &switches[i].part1[hard_match_len]) < 0)
		  return 0;
		/* Pass any arguments this switch has.  */
		give_switch (i, 1);
		suffix_subst = NULL;
	      }
	}
    }

  return p;

 invalid:
  fatal_error ("braced spec body %qs is invalid", body);
}

/* Return 0 iff switch number SWITCHNUM is obsoleted by a later switch
   on the command line.  PREFIX_LENGTH is the length of XXX in an {XXX*}
   spec, or -1 if either exact match or %* is used.

   A -O switch is obsoleted by a later -O switch.  A -f, -m, or -W switch
   whose value does not begin with "no-" is obsoleted by the same value
   with the "no-", similarly for a switch with the "no-" prefix.  */

static int
check_live_switch (int switchnum, int prefix_length)
{
  const char *name = switches[switchnum].part1;
  int i;

  /* If we already processed this switch and determined if it was
     live or not, return our past determination.  */
  if (switches[switchnum].live_cond != 0)
    return ((switches[switchnum].live_cond & SWITCH_LIVE) != 0
	    && (switches[switchnum].live_cond & SWITCH_FALSE) == 0
	    && (switches[switchnum].live_cond & SWITCH_IGNORE_PERMANENTLY)
	       == 0);

  /* In the common case of {<at-most-one-letter>*}, a negating
     switch would always match, so ignore that case.  We will just
     send the conflicting switches to the compiler phase.  */
  if (prefix_length >= 0 && prefix_length <= 1)
    return 1;

  /* Now search for duplicate in a manner that depends on the name.  */
  switch (*name)
    {
    case 'O':
      for (i = switchnum + 1; i < n_switches; i++)
	if (switches[i].part1[0] == 'O')
	  {
	    switches[switchnum].validated = 1;
	    switches[switchnum].live_cond = SWITCH_FALSE;
	    return 0;
	  }
      break;

    case 'W':  case 'f':  case 'm':
      if (! strncmp (name + 1, "no-", 3))
	{
	  /* We have Xno-YYY, search for XYYY.  */
	  for (i = switchnum + 1; i < n_switches; i++)
	    if (switches[i].part1[0] == name[0]
		&& ! strcmp (&switches[i].part1[1], &name[4]))
	      {
		switches[switchnum].validated = 1;
		switches[switchnum].live_cond = SWITCH_FALSE;
		return 0;
	      }
	}
      else
	{
	  /* We have XYYY, search for Xno-YYY.  */
	  for (i = switchnum + 1; i < n_switches; i++)
	    if (switches[i].part1[0] == name[0]
		&& switches[i].part1[1] == 'n'
		&& switches[i].part1[2] == 'o'
		&& switches[i].part1[3] == '-'
		&& !strcmp (&switches[i].part1[4], &name[1]))
	      {
		switches[switchnum].validated = 1;
		switches[switchnum].live_cond = SWITCH_FALSE;
		return 0;
	      }
	}
      break;
    }

  /* Otherwise the switch is live.  */
  switches[switchnum].live_cond |= SWITCH_LIVE;
  return 1;
}

/* Pass a switch to the current accumulating command
   in the same form that we received it.
   SWITCHNUM identifies the switch; it is an index into
   the vector of switches gcc received, which is `switches'.
   This cannot fail since it never finishes a command line.

   If OMIT_FIRST_WORD is nonzero, then we omit .part1 of the argument.  */

static void
give_switch (int switchnum, int omit_first_word)
{
  if ((switches[switchnum].live_cond & SWITCH_IGNORE) != 0)
    return;

  if (!omit_first_word)
    {
      do_spec_1 ("-", 0, NULL);
      do_spec_1 (switches[switchnum].part1, 1, NULL);
    }

  if (switches[switchnum].args != 0)
    {
      const char **p;
      for (p = switches[switchnum].args; *p; p++)
	{
	  const char *arg = *p;

	  do_spec_1 (" ", 0, NULL);
	  if (suffix_subst)
	    {
	      unsigned length = strlen (arg);
	      int dot = 0;

	      while (length-- && !IS_DIR_SEPARATOR (arg[length]))
		if (arg[length] == '.')
		  {
		    (CONST_CAST(char *, arg))[length] = 0;
		    dot = 1;
		    break;
		  }
	      do_spec_1 (arg, 1, NULL);
	      if (dot)
		(CONST_CAST(char *, arg))[length] = '.';
	      do_spec_1 (suffix_subst, 1, NULL);
	    }
	  else
	    do_spec_1 (arg, 1, NULL);
	}
    }

  do_spec_1 (" ", 0, NULL);
  switches[switchnum].validated = 1;
}

/* Search for a file named NAME trying various prefixes including the
   user's -B prefix and some standard ones.
   Return the absolute file name found.  If nothing is found, return NAME.  */

static const char *
find_file (const char *name)
{
  char *newname = find_a_file (&startfile_prefixes, name, R_OK, true);
  return newname ? newname : name;
}

/* Determine whether a directory exists.  If LINKER, return 0 for
   certain fixed names not needed by the linker.  */

static int
is_directory (const char *path1, bool linker)
{
  int len1;
  char *path;
  char *cp;
  struct stat st;

  /* Ensure the string ends with "/.".  The resulting path will be a
     directory even if the given path is a symbolic link.  */
  len1 = strlen (path1);
  path = (char *) alloca (3 + len1);
  memcpy (path, path1, len1);
  cp = path + len1;
  if (!IS_DIR_SEPARATOR (cp[-1]))
    *cp++ = DIR_SEPARATOR;
  *cp++ = '.';
  *cp = '\0';

  /* Exclude directories that the linker is known to search.  */
  if (linker
      && IS_DIR_SEPARATOR (path[0])
      && ((cp - path == 6
	   && strncmp (path + 1, "lib", 3) == 0)
	  || (cp - path == 10
	      && strncmp (path + 1, "usr", 3) == 0
	      && IS_DIR_SEPARATOR (path[4])
	      && strncmp (path + 5, "lib", 3) == 0)))
    return 0;

  return (stat (path, &st) >= 0 && S_ISDIR (st.st_mode));
}

/* Set up the various global variables to indicate that we're processing
   the input file named FILENAME.  */

void
set_input (const char *filename)
{
  const char *p;

  gcc_input_filename = filename;
  input_filename_length = strlen (gcc_input_filename);
  input_basename = lbasename (gcc_input_filename);

  /* Find a suffix starting with the last period,
     and set basename_length to exclude that suffix.  */
  basename_length = strlen (input_basename);
  suffixed_basename_length = basename_length;
  p = input_basename + basename_length;
  while (p != input_basename && *p != '.')
    --p;
  if (*p == '.' && p != input_basename)
    {
      basename_length = p - input_basename;
      input_suffix = p + 1;
    }
  else
    input_suffix = "";

  /* If a spec for 'g', 'u', or 'U' is seen with -save-temps then
     we will need to do a stat on the gcc_input_filename.  The
     INPUT_STAT_SET signals that the stat is needed.  */
  input_stat_set = 0;
}

/* On fatal signals, delete all the temporary files.  */

static void
fatal_signal (int signum)
{
  signal (signum, SIG_DFL);
  delete_failure_queue ();
  delete_temp_files ();
  /* Get the same signal again, this time not handled,
     so its normal effect occurs.  */
  kill (getpid (), signum);
}

/* Compare the contents of the two files named CMPFILE[0] and
   CMPFILE[1].  Return zero if they're identical, nonzero
   otherwise.  */

static int
compare_files (char *cmpfile[])
{
  int ret = 0;
  FILE *temp[2] = { NULL, NULL };
  int i;

#if HAVE_MMAP_FILE
  {
    size_t length[2];
    void *map[2] = { NULL, NULL };

    for (i = 0; i < 2; i++)
      {
	struct stat st;

	if (stat (cmpfile[i], &st) < 0 || !S_ISREG (st.st_mode))
	  {
	    error ("%s: could not determine length of compare-debug file %s",
		   gcc_input_filename, cmpfile[i]);
	    ret = 1;
	    break;
	  }

	length[i] = st.st_size;
      }

    if (!ret && length[0] != length[1])
      {
	error ("%s: -fcompare-debug failure (length)", gcc_input_filename);
	ret = 1;
      }

    if (!ret)
      for (i = 0; i < 2; i++)
	{
	  int fd = open (cmpfile[i], O_RDONLY);
	  if (fd < 0)
	    {
	      error ("%s: could not open compare-debug file %s",
		     gcc_input_filename, cmpfile[i]);
	      ret = 1;
	      break;
	    }

	  map[i] = mmap (NULL, length[i], PROT_READ, MAP_PRIVATE, fd, 0);
	  close (fd);

	  if (map[i] == (void *) MAP_FAILED)
	    {
	      ret = -1;
	      break;
	    }
	}

    if (!ret)
      {
	if (memcmp (map[0], map[1], length[0]) != 0)
	  {
	    error ("%s: -fcompare-debug failure", gcc_input_filename);
	    ret = 1;
	  }
      }

    for (i = 0; i < 2; i++)
      if (map[i])
	munmap ((caddr_t) map[i], length[i]);

    if (ret >= 0)
      return ret;

    ret = 0;
  }
#endif

  for (i = 0; i < 2; i++)
    {
      temp[i] = fopen (cmpfile[i], "r");
      if (!temp[i])
	{
	  error ("%s: could not open compare-debug file %s",
		 gcc_input_filename, cmpfile[i]);
	  ret = 1;
	  break;
	}
    }

  if (!ret && temp[0] && temp[1])
    for (;;)
      {
	int c0, c1;
	c0 = fgetc (temp[0]);
	c1 = fgetc (temp[1]);

	if (c0 != c1)
	  {
	    error ("%s: -fcompare-debug failure",
		   gcc_input_filename);
	    ret = 1;
	    break;
	  }

	if (c0 == EOF)
	  break;
      }

  for (i = 1; i >= 0; i--)
    {
      if (temp[i])
	fclose (temp[i]);
    }

  return ret;
}

extern int main (int, char **);

int
main (int argc, char **argv)
{
  size_t i;
  int value;
  int linker_was_run = 0;
  int lang_n_infiles = 0;
  int num_linker_inputs = 0;
  char *explicit_link_files;
  char *specs_file;
  const char *p;
  struct user_specs *uptr;
  char **old_argv = argv;
  struct cl_decoded_option *decoded_options;
  unsigned int decoded_options_count;

  /* Initialize here, not in definition.  The IRIX 6 O32 cc sometimes chokes
     on ?: in file-scope variable initializations.  */
  asm_debug = ASM_DEBUG_SPEC;

  p = argv[0] + strlen (argv[0]);
  while (p != argv[0] && !IS_DIR_SEPARATOR (p[-1]))
    --p;
  progname = p;

  xmalloc_set_program_name (progname);

  expandargv (&argc, &argv);

  /* Determine if any expansions were made.  */
  if (argv != old_argv)
    at_file_supplied = true;

  decode_cmdline_options_to_array (argc, CONST_CAST2 (const char **, char **,
						      argv),
				   CL_DRIVER,
				   &decoded_options, &decoded_options_count);

#ifdef GCC_DRIVER_HOST_INITIALIZATION
  /* Perform host dependent initialization when needed.  */
  GCC_DRIVER_HOST_INITIALIZATION;
#endif

  /* Unlock the stdio streams.  */
  unlock_std_streams ();

  gcc_init_libintl ();

  diagnostic_initialize (global_dc, 0);
  if (atexit (delete_temp_files) != 0)
    fatal_error ("atexit failed");

  if (signal (SIGINT, SIG_IGN) != SIG_IGN)
    signal (SIGINT, fatal_signal);
#ifdef SIGHUP
  if (signal (SIGHUP, SIG_IGN) != SIG_IGN)
    signal (SIGHUP, fatal_signal);
#endif
  if (signal (SIGTERM, SIG_IGN) != SIG_IGN)
    signal (SIGTERM, fatal_signal);
#ifdef SIGPIPE
  if (signal (SIGPIPE, SIG_IGN) != SIG_IGN)
    signal (SIGPIPE, fatal_signal);
#endif
#ifdef SIGCHLD
  /* We *MUST* set SIGCHLD to SIG_DFL so that the wait4() call will
     receive the signal.  A different setting is inheritable */
  signal (SIGCHLD, SIG_DFL);
#endif

  /* Allocate the argument vector.  */
  alloc_args ();

  obstack_init (&obstack);

  /* Build multilib_select, et. al from the separate lines that make up each
     multilib selection.  */
  {
    const char *const *q = multilib_raw;
    int need_space;

    obstack_init (&multilib_obstack);
    while ((p = *q++) != (char *) 0)
      obstack_grow (&multilib_obstack, p, strlen (p));

    obstack_1grow (&multilib_obstack, 0);
    multilib_select = XOBFINISH (&multilib_obstack, const char *);

    q = multilib_matches_raw;
    while ((p = *q++) != (char *) 0)
      obstack_grow (&multilib_obstack, p, strlen (p));

    obstack_1grow (&multilib_obstack, 0);
    multilib_matches = XOBFINISH (&multilib_obstack, const char *);

    q = multilib_exclusions_raw;
    while ((p = *q++) != (char *) 0)
      obstack_grow (&multilib_obstack, p, strlen (p));

    obstack_1grow (&multilib_obstack, 0);
    multilib_exclusions = XOBFINISH (&multilib_obstack, const char *);

    need_space = FALSE;
    for (i = 0; i < ARRAY_SIZE (multilib_defaults_raw); i++)
      {
	if (need_space)
	  obstack_1grow (&multilib_obstack, ' ');
	obstack_grow (&multilib_obstack,
		      multilib_defaults_raw[i],
		      strlen (multilib_defaults_raw[i]));
	need_space = TRUE;
      }

    obstack_1grow (&multilib_obstack, 0);
    multilib_defaults = XOBFINISH (&multilib_obstack, const char *);
  }

#ifdef INIT_ENVIRONMENT
  /* Set up any other necessary machine specific environment variables.  */
  xputenv (INIT_ENVIRONMENT);
#endif

  /* Make a table of what switches there are (switches, n_switches).
     Make a table of specified input files (infiles, n_infiles).
     Decode switches that are handled locally.  */

  process_command (decoded_options_count, decoded_options);

  /* Initialize the vector of specs to just the default.
     This means one element containing 0s, as a terminator.  */

  compilers = XNEWVAR (struct compiler, sizeof default_compilers);
  memcpy (compilers, default_compilers, sizeof default_compilers);
  n_compilers = n_default_compilers;

  /* Read specs from a file if there is one.  */

  machine_suffix = concat (spec_machine, dir_separator_str,
			   spec_version, dir_separator_str, NULL);
  just_machine_suffix = concat (spec_machine, dir_separator_str, NULL);

  specs_file = find_a_file (&startfile_prefixes, "specs", R_OK, true);
  /* Read the specs file unless it is a default one.  */
  if (specs_file != 0 && strcmp (specs_file, "specs"))
    read_specs (specs_file, TRUE);
  else
    init_spec ();

  /* We need to check standard_exec_prefix/just_machine_suffix/specs
     for any override of as, ld and libraries.  */
  specs_file = (char *) alloca (strlen (standard_exec_prefix)
		       + strlen (just_machine_suffix) + sizeof ("specs"));

  strcpy (specs_file, standard_exec_prefix);
  strcat (specs_file, just_machine_suffix);
  strcat (specs_file, "specs");
  if (access (specs_file, R_OK) == 0)
    read_specs (specs_file, TRUE);

  /* Process any configure-time defaults specified for the command line
     options, via OPTION_DEFAULT_SPECS.  */
  for (i = 0; i < ARRAY_SIZE (option_default_specs); i++)
    do_option_spec (option_default_specs[i].name,
		    option_default_specs[i].spec);

  /* Process DRIVER_SELF_SPECS, adding any new options to the end
     of the command line.  */

  for (i = 0; i < ARRAY_SIZE (driver_self_specs); i++)
    do_self_spec (driver_self_specs[i]);

  if (compare_debug)
    {
      enum save_temps save;

      if (!compare_debug_second)
	{
	  n_switches_debug_check[1] = n_switches;
	  switches_debug_check[1] = XDUPVEC (struct switchstr, switches,
					     n_switches + 1);

	  do_self_spec ("%:compare-debug-self-opt()");
	  n_switches_debug_check[0] = n_switches;
	  switches_debug_check[0] = switches;

	  n_switches = n_switches_debug_check[1];
	  switches = switches_debug_check[1];
	}

      /* Avoid crash when computing %j in this early.  */
      save = save_temps_flag;
      save_temps_flag = SAVE_TEMPS_NONE;

      compare_debug = -compare_debug;
      do_self_spec ("%:compare-debug-self-opt()");

      save_temps_flag = save;

      if (!compare_debug_second)
	{
	  n_switches_debug_check[1] = n_switches;
	  switches_debug_check[1] = switches;
	  compare_debug = -compare_debug;
	  n_switches = n_switches_debug_check[0];
	  switches = switches_debug_check[0];
	}
    }

  /* If not cross-compiling, look for executables in the standard
     places.  */
  if (*cross_compile == '0')
    {
      if (*md_exec_prefix)
	{
	  add_prefix (&exec_prefixes, md_exec_prefix, "GCC",
		      PREFIX_PRIORITY_LAST, 0, 0);
	}
    }

  /* Process sysroot_suffix_spec.  */
  if (*sysroot_suffix_spec != 0
      && do_spec_2 (sysroot_suffix_spec) == 0)
    {
      if (argbuf_index > 1)
        error ("spec failure: more than one arg to SYSROOT_SUFFIX_SPEC");
      else if (argbuf_index == 1)
        target_sysroot_suffix = xstrdup (argbuf[argbuf_index -1]);
    }

#ifdef HAVE_LD_SYSROOT
  /* Pass the --sysroot option to the linker, if it supports that.  If
     there is a sysroot_suffix_spec, it has already been processed by
     this point, so target_system_root really is the system root we
     should be using.  */
  if (target_system_root)
    {
      obstack_grow (&obstack, "%(sysroot_spec) ", strlen ("%(sysroot_spec) "));
      obstack_grow0 (&obstack, link_spec, strlen (link_spec));
      set_spec ("link", XOBFINISH (&obstack, const char *));
    }
#endif

  /* Process sysroot_hdrs_suffix_spec.  */
  if (*sysroot_hdrs_suffix_spec != 0
      && do_spec_2 (sysroot_hdrs_suffix_spec) == 0)
    {
      if (argbuf_index > 1)
        error ("spec failure: more than one arg to SYSROOT_HEADERS_SUFFIX_SPEC");
      else if (argbuf_index == 1)
        target_sysroot_hdrs_suffix = xstrdup (argbuf[argbuf_index -1]);
    }

  /* Look for startfiles in the standard places.  */
  if (*startfile_prefix_spec != 0
      && do_spec_2 (startfile_prefix_spec) == 0
      && do_spec_1 (" ", 0, NULL) == 0)
    {
      int ndx;
      for (ndx = 0; ndx < argbuf_index; ndx++)
	add_sysrooted_prefix (&startfile_prefixes, argbuf[ndx], "BINUTILS",
			      PREFIX_PRIORITY_LAST, 0, 1);
    }
  /* We should eventually get rid of all these and stick to
     startfile_prefix_spec exclusively.  */
  else if (*cross_compile == '0' || target_system_root)
    {
      if (*md_startfile_prefix)
	add_sysrooted_prefix (&startfile_prefixes, md_startfile_prefix,
			      "GCC", PREFIX_PRIORITY_LAST, 0, 1);

      if (*md_startfile_prefix_1)
	add_sysrooted_prefix (&startfile_prefixes, md_startfile_prefix_1,
			      "GCC", PREFIX_PRIORITY_LAST, 0, 1);

      /* If standard_startfile_prefix is relative, base it on
	 standard_exec_prefix.  This lets us move the installed tree
	 as a unit.  If GCC_EXEC_PREFIX is defined, base
	 standard_startfile_prefix on that as well.

         If the prefix is relative, only search it for native compilers;
         otherwise we will search a directory containing host libraries.  */
      if (IS_ABSOLUTE_PATH (standard_startfile_prefix))
	add_sysrooted_prefix (&startfile_prefixes,
			      standard_startfile_prefix, "BINUTILS",
			      PREFIX_PRIORITY_LAST, 0, 1);
      else if (*cross_compile == '0')
	{
	  add_prefix (&startfile_prefixes,
		      concat (gcc_exec_prefix
			      ? gcc_exec_prefix : standard_exec_prefix,
			      machine_suffix,
			      standard_startfile_prefix, NULL),
		      NULL, PREFIX_PRIORITY_LAST, 0, 1);
	}

      /* Sysrooted prefixes are relocated because target_system_root is
	 also relocated by gcc_exec_prefix.  */
      if (*standard_startfile_prefix_1)
 	add_sysrooted_prefix (&startfile_prefixes,
			      standard_startfile_prefix_1, "BINUTILS",
			      PREFIX_PRIORITY_LAST, 0, 1);
      if (*standard_startfile_prefix_2)
	add_sysrooted_prefix (&startfile_prefixes,
			      standard_startfile_prefix_2, "BINUTILS",
			      PREFIX_PRIORITY_LAST, 0, 1);
    }

  /* Process any user specified specs in the order given on the command
     line.  */
  for (uptr = user_specs_head; uptr; uptr = uptr->next)
    {
      char *filename = find_a_file (&startfile_prefixes, uptr->filename,
				    R_OK, true);
      read_specs (filename ? filename : uptr->filename, FALSE);
    }

  /* If we have a GCC_EXEC_PREFIX envvar, modify it for cpp's sake.  */
  if (gcc_exec_prefix)
    gcc_exec_prefix = concat (gcc_exec_prefix, spec_machine, dir_separator_str,
			      spec_version, dir_separator_str, NULL);

  /* Now we have the specs.
     Set the `valid' bits for switches that match anything in any spec.  */

  validate_all_switches ();

  /* Now that we have the switches and the specs, set
     the subdirectory based on the options.  */
  set_multilib_dir ();

  /* Set up to remember the pathname of gcc and any options
     needed for collect.  We use argv[0] instead of progname because
     we need the complete pathname.  */
  obstack_init (&collect_obstack);
  obstack_grow (&collect_obstack, "COLLECT_GCC=", sizeof ("COLLECT_GCC=") - 1);
  obstack_grow (&collect_obstack, argv[0], strlen (argv[0]) + 1);
  xputenv (XOBFINISH (&collect_obstack, char *));

  /* Set up to remember the pathname of the lto wrapper. */

  lto_wrapper_spec = find_a_file (&exec_prefixes, "lto-wrapper", X_OK, false);
  if (lto_wrapper_spec)
    {
      obstack_init (&collect_obstack);
      obstack_grow (&collect_obstack, "COLLECT_LTO_WRAPPER=",
		    sizeof ("COLLECT_LTO_WRAPPER=") - 1);
      obstack_grow (&collect_obstack, lto_wrapper_spec,
		    strlen (lto_wrapper_spec) + 1);
      xputenv (XOBFINISH (&collect_obstack, char *));
    }

  /* Warn about any switches that no pass was interested in.  */

  for (i = 0; (int) i < n_switches; i++)
    if (! switches[i].validated)
      error ("unrecognized option %<-%s%>", switches[i].part1);

  /* Obey some of the options.  */

  if (print_search_dirs)
    {
      printf (_("install: %s%s\n"),
	      gcc_exec_prefix ? gcc_exec_prefix : standard_exec_prefix,
	      gcc_exec_prefix ? "" : machine_suffix);
      printf (_("programs: %s\n"),
	      build_search_list (&exec_prefixes, "", false, false));
      printf (_("libraries: %s\n"),
	      build_search_list (&startfile_prefixes, "", false, true));
      return (0);
    }

  if (print_file_name)
    {
      printf ("%s\n", find_file (print_file_name));
      return (0);
    }

  if (print_prog_name)
    {
      char *newname = find_a_file (&exec_prefixes, print_prog_name, X_OK, 0);
      printf ("%s\n", (newname ? newname : print_prog_name));
      return (0);
    }

  if (print_multi_lib)
    {
      print_multilib_info ();
      return (0);
    }

  if (print_multi_directory)
    {
      if (multilib_dir == NULL)
	printf (".\n");
      else
	printf ("%s\n", multilib_dir);
      return (0);
    }

  if (print_sysroot)
    {
      if (target_system_root)
	{
          if (target_sysroot_suffix)
	    printf ("%s%s\n", target_system_root, target_sysroot_suffix);
          else
	    printf ("%s\n", target_system_root);
	}
      return (0);
    }

  if (print_multi_os_directory)
    {
      if (multilib_os_dir == NULL)
	printf (".\n");
      else
	printf ("%s\n", multilib_os_dir);
      return (0);
    }

  if (print_sysroot_headers_suffix)
    {
      if (*sysroot_hdrs_suffix_spec)
	{
	  printf("%s\n", (target_sysroot_hdrs_suffix
			  ? target_sysroot_hdrs_suffix
			  : ""));
	  return (0);
	}
      else
	/* The error status indicates that only one set of fixed
	   headers should be built.  */
	fatal_error ("not configured with sysroot headers suffix");
    }

  if (print_help_list)
    {
      display_help ();

      if (! verbose_flag)
	{
	  printf (_("\nFor bug reporting instructions, please see:\n"));
	  printf ("%s.\n", bug_report_url);

	  return (0);
	}

      /* We do not exit here.  Instead we have created a fake input file
	 called 'help-dummy' which needs to be compiled, and we pass this
	 on the various sub-processes, along with the --help switch.
	 Ensure their output appears after ours.  */
      fputc ('\n', stdout);
      fflush (stdout);
    }

  if (print_version)
    {
      printf (_("%s %s%s\n"), progname, pkgversion_string,
	      version_string);
      printf ("Copyright %s 2010 Free Software Foundation, Inc.\n",
	      _("(C)"));
      fputs (_("This is free software; see the source for copying conditions.  There is NO\n\
warranty; not even for MERCHANTABILITY or FITNESS FOR A PARTICULAR PURPOSE.\n\n"),
	     stdout);
      if (! verbose_flag)
	return 0;

      /* We do not exit here. We use the same mechanism of --help to print
	 the version of the sub-processes. */
      fputc ('\n', stdout);
      fflush (stdout);
    }

  if (verbose_flag)
    {
      int n;
      const char *thrmod;

      fnotice (stderr, "Target: %s\n", spec_machine);
      fnotice (stderr, "Configured with: %s\n", configuration_arguments);

#ifdef THREAD_MODEL_SPEC
      /* We could have defined THREAD_MODEL_SPEC to "%*" by default,
	 but there's no point in doing all this processing just to get
	 thread_model back.  */
      obstack_init (&obstack);
      do_spec_1 (THREAD_MODEL_SPEC, 0, thread_model);
      obstack_1grow (&obstack, '\0');
      thrmod = XOBFINISH (&obstack, const char *);
#else
      thrmod = thread_model;
#endif

      fnotice (stderr, "Thread model: %s\n", thrmod);

      /* compiler_version is truncated at the first space when initialized
	 from version string, so truncate version_string at the first space
	 before comparing.  */
      for (n = 0; version_string[n]; n++)
	if (version_string[n] == ' ')
	  break;

      if (! strncmp (version_string, compiler_version, n)
	  && compiler_version[n] == 0)
	fnotice (stderr, "gcc version %s %s\n", version_string,
		 pkgversion_string);
      else
	fnotice (stderr, "gcc driver version %s %sexecuting gcc version %s\n",
		 version_string, pkgversion_string, compiler_version);

      if (n_infiles == 0)
	return (0);
    }

  if (n_infiles == added_libraries)
    fatal_error ("no input files");

  /* Make a place to record the compiler output file names
     that correspond to the input files.  */

  i = n_infiles;
  i += lang_specific_extra_outfiles;
  outfiles = XCNEWVEC (const char *, i);

  /* Record which files were specified explicitly as link input.  */

  explicit_link_files = XCNEWVEC (char, n_infiles);

  combine_inputs = have_o || flag_wpa;

  for (i = 0; (int) i < n_infiles; i++)
    {
      const char *name = infiles[i].name;
      struct compiler *compiler = lookup_compiler (name,
						   strlen (name),
						   infiles[i].language);

      if (compiler && !(compiler->combinable))
	combine_inputs = false;

      if (lang_n_infiles > 0 && compiler != input_file_compiler
	  && infiles[i].language && infiles[i].language[0] != '*')
	infiles[i].incompiler = compiler;
      else if (compiler)
	{
	  lang_n_infiles++;
	  input_file_compiler = compiler;
	  infiles[i].incompiler = compiler;
	}
      else
	{
	  /* Since there is no compiler for this input file, assume it is a
	     linker file.  */
	  explicit_link_files[i] = 1;
	  infiles[i].incompiler = NULL;
	}
      infiles[i].compiled = false;
      infiles[i].preprocessed = false;
    }

  if (!combine_inputs && have_c && have_o && lang_n_infiles > 1)
    fatal_error ("cannot specify -o with -c, -S or -E with multiple files");

  for (i = 0; (int) i < n_infiles; i++)
    {
      int this_file_error = 0;

      /* Tell do_spec what to substitute for %i.  */

      input_file_number = i;
      set_input (infiles[i].name);

      if (infiles[i].compiled)
	continue;

      /* Use the same thing in %o, unless cp->spec says otherwise.  */

      outfiles[i] = gcc_input_filename;

      /* Figure out which compiler from the file's suffix.  */

      input_file_compiler
	= lookup_compiler (infiles[i].name, input_filename_length,
			   infiles[i].language);

      if (input_file_compiler)
	{
	  /* Ok, we found an applicable compiler.  Run its spec.  */

	  if (input_file_compiler->spec[0] == '#')
	    {
	      error ("%s: %s compiler not installed on this system",
		     gcc_input_filename, &input_file_compiler->spec[1]);
	      this_file_error = 1;
	    }
	  else
	    {
	      if (compare_debug)
		{
		  if (debug_check_temp_file[0])
		    free (debug_check_temp_file[0]);
		  debug_check_temp_file[0] = NULL;

		  if (debug_check_temp_file[1])
		    free (debug_check_temp_file[1]);
		  debug_check_temp_file[1] = NULL;
		}

	      value = do_spec (input_file_compiler->spec);
	      infiles[i].compiled = true;
	      if (value < 0)
		this_file_error = 1;
	      else if (compare_debug && debug_check_temp_file[0])
		{
		  if (verbose_flag)
		    inform (0, "recompiling with -fcompare-debug");

		  compare_debug = -compare_debug;
		  n_switches = n_switches_debug_check[1];
		  switches = switches_debug_check[1];

		  value = do_spec (input_file_compiler->spec);

		  compare_debug = -compare_debug;
		  n_switches = n_switches_debug_check[0];
		  switches = switches_debug_check[0];

		  if (value < 0)
		    {
		      error ("during -fcompare-debug recompilation");
		      this_file_error = 1;
		    }

		  gcc_assert (debug_check_temp_file[1]
			      && strcmp (debug_check_temp_file[0],
					 debug_check_temp_file[1]));

		  if (verbose_flag)
		    inform (0, "comparing final insns dumps");

		  if (compare_files (debug_check_temp_file))
		    this_file_error = 1;
		}

	      if (compare_debug)
		{
		  if (debug_check_temp_file[0])
		    free (debug_check_temp_file[0]);
		  debug_check_temp_file[0] = NULL;

		  if (debug_check_temp_file[1])
		    free (debug_check_temp_file[1]);
		  debug_check_temp_file[1] = NULL;
		}
	    }
	}

      /* If this file's name does not contain a recognized suffix,
	 record it as explicit linker input.  */

      else
	explicit_link_files[i] = 1;

      /* Clear the delete-on-failure queue, deleting the files in it
	 if this compilation failed.  */

      if (this_file_error)
	{
	  delete_failure_queue ();
	  errorcount++;
	}
      /* If this compilation succeeded, don't delete those files later.  */
      clear_failure_queue ();
    }

  /* Reset the input file name to the first compile/object file name, for use
     with %b in LINK_SPEC. We use the first input file that we can find
     a compiler to compile it instead of using infiles.language since for
     languages other than C we use aliases that we then lookup later.  */
  if (n_infiles > 0)
    {
      int i;

      for (i = 0; i < n_infiles ; i++)
	if (infiles[i].language && infiles[i].language[0] != '*')
	  {
	    set_input (infiles[i].name);
	    break;
	  }
    }

  if (!seen_error ())
    {
      /* Make sure INPUT_FILE_NUMBER points to first available open
	 slot.  */
      input_file_number = n_infiles;
      if (lang_specific_pre_link ())
	errorcount++;
    }

  /* Determine if there are any linker input files.  */
  num_linker_inputs = 0;
  for (i = 0; (int) i < n_infiles; i++)
    if (explicit_link_files[i] || outfiles[i] != NULL)
      num_linker_inputs++;

  /* Run ld to link all the compiler output files.  */

  if (num_linker_inputs > 0 && !seen_error () && print_subprocess_help < 2)
    {
      int tmp = execution_count;
      const char *fuse_linker_plugin = "fuse-linker-plugin";

      /* We'll use ld if we can't find collect2.  */
      if (! strcmp (linker_name_spec, "collect2"))
	{
	  char *s = find_a_file (&exec_prefixes, "collect2", X_OK, false);
	  if (s == NULL)
	    linker_name_spec = "ld";
	}

      if (switch_matches (fuse_linker_plugin,
			  fuse_linker_plugin + strlen (fuse_linker_plugin), 0))
	{
	  linker_plugin_file_spec = find_a_file (&exec_prefixes,
						 "liblto_plugin.so", R_OK,
						 false);
	  if (!linker_plugin_file_spec)
	    fatal_error ("-fuse-linker-plugin, but liblto_plugin.so not found");

	  lto_libgcc_spec = find_a_file (&startfile_prefixes, "libgcc.a",
					 R_OK, true);
	  if (!lto_libgcc_spec)
	    fatal_error ("could not find libgcc.a");
	}
      lto_gcc_spec = argv[0];

      /* Rebuild the COMPILER_PATH and LIBRARY_PATH environment variables
	 for collect.  */
      putenv_from_prefixes (&exec_prefixes, "COMPILER_PATH", false);
      putenv_from_prefixes (&startfile_prefixes, LIBRARY_PATH_ENV, true);

      if (print_subprocess_help == 1)
	{
	  printf (_("\nLinker options\n==============\n\n"));
	  printf (_("Use \"-Wl,OPTION\" to pass \"OPTION\""
		    " to the linker.\n\n"));
	  fflush (stdout);
	}
      value = do_spec (link_command_spec);
      if (value < 0)
	errorcount = 1;
      linker_was_run = (tmp != execution_count);
    }

  /* If options said don't run linker,
     complain about input files to be given to the linker.  */

  if (! linker_was_run && !seen_error ())
    for (i = 0; (int) i < n_infiles; i++)
      if (explicit_link_files[i]
	  && !(infiles[i].language && infiles[i].language[0] == '*'))
	warning (0, "%s: linker input file unused because linking not done",
		 outfiles[i]);

  /* Delete some or all of the temporary files we made.  */

  if (seen_error ())
    delete_failure_queue ();
  delete_temp_files ();

  if (print_help_list)
    {
      printf (("\nFor bug reporting instructions, please see:\n"));
      printf ("%s\n", bug_report_url);
    }

  return (signal_count != 0 ? 2
	  : seen_error () ? (pass_exit_codes ? greatest_status : 1)
	  : 0);
}

/* Find the proper compilation spec for the file name NAME,
   whose length is LENGTH.  LANGUAGE is the specified language,
   or 0 if this file is to be passed to the linker.  */

static struct compiler *
lookup_compiler (const char *name, size_t length, const char *language)
{
  struct compiler *cp;

  /* If this was specified by the user to be a linker input, indicate that.  */
  if (language != 0 && language[0] == '*')
    return 0;

  /* Otherwise, look for the language, if one is spec'd.  */
  if (language != 0)
    {
      for (cp = compilers + n_compilers - 1; cp >= compilers; cp--)
	if (cp->suffix[0] == '@' && !strcmp (cp->suffix + 1, language))
	  return cp;

      error ("language %s not recognized", language);
      return 0;
    }

  /* Look for a suffix.  */
  for (cp = compilers + n_compilers - 1; cp >= compilers; cp--)
    {
      if (/* The suffix `-' matches only the file name `-'.  */
	  (!strcmp (cp->suffix, "-") && !strcmp (name, "-"))
	  || (strlen (cp->suffix) < length
	      /* See if the suffix matches the end of NAME.  */
	      && !strcmp (cp->suffix,
			  name + length - strlen (cp->suffix))
	 ))
	break;
    }

#if defined (OS2) ||defined (HAVE_DOS_BASED_FILE_SYSTEM)
  /* Look again, but case-insensitively this time.  */
  if (cp < compilers)
    for (cp = compilers + n_compilers - 1; cp >= compilers; cp--)
      {
	if (/* The suffix `-' matches only the file name `-'.  */
	    (!strcmp (cp->suffix, "-") && !strcmp (name, "-"))
	    || (strlen (cp->suffix) < length
		/* See if the suffix matches the end of NAME.  */
		&& ((!strcmp (cp->suffix,
			     name + length - strlen (cp->suffix))
		     || !strpbrk (cp->suffix, "ABCDEFGHIJKLMNOPQRSTUVWXYZ"))
		    && !strcasecmp (cp->suffix,
				    name + length - strlen (cp->suffix)))
	   ))
	  break;
      }
#endif

  if (cp >= compilers)
    {
      if (cp->spec[0] != '@')
	/* A non-alias entry: return it.  */
	return cp;

      /* An alias entry maps a suffix to a language.
	 Search for the language; pass 0 for NAME and LENGTH
	 to avoid infinite recursion if language not found.  */
      return lookup_compiler (NULL, 0, cp->spec + 1);
    }
  return 0;
}

static char *
save_string (const char *s, int len)
{
  char *result = XNEWVEC (char, len + 1);

  memcpy (result, s, len);
  result[len] = 0;
  return result;
}

void
pfatal_with_name (const char *name)
{
  perror_with_name (name);
  delete_temp_files ();
  exit (1);
}

static void
perror_with_name (const char *name)
{
  error ("%s: %m", name);
}

static inline void
validate_switches_from_spec (const char *spec)
{
  const char *p = spec;
  char c;
  while ((c = *p++))
    if (c == '%' && (*p == '{' || *p == '<' || (*p == 'W' && *++p == '{')))
      /* We have a switch spec.  */
      p = validate_switches (p + 1);
}

static void
validate_all_switches (void)
{
  struct compiler *comp;
  struct spec_list *spec;

  for (comp = compilers; comp->spec; comp++)
    validate_switches_from_spec (comp->spec);

  /* Look through the linked list of specs read from the specs file.  */
  for (spec = specs; spec; spec = spec->next)
    validate_switches_from_spec (*spec->ptr_spec);

  validate_switches_from_spec (link_command_spec);
}

/* Look at the switch-name that comes after START
   and mark as valid all supplied switches that match it.  */

static const char *
validate_switches (const char *start)
{
  const char *p = start;
  const char *atom;
  size_t len;
  int i;
  bool suffix = false;
  bool starred = false;

#define SKIP_WHITE() do { while (*p == ' ' || *p == '\t') p++; } while (0)

next_member:
  SKIP_WHITE ();

  if (*p == '!')
    p++;

  SKIP_WHITE ();
  if (*p == '.' || *p == ',')
    suffix = true, p++;

  atom = p;
  while (ISIDNUM (*p) || *p == '-' || *p == '+' || *p == '='
	 || *p == ',' || *p == '.' || *p == '@')
    p++;
  len = p - atom;

  if (*p == '*')
    starred = true, p++;

  SKIP_WHITE ();

  if (!suffix)
    {
      /* Mark all matching switches as valid.  */
      for (i = 0; i < n_switches; i++)
	if (!strncmp (switches[i].part1, atom, len)
	    && (starred || switches[i].part1[len] == 0))
	  switches[i].validated = 1;
    }

  if (*p) p++;
  if (*p && (p[-1] == '|' || p[-1] == '&'))
    goto next_member;

  if (*p && p[-1] == ':')
    {
      while (*p && *p != ';' && *p != '}')
	{
	  if (*p == '%')
	    {
	      p++;
	      if (*p == '{' || *p == '<')
		p = validate_switches (p+1);
	      else if (p[0] == 'W' && p[1] == '{')
		p = validate_switches (p+2);
	    }
	  else
	    p++;
	}

      if (*p) p++;
      if (*p && p[-1] == ';')
	goto next_member;
    }

  return p;
#undef SKIP_WHITE
}

struct mdswitchstr
{
  const char *str;
  int len;
};

static struct mdswitchstr *mdswitches;
static int n_mdswitches;

/* Check whether a particular argument was used.  The first time we
   canonicalize the switches to keep only the ones we care about.  */

static int
used_arg (const char *p, int len)
{
  struct mswitchstr
  {
    const char *str;
    const char *replace;
    int len;
    int rep_len;
  };

  static struct mswitchstr *mswitches;
  static int n_mswitches;
  int i, j;

  if (!mswitches)
    {
      struct mswitchstr *matches;
      const char *q;
      int cnt = 0;

      /* Break multilib_matches into the component strings of string
         and replacement string.  */
      for (q = multilib_matches; *q != '\0'; q++)
	if (*q == ';')
	  cnt++;

      matches
	= (struct mswitchstr *) alloca ((sizeof (struct mswitchstr)) * cnt);
      i = 0;
      q = multilib_matches;
      while (*q != '\0')
	{
	  matches[i].str = q;
	  while (*q != ' ')
	    {
	      if (*q == '\0')
		{
		invalid_matches:
		  fatal_error ("multilib spec %qs is invalid",
			       multilib_matches);
		}
	      q++;
	    }
	  matches[i].len = q - matches[i].str;

	  matches[i].replace = ++q;
	  while (*q != ';' && *q != '\0')
	    {
	      if (*q == ' ')
		goto invalid_matches;
	      q++;
	    }
	  matches[i].rep_len = q - matches[i].replace;
	  i++;
	  if (*q == ';')
	    q++;
	}

      /* Now build a list of the replacement string for switches that we care
	 about.  Make sure we allocate at least one entry.  This prevents
	 xmalloc from calling fatal, and prevents us from re-executing this
	 block of code.  */
      mswitches
	= XNEWVEC (struct mswitchstr, n_mdswitches + (n_switches ? n_switches : 1));
      for (i = 0; i < n_switches; i++)
	if ((switches[i].live_cond & SWITCH_IGNORE) == 0)
	  {
	    int xlen = strlen (switches[i].part1);
	    for (j = 0; j < cnt; j++)
	      if (xlen == matches[j].len
		  && ! strncmp (switches[i].part1, matches[j].str, xlen))
		{
		  mswitches[n_mswitches].str = matches[j].replace;
		  mswitches[n_mswitches].len = matches[j].rep_len;
		  mswitches[n_mswitches].replace = (char *) 0;
		  mswitches[n_mswitches].rep_len = 0;
		  n_mswitches++;
		  break;
		}
	  }

      /* Add MULTILIB_DEFAULTS switches too, as long as they were not present
	 on the command line nor any options mutually incompatible with
	 them.  */
      for (i = 0; i < n_mdswitches; i++)
	{
	  const char *r;

	  for (q = multilib_options; *q != '\0'; q++)
	    {
	      while (*q == ' ')
		q++;

	      r = q;
	      while (strncmp (q, mdswitches[i].str, mdswitches[i].len) != 0
		     || strchr (" /", q[mdswitches[i].len]) == NULL)
		{
		  while (*q != ' ' && *q != '/' && *q != '\0')
		    q++;
		  if (*q != '/')
		    break;
		  q++;
		}

	      if (*q != ' ' && *q != '\0')
		{
		  while (*r != ' ' && *r != '\0')
		    {
		      q = r;
		      while (*q != ' ' && *q != '/' && *q != '\0')
			q++;

		      if (used_arg (r, q - r))
			break;

		      if (*q != '/')
			{
			  mswitches[n_mswitches].str = mdswitches[i].str;
			  mswitches[n_mswitches].len = mdswitches[i].len;
			  mswitches[n_mswitches].replace = (char *) 0;
			  mswitches[n_mswitches].rep_len = 0;
			  n_mswitches++;
			  break;
			}

		      r = q + 1;
		    }
		  break;
		}
	    }
	}
    }

  for (i = 0; i < n_mswitches; i++)
    if (len == mswitches[i].len && ! strncmp (p, mswitches[i].str, len))
      return 1;

  return 0;
}

static int
default_arg (const char *p, int len)
{
  int i;

  for (i = 0; i < n_mdswitches; i++)
    if (len == mdswitches[i].len && ! strncmp (p, mdswitches[i].str, len))
      return 1;

  return 0;
}

/* Work out the subdirectory to use based on the options. The format of
   multilib_select is a list of elements. Each element is a subdirectory
   name followed by a list of options followed by a semicolon. The format
   of multilib_exclusions is the same, but without the preceding
   directory. First gcc will check the exclusions, if none of the options
   beginning with an exclamation point are present, and all of the other
   options are present, then we will ignore this completely. Passing
   that, gcc will consider each multilib_select in turn using the same
   rules for matching the options. If a match is found, that subdirectory
   will be used.  */

static void
set_multilib_dir (void)
{
  const char *p;
  unsigned int this_path_len;
  const char *this_path, *this_arg;
  const char *start, *end;
  int not_arg;
  int ok, ndfltok, first;

  n_mdswitches = 0;
  start = multilib_defaults;
  while (*start == ' ' || *start == '\t')
    start++;
  while (*start != '\0')
    {
      n_mdswitches++;
      while (*start != ' ' && *start != '\t' && *start != '\0')
	start++;
      while (*start == ' ' || *start == '\t')
        start++;
    }

  if (n_mdswitches)
    {
      int i = 0;

      mdswitches = XNEWVEC (struct mdswitchstr, n_mdswitches);
      for (start = multilib_defaults; *start != '\0'; start = end + 1)
	{
	  while (*start == ' ' || *start == '\t')
	    start++;

	  if (*start == '\0')
	    break;

	  for (end = start + 1;
	       *end != ' ' && *end != '\t' && *end != '\0'; end++)
	    ;

	  obstack_grow (&multilib_obstack, start, end - start);
	  obstack_1grow (&multilib_obstack, 0);
	  mdswitches[i].str = XOBFINISH (&multilib_obstack, const char *);
	  mdswitches[i++].len = end - start;

	  if (*end == '\0')
	    break;
	}
    }

  p = multilib_exclusions;
  while (*p != '\0')
    {
      /* Ignore newlines.  */
      if (*p == '\n')
	{
	  ++p;
	  continue;
	}

      /* Check the arguments.  */
      ok = 1;
      while (*p != ';')
	{
	  if (*p == '\0')
	    {
	    invalid_exclusions:
	      fatal_error ("multilib exclusions %qs is invalid",
			   multilib_exclusions);
	    }

	  if (! ok)
	    {
	      ++p;
	      continue;
	    }

	  this_arg = p;
	  while (*p != ' ' && *p != ';')
	    {
	      if (*p == '\0')
		goto invalid_exclusions;
	      ++p;
	    }

	  if (*this_arg != '!')
	    not_arg = 0;
	  else
	    {
	      not_arg = 1;
	      ++this_arg;
	    }

	  ok = used_arg (this_arg, p - this_arg);
	  if (not_arg)
	    ok = ! ok;

	  if (*p == ' ')
	    ++p;
	}

      if (ok)
	return;

      ++p;
    }

  first = 1;
  p = multilib_select;
  while (*p != '\0')
    {
      /* Ignore newlines.  */
      if (*p == '\n')
	{
	  ++p;
	  continue;
	}

      /* Get the initial path.  */
      this_path = p;
      while (*p != ' ')
	{
	  if (*p == '\0')
	    {
	    invalid_select:
	      fatal_error ("multilib select %qs is invalid",
			   multilib_select);
	    }
	  ++p;
	}
      this_path_len = p - this_path;

      /* Check the arguments.  */
      ok = 1;
      ndfltok = 1;
      ++p;
      while (*p != ';')
	{
	  if (*p == '\0')
	    goto invalid_select;

	  if (! ok)
	    {
	      ++p;
	      continue;
	    }

	  this_arg = p;
	  while (*p != ' ' && *p != ';')
	    {
	      if (*p == '\0')
		goto invalid_select;
	      ++p;
	    }

	  if (*this_arg != '!')
	    not_arg = 0;
	  else
	    {
	      not_arg = 1;
	      ++this_arg;
	    }

	  /* If this is a default argument, we can just ignore it.
	     This is true even if this_arg begins with '!'.  Beginning
	     with '!' does not mean that this argument is necessarily
	     inappropriate for this library: it merely means that
	     there is a more specific library which uses this
	     argument.  If this argument is a default, we need not
	     consider that more specific library.  */
	  ok = used_arg (this_arg, p - this_arg);
	  if (not_arg)
	    ok = ! ok;

	  if (! ok)
	    ndfltok = 0;

	  if (default_arg (this_arg, p - this_arg))
	    ok = 1;

	  if (*p == ' ')
	    ++p;
	}

      if (ok && first)
	{
	  if (this_path_len != 1
	      || this_path[0] != '.')
	    {
	      char *new_multilib_dir = XNEWVEC (char, this_path_len + 1);
	      char *q;

	      strncpy (new_multilib_dir, this_path, this_path_len);
	      new_multilib_dir[this_path_len] = '\0';
	      q = strchr (new_multilib_dir, ':');
	      if (q != NULL)
		*q = '\0';
	      multilib_dir = new_multilib_dir;
	    }
	  first = 0;
	}

      if (ndfltok)
	{
	  const char *q = this_path, *end = this_path + this_path_len;

	  while (q < end && *q != ':')
	    q++;
	  if (q < end)
	    {
	      char *new_multilib_os_dir = XNEWVEC (char, end - q);
	      memcpy (new_multilib_os_dir, q + 1, end - q - 1);
	      new_multilib_os_dir[end - q - 1] = '\0';
	      multilib_os_dir = new_multilib_os_dir;
	      break;
	    }
	}

      ++p;
    }

  if (multilib_dir == NULL && multilib_os_dir != NULL
      && strcmp (multilib_os_dir, ".") == 0)
    {
      free (CONST_CAST (char *, multilib_os_dir));
      multilib_os_dir = NULL;
    }
  else if (multilib_dir != NULL && multilib_os_dir == NULL)
    multilib_os_dir = multilib_dir;
}

/* Print out the multiple library subdirectory selection
   information.  This prints out a series of lines.  Each line looks
   like SUBDIRECTORY;@OPTION@OPTION, with as many options as is
   required.  Only the desired options are printed out, the negative
   matches.  The options are print without a leading dash.  There are
   no spaces to make it easy to use the information in the shell.
   Each subdirectory is printed only once.  This assumes the ordering
   generated by the genmultilib script. Also, we leave out ones that match
   the exclusions.  */

static void
print_multilib_info (void)
{
  const char *p = multilib_select;
  const char *last_path = 0, *this_path;
  int skip;
  unsigned int last_path_len = 0;

  while (*p != '\0')
    {
      skip = 0;
      /* Ignore newlines.  */
      if (*p == '\n')
	{
	  ++p;
	  continue;
	}

      /* Get the initial path.  */
      this_path = p;
      while (*p != ' ')
	{
	  if (*p == '\0')
	    {
	    invalid_select:
	      fatal_error ("multilib select %qs is invalid", multilib_select);
	    }

	  ++p;
	}

      /* When --disable-multilib was used but target defines
	 MULTILIB_OSDIRNAMES, entries starting with .: are there just
	 to find multilib_os_dir, so skip them from output.  */
      if (this_path[0] == '.' && this_path[1] == ':')
	skip = 1;

      /* Check for matches with the multilib_exclusions. We don't bother
         with the '!' in either list. If any of the exclusion rules match
         all of its options with the select rule, we skip it.  */
      {
	const char *e = multilib_exclusions;
	const char *this_arg;

	while (*e != '\0')
	  {
	    int m = 1;
	    /* Ignore newlines.  */
	    if (*e == '\n')
	      {
		++e;
		continue;
	      }

	    /* Check the arguments.  */
	    while (*e != ';')
	      {
		const char *q;
		int mp = 0;

		if (*e == '\0')
		  {
		  invalid_exclusion:
		    fatal_error ("multilib exclusion %qs is invalid",
				 multilib_exclusions);
		  }

		if (! m)
		  {
		    ++e;
		    continue;
		  }

		this_arg = e;

		while (*e != ' ' && *e != ';')
		  {
		    if (*e == '\0')
		      goto invalid_exclusion;
		    ++e;
		  }

		q = p + 1;
		while (*q != ';')
		  {
		    const char *arg;
		    int len = e - this_arg;

		    if (*q == '\0')
		      goto invalid_select;

		    arg = q;

		    while (*q != ' ' && *q != ';')
		      {
			if (*q == '\0')
			  goto invalid_select;
			++q;
		      }

		    if (! strncmp (arg, this_arg,
				   (len < q - arg) ? q - arg : len)
			|| default_arg (this_arg, e - this_arg))
		      {
			mp = 1;
			break;
		      }

		    if (*q == ' ')
		      ++q;
		  }

		if (! mp)
		  m = 0;

		if (*e == ' ')
		  ++e;
	      }

	    if (m)
	      {
		skip = 1;
		break;
	      }

	    if (*e != '\0')
	      ++e;
	  }
      }

      if (! skip)
	{
	  /* If this is a duplicate, skip it.  */
	  skip = (last_path != 0
		  && (unsigned int) (p - this_path) == last_path_len
		  && ! strncmp (last_path, this_path, last_path_len));

	  last_path = this_path;
	  last_path_len = p - this_path;
	}

      /* If this directory requires any default arguments, we can skip
	 it.  We will already have printed a directory identical to
	 this one which does not require that default argument.  */
      if (! skip)
	{
	  const char *q;

	  q = p + 1;
	  while (*q != ';')
	    {
	      const char *arg;

	      if (*q == '\0')
		goto invalid_select;

	      if (*q == '!')
		arg = NULL;
	      else
		arg = q;

	      while (*q != ' ' && *q != ';')
		{
		  if (*q == '\0')
		    goto invalid_select;
		  ++q;
		}

	      if (arg != NULL
		  && default_arg (arg, q - arg))
		{
		  skip = 1;
		  break;
		}

	      if (*q == ' ')
		++q;
	    }
	}

      if (! skip)
	{
	  const char *p1;

	  for (p1 = last_path; p1 < p && *p1 != ':'; p1++)
	    putchar (*p1);
	  putchar (';');
	}

      ++p;
      while (*p != ';')
	{
	  int use_arg;

	  if (*p == '\0')
	    goto invalid_select;

	  if (skip)
	    {
	      ++p;
	      continue;
	    }

	  use_arg = *p != '!';

	  if (use_arg)
	    putchar ('@');

	  while (*p != ' ' && *p != ';')
	    {
	      if (*p == '\0')
		goto invalid_select;
	      if (use_arg)
		putchar (*p);
	      ++p;
	    }

	  if (*p == ' ')
	    ++p;
	}

      if (! skip)
	{
	  /* If there are extra options, print them now.  */
	  if (multilib_extra && *multilib_extra)
	    {
	      int print_at = TRUE;
	      const char *q;

	      for (q = multilib_extra; *q != '\0'; q++)
		{
		  if (*q == ' ')
		    print_at = TRUE;
		  else
		    {
		      if (print_at)
			putchar ('@');
		      putchar (*q);
		      print_at = FALSE;
		    }
		}
	    }

	  putchar ('\n');
	}

      ++p;
    }
}

/* getenv built-in spec function.

   Returns the value of the environment variable given by its first
   argument, concatenated with the second argument.  If the
   environment variable is not defined, a fatal error is issued.  */

static const char *
getenv_spec_function (int argc, const char **argv)
{
  char *value;
  char *result;
  char *ptr;
  size_t len;

  if (argc != 2)
    return NULL;

  value = getenv (argv[0]);
  if (!value)
    fatal_error ("environment variable %qs not defined", argv[0]);

  /* We have to escape every character of the environment variable so
     they are not interpreted as active spec characters.  A
     particularly painful case is when we are reading a variable
     holding a windows path complete with \ separators.  */
  len = strlen (value) * 2 + strlen (argv[1]) + 1;
  result = XNEWVAR (char, len);
  for (ptr = result; *value; ptr += 2)
    {
      ptr[0] = '\\';
      ptr[1] = *value++;
    }

  strcpy (ptr, argv[1]);

  return result;
}

/* if-exists built-in spec function.

   Checks to see if the file specified by the absolute pathname in
   ARGS exists.  Returns that pathname if found.

   The usual use for this function is to check for a library file
   (whose name has been expanded with %s).  */

static const char *
if_exists_spec_function (int argc, const char **argv)
{
  /* Must have only one argument.  */
  if (argc == 1 && IS_ABSOLUTE_PATH (argv[0]) && ! access (argv[0], R_OK))
    return argv[0];

  return NULL;
}

/* if-exists-else built-in spec function.

   This is like if-exists, but takes an additional argument which
   is returned if the first argument does not exist.  */

static const char *
if_exists_else_spec_function (int argc, const char **argv)
{
  /* Must have exactly two arguments.  */
  if (argc != 2)
    return NULL;

  if (IS_ABSOLUTE_PATH (argv[0]) && ! access (argv[0], R_OK))
    return argv[0];

  return argv[1];
}

/* replace-outfile built-in spec function.

   This looks for the first argument in the outfiles array's name and
   replaces it with the second argument.  */

static const char *
replace_outfile_spec_function (int argc, const char **argv)
{
  int i;
  /* Must have exactly two arguments.  */
  if (argc != 2)
    abort ();

  for (i = 0; i < n_infiles; i++)
    {
      if (outfiles[i] && !strcmp (outfiles[i], argv[0]))
	outfiles[i] = xstrdup (argv[1]);
    }
  return NULL;
}

/* remove-outfile built-in spec function.
 *
 *    This looks for the first argument in the outfiles array's name and
 *       removes it.  */

static const char *
remove_outfile_spec_function (int argc, const char **argv)
{
  int i;
  /* Must have exactly one argument.  */
  if (argc != 1)
    abort ();

  for (i = 0; i < n_infiles; i++)
    {
      if (outfiles[i] && !strcmp (outfiles[i], argv[0]))
        outfiles[i] = NULL;
    }
  return NULL;
}

/* Given two version numbers, compares the two numbers.
   A version number must match the regular expression
   ([1-9][0-9]*|0)(\.([1-9][0-9]*|0))*
*/
static int
compare_version_strings (const char *v1, const char *v2)
{
  int rresult;
  regex_t r;

  if (regcomp (&r, "^([1-9][0-9]*|0)(\\.([1-9][0-9]*|0))*$",
	       REG_EXTENDED | REG_NOSUB) != 0)
    abort ();
  rresult = regexec (&r, v1, 0, NULL, 0);
  if (rresult == REG_NOMATCH)
    fatal_error ("invalid version number %qs", v1);
  else if (rresult != 0)
    abort ();
  rresult = regexec (&r, v2, 0, NULL, 0);
  if (rresult == REG_NOMATCH)
    fatal_error ("invalid version number %qs", v2);
  else if (rresult != 0)
    abort ();

  return strverscmp (v1, v2);
}


/* version_compare built-in spec function.

   This takes an argument of the following form:

   <comparison-op> <arg1> [<arg2>] <switch> <result>

   and produces "result" if the comparison evaluates to true,
   and nothing if it doesn't.

   The supported <comparison-op> values are:

   >=  true if switch is a later (or same) version than arg1
   !>  opposite of >=
   <   true if switch is an earlier version than arg1
   !<  opposite of <
   ><  true if switch is arg1 or later, and earlier than arg2
   <>  true if switch is earlier than arg1 or is arg2 or later

   If the switch is not present, the condition is false unless
   the first character of the <comparison-op> is '!'.

   For example,
   %:version-compare(>= 10.3 mmacosx-version-min= -lmx)
   adds -lmx if -mmacosx-version-min=10.3.9 was passed.  */

static const char *
version_compare_spec_function (int argc, const char **argv)
{
  int comp1, comp2;
  size_t switch_len;
  const char *switch_value = NULL;
  int nargs = 1, i;
  bool result;

  if (argc < 3)
    fatal_error ("too few arguments to %%:version-compare");
  if (argv[0][0] == '\0')
    abort ();
  if ((argv[0][1] == '<' || argv[0][1] == '>') && argv[0][0] != '!')
    nargs = 2;
  if (argc != nargs + 3)
    fatal_error ("too many arguments to %%:version-compare");

  switch_len = strlen (argv[nargs + 1]);
  for (i = 0; i < n_switches; i++)
    if (!strncmp (switches[i].part1, argv[nargs + 1], switch_len)
	&& check_live_switch (i, switch_len))
      switch_value = switches[i].part1 + switch_len;

  if (switch_value == NULL)
    comp1 = comp2 = -1;
  else
    {
      comp1 = compare_version_strings (switch_value, argv[1]);
      if (nargs == 2)
	comp2 = compare_version_strings (switch_value, argv[2]);
      else
	comp2 = -1;  /* This value unused.  */
    }

  switch (argv[0][0] << 8 | argv[0][1])
    {
    case '>' << 8 | '=':
      result = comp1 >= 0;
      break;
    case '!' << 8 | '<':
      result = comp1 >= 0 || switch_value == NULL;
      break;
    case '<' << 8:
      result = comp1 < 0;
      break;
    case '!' << 8 | '>':
      result = comp1 < 0 || switch_value == NULL;
      break;
    case '>' << 8 | '<':
      result = comp1 >= 0 && comp2 < 0;
      break;
    case '<' << 8 | '>':
      result = comp1 < 0 || comp2 >= 0;
      break;

    default:
      fatal_error ("unknown operator %qs in %%:version-compare", argv[0]);
    }
  if (! result)
    return NULL;

  return argv[nargs + 2];
}

/* %:include builtin spec function.  This differs from %include in that it
   can be nested inside a spec, and thus be conditionalized.  It takes
   one argument, the filename, and looks for it in the startfile path.
   The result is always NULL, i.e. an empty expansion.  */

static const char *
include_spec_function (int argc, const char **argv)
{
  char *file;

  if (argc != 1)
    abort ();

  file = find_a_file (&startfile_prefixes, argv[0], R_OK, true);
  read_specs (file ? file : argv[0], FALSE);

  return NULL;
}

/* %:find-file spec function.  This function replaces its argument by
    the file found thru find_file, that is the -print-file-name gcc
    program option. */
static const char *
find_file_spec_function (int argc, const char **argv)
{
  const char *file;

  if (argc != 1)
    abort ();

  file = find_file (argv[0]);
  return file;
}


/* %:find-plugindir spec function.  This function replaces its argument
    by the -iplugindir=<dir> option.  `dir' is found thru find_file, that
    is the -print-file-name gcc program option. */
static const char *
find_plugindir_spec_function (int argc, const char **argv ATTRIBUTE_UNUSED)
{
  const char *option;

  if (argc != 0)
    abort ();

  option = concat ("-iplugindir=", find_file ("plugin"), NULL);
  return option;
}


/* %:print-asm-header spec function.  Print a banner to say that the
   following output is from the assembler.  */

static const char *
print_asm_header_spec_function (int arg ATTRIBUTE_UNUSED,
				const char **argv ATTRIBUTE_UNUSED)
{
  printf (_("Assembler options\n=================\n\n"));
  printf (_("Use \"-Wa,OPTION\" to pass \"OPTION\" to the assembler.\n\n"));
  fflush (stdout);
  return NULL;
}

/* Compute a timestamp to initialize flag_random_seed.  */

static unsigned
get_local_tick (void)
{
  unsigned ret = 0;

  /* Get some more or less random data.  */
#ifdef HAVE_GETTIMEOFDAY
  {
    struct timeval tv;

    gettimeofday (&tv, NULL);
    ret = tv.tv_sec * 1000 + tv.tv_usec / 1000;
  }
#else
  {
    time_t now = time (NULL);

    if (now != (time_t)-1)
      ret = (unsigned) now;
  }
#endif

  return ret;
}

/* %:compare-debug-dump-opt spec function.  Save the last argument,
   expected to be the last -fdump-final-insns option, or generate a
   temporary.  */

static const char *
compare_debug_dump_opt_spec_function (int arg,
				      const char **argv ATTRIBUTE_UNUSED)
{
  const char *ret;
  char *name;
  int which;
  static char random_seed[HOST_BITS_PER_WIDE_INT / 4 + 3];

  if (arg != 0)
    fatal_error ("too many arguments to %%:compare-debug-dump-opt");

  do_spec_2 ("%{fdump-final-insns=*:%*}");
  do_spec_1 (" ", 0, NULL);

  if (argbuf_index > 0 && strcmp (argv[argbuf_index - 1], "."))
    {
      if (!compare_debug)
	return NULL;

      name = xstrdup (argv[argbuf_index - 1]);
      ret = NULL;
    }
  else
    {
      const char *ext = NULL;

      if (argbuf_index > 0)
	{
	  do_spec_2 ("%{o*:%*}%{!o:%{!S:%b%O}%{S:%b.s}}");
	  ext = ".gkd";
	}
      else if (!compare_debug)
	return NULL;
      else
	do_spec_2 ("%g.gkd");

      do_spec_1 (" ", 0, NULL);

      gcc_assert (argbuf_index > 0);

      name = concat (argbuf[argbuf_index - 1], ext, NULL);

      ret = concat ("-fdump-final-insns=", name, NULL);
    }

  which = compare_debug < 0;
  debug_check_temp_file[which] = name;

  if (!which)
    {
      unsigned HOST_WIDE_INT value = get_local_tick () ^ getpid ();

      sprintf (random_seed, HOST_WIDE_INT_PRINT_HEX, value);
    }

  if (*random_seed)
    ret = concat ("%{!frandom-seed=*:-frandom-seed=", random_seed, "} ",
		  ret, NULL);

  if (which)
    *random_seed = 0;

  return ret;
}

static const char *debug_auxbase_opt;

/* %:compare-debug-self-opt spec function.  Expands to the options
    that are to be passed in the second compilation of
    compare-debug.  */

static const char *
compare_debug_self_opt_spec_function (int arg,
				      const char **argv ATTRIBUTE_UNUSED)
{
  if (arg != 0)
    fatal_error ("too many arguments to %%:compare-debug-self-opt");

  if (compare_debug >= 0)
    return NULL;

  do_spec_2 ("%{c|S:%{o*:%*}}");
  do_spec_1 (" ", 0, NULL);

  if (argbuf_index > 0)
    debug_auxbase_opt = concat ("-auxbase-strip ",
				argbuf[argbuf_index - 1],
				NULL);
  else
    debug_auxbase_opt = NULL;

  return concat ("\
%<o %<MD %<MMD %<MF* %<MG %<MP %<MQ* %<MT* \
%<fdump-final-insns=* -w -S -o %j \
%{!fcompare-debug-second:-fcompare-debug-second} \
", compare_debug_opt, NULL);
}

/* %:compare-debug-auxbase-opt spec function.  Expands to the auxbase
    options that are to be passed in the second compilation of
    compare-debug.  It expects, as an argument, the basename of the
    current input file name, with the .gk suffix appended to it.  */

static const char *
compare_debug_auxbase_opt_spec_function (int arg,
					 const char **argv)
{
  char *name;
  int len;

  if (arg == 0)
    fatal_error ("too few arguments to %%:compare-debug-auxbase-opt");

  if (arg != 1)
    fatal_error ("too many arguments to %%:compare-debug-auxbase-opt");

  if (compare_debug >= 0)
    return NULL;

  len = strlen (argv[0]);
  if (len < 3 || strcmp (argv[0] + len - 3, ".gk") != 0)
    fatal_error ("argument to %%:compare-debug-auxbase-opt "
		 "does not end in .gk");

  if (debug_auxbase_opt)
    return debug_auxbase_opt;

#define OPT "-auxbase "

  len -= 3;
  name = (char*) xmalloc (sizeof (OPT) + len);
  memcpy (name, OPT, sizeof (OPT) - 1);
  memcpy (name + sizeof (OPT) - 1, argv[0], len);
  name[sizeof (OPT) - 1 + len] = '\0';

#undef OPT

  return name;
}<|MERGE_RESOLUTION|>--- conflicted
+++ resolved
@@ -663,14 +663,6 @@
     -plugin-opt=-fresolution=%u.res \
     %{static|static-libgcc:-plugin-opt=-pass-through=%(lto_libgcc)}	\
     %{static:-plugin-opt=-pass-through=-lc}	\
-<<<<<<< HEAD
-    %{O*:-plugin-opt=-O%*} \
-    %{w:-plugin-opt=-w} \
-    %{f*:-plugin-opt=-f%*} \
-    %{m*:-plugin-opt=-m%*} \
-    %{v:-plugin-opt=-v} \
-=======
->>>>>>> 6e7f08ad
     } \
     %{flto:%<fcompare-debug*} %{fwhopr*:%<fcompare-debug*} \
     %{flto} %{fwhopr*} %l " LINK_PIE_SPEC \
@@ -778,12 +770,8 @@
 /* NB: This is shared amongst all front-ends, except for Ada.  */
 static const char *cc1_options =
 "%{pg:%{fomit-frame-pointer:%e-pg and -fomit-frame-pointer are incompatible}}\
-<<<<<<< HEAD
- %1 %{!Q:-quiet} %{!dumpbase:-dumpbase %B} %{d*} %{m*} %{a*}\
-=======
  %{!iplugindir*:%{fplugin*:%:find-plugindir()}}\
  %1 %{!Q:-quiet} %{!dumpbase:-dumpbase %B} %{d*} %{m*} %{aux-info*}\
->>>>>>> 6e7f08ad
  %{fcompare-debug-second:%:compare-debug-auxbase-opt(%b)} \
  %{!fcompare-debug-second:%{c|S:%{o*:-auxbase-strip %*}%{!o*:-auxbase %b}}}%{!c:%{!S:-auxbase %b}} \
  %{g*} %{O*} %{W*&pedantic*} %{w} %{std*&ansi&trigraphs}\
@@ -1031,350 +1019,6 @@
 static char **preprocessor_options;
  
-<<<<<<< HEAD
-/* Define how to map long options into short ones.  */
-
-/* This structure describes one mapping.  */
-struct option_map
-{
-  /* The long option's name.  */
-  const char *const name;
-  /* The equivalent short option.  */
-  const char *const equivalent;
-  /* Argument info.  A string of flag chars; NULL equals no options.
-     a => argument required.
-     o => argument optional.
-     j => join argument to equivalent, making one word.
-     * => require other text after NAME as an argument.  */
-  const char *const arg_info;
-};
-
-/* This is the table of mappings.  Mappings are tried sequentially
-   for each option encountered; the first one that matches, wins.  */
-
-static const struct option_map option_map[] =
- {
-   {"--all-warnings", "-Wall", 0},
-   {"--ansi", "-ansi", 0},
-   {"--assemble", "-S", 0},
-   {"--assert", "-A", "a"},
-   {"--classpath", "-fclasspath=", "aj"},
-   {"--bootclasspath", "-fbootclasspath=", "aj"},
-   {"--CLASSPATH", "-fclasspath=", "aj"},
-   {"--combine", "-combine", 0},
-   {"--comments", "-C", 0},
-   {"--comments-in-macros", "-CC", 0},
-   {"--compile", "-c", 0},
-   {"--debug", "-g", "oj"},
-   {"--define-macro", "-D", "aj"},
-   {"--dependencies", "-M", 0},
-   {"--dump", "-d", "a"},
-   {"--dumpbase", "-dumpbase", "a"},
-   {"--dumpdir", "-dumpdir", "a"},
-   {"--encoding", "-fencoding=", "aj"},
-   {"--entry", "-e", 0},
-   {"--extra-warnings", "-W", 0},
-   {"--extdirs", "-fextdirs=", "aj"},
-   {"--for-assembler", "-Wa", "a"},
-   {"--for-linker", "-Xlinker", "a"},
-   {"--force-link", "-u", "a"},
-   {"--coverage", "-coverage", 0},
-   {"--imacros", "-imacros", "a"},
-   {"--include", "-include", "a"},
-   {"--include-barrier", "-I-", 0},
-   {"--include-directory", "-I", "aj"},
-   {"--include-directory-after", "-idirafter", "a"},
-   {"--include-prefix", "-iprefix", "a"},
-   {"--include-with-prefix", "-iwithprefix", "a"},
-   {"--include-with-prefix-before", "-iwithprefixbefore", "a"},
-   {"--include-with-prefix-after", "-iwithprefix", "a"},
-   {"--language", "-x", "a"},
-   {"--library-directory", "-L", "a"},
-   {"--machine", "-m", "aj"},
-   {"--machine-", "-m", "*j"},
-   {"--no-canonical-prefixes", "-no-canonical-prefixes", 0},
-   {"--no-integrated-cpp", "-no-integrated-cpp", 0},
-   {"--no-line-commands", "-P", 0},
-   {"--no-precompiled-includes", "-noprecomp", 0},
-   {"--no-standard-includes", "-nostdinc", 0},
-   {"--no-standard-libraries", "-nostdlib", 0},
-   {"--no-warnings", "-w", 0},
-   {"--optimize", "-O", "oj"},
-   {"--output", "-o", "a"},
-   {"--output-class-directory", "-foutput-class-dir=", "ja"},
-   {"--param", "--param", "a"},
-   {"--pass-exit-codes", "-pass-exit-codes", 0},
-   {"--pedantic", "-pedantic", 0},
-   {"--pedantic-errors", "-pedantic-errors", 0},
-   {"--pie", "-pie", 0},
-   {"--pipe", "-pipe", 0},
-   {"--prefix", "-B", "a"},
-   {"--preprocess", "-E", 0},
-   {"--print-search-dirs", "-print-search-dirs", 0},
-   {"--print-file-name", "-print-file-name=", "aj"},
-   {"--print-libgcc-file-name", "-print-libgcc-file-name", 0},
-   {"--print-missing-file-dependencies", "-MG", 0},
-   {"--print-multi-lib", "-print-multi-lib", 0},
-   {"--print-multi-directory", "-print-multi-directory", 0},
-   {"--print-multi-os-directory", "-print-multi-os-directory", 0},
-   {"--print-prog-name", "-print-prog-name=", "aj"},
-   {"--print-sysroot", "-print-sysroot", 0},
-   {"--print-sysroot-headers-suffix", "-print-sysroot-headers-suffix", 0},
-   {"--profile", "-p", 0},
-   {"--profile-blocks", "-a", 0},
-   {"--quiet", "-q", 0},
-   {"--resource", "-fcompile-resource=", "aj"},
-   {"--save-temps", "-save-temps", 0},
-   {"--shared", "-shared", 0},
-   {"--silent", "-q", 0},
-   {"--specs", "-specs=", "aj"},
-   {"--static", "-static", 0},
-   {"--std", "-std=", "aj"},
-   {"--symbolic", "-symbolic", 0},
-   {"--sysroot", "--sysroot=", "aj"},
-   {"--time", "-time", 0},
-   {"--trace-includes", "-H", 0},
-   {"--traditional", "-traditional", 0},
-   {"--traditional-cpp", "-traditional-cpp", 0},
-   {"--trigraphs", "-trigraphs", 0},
-   {"--undefine-macro", "-U", "aj"},
-   {"--user-dependencies", "-MM", 0},
-   {"--verbose", "-v", 0},
-   {"--warn-", "-W", "*j"},
-   {"--write-dependencies", "-MD", 0},
-   {"--write-user-dependencies", "-MMD", 0},
-   {"--", "-f", "*j"}
- };
--
-
-#ifdef TARGET_OPTION_TRANSLATE_TABLE
-static const struct {
-  const char *const option_found;
-  const char *const replacements;
-} target_option_translations[] =
-{
-  TARGET_OPTION_TRANSLATE_TABLE,
-  { 0, 0 }
-};
-#endif
-
-/* Translate the options described by *ARGCP and *ARGVP.
-   Make a new vector and store it back in *ARGVP,
-   and store its length in *ARGCP.  */
-
-static void
-translate_options (int *argcp, const char *const **argvp)
-{
-  int i;
-  int argc = *argcp;
-  const char *const *argv = *argvp;
-  int newvsize = (argc + 2) * 2 * sizeof (const char *);
-  const char **newv = XNEWVAR (const char *, newvsize);
-  int newindex = 0;
-
-  i = 0;
-  newv[newindex++] = argv[i++];
-
-  while (i < argc)
-    {
-#ifdef TARGET_OPTION_TRANSLATE_TABLE
-      int tott_idx;
-
-      for (tott_idx = 0;
-	   target_option_translations[tott_idx].option_found;
-	   tott_idx++)
-	{
-	  if (strcmp (target_option_translations[tott_idx].option_found,
-		      argv[i]) == 0)
-	    {
-	      int spaces = 1;
-	      const char *sp;
-	      char *np;
-
-	      for (sp = target_option_translations[tott_idx].replacements;
-		   *sp; sp++)
-		{
-		  if (*sp == ' ')
-		    spaces ++;
-		}
-
-	      newvsize += spaces * sizeof (const char *);
-	      newv =  XRESIZEVAR (const char *, newv, newvsize);
-
-	      sp = target_option_translations[tott_idx].replacements;
-	      np = xstrdup (sp);
-
-	      while (1)
-		{
-		  while (*np == ' ')
-		    np++;
-		  if (*np == 0)
-		    break;
-		  newv[newindex++] = np;
-		  while (*np != ' ' && *np)
-		    np++;
-		  if (*np == 0)
-		    break;
-		  *np++ = 0;
-		}
-
-	      i ++;
-	      break;
-	    }
-	}
-      if (target_option_translations[tott_idx].option_found)
-	continue;
-#endif
-
-      /* Translate -- options.  */
-      if (argv[i][0] == '-' && argv[i][1] == '-')
-	{
-	  size_t j;
-	  /* Find a mapping that applies to this option.  */
-	  for (j = 0; j < ARRAY_SIZE (option_map); j++)
-	    {
-	      size_t optlen = strlen (option_map[j].name);
-	      size_t arglen = strlen (argv[i]);
-	      size_t complen = arglen > optlen ? optlen : arglen;
-	      const char *arginfo = option_map[j].arg_info;
-
-	      if (arginfo == 0)
-		arginfo = "";
-
-	      if (!strncmp (argv[i], option_map[j].name, complen))
-		{
-		  const char *arg = 0;
-
-		  if (arglen < optlen)
-		    {
-		      size_t k;
-		      for (k = j + 1; k < ARRAY_SIZE (option_map); k++)
-			if (strlen (option_map[k].name) >= arglen
-			    && !strncmp (argv[i], option_map[k].name, arglen))
-			  {
-			    error ("ambiguous abbreviation %s", argv[i]);
-			    break;
-			  }
-
-		      if (k != ARRAY_SIZE (option_map))
-			break;
-		    }
-
-		  if (arglen > optlen)
-		    {
-		      /* If the option has an argument, accept that.  */
-		      if (argv[i][optlen] == '=')
-			arg = argv[i] + optlen + 1;
-
-		      /* If this mapping requires extra text at end of name,
-			 accept that as "argument".  */
-		      else if (strchr (arginfo, '*') != 0)
-			arg = argv[i] + optlen;
-
-		      /* Otherwise, extra text at end means mismatch.
-			 Try other mappings.  */
-		      else
-			continue;
-		    }
-
-		  else if (strchr (arginfo, '*') != 0)
-		    {
-		      error ("incomplete '%s' option", option_map[j].name);
-		      break;
-		    }
-
-		  /* Handle arguments.  */
-		  if (strchr (arginfo, 'a') != 0)
-		    {
-		      if (arg == 0)
-			{
-			  if (i + 1 == argc)
-			    {
-			      error ("missing argument to '%s' option",
-				     option_map[j].name);
-			      break;
-			    }
-
-			  arg = argv[++i];
-			}
-		    }
-		  else if (strchr (arginfo, '*') != 0)
-		    ;
-		  else if (strchr (arginfo, 'o') == 0)
-		    {
-		      if (arg != 0)
-			error ("extraneous argument to '%s' option",
-			       option_map[j].name);
-		      arg = 0;
-		    }
-
-		  /* Store the translation as one argv elt or as two.  */
-		  if (arg != 0 && strchr (arginfo, 'j') != 0)
-		    newv[newindex++] = concat (option_map[j].equivalent, arg,
-					       NULL);
-		  else if (arg != 0)
-		    {
-		      newv[newindex++] = option_map[j].equivalent;
-		      newv[newindex++] = arg;
-		    }
-		  else
-		    newv[newindex++] = option_map[j].equivalent;
-
-		  break;
-		}
-	    }
-	  i++;
-	}
-
-      /* Handle old-fashioned options--just copy them through,
-	 with their arguments.  */
-      else if (argv[i][0] == '-')
-	{
-	  const char *p = argv[i] + 1;
-	  int c = *p;
-	  int nskip = 1;
-
-	  if (SWITCH_TAKES_ARG (c) > (p[1] != 0))
-	    nskip += SWITCH_TAKES_ARG (c) - (p[1] != 0);
-	  else if (WORD_SWITCH_TAKES_ARG (p))
-	    nskip += WORD_SWITCH_TAKES_ARG (p);
-	  else if ((c == 'B' || c == 'b' || c == 'x')
-		   && p[1] == 0)
-	    nskip += 1;
-	  else if (! strcmp (p, "Xlinker"))
-	    nskip += 1;
-	  else if (! strcmp (p, "Xpreprocessor"))
-	    nskip += 1;
-	  else if (! strcmp (p, "Xassembler"))
-	    nskip += 1;
-
-	  /* Watch out for an option at the end of the command line that
-	     is missing arguments, and avoid skipping past the end of the
-	     command line.  */
-	  if (nskip + i > argc)
-	    nskip = argc - i;
-
-	  while (nskip > 0)
-	    {
-	      newv[newindex++] = argv[i++];
-	      nskip--;
-	    }
-	}
-      else
-	/* Ordinary operands, or +e options.  */
-	newv[newindex++] = argv[i++];
-    }
-
-  newv[newindex] = 0;
-
-  *argvp = newv;
-  *argcp = newindex;
-}
--
-=======
->>>>>>> 6e7f08ad
 static char *
 skip_whitespace (char *p)
 {
@@ -3924,14 +3568,6 @@
 	}
     }
 
-<<<<<<< HEAD
-  /* Convert new-style -- options to old-style.  */
-  translate_options (&argc,
-		     CONST_CAST2 (const char *const **, const char ***,
-				  &argv));
-
-=======
->>>>>>> 6e7f08ad
   /* Handle any -no-canonical-prefixes flag early, to assign the function
      that builds relative prefixes.  This function creates default search
      paths that are needed later in normal option handling.  */
@@ -3991,12 +3627,6 @@
 
   /* Do language-specific adjustment/addition of flags.  */
   lang_specific_driver (&decoded_options, &decoded_options_count,
-			&added_libraries);
-
-  /* Do language-specific adjustment/addition of flags.  */
-  lang_specific_driver (&argc,
-			CONST_CAST2 (const char *const **, const char ***,
-				     &argv),
 			&added_libraries);
 
   if (gcc_exec_prefix)
@@ -4106,394 +3736,6 @@
 	      if (endp == startp)
 		strcpy (nstore, concat (".", dir_separator_str, NULL));
 	      else if (!IS_DIR_SEPARATOR (endp[-1]))
-<<<<<<< HEAD
-		{
-		  nstore[endp - startp] = DIR_SEPARATOR;
-		  nstore[endp - startp + 1] = 0;
-		}
-	      else
-		nstore[endp - startp] = 0;
-	      add_prefix (&startfile_prefixes, nstore, NULL,
-			  PREFIX_PRIORITY_LAST, 0, 1);
-	      if (*endp == 0)
-		break;
-	      endp = startp = endp + 1;
-	    }
-	  else
-	    endp++;
-	}
-    }
-
-  /* Scan argv twice.  Here, the first time, just count how many switches
-     there will be in their vector, and how many input files in theirs.
-     Here we also parse the switches that cc itself uses (e.g. -v).  */
-
-  for (i = 1; i < argc; i++)
-    {
-      if (! strcmp (argv[i], "-dumpspecs"))
-	{
-	  struct spec_list *sl;
-	  init_spec ();
-	  for (sl = specs; sl; sl = sl->next)
-	    printf ("*%s:\n%s\n\n", sl->name, *(sl->ptr_spec));
-	  if (link_command_spec)
-	    printf ("*link_command:\n%s\n\n", link_command_spec);
-	  exit (0);
-	}
-      else if (! strcmp (argv[i], "-dumpversion"))
-	{
-	  printf ("%s\n", spec_version);
-	  exit (0);
-	}
-      else if (! strcmp (argv[i], "-dumpmachine"))
-	{
-	  printf ("%s\n", spec_machine);
-	  exit (0);
-	}
-      else if (strcmp (argv[i], "-fversion") == 0)
-	{
-	  /* translate_options () has turned --version into -fversion.  */
-	  print_version = 1;
-
-	  /* We will be passing a dummy file on to the sub-processes.  */
-	  n_infiles++;
-	  n_switches++;
-
-	  /* CPP driver cannot obtain switch from cc1_options.  */
-	  if (is_cpp_driver)
-	    add_preprocessor_option ("--version", strlen ("--version"));
-	  add_assembler_option ("--version", strlen ("--version"));
-	  add_linker_option ("--version", strlen ("--version"));
-	}
-      else if (strcmp (argv[i], "-fhelp") == 0)
-	{
-	  /* translate_options () has turned --help into -fhelp.  */
-	  print_help_list = 1;
-
-	  /* We will be passing a dummy file on to the sub-processes.  */
-	  n_infiles++;
-	  n_switches++;
-
-	  /* CPP driver cannot obtain switch from cc1_options.  */
-	  if (is_cpp_driver)
-	    add_preprocessor_option ("--help", 6);
-	  add_assembler_option ("--help", 6);
-	  add_linker_option ("--help", 6);
-	}
-      else if (strncmp (argv[i], "-fhelp=", 7) == 0)
-	{
-	  /* translate_options () has turned --help into -fhelp.  */
-	  print_subprocess_help = 2;
-
-	  /* We will be passing a dummy file on to the sub-processes.  */
-	  n_infiles++;
-	  n_switches++;
-	}
-      else if (strcmp (argv[i], "-ftarget-help") == 0)
-	{
-	  /* translate_options() has turned --target-help into -ftarget-help.  */
-	  print_subprocess_help = 1;
-
-	  /* We will be passing a dummy file on to the sub-processes.  */
-	  n_infiles++;
-	  n_switches++;
-
-	  /* CPP driver cannot obtain switch from cc1_options.  */
-	  if (is_cpp_driver)
-	    add_preprocessor_option ("--target-help", 13);
-	  add_assembler_option ("--target-help", 13);
-	  add_linker_option ("--target-help", 13);
-	}
-      else if (! strcmp (argv[i], "-pass-exit-codes"))
-	{
-	  pass_exit_codes = 1;
-	  n_switches++;
-	}
-      else if (! strcmp (argv[i], "-print-search-dirs"))
-	print_search_dirs = 1;
-      else if (! strcmp (argv[i], "-print-libgcc-file-name"))
-	print_file_name = "libgcc.a";
-      else if (! strncmp (argv[i], "-print-file-name=", 17))
-	print_file_name = argv[i] + 17;
-      else if (! strncmp (argv[i], "-print-prog-name=", 17))
-	print_prog_name = argv[i] + 17;
-      else if (! strcmp (argv[i], "-print-multi-lib"))
-	print_multi_lib = 1;
-      else if (! strcmp (argv[i], "-print-multi-directory"))
-	print_multi_directory = 1;
-      else if (! strcmp (argv[i], "-print-sysroot"))
-	print_sysroot = 1;
-      else if (! strcmp (argv[i], "-print-multi-os-directory"))
-	print_multi_os_directory = 1;
-      else if (! strcmp (argv[i], "-print-sysroot-headers-suffix"))
-	print_sysroot_headers_suffix = 1;
-      else if (! strcmp (argv[i], "-fcompare-debug-second"))
-	{
-	  compare_debug_second = 1;
-	  n_switches++;
-	}
-      else if (! strcmp (argv[i], "-fno-compare-debug"))
-	{
-	  argv[i] = "-fcompare-debug=";
-	  goto compare_debug_with_arg;
-	}
-      else if (! strcmp (argv[i], "-fcompare-debug"))
-	{
-	  argv[i] = "-fcompare-debug=-gtoggle";
-	  goto compare_debug_with_arg;
-	}
-#define OPT "-fcompare-debug="
-      else if (! strncmp (argv[i], OPT, sizeof (OPT) - 1))
-	{
-	  const char *opt;
-	compare_debug_with_arg:
-	  opt = argv[i] + sizeof (OPT) - 1;
-#undef OPT
-	  if (*opt)
-	    compare_debug = 1;
-	  else
-	    compare_debug = -1;
-	  if (compare_debug < 0)
-	    compare_debug_opt = NULL;
-	  else
-	    compare_debug_opt = opt;
-	  n_switches++;
-	}
-      else if (! strncmp (argv[i], "-Wa,", 4))
-	{
-	  int prev, j;
-	  /* Pass the rest of this option to the assembler.  */
-
-	  /* Split the argument at commas.  */
-	  prev = 4;
-	  for (j = 4; argv[i][j]; j++)
-	    if (argv[i][j] == ',')
-	      {
-		add_assembler_option (argv[i] + prev, j - prev);
-		prev = j + 1;
-	      }
-
-	  /* Record the part after the last comma.  */
-	  add_assembler_option (argv[i] + prev, j - prev);
-	}
-      else if (! strncmp (argv[i], "-Wp,", 4))
-	{
-	  int prev, j;
-	  /* Pass the rest of this option to the preprocessor.  */
-
-	  /* Split the argument at commas.  */
-	  prev = 4;
-	  for (j = 4; argv[i][j]; j++)
-	    if (argv[i][j] == ',')
-	      {
-		add_preprocessor_option (argv[i] + prev, j - prev);
-		prev = j + 1;
-	      }
-
-	  /* Record the part after the last comma.  */
-	  add_preprocessor_option (argv[i] + prev, j - prev);
-	}
-      else if (argv[i][0] == '+' && argv[i][1] == 'e')
-	/* The +e options to the C++ front-end.  */
-	n_switches++;
-      else if (strncmp (argv[i], "-Wl,", 4) == 0)
-	{
-	  int j;
-	  /* Split the argument at commas.  */
-	  for (j = 3; argv[i][j]; j++)
-	    n_infiles += (argv[i][j] == ',');
-	}
-      else if (strcmp (argv[i], "-Xlinker") == 0)
-	{
-	  if (i + 1 == argc)
-	    fatal ("argument to '-Xlinker' is missing");
-
-	  n_infiles++;
-	  i++;
-	}
-      else if (strcmp (argv[i], "-Xpreprocessor") == 0)
-	{
-	  if (i + 1 == argc)
-	    fatal ("argument to '-Xpreprocessor' is missing");
-
-	  add_preprocessor_option (argv[i+1], strlen (argv[i+1]));
-	}
-      else if (strcmp (argv[i], "-Xassembler") == 0)
-	{
-	  if (i + 1 == argc)
-	    fatal ("argument to '-Xassembler' is missing");
-
-	  add_assembler_option (argv[i+1], strlen (argv[i+1]));
-	}
-      else if (strcmp (argv[i], "-l") == 0)
-	{
-	  if (i + 1 == argc)
-	    fatal ("argument to '-l' is missing");
-
-	  n_infiles++;
-	  i++;
-	}
-      else if (strncmp (argv[i], "-l", 2) == 0)
-	n_infiles++;
-      else if (strcmp (argv[i], "-save-temps") == 0)
-	{
-	  save_temps_flag = SAVE_TEMPS_CWD;
-	  n_switches++;
-	}
-      else if (strncmp (argv[i], "-save-temps=", 12) == 0)
-	{
-	  n_switches++;
-	  if (strcmp (argv[i]+12, "cwd") == 0)
-	    save_temps_flag = SAVE_TEMPS_CWD;
-	  else if (strcmp (argv[i]+12, "obj") == 0
-		   || strcmp (argv[i]+12, "object") == 0)
-	    save_temps_flag = SAVE_TEMPS_OBJ;
-	  else
-	    fatal ("'%s' is an unknown -save-temps option", argv[i]);
-	}
-      else if (strcmp (argv[i], "-no-canonical-prefixes") == 0)
-	/* Already handled as a special case, so ignored here.  */
-	;
-      else if (strcmp (argv[i], "-combine") == 0)
-	{
-	  combine_flag = 1;
-	  n_switches++;
-	}
-      else if (strcmp (argv[i], "-specs") == 0)
-	{
-	  struct user_specs *user = XNEW (struct user_specs);
-	  if (++i >= argc)
-	    fatal ("argument to '-specs' is missing");
-
-	  user->next = (struct user_specs *) 0;
-	  user->filename = argv[i];
-	  if (user_specs_tail)
-	    user_specs_tail->next = user;
-	  else
-	    user_specs_head = user;
-	  user_specs_tail = user;
-	}
-      else if (strncmp (argv[i], "-specs=", 7) == 0)
-	{
-	  struct user_specs *user = XNEW (struct user_specs);
-	  if (strlen (argv[i]) == 7)
-	    fatal ("argument to '-specs=' is missing");
-
-	  user->next = (struct user_specs *) 0;
-	  user->filename = argv[i] + 7;
-	  if (user_specs_tail)
-	    user_specs_tail->next = user;
-	  else
-	    user_specs_head = user;
-	  user_specs_tail = user;
-	}
-      else if (strcmp (argv[i], "-time") == 0)
-	report_times = 1;
-      else if (strncmp (argv[i], "-time=", sizeof ("-time=") - 1) == 0)
-	{
-	  if (report_times_to_file)
-	    fclose (report_times_to_file);
-	  report_times_to_file = fopen (argv[i] + sizeof ("-time=") - 1, "a");
-	}
-      else if (strcmp (argv[i], "-pipe") == 0)
-	{
-	  /* -pipe has to go into the switches array as well as
-	     setting a flag.  */
-	  use_pipes = 1;
-	  n_switches++;
-	}
-      else if (strcmp (argv[i], "-wrapper") == 0)
-        {
-	  if (++i >= argc)
-	    fatal ("argument to '-wrapper' is missing");
-
-          wrapper_string = argv[i];
-	  n_switches++;
-	  n_switches++;
-        }
-      else if (strcmp (argv[i], "-###") == 0)
-	{
-	  /* This is similar to -v except that there is no execution
-	     of the commands and the echoed arguments are quoted.  It
-	     is intended for use in shell scripts to capture the
-	     driver-generated command line.  */
-	  verbose_only_flag++;
-	  verbose_flag++;
-	}
-      else if (argv[i][0] == '-' && argv[i][1] != 0)
-	{
-	  const char *p = &argv[i][1];
-	  int c = *p;
-
-	  switch (c)
-	    {
-	    case 'B':
-	      {
-		const char *value;
-		int len;
-
-		if (p[1] == 0 && i + 1 == argc)
-		  fatal ("argument to '-B' is missing");
-		if (p[1] == 0)
-		  value = argv[++i];
-		else
-		  value = p + 1;
-
-		len = strlen (value);
-
-		/* Catch the case where the user has forgotten to append a
-		   directory separator to the path.  Note, they may be using
-		   -B to add an executable name prefix, eg "i386-elf-", in
-		   order to distinguish between multiple installations of
-		   GCC in the same directory.  Hence we must check to see
-		   if appending a directory separator actually makes a
-		   valid directory name.  */
-		if (! IS_DIR_SEPARATOR (value [len - 1])
-		    && is_directory (value, false))
-		  {
-		    char *tmp = XNEWVEC (char, len + 2);
-		    strcpy (tmp, value);
-		    tmp[len] = DIR_SEPARATOR;
-		    tmp[++ len] = 0;
-		    value = tmp;
-		  }
-
-		add_prefix (&exec_prefixes, value, NULL,
-			    PREFIX_PRIORITY_B_OPT, 0, 0);
-		add_prefix (&startfile_prefixes, value, NULL,
-			    PREFIX_PRIORITY_B_OPT, 0, 0);
-		add_prefix (&include_prefixes, value, NULL,
-			    PREFIX_PRIORITY_B_OPT, 0, 0);
-		n_switches++;
-	      }
-	      break;
-
-	    case 'v':	/* Print our subcommands and print versions.  */
-	      n_switches++;
-	      /* If they do anything other than exactly `-v', don't set
-		 verbose_flag; rather, continue on to give the error.  */
-	      if (p[1] != 0)
-		break;
-	      verbose_flag++;
-	      break;
-
-	    case 'S':
-	    case 'c':
-	    case 'E':
-	      if (p[1] == 0)
-		{
-		  have_c = 1;
-		  n_switches++;
-		  break;
-		}
-	      goto normal_switch;
-
-	    case 'o':
-	      have_o = 1;
-#if defined(HAVE_TARGET_EXECUTABLE_SUFFIX)
-	      if (! have_c)
-=======
->>>>>>> 6e7f08ad
 		{
 		  nstore[endp - startp] = DIR_SEPARATOR;
 		  nstore[endp - startp + 1] = 0;
@@ -4692,257 +3934,6 @@
   /* More prefixes are enabled in main, after we read the specs file
      and determine whether this is cross-compilation or not.  */
 
-<<<<<<< HEAD
-  /* Then create the space for the vectors and scan again.  */
-
-  switches = XNEWVEC (struct switchstr, n_switches + 1);
-  infiles = XNEWVEC (struct infile, n_infiles + 1);
-  n_switches = 0;
-  n_infiles = 0;
-  last_language_n_infiles = -1;
-
-  /* This, time, copy the text of each switch and store a pointer
-     to the copy in the vector of switches.
-     Store all the infiles in their vector.  */
-
-  for (i = 1; i < argc; i++)
-    {
-      /* Just skip the switches that were handled by the preceding loop.  */
-#ifdef MODIFY_TARGET_NAME
-      is_modify_target_name = 0;
-
-      for (j = 0; j < ARRAY_SIZE (modify_target); j++)
-	if (! strcmp (argv[i], modify_target[j].sw))
-	  is_modify_target_name = 1;
-
-      if (is_modify_target_name)
-	;
-      else
-#endif
-      if (! strncmp (argv[i], "-Wa,", 4))
-	;
-      else if (! strncmp (argv[i], "-Wp,", 4))
-	;
-      else if (! strcmp (argv[i], "-no-canonical-prefixes"))
-	;
-      else if (! strcmp (argv[i], "-pass-exit-codes"))
-	;
-      else if (! strcmp (argv[i], "-print-search-dirs"))
-	;
-      else if (! strcmp (argv[i], "-print-libgcc-file-name"))
-	;
-      else if (! strncmp (argv[i], "-print-file-name=", 17))
-	;
-      else if (! strncmp (argv[i], "-print-prog-name=", 17))
-	;
-      else if (! strcmp (argv[i], "-print-multi-lib"))
-	;
-      else if (! strcmp (argv[i], "-print-multi-directory"))
-	;
-      else if (! strcmp (argv[i], "-print-sysroot"))
-	;
-      else if (! strcmp (argv[i], "-print-multi-os-directory"))
-	;
-      else if (! strcmp (argv[i], "-print-sysroot-headers-suffix"))
-	;
-      else if (! strncmp (argv[i], "--sysroot=", strlen ("--sysroot=")))
-	{
-	  target_system_root = argv[i] + strlen ("--sysroot=");
-	  target_system_root_changed = 1;
-	}
-      else if (argv[i][0] == '+' && argv[i][1] == 'e')
-	{
-	  /* Compensate for the +e options to the C++ front-end;
-	     they're there simply for cfront call-compatibility.  We do
-	     some magic in default_compilers to pass them down properly.
-	     Note we deliberately start at the `+' here, to avoid passing
-	     -e0 or -e1 down into the linker.  */
-	  switches[n_switches].part1 = &argv[i][0];
-	  switches[n_switches].args = 0;
-	  switches[n_switches].live_cond = 0;
-	  switches[n_switches].validated = 0;
-	  n_switches++;
-	}
-      else if (strncmp (argv[i], "-Wl,", 4) == 0)
-	{
-	  int prev, j;
-	  /* Split the argument at commas.  */
-	  prev = 4;
-	  for (j = 4; argv[i][j]; j++)
-	    if (argv[i][j] == ',')
-	      {
-		infiles[n_infiles].language = "*";
-		infiles[n_infiles++].name
-		  = save_string (argv[i] + prev, j - prev);
-		prev = j + 1;
-	      }
-	  /* Record the part after the last comma.  */
-	  infiles[n_infiles].language = "*";
-	  infiles[n_infiles++].name = argv[i] + prev;
-	}
-      else if (strcmp (argv[i], "-Xlinker") == 0)
-	{
-	  infiles[n_infiles].language = "*";
-	  infiles[n_infiles++].name = argv[++i];
-	}
-      /* Xassembler and Xpreprocessor were already handled in the first argv
-	 scan, so all we need to do here is ignore them and their argument.  */
-      else if (strcmp (argv[i], "-Xassembler") == 0)
-	i++;
-      else if (strcmp (argv[i], "-Xpreprocessor") == 0)
-	i++;
-      else if (strcmp (argv[i], "-l") == 0)
-	{ /* POSIX allows separation of -l and the lib arg;
-	     canonicalize by concatenating -l with its arg */
-	  infiles[n_infiles].language = "*";
-	  infiles[n_infiles++].name = concat ("-l", argv[++i], NULL);
-	}
-      else if (strncmp (argv[i], "-l", 2) == 0)
-	{
-	  infiles[n_infiles].language = "*";
-	  infiles[n_infiles++].name = argv[i];
-	}
-      else if (strcmp (argv[i], "-wrapper") == 0)
-        i++;
-      else if (strcmp (argv[i], "-specs") == 0)
-	i++;
-      else if (strncmp (argv[i], "-specs=", 7) == 0)
-	;
-      else if (strcmp (argv[i], "-time") == 0)
-	;
-      else if (strncmp (argv[i], "-time=", sizeof ("-time=") - 1) == 0)
-	;
-      else if (strcmp (argv[i], "-###") == 0)
-	;
-      else if (argv[i][0] == '-' && argv[i][1] != 0)
-	{
-	  const char *p = &argv[i][1];
-	  int c = *p;
-
-	  if (c == 'x')
-	    {
-	      if (p[1] == 0 && i + 1 == argc)
-		fatal ("argument to '-x' is missing");
-	      if (p[1] == 0)
-		spec_lang = argv[++i];
-	      else
-		spec_lang = p + 1;
-	      if (! strcmp (spec_lang, "none"))
-		/* Suppress the warning if -xnone comes after the last input
-		   file, because alternate command interfaces like g++ might
-		   find it useful to place -xnone after each input file.  */
-		spec_lang = 0;
-	      else
-		last_language_n_infiles = n_infiles;
-	      continue;
-	    }
-	  switches[n_switches].part1 = p;
-	  /* Deal with option arguments in separate argv elements.  */
-	  if ((SWITCH_TAKES_ARG (c) > (p[1] != 0))
-	      || WORD_SWITCH_TAKES_ARG (p))
-	    {
-	      int j = 0;
-	      int n_args = WORD_SWITCH_TAKES_ARG (p);
-
-	      if (n_args == 0)
-		{
-		  /* Count only the option arguments in separate argv elements.  */
-		  n_args = SWITCH_TAKES_ARG (c) - (p[1] != 0);
-		}
-	      if (i + n_args >= argc)
-		fatal ("argument to '-%s' is missing", p);
-	      switches[n_switches].args
-		= XNEWVEC (const char *, n_args + 1);
-	      while (j < n_args)
-		switches[n_switches].args[j++] = argv[++i];
-	      /* Null-terminate the vector.  */
-	      switches[n_switches].args[j] = 0;
-	    }
-	  else if (strchr (switches_need_spaces, c))
-	    {
-	      /* On some systems, ld cannot handle some options without
-		 a space.  So split the option from its argument.  */
-	      char *part1 = XNEWVEC (char, 2);
-	      part1[0] = c;
-	      part1[1] = '\0';
-
-	      switches[n_switches].part1 = part1;
-	      switches[n_switches].args = XNEWVEC (const char *, 2);
-	      switches[n_switches].args[0] = xstrdup (p+1);
-	      switches[n_switches].args[1] = 0;
-	    }
-	  else
-	    switches[n_switches].args = 0;
-
-	  switches[n_switches].live_cond = 0;
-	  switches[n_switches].validated = 0;
-	  switches[n_switches].ordering = 0;
-	  /* These are always valid, since gcc.c itself understands the
-	     first four, gfortranspec.c understands -static-libgfortran
-	     and g++spec.c understands -static-libstdc++ */
-	  if (!strcmp (p, "save-temps")
-	      || !strcmp (p, "static-libgcc")
-	      || !strcmp (p, "shared-libgcc")
-	      || !strcmp (p, "pipe")
-	      || !strcmp (p, "static-libgfortran")
-	      || !strcmp (p, "static-libstdc++"))
-	    switches[n_switches].validated = 1;
-	  else
-	    {
-	      char ch = switches[n_switches].part1[0];
-	      if (ch == 'B')
-		switches[n_switches].validated = 1;
-	    }
-	  n_switches++;
-	}
-      else
-	{
-          const char *p = strrchr (argv[i], '@');
-          char *fname;
-	  long offset;
-	  int consumed;
-#ifdef HAVE_TARGET_OBJECT_SUFFIX
-	  argv[i] = convert_filename (argv[i], 0, access (argv[i], F_OK));
-#endif
-	  /* For LTO static archive support we handle input file
-	     specifications that are composed of a filename and
-	     an offset like FNAME@OFFSET.  */
-	  if (p
-	      && p != argv[i]
-	      && sscanf (p, "@%li%n", &offset, &consumed) >= 1
-	      && strlen (p) == (unsigned int)consumed)
-	    {
-              fname = (char *)xmalloc (p - argv[i] + 1);
-              memcpy (fname, argv[i], p - argv[i]);
-              fname[p - argv[i]] = '\0';
-	      /* Only accept non-stdin and existing FNAME parts, otherwise
-		 try with the full name.  */
-	      if (strcmp (fname, "-") == 0 || access (fname, F_OK) < 0)
-		{
-		  free (fname);
-		  fname = xstrdup (argv[i]);
-		}
-	    }
-	  else
-	    fname = xstrdup (argv[i]);
- 
-          if (strcmp (fname, "-") != 0 && access (fname, F_OK) < 0)
-            {
-              perror_with_name (fname);
-              error_count++;
-            }
-          else
-            {
-              infiles[n_infiles].language = spec_lang;
-              infiles[n_infiles++].name = argv[i];
-            }
-
-          free (fname);
-	}
-    }
-
-=======
->>>>>>> 6e7f08ad
   if (n_infiles == last_language_n_infiles && spec_lang != 0)
     warning (0, "%<-x %s%> after last input file has no effect", spec_lang);
 
@@ -5604,11 +4595,7 @@
 	      buf = (char *) alloca (p - q + 1);
 	      strncpy (buf, q, p - q);
 	      buf[p - q] = 0;
-<<<<<<< HEAD
-	      notice ("%s\n", _(buf));
-=======
 	      inform (0, "%s", _(buf));
->>>>>>> 6e7f08ad
 	      if (*p)
 		p++;
 	    }
