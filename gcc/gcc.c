/* Compiler driver program that can handle many languages.
   Copyright (C) 1987-2013 Free Software Foundation, Inc.

This file is part of GCC.

GCC is free software; you can redistribute it and/or modify it under
the terms of the GNU General Public License as published by the Free
Software Foundation; either version 3, or (at your option) any later
version.

GCC is distributed in the hope that it will be useful, but WITHOUT ANY
WARRANTY; without even the implied warranty of MERCHANTABILITY or
FITNESS FOR A PARTICULAR PURPOSE.  See the GNU General Public License
for more details.

You should have received a copy of the GNU General Public License
along with GCC; see the file COPYING3.  If not see
<http://www.gnu.org/licenses/>.  */

/* This program is the user interface to the C compiler and possibly to
other compilers.  It is used because compilation is a complicated procedure
which involves running several programs and passing temporary files between
them, forwarding the users switches to those programs selectively,
and deleting the temporary files at the end.

CC recognizes how to compile each input file by suffixes in the file names.
Once it knows which kind of compilation to perform, the procedure for
compilation is specified by a string called a "spec".  */

#include "config.h"
#include "system.h"
#include "coretypes.h"
#include "multilib.h" /* before tm.h */
#include "tm.h"
#include "xregex.h"
#include "obstack.h"
#include "intl.h"
#include "prefix.h"
#include "gcc.h"
#include "diagnostic.h"
#include "flags.h"
#include "opts.h"
#include "params.h"
#include "vec.h"
#include "filenames.h"

/* By default there is no special suffix for target executables.  */
/* FIXME: when autoconf is fixed, remove the host check - dj */
#if defined(TARGET_EXECUTABLE_SUFFIX) && defined(HOST_EXECUTABLE_SUFFIX)
#define HAVE_TARGET_EXECUTABLE_SUFFIX
#endif

/* By default there is no special suffix for host executables.  */
#ifdef HOST_EXECUTABLE_SUFFIX
#define HAVE_HOST_EXECUTABLE_SUFFIX
#else
#define HOST_EXECUTABLE_SUFFIX ""
#endif

/* By default, the suffix for target object files is ".o".  */
#ifdef TARGET_OBJECT_SUFFIX
#define HAVE_TARGET_OBJECT_SUFFIX
#else
#define TARGET_OBJECT_SUFFIX ".o"
#endif

static const char dir_separator_str[] = { DIR_SEPARATOR, 0 };

/* Most every one is fine with LIBRARY_PATH.  For some, it conflicts.  */
#ifndef LIBRARY_PATH_ENV
#define LIBRARY_PATH_ENV "LIBRARY_PATH"
#endif

/* If a stage of compilation returns an exit status >= 1,
   compilation of that file ceases.  */

#define MIN_FATAL_STATUS 1

/* Flag set by cppspec.c to 1.  */
int is_cpp_driver;

/* Flag set to nonzero if an @file argument has been supplied to gcc.  */
static bool at_file_supplied;

/* Definition of string containing the arguments given to configure.  */
#include "configargs.h"

/* Flag saying to print the command line options understood by gcc and its
   sub-processes.  */

static int print_help_list;

/* Flag saying to print the version of gcc and its sub-processes.  */

static int print_version;

/* Flag indicating whether we should ONLY print the command and
   arguments (like verbose_flag) without executing the command.
   Displayed arguments are quoted so that the generated command
   line is suitable for execution.  This is intended for use in
   shell scripts to capture the driver-generated command line.  */
static int verbose_only_flag;

/* Flag indicating how to print command line options of sub-processes.  */

static int print_subprocess_help;

/* Linker suffix passed to -fuse-ld=... */
static const char *use_ld;

/* Whether we should report subprocess execution times to a file.  */

FILE *report_times_to_file = NULL;

/* Nonzero means place this string before uses of /, so that include
   and library files can be found in an alternate location.  */

#ifdef TARGET_SYSTEM_ROOT
static const char *target_system_root = TARGET_SYSTEM_ROOT;
#else
static const char *target_system_root = 0;
#endif

/* Nonzero means pass the updated target_system_root to the compiler.  */

static int target_system_root_changed;

/* Nonzero means append this string to target_system_root.  */

static const char *target_sysroot_suffix = 0;

/* Nonzero means append this string to target_system_root for headers.  */

static const char *target_sysroot_hdrs_suffix = 0;

/* Nonzero means write "temp" files in source directory
   and use the source file's name in them, and don't delete them.  */

static enum save_temps {
  SAVE_TEMPS_NONE,		/* no -save-temps */
  SAVE_TEMPS_CWD,		/* -save-temps in current directory */
  SAVE_TEMPS_OBJ		/* -save-temps in object directory */
} save_temps_flag;

/* Output file to use to get the object directory for -save-temps=obj  */
static char *save_temps_prefix = 0;
static size_t save_temps_length = 0;

/* The compiler version.  */

static const char *compiler_version;

/* The target version.  */

static const char *const spec_version = DEFAULT_TARGET_VERSION;

/* The target machine.  */

static const char *spec_machine = DEFAULT_TARGET_MACHINE;

/* Nonzero if cross-compiling.
   When -b is used, the value comes from the `specs' file.  */

#ifdef CROSS_DIRECTORY_STRUCTURE
static const char *cross_compile = "1";
#else
static const char *cross_compile = "0";
#endif

/* Greatest exit code of sub-processes that has been encountered up to
   now.  */
static int greatest_status = 1;

/* This is the obstack which we use to allocate many strings.  */

static struct obstack obstack;

/* This is the obstack to build an environment variable to pass to
   collect2 that describes all of the relevant switches of what to
   pass the compiler in building the list of pointers to constructors
   and destructors.  */

static struct obstack collect_obstack;

/* Forward declaration for prototypes.  */
struct path_prefix;
struct prefix_list;

static void init_spec (void);
static void store_arg (const char *, int, int);
static void insert_wrapper (const char *);
static char *load_specs (const char *);
static void read_specs (const char *, bool, bool);
static void set_spec (const char *, const char *, bool);
static struct compiler *lookup_compiler (const char *, size_t, const char *);
static char *build_search_list (const struct path_prefix *, const char *,
				bool, bool);
static void xputenv (const char *);
static void putenv_from_prefixes (const struct path_prefix *, const char *,
				  bool);
static int access_check (const char *, int);
static char *find_a_file (const struct path_prefix *, const char *, int, bool);
static void add_prefix (struct path_prefix *, const char *, const char *,
			int, int, int);
static void add_sysrooted_prefix (struct path_prefix *, const char *,
				  const char *, int, int, int);
static char *skip_whitespace (char *);
static void delete_if_ordinary (const char *);
static void delete_temp_files (void);
static void delete_failure_queue (void);
static void clear_failure_queue (void);
static int check_live_switch (int, int);
static const char *handle_braces (const char *);
static inline bool input_suffix_matches (const char *, const char *);
static inline bool switch_matches (const char *, const char *, int);
static inline void mark_matching_switches (const char *, const char *, int);
static inline void process_marked_switches (void);
static const char *process_brace_body (const char *, const char *, const char *, int, int);
static const struct spec_function *lookup_spec_function (const char *);
static const char *eval_spec_function (const char *, const char *);
static const char *handle_spec_function (const char *, bool *);
static char *save_string (const char *, int);
static void set_collect_gcc_options (void);
static int do_spec_1 (const char *, int, const char *);
static int do_spec_2 (const char *);
static void do_option_spec (const char *, const char *);
static void do_self_spec (const char *);
static const char *find_file (const char *);
static int is_directory (const char *, bool);
static const char *validate_switches (const char *, bool);
static void validate_all_switches (void);
static inline void validate_switches_from_spec (const char *, bool);
static void give_switch (int, int);
static int used_arg (const char *, int);
static int default_arg (const char *, int);
static void set_multilib_dir (void);
static void print_multilib_info (void);
static void perror_with_name (const char *);
static void display_help (void);
static void add_preprocessor_option (const char *, int);
static void add_assembler_option (const char *, int);
static void add_linker_option (const char *, int);
static void process_command (unsigned int, struct cl_decoded_option *);
static int execute (void);
static void alloc_args (void);
static void clear_args (void);
static void fatal_signal (int);
#if defined(ENABLE_SHARED_LIBGCC) && !defined(REAL_LIBGCC_SPEC)
static void init_gcc_specs (struct obstack *, const char *, const char *,
			    const char *);
#endif
#if defined(HAVE_TARGET_OBJECT_SUFFIX) || defined(HAVE_TARGET_EXECUTABLE_SUFFIX)
static const char *convert_filename (const char *, int, int);
#endif

static const char *getenv_spec_function (int, const char **);
static const char *if_exists_spec_function (int, const char **);
static const char *if_exists_else_spec_function (int, const char **);
static const char *sanitize_spec_function (int, const char **);
static const char *replace_outfile_spec_function (int, const char **);
static const char *remove_outfile_spec_function (int, const char **);
static const char *version_compare_spec_function (int, const char **);
static const char *include_spec_function (int, const char **);
static const char *find_file_spec_function (int, const char **);
static const char *find_plugindir_spec_function (int, const char **);
static const char *print_asm_header_spec_function (int, const char **);
static const char *compare_debug_dump_opt_spec_function (int, const char **);
static const char *compare_debug_self_opt_spec_function (int, const char **);
static const char *compare_debug_auxbase_opt_spec_function (int, const char **);
static const char *pass_through_libs_spec_func (int, const char **);
static const char *replace_extension_spec_func (int, const char **);
static char *convert_white_space (char *);

/* The Specs Language

Specs are strings containing lines, each of which (if not blank)
is made up of a program name, and arguments separated by spaces.
The program name must be exact and start from root, since no path
is searched and it is unreliable to depend on the current working directory.
Redirection of input or output is not supported; the subprograms must
accept filenames saying what files to read and write.

In addition, the specs can contain %-sequences to substitute variable text
or for conditional text.  Here is a table of all defined %-sequences.
Note that spaces are not generated automatically around the results of
expanding these sequences; therefore, you can concatenate them together
or with constant text in a single argument.

 %%	substitute one % into the program name or argument.
 %i     substitute the name of the input file being processed.
 %b     substitute the basename of the input file being processed.
	This is the substring up to (and not including) the last period
	and not including the directory unless -save-temps was specified
	to put temporaries in a different location.
 %B	same as %b, but include the file suffix (text after the last period).
 %gSUFFIX
	substitute a file name that has suffix SUFFIX and is chosen
	once per compilation, and mark the argument a la %d.  To reduce
	exposure to denial-of-service attacks, the file name is now
	chosen in a way that is hard to predict even when previously
	chosen file names are known.  For example, `%g.s ... %g.o ... %g.s'
	might turn into `ccUVUUAU.s ccXYAXZ12.o ccUVUUAU.s'.  SUFFIX matches
	the regexp "[.0-9A-Za-z]*%O"; "%O" is treated exactly as if it
	had been pre-processed.  Previously, %g was simply substituted
	with a file name chosen once per compilation, without regard
	to any appended suffix (which was therefore treated just like
	ordinary text), making such attacks more likely to succeed.
 %|SUFFIX
	like %g, but if -pipe is in effect, expands simply to "-".
 %mSUFFIX
        like %g, but if -pipe is in effect, expands to nothing.  (We have both
	%| and %m to accommodate differences between system assemblers; see
	the AS_NEEDS_DASH_FOR_PIPED_INPUT target macro.)
 %uSUFFIX
	like %g, but generates a new temporary file name even if %uSUFFIX
	was already seen.
 %USUFFIX
	substitutes the last file name generated with %uSUFFIX, generating a
	new one if there is no such last file name.  In the absence of any
	%uSUFFIX, this is just like %gSUFFIX, except they don't share
	the same suffix "space", so `%g.s ... %U.s ... %g.s ... %U.s'
	would involve the generation of two distinct file names, one
	for each `%g.s' and another for each `%U.s'.  Previously, %U was
	simply substituted with a file name chosen for the previous %u,
	without regard to any appended suffix.
 %jSUFFIX
        substitutes the name of the HOST_BIT_BUCKET, if any, and if it is
        writable, and if save-temps is off; otherwise, substitute the name
        of a temporary file, just like %u.  This temporary file is not
        meant for communication between processes, but rather as a junk
        disposal mechanism.
 %.SUFFIX
        substitutes .SUFFIX for the suffixes of a matched switch's args when
        it is subsequently output with %*. SUFFIX is terminated by the next
        space or %.
 %d	marks the argument containing or following the %d as a
	temporary file name, so that that file will be deleted if GCC exits
	successfully.  Unlike %g, this contributes no text to the argument.
 %w	marks the argument containing or following the %w as the
	"output file" of this compilation.  This puts the argument
	into the sequence of arguments that %o will substitute later.
 %V	indicates that this compilation produces no "output file".
 %W{...}
	like %{...} but mark last argument supplied within
	as a file to be deleted on failure.
 %o	substitutes the names of all the output files, with spaces
	automatically placed around them.  You should write spaces
	around the %o as well or the results are undefined.
	%o is for use in the specs for running the linker.
	Input files whose names have no recognized suffix are not compiled
	at all, but they are included among the output files, so they will
	be linked.
 %O	substitutes the suffix for object files.  Note that this is
        handled specially when it immediately follows %g, %u, or %U
	(with or without a suffix argument) because of the need for
	those to form complete file names.  The handling is such that
	%O is treated exactly as if it had already been substituted,
	except that %g, %u, and %U do not currently support additional
	SUFFIX characters following %O as they would following, for
	example, `.o'.
 %I	Substitute any of -iprefix (made from GCC_EXEC_PREFIX), -isysroot
	(made from TARGET_SYSTEM_ROOT), -isystem (made from COMPILER_PATH
	and -B options) and -imultilib as necessary.
 %s     current argument is the name of a library or startup file of some sort.
        Search for that file in a standard list of directories
	and substitute the full name found.
 %eSTR  Print STR as an error message.  STR is terminated by a newline.
        Use this when inconsistent options are detected.
 %nSTR  Print STR as a notice.  STR is terminated by a newline.
 %x{OPTION}	Accumulate an option for %X.
 %X	Output the accumulated linker options specified by compilations.
 %Y	Output the accumulated assembler options specified by compilations.
 %Z	Output the accumulated preprocessor options specified by compilations.
 %a     process ASM_SPEC as a spec.
        This allows config.h to specify part of the spec for running as.
 %A	process ASM_FINAL_SPEC as a spec.  A capital A is actually
	used here.  This can be used to run a post-processor after the
	assembler has done its job.
 %D	Dump out a -L option for each directory in startfile_prefixes.
	If multilib_dir is set, extra entries are generated with it affixed.
 %l     process LINK_SPEC as a spec.
 %L     process LIB_SPEC as a spec.
 %M     Output multilib_os_dir.
 %G     process LIBGCC_SPEC as a spec.
 %R     Output the concatenation of target_system_root and
        target_sysroot_suffix.
 %S     process STARTFILE_SPEC as a spec.  A capital S is actually used here.
 %E     process ENDFILE_SPEC as a spec.  A capital E is actually used here.
 %C     process CPP_SPEC as a spec.
 %1	process CC1_SPEC as a spec.
 %2	process CC1PLUS_SPEC as a spec.
 %*	substitute the variable part of a matched option.  (See below.)
	Note that each comma in the substituted string is replaced by
	a single space.  A space is appended after the last substition
	unless there is more text in current sequence.
 %<S    remove all occurrences of -S from the command line.
        Note - this command is position dependent.  % commands in the
        spec string before this one will see -S, % commands in the
        spec string after this one will not.
 %>S	Similar to "%<S", but keep it in the GCC command line.
 %<S*	remove all occurrences of all switches beginning with -S from the
        command line.
 %:function(args)
	Call the named function FUNCTION, passing it ARGS.  ARGS is
	first processed as a nested spec string, then split into an
	argument vector in the usual fashion.  The function returns
	a string which is processed as if it had appeared literally
	as part of the current spec.
 %{S}   substitutes the -S switch, if that switch was given to GCC.
	If that switch was not specified, this substitutes nothing.
	Here S is a metasyntactic variable.
 %{S*}  substitutes all the switches specified to GCC whose names start
	with -S.  This is used for -o, -I, etc; switches that take
	arguments.  GCC considers `-o foo' as being one switch whose
	name starts with `o'.  %{o*} would substitute this text,
	including the space; thus, two arguments would be generated.
 %{S*&T*} likewise, but preserve order of S and T options (the order
	of S and T in the spec is not significant).  Can be any number
	of ampersand-separated variables; for each the wild card is
	optional.  Useful for CPP as %{D*&U*&A*}.

 %{S:X}   substitutes X, if the -S switch was given to GCC.
 %{!S:X}  substitutes X, if the -S switch was NOT given to GCC.
 %{S*:X}  substitutes X if one or more switches whose names start
          with -S was given to GCC.  Normally X is substituted only
          once, no matter how many such switches appeared.  However,
          if %* appears somewhere in X, then X will be substituted
          once for each matching switch, with the %* replaced by the
          part of that switch that matched the '*'.  A space will be
	  appended after the last substition unless there is more
	  text in current sequence.
 %{.S:X}  substitutes X, if processing a file with suffix S.
 %{!.S:X} substitutes X, if NOT processing a file with suffix S.
 %{,S:X}  substitutes X, if processing a file which will use spec S.
 %{!,S:X} substitutes X, if NOT processing a file which will use spec S.

 %{S|T:X} substitutes X if either -S or -T was given to GCC.  This may be
	  combined with '!', '.', ',', and '*' as above binding stronger
	  than the OR.
	  If %* appears in X, all of the alternatives must be starred, and
	  only the first matching alternative is substituted.
 %{%:function(args):X}
	  Call function named FUNCTION with args ARGS.  If the function
	  returns non-NULL, then X is substituted, if it returns
	  NULL, it isn't substituted.
 %{S:X;   if S was given to GCC, substitutes X;
   T:Y;   else if T was given to GCC, substitutes Y;
    :D}   else substitutes D.  There can be as many clauses as you need.
          This may be combined with '.', '!', ',', '|', and '*' as above.

 %(Spec) processes a specification defined in a specs file as *Spec:

The conditional text X in a %{S:X} or similar construct may contain
other nested % constructs or spaces, or even newlines.  They are
processed as usual, as described above.  Trailing white space in X is
ignored.  White space may also appear anywhere on the left side of the
colon in these constructs, except between . or * and the corresponding
word.

The -O, -f, -g, -m, and -W switches are handled specifically in these
constructs.  If another value of -O or the negated form of a -f, -m, or
-W switch is found later in the command line, the earlier switch
value is ignored, except with {S*} where S is just one letter; this
passes all matching options.

The character | at the beginning of the predicate text is used to indicate
that a command should be piped to the following command, but only if -pipe
is specified.

Note that it is built into GCC which switches take arguments and which
do not.  You might think it would be useful to generalize this to
allow each compiler's spec to say which switches take arguments.  But
this cannot be done in a consistent fashion.  GCC cannot even decide
which input files have been specified without knowing which switches
take arguments, and it must know which input files to compile in order
to tell which compilers to run.

GCC also knows implicitly that arguments starting in `-l' are to be
treated as compiler output files, and passed to the linker in their
proper position among the other output files.  */

/* Define the macros used for specs %a, %l, %L, %S, %C, %1.  */

/* config.h can define ASM_SPEC to provide extra args to the assembler
   or extra switch-translations.  */
#ifndef ASM_SPEC
#define ASM_SPEC ""
#endif

/* config.h can define ASM_FINAL_SPEC to run a post processor after
   the assembler has run.  */
#ifndef ASM_FINAL_SPEC
#define ASM_FINAL_SPEC \
  "%{gsplit-dwarf: \n\
       objcopy --extract-dwo \
	 %{c:%{o*:%*}%{!o*:%b%O}}%{!c:%U%O} \
	 %{c:%{o*:%:replace-extension(%{o*:%*} .dwo)}%{!o*:%b.dwo}}%{!c:%b.dwo} \n\
       objcopy --strip-dwo \
	 %{c:%{o*:%*}%{!o*:%b%O}}%{!c:%U%O} \
    }"
#endif

/* config.h can define CPP_SPEC to provide extra args to the C preprocessor
   or extra switch-translations.  */
#ifndef CPP_SPEC
#define CPP_SPEC ""
#endif

/* config.h can define CC1_SPEC to provide extra args to cc1 and cc1plus
   or extra switch-translations.  */
#ifndef CC1_SPEC
#define CC1_SPEC ""
#endif

/* config.h can define CC1PLUS_SPEC to provide extra args to cc1plus
   or extra switch-translations.  */
#ifndef CC1PLUS_SPEC
#define CC1PLUS_SPEC ""
#endif

/* config.h can define LINK_SPEC to provide extra args to the linker
   or extra switch-translations.  */
#ifndef LINK_SPEC
#define LINK_SPEC ""
#endif

/* config.h can define LIB_SPEC to override the default libraries.  */
#ifndef LIB_SPEC
#define LIB_SPEC "%{!shared:%{g*:-lg} %{!p:%{!pg:-lc}}%{p:-lc_p}%{pg:-lc_p}}"
#endif

/* When using -fsplit-stack we need to wrap pthread_create, in order
   to initialize the stack guard.  We always use wrapping, rather than
   shared library ordering, and we keep the wrapper function in
   libgcc.  This is not yet a real spec, though it could become one;
   it is currently just stuffed into LINK_SPEC.  FIXME: This wrapping
   only works with GNU ld and gold.  */
#define STACK_SPLIT_SPEC " %{fsplit-stack: --wrap=pthread_create}"

#ifndef LIBASAN_SPEC
#define STATIC_LIBASAN_LIBS \
  " %{static-libasan:%:include(libsanitizer.spec)%(link_libasan)}"
#ifdef LIBASAN_EARLY_SPEC
#define LIBASAN_SPEC STATIC_LIBASAN_LIBS
#elif defined(HAVE_LD_STATIC_DYNAMIC)
#define LIBASAN_SPEC "%{static-libasan:" LD_STATIC_OPTION \
		     "} -lasan %{static-libasan:" LD_DYNAMIC_OPTION "}" \
		     STATIC_LIBASAN_LIBS
#else
#define LIBASAN_SPEC "-lasan" STATIC_LIBASAN_LIBS
#endif
#endif

#ifndef LIBASAN_EARLY_SPEC
#define LIBASAN_EARLY_SPEC ""
#endif

#ifndef LIBTSAN_SPEC
#define STATIC_LIBTSAN_LIBS \
  " %{static-libtsan:%:include(libsanitizer.spec)%(link_libtsan)}"
#ifdef LIBTSAN_EARLY_SPEC
#define LIBTSAN_SPEC STATIC_LIBTSAN_LIBS
#elif defined(HAVE_LD_STATIC_DYNAMIC)
#define LIBTSAN_SPEC "%{static-libtsan:" LD_STATIC_OPTION \
		     "} -ltsan %{static-libtsan:" LD_DYNAMIC_OPTION "}" \
		     STATIC_LIBTSAN_LIBS
#else
#define LIBTSAN_SPEC "-ltsan" STATIC_LIBTSAN_LIBS
#endif
#endif

#ifndef LIBTSAN_EARLY_SPEC
#define LIBTSAN_EARLY_SPEC ""
#endif

#ifndef LIBLSAN_SPEC
#define STATIC_LIBLSAN_LIBS \
  " %{static-liblsan:%:include(libsanitizer.spec)%(link_liblsan)}"
#ifdef HAVE_LD_STATIC_DYNAMIC
#define LIBLSAN_SPEC "%{!shared:%{static-liblsan:" LD_STATIC_OPTION \
		     "} -llsan %{static-liblsan:" LD_DYNAMIC_OPTION "}" \
		     STATIC_LIBLSAN_LIBS "}"
#else
#define LIBLSAN_SPEC "%{!shared:-llsan" STATIC_LIBLSAN_LIBS "}"
#endif
#endif

#ifndef LIBUBSAN_SPEC
#define STATIC_LIBUBSAN_LIBS \
  " %{static-libubsan:%:include(libsanitizer.spec)%(link_libubsan)}"
#ifdef HAVE_LD_STATIC_DYNAMIC
#define LIBUBSAN_SPEC "%{static-libubsan:" LD_STATIC_OPTION \
		     "} -lubsan %{static-libubsan:" LD_DYNAMIC_OPTION "}" \
		     STATIC_LIBUBSAN_LIBS
#else
#define LIBUBSAN_SPEC "-lubsan" STATIC_LIBUBSAN_LIBS
#endif
#endif

/* config.h can define LIBGCC_SPEC to override how and when libgcc.a is
   included.  */
#ifndef LIBGCC_SPEC
#if defined(REAL_LIBGCC_SPEC)
#define LIBGCC_SPEC REAL_LIBGCC_SPEC
#elif defined(LINK_LIBGCC_SPECIAL_1)
/* Have gcc do the search for libgcc.a.  */
#define LIBGCC_SPEC "libgcc.a%s"
#else
#define LIBGCC_SPEC "-lgcc"
#endif
#endif

/* config.h can define STARTFILE_SPEC to override the default crt0 files.  */
#ifndef STARTFILE_SPEC
#define STARTFILE_SPEC  \
  "%{!shared:%{pg:gcrt0%O%s}%{!pg:%{p:mcrt0%O%s}%{!p:crt0%O%s}}}"
#endif

/* config.h can define ENDFILE_SPEC to override the default crtn files.  */
#ifndef ENDFILE_SPEC
#define ENDFILE_SPEC ""
#endif

#ifndef LINKER_NAME
#define LINKER_NAME "collect2"
#endif

#ifdef HAVE_AS_DEBUG_PREFIX_MAP
#define ASM_MAP " %{fdebug-prefix-map=*:--debug-prefix-map %*}"
#else
#define ASM_MAP ""
#endif

/* Define ASM_DEBUG_SPEC to be a spec suitable for translating '-g'
   to the assembler.  */
#ifndef ASM_DEBUG_SPEC
# if defined(DBX_DEBUGGING_INFO) && defined(DWARF2_DEBUGGING_INFO) \
     && defined(HAVE_AS_GDWARF2_DEBUG_FLAG) && defined(HAVE_AS_GSTABS_DEBUG_FLAG)
#  define ASM_DEBUG_SPEC						\
      (PREFERRED_DEBUGGING_TYPE == DBX_DEBUG				\
       ? "%{!g0:%{gdwarf*:--gdwarf2}%{!gdwarf*:%{g*:--gstabs}}}" ASM_MAP	\
       : "%{!g0:%{gstabs*:--gstabs}%{!gstabs*:%{g*:--gdwarf2}}}" ASM_MAP)
# else
#  if defined(DBX_DEBUGGING_INFO) && defined(HAVE_AS_GSTABS_DEBUG_FLAG)
#   define ASM_DEBUG_SPEC "%{g*:%{!g0:--gstabs}}" ASM_MAP
#  endif
#  if defined(DWARF2_DEBUGGING_INFO) && defined(HAVE_AS_GDWARF2_DEBUG_FLAG)
#   define ASM_DEBUG_SPEC "%{g*:%{!g0:--gdwarf2}}" ASM_MAP
#  endif
# endif
#endif
#ifndef ASM_DEBUG_SPEC
# define ASM_DEBUG_SPEC ""
#endif

/* Here is the spec for running the linker, after compiling all files.  */

/* This is overridable by the target in case they need to specify the
   -lgcc and -lc order specially, yet not require them to override all
   of LINK_COMMAND_SPEC.  */
#ifndef LINK_GCC_C_SEQUENCE_SPEC
#define LINK_GCC_C_SEQUENCE_SPEC "%G %L %G"
#endif

#ifndef LINK_SSP_SPEC
#ifdef TARGET_LIBC_PROVIDES_SSP
#define LINK_SSP_SPEC "%{fstack-protector:}"
#else
#define LINK_SSP_SPEC "%{fstack-protector|fstack-protector-strong|fstack-protector-all:-lssp_nonshared -lssp}"
#endif
#endif

#ifndef LINK_PIE_SPEC
#ifdef HAVE_LD_PIE
#define LINK_PIE_SPEC "%{pie:-pie} "
#else
#define LINK_PIE_SPEC "%{pie:} "
#endif
#endif

#ifndef LINK_BUILDID_SPEC
# if defined(HAVE_LD_BUILDID) && defined(ENABLE_LD_BUILDID)
#  define LINK_BUILDID_SPEC "%{!r:--build-id} "
# endif
#endif

/* Conditional to test whether the LTO plugin is used or not.
   FIXME: For slim LTO we will need to enable plugin unconditionally.  This
   still cause problems with PLUGIN_LD != LD and when plugin is built but
   not useable.  For GCC 4.6 we don't support slim LTO and thus we can enable
   plugin only when LTO is enabled.  We still honor explicit
   -fuse-linker-plugin if the linker used understands -plugin.  */

/* The linker has some plugin support.  */
#if HAVE_LTO_PLUGIN > 0
/* The linker used has full plugin support, use LTO plugin by default.  */
#if HAVE_LTO_PLUGIN == 2
#define PLUGIN_COND "!fno-use-linker-plugin:%{flto|flto=*|fuse-linker-plugin"
#define PLUGIN_COND_CLOSE "}"
#else
/* The linker used has limited plugin support, use LTO plugin with explicit
   -fuse-linker-plugin.  */
#define PLUGIN_COND "fuse-linker-plugin"
#define PLUGIN_COND_CLOSE ""
#endif
#define LINK_PLUGIN_SPEC \
    "%{"PLUGIN_COND": \
    -plugin %(linker_plugin_file) \
    -plugin-opt=%(lto_wrapper) \
    -plugin-opt=-fresolution=%u.res \
    %{!nostdlib:%{!nodefaultlibs:%:pass-through-libs(%(link_gcc_c_sequence))}} \
    }"PLUGIN_COND_CLOSE
#else
/* The linker used doesn't support -plugin, reject -fuse-linker-plugin.  */
#define LINK_PLUGIN_SPEC "%{fuse-linker-plugin:\
    %e-fuse-linker-plugin is not supported in this configuration}"
#endif

/* Linker command line options for -fsanitize= early on the command line.  */
#ifndef SANITIZER_EARLY_SPEC
#define SANITIZER_EARLY_SPEC "\
%{!nostdlib:%{!nodefaultlibs:%{%:sanitize(address):" LIBASAN_EARLY_SPEC "} \
    %{%:sanitize(thread):" LIBTSAN_EARLY_SPEC "}}}"
#endif

/* Linker command line options for -fsanitize= late on the command line.  */
#ifndef SANITIZER_SPEC
#define SANITIZER_SPEC "\
%{!nostdlib:%{!nodefaultlibs:%{%:sanitize(address):" LIBASAN_SPEC "\
    %{static:%ecannot specify -static with -fsanitize=address}\
    %{%:sanitize(thread):%e-fsanitize=address is incompatible with -fsanitize=thread}}\
    %{%:sanitize(thread):" LIBTSAN_SPEC "\
    %{!pie:%{!shared:%e-fsanitize=thread linking must be done with -pie or -shared}}}\
    %{%:sanitize(undefined):" LIBUBSAN_SPEC "}\
    %{%:sanitize(leak):" LIBLSAN_SPEC "}}}"
#endif

/*  This is the spec to use, once the code for creating the vtable
    verification runtime library, libvtv.so, has been created.  Currently
    the vtable verification runtime functions are in libstdc++, so we use
    the spec just below this one.  */
#ifndef VTABLE_VERIFICATION_SPEC
#define VTABLE_VERIFICATION_SPEC "\
%{!nostdlib:%{fvtable-verify=std: -lvtv -u_vtable_map_vars_start -u_vtable_map_vars_end}\
    %{fvtable-verify=preinit: -lvtv -u_vtable_map_vars_start -u_vtable_map_vars_end}}"
#endif

/* -u* was put back because both BSD and SysV seem to support it.  */
/* %{static:} simply prevents an error message if the target machine
   doesn't handle -static.  */
/* We want %{T*} after %{L*} and %D so that it can be used to specify linker
   scripts which exist in user specified directories, or in standard
   directories.  */
/* We pass any -flto flags on to the linker, which is expected
   to understand them.  In practice, this means it had better be collect2.  */
/* %{e*} includes -export-dynamic; see comment in common.opt.  */
#ifndef LINK_COMMAND_SPEC
#define LINK_COMMAND_SPEC "\
%{!fsyntax-only:%{!c:%{!M:%{!MM:%{!E:%{!S:\
    %(linker) " \
    LINK_PLUGIN_SPEC \
   "%{flto|flto=*:%<fcompare-debug*} \
    %{flto} %{flto=*} %l " LINK_PIE_SPEC \
   "%{fuse-ld=*:-fuse-ld=%*}\
    %X %{o*} %{e*} %{N} %{n} %{r}\
    %{s} %{t} %{u*} %{z} %{Z} %{!nostdlib:%{!nostartfiles:%S}} " VTABLE_VERIFICATION_SPEC " \
    %{static:} %{L*} %(mfwrap) %(link_libgcc) " SANITIZER_EARLY_SPEC " %o\
    %{fopenmp|ftree-parallelize-loops=*:%:include(libgomp.spec)%(link_gomp)}\
    %{fgnu-tm:%:include(libitm.spec)%(link_itm)}\
    %(mflib) " STACK_SPLIT_SPEC "\
    %{fprofile-arcs|fprofile-generate*|coverage:-lgcov} " SANITIZER_SPEC " \
    %{!nostdlib:%{!nodefaultlibs:%(link_ssp) %(link_gcc_c_sequence)}}\
    %{!nostdlib:%{!nostartfiles:%E}} %{T*} }}}}}}"
#endif

#ifndef LINK_LIBGCC_SPEC
/* Generate -L options for startfile prefix list.  */
# define LINK_LIBGCC_SPEC "%D"
#endif

#ifndef STARTFILE_PREFIX_SPEC
# define STARTFILE_PREFIX_SPEC ""
#endif

#ifndef SYSROOT_SPEC
# define SYSROOT_SPEC "--sysroot=%R"
#endif

#ifndef SYSROOT_SUFFIX_SPEC
# define SYSROOT_SUFFIX_SPEC ""
#endif

#ifndef SYSROOT_HEADERS_SUFFIX_SPEC
# define SYSROOT_HEADERS_SUFFIX_SPEC ""
#endif

static const char *asm_debug = ASM_DEBUG_SPEC;
static const char *cpp_spec = CPP_SPEC;
static const char *cc1_spec = CC1_SPEC;
static const char *cc1plus_spec = CC1PLUS_SPEC;
static const char *link_gcc_c_sequence_spec = LINK_GCC_C_SEQUENCE_SPEC;
static const char *link_ssp_spec = LINK_SSP_SPEC;
static const char *asm_spec = ASM_SPEC;
static const char *asm_final_spec = ASM_FINAL_SPEC;
static const char *link_spec = LINK_SPEC;
static const char *lib_spec = LIB_SPEC;
static const char *link_gomp_spec = "";
static const char *libgcc_spec = LIBGCC_SPEC;
static const char *endfile_spec = ENDFILE_SPEC;
static const char *startfile_spec = STARTFILE_SPEC;
static const char *linker_name_spec = LINKER_NAME;
static const char *linker_plugin_file_spec = "";
static const char *lto_wrapper_spec = "";
static const char *lto_gcc_spec = "";
static const char *link_command_spec = LINK_COMMAND_SPEC;
static const char *link_libgcc_spec = LINK_LIBGCC_SPEC;
static const char *startfile_prefix_spec = STARTFILE_PREFIX_SPEC;
static const char *sysroot_spec = SYSROOT_SPEC;
static const char *sysroot_suffix_spec = SYSROOT_SUFFIX_SPEC;
static const char *sysroot_hdrs_suffix_spec = SYSROOT_HEADERS_SUFFIX_SPEC;
static const char *self_spec = "";

/* Standard options to cpp, cc1, and as, to reduce duplication in specs.
   There should be no need to override these in target dependent files,
   but we need to copy them to the specs file so that newer versions
   of the GCC driver can correctly drive older tool chains with the
   appropriate -B options.  */

/* When cpplib handles traditional preprocessing, get rid of this, and
   call cc1 (or cc1obj in objc/lang-specs.h) from the main specs so
   that we default the front end language better.  */
static const char *trad_capable_cpp =
"cc1 -E %{traditional|traditional-cpp:-traditional-cpp}";

/* We don't wrap .d files in %W{} since a missing .d file, and
   therefore no dependency entry, confuses make into thinking a .o
   file that happens to exist is up-to-date.  */
static const char *cpp_unique_options =
"%{!Q:-quiet} %{nostdinc*} %{C} %{CC} %{v} %{I*&F*} %{P} %I\
 %{MD:-MD %{!o:%b.d}%{o*:%.d%*}}\
 %{MMD:-MMD %{!o:%b.d}%{o*:%.d%*}}\
 %{M} %{MM} %{MF*} %{MG} %{MP} %{MQ*} %{MT*}\
 %{!E:%{!M:%{!MM:%{!MT:%{!MQ:%{MD|MMD:%{o*:-MQ %*}}}}}}}\
 %{remap} %{g3|ggdb3|gstabs3|gcoff3|gxcoff3|gvms3:-dD}\
 %{!iplugindir*:%{fplugin*:%:find-plugindir()}}\
 %{H} %C %{D*&U*&A*} %{i*} %Z %i\
 %{E|M|MM:%W{o*}}";

/* This contains cpp options which are common with cc1_options and are passed
   only when preprocessing only to avoid duplication.  We pass the cc1 spec
   options to the preprocessor so that it the cc1 spec may manipulate
   options used to set target flags.  Those special target flags settings may
   in turn cause preprocessor symbols to be defined specially.  */
static const char *cpp_options =
"%(cpp_unique_options) %1 %{m*} %{std*&ansi&trigraphs} %{W*&pedantic*} %{w}\
 %{f*} %{g*:%{!g0:%{g*} %{!fno-working-directory:-fworking-directory}}} %{O*}\
 %{undef} %{save-temps*:-fpch-preprocess}";

/* This contains cpp options which are not passed when the preprocessor
   output will be used by another program.  */
static const char *cpp_debug_options = "%{d*}";

/* NB: This is shared amongst all front-ends, except for Ada.  */
static const char *cc1_options =
"%{pg:%{fomit-frame-pointer:%e-pg and -fomit-frame-pointer are incompatible}}\
 %{!iplugindir*:%{fplugin*:%:find-plugindir()}}\
 %1 %{!Q:-quiet} %{!dumpbase:-dumpbase %B} %{d*} %{m*} %{aux-info*}\
 %{fcompare-debug-second:%:compare-debug-auxbase-opt(%b)} \
 %{!fcompare-debug-second:%{c|S:%{o*:-auxbase-strip %*}%{!o*:-auxbase %b}}}%{!c:%{!S:-auxbase %b}} \
 %{g*} %{O*} %{W*&pedantic*} %{w} %{std*&ansi&trigraphs}\
 %{v:-version} %{pg:-p} %{p} %{f*} %{undef}\
 %{Qn:-fno-ident} %{Qy:} %{-help:--help}\
 %{-target-help:--target-help}\
 %{-version:--version}\
 %{-help=*:--help=%*}\
 %{!fsyntax-only:%{S:%W{o*}%{!o*:-o %b.s}}}\
 %{fsyntax-only:-o %j} %{-param*}\
<<<<<<< HEAD
 %{fmudflap|fmudflapth:-fno-builtin -fno-merge-constants}\
 %{coverage:-fprofile-arcs -ftest-coverage -fno-early-inlining}";
=======
 %{coverage:-fprofile-arcs -ftest-coverage}";
>>>>>>> ca9431f7

/* If an assembler wrapper is used to invoke post-assembly tools
   like MAO, --save-temps need to be passed to save the output of
   such post-processing tools. This is not compatible with vanilla
   binutils gas which does not recognize --save-temps.  */
static const char *asm_options =
"%{-target-help:%:print-asm-header()} "
#if HAVE_GNU_AS
/* If GNU AS is used, then convert -w (no warnings), -I, and -v
   to the assembler equivalents.  */
"%{v} %{w:-W} %{I*} %{save-temps*:--save-temps} "
#endif
"%a %Y %{c:%W{o*}%{!o*:-o %w%b%O}}%{!c:-o %d%w%u%O}";

static const char *invoke_as =
#ifdef AS_NEEDS_DASH_FOR_PIPED_INPUT
"%{!fwpa:\
   %{fcompare-debug=*|fdump-final-insns=*:%:compare-debug-dump-opt()}\
   %{!S:-o %|.s |\n as %(asm_options) %|.s %A }\
  }";
#else
"%{!fwpa:\
   %{fcompare-debug=*|fdump-final-insns=*:%:compare-debug-dump-opt()}\
   %{!S:-o %|.s |\n as %(asm_options) %m.s %A }\
  }";
#endif

/* Some compilers have limits on line lengths, and the multilib_select
   and/or multilib_matches strings can be very long, so we build them at
   run time.  */
static struct obstack multilib_obstack;
static const char *multilib_select;
static const char *multilib_matches;
static const char *multilib_defaults;
static const char *multilib_exclusions;
static const char *multilib_reuse;

/* Check whether a particular argument is a default argument.  */

#ifndef MULTILIB_DEFAULTS
#define MULTILIB_DEFAULTS { "" }
#endif

static const char *const multilib_defaults_raw[] = MULTILIB_DEFAULTS;

#ifndef DRIVER_SELF_SPECS
#define DRIVER_SELF_SPECS ""
#endif

/* Linking to libgomp implies pthreads.  This is particularly important
   for targets that use different start files and suchlike.  */
#ifndef GOMP_SELF_SPECS
#define GOMP_SELF_SPECS "%{fopenmp|ftree-parallelize-loops=*: -pthread}"
#endif

/* Likewise for -fgnu-tm.  */
#ifndef GTM_SELF_SPECS
#define GTM_SELF_SPECS "%{fgnu-tm: -pthread}"
#endif

static const char *const driver_self_specs[] = {
  "%{fdump-final-insns:-fdump-final-insns=.} %<fdump-final-insns",
  DRIVER_SELF_SPECS, CONFIGURE_SPECS, GOMP_SELF_SPECS, GTM_SELF_SPECS
};

#ifndef OPTION_DEFAULT_SPECS
#define OPTION_DEFAULT_SPECS { "", "" }
#endif

struct default_spec
{
  const char *name;
  const char *spec;
};

static const struct default_spec
  option_default_specs[] = { OPTION_DEFAULT_SPECS };

struct user_specs
{
  struct user_specs *next;
  const char *filename;
};

static struct user_specs *user_specs_head, *user_specs_tail;


/* Record the mapping from file suffixes for compilation specs.  */

struct compiler
{
  const char *suffix;		/* Use this compiler for input files
				   whose names end in this suffix.  */

  const char *spec;		/* To use this compiler, run this spec.  */

  const char *cpp_spec;         /* If non-NULL, substitute this spec
				   for `%C', rather than the usual
				   cpp_spec.  */
  const int combinable;          /* If nonzero, compiler can deal with
				    multiple source files at once (IMA).  */
  const int needs_preprocessing; /* If nonzero, source files need to
				    be run through a preprocessor.  */
};

/* Pointer to a vector of `struct compiler' that gives the spec for
   compiling a file, based on its suffix.
   A file that does not end in any of these suffixes will be passed
   unchanged to the loader and nothing else will be done to it.

   An entry containing two 0s is used to terminate the vector.

   If multiple entries match a file, the last matching one is used.  */

static struct compiler *compilers;

/* Number of entries in `compilers', not counting the null terminator.  */

static int n_compilers;

/* The default list of file name suffixes and their compilation specs.  */

static const struct compiler default_compilers[] =
{
  /* Add lists of suffixes of known languages here.  If those languages
     were not present when we built the driver, we will hit these copies
     and be given a more meaningful error than "file not used since
     linking is not done".  */
  {".m",  "#Objective-C", 0, 0, 0}, {".mi",  "#Objective-C", 0, 0, 0},
  {".mm", "#Objective-C++", 0, 0, 0}, {".M", "#Objective-C++", 0, 0, 0},
  {".mii", "#Objective-C++", 0, 0, 0},
  {".cc", "#C++", 0, 0, 0}, {".cxx", "#C++", 0, 0, 0},
  {".cpp", "#C++", 0, 0, 0}, {".cp", "#C++", 0, 0, 0},
  {".c++", "#C++", 0, 0, 0}, {".C", "#C++", 0, 0, 0},
  {".CPP", "#C++", 0, 0, 0}, {".ii", "#C++", 0, 0, 0},
  {".ads", "#Ada", 0, 0, 0}, {".adb", "#Ada", 0, 0, 0},
  {".f", "#Fortran", 0, 0, 0}, {".F", "#Fortran", 0, 0, 0},
  {".for", "#Fortran", 0, 0, 0}, {".FOR", "#Fortran", 0, 0, 0},
  {".ftn", "#Fortran", 0, 0, 0}, {".FTN", "#Fortran", 0, 0, 0},
  {".fpp", "#Fortran", 0, 0, 0}, {".FPP", "#Fortran", 0, 0, 0},
  {".f90", "#Fortran", 0, 0, 0}, {".F90", "#Fortran", 0, 0, 0},
  {".f95", "#Fortran", 0, 0, 0}, {".F95", "#Fortran", 0, 0, 0},
  {".f03", "#Fortran", 0, 0, 0}, {".F03", "#Fortran", 0, 0, 0},
  {".f08", "#Fortran", 0, 0, 0}, {".F08", "#Fortran", 0, 0, 0},
  {".r", "#Ratfor", 0, 0, 0},
  {".p", "#Pascal", 0, 0, 0}, {".pas", "#Pascal", 0, 0, 0},
  {".java", "#Java", 0, 0, 0}, {".class", "#Java", 0, 0, 0},
  {".zip", "#Java", 0, 0, 0}, {".jar", "#Java", 0, 0, 0},
  {".go", "#Go", 0, 1, 0},
  /* Next come the entries for C.  */
  {".c", "@c", 0, 0, 1},
  {"@c",
   /* cc1 has an integrated ISO C preprocessor.  We should invoke the
      external preprocessor if -save-temps is given.  */
     "%{E|M|MM:%(trad_capable_cpp) %(cpp_options) %(cpp_debug_options)}\
      %{!E:%{!M:%{!MM:\
          %{traditional:\
%eGNU C no longer supports -traditional without -E}\
      %{save-temps*|traditional-cpp|no-integrated-cpp:%(trad_capable_cpp) \
	  %(cpp_options) -o %{save-temps*:%b.i} %{!save-temps*:%g.i} \n\
	    cc1 -fpreprocessed %{save-temps*:%b.i} %{!save-temps*:%g.i} \
	  %(cc1_options)}\
      %{!save-temps*:%{!traditional-cpp:%{!no-integrated-cpp:\
	  cc1 %(cpp_unique_options) %(cc1_options)}}}\
      %{!fsyntax-only:%(invoke_as)}}}}", 0, 0, 1},
  {"-",
   "%{!E:%e-E or -x required when input is from standard input}\
    %(trad_capable_cpp) %(cpp_options) %(cpp_debug_options)", 0, 0, 0},
  {".h", "@c-header", 0, 0, 0},
  {"@c-header",
   /* cc1 has an integrated ISO C preprocessor.  We should invoke the
      external preprocessor if -save-temps is given.  */
     "%{E|M|MM:%(trad_capable_cpp) %(cpp_options) %(cpp_debug_options)}\
      %{!E:%{!M:%{!MM:\
	  %{save-temps*|traditional-cpp|no-integrated-cpp:%(trad_capable_cpp) \
		%(cpp_options) -o %{save-temps*:%b.i} %{!save-temps*:%g.i} \n\
		    cc1 -fpreprocessed %{save-temps*:%b.i} %{!save-temps*:%g.i} \
			%(cc1_options)\
                        %{!fdump-ada-spec*:-o %g.s %{!o*:--output-pch=%i.gch}\
                        %W{o*:--output-pch=%*}}%V}\
	  %{!save-temps*:%{!traditional-cpp:%{!no-integrated-cpp:\
		cc1 %(cpp_unique_options) %(cc1_options)\
                    %{!fdump-ada-spec*:-o %g.s %{!o*:--output-pch=%i.gch}\
                    %W{o*:--output-pch=%*}}%V}}}}}}", 0, 0, 0},
  {".i", "@cpp-output", 0, 0, 0},
  {"@cpp-output",
   "%{!M:%{!MM:%{!E:cc1 -fpreprocessed %i %(cc1_options) %{!fsyntax-only:%(invoke_as)}}}}", 0, 0, 0},
  {".s", "@assembler", 0, 0, 0},
  {"@assembler",
   "%{!M:%{!MM:%{!E:%{!S:as %(asm_debug) %(asm_options) %i %A }}}}", 0, 0, 0},
  {".sx", "@assembler-with-cpp", 0, 0, 0},
  {".S", "@assembler-with-cpp", 0, 0, 0},
  {"@assembler-with-cpp",
#ifdef AS_NEEDS_DASH_FOR_PIPED_INPUT
   "%(trad_capable_cpp) -lang-asm %(cpp_options) -fno-directives-only\
      %{E|M|MM:%(cpp_debug_options)}\
      %{!M:%{!MM:%{!E:%{!S:-o %|.s |\n\
       as %(asm_debug) %(asm_options) %|.s %A }}}}"
#else
   "%(trad_capable_cpp) -lang-asm %(cpp_options) -fno-directives-only\
      %{E|M|MM:%(cpp_debug_options)}\
      %{!M:%{!MM:%{!E:%{!S:-o %|.s |\n\
       as %(asm_debug) %(asm_options) %m.s %A }}}}"
#endif
   , 0, 0, 0},

#include "specs.h"
  /* Mark end of table.  */
  {0, 0, 0, 0, 0}
};

/* Number of elements in default_compilers, not counting the terminator.  */

static const int n_default_compilers = ARRAY_SIZE (default_compilers) - 1;

typedef char *char_p; /* For DEF_VEC_P.  */

/* A vector of options to give to the linker.
   These options are accumulated by %x,
   and substituted into the linker command with %X.  */
static vec<char_p> linker_options;

/* A vector of options to give to the assembler.
   These options are accumulated by -Wa,
   and substituted into the assembler command with %Y.  */
static vec<char_p> assembler_options;

/* A vector of options to give to the preprocessor.
   These options are accumulated by -Wp,
   and substituted into the preprocessor command with %Z.  */
static vec<char_p> preprocessor_options;

static char *
skip_whitespace (char *p)
{
  while (1)
    {
      /* A fully-blank line is a delimiter in the SPEC file and shouldn't
	 be considered whitespace.  */
      if (p[0] == '\n' && p[1] == '\n' && p[2] == '\n')
	return p + 1;
      else if (*p == '\n' || *p == ' ' || *p == '\t')
	p++;
      else if (*p == '#')
	{
	  while (*p != '\n')
	    p++;
	  p++;
	}
      else
	break;
    }

  return p;
}
/* Structures to keep track of prefixes to try when looking for files.  */

struct prefix_list
{
  const char *prefix;	      /* String to prepend to the path.  */
  struct prefix_list *next;   /* Next in linked list.  */
  int require_machine_suffix; /* Don't use without machine_suffix.  */
  /* 2 means try both machine_suffix and just_machine_suffix.  */
  int priority;		      /* Sort key - priority within list.  */
  int os_multilib;	      /* 1 if OS multilib scheme should be used,
				 0 for GCC multilib scheme.  */
};

struct path_prefix
{
  struct prefix_list *plist;  /* List of prefixes to try */
  int max_len;                /* Max length of a prefix in PLIST */
  const char *name;           /* Name of this list (used in config stuff) */
};

/* List of prefixes to try when looking for executables.  */

static struct path_prefix exec_prefixes = { 0, 0, "exec" };

/* List of prefixes to try when looking for startup (crt0) files.  */

static struct path_prefix startfile_prefixes = { 0, 0, "startfile" };

/* List of prefixes to try when looking for include files.  */

static struct path_prefix include_prefixes = { 0, 0, "include" };

/* Suffix to attach to directories searched for commands.
   This looks like `MACHINE/VERSION/'.  */

static const char *machine_suffix = 0;

/* Suffix to attach to directories searched for commands.
   This is just `MACHINE/'.  */

static const char *just_machine_suffix = 0;

/* Adjusted value of GCC_EXEC_PREFIX envvar.  */

static const char *gcc_exec_prefix;

/* Adjusted value of standard_libexec_prefix.  */

static const char *gcc_libexec_prefix;

/* Default prefixes to attach to command names.  */

#ifndef STANDARD_STARTFILE_PREFIX_1
#define STANDARD_STARTFILE_PREFIX_1 "/lib/"
#endif
#ifndef STANDARD_STARTFILE_PREFIX_2
#define STANDARD_STARTFILE_PREFIX_2 "/usr/lib/"
#endif

#ifdef CROSS_DIRECTORY_STRUCTURE  /* Don't use these prefixes for a cross compiler.  */
#undef MD_EXEC_PREFIX
#undef MD_STARTFILE_PREFIX
#undef MD_STARTFILE_PREFIX_1
#endif

/* If no prefixes defined, use the null string, which will disable them.  */
#ifndef MD_EXEC_PREFIX
#define MD_EXEC_PREFIX ""
#endif
#ifndef MD_STARTFILE_PREFIX
#define MD_STARTFILE_PREFIX ""
#endif
#ifndef MD_STARTFILE_PREFIX_1
#define MD_STARTFILE_PREFIX_1 ""
#endif

/* These directories are locations set at configure-time based on the
   --prefix option provided to configure.  Their initializers are
   defined in Makefile.in.  These paths are not *directly* used when
   gcc_exec_prefix is set because, in that case, we know where the
   compiler has been installed, and use paths relative to that
   location instead.  */
static const char *const standard_exec_prefix = STANDARD_EXEC_PREFIX;
static const char *const standard_libexec_prefix = STANDARD_LIBEXEC_PREFIX;
static const char *const standard_bindir_prefix = STANDARD_BINDIR_PREFIX;
static const char *const standard_startfile_prefix = STANDARD_STARTFILE_PREFIX;

/* For native compilers, these are well-known paths containing
   components that may be provided by the system.  For cross
   compilers, these paths are not used.  */
static const char *md_exec_prefix = MD_EXEC_PREFIX;
static const char *md_startfile_prefix = MD_STARTFILE_PREFIX;
static const char *md_startfile_prefix_1 = MD_STARTFILE_PREFIX_1;
static const char *const standard_startfile_prefix_1
  = STANDARD_STARTFILE_PREFIX_1;
static const char *const standard_startfile_prefix_2
  = STANDARD_STARTFILE_PREFIX_2;

/* A relative path to be used in finding the location of tools
   relative to the driver.  */
static const char *const tooldir_base_prefix = TOOLDIR_BASE_PREFIX;

/* Subdirectory to use for locating libraries.  Set by
   set_multilib_dir based on the compilation options.  */

static const char *multilib_dir;

/* Subdirectory to use for locating libraries in OS conventions.  Set by
   set_multilib_dir based on the compilation options.  */

static const char *multilib_os_dir;

/* Subdirectory to use for locating libraries in multiarch conventions.  Set by
   set_multilib_dir based on the compilation options.  */

static const char *multiarch_dir;

/* Structure to keep track of the specs that have been defined so far.
   These are accessed using %(specname) in a compiler or link
   spec.  */

struct spec_list
{
				/* The following 2 fields must be first */
				/* to allow EXTRA_SPECS to be initialized */
  const char *name;		/* name of the spec.  */
  const char *ptr;		/* available ptr if no static pointer */

				/* The following fields are not initialized */
				/* by EXTRA_SPECS */
  const char **ptr_spec;	/* pointer to the spec itself.  */
  struct spec_list *next;	/* Next spec in linked list.  */
  int name_len;			/* length of the name */
  bool user_p;			/* whether string come from file spec.  */
  bool alloc_p;			/* whether string was allocated */
};

#define INIT_STATIC_SPEC(NAME,PTR) \
  { NAME, NULL, PTR, (struct spec_list *) 0, sizeof (NAME) - 1, false, false }

/* List of statically defined specs.  */
static struct spec_list static_specs[] =
{
  INIT_STATIC_SPEC ("asm",			&asm_spec),
  INIT_STATIC_SPEC ("asm_debug",		&asm_debug),
  INIT_STATIC_SPEC ("asm_final",		&asm_final_spec),
  INIT_STATIC_SPEC ("asm_options",		&asm_options),
  INIT_STATIC_SPEC ("invoke_as",		&invoke_as),
  INIT_STATIC_SPEC ("cpp",			&cpp_spec),
  INIT_STATIC_SPEC ("cpp_options",		&cpp_options),
  INIT_STATIC_SPEC ("cpp_debug_options",	&cpp_debug_options),
  INIT_STATIC_SPEC ("cpp_unique_options",	&cpp_unique_options),
  INIT_STATIC_SPEC ("trad_capable_cpp",		&trad_capable_cpp),
  INIT_STATIC_SPEC ("cc1",			&cc1_spec),
  INIT_STATIC_SPEC ("cc1_options",		&cc1_options),
  INIT_STATIC_SPEC ("cc1plus",			&cc1plus_spec),
  INIT_STATIC_SPEC ("link_gcc_c_sequence",	&link_gcc_c_sequence_spec),
  INIT_STATIC_SPEC ("link_ssp",			&link_ssp_spec),
  INIT_STATIC_SPEC ("endfile",			&endfile_spec),
  INIT_STATIC_SPEC ("link",			&link_spec),
  INIT_STATIC_SPEC ("lib",			&lib_spec),
  INIT_STATIC_SPEC ("link_gomp",		&link_gomp_spec),
  INIT_STATIC_SPEC ("libgcc",			&libgcc_spec),
  INIT_STATIC_SPEC ("startfile",		&startfile_spec),
  INIT_STATIC_SPEC ("cross_compile",		&cross_compile),
  INIT_STATIC_SPEC ("version",			&compiler_version),
  INIT_STATIC_SPEC ("multilib",			&multilib_select),
  INIT_STATIC_SPEC ("multilib_defaults",	&multilib_defaults),
  INIT_STATIC_SPEC ("multilib_extra",		&multilib_extra),
  INIT_STATIC_SPEC ("multilib_matches",		&multilib_matches),
  INIT_STATIC_SPEC ("multilib_exclusions",	&multilib_exclusions),
  INIT_STATIC_SPEC ("multilib_options",		&multilib_options),
  INIT_STATIC_SPEC ("multilib_reuse",		&multilib_reuse),
  INIT_STATIC_SPEC ("linker",			&linker_name_spec),
  INIT_STATIC_SPEC ("linker_plugin_file",	&linker_plugin_file_spec),
  INIT_STATIC_SPEC ("lto_wrapper",		&lto_wrapper_spec),
  INIT_STATIC_SPEC ("lto_gcc",			&lto_gcc_spec),
  INIT_STATIC_SPEC ("link_libgcc",		&link_libgcc_spec),
  INIT_STATIC_SPEC ("md_exec_prefix",		&md_exec_prefix),
  INIT_STATIC_SPEC ("md_startfile_prefix",	&md_startfile_prefix),
  INIT_STATIC_SPEC ("md_startfile_prefix_1",	&md_startfile_prefix_1),
  INIT_STATIC_SPEC ("startfile_prefix_spec",	&startfile_prefix_spec),
  INIT_STATIC_SPEC ("sysroot_spec",             &sysroot_spec),
  INIT_STATIC_SPEC ("sysroot_suffix_spec",	&sysroot_suffix_spec),
  INIT_STATIC_SPEC ("sysroot_hdrs_suffix_spec",	&sysroot_hdrs_suffix_spec),
  INIT_STATIC_SPEC ("self_spec",		&self_spec),
};

#ifdef EXTRA_SPECS		/* additional specs needed */
/* Structure to keep track of just the first two args of a spec_list.
   That is all that the EXTRA_SPECS macro gives us.  */
struct spec_list_1
{
  const char *const name;
  const char *const ptr;
};

static const struct spec_list_1 extra_specs_1[] = { EXTRA_SPECS };
static struct spec_list *extra_specs = (struct spec_list *) 0;
#endif

/* List of dynamically allocates specs that have been defined so far.  */

static struct spec_list *specs = (struct spec_list *) 0;

/* List of static spec functions.  */

static const struct spec_function static_spec_functions[] =
{
  { "getenv",                   getenv_spec_function },
  { "if-exists",		if_exists_spec_function },
  { "if-exists-else",		if_exists_else_spec_function },
  { "sanitize",			sanitize_spec_function },
  { "replace-outfile",		replace_outfile_spec_function },
  { "remove-outfile",		remove_outfile_spec_function },
  { "version-compare",		version_compare_spec_function },
  { "include",			include_spec_function },
  { "find-file",		find_file_spec_function },
  { "find-plugindir",		find_plugindir_spec_function },
  { "print-asm-header",		print_asm_header_spec_function },
  { "compare-debug-dump-opt",	compare_debug_dump_opt_spec_function },
  { "compare-debug-self-opt",	compare_debug_self_opt_spec_function },
  { "compare-debug-auxbase-opt", compare_debug_auxbase_opt_spec_function },
  { "pass-through-libs",	pass_through_libs_spec_func },
  { "replace-extension",	replace_extension_spec_func },
#ifdef EXTRA_SPEC_FUNCTIONS
  EXTRA_SPEC_FUNCTIONS
#endif
  { 0, 0 }
};

static int processing_spec_function;

/* Add appropriate libgcc specs to OBSTACK, taking into account
   various permutations of -shared-libgcc, -shared, and such.  */

#if defined(ENABLE_SHARED_LIBGCC) && !defined(REAL_LIBGCC_SPEC)

#ifndef USE_LD_AS_NEEDED
#define USE_LD_AS_NEEDED 0
#endif

static void
init_gcc_specs (struct obstack *obstack, const char *shared_name,
		const char *static_name, const char *eh_name)
{
  char *buf;

  buf = concat ("%{static|static-libgcc:", static_name, " ", eh_name, "}"
		"%{!static:%{!static-libgcc:"
#if USE_LD_AS_NEEDED
		"%{!shared-libgcc:",
		static_name, " " LD_AS_NEEDED_OPTION " ",
		shared_name, " " LD_NO_AS_NEEDED_OPTION
		"}"
		"%{shared-libgcc:",
		shared_name, "%{!shared: ", static_name, "}"
		"}"
#else
		"%{!shared:"
		"%{!shared-libgcc:", static_name, " ", eh_name, "}"
		"%{shared-libgcc:", shared_name, " ", static_name, "}"
		"}"
#ifdef LINK_EH_SPEC
		"%{shared:"
		"%{shared-libgcc:", shared_name, "}"
		"%{!shared-libgcc:", static_name, "}"
		"}"
#else
		"%{shared:", shared_name, "}"
#endif
#endif
		"}}", NULL);

  obstack_grow (obstack, buf, strlen (buf));
  free (buf);
}
#endif /* ENABLE_SHARED_LIBGCC */

/* Initialize the specs lookup routines.  */

static void
init_spec (void)
{
  struct spec_list *next = (struct spec_list *) 0;
  struct spec_list *sl   = (struct spec_list *) 0;
  int i;

  if (specs)
    return;			/* Already initialized.  */

  if (verbose_flag)
    fnotice (stderr, "Using built-in specs.\n");

#ifdef EXTRA_SPECS
  extra_specs = XCNEWVEC (struct spec_list, ARRAY_SIZE (extra_specs_1));

  for (i = ARRAY_SIZE (extra_specs_1) - 1; i >= 0; i--)
    {
      sl = &extra_specs[i];
      sl->name = extra_specs_1[i].name;
      sl->ptr = extra_specs_1[i].ptr;
      sl->next = next;
      sl->name_len = strlen (sl->name);
      sl->ptr_spec = &sl->ptr;
      next = sl;
    }
#endif

  for (i = ARRAY_SIZE (static_specs) - 1; i >= 0; i--)
    {
      sl = &static_specs[i];
      sl->next = next;
      next = sl;
    }

#if defined(ENABLE_SHARED_LIBGCC) && !defined(REAL_LIBGCC_SPEC)
  /* ??? If neither -shared-libgcc nor --static-libgcc was
     seen, then we should be making an educated guess.  Some proposed
     heuristics for ELF include:

	(1) If "-Wl,--export-dynamic", then it's a fair bet that the
	    program will be doing dynamic loading, which will likely
	    need the shared libgcc.

	(2) If "-ldl", then it's also a fair bet that we're doing
	    dynamic loading.

	(3) For each ET_DYN we're linking against (either through -lfoo
	    or /some/path/foo.so), check to see whether it or one of
	    its dependencies depends on a shared libgcc.

	(4) If "-shared"

	    If the runtime is fixed to look for program headers instead
	    of calling __register_frame_info at all, for each object,
	    use the shared libgcc if any EH symbol referenced.

	    If crtstuff is fixed to not invoke __register_frame_info
	    automatically, for each object, use the shared libgcc if
	    any non-empty unwind section found.

     Doing any of this probably requires invoking an external program to
     do the actual object file scanning.  */
  {
    const char *p = libgcc_spec;
    int in_sep = 1;

    /* Transform the extant libgcc_spec into one that uses the shared libgcc
       when given the proper command line arguments.  */
    while (*p)
      {
	if (in_sep && *p == '-' && strncmp (p, "-lgcc", 5) == 0)
	  {
	    init_gcc_specs (&obstack,
			    "-lgcc_s"
#ifdef USE_LIBUNWIND_EXCEPTIONS
			    " -lunwind"
#endif
			    ,
			    "-lgcc",
			    "-lgcc_eh"
#ifdef USE_LIBUNWIND_EXCEPTIONS
# ifdef HAVE_LD_STATIC_DYNAMIC
			    " %{!static:" LD_STATIC_OPTION "} -lunwind"
			    " %{!static:" LD_DYNAMIC_OPTION "}"
# else
			    " -lunwind"
# endif
#endif
			    );

	    p += 5;
	    in_sep = 0;
	  }
	else if (in_sep && *p == 'l' && strncmp (p, "libgcc.a%s", 10) == 0)
	  {
	    /* Ug.  We don't know shared library extensions.  Hope that
	       systems that use this form don't do shared libraries.  */
	    init_gcc_specs (&obstack,
			    "-lgcc_s",
			    "libgcc.a%s",
			    "libgcc_eh.a%s"
#ifdef USE_LIBUNWIND_EXCEPTIONS
			    " -lunwind"
#endif
			    );
	    p += 10;
	    in_sep = 0;
	  }
	else
	  {
	    obstack_1grow (&obstack, *p);
	    in_sep = (*p == ' ');
	    p += 1;
	  }
      }

    obstack_1grow (&obstack, '\0');
    libgcc_spec = XOBFINISH (&obstack, const char *);
  }
#endif
#ifdef USE_AS_TRADITIONAL_FORMAT
  /* Prepend "--traditional-format" to whatever asm_spec we had before.  */
  {
    static const char tf[] = "--traditional-format ";
    obstack_grow (&obstack, tf, sizeof (tf) - 1);
    obstack_grow0 (&obstack, asm_spec, strlen (asm_spec));
    asm_spec = XOBFINISH (&obstack, const char *);
  }
#endif

#if defined LINK_EH_SPEC || defined LINK_BUILDID_SPEC || \
    defined LINKER_HASH_STYLE
# ifdef LINK_BUILDID_SPEC
  /* Prepend LINK_BUILDID_SPEC to whatever link_spec we had before.  */
  obstack_grow (&obstack, LINK_BUILDID_SPEC, sizeof (LINK_BUILDID_SPEC) - 1);
# endif
# ifdef LINK_EH_SPEC
  /* Prepend LINK_EH_SPEC to whatever link_spec we had before.  */
  obstack_grow (&obstack, LINK_EH_SPEC, sizeof (LINK_EH_SPEC) - 1);
# endif
# ifdef LINKER_HASH_STYLE
  /* Prepend --hash-style=LINKER_HASH_STYLE to whatever link_spec we had
     before.  */
  {
    static const char hash_style[] = "--hash-style=";
    obstack_grow (&obstack, hash_style, sizeof (hash_style) - 1);
    obstack_grow (&obstack, LINKER_HASH_STYLE, sizeof (LINKER_HASH_STYLE) - 1);
    obstack_1grow (&obstack, ' ');
  }
# endif
  obstack_grow0 (&obstack, link_spec, strlen (link_spec));
  link_spec = XOBFINISH (&obstack, const char *);
#endif

  specs = sl;
}

/* Change the value of spec NAME to SPEC.  If SPEC is empty, then the spec is
   removed; If the spec starts with a + then SPEC is added to the end of the
   current spec.  */

static void
set_spec (const char *name, const char *spec, bool user_p)
{
  struct spec_list *sl;
  const char *old_spec;
  int name_len = strlen (name);
  int i;

  /* If this is the first call, initialize the statically allocated specs.  */
  if (!specs)
    {
      struct spec_list *next = (struct spec_list *) 0;
      for (i = ARRAY_SIZE (static_specs) - 1; i >= 0; i--)
	{
	  sl = &static_specs[i];
	  sl->next = next;
	  next = sl;
	}
      specs = sl;
    }

  /* See if the spec already exists.  */
  for (sl = specs; sl; sl = sl->next)
    if (name_len == sl->name_len && !strcmp (sl->name, name))
      break;

  if (!sl)
    {
      /* Not found - make it.  */
      sl = XNEW (struct spec_list);
      sl->name = xstrdup (name);
      sl->name_len = name_len;
      sl->ptr_spec = &sl->ptr;
      sl->alloc_p = 0;
      *(sl->ptr_spec) = "";
      sl->next = specs;
      specs = sl;
    }

  old_spec = *(sl->ptr_spec);
  *(sl->ptr_spec) = ((spec[0] == '+' && ISSPACE ((unsigned char)spec[1]))
		     ? concat (old_spec, spec + 1, NULL)
		     : xstrdup (spec));

#ifdef DEBUG_SPECS
  if (verbose_flag)
    fnotice (stderr, "Setting spec %s to '%s'\n\n", name, *(sl->ptr_spec));
#endif

  /* Free the old spec.  */
  if (old_spec && sl->alloc_p)
    free (CONST_CAST (char *, old_spec));

  sl->user_p = user_p;
  sl->alloc_p = true;
}

/* Accumulate a command (program name and args), and run it.  */

typedef const char *const_char_p; /* For DEF_VEC_P.  */

/* Vector of pointers to arguments in the current line of specifications.  */

static vec<const_char_p> argbuf;

/* Position in the argbuf vector containing the name of the output file
   (the value associated with the "-o" flag).  */

static int have_o_argbuf_index = 0;

/* Were the options -c, -S or -E passed.  */
static int have_c = 0;

/* Was the option -o passed.  */
static int have_o = 0;

/* This is the list of suffixes and codes (%g/%u/%U/%j) and the associated
   temp file.  If the HOST_BIT_BUCKET is used for %j, no entry is made for
   it here.  */

static struct temp_name {
  const char *suffix;	/* suffix associated with the code.  */
  int length;		/* strlen (suffix).  */
  int unique;		/* Indicates whether %g or %u/%U was used.  */
  const char *filename;	/* associated filename.  */
  int filename_length;	/* strlen (filename).  */
  struct temp_name *next;
} *temp_names;

/* Number of commands executed so far.  */

static int execution_count;

/* Number of commands that exited with a signal.  */

static int signal_count;

/* Allocate the argument vector.  */

static void
alloc_args (void)
{
  argbuf.create (10);
}

/* Clear out the vector of arguments (after a command is executed).  */

static void
clear_args (void)
{
  argbuf.truncate (0);
}

/* Add one argument to the vector at the end.
   This is done when a space is seen or at the end of the line.
   If DELETE_ALWAYS is nonzero, the arg is a filename
    and the file should be deleted eventually.
   If DELETE_FAILURE is nonzero, the arg is a filename
    and the file should be deleted if this compilation fails.  */

static void
store_arg (const char *arg, int delete_always, int delete_failure)
{
  argbuf.safe_push (arg);

  if (strcmp (arg, "-o") == 0)
    have_o_argbuf_index = argbuf.length ();
  if (delete_always || delete_failure)
    {
      const char *p;
      /* If the temporary file we should delete is specified as
	 part of a joined argument extract the filename.  */
      if (arg[0] == '-'
	  && (p = strrchr (arg, '=')))
	arg = p + 1;
      record_temp_file (arg, delete_always, delete_failure);
    }
}

/* Load specs from a file name named FILENAME, replacing occurrences of
   various different types of line-endings, \r\n, \n\r and just \r, with
   a single \n.  */

static char *
load_specs (const char *filename)
{
  int desc;
  int readlen;
  struct stat statbuf;
  char *buffer;
  char *buffer_p;
  char *specs;
  char *specs_p;

  if (verbose_flag)
    fnotice (stderr, "Reading specs from %s\n", filename);

  /* Open and stat the file.  */
  desc = open (filename, O_RDONLY, 0);
  if (desc < 0)
    pfatal_with_name (filename);
  if (stat (filename, &statbuf) < 0)
    pfatal_with_name (filename);

  /* Read contents of file into BUFFER.  */
  buffer = XNEWVEC (char, statbuf.st_size + 1);
  readlen = read (desc, buffer, (unsigned) statbuf.st_size);
  if (readlen < 0)
    pfatal_with_name (filename);
  buffer[readlen] = 0;
  close (desc);

  specs = XNEWVEC (char, readlen + 1);
  specs_p = specs;
  for (buffer_p = buffer; buffer_p && *buffer_p; buffer_p++)
    {
      int skip = 0;
      char c = *buffer_p;
      if (c == '\r')
	{
	  if (buffer_p > buffer && *(buffer_p - 1) == '\n')	/* \n\r */
	    skip = 1;
	  else if (*(buffer_p + 1) == '\n')			/* \r\n */
	    skip = 1;
	  else							/* \r */
	    c = '\n';
	}
      if (! skip)
	*specs_p++ = c;
    }
  *specs_p = '\0';

  free (buffer);
  return (specs);
}

/* Read compilation specs from a file named FILENAME,
   replacing the default ones.

   A suffix which starts with `*' is a definition for
   one of the machine-specific sub-specs.  The "suffix" should be
   *asm, *cc1, *cpp, *link, *startfile, etc.
   The corresponding spec is stored in asm_spec, etc.,
   rather than in the `compilers' vector.

   Anything invalid in the file is a fatal error.  */

static void
read_specs (const char *filename, bool main_p, bool user_p)
{
  char *buffer;
  char *p;

  buffer = load_specs (filename);

  /* Scan BUFFER for specs, putting them in the vector.  */
  p = buffer;
  while (1)
    {
      char *suffix;
      char *spec;
      char *in, *out, *p1, *p2, *p3;

      /* Advance P in BUFFER to the next nonblank nocomment line.  */
      p = skip_whitespace (p);
      if (*p == 0)
	break;

      /* Is this a special command that starts with '%'? */
      /* Don't allow this for the main specs file, since it would
	 encourage people to overwrite it.  */
      if (*p == '%' && !main_p)
	{
	  p1 = p;
	  while (*p && *p != '\n')
	    p++;

	  /* Skip '\n'.  */
	  p++;

	  if (!strncmp (p1, "%include", sizeof ("%include") - 1)
	      && (p1[sizeof "%include" - 1] == ' '
		  || p1[sizeof "%include" - 1] == '\t'))
	    {
	      char *new_filename;

	      p1 += sizeof ("%include");
	      while (*p1 == ' ' || *p1 == '\t')
		p1++;

	      if (*p1++ != '<' || p[-2] != '>')
		fatal_error ("specs %%include syntax malformed after "
			     "%ld characters",
			     (long) (p1 - buffer + 1));

	      p[-2] = '\0';
	      new_filename = find_a_file (&startfile_prefixes, p1, R_OK, true);
	      read_specs (new_filename ? new_filename : p1, false, user_p);
	      continue;
	    }
	  else if (!strncmp (p1, "%include_noerr", sizeof "%include_noerr" - 1)
		   && (p1[sizeof "%include_noerr" - 1] == ' '
		       || p1[sizeof "%include_noerr" - 1] == '\t'))
	    {
	      char *new_filename;

	      p1 += sizeof "%include_noerr";
	      while (*p1 == ' ' || *p1 == '\t')
		p1++;

	      if (*p1++ != '<' || p[-2] != '>')
		fatal_error ("specs %%include syntax malformed after "
			     "%ld characters",
			     (long) (p1 - buffer + 1));

	      p[-2] = '\0';
	      new_filename = find_a_file (&startfile_prefixes, p1, R_OK, true);
	      if (new_filename)
		read_specs (new_filename, false, user_p);
	      else if (verbose_flag)
		fnotice (stderr, "could not find specs file %s\n", p1);
	      continue;
	    }
	  else if (!strncmp (p1, "%rename", sizeof "%rename" - 1)
		   && (p1[sizeof "%rename" - 1] == ' '
		       || p1[sizeof "%rename" - 1] == '\t'))
	    {
	      int name_len;
	      struct spec_list *sl;
	      struct spec_list *newsl;

	      /* Get original name.  */
	      p1 += sizeof "%rename";
	      while (*p1 == ' ' || *p1 == '\t')
		p1++;

	      if (! ISALPHA ((unsigned char) *p1))
		fatal_error ("specs %%rename syntax malformed after "
			     "%ld characters",
			     (long) (p1 - buffer));

	      p2 = p1;
	      while (*p2 && !ISSPACE ((unsigned char) *p2))
		p2++;

	      if (*p2 != ' ' && *p2 != '\t')
		fatal_error ("specs %%rename syntax malformed after "
			     "%ld characters",
			     (long) (p2 - buffer));

	      name_len = p2 - p1;
	      *p2++ = '\0';
	      while (*p2 == ' ' || *p2 == '\t')
		p2++;

	      if (! ISALPHA ((unsigned char) *p2))
		fatal_error ("specs %%rename syntax malformed after "
			     "%ld characters",
			     (long) (p2 - buffer));

	      /* Get new spec name.  */
	      p3 = p2;
	      while (*p3 && !ISSPACE ((unsigned char) *p3))
		p3++;

	      if (p3 != p - 1)
		fatal_error ("specs %%rename syntax malformed after "
			     "%ld characters",
			     (long) (p3 - buffer));
	      *p3 = '\0';

	      for (sl = specs; sl; sl = sl->next)
		if (name_len == sl->name_len && !strcmp (sl->name, p1))
		  break;

	      if (!sl)
		fatal_error ("specs %s spec was not found to be renamed", p1);

	      if (strcmp (p1, p2) == 0)
		continue;

	      for (newsl = specs; newsl; newsl = newsl->next)
		if (strcmp (newsl->name, p2) == 0)
		  fatal_error ("%s: attempt to rename spec %qs to "
			       "already defined spec %qs",
		    filename, p1, p2);

	      if (verbose_flag)
		{
		  fnotice (stderr, "rename spec %s to %s\n", p1, p2);
#ifdef DEBUG_SPECS
		  fnotice (stderr, "spec is '%s'\n\n", *(sl->ptr_spec));
#endif
		}

	      set_spec (p2, *(sl->ptr_spec), user_p);
	      if (sl->alloc_p)
		free (CONST_CAST (char *, *(sl->ptr_spec)));

	      *(sl->ptr_spec) = "";
	      sl->alloc_p = 0;
	      continue;
	    }
	  else
	    fatal_error ("specs unknown %% command after %ld characters",
			 (long) (p1 - buffer));
	}

      /* Find the colon that should end the suffix.  */
      p1 = p;
      while (*p1 && *p1 != ':' && *p1 != '\n')
	p1++;

      /* The colon shouldn't be missing.  */
      if (*p1 != ':')
	fatal_error ("specs file malformed after %ld characters",
		     (long) (p1 - buffer));

      /* Skip back over trailing whitespace.  */
      p2 = p1;
      while (p2 > buffer && (p2[-1] == ' ' || p2[-1] == '\t'))
	p2--;

      /* Copy the suffix to a string.  */
      suffix = save_string (p, p2 - p);
      /* Find the next line.  */
      p = skip_whitespace (p1 + 1);
      if (p[1] == 0)
	fatal_error ("specs file malformed after %ld characters",
		     (long) (p - buffer));

      p1 = p;
      /* Find next blank line or end of string.  */
      while (*p1 && !(*p1 == '\n' && (p1[1] == '\n' || p1[1] == '\0')))
	p1++;

      /* Specs end at the blank line and do not include the newline.  */
      spec = save_string (p, p1 - p);
      p = p1;

      /* Delete backslash-newline sequences from the spec.  */
      in = spec;
      out = spec;
      while (*in != 0)
	{
	  if (in[0] == '\\' && in[1] == '\n')
	    in += 2;
	  else if (in[0] == '#')
	    while (*in && *in != '\n')
	      in++;

	  else
	    *out++ = *in++;
	}
      *out = 0;

      if (suffix[0] == '*')
	{
	  if (! strcmp (suffix, "*link_command"))
	    link_command_spec = spec;
	  else
	    set_spec (suffix + 1, spec, user_p);
	}
      else
	{
	  /* Add this pair to the vector.  */
	  compilers
	    = XRESIZEVEC (struct compiler, compilers, n_compilers + 2);

	  compilers[n_compilers].suffix = suffix;
	  compilers[n_compilers].spec = spec;
	  n_compilers++;
	  memset (&compilers[n_compilers], 0, sizeof compilers[n_compilers]);
	}

      if (*suffix == 0)
	link_command_spec = spec;
    }

  if (link_command_spec == 0)
    fatal_error ("spec file has no spec for linking");
}

/* Record the names of temporary files we tell compilers to write,
   and delete them at the end of the run.  */

/* This is the common prefix we use to make temp file names.
   It is chosen once for each run of this program.
   It is substituted into a spec by %g or %j.
   Thus, all temp file names contain this prefix.
   In practice, all temp file names start with this prefix.

   This prefix comes from the envvar TMPDIR if it is defined;
   otherwise, from the P_tmpdir macro if that is defined;
   otherwise, in /usr/tmp or /tmp;
   or finally the current directory if all else fails.  */

static const char *temp_filename;

/* Length of the prefix.  */

static int temp_filename_length;

/* Define the list of temporary files to delete.  */

struct temp_file
{
  const char *name;
  struct temp_file *next;
};

/* Queue of files to delete on success or failure of compilation.  */
static struct temp_file *always_delete_queue;
/* Queue of files to delete on failure of compilation.  */
static struct temp_file *failure_delete_queue;

/* Record FILENAME as a file to be deleted automatically.
   ALWAYS_DELETE nonzero means delete it if all compilation succeeds;
   otherwise delete it in any case.
   FAIL_DELETE nonzero means delete it if a compilation step fails;
   otherwise delete it in any case.  */

void
record_temp_file (const char *filename, int always_delete, int fail_delete)
{
  char *const name = xstrdup (filename);

  if (always_delete)
    {
      struct temp_file *temp;
      for (temp = always_delete_queue; temp; temp = temp->next)
	if (! filename_cmp (name, temp->name))
	  goto already1;

      temp = XNEW (struct temp_file);
      temp->next = always_delete_queue;
      temp->name = name;
      always_delete_queue = temp;

    already1:;
    }

  if (fail_delete)
    {
      struct temp_file *temp;
      for (temp = failure_delete_queue; temp; temp = temp->next)
	if (! filename_cmp (name, temp->name))
	  {
	    free (name);
	    goto already2;
	  }

      temp = XNEW (struct temp_file);
      temp->next = failure_delete_queue;
      temp->name = name;
      failure_delete_queue = temp;

    already2:;
    }
}

/* Delete all the temporary files whose names we previously recorded.  */

#ifndef DELETE_IF_ORDINARY
#define DELETE_IF_ORDINARY(NAME,ST,VERBOSE_FLAG)        \
do                                                      \
  {                                                     \
    if (stat (NAME, &ST) >= 0 && S_ISREG (ST.st_mode))  \
      if (unlink (NAME) < 0)                            \
	if (VERBOSE_FLAG)                               \
	  perror_with_name (NAME);                      \
  } while (0)
#endif

static void
delete_if_ordinary (const char *name)
{
  struct stat st;
#ifdef DEBUG
  int i, c;

  printf ("Delete %s? (y or n) ", name);
  fflush (stdout);
  i = getchar ();
  if (i != '\n')
    while ((c = getchar ()) != '\n' && c != EOF)
      ;

  if (i == 'y' || i == 'Y')
#endif /* DEBUG */
  DELETE_IF_ORDINARY (name, st, verbose_flag);
}

static void
delete_temp_files (void)
{
  struct temp_file *temp;

  for (temp = always_delete_queue; temp; temp = temp->next)
    delete_if_ordinary (temp->name);
  always_delete_queue = 0;
}

/* Delete all the files to be deleted on error.  */

static void
delete_failure_queue (void)
{
  struct temp_file *temp;

  for (temp = failure_delete_queue; temp; temp = temp->next)
    delete_if_ordinary (temp->name);
}

static void
clear_failure_queue (void)
{
  failure_delete_queue = 0;
}

/* Call CALLBACK for each path in PATHS, breaking out early if CALLBACK
   returns non-NULL.
   If DO_MULTI is true iterate over the paths twice, first with multilib
   suffix then without, otherwise iterate over the paths once without
   adding a multilib suffix.  When DO_MULTI is true, some attempt is made
   to avoid visiting the same path twice, but we could do better.  For
   instance, /usr/lib/../lib is considered different from /usr/lib.
   At least EXTRA_SPACE chars past the end of the path passed to
   CALLBACK are available for use by the callback.
   CALLBACK_INFO allows extra parameters to be passed to CALLBACK.

   Returns the value returned by CALLBACK.  */

static void *
for_each_path (const struct path_prefix *paths,
	       bool do_multi,
	       size_t extra_space,
	       void *(*callback) (char *, void *),
	       void *callback_info)
{
  struct prefix_list *pl;
  const char *multi_dir = NULL;
  const char *multi_os_dir = NULL;
  const char *multiarch_suffix = NULL;
  const char *multi_suffix;
  const char *just_multi_suffix;
  char *path = NULL;
  void *ret = NULL;
  bool skip_multi_dir = false;
  bool skip_multi_os_dir = false;

  multi_suffix = machine_suffix;
  just_multi_suffix = just_machine_suffix;
  if (do_multi && multilib_dir && strcmp (multilib_dir, ".") != 0)
    {
      multi_dir = concat (multilib_dir, dir_separator_str, NULL);
      multi_suffix = concat (multi_suffix, multi_dir, NULL);
      just_multi_suffix = concat (just_multi_suffix, multi_dir, NULL);
    }
  if (do_multi && multilib_os_dir && strcmp (multilib_os_dir, ".") != 0)
    multi_os_dir = concat (multilib_os_dir, dir_separator_str, NULL);
  if (multiarch_dir)
    multiarch_suffix = concat (multiarch_dir, dir_separator_str, NULL);

  while (1)
    {
      size_t multi_dir_len = 0;
      size_t multi_os_dir_len = 0;
      size_t multiarch_len = 0;
      size_t suffix_len;
      size_t just_suffix_len;
      size_t len;

      if (multi_dir)
	multi_dir_len = strlen (multi_dir);
      if (multi_os_dir)
	multi_os_dir_len = strlen (multi_os_dir);
      if (multiarch_suffix)
	multiarch_len = strlen (multiarch_suffix);
      suffix_len = strlen (multi_suffix);
      just_suffix_len = strlen (just_multi_suffix);

      if (path == NULL)
	{
	  len = paths->max_len + extra_space + 1;
	  len += MAX (MAX (suffix_len, multi_os_dir_len), multiarch_len);
	  path = XNEWVEC (char, len);
	}

      for (pl = paths->plist; pl != 0; pl = pl->next)
	{
	  len = strlen (pl->prefix);
	  memcpy (path, pl->prefix, len);

	  /* Look first in MACHINE/VERSION subdirectory.  */
	  if (!skip_multi_dir)
	    {
	      memcpy (path + len, multi_suffix, suffix_len + 1);
	      ret = callback (path, callback_info);
	      if (ret)
		break;
	    }

	  /* Some paths are tried with just the machine (ie. target)
	     subdir.  This is used for finding as, ld, etc.  */
	  if (!skip_multi_dir
	      && pl->require_machine_suffix == 2)
	    {
	      memcpy (path + len, just_multi_suffix, just_suffix_len + 1);
	      ret = callback (path, callback_info);
	      if (ret)
		break;
	    }

	  /* Now try the multiarch path.  */
	  if (!skip_multi_dir
	      && !pl->require_machine_suffix && multiarch_dir)
	    {
	      memcpy (path + len, multiarch_suffix, multiarch_len + 1);
	      ret = callback (path, callback_info);
	      if (ret)
		break;
	    }

	  /* Now try the base path.  */
	  if (!pl->require_machine_suffix
	      && !(pl->os_multilib ? skip_multi_os_dir : skip_multi_dir))
	    {
	      const char *this_multi;
	      size_t this_multi_len;

	      if (pl->os_multilib)
		{
		  this_multi = multi_os_dir;
		  this_multi_len = multi_os_dir_len;
		}
	      else
		{
		  this_multi = multi_dir;
		  this_multi_len = multi_dir_len;
		}

	      if (this_multi_len)
		memcpy (path + len, this_multi, this_multi_len + 1);
	      else
		path[len] = '\0';

	      ret = callback (path, callback_info);
	      if (ret)
		break;
	    }
	}
      if (pl)
	break;

      if (multi_dir == NULL && multi_os_dir == NULL)
	break;

      /* Run through the paths again, this time without multilibs.
	 Don't repeat any we have already seen.  */
      if (multi_dir)
	{
	  free (CONST_CAST (char *, multi_dir));
	  multi_dir = NULL;
	  free (CONST_CAST (char *, multi_suffix));
	  multi_suffix = machine_suffix;
	  free (CONST_CAST (char *, just_multi_suffix));
	  just_multi_suffix = just_machine_suffix;
	}
      else
	skip_multi_dir = true;
      if (multi_os_dir)
	{
	  free (CONST_CAST (char *, multi_os_dir));
	  multi_os_dir = NULL;
	}
      else
	skip_multi_os_dir = true;
    }

  if (multi_dir)
    {
      free (CONST_CAST (char *, multi_dir));
      free (CONST_CAST (char *, multi_suffix));
      free (CONST_CAST (char *, just_multi_suffix));
    }
  if (multi_os_dir)
    free (CONST_CAST (char *, multi_os_dir));
  if (ret != path)
    free (path);
  return ret;
}

/* Callback for build_search_list.  Adds path to obstack being built.  */

struct add_to_obstack_info {
  struct obstack *ob;
  bool check_dir;
  bool first_time;
};

static void *
add_to_obstack (char *path, void *data)
{
  struct add_to_obstack_info *info = (struct add_to_obstack_info *) data;

  if (info->check_dir && !is_directory (path, false))
    return NULL;

  if (!info->first_time)
    obstack_1grow (info->ob, PATH_SEPARATOR);

  obstack_grow (info->ob, path, strlen (path));

  info->first_time = false;
  return NULL;
}

/* Add or change the value of an environment variable, outputting the
   change to standard error if in verbose mode.  */
static void
xputenv (const char *string)
{
  if (verbose_flag)
    fnotice (stderr, "%s\n", string);
  putenv (CONST_CAST (char *, string));
}

/* Build a list of search directories from PATHS.
   PREFIX is a string to prepend to the list.
   If CHECK_DIR_P is true we ensure the directory exists.
   If DO_MULTI is true, multilib paths are output first, then
   non-multilib paths.
   This is used mostly by putenv_from_prefixes so we use `collect_obstack'.
   It is also used by the --print-search-dirs flag.  */

static char *
build_search_list (const struct path_prefix *paths, const char *prefix,
		   bool check_dir, bool do_multi)
{
  struct add_to_obstack_info info;

  info.ob = &collect_obstack;
  info.check_dir = check_dir;
  info.first_time = true;

  obstack_grow (&collect_obstack, prefix, strlen (prefix));
  obstack_1grow (&collect_obstack, '=');

  for_each_path (paths, do_multi, 0, add_to_obstack, &info);

  obstack_1grow (&collect_obstack, '\0');
  return XOBFINISH (&collect_obstack, char *);
}

/* Rebuild the COMPILER_PATH and LIBRARY_PATH environment variables
   for collect.  */

static void
putenv_from_prefixes (const struct path_prefix *paths, const char *env_var,
		      bool do_multi)
{
  xputenv (build_search_list (paths, env_var, true, do_multi));
}

/* Check whether NAME can be accessed in MODE.  This is like access,
   except that it never considers directories to be executable.  */

static int
access_check (const char *name, int mode)
{
  if (mode == X_OK)
    {
      struct stat st;

      if (stat (name, &st) < 0
	  || S_ISDIR (st.st_mode))
	return -1;
    }

  return access (name, mode);
}

/* Callback for find_a_file.  Appends the file name to the directory
   path.  If the resulting file exists in the right mode, return the
   full pathname to the file.  */

struct file_at_path_info {
  const char *name;
  const char *suffix;
  int name_len;
  int suffix_len;
  int mode;
};

static void *
file_at_path (char *path, void *data)
{
  struct file_at_path_info *info = (struct file_at_path_info *) data;
  size_t len = strlen (path);

  memcpy (path + len, info->name, info->name_len);
  len += info->name_len;

  /* Some systems have a suffix for executable files.
     So try appending that first.  */
  if (info->suffix_len)
    {
      memcpy (path + len, info->suffix, info->suffix_len + 1);
      if (access_check (path, info->mode) == 0)
	return path;
    }

  path[len] = '\0';
  if (access_check (path, info->mode) == 0)
    return path;

  return NULL;
}

/* Search for NAME using the prefix list PREFIXES.  MODE is passed to
   access to check permissions.  If DO_MULTI is true, search multilib
   paths then non-multilib paths, otherwise do not search multilib paths.
   Return 0 if not found, otherwise return its name, allocated with malloc.  */

static char *
find_a_file (const struct path_prefix *pprefix, const char *name, int mode,
	     bool do_multi)
{
  struct file_at_path_info info;

#ifdef DEFAULT_ASSEMBLER
  if (! strcmp (name, "as") && access (DEFAULT_ASSEMBLER, mode) == 0)
    return xstrdup (DEFAULT_ASSEMBLER);
#endif

#ifdef DEFAULT_LINKER
  if (! strcmp (name, "ld") && access (DEFAULT_LINKER, mode) == 0)
    return xstrdup (DEFAULT_LINKER);
#endif

  /* Determine the filename to execute (special case for absolute paths).  */

  if (IS_ABSOLUTE_PATH (name))
    {
      if (access (name, mode) == 0)
	return xstrdup (name);

      return NULL;
    }

  info.name = name;
  info.suffix = (mode & X_OK) != 0 ? HOST_EXECUTABLE_SUFFIX : "";
  info.name_len = strlen (info.name);
  info.suffix_len = strlen (info.suffix);
  info.mode = mode;

  return (char*) for_each_path (pprefix, do_multi,
				info.name_len + info.suffix_len,
				file_at_path, &info);
}

/* Ranking of prefixes in the sort list. -B prefixes are put before
   all others.  */

enum path_prefix_priority
{
  PREFIX_PRIORITY_B_OPT,
  PREFIX_PRIORITY_LAST
};

/* Add an entry for PREFIX in PLIST.  The PLIST is kept in ascending
   order according to PRIORITY.  Within each PRIORITY, new entries are
   appended.

   If WARN is nonzero, we will warn if no file is found
   through this prefix.  WARN should point to an int
   which will be set to 1 if this entry is used.

   COMPONENT is the value to be passed to update_path.

   REQUIRE_MACHINE_SUFFIX is 1 if this prefix can't be used without
   the complete value of machine_suffix.
   2 means try both machine_suffix and just_machine_suffix.  */

static void
add_prefix (struct path_prefix *pprefix, const char *prefix,
	    const char *component, /* enum prefix_priority */ int priority,
	    int require_machine_suffix, int os_multilib)
{
  struct prefix_list *pl, **prev;
  int len;

  for (prev = &pprefix->plist;
       (*prev) != NULL && (*prev)->priority <= priority;
       prev = &(*prev)->next)
    ;

  /* Keep track of the longest prefix.  */

  prefix = update_path (prefix, component);
  len = strlen (prefix);
  if (len > pprefix->max_len)
    pprefix->max_len = len;

  pl = XNEW (struct prefix_list);
  pl->prefix = prefix;
  pl->require_machine_suffix = require_machine_suffix;
  pl->priority = priority;
  pl->os_multilib = os_multilib;

  /* Insert after PREV.  */
  pl->next = (*prev);
  (*prev) = pl;
}

/* Same as add_prefix, but prepending target_system_root to prefix.  */
/* The target_system_root prefix has been relocated by gcc_exec_prefix.  */
static void
add_sysrooted_prefix (struct path_prefix *pprefix, const char *prefix,
		      const char *component,
		      /* enum prefix_priority */ int priority,
		      int require_machine_suffix, int os_multilib)
{
  if (!IS_ABSOLUTE_PATH (prefix))
    fatal_error ("system path %qs is not absolute", prefix);

  if (target_system_root)
    {
      char *sysroot_no_trailing_dir_separator = xstrdup (target_system_root);
      size_t sysroot_len = strlen (target_system_root);

      if (sysroot_len > 0
	  && target_system_root[sysroot_len - 1] == DIR_SEPARATOR)
	sysroot_no_trailing_dir_separator[sysroot_len - 1] = '\0';

      if (target_sysroot_suffix)
	prefix = concat (sysroot_no_trailing_dir_separator,
			 target_sysroot_suffix, prefix, NULL);
      else
	prefix = concat (sysroot_no_trailing_dir_separator, prefix, NULL);

      free (sysroot_no_trailing_dir_separator);

      /* We have to override this because GCC's notion of sysroot
	 moves along with GCC.  */
      component = "GCC";
    }

  add_prefix (pprefix, prefix, component, priority,
	      require_machine_suffix, os_multilib);
}

/* Execute the command specified by the arguments on the current line of spec.
   When using pipes, this includes several piped-together commands
   with `|' between them.

   Return 0 if successful, -1 if failed.  */

static int
execute (void)
{
  int i;
  int n_commands;		/* # of command.  */
  char *string;
  struct pex_obj *pex;
  struct command
  {
    const char *prog;		/* program name.  */
    const char **argv;		/* vector of args.  */
  };
  const char *arg;

  struct command *commands;	/* each command buffer with above info.  */

  gcc_assert (!processing_spec_function);

  if (wrapper_string)
    {
      string = find_a_file (&exec_prefixes,
			    argbuf[0], X_OK, false);
      if (string)
	argbuf[0] = string;
      insert_wrapper (wrapper_string);
    }

  /* Count # of piped commands.  */
  for (n_commands = 1, i = 0; argbuf.iterate (i, &arg); i++)
    if (strcmp (arg, "|") == 0)
      n_commands++;

  /* Get storage for each command.  */
  commands = (struct command *) alloca (n_commands * sizeof (struct command));

  /* Split argbuf into its separate piped processes,
     and record info about each one.
     Also search for the programs that are to be run.  */

  argbuf.safe_push (0);

  commands[0].prog = argbuf[0]; /* first command.  */
  commands[0].argv = argbuf.address ();

  if (!wrapper_string)
    {
      string = find_a_file (&exec_prefixes, commands[0].prog, X_OK, false);
      commands[0].argv[0] = (string) ? string : commands[0].argv[0];
    }

  for (n_commands = 1, i = 0; argbuf.iterate (i, &arg); i++)
    if (arg && strcmp (arg, "|") == 0)
      {				/* each command.  */
#if defined (__MSDOS__) || defined (OS2) || defined (VMS)
	fatal_error ("-pipe not supported");
#endif
	argbuf[i] = 0; /* Termination of
						     command args.  */
	commands[n_commands].prog = argbuf[i + 1];
	commands[n_commands].argv
	  = &(argbuf.address ())[i + 1];
	string = find_a_file (&exec_prefixes, commands[n_commands].prog,
			      X_OK, false);
	if (string)
	  commands[n_commands].argv[0] = string;
	n_commands++;
      }

  /* If -v, print what we are about to do, and maybe query.  */

  if (verbose_flag)
    {
      /* For help listings, put a blank line between sub-processes.  */
      if (print_help_list)
	fputc ('\n', stderr);

      /* Print each piped command as a separate line.  */
      for (i = 0; i < n_commands; i++)
	{
	  const char *const *j;

	  if (verbose_only_flag)
	    {
	      for (j = commands[i].argv; *j; j++)
		{
		  const char *p;
		  for (p = *j; *p; ++p)
		    if (!ISALNUM ((unsigned char) *p)
			&& *p != '_' && *p != '/' && *p != '-' && *p != '.')
		      break;
		  if (*p || !*j)
		    {
		      fprintf (stderr, " \"");
		      for (p = *j; *p; ++p)
			{
			  if (*p == '"' || *p == '\\' || *p == '$')
			    fputc ('\\', stderr);
			  fputc (*p, stderr);
			}
		      fputc ('"', stderr);
		    }
		  /* If it's empty, print "".  */
		  else if (!**j)
		    fprintf (stderr, " \"\"");
		  else
		    fprintf (stderr, " %s", *j);
		}
	    }
	  else
	    for (j = commands[i].argv; *j; j++)
	      /* If it's empty, print "".  */
	      if (!**j)
		fprintf (stderr, " \"\"");
	      else
		fprintf (stderr, " %s", *j);

	  /* Print a pipe symbol after all but the last command.  */
	  if (i + 1 != n_commands)
	    fprintf (stderr, " |");
	  fprintf (stderr, "\n");
	}
      fflush (stderr);
      if (verbose_only_flag != 0)
        {
	  /* verbose_only_flag should act as if the spec was
	     executed, so increment execution_count before
	     returning.  This prevents spurious warnings about
	     unused linker input files, etc.  */
	  execution_count++;
	  return 0;
        }
#ifdef DEBUG
      fnotice (stderr, "\nGo ahead? (y or n) ");
      fflush (stderr);
      i = getchar ();
      if (i != '\n')
	while (getchar () != '\n')
	  ;

      if (i != 'y' && i != 'Y')
	return 0;
#endif /* DEBUG */
    }

#ifdef ENABLE_VALGRIND_CHECKING
  /* Run the each command through valgrind.  To simplify prepending the
     path to valgrind and the option "-q" (for quiet operation unless
     something triggers), we allocate a separate argv array.  */

  for (i = 0; i < n_commands; i++)
    {
      const char **argv;
      int argc;
      int j;

      for (argc = 0; commands[i].argv[argc] != NULL; argc++)
	;

      argv = XALLOCAVEC (const char *, argc + 3);

      argv[0] = VALGRIND_PATH;
      argv[1] = "-q";
      for (j = 2; j < argc + 2; j++)
	argv[j] = commands[i].argv[j - 2];
      argv[j] = NULL;

      commands[i].argv = argv;
      commands[i].prog = argv[0];
    }
#endif

  /* Run each piped subprocess.  */

  pex = pex_init (PEX_USE_PIPES | ((report_times || report_times_to_file)
				   ? PEX_RECORD_TIMES : 0),
		  progname, temp_filename);
  if (pex == NULL)
    fatal_error ("pex_init failed: %m");

  for (i = 0; i < n_commands; i++)
    {
      const char *errmsg;
      int err;
      const char *string = commands[i].argv[0];

      errmsg = pex_run (pex,
			((i + 1 == n_commands ? PEX_LAST : 0)
			 | (string == commands[i].prog ? PEX_SEARCH : 0)),
			string, CONST_CAST (char **, commands[i].argv),
			NULL, NULL, &err);
      if (errmsg != NULL)
	{
	  if (err == 0)
	    fatal_error (errmsg);
	  else
	    {
	      errno = err;
	      pfatal_with_name (errmsg);
	    }
	}

      if (string != commands[i].prog)
	free (CONST_CAST (char *, string));
    }

  execution_count++;

  /* Wait for all the subprocesses to finish.  */

  {
    int *statuses;
    struct pex_time *times = NULL;
    int ret_code = 0;

    statuses = (int *) alloca (n_commands * sizeof (int));
    if (!pex_get_status (pex, n_commands, statuses))
      fatal_error ("failed to get exit status: %m");

    if (report_times || report_times_to_file)
      {
	times = (struct pex_time *) alloca (n_commands * sizeof (struct pex_time));
	if (!pex_get_times (pex, n_commands, times))
	  fatal_error ("failed to get process times: %m");
      }

    pex_free (pex);

    for (i = 0; i < n_commands; ++i)
      {
	int status = statuses[i];

	if (WIFSIGNALED (status))
	  {
#ifdef SIGPIPE
	    /* SIGPIPE is a special case.  It happens in -pipe mode
	       when the compiler dies before the preprocessor is done,
	       or the assembler dies before the compiler is done.
	       There's generally been an error already, and this is
	       just fallout.  So don't generate another error unless
	       we would otherwise have succeeded.  */
	    if (WTERMSIG (status) == SIGPIPE
		&& (signal_count || greatest_status >= MIN_FATAL_STATUS))
	      {
		signal_count++;
		ret_code = -1;
	      }
	    else
#endif
	      internal_error ("%s (program %s)",
			      strsignal (WTERMSIG (status)), commands[i].prog);
	  }
	else if (WIFEXITED (status)
		 && WEXITSTATUS (status) >= MIN_FATAL_STATUS)
	  {
	    if (WEXITSTATUS (status) > greatest_status)
	      greatest_status = WEXITSTATUS (status);
	    ret_code = -1;
	  }

	if (report_times || report_times_to_file)
	  {
	    struct pex_time *pt = &times[i];
	    double ut, st;

	    ut = ((double) pt->user_seconds
		  + (double) pt->user_microseconds / 1.0e6);
	    st = ((double) pt->system_seconds
		  + (double) pt->system_microseconds / 1.0e6);

	    if (ut + st != 0)
	      {
		if (report_times)
		  fnotice (stderr, "# %s %.2f %.2f\n",
			   commands[i].prog, ut, st);

		if (report_times_to_file)
		  {
		    int c = 0;
		    const char *const *j;

		    fprintf (report_times_to_file, "%g %g", ut, st);

		    for (j = &commands[i].prog; *j; j = &commands[i].argv[++c])
		      {
			const char *p;
			for (p = *j; *p; ++p)
			  if (*p == '"' || *p == '\\' || *p == '$'
			      || ISSPACE (*p))
			    break;

			if (*p)
			  {
			    fprintf (report_times_to_file, " \"");
			    for (p = *j; *p; ++p)
			      {
				if (*p == '"' || *p == '\\' || *p == '$')
				  fputc ('\\', report_times_to_file);
				fputc (*p, report_times_to_file);
			      }
			    fputc ('"', report_times_to_file);
			  }
			else
			  fprintf (report_times_to_file, " %s", *j);
		      }

		    fputc ('\n', report_times_to_file);
		  }
	      }
	  }
      }

    return ret_code;
  }
}

/* Find all the switches given to us
   and make a vector describing them.
   The elements of the vector are strings, one per switch given.
   If a switch uses following arguments, then the `part1' field
   is the switch itself and the `args' field
   is a null-terminated vector containing the following arguments.
   Bits in the `live_cond' field are:
   SWITCH_LIVE to indicate this switch is true in a conditional spec.
   SWITCH_FALSE to indicate this switch is overridden by a later switch.
   SWITCH_IGNORE to indicate this switch should be ignored (used in %<S).
   SWITCH_IGNORE_PERMANENTLY to indicate this switch should be ignored
   in all do_spec calls afterwards.  Used for %<S from self specs.
   The `validated' field is nonzero if any spec has looked at this switch;
   if it remains zero at the end of the run, it must be meaningless.  */

#define SWITCH_LIVE    			(1 << 0)
#define SWITCH_FALSE   			(1 << 1)
#define SWITCH_IGNORE			(1 << 2)
#define SWITCH_IGNORE_PERMANENTLY	(1 << 3)
#define SWITCH_KEEP_FOR_GCC		(1 << 4)

struct switchstr
{
  const char *part1;
  const char **args;
  unsigned int live_cond;
  bool known;
  bool validated;
  bool ordering;
};

static struct switchstr *switches;

static int n_switches;

static int n_switches_alloc;

/* Set to zero if -fcompare-debug is disabled, positive if it's
   enabled and we're running the first compilation, negative if it's
   enabled and we're running the second compilation.  For most of the
   time, it's in the range -1..1, but it can be temporarily set to 2
   or 3 to indicate that the -fcompare-debug flags didn't come from
   the command-line, but rather from the GCC_COMPARE_DEBUG environment
   variable, until a synthesized -fcompare-debug flag is added to the
   command line.  */
int compare_debug;

/* Set to nonzero if we've seen the -fcompare-debug-second flag.  */
int compare_debug_second;

/* Set to the flags that should be passed to the second compilation in
   a -fcompare-debug compilation.  */
const char *compare_debug_opt;

static struct switchstr *switches_debug_check[2];

static int n_switches_debug_check[2];

static int n_switches_alloc_debug_check[2];

static char *debug_check_temp_file[2];

/* Language is one of three things:

   1) The name of a real programming language.
   2) NULL, indicating that no one has figured out
   what it is yet.
   3) '*', indicating that the file should be passed
   to the linker.  */
struct infile
{
  const char *name;
  const char *language;
  struct compiler *incompiler;
  bool compiled;
  bool preprocessed;
};

/* Also a vector of input files specified.  */

static struct infile *infiles;

int n_infiles;

static int n_infiles_alloc;

/* True if multiple input files are being compiled to a single
   assembly file.  */

static bool combine_inputs;

/* This counts the number of libraries added by lang_specific_driver, so that
   we can tell if there were any user supplied any files or libraries.  */

static int added_libraries;

/* And a vector of corresponding output files is made up later.  */

const char **outfiles;

#if defined(HAVE_TARGET_OBJECT_SUFFIX) || defined(HAVE_TARGET_EXECUTABLE_SUFFIX)

/* Convert NAME to a new name if it is the standard suffix.  DO_EXE
   is true if we should look for an executable suffix.  DO_OBJ
   is true if we should look for an object suffix.  */

static const char *
convert_filename (const char *name, int do_exe ATTRIBUTE_UNUSED,
		  int do_obj ATTRIBUTE_UNUSED)
{
#if defined(HAVE_TARGET_EXECUTABLE_SUFFIX)
  int i;
#endif
  int len;

  if (name == NULL)
    return NULL;

  len = strlen (name);

#ifdef HAVE_TARGET_OBJECT_SUFFIX
  /* Convert x.o to x.obj if TARGET_OBJECT_SUFFIX is ".obj".  */
  if (do_obj && len > 2
      && name[len - 2] == '.'
      && name[len - 1] == 'o')
    {
      obstack_grow (&obstack, name, len - 2);
      obstack_grow0 (&obstack, TARGET_OBJECT_SUFFIX, strlen (TARGET_OBJECT_SUFFIX));
      name = XOBFINISH (&obstack, const char *);
    }
#endif

#if defined(HAVE_TARGET_EXECUTABLE_SUFFIX)
  /* If there is no filetype, make it the executable suffix (which includes
     the ".").  But don't get confused if we have just "-o".  */
  if (! do_exe || TARGET_EXECUTABLE_SUFFIX[0] == 0 || (len == 2 && name[0] == '-'))
    return name;

  for (i = len - 1; i >= 0; i--)
    if (IS_DIR_SEPARATOR (name[i]))
      break;

  for (i++; i < len; i++)
    if (name[i] == '.')
      return name;

  obstack_grow (&obstack, name, len);
  obstack_grow0 (&obstack, TARGET_EXECUTABLE_SUFFIX,
		 strlen (TARGET_EXECUTABLE_SUFFIX));
  name = XOBFINISH (&obstack, const char *);
#endif

  return name;
}
#endif

/* Display the command line switches accepted by gcc.  */
static void
display_help (void)
{
  printf (_("Usage: %s [options] file...\n"), progname);
  fputs (_("Options:\n"), stdout);

  fputs (_("  -pass-exit-codes         Exit with highest error code from a phase\n"), stdout);
  fputs (_("  --help                   Display this information\n"), stdout);
  fputs (_("  --target-help            Display target specific command line options\n"), stdout);
  fputs (_("  --help={common|optimizers|params|target|warnings|[^]{joined|separate|undocumented}}[,...]\n"), stdout);
  fputs (_("                           Display specific types of command line options\n"), stdout);
  if (! verbose_flag)
    fputs (_("  (Use '-v --help' to display command line options of sub-processes)\n"), stdout);
  fputs (_("  --version                Display compiler version information\n"), stdout);
  fputs (_("  -dumpspecs               Display all of the built in spec strings\n"), stdout);
  fputs (_("  -dumpversion             Display the version of the compiler\n"), stdout);
  fputs (_("  -dumpmachine             Display the compiler's target processor\n"), stdout);
  fputs (_("  -print-search-dirs       Display the directories in the compiler's search path\n"), stdout);
  fputs (_("  -print-libgcc-file-name  Display the name of the compiler's companion library\n"), stdout);
  fputs (_("  -print-file-name=<lib>   Display the full path to library <lib>\n"), stdout);
  fputs (_("  -print-prog-name=<prog>  Display the full path to compiler component <prog>\n"), stdout);
  fputs (_("\
  -print-multiarch         Display the target's normalized GNU triplet, used as\n\
                           a component in the library path\n"), stdout);
  fputs (_("  -print-multi-directory   Display the root directory for versions of libgcc\n"), stdout);
  fputs (_("\
  -print-multi-lib         Display the mapping between command line options and\n\
                           multiple library search directories\n"), stdout);
  fputs (_("  -print-multi-os-directory Display the relative path to OS libraries\n"), stdout);
  fputs (_("  -print-sysroot           Display the target libraries directory\n"), stdout);
  fputs (_("  -print-sysroot-headers-suffix Display the sysroot suffix used to find headers\n"), stdout);
  fputs (_("  -Wa,<options>            Pass comma-separated <options> on to the assembler\n"), stdout);
  fputs (_("  -Wp,<options>            Pass comma-separated <options> on to the preprocessor\n"), stdout);
  fputs (_("  -Wl,<options>            Pass comma-separated <options> on to the linker\n"), stdout);
  fputs (_("  -Xassembler <arg>        Pass <arg> on to the assembler\n"), stdout);
  fputs (_("  -Xpreprocessor <arg>     Pass <arg> on to the preprocessor\n"), stdout);
  fputs (_("  -Xlinker <arg>           Pass <arg> on to the linker\n"), stdout);
  fputs (_("  -Xclang-only=<arg>       Ignore <arg>\n"), stdout);
  fputs (_("  -save-temps              Do not delete intermediate files\n"), stdout);
  fputs (_("  -save-temps=<arg>        Do not delete intermediate files\n"), stdout);
  fputs (_("\
  -[no-]canonical-prefixes Specify the path canonicalization for relative\n\
                           prefixes to other gcc components\n"), stdout);
  fputs (_("  -pipe                    Use pipes rather than intermediate files\n"), stdout);
  fputs (_("  -time                    Time the execution of each subprocess\n"), stdout);
  fputs (_("  -specs=<file>            Override built-in specs with the contents of <file>\n"), stdout);
  fputs (_("  -std=<standard>          Assume that the input sources are for <standard>\n"), stdout);
  fputs (_("\
  --sysroot=<directory>    Use <directory> as the root directory for headers\n\
                           and libraries\n"), stdout);
  fputs (_("  -B <directory>           Add <directory> to the compiler's search paths\n"), stdout);
  fputs (_("  -v                       Display the programs invoked by the compiler\n"), stdout);
  fputs (_("  -###                     Like -v but options quoted and commands not executed\n"), stdout);
  fputs (_("  -E                       Preprocess only; do not compile, assemble or link\n"), stdout);
  fputs (_("  -S                       Compile only; do not assemble or link\n"), stdout);
  fputs (_("  -c                       Compile and assemble, but do not link\n"), stdout);
  fputs (_("  -o <file>                Place the output into <file>\n"), stdout);
  fputs (_("  -pie                     Create a position independent executable\n"), stdout);
  fputs (_("  -shared                  Create a shared library\n"), stdout);
  fputs (_("\
  -x <language>            Specify the language of the following input files\n\
                           Permissible languages include: c c++ assembler none\n\
                           'none' means revert to the default behavior of\n\
                           guessing the language based on the file's extension\n\
"), stdout);

  printf (_("\
\nOptions starting with -g, -f, -m, -O, -W, or --param are automatically\n\
 passed on to the various sub-processes invoked by %s.  In order to pass\n\
 other options on to these processes the -W<letter> options must be used.\n\
"), progname);

  /* The rest of the options are displayed by invocations of the various
     sub-processes.  */
}

static void
add_preprocessor_option (const char *option, int len)
{
  preprocessor_options.safe_push (save_string (option, len));
}

static void
add_assembler_option (const char *option, int len)
{
  assembler_options.safe_push (save_string (option, len));
}

static void
add_linker_option (const char *option, int len)
{
  linker_options.safe_push (save_string (option, len));
}

/* Allocate space for an input file in infiles.  */

static void
alloc_infile (void)
{
  if (n_infiles_alloc == 0)
    {
      n_infiles_alloc = 16;
      infiles = XNEWVEC (struct infile, n_infiles_alloc);
    }
  else if (n_infiles_alloc == n_infiles)
    {
      n_infiles_alloc *= 2;
      infiles = XRESIZEVEC (struct infile, infiles, n_infiles_alloc);
    }
}

/* Store an input file with the given NAME and LANGUAGE in
   infiles.  */

static void
add_infile (const char *name, const char *language)
{
  alloc_infile ();
  infiles[n_infiles].name = name;
  infiles[n_infiles++].language = language;
}

/* Allocate space for a switch in switches.  */

static void
alloc_switch (void)
{
  if (n_switches_alloc == 0)
    {
      n_switches_alloc = 16;
      switches = XNEWVEC (struct switchstr, n_switches_alloc);
    }
  else if (n_switches_alloc == n_switches)
    {
      n_switches_alloc *= 2;
      switches = XRESIZEVEC (struct switchstr, switches, n_switches_alloc);
    }
}

/* Save an option OPT with N_ARGS arguments in array ARGS, marking it
   as validated if VALIDATED and KNOWN if it is an internal switch.  */

static void
save_switch (const char *opt, size_t n_args, const char *const *args,
	     bool validated, bool known)
{
  alloc_switch ();
  switches[n_switches].part1 = opt + 1;
  if (n_args == 0)
    switches[n_switches].args = 0;
  else
    {
      switches[n_switches].args = XNEWVEC (const char *, n_args + 1);
      memcpy (switches[n_switches].args, args, n_args * sizeof (const char *));
      switches[n_switches].args[n_args] = NULL;
    }

  switches[n_switches].live_cond = 0;
  switches[n_switches].validated = validated;
  switches[n_switches].known = known;
  switches[n_switches].ordering = 0;
  n_switches++;
}

/* Handle an option DECODED that is unknown to the option-processing
   machinery.  */

static bool
driver_unknown_option_callback (const struct cl_decoded_option *decoded)
{
  const char *opt = decoded->arg;
  if (opt[1] == 'W' && opt[2] == 'n' && opt[3] == 'o' && opt[4] == '-'
      && !(decoded->errors & CL_ERR_NEGATIVE))
    {
      /* Leave unknown -Wno-* options for the compiler proper, to be
	 diagnosed only if there are warnings.  */
      save_switch (decoded->canonical_option[0],
		   decoded->canonical_option_num_elements - 1,
		   &decoded->canonical_option[1], false, true);
      return false;
    }
  if (decoded->opt_index == OPT_SPECIAL_unknown)
    {
      /* Give it a chance to define it a a spec file.  */
      save_switch (decoded->canonical_option[0],
		   decoded->canonical_option_num_elements - 1,
		   &decoded->canonical_option[1], false, false);
      return false;
    }
  else
    return true;
}

/* Handle an option DECODED that is not marked as CL_DRIVER.
   LANG_MASK will always be CL_DRIVER.  */

static void
driver_wrong_lang_callback (const struct cl_decoded_option *decoded,
			    unsigned int lang_mask ATTRIBUTE_UNUSED)
{
  /* At this point, non-driver options are accepted (and expected to
     be passed down by specs) unless marked to be rejected by the
     driver.  Options to be rejected by the driver but accepted by the
     compilers proper are treated just like completely unknown
     options.  */
  const struct cl_option *option = &cl_options[decoded->opt_index];

  if (option->cl_reject_driver)
    error ("unrecognized command line option %qs",
	   decoded->orig_option_with_args_text);
  else
    save_switch (decoded->canonical_option[0],
		 decoded->canonical_option_num_elements - 1,
		 &decoded->canonical_option[1], false, true);
}

static const char *spec_lang = 0;
static int last_language_n_infiles;

/* Handle a driver option; arguments and return value as for
   handle_option.  */

static bool
driver_handle_option (struct gcc_options *opts,
		      struct gcc_options *opts_set,
		      const struct cl_decoded_option *decoded,
		      unsigned int lang_mask ATTRIBUTE_UNUSED, int kind,
		      location_t loc,
		      const struct cl_option_handlers *handlers ATTRIBUTE_UNUSED,
		      diagnostic_context *dc)
{
  size_t opt_index = decoded->opt_index;
  const char *arg = decoded->arg;
  const char *compare_debug_replacement_opt;
  int value = decoded->value;
  bool validated = false;
  bool do_save = true;

  gcc_assert (opts == &global_options);
  gcc_assert (opts_set == &global_options_set);
  gcc_assert (kind == DK_UNSPECIFIED);
  gcc_assert (loc == UNKNOWN_LOCATION);
  gcc_assert (dc == global_dc);

  switch (opt_index)
    {
    case OPT_dumpspecs:
      {
	struct spec_list *sl;
	init_spec ();
	for (sl = specs; sl; sl = sl->next)
	  printf ("*%s:\n%s\n\n", sl->name, *(sl->ptr_spec));
	if (link_command_spec)
	  printf ("*link_command:\n%s\n\n", link_command_spec);
	exit (0);
      }

    case OPT_dumpversion:
      printf ("%s\n", spec_version);
      exit (0);

    case OPT_dumpmachine:
      printf ("%s\n", spec_machine);
      exit (0);

    case OPT__version:
      print_version = 1;

      /* CPP driver cannot obtain switch from cc1_options.  */
      if (is_cpp_driver)
	add_preprocessor_option ("--version", strlen ("--version"));
      add_assembler_option ("--version", strlen ("--version"));
      add_linker_option ("--version", strlen ("--version"));
      break;

    case OPT__help:
      print_help_list = 1;

      /* CPP driver cannot obtain switch from cc1_options.  */
      if (is_cpp_driver)
	add_preprocessor_option ("--help", 6);
      add_assembler_option ("--help", 6);
      add_linker_option ("--help", 6);
      break;

    case OPT__help_:
      print_subprocess_help = 2;
      break;

    case OPT__target_help:
      print_subprocess_help = 1;

      /* CPP driver cannot obtain switch from cc1_options.  */
      if (is_cpp_driver)
	add_preprocessor_option ("--target-help", 13);
      add_assembler_option ("--target-help", 13);
      add_linker_option ("--target-help", 13);
      break;

    case OPT__no_sysroot_suffix:
    case OPT_pass_exit_codes:
    case OPT_print_search_dirs:
    case OPT_print_file_name_:
    case OPT_print_prog_name_:
    case OPT_print_multi_lib:
    case OPT_print_multi_directory:
    case OPT_print_sysroot:
    case OPT_print_multi_os_directory:
    case OPT_print_multiarch:
    case OPT_print_sysroot_headers_suffix:
    case OPT_time:
    case OPT_wrapper:
      /* These options set the variables specified in common.opt
	 automatically, and do not need to be saved for spec
	 processing.  */
      do_save = false;
      break;

    case OPT_print_libgcc_file_name:
      print_file_name = "libgcc.a";
      do_save = false;
      break;

    case OPT_fuse_ld_bfd:
       use_ld = ".bfd";
       break;

    case OPT_fuse_ld_gold:
       use_ld = ".gold";
       break;

    case OPT_fcompare_debug_second:
      compare_debug_second = 1;
      break;

    case OPT_fcompare_debug:
      switch (value)
	{
	case 0:
	  compare_debug_replacement_opt = "-fcompare-debug=";
	  arg = "";
	  goto compare_debug_with_arg;

	case 1:
	  compare_debug_replacement_opt = "-fcompare-debug=-gtoggle";
	  arg = "-gtoggle";
	  goto compare_debug_with_arg;

	default:
	  gcc_unreachable ();
	}
      break;

    case OPT_fcompare_debug_:
      compare_debug_replacement_opt = decoded->canonical_option[0];
    compare_debug_with_arg:
      gcc_assert (decoded->canonical_option_num_elements == 1);
      gcc_assert (arg != NULL);
      if (*arg)
	compare_debug = 1;
      else
	compare_debug = -1;
      if (compare_debug < 0)
	compare_debug_opt = NULL;
      else
	compare_debug_opt = arg;
      save_switch (compare_debug_replacement_opt, 0, NULL, validated, true);
      return true;

    case OPT_Wa_:
      {
	int prev, j;
	/* Pass the rest of this option to the assembler.  */

	/* Split the argument at commas.  */
	prev = 0;
	for (j = 0; arg[j]; j++)
	  if (arg[j] == ',')
	    {
	      add_assembler_option (arg + prev, j - prev);
	      prev = j + 1;
	    }

	/* Record the part after the last comma.  */
	add_assembler_option (arg + prev, j - prev);
      }
      do_save = false;
      break;

    case OPT_Wp_:
      {
	int prev, j;
	/* Pass the rest of this option to the preprocessor.  */

	/* Split the argument at commas.  */
	prev = 0;
	for (j = 0; arg[j]; j++)
	  if (arg[j] == ',')
	    {
	      add_preprocessor_option (arg + prev, j - prev);
	      prev = j + 1;
	    }

	/* Record the part after the last comma.  */
	add_preprocessor_option (arg + prev, j - prev);
      }
      do_save = false;
      break;

    case OPT_Wl_:
      {
	int prev, j;
	/* Split the argument at commas.  */
	prev = 0;
	for (j = 0; arg[j]; j++)
	  if (arg[j] == ',')
	    {
	      add_infile (save_string (arg + prev, j - prev), "*");
	      prev = j + 1;
	    }
	/* Record the part after the last comma.  */
	add_infile (arg + prev, "*");
      }
      do_save = false;
      break;

    case OPT_Xlinker:
      add_infile (arg, "*");
      do_save = false;
      break;

    case OPT_Xpreprocessor:
      add_preprocessor_option (arg, strlen (arg));
      do_save = false;
      break;

    case OPT_Xassembler:
      add_assembler_option (arg, strlen (arg));
      do_save = false;
      break;

    case OPT_l:
      /* POSIX allows separation of -l and the lib arg; canonicalize
	 by concatenating -l with its arg */
      add_infile (concat ("-l", arg, NULL), "*");
      do_save = false;
      break;

    case OPT_L:
      /* Similarly, canonicalize -L for linkers that may not accept
	 separate arguments.  */
      save_switch (concat ("-L", arg, NULL), 0, NULL, validated, true);
      return true;

    case OPT_F:
      /* Likewise -F.  */
      save_switch (concat ("-F", arg, NULL), 0, NULL, validated, true);
      return true;

    case OPT_save_temps:
      save_temps_flag = SAVE_TEMPS_CWD;
      validated = true;
      break;

    case OPT_save_temps_:
      if (strcmp (arg, "cwd") == 0)
	save_temps_flag = SAVE_TEMPS_CWD;
      else if (strcmp (arg, "obj") == 0
	       || strcmp (arg, "object") == 0)
	save_temps_flag = SAVE_TEMPS_OBJ;
      else
	fatal_error ("%qs is an unknown -save-temps option",
		     decoded->orig_option_with_args_text);
      break;

    case OPT_canonical_prefixes:
    case OPT_no_canonical_prefixes:
      /* Already handled as a special case, so ignored here.  */
      do_save = false;
      break;

    case OPT_pipe:
      validated = true;
      /* These options set the variables specified in common.opt
	 automatically, but do need to be saved for spec
	 processing.  */
      break;

    case OPT_specs_:
      {
	struct user_specs *user = XNEW (struct user_specs);

	user->next = (struct user_specs *) 0;
	user->filename = arg;
	if (user_specs_tail)
	  user_specs_tail->next = user;
	else
	  user_specs_head = user;
	user_specs_tail = user;
      }
      validated = true;
      break;

    case OPT__sysroot_:
      target_system_root = arg;
      target_system_root_changed = 1;
      do_save = false;
      break;

    case OPT_time_:
      if (report_times_to_file)
	fclose (report_times_to_file);
      report_times_to_file = fopen (arg, "a");
      do_save = false;
      break;

    case OPT____:
      /* "-###"
	 This is similar to -v except that there is no execution
	 of the commands and the echoed arguments are quoted.  It
	 is intended for use in shell scripts to capture the
	 driver-generated command line.  */
      verbose_only_flag++;
      verbose_flag = 1;
      do_save = false;
      break;

    case OPT_B:
      {
	size_t len = strlen (arg);

	/* Catch the case where the user has forgotten to append a
	   directory separator to the path.  Note, they may be using
	   -B to add an executable name prefix, eg "i386-elf-", in
	   order to distinguish between multiple installations of
	   GCC in the same directory.  Hence we must check to see
	   if appending a directory separator actually makes a
	   valid directory name.  */
	if (!IS_DIR_SEPARATOR (arg[len - 1])
	    && is_directory (arg, false))
	  {
	    char *tmp = XNEWVEC (char, len + 2);
	    strcpy (tmp, arg);
	    tmp[len] = DIR_SEPARATOR;
	    tmp[++len] = 0;
	    arg = tmp;
	  }

	add_prefix (&exec_prefixes, arg, NULL,
		    PREFIX_PRIORITY_B_OPT, 0, 0);
	add_prefix (&startfile_prefixes, arg, NULL,
		    PREFIX_PRIORITY_B_OPT, 0, 0);
	add_prefix (&include_prefixes, arg, NULL,
		    PREFIX_PRIORITY_B_OPT, 0, 0);
      }
      validated = true;
      break;

    case OPT_x:
      spec_lang = arg;
      if (!strcmp (spec_lang, "none"))
	/* Suppress the warning if -xnone comes after the last input
	   file, because alternate command interfaces like g++ might
	   find it useful to place -xnone after each input file.  */
	spec_lang = 0;
      else
	last_language_n_infiles = n_infiles;
      do_save = false;
      break;

    case OPT_o:
      have_o = 1;
#if defined(HAVE_TARGET_EXECUTABLE_SUFFIX) || defined(HAVE_TARGET_OBJECT_SUFFIX)
      arg = convert_filename (arg, ! have_c, 0);
#endif
      /* Save the output name in case -save-temps=obj was used.  */
      save_temps_prefix = xstrdup (arg);
      /* On some systems, ld cannot handle "-o" without a space.  So
	 split the option from its argument.  */
      save_switch ("-o", 1, &arg, validated, true);
      return true;

    case OPT_static_libgcc:
    case OPT_shared_libgcc:
    case OPT_static_libgfortran:
    case OPT_static_libstdc__:
      /* These are always valid, since gcc.c itself understands the
	 first two, gfortranspec.c understands -static-libgfortran and
	 g++spec.c understands -static-libstdc++ */
      validated = true;
      break;

    default:
      /* Various driver options need no special processing at this
	 point, having been handled in a prescan above or being
	 handled by specs.  */
      break;
    }

  if (do_save)
    save_switch (decoded->canonical_option[0],
		 decoded->canonical_option_num_elements - 1,
		 &decoded->canonical_option[1], validated, true);
  return true;
}

/* Put the driver's standard set of option handlers in *HANDLERS.  */

static void
set_option_handlers (struct cl_option_handlers *handlers)
{
  handlers->unknown_option_callback = driver_unknown_option_callback;
  handlers->wrong_lang_callback = driver_wrong_lang_callback;
  handlers->num_handlers = 3;
  handlers->handlers[0].handler = driver_handle_option;
  handlers->handlers[0].mask = CL_DRIVER;
  handlers->handlers[1].handler = common_handle_option;
  handlers->handlers[1].mask = CL_COMMON;
  handlers->handlers[2].handler = target_handle_option;
  handlers->handlers[2].mask = CL_TARGET;
}

/* Create the vector `switches' and its contents.
   Store its length in `n_switches'.  */

static void
process_command (unsigned int decoded_options_count,
		 struct cl_decoded_option *decoded_options)
{
  const char *temp;
  char *temp1;
  char *tooldir_prefix, *tooldir_prefix2;
  char *(*get_relative_prefix) (const char *, const char *,
				const char *) = NULL;
  struct cl_option_handlers handlers;
  unsigned int j;

  gcc_exec_prefix = getenv ("GCC_EXEC_PREFIX");

  n_switches = 0;
  n_infiles = 0;
  added_libraries = 0;

  /* Figure compiler version from version string.  */

  compiler_version = temp1 = xstrdup (version_string);

  for (; *temp1; ++temp1)
    {
      if (*temp1 == ' ')
	{
	  *temp1 = '\0';
	  break;
	}
    }

  /* Handle any -[no-]canonical-prefixes flags early, to assign the function
     that builds relative prefixes.  This function creates default search
     paths that are needed later in normal option handling.  */

  for (j = 1; j < decoded_options_count; j++)
    {
      if (decoded_options[j].opt_index == OPT_canonical_prefixes)
	get_relative_prefix = make_relative_prefix;
      else if (decoded_options[j].opt_index == OPT_no_canonical_prefixes)
	get_relative_prefix = make_relative_prefix_ignore_links;
    }
  if (! get_relative_prefix)
    {
#ifdef ENABLE_CANONICAL_PREFIXES
      get_relative_prefix = make_relative_prefix;
#else
      get_relative_prefix = make_relative_prefix_ignore_links;
#endif
    }

  /* Set up the default search paths.  If there is no GCC_EXEC_PREFIX,
     see if we can create it from the pathname specified in
     decoded_options[0].arg.  */

  gcc_libexec_prefix = standard_libexec_prefix;
#ifndef VMS
  /* FIXME: make_relative_prefix doesn't yet work for VMS.  */
  if (!gcc_exec_prefix)
    {
      gcc_exec_prefix = get_relative_prefix (decoded_options[0].arg,
					     standard_bindir_prefix,
					     standard_exec_prefix);
      gcc_libexec_prefix = get_relative_prefix (decoded_options[0].arg,
					     standard_bindir_prefix,
					     standard_libexec_prefix);
      if (gcc_exec_prefix)
	xputenv (concat ("GCC_EXEC_PREFIX=", gcc_exec_prefix, NULL));
    }
  else
    {
      /* make_relative_prefix requires a program name, but
	 GCC_EXEC_PREFIX is typically a directory name with a trailing
	 / (which is ignored by make_relative_prefix), so append a
	 program name.  */
      char *tmp_prefix = concat (gcc_exec_prefix, "gcc", NULL);
      gcc_libexec_prefix = get_relative_prefix (tmp_prefix,
						standard_exec_prefix,
						standard_libexec_prefix);

      /* The path is unrelocated, so fallback to the original setting.  */
      if (!gcc_libexec_prefix)
	gcc_libexec_prefix = standard_libexec_prefix;

      free (tmp_prefix);
    }
#else
#endif
  /* From this point onward, gcc_exec_prefix is non-null if the toolchain
     is relocated. The toolchain was either relocated using GCC_EXEC_PREFIX
     or an automatically created GCC_EXEC_PREFIX from
     decoded_options[0].arg.  */

  /* Do language-specific adjustment/addition of flags.  */
  lang_specific_driver (&decoded_options, &decoded_options_count,
			&added_libraries);

  if (gcc_exec_prefix)
    {
      int len = strlen (gcc_exec_prefix);

      if (len > (int) sizeof ("/lib/gcc/") - 1
	  && (IS_DIR_SEPARATOR (gcc_exec_prefix[len-1])))
	{
	  temp = gcc_exec_prefix + len - sizeof ("/lib/gcc/") + 1;
	  if (IS_DIR_SEPARATOR (*temp)
	      && filename_ncmp (temp + 1, "lib", 3) == 0
	      && IS_DIR_SEPARATOR (temp[4])
	      && filename_ncmp (temp + 5, "gcc", 3) == 0)
	    len -= sizeof ("/lib/gcc/") - 1;
	}

      set_std_prefix (gcc_exec_prefix, len);
      add_prefix (&exec_prefixes, gcc_libexec_prefix, "GCC",
		  PREFIX_PRIORITY_LAST, 0, 0);
      add_prefix (&startfile_prefixes, gcc_exec_prefix, "GCC",
		  PREFIX_PRIORITY_LAST, 0, 0);
    }

  /* COMPILER_PATH and LIBRARY_PATH have values
     that are lists of directory names with colons.  */

  temp = getenv ("COMPILER_PATH");
  if (temp)
    {
      const char *startp, *endp;
      char *nstore = (char *) alloca (strlen (temp) + 3);

      startp = endp = temp;
      while (1)
	{
	  if (*endp == PATH_SEPARATOR || *endp == 0)
	    {
	      strncpy (nstore, startp, endp - startp);
	      if (endp == startp)
		strcpy (nstore, concat (".", dir_separator_str, NULL));
	      else if (!IS_DIR_SEPARATOR (endp[-1]))
		{
		  nstore[endp - startp] = DIR_SEPARATOR;
		  nstore[endp - startp + 1] = 0;
		}
	      else
		nstore[endp - startp] = 0;
	      add_prefix (&exec_prefixes, nstore, 0,
			  PREFIX_PRIORITY_LAST, 0, 0);
	      add_prefix (&include_prefixes, nstore, 0,
			  PREFIX_PRIORITY_LAST, 0, 0);
	      if (*endp == 0)
		break;
	      endp = startp = endp + 1;
	    }
	  else
	    endp++;
	}
    }

  temp = getenv (LIBRARY_PATH_ENV);
  if (temp && *cross_compile == '0')
    {
      const char *startp, *endp;
      char *nstore = (char *) alloca (strlen (temp) + 3);

      startp = endp = temp;
      while (1)
	{
	  if (*endp == PATH_SEPARATOR || *endp == 0)
	    {
	      strncpy (nstore, startp, endp - startp);
	      if (endp == startp)
		strcpy (nstore, concat (".", dir_separator_str, NULL));
	      else if (!IS_DIR_SEPARATOR (endp[-1]))
		{
		  nstore[endp - startp] = DIR_SEPARATOR;
		  nstore[endp - startp + 1] = 0;
		}
	      else
		nstore[endp - startp] = 0;
	      add_prefix (&startfile_prefixes, nstore, NULL,
			  PREFIX_PRIORITY_LAST, 0, 1);
	      if (*endp == 0)
		break;
	      endp = startp = endp + 1;
	    }
	  else
	    endp++;
	}
    }

  /* Use LPATH like LIBRARY_PATH (for the CMU build program).  */
  temp = getenv ("LPATH");
  if (temp && *cross_compile == '0')
    {
      const char *startp, *endp;
      char *nstore = (char *) alloca (strlen (temp) + 3);

      startp = endp = temp;
      while (1)
	{
	  if (*endp == PATH_SEPARATOR || *endp == 0)
	    {
	      strncpy (nstore, startp, endp - startp);
	      if (endp == startp)
		strcpy (nstore, concat (".", dir_separator_str, NULL));
	      else if (!IS_DIR_SEPARATOR (endp[-1]))
		{
		  nstore[endp - startp] = DIR_SEPARATOR;
		  nstore[endp - startp + 1] = 0;
		}
	      else
		nstore[endp - startp] = 0;
	      add_prefix (&startfile_prefixes, nstore, NULL,
			  PREFIX_PRIORITY_LAST, 0, 1);
	      if (*endp == 0)
		break;
	      endp = startp = endp + 1;
	    }
	  else
	    endp++;
	}
    }

  /* Process the options and store input files and switches in their
     vectors.  */

  last_language_n_infiles = -1;

  set_option_handlers (&handlers);

  for (j = 1; j < decoded_options_count; j++)
    {
      switch (decoded_options[j].opt_index)
	{
	case OPT_S:
	case OPT_c:
	case OPT_E:
	  have_c = 1;
	  break;
	}
      if (have_c)
	break;
    }

  for (j = 1; j < decoded_options_count; j++)
    {
      if (decoded_options[j].opt_index == OPT_SPECIAL_input_file)
	{
	  const char *arg = decoded_options[j].arg;
          const char *p = strrchr (arg, '@');
          char *fname;
	  long offset;
	  int consumed;
#ifdef HAVE_TARGET_OBJECT_SUFFIX
	  arg = convert_filename (arg, 0, access (arg, F_OK));
#endif
	  /* For LTO static archive support we handle input file
	     specifications that are composed of a filename and
	     an offset like FNAME@OFFSET.  */
	  if (p
	      && p != arg
	      && sscanf (p, "@%li%n", &offset, &consumed) >= 1
	      && strlen (p) == (unsigned int)consumed)
	    {
              fname = (char *)xmalloc (p - arg + 1);
              memcpy (fname, arg, p - arg);
              fname[p - arg] = '\0';
	      /* Only accept non-stdin and existing FNAME parts, otherwise
		 try with the full name.  */
	      if (strcmp (fname, "-") == 0 || access (fname, F_OK) < 0)
		{
		  free (fname);
		  fname = xstrdup (arg);
		}
	    }
	  else
	    fname = xstrdup (arg);

          if (strcmp (fname, "-") != 0 && access (fname, F_OK) < 0)
	    perror_with_name (fname);
          else
	    add_infile (arg, spec_lang);

          free (fname);
	  continue;
	}

      read_cmdline_option (&global_options, &global_options_set,
			   decoded_options + j, UNKNOWN_LOCATION,
			   CL_DRIVER, &handlers, global_dc);
    }

  /* If -save-temps=obj and -o name, create the prefix to use for %b.
     Otherwise just make -save-temps=obj the same as -save-temps=cwd.  */
  if (save_temps_flag == SAVE_TEMPS_OBJ && save_temps_prefix != NULL)
    {
      save_temps_length = strlen (save_temps_prefix);
      temp = strrchr (lbasename (save_temps_prefix), '.');
      if (temp)
	{
	  save_temps_length -= strlen (temp);
	  save_temps_prefix[save_temps_length] = '\0';
	}

    }
  else if (save_temps_prefix != NULL)
    {
      free (save_temps_prefix);
      save_temps_prefix = NULL;
    }

  if (save_temps_flag && use_pipes)
    {
      /* -save-temps overrides -pipe, so that temp files are produced */
      if (save_temps_flag)
	warning (0, "-pipe ignored because -save-temps specified");
      use_pipes = 0;
    }

  if (!compare_debug)
    {
      const char *gcd = getenv ("GCC_COMPARE_DEBUG");

      if (gcd && gcd[0] == '-')
	{
	  compare_debug = 2;
	  compare_debug_opt = gcd;
	}
      else if (gcd && *gcd && strcmp (gcd, "0"))
	{
	  compare_debug = 3;
	  compare_debug_opt = "-gtoggle";
	}
    }
  else if (compare_debug < 0)
    {
      compare_debug = 0;
      gcc_assert (!compare_debug_opt);
    }

  /* Set up the search paths.  We add directories that we expect to
     contain GNU Toolchain components before directories specified by
     the machine description so that we will find GNU components (like
     the GNU assembler) before those of the host system.  */

  /* If we don't know where the toolchain has been installed, use the
     configured-in locations.  */
  if (!gcc_exec_prefix)
    {
#ifndef OS2
      add_prefix (&exec_prefixes, standard_libexec_prefix, "GCC",
		  PREFIX_PRIORITY_LAST, 1, 0);
      add_prefix (&exec_prefixes, standard_libexec_prefix, "BINUTILS",
		  PREFIX_PRIORITY_LAST, 2, 0);
      add_prefix (&exec_prefixes, standard_exec_prefix, "BINUTILS",
		  PREFIX_PRIORITY_LAST, 2, 0);
#endif
      add_prefix (&startfile_prefixes, standard_exec_prefix, "BINUTILS",
		  PREFIX_PRIORITY_LAST, 1, 0);
    }

  gcc_assert (!IS_ABSOLUTE_PATH (tooldir_base_prefix));
  tooldir_prefix2 = concat (tooldir_base_prefix, spec_machine,
			    dir_separator_str, NULL);

  /* Look for tools relative to the location from which the driver is
     running, or, if that is not available, the configured prefix.  */
  tooldir_prefix
    = concat (gcc_exec_prefix ? gcc_exec_prefix : standard_exec_prefix,
	      spec_machine, dir_separator_str,
	      spec_version, dir_separator_str, tooldir_prefix2, NULL);
  free (tooldir_prefix2);

  add_prefix (&exec_prefixes,
	      concat (tooldir_prefix, "bin", dir_separator_str, NULL),
	      "BINUTILS", PREFIX_PRIORITY_LAST, 0, 0);
  add_prefix (&startfile_prefixes,
	      concat (tooldir_prefix, "lib", dir_separator_str, NULL),
	      "BINUTILS", PREFIX_PRIORITY_LAST, 0, 1);
  free (tooldir_prefix);

#if defined(TARGET_SYSTEM_ROOT_RELOCATABLE) && !defined(VMS)
  /* If the normal TARGET_SYSTEM_ROOT is inside of $exec_prefix,
     then consider it to relocate with the rest of the GCC installation
     if GCC_EXEC_PREFIX is set.
     ``make_relative_prefix'' is not compiled for VMS, so don't call it.  */
  if (target_system_root && !target_system_root_changed && gcc_exec_prefix)
    {
      char *tmp_prefix = get_relative_prefix (decoded_options[0].arg,
					      standard_bindir_prefix,
					      target_system_root);
      if (tmp_prefix && access_check (tmp_prefix, F_OK) == 0)
	{
	  target_system_root = tmp_prefix;
	  target_system_root_changed = 1;
	}
    }
#endif

  /* More prefixes are enabled in main, after we read the specs file
     and determine whether this is cross-compilation or not.  */

  if (n_infiles == last_language_n_infiles && spec_lang != 0)
    warning (0, "%<-x %s%> after last input file has no effect", spec_lang);

  /* Synthesize -fcompare-debug flag from the GCC_COMPARE_DEBUG
     environment variable.  */
  if (compare_debug == 2 || compare_debug == 3)
    {
      const char *opt = concat ("-fcompare-debug=", compare_debug_opt, NULL);
      save_switch (opt, 0, NULL, false, true);
      compare_debug = 1;
    }

  /* Ensure we only invoke each subprocess once.  */
  if (print_subprocess_help || print_help_list || print_version)
    {
      n_infiles = 0;

      /* Create a dummy input file, so that we can pass
	 the help option on to the various sub-processes.  */
      add_infile ("help-dummy", "c");
    }

  alloc_switch ();
  switches[n_switches].part1 = 0;
  alloc_infile ();
  infiles[n_infiles].name = 0;
}

/* Store switches not filtered out by %<S in spec in COLLECT_GCC_OPTIONS
   and place that in the environment.  */

static void
set_collect_gcc_options (void)
{
  int i;
  int first_time;

  /* Build COLLECT_GCC_OPTIONS to have all of the options specified to
     the compiler.  */
  obstack_grow (&collect_obstack, "COLLECT_GCC_OPTIONS=",
		sizeof ("COLLECT_GCC_OPTIONS=") - 1);

  first_time = TRUE;
  for (i = 0; (int) i < n_switches; i++)
    {
      const char *const *args;
      const char *p, *q;
      if (!first_time)
	obstack_grow (&collect_obstack, " ", 1);

      first_time = FALSE;

      /* Ignore elided switches.  */
      if ((switches[i].live_cond
	   & (SWITCH_IGNORE | SWITCH_KEEP_FOR_GCC))
	  == SWITCH_IGNORE)
	continue;

      obstack_grow (&collect_obstack, "'-", 2);
      q = switches[i].part1;
      while ((p = strchr (q, '\'')))
	{
	  obstack_grow (&collect_obstack, q, p - q);
	  obstack_grow (&collect_obstack, "'\\''", 4);
	  q = ++p;
	}
      obstack_grow (&collect_obstack, q, strlen (q));
      obstack_grow (&collect_obstack, "'", 1);

      for (args = switches[i].args; args && *args; args++)
	{
	  obstack_grow (&collect_obstack, " '", 2);
	  q = *args;
	  while ((p = strchr (q, '\'')))
	    {
	      obstack_grow (&collect_obstack, q, p - q);
	      obstack_grow (&collect_obstack, "'\\''", 4);
	      q = ++p;
	    }
	  obstack_grow (&collect_obstack, q, strlen (q));
	  obstack_grow (&collect_obstack, "'", 1);
	}
    }
  obstack_grow (&collect_obstack, "\0", 1);
  xputenv (XOBFINISH (&collect_obstack, char *));
}

/* Process a spec string, accumulating and running commands.  */

/* These variables describe the input file name.
   input_file_number is the index on outfiles of this file,
   so that the output file name can be stored for later use by %o.
   input_basename is the start of the part of the input file
   sans all directory names, and basename_length is the number
   of characters starting there excluding the suffix .c or whatever.  */

static const char *gcc_input_filename;
static int input_file_number;
size_t input_filename_length;
static int basename_length;
static int suffixed_basename_length;
static const char *input_basename;
static const char *input_suffix;
#ifndef HOST_LACKS_INODE_NUMBERS
static struct stat input_stat;
#endif
static int input_stat_set;

/* The compiler used to process the current input file.  */
static struct compiler *input_file_compiler;

/* These are variables used within do_spec and do_spec_1.  */

/* Nonzero if an arg has been started and not yet terminated
   (with space, tab or newline).  */
static int arg_going;

/* Nonzero means %d or %g has been seen; the next arg to be terminated
   is a temporary file name.  */
static int delete_this_arg;

/* Nonzero means %w has been seen; the next arg to be terminated
   is the output file name of this compilation.  */
static int this_is_output_file;

/* Nonzero means %s has been seen; the next arg to be terminated
   is the name of a library file and we should try the standard
   search dirs for it.  */
static int this_is_library_file;

/* Nonzero means %T has been seen; the next arg to be terminated
   is the name of a linker script and we should try all of the
   standard search dirs for it.  If it is found insert a --script
   command line switch and then substitute the full path in place,
   otherwise generate an error message.  */
static int this_is_linker_script;

/* Nonzero means that the input of this command is coming from a pipe.  */
static int input_from_pipe;

/* Nonnull means substitute this for any suffix when outputting a switches
   arguments.  */
static const char *suffix_subst;

/* If there is an argument being accumulated, terminate it and store it.  */

static void
end_going_arg (void)
{
  if (arg_going)
    {
      const char *string;

      obstack_1grow (&obstack, 0);
      string = XOBFINISH (&obstack, const char *);
      if (this_is_library_file)
	string = find_file (string);
      if (this_is_linker_script)
	{
	  char * full_script_path = find_a_file (&startfile_prefixes, string, R_OK, true);

	  if (full_script_path == NULL)
	    {
	      error ("unable to locate default linker script %qs in the library search paths", string);
	      /* Script was not found on search path.  */
	      return;
	    }
	  store_arg ("--script", false, false);
	  string = full_script_path;
	}
      store_arg (string, delete_this_arg, this_is_output_file);
      if (this_is_output_file)
	outfiles[input_file_number] = string;
      arg_going = 0;
    }
}


/* Parse the WRAPPER string which is a comma separated list of the command line
   and insert them into the beginning of argbuf.  */

static void
insert_wrapper (const char *wrapper)
{
  int n = 0;
  int i;
  char *buf = xstrdup (wrapper);
  char *p = buf;
  unsigned int old_length = argbuf.length ();

  do
    {
      n++;
      while (*p == ',')
        p++;
    }
  while ((p = strchr (p, ',')) != NULL);

  argbuf.safe_grow (old_length + n);
  memmove (argbuf.address () + n,
	   argbuf.address (),
	   old_length * sizeof (const_char_p));

  i = 0;
  p = buf;
  do
    {
      while (*p == ',')
        {
          *p = 0;
          p++;
        }
      argbuf[i] = p;
      i++;
    }
  while ((p = strchr (p, ',')) != NULL);
  gcc_assert (i == n);
}

/* Process the spec SPEC and run the commands specified therein.
   Returns 0 if the spec is successfully processed; -1 if failed.  */

int
do_spec (const char *spec)
{
  int value;

  value = do_spec_2 (spec);

  /* Force out any unfinished command.
     If -pipe, this forces out the last command if it ended in `|'.  */
  if (value == 0)
    {
      if (argbuf.length () > 0
	  && !strcmp (argbuf.last (), "|"))
	argbuf.pop ();

      set_collect_gcc_options ();

      if (argbuf.length () > 0)
	value = execute ();
    }

  return value;
}

static int
do_spec_2 (const char *spec)
{
  int result;

  clear_args ();
  arg_going = 0;
  delete_this_arg = 0;
  this_is_output_file = 0;
  this_is_library_file = 0;
  this_is_linker_script = 0;
  input_from_pipe = 0;
  suffix_subst = NULL;

  result = do_spec_1 (spec, 0, NULL);

  end_going_arg ();

  return result;
}


/* Process the given spec string and add any new options to the end
   of the switches/n_switches array.  */

static void
do_option_spec (const char *name, const char *spec)
{
  unsigned int i, value_count, value_len;
  const char *p, *q, *value;
  char *tmp_spec, *tmp_spec_p;

  if (configure_default_options[0].name == NULL)
    return;

  for (i = 0; i < ARRAY_SIZE (configure_default_options); i++)
    if (strcmp (configure_default_options[i].name, name) == 0)
      break;
  if (i == ARRAY_SIZE (configure_default_options))
    return;

  value = configure_default_options[i].value;
  value_len = strlen (value);

  /* Compute the size of the final spec.  */
  value_count = 0;
  p = spec;
  while ((p = strstr (p, "%(VALUE)")) != NULL)
    {
      p ++;
      value_count ++;
    }

  /* Replace each %(VALUE) by the specified value.  */
  tmp_spec = (char *) alloca (strlen (spec) + 1
		     + value_count * (value_len - strlen ("%(VALUE)")));
  tmp_spec_p = tmp_spec;
  q = spec;
  while ((p = strstr (q, "%(VALUE)")) != NULL)
    {
      memcpy (tmp_spec_p, q, p - q);
      tmp_spec_p = tmp_spec_p + (p - q);
      memcpy (tmp_spec_p, value, value_len);
      tmp_spec_p += value_len;
      q = p + strlen ("%(VALUE)");
    }
  strcpy (tmp_spec_p, q);

  do_self_spec (tmp_spec);
}

/* Process the given spec string and add any new options to the end
   of the switches/n_switches array.  */

static void
do_self_spec (const char *spec)
{
  int i;

  do_spec_2 (spec);
  do_spec_1 (" ", 0, NULL);

  /* Mark %<S switches processed by do_self_spec to be ignored permanently.
     do_self_specs adds the replacements to switches array, so it shouldn't
     be processed afterwards.  */
  for (i = 0; i < n_switches; i++)
    if ((switches[i].live_cond & SWITCH_IGNORE))
      switches[i].live_cond |= SWITCH_IGNORE_PERMANENTLY;

  if (argbuf.length () > 0)
    {
      const char **argbuf_copy;
      struct cl_decoded_option *decoded_options;
      struct cl_option_handlers handlers;
      unsigned int decoded_options_count;
      unsigned int j;

      /* Create a copy of argbuf with a dummy argv[0] entry for
	 decode_cmdline_options_to_array.  */
      argbuf_copy = XNEWVEC (const char *,
			     argbuf.length () + 1);
      argbuf_copy[0] = "";
      memcpy (argbuf_copy + 1, argbuf.address (),
	      argbuf.length () * sizeof (const char *));

      decode_cmdline_options_to_array (argbuf.length () + 1,
				       argbuf_copy,
				       CL_DRIVER, &decoded_options,
				       &decoded_options_count);
      free (argbuf_copy);

      set_option_handlers (&handlers);

      for (j = 1; j < decoded_options_count; j++)
	{
	  switch (decoded_options[j].opt_index)
	    {
	    case OPT_SPECIAL_input_file:
	      /* Specs should only generate options, not input
		 files.  */
	      if (strcmp (decoded_options[j].arg, "-") != 0)
		fatal_error ("switch %qs does not start with %<-%>",
			     decoded_options[j].arg);
	      else
		fatal_error ("spec-generated switch is just %<-%>");
	      break;

	    case OPT_fcompare_debug_second:
	    case OPT_fcompare_debug:
	    case OPT_fcompare_debug_:
	    case OPT_o:
	      /* Avoid duplicate processing of some options from
		 compare-debug specs; just save them here.  */
	      save_switch (decoded_options[j].canonical_option[0],
			   (decoded_options[j].canonical_option_num_elements
			    - 1),
			   &decoded_options[j].canonical_option[1], false, true);
	      break;

	    default:
	      read_cmdline_option (&global_options, &global_options_set,
				   decoded_options + j, UNKNOWN_LOCATION,
				   CL_DRIVER, &handlers, global_dc);
	      break;
	    }
	}

      alloc_switch ();
      switches[n_switches].part1 = 0;
    }
}

/* Callback for processing %D and %I specs.  */

struct spec_path_info {
  const char *option;
  const char *append;
  size_t append_len;
  bool omit_relative;
  bool separate_options;
};

static void *
spec_path (char *path, void *data)
{
  struct spec_path_info *info = (struct spec_path_info *) data;
  size_t len = 0;
  char save = 0;

  if (info->omit_relative && !IS_ABSOLUTE_PATH (path))
    return NULL;

  if (info->append_len != 0)
    {
      len = strlen (path);
      memcpy (path + len, info->append, info->append_len + 1);
    }

  if (!is_directory (path, true))
    return NULL;

  do_spec_1 (info->option, 1, NULL);
  if (info->separate_options)
    do_spec_1 (" ", 0, NULL);

  if (info->append_len == 0)
    {
      len = strlen (path);
      save = path[len - 1];
      if (IS_DIR_SEPARATOR (path[len - 1]))
	path[len - 1] = '\0';
    }

  do_spec_1 (path, 1, NULL);
  do_spec_1 (" ", 0, NULL);

  /* Must not damage the original path.  */
  if (info->append_len == 0)
    path[len - 1] = save;

  return NULL;
}

/* Create a temporary FILE with the contents of ARGV. Add @FILE to the
   argument list. */

static void
create_at_file (char **argv)
{
  char *temp_file = make_temp_file ("");
  char *at_argument = concat ("@", temp_file, NULL);
  FILE *f = fopen (temp_file, "w");
  int status;

  if (f == NULL)
    fatal_error ("could not open temporary response file %s",
		 temp_file);

  status = writeargv (argv, f);

  if (status)
    fatal_error ("could not write to temporary response file %s",
		 temp_file);

  status = fclose (f);

  if (EOF == status)
    fatal_error ("could not close temporary response file %s",
		 temp_file);

  store_arg (at_argument, 0, 0);

  record_temp_file (temp_file, !save_temps_flag, !save_temps_flag);
}

/* True if we should compile INFILE. */

static bool
compile_input_file_p (struct infile *infile)
{
  if ((!infile->language) || (infile->language[0] != '*'))
    if (infile->incompiler == input_file_compiler)
      return true;
  return false;
}

/* Process each member of VEC as a spec.  */

static void
do_specs_vec (vec<char_p> vec)
{
  unsigned ix;
  char *opt;

  FOR_EACH_VEC_ELT (vec, ix, opt)
    {
      do_spec_1 (opt, 1, NULL);
      /* Make each accumulated option a separate argument.  */
      do_spec_1 (" ", 0, NULL);
    }
}

/* Process the sub-spec SPEC as a portion of a larger spec.
   This is like processing a whole spec except that we do
   not initialize at the beginning and we do not supply a
   newline by default at the end.
   INSWITCH nonzero means don't process %-sequences in SPEC;
   in this case, % is treated as an ordinary character.
   This is used while substituting switches.
   INSWITCH nonzero also causes SPC not to terminate an argument.

   Value is zero unless a line was finished
   and the command on that line reported an error.  */

static int
do_spec_1 (const char *spec, int inswitch, const char *soft_matched_part)
{
  const char *p = spec;
  int c;
  int i;
  int value;

  /* If it's an empty string argument to a switch, keep it as is.  */
  if (inswitch && !*p)
    arg_going = 1;

  while ((c = *p++))
    /* If substituting a switch, treat all chars like letters.
       Otherwise, NL, SPC, TAB and % are special.  */
    switch (inswitch ? 'a' : c)
      {
      case '\n':
	end_going_arg ();

	if (argbuf.length () > 0
	    && !strcmp (argbuf.last (), "|"))
	  {
	    /* A `|' before the newline means use a pipe here,
	       but only if -pipe was specified.
	       Otherwise, execute now and don't pass the `|' as an arg.  */
	    if (use_pipes)
	      {
		input_from_pipe = 1;
		break;
	      }
	    else
	      argbuf.pop ();
	  }

	set_collect_gcc_options ();

	if (argbuf.length () > 0)
	  {
	    value = execute ();
	    if (value)
	      return value;
	  }
	/* Reinitialize for a new command, and for a new argument.  */
	clear_args ();
	arg_going = 0;
	delete_this_arg = 0;
	this_is_output_file = 0;
	this_is_library_file = 0;
	this_is_linker_script = 0;
	input_from_pipe = 0;
	break;

      case '|':
	end_going_arg ();

	/* Use pipe */
	obstack_1grow (&obstack, c);
	arg_going = 1;
	break;

      case '\t':
      case ' ':
	end_going_arg ();

	/* Reinitialize for a new argument.  */
	delete_this_arg = 0;
	this_is_output_file = 0;
	this_is_library_file = 0;
	this_is_linker_script = 0;
	break;

      case '%':
	switch (c = *p++)
	  {
	  case 0:
	    fatal_error ("spec %qs invalid", spec);

	  case 'b':
	    if (save_temps_length)
	      obstack_grow (&obstack, save_temps_prefix, save_temps_length);
	    else
	      obstack_grow (&obstack, input_basename, basename_length);
	    if (compare_debug < 0)
	      obstack_grow (&obstack, ".gk", 3);
	    arg_going = 1;
	    break;

	  case 'B':
	    if (save_temps_length)
	      obstack_grow (&obstack, save_temps_prefix, save_temps_length);
	    else
	      obstack_grow (&obstack, input_basename, suffixed_basename_length);
	    if (compare_debug < 0)
	      obstack_grow (&obstack, ".gk", 3);
	    arg_going = 1;
	    break;

	  case 'd':
	    delete_this_arg = 2;
	    break;

	  /* Dump out the directories specified with LIBRARY_PATH,
	     followed by the absolute directories
	     that we search for startfiles.  */
	  case 'D':
	    {
	      struct spec_path_info info;

	      info.option = "-L";
	      info.append_len = 0;
#ifdef RELATIVE_PREFIX_NOT_LINKDIR
	      /* Used on systems which record the specified -L dirs
		 and use them to search for dynamic linking.
		 Relative directories always come from -B,
		 and it is better not to use them for searching
		 at run time.  In particular, stage1 loses.  */
	      info.omit_relative = true;
#else
	      info.omit_relative = false;
#endif
	      info.separate_options = false;

	      for_each_path (&startfile_prefixes, true, 0, spec_path, &info);
	    }
	    break;

	  case 'e':
	    /* %efoo means report an error with `foo' as error message
	       and don't execute any more commands for this file.  */
	    {
	      const char *q = p;
	      char *buf;
	      while (*p != 0 && *p != '\n')
		p++;
	      buf = (char *) alloca (p - q + 1);
	      strncpy (buf, q, p - q);
	      buf[p - q] = 0;
	      error ("%s", _(buf));
	      return -1;
	    }
	    break;
	  case 'n':
	    /* %nfoo means report a notice with `foo' on stderr.  */
	    {
	      const char *q = p;
	      char *buf;
	      while (*p != 0 && *p != '\n')
		p++;
	      buf = (char *) alloca (p - q + 1);
	      strncpy (buf, q, p - q);
	      buf[p - q] = 0;
	      inform (0, "%s", _(buf));
	      if (*p)
		p++;
	    }
	    break;

	  case 'j':
	    {
	      struct stat st;

	      /* If save_temps_flag is off, and the HOST_BIT_BUCKET is
		 defined, and it is not a directory, and it is
		 writable, use it.  Otherwise, treat this like any
		 other temporary file.  */

	      if ((!save_temps_flag)
		  && (stat (HOST_BIT_BUCKET, &st) == 0) && (!S_ISDIR (st.st_mode))
		  && (access (HOST_BIT_BUCKET, W_OK) == 0))
		{
		  obstack_grow (&obstack, HOST_BIT_BUCKET,
				strlen (HOST_BIT_BUCKET));
		  delete_this_arg = 0;
		  arg_going = 1;
		  break;
		}
	    }
	    goto create_temp_file;
	  case '|':
	    if (use_pipes)
	      {
		obstack_1grow (&obstack, '-');
		delete_this_arg = 0;
		arg_going = 1;

		/* consume suffix */
		while (*p == '.' || ISALNUM ((unsigned char) *p))
		  p++;
		if (p[0] == '%' && p[1] == 'O')
		  p += 2;

		break;
	      }
	    goto create_temp_file;
	  case 'm':
	    if (use_pipes)
	      {
		/* consume suffix */
		while (*p == '.' || ISALNUM ((unsigned char) *p))
		  p++;
		if (p[0] == '%' && p[1] == 'O')
		  p += 2;

		break;
	      }
	    goto create_temp_file;
	  case 'g':
	  case 'u':
	  case 'U':
	  create_temp_file:
	      {
		struct temp_name *t;
		int suffix_length;
		const char *suffix = p;
		char *saved_suffix = NULL;

		while (*p == '.' || ISALNUM ((unsigned char) *p))
		  p++;
		suffix_length = p - suffix;
		if (p[0] == '%' && p[1] == 'O')
		  {
		    p += 2;
		    /* We don't support extra suffix characters after %O.  */
		    if (*p == '.' || ISALNUM ((unsigned char) *p))
		      fatal_error ("spec %qs has invalid %<%%0%c%>", spec, *p);
		    if (suffix_length == 0)
		      suffix = TARGET_OBJECT_SUFFIX;
		    else
		      {
			saved_suffix
			  = XNEWVEC (char, suffix_length
				     + strlen (TARGET_OBJECT_SUFFIX));
			strncpy (saved_suffix, suffix, suffix_length);
			strcpy (saved_suffix + suffix_length,
				TARGET_OBJECT_SUFFIX);
		      }
		    suffix_length += strlen (TARGET_OBJECT_SUFFIX);
		  }

		if (compare_debug < 0)
		  {
		    suffix = concat (".gk", suffix, NULL);
		    suffix_length += 3;
		  }

		/* If -save-temps=obj and -o were specified, use that for the
		   temp file.  */
		if (save_temps_length)
		  {
		    char *tmp;
		    temp_filename_length
		      = save_temps_length + suffix_length + 1;
		    tmp = (char *) alloca (temp_filename_length);
		    memcpy (tmp, save_temps_prefix, save_temps_length);
		    memcpy (tmp + save_temps_length, suffix, suffix_length);
		    tmp[save_temps_length + suffix_length] = '\0';
		    temp_filename = save_string (tmp, save_temps_length
						      + suffix_length);
		    obstack_grow (&obstack, temp_filename,
				  temp_filename_length);
		    arg_going = 1;
		    delete_this_arg = 0;
		    break;
		  }

		/* If the gcc_input_filename has the same suffix specified
		   for the %g, %u, or %U, and -save-temps is specified,
		   we could end up using that file as an intermediate
		   thus clobbering the user's source file (.e.g.,
		   gcc -save-temps foo.s would clobber foo.s with the
		   output of cpp0).  So check for this condition and
		   generate a temp file as the intermediate.  */

		if (save_temps_flag)
		  {
		    char *tmp;
		    temp_filename_length = basename_length + suffix_length + 1;
		    tmp = (char *) alloca (temp_filename_length);
		    memcpy (tmp, input_basename, basename_length);
		    memcpy (tmp + basename_length, suffix, suffix_length);
		    tmp[basename_length + suffix_length] = '\0';
		    temp_filename = tmp;

		    if (filename_cmp (temp_filename, gcc_input_filename) != 0)
		      {
#ifndef HOST_LACKS_INODE_NUMBERS
			struct stat st_temp;

			/* Note, set_input() resets input_stat_set to 0.  */
			if (input_stat_set == 0)
			  {
			    input_stat_set = stat (gcc_input_filename,
						   &input_stat);
			    if (input_stat_set >= 0)
			      input_stat_set = 1;
			  }

			/* If we have the stat for the gcc_input_filename
			   and we can do the stat for the temp_filename
			   then the they could still refer to the same
			   file if st_dev/st_ino's are the same.  */
			if (input_stat_set != 1
			    || stat (temp_filename, &st_temp) < 0
			    || input_stat.st_dev != st_temp.st_dev
			    || input_stat.st_ino != st_temp.st_ino)
#else
			/* Just compare canonical pathnames.  */
			char* input_realname = lrealpath (gcc_input_filename);
			char* temp_realname = lrealpath (temp_filename);
			bool files_differ = filename_cmp (input_realname, temp_realname);
			free (input_realname);
			free (temp_realname);
			if (files_differ)
#endif
			  {
			    temp_filename = save_string (temp_filename,
							 temp_filename_length + 1);
			    obstack_grow (&obstack, temp_filename,
						    temp_filename_length);
			    arg_going = 1;
			    delete_this_arg = 0;
			    break;
			  }
		      }
		  }

		/* See if we already have an association of %g/%u/%U and
		   suffix.  */
		for (t = temp_names; t; t = t->next)
		  if (t->length == suffix_length
		      && strncmp (t->suffix, suffix, suffix_length) == 0
		      && t->unique == (c == 'u' || c == 'U' || c == 'j'))
		    break;

		/* Make a new association if needed.  %u and %j
		   require one.  */
		if (t == 0 || c == 'u' || c == 'j')
		  {
		    if (t == 0)
		      {
			t = XNEW (struct temp_name);
			t->next = temp_names;
			temp_names = t;
		      }
		    t->length = suffix_length;
		    if (saved_suffix)
		      {
			t->suffix = saved_suffix;
			saved_suffix = NULL;
		      }
		    else
		      t->suffix = save_string (suffix, suffix_length);
		    t->unique = (c == 'u' || c == 'U' || c == 'j');
		    temp_filename = make_temp_file (t->suffix);
		    temp_filename_length = strlen (temp_filename);
		    t->filename = temp_filename;
		    t->filename_length = temp_filename_length;
		  }

		free (saved_suffix);

		obstack_grow (&obstack, t->filename, t->filename_length);
		delete_this_arg = 1;
	      }
	    arg_going = 1;
	    break;

	  case 'i':
	    if (combine_inputs)
	      {
		if (at_file_supplied)
		  {
		    /* We are going to expand `%i' to `@FILE', where FILE
		       is a newly-created temporary filename.  The filenames
		       that would usually be expanded in place of %o will be
		       written to the temporary file.  */
		    char **argv;
		    int n_files = 0;
		    int j;

		    for (i = 0; i < n_infiles; i++)
		      if (compile_input_file_p (&infiles[i]))
			n_files++;

		    argv = (char **) alloca (sizeof (char *) * (n_files + 1));

		    /* Copy the strings over.  */
		    for (i = 0, j = 0; i < n_infiles; i++)
		      if (compile_input_file_p (&infiles[i]))
			{
			  argv[j] = CONST_CAST (char *, infiles[i].name);
			  infiles[i].compiled = true;
			  j++;
			}
		    argv[j] = NULL;

		    create_at_file (argv);
		  }
		else
		  for (i = 0; (int) i < n_infiles; i++)
		    if (compile_input_file_p (&infiles[i]))
		      {
			store_arg (infiles[i].name, 0, 0);
			infiles[i].compiled = true;
		      }
	      }
	    else
	      {
		obstack_grow (&obstack, gcc_input_filename,
			      input_filename_length);
		arg_going = 1;
	      }
	    break;

	  case 'I':
	    {
	      struct spec_path_info info;

	      if (multilib_dir)
		{
		  do_spec_1 ("-imultilib", 1, NULL);
		  /* Make this a separate argument.  */
		  do_spec_1 (" ", 0, NULL);
		  do_spec_1 (multilib_dir, 1, NULL);
		  do_spec_1 (" ", 0, NULL);
		}

	      if (multiarch_dir)
		{
		  do_spec_1 ("-imultiarch", 1, NULL);
		  /* Make this a separate argument.  */
		  do_spec_1 (" ", 0, NULL);
		  do_spec_1 (multiarch_dir, 1, NULL);
		  do_spec_1 (" ", 0, NULL);
		}

	      if (gcc_exec_prefix)
		{
		  do_spec_1 ("-iprefix", 1, NULL);
		  /* Make this a separate argument.  */
		  do_spec_1 (" ", 0, NULL);
		  do_spec_1 (gcc_exec_prefix, 1, NULL);
		  do_spec_1 (" ", 0, NULL);
		}

	      if (target_system_root_changed ||
		  (target_system_root && target_sysroot_hdrs_suffix))
		{
		  do_spec_1 ("-isysroot", 1, NULL);
		  /* Make this a separate argument.  */
		  do_spec_1 (" ", 0, NULL);
		  do_spec_1 (target_system_root, 1, NULL);
		  if (target_sysroot_hdrs_suffix)
		    do_spec_1 (target_sysroot_hdrs_suffix, 1, NULL);
		  do_spec_1 (" ", 0, NULL);
		}

	      info.option = "-isystem";
	      info.append = "include";
	      info.append_len = strlen (info.append);
	      info.omit_relative = false;
	      info.separate_options = true;

	      for_each_path (&include_prefixes, false, info.append_len,
			     spec_path, &info);

	      info.append = "include-fixed";
	      if (*sysroot_hdrs_suffix_spec)
		info.append = concat (info.append, dir_separator_str,
				      multilib_dir, NULL);
	      info.append_len = strlen (info.append);
	      for_each_path (&include_prefixes, false, info.append_len,
			     spec_path, &info);
	    }
	    break;

	  case 'o':
	    {
	      int max = n_infiles;
	      max += lang_specific_extra_outfiles;

              if (HAVE_GNU_LD && at_file_supplied)
                {
                  /* We are going to expand `%o' to `@FILE', where FILE
                     is a newly-created temporary filename.  The filenames
                     that would usually be expanded in place of %o will be
                     written to the temporary file.  */

                  char **argv;
                  int n_files, j;

                  /* Convert OUTFILES into a form suitable for writeargv.  */

                  /* Determine how many are non-NULL.  */
                  for (n_files = 0, i = 0; i < max; i++)
                    n_files += outfiles[i] != NULL;

                  argv = (char **) alloca (sizeof (char *) * (n_files + 1));

                  /* Copy the strings over.  */
                  for (i = 0, j = 0; i < max; i++)
                    if (outfiles[i])
                      {
                        argv[j] = CONST_CAST (char *, outfiles[i]);
                        j++;
                      }
                  argv[j] = NULL;

		  create_at_file (argv);
                }
              else
                for (i = 0; i < max; i++)
	          if (outfiles[i])
		    store_arg (outfiles[i], 0, 0);
	      break;
	    }

	  case 'O':
	    obstack_grow (&obstack, TARGET_OBJECT_SUFFIX, strlen (TARGET_OBJECT_SUFFIX));
	    arg_going = 1;
	    break;

	  case 's':
	    this_is_library_file = 1;
	    break;

	  case 'T':
	    this_is_linker_script = 1;
	    break;

	  case 'V':
	    outfiles[input_file_number] = NULL;
	    break;

	  case 'w':
	    this_is_output_file = 1;
	    break;

	  case 'W':
	    {
	      unsigned int cur_index = argbuf.length ();
	      /* Handle the {...} following the %W.  */
	      if (*p != '{')
		fatal_error ("spec %qs has invalid %<%%W%c%>", spec, *p);
	      p = handle_braces (p + 1);
	      if (p == 0)
		return -1;
	      end_going_arg ();
	      /* If any args were output, mark the last one for deletion
		 on failure.  */
	      if (argbuf.length () != cur_index)
		record_temp_file (argbuf.last (), 0, 1);
	      break;
	    }

	  /* %x{OPTION} records OPTION for %X to output.  */
	  case 'x':
	    {
	      const char *p1 = p;
	      char *string;
	      char *opt;
	      unsigned ix;

	      /* Skip past the option value and make a copy.  */
	      if (*p != '{')
		fatal_error ("spec %qs has invalid %<%%x%c%>", spec, *p);
	      while (*p++ != '}')
		;
	      string = save_string (p1 + 1, p - p1 - 2);

	      /* See if we already recorded this option.  */
	      FOR_EACH_VEC_ELT (linker_options, ix, opt)
		if (! strcmp (string, opt))
		  {
		    free (string);
		    return 0;
		  }

	      /* This option is new; add it.  */
	      add_linker_option (string, strlen (string));
	      free (string);
	    }
	    break;

	  /* Dump out the options accumulated previously using %x.  */
	  case 'X':
	    do_specs_vec (linker_options);
	    break;

	  /* Dump out the options accumulated previously using -Wa,.  */
	  case 'Y':
	    do_specs_vec (assembler_options);
	    break;

	  /* Dump out the options accumulated previously using -Wp,.  */
	  case 'Z':
	    do_specs_vec (preprocessor_options);
	    break;

	    /* Here are digits and numbers that just process
	       a certain constant string as a spec.  */

	  case '1':
	    value = do_spec_1 (cc1_spec, 0, NULL);
	    if (value != 0)
	      return value;
	    break;

	  case '2':
	    value = do_spec_1 (cc1plus_spec, 0, NULL);
	    if (value != 0)
	      return value;
	    break;

	  case 'a':
	    value = do_spec_1 (asm_spec, 0, NULL);
	    if (value != 0)
	      return value;
	    break;

	  case 'A':
	    value = do_spec_1 (asm_final_spec, 0, NULL);
	    if (value != 0)
	      return value;
	    break;

	  case 'C':
	    {
	      const char *const spec
		= (input_file_compiler->cpp_spec
		   ? input_file_compiler->cpp_spec
		   : cpp_spec);
	      value = do_spec_1 (spec, 0, NULL);
	      if (value != 0)
		return value;
	    }
	    break;

	  case 'E':
	    value = do_spec_1 (endfile_spec, 0, NULL);
	    if (value != 0)
	      return value;
	    break;

	  case 'l':
	    value = do_spec_1 (link_spec, 0, NULL);
	    if (value != 0)
	      return value;
	    break;

	  case 'L':
	    value = do_spec_1 (lib_spec, 0, NULL);
	    if (value != 0)
	      return value;
	    break;

	  case 'M':
	    if (multilib_os_dir == NULL)
	      obstack_1grow (&obstack, '.');
	    else
	      obstack_grow (&obstack, multilib_os_dir,
			    strlen (multilib_os_dir));
	    break;

	  case 'G':
	    value = do_spec_1 (libgcc_spec, 0, NULL);
	    if (value != 0)
	      return value;
	    break;

	  case 'R':
	    /* We assume there is a directory
	       separator at the end of this string.  */
	    if (target_system_root)
	      {
	        obstack_grow (&obstack, target_system_root,
			      strlen (target_system_root));
		if (target_sysroot_suffix)
		  obstack_grow (&obstack, target_sysroot_suffix,
				strlen (target_sysroot_suffix));
	      }
	    break;

	  case 'S':
	    value = do_spec_1 (startfile_spec, 0, NULL);
	    if (value != 0)
	      return value;
	    break;

	    /* Here we define characters other than letters and digits.  */

	  case '{':
	    p = handle_braces (p);
	    if (p == 0)
	      return -1;
	    break;

	  case ':':
	    p = handle_spec_function (p, NULL);
	    if (p == 0)
	      return -1;
	    break;

	  case '%':
	    obstack_1grow (&obstack, '%');
	    break;

	  case '.':
	    {
	      unsigned len = 0;

	      while (p[len] && p[len] != ' ' && p[len] != '%')
		len++;
	      suffix_subst = save_string (p - 1, len + 1);
	      p += len;
	    }
	   break;

	   /* Henceforth ignore the option(s) matching the pattern
	      after the %<.  */
	  case '<':
	  case '>':
	    {
	      unsigned len = 0;
	      int have_wildcard = 0;
	      int i;
	      int switch_option;

	      if (c == '>')
		switch_option = SWITCH_IGNORE | SWITCH_KEEP_FOR_GCC;
	      else
		switch_option = SWITCH_IGNORE;

	      while (p[len] && p[len] != ' ' && p[len] != '\t')
		len++;

	      if (p[len-1] == '*')
		have_wildcard = 1;

	      for (i = 0; i < n_switches; i++)
		if (!strncmp (switches[i].part1, p, len - have_wildcard)
		    && (have_wildcard || switches[i].part1[len] == '\0'))
		  {
		    switches[i].live_cond |= switch_option;
		    /* User switch be validated from validate_all_switches.
		       when the definition is seen from the spec file.
		       If not defined anywhere, will be rejected.  */
		    if (switches[i].known)
		      switches[i].validated = true;
		  }

	      p += len;
	    }
	    break;

	  case '*':
	    if (soft_matched_part)
	      {
		if (soft_matched_part[0])
		  do_spec_1 (soft_matched_part, 1, NULL);
		/* Only insert a space after the substitution if it is at the
		   end of the current sequence.  So if:

		     "%{foo=*:bar%*}%{foo=*:one%*two}"

		   matches -foo=hello then it will produce:
		   
		     barhello onehellotwo
		*/
		if (*p == 0 || *p == '}')
		  do_spec_1 (" ", 0, NULL);
	      }
	    else
	      /* Catch the case where a spec string contains something like
		 '%{foo:%*}'.  i.e. there is no * in the pattern on the left
		 hand side of the :.  */
	      error ("spec failure: %<%%*%> has not been initialized by pattern match");
	    break;

	    /* Process a string found as the value of a spec given by name.
	       This feature allows individual machine descriptions
	       to add and use their own specs.  */
	  case '(':
	    {
	      const char *name = p;
	      struct spec_list *sl;
	      int len;

	      /* The string after the S/P is the name of a spec that is to be
		 processed.  */
	      while (*p && *p != ')')
		p++;

	      /* See if it's in the list.  */
	      for (len = p - name, sl = specs; sl; sl = sl->next)
		if (sl->name_len == len && !strncmp (sl->name, name, len))
		  {
		    name = *(sl->ptr_spec);
#ifdef DEBUG_SPECS
		    fnotice (stderr, "Processing spec (%s), which is '%s'\n",
			     sl->name, name);
#endif
		    break;
		  }

	      if (sl)
		{
		  value = do_spec_1 (name, 0, NULL);
		  if (value != 0)
		    return value;
		}

	      /* Discard the closing paren.  */
	      if (*p)
		p++;
	    }
	    break;

	  default:
	    error ("spec failure: unrecognized spec option %qc", c);
	    break;
	  }
	break;

      case '\\':
	/* Backslash: treat next character as ordinary.  */
	c = *p++;

	/* Fall through.  */
      default:
	/* Ordinary character: put it into the current argument.  */
	obstack_1grow (&obstack, c);
	arg_going = 1;
      }

  /* End of string.  If we are processing a spec function, we need to
     end any pending argument.  */
  if (processing_spec_function)
    end_going_arg ();

  return 0;
}

/* Look up a spec function.  */

static const struct spec_function *
lookup_spec_function (const char *name)
{
  const struct spec_function *sf;

  for (sf = static_spec_functions; sf->name != NULL; sf++)
    if (strcmp (sf->name, name) == 0)
      return sf;

  return NULL;
}

/* Evaluate a spec function.  */

static const char *
eval_spec_function (const char *func, const char *args)
{
  const struct spec_function *sf;
  const char *funcval;

  /* Saved spec processing context.  */
  vec<const_char_p> save_argbuf;

  int save_arg_going;
  int save_delete_this_arg;
  int save_this_is_output_file;
  int save_this_is_library_file;
  int save_input_from_pipe;
  int save_this_is_linker_script;
  const char *save_suffix_subst;

  int save_growing_size;
  void *save_growing_value;

  sf = lookup_spec_function (func);
  if (sf == NULL)
    fatal_error ("unknown spec function %qs", func);

  /* Push the spec processing context.  */
  save_argbuf = argbuf;

  save_arg_going = arg_going;
  save_delete_this_arg = delete_this_arg;
  save_this_is_output_file = this_is_output_file;
  save_this_is_library_file = this_is_library_file;
  save_this_is_linker_script = this_is_linker_script;
  save_input_from_pipe = input_from_pipe;
  save_suffix_subst = suffix_subst;

  /* If we have some object growing now, finalize it so the args and function
     eval proceed from a cleared context.  This is needed to prevent the first
     constructed arg from mistakenly including the growing value.  We'll push
     this value back on the obstack once the function evaluation is done, to
     restore a consistent processing context for our caller.  This is fine as
     the address of growing objects isn't guaranteed to remain stable until
     they are finalized, and we expect this situation to be rare enough for
     the extra copy not to be an issue.  */
  save_growing_size = obstack_object_size (&obstack);
  if (save_growing_size > 0)
    save_growing_value = obstack_finish (&obstack);

  /* Create a new spec processing context, and build the function
     arguments.  */

  alloc_args ();
  if (do_spec_2 (args) < 0)
    fatal_error ("error in args to spec function %qs", func);

  /* argbuf_index is an index for the next argument to be inserted, and
     so contains the count of the args already inserted.  */

  funcval = (*sf->func) (argbuf.length (),
			 argbuf.address ());

  /* Pop the spec processing context.  */
  argbuf.release ();
  argbuf = save_argbuf;

  arg_going = save_arg_going;
  delete_this_arg = save_delete_this_arg;
  this_is_output_file = save_this_is_output_file;
  this_is_library_file = save_this_is_library_file;
  this_is_linker_script = save_this_is_linker_script;
  input_from_pipe = save_input_from_pipe;
  suffix_subst = save_suffix_subst;

  if (save_growing_size > 0)
    obstack_grow (&obstack, save_growing_value, save_growing_size);

  return funcval;
}

/* Handle a spec function call of the form:

   %:function(args)

   ARGS is processed as a spec in a separate context and split into an
   argument vector in the normal fashion.  The function returns a string
   containing a spec which we then process in the caller's context, or
   NULL if no processing is required.

   If RETVAL_NONNULL is not NULL, then store a bool whether function
   returned non-NULL.  */

static const char *
handle_spec_function (const char *p, bool *retval_nonnull)
{
  char *func, *args;
  const char *endp, *funcval;
  int count;

  processing_spec_function++;

  /* Get the function name.  */
  for (endp = p; *endp != '\0'; endp++)
    {
      if (*endp == '(')		/* ) */
        break;
      /* Only allow [A-Za-z0-9], -, and _ in function names.  */
      if (!ISALNUM (*endp) && !(*endp == '-' || *endp == '_'))
	fatal_error ("malformed spec function name");
    }
  if (*endp != '(')		/* ) */
    fatal_error ("no arguments for spec function");
  func = save_string (p, endp - p);
  p = ++endp;

  /* Get the arguments.  */
  for (count = 0; *endp != '\0'; endp++)
    {
      /* ( */
      if (*endp == ')')
	{
	  if (count == 0)
	    break;
	  count--;
	}
      else if (*endp == '(')	/* ) */
	count++;
    }
  /* ( */
  if (*endp != ')')
    fatal_error ("malformed spec function arguments");
  args = save_string (p, endp - p);
  p = ++endp;

  /* p now points to just past the end of the spec function expression.  */

  funcval = eval_spec_function (func, args);
  if (funcval != NULL && do_spec_1 (funcval, 0, NULL) < 0)
    p = NULL;
  if (retval_nonnull)
    *retval_nonnull = funcval != NULL;

  free (func);
  free (args);

  processing_spec_function--;

  return p;
}

/* Inline subroutine of handle_braces.  Returns true if the current
   input suffix matches the atom bracketed by ATOM and END_ATOM.  */
static inline bool
input_suffix_matches (const char *atom, const char *end_atom)
{
  return (input_suffix
	  && !strncmp (input_suffix, atom, end_atom - atom)
	  && input_suffix[end_atom - atom] == '\0');
}

/* Subroutine of handle_braces.  Returns true if the current
   input file's spec name matches the atom bracketed by ATOM and END_ATOM.  */
static bool
input_spec_matches (const char *atom, const char *end_atom)
{
  return (input_file_compiler
	  && input_file_compiler->suffix
	  && input_file_compiler->suffix[0] != '\0'
	  && !strncmp (input_file_compiler->suffix + 1, atom,
		       end_atom - atom)
	  && input_file_compiler->suffix[end_atom - atom + 1] == '\0');
}

/* Subroutine of handle_braces.  Returns true if a switch
   matching the atom bracketed by ATOM and END_ATOM appeared on the
   command line.  */
static bool
switch_matches (const char *atom, const char *end_atom, int starred)
{
  int i;
  int len = end_atom - atom;
  int plen = starred ? len : -1;

  for (i = 0; i < n_switches; i++)
    if (!strncmp (switches[i].part1, atom, len)
	&& (starred || switches[i].part1[len] == '\0')
	&& check_live_switch (i, plen))
      return true;

    /* Check if a switch with separated form matching the atom.
       We check -D and -U switches. */
    else if (switches[i].args != 0)
      {
	if ((*switches[i].part1 == 'D' || *switches[i].part1 == 'U')
	    && *switches[i].part1 == atom[0])
	  {
	    if (!strncmp (switches[i].args[0], &atom[1], len - 1)
		&& (starred || (switches[i].part1[1] == '\0'
				&& switches[i].args[0][len - 1] == '\0'))
		&& check_live_switch (i, (starred ? 1 : -1)))
	      return true;
	  }
      }

  return false;
}

/* Inline subroutine of handle_braces.  Mark all of the switches which
   match ATOM (extends to END_ATOM; STARRED indicates whether there
   was a star after the atom) for later processing.  */
static inline void
mark_matching_switches (const char *atom, const char *end_atom, int starred)
{
  int i;
  int len = end_atom - atom;
  int plen = starred ? len : -1;

  for (i = 0; i < n_switches; i++)
    if (!strncmp (switches[i].part1, atom, len)
	&& (starred || switches[i].part1[len] == '\0')
	&& check_live_switch (i, plen))
      switches[i].ordering = 1;
}

/* Inline subroutine of handle_braces.  Process all the currently
   marked switches through give_switch, and clear the marks.  */
static inline void
process_marked_switches (void)
{
  int i;

  for (i = 0; i < n_switches; i++)
    if (switches[i].ordering == 1)
      {
	switches[i].ordering = 0;
	give_switch (i, 0);
      }
}

/* Handle a %{ ... } construct.  P points just inside the leading {.
   Returns a pointer one past the end of the brace block, or 0
   if we call do_spec_1 and that returns -1.  */

static const char *
handle_braces (const char *p)
{
  const char *atom, *end_atom;
  const char *d_atom = NULL, *d_end_atom = NULL;
  const char *orig = p;

  bool a_is_suffix;
  bool a_is_spectype;
  bool a_is_starred;
  bool a_is_negated;
  bool a_matched;

  bool a_must_be_last = false;
  bool ordered_set    = false;
  bool disjunct_set   = false;
  bool disj_matched   = false;
  bool disj_starred   = true;
  bool n_way_choice   = false;
  bool n_way_matched  = false;

#define SKIP_WHITE() do { while (*p == ' ' || *p == '\t') p++; } while (0)

  do
    {
      if (a_must_be_last)
	goto invalid;

      /* Scan one "atom" (S in the description above of %{}, possibly
	 with '!', '.', '@', ',', or '*' modifiers).  */
      a_matched = false;
      a_is_suffix = false;
      a_is_starred = false;
      a_is_negated = false;
      a_is_spectype = false;

      SKIP_WHITE ();
      if (*p == '!')
	p++, a_is_negated = true;

      SKIP_WHITE ();
      if (*p == '%' && p[1] == ':')
	{
	  atom = NULL;
	  end_atom = NULL;
	  p = handle_spec_function (p + 2, &a_matched);
	}
      else
	{
	  if (*p == '.')
	    p++, a_is_suffix = true;
	  else if (*p == ',')
	    p++, a_is_spectype = true;

	  atom = p;
	  while (ISIDNUM (*p) || *p == '-' || *p == '+' || *p == '='
		 || *p == ',' || *p == '.' || *p == '@')
	    p++;
	  end_atom = p;

	  if (*p == '*')
	    p++, a_is_starred = 1;
	}

      SKIP_WHITE ();
      switch (*p)
	{
	case '&': case '}':
	  /* Substitute the switch(es) indicated by the current atom.  */
	  ordered_set = true;
	  if (disjunct_set || n_way_choice || a_is_negated || a_is_suffix
	      || a_is_spectype || atom == end_atom)
	    goto invalid;

	  mark_matching_switches (atom, end_atom, a_is_starred);

	  if (*p == '}')
	    process_marked_switches ();
	  break;

	case '|': case ':':
	  /* Substitute some text if the current atom appears as a switch
	     or suffix.  */
	  disjunct_set = true;
	  if (ordered_set)
	    goto invalid;

	  if (atom && atom == end_atom)
	    {
	      if (!n_way_choice || disj_matched || *p == '|'
		  || a_is_negated || a_is_suffix || a_is_spectype
		  || a_is_starred)
		goto invalid;

	      /* An empty term may appear as the last choice of an
		 N-way choice set; it means "otherwise".  */
	      a_must_be_last = true;
	      disj_matched = !n_way_matched;
	      disj_starred = false;
	    }
	  else
	    {
	      if ((a_is_suffix || a_is_spectype) && a_is_starred)
		goto invalid;

	      if (!a_is_starred)
		disj_starred = false;

	      /* Don't bother testing this atom if we already have a
		 match.  */
	      if (!disj_matched && !n_way_matched)
		{
		  if (atom == NULL)
		    /* a_matched is already set by handle_spec_function.  */;
		  else if (a_is_suffix)
		    a_matched = input_suffix_matches (atom, end_atom);
		  else if (a_is_spectype)
		    a_matched = input_spec_matches (atom, end_atom);
		  else
		    a_matched = switch_matches (atom, end_atom, a_is_starred);

		  if (a_matched != a_is_negated)
		    {
		      disj_matched = true;
		      d_atom = atom;
		      d_end_atom = end_atom;
		    }
		}
	    }

	  if (*p == ':')
	    {
	      /* Found the body, that is, the text to substitute if the
		 current disjunction matches.  */
	      p = process_brace_body (p + 1, d_atom, d_end_atom, disj_starred,
				      disj_matched && !n_way_matched);
	      if (p == 0)
		return 0;

	      /* If we have an N-way choice, reset state for the next
		 disjunction.  */
	      if (*p == ';')
		{
		  n_way_choice = true;
		  n_way_matched |= disj_matched;
		  disj_matched = false;
		  disj_starred = true;
		  d_atom = d_end_atom = NULL;
		}
	    }
	  break;

	default:
	  goto invalid;
	}
    }
  while (*p++ != '}');

  return p;

 invalid:
  fatal_error ("braced spec %qs is invalid at %qc", orig, *p);

#undef SKIP_WHITE
}

/* Subroutine of handle_braces.  Scan and process a brace substitution body
   (X in the description of %{} syntax).  P points one past the colon;
   ATOM and END_ATOM bracket the first atom which was found to be true
   (present) in the current disjunction; STARRED indicates whether all
   the atoms in the current disjunction were starred (for syntax validation);
   MATCHED indicates whether the disjunction matched or not, and therefore
   whether or not the body is to be processed through do_spec_1 or just
   skipped.  Returns a pointer to the closing } or ;, or 0 if do_spec_1
   returns -1.  */

static const char *
process_brace_body (const char *p, const char *atom, const char *end_atom,
		    int starred, int matched)
{
  const char *body, *end_body;
  unsigned int nesting_level;
  bool have_subst     = false;

  /* Locate the closing } or ;, honoring nested braces.
     Trim trailing whitespace.  */
  body = p;
  nesting_level = 1;
  for (;;)
    {
      if (*p == '{')
	nesting_level++;
      else if (*p == '}')
	{
	  if (!--nesting_level)
	    break;
	}
      else if (*p == ';' && nesting_level == 1)
	break;
      else if (*p == '%' && p[1] == '*' && nesting_level == 1)
	have_subst = true;
      else if (*p == '\0')
	goto invalid;
      p++;
    }

  end_body = p;
  while (end_body[-1] == ' ' || end_body[-1] == '\t')
    end_body--;

  if (have_subst && !starred)
    goto invalid;

  if (matched)
    {
      /* Copy the substitution body to permanent storage and execute it.
	 If have_subst is false, this is a simple matter of running the
	 body through do_spec_1...  */
      char *string = save_string (body, end_body - body);
      if (!have_subst)
	{
	  if (do_spec_1 (string, 0, NULL) < 0)
	    return 0;
	}
      else
	{
	  /* ... but if have_subst is true, we have to process the
	     body once for each matching switch, with %* set to the
	     variant part of the switch.  */
	  unsigned int hard_match_len = end_atom - atom;
	  int i;

	  for (i = 0; i < n_switches; i++)
	    if (!strncmp (switches[i].part1, atom, hard_match_len)
		&& check_live_switch (i, hard_match_len))
	      {
		if (do_spec_1 (string, 0,
			       &switches[i].part1[hard_match_len]) < 0)
		  return 0;
		/* Pass any arguments this switch has.  */
		give_switch (i, 1);
		suffix_subst = NULL;
	      }
	}
    }

  return p;

 invalid:
  fatal_error ("braced spec body %qs is invalid", body);
}

/* Return 0 iff switch number SWITCHNUM is obsoleted by a later switch
   on the command line.  PREFIX_LENGTH is the length of XXX in an {XXX*}
   spec, or -1 if either exact match or %* is used.

   A -O switch is obsoleted by a later -O switch.  A -f, -g, -m, or -W switch
   whose value does not begin with "no-" is obsoleted by the same value
   with the "no-", similarly for a switch with the "no-" prefix.  */

static int
check_live_switch (int switchnum, int prefix_length)
{
  const char *name = switches[switchnum].part1;
  int i;

  /* If we already processed this switch and determined if it was
     live or not, return our past determination.  */
  if (switches[switchnum].live_cond != 0)
    return ((switches[switchnum].live_cond & SWITCH_LIVE) != 0
	    && (switches[switchnum].live_cond & SWITCH_FALSE) == 0
	    && (switches[switchnum].live_cond & SWITCH_IGNORE_PERMANENTLY)
	       == 0);

  /* In the common case of {<at-most-one-letter>*}, a negating
     switch would always match, so ignore that case.  We will just
     send the conflicting switches to the compiler phase.  */
  if (prefix_length >= 0 && prefix_length <= 1)
    return 1;

  /* Now search for duplicate in a manner that depends on the name.  */
  switch (*name)
    {
    case 'O':
      for (i = switchnum + 1; i < n_switches; i++)
	if (switches[i].part1[0] == 'O')
	  {
	    switches[switchnum].validated = true;
	    switches[switchnum].live_cond = SWITCH_FALSE;
	    return 0;
	  }
      break;

    case 'W':  case 'f':  case 'm': case 'g':
      if (! strncmp (name + 1, "no-", 3))
	{
	  /* We have Xno-YYY, search for XYYY.  */
	  for (i = switchnum + 1; i < n_switches; i++)
	    if (switches[i].part1[0] == name[0]
		&& ! strcmp (&switches[i].part1[1], &name[4]))
	      {
		/* --specs are validated with the validate_switches mechanism.  */
		if (switches[switchnum].known)
		  switches[switchnum].validated = true;
		switches[switchnum].live_cond = SWITCH_FALSE;
		return 0;
	      }
	}
      else
	{
	  /* We have XYYY, search for Xno-YYY.  */
	  for (i = switchnum + 1; i < n_switches; i++)
	    if (switches[i].part1[0] == name[0]
		&& switches[i].part1[1] == 'n'
		&& switches[i].part1[2] == 'o'
		&& switches[i].part1[3] == '-'
		&& !strcmp (&switches[i].part1[4], &name[1]))
	      {
		/* --specs are validated with the validate_switches mechanism.  */
		if (switches[switchnum].known)
		  switches[switchnum].validated = true;
		switches[switchnum].live_cond = SWITCH_FALSE;
		return 0;
	      }
	}
      break;
    }

  /* Otherwise the switch is live.  */
  switches[switchnum].live_cond |= SWITCH_LIVE;
  return 1;
}

/* Pass a switch to the current accumulating command
   in the same form that we received it.
   SWITCHNUM identifies the switch; it is an index into
   the vector of switches gcc received, which is `switches'.
   This cannot fail since it never finishes a command line.

   If OMIT_FIRST_WORD is nonzero, then we omit .part1 of the argument.  */

static void
give_switch (int switchnum, int omit_first_word)
{
  if ((switches[switchnum].live_cond & SWITCH_IGNORE) != 0)
    return;

  if (!omit_first_word)
    {
      do_spec_1 ("-", 0, NULL);
      do_spec_1 (switches[switchnum].part1, 1, NULL);
    }

  if (switches[switchnum].args != 0)
    {
      const char **p;
      for (p = switches[switchnum].args; *p; p++)
	{
	  const char *arg = *p;

	  do_spec_1 (" ", 0, NULL);
	  if (suffix_subst)
	    {
	      unsigned length = strlen (arg);
	      int dot = 0;

	      while (length-- && !IS_DIR_SEPARATOR (arg[length]))
		if (arg[length] == '.')
		  {
		    (CONST_CAST (char *, arg))[length] = 0;
		    dot = 1;
		    break;
		  }
	      do_spec_1 (arg, 1, NULL);
	      if (dot)
		(CONST_CAST (char *, arg))[length] = '.';
	      do_spec_1 (suffix_subst, 1, NULL);
	    }
	  else
	    do_spec_1 (arg, 1, NULL);
	}
    }

  do_spec_1 (" ", 0, NULL);
  switches[switchnum].validated = true;
}

/* Search for a file named NAME trying various prefixes including the
   user's -B prefix and some standard ones.
   Return the absolute file name found.  If nothing is found, return NAME.  */

static const char *
find_file (const char *name)
{
  char *newname = find_a_file (&startfile_prefixes, name, R_OK, true);
  return newname ? newname : name;
}

/* Determine whether a directory exists.  If LINKER, return 0 for
   certain fixed names not needed by the linker.  */

static int
is_directory (const char *path1, bool linker)
{
  int len1;
  char *path;
  char *cp;
  struct stat st;

  /* Ensure the string ends with "/.".  The resulting path will be a
     directory even if the given path is a symbolic link.  */
  len1 = strlen (path1);
  path = (char *) alloca (3 + len1);
  memcpy (path, path1, len1);
  cp = path + len1;
  if (!IS_DIR_SEPARATOR (cp[-1]))
    *cp++ = DIR_SEPARATOR;
  *cp++ = '.';
  *cp = '\0';

  /* Exclude directories that the linker is known to search.  */
  if (linker
      && IS_DIR_SEPARATOR (path[0])
      && ((cp - path == 6
	   && filename_ncmp (path + 1, "lib", 3) == 0)
	  || (cp - path == 10
	      && filename_ncmp (path + 1, "usr", 3) == 0
	      && IS_DIR_SEPARATOR (path[4])
	      && filename_ncmp (path + 5, "lib", 3) == 0)))
    return 0;

  return (stat (path, &st) >= 0 && S_ISDIR (st.st_mode));
}

/* Set up the various global variables to indicate that we're processing
   the input file named FILENAME.  */

void
set_input (const char *filename)
{
  const char *p;

  gcc_input_filename = filename;
  input_filename_length = strlen (gcc_input_filename);
  input_basename = lbasename (gcc_input_filename);

  /* Find a suffix starting with the last period,
     and set basename_length to exclude that suffix.  */
  basename_length = strlen (input_basename);
  suffixed_basename_length = basename_length;
  p = input_basename + basename_length;
  while (p != input_basename && *p != '.')
    --p;
  if (*p == '.' && p != input_basename)
    {
      basename_length = p - input_basename;
      input_suffix = p + 1;
    }
  else
    input_suffix = "";

  /* If a spec for 'g', 'u', or 'U' is seen with -save-temps then
     we will need to do a stat on the gcc_input_filename.  The
     INPUT_STAT_SET signals that the stat is needed.  */
  input_stat_set = 0;
}

/* On fatal signals, delete all the temporary files.  */

static void
fatal_signal (int signum)
{
  signal (signum, SIG_DFL);
  delete_failure_queue ();
  delete_temp_files ();
  /* Get the same signal again, this time not handled,
     so its normal effect occurs.  */
  kill (getpid (), signum);
}

/* Compare the contents of the two files named CMPFILE[0] and
   CMPFILE[1].  Return zero if they're identical, nonzero
   otherwise.  */

static int
compare_files (char *cmpfile[])
{
  int ret = 0;
  FILE *temp[2] = { NULL, NULL };
  int i;

#if HAVE_MMAP_FILE
  {
    size_t length[2];
    void *map[2] = { NULL, NULL };

    for (i = 0; i < 2; i++)
      {
	struct stat st;

	if (stat (cmpfile[i], &st) < 0 || !S_ISREG (st.st_mode))
	  {
	    error ("%s: could not determine length of compare-debug file %s",
		   gcc_input_filename, cmpfile[i]);
	    ret = 1;
	    break;
	  }

	length[i] = st.st_size;
      }

    if (!ret && length[0] != length[1])
      {
	error ("%s: -fcompare-debug failure (length)", gcc_input_filename);
	ret = 1;
      }

    if (!ret)
      for (i = 0; i < 2; i++)
	{
	  int fd = open (cmpfile[i], O_RDONLY);
	  if (fd < 0)
	    {
	      error ("%s: could not open compare-debug file %s",
		     gcc_input_filename, cmpfile[i]);
	      ret = 1;
	      break;
	    }

	  map[i] = mmap (NULL, length[i], PROT_READ, MAP_PRIVATE, fd, 0);
	  close (fd);

	  if (map[i] == (void *) MAP_FAILED)
	    {
	      ret = -1;
	      break;
	    }
	}

    if (!ret)
      {
	if (memcmp (map[0], map[1], length[0]) != 0)
	  {
	    error ("%s: -fcompare-debug failure", gcc_input_filename);
	    ret = 1;
	  }
      }

    for (i = 0; i < 2; i++)
      if (map[i])
	munmap ((caddr_t) map[i], length[i]);

    if (ret >= 0)
      return ret;

    ret = 0;
  }
#endif

  for (i = 0; i < 2; i++)
    {
      temp[i] = fopen (cmpfile[i], "r");
      if (!temp[i])
	{
	  error ("%s: could not open compare-debug file %s",
		 gcc_input_filename, cmpfile[i]);
	  ret = 1;
	  break;
	}
    }

  if (!ret && temp[0] && temp[1])
    for (;;)
      {
	int c0, c1;
	c0 = fgetc (temp[0]);
	c1 = fgetc (temp[1]);

	if (c0 != c1)
	  {
	    error ("%s: -fcompare-debug failure",
		   gcc_input_filename);
	    ret = 1;
	    break;
	  }

	if (c0 == EOF)
	  break;
      }

  for (i = 1; i >= 0; i--)
    {
      if (temp[i])
	fclose (temp[i]);
    }

  return ret;
}

extern int main (int, char **);

int
main (int argc, char **argv)
{
  size_t i;
  int value;
  int linker_was_run = 0;
  int lang_n_infiles = 0;
  int num_linker_inputs = 0;
  char *explicit_link_files;
  char *specs_file;
  char *lto_wrapper_file;
  const char *p;
  struct user_specs *uptr;
  char **old_argv = argv;
  struct cl_decoded_option *decoded_options;
  unsigned int decoded_options_count;

  p = argv[0] + strlen (argv[0]);
  while (p != argv[0] && !IS_DIR_SEPARATOR (p[-1]))
    --p;
  progname = p;

  xmalloc_set_program_name (progname);

  expandargv (&argc, &argv);

  /* Determine if any expansions were made.  */
  if (argv != old_argv)
    at_file_supplied = true;

  /* Register the language-independent parameters.  */
  global_init_params ();
  finish_params ();

  init_options_struct (&global_options, &global_options_set);

  decode_cmdline_options_to_array (argc, CONST_CAST2 (const char **, char **,
						      argv),
				   CL_DRIVER,
				   &decoded_options, &decoded_options_count);

  /* Unlock the stdio streams.  */
  unlock_std_streams ();

  gcc_init_libintl ();

  diagnostic_initialize (global_dc, 0);

#ifdef GCC_DRIVER_HOST_INITIALIZATION
  /* Perform host dependent initialization when needed.  */
  GCC_DRIVER_HOST_INITIALIZATION;
#endif

  if (atexit (delete_temp_files) != 0)
    fatal_error ("atexit failed");

  if (signal (SIGINT, SIG_IGN) != SIG_IGN)
    signal (SIGINT, fatal_signal);
#ifdef SIGHUP
  if (signal (SIGHUP, SIG_IGN) != SIG_IGN)
    signal (SIGHUP, fatal_signal);
#endif
  if (signal (SIGTERM, SIG_IGN) != SIG_IGN)
    signal (SIGTERM, fatal_signal);
#ifdef SIGPIPE
  if (signal (SIGPIPE, SIG_IGN) != SIG_IGN)
    signal (SIGPIPE, fatal_signal);
#endif
#ifdef SIGCHLD
  /* We *MUST* set SIGCHLD to SIG_DFL so that the wait4() call will
     receive the signal.  A different setting is inheritable */
  signal (SIGCHLD, SIG_DFL);
#endif

  /* Parsing and gimplification sometimes need quite large stack.
     Increase stack size limits if possible.  */
  stack_limit_increase (64 * 1024 * 1024);

  /* Allocate the argument vector.  */
  alloc_args ();

  obstack_init (&obstack);

  /* Build multilib_select, et. al from the separate lines that make up each
     multilib selection.  */
  {
    const char *const *q = multilib_raw;
    int need_space;

    obstack_init (&multilib_obstack);
    while ((p = *q++) != (char *) 0)
      obstack_grow (&multilib_obstack, p, strlen (p));

    obstack_1grow (&multilib_obstack, 0);
    multilib_select = XOBFINISH (&multilib_obstack, const char *);

    q = multilib_matches_raw;
    while ((p = *q++) != (char *) 0)
      obstack_grow (&multilib_obstack, p, strlen (p));

    obstack_1grow (&multilib_obstack, 0);
    multilib_matches = XOBFINISH (&multilib_obstack, const char *);

    q = multilib_exclusions_raw;
    while ((p = *q++) != (char *) 0)
      obstack_grow (&multilib_obstack, p, strlen (p));

    obstack_1grow (&multilib_obstack, 0);
    multilib_exclusions = XOBFINISH (&multilib_obstack, const char *);

    q = multilib_reuse_raw;
    while ((p = *q++) != (char *) 0)
      obstack_grow (&multilib_obstack, p, strlen (p));

    obstack_1grow (&multilib_obstack, 0);
    multilib_reuse = XOBFINISH (&multilib_obstack, const char *);

    need_space = FALSE;
    for (i = 0; i < ARRAY_SIZE (multilib_defaults_raw); i++)
      {
	if (need_space)
	  obstack_1grow (&multilib_obstack, ' ');
	obstack_grow (&multilib_obstack,
		      multilib_defaults_raw[i],
		      strlen (multilib_defaults_raw[i]));
	need_space = TRUE;
      }

    obstack_1grow (&multilib_obstack, 0);
    multilib_defaults = XOBFINISH (&multilib_obstack, const char *);
  }

#ifdef INIT_ENVIRONMENT
  /* Set up any other necessary machine specific environment variables.  */
  xputenv (INIT_ENVIRONMENT);
#endif

  /* Make a table of what switches there are (switches, n_switches).
     Make a table of specified input files (infiles, n_infiles).
     Decode switches that are handled locally.  */

  process_command (decoded_options_count, decoded_options);

  /* Initialize the vector of specs to just the default.
     This means one element containing 0s, as a terminator.  */

  compilers = XNEWVAR (struct compiler, sizeof default_compilers);
  memcpy (compilers, default_compilers, sizeof default_compilers);
  n_compilers = n_default_compilers;

  /* Read specs from a file if there is one.  */

  machine_suffix = concat (spec_machine, dir_separator_str,
			   spec_version, dir_separator_str, NULL);
  just_machine_suffix = concat (spec_machine, dir_separator_str, NULL);

  specs_file = find_a_file (&startfile_prefixes, "specs", R_OK, true);
  /* Read the specs file unless it is a default one.  */
  if (specs_file != 0 && strcmp (specs_file, "specs"))
    read_specs (specs_file, true, false);
  else
    init_spec ();

  /* We need to check standard_exec_prefix/just_machine_suffix/specs
     for any override of as, ld and libraries.  */
  specs_file = (char *) alloca (strlen (standard_exec_prefix)
		       + strlen (just_machine_suffix) + sizeof ("specs"));

  strcpy (specs_file, standard_exec_prefix);
  strcat (specs_file, just_machine_suffix);
  strcat (specs_file, "specs");
  if (access (specs_file, R_OK) == 0)
    read_specs (specs_file, true, false);

  /* Process any configure-time defaults specified for the command line
     options, via OPTION_DEFAULT_SPECS.  */
  for (i = 0; i < ARRAY_SIZE (option_default_specs); i++)
    do_option_spec (option_default_specs[i].name,
		    option_default_specs[i].spec);

  /* Process DRIVER_SELF_SPECS, adding any new options to the end
     of the command line.  */

  for (i = 0; i < ARRAY_SIZE (driver_self_specs); i++)
    do_self_spec (driver_self_specs[i]);

  /* If not cross-compiling, look for executables in the standard
     places.  */
  if (*cross_compile == '0')
    {
      if (*md_exec_prefix)
	{
	  add_prefix (&exec_prefixes, md_exec_prefix, "GCC",
		      PREFIX_PRIORITY_LAST, 0, 0);
	}
    }

  /* Process sysroot_suffix_spec.  */
  if (*sysroot_suffix_spec != 0
      && !no_sysroot_suffix
      && do_spec_2 (sysroot_suffix_spec) == 0)
    {
      if (argbuf.length () > 1)
        error ("spec failure: more than one arg to SYSROOT_SUFFIX_SPEC");
      else if (argbuf.length () == 1)
        target_sysroot_suffix = xstrdup (argbuf.last ());
    }

#ifdef HAVE_LD_SYSROOT
  /* Pass the --sysroot option to the linker, if it supports that.  If
     there is a sysroot_suffix_spec, it has already been processed by
     this point, so target_system_root really is the system root we
     should be using.  */
  if (target_system_root)
    {
      obstack_grow (&obstack, "%(sysroot_spec) ", strlen ("%(sysroot_spec) "));
      obstack_grow0 (&obstack, link_spec, strlen (link_spec));
      set_spec ("link", XOBFINISH (&obstack, const char *), false);
    }
#endif

  /* Process sysroot_hdrs_suffix_spec.  */
  if (*sysroot_hdrs_suffix_spec != 0
      && !no_sysroot_suffix
      && do_spec_2 (sysroot_hdrs_suffix_spec) == 0)
    {
      if (argbuf.length () > 1)
        error ("spec failure: more than one arg to SYSROOT_HEADERS_SUFFIX_SPEC");
      else if (argbuf.length () == 1)
        target_sysroot_hdrs_suffix = xstrdup (argbuf.last ());
    }

  /* Look for startfiles in the standard places.  */
  if (*startfile_prefix_spec != 0
      && do_spec_2 (startfile_prefix_spec) == 0
      && do_spec_1 (" ", 0, NULL) == 0)
    {
      const char *arg;
      int ndx;
      FOR_EACH_VEC_ELT (argbuf, ndx, arg)
	add_sysrooted_prefix (&startfile_prefixes, arg, "BINUTILS",
			      PREFIX_PRIORITY_LAST, 0, 1);
    }
  /* We should eventually get rid of all these and stick to
     startfile_prefix_spec exclusively.  */
  else if (*cross_compile == '0' || target_system_root)
    {
      if (*md_startfile_prefix)
	add_sysrooted_prefix (&startfile_prefixes, md_startfile_prefix,
			      "GCC", PREFIX_PRIORITY_LAST, 0, 1);

      if (*md_startfile_prefix_1)
	add_sysrooted_prefix (&startfile_prefixes, md_startfile_prefix_1,
			      "GCC", PREFIX_PRIORITY_LAST, 0, 1);

      /* If standard_startfile_prefix is relative, base it on
	 standard_exec_prefix.  This lets us move the installed tree
	 as a unit.  If GCC_EXEC_PREFIX is defined, base
	 standard_startfile_prefix on that as well.

         If the prefix is relative, only search it for native compilers;
         otherwise we will search a directory containing host libraries.  */
      if (IS_ABSOLUTE_PATH (standard_startfile_prefix))
	add_sysrooted_prefix (&startfile_prefixes,
			      standard_startfile_prefix, "BINUTILS",
			      PREFIX_PRIORITY_LAST, 0, 1);
      else if (*cross_compile == '0')
	{
	  add_prefix (&startfile_prefixes,
		      concat (gcc_exec_prefix
			      ? gcc_exec_prefix : standard_exec_prefix,
			      machine_suffix,
			      standard_startfile_prefix, NULL),
		      NULL, PREFIX_PRIORITY_LAST, 0, 1);
	}

      /* Sysrooted prefixes are relocated because target_system_root is
	 also relocated by gcc_exec_prefix.  */
      if (*standard_startfile_prefix_1)
 	add_sysrooted_prefix (&startfile_prefixes,
			      standard_startfile_prefix_1, "BINUTILS",
			      PREFIX_PRIORITY_LAST, 0, 1);
      if (*standard_startfile_prefix_2)
	add_sysrooted_prefix (&startfile_prefixes,
			      standard_startfile_prefix_2, "BINUTILS",
			      PREFIX_PRIORITY_LAST, 0, 1);
    }

  /* Process any user specified specs in the order given on the command
     line.  */
  for (uptr = user_specs_head; uptr; uptr = uptr->next)
    {
      char *filename = find_a_file (&startfile_prefixes, uptr->filename,
				    R_OK, true);
      read_specs (filename ? filename : uptr->filename, false, true);
    }

  /* Process any user self specs.  */
  {
    struct spec_list *sl;
    for (sl = specs; sl; sl = sl->next)
      if (sl->name_len == sizeof "self_spec" - 1
	  && !strcmp (sl->name, "self_spec"))
	do_self_spec (*sl->ptr_spec);
  }

  if (compare_debug)
    {
      enum save_temps save;

      if (!compare_debug_second)
	{
	  n_switches_debug_check[1] = n_switches;
	  n_switches_alloc_debug_check[1] = n_switches_alloc;
	  switches_debug_check[1] = XDUPVEC (struct switchstr, switches,
					     n_switches_alloc);

	  do_self_spec ("%:compare-debug-self-opt()");
	  n_switches_debug_check[0] = n_switches;
	  n_switches_alloc_debug_check[0] = n_switches_alloc;
	  switches_debug_check[0] = switches;

	  n_switches = n_switches_debug_check[1];
	  n_switches_alloc = n_switches_alloc_debug_check[1];
	  switches = switches_debug_check[1];
	}

      /* Avoid crash when computing %j in this early.  */
      save = save_temps_flag;
      save_temps_flag = SAVE_TEMPS_NONE;

      compare_debug = -compare_debug;
      do_self_spec ("%:compare-debug-self-opt()");

      save_temps_flag = save;

      if (!compare_debug_second)
	{
	  n_switches_debug_check[1] = n_switches;
	  n_switches_alloc_debug_check[1] = n_switches_alloc;
	  switches_debug_check[1] = switches;
	  compare_debug = -compare_debug;
	  n_switches = n_switches_debug_check[0];
	  n_switches_alloc = n_switches_debug_check[0];
	  switches = switches_debug_check[0];
	}
    }


  /* If we have a GCC_EXEC_PREFIX envvar, modify it for cpp's sake.  */
  if (gcc_exec_prefix)
    gcc_exec_prefix = concat (gcc_exec_prefix, spec_machine, dir_separator_str,
			      spec_version, dir_separator_str, NULL);

  /* Now we have the specs.
     Set the `valid' bits for switches that match anything in any spec.  */

  validate_all_switches ();

  /* Now that we have the switches and the specs, set
     the subdirectory based on the options.  */
  set_multilib_dir ();

  /* Set up to remember the pathname of gcc and any options
     needed for collect.  We use argv[0] instead of progname because
     we need the complete pathname.  */
  obstack_init (&collect_obstack);
  obstack_grow (&collect_obstack, "COLLECT_GCC=", sizeof ("COLLECT_GCC=") - 1);
  obstack_grow (&collect_obstack, argv[0], strlen (argv[0]) + 1);
  xputenv (XOBFINISH (&collect_obstack, char *));

  /* Set up to remember the pathname of the lto wrapper. */

  if (have_c)
    lto_wrapper_file = NULL;
  else
    lto_wrapper_file = find_a_file (&exec_prefixes, "lto-wrapper",
				    X_OK, false);
  if (lto_wrapper_file)
    {
      lto_wrapper_file = convert_white_space (lto_wrapper_file);
      lto_wrapper_spec = lto_wrapper_file;
      obstack_init (&collect_obstack);
      obstack_grow (&collect_obstack, "COLLECT_LTO_WRAPPER=",
		    sizeof ("COLLECT_LTO_WRAPPER=") - 1);
      obstack_grow (&collect_obstack, lto_wrapper_spec,
		    strlen (lto_wrapper_spec) + 1);
      xputenv (XOBFINISH (&collect_obstack, char *));
    }

  /* Reject switches that no pass was interested in.  */

  for (i = 0; (int) i < n_switches; i++)
    if (! switches[i].validated)
      error ("unrecognized command line option %<-%s%>", switches[i].part1);

  /* Obey some of the options.  */

  if (print_search_dirs)
    {
      printf (_("install: %s%s\n"),
	      gcc_exec_prefix ? gcc_exec_prefix : standard_exec_prefix,
	      gcc_exec_prefix ? "" : machine_suffix);
      printf (_("programs: %s\n"),
	      build_search_list (&exec_prefixes, "", false, false));
      printf (_("libraries: %s\n"),
	      build_search_list (&startfile_prefixes, "", false, true));
      return (0);
    }

  if (print_file_name)
    {
      printf ("%s\n", find_file (print_file_name));
      return (0);
    }

  if (print_prog_name)
    {
      if (use_ld != NULL && ! strcmp (print_prog_name, "ld"))
	{
	  /* Append USE_LD to to the default linker.  */
#ifdef DEFAULT_LINKER
	  char *ld;
# ifdef HAVE_HOST_EXECUTABLE_SUFFIX
	  int len = (sizeof (DEFAULT_LINKER)
		     - sizeof (HOST_EXECUTABLE_SUFFIX));
	  ld = NULL;
	  if (len > 0)
	    {
	      char *default_linker = xstrdup (DEFAULT_LINKER);
	      /* Strip HOST_EXECUTABLE_SUFFIX if DEFAULT_LINKER contains
		 HOST_EXECUTABLE_SUFFIX.  */
	      if (! strcmp (&default_linker[len], HOST_EXECUTABLE_SUFFIX))
		{
		  default_linker[len] = '\0';
		  ld = concat (default_linker, use_ld,
			       HOST_EXECUTABLE_SUFFIX, NULL);
		}
	    }
	  if (ld == NULL)
# endif
	  ld = concat (DEFAULT_LINKER, use_ld, NULL);
	  if (access (ld, X_OK) == 0)
	    {
	      printf ("%s\n", ld);
	      return (0);
	    }
#endif
	  print_prog_name = concat (print_prog_name, use_ld, NULL);
	}
      char *newname = find_a_file (&exec_prefixes, print_prog_name, X_OK, 0);
      printf ("%s\n", (newname ? newname : print_prog_name));
      return (0);
    }

  if (print_multi_lib)
    {
      print_multilib_info ();
      return (0);
    }

  if (print_multi_directory)
    {
      if (multilib_dir == NULL)
	printf (".\n");
      else
	printf ("%s\n", multilib_dir);
      return (0);
    }

  if (print_multiarch)
    {
      if (multiarch_dir == NULL)
	printf ("\n");
      else
	printf ("%s\n", multiarch_dir);
      return (0);
    }

  if (print_sysroot)
    {
      if (target_system_root)
	{
          if (target_sysroot_suffix)
	    printf ("%s%s\n", target_system_root, target_sysroot_suffix);
          else
	    printf ("%s\n", target_system_root);
	}
      return (0);
    }

  if (print_multi_os_directory)
    {
      if (multilib_os_dir == NULL)
	printf (".\n");
      else
	printf ("%s\n", multilib_os_dir);
      return (0);
    }

  if (print_sysroot_headers_suffix)
    {
      if (*sysroot_hdrs_suffix_spec)
	{
	  printf("%s\n", (target_sysroot_hdrs_suffix
			  ? target_sysroot_hdrs_suffix
			  : ""));
	  return (0);
	}
      else
	/* The error status indicates that only one set of fixed
	   headers should be built.  */
	fatal_error ("not configured with sysroot headers suffix");
    }

  if (print_help_list)
    {
      display_help ();

      if (! verbose_flag)
	{
	  printf (_("\nFor bug reporting instructions, please see:\n"));
	  printf ("%s.\n", bug_report_url);

	  return (0);
	}

      /* We do not exit here.  Instead we have created a fake input file
	 called 'help-dummy' which needs to be compiled, and we pass this
	 on the various sub-processes, along with the --help switch.
	 Ensure their output appears after ours.  */
      fputc ('\n', stdout);
      fflush (stdout);
    }

  if (print_version)
    {
      printf (_("%s %s%s\n"), progname, pkgversion_string,
	      version_string);
      printf ("Copyright %s 2013 Free Software Foundation, Inc.\n",
	      _("(C)"));
      fputs (_("This is free software; see the source for copying conditions.  There is NO\n\
warranty; not even for MERCHANTABILITY or FITNESS FOR A PARTICULAR PURPOSE.\n\n"),
	     stdout);
      if (! verbose_flag)
	return 0;

      /* We do not exit here. We use the same mechanism of --help to print
	 the version of the sub-processes. */
      fputc ('\n', stdout);
      fflush (stdout);
    }

  if (verbose_flag)
    {
      int n;
      const char *thrmod;

      fnotice (stderr, "Target: %s\n", spec_machine);
      fnotice (stderr, "Configured with: %s\n", configuration_arguments);

#ifdef THREAD_MODEL_SPEC
      /* We could have defined THREAD_MODEL_SPEC to "%*" by default,
	 but there's no point in doing all this processing just to get
	 thread_model back.  */
      obstack_init (&obstack);
      do_spec_1 (THREAD_MODEL_SPEC, 0, thread_model);
      obstack_1grow (&obstack, '\0');
      thrmod = XOBFINISH (&obstack, const char *);
#else
      thrmod = thread_model;
#endif

      fnotice (stderr, "Thread model: %s\n", thrmod);

      /* compiler_version is truncated at the first space when initialized
	 from version string, so truncate version_string at the first space
	 before comparing.  */
      for (n = 0; version_string[n]; n++)
	if (version_string[n] == ' ')
	  break;

      if (! strncmp (version_string, compiler_version, n)
	  && compiler_version[n] == 0)
	fnotice (stderr, "gcc version %s %s\n", version_string,
		 pkgversion_string);
      else
	fnotice (stderr, "gcc driver version %s %sexecuting gcc version %s\n",
		 version_string, pkgversion_string, compiler_version);

      if (n_infiles == 0)
	return (0);
    }

  if (n_infiles == added_libraries)
    fatal_error ("no input files");

  if (seen_error ())
    goto out;

  /* Make a place to record the compiler output file names
     that correspond to the input files.  */

  i = n_infiles;
  i += lang_specific_extra_outfiles;
  outfiles = XCNEWVEC (const char *, i);

  /* Record which files were specified explicitly as link input.  */

  explicit_link_files = XCNEWVEC (char, n_infiles);

  combine_inputs = have_o || flag_wpa;

  for (i = 0; (int) i < n_infiles; i++)
    {
      const char *name = infiles[i].name;
      struct compiler *compiler = lookup_compiler (name,
						   strlen (name),
						   infiles[i].language);

      if (compiler && !(compiler->combinable))
	combine_inputs = false;

      if (lang_n_infiles > 0 && compiler != input_file_compiler
	  && infiles[i].language && infiles[i].language[0] != '*')
	infiles[i].incompiler = compiler;
      else if (compiler)
	{
	  lang_n_infiles++;
	  input_file_compiler = compiler;
	  infiles[i].incompiler = compiler;
	}
      else
	{
	  /* Since there is no compiler for this input file, assume it is a
	     linker file.  */
	  explicit_link_files[i] = 1;
	  infiles[i].incompiler = NULL;
	}
      infiles[i].compiled = false;
      infiles[i].preprocessed = false;
    }

  if (!combine_inputs && have_c && have_o && lang_n_infiles > 1)
    fatal_error ("cannot specify -o with -c, -S or -E with multiple files");

  for (i = 0; (int) i < n_infiles; i++)
    {
      int this_file_error = 0;

      /* Tell do_spec what to substitute for %i.  */

      input_file_number = i;
      set_input (infiles[i].name);

      if (infiles[i].compiled)
	continue;

      /* Use the same thing in %o, unless cp->spec says otherwise.  */

      outfiles[i] = gcc_input_filename;

      /* Figure out which compiler from the file's suffix.  */

      input_file_compiler
	= lookup_compiler (infiles[i].name, input_filename_length,
			   infiles[i].language);

      if (input_file_compiler)
	{
	  /* Ok, we found an applicable compiler.  Run its spec.  */

	  if (input_file_compiler->spec[0] == '#')
	    {
	      error ("%s: %s compiler not installed on this system",
		     gcc_input_filename, &input_file_compiler->spec[1]);
	      this_file_error = 1;
	    }
	  else
	    {
	      if (compare_debug)
		{
		  free (debug_check_temp_file[0]);
		  debug_check_temp_file[0] = NULL;

		  free (debug_check_temp_file[1]);
		  debug_check_temp_file[1] = NULL;
		}

	      value = do_spec (input_file_compiler->spec);
	      infiles[i].compiled = true;
	      if (value < 0)
		this_file_error = 1;
	      else if (compare_debug && debug_check_temp_file[0])
		{
		  if (verbose_flag)
		    inform (0, "recompiling with -fcompare-debug");

		  compare_debug = -compare_debug;
		  n_switches = n_switches_debug_check[1];
		  n_switches_alloc = n_switches_alloc_debug_check[1];
		  switches = switches_debug_check[1];

		  value = do_spec (input_file_compiler->spec);

		  compare_debug = -compare_debug;
		  n_switches = n_switches_debug_check[0];
		  n_switches_alloc = n_switches_alloc_debug_check[0];
		  switches = switches_debug_check[0];

		  if (value < 0)
		    {
		      error ("during -fcompare-debug recompilation");
		      this_file_error = 1;
		    }

		  gcc_assert (debug_check_temp_file[1]
			      && filename_cmp (debug_check_temp_file[0],
					       debug_check_temp_file[1]));

		  if (verbose_flag)
		    inform (0, "comparing final insns dumps");

		  if (compare_files (debug_check_temp_file))
		    this_file_error = 1;
		}

	      if (compare_debug)
		{
		  free (debug_check_temp_file[0]);
		  debug_check_temp_file[0] = NULL;

		  free (debug_check_temp_file[1]);
		  debug_check_temp_file[1] = NULL;
		}
	    }
	}

      /* If this file's name does not contain a recognized suffix,
	 record it as explicit linker input.  */

      else
	explicit_link_files[i] = 1;

      /* Clear the delete-on-failure queue, deleting the files in it
	 if this compilation failed.  */

      if (this_file_error)
	{
	  delete_failure_queue ();
	  errorcount++;
	}
      /* If this compilation succeeded, don't delete those files later.  */
      clear_failure_queue ();
    }

  /* Reset the input file name to the first compile/object file name, for use
     with %b in LINK_SPEC. We use the first input file that we can find
     a compiler to compile it instead of using infiles.language since for
     languages other than C we use aliases that we then lookup later.  */
  if (n_infiles > 0)
    {
      int i;

      for (i = 0; i < n_infiles ; i++)
	if (infiles[i].incompiler
	    || (infiles[i].language && infiles[i].language[0] != '*'))
	  {
	    set_input (infiles[i].name);
	    break;
	  }
    }

  if (!seen_error ())
    {
      /* Make sure INPUT_FILE_NUMBER points to first available open
	 slot.  */
      input_file_number = n_infiles;
      if (lang_specific_pre_link ())
	errorcount++;
    }

  /* Determine if there are any linker input files.  */
  num_linker_inputs = 0;
  for (i = 0; (int) i < n_infiles; i++)
    if (explicit_link_files[i] || outfiles[i] != NULL)
      num_linker_inputs++;

  /* Run ld to link all the compiler output files.  */

  if (num_linker_inputs > 0 && !seen_error () && print_subprocess_help < 2)
    {
      int tmp = execution_count;

      if (! have_c)
	{
#if HAVE_LTO_PLUGIN > 0
#if HAVE_LTO_PLUGIN == 2
	  const char *fno_use_linker_plugin = "fno-use-linker-plugin";
#else
	  const char *fuse_linker_plugin = "fuse-linker-plugin";
#endif
#endif

	  /* We'll use ld if we can't find collect2.  */
	  if (! strcmp (linker_name_spec, "collect2"))
	    {
	      char *s = find_a_file (&exec_prefixes, "collect2", X_OK, false);
	      if (s == NULL)
		linker_name_spec = "ld";
	    }

#if HAVE_LTO_PLUGIN > 0
#if HAVE_LTO_PLUGIN == 2
	  if (!switch_matches (fno_use_linker_plugin,
			       fno_use_linker_plugin
			       + strlen (fno_use_linker_plugin), 0))
#else
	  if (switch_matches (fuse_linker_plugin,
			      fuse_linker_plugin
			      + strlen (fuse_linker_plugin), 0))
#endif
	    {
	      char *temp_spec = find_a_file (&exec_prefixes,
					     LTOPLUGINSONAME, R_OK,
					     false);
	      if (!temp_spec)
		fatal_error ("-fuse-linker-plugin, but %s not found",
			     LTOPLUGINSONAME);
	      linker_plugin_file_spec = convert_white_space (temp_spec);
	    }
#endif
	  lto_gcc_spec = argv[0];
	}

      /* Rebuild the COMPILER_PATH and LIBRARY_PATH environment variables
	 for collect.  */
      putenv_from_prefixes (&exec_prefixes, "COMPILER_PATH", false);
      putenv_from_prefixes (&startfile_prefixes, LIBRARY_PATH_ENV, true);

      if (print_subprocess_help == 1)
	{
	  printf (_("\nLinker options\n==============\n\n"));
	  printf (_("Use \"-Wl,OPTION\" to pass \"OPTION\""
		    " to the linker.\n\n"));
	  fflush (stdout);
	}
      value = do_spec (link_command_spec);
      if (value < 0)
	errorcount = 1;
      linker_was_run = (tmp != execution_count);
    }

  /* If options said don't run linker,
     complain about input files to be given to the linker.  */

  if (! linker_was_run && !seen_error ())
    for (i = 0; (int) i < n_infiles; i++)
      if (explicit_link_files[i]
	  && !(infiles[i].language && infiles[i].language[0] == '*'))
	warning (0, "%s: linker input file unused because linking not done",
		 outfiles[i]);

  /* Delete some or all of the temporary files we made.  */

  if (seen_error ())
    delete_failure_queue ();
  delete_temp_files ();

  if (print_help_list)
    {
      printf (("\nFor bug reporting instructions, please see:\n"));
      printf ("%s\n", bug_report_url);
    }

 out:
  return (signal_count != 0 ? 2
	  : seen_error () ? (pass_exit_codes ? greatest_status : 1)
	  : 0);
}

/* Find the proper compilation spec for the file name NAME,
   whose length is LENGTH.  LANGUAGE is the specified language,
   or 0 if this file is to be passed to the linker.  */

static struct compiler *
lookup_compiler (const char *name, size_t length, const char *language)
{
  struct compiler *cp;

  /* If this was specified by the user to be a linker input, indicate that.  */
  if (language != 0 && language[0] == '*')
    return 0;

  /* Otherwise, look for the language, if one is spec'd.  */
  if (language != 0)
    {
      for (cp = compilers + n_compilers - 1; cp >= compilers; cp--)
	if (cp->suffix[0] == '@' && !strcmp (cp->suffix + 1, language))
	  return cp;

      error ("language %s not recognized", language);
      return 0;
    }

  /* Look for a suffix.  */
  for (cp = compilers + n_compilers - 1; cp >= compilers; cp--)
    {
      if (/* The suffix `-' matches only the file name `-'.  */
	  (!strcmp (cp->suffix, "-") && !strcmp (name, "-"))
	  || (strlen (cp->suffix) < length
	      /* See if the suffix matches the end of NAME.  */
	      && !strcmp (cp->suffix,
			  name + length - strlen (cp->suffix))
	 ))
	break;
    }

#if defined (OS2) ||defined (HAVE_DOS_BASED_FILE_SYSTEM)
  /* Look again, but case-insensitively this time.  */
  if (cp < compilers)
    for (cp = compilers + n_compilers - 1; cp >= compilers; cp--)
      {
	if (/* The suffix `-' matches only the file name `-'.  */
	    (!strcmp (cp->suffix, "-") && !strcmp (name, "-"))
	    || (strlen (cp->suffix) < length
		/* See if the suffix matches the end of NAME.  */
		&& ((!strcmp (cp->suffix,
			     name + length - strlen (cp->suffix))
		     || !strpbrk (cp->suffix, "ABCDEFGHIJKLMNOPQRSTUVWXYZ"))
		    && !strcasecmp (cp->suffix,
				    name + length - strlen (cp->suffix)))
	   ))
	  break;
      }
#endif

  if (cp >= compilers)
    {
      if (cp->spec[0] != '@')
	/* A non-alias entry: return it.  */
	return cp;

      /* An alias entry maps a suffix to a language.
	 Search for the language; pass 0 for NAME and LENGTH
	 to avoid infinite recursion if language not found.  */
      return lookup_compiler (NULL, 0, cp->spec + 1);
    }
  return 0;
}

static char *
save_string (const char *s, int len)
{
  char *result = XNEWVEC (char, len + 1);

  memcpy (result, s, len);
  result[len] = 0;
  return result;
}

void
pfatal_with_name (const char *name)
{
  perror_with_name (name);
  delete_temp_files ();
  exit (1);
}

static void
perror_with_name (const char *name)
{
  error ("%s: %m", name);
}

static inline void
validate_switches_from_spec (const char *spec, bool user)
{
  const char *p = spec;
  char c;
  while ((c = *p++))
    if (c == '%' && (*p == '{' || *p == '<' || (*p == 'W' && *++p == '{')))
      /* We have a switch spec.  */
      p = validate_switches (p + 1, user);
}

static void
validate_all_switches (void)
{
  struct compiler *comp;
  struct spec_list *spec;

  for (comp = compilers; comp->spec; comp++)
    validate_switches_from_spec (comp->spec, false);

  /* Look through the linked list of specs read from the specs file.  */
  for (spec = specs; spec; spec = spec->next)
    validate_switches_from_spec (*spec->ptr_spec, spec->user_p);

  validate_switches_from_spec (link_command_spec, false);
}

/* Look at the switch-name that comes after START
   and mark as valid all supplied switches that match it.  */

static const char *
validate_switches (const char *start, bool user_spec)
{
  const char *p = start;
  const char *atom;
  size_t len;
  int i;
  bool suffix = false;
  bool starred = false;

#define SKIP_WHITE() do { while (*p == ' ' || *p == '\t') p++; } while (0)

next_member:
  SKIP_WHITE ();

  if (*p == '!')
    p++;

  SKIP_WHITE ();
  if (*p == '.' || *p == ',')
    suffix = true, p++;

  atom = p;
  while (ISIDNUM (*p) || *p == '-' || *p == '+' || *p == '='
	 || *p == ',' || *p == '.' || *p == '@')
    p++;
  len = p - atom;

  if (*p == '*')
    starred = true, p++;

  SKIP_WHITE ();

  if (!suffix)
    {
      /* Mark all matching switches as valid.  */
      for (i = 0; i < n_switches; i++)
	if (!strncmp (switches[i].part1, atom, len)
	    && (starred || switches[i].part1[len] == '\0')
	    && (switches[i].known || user_spec))
	      switches[i].validated = true;
    }

  if (*p) p++;
  if (*p && (p[-1] == '|' || p[-1] == '&'))
    goto next_member;

  if (*p && p[-1] == ':')
    {
      while (*p && *p != ';' && *p != '}')
	{
	  if (*p == '%')
	    {
	      p++;
	      if (*p == '{' || *p == '<')
		p = validate_switches (p+1, user_spec);
	      else if (p[0] == 'W' && p[1] == '{')
		p = validate_switches (p+2, user_spec);
	    }
	  else
	    p++;
	}

      if (*p) p++;
      if (*p && p[-1] == ';')
	goto next_member;
    }

  return p;
#undef SKIP_WHITE
}

struct mdswitchstr
{
  const char *str;
  int len;
};

static struct mdswitchstr *mdswitches;
static int n_mdswitches;

/* Check whether a particular argument was used.  The first time we
   canonicalize the switches to keep only the ones we care about.  */

static int
used_arg (const char *p, int len)
{
  struct mswitchstr
  {
    const char *str;
    const char *replace;
    int len;
    int rep_len;
  };

  static struct mswitchstr *mswitches;
  static int n_mswitches;
  int i, j;

  if (!mswitches)
    {
      struct mswitchstr *matches;
      const char *q;
      int cnt = 0;

      /* Break multilib_matches into the component strings of string
         and replacement string.  */
      for (q = multilib_matches; *q != '\0'; q++)
	if (*q == ';')
	  cnt++;

      matches
	= (struct mswitchstr *) alloca ((sizeof (struct mswitchstr)) * cnt);
      i = 0;
      q = multilib_matches;
      while (*q != '\0')
	{
	  matches[i].str = q;
	  while (*q != ' ')
	    {
	      if (*q == '\0')
		{
		invalid_matches:
		  fatal_error ("multilib spec %qs is invalid",
			       multilib_matches);
		}
	      q++;
	    }
	  matches[i].len = q - matches[i].str;

	  matches[i].replace = ++q;
	  while (*q != ';' && *q != '\0')
	    {
	      if (*q == ' ')
		goto invalid_matches;
	      q++;
	    }
	  matches[i].rep_len = q - matches[i].replace;
	  i++;
	  if (*q == ';')
	    q++;
	}

      /* Now build a list of the replacement string for switches that we care
	 about.  Make sure we allocate at least one entry.  This prevents
	 xmalloc from calling fatal, and prevents us from re-executing this
	 block of code.  */
      mswitches
	= XNEWVEC (struct mswitchstr, n_mdswitches + (n_switches ? n_switches : 1));
      for (i = 0; i < n_switches; i++)
	if ((switches[i].live_cond & SWITCH_IGNORE) == 0)
	  {
	    int xlen = strlen (switches[i].part1);
	    for (j = 0; j < cnt; j++)
	      if (xlen == matches[j].len
		  && ! strncmp (switches[i].part1, matches[j].str, xlen))
		{
		  mswitches[n_mswitches].str = matches[j].replace;
		  mswitches[n_mswitches].len = matches[j].rep_len;
		  mswitches[n_mswitches].replace = (char *) 0;
		  mswitches[n_mswitches].rep_len = 0;
		  n_mswitches++;
		  break;
		}
	  }

      /* Add MULTILIB_DEFAULTS switches too, as long as they were not present
	 on the command line nor any options mutually incompatible with
	 them.  */
      for (i = 0; i < n_mdswitches; i++)
	{
	  const char *r;

	  for (q = multilib_options; *q != '\0'; q++)
	    {
	      while (*q == ' ')
		q++;

	      r = q;
	      while (strncmp (q, mdswitches[i].str, mdswitches[i].len) != 0
		     || strchr (" /", q[mdswitches[i].len]) == NULL)
		{
		  while (*q != ' ' && *q != '/' && *q != '\0')
		    q++;
		  if (*q != '/')
		    break;
		  q++;
		}

	      if (*q != ' ' && *q != '\0')
		{
		  while (*r != ' ' && *r != '\0')
		    {
		      q = r;
		      while (*q != ' ' && *q != '/' && *q != '\0')
			q++;

		      if (used_arg (r, q - r))
			break;

		      if (*q != '/')
			{
			  mswitches[n_mswitches].str = mdswitches[i].str;
			  mswitches[n_mswitches].len = mdswitches[i].len;
			  mswitches[n_mswitches].replace = (char *) 0;
			  mswitches[n_mswitches].rep_len = 0;
			  n_mswitches++;
			  break;
			}

		      r = q + 1;
		    }
		  break;
		}
	    }
	}
    }

  for (i = 0; i < n_mswitches; i++)
    if (len == mswitches[i].len && ! strncmp (p, mswitches[i].str, len))
      return 1;

  return 0;
}

static int
default_arg (const char *p, int len)
{
  int i;

  for (i = 0; i < n_mdswitches; i++)
    if (len == mdswitches[i].len && ! strncmp (p, mdswitches[i].str, len))
      return 1;

  return 0;
}

/* Work out the subdirectory to use based on the options. The format of
   multilib_select is a list of elements. Each element is a subdirectory
   name followed by a list of options followed by a semicolon. The format
   of multilib_exclusions is the same, but without the preceding
   directory. First gcc will check the exclusions, if none of the options
   beginning with an exclamation point are present, and all of the other
   options are present, then we will ignore this completely. Passing
   that, gcc will consider each multilib_select in turn using the same
   rules for matching the options. If a match is found, that subdirectory
   will be used.
   A subdirectory name is optionally followed by a colon and the corresponding
   multiarch name.  */

static void
set_multilib_dir (void)
{
  const char *p;
  unsigned int this_path_len;
  const char *this_path, *this_arg;
  const char *start, *end;
  int not_arg;
  int ok, ndfltok, first;

  n_mdswitches = 0;
  start = multilib_defaults;
  while (*start == ' ' || *start == '\t')
    start++;
  while (*start != '\0')
    {
      n_mdswitches++;
      while (*start != ' ' && *start != '\t' && *start != '\0')
	start++;
      while (*start == ' ' || *start == '\t')
        start++;
    }

  if (n_mdswitches)
    {
      int i = 0;

      mdswitches = XNEWVEC (struct mdswitchstr, n_mdswitches);
      for (start = multilib_defaults; *start != '\0'; start = end + 1)
	{
	  while (*start == ' ' || *start == '\t')
	    start++;

	  if (*start == '\0')
	    break;

	  for (end = start + 1;
	       *end != ' ' && *end != '\t' && *end != '\0'; end++)
	    ;

	  obstack_grow (&multilib_obstack, start, end - start);
	  obstack_1grow (&multilib_obstack, 0);
	  mdswitches[i].str = XOBFINISH (&multilib_obstack, const char *);
	  mdswitches[i++].len = end - start;

	  if (*end == '\0')
	    break;
	}
    }

  p = multilib_exclusions;
  while (*p != '\0')
    {
      /* Ignore newlines.  */
      if (*p == '\n')
	{
	  ++p;
	  continue;
	}

      /* Check the arguments.  */
      ok = 1;
      while (*p != ';')
	{
	  if (*p == '\0')
	    {
	    invalid_exclusions:
	      fatal_error ("multilib exclusions %qs is invalid",
			   multilib_exclusions);
	    }

	  if (! ok)
	    {
	      ++p;
	      continue;
	    }

	  this_arg = p;
	  while (*p != ' ' && *p != ';')
	    {
	      if (*p == '\0')
		goto invalid_exclusions;
	      ++p;
	    }

	  if (*this_arg != '!')
	    not_arg = 0;
	  else
	    {
	      not_arg = 1;
	      ++this_arg;
	    }

	  ok = used_arg (this_arg, p - this_arg);
	  if (not_arg)
	    ok = ! ok;

	  if (*p == ' ')
	    ++p;
	}

      if (ok)
	return;

      ++p;
    }

  first = 1;
  p = multilib_select;

  /* Append multilib reuse rules if any.  With those rules, we can reuse
     one multilib for certain different options sets.  */
  if (strlen (multilib_reuse) > 0)
    p = concat (p, multilib_reuse, NULL);

  while (*p != '\0')
    {
      /* Ignore newlines.  */
      if (*p == '\n')
	{
	  ++p;
	  continue;
	}

      /* Get the initial path.  */
      this_path = p;
      while (*p != ' ')
	{
	  if (*p == '\0')
	    {
	    invalid_select:
	      fatal_error ("multilib select %qs %qs is invalid",
			   multilib_select, multilib_reuse);
	    }
	  ++p;
	}
      this_path_len = p - this_path;

      /* Check the arguments.  */
      ok = 1;
      ndfltok = 1;
      ++p;
      while (*p != ';')
	{
	  if (*p == '\0')
	    goto invalid_select;

	  if (! ok)
	    {
	      ++p;
	      continue;
	    }

	  this_arg = p;
	  while (*p != ' ' && *p != ';')
	    {
	      if (*p == '\0')
		goto invalid_select;
	      ++p;
	    }

	  if (*this_arg != '!')
	    not_arg = 0;
	  else
	    {
	      not_arg = 1;
	      ++this_arg;
	    }

	  /* If this is a default argument, we can just ignore it.
	     This is true even if this_arg begins with '!'.  Beginning
	     with '!' does not mean that this argument is necessarily
	     inappropriate for this library: it merely means that
	     there is a more specific library which uses this
	     argument.  If this argument is a default, we need not
	     consider that more specific library.  */
	  ok = used_arg (this_arg, p - this_arg);
	  if (not_arg)
	    ok = ! ok;

	  if (! ok)
	    ndfltok = 0;

	  if (default_arg (this_arg, p - this_arg))
	    ok = 1;

	  if (*p == ' ')
	    ++p;
	}

      if (ok && first)
	{
	  if (this_path_len != 1
	      || this_path[0] != '.')
	    {
	      char *new_multilib_dir = XNEWVEC (char, this_path_len + 1);
	      char *q;

	      strncpy (new_multilib_dir, this_path, this_path_len);
	      new_multilib_dir[this_path_len] = '\0';
	      q = strchr (new_multilib_dir, ':');
	      if (q != NULL)
		*q = '\0';
	      multilib_dir = new_multilib_dir;
	    }
	  first = 0;
	}

      if (ndfltok)
	{
	  const char *q = this_path, *end = this_path + this_path_len;

	  while (q < end && *q != ':')
	    q++;
	  if (q < end)
	    {
	      const char *q2 = q + 1, *ml_end = end;
	      char *new_multilib_os_dir;

	      while (q2 < end && *q2 != ':')
		q2++;
	      if (*q2 == ':')
		ml_end = q2;
	      new_multilib_os_dir = XNEWVEC (char, ml_end - q);
	      memcpy (new_multilib_os_dir, q + 1, ml_end - q - 1);
	      new_multilib_os_dir[ml_end - q - 1] = '\0';
	      multilib_os_dir = *new_multilib_os_dir ? new_multilib_os_dir : ".";

	      if (q2 < end && *q2 == ':')
		{
		  char *new_multiarch_dir = XNEWVEC (char, end - q2);
		  memcpy (new_multiarch_dir, q2 + 1, end - q2 - 1);
		  new_multiarch_dir[end - q2 - 1] = '\0';
		  multiarch_dir = new_multiarch_dir;
		}
	      break;
	    }
	}

      ++p;
    }

  if (multilib_dir == NULL && multilib_os_dir != NULL
      && strcmp (multilib_os_dir, ".") == 0)
    {
      free (CONST_CAST (char *, multilib_os_dir));
      multilib_os_dir = NULL;
    }
  else if (multilib_dir != NULL && multilib_os_dir == NULL)
    multilib_os_dir = multilib_dir;
}

/* Print out the multiple library subdirectory selection
   information.  This prints out a series of lines.  Each line looks
   like SUBDIRECTORY;@OPTION@OPTION, with as many options as is
   required.  Only the desired options are printed out, the negative
   matches.  The options are print without a leading dash.  There are
   no spaces to make it easy to use the information in the shell.
   Each subdirectory is printed only once.  This assumes the ordering
   generated by the genmultilib script. Also, we leave out ones that match
   the exclusions.  */

static void
print_multilib_info (void)
{
  const char *p = multilib_select;
  const char *last_path = 0, *this_path;
  int skip;
  unsigned int last_path_len = 0;

  while (*p != '\0')
    {
      skip = 0;
      /* Ignore newlines.  */
      if (*p == '\n')
	{
	  ++p;
	  continue;
	}

      /* Get the initial path.  */
      this_path = p;
      while (*p != ' ')
	{
	  if (*p == '\0')
	    {
	    invalid_select:
	      fatal_error ("multilib select %qs is invalid", multilib_select);
	    }

	  ++p;
	}

      /* When --disable-multilib was used but target defines
	 MULTILIB_OSDIRNAMES, entries starting with .: (and not starting
         with .:: for multiarch configurations) are there just to find
         multilib_os_dir, so skip them from output.  */
      if (this_path[0] == '.' && this_path[1] == ':' && this_path[2] != ':')
	skip = 1;

      /* Check for matches with the multilib_exclusions. We don't bother
         with the '!' in either list. If any of the exclusion rules match
         all of its options with the select rule, we skip it.  */
      {
	const char *e = multilib_exclusions;
	const char *this_arg;

	while (*e != '\0')
	  {
	    int m = 1;
	    /* Ignore newlines.  */
	    if (*e == '\n')
	      {
		++e;
		continue;
	      }

	    /* Check the arguments.  */
	    while (*e != ';')
	      {
		const char *q;
		int mp = 0;

		if (*e == '\0')
		  {
		  invalid_exclusion:
		    fatal_error ("multilib exclusion %qs is invalid",
				 multilib_exclusions);
		  }

		if (! m)
		  {
		    ++e;
		    continue;
		  }

		this_arg = e;

		while (*e != ' ' && *e != ';')
		  {
		    if (*e == '\0')
		      goto invalid_exclusion;
		    ++e;
		  }

		q = p + 1;
		while (*q != ';')
		  {
		    const char *arg;
		    int len = e - this_arg;

		    if (*q == '\0')
		      goto invalid_select;

		    arg = q;

		    while (*q != ' ' && *q != ';')
		      {
			if (*q == '\0')
			  goto invalid_select;
			++q;
		      }

		    if (! strncmp (arg, this_arg,
				   (len < q - arg) ? q - arg : len)
			|| default_arg (this_arg, e - this_arg))
		      {
			mp = 1;
			break;
		      }

		    if (*q == ' ')
		      ++q;
		  }

		if (! mp)
		  m = 0;

		if (*e == ' ')
		  ++e;
	      }

	    if (m)
	      {
		skip = 1;
		break;
	      }

	    if (*e != '\0')
	      ++e;
	  }
      }

      if (! skip)
	{
	  /* If this is a duplicate, skip it.  */
	  skip = (last_path != 0
		  && (unsigned int) (p - this_path) == last_path_len
		  && ! filename_ncmp (last_path, this_path, last_path_len));

	  last_path = this_path;
	  last_path_len = p - this_path;
	}

      /* If this directory requires any default arguments, we can skip
	 it.  We will already have printed a directory identical to
	 this one which does not require that default argument.  */
      if (! skip)
	{
	  const char *q;

	  q = p + 1;
	  while (*q != ';')
	    {
	      const char *arg;

	      if (*q == '\0')
		goto invalid_select;

	      if (*q == '!')
		arg = NULL;
	      else
		arg = q;

	      while (*q != ' ' && *q != ';')
		{
		  if (*q == '\0')
		    goto invalid_select;
		  ++q;
		}

	      if (arg != NULL
		  && default_arg (arg, q - arg))
		{
		  skip = 1;
		  break;
		}

	      if (*q == ' ')
		++q;
	    }
	}

      if (! skip)
	{
	  const char *p1;

	  for (p1 = last_path; p1 < p && *p1 != ':'; p1++)
	    putchar (*p1);
	  putchar (';');
	}

      ++p;
      while (*p != ';')
	{
	  int use_arg;

	  if (*p == '\0')
	    goto invalid_select;

	  if (skip)
	    {
	      ++p;
	      continue;
	    }

	  use_arg = *p != '!';

	  if (use_arg)
	    putchar ('@');

	  while (*p != ' ' && *p != ';')
	    {
	      if (*p == '\0')
		goto invalid_select;
	      if (use_arg)
		putchar (*p);
	      ++p;
	    }

	  if (*p == ' ')
	    ++p;
	}

      if (! skip)
	{
	  /* If there are extra options, print them now.  */
	  if (multilib_extra && *multilib_extra)
	    {
	      int print_at = TRUE;
	      const char *q;

	      for (q = multilib_extra; *q != '\0'; q++)
		{
		  if (*q == ' ')
		    print_at = TRUE;
		  else
		    {
		      if (print_at)
			putchar ('@');
		      putchar (*q);
		      print_at = FALSE;
		    }
		}
	    }

	  putchar ('\n');
	}

      ++p;
    }
}

/* getenv built-in spec function.

   Returns the value of the environment variable given by its first
   argument, concatenated with the second argument.  If the
   environment variable is not defined, a fatal error is issued.  */

static const char *
getenv_spec_function (int argc, const char **argv)
{
  char *value;
  char *result;
  char *ptr;
  size_t len;

  if (argc != 2)
    return NULL;

  value = getenv (argv[0]);
  if (!value)
    fatal_error ("environment variable %qs not defined", argv[0]);

  /* We have to escape every character of the environment variable so
     they are not interpreted as active spec characters.  A
     particularly painful case is when we are reading a variable
     holding a windows path complete with \ separators.  */
  len = strlen (value) * 2 + strlen (argv[1]) + 1;
  result = XNEWVAR (char, len);
  for (ptr = result; *value; ptr += 2)
    {
      ptr[0] = '\\';
      ptr[1] = *value++;
    }

  strcpy (ptr, argv[1]);

  return result;
}

/* if-exists built-in spec function.

   Checks to see if the file specified by the absolute pathname in
   ARGS exists.  Returns that pathname if found.

   The usual use for this function is to check for a library file
   (whose name has been expanded with %s).  */

static const char *
if_exists_spec_function (int argc, const char **argv)
{
  /* Must have only one argument.  */
  if (argc == 1 && IS_ABSOLUTE_PATH (argv[0]) && ! access (argv[0], R_OK))
    return argv[0];

  return NULL;
}

/* if-exists-else built-in spec function.

   This is like if-exists, but takes an additional argument which
   is returned if the first argument does not exist.  */

static const char *
if_exists_else_spec_function (int argc, const char **argv)
{
  /* Must have exactly two arguments.  */
  if (argc != 2)
    return NULL;

  if (IS_ABSOLUTE_PATH (argv[0]) && ! access (argv[0], R_OK))
    return argv[0];

  return argv[1];
}

/* sanitize built-in spec function.

   This returns non-NULL, if sanitizing address, thread or
   any of the undefined behavior sanitizers.  */

static const char *
sanitize_spec_function (int argc, const char **argv)
{
  if (argc != 1)
    return NULL;

  if (strcmp (argv[0], "address") == 0)
    return (flag_sanitize & SANITIZE_ADDRESS) ? "" : NULL;
  if (strcmp (argv[0], "thread") == 0)
    return (flag_sanitize & SANITIZE_THREAD) ? "" : NULL;
  if (strcmp (argv[0], "undefined") == 0)
    return (flag_sanitize & SANITIZE_UNDEFINED) ? "" : NULL;
  if (strcmp (argv[0], "leak") == 0)
    return ((flag_sanitize
	     & (SANITIZE_ADDRESS | SANITIZE_LEAK | SANITIZE_THREAD))
	    == SANITIZE_LEAK) ? "" : NULL;
  return NULL;
}

/* replace-outfile built-in spec function.

   This looks for the first argument in the outfiles array's name and
   replaces it with the second argument.  */

static const char *
replace_outfile_spec_function (int argc, const char **argv)
{
  int i;
  /* Must have exactly two arguments.  */
  if (argc != 2)
    abort ();

  for (i = 0; i < n_infiles; i++)
    {
      if (outfiles[i] && !filename_cmp (outfiles[i], argv[0]))
	outfiles[i] = xstrdup (argv[1]);
    }
  return NULL;
}

/* remove-outfile built-in spec function.
 *
 *    This looks for the first argument in the outfiles array's name and
 *       removes it.  */

static const char *
remove_outfile_spec_function (int argc, const char **argv)
{
  int i;
  /* Must have exactly one argument.  */
  if (argc != 1)
    abort ();

  for (i = 0; i < n_infiles; i++)
    {
      if (outfiles[i] && !filename_cmp (outfiles[i], argv[0]))
        outfiles[i] = NULL;
    }
  return NULL;
}

/* Given two version numbers, compares the two numbers.
   A version number must match the regular expression
   ([1-9][0-9]*|0)(\.([1-9][0-9]*|0))*
*/
static int
compare_version_strings (const char *v1, const char *v2)
{
  int rresult;
  regex_t r;

  if (regcomp (&r, "^([1-9][0-9]*|0)(\\.([1-9][0-9]*|0))*$",
	       REG_EXTENDED | REG_NOSUB) != 0)
    abort ();
  rresult = regexec (&r, v1, 0, NULL, 0);
  if (rresult == REG_NOMATCH)
    fatal_error ("invalid version number %qs", v1);
  else if (rresult != 0)
    abort ();
  rresult = regexec (&r, v2, 0, NULL, 0);
  if (rresult == REG_NOMATCH)
    fatal_error ("invalid version number %qs", v2);
  else if (rresult != 0)
    abort ();

  return strverscmp (v1, v2);
}


/* version_compare built-in spec function.

   This takes an argument of the following form:

   <comparison-op> <arg1> [<arg2>] <switch> <result>

   and produces "result" if the comparison evaluates to true,
   and nothing if it doesn't.

   The supported <comparison-op> values are:

   >=  true if switch is a later (or same) version than arg1
   !>  opposite of >=
   <   true if switch is an earlier version than arg1
   !<  opposite of <
   ><  true if switch is arg1 or later, and earlier than arg2
   <>  true if switch is earlier than arg1 or is arg2 or later

   If the switch is not present, the condition is false unless
   the first character of the <comparison-op> is '!'.

   For example,
   %:version-compare(>= 10.3 mmacosx-version-min= -lmx)
   adds -lmx if -mmacosx-version-min=10.3.9 was passed.  */

static const char *
version_compare_spec_function (int argc, const char **argv)
{
  int comp1, comp2;
  size_t switch_len;
  const char *switch_value = NULL;
  int nargs = 1, i;
  bool result;

  if (argc < 3)
    fatal_error ("too few arguments to %%:version-compare");
  if (argv[0][0] == '\0')
    abort ();
  if ((argv[0][1] == '<' || argv[0][1] == '>') && argv[0][0] != '!')
    nargs = 2;
  if (argc != nargs + 3)
    fatal_error ("too many arguments to %%:version-compare");

  switch_len = strlen (argv[nargs + 1]);
  for (i = 0; i < n_switches; i++)
    if (!strncmp (switches[i].part1, argv[nargs + 1], switch_len)
	&& check_live_switch (i, switch_len))
      switch_value = switches[i].part1 + switch_len;

  if (switch_value == NULL)
    comp1 = comp2 = -1;
  else
    {
      comp1 = compare_version_strings (switch_value, argv[1]);
      if (nargs == 2)
	comp2 = compare_version_strings (switch_value, argv[2]);
      else
	comp2 = -1;  /* This value unused.  */
    }

  switch (argv[0][0] << 8 | argv[0][1])
    {
    case '>' << 8 | '=':
      result = comp1 >= 0;
      break;
    case '!' << 8 | '<':
      result = comp1 >= 0 || switch_value == NULL;
      break;
    case '<' << 8:
      result = comp1 < 0;
      break;
    case '!' << 8 | '>':
      result = comp1 < 0 || switch_value == NULL;
      break;
    case '>' << 8 | '<':
      result = comp1 >= 0 && comp2 < 0;
      break;
    case '<' << 8 | '>':
      result = comp1 < 0 || comp2 >= 0;
      break;

    default:
      fatal_error ("unknown operator %qs in %%:version-compare", argv[0]);
    }
  if (! result)
    return NULL;

  return argv[nargs + 2];
}

/* %:include builtin spec function.  This differs from %include in that it
   can be nested inside a spec, and thus be conditionalized.  It takes
   one argument, the filename, and looks for it in the startfile path.
   The result is always NULL, i.e. an empty expansion.  */

static const char *
include_spec_function (int argc, const char **argv)
{
  char *file;

  if (argc != 1)
    abort ();

  file = find_a_file (&startfile_prefixes, argv[0], R_OK, true);
  read_specs (file ? file : argv[0], false, false);

  return NULL;
}

/* %:find-file spec function.  This function replaces its argument by
    the file found through find_file, that is the -print-file-name gcc
    program option. */
static const char *
find_file_spec_function (int argc, const char **argv)
{
  const char *file;

  if (argc != 1)
    abort ();

  file = find_file (argv[0]);
  return file;
}


/* %:find-plugindir spec function.  This function replaces its argument
    by the -iplugindir=<dir> option.  `dir' is found through find_file, that
    is the -print-file-name gcc program option. */
static const char *
find_plugindir_spec_function (int argc, const char **argv ATTRIBUTE_UNUSED)
{
  const char *option;

  if (argc != 0)
    abort ();

  option = concat ("-iplugindir=", find_file ("plugin"), NULL);
  return option;
}


/* %:print-asm-header spec function.  Print a banner to say that the
   following output is from the assembler.  */

static const char *
print_asm_header_spec_function (int arg ATTRIBUTE_UNUSED,
				const char **argv ATTRIBUTE_UNUSED)
{
  printf (_("Assembler options\n=================\n\n"));
  printf (_("Use \"-Wa,OPTION\" to pass \"OPTION\" to the assembler.\n\n"));
  fflush (stdout);
  return NULL;
}

/* Get a random number for -frandom-seed */

static unsigned HOST_WIDE_INT
get_random_number (void)
{
  unsigned HOST_WIDE_INT ret = 0;
  int fd; 

  fd = open ("/dev/urandom", O_RDONLY); 
  if (fd >= 0)
    {
      read (fd, &ret, sizeof (HOST_WIDE_INT));
      close (fd);
      if (ret)
        return ret;
    }

  /* Get some more or less random data.  */
#ifdef HAVE_GETTIMEOFDAY
  {
    struct timeval tv;

    gettimeofday (&tv, NULL);
    ret = tv.tv_sec * 1000 + tv.tv_usec / 1000;
  }
#else
  {
    time_t now = time (NULL);

    if (now != (time_t)-1)
      ret = (unsigned) now;
  }
#endif

  return ret ^ getpid ();
}

/* %:compare-debug-dump-opt spec function.  Save the last argument,
   expected to be the last -fdump-final-insns option, or generate a
   temporary.  */

static const char *
compare_debug_dump_opt_spec_function (int arg,
				      const char **argv ATTRIBUTE_UNUSED)
{
  char *ret;
  char *name;
  int which;
  static char random_seed[HOST_BITS_PER_WIDE_INT / 4 + 3];

  if (arg != 0)
    fatal_error ("too many arguments to %%:compare-debug-dump-opt");

  do_spec_2 ("%{fdump-final-insns=*:%*}");
  do_spec_1 (" ", 0, NULL);

  if (argbuf.length () > 0
      && strcmp (argv[argbuf.length () - 1], "."))
    {
      if (!compare_debug)
	return NULL;

      name = xstrdup (argv[argbuf.length () - 1]);
      ret = NULL;
    }
  else
    {
      const char *ext = NULL;

      if (argbuf.length () > 0)
	{
	  do_spec_2 ("%{o*:%*}%{!o:%{!S:%b%O}%{S:%b.s}}");
	  ext = ".gkd";
	}
      else if (!compare_debug)
	return NULL;
      else
	do_spec_2 ("%g.gkd");

      do_spec_1 (" ", 0, NULL);

      gcc_assert (argbuf.length () > 0);

      name = concat (argbuf.last (), ext, NULL);

      ret = concat ("-fdump-final-insns=", name, NULL);
    }

  which = compare_debug < 0;
  debug_check_temp_file[which] = name;

  if (!which)
    {
      unsigned HOST_WIDE_INT value = get_random_number ();

      sprintf (random_seed, HOST_WIDE_INT_PRINT_HEX, value);
    }

  if (*random_seed)
    {
      char *tmp = ret;
      ret = concat ("%{!frandom-seed=*:-frandom-seed=", random_seed, "} ",
		    ret, NULL);
      free (tmp);
    }

  if (which)
    *random_seed = 0;

  return ret;
}

static const char *debug_auxbase_opt;

/* %:compare-debug-self-opt spec function.  Expands to the options
    that are to be passed in the second compilation of
    compare-debug.  */

static const char *
compare_debug_self_opt_spec_function (int arg,
				      const char **argv ATTRIBUTE_UNUSED)
{
  if (arg != 0)
    fatal_error ("too many arguments to %%:compare-debug-self-opt");

  if (compare_debug >= 0)
    return NULL;

  do_spec_2 ("%{c|S:%{o*:%*}}");
  do_spec_1 (" ", 0, NULL);

  if (argbuf.length () > 0)
    debug_auxbase_opt = concat ("-auxbase-strip ",
				argbuf.last (),
				NULL);
  else
    debug_auxbase_opt = NULL;

  return concat ("\
%<o %<MD %<MMD %<MF* %<MG %<MP %<MQ* %<MT* \
%<fdump-final-insns=* -w -S -o %j \
%{!fcompare-debug-second:-fcompare-debug-second} \
", compare_debug_opt, NULL);
}

/* %:compare-debug-auxbase-opt spec function.  Expands to the auxbase
    options that are to be passed in the second compilation of
    compare-debug.  It expects, as an argument, the basename of the
    current input file name, with the .gk suffix appended to it.  */

static const char *
compare_debug_auxbase_opt_spec_function (int arg,
					 const char **argv)
{
  char *name;
  int len;

  if (arg == 0)
    fatal_error ("too few arguments to %%:compare-debug-auxbase-opt");

  if (arg != 1)
    fatal_error ("too many arguments to %%:compare-debug-auxbase-opt");

  if (compare_debug >= 0)
    return NULL;

  len = strlen (argv[0]);
  if (len < 3 || strcmp (argv[0] + len - 3, ".gk") != 0)
    fatal_error ("argument to %%:compare-debug-auxbase-opt "
		 "does not end in .gk");

  if (debug_auxbase_opt)
    return debug_auxbase_opt;

#define OPT "-auxbase "

  len -= 3;
  name = (char*) xmalloc (sizeof (OPT) + len);
  memcpy (name, OPT, sizeof (OPT) - 1);
  memcpy (name + sizeof (OPT) - 1, argv[0], len);
  name[sizeof (OPT) - 1 + len] = '\0';

#undef OPT

  return name;
}

/* %:pass-through-libs spec function.  Finds all -l options and input
   file names in the lib spec passed to it, and makes a list of them
   prepended with the plugin option to cause them to be passed through
   to the final link after all the new object files have been added.  */

const char *
pass_through_libs_spec_func (int argc, const char **argv)
{
  char *prepended = xstrdup (" ");
  int n;
  /* Shlemiel the painter's algorithm.  Innately horrible, but at least
     we know that there will never be more than a handful of strings to
     concat, and it's only once per run, so it's not worth optimising.  */
  for (n = 0; n < argc; n++)
    {
      char *old = prepended;
      /* Anything that isn't an option is a full path to an output
         file; pass it through if it ends in '.a'.  Among options,
	 pass only -l.  */
      if (argv[n][0] == '-' && argv[n][1] == 'l')
	{
	  const char *lopt = argv[n] + 2;
	  /* Handle both joined and non-joined -l options.  If for any
	     reason there's a trailing -l with no joined or following
	     arg just discard it.  */
	  if (!*lopt && ++n >= argc)
	    break;
	  else if (!*lopt)
	    lopt = argv[n];
	  prepended = concat (prepended, "-plugin-opt=-pass-through=-l",
		lopt, " ", NULL);
	}
      else if (!strcmp (".a", argv[n] + strlen (argv[n]) - 2))
	{
	  prepended = concat (prepended, "-plugin-opt=-pass-through=",
		argv[n], " ", NULL);
	}
      if (prepended != old)
	free (old);
    }
  return prepended;
}

/* %:replace-extension spec function.  Replaces the extension of the
   first argument with the second argument.  */

const char *
replace_extension_spec_func (int argc, const char **argv)
{
  char *name;
  char *p;
  char *result;
  int i;

  if (argc != 2)
    fatal_error ("too few arguments to %%:replace-extension");

  name = xstrdup (argv[0]);

  for (i = strlen (name) - 1; i >= 0; i--)
    if (IS_DIR_SEPARATOR (name[i]))
      break;

  p = strrchr (name + i + 1, '.');
  if (p != NULL)
      *p = '\0';

  result = concat (name, argv[1], NULL);

  free (name);
  return result;
}

/* Insert backslash before spaces in ORIG (usually a file path), to 
   avoid being broken by spec parser.

   This function is needed as do_spec_1 treats white space (' ' and '\t')
   as the end of an argument. But in case of -plugin /usr/gcc install/xxx.so,
   the file name should be treated as a single argument rather than being
   broken into multiple. Solution is to insert '\\' before the space in a 
   file name.
   
   This function converts and only converts all occurrence of ' ' 
   to '\\' + ' ' and '\t' to '\\' + '\t'.  For example:
   "a b"  -> "a\\ b"
   "a  b" -> "a\\ \\ b"
   "a\tb" -> "a\\\tb"
   "a\\ b" -> "a\\\\ b"

   orig: input null-terminating string that was allocated by xalloc. The
   memory it points to might be freed in this function. Behavior undefined
   if ORIG wasn't xalloced or was freed already at entry.

   Return: ORIG if no conversion needed. Otherwise a newly allocated string
   that was converted from ORIG.  */

static char *
convert_white_space (char *orig)
{
  int len, number_of_space = 0;

  for (len = 0; orig[len]; len++)
    if (orig[len] == ' ' || orig[len] == '\t') number_of_space++;

  if (number_of_space)
    {
      char *new_spec = (char *) xmalloc (len + number_of_space + 1);
      int j, k;
      for (j = 0, k = 0; j <= len; j++, k++)
	{
	  if (orig[j] == ' ' || orig[j] == '\t')
	    new_spec[k++] = '\\';
	  new_spec[k] = orig[j];
	}
      free (orig);
      return new_spec;
  }
  else
    return orig;
}<|MERGE_RESOLUTION|>--- conflicted
+++ resolved
@@ -877,12 +877,7 @@
  %{-help=*:--help=%*}\
  %{!fsyntax-only:%{S:%W{o*}%{!o*:-o %b.s}}}\
  %{fsyntax-only:-o %j} %{-param*}\
-<<<<<<< HEAD
- %{fmudflap|fmudflapth:-fno-builtin -fno-merge-constants}\
  %{coverage:-fprofile-arcs -ftest-coverage -fno-early-inlining}";
-=======
- %{coverage:-fprofile-arcs -ftest-coverage}";
->>>>>>> ca9431f7
 
 /* If an assembler wrapper is used to invoke post-assembly tools
    like MAO, --save-temps need to be passed to save the output of
