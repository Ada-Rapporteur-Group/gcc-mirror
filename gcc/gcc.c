--- conflicted
+++ resolved
@@ -270,12 +270,9 @@
 static const char *compare_debug_self_opt_spec_function (int, const char **);
 static const char *compare_debug_auxbase_opt_spec_function (int, const char **);
 static const char *pass_through_libs_spec_func (int, const char **);
-<<<<<<< HEAD
+static char *convert_white_space (char *);
 static const char *extra_rpath_dirs_spec_function (int, const char **);
 const char *extra_cpu_dirs_spec_function (int, const char **);
-=======
-static char *convert_white_space (char *);
->>>>>>> 0eb35f6f
  
 /* The Specs Language
@@ -8418,7 +8415,6 @@
   return prepended;
 }
 
-<<<<<<< HEAD
 #define IS_STD_DIR(PATH,STD) (strncmp (PATH, STD, sizeof (STD)-1) == 0)
 
 #ifdef CONFIGURE_RPATH_PREFIX
@@ -8623,7 +8619,7 @@
   return xstrdup (argv[0]);
 }
 #endif
-=======
+
 /* Insert backslash before spaces in ORIG (usually a file path), to 
    avoid being broken by spec parser.
 
@@ -8670,5 +8666,4 @@
   }
   else
     return orig;
-}
->>>>>>> 0eb35f6f
+}