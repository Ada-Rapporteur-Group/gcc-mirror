--- conflicted
+++ resolved
@@ -296,11 +296,7 @@
    optimization, where DEST is expected to be the LHS of a modify
    expression where the RHS is a function returning an aggregate.
 
-<<<<<<< HEAD
-   DEST is available if it is not clobbered by the call.  */
-=======
    DEST is available if it is not clobbered or used by the call.  */
->>>>>>> 155d23aa
 
 static bool
 dest_safe_for_nrv_p (gimple call)
@@ -314,12 +310,8 @@
   if (TREE_CODE (dest) == SSA_NAME)
     return true;
 
-<<<<<<< HEAD
-  if (call_may_clobber_ref_p (call, dest))
-=======
   if (call_may_clobber_ref_p (call, dest)
       || ref_maybe_used_by_stmt_p (call, dest))
->>>>>>> 155d23aa
     return false;
 
   return true;
