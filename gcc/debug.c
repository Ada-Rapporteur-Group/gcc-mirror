/* Do-nothing debug hooks for GCC.
   Copyright (C) 2001, 2002, 2003, 2004, 2005, 2007, 2008, 2010
   Free Software Foundation, Inc.

   This program is free software; you can redistribute it and/or modify it
   under the terms of the GNU General Public License as published by the
   Free Software Foundation; either version 3, or (at your option) any
   later version.

   This program is distributed in the hope that it will be useful,
   but WITHOUT ANY WARRANTY; without even the implied warranty of
   MERCHANTABILITY or FITNESS FOR A PARTICULAR PURPOSE.  See the
   GNU General Public License for more details.

   You should have received a copy of the GNU General Public License
   along with this program; see the file COPYING3.  If not see
   <http://www.gnu.org/licenses/>.  */

#include "config.h"
#include "system.h"
#include "coretypes.h"
#include "tm.h"
#include "tree.h"
#include "debug.h"

/* The do-nothing debug hooks.  */
const struct gcc_debug_hooks do_nothing_debug_hooks =
{
  debug_nothing_charstar,
  debug_nothing_charstar,
  debug_nothing_void,
  debug_nothing_int_charstar,
  debug_nothing_int_charstar,
  debug_nothing_int_charstar,
  debug_nothing_int,
  debug_nothing_int_int,	         /* begin_block */
  debug_nothing_int_int,	         /* end_block */
  debug_true_const_tree,	         /* ignore_block */
  debug_nothing_int_charstar_int_bool,	 /* source_line */
  debug_nothing_int_charstar,	         /* begin_prologue */
  debug_nothing_int_charstar,	         /* end_prologue */
  debug_nothing_int_charstar,	         /* begin_epilogue */
  debug_nothing_int_charstar,	         /* end_epilogue */
  debug_nothing_tree,		         /* begin_function */
  debug_nothing_int,		         /* end_function */
  debug_nothing_tree,		         /* function_decl */
  debug_nothing_tree,		         /* global_decl */
  debug_nothing_tree_int,		 /* type_decl */
  debug_nothing_tree_tree_tree_bool,	 /* imported_module_or_decl */
  debug_nothing_tree,		         /* deferred_inline_function */
  debug_nothing_tree,		         /* outlining_inline_function */
  debug_nothing_rtx,		         /* label */
  debug_nothing_int,		         /* handle_pch */
  debug_nothing_rtx,		         /* var_location */
  debug_nothing_void,                    /* switch_text_section */
  debug_nothing_tree,		         /* direct_call */
  debug_nothing_tree_int,	         /* virtual_call_token */
  debug_nothing_rtx_rtx,	         /* copy_call_info */
  debug_nothing_uid,		         /* virtual_call */
  debug_nothing_tree_tree,		 /* set_name */
<<<<<<< HEAD
  0                                      /* start_end_main_source_file */
=======
  0,                                     /* start_end_main_source_file */
  TYPE_SYMTAB_IS_ADDRESS                 /* tree_type_symtab_field */
>>>>>>> 03d20231
};

/* This file contains implementations of each debug hook that do
   nothing.  */

void
debug_nothing_void (void)
{
}

void
debug_nothing_tree (tree decl ATTRIBUTE_UNUSED)
{
}

void
debug_nothing_tree_tree (tree t1 ATTRIBUTE_UNUSED,
			 tree t2 ATTRIBUTE_UNUSED)
{
}

void
debug_nothing_tree_tree_tree_bool (tree t1 ATTRIBUTE_UNUSED,
				   tree t2 ATTRIBUTE_UNUSED,
				   tree t3 ATTRIBUTE_UNUSED,
				   bool b1 ATTRIBUTE_UNUSED)
{
}

bool
debug_true_const_tree (const_tree block ATTRIBUTE_UNUSED)
{
  return true;
}

void
debug_nothing_rtx (rtx insn ATTRIBUTE_UNUSED)
{
}

void
debug_nothing_rtx_rtx (rtx insn ATTRIBUTE_UNUSED,
		       rtx new_insn ATTRIBUTE_UNUSED)
{
}

void
debug_nothing_charstar (const char *main_filename ATTRIBUTE_UNUSED)
{
}

void
debug_nothing_int_charstar (unsigned int line ATTRIBUTE_UNUSED,
			    const char *text ATTRIBUTE_UNUSED)
{
}

void
debug_nothing_int_charstar_int_bool (unsigned int line ATTRIBUTE_UNUSED,
			             const char *text ATTRIBUTE_UNUSED,
			             int discriminator ATTRIBUTE_UNUSED,
			             bool is_stmt ATTRIBUTE_UNUSED)
{
}

void
debug_nothing_int (unsigned int line ATTRIBUTE_UNUSED)
{
}

void
debug_nothing_int_int (unsigned int line ATTRIBUTE_UNUSED,
		       unsigned int n ATTRIBUTE_UNUSED)
{
}

void
debug_nothing_tree_int (tree decl ATTRIBUTE_UNUSED,
			int local ATTRIBUTE_UNUSED)
{
}

void
debug_nothing_uid (int uid ATTRIBUTE_UNUSED)
{
}<|MERGE_RESOLUTION|>--- conflicted
+++ resolved
@@ -58,12 +58,8 @@
   debug_nothing_rtx_rtx,	         /* copy_call_info */
   debug_nothing_uid,		         /* virtual_call */
   debug_nothing_tree_tree,		 /* set_name */
-<<<<<<< HEAD
-  0                                      /* start_end_main_source_file */
-=======
   0,                                     /* start_end_main_source_file */
   TYPE_SYMTAB_IS_ADDRESS                 /* tree_type_symtab_field */
->>>>>>> 03d20231
 };
 
 /* This file contains implementations of each debug hook that do
