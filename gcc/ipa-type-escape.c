/* Escape analysis for types.
   Copyright (C) 2004, 2005, 2006, 2007, 2008, 2010
   Free Software Foundation, Inc.
   Contributed by Kenneth Zadeck <zadeck@naturalbridge.com>

This file is part of GCC.

GCC is free software; you can redistribute it and/or modify it under
the terms of the GNU General Public License as published by the Free
Software Foundation; either version 3, or (at your option) any later
version.

GCC is distributed in the hope that it will be useful, but WITHOUT ANY
WARRANTY; without even the implied warranty of MERCHANTABILITY or
FITNESS FOR A PARTICULAR PURPOSE.  See the GNU General Public License
for more details.

You should have received a copy of the GNU General Public License
along with GCC; see the file COPYING3.  If not see
<http://www.gnu.org/licenses/>.  */

/* This pass determines which types in the program contain only
   instances that are completely encapsulated by the compilation unit.
   Those types that are encapsulated must also pass the further
   requirement that there be no bad operations on any instances of
   those types.

   A great deal of freedom in compilation is allowed for the instances
   of those types that pass these conditions.
*/

/* The code in this module is called by the ipa pass manager. It
   should be one of the later passes since its information is used by
   the rest of the compilation. */

#include "config.h"
#include "system.h"
#include "coretypes.h"
#include "tm.h"
#include "tree.h"
#include "tree-flow.h"
#include "tree-inline.h"
#include "tree-pass.h"
#include "langhooks.h"
#include "pointer-set.h"
#include "splay-tree.h"
#include "ggc.h"
#include "ipa-utils.h"
#include "ipa-type-escape.h"
#include "gimple.h"
#include "cgraph.h"
#include "output.h"
#include "flags.h"
#include "timevar.h"
#include "diagnostic.h"
#include "tree-pretty-print.h"
#include "langhooks.h"

/* Some of the aliasing is called very early, before this phase is
   called.  To assure that this is not a problem, we keep track of if
   this phase has been run.  */
static bool initialized = false;

/* Scratch bitmap for avoiding work. */
static bitmap been_there_done_that;
static bitmap bitmap_tmp;

/* There are two levels of escape that types can undergo.

   EXPOSED_PARAMETER - some instance of the variable is
   passed by value into an externally visible function or some
   instance of the variable is passed out of an externally visible
   function as a return value.  In this case any of the fields of the
   variable that are pointer types end up having their types marked as
   FULL_ESCAPE.

   FULL_ESCAPE - when bad things happen to good types. One of the
   following things happens to the type: (a) either an instance of the
   variable has its address passed to an externally visible function,
   (b) the address is taken and some bad cast happens to the address
   or (c) explicit arithmetic is done to the address.
*/

enum escape_t
{
  EXPOSED_PARAMETER,
  FULL_ESCAPE
};

/* The following two bit vectors global_types_* correspond to
   previous cases above.  During the analysis phase, a bit is set in
   one of these vectors if an operation of the offending class is
   discovered to happen on the associated type.  */

static bitmap global_types_exposed_parameter;
static bitmap global_types_full_escape;

/* All of the types seen in this compilation unit. */
static bitmap global_types_seen;
/* Reverse map to take a canon uid and map it to a canon type.  Uid's
   are never manipulated unless they are associated with a canon
   type.  */
static splay_tree uid_to_canon_type;

/* Internal structure of type mapping code.  This maps a canon type
   name to its canon type.  */
static splay_tree all_canon_types;

/* Map from type clones to the single canon type.  */
static splay_tree type_to_canon_type;

/* A splay tree of bitmaps.  An element X in the splay tree has a bit
   set in its bitmap at TYPE_UID (TYPE_MAIN_VARIANT (Y)) if there was
   an operation in the program of the form "&X.Y".  */
static splay_tree uid_to_addressof_down_map;

/* A splay tree of bitmaps.  An element Y in the splay tree has a bit
   set in its bitmap at TYPE_UID (TYPE_MAIN_VARIANT (X)) if there was
   an operation in the program of the form "&X.Y".  */
static splay_tree uid_to_addressof_up_map;

/* Tree to hold the subtype maps used to mark subtypes of escaped
   types.  */
static splay_tree uid_to_subtype_map;

/* Records tree nodes seen in cgraph_create_edges.  Simply using
   walk_tree_without_duplicates doesn't guarantee each node is visited
   once because it gets a new htab upon each recursive call from
   scan_for_refs.  */
static struct pointer_set_t *visited_nodes;

/* Visited stmts by walk_use_def_chains function because it's called
   recursively.  */
static struct pointer_set_t *visited_stmts;

static bitmap_obstack ipa_obstack;

/* Static functions from this file that are used
   before being defined.  */
static unsigned int look_for_casts (tree);
static bool is_cast_from_non_pointer (tree, gimple, void *);

/* Get the name of TYPE or return the string "<UNNAMED>".  */
static const char*
get_name_of_type (tree type)
{
  tree name = TYPE_NAME (type);

  if (!name)
    /* Unnamed type, do what you like here.  */
    return "<UNNAMED>";

  /* It will be a TYPE_DECL in the case of a typedef, otherwise, an
     identifier_node */
  if (TREE_CODE (name) == TYPE_DECL)
    {
      /*  Each DECL has a DECL_NAME field which contains an
	  IDENTIFIER_NODE.  (Some decls, most often labels, may have
	  zero as the DECL_NAME).  */
      if (DECL_NAME (name))
	return IDENTIFIER_POINTER (DECL_NAME (name));
      else
	/* Unnamed type, do what you like here.  */
	return "<UNNAMED>";
    }
  else if (TREE_CODE (name) == IDENTIFIER_NODE)
    return IDENTIFIER_POINTER (name);
  else
    return "<UNNAMED>";
}

struct type_brand_s
{
  const char* name;
  int seq;
};

/* Splay tree comparison function on type_brand_s structures.  */

static int
compare_type_brand (splay_tree_key sk1, splay_tree_key sk2)
{
  struct type_brand_s * k1 = (struct type_brand_s *) sk1;
  struct type_brand_s * k2 = (struct type_brand_s *) sk2;

  int value = strcmp(k1->name, k2->name);
  if (value == 0)
    return k2->seq - k1->seq;
  else
    return value;
}

/* All of the "unique_type" code is a hack to get around the sleazy
   implementation used to compile more than file.  Currently gcc does
   not get rid of multiple instances of the same type that have been
   collected from different compilation units.  */
/* This is a trivial algorithm for removing duplicate types.  This
   would not work for any language that used structural equivalence as
   the basis of its type system.  */
/* Return TYPE if no type compatible with TYPE has been seen so far,
   otherwise return a type compatible with TYPE that has already been
   processed.  */

static tree
discover_unique_type (tree type)
{
  struct type_brand_s * brand = XNEW (struct type_brand_s);
  int i = 0;
  splay_tree_node result;

  brand->name = get_name_of_type (type);

  while (1)
    {
      brand->seq = i++;
      result = splay_tree_lookup (all_canon_types, (splay_tree_key) brand);

      if (result)
	{
	  /* Create an alias since this is just the same as
	     other_type.  */
	  tree other_type = (tree) result->value;
	  if (types_compatible_p (type, other_type))
	    {
	      free (brand);
	      /* Insert this new type as an alias for other_type.  */
	      splay_tree_insert (type_to_canon_type,
				 (splay_tree_key) type,
				 (splay_tree_value) other_type);
	      return other_type;
	    }
	  /* Not compatible, look for next instance with same name.  */
	}
      else
	{
	  /* No more instances, create new one since this is the first
	     time we saw this type.  */
	  brand->seq = i++;
	  /* Insert the new brand.  */
	  splay_tree_insert (all_canon_types,
			     (splay_tree_key) brand,
			     (splay_tree_value) type);

	  /* Insert this new type as an alias for itself.  */
	  splay_tree_insert (type_to_canon_type,
			     (splay_tree_key) type,
			     (splay_tree_value) type);

	  /* Insert the uid for reverse lookup; */
	  splay_tree_insert (uid_to_canon_type,
			     (splay_tree_key) TYPE_UID (type),
			     (splay_tree_value) type);

	  bitmap_set_bit (global_types_seen, TYPE_UID (type));
	  return type;
	}
    }
}

/* Return true if TYPE is one of the type classes that we are willing
   to analyze.  This skips the goofy types like arrays of pointers to
   methods. */
static bool
type_to_consider (tree type)
{
  /* Strip the *'s off.  */
  type = TYPE_MAIN_VARIANT (type);
  while (POINTER_TYPE_P (type) || TREE_CODE (type) == ARRAY_TYPE)
    type = TYPE_MAIN_VARIANT (TREE_TYPE (type));

  switch (TREE_CODE (type))
    {
    case BOOLEAN_TYPE:
    case COMPLEX_TYPE:
    case ENUMERAL_TYPE:
    case INTEGER_TYPE:
    case QUAL_UNION_TYPE:
    case REAL_TYPE:
    case FIXED_POINT_TYPE:
    case RECORD_TYPE:
    case UNION_TYPE:
    case VECTOR_TYPE:
    case VOID_TYPE:
      return true;

    default:
      return false;
    }
}

/* Get the canon type of TYPE.  If SEE_THRU_PTRS is true, remove all
   the POINTER_TOs and if SEE_THRU_ARRAYS is true, remove all of the
   ARRAY_OFs and POINTER_TOs.  */

static tree
get_canon_type (tree type, bool see_thru_ptrs, bool see_thru_arrays)
{
  splay_tree_node result;
  /* Strip the *'s off.  */
  if (!type || !type_to_consider (type))
    return NULL;

  type = TYPE_MAIN_VARIANT (type);
  if (see_thru_arrays)
    while (POINTER_TYPE_P (type) || TREE_CODE (type) == ARRAY_TYPE)
      type = TYPE_MAIN_VARIANT (TREE_TYPE (type));

  else if (see_thru_ptrs)
    while (POINTER_TYPE_P (type))
	type = TYPE_MAIN_VARIANT (TREE_TYPE (type));

  result = splay_tree_lookup (type_to_canon_type, (splay_tree_key) type);

  if (result == NULL)
    return discover_unique_type (type);
  else return (tree) result->value;
}

/* Same as GET_CANON_TYPE, except return the TYPE_ID rather than the
   TYPE.  */

static int
get_canon_type_uid (tree type, bool see_thru_ptrs, bool see_thru_arrays)
{
  type = get_canon_type (type, see_thru_ptrs, see_thru_arrays);
  if (type)
    return TYPE_UID(type);
  else return 0;
}

/* Return 0 if TYPE is a record or union type.  Return a positive
   number if TYPE is a pointer to a record or union.  The number is
   the number of pointer types stripped to get to the record or union
   type.  Return -1 if TYPE is none of the above.  */

int
ipa_type_escape_star_count_of_interesting_type (tree type)
{
  int count = 0;
  /* Strip the *'s off.  */
  if (!type)
    return -1;
  type = TYPE_MAIN_VARIANT (type);
  while (POINTER_TYPE_P (type))
    {
      type = TYPE_MAIN_VARIANT (TREE_TYPE (type));
      count++;
    }

  /* We are interested in records, and unions only.  */
  if (TREE_CODE (type) == RECORD_TYPE
      || TREE_CODE (type) == QUAL_UNION_TYPE
      || TREE_CODE (type) == UNION_TYPE)
    return count;
  else
    return -1;
}


/* Return 0 if TYPE is a record or union type.  Return a positive
   number if TYPE is a pointer to a record or union.  The number is
   the number of pointer types stripped to get to the record or union
   type.  Return -1 if TYPE is none of the above.  */

int
ipa_type_escape_star_count_of_interesting_or_array_type (tree type)
{
  int count = 0;
  /* Strip the *'s off.  */
  if (!type)
    return -1;
  type = TYPE_MAIN_VARIANT (type);
  while (POINTER_TYPE_P (type) || TREE_CODE (type) == ARRAY_TYPE)
    {
      type = TYPE_MAIN_VARIANT (TREE_TYPE (type));
      count++;
    }

  /* We are interested in records, and unions only.  */
  if (TREE_CODE (type) == RECORD_TYPE
      || TREE_CODE (type) == QUAL_UNION_TYPE
      || TREE_CODE (type) == UNION_TYPE)
    return count;
  else
    return -1;
}


/* Return true if the record, or union TYPE passed in escapes this
   compilation unit. Note that all of the pointer-to's are removed
   before testing since these may not be correct.  */

bool
ipa_type_escape_type_contained_p (tree type)
{
  if (!initialized)
    return false;
  return !bitmap_bit_p (global_types_full_escape,
			get_canon_type_uid (type, true, false));
}

/* Return true if a modification to a field of type FIELD_TYPE cannot
   clobber a record of RECORD_TYPE.  */

bool
ipa_type_escape_field_does_not_clobber_p (tree record_type, tree field_type)
{
  splay_tree_node result;
  int uid;

  if (!initialized)
    return false;

  /* Strip off all of the pointer tos on the record type.  Strip the
     same number of pointer tos from the field type.  If the field
     type has fewer, it could not have been aliased. */
  record_type = TYPE_MAIN_VARIANT (record_type);
  field_type = TYPE_MAIN_VARIANT (field_type);
  while (POINTER_TYPE_P (record_type))
    {
      record_type = TYPE_MAIN_VARIANT (TREE_TYPE (record_type));
      if (POINTER_TYPE_P (field_type))
	field_type = TYPE_MAIN_VARIANT (TREE_TYPE (field_type));
      else
	/* However, if field_type is a union, this quick test is not
	   correct since one of the variants of the union may be a
	   pointer to type and we cannot see across that here.  So we
	   just strip the remaining pointer tos off the record type
	   and fall thru to the more precise code.  */
	if (TREE_CODE (field_type) == QUAL_UNION_TYPE
	    || TREE_CODE (field_type) == UNION_TYPE)
	  {
	    while (POINTER_TYPE_P (record_type))
	      record_type = TYPE_MAIN_VARIANT (TREE_TYPE (record_type));
	    break;
	  }
	else
	  return true;
    }

  record_type = get_canon_type (record_type, true, true);
  /* The record type must be contained.  The field type may
     escape.  */
  if (!ipa_type_escape_type_contained_p (record_type))
    return false;

  uid = TYPE_UID (record_type);
  result = splay_tree_lookup (uid_to_addressof_down_map, (splay_tree_key) uid);

  if (result)
    {
      bitmap field_type_map = (bitmap) result->value;
      uid = get_canon_type_uid (field_type, true, true);
      /* If the bit is there, the address was taken. If not, it
	 wasn't.  */
      return !bitmap_bit_p (field_type_map, uid);
    }
  else
    /* No bitmap means no addresses were taken.  */
    return true;
}


/* Add TYPE to the suspect type set. Return true if the bit needed to
   be marked.  */

static tree
mark_type (tree type, enum escape_t escape_status)
{
  bitmap map = NULL;
  int uid;

  type = get_canon_type (type, true, true);
  if (!type)
    return NULL;

  switch (escape_status)
    {
    case EXPOSED_PARAMETER:
      map = global_types_exposed_parameter;
      break;
    case FULL_ESCAPE:
      map = global_types_full_escape;
      break;
    }

  uid = TYPE_UID (type);
  if (!bitmap_set_bit (map, uid))
    return type;
<<<<<<< HEAD
  else
    {
      bitmap_set_bit (map, uid);
      if (escape_status == FULL_ESCAPE)
	{
	  /* Efficiency hack. When things are bad, do not mess around
	     with this type anymore.  */
	  bitmap_set_bit (global_types_exposed_parameter, uid);
	}
    }
=======
  else if (escape_status == FULL_ESCAPE)
    /* Efficiency hack. When things are bad, do not mess around
       with this type anymore.  */
    bitmap_set_bit (global_types_exposed_parameter, uid);

>>>>>>> 03d20231
  return type;
}

/* Add interesting TYPE to the suspect type set. If the set is
   EXPOSED_PARAMETER and the TYPE is a pointer type, the set is
   changed to FULL_ESCAPE.  */

static void
mark_interesting_type (tree type, enum escape_t escape_status)
{
  if (!type) return;
  if (ipa_type_escape_star_count_of_interesting_type (type) >= 0)
    {
      if ((escape_status == EXPOSED_PARAMETER)
	  && POINTER_TYPE_P (type))
	/* EXPOSED_PARAMETERs are only structs or unions are passed by
	   value.  Anything passed by reference to an external
	   function fully exposes the type.  */
	mark_type (type, FULL_ESCAPE);
      else
	mark_type (type, escape_status);
    }
}

/* Return true if PARENT is supertype of CHILD.  Both types must be
   known to be structures or unions. */

static bool
parent_type_p (tree parent, tree child)
{
  int i;
  tree binfo, base_binfo;
  if (TYPE_BINFO (parent))
    for (binfo = TYPE_BINFO (parent), i = 0;
	 BINFO_BASE_ITERATE (binfo, i, base_binfo); i++)
      {
	tree binfotype = BINFO_TYPE (base_binfo);
	if (binfotype == child)
	  return true;
	else if (parent_type_p (binfotype, child))
	  return true;
      }
  if (TREE_CODE (parent) == UNION_TYPE
      || TREE_CODE (parent) == QUAL_UNION_TYPE)
    {
      tree field;
      /* Search all of the variants in the union to see if one of them
	 is the child.  */
      for (field = TYPE_FIELDS (parent);
	   field;
	   field = TREE_CHAIN (field))
	{
	  tree field_type;
	  if (TREE_CODE (field) != FIELD_DECL)
	    continue;

	  field_type = TREE_TYPE (field);
	  if (field_type == child)
	    return true;
	}

      /* If we did not find it, recursively ask the variants if one of
	 their children is the child type.  */
      for (field = TYPE_FIELDS (parent);
	   field;
	   field = TREE_CHAIN (field))
	{
	  tree field_type;
	  if (TREE_CODE (field) != FIELD_DECL)
	    continue;

	  field_type = TREE_TYPE (field);
	  if (TREE_CODE (field_type) == RECORD_TYPE
	      || TREE_CODE (field_type) == QUAL_UNION_TYPE
	      || TREE_CODE (field_type) == UNION_TYPE)
	    if (parent_type_p (field_type, child))
	      return true;
	}
    }

  if (TREE_CODE (parent) == RECORD_TYPE)
    {
      tree field;
      for (field = TYPE_FIELDS (parent);
	   field;
	   field = TREE_CHAIN (field))
	{
	  tree field_type;
	  if (TREE_CODE (field) != FIELD_DECL)
	    continue;

	  field_type = TREE_TYPE (field);
	  if (field_type == child)
	    return true;
	  /* You can only cast to the first field so if it does not
	     match, quit.  */
	  if (TREE_CODE (field_type) == RECORD_TYPE
	      || TREE_CODE (field_type) == QUAL_UNION_TYPE
	      || TREE_CODE (field_type) == UNION_TYPE)
	    {
	      if (parent_type_p (field_type, child))
		return true;
	      else
		break;
	    }
	}
    }
  return false;
}

/* Return the number of pointer tos for TYPE and return TYPE with all
   of these stripped off.  */

static int
count_stars (tree* type_ptr)
{
  tree type = *type_ptr;
  int i = 0;
  type = TYPE_MAIN_VARIANT (type);
  while (POINTER_TYPE_P (type))
    {
      type = TYPE_MAIN_VARIANT (TREE_TYPE (type));
      i++;
    }

  *type_ptr = type;
  return i;
}

enum cast_type {
  CT_UP = 0x1,
  CT_DOWN = 0x2,
  CT_SIDEWAYS = 0x4,
  CT_USELESS = 0x8,
  CT_FROM_P_BAD = 0x10,
  CT_FROM_NON_P = 0x20,
  CT_TO_NON_INTER = 0x40,
  CT_FROM_MALLOC = 0x80,
  CT_NO_CAST = 0x100
};

/* Check the cast FROM_TYPE to TO_TYPE.  This function requires that
   the two types have already passed the
   ipa_type_escape_star_count_of_interesting_type test.  */

static enum cast_type
check_cast_type (tree to_type, tree from_type)
{
  int to_stars = count_stars (&to_type);
  int from_stars = count_stars (&from_type);
  if (to_stars != from_stars)
    return CT_SIDEWAYS;

  if (to_type == from_type)
    return CT_USELESS;

  if (parent_type_p (to_type, from_type)) return CT_UP;
  if (parent_type_p (from_type, to_type)) return CT_DOWN;
  return CT_SIDEWAYS;
}

/* This function returns nonzero if VAR is result of call
   to malloc function.  */

static bool
is_malloc_result (tree var)
{
  gimple def_stmt;

  if (!var)
    return false;

  if (SSA_NAME_IS_DEFAULT_DEF (var))
    return false;

  def_stmt = SSA_NAME_DEF_STMT (var);

  if (!is_gimple_call (def_stmt))
    return false;

  if (var != gimple_call_lhs (def_stmt))
    return false;

  return ((gimple_call_flags (def_stmt) & ECF_MALLOC) != 0);

}

/* Check a cast FROM this variable, TO_TYPE.  Mark the escaping types
   if appropriate. Returns cast_type as detected.  */

static enum cast_type
check_cast (tree to_type, tree from)
{
  tree from_type = get_canon_type (TREE_TYPE (from), false, false);
  bool to_interesting_type, from_interesting_type;
  enum cast_type cast = CT_NO_CAST;

  to_type = get_canon_type (to_type, false, false);
  if (!from_type || !to_type || from_type == to_type)
    return cast;

  to_interesting_type =
    ipa_type_escape_star_count_of_interesting_type (to_type) >= 0;
  from_interesting_type =
    ipa_type_escape_star_count_of_interesting_type (from_type) >= 0;

  if (to_interesting_type)
    if (from_interesting_type)
      {
	/* Both types are interesting. This can be one of four types
	   of cast: useless, up, down, or sideways.  We do not care
	   about up or useless.  Sideways casts are always bad and
	   both sides get marked as escaping.  Downcasts are not
	   interesting here because if type is marked as escaping, all
	   of its subtypes escape.  */
	cast = check_cast_type (to_type, from_type);
	switch (cast)
	  {
	  case CT_UP:
	  case CT_USELESS:
	  case CT_DOWN:
	    break;

	  case CT_SIDEWAYS:
	    mark_type (to_type, FULL_ESCAPE);
	    mark_type (from_type, FULL_ESCAPE);
	    break;

	  default:
	    break;
	  }
      }
    else
      {
	/* This code excludes two cases from marking as escaped:

	1. if this is a cast of index of array of structures/unions
	that happens before accessing array element, we should not
	mark it as escaped.
	2. if this is a cast from the local that is a result from a
	call to malloc, do not mark the cast as bad.

	*/

	if (POINTER_TYPE_P (to_type) && !POINTER_TYPE_P (from_type))
	  cast = CT_FROM_NON_P;
	else if (TREE_CODE (from) == SSA_NAME
		 && is_malloc_result (from))
	  cast = CT_FROM_MALLOC;
	else
	  {
	    cast = CT_FROM_P_BAD;
	    mark_type (to_type, FULL_ESCAPE);
	  }
      }
  else if (from_interesting_type)
    {
      mark_type (from_type, FULL_ESCAPE);
      cast = CT_TO_NON_INTER;
    }

  return cast;
}


/* Scan assignment statement S to see if there are any casts within it.  */

static unsigned int
look_for_casts_stmt (gimple s)
{
  unsigned int cast = 0;

  gcc_assert (is_gimple_assign (s));

  if (gimple_assign_cast_p (s))
    {
      tree castfromvar = gimple_assign_rhs1 (s);
      cast |= check_cast (TREE_TYPE (gimple_assign_lhs (s)), castfromvar);
    }
  else
    {
      size_t i;
      for (i = 0; i < gimple_num_ops (s); i++)
	cast |= look_for_casts (gimple_op (s, i));
    }

  if (!cast)
    cast = CT_NO_CAST;

  return cast;
}


typedef struct cast
{
  int type;
  gimple stmt;
} cast_t;

/* This function is a callback for walk_use_def_chains function called
   from is_array_access_through_pointer_and_index.  */

static bool
is_cast_from_non_pointer (tree var, gimple def_stmt, void *data)
{
  if (!def_stmt || !var)
    return false;

  if (gimple_code (def_stmt) == GIMPLE_PHI)
    return false;

  if (SSA_NAME_IS_DEFAULT_DEF (var))
      return false;

  if (is_gimple_assign (def_stmt))
    {
      use_operand_p use_p;
      ssa_op_iter iter;
      unsigned int cast = look_for_casts_stmt (def_stmt);

      /* Check that only one cast happened, and it's of non-pointer
	 type.  */
      if ((cast & CT_FROM_NON_P) == (CT_FROM_NON_P)
	  && (cast & ~(CT_FROM_NON_P)) == 0)
	{
	  ((cast_t *)data)->stmt = def_stmt;
	  ((cast_t *)data)->type++;

	  FOR_EACH_SSA_USE_OPERAND (use_p, def_stmt, iter, SSA_OP_ALL_USES)
	    {
	      walk_use_def_chains (USE_FROM_PTR (use_p),
				   is_cast_from_non_pointer, data, false);
	      if (((cast_t*)data)->type == -1)
		break;
	    }
	}
      /* Check that there is no cast, or cast is not harmful. */
      else if ((cast & CT_NO_CAST) == (CT_NO_CAST)
	  || (cast & CT_DOWN) == (CT_DOWN)
	  || (cast & CT_UP) == (CT_UP)
	  || (cast & CT_USELESS) == (CT_USELESS)
	  || (cast & CT_FROM_MALLOC) == (CT_FROM_MALLOC))
	{
	  FOR_EACH_SSA_USE_OPERAND (use_p, def_stmt, iter, SSA_OP_ALL_USES)
	    {
	      walk_use_def_chains (USE_FROM_PTR (use_p),
				   is_cast_from_non_pointer, data, false);
	      if (((cast_t*)data)->type == -1)
		break;
	    }
	}
	/* The cast is harmful.  */
	else
	  ((cast_t *)data)->type = -1;
    }

  if (((cast_t*)data)->type == -1)
    return true;

  return false;
}

/* When array element a_p[i] is accessed through the pointer a_p
   and index i, it's translated into the following sequence
   in gimple:

  i.1_5 = (unsigned int) i_1;
  D.1605_6 = i.1_5 * 16;
  D.1606_7 = (struct str_t *) D.1605_6;
  a_p.2_8 = a_p;
  D.1608_9 = D.1606_7 + a_p.2_8;

  OP0 and OP1 are of the same pointer types and stand for
  D.1606_7 and a_p.2_8 or vise versa.

  This function checks that:

  1. one of OP0 and OP1 (D.1606_7) has passed only one cast from
  non-pointer type (D.1606_7 = (struct str_t *) D.1605_6;).

  2. one of OP0 and OP1 which has passed the cast from
  non-pointer type (D.1606_7), is actually generated by multiplication of
  index by size of type to which both OP0 and OP1 point to
  (in this case D.1605_6 = i.1_5 * 16; ).

  3. an address of def of the var to which was made cast (D.1605_6)
  was not taken.(How can it happen?)

  The following items are checked implicitly by the end of algorithm:

  4. one of OP0 and OP1 (a_p.2_8) have never been cast
  (because if it was cast to pointer type, its type, that is also
  the type of OP0 and OP1, will be marked as escaped during
  analysis of casting stmt (when check_cast() is called
  from scan_for_refs for this stmt)).

  5. defs of OP0 and OP1 are not passed into externally visible function
  (because if they are passed then their type, that is also the type of OP0
  and OP1, will be marked and escaped during check_call function called from
  scan_for_refs with call stmt).

  In total, 1-5 guaranty that it's an access to array by pointer and index.

*/

bool
is_array_access_through_pointer_and_index (enum tree_code code, tree op0,
					   tree op1, tree *base, tree *offset,
					   gimple *offset_cast_stmt)
{
  tree before_cast;
  gimple before_cast_def_stmt;
  cast_t op0_cast, op1_cast;

  *base = NULL;
  *offset = NULL;
  *offset_cast_stmt = NULL;

  /* Check 1.  */
  if (code == POINTER_PLUS_EXPR)
    {
      tree op0type = TYPE_MAIN_VARIANT (TREE_TYPE (op0));
      tree op1type = TYPE_MAIN_VARIANT (TREE_TYPE (op1));

      /* One of op0 and op1 is of pointer type and the other is numerical.  */
      if (POINTER_TYPE_P (op0type) && NUMERICAL_TYPE_CHECK (op1type))
	{
	  *base = op0;
	  *offset = op1;
	}
      else if (POINTER_TYPE_P (op1type) && NUMERICAL_TYPE_CHECK (op0type))
	{
	  *base = op1;
	  *offset = op0;
	}
      else
	return false;
    }
  else
    {
      /* Init data for walk_use_def_chains function.  */
      op0_cast.type = op1_cast.type = 0;
      op0_cast.stmt = op1_cast.stmt = NULL;

      visited_stmts = pointer_set_create ();
      walk_use_def_chains (op0, is_cast_from_non_pointer,(void *)(&op0_cast),
			   false);
      pointer_set_destroy (visited_stmts);

      visited_stmts = pointer_set_create ();
      walk_use_def_chains (op1, is_cast_from_non_pointer,(void *)(&op1_cast),
			   false);
      pointer_set_destroy (visited_stmts);

      if (op0_cast.type == 1 && op1_cast.type == 0)
	{
	  *base = op1;
	  *offset = op0;
	  *offset_cast_stmt = op0_cast.stmt;
	}
      else if (op0_cast.type == 0 && op1_cast.type == 1)
	{
	  *base = op0;
	  *offset = op1;
	  *offset_cast_stmt = op1_cast.stmt;
	}
      else
	return false;
    }

  /* Check 2.
     offset_cast_stmt is of the form:
     D.1606_7 = (struct str_t *) D.1605_6;  */

  if (*offset_cast_stmt)
    {
      before_cast = SINGLE_SSA_TREE_OPERAND (*offset_cast_stmt, SSA_OP_USE);
      if (!before_cast)
	return false;

      if (SSA_NAME_IS_DEFAULT_DEF (before_cast))
	return false;

      before_cast_def_stmt = SSA_NAME_DEF_STMT (before_cast);
      if (!before_cast_def_stmt)
	return false;
    }
  else
    before_cast_def_stmt = SSA_NAME_DEF_STMT (*offset);

  /* before_cast_def_stmt should be of the form:
     D.1605_6 = i.1_5 * 16; */

  if (is_gimple_assign (before_cast_def_stmt))
    {
      /* We expect temporary here.  */
      if (!is_gimple_reg (gimple_assign_lhs (before_cast_def_stmt)))
	return false;

      if (gimple_assign_rhs_code (before_cast_def_stmt) == MULT_EXPR)
	{
	  tree arg0 = gimple_assign_rhs1 (before_cast_def_stmt);
	  tree arg1 = gimple_assign_rhs2 (before_cast_def_stmt);
	  tree unit_size =
	    TYPE_SIZE_UNIT (TREE_TYPE (TYPE_MAIN_VARIANT (TREE_TYPE (op0))));

	  if (!(CONSTANT_CLASS_P (arg0)
	      && simple_cst_equal (arg0, unit_size))
	      && !(CONSTANT_CLASS_P (arg1)
	      && simple_cst_equal (arg1, unit_size)))
	    return false;
	}
      else
	return false;
    }
  else
    return false;

  /* Check 3.
     check that address of D.1605_6 was not taken.
     FIXME: if D.1605_6 is gimple reg than it cannot be addressable.  */

  return true;
}

/* Register the parameter and return types of function FN.  The type
   ESCAPES if the function is visible outside of the compilation
   unit.  */
static void
check_function_parameter_and_return_types (tree fn, bool escapes)
{
  tree arg;

<<<<<<< HEAD
  if (TYPE_ARG_TYPES (TREE_TYPE (fn)))
=======
  if (prototype_p (TREE_TYPE (fn)))
>>>>>>> 03d20231
    {
      for (arg = TYPE_ARG_TYPES (TREE_TYPE (fn));
	   arg && TREE_VALUE (arg) != void_type_node;
	   arg = TREE_CHAIN (arg))
	{
	  tree type = get_canon_type (TREE_VALUE (arg), false, false);
	  if (escapes)
	    mark_interesting_type (type, EXPOSED_PARAMETER);
	}
    }
  else
    {
      /* FIXME - According to Geoff Keating, we should never have to
	 do this; the front ends should always process the arg list
	 from the TYPE_ARG_LIST. However, Geoff is wrong, this code
	 does seem to be live.  */

      for (arg = DECL_ARGUMENTS (fn); arg; arg = DECL_CHAIN (arg))
	{
	  tree type = get_canon_type (TREE_TYPE (arg), false, false);
	  if (escapes)
	    mark_interesting_type (type, EXPOSED_PARAMETER);
	}
    }
  if (escapes)
    {
      tree type = get_canon_type (TREE_TYPE (TREE_TYPE (fn)), false, false);
      mark_interesting_type (type, EXPOSED_PARAMETER);
    }
}

/* Return true if the variable T is the right kind of static variable to
   perform compilation unit scope escape analysis.  */

static inline void
has_proper_scope_for_analysis (tree t)
{
  /* If the variable has the "used" attribute, treat it as if it had a
     been touched by the devil.  */
  tree type = get_canon_type (TREE_TYPE (t), false, false);
  if (!type) return;

  if (DECL_PRESERVE_P (t))
    {
      mark_interesting_type (type, FULL_ESCAPE);
      return;
    }

  /* Do not want to do anything with volatile except mark any
     function that uses one to be not const or pure.  */
  if (TREE_THIS_VOLATILE (t))
    return;

  /* Do not care about a local automatic that is not static.  */
  if (!TREE_STATIC (t) && !DECL_EXTERNAL (t))
    return;

  if (DECL_EXTERNAL (t) || TREE_PUBLIC (t))
    {
      /* If the front end set the variable to be READONLY and
	 constant, we can allow this variable in pure or const
	 functions but the scope is too large for our analysis to set
	 these bits ourselves.  */

      if (TREE_READONLY (t)
	  && DECL_INITIAL (t)
	  && is_gimple_min_invariant (DECL_INITIAL (t)))
	; /* Read of a constant, do not change the function state.  */
      else
	{
	  /* The type escapes for all public and externs. */
	  mark_interesting_type (type, FULL_ESCAPE);
	}
    }
}

/* If T is a VAR_DECL for a static that we are interested in, add the
   uid to the bitmap.  */

static void
check_operand (tree t)
{
  if (!t) return;

  /* This is an assignment from a function, register the types as
     escaping.  */
  if (TREE_CODE (t) == FUNCTION_DECL)
    check_function_parameter_and_return_types (t, true);

  else if (TREE_CODE (t) == VAR_DECL)
    has_proper_scope_for_analysis (t);
}

/* Examine tree T for references.   */

static void
check_tree (tree t)
{
  /* We want to catch here also REALPART_EXPR and IMAGEPART_EXPR,
     but they already included in handled_component_p.  */
  while (handled_component_p (t))
    {
      if (TREE_CODE (t) == ARRAY_REF)
	check_operand (TREE_OPERAND (t, 1));
      t = TREE_OPERAND (t, 0);
    }

  if (INDIRECT_REF_P (t))
/*  || TREE_CODE (t) == MEM_REF) */
    check_tree (TREE_OPERAND (t, 0));

  if (SSA_VAR_P (t) || (TREE_CODE (t) == FUNCTION_DECL))
    {
      check_operand (t);
      if (DECL_P (t) && DECL_INITIAL (t))
	check_tree (DECL_INITIAL (t));
    }
}

/* Create an address_of edge FROM_TYPE.TO_TYPE.  */
static void
mark_interesting_addressof (tree to_type, tree from_type)
{
  int from_uid;
  int to_uid;
  bitmap type_map;
  splay_tree_node result;

  from_type = get_canon_type (from_type, false, false);
  to_type = get_canon_type (to_type, false, false);

  if (!from_type || !to_type)
    return;

  from_uid = TYPE_UID (from_type);
  to_uid = TYPE_UID (to_type);

  gcc_assert (ipa_type_escape_star_count_of_interesting_type (from_type) == 0);

  /* Process the Y into X map pointer.  */
  result = splay_tree_lookup (uid_to_addressof_down_map,
			      (splay_tree_key) from_uid);

  if (result)
    type_map = (bitmap) result->value;
  else
    {
      type_map = BITMAP_ALLOC (&ipa_obstack);
      splay_tree_insert (uid_to_addressof_down_map,
			 from_uid,
			 (splay_tree_value)type_map);
    }
  bitmap_set_bit (type_map, TYPE_UID (to_type));

  /* Process the X into Y reverse map pointer.  */
  result =
    splay_tree_lookup (uid_to_addressof_up_map, (splay_tree_key) to_uid);

  if (result)
    type_map = (bitmap) result->value;
  else
    {
      type_map = BITMAP_ALLOC (&ipa_obstack);
      splay_tree_insert (uid_to_addressof_up_map,
			 to_uid,
			 (splay_tree_value)type_map);
    }
  bitmap_set_bit (type_map, TYPE_UID (from_type));
}

/* Scan tree T to see if there are any addresses taken in within T.  */

static void
look_for_address_of (tree t)
{
  if (TREE_CODE (t) == ADDR_EXPR)
    {
      tree x = get_base_var (t);
      tree cref = TREE_OPERAND (t, 0);

      /* If we have an expression of the form "&a.b.c.d", mark a.b,
	 b.c and c.d. as having its address taken.  */
      tree fielddecl = NULL_TREE;
      while (cref!= x)
	{
	  if (TREE_CODE (cref) == COMPONENT_REF)
	    {
	      fielddecl =  TREE_OPERAND (cref, 1);
	      mark_interesting_addressof (TREE_TYPE (fielddecl),
					  DECL_FIELD_CONTEXT (fielddecl));
	    }
	  else if (TREE_CODE (cref) == ARRAY_REF)
	    get_canon_type (TREE_TYPE (cref), false, false);

	  cref = TREE_OPERAND (cref, 0);
	}

      if (TREE_CODE (x) == VAR_DECL)
	has_proper_scope_for_analysis (x);
    }
}


/* Scan tree T to see if there are any casts within it.  */

static unsigned int
look_for_casts (tree t)
{
  unsigned int cast = 0;

  if (CONVERT_EXPR_P (t) || TREE_CODE (t) == VIEW_CONVERT_EXPR)
    {
      tree castfromvar = TREE_OPERAND (t, 0);
      cast = cast | check_cast (TREE_TYPE (t), castfromvar);
    }
  else
    while (handled_component_p (t))
      {
	t = TREE_OPERAND (t, 0);
	if (TREE_CODE (t) == VIEW_CONVERT_EXPR)
	  {
	    /* This may be some part of a component ref.
	       IE it may be a.b.VIEW_CONVERT_EXPR<weird_type>(c).d, AFAIK.
	       castfromref will give you a.b.c, not a. */
	    tree castfromref = TREE_OPERAND (t, 0);
	    cast = cast | check_cast (TREE_TYPE (t), castfromref);
	  }
	else if (TREE_CODE (t) == COMPONENT_REF)
	  get_canon_type (TREE_TYPE (TREE_OPERAND (t, 1)), false, false);
      }

  if (!cast)
    cast = CT_NO_CAST;
  return cast;
}

/* Check to see if T is a read or address of operation on a static var
   we are interested in analyzing.  */

static void
check_rhs_var (tree t)
{
  look_for_address_of (t);
  check_tree (t);
}

/* Check to see if T is an assignment to a static var we are
   interested in analyzing.  */

static void
check_lhs_var (tree t)
{
  check_tree (t);
}

/* This is a scaled down version of get_asm_expr_operands from
   tree_ssa_operands.c.  The version there runs much later and assumes
   that aliasing information is already available. Here we are just
   trying to find if the set of inputs and outputs contain references
   or address of operations to local.  FN is the function being
   analyzed and STMT is the actual asm statement.  */

static void
check_asm (gimple stmt)
{
  size_t i;

  for (i = 0; i < gimple_asm_noutputs (stmt); i++)
    check_lhs_var (gimple_asm_output_op (stmt, i));

  for (i = 0; i < gimple_asm_ninputs (stmt); i++)
    check_rhs_var (gimple_asm_input_op (stmt, i));

  /* There is no code here to check for asm memory clobbers.  The
     casual maintainer might think that such code would be necessary,
     but that appears to be wrong.  In other parts of the compiler,
     the asm memory clobbers are assumed to only clobber variables
     that are addressable.  All types with addressable instances are
     assumed to already escape.  So, we are protected here.  */
}


/* Check the parameters of function call to CALL to mark the
   types that pass across the function boundary.  Also check to see if
   this is either an indirect call, a call outside the compilation
   unit.  */

static void
check_call (gimple call)
{
  tree callee_t = gimple_call_fndecl (call);
  struct cgraph_node* callee;
  enum availability avail = AVAIL_NOT_AVAILABLE;
  size_t i;

  for (i = 0; i < gimple_call_num_args (call); i++)
    check_rhs_var (gimple_call_arg (call, i));

  if (callee_t)
    {
      tree arg_type;
      tree last_arg_type = NULL;
      callee = cgraph_node(callee_t);
      avail = cgraph_function_body_availability (callee);

      /* Check that there are no implicit casts in the passing of
	 parameters.  */
      if (prototype_p (TREE_TYPE (callee_t)))
	{
	  for (arg_type = TYPE_ARG_TYPES (TREE_TYPE (callee_t)), i = 0;
	       arg_type && TREE_VALUE (arg_type) != void_type_node
	       && i < gimple_call_num_args (call);
	       arg_type = TREE_CHAIN (arg_type), i++)
	    {
	      tree operand = gimple_call_arg (call, i);
	      if (operand)
		{
		  last_arg_type = TREE_VALUE(arg_type);
		  check_cast (last_arg_type, operand);
		}
	      else
		/* The code reaches here for some unfortunate
		   builtin functions that do not have a list of
		   argument types.  */
		break;
	    }
	}
      else
	{
	  /* FIXME - According to Geoff Keating, we should never
	     have to do this; the front ends should always process
	     the arg list from the TYPE_ARG_LIST. */
	  for (arg_type = DECL_ARGUMENTS (callee_t), i = 0;
	       arg_type && i < gimple_call_num_args (call);
	       arg_type = TREE_CHAIN (arg_type), i++)
	    {
	      tree operand = gimple_call_arg (call, i);
	      if (operand)
		{
		  last_arg_type = TREE_TYPE (arg_type);
		  check_cast (last_arg_type, operand);
		}
	      else
		/* The code reaches here for some unfortunate
		   builtin functions that do not have a list of
		   argument types.  */
		break;
	    }
	}

      /* In the case where we have a var_args function, we need to
	 check the remaining parameters against the last argument.  */
      arg_type = last_arg_type;
      for ( ; i < gimple_call_num_args (call); i++)
	{
	  tree operand = gimple_call_arg (call, i);
	  if (arg_type)
	    check_cast (arg_type, operand);
	  else
	    {
	      /* The code reaches here for some unfortunate
		 builtin functions that do not have a list of
		 argument types.  Most of these functions have
		 been marked as having their parameters not
		 escape, but for the rest, the type is doomed.  */
	      tree type = get_canon_type (TREE_TYPE (operand), false, false);
	      mark_interesting_type (type, FULL_ESCAPE);
	    }
	}
    }

  /* The callee is either unknown (indirect call) or there is just no
     scannable code for it (external call) .  We look to see if there
     are any bits available for the callee (such as by declaration or
     because it is builtin) and process solely on the basis of those
     bits. */
  if (avail == AVAIL_NOT_AVAILABLE || avail == AVAIL_OVERWRITABLE)
    {
      /* If this is a direct call to an external function, mark all of
	 the parameter and return types.  */
      for (i = 0; i < gimple_call_num_args (call); i++)
	{
	  tree operand = gimple_call_arg (call, i);
	  tree type = get_canon_type (TREE_TYPE (operand), false, false);
	  mark_interesting_type (type, EXPOSED_PARAMETER);
	}

      if (callee_t)
	{
	  tree type =
	    get_canon_type (TREE_TYPE (TREE_TYPE (callee_t)), false, false);
	  mark_interesting_type (type, EXPOSED_PARAMETER);
	}
    }
}

/* CODE is the operation on OP0 and OP1.  OP0 is the operand that we
   *know* is a pointer type.  OP1 may be a pointer type.  */
static bool
okay_pointer_operation (enum tree_code code, tree op0, tree op1)
{
  tree op0type = TYPE_MAIN_VARIANT (TREE_TYPE (op0));

  switch (code)
    {
    case MULT_EXPR:
      /* Multiplication does not change alignment.  */
      return true;
      break;
    case MINUS_EXPR:
    case PLUS_EXPR:
    case POINTER_PLUS_EXPR:
      {
	tree base, offset;
	gimple offset_cast_stmt;

	if (POINTER_TYPE_P (op0type)
	    && TREE_CODE (op0) == SSA_NAME
	    && TREE_CODE (op1) == SSA_NAME
	    && is_array_access_through_pointer_and_index (code, op0, op1,
							  &base,
							  &offset,
							  &offset_cast_stmt))
	  return true;
	else
	  {
	    tree size_of_op0_points_to = TYPE_SIZE_UNIT (TREE_TYPE (op0type));

	    if (CONSTANT_CLASS_P (op1)
		&& size_of_op0_points_to
		&& multiple_of_p (TREE_TYPE (size_of_op0_points_to),
				  op1, size_of_op0_points_to))
	      return true;

	    if (CONSTANT_CLASS_P (op0)
		&& size_of_op0_points_to
		&& multiple_of_p (TREE_TYPE (size_of_op0_points_to),
				  op0, size_of_op0_points_to))
	      return true;
	  }
      }
      break;
    default:
      return false;
    }
  return false;
}



/* Helper for scan_for_refs.  Check the operands of an assignment to
   mark types that may escape.  */

static void
check_assign (gimple t)
{
  /* First look on the lhs and see what variable is stored to */
  check_lhs_var (gimple_assign_lhs (t));

  /* For the purposes of figuring out what the cast affects */

  /* Next check the operands on the rhs to see if they are ok. */
  switch (TREE_CODE_CLASS (gimple_assign_rhs_code (t)))
    {
    case tcc_binary:
      {
	tree op0 = gimple_assign_rhs1 (t);
	tree type0 = get_canon_type (TREE_TYPE (op0), false, false);
	tree op1 = gimple_assign_rhs2 (t);
	tree type1 = get_canon_type (TREE_TYPE (op1), false, false);

	/* If this is pointer arithmetic of any bad sort, then
	    we need to mark the types as bad.  For binary
	    operations, no binary operator we currently support
	    is always "safe" in regard to what it would do to
	    pointers for purposes of determining which types
	    escape, except operations of the size of the type.
	    It is possible that min and max under the right set
	    of circumstances and if the moon is in the correct
	    place could be safe, but it is hard to see how this
	    is worth the effort.  */
	if (type0 && POINTER_TYPE_P (type0)
	    && !okay_pointer_operation (gimple_assign_rhs_code (t), op0, op1))
	  mark_interesting_type (type0, FULL_ESCAPE);

	if (type1 && POINTER_TYPE_P (type1)
	    && !okay_pointer_operation (gimple_assign_rhs_code (t), op1, op0))
	  mark_interesting_type (type1, FULL_ESCAPE);

	look_for_casts (op0);
	look_for_casts (op1);
	check_rhs_var (op0);
	check_rhs_var (op1);
      }
      break;

    case tcc_unary:
      {
	tree op0 = gimple_assign_rhs1 (t);
	tree type0 = get_canon_type (TREE_TYPE (op0), false, false);

	/* For unary operations, if the operation is NEGATE or ABS on
	   a pointer, this is also considered pointer arithmetic and
	   thus, bad for business.  */
	if (type0
	    && POINTER_TYPE_P (type0)
	    && (TREE_CODE (op0) == NEGATE_EXPR
	      || TREE_CODE (op0) == ABS_EXPR))
	  mark_interesting_type (type0, FULL_ESCAPE);

	check_rhs_var (op0);
	look_for_casts (op0);
      }
      break;

    case tcc_reference:
      look_for_casts (gimple_assign_rhs1 (t));
      check_rhs_var (gimple_assign_rhs1 (t));
      break;

    case tcc_declaration:
      check_rhs_var (gimple_assign_rhs1 (t));
      break;

    case tcc_expression:
      if (gimple_assign_rhs_code (t) == ADDR_EXPR)
	{
	  tree rhs = gimple_assign_rhs1 (t);
	  look_for_casts (TREE_OPERAND (rhs, 0));
	  check_rhs_var (rhs);
	}
      break;

    default:
      break;
    }
}


/* Scan statement T for references to types and mark anything
   interesting.  */

static void
scan_for_refs (gimple t)
{
  switch (gimple_code (t))
    {
    case GIMPLE_ASSIGN:
      check_assign (t);
      break;

    case GIMPLE_CALL:
      /* If this is a call to malloc, squirrel away the result so we
	 do mark the resulting cast as being bad.  */
      check_call (t);
      break;

    case GIMPLE_ASM:
      check_asm (t);
      break;

    default:
      break;
    }

  return;
}


/* The init routine for analyzing global static variable usage.  See
   comments at top for description.  */
static void
ipa_init (void)
{
  bitmap_obstack_initialize (&ipa_obstack);
  global_types_exposed_parameter = BITMAP_ALLOC (&ipa_obstack);
  global_types_full_escape = BITMAP_ALLOC (&ipa_obstack);
  global_types_seen = BITMAP_ALLOC (&ipa_obstack);

  uid_to_canon_type = splay_tree_new (splay_tree_compare_ints, 0, 0);
  all_canon_types = splay_tree_new (compare_type_brand, 0, 0);
  type_to_canon_type = splay_tree_new (splay_tree_compare_pointers, 0, 0);
  uid_to_subtype_map = splay_tree_new (splay_tree_compare_ints, 0, 0);
  uid_to_addressof_down_map = splay_tree_new (splay_tree_compare_ints, 0, 0);
  uid_to_addressof_up_map = splay_tree_new (splay_tree_compare_ints, 0, 0);

  /* There are some shared nodes, in particular the initializers on
     static declarations.  We do not need to scan them more than once
     since all we would be interested in are the addressof
     operations.  */
  visited_nodes = pointer_set_create ();
  initialized = true;
}

/* Check out the rhs of a static or global initialization VNODE to see
   if any of them contain addressof operations.  Note that some of
   these variables may not even be referenced in the code in this
   compilation unit but their right hand sides may contain references
   to variables defined within this unit.  */

static void
analyze_variable (struct varpool_node *vnode)
{
  tree global = vnode->decl;
  tree type = get_canon_type (TREE_TYPE (global), false, false);

  /* If this variable has exposure beyond the compilation unit, add
     its type to the global types.  */

  if (vnode->externally_visible)
    mark_interesting_type (type, FULL_ESCAPE);

  gcc_assert (TREE_CODE (global) == VAR_DECL);

  if (DECL_INITIAL (global))
    check_tree (DECL_INITIAL (global));
}

/* This is the main routine for finding the reference patterns for
   global variables within a function FN.  */

static void
analyze_function (struct cgraph_node *fn)
{
  tree decl = fn->decl;
  check_function_parameter_and_return_types (decl,
					     fn->local.externally_visible);
  if (dump_file)
    fprintf (dump_file, "\n local analysis of %s", cgraph_node_name (fn));

  {
    struct function *this_cfun = DECL_STRUCT_FUNCTION (decl);
    basic_block this_block;

    FOR_EACH_BB_FN (this_block, this_cfun)
      {
	gimple_stmt_iterator gsi;
	for (gsi = gsi_start_bb (this_block); !gsi_end_p (gsi); gsi_next (&gsi))
	  scan_for_refs (gsi_stmt (gsi));
      }
  }

  /* There may be const decls with interesting right hand sides.  */
  if (DECL_STRUCT_FUNCTION (decl))
    {
      tree var;
      unsigned ix;

      FOR_EACH_LOCAL_DECL (DECL_STRUCT_FUNCTION (decl), ix, var)
	{
<<<<<<< HEAD
	  tree var = TREE_VALUE (step);
=======
>>>>>>> 03d20231
	  if (TREE_CODE (var) == VAR_DECL
	      && DECL_INITIAL (var)
	      && !TREE_STATIC (var))
	    check_tree (DECL_INITIAL (var));
	  get_canon_type (TREE_TYPE (var), false, false);
	}
    }
}



/* Convert a type_UID into a type.  */
static tree
type_for_uid (int uid)
{
  splay_tree_node result =
    splay_tree_lookup (uid_to_canon_type, (splay_tree_key) uid);

  if (result)
    return (tree) result->value;
  else return NULL;
}

/* Return a bitmap with the subtypes of the type for UID.  If it
   does not exist, return either NULL or a new bitmap depending on the
   value of CREATE.  */

static bitmap
subtype_map_for_uid (int uid, bool create)
{
  splay_tree_node result = splay_tree_lookup (uid_to_subtype_map,
			      (splay_tree_key) uid);

  if (result)
    return (bitmap) result->value;
  else if (create)
    {
      bitmap subtype_map = BITMAP_ALLOC (&ipa_obstack);
      splay_tree_insert (uid_to_subtype_map,
			 uid,
			 (splay_tree_value)subtype_map);
      return subtype_map;
    }
  else return NULL;
}

/* Mark all of the supertypes and field types of TYPE as being seen.
   Also accumulate the subtypes for each type so that
   close_types_full_escape can mark a subtype as escaping if the
   supertype escapes.  */

static void
close_type_seen (tree type)
{
  tree field;
  int i, uid;
  tree binfo, base_binfo;

  /* See thru all pointer tos and array ofs. */
  type = get_canon_type (type, true, true);
  if (!type)
    return;

  uid = TYPE_UID (type);

  if (!bitmap_set_bit (been_there_done_that, uid))
    return;

  /* If we are doing a language with a type hierarchy, mark all of
     the superclasses.  */
  if (TYPE_BINFO (type))
    for (binfo = TYPE_BINFO (type), i = 0;
	 BINFO_BASE_ITERATE (binfo, i, base_binfo); i++)
      {
	tree binfo_type = BINFO_TYPE (base_binfo);
	bitmap subtype_map = subtype_map_for_uid
	  (TYPE_UID (TYPE_MAIN_VARIANT (binfo_type)), true);
	bitmap_set_bit (subtype_map, uid);
	close_type_seen (get_canon_type (binfo_type, true, true));
      }

  /* If the field is a struct or union type, mark all of the
     subfields.  */
  for (field = TYPE_FIELDS (type);
       field;
       field = DECL_CHAIN (field))
    {
      tree field_type;
      if (TREE_CODE (field) != FIELD_DECL)
	continue;

      field_type = TREE_TYPE (field);
      if (ipa_type_escape_star_count_of_interesting_or_array_type (field_type) >= 0)
	close_type_seen (get_canon_type (field_type, true, true));
    }
}

/* Take a TYPE that has been passed by value to an external function
   and mark all of the fields that have pointer types as escaping. For
   any of the non pointer types that are structures or unions,
   recurse.  TYPE is never a pointer type.  */

static void
close_type_exposed_parameter (tree type)
{
  tree field;
  int uid;

  type = get_canon_type (type, false, false);
  if (!type)
    return;
  uid = TYPE_UID (type);
  gcc_assert (!POINTER_TYPE_P (type));

  if (!bitmap_set_bit (been_there_done_that, uid))
    return;

  /* If the field is a struct or union type, mark all of the
     subfields.  */
  for (field = TYPE_FIELDS (type);
       field;
       field = TREE_CHAIN (field))
    {
      tree field_type;

      if (TREE_CODE (field) != FIELD_DECL)
	continue;

      field_type = get_canon_type (TREE_TYPE (field), false, false);
      mark_interesting_type (field_type, EXPOSED_PARAMETER);

      /* Only recurse for non pointer types of structures and unions.  */
      if (ipa_type_escape_star_count_of_interesting_type (field_type) == 0)
	close_type_exposed_parameter (field_type);
    }
}

/* The next function handles the case where a type fully escapes.
   This means that not only does the type itself escape,

   a) the type of every field recursively escapes
   b) the type of every subtype escapes as well as the super as well
   as all of the pointer to types for each field.

   Note that pointer to types are not marked as escaping.  If the
   pointed to type escapes, the pointer to type also escapes.

   Take a TYPE that has had the address taken for an instance of it
   and mark all of the types for its fields as having their addresses
   taken. */

static void
close_type_full_escape (tree type)
{
  tree field;
  unsigned int i;
  int uid;
  tree binfo, base_binfo;
  bitmap_iterator bi;
  bitmap subtype_map;
  splay_tree_node address_result;

  /* Strip off any pointer or array types.  */
  type = get_canon_type (type, true, true);
  if (!type)
    return;
  uid = TYPE_UID (type);

  if (!bitmap_set_bit (been_there_done_that, uid))
    return;

  subtype_map = subtype_map_for_uid (uid, false);

  /* If we are doing a language with a type hierarchy, mark all of
     the superclasses.  */
  if (TYPE_BINFO (type))
    for (binfo = TYPE_BINFO (type), i = 0;
	 BINFO_BASE_ITERATE (binfo, i, base_binfo); i++)
      {
	tree binfotype = BINFO_TYPE (base_binfo);
	binfotype = mark_type (binfotype, FULL_ESCAPE);
	close_type_full_escape (binfotype);
      }

  /* Mark as escaped any types that have been down casted to
     this type. */
  if (subtype_map)
    EXECUTE_IF_SET_IN_BITMAP (subtype_map, 0, i, bi)
      {
	tree subtype = type_for_uid (i);
	subtype = mark_type (subtype, FULL_ESCAPE);
	close_type_full_escape (subtype);
      }

  /* If the field is a struct or union type, mark all of the
     subfields.  */
  for (field = TYPE_FIELDS (type);
       field;
       field = TREE_CHAIN (field))
    {
      tree field_type;
      if (TREE_CODE (field) != FIELD_DECL)
	continue;

      field_type = TREE_TYPE (field);
      if (ipa_type_escape_star_count_of_interesting_or_array_type (field_type) >= 0)
	{
	  field_type = mark_type (field_type, FULL_ESCAPE);
	  close_type_full_escape (field_type);
	}
    }

  /* For all of the types A that contain this type B and were part of
     an expression like "&...A.B...", mark the A's as escaping.  */
  address_result = splay_tree_lookup (uid_to_addressof_up_map,
				      (splay_tree_key) uid);
  if (address_result)
    {
      bitmap containing_classes = (bitmap) address_result->value;
      EXECUTE_IF_SET_IN_BITMAP (containing_classes, 0, i, bi)
	{
	  close_type_full_escape (type_for_uid (i));
	}
    }
}

/* Transitively close the addressof bitmap for the type with UID.
   This means that if we had a.b and b.c, a would have both b and c in
   its maps.  */

static bitmap
close_addressof_down (int uid)
{
  bitmap_iterator bi;
  splay_tree_node result =
    splay_tree_lookup (uid_to_addressof_down_map, (splay_tree_key) uid);
  bitmap map = NULL;
  bitmap new_map;
  unsigned int i;

  if (result)
    map = (bitmap) result->value;
  else
    return NULL;

  if (!bitmap_set_bit (been_there_done_that, uid))
    return map;

  /* If the type escapes, get rid of the addressof map, it will not be
     needed.  */
  if (bitmap_bit_p (global_types_full_escape, uid))
    {
      BITMAP_FREE (map);
      splay_tree_remove (uid_to_addressof_down_map, (splay_tree_key) uid);
      return NULL;
    }

  /* The new_map will have all of the bits for the enclosed fields and
     will have the unique id version of the old map.  */
  new_map = BITMAP_ALLOC (&ipa_obstack);

  EXECUTE_IF_SET_IN_BITMAP (map, 0, i, bi)
    {
      bitmap submap = close_addressof_down (i);
      bitmap_set_bit (new_map, i);
      if (submap)
	bitmap_ior_into (new_map, submap);
    }
  result->value = (splay_tree_value) new_map;

  BITMAP_FREE (map);
  return new_map;
}


/* The main entry point for type escape analysis.  */

static unsigned int
type_escape_execute (void)
{
  struct cgraph_node *node;
  struct varpool_node *vnode;
  unsigned int i;
  bitmap_iterator bi;
  splay_tree_node result;

  ipa_init ();

  /* Process all of the variables first.  */
  FOR_EACH_STATIC_VARIABLE (vnode)
    analyze_variable (vnode);

  /* Process all of the functions next.

     We do not want to process any of the clones so we check that this
     is a master clone.  However, we do need to process any
     AVAIL_OVERWRITABLE functions (these are never clones) because
     they may cause a type variable to escape.
  */
  for (node = cgraph_nodes; node; node = node->next)
    if (node->analyzed && !node->clone_of)
      analyze_function (node);


  pointer_set_destroy (visited_nodes);
  visited_nodes = NULL;

  /* Do all of the closures to discover which types escape the
     compilation unit.  */

  been_there_done_that = BITMAP_ALLOC (&ipa_obstack);
  bitmap_tmp = BITMAP_ALLOC (&ipa_obstack);

  /* Examine the types that we have directly seen in scanning the code
     and add to that any contained types or superclasses.  */

  bitmap_copy (bitmap_tmp, global_types_seen);
  EXECUTE_IF_SET_IN_BITMAP (bitmap_tmp, 0, i, bi)
    {
      tree type = type_for_uid (i);
      /* Only look at records and unions and pointer tos.  */
      if (ipa_type_escape_star_count_of_interesting_or_array_type (type) >= 0)
	close_type_seen (type);
    }
  bitmap_clear (been_there_done_that);

  /* Examine all of the types passed by value and mark any enclosed
     pointer types as escaping.  */
  bitmap_copy (bitmap_tmp, global_types_exposed_parameter);
  EXECUTE_IF_SET_IN_BITMAP (bitmap_tmp, 0, i, bi)
    {
      close_type_exposed_parameter (type_for_uid (i));
    }
  bitmap_clear (been_there_done_that);

  /* Close the types for escape.  If something escapes, then any
     enclosed types escape as well as any subtypes.  */
  bitmap_copy (bitmap_tmp, global_types_full_escape);
  EXECUTE_IF_SET_IN_BITMAP (bitmap_tmp, 0, i, bi)
    {
      close_type_full_escape (type_for_uid (i));
    }
  bitmap_clear (been_there_done_that);

  /* Before this pass, the uid_to_addressof_down_map for type X
     contained an entry for Y if there had been an operation of the
     form &X.Y.  This step adds all of the fields contained within Y
     (recursively) to X's map.  */

  result = splay_tree_min (uid_to_addressof_down_map);
  while (result)
    {
      int uid = result->key;
      /* Close the addressof map, i.e. copy all of the transitive
	 substructures up to this level.  */
      close_addressof_down (uid);
      result = splay_tree_successor (uid_to_addressof_down_map, uid);
    }

  /* Do not need the array types and pointer types in the persistent
     data structures.  */
  result = splay_tree_min (all_canon_types);
  while (result)
    {
      tree type = (tree) result->value;
      tree key = (tree) result->key;
      if (POINTER_TYPE_P (type)
	  || TREE_CODE (type) == ARRAY_TYPE)
	{
	  splay_tree_remove (all_canon_types, (splay_tree_key) result->key);
	  splay_tree_remove (type_to_canon_type, (splay_tree_key) type);
	  splay_tree_remove (uid_to_canon_type, (splay_tree_key) TYPE_UID (type));
	  bitmap_clear_bit (global_types_seen, TYPE_UID (type));
	}
      result = splay_tree_successor (all_canon_types, (splay_tree_key) key);
    }

  if (dump_file)
    {
      EXECUTE_IF_SET_IN_BITMAP (global_types_seen, 0, i, bi)
	{
	  /* The pointer types are in the global_types_full_escape
	     bitmap but not in the backwards map.  They also contain
	     no useful information since they are not marked.  */
	  tree type = type_for_uid (i);
	  fprintf(dump_file, "type %d ", i);
	  print_generic_expr (dump_file, type, 0);
	  if (bitmap_bit_p (global_types_full_escape, i))
	    fprintf(dump_file, " escaped\n");
	  else
	    fprintf(dump_file, " contained\n");
	}
    }

  /* Get rid of uid_to_addressof_up_map and its bitmaps.  */
  result = splay_tree_min (uid_to_addressof_up_map);
  while (result)
    {
      int uid = (int)result->key;
      bitmap bm = (bitmap)result->value;

      BITMAP_FREE (bm);
      splay_tree_remove (uid_to_addressof_up_map, (splay_tree_key) uid);
      result = splay_tree_successor (uid_to_addressof_up_map, uid);
    }

  /* Get rid of the subtype map.  */
  result = splay_tree_min (uid_to_subtype_map);
  while (result)
    {
      bitmap b = (bitmap)result->value;
      BITMAP_FREE(b);
      splay_tree_remove (uid_to_subtype_map, result->key);
      result = splay_tree_min (uid_to_subtype_map);
    }
  splay_tree_delete (uid_to_subtype_map);
  uid_to_subtype_map = NULL;

  BITMAP_FREE (global_types_exposed_parameter);
  BITMAP_FREE (been_there_done_that);
  BITMAP_FREE (bitmap_tmp);
  return 0;
}

static bool
gate_type_escape_vars (void)
{
  return flag_ipa_struct_reorg && flag_whole_program && (optimize > 0);
}

struct simple_ipa_opt_pass pass_ipa_type_escape =
{
 {
  SIMPLE_IPA_PASS,
  "type-escape-var",			/* name */
  gate_type_escape_vars,		/* gate */
  type_escape_execute,			/* execute */
  NULL,					/* sub */
  NULL,					/* next */
  0,					/* static_pass_number */
  TV_IPA_TYPE_ESCAPE,	        	/* tv_id */
  0,	                                /* properties_required */
  0,					/* properties_provided */
  0,					/* properties_destroyed */
  0,					/* todo_flags_start */
  0                                     /* todo_flags_finish */
 }
};<|MERGE_RESOLUTION|>--- conflicted
+++ resolved
@@ -487,24 +487,11 @@
   uid = TYPE_UID (type);
   if (!bitmap_set_bit (map, uid))
     return type;
-<<<<<<< HEAD
-  else
-    {
-      bitmap_set_bit (map, uid);
-      if (escape_status == FULL_ESCAPE)
-	{
-	  /* Efficiency hack. When things are bad, do not mess around
-	     with this type anymore.  */
-	  bitmap_set_bit (global_types_exposed_parameter, uid);
-	}
-    }
-=======
   else if (escape_status == FULL_ESCAPE)
     /* Efficiency hack. When things are bad, do not mess around
        with this type anymore.  */
     bitmap_set_bit (global_types_exposed_parameter, uid);
 
->>>>>>> 03d20231
   return type;
 }
 
@@ -1038,11 +1025,7 @@
 {
   tree arg;
 
-<<<<<<< HEAD
-  if (TYPE_ARG_TYPES (TREE_TYPE (fn)))
-=======
   if (prototype_p (TREE_TYPE (fn)))
->>>>>>> 03d20231
     {
       for (arg = TYPE_ARG_TYPES (TREE_TYPE (fn));
 	   arg && TREE_VALUE (arg) != void_type_node;
@@ -1693,10 +1676,6 @@
 
       FOR_EACH_LOCAL_DECL (DECL_STRUCT_FUNCTION (decl), ix, var)
 	{
-<<<<<<< HEAD
-	  tree var = TREE_VALUE (step);
-=======
->>>>>>> 03d20231
 	  if (TREE_CODE (var) == VAR_DECL
 	      && DECL_INITIAL (var)
 	      && !TREE_STATIC (var))
