<<<<<<< HEAD
/* Const/copy propagation and SSA_NAME replacement support routines.
=======
/* Copy propagation and SSA_NAME replacement support routines.
>>>>>>> 8c044a9c
   Copyright (C) 2004, 2005 Free Software Foundation, Inc.

This file is part of GCC.

GCC is free software; you can redistribute it and/or modify
it under the terms of the GNU General Public License as published by
the Free Software Foundation; either version 2, or (at your option)
any later version.

GCC is distributed in the hope that it will be useful,
but WITHOUT ANY WARRANTY; without even the implied warranty of
MERCHANTABILITY or FITNESS FOR A PARTICULAR PURPOSE.  See the
GNU General Public License for more details.

You should have received a copy of the GNU General Public License
along with GCC; see the file COPYING.  If not, write to
the Free Software Foundation, 51 Franklin Street, Fifth Floor,
Boston, MA 02110-1301, USA.  */

#include "config.h"
#include "system.h"
#include "coretypes.h"
#include "tm.h"
#include "tree.h"
#include "flags.h"
#include "rtl.h"
#include "tm_p.h"
#include "ggc.h"
#include "basic-block.h"
#include "output.h"
#include "expr.h"
#include "function.h"
#include "diagnostic.h"
#include "timevar.h"
#include "tree-dump.h"
#include "tree-flow.h"
#include "tree-pass.h"
#include "tree-ssa-propagate.h"
#include "langhooks.h"

/* This file implements the copy propagation pass and provides a
   handful of interfaces for performing const/copy propagation and
   simple expression replacement which keep variable annotations
   up-to-date.

   We require that for any copy operation where the RHS and LHS have
   a non-null memory tag the memory tag be the same.   It is OK
   for one or both of the memory tags to be NULL.

   We also require tracking if a variable is dereferenced in a load or
   store operation.

   We enforce these requirements by having all copy propagation and
   replacements of one SSA_NAME with a different SSA_NAME to use the
   APIs defined in this file.  */

/* Return true if we may propagate ORIG into DEST, false otherwise.  */

bool
may_propagate_copy (tree dest, tree orig)
{
  tree type_d = TREE_TYPE (dest);
  tree type_o = TREE_TYPE (orig);

  /* Do not copy between types for which we *do* need a conversion.  */
  if (!tree_ssa_useless_type_conversion_1 (type_d, type_o))
    return false;

  /* FIXME.  GIMPLE is allowing pointer assignments and comparisons of
     pointers that have different alias sets.  This means that these
     pointers will have different memory tags associated to them.

     If we allow copy propagation in these cases, statements de-referencing
     the new pointer will now have a reference to a different memory tag
     with potentially incorrect SSA information.

     This was showing up in libjava/java/util/zip/ZipFile.java with code
     like:

     	struct java.io.BufferedInputStream *T.660;
	struct java.io.BufferedInputStream *T.647;
	struct java.io.InputStream *is;
	struct java.io.InputStream *is.662;
	[ ... ]
	T.660 = T.647;
	is = T.660;	<-- This ought to be type-casted
	is.662 = is;

     Also, f/name.c exposed a similar problem with a COND_EXPR predicate
     that was causing DOM to generate and equivalence with two pointers of
     alias-incompatible types:

     	struct _ffename_space *n;
	struct _ffename *ns;
	[ ... ]
	if (n == ns)
	  goto lab;
	...
	lab:
	return n;

     I think that GIMPLE should emit the appropriate type-casts.  For the
     time being, blocking copy-propagation in these cases is the safe thing
     to do.  */
  if (TREE_CODE (dest) == SSA_NAME
      && TREE_CODE (orig) == SSA_NAME
      && POINTER_TYPE_P (type_d)
      && POINTER_TYPE_P (type_o))
    {
      tree mt_dest = var_ann (SSA_NAME_VAR (dest))->type_mem_tag;
      tree mt_orig = var_ann (SSA_NAME_VAR (orig))->type_mem_tag;
      if (mt_dest && mt_orig && mt_dest != mt_orig)
	return false;
      else if (!lang_hooks.types_compatible_p (type_d, type_o))
	return false;
      else if (get_alias_set (TREE_TYPE (type_d)) != 
	       get_alias_set (TREE_TYPE (type_o)))
	return false;
    }

  /* If the destination is a SSA_NAME for a virtual operand, then we have
     some special cases to handle.  */
  if (TREE_CODE (dest) == SSA_NAME && !is_gimple_reg (dest))
    {
      /* If both operands are SSA_NAMEs referring to virtual operands, then
	 we can always propagate.  */
      if (TREE_CODE (orig) == SSA_NAME
	  && !is_gimple_reg (orig))
	return true;

      /* We have a "copy" from something like a constant into a virtual
	 operand.  Reject these.  */
      return false;
    }

  /* If ORIG flows in from an abnormal edge, it cannot be propagated.  */
  if (TREE_CODE (orig) == SSA_NAME
      && SSA_NAME_OCCURS_IN_ABNORMAL_PHI (orig))
    return false;

  /* If DEST is an SSA_NAME that flows from an abnormal edge, then it
     cannot be replaced.  */
  if (TREE_CODE (dest) == SSA_NAME
      && SSA_NAME_OCCURS_IN_ABNORMAL_PHI (dest))
    return false;

  /* Anything else is OK.  */
  return true;
}

/* Similarly, but we know that we're propagating into an ASM_EXPR.  */

bool
may_propagate_copy_into_asm (tree dest)
{
  /* Hard register operands of asms are special.  Do not bypass.  */
  return !(TREE_CODE (dest) == SSA_NAME
	   && TREE_CODE (SSA_NAME_VAR (dest)) == VAR_DECL
	   && DECL_HARD_REGISTER (SSA_NAME_VAR (dest)));
}


/* Given two SSA_NAMEs pointers ORIG and NEW such that we are copy
   propagating NEW into ORIG, consolidate aliasing information so that
   they both share the same memory tags.  */

void
merge_alias_info (tree orig, tree new)
{
  tree new_sym = SSA_NAME_VAR (new);
  tree orig_sym = SSA_NAME_VAR (orig);
  var_ann_t new_ann = var_ann (new_sym);
  var_ann_t orig_ann = var_ann (orig_sym);

  gcc_assert (POINTER_TYPE_P (TREE_TYPE (orig)));
  gcc_assert (POINTER_TYPE_P (TREE_TYPE (new)));

#if defined ENABLE_CHECKING
  gcc_assert (lang_hooks.types_compatible_p (TREE_TYPE (orig),
					     TREE_TYPE (new)));

  /* If the pointed-to alias sets are different, these two pointers
     would never have the same memory tag.  In this case, NEW should
     not have been propagated into ORIG.  */
  gcc_assert (get_alias_set (TREE_TYPE (TREE_TYPE (new_sym)))
	      == get_alias_set (TREE_TYPE (TREE_TYPE (orig_sym))));
#endif

  /* Synchronize the type tags.  If both pointers had a tag and they
     are different, then something has gone wrong.  Type tags can
     always be merged because they are flow insensitive, all the SSA
     names of the same base DECL share the same type tag.  */
  if (new_ann->type_mem_tag == NULL_TREE)
    new_ann->type_mem_tag = orig_ann->type_mem_tag;
  else if (orig_ann->type_mem_tag == NULL_TREE)
    orig_ann->type_mem_tag = new_ann->type_mem_tag;
  else
    gcc_assert (new_ann->type_mem_tag == orig_ann->type_mem_tag);

<<<<<<< HEAD
#if defined ENABLE_CHECKING
  {
    struct ptr_info_def *orig_ptr_info = SSA_NAME_PTR_INFO (orig);
    struct ptr_info_def *new_ptr_info = SSA_NAME_PTR_INFO (new);

    if (orig_ptr_info
	&& new_ptr_info
	&& orig_ptr_info->name_mem_tag
	&& new_ptr_info->name_mem_tag
	&& orig_ptr_info->pt_vars
	&& new_ptr_info->pt_vars)
    {
      /* Note that pointer NEW may actually have a different set of
	 pointed-to variables.  However, since NEW is being
	 copy-propagated into ORIG, it must always be true that the
	 pointed-to set for pointer NEW is the same, or a subset, of
	 the pointed-to set for pointer ORIG.  If this isn't the case,
	 we shouldn't have been able to do the propagation of NEW into
	 ORIG.  */
      gcc_assert (bitmap_intersect_p (new_ptr_info->pt_vars,
				      orig_ptr_info->pt_vars));
    }
  }
#endif
=======
  /* Check that flow-sensitive information is compatible.  Notice that
     we may not merge flow-sensitive information here.  This function
     is called when propagating equivalences dictated by the IL, like
     a copy operation P_i = Q_j, and from equivalences dictated by
     control-flow, like if (P_i == Q_j).
     
     In the former case, P_i and Q_j are equivalent in every block
     dominated by the assignment, so their flow-sensitive information
     is always the same.  However, in the latter case, the pointers
     P_i and Q_j are only equivalent in one of the sub-graphs out of
     the predicate, so their flow-sensitive information is not the
     same in every block dominated by the predicate.

     Since we cannot distinguish one case from another in this
     function, we can only make sure that if P_i and Q_j have
     flow-sensitive information, they should be compatible.  */
  if (SSA_NAME_PTR_INFO (orig) && SSA_NAME_PTR_INFO (new))
    {
      struct ptr_info_def *orig_ptr_info = SSA_NAME_PTR_INFO (orig);
      struct ptr_info_def *new_ptr_info = SSA_NAME_PTR_INFO (new);

      /* Note that pointer NEW and ORIG may actually have different
	 pointed-to variables (e.g., PR 18291 represented in
	 testsuite/gcc.c-torture/compile/pr18291.c).  However, since
	 NEW is being copy-propagated into ORIG, it must always be
	 true that the pointed-to set for pointer NEW is the same, or
	 a subset, of the pointed-to set for pointer ORIG.  If this
	 isn't the case, we shouldn't have been able to do the
	 propagation of NEW into ORIG.  */
      if (orig_ptr_info->name_mem_tag
	  && new_ptr_info->name_mem_tag
	  && orig_ptr_info->pt_vars
	  && new_ptr_info->pt_vars)
	gcc_assert (bitmap_intersect_p (new_ptr_info->pt_vars,
					orig_ptr_info->pt_vars));
    }
>>>>>>> 8c044a9c
}   


/* Common code for propagate_value and replace_exp.

   Replace use operand OP_P with VAL.  FOR_PROPAGATION indicates if the
   replacement is done to propagate a value or not.  */

static void
replace_exp_1 (use_operand_p op_p, tree val,
	       bool for_propagation ATTRIBUTE_UNUSED)
{
  tree op = USE_FROM_PTR (op_p);

#if defined ENABLE_CHECKING
  gcc_assert (!(for_propagation
		&& TREE_CODE (op) == SSA_NAME
		&& TREE_CODE (val) == SSA_NAME
		&& !may_propagate_copy (op, val)));
#endif

  if (TREE_CODE (val) == SSA_NAME)
    {
      if (TREE_CODE (op) == SSA_NAME && POINTER_TYPE_P (TREE_TYPE (op)))
	merge_alias_info (op, val);
      SET_USE (op_p, val);
    }
  else
    SET_USE (op_p, unsave_expr_now (val));
}


/* Propagate the value VAL (assumed to be a constant or another SSA_NAME)
   into the operand pointed to by OP_P.

   Use this version for const/copy propagation as it will perform additional
   checks to ensure validity of the const/copy propagation.  */

void
propagate_value (use_operand_p op_p, tree val)
{
  replace_exp_1 (op_p, val, true);
}


/* Propagate the value VAL (assumed to be a constant or another SSA_NAME)
   into the tree pointed to by OP_P.

   Use this version for const/copy propagation when SSA operands are not
   available.  It will perform the additional checks to ensure validity of
   the const/copy propagation, but will not update any operand information.
   Be sure to mark the stmt as modified.  */

void
propagate_tree_value (tree *op_p, tree val)
{
#if defined ENABLE_CHECKING
  gcc_assert (!(TREE_CODE (val) == SSA_NAME
		&& TREE_CODE (*op_p) == SSA_NAME
		&& !may_propagate_copy (*op_p, val)));
#endif

  if (TREE_CODE (val) == SSA_NAME)
    {
      if (TREE_CODE (*op_p) == SSA_NAME && POINTER_TYPE_P (TREE_TYPE (*op_p)))
	merge_alias_info (*op_p, val);
      *op_p = val;
    }
  else
    *op_p = unsave_expr_now (val);
}


/* Replace *OP_P with value VAL (assumed to be a constant or another SSA_NAME).

   Use this version when not const/copy propagating values.  For example,
   PRE uses this version when building expressions as they would appear
   in specific blocks taking into account actions of PHI nodes.  */

void
replace_exp (use_operand_p op_p, tree val)
{
  replace_exp_1 (op_p, val, false);
}


/*---------------------------------------------------------------------------
				Copy propagation
---------------------------------------------------------------------------*/
/* During propagation, we keep chains of variables that are copies of
   one another.  If variable X_i is a copy of X_j and X_j is a copy of
   X_k, COPY_OF will contain:

   	COPY_OF[i].VALUE = X_j
	COPY_OF[j].VALUE = X_k
	COPY_OF[k].VALUE = X_k

   After propagation, the copy-of value for each variable X_i is
   converted into the final value by walking the copy-of chains and
   updating COPY_OF[i].VALUE to be the last element of the chain.  */
static prop_value_t *copy_of;

/* Used in set_copy_of_val to determine if the last link of a copy-of
   chain has changed.  */
static tree *cached_last_copy_of;

/* True if we are doing copy propagation on loads and stores.  */
static bool do_store_copy_prop;


/* Return true if this statement may generate a useful copy.  */

static bool
stmt_may_generate_copy (tree stmt)
{
  tree lhs, rhs;
  stmt_ann_t ann;

  if (TREE_CODE (stmt) == PHI_NODE)
    return !SSA_NAME_OCCURS_IN_ABNORMAL_PHI (PHI_RESULT (stmt));

  if (TREE_CODE (stmt) != MODIFY_EXPR)
    return false;

  lhs = TREE_OPERAND (stmt, 0);
  rhs = TREE_OPERAND (stmt, 1);
  ann = stmt_ann (stmt);

  /* If the statement has volatile operands, it won't generate a
     useful copy.  */
  if (ann->has_volatile_ops)
    return false;

  /* If we are not doing store copy-prop, statements with loads and/or
     stores will never generate a useful copy.  */
  if (!do_store_copy_prop
      && !ZERO_SSA_OPERANDS (stmt, SSA_OP_ALL_VIRTUALS))
    return false;

  /* Otherwise, the only statements that generate useful copies are
     assignments whose RHS is just an SSA name that doesn't flow
     through abnormal edges.  */
  return TREE_CODE (rhs) == SSA_NAME && !SSA_NAME_OCCURS_IN_ABNORMAL_PHI (rhs);
}


/* Return the copy-of value for VAR.  */

static inline prop_value_t *
get_copy_of_val (tree var)
{
  prop_value_t *val = &copy_of[SSA_NAME_VERSION (var)];

  if (val->value == NULL_TREE
      && !stmt_may_generate_copy (SSA_NAME_DEF_STMT (var)))
    {
      /* If the variable will never generate a useful copy relation,
	 make it its own copy.  */
      val->value = var;
      val->mem_ref = NULL_TREE;
    }

  return val;
}


/* Return last link in the copy-of chain for VAR.  */

static tree
get_last_copy_of (tree var)
{
  tree last;
  int i;

  /* Traverse COPY_OF starting at VAR until we get to the last
     link in the chain.  Since it is possible to have cycles in PHI
     nodes, the copy-of chain may also contain cycles.
     
     To avoid infinite loops and to avoid traversing lengthy copy-of
     chains, we artificially limit the maximum number of chains we are
     willing to traverse.

     The value 5 was taken from a compiler and runtime library
     bootstrap and a mixture of C and C++ code from various sources.
     More than 82% of all copy-of chains were shorter than 5 links.  */
#define LIMIT	5

  last = var;
  for (i = 0; i < LIMIT; i++)
    {
      tree copy = copy_of[SSA_NAME_VERSION (last)].value;
      if (copy == NULL_TREE || copy == last)
	break;
      last = copy;
    }

  /* If we have reached the limit, then we are either in a copy-of
     cycle or the copy-of chain is too long.  In this case, just
     return VAR so that it is not considered a copy of anything.  */
  return (i < LIMIT ? last : var);
}


/* Set FIRST to be the first variable in the copy-of chain for DEST.
   If DEST's copy-of value or its copy-of chain has changed, return
   true.

   MEM_REF is the memory reference where FIRST is stored.  This is
   used when DEST is a non-register and we are copy propagating loads
   and stores.  */

static inline bool
set_copy_of_val (tree dest, tree first, tree mem_ref)
{
  unsigned int dest_ver = SSA_NAME_VERSION (dest);
  tree old_first, old_last, new_last;
  
  /* Set FIRST to be the first link in COPY_OF[DEST].  If that
     changed, return true.  */
  old_first = copy_of[dest_ver].value;
  copy_of[dest_ver].value = first;
  copy_of[dest_ver].mem_ref = mem_ref;

  if (old_first != first)
    return true;

  /* If FIRST and OLD_FIRST are the same, we need to check whether the
     copy-of chain starting at FIRST ends in a different variable.  If
     the copy-of chain starting at FIRST ends up in a different
     variable than the last cached value we had for DEST, then return
     true because DEST is now a copy of a different variable.

     This test is necessary because even though the first link in the
     copy-of chain may not have changed, if any of the variables in
     the copy-of chain changed its final value, DEST will now be the
     copy of a different variable, so we have to do another round of
     propagation for everything that depends on DEST.  */
  old_last = cached_last_copy_of[dest_ver];
  new_last = get_last_copy_of (dest);
  cached_last_copy_of[dest_ver] = new_last;

  return (old_last != new_last);
}


/* Dump the copy-of value for variable VAR to DUMP_FILE.  */

static void
dump_copy_of (FILE *dump_file, tree var)
{
  tree val;
  sbitmap visited;

  print_generic_expr (dump_file, var, dump_flags);

  if (TREE_CODE (var) != SSA_NAME)
    return;
    
  visited = sbitmap_alloc (num_ssa_names);
  sbitmap_zero (visited);
  SET_BIT (visited, SSA_NAME_VERSION (var));
  
  fprintf (dump_file, " copy-of chain: ");

  val = var;
  print_generic_expr (dump_file, val, 0);
  fprintf (dump_file, " ");
  while (copy_of[SSA_NAME_VERSION (val)].value)
    {
      fprintf (dump_file, "-> ");
      val = copy_of[SSA_NAME_VERSION (val)].value;
      print_generic_expr (dump_file, val, 0);
      fprintf (dump_file, " ");
      if (TEST_BIT (visited, SSA_NAME_VERSION (val)))
        break;
      SET_BIT (visited, SSA_NAME_VERSION (val));
    }

  val = get_copy_of_val (var)->value;
  if (val == NULL_TREE)
    fprintf (dump_file, "[UNDEFINED]");
  else if (val != var)
    fprintf (dump_file, "[COPY]");
  else
    fprintf (dump_file, "[NOT A COPY]");
  
  sbitmap_free (visited);
}


/* Evaluate the RHS of STMT.  If it produces a valid copy, set the LHS
   value and store the LHS into *RESULT_P.  If STMT generates more
   than one name (i.e., STMT is an aliased store), it is enough to
   store the first name in the V_MAY_DEF list into *RESULT_P.  After
   all, the names generated will be VUSEd in the same statements.  */

static enum ssa_prop_result
copy_prop_visit_assignment (tree stmt, tree *result_p)
{
  tree lhs, rhs;
  prop_value_t *rhs_val;

  lhs = TREE_OPERAND (stmt, 0);
  rhs = TREE_OPERAND (stmt, 1);

  gcc_assert (TREE_CODE (rhs) == SSA_NAME);

  rhs_val = get_copy_of_val (rhs);

  if (TREE_CODE (lhs) == SSA_NAME)
    {
      /* Straight copy between two SSA names.  First, make sure that
	 we can propagate the RHS into uses of LHS.  */
      if (!may_propagate_copy (lhs, rhs))
	return SSA_PROP_VARYING;

      /* Avoid copy propagation from an inner into an outer loop.
	 Otherwise, this may move loop variant variables outside of
	 their loops and prevent coalescing opportunities.  If the
	 value was loop invariant, it will be hoisted by LICM and
	 exposed for copy propagation.  */
      if (loop_depth_of_name (rhs) > loop_depth_of_name (lhs))
	return SSA_PROP_VARYING;

      /* Notice that in the case of assignments, we make the LHS be a
	 copy of RHS's value, not of RHS itself.  This avoids keeping
	 unnecessary copy-of chains (assignments cannot be in a cycle
	 like PHI nodes), speeding up the propagation process.
	 This is different from what we do in copy_prop_visit_phi_node. 
	 In those cases, we are interested in the copy-of chains.  */
      *result_p = lhs;
      if (set_copy_of_val (*result_p, rhs_val->value, rhs_val->mem_ref))
	return SSA_PROP_INTERESTING;
      else
	return SSA_PROP_NOT_INTERESTING;
    }
  else if (stmt_makes_single_store (stmt))
    {
      /* Otherwise, set the names in V_MAY_DEF/V_MUST_DEF operands
	 to be a copy of RHS.  */
      ssa_op_iter i;
      tree vdef;
      bool changed;

      /* This should only be executed when doing store copy-prop.  */
      gcc_assert (do_store_copy_prop);

      /* Set the value of every VDEF to RHS_VAL.  */
      changed = false;
      FOR_EACH_SSA_TREE_OPERAND (vdef, stmt, i, SSA_OP_VIRTUAL_DEFS)
	changed |= set_copy_of_val (vdef, rhs_val->value, lhs);
      
      /* Note that for propagation purposes, we are only interested in
	 visiting statements that load the exact same memory reference
	 stored here.  Those statements will have the exact same list
	 of virtual uses, so it is enough to set the output of this
	 statement to be its first virtual definition.  */
      *result_p = first_vdef (stmt);

      if (changed)
	return SSA_PROP_INTERESTING;
      else
	return SSA_PROP_NOT_INTERESTING;
    }


  return SSA_PROP_VARYING;
}


/* Visit the COND_EXPR STMT.  Return SSA_PROP_INTERESTING
   if it can determine which edge will be taken.  Otherwise, return
   SSA_PROP_VARYING.  */

static enum ssa_prop_result
copy_prop_visit_cond_stmt (tree stmt, edge *taken_edge_p)
{
  enum ssa_prop_result retval;
  tree cond;

  cond = COND_EXPR_COND (stmt);
  retval = SSA_PROP_VARYING;

  /* The only conditionals that we may be able to compute statically
     are predicates involving two SSA_NAMEs.  */
  if (COMPARISON_CLASS_P (cond)
      && TREE_CODE (TREE_OPERAND (cond, 0)) == SSA_NAME
      && TREE_CODE (TREE_OPERAND (cond, 1)) == SSA_NAME)
    {
      tree op0 = get_last_copy_of (TREE_OPERAND (cond, 0));
      tree op1 = get_last_copy_of (TREE_OPERAND (cond, 1));

      /* See if we can determine the predicate's value.  */
      if (dump_file && (dump_flags & TDF_DETAILS))
	{
	  fprintf (dump_file, "Trying to determine truth value of ");
	  fprintf (dump_file, "predicate ");
	  print_generic_stmt (dump_file, cond, 0);
	}

      /* We can fold COND and get a useful result only when we have
	 the same SSA_NAME on both sides of a comparison operator.  */
      if (op0 == op1)
	{
	  tree folded_cond = fold_binary (TREE_CODE (cond), boolean_type_node,
					  op0, op1);
	  if (folded_cond)
	    {
	      basic_block bb = bb_for_stmt (stmt);
	      *taken_edge_p = find_taken_edge (bb, folded_cond);
	      if (*taken_edge_p)
		retval = SSA_PROP_INTERESTING;
	    }
	}
    }

  if (dump_file && (dump_flags & TDF_DETAILS) && *taken_edge_p)
    fprintf (dump_file, "\nConditional will always take edge %d->%d\n",
	     (*taken_edge_p)->src->index, (*taken_edge_p)->dest->index);

  return retval;
}


/* Evaluate statement STMT.  If the statement produces a new output
   value, return SSA_PROP_INTERESTING and store the SSA_NAME holding
   the new value in *RESULT_P.

   If STMT is a conditional branch and we can determine its truth
   value, set *TAKEN_EDGE_P accordingly.

   If the new value produced by STMT is varying, return
   SSA_PROP_VARYING.  */

static enum ssa_prop_result
copy_prop_visit_stmt (tree stmt, edge *taken_edge_p, tree *result_p)
{
  stmt_ann_t ann;
  enum ssa_prop_result retval;

  if (dump_file && (dump_flags & TDF_DETAILS))
    {
      fprintf (dump_file, "\nVisiting statement:\n");
      print_generic_stmt (dump_file, stmt, dump_flags);
      fprintf (dump_file, "\n");
    }

  ann = stmt_ann (stmt);

  if (TREE_CODE (stmt) == MODIFY_EXPR
      && TREE_CODE (TREE_OPERAND (stmt, 1)) == SSA_NAME
      && (do_store_copy_prop
	  || TREE_CODE (TREE_OPERAND (stmt, 0)) == SSA_NAME))
    {
      /* If the statement is a copy assignment, evaluate its RHS to
	 see if the lattice value of its output has changed.  */
      retval = copy_prop_visit_assignment (stmt, result_p);
    }
  else if (TREE_CODE (stmt) == COND_EXPR)
    {
      /* See if we can determine which edge goes out of a conditional
	 jump.  */
      retval = copy_prop_visit_cond_stmt (stmt, taken_edge_p);
    }
  else
    retval = SSA_PROP_VARYING;

  if (retval == SSA_PROP_VARYING)
    {
      tree def;
      ssa_op_iter i;

      /* Any other kind of statement is not interesting for constant
	 propagation and, therefore, not worth simulating.  */
      if (dump_file && (dump_flags & TDF_DETAILS))
	fprintf (dump_file, "No interesting values produced.\n");

      /* The assignment is not a copy operation.  Don't visit this
	 statement again and mark all the definitions in the statement
	 to be copies of nothing.  */
      FOR_EACH_SSA_TREE_OPERAND (def, stmt, i, SSA_OP_ALL_DEFS)
	set_copy_of_val (def, def, NULL_TREE);
    }

  return retval;
}


/* Visit PHI node PHI.  If all the arguments produce the same value,
   set it to be the value of the LHS of PHI.  */

static enum ssa_prop_result
copy_prop_visit_phi_node (tree phi)
{
  enum ssa_prop_result retval;
  int i;
  tree lhs;
  prop_value_t phi_val = { 0, NULL_TREE, NULL_TREE };

  lhs = PHI_RESULT (phi);

  if (dump_file && (dump_flags & TDF_DETAILS))
    {
      fprintf (dump_file, "\nVisiting PHI node: ");
      print_generic_expr (dump_file, phi, dump_flags);
      fprintf (dump_file, "\n\n");
    }

  for (i = 0; i < PHI_NUM_ARGS (phi); i++)
    {
      prop_value_t *arg_val;
      tree arg = PHI_ARG_DEF (phi, i);
      edge e = PHI_ARG_EDGE (phi, i);

      /* We don't care about values flowing through non-executable
	 edges.  */
      if (!(e->flags & EDGE_EXECUTABLE))
	continue;

      /* Constants in the argument list never generate a useful copy.
	 Similarly, names that flow through abnormal edges cannot be
	 used to derive copies.  */
      if (TREE_CODE (arg) != SSA_NAME || SSA_NAME_OCCURS_IN_ABNORMAL_PHI (arg))
	{
	  phi_val.value = lhs;
	  break;
	}

      /* Avoid copy propagation from an inner into an outer loop.
	 Otherwise, this may move loop variant variables outside of
	 their loops and prevent coalescing opportunities.  If the
	 value was loop invariant, it will be hoisted by LICM and
	 exposed for copy propagation.  */
      if (loop_depth_of_name (arg) > loop_depth_of_name (lhs))
	{
	  phi_val.value = lhs;
	  break;
	}

      /* If the LHS appears in the argument list, ignore it.  It is
	 irrelevant as a copy.  */
      if (arg == lhs || get_last_copy_of (arg) == lhs)
	continue;

      if (dump_file && (dump_flags & TDF_DETAILS))
	{
	  fprintf (dump_file, "\tArgument #%d: ", i);
	  dump_copy_of (dump_file, arg);
	  fprintf (dump_file, "\n");
	}

      arg_val = get_copy_of_val (arg);

      /* If the LHS didn't have a value yet, make it a copy of the
	 first argument we find.  Notice that while we make the LHS be
	 a copy of the argument itself, we take the memory reference
	 from the argument's value so that we can compare it to the
	 memory reference of all the other arguments.  */
      if (phi_val.value == NULL_TREE)
	{
	  phi_val.value = arg;
	  phi_val.mem_ref = arg_val->mem_ref;
	  continue;
	}

      /* If PHI_VAL and ARG don't have a common copy-of chain, then
	 this PHI node cannot be a copy operation.  Also, if we are
	 copy propagating stores and these two arguments came from
	 different memory references, they cannot be considered
	 copies.  */
      if (get_last_copy_of (phi_val.value) != get_last_copy_of (arg)
	  || (do_store_copy_prop
	      && phi_val.mem_ref
	      && arg_val->mem_ref
	      && simple_cst_equal (phi_val.mem_ref, arg_val->mem_ref) != 1))
	{
	  phi_val.value = lhs;
	  break;
	}
    }

  if (phi_val.value && set_copy_of_val (lhs, phi_val.value, phi_val.mem_ref))
    retval = (phi_val.value != lhs) ? SSA_PROP_INTERESTING : SSA_PROP_VARYING;
  else
    retval = SSA_PROP_NOT_INTERESTING;

  if (dump_file && (dump_flags & TDF_DETAILS))
    {
      fprintf (dump_file, "\nPHI node ");
      dump_copy_of (dump_file, lhs);
      fprintf (dump_file, "\nTelling the propagator to ");
      if (retval == SSA_PROP_INTERESTING)
	fprintf (dump_file, "add SSA edges out of this PHI and continue.");
      else if (retval == SSA_PROP_VARYING)
	fprintf (dump_file, "add SSA edges out of this PHI and never visit again.");
      else
	fprintf (dump_file, "do nothing with SSA edges and keep iterating.");
      fprintf (dump_file, "\n\n");
    }

  return retval;
}


/* Initialize structures used for copy propagation.   PHIS_ONLY is true
   if we should only consider PHI nodes as generating copy propagation
   opportunities.  */

static void
init_copy_prop (bool phis_only)
{
  basic_block bb;

  copy_of = xmalloc (num_ssa_names * sizeof (*copy_of));
  memset (copy_of, 0, num_ssa_names * sizeof (*copy_of));

  cached_last_copy_of = xmalloc (num_ssa_names * sizeof (*cached_last_copy_of));
  memset (cached_last_copy_of, 0, num_ssa_names * sizeof (*cached_last_copy_of));

  FOR_EACH_BB (bb)
    {
      block_stmt_iterator si;
      tree phi;

      for (si = bsi_start (bb); !bsi_end_p (si); bsi_next (&si))
	{
	  tree stmt = bsi_stmt (si);

	  /* The only statements that we care about are those that may
	     generate useful copies.  We also need to mark conditional
	     jumps so that their outgoing edges are added to the work
	     lists of the propagator.  */
	  if (stmt_ends_bb_p (stmt))
	    DONT_SIMULATE_AGAIN (stmt) = false;
	  else if (!phis_only && stmt_may_generate_copy (stmt))
	    DONT_SIMULATE_AGAIN (stmt) = false;
	  else
	    {
	      tree def;
	      ssa_op_iter iter;

	      /* No need to simulate this statement anymore.  */
	      DONT_SIMULATE_AGAIN (stmt) = true;

	      /* Mark all the outputs of this statement as not being
		 the copy of anything.  */
	      FOR_EACH_SSA_TREE_OPERAND (def, stmt, iter, SSA_OP_ALL_DEFS)
		set_copy_of_val (def, def, NULL_TREE);
	    }
	}

      for (phi = phi_nodes (bb); phi; phi = PHI_CHAIN (phi))
	DONT_SIMULATE_AGAIN (phi) = false;
    }
}


/* Deallocate memory used in copy propagation and do final
   substitution.  */

static void
fini_copy_prop (void)
{
  size_t i;
  prop_value_t *tmp;
  
  /* Set the final copy-of value for each variable by traversing the
     copy-of chains.  */
  tmp = xmalloc (num_ssa_names * sizeof (*tmp));
  memset (tmp, 0, num_ssa_names * sizeof (*tmp));
  for (i = 1; i < num_ssa_names; i++)
    {
      tree var = ssa_name (i);
      if (var && copy_of[i].value && copy_of[i].value != var)
	tmp[i].value = get_last_copy_of (var);
    }

  substitute_and_fold (tmp, false);

  free (cached_last_copy_of);
  free (copy_of);
  free (tmp);
}


/* Main entry point to the copy propagator.

   PHIS_ONLY is true if we should only consider PHI nodes as generating
   copy propagation opportunities. 

   The algorithm propagates the value COPY-OF using ssa_propagate.  For
   every variable X_i, COPY-OF(X_i) indicates which variable is X_i created
   from.  The following example shows how the algorithm proceeds at a
   high level:

	    1	a_24 = x_1
	    2	a_2 = PHI <a_24, x_1>
	    3	a_5 = PHI <a_2>
	    4	x_1 = PHI <x_298, a_5, a_2>

   The end result should be that a_2, a_5, a_24 and x_1 are a copy of
   x_298.  Propagation proceeds as follows.

   Visit #1: a_24 is copy-of x_1.  Value changed.
   Visit #2: a_2 is copy-of x_1.  Value changed.
   Visit #3: a_5 is copy-of x_1.  Value changed.
   Visit #4: x_1 is copy-of x_298.  Value changed.
   Visit #1: a_24 is copy-of x_298.  Value changed.
   Visit #2: a_2 is copy-of x_298.  Value changed.
   Visit #3: a_5 is copy-of x_298.  Value changed.
   Visit #4: x_1 is copy-of x_298.  Stable state reached.
   
   When visiting PHI nodes, we only consider arguments that flow
   through edges marked executable by the propagation engine.  So,
   when visiting statement #2 for the first time, we will only look at
   the first argument (a_24) and optimistically assume that its value
   is the copy of a_24 (x_1).

   The problem with this approach is that it may fail to discover copy
   relations in PHI cycles.  Instead of propagating copy-of
   values, we actually propagate copy-of chains.  For instance:

   		A_3 = B_1;
		C_9 = A_3;
		D_4 = C_9;
		X_i = D_4;

   In this code fragment, COPY-OF (X_i) = { D_4, C_9, A_3, B_1 }.
   Obviously, we are only really interested in the last value of the
   chain, however the propagator needs to access the copy-of chain
   when visiting PHI nodes.

   To represent the copy-of chain, we use the array COPY_CHAINS, which
   holds the first link in the copy-of chain for every variable.
   If variable X_i is a copy of X_j, which in turn is a copy of X_k,
   the array will contain:

		COPY_CHAINS[i] = X_j
		COPY_CHAINS[j] = X_k
		COPY_CHAINS[k] = X_k

   Keeping copy-of chains instead of copy-of values directly becomes
   important when visiting PHI nodes.  Suppose that we had the
   following PHI cycle, such that x_52 is already considered a copy of
   x_53:

	    1	x_54 = PHI <x_53, x_52>
	    2	x_53 = PHI <x_898, x_54>
   
   Visit #1: x_54 is copy-of x_53 (because x_52 is copy-of x_53)
   Visit #2: x_53 is copy-of x_898 (because x_54 is a copy of x_53,
				    so it is considered irrelevant
				    as a copy).
   Visit #1: x_54 is copy-of nothing (x_53 is a copy-of x_898 and
				      x_52 is a copy of x_53, so
				      they don't match)
   Visit #2: x_53 is copy-of nothing

   This problem is avoided by keeping a chain of copies, instead of
   the final copy-of value.  Propagation will now only keep the first
   element of a variable's copy-of chain.  When visiting PHI nodes,
   arguments are considered equal if their copy-of chains end in the
   same variable.  So, as long as their copy-of chains overlap, we
   know that they will be a copy of the same variable, regardless of
   which variable that may be).
   
   Propagation would then proceed as follows (the notation a -> b
   means that a is a copy-of b):

   Visit #1: x_54 = PHI <x_53, x_52>
		x_53 -> x_53
		x_52 -> x_53
		Result: x_54 -> x_53.  Value changed.  Add SSA edges.

   Visit #1: x_53 = PHI <x_898, x_54>
   		x_898 -> x_898
		x_54 -> x_53
		Result: x_53 -> x_898.  Value changed.  Add SSA edges.

   Visit #2: x_54 = PHI <x_53, x_52>
   		x_53 -> x_898
		x_52 -> x_53 -> x_898
		Result: x_54 -> x_898.  Value changed.  Add SSA edges.

   Visit #2: x_53 = PHI <x_898, x_54>
   		x_898 -> x_898
		x_54 -> x_898
		Result: x_53 -> x_898.  Value didn't change.  Stable state

   Once the propagator stabilizes, we end up with the desired result
   x_53 and x_54 are both copies of x_898.  */

static void
execute_copy_prop (bool store_copy_prop, bool phis_only)
{
  do_store_copy_prop = store_copy_prop;
  init_copy_prop (phis_only);
  ssa_propagate (copy_prop_visit_stmt, copy_prop_visit_phi_node);
  fini_copy_prop ();
}


static bool
gate_copy_prop (void)
{
  return flag_tree_copy_prop != 0;
}

static void
do_copy_prop (void)
{
  execute_copy_prop (false, false);
}

struct tree_opt_pass pass_copy_prop =
{
  "copyprop",				/* name */
  gate_copy_prop,			/* gate */
  do_copy_prop,				/* execute */
  NULL,					/* sub */
  NULL,					/* next */
  0,					/* static_pass_number */
  TV_TREE_COPY_PROP,			/* tv_id */
  PROP_ssa | PROP_alias | PROP_cfg,	/* properties_required */
  0,					/* properties_provided */
  0,					/* properties_destroyed */
  0,					/* todo_flags_start */
  TODO_cleanup_cfg
    | TODO_dump_func
    | TODO_ggc_collect
    | TODO_verify_ssa
    | TODO_update_ssa,			/* todo_flags_finish */
  0					/* letter */
};


static void
do_phi_only_copy_prop (void)
{
  execute_copy_prop (false, true);
}

struct tree_opt_pass pass_phi_only_copy_prop =
{
  "phionlycopyprop",			/* name */
  gate_copy_prop,			/* gate */
  do_phi_only_copy_prop,		/* execute */
  NULL,					/* sub */
  NULL,					/* next */
  0,					/* static_pass_number */
  TV_TREE_COPY_PROP,			/* tv_id */
  PROP_ssa | PROP_alias | PROP_cfg,	/* properties_required */
  0,					/* properties_provided */
  0,					/* properties_destroyed */
  0,					/* todo_flags_start */
  TODO_cleanup_cfg
    | TODO_dump_func
    | TODO_ggc_collect
    | TODO_verify_ssa
    | TODO_update_ssa,			/* todo_flags_finish */
  0					/* letter */
};


static bool
gate_store_copy_prop (void)
{
  /* STORE-COPY-PROP is enabled only with -ftree-store-copy-prop, but
     when -fno-tree-store-copy-prop is specified, we should run
     regular COPY-PROP. That's why the pass is enabled with either
     flag.  */
  return flag_tree_store_copy_prop != 0 || flag_tree_copy_prop != 0;
}

static void
store_copy_prop (void)
{
  /* If STORE-COPY-PROP is not enabled, we just run regular COPY-PROP.  */
  execute_copy_prop (flag_tree_store_copy_prop != 0, false);
}

struct tree_opt_pass pass_store_copy_prop =
{
  "store_copyprop",			/* name */
  gate_store_copy_prop,			/* gate */
  store_copy_prop,			/* execute */
  NULL,					/* sub */
  NULL,					/* next */
  0,					/* static_pass_number */
  TV_TREE_STORE_COPY_PROP,		/* tv_id */
  PROP_ssa | PROP_alias | PROP_cfg,	/* properties_required */
  0,					/* properties_provided */
  0,					/* properties_destroyed */
  0,					/* todo_flags_start */
  TODO_dump_func
    | TODO_cleanup_cfg
    | TODO_ggc_collect
    | TODO_verify_ssa
    | TODO_update_ssa,			/* todo_flags_finish */
  0					/* letter */
};<|MERGE_RESOLUTION|>--- conflicted
+++ resolved
@@ -1,8 +1,4 @@
-<<<<<<< HEAD
-/* Const/copy propagation and SSA_NAME replacement support routines.
-=======
 /* Copy propagation and SSA_NAME replacement support routines.
->>>>>>> 8c044a9c
    Copyright (C) 2004, 2005 Free Software Foundation, Inc.
 
 This file is part of GCC.
@@ -202,32 +198,6 @@
   else
     gcc_assert (new_ann->type_mem_tag == orig_ann->type_mem_tag);
 
-<<<<<<< HEAD
-#if defined ENABLE_CHECKING
-  {
-    struct ptr_info_def *orig_ptr_info = SSA_NAME_PTR_INFO (orig);
-    struct ptr_info_def *new_ptr_info = SSA_NAME_PTR_INFO (new);
-
-    if (orig_ptr_info
-	&& new_ptr_info
-	&& orig_ptr_info->name_mem_tag
-	&& new_ptr_info->name_mem_tag
-	&& orig_ptr_info->pt_vars
-	&& new_ptr_info->pt_vars)
-    {
-      /* Note that pointer NEW may actually have a different set of
-	 pointed-to variables.  However, since NEW is being
-	 copy-propagated into ORIG, it must always be true that the
-	 pointed-to set for pointer NEW is the same, or a subset, of
-	 the pointed-to set for pointer ORIG.  If this isn't the case,
-	 we shouldn't have been able to do the propagation of NEW into
-	 ORIG.  */
-      gcc_assert (bitmap_intersect_p (new_ptr_info->pt_vars,
-				      orig_ptr_info->pt_vars));
-    }
-  }
-#endif
-=======
   /* Check that flow-sensitive information is compatible.  Notice that
      we may not merge flow-sensitive information here.  This function
      is called when propagating equivalences dictated by the IL, like
@@ -264,7 +234,6 @@
 	gcc_assert (bitmap_intersect_p (new_ptr_info->pt_vars,
 					orig_ptr_info->pt_vars));
     }
->>>>>>> 8c044a9c
 }   
 
 
