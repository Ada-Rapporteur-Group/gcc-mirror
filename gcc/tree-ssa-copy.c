/* Copy propagation and SSA_NAME replacement support routines.
   Copyright (C) 2004-2020 Free Software Foundation, Inc.

This file is part of GCC.

GCC is free software; you can redistribute it and/or modify
it under the terms of the GNU General Public License as published by
the Free Software Foundation; either version 3, or (at your option)
any later version.

GCC is distributed in the hope that it will be useful,
but WITHOUT ANY WARRANTY; without even the implied warranty of
MERCHANTABILITY or FITNESS FOR A PARTICULAR PURPOSE.  See the
GNU General Public License for more details.

You should have received a copy of the GNU General Public License
along with GCC; see the file COPYING3.  If not see
<http://www.gnu.org/licenses/>.  */

#include "config.h"
#include "system.h"
#include "coretypes.h"
#include "backend.h"
#include "tree.h"
#include "gimple.h"
#include "tree-pass.h"
#include "ssa.h"
#include "gimple-pretty-print.h"
#include "fold-const.h"
#include "gimple-iterator.h"
#include "tree-cfg.h"
#include "tree-ssa-propagate.h"
#include "cfgloop.h"
#include "tree-scalar-evolution.h"
#include "tree-ssa-loop-niter.h"
#include "value-query.h"


/* This file implements the copy propagation pass and provides a
   handful of interfaces for performing const/copy propagation and
   simple expression replacement which keep variable annotations
   up-to-date.

   We require that for any copy operation where the RHS and LHS have
   a non-null memory tag the memory tag be the same.   It is OK
   for one or both of the memory tags to be NULL.

   We also require tracking if a variable is dereferenced in a load or
   store operation.

   We enforce these requirements by having all copy propagation and
   replacements of one SSA_NAME with a different SSA_NAME to use the
   APIs defined in this file.  */

/*---------------------------------------------------------------------------
				Copy propagation
---------------------------------------------------------------------------*/
/* Lattice for copy-propagation.  The lattice is initialized to
   UNDEFINED (value == NULL) for SSA names that can become a copy
   of something or VARYING (value == self) if not (see get_copy_of_val
   and stmt_may_generate_copy).  Other values make the name a COPY
   of that value.

   When visiting a statement or PHI node the lattice value for an
   SSA name can transition from UNDEFINED to COPY to VARYING.  */

struct prop_value_t {
    /* Copy-of value.  */
    tree value;
};

class copy_prop : public ssa_propagation_engine
{
 public:
  enum ssa_prop_result visit_stmt (gimple *, edge *, tree *) FINAL OVERRIDE;
  enum ssa_prop_result visit_phi (gphi *) FINAL OVERRIDE;
};

static prop_value_t *copy_of;
static unsigned n_copy_of;


/* Return true if this statement may generate a useful copy.  */

static bool
stmt_may_generate_copy (gimple *stmt)
{
  if (gimple_code (stmt) == GIMPLE_PHI)
    return !SSA_NAME_OCCURS_IN_ABNORMAL_PHI (gimple_phi_result (stmt));

  if (gimple_code (stmt) != GIMPLE_ASSIGN)
    return false;

  /* If the statement has volatile operands, it won't generate a
     useful copy.  */
  if (gimple_has_volatile_ops (stmt))
    return false;

  /* Statements with loads and/or stores will never generate a useful copy.  */
  if (gimple_vuse (stmt))
    return false;

  /* Otherwise, the only statements that generate useful copies are
     assignments whose RHS is just an SSA name that doesn't flow
     through abnormal edges.  */
  return ((gimple_assign_rhs_code (stmt) == SSA_NAME
	   && !SSA_NAME_OCCURS_IN_ABNORMAL_PHI (gimple_assign_rhs1 (stmt)))
	  || is_gimple_min_invariant (gimple_assign_rhs1 (stmt)));
}


/* Return the copy-of value for VAR.  */

static inline prop_value_t *
get_copy_of_val (tree var)
{
  prop_value_t *val = &copy_of[SSA_NAME_VERSION (var)];

  if (val->value == NULL_TREE
      && !stmt_may_generate_copy (SSA_NAME_DEF_STMT (var)))
    {
      /* If the variable will never generate a useful copy relation,
	 make it its own copy.  */
      val->value = var;
    }

  return val;
}

/* Return the variable VAR is a copy of or VAR if VAR isn't the result
   of a copy.  */

static inline tree
valueize_val (tree var)
{
  if (TREE_CODE (var) == SSA_NAME)
    {
      tree val = get_copy_of_val (var)->value;
      if (val)
	return val;
    }
  return var;
}

/* Set VAL to be the copy of VAR.  If that changed return true.  */

static inline bool
set_copy_of_val (tree var, tree val)
{
  unsigned int ver = SSA_NAME_VERSION (var);
  tree old;

  /* Set FIRST to be the first link in COPY_OF[DEST].  If that
     changed, return true.  */
  old = copy_of[ver].value;
  copy_of[ver].value = val;

  if (old != val
      && (!old || !operand_equal_p (old, val, 0)))
    return true;

  return false;
}


/* Dump the copy-of value for variable VAR to FILE.  */

static void
dump_copy_of (FILE *file, tree var)
{
  tree val;

  print_generic_expr (file, var, dump_flags);
  if (TREE_CODE (var) != SSA_NAME)
    return;

  val = copy_of[SSA_NAME_VERSION (var)].value;
  fprintf (file, " copy-of chain: ");
  print_generic_expr (file, var);
  fprintf (file, " ");
  if (!val)
    fprintf (file, "[UNDEFINED]");
  else if (val == var)
    fprintf (file, "[NOT A COPY]");
  else
    {
      fprintf (file, "-> ");
      print_generic_expr (file, val);
      fprintf (file, " ");
      fprintf (file, "[COPY]");
    }
}


/* Evaluate the RHS of STMT.  If it produces a valid copy, set the LHS
   value and store the LHS into *RESULT_P.  */

static enum ssa_prop_result
copy_prop_visit_assignment (gimple *stmt, tree *result_p)
{
  tree lhs, rhs;

  lhs = gimple_assign_lhs (stmt);
  rhs = valueize_val (gimple_assign_rhs1 (stmt));

  if (TREE_CODE (lhs) == SSA_NAME)
    {
      /* Straight copy between two SSA names.  First, make sure that
	 we can propagate the RHS into uses of LHS.  */
      if (!may_propagate_copy (lhs, rhs))
	return SSA_PROP_VARYING;

      *result_p = lhs;
      if (set_copy_of_val (*result_p, rhs))
	return SSA_PROP_INTERESTING;
      else
	return SSA_PROP_NOT_INTERESTING;
    }

  return SSA_PROP_VARYING;
}


/* Visit the GIMPLE_COND STMT.  Return SSA_PROP_INTERESTING
   if it can determine which edge will be taken.  Otherwise, return
   SSA_PROP_VARYING.  */

static enum ssa_prop_result
copy_prop_visit_cond_stmt (gimple *stmt, edge *taken_edge_p)
{
  enum ssa_prop_result retval = SSA_PROP_VARYING;
  location_t loc = gimple_location (stmt);

  tree op0 = valueize_val (gimple_cond_lhs (stmt));
  tree op1 = valueize_val (gimple_cond_rhs (stmt));

  /* See if we can determine the predicate's value.  */
  if (dump_file && (dump_flags & TDF_DETAILS))
    {
      fprintf (dump_file, "Trying to determine truth value of ");
      fprintf (dump_file, "predicate ");
      print_gimple_stmt (dump_file, stmt, 0);
    }

  /* Fold COND and see whether we get a useful result.  */
  tree folded_cond = fold_binary_loc (loc, gimple_cond_code (stmt),
				      boolean_type_node, op0, op1);
  if (folded_cond)
    {
      basic_block bb = gimple_bb (stmt);
      *taken_edge_p = find_taken_edge (bb, folded_cond);
      if (*taken_edge_p)
	retval = SSA_PROP_INTERESTING;
    }

  if (dump_file && (dump_flags & TDF_DETAILS) && *taken_edge_p)
    fprintf (dump_file, "\nConditional will always take edge %d->%d\n",
	     (*taken_edge_p)->src->index, (*taken_edge_p)->dest->index);

  return retval;
}


/* Evaluate statement STMT.  If the statement produces a new output
   value, return SSA_PROP_INTERESTING and store the SSA_NAME holding
   the new value in *RESULT_P.

   If STMT is a conditional branch and we can determine its truth
   value, set *TAKEN_EDGE_P accordingly.

   If the new value produced by STMT is varying, return
   SSA_PROP_VARYING.  */

enum ssa_prop_result
copy_prop::visit_stmt (gimple *stmt, edge *taken_edge_p, tree *result_p)
{
  enum ssa_prop_result retval;

  if (dump_file && (dump_flags & TDF_DETAILS))
    {
      fprintf (dump_file, "\nVisiting statement:\n");
      print_gimple_stmt (dump_file, stmt, 0, dump_flags);
      fprintf (dump_file, "\n");
    }

  if (gimple_assign_single_p (stmt)
      && TREE_CODE (gimple_assign_lhs (stmt)) == SSA_NAME
      && (TREE_CODE (gimple_assign_rhs1 (stmt)) == SSA_NAME
	  || is_gimple_min_invariant (gimple_assign_rhs1 (stmt))))
    {
      /* If the statement is a copy assignment, evaluate its RHS to
	 see if the lattice value of its output has changed.  */
      retval = copy_prop_visit_assignment (stmt, result_p);
    }
  else if (gimple_code (stmt) == GIMPLE_COND)
    {
      /* See if we can determine which edge goes out of a conditional
	 jump.  */
      retval = copy_prop_visit_cond_stmt (stmt, taken_edge_p);
    }
  else
    retval = SSA_PROP_VARYING;

  if (retval == SSA_PROP_VARYING)
    {
      tree def;
      ssa_op_iter i;

      /* Any other kind of statement is not interesting for constant
	 propagation and, therefore, not worth simulating.  */
      if (dump_file && (dump_flags & TDF_DETAILS))
	fprintf (dump_file, "No interesting values produced.\n");

      /* The assignment is not a copy operation.  Don't visit this
	 statement again and mark all the definitions in the statement
	 to be copies of nothing.  */
      FOR_EACH_SSA_TREE_OPERAND (def, stmt, i, SSA_OP_ALL_DEFS)
	set_copy_of_val (def, def);
    }

  return retval;
}


/* Visit PHI node PHI.  If all the arguments produce the same value,
   set it to be the value of the LHS of PHI.  */

enum ssa_prop_result
copy_prop::visit_phi (gphi *phi)
{
  enum ssa_prop_result retval;
  unsigned i;
  prop_value_t phi_val = { NULL_TREE };

  tree lhs = gimple_phi_result (phi);

  if (dump_file && (dump_flags & TDF_DETAILS))
    {
      fprintf (dump_file, "\nVisiting PHI node: ");
      print_gimple_stmt (dump_file, phi, 0, dump_flags);
    }

  for (i = 0; i < gimple_phi_num_args (phi); i++)
    {
      prop_value_t *arg_val;
      tree arg_value;
      tree arg = gimple_phi_arg_def (phi, i);
      edge e = gimple_phi_arg_edge (phi, i);

      /* We don't care about values flowing through non-executable
	 edges.  */
      if (!(e->flags & EDGE_EXECUTABLE))
	continue;

      /* Names that flow through abnormal edges cannot be used to
	 derive copies.  */
      if (TREE_CODE (arg) == SSA_NAME && SSA_NAME_OCCURS_IN_ABNORMAL_PHI (arg))
	{
	  phi_val.value = lhs;
	  break;
	}

      if (dump_file && (dump_flags & TDF_DETAILS))
	{
	  fprintf (dump_file, "\tArgument #%d: ", i);
	  dump_copy_of (dump_file, arg);
	  fprintf (dump_file, "\n");
	}

      if (TREE_CODE (arg) == SSA_NAME)
	{
	  arg_val = get_copy_of_val (arg);

	  /* If we didn't visit the definition of arg yet treat it as
	     UNDEFINED.  This also handles PHI arguments that are the
	     same as lhs.  We'll come here again.  */
	  if (!arg_val->value)
	    continue;

	  arg_value = arg_val->value;
	}
      else
	arg_value = valueize_val (arg);

      /* In loop-closed SSA form do not copy-propagate SSA-names across
	 loop exit edges.  */
      if (loops_state_satisfies_p (LOOP_CLOSED_SSA)
	  && TREE_CODE (arg_value) == SSA_NAME
	  && loop_exit_edge_p (e->src->loop_father, e))
	{
	  phi_val.value = lhs;
	  break;
	}

      /* If the LHS didn't have a value yet, make it a copy of the
	 first argument we find.   */
      if (phi_val.value == NULL_TREE)
	{
	  phi_val.value = arg_value;
	  continue;
	}

      /* If PHI_VAL and ARG don't have a common copy-of chain, then
	 this PHI node cannot be a copy operation.  */
      if (phi_val.value != arg_value
	  && !operand_equal_p (phi_val.value, arg_value, 0))
	{
	  phi_val.value = lhs;
	  break;
	}
    }

  if (phi_val.value
      && may_propagate_copy (lhs, phi_val.value)
      && set_copy_of_val (lhs, phi_val.value))
    retval = (phi_val.value != lhs) ? SSA_PROP_INTERESTING : SSA_PROP_VARYING;
  else
    retval = SSA_PROP_NOT_INTERESTING;

  if (dump_file && (dump_flags & TDF_DETAILS))
    {
      fprintf (dump_file, "PHI node ");
      dump_copy_of (dump_file, lhs);
      fprintf (dump_file, "\nTelling the propagator to ");
      if (retval == SSA_PROP_INTERESTING)
	fprintf (dump_file, "add SSA edges out of this PHI and continue.");
      else if (retval == SSA_PROP_VARYING)
	fprintf (dump_file, "add SSA edges out of this PHI and never visit again.");
      else
	fprintf (dump_file, "do nothing with SSA edges and keep iterating.");
      fprintf (dump_file, "\n\n");
    }

  return retval;
}


/* Initialize structures used for copy propagation.  */

static void
init_copy_prop (void)
{
  basic_block bb;

  n_copy_of = num_ssa_names;
  copy_of = XCNEWVEC (prop_value_t, n_copy_of);

  FOR_EACH_BB_FN (bb, cfun)
    {
      for (gimple_stmt_iterator si = gsi_start_bb (bb); !gsi_end_p (si);
	   gsi_next (&si))
	{
	  gimple *stmt = gsi_stmt (si);
	  ssa_op_iter iter;
          tree def;

	  /* The only statements that we care about are those that may
	     generate useful copies.  We also need to mark conditional
	     jumps so that their outgoing edges are added to the work
	     lists of the propagator.  */
	  if (stmt_ends_bb_p (stmt))
            prop_set_simulate_again (stmt, true);
	  else if (stmt_may_generate_copy (stmt))
            prop_set_simulate_again (stmt, true);
	  else
            prop_set_simulate_again (stmt, false);

	  /* Mark all the outputs of this statement as not being
	     the copy of anything.  */
	  FOR_EACH_SSA_TREE_OPERAND (def, stmt, iter, SSA_OP_ALL_DEFS)
            if (!prop_simulate_again_p (stmt))
	      set_copy_of_val (def, def);
	}

      for (gphi_iterator si = gsi_start_phis (bb); !gsi_end_p (si);
	   gsi_next (&si))
	{
          gphi *phi = si.phi ();
          tree def;

	  def = gimple_phi_result (phi);
	  if (virtual_operand_p (def))
            prop_set_simulate_again (phi, false);
	  else
            prop_set_simulate_again (phi, true);

	  if (!prop_simulate_again_p (phi))
	    set_copy_of_val (def, def);
	}
    }
}

class copy_folder : public substitute_and_fold_engine
{
<<<<<<< HEAD
public:
  tree value_of_expr (tree name, gimple *) FINAL OVERRIDE
    {
      if (SSA_NAME_VERSION (name) >= n_copy_of)
	return NULL_TREE;
      tree val = copy_of[SSA_NAME_VERSION (name)].value;
      if (val && val != name)
	return val;
      return NULL_TREE;
    }
};

=======
 public:
  tree value_of_expr (tree name, gimple *) FINAL OVERRIDE;
};

/* Callback for substitute_and_fold to get at the final copy-of values.  */

tree
copy_folder::value_of_expr (tree name, gimple *)
{
  tree val;
  if (SSA_NAME_VERSION (name) >= n_copy_of)
    return NULL_TREE;
  val = copy_of[SSA_NAME_VERSION (name)].value;
  if (val && val != name)
    return val;
  return NULL_TREE;
}

>>>>>>> 968ec08e
/* Deallocate memory used in copy propagation and do final
   substitution.  */

static bool
fini_copy_prop (void)
{
  unsigned i;
  tree var;

  /* Set the final copy-of value for each variable by traversing the
     copy-of chains.  */
  FOR_EACH_SSA_NAME (i, var, cfun)
    {
      if (!copy_of[i].value
	  || copy_of[i].value == var)
	continue;

      /* In theory the points-to solution of all members of the
         copy chain is their intersection.  For now we do not bother
	 to compute this but only make sure we do not lose points-to
	 information completely by setting the points-to solution
	 of the representative to the first solution we find if
	 it doesn't have one already.  */
      if (copy_of[i].value != var
	  && TREE_CODE (copy_of[i].value) == SSA_NAME)
	{
	  basic_block copy_of_bb
	    = gimple_bb (SSA_NAME_DEF_STMT (copy_of[i].value));
	  basic_block var_bb = gimple_bb (SSA_NAME_DEF_STMT (var));
	  if (POINTER_TYPE_P (TREE_TYPE (var))
	      && SSA_NAME_PTR_INFO (var)
	      && !SSA_NAME_PTR_INFO (copy_of[i].value))
	    {
	      duplicate_ssa_name_ptr_info (copy_of[i].value,
					   SSA_NAME_PTR_INFO (var));
	      /* Points-to information is cfg insensitive,
		 but [E]VRP might record context sensitive alignment
		 info, non-nullness, etc.  So reset context sensitive
		 info if the two SSA_NAMEs aren't defined in the same
		 basic block.  */
	      if (var_bb != copy_of_bb)
		reset_flow_sensitive_info (copy_of[i].value);
	    }
	  else if (!POINTER_TYPE_P (TREE_TYPE (var))
		   && SSA_NAME_RANGE_INFO (var)
		   && !SSA_NAME_RANGE_INFO (copy_of[i].value)
		   && var_bb == copy_of_bb)
	    duplicate_ssa_name_range_info (copy_of[i].value,
					   SSA_NAME_RANGE_TYPE (var),
					   SSA_NAME_RANGE_INFO (var));
	}
    }

  class copy_folder copy_folder;
  bool changed = copy_folder.substitute_and_fold ();
  if (changed)
    {
      free_numbers_of_iterations_estimates (cfun);
      if (scev_initialized_p ())
	scev_reset ();
    }

  free (copy_of);

  return changed;
}


/* Main entry point to the copy propagator.

   PHIS_ONLY is true if we should only consider PHI nodes as generating
   copy propagation opportunities.

   The algorithm propagates the value COPY-OF using ssa_propagate.  For
   every variable X_i, COPY-OF(X_i) indicates which variable is X_i created
   from.  The following example shows how the algorithm proceeds at a
   high level:

	    1	a_24 = x_1
	    2	a_2 = PHI <a_24, x_1>
	    3	a_5 = PHI <a_2>
	    4	x_1 = PHI <x_298, a_5, a_2>

   The end result should be that a_2, a_5, a_24 and x_1 are a copy of
   x_298.  Propagation proceeds as follows.

   Visit #1: a_24 is copy-of x_1.  Value changed.
   Visit #2: a_2 is copy-of x_1.  Value changed.
   Visit #3: a_5 is copy-of x_1.  Value changed.
   Visit #4: x_1 is copy-of x_298.  Value changed.
   Visit #1: a_24 is copy-of x_298.  Value changed.
   Visit #2: a_2 is copy-of x_298.  Value changed.
   Visit #3: a_5 is copy-of x_298.  Value changed.
   Visit #4: x_1 is copy-of x_298.  Stable state reached.

   When visiting PHI nodes, we only consider arguments that flow
   through edges marked executable by the propagation engine.  So,
   when visiting statement #2 for the first time, we will only look at
   the first argument (a_24) and optimistically assume that its value
   is the copy of a_24 (x_1).  */

static unsigned int
execute_copy_prop (void)
{
  init_copy_prop ();
  class copy_prop copy_prop;
  copy_prop.ssa_propagate ();
  if (fini_copy_prop ())
    return TODO_cleanup_cfg;
  return 0;
}

namespace {

const pass_data pass_data_copy_prop =
{
  GIMPLE_PASS, /* type */
  "copyprop", /* name */
  OPTGROUP_NONE, /* optinfo_flags */
  TV_TREE_COPY_PROP, /* tv_id */
  ( PROP_ssa | PROP_cfg ), /* properties_required */
  0, /* properties_provided */
  0, /* properties_destroyed */
  0, /* todo_flags_start */
  0, /* todo_flags_finish */
};

class pass_copy_prop : public gimple_opt_pass
{
public:
  pass_copy_prop (gcc::context *ctxt)
    : gimple_opt_pass (pass_data_copy_prop, ctxt)
  {}

  /* opt_pass methods: */
  opt_pass * clone () { return new pass_copy_prop (m_ctxt); }
  virtual bool gate (function *) { return flag_tree_copy_prop != 0; }
  virtual unsigned int execute (function *) { return execute_copy_prop (); }

}; // class pass_copy_prop

} // anon namespace

gimple_opt_pass *
make_pass_copy_prop (gcc::context *ctxt)
{
  return new pass_copy_prop (ctxt);
}<|MERGE_RESOLUTION|>--- conflicted
+++ resolved
@@ -33,7 +33,6 @@
 #include "cfgloop.h"
 #include "tree-scalar-evolution.h"
 #include "tree-ssa-loop-niter.h"
-#include "value-query.h"
 
 
 /* This file implements the copy propagation pass and provides a
@@ -492,20 +491,6 @@
 
 class copy_folder : public substitute_and_fold_engine
 {
-<<<<<<< HEAD
-public:
-  tree value_of_expr (tree name, gimple *) FINAL OVERRIDE
-    {
-      if (SSA_NAME_VERSION (name) >= n_copy_of)
-	return NULL_TREE;
-      tree val = copy_of[SSA_NAME_VERSION (name)].value;
-      if (val && val != name)
-	return val;
-      return NULL_TREE;
-    }
-};
-
-=======
  public:
   tree value_of_expr (tree name, gimple *) FINAL OVERRIDE;
 };
@@ -524,7 +509,6 @@
   return NULL_TREE;
 }
 
->>>>>>> 968ec08e
 /* Deallocate memory used in copy propagation and do final
    substitution.  */
 
