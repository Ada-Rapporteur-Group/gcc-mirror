--- conflicted
+++ resolved
@@ -144,13 +144,11 @@
   /* Cost for omp construct.  */
   unsigned omp_cost;
 
-<<<<<<< HEAD
   /* Cost for tm transaction.  */
   unsigned tm_cost;
-=======
+
   /* Cost of return.  */
   unsigned return_cost;
->>>>>>> f61fc398
 
   /* True when time of statemnt should be estimated.  Thus i.e
      cost of switch statement is logarithmic rather than linear in number
