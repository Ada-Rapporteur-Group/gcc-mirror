--- conflicted
+++ resolved
@@ -23,8 +23,6 @@
 #define GCC_TREE_INLINE_H
 
 #include "varray.h"
-<<<<<<< HEAD
-=======
 #include "splay-tree.h"
 
 
@@ -92,7 +90,6 @@
   bool transform_lang_insert_block;
 } copy_body_data;
 
->>>>>>> c355071f
 /* Function prototypes.  */
 
 extern tree copy_body_r (tree *, int *, void *);
@@ -108,20 +105,12 @@
 void pop_cfun (void);
 int estimate_num_insns (tree expr);
 bool tree_versionable_function_p (tree);
-<<<<<<< HEAD
-void tree_function_versioning (tree, tree, varray_type);
-
-/* Copy a declaration when one function is substituted inline into
-   another.  It is used also for versioning.  */
-extern tree copy_decl_for_dup (tree, tree, tree, bool);
-=======
 void tree_function_versioning (tree, tree, varray_type, bool);
 
 extern tree remap_decl (tree decl, copy_body_data *id);
 extern tree remap_type (tree type, copy_body_data *id);
 
 extern HOST_WIDE_INT estimated_stack_frame_size (void);
->>>>>>> c355071f
 
 /* 0 if we should not perform inlining.
    1 if we should expand functions calls inline at the tree level.
