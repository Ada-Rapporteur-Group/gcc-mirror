/* Scanning of rtl for dataflow analysis.
   Copyright (C) 1999, 2000, 2001, 2002, 2003, 2004, 2005, 2006, 2007,
   2008  Free Software Foundation, Inc.
   Originally contributed by Michael P. Hayes 
             (m.hayes@elec.canterbury.ac.nz, mhayes@redhat.com)
   Major rewrite contributed by Danny Berlin (dberlin@dberlin.org)
             and Kenneth Zadeck (zadeck@naturalbridge.com).

This file is part of GCC.

GCC is free software; you can redistribute it and/or modify it under
the terms of the GNU General Public License as published by the Free
Software Foundation; either version 3, or (at your option) any later
version.

GCC is distributed in the hope that it will be useful, but WITHOUT ANY
WARRANTY; without even the implied warranty of MERCHANTABILITY or
FITNESS FOR A PARTICULAR PURPOSE.  See the GNU General Public License
for more details.

You should have received a copy of the GNU General Public License
along with GCC; see the file COPYING3.  If not see
<http://www.gnu.org/licenses/>.  */

#include "config.h"
#include "system.h"
#include "coretypes.h"
#include "tm.h"
#include "rtl.h"
#include "tm_p.h"
#include "insn-config.h"
#include "recog.h"
#include "function.h"
#include "regs.h"
#include "output.h"
#include "alloc-pool.h"
#include "flags.h"
#include "hard-reg-set.h"
#include "basic-block.h"
#include "sbitmap.h"
#include "bitmap.h"
#include "timevar.h"
#include "tree.h"
#include "target.h"
#include "target-def.h"
#include "df.h"
#include "tree-pass.h"

#ifndef HAVE_epilogue
#define HAVE_epilogue 0
#endif
#ifndef HAVE_prologue
#define HAVE_prologue 0
#endif
#ifndef HAVE_sibcall_epilogue
#define HAVE_sibcall_epilogue 0
#endif

#ifndef EPILOGUE_USES
#define EPILOGUE_USES(REGNO)  0
#endif

/* The following two macros free the vecs that hold either the refs or
   the mw refs.  They are a little tricky because the vec has 0
   elements is special and is not to be freed.  */ 
#define df_scan_free_ref_vec(V) \
  do { \
    if (V && *V) \
      free (V);  \
  } while (0)

#define df_scan_free_mws_vec(V) \
  do { \
    if (V && *V) \
      free (V);  \
  } while (0)

/* The bitmap_obstack is used to hold some static variables that
   should not be reset after each function is compiled.  */

static bitmap_obstack persistent_obstack;

/* The set of hard registers in eliminables[i].from. */

static HARD_REG_SET elim_reg_set;

/* This is a bitmap copy of regs_invalidated_by_call so that we can
   easily add it into bitmaps, etc. */ 

bitmap df_invalidated_by_call = NULL;

/* Initialize ur_in and ur_out as if all hard registers were partially
   available.  */

struct df_collection_rec
{
  struct df_ref ** def_vec;
  unsigned int next_def;
  struct df_ref ** use_vec;
  unsigned int next_use;
  struct df_ref ** eq_use_vec;
  unsigned int next_eq_use;
  struct df_mw_hardreg **mw_vec;
  unsigned int next_mw;
};

static struct df_ref * df_null_ref_rec[1];
static struct df_mw_hardreg * df_null_mw_rec[1];

static void df_ref_record (struct df_collection_rec *,
			   rtx, rtx *, 
			   basic_block, df_insn_info,
			   enum df_ref_type, enum df_ref_flags,
			   int, int, enum machine_mode);
static void df_def_record_1 (struct df_collection_rec *, rtx,
			     basic_block, df_insn_info,
			     enum df_ref_flags);
static void df_defs_record (struct df_collection_rec *, rtx,
			    basic_block, df_insn_info,
			    enum df_ref_flags);
static void df_uses_record (struct df_collection_rec *,
			    rtx *, enum df_ref_type,
			    basic_block, df_insn_info,
			    enum df_ref_flags, 
			    int, int, enum machine_mode);

static struct df_ref *df_ref_create_structure (struct df_collection_rec *, rtx, rtx *, 
					       basic_block, df_insn_info,
					       enum df_ref_type, enum df_ref_flags,
					       int, int, enum machine_mode);

static void df_insn_refs_collect (struct df_collection_rec*, 
				  basic_block, df_insn_info); 
static void df_canonize_collection_rec (struct df_collection_rec *);

static void df_get_regular_block_artificial_uses (bitmap);
static void df_get_eh_block_artificial_uses (bitmap);

static void df_record_entry_block_defs (bitmap);
static void df_record_exit_block_uses (bitmap);
static void df_get_exit_block_use_set (bitmap);
static void df_get_entry_block_def_set (bitmap);
static void df_grow_ref_info (struct df_ref_info *, unsigned int);
static void df_ref_chain_delete_du_chain (struct df_ref **);
static void df_ref_chain_delete (struct df_ref **);

static void df_refs_add_to_chains (struct df_collection_rec *, 
				   basic_block, rtx);

static bool df_insn_refs_verify (struct df_collection_rec *, basic_block, rtx, bool);
static void df_entry_block_defs_collect (struct df_collection_rec *, bitmap);
static void df_exit_block_uses_collect (struct df_collection_rec *, bitmap);
static void df_install_ref (struct df_ref *, struct df_reg_info *, 
			    struct df_ref_info *, bool);

static int df_ref_compare (const void *, const void *);
static int df_mw_compare (const void *, const void *);

/* Indexed by hardware reg number, is true if that register is ever
   used in the current function.

   In df-scan.c, this is set up to record the hard regs used
   explicitly.  Reload adds in the hard regs used for holding pseudo
   regs.  Final uses it to generate the code in the function prologue
   and epilogue to save and restore registers as needed.  */

static bool regs_ever_live[FIRST_PSEUDO_REGISTER];

/*----------------------------------------------------------------------------
   SCANNING DATAFLOW PROBLEM

   There are several ways in which scanning looks just like the other
   dataflow problems.  It shares the all the mechanisms for local info
   as well as basic block info.  Where it differs is when and how often
   it gets run.  It also has no need for the iterative solver.
----------------------------------------------------------------------------*/

/* Problem data for the scanning dataflow function.  */
struct df_scan_problem_data
{
  alloc_pool ref_pool;
  alloc_pool ref_extract_pool;
  alloc_pool insn_pool;
  alloc_pool reg_pool;
  alloc_pool mw_reg_pool;
  bitmap_obstack reg_bitmaps;
  bitmap_obstack insn_bitmaps;
};

typedef struct df_scan_bb_info *df_scan_bb_info_t;


/* Internal function to shut down the scanning problem.  */
static void 
df_scan_free_internal (void)
{
  struct df_scan_problem_data *problem_data
    = (struct df_scan_problem_data *) df_scan->problem_data;
  unsigned int i;
  basic_block bb;

  /* The vectors that hold the refs are not pool allocated because
     they come in many sizes.  This makes them impossible to delete
     all at once.  */
  for (i = 0; i < DF_INSN_SIZE(); i++)
    {
      struct df_insn_info *insn_info = DF_INSN_UID_GET(i);
      /* Skip the insns that have no insn_info or have been
	 deleted.  */
      if (insn_info)
	{
	  df_scan_free_ref_vec (insn_info->defs);
	  df_scan_free_ref_vec (insn_info->uses);
	  df_scan_free_ref_vec (insn_info->eq_uses);
	  df_scan_free_mws_vec (insn_info->mw_hardregs);
	}
    }

  FOR_ALL_BB (bb)
    {
      unsigned int bb_index = bb->index;
      struct df_scan_bb_info *bb_info = df_scan_get_bb_info (bb_index);
      if (bb_info)
	{
	  df_scan_free_ref_vec (bb_info->artificial_defs);
	  df_scan_free_ref_vec (bb_info->artificial_uses);
	}
    }

  free (df->def_info.refs);
  free (df->def_info.begin);
  free (df->def_info.count);
  memset (&df->def_info, 0, (sizeof (struct df_ref_info)));

  free (df->use_info.refs);
  free (df->use_info.begin);
  free (df->use_info.count);
  memset (&df->use_info, 0, (sizeof (struct df_ref_info)));

  free (df->def_regs);
  df->def_regs = NULL;
  free (df->use_regs);
  df->use_regs = NULL;
  free (df->eq_use_regs);
  df->eq_use_regs = NULL;
  df->regs_size = 0;
  DF_REG_SIZE(df) = 0;

  free (df->insns);
  df->insns = NULL;
  DF_INSN_SIZE () = 0;

  free (df_scan->block_info);
  df_scan->block_info = NULL;
  df_scan->block_info_size = 0;

  BITMAP_FREE (df->hardware_regs_used);
  BITMAP_FREE (df->regular_block_artificial_uses);
  BITMAP_FREE (df->eh_block_artificial_uses);
  BITMAP_FREE (df->entry_block_defs);
  BITMAP_FREE (df->exit_block_uses);
  BITMAP_FREE (df->insns_to_delete);
  BITMAP_FREE (df->insns_to_rescan);
  BITMAP_FREE (df->insns_to_notes_rescan);

  free_alloc_pool (df_scan->block_pool);
  free_alloc_pool (problem_data->ref_pool);
  free_alloc_pool (problem_data->ref_extract_pool);
  free_alloc_pool (problem_data->insn_pool);
  free_alloc_pool (problem_data->reg_pool);
  free_alloc_pool (problem_data->mw_reg_pool);
  bitmap_obstack_release (&problem_data->reg_bitmaps);
  bitmap_obstack_release (&problem_data->insn_bitmaps);
  free (df_scan->problem_data);
}


/* Set basic block info.  */

static void
df_scan_set_bb_info (unsigned int index, 
		     struct df_scan_bb_info *bb_info)
{
  gcc_assert (df_scan);
  df_grow_bb_info (df_scan);
  df_scan->block_info[index] = (void *) bb_info;
}


/* Free basic block info.  */

static void
df_scan_free_bb_info (basic_block bb, void *vbb_info)
{
  struct df_scan_bb_info *bb_info = (struct df_scan_bb_info *) vbb_info;
  unsigned int bb_index = bb->index;
  if (bb_info)
    {
      rtx insn;
      FOR_BB_INSNS (bb, insn)
	{
	  if (INSN_P (insn))
	    /* Record defs within INSN.  */
	    df_insn_delete (bb, INSN_UID (insn));
	}
      
      if (bb_index < df_scan->block_info_size)
	bb_info = df_scan_get_bb_info (bb_index);
      
      /* Get rid of any artificial uses or defs.  */
      df_ref_chain_delete_du_chain (bb_info->artificial_defs);
      df_ref_chain_delete_du_chain (bb_info->artificial_uses);
      df_ref_chain_delete (bb_info->artificial_defs);
      df_ref_chain_delete (bb_info->artificial_uses);
      bb_info->artificial_defs = NULL;
      bb_info->artificial_uses = NULL;
      pool_free (df_scan->block_pool, bb_info);
    }
}


/* Allocate the problem data for the scanning problem.  This should be
   called when the problem is created or when the entire function is to
   be rescanned.  */
void 
df_scan_alloc (bitmap all_blocks ATTRIBUTE_UNUSED)
{
  struct df_scan_problem_data *problem_data;
  unsigned int insn_num = get_max_uid () + 1;
  unsigned int block_size = 400;
  basic_block bb;

  /* Given the number of pools, this is really faster than tearing
     everything apart.  */
  if (df_scan->problem_data)
    df_scan_free_internal ();

  df_scan->block_pool 
    = create_alloc_pool ("df_scan_block pool", 
			 sizeof (struct df_scan_bb_info), 
			 block_size);

  problem_data = XNEW (struct df_scan_problem_data);
  df_scan->problem_data = problem_data;
  df_scan->computed = true;

  problem_data->ref_pool 
    = create_alloc_pool ("df_scan_ref pool", 
			 sizeof (struct df_ref), block_size);
  problem_data->ref_extract_pool 
    = create_alloc_pool ("df_scan_ref extract pool", 
			 sizeof (struct df_ref_extract), block_size);
  problem_data->insn_pool 
    = create_alloc_pool ("df_scan_insn pool", 
			 sizeof (struct df_real_insn_info), block_size);
  problem_data->reg_pool 
    = create_alloc_pool ("df_scan_reg pool", 
			 sizeof (struct df_reg_info), block_size);
  problem_data->mw_reg_pool 
    = create_alloc_pool ("df_scan_mw_reg pool", 
			 sizeof (struct df_mw_hardreg), block_size);

  bitmap_obstack_initialize (&problem_data->reg_bitmaps);
  bitmap_obstack_initialize (&problem_data->insn_bitmaps);

  insn_num += insn_num / 4; 
  df_grow_reg_info ();

  df_grow_insn_info ();
  df_grow_bb_info (df_scan);

  FOR_ALL_BB (bb)
    {
      unsigned int bb_index = bb->index;
      struct df_scan_bb_info *bb_info = df_scan_get_bb_info (bb_index);
      if (!bb_info)
	{
	  bb_info = (struct df_scan_bb_info *) pool_alloc (df_scan->block_pool);
	  df_scan_set_bb_info (bb_index, bb_info);
	}
      bb_info->artificial_defs = NULL;
      bb_info->artificial_uses = NULL;
    }

  df->hardware_regs_used = BITMAP_ALLOC (&problem_data->reg_bitmaps);
  df->regular_block_artificial_uses = BITMAP_ALLOC (&problem_data->reg_bitmaps);
  df->eh_block_artificial_uses = BITMAP_ALLOC (&problem_data->reg_bitmaps);
  df->entry_block_defs = BITMAP_ALLOC (&problem_data->reg_bitmaps);
  df->exit_block_uses = BITMAP_ALLOC (&problem_data->reg_bitmaps);
  df->insns_to_delete = BITMAP_ALLOC (&problem_data->insn_bitmaps);
  df->insns_to_rescan = BITMAP_ALLOC (&problem_data->insn_bitmaps);
  df->insns_to_notes_rescan = BITMAP_ALLOC (&problem_data->insn_bitmaps);
  df_scan->optional_p = false;
}


/* Free all of the data associated with the scan problem.  */

static void 
df_scan_free (void)
{
  if (df_scan->problem_data)
    df_scan_free_internal ();

  if (df->blocks_to_analyze)
    {
      BITMAP_FREE (df->blocks_to_analyze);
      df->blocks_to_analyze = NULL;
    }

  free (df_scan);
}

/* Dump the preamble for DF_SCAN dump. */
static void 
df_scan_start_dump (FILE *file ATTRIBUTE_UNUSED)
{
  int i;

  fprintf (file, ";;  invalidated by call \t");
  df_print_regset (file, df_invalidated_by_call);
  fprintf (file, ";;  hardware regs used \t");
  df_print_regset (file, df->hardware_regs_used);
  fprintf (file, ";;  regular block artificial uses \t");
  df_print_regset (file, df->regular_block_artificial_uses);
  fprintf (file, ";;  eh block artificial uses \t");
  df_print_regset (file, df->eh_block_artificial_uses);
  fprintf (file, ";;  entry block defs \t");
  df_print_regset (file, df->entry_block_defs);
  fprintf (file, ";;  exit block uses \t");
  df_print_regset (file, df->exit_block_uses);
  fprintf (file, ";;  regs ever live \t");
  for (i = 0; i < FIRST_PSEUDO_REGISTER; i++)
    if (df_regs_ever_live_p (i))
      fprintf (file, " %d[%s]", i, reg_names[i]);

  fprintf (file, "\n");
}

/* Dump the bb_info for a given basic block. */
static void 
df_scan_start_block (basic_block bb, FILE *file)
{
  struct df_scan_bb_info *bb_info
    = df_scan_get_bb_info (bb->index);

  if (bb_info)
    {
      fprintf (file, ";; bb %d artificial_defs: ", bb->index);
      df_refs_chain_dump (bb_info->artificial_defs, true, file);
      fprintf (file, "\n;; bb %d artificial_uses: ", bb->index);
      df_refs_chain_dump (bb_info->artificial_uses, true, file);
      fprintf (file, "\n");
    }
#if 0
  {
    rtx insn;
    FOR_BB_INSNS (bb, insn)
      if (INSN_P (insn))
	df_insn_debug (insn, false, file);
  }
#endif
}

static struct df_problem problem_SCAN =
{
  DF_SCAN,                    /* Problem id.  */
  DF_NONE,                    /* Direction.  */
  df_scan_alloc,              /* Allocate the problem specific data.  */
  NULL,                       /* Reset global information.  */
  df_scan_free_bb_info,       /* Free basic block info.  */
  NULL,                       /* Local compute function.  */
  NULL,                       /* Init the solution specific data.  */
  NULL,                       /* Iterative solver.  */
  NULL,                       /* Confluence operator 0.  */ 
  NULL,                       /* Confluence operator n.  */ 
  NULL,                       /* Transfer function.  */
  NULL,                       /* Finalize function.  */
  df_scan_free,               /* Free all of the problem information.  */
  NULL,                       /* Remove this problem from the stack of dataflow problems.  */
  df_scan_start_dump,         /* Debugging.  */
  df_scan_start_block,        /* Debugging start block.  */
  NULL,                       /* Debugging end block.  */
  NULL,                       /* Incremental solution verify start.  */
  NULL,                       /* Incremental solution verify end.  */
  NULL,                       /* Dependent problem.  */
  TV_DF_SCAN,                 /* Timing variable.  */
  false                       /* Reset blocks on dropping out of blocks_to_analyze.  */
};


/* Create a new DATAFLOW instance and add it to an existing instance
   of DF.  The returned structure is what is used to get at the
   solution.  */

void
df_scan_add_problem (void)
{
  df_add_problem (&problem_SCAN);
}


/*----------------------------------------------------------------------------
   Storage Allocation Utilities
----------------------------------------------------------------------------*/


/* First, grow the reg_info information.  If the current size is less than
   the number of pseudos, grow to 25% more than the number of
   pseudos.  

   Second, assure that all of the slots up to max_reg_num have been
   filled with reg_info structures.  */

void 
df_grow_reg_info (void)
{
  unsigned int max_reg = max_reg_num ();
  unsigned int new_size = max_reg;
  struct df_scan_problem_data *problem_data
    = (struct df_scan_problem_data *) df_scan->problem_data;
  unsigned int i;

  if (df->regs_size < new_size)
    {
      new_size += new_size / 4;
      df->def_regs = XRESIZEVEC (struct df_reg_info *, df->def_regs, new_size);
      df->use_regs = XRESIZEVEC (struct df_reg_info *, df->use_regs, new_size);
      df->eq_use_regs = XRESIZEVEC (struct df_reg_info *, df->eq_use_regs,
				    new_size);
      df->def_info.begin = XRESIZEVEC (unsigned, df->def_info.begin, new_size);
      df->def_info.count = XRESIZEVEC (unsigned, df->def_info.count, new_size);
      df->use_info.begin = XRESIZEVEC (unsigned, df->use_info.begin, new_size);
      df->use_info.count = XRESIZEVEC (unsigned, df->use_info.count, new_size);
      df->regs_size = new_size;
    }

  for (i = df->regs_inited; i < max_reg; i++)
    {
      struct df_reg_info *reg_info;

      reg_info = (struct df_reg_info *) pool_alloc (problem_data->reg_pool);
      memset (reg_info, 0, sizeof (struct df_reg_info));
      df->def_regs[i] = reg_info;
      reg_info = (struct df_reg_info *) pool_alloc (problem_data->reg_pool);
      memset (reg_info, 0, sizeof (struct df_reg_info));
      df->use_regs[i] = reg_info;
      reg_info = (struct df_reg_info *) pool_alloc (problem_data->reg_pool);
      memset (reg_info, 0, sizeof (struct df_reg_info));
      df->eq_use_regs[i] = reg_info;
      df->def_info.begin[i] = 0;
      df->def_info.count[i] = 0;
      df->use_info.begin[i] = 0;
      df->use_info.count[i] = 0;
    }
  
  df->regs_inited = max_reg;
}


/* Grow the ref information.  */

static void 
df_grow_ref_info (struct df_ref_info *ref_info, unsigned int new_size)
{
  if (ref_info->refs_size < new_size)
    {
      ref_info->refs = XRESIZEVEC (struct df_ref *, ref_info->refs, new_size);
      memset (ref_info->refs + ref_info->refs_size, 0,
	      (new_size - ref_info->refs_size) *sizeof (struct df_ref *));
      ref_info->refs_size = new_size;
    }
}


/* Check and grow the ref information if necessary.  This routine
   guarantees total_size + BITMAP_ADDEND amount of entries in refs
   array.  It updates ref_info->refs_size only and does not change
   ref_info->total_size.  */

static void
df_check_and_grow_ref_info (struct df_ref_info *ref_info, 
			    unsigned bitmap_addend)
{
  if (ref_info->refs_size < ref_info->total_size + bitmap_addend)
    {
      int new_size = ref_info->total_size + bitmap_addend;
      new_size += ref_info->total_size / 4;
      df_grow_ref_info (ref_info, new_size);
    }
}


/* Grow the ref information.  If the current size is less than the
   number of instructions, grow to 25% more than the number of
   instructions.  */

void 
df_grow_insn_info (void)
{
  unsigned int new_size = get_max_uid () + 1;
  if (DF_INSN_SIZE () < new_size)
    {
      new_size += new_size / 4;
      df->insns = XRESIZEVEC (df_insn_info, df->insns, new_size);
      memset (df->insns + df->insns_size, 0,
	      (new_size - DF_INSN_SIZE ()) *sizeof (struct df_real_insn_info *));
      DF_INSN_SIZE () = new_size;
    }
}




/*----------------------------------------------------------------------------
   PUBLIC INTERFACES FOR SMALL GRAIN CHANGES TO SCANNING.
----------------------------------------------------------------------------*/

/* Rescan all of the block_to_analyze or all of the blocks in the
   function if df_set_blocks if blocks_to_analyze is NULL;  */

void
df_scan_blocks (void)
{
  basic_block bb;

  df->def_info.ref_order = DF_REF_ORDER_NO_TABLE;
  df->use_info.ref_order = DF_REF_ORDER_NO_TABLE;

  df_get_regular_block_artificial_uses (df->regular_block_artificial_uses);
  df_get_eh_block_artificial_uses (df->eh_block_artificial_uses);

  bitmap_ior_into (df->eh_block_artificial_uses, 
		   df->regular_block_artificial_uses);

  /* ENTRY and EXIT blocks have special defs/uses.  */
  df_get_entry_block_def_set (df->entry_block_defs);
  df_record_entry_block_defs (df->entry_block_defs);
  df_get_exit_block_use_set (df->exit_block_uses);
  df_record_exit_block_uses (df->exit_block_uses);
  df_set_bb_dirty (BASIC_BLOCK (ENTRY_BLOCK));
  df_set_bb_dirty (BASIC_BLOCK (EXIT_BLOCK));

  /* Regular blocks */
  FOR_EACH_BB (bb)
    {
      unsigned int bb_index = bb->index;
      df_bb_refs_record (bb_index, true);
    }
}


/* Create a new ref of type DF_REF_TYPE for register REG at address
   LOC within INSN of BB.  This function is only used externally. 

   If the REF_FLAGS field contain DF_REF_SIGN_EXTRACT or
   DF_REF_ZERO_EXTRACT.  WIDTH, OFFSET and MODE are used to access the
   fields if they were constants.  Otherwise they should be -1 if
   those flags were set.  */

struct df_ref *
df_ref_create (rtx reg, rtx *loc, rtx insn, 
	       basic_block bb,
	       enum df_ref_type ref_type, 
	       enum df_ref_flags ref_flags,
	       int width, int offset, enum machine_mode mode)
{
  struct df_ref *ref;
  struct df_reg_info **reg_info;
  struct df_ref_info *ref_info;
  struct df_ref **ref_rec;
  struct df_ref ***ref_rec_ptr;
  unsigned int count = 0;
  bool add_to_table;

  df_grow_reg_info ();

  /* You cannot hack artificial refs.  */
  gcc_assert (insn);
  ref = df_ref_create_structure (NULL, reg, loc, bb, DF_INSN_INFO_GET (insn),
                                 ref_type, ref_flags, 
				 width, offset, mode);

  if (DF_REF_TYPE (ref) == DF_REF_REG_DEF)
    {
      reg_info = df->def_regs;
      ref_info = &df->def_info;
      ref_rec_ptr = &DF_INSN_DEFS (insn);
      add_to_table = ref_info->ref_order != DF_REF_ORDER_NO_TABLE;
    }
  else if (DF_REF_FLAGS (ref) & DF_REF_IN_NOTE)
    {
      reg_info = df->eq_use_regs;
      ref_info = &df->use_info;
      ref_rec_ptr = &DF_INSN_EQ_USES (insn);
      switch (ref_info->ref_order)
	{
	case DF_REF_ORDER_UNORDERED_WITH_NOTES:
	case DF_REF_ORDER_BY_REG_WITH_NOTES:
	case DF_REF_ORDER_BY_INSN_WITH_NOTES:
	  add_to_table = true;
	  break;
	default:
	  add_to_table = false;
	  break;
	}
    }
  else
    {
      reg_info = df->use_regs;
      ref_info = &df->use_info;
      ref_rec_ptr = &DF_INSN_USES (insn);
      add_to_table = ref_info->ref_order != DF_REF_ORDER_NO_TABLE;
    }

  /* Do not add if ref is not in the right blocks.  */
  if (add_to_table && df->analyze_subset)
    add_to_table = bitmap_bit_p (df->blocks_to_analyze, bb->index);

  df_install_ref (ref, reg_info[DF_REF_REGNO (ref)], ref_info, add_to_table);
  
  if (add_to_table)
    switch (ref_info->ref_order)
      {
      case DF_REF_ORDER_UNORDERED_WITH_NOTES:
      case DF_REF_ORDER_BY_REG_WITH_NOTES:
      case DF_REF_ORDER_BY_INSN_WITH_NOTES:
	ref_info->ref_order = DF_REF_ORDER_UNORDERED_WITH_NOTES;
	break;
      default:
	ref_info->ref_order = DF_REF_ORDER_UNORDERED;
	break;
      }

  ref_rec = *ref_rec_ptr;
  while (*ref_rec)
    {
      count++;
      ref_rec++;
    }

  ref_rec = *ref_rec_ptr;
  if (count)
    {
      ref_rec = XRESIZEVEC (struct df_ref *, ref_rec, count+2);
      *ref_rec_ptr = ref_rec;
      ref_rec[count] = ref;
      ref_rec[count+1] = NULL;
      qsort (ref_rec, count + 1, sizeof (struct df_ref *), df_ref_compare);
    }
  else
    {
      struct df_ref **ref_rec = XNEWVEC (struct df_ref*, 2);
      ref_rec[0] = ref;
      ref_rec[1] = NULL;
      *ref_rec_ptr = ref_rec;
    }

#if 0
  if (dump_file)
    {
      fprintf (dump_file, "adding ref ");
      df_ref_debug (ref, dump_file);
    }
#endif
  /* By adding the ref directly, df_insn_rescan my not find any
     differences even though the block will have changed.  So we need
     to mark the block dirty ourselves.  */  
  df_set_bb_dirty (bb);

  return ref;
}



/*----------------------------------------------------------------------------
   UTILITIES TO CREATE AND DESTROY REFS AND CHAINS.
----------------------------------------------------------------------------*/

static void
df_free_ref (struct df_ref *ref)
{
  struct df_scan_problem_data *problem_data
    = (struct df_scan_problem_data *) df_scan->problem_data;

  if (DF_REF_FLAGS_IS_SET (ref, DF_REF_SIGN_EXTRACT | DF_REF_ZERO_EXTRACT))
    pool_free (problem_data->ref_extract_pool, (struct df_ref_extract *)ref);
  else
    pool_free (problem_data->ref_pool, ref);
}


/* Unlink and delete REF at the reg_use, reg_eq_use or reg_def chain.
   Also delete the def-use or use-def chain if it exists.  */

static void
df_reg_chain_unlink (struct df_ref *ref) 
{
  struct df_ref *next = DF_REF_NEXT_REG (ref);  
  struct df_ref *prev = DF_REF_PREV_REG (ref);
  int id = DF_REF_ID (ref);
  struct df_reg_info *reg_info;
  struct df_ref **refs = NULL;

  if (DF_REF_TYPE (ref) == DF_REF_REG_DEF)
    {
      reg_info = DF_REG_DEF_GET (DF_REF_REGNO (ref));
      refs = df->def_info.refs;
    }
  else 
    {
      if (DF_REF_FLAGS (ref) & DF_REF_IN_NOTE)
	{
	  reg_info = DF_REG_EQ_USE_GET (DF_REF_REGNO (ref));
	  switch (df->use_info.ref_order)
	    {
	    case DF_REF_ORDER_UNORDERED_WITH_NOTES:
	    case DF_REF_ORDER_BY_REG_WITH_NOTES:
	    case DF_REF_ORDER_BY_INSN_WITH_NOTES:
	      refs = df->use_info.refs;
	      break;
	    default:
	      break;
	    }
	}
      else
	{
	  reg_info = DF_REG_USE_GET (DF_REF_REGNO (ref));
	  refs = df->use_info.refs;
	}
    }

  if (refs)
    {
      if (df->analyze_subset)
	{
	  if (bitmap_bit_p (df->blocks_to_analyze, DF_REF_BB (ref)->index))
	    refs[id] = NULL;
	}
      else
	refs[id] = NULL;
    }
  
  /* Delete any def-use or use-def chains that start here. It is
     possible that there is trash in this field.  This happens for
     insns that have been deleted when rescanning has been deferred
     and the chain problem has also been deleted.  The chain tear down
     code skips deleted insns.  */
  if (df_chain && DF_REF_CHAIN (ref))
    df_chain_unlink (ref);
  
  reg_info->n_refs--;
  if (DF_REF_FLAGS_IS_SET (ref, DF_HARD_REG_LIVE))
    {
      gcc_assert (DF_REF_REGNO (ref) < FIRST_PSEUDO_REGISTER);
      df->hard_regs_live_count[DF_REF_REGNO (ref)]--;
    }

  /* Unlink from the reg chain.  If there is no prev, this is the
     first of the list.  If not, just join the next and prev.  */
  if (prev)
    DF_REF_NEXT_REG (prev) = next;
  else
    {
      gcc_assert (reg_info->reg_chain == ref);
      reg_info->reg_chain = next;
    }
  if (next)
    DF_REF_PREV_REG (next) = prev;

  df_free_ref (ref);
}


/* Remove REF from VEC.  */

static void
df_ref_compress_rec (struct df_ref ***vec_ptr, struct df_ref *ref)
{
  struct df_ref **vec = *vec_ptr;

  if (vec[1])
    {
      while (*vec && *vec != ref)
	vec++;
      
      while (*vec)
	{
	  *vec = *(vec+1);
	  vec++;
	}
    }
  else
    {
      free (vec);
      *vec_ptr = df_null_ref_rec;
    }
}


/* Unlink REF from all def-use/use-def chains, etc.  */

void
df_ref_remove (struct df_ref *ref)
{
#if 0
  if (dump_file)
    {
      fprintf (dump_file, "removing ref ");
      df_ref_debug (ref, dump_file);
    }
#endif

  if (DF_REF_REG_DEF_P (ref))
    {
      if (DF_REF_IS_ARTIFICIAL (ref))
	{
	  struct df_scan_bb_info *bb_info 
	    = df_scan_get_bb_info (DF_REF_BB (ref)->index);
	  df_ref_compress_rec (&bb_info->artificial_defs, ref);
	}
      else
	{
	  unsigned int uid = DF_REF_INSN_UID (ref);
	  df_insn_info insn_rec = DF_INSN_UID_GET (uid);
	  df_ref_compress_rec (&DF_INSN_INFO_DEFS (insn_rec), ref);
	}
    }
  else
    {
      if (DF_REF_IS_ARTIFICIAL (ref))
	{
	  struct df_scan_bb_info *bb_info 
	    = df_scan_get_bb_info (DF_REF_BB (ref)->index);
	  df_ref_compress_rec (&bb_info->artificial_uses, ref);
	}
      else 
	{
	  unsigned int uid = DF_REF_INSN_UID (ref);
	  df_insn_info insn_rec = DF_INSN_UID_GET (uid);

	  if (DF_REF_FLAGS (ref) & DF_REF_IN_NOTE)
	    df_ref_compress_rec (&DF_INSN_INFO_EQ_USES (insn_rec), ref);
	  else
	    df_ref_compress_rec (&DF_INSN_INFO_USES (insn_rec), ref);
	}
    }

  /* By deleting the ref directly, df_insn_rescan my not find any
     differences even though the block will have changed.  So we need
     to mark the block dirty ourselves.  */  
  df_set_bb_dirty (DF_REF_BB (ref));
  df_reg_chain_unlink (ref);
}


/* Create the insn record for INSN which is a real insn.
   If there was one there, zero it out.  */

df_insn_info
df_insn_create_insn_record (rtx insn)
{
  struct df_scan_problem_data *problem_data
    = (struct df_scan_problem_data *) df_scan->problem_data;
  df_insn_info insn_rec;

  df_grow_insn_info ();
  insn_rec = DF_INSN_INFO_GET (insn);
  if (!insn_rec)
    {
      insn_rec = (df_insn_info) pool_alloc (problem_data->insn_pool);
      DF_INSN_INFO_SET (insn, insn_rec);
    }
  memset (insn_rec, 0, sizeof (struct df_real_insn_info));
  DF_INSN_INFO_INSN (insn_rec) = insn;
  return insn_rec;
}


/* Delete all du chain (DF_REF_CHAIN()) of all refs in the ref chain.  */

static void
df_ref_chain_delete_du_chain (struct df_ref **ref_rec)
{
  while (*ref_rec)
    {
      struct df_ref *ref = *ref_rec;
      /* CHAIN is allocated by DF_CHAIN. So make sure to 
         pass df_scan instance for the problem.  */
      if (DF_REF_CHAIN (ref))
        df_chain_unlink (ref);
      ref_rec++;
    }
}


/* Delete all refs in the ref chain.  */

static void
df_ref_chain_delete (struct df_ref **ref_rec)
{
  struct df_ref **start = ref_rec;
  while (*ref_rec)
    {
      df_reg_chain_unlink (*ref_rec);
      ref_rec++;
    }

  /* If the list is empty, it has a special shared element that is not
     to be deleted.  */
  if (*start)
    free (start);
}


/* Delete the hardreg chain.  */

static void
df_mw_hardreg_chain_delete (struct df_mw_hardreg **hardregs)
{
  struct df_scan_problem_data *problem_data;

  if (!hardregs)
    return;

  problem_data = (struct df_scan_problem_data *) df_scan->problem_data;

  while (*hardregs)
    {
      pool_free (problem_data->mw_reg_pool, *hardregs);
      hardregs++;
    }
}


/* Delete all of the refs information from INSN.  BB must be passed in
   except when called from df_process_deferred_rescans to mark the block
   as dirty.  */

void 
df_insn_delete (basic_block bb, unsigned int uid)
{
  df_insn_info insn_info = NULL;
  if (!df)
    return;

  df_grow_bb_info (df_scan);
  df_grow_reg_info ();

  /* The block must be marked as dirty now, rather than later as in
     df_insn_rescan and df_notes_rescan because it may not be there at
     rescanning time and the mark would blow up.  */
  if (bb)
    df_set_bb_dirty (bb);

  insn_info = DF_INSN_UID_SAFE_GET (uid);

  /* The client has deferred rescanning.  */
  if (df->changeable_flags & DF_DEFER_INSN_RESCAN)
    {
      if (insn_info)
	{
	  bitmap_clear_bit (df->insns_to_rescan, uid);
	  bitmap_clear_bit (df->insns_to_notes_rescan, uid);
	  bitmap_set_bit (df->insns_to_delete, uid);
	}
      if (dump_file)
	fprintf (dump_file, "deferring deletion of insn with uid = %d.\n", uid);
      return;
    }

  if (dump_file)
    fprintf (dump_file, "deleting insn with uid = %d.\n", uid);

  bitmap_clear_bit (df->insns_to_delete, uid);
  bitmap_clear_bit (df->insns_to_rescan, uid);
  bitmap_clear_bit (df->insns_to_notes_rescan, uid);
  if (insn_info)
    {
      struct df_scan_problem_data *problem_data 
	= (struct df_scan_problem_data *) df_scan->problem_data;

      /* In general, notes do not have the insn_info fields
	 initialized.  However, combine deletes insns by changing them
	 to notes.  How clever.  So we cannot just check if it is a
	 valid insn before short circuiting this code, we need to see
	 if we actually initialized it.  */
      if (DF_INSN_INFO_DEFS (insn_info))
	{
	  df_mw_hardreg_chain_delete (DF_INSN_INFO_MWS (insn_info));
	  
	  if (df_chain)
	    {
	      df_ref_chain_delete_du_chain (DF_INSN_INFO_DEFS (insn_info));
	      df_ref_chain_delete_du_chain (DF_INSN_INFO_USES (insn_info));  
	      df_ref_chain_delete_du_chain (DF_INSN_INFO_EQ_USES (insn_info));
	    }
	  
	  df_ref_chain_delete (DF_INSN_INFO_DEFS (insn_info));
	  df_ref_chain_delete (DF_INSN_INFO_USES (insn_info));
	  df_ref_chain_delete (DF_INSN_INFO_EQ_USES (insn_info));
	}
      pool_free (problem_data->insn_pool, insn_info);
      DF_INSN_UID_SET (uid, NULL);
    }
}


/* Free all of the refs and the mw_hardregs in COLLECTION_REC.  */

static void
df_free_collection_rec (struct df_collection_rec *collection_rec)
{
  struct df_scan_problem_data *problem_data 
    = (struct df_scan_problem_data *) df_scan->problem_data;
  struct df_ref **ref;
  struct df_mw_hardreg **mw;

  if (collection_rec->def_vec)
    for (ref = collection_rec->def_vec; *ref; ref++)
      df_free_ref (*ref);
  if (collection_rec->use_vec)
    for (ref = collection_rec->use_vec; *ref; ref++)
      df_free_ref (*ref);
  if (collection_rec->eq_use_vec)
    for (ref = collection_rec->eq_use_vec; *ref; ref++)
      df_free_ref (*ref);
  if (collection_rec->mw_vec)
    for (mw = collection_rec->mw_vec; *mw; mw++)
      pool_free (problem_data->mw_reg_pool, *mw);
}


/* Rescan INSN.  Return TRUE if the rescanning produced any changes.  */

bool 
df_insn_rescan (rtx insn)
{
  unsigned int uid = INSN_UID (insn);
  df_insn_info insn_info = NULL;
  basic_block bb = BLOCK_FOR_INSN (insn);
  struct df_collection_rec collection_rec;
  collection_rec.def_vec = XALLOCAVEC (struct df_ref *, 1000);
  collection_rec.use_vec = XALLOCAVEC (struct df_ref *, 1000);
  collection_rec.eq_use_vec = XALLOCAVEC (struct df_ref *, 1000);
  collection_rec.mw_vec = XALLOCAVEC (struct df_mw_hardreg *, 100);

  if ((!df) || (!INSN_P (insn)))
    return false;

  if (!bb)
    {
      if (dump_file)
	fprintf (dump_file, "no bb for insn with uid = %d.\n", uid);
      return false;
    }

  /* The client has disabled rescanning and plans to do it itself.  */
  if (df->changeable_flags & DF_NO_INSN_RESCAN)
    return false;

  df_grow_bb_info (df_scan);
  df_grow_reg_info ();

  insn_info = DF_INSN_UID_SAFE_GET (uid);

  /* The client has deferred rescanning.  */
  if (df->changeable_flags & DF_DEFER_INSN_RESCAN)
    {
      if (!insn_info)
	{
	  insn_info = df_insn_create_insn_record (insn);
	  DF_INSN_INFO_DEFS (insn_info) = df_null_ref_rec;
	  DF_INSN_INFO_USES (insn_info) = df_null_ref_rec;
	  DF_INSN_INFO_EQ_USES (insn_info) = df_null_ref_rec;
	  DF_INSN_INFO_MWS (insn_info) = df_null_mw_rec;
	}
      if (dump_file)
	fprintf (dump_file, "deferring rescan insn with uid = %d.\n", uid);
    
      bitmap_clear_bit (df->insns_to_delete, uid);
      bitmap_clear_bit (df->insns_to_notes_rescan, uid);
      bitmap_set_bit (df->insns_to_rescan, INSN_UID (insn));
      return false;
    }

  bitmap_clear_bit (df->insns_to_delete, uid);
  bitmap_clear_bit (df->insns_to_rescan, uid);
  bitmap_clear_bit (df->insns_to_notes_rescan, uid);
  if (insn_info)
    {
      bool the_same = df_insn_refs_verify (&collection_rec, bb, insn, false);
      /* If there's no change, return false. */
      if (the_same)
	{
	  df_free_collection_rec (&collection_rec);
	  if (dump_file)
	    fprintf (dump_file, "verify found no changes in insn with uid = %d.\n", uid);
	  return false;
	}
      if (dump_file)
	fprintf (dump_file, "rescanning insn with uid = %d.\n", uid);

      /* There's change - we need to delete the existing info. */
      df_insn_delete (NULL, uid);
      df_insn_create_insn_record (insn);
    }
  else
    {
      df_insn_info insn_info = df_insn_create_insn_record (insn);
      df_insn_refs_collect (&collection_rec, bb, insn_info);
      if (dump_file)
	fprintf (dump_file, "scanning new insn with uid = %d.\n", uid);
    }

  df_refs_add_to_chains (&collection_rec, bb, insn);
  df_set_bb_dirty (bb);
  return true;
}


/* Rescan all of the insns in the function.  Note that the artificial
   uses and defs are not touched.  This function will destroy def-se
   or use-def chains.  */

void
df_insn_rescan_all (void)
{
  bool no_insn_rescan = false;
  bool defer_insn_rescan = false;
  basic_block bb;
  bitmap_iterator bi;
  unsigned int uid;
  bitmap tmp = BITMAP_ALLOC (&df_bitmap_obstack);
  
  if (df->changeable_flags & DF_NO_INSN_RESCAN)
    {
      df_clear_flags (DF_NO_INSN_RESCAN);
      no_insn_rescan = true;
    }
  
  if (df->changeable_flags & DF_DEFER_INSN_RESCAN)
    {
      df_clear_flags (DF_DEFER_INSN_RESCAN);
      defer_insn_rescan = true;
    }

  bitmap_copy (tmp, df->insns_to_delete);
  EXECUTE_IF_SET_IN_BITMAP (tmp, 0, uid, bi)
    {
      df_insn_info insn_info = DF_INSN_UID_SAFE_GET (uid);
      if (insn_info)
	df_insn_delete (NULL, uid);
    }

  BITMAP_FREE (tmp);
  bitmap_clear (df->insns_to_delete);
  bitmap_clear (df->insns_to_rescan);
  bitmap_clear (df->insns_to_notes_rescan);

  FOR_EACH_BB (bb) 
    {
      rtx insn;
      FOR_BB_INSNS (bb, insn)
	{
	  df_insn_rescan (insn);
	}
    }

  if (no_insn_rescan)
    df_set_flags (DF_NO_INSN_RESCAN);
  if (defer_insn_rescan)
    df_set_flags (DF_DEFER_INSN_RESCAN);
}


/* Process all of the deferred rescans or deletions.  */

void
df_process_deferred_rescans (void)
{
  bool no_insn_rescan = false;
  bool defer_insn_rescan = false;
  bitmap_iterator bi;
  unsigned int uid;
  bitmap tmp = BITMAP_ALLOC (&df_bitmap_obstack);
  
  if (df->changeable_flags & DF_NO_INSN_RESCAN)
    {
      df_clear_flags (DF_NO_INSN_RESCAN);
      no_insn_rescan = true;
    }
  
  if (df->changeable_flags & DF_DEFER_INSN_RESCAN)
    {
      df_clear_flags (DF_DEFER_INSN_RESCAN);
      defer_insn_rescan = true;
    }

  if (dump_file)
    fprintf (dump_file, "starting the processing of deferred insns\n");

  bitmap_copy (tmp, df->insns_to_delete);
  EXECUTE_IF_SET_IN_BITMAP (tmp, 0, uid, bi)
    {
      df_insn_info insn_info = DF_INSN_UID_SAFE_GET (uid);
      if (insn_info)
	df_insn_delete (NULL, uid);
    }

  bitmap_copy (tmp, df->insns_to_rescan);
  EXECUTE_IF_SET_IN_BITMAP (tmp, 0, uid, bi)
    {
      df_insn_info insn_info = DF_INSN_UID_SAFE_GET (uid);
      if (insn_info)
	df_insn_rescan (DF_INSN_INFO_INSN (insn_info));
    }

  bitmap_copy (tmp, df->insns_to_notes_rescan);
  EXECUTE_IF_SET_IN_BITMAP (tmp, 0, uid, bi)
    {
      df_insn_info insn_info = DF_INSN_UID_SAFE_GET (uid);
      if (insn_info)
	df_notes_rescan (DF_INSN_INFO_INSN (insn_info));
    }

  if (dump_file)
    fprintf (dump_file, "ending the processing of deferred insns\n");

  BITMAP_FREE (tmp);
  bitmap_clear (df->insns_to_delete);
  bitmap_clear (df->insns_to_rescan);
  bitmap_clear (df->insns_to_notes_rescan);

  if (no_insn_rescan)
    df_set_flags (DF_NO_INSN_RESCAN);
  if (defer_insn_rescan)
    df_set_flags (DF_DEFER_INSN_RESCAN);

  /* If someone changed regs_ever_live during this pass, fix up the
     entry and exit blocks.  */
  if (df->redo_entry_and_exit)
    {
      df_update_entry_exit_and_calls ();
      df->redo_entry_and_exit = false;
    }
}


/* Count the number of refs. Include the defs if INCLUDE_DEFS. Include
   the uses if INCLUDE_USES. Include the eq_uses if
   INCLUDE_EQ_USES.  */

static unsigned int
df_count_refs (bool include_defs, bool include_uses, 
	       bool include_eq_uses)
{
  unsigned int regno;
  int size = 0;
  unsigned int m = df->regs_inited;
  
  for (regno = 0; regno < m; regno++)
    {
      if (include_defs)
	size += DF_REG_DEF_COUNT (regno);
      if (include_uses)
	size += DF_REG_USE_COUNT (regno);
      if (include_eq_uses)
	size += DF_REG_EQ_USE_COUNT (regno);
    }
  return size;
}


/* Take build ref table for either the uses or defs from the reg-use
   or reg-def chains.  This version processes the refs in reg order
   which is likely to be best if processing the whole function.  */

static void 
df_reorganize_refs_by_reg_by_reg (struct df_ref_info *ref_info,
				  bool include_defs, 
				  bool include_uses, 
				  bool include_eq_uses)
{
  unsigned int m = df->regs_inited;
  unsigned int regno;
  unsigned int offset = 0;
  unsigned int start;

  if (df->changeable_flags & DF_NO_HARD_REGS)
    {
      start = FIRST_PSEUDO_REGISTER;
      memset (ref_info->begin, 0, sizeof (int) * FIRST_PSEUDO_REGISTER);
      memset (ref_info->count, 0, sizeof (int) * FIRST_PSEUDO_REGISTER);
    }
  else
    start = 0;

  ref_info->total_size 
    = df_count_refs (include_defs, include_uses, include_eq_uses);

  df_check_and_grow_ref_info (ref_info, 1);

  for (regno = start; regno < m; regno++)
    {
      int count = 0;
      ref_info->begin[regno] = offset;
      if (include_defs)
	{
	  struct df_ref *ref = DF_REG_DEF_CHAIN (regno);
	  while (ref) 
	    {
	      ref_info->refs[offset] = ref;
	      DF_REF_ID (ref) = offset++;
	      count++;
	      ref = DF_REF_NEXT_REG (ref);
	      gcc_assert (offset < ref_info->refs_size);
	    }
	}
      if (include_uses)
	{
	  struct df_ref *ref = DF_REG_USE_CHAIN (regno);
	  while (ref) 
	    {
	      ref_info->refs[offset] = ref;
	      DF_REF_ID (ref) = offset++;
	      count++;
	      ref = DF_REF_NEXT_REG (ref);
	      gcc_assert (offset < ref_info->refs_size);
	    }
	}
      if (include_eq_uses)
	{
	  struct df_ref *ref = DF_REG_EQ_USE_CHAIN (regno);
	  while (ref) 
	    {
	      ref_info->refs[offset] = ref;
	      DF_REF_ID (ref) = offset++;
	      count++;
	      ref = DF_REF_NEXT_REG (ref);
	      gcc_assert (offset < ref_info->refs_size);
	    }
	}
      ref_info->count[regno] = count;
    }
  
  /* The bitmap size is not decremented when refs are deleted.  So
     reset it now that we have squished out all of the empty
     slots.  */
  ref_info->table_size = offset;
}


/* Take build ref table for either the uses or defs from the reg-use
   or reg-def chains.  This version processes the refs in insn order
   which is likely to be best if processing some segment of the
   function.  */

static void 
df_reorganize_refs_by_reg_by_insn (struct df_ref_info *ref_info,
				   bool include_defs, 
				   bool include_uses, 
				   bool include_eq_uses)
{
  bitmap_iterator bi;
  unsigned int bb_index;
  unsigned int m = df->regs_inited;
  unsigned int offset = 0;
  unsigned int r;
  unsigned int start 
    = (df->changeable_flags & DF_NO_HARD_REGS) ? FIRST_PSEUDO_REGISTER : 0;

  memset (ref_info->begin, 0, sizeof (int) * df->regs_inited);
  memset (ref_info->count, 0, sizeof (int) * df->regs_inited);

  ref_info->total_size = df_count_refs (include_defs, include_uses, include_eq_uses);
  df_check_and_grow_ref_info (ref_info, 1);

  EXECUTE_IF_SET_IN_BITMAP (df->blocks_to_analyze, 0, bb_index, bi)
    {
      basic_block bb = BASIC_BLOCK (bb_index);
      rtx insn;
      struct df_ref **ref_rec;

      if (include_defs)
	for (ref_rec = df_get_artificial_defs (bb_index); *ref_rec; ref_rec++)
	  {
	    unsigned int regno = DF_REF_REGNO (*ref_rec);
	    ref_info->count[regno]++;
	  }
      if (include_uses)
	for (ref_rec = df_get_artificial_uses (bb_index); *ref_rec; ref_rec++)
	  {
	    unsigned int regno = DF_REF_REGNO (*ref_rec);
	    ref_info->count[regno]++;
	  }

      FOR_BB_INSNS (bb, insn)
	{
	  if (INSN_P (insn))
	    {
	      unsigned int uid = INSN_UID (insn);
	      
	      if (include_defs)
		for (ref_rec = DF_INSN_UID_DEFS (uid); *ref_rec; ref_rec++)
		  {
		    unsigned int regno = DF_REF_REGNO (*ref_rec);
		    ref_info->count[regno]++;
		  }
	      if (include_uses)
		for (ref_rec = DF_INSN_UID_USES (uid); *ref_rec; ref_rec++)
		  {
		    unsigned int regno = DF_REF_REGNO (*ref_rec);
		    ref_info->count[regno]++;
		  }
	      if (include_eq_uses)
		for (ref_rec = DF_INSN_UID_EQ_USES (uid); *ref_rec; ref_rec++)
		  {
		    unsigned int regno = DF_REF_REGNO (*ref_rec);
		    ref_info->count[regno]++;
		  }
	    }
	}
    }

  for (r = start; r < m; r++)
    {
      ref_info->begin[r] = offset;
      offset += ref_info->count[r];
      ref_info->count[r] = 0;
    }
  
  EXECUTE_IF_SET_IN_BITMAP (df->blocks_to_analyze, 0, bb_index, bi)
    {
      basic_block bb = BASIC_BLOCK (bb_index);
      rtx insn;
      struct df_ref **ref_rec;

      if (include_defs)
	for (ref_rec = df_get_artificial_defs (bb_index); *ref_rec; ref_rec++)
	  {
	    struct df_ref *ref = *ref_rec;
	    unsigned int regno = DF_REF_REGNO (ref);
	    if (regno >= start)
	      {
		unsigned int id
		  = ref_info->begin[regno] + ref_info->count[regno]++;
		DF_REF_ID (ref) = id;
		ref_info->refs[id] = ref;
	      }
	  }
      if (include_uses)
	for (ref_rec = df_get_artificial_uses (bb_index); *ref_rec; ref_rec++)
	  {
	    struct df_ref *ref = *ref_rec;
	    unsigned int regno = DF_REF_REGNO (ref);
	    if (regno >= start)
	      {
		unsigned int id
		  = ref_info->begin[regno] + ref_info->count[regno]++;
		DF_REF_ID (ref) = id;
		ref_info->refs[id] = ref;
	      }
	  }

      FOR_BB_INSNS (bb, insn)
	{
	  if (INSN_P (insn))
	    {
	      unsigned int uid = INSN_UID (insn);
	      
	      if (include_defs)
		for (ref_rec = DF_INSN_UID_DEFS (uid); *ref_rec; ref_rec++)
		  {
		    struct df_ref *ref = *ref_rec;
		    unsigned int regno = DF_REF_REGNO (ref);
		    if (regno >= start)
		      {
			unsigned int id
			  = ref_info->begin[regno] + ref_info->count[regno]++;
			DF_REF_ID (ref) = id;
			ref_info->refs[id] = ref;
		      }
		  }
	      if (include_uses)
		for (ref_rec = DF_INSN_UID_USES (uid); *ref_rec; ref_rec++)
		  {
		    struct df_ref *ref = *ref_rec;
		    unsigned int regno = DF_REF_REGNO (ref);
		    if (regno >= start)
		      {
			unsigned int id
			  = ref_info->begin[regno] + ref_info->count[regno]++;
			DF_REF_ID (ref) = id;
			ref_info->refs[id] = ref;
		      }
		  }
	      if (include_eq_uses)
		for (ref_rec = DF_INSN_UID_EQ_USES (uid); *ref_rec; ref_rec++)
		  {
		    struct df_ref *ref = *ref_rec;
		    unsigned int regno = DF_REF_REGNO (ref);
		    if (regno >= start)
		      {
			unsigned int id
			  = ref_info->begin[regno] + ref_info->count[regno]++;
			DF_REF_ID (ref) = id;
			ref_info->refs[id] = ref;
		      }
		  }
	    }
	}
    }

  /* The bitmap size is not decremented when refs are deleted.  So
     reset it now that we have squished out all of the empty
     slots.  */

  ref_info->table_size = offset;
}

/* Take build ref table for either the uses or defs from the reg-use
   or reg-def chains.  */

static void 
df_reorganize_refs_by_reg (struct df_ref_info *ref_info,
			   bool include_defs, 
			   bool include_uses, 
			   bool include_eq_uses)
{
  if (df->analyze_subset)
    df_reorganize_refs_by_reg_by_insn (ref_info, include_defs, 
				       include_uses, include_eq_uses);
  else
    df_reorganize_refs_by_reg_by_reg (ref_info, include_defs, 
				       include_uses, include_eq_uses);
}


/* Add the refs in REF_VEC to the table in REF_INFO starting at OFFSET.  */
static unsigned int 
df_add_refs_to_table (unsigned int offset, 
		      struct df_ref_info *ref_info, 
		      struct df_ref **ref_vec)
{
  while (*ref_vec)
    {
      struct df_ref *ref = *ref_vec;
      if ((!(df->changeable_flags & DF_NO_HARD_REGS))
	  || (DF_REF_REGNO (ref) >= FIRST_PSEUDO_REGISTER))
	{
	  ref_info->refs[offset] = ref;
	  DF_REF_ID (*ref_vec) = offset++;
	}
      ref_vec++;
    }
  return offset;
}


/* Count the number of refs in all of the insns of BB. Include the
   defs if INCLUDE_DEFS. Include the uses if INCLUDE_USES. Include the
   eq_uses if INCLUDE_EQ_USES.  */

static unsigned int
df_reorganize_refs_by_insn_bb (basic_block bb, unsigned int offset, 
			       struct df_ref_info *ref_info,
			       bool include_defs, bool include_uses, 
			       bool include_eq_uses)
{
  rtx insn;

  if (include_defs)
    offset = df_add_refs_to_table (offset, ref_info, 
				   df_get_artificial_defs (bb->index));
  if (include_uses)
    offset = df_add_refs_to_table (offset, ref_info, 
				   df_get_artificial_uses (bb->index));

  FOR_BB_INSNS (bb, insn)
    if (INSN_P (insn))
      {
	unsigned int uid = INSN_UID (insn);
	if (include_defs)
	  offset = df_add_refs_to_table (offset, ref_info, 
					 DF_INSN_UID_DEFS (uid));
	if (include_uses)
	  offset = df_add_refs_to_table (offset, ref_info, 
					 DF_INSN_UID_USES (uid));
	if (include_eq_uses)
	  offset = df_add_refs_to_table (offset, ref_info, 
					 DF_INSN_UID_EQ_USES (uid));
      }
  return offset;
}


/* Organize the refs by insn into the table in REF_INFO.  If
   blocks_to_analyze is defined, use that set, otherwise the entire
   program.  Include the defs if INCLUDE_DEFS. Include the uses if
   INCLUDE_USES. Include the eq_uses if INCLUDE_EQ_USES.  */

static void
df_reorganize_refs_by_insn (struct df_ref_info *ref_info,
			    bool include_defs, bool include_uses, 
			    bool include_eq_uses)
{
  basic_block bb;
  unsigned int offset = 0;

  ref_info->total_size = df_count_refs (include_defs, include_uses, include_eq_uses);
  df_check_and_grow_ref_info (ref_info, 1);
  if (df->blocks_to_analyze)
    {
      bitmap_iterator bi;
      unsigned int index;

      EXECUTE_IF_SET_IN_BITMAP (df->blocks_to_analyze, 0, index, bi)
	{
	  offset = df_reorganize_refs_by_insn_bb (BASIC_BLOCK (index), offset, ref_info, 
						  include_defs, include_uses, 
						  include_eq_uses);
	}

      ref_info->table_size = offset;
    }
  else
    {
      FOR_ALL_BB (bb)
	offset = df_reorganize_refs_by_insn_bb (bb, offset, ref_info, 
						include_defs, include_uses, 
						include_eq_uses);
      ref_info->table_size = offset;
    }
}


/* If the use refs in DF are not organized, reorganize them.  */

void 
df_maybe_reorganize_use_refs (enum df_ref_order order)
{
  if (order == df->use_info.ref_order)
    return;

  switch (order)
    {
    case DF_REF_ORDER_BY_REG:
      df_reorganize_refs_by_reg (&df->use_info, false, true, false);
      break;

    case DF_REF_ORDER_BY_REG_WITH_NOTES:
      df_reorganize_refs_by_reg (&df->use_info, false, true, true);
      break;

    case DF_REF_ORDER_BY_INSN:
      df_reorganize_refs_by_insn (&df->use_info, false, true, false);
      break;

    case DF_REF_ORDER_BY_INSN_WITH_NOTES:
      df_reorganize_refs_by_insn (&df->use_info, false, true, true);
      break;

    case DF_REF_ORDER_NO_TABLE:
      free (df->use_info.refs);
      df->use_info.refs = NULL;
      df->use_info.refs_size = 0;
      break;

    case DF_REF_ORDER_UNORDERED:
    case DF_REF_ORDER_UNORDERED_WITH_NOTES:
      gcc_unreachable ();
      break;
    }
      
  df->use_info.ref_order = order;
}


/* If the def refs in DF are not organized, reorganize them.  */

void 
df_maybe_reorganize_def_refs (enum df_ref_order order)
{
  if (order == df->def_info.ref_order)
    return;

  switch (order)
    {
    case DF_REF_ORDER_BY_REG:
      df_reorganize_refs_by_reg (&df->def_info, true, false, false);
      break;

    case DF_REF_ORDER_BY_INSN:
      df_reorganize_refs_by_insn (&df->def_info, true, false, false);
      break;

    case DF_REF_ORDER_NO_TABLE:
      free (df->def_info.refs);
      df->def_info.refs = NULL;
      df->def_info.refs_size = 0;
      break;

    case DF_REF_ORDER_BY_INSN_WITH_NOTES:
    case DF_REF_ORDER_BY_REG_WITH_NOTES:
    case DF_REF_ORDER_UNORDERED:
    case DF_REF_ORDER_UNORDERED_WITH_NOTES:
      gcc_unreachable ();
      break;
    }
      
  df->def_info.ref_order = order;
}


/* Change the BB of all refs in the ref chain from OLD_BB to NEW_BB.
   Assumes that all refs in the chain have the same BB.  */

static void
df_ref_chain_change_bb (struct df_ref **ref_rec, 
                        basic_block old_bb,
                        basic_block new_bb)
{
  while (*ref_rec)
    {
      struct df_ref *ref = *ref_rec;

      gcc_assert (DF_REF_BB (ref) == old_bb);
      DF_REF_BB (ref) = new_bb;
      ref_rec++;
    }
}


/* Change all of the basic block references in INSN to use the insn's
   current basic block.  This function is called from routines that move 
   instructions from one block to another.  */  

void
df_insn_change_bb (rtx insn, basic_block new_bb)
{
  basic_block old_bb = BLOCK_FOR_INSN (insn);
  df_insn_info insn_info;
  unsigned int uid = INSN_UID (insn);

  if (old_bb == new_bb)
    return;

  set_block_for_insn (insn, new_bb);

  if (!df)
    return;

  if (dump_file)
    fprintf (dump_file, "changing bb of uid %d\n", uid);

  insn_info = DF_INSN_UID_SAFE_GET (uid);
  if (insn_info == NULL)
    {
      if (dump_file)
	fprintf (dump_file, "  unscanned insn\n");
      df_insn_rescan (insn);
      return;
    }

  if (!INSN_P (insn))
    return;

  df_ref_chain_change_bb (DF_INSN_INFO_DEFS (insn_info), old_bb, new_bb);
  df_ref_chain_change_bb (DF_INSN_INFO_USES (insn_info), old_bb, new_bb);
  df_ref_chain_change_bb (DF_INSN_INFO_EQ_USES (insn_info), old_bb, new_bb);

  df_set_bb_dirty (new_bb);
  if (old_bb)
    {
      if (dump_file)
	fprintf (dump_file, "  from %d to %d\n", 
		 old_bb->index, new_bb->index);
      df_set_bb_dirty (old_bb);
    }
  else
    if (dump_file)
      fprintf (dump_file, "  to %d\n", new_bb->index);
}


/* Helper function for df_ref_change_reg_with_loc.  */

static void
df_ref_change_reg_with_loc_1 (struct df_reg_info *old_df, struct df_reg_info *new_df,
			      int new_regno, rtx loc)
{
  struct df_ref *the_ref = old_df->reg_chain;

  while (the_ref)
    {
      if (DF_REF_LOC(the_ref) && (*DF_REF_LOC(the_ref) == loc))
	{
	  struct df_ref *next_ref = the_ref->next_reg;
	  struct df_ref *prev_ref = the_ref->prev_reg;
	  struct df_ref **ref_vec, **ref_vec_t;
	  unsigned int count = 0;

	  DF_REF_REGNO (the_ref) = new_regno;
	  DF_REF_REG (the_ref) = regno_reg_rtx[new_regno];

	  /* Pull the_ref out of the old regno chain.  */
	  if (prev_ref)
	    prev_ref->next_reg = next_ref;
	  else
	    old_df->reg_chain = next_ref;
	  if (next_ref)
	    next_ref->prev_reg = prev_ref;
	  old_df->n_refs--;

	  /* Put the ref into the new regno chain.  */
	  the_ref->prev_reg = NULL;
	  the_ref->next_reg = new_df->reg_chain;
	  if (new_df->reg_chain)
	    new_df->reg_chain->prev_reg = the_ref;
	  new_df->reg_chain = the_ref;
	  new_df->n_refs++;
	  df_set_bb_dirty (DF_REF_BB (the_ref));

	  /* Need to resort the record that the ref was in because the
	     regno is a sorting key.  First, find the right record.  */
	  if (DF_REF_IS_ARTIFICIAL (the_ref))
	    {
	      unsigned int bb_index = DF_REF_BB (the_ref)->index;
	      if (DF_REF_REG_DEF_P (the_ref))
		ref_vec = df_get_artificial_defs (bb_index);
	      else
		ref_vec = df_get_artificial_uses (bb_index);
	    }
	  else
	    {
	      df_insn_info insn_info = DF_REF_INSN_INFO (the_ref);
	      if (DF_REF_FLAGS (the_ref) & DF_REF_IN_NOTE)
		ref_vec = DF_INSN_INFO_EQ_USES (insn_info);
	      else
		ref_vec = DF_INSN_INFO_USES (insn_info);
	      if (dump_file)
		fprintf (dump_file, "changing reg in insn %d\n", 
			 INSN_UID (DF_REF_INSN (the_ref))); 
	    }
	  ref_vec_t = ref_vec;

	  /* Find the length.  */
	  while (*ref_vec_t)
	    {
	      count++;
	      ref_vec_t++;
	    }
	  qsort (ref_vec, count, sizeof (struct df_ref *), df_ref_compare);

	  the_ref = next_ref;
	}
      else
	the_ref = the_ref->next_reg;
    }
}


/* Change the regno of all refs that contained LOC from OLD_REGNO to
   NEW_REGNO.  Refs that do not match LOC are not changed.  This call
   is to support the SET_REGNO macro. */

void
df_ref_change_reg_with_loc (int old_regno, int new_regno, rtx loc)
{
  if ((!df) || (old_regno == -1) || (old_regno == new_regno))
    return;

  df_grow_reg_info ();

  df_ref_change_reg_with_loc_1 (DF_REG_DEF_GET (old_regno), 
				DF_REG_DEF_GET (new_regno), new_regno, loc);
  df_ref_change_reg_with_loc_1 (DF_REG_USE_GET (old_regno), 
				DF_REG_USE_GET (new_regno), new_regno, loc);
  df_ref_change_reg_with_loc_1 (DF_REG_EQ_USE_GET (old_regno), 
				DF_REG_EQ_USE_GET (new_regno), new_regno, loc);
}


/* Delete the mw_hardregs that point into the eq_notes.  */

static unsigned int
df_mw_hardreg_chain_delete_eq_uses (df_insn_info insn_info)
{
  struct df_mw_hardreg **mw_vec = DF_INSN_INFO_MWS (insn_info);
  unsigned int deleted = 0;
  unsigned int count = 0;
  struct df_scan_problem_data *problem_data 
    = (struct df_scan_problem_data *) df_scan->problem_data;

  if (!*mw_vec)
    return 0;

  while (*mw_vec)
    {
      if ((*mw_vec)->flags & DF_REF_IN_NOTE)
	{
	  struct df_mw_hardreg **temp_vec = mw_vec;

	  pool_free (problem_data->mw_reg_pool, *mw_vec);
	  temp_vec = mw_vec;
	  /* Shove the remaining ones down one to fill the gap.  While
	     this looks n**2, it is highly unusual to have any mw regs
	     in eq_notes and the chances of more than one are almost
	     non existent.  */ 
	  while (*temp_vec)
	    {
	      *temp_vec = *(temp_vec + 1);
	      temp_vec++;
	    }
	  deleted++;
	}
      else
	{
	  mw_vec++;
	  count++;
	}
    }

  if (count == 0)
    {
<<<<<<< HEAD
      free (DF_INSN_INFO_MWS (insn_info));
      DF_INSN_INFO_MWS (insn_info) = df_null_mw_rec;
=======
      df_scan_free_mws_vec (insn_info->mw_hardregs);
      insn_info->mw_hardregs = df_null_mw_rec;
>>>>>>> 5c0e02b0
      return 0;
    }
  return deleted;
}


/* Rescan only the REG_EQUIV/REG_EQUAL notes part of INSN.  */

void
df_notes_rescan (rtx insn)
{
  df_insn_info insn_info;
  unsigned int uid = INSN_UID (insn);

  if (!df)
    return;

  /* The client has disabled rescanning and plans to do it itself.  */
  if (df->changeable_flags & DF_NO_INSN_RESCAN)
    return;

  /* Do nothing if the insn hasn't been emitted yet.  */
  if (!BLOCK_FOR_INSN (insn))
    return;

  df_grow_bb_info (df_scan);
  df_grow_reg_info ();

  insn_info = DF_INSN_UID_SAFE_GET (INSN_UID(insn));

  /* The client has deferred rescanning.  */
  if (df->changeable_flags & DF_DEFER_INSN_RESCAN)
    {
      if (!insn_info)
	{
	  insn_info = df_insn_create_insn_record (insn);
	  DF_INSN_INFO_DEFS (insn_info) = df_null_ref_rec;
	  DF_INSN_INFO_USES (insn_info) = df_null_ref_rec;
	  DF_INSN_INFO_EQ_USES (insn_info) = df_null_ref_rec;
	  DF_INSN_INFO_MWS (insn_info) = df_null_mw_rec;
	}
      
      bitmap_clear_bit (df->insns_to_delete, uid);
      /* If the insn is set to be rescanned, it does not need to also
	 be notes rescanned.  */
      if (!bitmap_bit_p (df->insns_to_rescan, uid))
	bitmap_set_bit (df->insns_to_notes_rescan, INSN_UID (insn));
      return;
    }

  bitmap_clear_bit (df->insns_to_delete, uid);
  bitmap_clear_bit (df->insns_to_notes_rescan, uid);

  if (insn_info)
    {
      basic_block bb = BLOCK_FOR_INSN (insn);
      rtx note;
      struct df_collection_rec collection_rec;
      unsigned int num_deleted;

      memset (&collection_rec, 0, sizeof (struct df_collection_rec));
      collection_rec.eq_use_vec = XALLOCAVEC (struct df_ref *, 1000);
      collection_rec.mw_vec = XALLOCAVEC (struct df_mw_hardreg *, 1000);

      num_deleted = df_mw_hardreg_chain_delete_eq_uses (insn_info);
      df_ref_chain_delete (DF_INSN_INFO_EQ_USES (insn_info));
      DF_INSN_INFO_EQ_USES (insn_info) = NULL;

      /* Process REG_EQUIV/REG_EQUAL notes */
      for (note = REG_NOTES (insn); note;
	   note = XEXP (note, 1))
	{
	  switch (REG_NOTE_KIND (note))
	    {
	    case REG_EQUIV:
	    case REG_EQUAL:
	      df_uses_record (&collection_rec,
			      &XEXP (note, 0), DF_REF_REG_USE,
			      bb, insn_info, DF_REF_IN_NOTE, -1, -1, 0);
	    default:
	      break;
	    }
	}

      /* Find some place to put any new mw_hardregs.  */
      df_canonize_collection_rec (&collection_rec);
      if (collection_rec.next_mw)
	{
	  unsigned int count = 0;
	  struct df_mw_hardreg **mw_rec = DF_INSN_INFO_MWS (insn_info);
	  while (*mw_rec)
	    {
	      count++;
	      mw_rec++;
	    }

	  if (count)
	    {
	      /* Append to the end of the existing record after
		 expanding it if necessary.  */
	      if (collection_rec.next_mw > num_deleted)
		{
<<<<<<< HEAD
		  DF_INSN_INFO_MWS (insn_info) = 
		    xrealloc (DF_INSN_INFO_MWS (insn_info), 
			      (count + 1 + collection_rec.next_mw) 
			      * sizeof (struct df_ref*));
=======
		  insn_info->mw_hardregs = 
		    XRESIZEVEC (struct df_mw_hardreg *,
				insn_info->mw_hardregs, 
				count + 1 + collection_rec.next_mw);
>>>>>>> 5c0e02b0
		}
	      memcpy (&DF_INSN_INFO_MWS (insn_info)[count], collection_rec.mw_vec, 
		      (collection_rec.next_mw + 1) * sizeof (struct df_mw_hardreg *));
	      qsort (DF_INSN_INFO_MWS (insn_info), count + collection_rec.next_mw, 
		     sizeof (struct df_mw_hardreg *), df_mw_compare);
	    }
	  else
	    {
	      /* No vector there. */  
	      DF_INSN_INFO_MWS (insn_info)
		= XNEWVEC (struct df_mw_hardreg*, 
			   count + 1 + collection_rec.next_mw);
	      memcpy (DF_INSN_INFO_MWS (insn_info), collection_rec.mw_vec, 
		      (collection_rec.next_mw + 1) * sizeof (struct df_mw_hardreg *));
	    }
	}
      /* Get rid of the mw_rec so that df_refs_add_to_chains will
	 ignore it.  */
      collection_rec.mw_vec = NULL;
      collection_rec.next_mw = 0;
      df_refs_add_to_chains (&collection_rec, bb, insn);
    }
  else
    df_insn_rescan (insn);

}


/*----------------------------------------------------------------------------
   Hard core instruction scanning code.  No external interfaces here,
   just a lot of routines that look inside insns.
----------------------------------------------------------------------------*/


/* Return true if the contents of two df_ref's are identical. 
   It ignores DF_REF_MARKER.  */

static bool
df_ref_equal_p (struct df_ref *ref1, struct df_ref *ref2)
{
  if (!ref2)
    return false;

  /* The two flag tests here are only to make sure we do not look at
     the offset and width if they are not there.  The flags are
     compared in the next set of tests.  */
  if ((DF_REF_FLAGS_IS_SET (ref1, DF_REF_SIGN_EXTRACT | DF_REF_ZERO_EXTRACT))
      && (DF_REF_FLAGS_IS_SET (ref2, DF_REF_SIGN_EXTRACT | DF_REF_ZERO_EXTRACT))
      && ((DF_REF_EXTRACT_OFFSET (ref1) != DF_REF_EXTRACT_OFFSET (ref2))
	  || (DF_REF_EXTRACT_WIDTH (ref1) != DF_REF_EXTRACT_WIDTH (ref2))
	  || (DF_REF_EXTRACT_MODE (ref1) != DF_REF_EXTRACT_MODE (ref2))))
    return false;

  return (ref1 == ref2) ||
    (DF_REF_REG (ref1) == DF_REF_REG (ref2)
     && DF_REF_REGNO (ref1) == DF_REF_REGNO (ref2)
     && DF_REF_LOC (ref1) == DF_REF_LOC (ref2)
     && DF_REF_INSN_INFO (ref1) == DF_REF_INSN_INFO (ref2)
     && DF_REF_TYPE (ref1) == DF_REF_TYPE (ref2)
     && ((DF_REF_FLAGS (ref1) & ~(DF_REF_REG_MARKER + DF_REF_MW_HARDREG)) 
	 == (DF_REF_FLAGS (ref2) & ~(DF_REF_REG_MARKER + DF_REF_MW_HARDREG)))
     && DF_REF_BB (ref1) == DF_REF_BB (ref2));
}


/* Compare REF1 and REF2 for sorting.  This is only called from places
   where all of the refs are of the same type, in the same insn, and
   have the same bb.  So these fields are not checked.  */

static int
df_ref_compare (const void *r1, const void *r2)
{
  const struct df_ref *const ref1 = *(const struct df_ref *const*)r1;
  const struct df_ref *const ref2 = *(const struct df_ref *const*)r2;

  if (ref1 == ref2)
    return 0;

  if (DF_REF_REGNO (ref1) != DF_REF_REGNO (ref2))
    return (int)DF_REF_REGNO (ref1) - (int)DF_REF_REGNO (ref2);
  
  if (DF_REF_TYPE (ref1) != DF_REF_TYPE (ref2))
    return (int)DF_REF_TYPE (ref1) - (int)DF_REF_TYPE (ref2);

  if ((DF_REF_REG (ref1) != DF_REF_REG (ref2))
      || (DF_REF_LOC (ref1) != DF_REF_LOC (ref2)))
    return (int)DF_REF_ORDER (ref1) - (int)DF_REF_ORDER (ref2);

  if (DF_REF_FLAGS (ref1) != DF_REF_FLAGS (ref2))
    {
      /* If two refs are identical except that one of them has is from
	 a mw and one is not, we need to have the one with the mw
	 first.  */
      if (DF_REF_FLAGS_IS_SET (ref1, DF_REF_MW_HARDREG) ==
	  DF_REF_FLAGS_IS_SET (ref2, DF_REF_MW_HARDREG))
	return DF_REF_FLAGS (ref1) - DF_REF_FLAGS (ref2);
      else if (DF_REF_FLAGS_IS_SET (ref1, DF_REF_MW_HARDREG))
	return -1;
      else
	return 1;
    }

  /* The flags are the same at this point so it is safe to only look
     at ref1.  */
  if (DF_REF_FLAGS_IS_SET (ref1, DF_REF_SIGN_EXTRACT | DF_REF_ZERO_EXTRACT))
    {
      if (DF_REF_EXTRACT_OFFSET_CONST (ref1) != DF_REF_EXTRACT_OFFSET_CONST (ref2))
	return DF_REF_EXTRACT_OFFSET_CONST (ref1) - DF_REF_EXTRACT_OFFSET_CONST (ref2);
      if (DF_REF_EXTRACT_WIDTH_CONST (ref1) != DF_REF_EXTRACT_WIDTH_CONST (ref2))
	return DF_REF_EXTRACT_WIDTH_CONST (ref1) - DF_REF_EXTRACT_WIDTH_CONST (ref2);
      if (DF_REF_EXTRACT_MODE_CONST (ref1) != DF_REF_EXTRACT_MODE_CONST (ref2))
	return DF_REF_EXTRACT_MODE_CONST (ref1) - DF_REF_EXTRACT_MODE_CONST (ref2);
    }
  return 0;
}

static void
df_swap_refs (struct df_ref **ref_vec, int i, int j)
{
  struct df_ref *tmp = ref_vec[i];
  ref_vec[i] = ref_vec[j];
  ref_vec[j] = tmp;
}

/* Sort and compress a set of refs.  */

static unsigned int
df_sort_and_compress_refs (struct df_ref **ref_vec, unsigned int count)
{
  unsigned int i;
  unsigned int dist = 0;

  ref_vec[count] = NULL;
  /* If there are 1 or 0 elements, there is nothing to do.  */
  if (count < 2)
    return count;
  else if (count == 2)
    {
      if (df_ref_compare (&ref_vec[0], &ref_vec[1]) > 0)
        df_swap_refs (ref_vec, 0, 1);
    }
  else
    {
      for (i = 0; i < count - 1; i++)
        if (df_ref_compare (&ref_vec[i], &ref_vec[i+1]) >= 0)
          break;
      /* If the array is already strictly ordered,
         which is the most common case for large COUNT case
         (which happens for CALL INSNs),
         no need to sort and filter out duplicate.
         Simply return the count.  
         Make sure DF_GET_ADD_REFS adds refs in the increasing order
         of DF_REF_COMPARE.  */
      if (i == count - 1)
        return count;
      qsort (ref_vec, count, sizeof (struct df_ref *), df_ref_compare);
    }

  for (i=0; i<count-dist; i++)
    {
      /* Find the next ref that is not equal to the current ref.  */
      while (df_ref_equal_p (ref_vec[i], ref_vec[i + dist + 1]))
	{
	  df_free_ref (ref_vec[i + dist + 1]);
	  dist++;
	}
      /* Copy it down to the next position.  */
      if (dist)
	ref_vec[i+1] = ref_vec[i + dist + 1];
    }

  count -= dist;
  ref_vec[count] = NULL;
  return count;
}


/* Return true if the contents of two df_ref's are identical. 
   It ignores DF_REF_MARKER.  */

static bool
df_mw_equal_p (struct df_mw_hardreg *mw1, struct df_mw_hardreg *mw2)
{
  if (!mw2)
    return false;
  return (mw1 == mw2) ||
    (mw1->mw_reg == mw2->mw_reg
     && mw1->type == mw2->type
     && mw1->flags == mw2->flags
     && mw1->start_regno == mw2->start_regno
     && mw1->end_regno == mw2->end_regno);
}


/* Compare MW1 and MW2 for sorting.  */

static int
df_mw_compare (const void *m1, const void *m2)
{
  const struct df_mw_hardreg *const mw1 = *(const struct df_mw_hardreg *const*)m1;
  const struct df_mw_hardreg *const mw2 = *(const struct df_mw_hardreg *const*)m2;

  if (mw1 == mw2)
    return 0;

  if (mw1->type != mw2->type)
    return mw1->type - mw2->type;

  if (mw1->flags != mw2->flags)
    return mw1->flags - mw2->flags;

  if (mw1->start_regno != mw2->start_regno)
    return mw1->start_regno - mw2->start_regno;

  if (mw1->end_regno != mw2->end_regno)
    return mw1->end_regno - mw2->end_regno;

  if (mw1->mw_reg != mw2->mw_reg)
    return mw1->mw_order - mw2->mw_order;

  return 0;
}


/* Sort and compress a set of refs.  */

static unsigned int
df_sort_and_compress_mws (struct df_mw_hardreg **mw_vec, unsigned int count)
{
  struct df_scan_problem_data *problem_data 
    = (struct df_scan_problem_data *) df_scan->problem_data;
  unsigned int i;
  unsigned int dist = 0;
  mw_vec[count] = NULL;

  if (count < 2)
    return count;
  else if (count == 2)
    {
      if (df_mw_compare (&mw_vec[0], &mw_vec[1]) > 0)
        {
          struct df_mw_hardreg *tmp = mw_vec[0];
          mw_vec[0] = mw_vec[1];
          mw_vec[1] = tmp;
        }
    }
  else
    qsort (mw_vec, count, sizeof (struct df_mw_hardreg *), df_mw_compare);

  for (i=0; i<count-dist; i++)
    {
      /* Find the next ref that is not equal to the current ref.  */
      while (df_mw_equal_p (mw_vec[i], mw_vec[i + dist + 1]))
	{
	  pool_free (problem_data->mw_reg_pool, mw_vec[i + dist + 1]);
	  dist++;
	}
      /* Copy it down to the next position.  */
      if (dist)
	mw_vec[i+1] = mw_vec[i + dist + 1];
    }

  count -= dist;
  mw_vec[count] = NULL;
  return count;
}


/* Sort and remove duplicates from the COLLECTION_REC.  */

static void
df_canonize_collection_rec (struct df_collection_rec *collection_rec)
{
  if (collection_rec->def_vec)
    collection_rec->next_def 
      = df_sort_and_compress_refs (collection_rec->def_vec,
				   collection_rec->next_def);
  if (collection_rec->use_vec)
    collection_rec->next_use 
      = df_sort_and_compress_refs (collection_rec->use_vec,
				   collection_rec->next_use);
  if (collection_rec->eq_use_vec)
    collection_rec->next_eq_use 
      = df_sort_and_compress_refs (collection_rec->eq_use_vec,
				   collection_rec->next_eq_use);
  if (collection_rec->mw_vec)
    collection_rec->next_mw 
      = df_sort_and_compress_mws (collection_rec->mw_vec,
				  collection_rec->next_mw);
}


/* Add the new df_ref to appropriate reg_info/ref_info chains.  */

static void
df_install_ref (struct df_ref *this_ref, 
		struct df_reg_info *reg_info, 
		struct df_ref_info *ref_info,
		bool add_to_table)
{
  unsigned int regno = DF_REF_REGNO (this_ref);
  /* Add the ref to the reg_{def,use,eq_use} chain.  */
  struct df_ref *head = reg_info->reg_chain;

  reg_info->reg_chain = this_ref;
  reg_info->n_refs++;

  if (DF_REF_FLAGS_IS_SET (this_ref, DF_HARD_REG_LIVE))
    {
      gcc_assert (regno < FIRST_PSEUDO_REGISTER);
      df->hard_regs_live_count[regno]++;
    }

  gcc_assert (DF_REF_NEXT_REG (this_ref) == NULL);
  gcc_assert (DF_REF_PREV_REG (this_ref) == NULL);

  DF_REF_NEXT_REG (this_ref) = head;

  /* We cannot actually link to the head of the chain.  */
  DF_REF_PREV_REG (this_ref) = NULL;

  if (head)
    DF_REF_PREV_REG (head) = this_ref;
  
  if (add_to_table)
    {
      gcc_assert (ref_info->ref_order != DF_REF_ORDER_NO_TABLE);
      df_check_and_grow_ref_info (ref_info, 1);
      DF_REF_ID (this_ref) = ref_info->table_size;
      /* Add the ref to the big array of defs.  */
      ref_info->refs[ref_info->table_size] = this_ref;
      ref_info->table_size++;
    }    
  else
    DF_REF_ID (this_ref) = -1;
  
  ref_info->total_size++;
}


/* This function takes one of the groups of refs (defs, uses or
   eq_uses) and installs the entire group into the insn.  It also adds
   each of these refs into the appropriate chains.  */

static struct df_ref **
df_install_refs (basic_block bb,
		 struct df_ref **old_vec, unsigned int count, 
		 struct df_reg_info **reg_info, 
		 struct df_ref_info *ref_info,
		 bool is_notes)
{
  if (count)
    {
      unsigned int i;
      struct df_ref **new_vec = XNEWVEC (struct df_ref*, count + 1);
      bool add_to_table;

      switch (ref_info->ref_order)
	{
	case DF_REF_ORDER_UNORDERED_WITH_NOTES:
	case DF_REF_ORDER_BY_REG_WITH_NOTES:
	case DF_REF_ORDER_BY_INSN_WITH_NOTES:
	  ref_info->ref_order = DF_REF_ORDER_UNORDERED_WITH_NOTES;
	  add_to_table = true;
	  break;
	case DF_REF_ORDER_UNORDERED:
	case DF_REF_ORDER_BY_REG:
	case DF_REF_ORDER_BY_INSN:
	  ref_info->ref_order = DF_REF_ORDER_UNORDERED;
	  add_to_table = !is_notes;
	  break;
	default:
	  add_to_table = false;
	  break;
	}

      /* Do not add if ref is not in the right blocks.  */
      if (add_to_table && df->analyze_subset)
	add_to_table = bitmap_bit_p (df->blocks_to_analyze, bb->index);

      for (i = 0; i < count; i++)
	{
	  struct df_ref *this_ref = old_vec[i];
	  new_vec[i] = this_ref;
	  df_install_ref (this_ref, reg_info[DF_REF_REGNO (this_ref)], 
			  ref_info, add_to_table);
	}
      
      new_vec[count] = NULL;
      return new_vec;
    }
  else
    return df_null_ref_rec;
}


/* This function takes the mws installs the entire group into the
   insn.  */

static struct df_mw_hardreg **
df_install_mws (struct df_mw_hardreg **old_vec, unsigned int count)
{
  if (count)
    {
      struct df_mw_hardreg **new_vec 
	= XNEWVEC (struct df_mw_hardreg*, count + 1);
      memcpy (new_vec, old_vec, 
	      sizeof (struct df_mw_hardreg*) * (count + 1));
      return new_vec;
    }
  else
    return df_null_mw_rec;
}


/* Add a chain of df_refs to appropriate ref chain/reg_info/ref_info
   chains and update other necessary information.  */

static void
df_refs_add_to_chains (struct df_collection_rec *collection_rec, 
		       basic_block bb, rtx insn)
{
  if (insn)
    {
      df_insn_info insn_rec = DF_INSN_INFO_GET (insn);
      /* If there is a vector in the collection rec, add it to the
	 insn.  A null rec is a signal that the caller will handle the
	 chain specially.  */
      if (collection_rec->def_vec)
	{
<<<<<<< HEAD
	  if (DF_INSN_INFO_DEFS (insn_rec) && *DF_INSN_INFO_DEFS (insn_rec))
	    free (DF_INSN_INFO_DEFS (insn_rec));
	  DF_INSN_INFO_DEFS (insn_rec) 
=======
	  df_scan_free_ref_vec (insn_rec->defs);
	  insn_rec->defs 
>>>>>>> 5c0e02b0
	    = df_install_refs (bb, collection_rec->def_vec, 
			       collection_rec->next_def,
			       df->def_regs,
			       &df->def_info, false);
	}
      if (collection_rec->use_vec)
	{
<<<<<<< HEAD
	  if (DF_INSN_INFO_USES (insn_rec) && *DF_INSN_INFO_USES (insn_rec))
	    free (DF_INSN_INFO_USES (insn_rec));
	  DF_INSN_INFO_USES (insn_rec) 
=======
	  df_scan_free_ref_vec (insn_rec->uses);
	  insn_rec->uses 
>>>>>>> 5c0e02b0
	    = df_install_refs (bb, collection_rec->use_vec, 
			       collection_rec->next_use,
			       df->use_regs,
			       &df->use_info, false);
	}
      if (collection_rec->eq_use_vec)
	{
<<<<<<< HEAD
	  if (DF_INSN_INFO_EQ_USES (insn_rec) && *DF_INSN_INFO_EQ_USES (insn_rec))
	    free (DF_INSN_INFO_EQ_USES (insn_rec));
	  DF_INSN_INFO_EQ_USES (insn_rec) 
=======
	  df_scan_free_ref_vec (insn_rec->eq_uses);
	  insn_rec->eq_uses 
>>>>>>> 5c0e02b0
	    = df_install_refs (bb, collection_rec->eq_use_vec, 
			       collection_rec->next_eq_use,
			       df->eq_use_regs,
			       &df->use_info, true);
	}
      if (collection_rec->mw_vec)
	{
<<<<<<< HEAD
	  if (DF_INSN_INFO_MWS (insn_rec) && *DF_INSN_INFO_MWS (insn_rec))
	    free (DF_INSN_INFO_MWS (insn_rec));
	  DF_INSN_INFO_MWS (insn_rec) 
=======
	  df_scan_free_mws_vec (insn_rec->mw_hardregs);
	  insn_rec->mw_hardregs 
>>>>>>> 5c0e02b0
	    = df_install_mws (collection_rec->mw_vec, 
			      collection_rec->next_mw);
	}
    }
  else
    {
      struct df_scan_bb_info *bb_info = df_scan_get_bb_info (bb->index);

      df_scan_free_ref_vec (bb_info->artificial_defs);
      bb_info->artificial_defs 
	= df_install_refs (bb, collection_rec->def_vec, 
			   collection_rec->next_def,
			   df->def_regs,
			   &df->def_info, false);
      df_scan_free_ref_vec (bb_info->artificial_uses);
      bb_info->artificial_uses 
	= df_install_refs (bb, collection_rec->use_vec, 
			   collection_rec->next_use,
			   df->use_regs,
			   &df->use_info, false);
    }
}


/* Allocate a ref and initialize its fields. 

   If the REF_FLAGS field contain DF_REF_SIGN_EXTRACT or
   DF_REF_ZERO_EXTRACT.  WIDTH, OFFSET and MODE are used to access the fields
   if they were constants.  Otherwise they should be -1 if those flags
   were set.  */

static struct df_ref *
df_ref_create_structure (struct df_collection_rec *collection_rec,
			 rtx reg, rtx *loc, 
			 basic_block bb, df_insn_info insn_info,
			 enum df_ref_type ref_type, 
			 enum df_ref_flags ref_flags,
			 int width, int offset, enum machine_mode mode)
{
  struct df_ref *this_ref;
  int regno = REGNO (GET_CODE (reg) == SUBREG ? SUBREG_REG (reg) : reg);
  struct df_scan_problem_data *problem_data
    = (struct df_scan_problem_data *) df_scan->problem_data;

  if (ref_flags & (DF_REF_SIGN_EXTRACT | DF_REF_ZERO_EXTRACT))
    {
      this_ref = (struct df_ref *) pool_alloc (problem_data->ref_extract_pool);
      DF_REF_EXTRACT_WIDTH (this_ref) = width;
      DF_REF_EXTRACT_OFFSET (this_ref) = offset;
      DF_REF_EXTRACT_MODE (this_ref) = mode;
    }
  else
    this_ref = (struct df_ref *) pool_alloc (problem_data->ref_pool);
  DF_REF_ID (this_ref) = -1;
  DF_REF_REG (this_ref) = reg;
  DF_REF_REGNO (this_ref) =  regno;
  DF_REF_LOC (this_ref) = loc;
  DF_REF_INSN_INFO (this_ref) = insn_info;
  DF_REF_CHAIN (this_ref) = NULL;
  DF_REF_TYPE (this_ref) = ref_type;
  DF_REF_FLAGS (this_ref) = ref_flags;
  DF_REF_BB (this_ref) = bb;
  DF_REF_NEXT_REG (this_ref) = NULL;
  DF_REF_PREV_REG (this_ref) = NULL;
  DF_REF_ORDER (this_ref) = df->ref_order++;

  /* We need to clear this bit because fwprop, and in the future
     possibly other optimizations sometimes create new refs using ond
     refs as the model.  */
  DF_REF_FLAGS_CLEAR (this_ref, DF_HARD_REG_LIVE);

  /* See if this ref needs to have DF_HARD_REG_LIVE bit set.  */
  if ((regno < FIRST_PSEUDO_REGISTER) 
      && (!DF_REF_IS_ARTIFICIAL (this_ref)))
    {
      if (DF_REF_TYPE (this_ref) == DF_REF_REG_DEF)
	{
	  if (!DF_REF_FLAGS_IS_SET (this_ref, DF_REF_MAY_CLOBBER))
	    DF_REF_FLAGS_SET (this_ref, DF_HARD_REG_LIVE);
	}
      else if (!(TEST_HARD_REG_BIT (elim_reg_set, regno)
		 && (regno == FRAME_POINTER_REGNUM
		     || regno == ARG_POINTER_REGNUM)))
	DF_REF_FLAGS_SET (this_ref, DF_HARD_REG_LIVE);
    }

  if (collection_rec)
    {
      if (DF_REF_TYPE (this_ref) == DF_REF_REG_DEF)
	collection_rec->def_vec[collection_rec->next_def++] = this_ref;
      else if (DF_REF_FLAGS (this_ref) & DF_REF_IN_NOTE)
	collection_rec->eq_use_vec[collection_rec->next_eq_use++] = this_ref;
      else
	collection_rec->use_vec[collection_rec->next_use++] = this_ref;
    }

  return this_ref;
}


/* Create new references of type DF_REF_TYPE for each part of register REG
   at address LOC within INSN of BB. 

   If the REF_FLAGS field contain DF_REF_SIGN_EXTRACT or
   DF_REF_ZERO_EXTRACT.  WIDTH, OFFSET and MODE are used to access the
   fields if they were constants.  Otherwise they should be -1 if
   those flags were set.  */


static void
df_ref_record (struct df_collection_rec *collection_rec,
               rtx reg, rtx *loc, 
	       basic_block bb, df_insn_info insn_info,
	       enum df_ref_type ref_type, 
	       enum df_ref_flags ref_flags,
	       int width, int offset, enum machine_mode mode) 
{
  unsigned int regno;

  gcc_assert (REG_P (reg) || GET_CODE (reg) == SUBREG);

  regno = REGNO (GET_CODE (reg) == SUBREG ? SUBREG_REG (reg) : reg);
  if (regno < FIRST_PSEUDO_REGISTER)
    {
      struct df_mw_hardreg *hardreg = NULL;
      struct df_scan_problem_data *problem_data
        = (struct df_scan_problem_data *) df_scan->problem_data;
      unsigned int i;
      unsigned int endregno;
      struct df_ref *ref;

      if (GET_CODE (reg) == SUBREG)
	{
	  regno += subreg_regno_offset (regno, GET_MODE (SUBREG_REG (reg)),
					SUBREG_BYTE (reg), GET_MODE (reg));
	  endregno = regno + subreg_nregs (reg);
	}
      else
	endregno = END_HARD_REGNO (reg);

      /*  If this is a multiword hardreg, we create some extra
	  datastructures that will enable us to easily build REG_DEAD
	  and REG_UNUSED notes.  */
      if ((endregno != regno + 1) && insn_info)
	{
	  /* Sets to a subreg of a multiword register are partial. 
	     Sets to a non-subreg of a multiword register are not.  */
	  if (GET_CODE (reg) == SUBREG)
	    ref_flags |= DF_REF_PARTIAL;
	  ref_flags |= DF_REF_MW_HARDREG;

	  hardreg = (struct df_mw_hardreg *) pool_alloc (problem_data->mw_reg_pool);
	  hardreg->type = ref_type;
	  hardreg->flags = ref_flags;
	  hardreg->mw_reg = reg;
	  hardreg->start_regno = regno;
	  hardreg->end_regno = endregno - 1;
	  hardreg->mw_order = df->ref_order++;
	  collection_rec->mw_vec[collection_rec->next_mw++] = hardreg;
	}

      for (i = regno; i < endregno; i++)
	{
	  ref = df_ref_create_structure (collection_rec, regno_reg_rtx[i], loc, 
					 bb, insn_info, ref_type, ref_flags, 
					 width, offset, mode);

          gcc_assert (ORIGINAL_REGNO (DF_REF_REG (ref)) == i);
	}
    }
  else
    {
      struct df_ref *ref;
      ref = df_ref_create_structure (collection_rec, reg, loc, bb, insn_info, 
                                     ref_type, ref_flags, width, offset, mode);
    }
}


/* A set to a non-paradoxical SUBREG for which the number of word_mode units
   covered by the outer mode is smaller than that covered by the inner mode,
   is a read-modify-write operation.
   This function returns true iff the SUBREG X is such a SUBREG.  */

bool
df_read_modify_subreg_p (rtx x)
{
  unsigned int isize, osize;
  if (GET_CODE (x) != SUBREG)
    return false;
  isize = GET_MODE_SIZE (GET_MODE (SUBREG_REG (x)));
  osize = GET_MODE_SIZE (GET_MODE (x));
  return isize > osize
	 && isize > REGMODE_NATURAL_SIZE (GET_MODE (SUBREG_REG (x)));
}


/* Process all the registers defined in the rtx, X.
   Autoincrement/decrement definitions will be picked up by
   df_uses_record.  */

static void
df_def_record_1 (struct df_collection_rec *collection_rec,
                 rtx x, basic_block bb, df_insn_info insn_info,
		 enum df_ref_flags flags)
{
  rtx *loc;
  rtx dst;
  int offset = -1;
  int width = -1;
  enum machine_mode mode = 0;

 /* We may recursively call ourselves on EXPR_LIST when dealing with PARALLEL
     construct.  */
  if (GET_CODE (x) == EXPR_LIST || GET_CODE (x) == CLOBBER)
    loc = &XEXP (x, 0);
  else
    loc = &SET_DEST (x);
  dst = *loc;

  /* It is legal to have a set destination be a parallel. */
  if (GET_CODE (dst) == PARALLEL)
    {
      int i;

      for (i = XVECLEN (dst, 0) - 1; i >= 0; i--)
	{
	  rtx temp = XVECEXP (dst, 0, i);
	  if (GET_CODE (temp) == EXPR_LIST || GET_CODE (temp) == CLOBBER
	      || GET_CODE (temp) == SET)
	    df_def_record_1 (collection_rec,
                             temp, bb, insn_info, 
			     GET_CODE (temp) == CLOBBER 
			     ? flags | DF_REF_MUST_CLOBBER : flags);
	}
      return;
    }

  if (GET_CODE (dst) == STRICT_LOW_PART)
    {
      flags |= DF_REF_READ_WRITE | DF_REF_PARTIAL | DF_REF_STRICT_LOW_PART;

      loc = &XEXP (dst, 0);
      dst = *loc;
    }

  if (GET_CODE (dst) == ZERO_EXTRACT)
    {
      flags |= DF_REF_READ_WRITE | DF_REF_PARTIAL | DF_REF_ZERO_EXTRACT;
      
      if (GET_CODE (XEXP (dst, 1)) == CONST_INT
	  && GET_CODE (XEXP (dst, 2)) == CONST_INT)
	{
	  width = INTVAL (XEXP (dst, 1));
	  offset = INTVAL (XEXP (dst, 2));
	  mode = GET_MODE (dst);
	}

      loc = &XEXP (dst, 0);
      dst = *loc;
    }

  /* At this point if we do not have a reg or a subreg, just return.  */
  if (REG_P (dst))
    {
      df_ref_record (collection_rec, 
		     dst, loc, bb, insn_info, DF_REF_REG_DEF, flags, 
		     width, offset, mode);

      /* We want to keep sp alive everywhere - by making all
	 writes to sp also use of sp. */
      if (REGNO (dst) == STACK_POINTER_REGNUM)
	df_ref_record (collection_rec,
		       dst, NULL, bb, insn_info, DF_REF_REG_USE, flags, 
		       width, offset, mode);
    }
  else if (GET_CODE (dst) == SUBREG && REG_P (SUBREG_REG (dst)))
    {
      if (df_read_modify_subreg_p (dst))
	flags |= DF_REF_READ_WRITE | DF_REF_PARTIAL;

      flags |= DF_REF_SUBREG;

      df_ref_record (collection_rec, 
		     dst, loc, bb, insn_info, DF_REF_REG_DEF, flags, 
		     width, offset, mode);
    }
}


/* Process all the registers defined in the pattern rtx, X.  */

static void
df_defs_record (struct df_collection_rec *collection_rec, 
                rtx x, basic_block bb, df_insn_info insn_info,
		enum df_ref_flags flags)
{
  RTX_CODE code = GET_CODE (x);

  if (code == SET || code == CLOBBER)
    {
      /* Mark the single def within the pattern.  */
      enum df_ref_flags clobber_flags = flags;
      clobber_flags |= (code == CLOBBER) ? DF_REF_MUST_CLOBBER : 0;
      df_def_record_1 (collection_rec, x, bb, insn_info, clobber_flags);
    }
  else if (code == COND_EXEC)
    {
      df_defs_record (collection_rec, COND_EXEC_CODE (x), 
		      bb, insn_info, DF_REF_CONDITIONAL);
    }
  else if (code == PARALLEL)
    {
      int i;

      /* Mark the multiple defs within the pattern.  */
      for (i = XVECLEN (x, 0) - 1; i >= 0; i--)
	df_defs_record (collection_rec, XVECEXP (x, 0, i), bb, insn_info, flags);
    }
}


/* Process all the registers used in the rtx at address LOC.  

   If the REF_FLAGS field contain DF_REF_SIGN_EXTRACT or
   DF_REF_ZERO_EXTRACT.  WIDTH, OFFSET and MODE are used to access the
   fields if they were constants.  Otherwise they should be -1 if
   those flags were set.  */

static void
df_uses_record (struct df_collection_rec *collection_rec,
                rtx *loc, enum df_ref_type ref_type,
		basic_block bb, df_insn_info insn_info,
		enum df_ref_flags flags,
		int width, int offset, enum machine_mode mode)
{
  RTX_CODE code;
  rtx x;

 retry:
  x = *loc;
  if (!x)
    return;
  code = GET_CODE (x);
  switch (code)
    {
    case LABEL_REF:
    case SYMBOL_REF:
    case CONST_INT:
    case CONST:
    case CONST_DOUBLE:
    case CONST_FIXED:
    case CONST_VECTOR:
    case PC:
    case CC0:
    case ADDR_VEC:
    case ADDR_DIFF_VEC:
      return;

    case CLOBBER:
      /* If we are clobbering a MEM, mark any registers inside the address
	 as being used.  */
      if (MEM_P (XEXP (x, 0)))
	df_uses_record (collection_rec,
			&XEXP (XEXP (x, 0), 0),
			DF_REF_REG_MEM_STORE,
		        bb, insn_info,
			flags, width, offset, mode);

      /* If we're clobbering a REG then we have a def so ignore.  */
      return;

    case MEM:
      df_uses_record (collection_rec,
		      &XEXP (x, 0), DF_REF_REG_MEM_LOAD, 
		      bb, insn_info, flags & DF_REF_IN_NOTE, 
		      width, offset, mode);
      return;

    case SUBREG:
      /* While we're here, optimize this case.  */
      flags |= DF_REF_PARTIAL;
      /* In case the SUBREG is not of a REG, do not optimize.  */
      if (!REG_P (SUBREG_REG (x)))
	{
	  loc = &SUBREG_REG (x);
	  df_uses_record (collection_rec, loc, ref_type, bb, insn_info, flags, 
			  width, offset, mode);
	  return;
	}
      /* ... Fall through ...  */

    case REG:
      df_ref_record (collection_rec, 
		     x, loc, bb, insn_info,
		     ref_type, flags, 
		     width, offset, mode);
      return;

    case SIGN_EXTRACT:
    case ZERO_EXTRACT:
      {
	/* If the parameters to the zero or sign extract are
	   constants, strip them off and recurse, otherwise there is
	   no information that we can gain from this operation.  */
	if (GET_CODE (XEXP (x, 1)) == CONST_INT
	    && GET_CODE (XEXP (x, 2)) == CONST_INT)
	  {
	    width = INTVAL (XEXP (x, 1));
	    offset = INTVAL (XEXP (x, 2));
	    mode = GET_MODE (x);

	    if (code == ZERO_EXTRACT)
	      flags |= DF_REF_ZERO_EXTRACT;
	    else
	      flags |= DF_REF_SIGN_EXTRACT;

	    df_uses_record (collection_rec,
			    &XEXP (x, 0), ref_type, bb, insn_info, flags, 
			    width, offset, mode);
	    return;
	  }
      }
      break;

    case SET:
      {
	rtx dst = SET_DEST (x);
	gcc_assert (!(flags & DF_REF_IN_NOTE));
	df_uses_record (collection_rec,
			&SET_SRC (x), DF_REF_REG_USE, bb, insn_info, flags, 
			width, offset, mode);

	switch (GET_CODE (dst))
	  {
	    case SUBREG:
	      if (df_read_modify_subreg_p (dst))
		{
		  df_uses_record (collection_rec, &SUBREG_REG (dst), 
				  DF_REF_REG_USE, bb, insn_info, 
				  flags | DF_REF_READ_WRITE | DF_REF_SUBREG, 
				  width, offset, mode);
		  break;
		}
	      /* Fall through.  */
	    case REG:
	    case PARALLEL:
	    case SCRATCH:
	    case PC:
	    case CC0:
		break;
	    case MEM:
	      df_uses_record (collection_rec, &XEXP (dst, 0),
			      DF_REF_REG_MEM_STORE, bb, insn_info, flags, 
			      width, offset, mode);
	      break;
	    case STRICT_LOW_PART:
	      {
		rtx *temp = &XEXP (dst, 0);
		/* A strict_low_part uses the whole REG and not just the
		 SUBREG.  */
		dst = XEXP (dst, 0);
		df_uses_record (collection_rec, 
				(GET_CODE (dst) == SUBREG) ? &SUBREG_REG (dst) : temp, 
				DF_REF_REG_USE, bb, insn_info,
				DF_REF_READ_WRITE | DF_REF_STRICT_LOW_PART, 
				width, offset, mode);
	      }
	      break;
	    case ZERO_EXTRACT:
	      {
		if (GET_CODE (XEXP (dst, 1)) == CONST_INT
		    && GET_CODE (XEXP (dst, 2)) == CONST_INT)
		  {
		    width = INTVAL (XEXP (dst, 1));
		    offset = INTVAL (XEXP (dst, 2));
		    mode = GET_MODE (dst);
		  }
		else 
		  {
		    df_uses_record (collection_rec, &XEXP (dst, 1), 
				    DF_REF_REG_USE, bb, insn_info, flags, 
				    width, offset, mode);
		    df_uses_record (collection_rec, &XEXP (dst, 2), 
				    DF_REF_REG_USE, bb, insn_info, flags, 
				    width, offset, mode);
		  }

		df_uses_record (collection_rec, &XEXP (dst, 0), 
				DF_REF_REG_USE, bb, insn_info, 
				DF_REF_READ_WRITE | DF_REF_ZERO_EXTRACT, 
				width, offset, mode);
	      }
	      break;

	    default:
	      gcc_unreachable ();
	  }
	return;
      }

    case RETURN:
      break;

    case ASM_OPERANDS:
    case UNSPEC_VOLATILE:
    case TRAP_IF:
    case ASM_INPUT:
      {
	/* Traditional and volatile asm instructions must be
	   considered to use and clobber all hard registers, all
	   pseudo-registers and all of memory.  So must TRAP_IF and
	   UNSPEC_VOLATILE operations.

	   Consider for instance a volatile asm that changes the fpu
	   rounding mode.  An insn should not be moved across this
	   even if it only uses pseudo-regs because it might give an
	   incorrectly rounded result.

	   However, flow.c's liveness computation did *not* do this,
	   giving the reasoning as " ?!? Unfortunately, marking all
	   hard registers as live causes massive problems for the
	   register allocator and marking all pseudos as live creates
	   mountains of uninitialized variable warnings."

	   In order to maintain the status quo with regard to liveness
	   and uses, we do what flow.c did and just mark any regs we
	   can find in ASM_OPERANDS as used.  In global asm insns are
	   scanned and regs_asm_clobbered is filled out.

	   For all ASM_OPERANDS, we must traverse the vector of input
	   operands.  We can not just fall through here since then we
	   would be confused by the ASM_INPUT rtx inside ASM_OPERANDS,
	   which do not indicate traditional asms unlike their normal
	   usage.  */
	if (code == ASM_OPERANDS)
	  {
	    int j;

	    for (j = 0; j < ASM_OPERANDS_INPUT_LENGTH (x); j++)
	      df_uses_record (collection_rec, &ASM_OPERANDS_INPUT (x, j),
			      DF_REF_REG_USE, bb, insn_info, flags, 
			      width, offset, mode);
	    return;
	  }
	break;
      }

    case PRE_DEC:
    case POST_DEC:
    case PRE_INC:
    case POST_INC:
    case PRE_MODIFY:
    case POST_MODIFY:
      /* Catch the def of the register being modified.  */
      df_ref_record (collection_rec, XEXP (x, 0), &XEXP (x, 0),
		     bb, insn_info, 
		     DF_REF_REG_DEF,
                     flags | DF_REF_READ_WRITE | DF_REF_PRE_POST_MODIFY, 
		     width, offset, mode);

      /* ... Fall through to handle uses ...  */

    default:
      break;
    }

  /* Recursively scan the operands of this expression.  */
  {
    const char *fmt = GET_RTX_FORMAT (code);
    int i;

    for (i = GET_RTX_LENGTH (code) - 1; i >= 0; i--)
      {
	if (fmt[i] == 'e')
	  {
	    /* Tail recursive case: save a function call level.  */
	    if (i == 0)
	      {
		loc = &XEXP (x, 0);
		goto retry;
	      }
	    df_uses_record (collection_rec, &XEXP (x, i), ref_type, 
			    bb, insn_info, flags, 
			    width, offset, mode);
	  }
	else if (fmt[i] == 'E')
	  {
	    int j;
	    for (j = 0; j < XVECLEN (x, i); j++)
	      df_uses_record (collection_rec,
			      &XVECEXP (x, i, j), ref_type, 
			      bb, insn_info, flags, 
			      width, offset, mode);
	  }
      }
  }

  return;
}


/* For all DF_REF_CONDITIONAL defs, add a corresponding uses.  */

static void
df_get_conditional_uses (struct df_collection_rec *collection_rec)
{
  unsigned int i;
  for (i = 0; i < collection_rec->next_def; i++)
    {
      struct df_ref *ref = collection_rec->def_vec[i];
      if (DF_REF_FLAGS_IS_SET (ref, DF_REF_CONDITIONAL))
        {
	  int width = -1;
	  int offset = -1;
	  enum machine_mode mode = 0;
          struct df_ref *use;

	  if (DF_REF_FLAGS_IS_SET (ref, DF_REF_SIGN_EXTRACT | DF_REF_ZERO_EXTRACT))
	    {
	      width = DF_REF_EXTRACT_WIDTH (ref);
	      offset = DF_REF_EXTRACT_OFFSET (ref);
	      mode = DF_REF_EXTRACT_MODE (ref);
	    }

          use = df_ref_create_structure (collection_rec, DF_REF_REG (ref),
					 DF_REF_LOC (ref), DF_REF_BB (ref),
					 DF_REF_INSN_INFO (ref), DF_REF_REG_USE,
					 DF_REF_FLAGS (ref) & ~DF_REF_CONDITIONAL,
					 width, offset, mode);
          DF_REF_REGNO (use) = DF_REF_REGNO (ref);
        }
    }
}


/* Get call's extra defs and uses. */

static void
df_get_call_refs (struct df_collection_rec * collection_rec,
                  basic_block bb, df_insn_info insn_info,
                  enum df_ref_flags flags)
{
  rtx note;
  bitmap_iterator bi;
  unsigned int ui;
  bool is_sibling_call;
  unsigned int i;
  bitmap defs_generated = BITMAP_ALLOC (&df_bitmap_obstack);

  /* Do not generate clobbers for registers that are the result of the
     call.  This causes ordering problems in the chain building code
     depending on which def is seen first.  */
  for (i=0; i<collection_rec->next_def; i++)
    {
      struct df_ref *def = collection_rec->def_vec[i];
      bitmap_set_bit (defs_generated, DF_REF_REGNO (def));
    }

  /* Record the registers used to pass arguments, and explicitly
     noted as clobbered.  */
  for (note = CALL_INSN_FUNCTION_USAGE (DF_INSN_INFO_INSN (insn_info)); note;
       note = XEXP (note, 1))
    {
      if (GET_CODE (XEXP (note, 0)) == USE)
        df_uses_record (collection_rec, &XEXP (XEXP (note, 0), 0),
			DF_REF_REG_USE, bb, insn_info, flags, -1, -1, 0);
      else if (GET_CODE (XEXP (note, 0)) == CLOBBER)
	{
	  if (REG_P (XEXP (XEXP (note, 0), 0)))
	    {
	      unsigned int regno = REGNO (XEXP (XEXP (note, 0), 0));
	      if (!bitmap_bit_p (defs_generated, regno))
		df_defs_record (collection_rec, XEXP (note, 0), bb,
				insn_info, flags);
	    }
	  else
	    df_uses_record (collection_rec, &XEXP (note, 0),
		            DF_REF_REG_USE, bb, insn_info, flags, -1, -1, 0);
	}
    }

  /* The stack ptr is used (honorarily) by a CALL insn.  */
  df_ref_record (collection_rec, regno_reg_rtx[STACK_POINTER_REGNUM],
		 NULL, bb, insn_info, DF_REF_REG_USE,
		 DF_REF_CALL_STACK_USAGE | flags, 
		 -1, -1, 0);

  /* Calls may also reference any of the global registers,
     so they are recorded as used.  */
  for (i = 0; i < FIRST_PSEUDO_REGISTER; i++)
    if (global_regs[i])
      {
	df_ref_record (collection_rec, regno_reg_rtx[i],
		       NULL, bb, insn_info, DF_REF_REG_USE, flags, -1, -1, 0);
	df_ref_record (collection_rec, regno_reg_rtx[i],
		       NULL, bb, insn_info, DF_REF_REG_DEF, flags, -1, -1, 0);
      }

  is_sibling_call = SIBLING_CALL_P (DF_INSN_INFO_INSN (insn_info));
  EXECUTE_IF_SET_IN_BITMAP (df_invalidated_by_call, 0, ui, bi)
    {
      if (!global_regs[ui]
	  && (!bitmap_bit_p (defs_generated, ui))
	  && (!is_sibling_call
	      || !bitmap_bit_p (df->exit_block_uses, ui)
	      || refers_to_regno_p (ui, ui+1, 
				    crtl->return_rtx, NULL)))
        df_ref_record (collection_rec, regno_reg_rtx[ui], 
		       NULL, bb, insn_info, DF_REF_REG_DEF,
		       DF_REF_MAY_CLOBBER | flags, 
		       -1, -1, 0);
    }

  BITMAP_FREE (defs_generated);
  return;
}

/* Collect all refs in the INSN. This function is free of any
   side-effect - it will create and return a lists of df_ref's in the
   COLLECTION_REC without putting those refs into existing ref chains
   and reg chains. */

static void
df_insn_refs_collect (struct df_collection_rec* collection_rec, 
		      basic_block bb, df_insn_info insn_info) 
{
  rtx note;
  bool is_cond_exec 
    = (GET_CODE (PATTERN (DF_INSN_INFO_INSN (insn_info))) == COND_EXEC);

  /* Clear out the collection record.  */
  collection_rec->next_def = 0;
  collection_rec->next_use = 0;
  collection_rec->next_eq_use = 0;
  collection_rec->next_mw = 0;

  /* Record register defs.  */
  df_defs_record (collection_rec, PATTERN (DF_INSN_INFO_INSN (insn_info)), 
		  bb, insn_info, 0);

  /* Process REG_EQUIV/REG_EQUAL notes.  */
  for (note = REG_NOTES (DF_INSN_INFO_INSN (insn_info)); note;
       note = XEXP (note, 1))
    {
      switch (REG_NOTE_KIND (note))
        {
        case REG_EQUIV:
        case REG_EQUAL:
          df_uses_record (collection_rec,
                          &XEXP (note, 0), DF_REF_REG_USE,
                          bb, insn_info, DF_REF_IN_NOTE, -1, -1, 0);
          break;
        case REG_NON_LOCAL_GOTO:
          /* The frame ptr is used by a non-local goto.  */
          df_ref_record (collection_rec,
                         regno_reg_rtx[FRAME_POINTER_REGNUM],
                         NULL, bb, insn_info,
                         DF_REF_REG_USE, 0, -1, -1, 0);
#if FRAME_POINTER_REGNUM != HARD_FRAME_POINTER_REGNUM
          df_ref_record (collection_rec,
                         regno_reg_rtx[HARD_FRAME_POINTER_REGNUM],
                         NULL, bb, insn_info,
                         DF_REF_REG_USE, 0, -1, -1, 0);
#endif
          break;
        default:
          break;
        }
    }

  if (CALL_P (DF_INSN_INFO_INSN (insn_info)))
    df_get_call_refs (collection_rec, bb, insn_info, 
		      (is_cond_exec) ? DF_REF_CONDITIONAL : 0);

  /* Record the register uses.  */
  df_uses_record (collection_rec,
		  &PATTERN (DF_INSN_INFO_INSN (insn_info)), 
		  DF_REF_REG_USE, bb, insn_info, 0, 
		  -1, -1, 0);

  /* DF_REF_CONDITIONAL needs corresponding USES. */
  if (is_cond_exec)
    df_get_conditional_uses (collection_rec);

  df_canonize_collection_rec (collection_rec);
}

/* Recompute the luids for the insns in BB.  */

void
df_recompute_luids (basic_block bb)
{
  rtx insn;
  int luid = 0;

  df_grow_insn_info ();

  /* Scan the block an insn at a time from beginning to end.  */
  FOR_BB_INSNS (bb, insn)
    {
      df_insn_info insn_info = DF_INSN_INFO_GET (insn);
      /* Inserting labels does not always trigger the incremental
	 rescanning.  */
      if (!insn_info)
	{
	  gcc_assert (!INSN_P (insn));
	  insn_info = df_insn_create_insn_record (insn);
	}

      DF_INSN_INFO_LUID (insn_info) = luid;
      if (INSN_P (insn))
	luid++;
    }
}


/* Returns true if the function entry needs to 
   define the static chain register.  */

static bool
df_need_static_chain_reg (struct function *fun)
{
  tree fun_context = decl_function_context (fun->decl);
  return fun_context
         && DECL_NO_STATIC_CHAIN (fun_context) == false;
}


/* Collect all artificial refs at the block level for BB and add them
   to COLLECTION_REC.  */

static void
df_bb_refs_collect (struct df_collection_rec *collection_rec, basic_block bb)
{
  collection_rec->next_def = 0;
  collection_rec->next_use = 0;
  collection_rec->next_eq_use = 0;
  collection_rec->next_mw = 0;

  if (bb->index == ENTRY_BLOCK)
    {
      df_entry_block_defs_collect (collection_rec, df->entry_block_defs);
      return;
    }
  else if (bb->index == EXIT_BLOCK)
    {
      df_exit_block_uses_collect (collection_rec, df->exit_block_uses);
      return;
    }

#ifdef EH_RETURN_DATA_REGNO
  if (bb_has_eh_pred (bb))
    {
      unsigned int i;
      /* Mark the registers that will contain data for the handler.  */
      for (i = 0; ; ++i)
	{
	  unsigned regno = EH_RETURN_DATA_REGNO (i);
	  if (regno == INVALID_REGNUM)
	    break;
	  df_ref_record (collection_rec, regno_reg_rtx[regno], NULL,
			 bb, NULL, DF_REF_REG_DEF, DF_REF_AT_TOP, -1, -1, 0);
	}
    }
#endif


#ifdef EH_USES
  if (bb_has_eh_pred (bb))
    {
      unsigned int i;
      /* This code is putting in an artificial ref for the use at the
	 TOP of the block that receives the exception.  It is too
	 cumbersome to actually put the ref on the edge.  We could
	 either model this at the top of the receiver block or the
	 bottom of the sender block.

         The bottom of the sender block is problematic because not all
         out-edges of a block are eh-edges.  However, it is true
         that all edges into a block are either eh-edges or none of
         them are eh-edges.  Thus, we can model this at the top of the
         eh-receiver for all of the edges at once. */
      for (i = 0; i < FIRST_PSEUDO_REGISTER; i++)
	if (EH_USES (i))
	  df_ref_record (collection_rec, regno_reg_rtx[i], NULL,
			 bb, NULL, DF_REF_REG_USE, DF_REF_AT_TOP, -1, -1, 0);
    }
#endif

  /* Add the hard_frame_pointer if this block is the target of a
     non-local goto.  */
  if (bb->flags & BB_NON_LOCAL_GOTO_TARGET)
    df_ref_record (collection_rec, hard_frame_pointer_rtx, NULL,
		   bb, NULL, DF_REF_REG_DEF, DF_REF_AT_TOP, -1, -1, 0);
 
  /* Add the artificial uses.  */
  if (bb->index >= NUM_FIXED_BLOCKS)
    {
      bitmap_iterator bi;
      unsigned int regno;
      bitmap au = bb_has_eh_pred (bb) 
	? df->eh_block_artificial_uses 
	: df->regular_block_artificial_uses;

      EXECUTE_IF_SET_IN_BITMAP (au, 0, regno, bi)
	{
	  df_ref_record (collection_rec, regno_reg_rtx[regno], NULL,
			 bb, NULL, DF_REF_REG_USE, 0, -1, -1, 0);
	}
    }

  df_canonize_collection_rec (collection_rec);
}


/* Record all the refs within the basic block BB_INDEX and scan the instructions if SCAN_INSNS.  */

void
df_bb_refs_record (int bb_index, bool scan_insns)
{
  basic_block bb = BASIC_BLOCK (bb_index);
  rtx insn;
  int luid = 0;
  struct df_scan_bb_info *bb_info;
  struct df_collection_rec collection_rec;
  collection_rec.def_vec = XALLOCAVEC (struct df_ref *, 1000);
  collection_rec.use_vec = XALLOCAVEC (struct df_ref *, 1000);
  collection_rec.eq_use_vec = XALLOCAVEC (struct df_ref *, 1000);
  collection_rec.mw_vec = XALLOCAVEC (struct df_mw_hardreg *, 100);

  if (!df)
    return;

  bb_info = df_scan_get_bb_info (bb_index);

  /* Need to make sure that there is a record in the basic block info. */  
  if (!bb_info)
    {
      bb_info = (struct df_scan_bb_info *) pool_alloc (df_scan->block_pool);
      df_scan_set_bb_info (bb_index, bb_info);
      bb_info->artificial_defs = NULL;
      bb_info->artificial_uses = NULL;
    }

  if (scan_insns)
    /* Scan the block an insn at a time from beginning to end.  */
    FOR_BB_INSNS (bb, insn)
      {
	df_insn_info insn_info = DF_INSN_INFO_GET (insn);
	gcc_assert (!insn_info);

	insn_info = df_insn_create_insn_record (insn);
	if (INSN_P (insn))
	  {
	    /* Record refs within INSN.  */
	    DF_INSN_INFO_LUID (insn_info) = luid++;
	    df_insn_refs_collect (&collection_rec, bb, DF_INSN_INFO_GET (insn));
	    df_refs_add_to_chains (&collection_rec, bb, insn);
	  }
	DF_INSN_INFO_LUID (insn_info) = luid;
      }

  /* Other block level artificial refs */
  df_bb_refs_collect (&collection_rec, bb);
  df_refs_add_to_chains (&collection_rec, bb, NULL);

  /* Now that the block has been processed, set the block as dirty so
     LR and LIVE will get it processed.  */
  df_set_bb_dirty (bb);
}


/* Get the artificial use set for a regular (i.e. non-exit/non-entry)
   block. */

static void
df_get_regular_block_artificial_uses (bitmap regular_block_artificial_uses)
{
  bitmap_clear (regular_block_artificial_uses);

  if (reload_completed)
    {
      if (frame_pointer_needed)
	bitmap_set_bit (regular_block_artificial_uses, HARD_FRAME_POINTER_REGNUM);
    }
  else
    /* Before reload, there are a few registers that must be forced
       live everywhere -- which might not already be the case for
       blocks within infinite loops.  */
    {
      /* Any reference to any pseudo before reload is a potential
	 reference of the frame pointer.  */
      bitmap_set_bit (regular_block_artificial_uses, FRAME_POINTER_REGNUM);
      
#if FRAME_POINTER_REGNUM != HARD_FRAME_POINTER_REGNUM
      bitmap_set_bit (regular_block_artificial_uses, HARD_FRAME_POINTER_REGNUM);
#endif

#if FRAME_POINTER_REGNUM != ARG_POINTER_REGNUM
      /* Pseudos with argument area equivalences may require
	 reloading via the argument pointer.  */
      if (fixed_regs[ARG_POINTER_REGNUM])
	bitmap_set_bit (regular_block_artificial_uses, ARG_POINTER_REGNUM);
#endif
      
      /* Any constant, or pseudo with constant equivalences, may
	 require reloading from memory using the pic register.  */
      if ((unsigned) PIC_OFFSET_TABLE_REGNUM != INVALID_REGNUM
	  && fixed_regs[PIC_OFFSET_TABLE_REGNUM])
	bitmap_set_bit (regular_block_artificial_uses, PIC_OFFSET_TABLE_REGNUM);
    }
  /* The all-important stack pointer must always be live.  */
  bitmap_set_bit (regular_block_artificial_uses, STACK_POINTER_REGNUM);
}


/* Get the artificial use set for an eh block. */

static void
df_get_eh_block_artificial_uses (bitmap eh_block_artificial_uses)
{
  bitmap_clear (eh_block_artificial_uses);

  /* The following code (down thru the arg_pointer setting APPEARS
     to be necessary because there is nothing that actually
     describes what the exception handling code may actually need
     to keep alive.  */
  if (reload_completed)
    {
      if (frame_pointer_needed)
	{
	  bitmap_set_bit (eh_block_artificial_uses, FRAME_POINTER_REGNUM);
#if FRAME_POINTER_REGNUM != HARD_FRAME_POINTER_REGNUM
	  bitmap_set_bit (eh_block_artificial_uses, HARD_FRAME_POINTER_REGNUM);
#endif
	}
#if FRAME_POINTER_REGNUM != ARG_POINTER_REGNUM
      if (fixed_regs[ARG_POINTER_REGNUM])
	bitmap_set_bit (eh_block_artificial_uses, ARG_POINTER_REGNUM);
#endif
    }
}



/*----------------------------------------------------------------------------
   Specialized hard register scanning functions.
----------------------------------------------------------------------------*/


/* Mark a register in SET.  Hard registers in large modes get all
   of their component registers set as well.  */

static void
df_mark_reg (rtx reg, void *vset)
{
  bitmap set = (bitmap) vset;
  int regno = REGNO (reg);

  gcc_assert (GET_MODE (reg) != BLKmode);

  bitmap_set_bit (set, regno);
  if (regno < FIRST_PSEUDO_REGISTER)
    {
      int n = hard_regno_nregs[regno][GET_MODE (reg)];
      while (--n > 0)
	bitmap_set_bit  (set, regno + n);
    }
}


/* Set the bit for regs that are considered being defined at the entry. */

static void
df_get_entry_block_def_set (bitmap entry_block_defs)
{
  rtx r;
  int i;

  bitmap_clear (entry_block_defs);

  for (i = 0; i < FIRST_PSEUDO_REGISTER; i++)
    {
      if (FUNCTION_ARG_REGNO_P (i))
#ifdef INCOMING_REGNO
	bitmap_set_bit (entry_block_defs, INCOMING_REGNO (i));
#else
	bitmap_set_bit (entry_block_defs, i);
#endif
    }
      
  /* Once the prologue has been generated, all of these registers
     should just show up in the first regular block.  */
  if (HAVE_prologue && epilogue_completed)
    {
      /* Defs for the callee saved registers are inserted so that the
	 pushes have some defining location.  */
      for (i = 0; i < FIRST_PSEUDO_REGISTER; i++)
	if ((call_used_regs[i] == 0) && (df_regs_ever_live_p (i)))
	  bitmap_set_bit (entry_block_defs, i);
    }
  else
    {
      /* The always important stack pointer.  */
      bitmap_set_bit (entry_block_defs, STACK_POINTER_REGNUM);

      /* If STATIC_CHAIN_INCOMING_REGNUM == STATIC_CHAIN_REGNUM
	 only STATIC_CHAIN_REGNUM is defined.  If they are different,
	 we only care about the STATIC_CHAIN_INCOMING_REGNUM.  */
#ifdef STATIC_CHAIN_INCOMING_REGNUM
      bitmap_set_bit (entry_block_defs, STATIC_CHAIN_INCOMING_REGNUM);
#else 
#ifdef STATIC_CHAIN_REGNUM
      bitmap_set_bit (entry_block_defs, STATIC_CHAIN_REGNUM);
#endif
#endif
    }

  r = targetm.calls.struct_value_rtx (current_function_decl, true);
  if (r && REG_P (r))
    bitmap_set_bit (entry_block_defs, REGNO (r));

  if ((!reload_completed) || frame_pointer_needed)
    {
      /* Any reference to any pseudo before reload is a potential
	 reference of the frame pointer.  */
      bitmap_set_bit (entry_block_defs, FRAME_POINTER_REGNUM);
#if FRAME_POINTER_REGNUM != HARD_FRAME_POINTER_REGNUM
      /* If they are different, also mark the hard frame pointer as live.  */
      if (!LOCAL_REGNO (HARD_FRAME_POINTER_REGNUM))
	bitmap_set_bit (entry_block_defs, HARD_FRAME_POINTER_REGNUM);
#endif
    }

  /* These registers are live everywhere.  */
  if (!reload_completed)
    {
#ifdef EH_USES
      /* The ia-64, the only machine that uses this, does not define these 
	 until after reload.  */
      for (i = 0; i < FIRST_PSEUDO_REGISTER; i++)
	if (EH_USES (i))
	  {
	    bitmap_set_bit (entry_block_defs, i);
	  }
#endif
      
#if FRAME_POINTER_REGNUM != ARG_POINTER_REGNUM
      /* Pseudos with argument area equivalences may require
	 reloading via the argument pointer.  */
      if (fixed_regs[ARG_POINTER_REGNUM])
	bitmap_set_bit (entry_block_defs, ARG_POINTER_REGNUM);
#endif
	  
#ifdef PIC_OFFSET_TABLE_REGNUM
      /* Any constant, or pseudo with constant equivalences, may
	 require reloading from memory using the pic register.  */
      if ((unsigned) PIC_OFFSET_TABLE_REGNUM != INVALID_REGNUM
	  && fixed_regs[PIC_OFFSET_TABLE_REGNUM])
	bitmap_set_bit (entry_block_defs, PIC_OFFSET_TABLE_REGNUM);
#endif
    }

#ifdef INCOMING_RETURN_ADDR_RTX
  if (REG_P (INCOMING_RETURN_ADDR_RTX))
    bitmap_set_bit (entry_block_defs, REGNO (INCOMING_RETURN_ADDR_RTX));
#endif
            
  targetm.live_on_entry (entry_block_defs);

  /* If the function has an incoming STATIC_CHAIN,
     it has to show up in the entry def set.  */
  if (df_need_static_chain_reg (cfun))
    {
#ifdef STATIC_CHAIN_INCOMING_REGNUM
      bitmap_set_bit (entry_block_defs, STATIC_CHAIN_INCOMING_REGNUM);
#else 
#ifdef STATIC_CHAIN_REGNUM
      bitmap_set_bit (entry_block_defs, STATIC_CHAIN_REGNUM);
#endif
#endif
    }
}


/* Return the (conservative) set of hard registers that are defined on
   entry to the function.  
   It uses df->entry_block_defs to determine which register 
   reference to include.  */

static void
df_entry_block_defs_collect (struct df_collection_rec *collection_rec, 
			     bitmap entry_block_defs)
{
  unsigned int i; 
  bitmap_iterator bi;

  EXECUTE_IF_SET_IN_BITMAP (entry_block_defs, 0, i, bi)
    {
      df_ref_record (collection_rec, regno_reg_rtx[i], NULL, 
		     ENTRY_BLOCK_PTR, NULL, DF_REF_REG_DEF, 0, -1, -1, 0);
    }

  df_canonize_collection_rec (collection_rec);
}


/* Record the (conservative) set of hard registers that are defined on
   entry to the function.  */

static void
df_record_entry_block_defs (bitmap entry_block_defs)
{
  struct df_collection_rec collection_rec;
  memset (&collection_rec, 0, sizeof (struct df_collection_rec));
  collection_rec.def_vec = XALLOCAVEC (struct df_ref *, FIRST_PSEUDO_REGISTER);

  df_entry_block_defs_collect (&collection_rec, entry_block_defs);

  /* Process bb_refs chain */
  df_refs_add_to_chains (&collection_rec, BASIC_BLOCK (ENTRY_BLOCK), NULL);
}


/* Update the defs in the entry block.  */

void
df_update_entry_block_defs (void)
{
  bitmap refs = BITMAP_ALLOC (&df_bitmap_obstack);
  bool changed = false;

  df_get_entry_block_def_set (refs);
  if (df->entry_block_defs)
    {
      if (!bitmap_equal_p (df->entry_block_defs, refs))
	{
	  struct df_scan_bb_info *bb_info = df_scan_get_bb_info (ENTRY_BLOCK);
	  df_ref_chain_delete_du_chain (bb_info->artificial_defs);
	  df_ref_chain_delete (bb_info->artificial_defs);
	  bb_info->artificial_defs = NULL;
	  changed = true;
	}
    }
  else
    {
      struct df_scan_problem_data *problem_data
	= (struct df_scan_problem_data *) df_scan->problem_data;
      df->entry_block_defs = BITMAP_ALLOC (&problem_data->reg_bitmaps);
      changed = true;
    }

  if (changed)
    {
      df_record_entry_block_defs (refs);
      bitmap_copy (df->entry_block_defs, refs);
      df_set_bb_dirty (BASIC_BLOCK (ENTRY_BLOCK));
    }
  BITMAP_FREE (refs);
}


/* Set the bit for regs that are considered being used at the exit. */

static void
df_get_exit_block_use_set (bitmap exit_block_uses)
{
  unsigned int i; 

  bitmap_clear (exit_block_uses);

  /* Stack pointer is always live at the exit.  */
  bitmap_set_bit (exit_block_uses, STACK_POINTER_REGNUM);
  
  /* Mark the frame pointer if needed at the end of the function.
     If we end up eliminating it, it will be removed from the live
     list of each basic block by reload.  */
  
  if ((!reload_completed) || frame_pointer_needed)
    {
      bitmap_set_bit (exit_block_uses, FRAME_POINTER_REGNUM);
#if FRAME_POINTER_REGNUM != HARD_FRAME_POINTER_REGNUM
      /* If they are different, also mark the hard frame pointer as live.  */
      if (!LOCAL_REGNO (HARD_FRAME_POINTER_REGNUM))
	bitmap_set_bit (exit_block_uses, HARD_FRAME_POINTER_REGNUM);
#endif
    }

#ifndef PIC_OFFSET_TABLE_REG_CALL_CLOBBERED
  /* Many architectures have a GP register even without flag_pic.
     Assume the pic register is not in use, or will be handled by
     other means, if it is not fixed.  */
  if ((unsigned) PIC_OFFSET_TABLE_REGNUM != INVALID_REGNUM
      && fixed_regs[PIC_OFFSET_TABLE_REGNUM])
    bitmap_set_bit (exit_block_uses, PIC_OFFSET_TABLE_REGNUM);
#endif
  
  /* Mark all global registers, and all registers used by the
     epilogue as being live at the end of the function since they
     may be referenced by our caller.  */
  for (i = 0; i < FIRST_PSEUDO_REGISTER; i++)
    if (global_regs[i] || EPILOGUE_USES (i))
      bitmap_set_bit (exit_block_uses, i);
  
  if (HAVE_epilogue && epilogue_completed)
    {
      /* Mark all call-saved registers that we actually used.  */
      for (i = 0; i < FIRST_PSEUDO_REGISTER; i++)
	if (df_regs_ever_live_p (i) && !LOCAL_REGNO (i)
	    && !TEST_HARD_REG_BIT (regs_invalidated_by_call, i))
	  bitmap_set_bit (exit_block_uses, i);
    }
  
#ifdef EH_RETURN_DATA_REGNO
  /* Mark the registers that will contain data for the handler.  */
  if (reload_completed && crtl->calls_eh_return)
    for (i = 0; ; ++i)
      {
	unsigned regno = EH_RETURN_DATA_REGNO (i);
	if (regno == INVALID_REGNUM)
	  break;
	bitmap_set_bit (exit_block_uses, regno);
      }
#endif

#ifdef EH_RETURN_STACKADJ_RTX
  if ((!HAVE_epilogue || ! epilogue_completed)
      && crtl->calls_eh_return)
    {
      rtx tmp = EH_RETURN_STACKADJ_RTX;
      if (tmp && REG_P (tmp))
	df_mark_reg (tmp, exit_block_uses);
    }
#endif

#ifdef EH_RETURN_HANDLER_RTX
  if ((!HAVE_epilogue || ! epilogue_completed)
      && crtl->calls_eh_return)
    {
      rtx tmp = EH_RETURN_HANDLER_RTX;
      if (tmp && REG_P (tmp))
	df_mark_reg (tmp, exit_block_uses);
    }
#endif 

  /* Mark function return value.  */
  diddle_return_value (df_mark_reg, (void*) exit_block_uses);
}


/* Return the refs of hard registers that are used in the exit block.  
   It uses df->exit_block_uses to determine register to include.  */

static void
df_exit_block_uses_collect (struct df_collection_rec *collection_rec, bitmap exit_block_uses)
{
  unsigned int i; 
  bitmap_iterator bi;

  EXECUTE_IF_SET_IN_BITMAP (exit_block_uses, 0, i, bi)
    df_ref_record (collection_rec, regno_reg_rtx[i], NULL,
		   EXIT_BLOCK_PTR, NULL, DF_REF_REG_USE, 0, -1, -1, 0);

#if FRAME_POINTER_REGNUM != ARG_POINTER_REGNUM
  /* It is deliberate that this is not put in the exit block uses but
     I do not know why.  */
  if (reload_completed 
      && !bitmap_bit_p (exit_block_uses, ARG_POINTER_REGNUM)
      && bb_has_eh_pred (EXIT_BLOCK_PTR)
      && fixed_regs[ARG_POINTER_REGNUM])
    df_ref_record (collection_rec, regno_reg_rtx[ARG_POINTER_REGNUM], NULL,
		   EXIT_BLOCK_PTR, NULL, DF_REF_REG_USE, 0, -1, -1, 0);
#endif

  df_canonize_collection_rec (collection_rec);
}


/* Record the set of hard registers that are used in the exit block.  
   It uses df->exit_block_uses to determine which bit to include.  */

static void
df_record_exit_block_uses (bitmap exit_block_uses)
{
  struct df_collection_rec collection_rec;
  memset (&collection_rec, 0, sizeof (struct df_collection_rec));
  collection_rec.use_vec = XALLOCAVEC (struct df_ref *, FIRST_PSEUDO_REGISTER);

  df_exit_block_uses_collect (&collection_rec, exit_block_uses);

  /* Process bb_refs chain */
  df_refs_add_to_chains (&collection_rec, BASIC_BLOCK (EXIT_BLOCK), NULL);
}


/* Update the uses in the exit block.  */

void
df_update_exit_block_uses (void)
{
  bitmap refs = BITMAP_ALLOC (&df_bitmap_obstack);
  bool changed = false;

  df_get_exit_block_use_set (refs);
  if (df->exit_block_uses)
    {
      if (!bitmap_equal_p (df->exit_block_uses, refs))
	{
	  struct df_scan_bb_info *bb_info = df_scan_get_bb_info (EXIT_BLOCK);
	  df_ref_chain_delete_du_chain (bb_info->artificial_uses);
	  df_ref_chain_delete (bb_info->artificial_uses);
	  bb_info->artificial_uses = NULL;
	  changed = true;
	}
    }
  else
    {
      struct df_scan_problem_data *problem_data
	= (struct df_scan_problem_data *) df_scan->problem_data;
      df->exit_block_uses = BITMAP_ALLOC (&problem_data->reg_bitmaps);
      changed = true;
    }

  if (changed)
    {
      df_record_exit_block_uses (refs);
      bitmap_copy (df->exit_block_uses, refs);
      df_set_bb_dirty (BASIC_BLOCK (EXIT_BLOCK));
    }
  BITMAP_FREE (refs);
}

static bool initialized = false;


/* Initialize some platform specific structures.  */

void 
df_hard_reg_init (void)
{
  int i;
#ifdef ELIMINABLE_REGS
  static const struct {const int from, to; } eliminables[] = ELIMINABLE_REGS;
#endif
  if (initialized)
    return;

  bitmap_obstack_initialize (&persistent_obstack);

  /* Record which registers will be eliminated.  We use this in
     mark_used_regs.  */
  CLEAR_HARD_REG_SET (elim_reg_set);
  
#ifdef ELIMINABLE_REGS
  for (i = 0; i < (int) ARRAY_SIZE (eliminables); i++)
    SET_HARD_REG_BIT (elim_reg_set, eliminables[i].from);
#else
  SET_HARD_REG_BIT (elim_reg_set, FRAME_POINTER_REGNUM);
#endif
  
  df_invalidated_by_call = BITMAP_ALLOC (&persistent_obstack);
  
  /* Inconveniently, this is only readily available in hard reg set
     form.  */
  for (i = 0; i < FIRST_PSEUDO_REGISTER; ++i)
    if (TEST_HARD_REG_BIT (regs_invalidated_by_call, i))
      bitmap_set_bit (df_invalidated_by_call, i);
  
  initialized = true;
}


/* Recompute the parts of scanning that are based on regs_ever_live
   because something changed in that array.  */ 

void 
df_update_entry_exit_and_calls (void)
{
  basic_block bb;

  df_update_entry_block_defs ();
  df_update_exit_block_uses ();

  /* The call insns need to be rescanned because there may be changes
     in the set of registers clobbered across the call.  */
  FOR_EACH_BB (bb) 
    {
      rtx insn;
      FOR_BB_INSNS (bb, insn)
	{
	  if (INSN_P (insn) && CALL_P (insn))
	    df_insn_rescan (insn);
	}
    }
}


/* Return true if hard REG is actually used in the some instruction.
   There are a fair number of conditions that affect the setting of
   this array.  See the comment in df.h for df->hard_regs_live_count
   for the conditions that this array is set. */

bool 
df_hard_reg_used_p (unsigned int reg)
{
  gcc_assert (df);
  return df->hard_regs_live_count[reg] != 0;
}


/* A count of the number of times REG is actually used in the some
   instruction.  There are a fair number of conditions that affect the
   setting of this array.  See the comment in df.h for
   df->hard_regs_live_count for the conditions that this array is
   set. */


unsigned int
df_hard_reg_used_count (unsigned int reg)
{
  gcc_assert (df);
  return df->hard_regs_live_count[reg];
}


/* Get the value of regs_ever_live[REGNO].  */

bool 
df_regs_ever_live_p (unsigned int regno)
{
  return regs_ever_live[regno];
}


/* Set regs_ever_live[REGNO] to VALUE.  If this cause regs_ever_live
   to change, schedule that change for the next update.  */

void 
df_set_regs_ever_live (unsigned int regno, bool value)
{
  if (regs_ever_live[regno] == value)
    return;

  regs_ever_live[regno] = value;
  if (df)
    df->redo_entry_and_exit = true;
}


/* Compute "regs_ever_live" information from the underlying df
   information.  Set the vector to all false if RESET.  */

void
df_compute_regs_ever_live (bool reset)
{
  unsigned int i;
  bool changed = df->redo_entry_and_exit;
  
  if (reset)
    memset (regs_ever_live, 0, sizeof (regs_ever_live));

  for (i = 0; i < FIRST_PSEUDO_REGISTER; i++)
    if ((!regs_ever_live[i]) && df_hard_reg_used_p (i))
      {
	regs_ever_live[i] = true;
	changed = true;
      }
  if (changed)
    df_update_entry_exit_and_calls ();
  df->redo_entry_and_exit = false;
}


/*----------------------------------------------------------------------------
  Dataflow ref information verification functions.

  df_reg_chain_mark (refs, regno, is_def, is_eq_use)
  df_reg_chain_verify_unmarked (refs)
  df_refs_verify (ref*, ref*, bool)
  df_mws_verify (mw*, mw*, bool)
  df_insn_refs_verify (collection_rec, bb, insn, bool)
  df_bb_refs_verify (bb, refs, bool)
  df_bb_verify (bb)
  df_exit_block_bitmap_verify (bool)
  df_entry_block_bitmap_verify (bool)
  df_scan_verify ()
----------------------------------------------------------------------------*/


/* Mark all refs in the reg chain.  Verify that all of the registers
are in the correct chain.  */ 

static unsigned int
df_reg_chain_mark (struct df_ref *refs, unsigned int regno, 
		   bool is_def, bool is_eq_use)
{
  unsigned int count = 0;
  struct df_ref *ref;
  for (ref = refs; ref; ref = DF_REF_NEXT_REG (ref))
    {
      gcc_assert (!DF_REF_IS_REG_MARKED (ref));

      /* If there are no def-use or use-def chains, make sure that all
	 of the chains are clear.  */
      if (!df_chain)
	gcc_assert (!DF_REF_CHAIN (ref));

      /* Check to make sure the ref is in the correct chain.  */
      gcc_assert (DF_REF_REGNO (ref) == regno);
      if (is_def)
	gcc_assert (DF_REF_TYPE(ref) == DF_REF_REG_DEF);
      else
	gcc_assert (DF_REF_TYPE(ref) != DF_REF_REG_DEF);

      if (is_eq_use)
	gcc_assert ((DF_REF_FLAGS (ref) & DF_REF_IN_NOTE));
      else
	gcc_assert ((DF_REF_FLAGS (ref) & DF_REF_IN_NOTE) == 0);

      if (ref->next_reg)
	gcc_assert (ref->next_reg->prev_reg == ref);
      count++;
      DF_REF_REG_MARK (ref);
    }
  return count;
}


/* Verify that all of the registers in the chain are unmarked.  */ 

static void
df_reg_chain_verify_unmarked (struct df_ref *refs)
{
  struct df_ref *ref;
  for (ref = refs; ref; ref = DF_REF_NEXT_REG (ref))
    gcc_assert (!DF_REF_IS_REG_MARKED (ref));
}


/* Verify that NEW_REC and OLD_REC have exactly the same members. */

static bool
df_refs_verify (struct df_ref **new_rec, struct df_ref **old_rec,
		bool abort_if_fail)
{
  while ((*new_rec) && (*old_rec))
    {
      if (!df_ref_equal_p (*new_rec, *old_rec))
	{
	  if (abort_if_fail)
	    gcc_assert (0);
	  else
	    return false;
	}

      /* Abort if fail is called from the function level verifier.  If
	 that is the context, mark this reg as being seem.  */
      if (abort_if_fail)
	{
	  gcc_assert (DF_REF_IS_REG_MARKED (*old_rec));
	  DF_REF_REG_UNMARK (*old_rec);
	}

      new_rec++;
      old_rec++;
    }

  if (abort_if_fail)
    gcc_assert ((*new_rec == NULL) && (*old_rec == NULL));
  else
    return ((*new_rec == NULL) && (*old_rec == NULL));
  return false;
}


/* Verify that NEW_REC and OLD_REC have exactly the same members. */

static bool
df_mws_verify (struct df_mw_hardreg **new_rec, struct df_mw_hardreg **old_rec,
	       bool abort_if_fail)
{
  while ((*new_rec) && (*old_rec))
    {
      if (!df_mw_equal_p (*new_rec, *old_rec))
	{
	  if (abort_if_fail)
	    gcc_assert (0);
	  else
	    return false;
	}
      new_rec++;
      old_rec++;
    }

  if (abort_if_fail)
    gcc_assert ((*new_rec == NULL) && (*old_rec == NULL));
  else
    return ((*new_rec == NULL) && (*old_rec == NULL));
  return false;
}


/* Return true if the existing insn refs information is complete and
   correct. Otherwise (i.e. if there's any missing or extra refs),
   return the correct df_ref chain in REFS_RETURN.  

   If ABORT_IF_FAIL, leave the refs that are verified (already in the
   ref chain) as DF_REF_MARKED(). If it's false, then it's a per-insn
   verification mode instead of the whole function, so unmark
   everything.

   If ABORT_IF_FAIL is set, this function never returns false.  */

static bool
df_insn_refs_verify (struct df_collection_rec *collection_rec,
		     basic_block bb, 
                     rtx insn,
		     bool abort_if_fail)
{
  bool ret1, ret2, ret3, ret4;
  unsigned int uid = INSN_UID (insn);
  df_insn_info insn_info = DF_INSN_INFO_GET (insn);

  df_insn_refs_collect (collection_rec, bb, insn_info);

  if (!DF_INSN_UID_DEFS (uid))
    {
      /* The insn_rec was created but it was never filled out.  */
      if (abort_if_fail)
	gcc_assert (0);
      else 
	return false;
    }

  /* Unfortunately we cannot opt out early if one of these is not
     right because the marks will not get cleared.  */
  ret1 = df_refs_verify (collection_rec->def_vec, DF_INSN_UID_DEFS (uid), 
			 abort_if_fail);
  ret2 = df_refs_verify (collection_rec->use_vec, DF_INSN_UID_USES (uid), 
			 abort_if_fail);
  ret3 = df_refs_verify (collection_rec->eq_use_vec, DF_INSN_UID_EQ_USES (uid), 
			 abort_if_fail);
  ret4 = df_mws_verify (collection_rec->mw_vec, DF_INSN_UID_MWS (uid), 
		       abort_if_fail);
  return (ret1 && ret2 && ret3 && ret4);
}


/* Return true if all refs in the basic block are correct and complete.
   Due to df_ref_chain_verify, it will cause all refs
   that are verified to have DF_REF_MARK bit set.  */

static bool
df_bb_verify (basic_block bb)
{
  rtx insn;
  struct df_scan_bb_info *bb_info = df_scan_get_bb_info (bb->index);
  struct df_collection_rec collection_rec;
  
  memset (&collection_rec, 0, sizeof (struct df_collection_rec));
  collection_rec.def_vec = XALLOCAVEC (struct df_ref *, 1000);
  collection_rec.use_vec = XALLOCAVEC (struct df_ref *, 1000);
  collection_rec.eq_use_vec = XALLOCAVEC (struct df_ref *, 1000);
  collection_rec.mw_vec = XALLOCAVEC (struct df_mw_hardreg *, 100);

  gcc_assert (bb_info);

  /* Scan the block an insn at a time from beginning to end.  */
  FOR_BB_INSNS_REVERSE (bb, insn)
    {
      if (!INSN_P (insn))
        continue;
      df_insn_refs_verify (&collection_rec, bb, insn, true);
      df_free_collection_rec (&collection_rec);
    }

  /* Do the artificial defs and uses.  */
  df_bb_refs_collect (&collection_rec, bb);
  df_refs_verify (collection_rec.def_vec, df_get_artificial_defs (bb->index), true);
  df_refs_verify (collection_rec.use_vec, df_get_artificial_uses (bb->index), true);
  df_free_collection_rec (&collection_rec);
  
  return true;
}


/* Returns true if the entry block has correct and complete df_ref set.  
   If not it either aborts if ABORT_IF_FAIL is true or returns false.  */

static bool
df_entry_block_bitmap_verify (bool abort_if_fail)
{
  bitmap entry_block_defs = BITMAP_ALLOC (&df_bitmap_obstack);
  bool is_eq;

  df_get_entry_block_def_set (entry_block_defs);

  is_eq = bitmap_equal_p (entry_block_defs, df->entry_block_defs);

  if (!is_eq && abort_if_fail)
    {
      print_current_pass (stderr);
      fprintf (stderr, "entry_block_defs = ");
      df_print_regset (stderr, entry_block_defs);
      fprintf (stderr, "df->entry_block_defs = ");
      df_print_regset (stderr, df->entry_block_defs);
      gcc_assert (0);
    }

  BITMAP_FREE (entry_block_defs);

  return is_eq;
}


/* Returns true if the exit block has correct and complete df_ref set.  
   If not it either aborts if ABORT_IF_FAIL is true or returns false. */

static bool
df_exit_block_bitmap_verify (bool abort_if_fail)
{
  bitmap exit_block_uses = BITMAP_ALLOC (&df_bitmap_obstack);
  bool is_eq;

  df_get_exit_block_use_set (exit_block_uses);

  is_eq = bitmap_equal_p (exit_block_uses, df->exit_block_uses);

  if (!is_eq && abort_if_fail)
    {
      print_current_pass (stderr);
      fprintf (stderr, "exit_block_uses = ");
      df_print_regset (stderr, exit_block_uses);
      fprintf (stderr, "df->exit_block_uses = ");
      df_print_regset (stderr, df->exit_block_uses);
      gcc_assert (0);
    }

  BITMAP_FREE (exit_block_uses);

  return is_eq;
}


/* Return true if df_ref information for all insns in all blocks are
   correct and complete.  */

void
df_scan_verify (void)
{
  unsigned int i;
  basic_block bb;
  bitmap regular_block_artificial_uses;
  bitmap eh_block_artificial_uses;

  if (!df)
    return;

  /* Verification is a 4 step process. */

  /* (1) All of the refs are marked by going thru the reg chains.  */
  for (i = 0; i < DF_REG_SIZE (df); i++)
    {
      gcc_assert (df_reg_chain_mark (DF_REG_DEF_CHAIN (i), i, true, false) 
		  == DF_REG_DEF_COUNT(i));
      gcc_assert (df_reg_chain_mark (DF_REG_USE_CHAIN (i), i, false, false) 
		  == DF_REG_USE_COUNT(i));
      gcc_assert (df_reg_chain_mark (DF_REG_EQ_USE_CHAIN (i), i, false, true) 
		  == DF_REG_EQ_USE_COUNT(i));
    }

  /* (2) There are various bitmaps whose value may change over the
     course of the compilation.  This step recomputes them to make
     sure that they have not slipped out of date.  */
  regular_block_artificial_uses = BITMAP_ALLOC (&df_bitmap_obstack);
  eh_block_artificial_uses = BITMAP_ALLOC (&df_bitmap_obstack);

  df_get_regular_block_artificial_uses (regular_block_artificial_uses);
  df_get_eh_block_artificial_uses (eh_block_artificial_uses);

  bitmap_ior_into (eh_block_artificial_uses, 
		   regular_block_artificial_uses);

  /* Check artificial_uses bitmaps didn't change. */
  gcc_assert (bitmap_equal_p (regular_block_artificial_uses, 
			      df->regular_block_artificial_uses));
  gcc_assert (bitmap_equal_p (eh_block_artificial_uses, 
			      df->eh_block_artificial_uses));

  BITMAP_FREE (regular_block_artificial_uses);
  BITMAP_FREE (eh_block_artificial_uses);

  /* Verify entry block and exit block. These only verify the bitmaps,
     the refs are verified in df_bb_verify.  */
  df_entry_block_bitmap_verify (true);
  df_exit_block_bitmap_verify (true);
    
  /* (3) All of the insns in all of the blocks are traversed and the
     marks are cleared both in the artificial refs attached to the
     blocks and the real refs inside the insns.  It is a failure to
     clear a mark that has not been set as this means that the ref in
     the block or insn was not in the reg chain.  */

  FOR_ALL_BB (bb)
    df_bb_verify (bb);

  /* (4) See if all reg chains are traversed a second time.  This time
     a check is made that the marks are clear. A set mark would be a
     from a reg that is not in any insn or basic block.  */

  for (i = 0; i < DF_REG_SIZE (df); i++)
    {
      df_reg_chain_verify_unmarked (DF_REG_DEF_CHAIN (i));
      df_reg_chain_verify_unmarked (DF_REG_USE_CHAIN (i));
      df_reg_chain_verify_unmarked (DF_REG_EQ_USE_CHAIN (i));
    }
}<|MERGE_RESOLUTION|>--- conflicted
+++ resolved
@@ -205,15 +205,15 @@
      all at once.  */
   for (i = 0; i < DF_INSN_SIZE(); i++)
     {
-      struct df_insn_info *insn_info = DF_INSN_UID_GET(i);
+      df_insn_info insn_info = DF_INSN_UID_GET(i);
       /* Skip the insns that have no insn_info or have been
 	 deleted.  */
       if (insn_info)
 	{
-	  df_scan_free_ref_vec (insn_info->defs);
-	  df_scan_free_ref_vec (insn_info->uses);
-	  df_scan_free_ref_vec (insn_info->eq_uses);
-	  df_scan_free_mws_vec (insn_info->mw_hardregs);
+	  df_scan_free_ref_vec (DF_INSN_INFO_DEFS(insn_info));
+	  df_scan_free_ref_vec (DF_INSN_INFO_USES(insn_info));
+	  df_scan_free_ref_vec (DF_INSN_INFO_EQ_USES(insn_info));
+	  df_scan_free_mws_vec (DF_INSN_INFO_MWS(insn_info));
 	}
     }
 
@@ -2028,13 +2028,8 @@
 
   if (count == 0)
     {
-<<<<<<< HEAD
-      free (DF_INSN_INFO_MWS (insn_info));
+      df_scan_free_mws_vec (DF_INSN_INFO_MWS (insn_info));
       DF_INSN_INFO_MWS (insn_info) = df_null_mw_rec;
-=======
-      df_scan_free_mws_vec (insn_info->mw_hardregs);
-      insn_info->mw_hardregs = df_null_mw_rec;
->>>>>>> 5c0e02b0
       return 0;
     }
   return deleted;
@@ -2137,17 +2132,10 @@
 		 expanding it if necessary.  */
 	      if (collection_rec.next_mw > num_deleted)
 		{
-<<<<<<< HEAD
 		  DF_INSN_INFO_MWS (insn_info) = 
-		    xrealloc (DF_INSN_INFO_MWS (insn_info), 
-			      (count + 1 + collection_rec.next_mw) 
-			      * sizeof (struct df_ref*));
-=======
-		  insn_info->mw_hardregs = 
 		    XRESIZEVEC (struct df_mw_hardreg *,
-				insn_info->mw_hardregs, 
+				DF_INSN_INFO_MWS (insn_info), 
 				count + 1 + collection_rec.next_mw);
->>>>>>> 5c0e02b0
 		}
 	      memcpy (&DF_INSN_INFO_MWS (insn_info)[count], collection_rec.mw_vec, 
 		      (collection_rec.next_mw + 1) * sizeof (struct df_mw_hardreg *));
@@ -2579,14 +2567,8 @@
 	 chain specially.  */
       if (collection_rec->def_vec)
 	{
-<<<<<<< HEAD
-	  if (DF_INSN_INFO_DEFS (insn_rec) && *DF_INSN_INFO_DEFS (insn_rec))
-	    free (DF_INSN_INFO_DEFS (insn_rec));
+	  df_scan_free_ref_vec (DF_INSN_INFO_DEFS (insn_rec));
 	  DF_INSN_INFO_DEFS (insn_rec) 
-=======
-	  df_scan_free_ref_vec (insn_rec->defs);
-	  insn_rec->defs 
->>>>>>> 5c0e02b0
 	    = df_install_refs (bb, collection_rec->def_vec, 
 			       collection_rec->next_def,
 			       df->def_regs,
@@ -2594,14 +2576,8 @@
 	}
       if (collection_rec->use_vec)
 	{
-<<<<<<< HEAD
-	  if (DF_INSN_INFO_USES (insn_rec) && *DF_INSN_INFO_USES (insn_rec))
-	    free (DF_INSN_INFO_USES (insn_rec));
+	  df_scan_free_ref_vec (DF_INSN_INFO_USES (insn_rec));
 	  DF_INSN_INFO_USES (insn_rec) 
-=======
-	  df_scan_free_ref_vec (insn_rec->uses);
-	  insn_rec->uses 
->>>>>>> 5c0e02b0
 	    = df_install_refs (bb, collection_rec->use_vec, 
 			       collection_rec->next_use,
 			       df->use_regs,
@@ -2609,14 +2585,8 @@
 	}
       if (collection_rec->eq_use_vec)
 	{
-<<<<<<< HEAD
-	  if (DF_INSN_INFO_EQ_USES (insn_rec) && *DF_INSN_INFO_EQ_USES (insn_rec))
-	    free (DF_INSN_INFO_EQ_USES (insn_rec));
+	  df_scan_free_ref_vec (DF_INSN_INFO_EQ_USES (insn_rec));
 	  DF_INSN_INFO_EQ_USES (insn_rec) 
-=======
-	  df_scan_free_ref_vec (insn_rec->eq_uses);
-	  insn_rec->eq_uses 
->>>>>>> 5c0e02b0
 	    = df_install_refs (bb, collection_rec->eq_use_vec, 
 			       collection_rec->next_eq_use,
 			       df->eq_use_regs,
@@ -2624,14 +2594,8 @@
 	}
       if (collection_rec->mw_vec)
 	{
-<<<<<<< HEAD
-	  if (DF_INSN_INFO_MWS (insn_rec) && *DF_INSN_INFO_MWS (insn_rec))
-	    free (DF_INSN_INFO_MWS (insn_rec));
-	  DF_INSN_INFO_MWS (insn_rec) 
-=======
-	  df_scan_free_mws_vec (insn_rec->mw_hardregs);
-	  insn_rec->mw_hardregs 
->>>>>>> 5c0e02b0
+	  df_scan_free_mws_vec (DF_INSN_INFO_MWS (insn_rec));
+	  DF_INSN_INFO_MWS (insn_rec)
 	    = df_install_mws (collection_rec->mw_vec, 
 			      collection_rec->next_mw);
 	}
