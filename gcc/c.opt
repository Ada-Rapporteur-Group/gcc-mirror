--- conflicted
+++ resolved
@@ -515,18 +515,6 @@
 fexternal-templates
 C++ ObjC++
 
-<<<<<<< HEAD
-ffixed-form
-C ObjC
-
-ffixed-line-length-none
-C ObjC
-
-ffixed-line-length-
-C ObjC Joined
-
-=======
->>>>>>> f8383f28
 ffor-scope
 C++ ObjC++
 Scope of for-init-statement variables is local to the loop
