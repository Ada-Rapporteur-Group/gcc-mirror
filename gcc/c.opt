; Options for the C, ObjC, C++ and ObjC++ front ends.
; Copyright (C) 2003, 2004, 2005, 2006, 2007, 2008, 2009
; Free Software Foundation, Inc.
;
; This file is part of GCC.
;
; GCC is free software; you can redistribute it and/or modify it under
; the terms of the GNU General Public License as published by the Free
; Software Foundation; either version 3, or (at your option) any later
; version.
;
; GCC is distributed in the hope that it will be useful, but WITHOUT ANY
; WARRANTY; without even the implied warranty of MERCHANTABILITY or
; FITNESS FOR A PARTICULAR PURPOSE.  See the GNU General Public License
; for more details.
;
; You should have received a copy of the GNU General Public License
; along with GCC; see the file COPYING3.  If not see
; <http://www.gnu.org/licenses/>.

; See the GCC internals manual for a description of this file's format.

; Please try to keep this file in ASCII collating order.

Language
C

Language
ObjC

Language
C++

Language
ObjC++

-output-pch=
C ObjC C++ ObjC++ Joined Separate

A
C ObjC C++ ObjC++ Joined Separate
-A<question>=<answer>	Assert the <answer> to <question>.  Putting '-' before <question> disables the <answer> to <question>

C
C ObjC C++ ObjC++
Do not discard comments

CC
C ObjC C++ ObjC++
Do not discard comments in macro expansions

D
C ObjC C++ ObjC++ Joined Separate
-D<macro>[=<val>]	Define a <macro> with <val> as its value.  If just <macro> is given, <val> is taken to be 1

E
C ObjC C++ ObjC++ Undocumented

F
C ObjC C++ ObjC++ Joined Separate
-F <dir>	Add <dir> to the end of the main framework include path

H
C ObjC C++ ObjC++
Print the name of header files as they are used

I
C ObjC C++ ObjC++ Joined Separate
-I <dir>	Add <dir> to the end of the main include path

M
C ObjC C++ ObjC++
Generate make dependencies

MD
C ObjC C++ ObjC++ Separate
Generate make dependencies and compile

MF
C ObjC C++ ObjC++ Joined Separate
-MF <file>	Write dependency output to the given file

MG
C ObjC C++ ObjC++
Treat missing header files as generated files

MM
C ObjC C++ ObjC++
Like -M but ignore system header files

MMD
C ObjC C++ ObjC++ Separate
Like -MD but ignore system header files

MP
C ObjC C++ ObjC++
Generate phony targets for all headers

MQ
C ObjC C++ ObjC++ Joined Separate
-MQ <target>	Add a MAKE-quoted target

MT
C ObjC C++ ObjC++ Joined Separate
-MT <target>	Add an unquoted target

P
C ObjC C++ ObjC++
Do not generate #line directives

U
C ObjC C++ ObjC++ Joined Separate
-U<macro>	Undefine <macro>

Wabi
C ObjC C++ ObjC++ Var(warn_abi) Warning
Warn about things that will change when compiling with an ABI-compliant compiler

Wpsabi
C ObjC C++ ObjC++ Var(warn_psabi) Init(1) Undocumented

Waddress
C ObjC C++ ObjC++ Var(warn_address) Warning
Warn about suspicious uses of memory addresses

Wall
C ObjC C++ ObjC++ Warning
Enable most warning messages

Wassign-intercept
ObjC ObjC++ Var(warn_assign_intercept) Warning
Warn whenever an Objective-C assignment is being intercepted by the garbage collector

Wbad-function-cast
C ObjC Var(warn_bad_function_cast) Warning
Warn about casting functions to incompatible types

Wbuiltin-macro-redefined
C ObjC C++ ObjC++ Warning
Warn when a built-in preprocessor macro is undefined or redefined

Wc++-compat
C ObjC Var(warn_cxx_compat) Warning
Warn about C constructs that are not in the common subset of C and C++

Wc++0x-compat
C++ ObjC++ Var(warn_cxx0x_compat) Warning
Warn about C++ constructs whose meaning differs between ISO C++ 1998 and ISO C++ 200x

Wcast-qual
C ObjC C++ ObjC++ Var(warn_cast_qual) Warning
Warn about casts which discard qualifiers

Wchar-subscripts
C ObjC C++ ObjC++ Var(warn_char_subscripts) Warning
Warn about subscripts whose type is \"char\"

Wclobbered
C ObjC C++ ObjC++ Var(warn_clobbered) Init(-1) Warning
Warn about variables that might be changed by \"longjmp\" or \"vfork\"

Wcomment
C ObjC C++ ObjC++ Warning
Warn about possibly nested block comments, and C++ comments spanning more than one physical line

Wcomments
C ObjC C++ ObjC++ Warning
Synonym for -Wcomment

Wconversion
C ObjC C++ ObjC++ Var(warn_conversion) Warning
Warn for implicit type conversions that may change a value

Wsign-conversion
C ObjC C++ ObjC++ Var(warn_sign_conversion) Init(-1)
Warn for implicit type conversions between signed and unsigned integers

Wctor-dtor-privacy
C++ ObjC++ Var(warn_ctor_dtor_privacy) Warning
Warn when all constructors and destructors are private

Wdeclaration-after-statement
C ObjC Var(warn_declaration_after_statement) Warning
Warn when a declaration is found after a statement

Wdeprecated
C C++ ObjC ObjC++ Var(warn_deprecated) Init(1) Warning
Warn if a deprecated compiler feature, class, method, or field is used

Wdiv-by-zero
C ObjC C++ ObjC++ Var(warn_div_by_zero) Init(1) Warning
Warn about compile-time integer division by zero

Weffc++
C++ ObjC++ Var(warn_ecpp) Warning
Warn about violations of Effective C++ style rules

Wempty-body
C ObjC C++ ObjC++ Var(warn_empty_body) Init(-1) Warning
Warn about an empty body in an if or else statement

Wendif-labels
C ObjC C++ ObjC++ Warning
Warn about stray tokens after #elif and #endif

Wenum-compare
C ObjC C++ ObjC++ Var(warn_enum_compare) Init(-1) Warning
Warn about comparison of different enum types

Werror
C ObjC C++ ObjC++
; Documented in common.opt

Werror-implicit-function-declaration
C ObjC RejectNegative Warning
This switch is deprecated; use -Werror=implicit-function-declaration instead

Wfloat-equal
C ObjC C++ ObjC++ Var(warn_float_equal) Warning
Warn if testing floating point numbers for equality

Wformat
C ObjC C++ ObjC++ Warning
Warn about printf/scanf/strftime/strfmon format string anomalies

Wformat-extra-args
C ObjC C++ ObjC++ Var(warn_format_extra_args) Warning
Warn if passing too many arguments to a function for its format string

Wformat-nonliteral
C ObjC C++ ObjC++ Var(warn_format_nonliteral) Warning
Warn about format strings that are not literals

Wformat-contains-nul
C ObjC C++ ObjC++ Var(warn_format_contains_nul) Warning
Warn about format strings that contain NUL bytes

Wformat-security
C ObjC C++ ObjC++ Var(warn_format_security) Warning
Warn about possible security problems with format functions

Wformat-y2k
C ObjC C++ ObjC++ Var(warn_format_y2k) Warning
Warn about strftime formats yielding 2-digit years

Wformat-zero-length
C ObjC Var(warn_format_zero_length) Warning
Warn about zero-length formats

Wformat=
C ObjC C++ ObjC++ Joined Warning

Wignored-qualifiers
C C++ Var(warn_ignored_qualifiers) Init(-1) Warning
Warn whenever type qualifiers are ignored.

Winit-self
C ObjC C++ ObjC++ Var(warn_init_self) Warning
Warn about variables which are initialized to themselves

Wimplicit
C ObjC C++ ObjC++ Warning

Wimplicit-function-declaration
C ObjC Var(warn_implicit_function_declaration) Init(-1) Warning
Warn about implicit function declarations

Wimplicit-int
C ObjC Var(warn_implicit_int) Warning
Warn when a declaration does not specify a type

Wimport
C ObjC C++ ObjC++ Undocumented

Wint-to-pointer-cast
C ObjC Var(warn_int_to_pointer_cast) Init(1) Warning
Warn when there is a cast to a pointer from an integer of a different size

Winvalid-offsetof
C++ ObjC++ Var(warn_invalid_offsetof) Init(1) Warning
Warn about invalid uses of the \"offsetof\" macro

Winvalid-pch
C ObjC C++ ObjC++ Warning
Warn about PCH files that are found but not used

<<<<<<< HEAD
Wlogical-op
C ObjC C++ ObjC++ Var(warn_logical_op) Init(-1) Warning 
=======
Wjump-misses-init
C Objc Var(warn_jump_misses_init) Init(-1) Warning
Warn when a jump misses a variable initialization

Wlogical-op
C ObjC C++ ObjC++ Var(warn_logical_op) Init(0) Warning 
>>>>>>> 42a9ba1d
Warn when a logical operator is suspiciously always evaluating to true or false

Wlong-long
C ObjC C++ ObjC++ Var(warn_long_long) Init(-1) Warning
Do not warn about using \"long long\" when -pedantic

Wmain
C ObjC C++ ObjC++ Var(warn_main) Init(-1) Warning
Warn about suspicious declarations of \"main\"

Wmissing-braces
C ObjC C++ ObjC++ Var(warn_missing_braces) Warning
Warn about possibly missing braces around initializers

Wmissing-declarations
C ObjC C++ ObjC++ Var(warn_missing_declarations) Warning
Warn about global functions without previous declarations

Wmissing-field-initializers
C ObjC C++ ObjC++ Var(warn_missing_field_initializers) Init(-1) Warning
Warn about missing fields in struct initializers

Wmissing-format-attribute
C ObjC C++ ObjC++ Var(warn_missing_format_attribute) Warning
Warn about functions which might be candidates for format attributes

Wmissing-include-dirs
C ObjC C++ ObjC++ Warning
Warn about user-specified include directories that do not exist

Wmissing-parameter-type
C ObjC Var(warn_missing_parameter_type) Init(-1) Warning
Warn about function parameters declared without a type specifier in K&R-style functions

Wmissing-prototypes
C ObjC Var(warn_missing_prototypes) Warning
Warn about global functions without prototypes

Wmultichar
C ObjC C++ ObjC++ Warning
Warn about use of multi-character character constants

Wnested-externs
C ObjC Var(warn_nested_externs) Warning
Warn about \"extern\" declarations not at file scope

Wnon-template-friend
C++ ObjC++ Var(warn_nontemplate_friend) Init(1) Warning
Warn when non-templatized friend functions are declared within a template

Wnon-virtual-dtor
C++ ObjC++ Var(warn_nonvdtor) Warning
Warn about non-virtual destructors

Wnonnull
C ObjC Var(warn_nonnull) Warning
Warn about NULL being passed to argument slots marked as requiring non-NULL

Wnormalized=
C ObjC C++ ObjC++ Joined Warning
-Wnormalized=<id|nfc|nfkc>	Warn about non-normalised Unicode strings

Wold-style-cast
C++ ObjC++ Var(warn_old_style_cast) Warning
Warn if a C-style cast is used in a program

Wold-style-declaration
C ObjC Var(warn_old_style_declaration) Init(-1) Warning
Warn for obsolescent usage in a declaration

Wold-style-definition
C ObjC Var(warn_old_style_definition) Warning
Warn if an old-style parameter definition is used

Woverlength-strings
C ObjC C++ ObjC++ Var(warn_overlength_strings) Init(-1) Warning
Warn if a string is longer than the maximum portable length specified by the standard

Woverloaded-virtual
C++ ObjC++ Var(warn_overloaded_virtual) Warning
Warn about overloaded virtual function names

Woverride-init
C ObjC Var(warn_override_init) Init(-1) Warning
Warn about overriding initializers without side effects

Wpacked-bitfield-compat
C ObjC C++ ObjC++ Var(warn_packed_bitfield_compat) Init(-1) Warning
Warn about packed bit-fields whose offset changed in GCC 4.4

Wparentheses
C ObjC C++ ObjC++ Var(warn_parentheses) Warning
Warn about possibly missing parentheses

Wpmf-conversions
C++ ObjC++ Var(warn_pmf2ptr) Init(1) Warning
Warn when converting the type of pointers to member functions

Wpointer-arith
C ObjC C++ ObjC++ Var(warn_pointer_arith) Warning
Warn about function pointer arithmetic

Wpointer-to-int-cast
C ObjC Var(warn_pointer_to_int_cast) Init(1) Warning
Warn when a pointer is cast to an integer of a different size

Wpragmas
C ObjC C++ ObjC++ Var(warn_pragmas) Init(1) Warning
Warn about misuses of pragmas

Wprotocol
ObjC ObjC++ Var(warn_protocol) Init(1) Warning
Warn if inherited methods are unimplemented

Wredundant-decls
C ObjC C++ ObjC++ Var(warn_redundant_decls) Warning
Warn about multiple declarations of the same object

Wreorder
C++ ObjC++ Var(warn_reorder) Warning
Warn when the compiler reorders code

Wreturn-type
C ObjC C++ ObjC++ Var(warn_return_type) Warning
Warn whenever a function's return type defaults to \"int\" (C), or about inconsistent return types (C++)

Wselector
ObjC ObjC++ Var(warn_selector) Warning
Warn if a selector has multiple methods

Wsequence-point
C ObjC C++ ObjC++ Var(warn_sequence_point) Warning
Warn about possible violations of sequence point rules

Wsign-compare
C ObjC C++ ObjC++ Var(warn_sign_compare) Init(-1) Warning
Warn about signed-unsigned comparisons

Wsign-promo
C++ ObjC++ Var(warn_sign_promo) Warning
Warn when overload promotes from unsigned to signed

Wstrict-null-sentinel
C++ ObjC++ Warning
Warn about uncasted NULL used as sentinel

Wstrict-prototypes
C ObjC Var(warn_strict_prototypes) Warning
Warn about unprototyped function declarations

Wstrict-selector-match
ObjC ObjC++ Var(warn_strict_selector_match) Warning
Warn if type signatures of candidate methods do not match exactly

Wsync-nand
C C++ Var(warn_sync_nand) Init(1) Warning
Warn when __sync_fetch_and_nand and __sync_nand_and_fetch built-in functions are used

Wsynth
C++ ObjC++ Var(warn_synth) Warning
Deprecated.  This switch has no effect

Wsystem-headers
C ObjC C++ ObjC++ Warning
; Documented in common.opt

Wtraditional
C ObjC Var(warn_traditional) Warning
Warn about features not present in traditional C

Wtraditional-conversion
C ObjC Var(warn_traditional_conversion) Warning
Warn of prototypes causing type conversions different from what would happen in the absence of prototype

Wtrigraphs
C ObjC C++ ObjC++ Warning
Warn if trigraphs are encountered that might affect the meaning of the program

Wundeclared-selector
ObjC ObjC++ Var(warn_undeclared_selector) Warning
Warn about @selector()s without previously declared methods

Wundef
C ObjC C++ ObjC++ Warning
Warn if an undefined macro is used in an #if directive

Wunknown-pragmas
C ObjC C++ ObjC++ Warning
Warn about unrecognized pragmas

Wunsuffixed-float-constants
C ObjC Var(warn_unsuffixed_float_constants) Warning
Warn about unsuffixed float constants

Wunused-macros
C ObjC C++ ObjC++ Warning
Warn about macros defined in the main file that are not used

Wunused-result
C ObjC C++ ObjC++ Var(warn_unused_result) Init(1) Warning
Warn if a caller of a function, marked with attribute warn_unused_result, does not use its return value

Wvariadic-macros
C ObjC C++ ObjC++ Warning
Do not warn about using variadic macros when -pedantic

Wvla
C ObjC C++ ObjC++ Var(warn_vla) Init(-1) Warning
Warn if a variable length array is used

Wvolatile-register-var
C ObjC C++ ObjC++ Var(warn_volatile_register_var) Warning
Warn when a register variable is declared volatile

Wwrite-strings
C ObjC C++ ObjC++ Var(warn_write_strings) Warning
In C++, nonzero means warn about deprecated conversion from string literals to `char *'.  In C, similar warning, except that the conversion is of course not deprecated by the ISO C standard.

Wpointer-sign
C ObjC Var(warn_pointer_sign) Init(-1) Warning
Warn when a pointer differs in signedness in an assignment

ansi
C ObjC C++ ObjC++
A synonym for -std=c89 (for C) or -std=c++98 (for C++)

d
C ObjC C++ ObjC++ Joined
; Documented in common.opt.  FIXME - what about -dI, -dD, -dN and -dD?

faccess-control
C++ ObjC++
Enforce class member access control semantics

fall-virtual
C++ ObjC++

falt-external-templates
C++ ObjC++
Change when template instances are emitted

fasm
C ObjC C++ ObjC++
Recognize the \"asm\" keyword

fbuiltin
C ObjC C++ ObjC++
Recognize built-in functions

fbuiltin-
C ObjC C++ ObjC++ Joined

fcheck-new
C++ ObjC++
Check the return value of new

fcond-mismatch
C ObjC C++ ObjC++
Allow the arguments of the '?' operator to have different types

fconserve-space
C++ ObjC++
Reduce the size of object files

fconstant-string-class=
ObjC ObjC++ Joined
-fconst-string-class=<name>	Use class <name> for constant strings

fdefault-inline
C++ ObjC++
Inline member functions by default

fdirectives-only
C ObjC C++ ObjC++
Preprocess directives only.

fdollars-in-identifiers
C ObjC C++ ObjC++
Permit '$' as an identifier character

felide-constructors
C++ ObjC++

fenforce-eh-specs
C++ ObjC++
Generate code to check exception specifications

fenum-int-equiv
C++ ObjC++

fexec-charset=
C ObjC C++ ObjC++ Joined RejectNegative
-fexec-charset=<cset>	Convert all strings and character constants to character set <cset>

fextended-identifiers
C ObjC C++ ObjC++
Permit universal character names (\\u and \\U) in identifiers

finput-charset=
C ObjC C++ ObjC++ Joined RejectNegative
-finput-charset=<cset>	Specify the default character set for source files


fexternal-templates
C++ ObjC++

ffor-scope
C++ ObjC++
Scope of for-init-statement variables is local to the loop

ffreestanding
C ObjC C++ ObjC++
Do not assume that standard C libraries and \"main\" exist

fgnu-keywords
C++ ObjC++
Recognize GNU-defined keywords

fgnu-runtime
ObjC ObjC++
Generate code for GNU runtime environment

fgnu89-inline
C ObjC Var(flag_gnu89_inline) Init(-1)
Use traditional GNU semantics for inline functions

fguiding-decls
C++ ObjC++

fhandle-exceptions
C++ ObjC++ Optimization

fhonor-std
C++ ObjC++

fhosted
C ObjC
Assume normal C execution environment

fhuge-objects
C++ ObjC++
Enable support for huge objects

fimplement-inlines
C++ ObjC++
Export functions even if they can be inlined

fimplicit-inline-templates
C++ ObjC++
Emit implicit instantiations of inline templates

fimplicit-templates
C++ ObjC++
Emit implicit instantiations of templates

ffriend-injection
C++ ObjC++ Var(flag_friend_injection)
Inject friend functions into enclosing namespace

flabels-ok
C++ ObjC++

flax-vector-conversions
C ObjC C++ ObjC++
Allow implicit conversions between vectors with differing numbers of subparts and/or differing element types.

fms-extensions
C ObjC C++ ObjC++
Don't warn about uses of Microsoft extensions

fname-mangling-version-
C++ ObjC++ Joined

fnew-abi
C++ ObjC++

fnext-runtime
ObjC ObjC++
Generate code for NeXT (Apple Mac OS X) runtime environment

fnil-receivers
ObjC ObjC++
Assume that receivers of Objective-C messages may be nil

fnonansi-builtins
C++ ObjC++

fnonnull-objects
C++ ObjC++

; Generate special '- .cxx_construct' and '- .cxx_destruct' methods
; to initialize any non-POD ivars in Objective-C++ classes.
fobjc-call-cxx-cdtors
ObjC++ Var(flag_objc_call_cxx_cdtors)
Generate special Objective-C methods to initialize/destroy non-POD C++ ivars, if needed

fobjc-direct-dispatch
ObjC ObjC++ Var(flag_objc_direct_dispatch)
Allow fast jumps to the message dispatcher

; Nonzero means that we will allow new ObjC exception syntax (@throw,
; @try, etc.) in source code.
fobjc-exceptions
ObjC ObjC++ Var(flag_objc_exceptions)
Enable Objective-C exception and synchronization syntax

fobjc-gc
ObjC ObjC++ Var(flag_objc_gc)
Enable garbage collection (GC) in Objective-C/Objective-C++ programs

; Nonzero means that we generate NeXT setjmp based exceptions.
fobjc-sjlj-exceptions
ObjC ObjC++ Var(flag_objc_sjlj_exceptions) Init(-1)
Enable Objective-C setjmp exception handling runtime

fopenmp
C ObjC C++ ObjC++ Var(flag_openmp)
Enable OpenMP (implies -frecursive in Fortran)

foperator-names
C++ ObjC++
Recognize C++ keywords like \"compl\" and \"xor\"

foptional-diags
C++ ObjC++
Enable optional diagnostics

fpch-deps
C ObjC C++ ObjC++

fpch-preprocess
C ObjC C++ ObjC++
Look for and use PCH files even when preprocessing

fpermissive
C++ ObjC++
Downgrade conformance errors to warnings

fpreprocessed
C ObjC C++ ObjC++
Treat the input file as already preprocessed

fpretty-templates
C++ ObjC++
-fno-pretty-templates Do not pretty-print template specializations as the template signature followed by the arguments

freplace-objc-classes
ObjC ObjC++
Used in Fix-and-Continue mode to indicate that object files may be swapped in at runtime

frepo
C++ ObjC++
Enable automatic template instantiation

frtti
C++ ObjC++ Optimization
Generate run time type descriptor information

fshort-double
C ObjC C++ ObjC++ Optimization
Use the same size for double as for float

fshort-enums
C ObjC C++ ObjC++ Optimization
Use the narrowest integer type possible for enumeration types

fshort-wchar
C ObjC C++ ObjC++ Optimization
Force the underlying type for \"wchar_t\" to be \"unsigned short\"

fsigned-bitfields
C ObjC C++ ObjC++
When \"signed\" or \"unsigned\" is not given make the bitfield signed

fsigned-char
C ObjC C++ ObjC++
Make \"char\" signed by default

fsquangle
C++ ObjC++

fstats
C++ ObjC++
Display statistics accumulated during compilation

fstrict-prototype
C++ ObjC++

ftabstop=
C ObjC C++ ObjC++ Joined RejectNegative UInteger
-ftabstop=<number>	Distance between tab stops for column reporting

ftemplate-depth-
C++ ObjC++ Joined RejectNegative UInteger
-ftemplate-depth-<number>	Specify maximum template instantiation depth

fthis-is-variable
C++ ObjC++

fthreadsafe-statics
C++ ObjC++ Optimization
-fno-threadsafe-statics	Do not generate thread-safe code for initializing local statics

funsigned-bitfields
C ObjC C++ ObjC++
When \"signed\" or \"unsigned\" is not given make the bitfield unsigned

funsigned-char
C ObjC C++ ObjC++
Make \"char\" unsigned by default

fuse-cxa-atexit
C++ ObjC++
Use __cxa_atexit to register destructors

fuse-cxa-get-exception-ptr
C++ ObjC++
Use __cxa_get_exception_ptr in exception handling

fvisibility-inlines-hidden
C++ ObjC++
Marks all inlined methods as having hidden visibility

fvisibility-ms-compat
C++ ObjC++ Var(flag_visibility_ms_compat)
Changes visibility to match Microsoft Visual Studio by default

fvtable-gc
C++ ObjC++
Discard unused virtual functions

fvtable-thunks
C++ ObjC++
Implement vtables using thunks

fweak
C++ ObjC++
Emit common-like symbols as weak symbols

fwide-exec-charset=
C ObjC C++ ObjC++ Joined RejectNegative
-fwide-exec-charset=<cset>	Convert all wide strings and character constants to character set <cset>

fworking-directory
C ObjC C++ ObjC++
Generate a #line directive pointing at the current working directory

fxref
C++ ObjC++
Emit cross referencing information

fzero-link
ObjC ObjC++
Generate lazy class lookup (via objc_getClass()) for use in Zero-Link mode

gen-decls
ObjC ObjC++
Dump declarations to a .decl file

femit-struct-debug-baseonly
C ObjC C++ ObjC++
-femit-struct-debug-baseonly	Aggressive reduced debug info for structs

femit-struct-debug-reduced
C ObjC C++ ObjC++
-femit-struct-debug-reduced	Conservative reduced debug info for structs

femit-struct-debug-detailed=
C ObjC C++ ObjC++ Joined
-femit-struct-debug-detailed=<spec-list>	Detailed reduced debug info for structs

idirafter
C ObjC C++ ObjC++ Joined Separate
-idirafter <dir>	Add <dir> to the end of the system include path

imacros
C ObjC C++ ObjC++ Joined Separate
-imacros <file>	Accept definition of macros in <file>

imultilib
C ObjC C++ ObjC++ Joined Separate
-imultilib <dir> Set <dir> to be the multilib include subdirectory

include
C ObjC C++ ObjC++ Joined Separate
-include <file>	Include the contents of <file> before other files

iprefix
C ObjC C++ ObjC++ Joined Separate
-iprefix <path>	Specify <path> as a prefix for next two options

isysroot
C ObjC C++ ObjC++ Joined Separate
-isysroot <dir>	Set <dir> to be the system root directory

isystem
C ObjC C++ ObjC++ Joined Separate
-isystem <dir>	Add <dir> to the start of the system include path

iquote
C ObjC C++ ObjC++ Joined Separate
-iquote <dir>	Add <dir> to the end of the quote include path

iwithprefix
C ObjC C++ ObjC++ Joined Separate
-iwithprefix <dir>	Add <dir> to the end of the system include path

iwithprefixbefore
C ObjC C++ ObjC++ Joined Separate
-iwithprefixbefore <dir>	Add <dir> to the end of the main include path

lang-asm
C Undocumented

lang-objc
C ObjC C++ ObjC++ Undocumented

nostdinc
C ObjC C++ ObjC++
Do not search standard system include directories (those specified with -isystem will still be used)

nostdinc++
C++ ObjC++
Do not search standard system include directories for C++

o
C ObjC C++ ObjC++ Joined Separate
; Documented in common.opt

pedantic
C ObjC C++ ObjC++
; Documented in common.opt

pedantic-errors
C ObjC C++ ObjC++
; Documented in common.opt

print-objc-runtime-info
ObjC ObjC++
Generate C header of platform-specific features

print-pch-checksum
C ObjC C++ ObjC++
Print a checksum of the executable for PCH validity checking, and stop

remap
C ObjC C++ ObjC++
Remap file names when including files

std=c++98
C++ ObjC++
Conform to the ISO 1998 C++ standard

std=c++0x
C++ ObjC++
Conform to the ISO 1998 C++ standard, with extensions that are likely to
become a part of the upcoming ISO C++ standard, dubbed C++0x. Note that the
extensions enabled by this mode are experimental and may be removed in
future releases of GCC.

std=c89
C ObjC
Conform to the ISO 1990 C standard

std=c99
C ObjC
Conform to the ISO 1999 C standard

std=c9x
C ObjC
Deprecated in favor of -std=c99

std=gnu++98
C++ ObjC++
Conform to the ISO 1998 C++ standard with GNU extensions

std=gnu++0x
C++ ObjC++
Conform to the ISO 1998 C++ standard, with GNU extensions and
extensions that are likely to become a part of the upcoming ISO C++
standard, dubbed C++0x. Note that the extensions enabled by this mode
are experimental and may be removed in future releases of GCC.

std=gnu89
C ObjC
Conform to the ISO 1990 C standard with GNU extensions

std=gnu99
C ObjC
Conform to the ISO 1999 C standard with GNU extensions

std=gnu9x
C ObjC
Deprecated in favor of -std=gnu99

std=iso9899:1990
C ObjC
Conform to the ISO 1990 C standard

std=iso9899:199409
C ObjC
Conform to the ISO 1990 C standard as amended in 1994

std=iso9899:1999
C ObjC
Conform to the ISO 1999 C standard

std=iso9899:199x
C ObjC
Deprecated in favor of -std=iso9899:1999

traditional-cpp
C ObjC C++ ObjC++
Enable traditional preprocessing

trigraphs
C ObjC C++ ObjC++
-trigraphs	Support ISO C trigraphs

undef
C ObjC C++ ObjC++
Do not predefine system-specific and GCC-specific macros

v
Common C ObjC C++ ObjC++
Enable verbose output

w
C ObjC C++ ObjC++
; Documented in common.opt

; This comment is to ensure we retain the blank line above.<|MERGE_RESOLUTION|>--- conflicted
+++ resolved
@@ -284,17 +284,12 @@
 C ObjC C++ ObjC++ Warning
 Warn about PCH files that are found but not used
 
-<<<<<<< HEAD
-Wlogical-op
-C ObjC C++ ObjC++ Var(warn_logical_op) Init(-1) Warning 
-=======
 Wjump-misses-init
 C Objc Var(warn_jump_misses_init) Init(-1) Warning
 Warn when a jump misses a variable initialization
 
 Wlogical-op
 C ObjC C++ ObjC++ Var(warn_logical_op) Init(0) Warning 
->>>>>>> 42a9ba1d
 Warn when a logical operator is suspiciously always evaluating to true or false
 
 Wlong-long
