--- conflicted
+++ resolved
@@ -3803,11 +3803,6 @@
      because their size is not known.  */
   tree reftype = TREE_TYPE (arg);
   if (POINTER_TYPE_P (reftype)
-<<<<<<< HEAD
-      || !type_size_known_constant_p (reftype)
-      || RECORD_OR_UNION_TYPE_P (reftype))
-    return;
-=======
       || !COMPLETE_TYPE_P (reftype)
       || TREE_CODE (TYPE_SIZE_UNIT (reftype)) != INTEGER_CST)
     return false;
@@ -3822,7 +3817,6 @@
     return false;
 
   arrbounds[0] = 0;
->>>>>>> 3f7c8055
 
   offset_int eltsize;
   if (TREE_CODE (reftype) == ARRAY_TYPE)
