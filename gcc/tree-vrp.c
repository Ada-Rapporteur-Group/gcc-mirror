/* Support routines for Value Range Propagation (VRP).
   Copyright (C) 2005-2019 Free Software Foundation, Inc.
   Contributed by Diego Novillo <dnovillo@redhat.com>.

This file is part of GCC.

GCC is free software; you can redistribute it and/or modify
it under the terms of the GNU General Public License as published by
the Free Software Foundation; either version 3, or (at your option)
any later version.

GCC is distributed in the hope that it will be useful,
but WITHOUT ANY WARRANTY; without even the implied warranty of
MERCHANTABILITY or FITNESS FOR A PARTICULAR PURPOSE.  See the
GNU General Public License for more details.

You should have received a copy of the GNU General Public License
along with GCC; see the file COPYING3.  If not see
<http://www.gnu.org/licenses/>.  */

#include "config.h"
#include "system.h"
#include "coretypes.h"
#include "backend.h"
#include "insn-codes.h"
#include "rtl.h"
#include "tree.h"
#include "gimple.h"
#include "cfghooks.h"
#include "tree-pass.h"
#include "ssa.h"
#include "optabs-tree.h"
#include "gimple-pretty-print.h"
#include "diagnostic-core.h"
#include "flags.h"
#include "fold-const.h"
#include "stor-layout.h"
#include "calls.h"
#include "cfganal.h"
#include "gimple-fold.h"
#include "tree-eh.h"
#include "gimple-iterator.h"
#include "gimple-walk.h"
#include "tree-cfg.h"
#include "tree-dfa.h"
#include "tree-ssa-loop-manip.h"
#include "tree-ssa-loop-niter.h"
#include "tree-ssa-loop.h"
#include "tree-into-ssa.h"
#include "tree-ssa.h"
#include "intl.h"
#include "cfgloop.h"
#include "tree-scalar-evolution.h"
#include "tree-ssa-propagate.h"
#include "tree-chrec.h"
#include "tree-ssa-threadupdate.h"
#include "tree-ssa-scopedtables.h"
#include "tree-ssa-threadedge.h"
#include "omp-general.h"
#include "target.h"
#include "case-cfn-macros.h"
#include "params.h"
#include "alloc-pool.h"
#include "domwalk.h"
#include "tree-cfgcleanup.h"
#include "stringpool.h"
#include "attribs.h"
#include "vr-values.h"
#include "builtins.h"
#include "wide-int-range.h"
#include "range-op.h"

static bool
ranges_from_anti_range (const value_range_base *ar,
			value_range_base *vr0, value_range_base *vr1,
			bool handle_pointers = false);

static bool
ranges_from_anti_range (const value_range_base *ar,
			value_range_base *vr0, value_range_base *vr1,
			bool handle_pointers = false);

/* Set of SSA names found live during the RPO traversal of the function
   for still active basic-blocks.  */
static sbitmap *live;

void
value_range::set_equiv (bitmap equiv)
{
  if (undefined_p () || varying_p ())
    equiv = NULL;
  /* Since updating the equivalence set involves deep copying the
     bitmaps, only do it if absolutely necessary.

     All equivalence bitmaps are allocated from the same obstack.  So
     we can use the obstack associated with EQUIV to allocate vr->equiv.  */
  if (m_equiv == NULL
      && equiv != NULL)
    m_equiv = BITMAP_ALLOC (equiv->obstack);

  if (equiv != m_equiv)
    {
      if (equiv && !bitmap_empty_p (equiv))
	bitmap_copy (m_equiv, equiv);
      else
	bitmap_clear (m_equiv);
    }
}

/* Initialize value_range.  */

void
value_range::set (enum value_range_kind kind, tree min, tree max,
		  bitmap equiv)
{
  value_range_base::set (kind, min, max);
  set_equiv (equiv);
  if (flag_checking)
    check ();
}

value_range_base::value_range_base (value_range_kind kind, tree min, tree max)
{
  set (kind, min, max);
}

value_range::value_range (value_range_kind kind, tree min, tree max,
			  bitmap equiv)
{
  m_equiv = NULL;
  set (kind, min, max, equiv);
}

value_range::value_range (const value_range_base &other)
{
  m_equiv = NULL;
  set (other.kind (), other.min(), other.max (), NULL);
}

value_range_base::value_range_base (tree type)
{
  set_varying (type);
}

value_range_base::value_range_base (enum value_range_kind kind,
				    tree type,
				    const wide_int &wmin,
				    const wide_int &wmax)
{
  tree min = wide_int_to_tree (type, wmin);
  tree max = wide_int_to_tree (type, wmax);
  gcc_assert (kind == VR_RANGE || kind == VR_ANTI_RANGE);
  set (kind, min, max);
}

value_range_base::value_range_base (tree type,
				    const wide_int &wmin,
				    const wide_int &wmax)
{
  tree min = wide_int_to_tree (type, wmin);
  tree max = wide_int_to_tree (type, wmax);
  set (VR_RANGE, min, max);
}

value_range_base::value_range_base (tree min, tree max)
{
  set (VR_RANGE, min, max);
}

value_range_base::value_range_base (tree type ATTRIBUTE_UNUSED,
				    const value_range_storage *stow)
{
  *this = stow->m_vr;
}

/* Like set, but keep the equivalences in place.  */

void
value_range::update (value_range_kind kind, tree min, tree max)
{
  set (kind, min, max,
       (kind != VR_UNDEFINED && kind != VR_VARYING) ? m_equiv : NULL);
}

/* Copy value_range in FROM into THIS while avoiding bitmap sharing.

   Note: The code that avoids the bitmap sharing looks at the existing
   this->m_equiv, so this function cannot be used to initalize an
   object.  Use the constructors for initialization.  */

void
value_range::deep_copy (const value_range *from)
{
  set (from->m_kind, from->min (), from->max (), from->m_equiv);
}

void
value_range::move (value_range *from)
{
  set (from->m_kind, from->min (), from->max ());
  m_equiv = from->m_equiv;
  from->m_equiv = NULL;
}

/* Check the validity of the range.  */

void
value_range_base::check ()
{
  switch (m_kind)
    {
    case VR_RANGE:
    case VR_ANTI_RANGE:
      {
	int cmp;

	gcc_assert (m_min && m_max);

	gcc_assert (!TREE_OVERFLOW_P (m_min) && !TREE_OVERFLOW_P (m_max));

	/* Creating ~[-MIN, +MAX] is stupid because that would be
	   the empty set.  */
	if (INTEGRAL_TYPE_P (TREE_TYPE (m_min)) && m_kind == VR_ANTI_RANGE)
	  gcc_assert (!vrp_val_is_min (m_min) || !vrp_val_is_max (m_max));

	cmp = compare_values (m_min, m_max);
	gcc_assert (cmp == 0 || cmp == -1 || cmp == -2);
	break;
      }
    case VR_UNDEFINED:
<<<<<<< HEAD
    case VR_VARYING:
=======
      gcc_assert (!min () && !max ());
>>>>>>> d8f890de
      break;
    case VR_VARYING:
      gcc_assert (m_min && m_max);
      break;
    default:
      gcc_unreachable ();
    }
}

void
value_range::check ()
{
  value_range_base::check ();
  switch (m_kind)
    {
    case VR_UNDEFINED:
    case VR_VARYING:
      gcc_assert (!m_equiv || bitmap_empty_p (m_equiv));
    default:;
    }
}

/* Equality operator.  We purposely do not overload ==, to avoid
   confusion with the equality bitmap in the derived value_range
   class.  */

bool
value_range_base::equal_p (const value_range_base &other) const
{
  /* Ignore types for undefined.  All undefines are equal.  */
  if (undefined_p ())
    return m_kind == other.m_kind;

  return (m_kind == other.m_kind
	  && vrp_operand_equal_p (m_min, other.m_min)
	  && vrp_operand_equal_p (m_max, other.m_max));
}

/* Returns TRUE if THIS == OTHER.  Ignores the equivalence bitmap if
   IGNORE_EQUIVS is TRUE.  */

bool
value_range::equal_p (const value_range &other, bool ignore_equivs) const
{
  return (value_range_base::equal_p (other)
	  && (ignore_equivs
	      || vrp_bitmap_equal_p (m_equiv, other.m_equiv)));
}

/* Return TRUE if this is a symbolic range.  */

bool
value_range_base::symbolic_p () const
{
  return (!varying_p ()
	  && !undefined_p ()
	  && (!is_gimple_min_invariant (m_min)
	      || !is_gimple_min_invariant (m_max)));
}

/* NOTE: This is not the inverse of symbolic_p because the range
   could also be varying or undefined.  Ideally they should be inverse
   of each other, with varying only applying to symbolics.  Varying of
   constants would be represented as [-MIN, +MAX].  */

bool
value_range_base::constant_p () const
{
  return (!varying_p ()
	  && !undefined_p ()
	  && TREE_CODE (m_min) == INTEGER_CST
	  && TREE_CODE (m_max) == INTEGER_CST);
}

void
value_range_base::set_undefined (tree type)
{
  m_kind = VR_UNDEFINED;
<<<<<<< HEAD
  if (type)
    {
      if (supports_type_p (type))
	{
	  m_min = vrp_val_min (type, true);
	  m_max = vrp_val_max (type, true);
	}
      else
	{
	  /* This is a temporary kludge for ipa-cp which is building
	     undefined/varying of floats.  ??  */
	  m_min = m_max = build1 (NOP_EXPR, type, type);
	}
    }
  else
    m_min = m_max = NULL;
=======
  m_min = m_max = NULL;
>>>>>>> d8f890de
}

void
value_range::set_undefined (tree type)
{
  value_range_base::set_undefined (type);
  equiv_clear ();
}

void
value_range_base::set_varying (tree type)
{
  m_kind = VR_VARYING;
  if (supports_type_p (type))
    {
      m_min = vrp_val_min (type, true);
      m_max = vrp_val_max (type, true);
    }
  else
<<<<<<< HEAD
    {
      /* This is a temporary kludge for ipa-cp which is building
	 undefined/varying of floats.  ??  */
      m_min = m_max = build1 (NOP_EXPR, type, type);
    }
=======
    /* We can't do anything range-wise with these types.  */
    m_min = m_max = error_mark_node;
>>>>>>> d8f890de
}

void
value_range::set_varying (tree type)
{
  value_range_base::set_varying (type);
  equiv_clear ();
}

/* Return TRUE if it is possible that range contains VAL.  */

bool
value_range_base::may_contain_p (tree val) const
{
  return value_inside_range (val) != 0;
}

void
value_range::equiv_clear ()
{
  if (m_equiv)
    bitmap_clear (m_equiv);
}

/* Add VAR and VAR's equivalence set (VAR_VR) to the equivalence
   bitmap.  If no equivalence table has been created, OBSTACK is the
   obstack to use (NULL for the default obstack).

   This is the central point where equivalence processing can be
   turned on/off.  */

void
value_range::equiv_add (const_tree var,
			const value_range *var_vr,
			bitmap_obstack *obstack)
{
  if (!m_equiv)
    m_equiv = BITMAP_ALLOC (obstack);
  unsigned ver = SSA_NAME_VERSION (var);
  bitmap_set_bit (m_equiv, ver);
  if (var_vr && var_vr->m_equiv)
    bitmap_ior_into (m_equiv, var_vr->m_equiv);
}

/* If range is a singleton, place it in RESULT and return TRUE.
   Note: A singleton can be any gimple invariant, not just constants.
   So, [&x, &x] counts as a singleton.  */

bool
value_range_base::singleton_p (tree *result) const
{
  if (m_kind == VR_ANTI_RANGE)
    {
      if (nonzero_p ())
	{
	  if (TYPE_PRECISION (type ()) == 1)
	    {
	      if (result)
		*result = m_max;
	      return true;
	    }
	  return false;
	}

      value_range_base vr0, vr1;
      return (ranges_from_anti_range (this, &vr0, &vr1, true)
	      && vr1.undefined_p ()
	      && vr0.singleton_p (result));
    }
  if (m_kind == VR_RANGE
      && vrp_operand_equal_p (min (), max ())
      && is_gimple_min_invariant (min ()))
    {
      if (result)
        *result = min ();
      return true;
    }
  return false;
}

tree
value_range_base::type () const
{
<<<<<<< HEAD
=======
  gcc_assert (m_min || undefined_p ());
>>>>>>> d8f890de
  return TREE_TYPE (min ());
}

void
value_range_base::dump (FILE *file) const
{
  tree ttype;
  if (undefined_p () && !m_min)
    ttype = void_type_node;
  else ttype = TREE_TYPE (m_min);

  if (undefined_p ())
    {
      print_generic_expr (file, ttype);
      fprintf (file, " UNDEFINED");
    }
  else if (m_kind == VR_RANGE || m_kind == VR_ANTI_RANGE)
    {
      print_generic_expr (file, ttype);
      fprintf (file, " ");

      fprintf (file, "%s[", (m_kind == VR_ANTI_RANGE) ? "~" : "");

      if (INTEGRAL_TYPE_P (ttype)
	  && !TYPE_UNSIGNED (ttype)
	  && vrp_val_is_min (min ())
	  && TYPE_PRECISION (ttype) != 1)
	fprintf (file, "-INF");
      else
	print_generic_expr (file, min ());

      fprintf (file, ", ");

      if (INTEGRAL_TYPE_P (ttype)
	  && vrp_val_is_max (max ())
	  && TYPE_PRECISION (ttype) != 1)
	fprintf (file, "+INF");
      else
	print_generic_expr (file, max ());

      fprintf (file, "]");
    }
  else if (varying_p ())
    {
<<<<<<< HEAD
      print_generic_expr (file, ttype);
=======
      print_generic_expr (file, type ());
>>>>>>> d8f890de
      fprintf (file, " VARYING");
    }
  else
    gcc_unreachable ();
}

void
value_range_base::dump () const
{
  dump (stderr);
}

void
value_range::dump (FILE *file) const
{
  value_range_base::dump (file);
  if ((m_kind == VR_RANGE || m_kind == VR_ANTI_RANGE)
      && m_equiv)
    {
      bitmap_iterator bi;
      unsigned i, c = 0;

      fprintf (file, "  EQUIVALENCES: { ");

      EXECUTE_IF_SET_IN_BITMAP (m_equiv, 0, i, bi)
	{
	  print_generic_expr (file, ssa_name (i));
	  fprintf (file, " ");
	  c++;
	}

      fprintf (file, "} (%u elements)", c);
    }
}

void
value_range::dump () const
{
  dump (stderr);
}

void
dump_value_range (FILE *file, const value_range *vr)
{
  if (!vr)
    fprintf (file, "[]");
  else
    vr->dump (file);
}

void
dump_value_range (FILE *file, const value_range_base *vr)
{
  if (!vr)
    fprintf (file, "[]");
  else
    vr->dump (file);
}

DEBUG_FUNCTION void
debug (const value_range_base *vr)
{
  dump_value_range (stderr, vr);
}

DEBUG_FUNCTION void
debug (const value_range_base &vr)
{
  dump_value_range (stderr, &vr);
}

DEBUG_FUNCTION void
debug (const value_range *vr)
{
  dump_value_range (stderr, vr);
}

DEBUG_FUNCTION void
debug (const value_range &vr)
{
  dump_value_range (stderr, &vr);
}

/* Return true if the SSA name NAME is live on the edge E.  */

static bool
live_on_edge (edge e, tree name)
{
  return (live[e->dest->index]
	  && bitmap_bit_p (live[e->dest->index], SSA_NAME_VERSION (name)));
}

/* Location information for ASSERT_EXPRs.  Each instance of this
   structure describes an ASSERT_EXPR for an SSA name.  Since a single
   SSA name may have more than one assertion associated with it, these
   locations are kept in a linked list attached to the corresponding
   SSA name.  */
struct assert_locus
{
  /* Basic block where the assertion would be inserted.  */
  basic_block bb;

  /* Some assertions need to be inserted on an edge (e.g., assertions
     generated by COND_EXPRs).  In those cases, BB will be NULL.  */
  edge e;

  /* Pointer to the statement that generated this assertion.  */
  gimple_stmt_iterator si;

  /* Predicate code for the ASSERT_EXPR.  Must be COMPARISON_CLASS_P.  */
  enum tree_code comp_code;

  /* Value being compared against.  */
  tree val;

  /* Expression to compare.  */
  tree expr;

  /* Next node in the linked list.  */
  assert_locus *next;
};

/* If bit I is present, it means that SSA name N_i has a list of
   assertions that should be inserted in the IL.  */
static bitmap need_assert_for;

/* Array of locations lists where to insert assertions.  ASSERTS_FOR[I]
   holds a list of ASSERT_LOCUS_T nodes that describe where
   ASSERT_EXPRs for SSA name N_I should be inserted.  */
static assert_locus **asserts_for;

/* Return the maximum value for TYPE.  */

tree
vrp_val_max (const_tree type, bool handle_pointers)
{
<<<<<<< HEAD
  if (!INTEGRAL_TYPE_P (type))
    {
      if (POINTER_TYPE_P (type) && handle_pointers)
	{
	  wide_int max = wi::max_value (TYPE_PRECISION (type),
					TYPE_SIGN (type));
	  return wide_int_to_tree (const_cast<tree> (type), max);
	}
      return NULL_TREE;
    }

  return TYPE_MAX_VALUE (type);
=======
  if (INTEGRAL_TYPE_P (type))
    return TYPE_MAX_VALUE (type);
  if (POINTER_TYPE_P (type) && handle_pointers)
    {
      wide_int max = wi::max_value (TYPE_PRECISION (type), TYPE_SIGN (type));
      return wide_int_to_tree (const_cast<tree> (type), max);
    }
  return NULL_TREE;
>>>>>>> d8f890de
}

/* Return the minimum value for TYPE.  */

tree
vrp_val_min (const_tree type, bool handle_pointers)
{
<<<<<<< HEAD
  if (!INTEGRAL_TYPE_P (type))
    {
      if (POINTER_TYPE_P (type) && handle_pointers)
	return build_zero_cst (const_cast<tree> (type));
      return NULL_TREE;
    }

  return TYPE_MIN_VALUE (type);
=======
  if (INTEGRAL_TYPE_P (type))
    return TYPE_MIN_VALUE (type);
  if (POINTER_TYPE_P (type) && handle_pointers)
    return build_zero_cst (const_cast<tree> (type));
  return NULL_TREE;
>>>>>>> d8f890de
}

/* Return whether VAL is equal to the maximum value of its type.
   We can't do a simple equality comparison with TYPE_MAX_VALUE because
   C typedefs and Ada subtypes can produce types whose TYPE_MAX_VALUE
   is not == to the integer constant with the same value in the type.  */

bool
vrp_val_is_max (const_tree val, bool handle_pointers)
{
  tree type_max = vrp_val_max (TREE_TYPE (val), handle_pointers);
  return (val == type_max
	  || (type_max != NULL_TREE
	      && operand_equal_p (val, type_max, 0)));
}

/* Return whether VAL is equal to the minimum value of its type.  */

bool
vrp_val_is_min (const_tree val, bool handle_pointers)
{
  tree type_min = vrp_val_min (TREE_TYPE (val), handle_pointers);
  return (val == type_min
	  || (type_min != NULL_TREE
	      && operand_equal_p (val, type_min, 0)));
}

/* VR_TYPE describes a range with mininum value *MIN and maximum
   value *MAX.  Restrict the range to the set of values that have
   no bits set outside NONZERO_BITS.  Update *MIN and *MAX and
   return the new range type.

   SGN gives the sign of the values described by the range.  */

enum value_range_kind
intersect_range_with_nonzero_bits (enum value_range_kind vr_type,
				   wide_int *min, wide_int *max,
				   const wide_int &nonzero_bits,
				   signop sgn)
{
  if (vr_type == VR_ANTI_RANGE)
    {
      /* The VR_ANTI_RANGE is equivalent to the union of the ranges
	 A: [-INF, *MIN) and B: (*MAX, +INF].  First use NONZERO_BITS
	 to create an inclusive upper bound for A and an inclusive lower
	 bound for B.  */
      wide_int a_max = wi::round_down_for_mask (*min - 1, nonzero_bits);
      wide_int b_min = wi::round_up_for_mask (*max + 1, nonzero_bits);

      /* If the calculation of A_MAX wrapped, A is effectively empty
	 and A_MAX is the highest value that satisfies NONZERO_BITS.
	 Likewise if the calculation of B_MIN wrapped, B is effectively
	 empty and B_MIN is the lowest value that satisfies NONZERO_BITS.  */
      bool a_empty = wi::ge_p (a_max, *min, sgn);
      bool b_empty = wi::le_p (b_min, *max, sgn);

      /* If both A and B are empty, there are no valid values.  */
      if (a_empty && b_empty)
	return VR_UNDEFINED;

      /* If exactly one of A or B is empty, return a VR_RANGE for the
	 other one.  */
      if (a_empty || b_empty)
	{
	  *min = b_min;
	  *max = a_max;
	  gcc_checking_assert (wi::le_p (*min, *max, sgn));
	  return VR_RANGE;
	}

      /* Update the VR_ANTI_RANGE bounds.  */
      *min = a_max + 1;
      *max = b_min - 1;
      gcc_checking_assert (wi::le_p (*min, *max, sgn));

      /* Now check whether the excluded range includes any values that
	 satisfy NONZERO_BITS.  If not, switch to a full VR_RANGE.  */
      if (wi::round_up_for_mask (*min, nonzero_bits) == b_min)
	{
	  unsigned int precision = min->get_precision ();
	  *min = wi::min_value (precision, sgn);
	  *max = wi::max_value (precision, sgn);
	  vr_type = VR_RANGE;
	}
    }
  if (vr_type == VR_RANGE)
    {
      *max = wi::round_down_for_mask (*max, nonzero_bits);

      /* Check that the range contains at least one valid value.  */
      if (wi::gt_p (*min, *max, sgn))
	return VR_UNDEFINED;

      *min = wi::round_up_for_mask (*min, nonzero_bits);
      gcc_checking_assert (wi::le_p (*min, *max, sgn));
    }
  return vr_type;
}


/* Set value range to the canonical form of {VRTYPE, MIN, MAX, EQUIV}.
   This means adjusting VRTYPE, MIN and MAX representing the case of a
   wrapping range with MAX < MIN covering [MIN, type_max] U [type_min, MAX]
   as anti-rage ~[MAX+1, MIN-1].  Likewise for wrapping anti-ranges.
   In corner cases where MAX+1 or MIN-1 wraps this will fall back
   to varying.
   This routine exists to ease canonicalization in the case where we
   extract ranges from var + CST op limit.  */

void
value_range_base::set (enum value_range_kind kind, tree min, tree max)
{
  if (kind == VR_UNDEFINED)
    {
      if (min)
	set_undefined (TREE_TYPE (min));
      else
	set_undefined ();
      return;
    }
  else if (kind == VR_VARYING)
    {
<<<<<<< HEAD
      set_varying (TREE_TYPE (min));
=======
      gcc_assert (TREE_TYPE (min) == TREE_TYPE (max));
      tree typ = TREE_TYPE (min);
      if (supports_type_p (typ))
	{
	  gcc_assert (vrp_val_min (typ, true));
	  gcc_assert (vrp_val_max (typ, true));
	}
      set_varying (typ);
>>>>>>> d8f890de
      return;
    }

  /* Nothing to canonicalize for symbolic ranges.  */
  if (TREE_CODE (min) != INTEGER_CST
      || TREE_CODE (max) != INTEGER_CST)
    {
      m_kind = kind;
      m_min = min;
      m_max = max;
      return;
    }

  /* Wrong order for min and max, to swap them and the VR type we need
     to adjust them.  */
  if (tree_int_cst_lt (max, min))
    {
      tree one, tmp;

      /* For one bit precision if max < min, then the swapped
	 range covers all values, so for VR_RANGE it is varying and
	 for VR_ANTI_RANGE empty range, so drop to varying as well.  */
      if (TYPE_PRECISION (TREE_TYPE (min)) == 1)
	{
	  set_varying (TREE_TYPE (min));
	  return;
	}

      one = build_int_cst (TREE_TYPE (min), 1);
      tmp = int_const_binop (PLUS_EXPR, max, one);
      max = int_const_binop (MINUS_EXPR, min, one);
      min = tmp;

      /* There's one corner case, if we had [C+1, C] before we now have
	 that again.  But this represents an empty value range, so drop
	 to varying in this case.  */
      if (tree_int_cst_lt (max, min))
	{
	  set_varying (TREE_TYPE (min));
	  return;
	}

      kind = kind == VR_RANGE ? VR_ANTI_RANGE : VR_RANGE;
    }

  tree type = TREE_TYPE (min);

  /* Anti-ranges that can be represented as ranges should be so.  */
  if (kind == VR_ANTI_RANGE)
    {
      /* For -fstrict-enums we may receive out-of-range ranges so consider
         values < -INF and values > INF as -INF/INF as well.  */
      bool is_min = (INTEGRAL_TYPE_P (type)
		     && tree_int_cst_compare (min, TYPE_MIN_VALUE (type)) <= 0);
      bool is_max = (INTEGRAL_TYPE_P (type)
		     && tree_int_cst_compare (max, TYPE_MAX_VALUE (type)) >= 0);

      if (is_min && is_max)
	{
	  /* We cannot deal with empty ranges, drop to varying.
	     ???  This could be VR_UNDEFINED instead.  */
	  set_varying (type);
	  return;
	}
      else if (TYPE_PRECISION (TREE_TYPE (min)) == 1
	       && (is_min || is_max))
	{
	  /* Non-empty boolean ranges can always be represented
	     as a singleton range.  */
	  if (is_min)
	    min = max = vrp_val_max (TREE_TYPE (min));
	  else
	    min = max = vrp_val_min (TREE_TYPE (min));
	  kind = VR_RANGE;
	}
      else if (is_min
	       /* As a special exception preserve non-null ranges.  */
	       && !(TYPE_UNSIGNED (TREE_TYPE (min))
		    && integer_zerop (max)))
        {
	  tree one = build_int_cst (TREE_TYPE (max), 1);
	  min = int_const_binop (PLUS_EXPR, max, one);
	  max = vrp_val_max (TREE_TYPE (max));
	  kind = VR_RANGE;
        }
      else if (is_max)
        {
	  tree one = build_int_cst (TREE_TYPE (min), 1);
	  max = int_const_binop (MINUS_EXPR, min, one);
	  min = vrp_val_min (TREE_TYPE (min));
	  kind = VR_RANGE;
        }
    }

  /* Normalize [MIN, MAX] into VARYING and ~[MIN, MAX] into UNDEFINED.

     Avoid using TYPE_{MIN,MAX}_VALUE because -fstrict-enums can
     restrict those to a subset of what actually fits in the type.
     Instead use the extremes of the type precision which will allow
     compare_range_with_value() to check if a value is inside a range,
     whereas if we used TYPE_*_VAL, said function would just punt
     upon seeing a VARYING.  */
  unsigned prec = TYPE_PRECISION (type);
  signop sign = TYPE_SIGN (type);
  if (wi::eq_p (wi::to_wide (min), wi::min_value (prec, sign))
      && wi::eq_p (wi::to_wide (max), wi::max_value (prec, sign)))
    {
      if (kind == VR_RANGE)
	set_varying (type);
      else if (kind == VR_ANTI_RANGE)
<<<<<<< HEAD
	set_undefined (type);
=======
	set_undefined ();
>>>>>>> d8f890de
      else
	gcc_unreachable ();
      return;
    }

  /* Do not drop [-INF(OVF), +INF(OVF)] to varying.  (OVF) has to be sticky
     to make sure VRP iteration terminates, otherwise we can get into
     oscillations.  */

  m_kind = kind;
  m_min = min;
  m_max = max;
  if (flag_checking)
    check ();
}

void
value_range_base::set (tree val)
{
  gcc_assert (TREE_CODE (val) == SSA_NAME || is_gimple_min_invariant (val));
  if (TREE_OVERFLOW_P (val))
    val = drop_tree_overflow (val);
  set (VR_RANGE, val, val);
}

void
value_range::set (tree val)
{
  gcc_assert (TREE_CODE (val) == SSA_NAME || is_gimple_min_invariant (val));
  if (TREE_OVERFLOW_P (val))
    val = drop_tree_overflow (val);
  set (VR_RANGE, val, val, NULL);
}

/* Set value range VR to a nonzero range of type TYPE.  */

void
value_range_base::set_nonzero (tree type)
{
  tree zero = build_int_cst (type, 0);
  set (VR_ANTI_RANGE, zero, zero);
}

/* Set value range VR to a ZERO range of type TYPE.  */

void
value_range_base::set_zero (tree type)
{
  set (build_int_cst (type, 0));
}

/* Return true, if VAL1 and VAL2 are equal values for VRP purposes.  */

bool
vrp_operand_equal_p (const_tree val1, const_tree val2)
{
  if (val1 == val2)
    return true;
  if (!val1 || !val2 || !operand_equal_p (val1, val2, 0))
    return false;
  return true;
}

/* Return true, if the bitmaps B1 and B2 are equal.  */

bool
vrp_bitmap_equal_p (const_bitmap b1, const_bitmap b2)
{
  return (b1 == b2
	  || ((!b1 || bitmap_empty_p (b1))
	      && (!b2 || bitmap_empty_p (b2)))
	  || (b1 && b2
	      && bitmap_equal_p (b1, b2)));
}

/* Return true if max and min of VR are INTEGER_CST.  It's not necessary
   a singleton.  */

bool
range_int_cst_p (const value_range_base *vr)
{
  return (vr->kind () == VR_RANGE
	  && TREE_CODE (vr->min ()) == INTEGER_CST
	  && TREE_CODE (vr->max ()) == INTEGER_CST);
}

/* Return true if VR is a INTEGER_CST singleton.  */

bool
range_int_cst_singleton_p (const value_range_base *vr)
{
  return (range_int_cst_p (vr)
	  && tree_int_cst_equal (vr->min (), vr->max ()));
}

/* Return the single symbol (an SSA_NAME) contained in T if any, or NULL_TREE
   otherwise.  We only handle additive operations and set NEG to true if the
   symbol is negated and INV to the invariant part, if any.  */

tree
get_single_symbol (tree t, bool *neg, tree *inv)
{
  bool neg_;
  tree inv_;

  *inv = NULL_TREE;
  *neg = false;

  if (TREE_CODE (t) == PLUS_EXPR
      || TREE_CODE (t) == POINTER_PLUS_EXPR
      || TREE_CODE (t) == MINUS_EXPR)
    {
      if (is_gimple_min_invariant (TREE_OPERAND (t, 0)))
	{
	  neg_ = (TREE_CODE (t) == MINUS_EXPR);
	  inv_ = TREE_OPERAND (t, 0);
	  t = TREE_OPERAND (t, 1);
	}
      else if (is_gimple_min_invariant (TREE_OPERAND (t, 1)))
	{
	  neg_ = false;
	  inv_ = TREE_OPERAND (t, 1);
	  t = TREE_OPERAND (t, 0);
	}
      else
        return NULL_TREE;
    }
  else
    {
      neg_ = false;
      inv_ = NULL_TREE;
    }

  if (TREE_CODE (t) == NEGATE_EXPR)
    {
      t = TREE_OPERAND (t, 0);
      neg_ = !neg_;
    }

  if (TREE_CODE (t) != SSA_NAME)
    return NULL_TREE;

  if (inv_ && TREE_OVERFLOW_P (inv_))
    inv_ = drop_tree_overflow (inv_);

  *neg = neg_;
  *inv = inv_;
  return t;
}

/* The reverse operation: build a symbolic expression with TYPE
   from symbol SYM, negated according to NEG, and invariant INV.  */

static tree
build_symbolic_expr (tree type, tree sym, bool neg, tree inv)
{
  const bool pointer_p = POINTER_TYPE_P (type);
  tree t = sym;

  if (neg)
    t = build1 (NEGATE_EXPR, type, t);

  if (integer_zerop (inv))
    return t;

  return build2 (pointer_p ? POINTER_PLUS_EXPR : PLUS_EXPR, type, t, inv);
}

/* Return
   1 if VAL < VAL2
   0 if !(VAL < VAL2)
   -2 if those are incomparable.  */
int
operand_less_p (tree val, tree val2)
{
  /* LT is folded faster than GE and others.  Inline the common case.  */
  if (TREE_CODE (val) == INTEGER_CST && TREE_CODE (val2) == INTEGER_CST)
    return tree_int_cst_lt (val, val2);
  else if (TREE_CODE (val) == SSA_NAME && TREE_CODE (val2) == SSA_NAME)
    return val == val2 ? 0 : -2;
  else
    {
      int cmp = compare_values (val, val2);
      if (cmp == -1)
	return 1;
      else if (cmp == 0 || cmp == 1)
	return 0;
      else
	return -2;
    }

  return 0;
}

/* Compare two values VAL1 and VAL2.  Return

   	-2 if VAL1 and VAL2 cannot be compared at compile-time,
   	-1 if VAL1 < VAL2,
   	 0 if VAL1 == VAL2,
	+1 if VAL1 > VAL2, and
	+2 if VAL1 != VAL2

   This is similar to tree_int_cst_compare but supports pointer values
   and values that cannot be compared at compile time.

   If STRICT_OVERFLOW_P is not NULL, then set *STRICT_OVERFLOW_P to
   true if the return value is only valid if we assume that signed
   overflow is undefined.  */

int
compare_values_warnv (tree val1, tree val2, bool *strict_overflow_p)
{
  if (val1 == val2)
    return 0;

  /* Below we rely on the fact that VAL1 and VAL2 are both pointers or
     both integers.  */
  gcc_assert (POINTER_TYPE_P (TREE_TYPE (val1))
	      == POINTER_TYPE_P (TREE_TYPE (val2)));

  /* Convert the two values into the same type.  This is needed because
     sizetype causes sign extension even for unsigned types.  */
  if (!useless_type_conversion_p (TREE_TYPE (val1), TREE_TYPE (val2)))
    val2 = fold_convert (TREE_TYPE (val1), val2);

  const bool overflow_undefined
    = INTEGRAL_TYPE_P (TREE_TYPE (val1))
      && TYPE_OVERFLOW_UNDEFINED (TREE_TYPE (val1));
  tree inv1, inv2;
  bool neg1, neg2;
  tree sym1 = get_single_symbol (val1, &neg1, &inv1);
  tree sym2 = get_single_symbol (val2, &neg2, &inv2);

  /* If VAL1 and VAL2 are of the form '[-]NAME [+ CST]', return -1 or +1
     accordingly.  If VAL1 and VAL2 don't use the same name, return -2.  */
  if (sym1 && sym2)
    {
      /* Both values must use the same name with the same sign.  */
      if (sym1 != sym2 || neg1 != neg2)
	return -2;

      /* [-]NAME + CST == [-]NAME + CST.  */
      if (inv1 == inv2)
	return 0;

      /* If overflow is defined we cannot simplify more.  */
      if (!overflow_undefined)
	return -2;

      if (strict_overflow_p != NULL
	  /* Symbolic range building sets TREE_NO_WARNING to declare
	     that overflow doesn't happen.  */
	  && (!inv1 || !TREE_NO_WARNING (val1))
	  && (!inv2 || !TREE_NO_WARNING (val2)))
	*strict_overflow_p = true;

      if (!inv1)
	inv1 = build_int_cst (TREE_TYPE (val1), 0);
      if (!inv2)
	inv2 = build_int_cst (TREE_TYPE (val2), 0);

      return wi::cmp (wi::to_wide (inv1), wi::to_wide (inv2),
		      TYPE_SIGN (TREE_TYPE (val1)));
    }

  const bool cst1 = is_gimple_min_invariant (val1);
  const bool cst2 = is_gimple_min_invariant (val2);

  /* If one is of the form '[-]NAME + CST' and the other is constant, then
     it might be possible to say something depending on the constants.  */
  if ((sym1 && inv1 && cst2) || (sym2 && inv2 && cst1))
    {
      if (!overflow_undefined)
	return -2;

      if (strict_overflow_p != NULL
	  /* Symbolic range building sets TREE_NO_WARNING to declare
	     that overflow doesn't happen.  */
	  && (!sym1 || !TREE_NO_WARNING (val1))
	  && (!sym2 || !TREE_NO_WARNING (val2)))
	*strict_overflow_p = true;

      const signop sgn = TYPE_SIGN (TREE_TYPE (val1));
      tree cst = cst1 ? val1 : val2;
      tree inv = cst1 ? inv2 : inv1;

      /* Compute the difference between the constants.  If it overflows or
	 underflows, this means that we can trivially compare the NAME with
	 it and, consequently, the two values with each other.  */
      wide_int diff = wi::to_wide (cst) - wi::to_wide (inv);
      if (wi::cmp (0, wi::to_wide (inv), sgn)
	  != wi::cmp (diff, wi::to_wide (cst), sgn))
	{
	  const int res = wi::cmp (wi::to_wide (cst), wi::to_wide (inv), sgn);
	  return cst1 ? res : -res;
	}

      return -2;
    }

  /* We cannot say anything more for non-constants.  */
  if (!cst1 || !cst2)
    return -2;

  if (!POINTER_TYPE_P (TREE_TYPE (val1)))
    {
      /* We cannot compare overflowed values.  */
      if (TREE_OVERFLOW (val1) || TREE_OVERFLOW (val2))
	return -2;

      if (TREE_CODE (val1) == INTEGER_CST
	  && TREE_CODE (val2) == INTEGER_CST)
	return tree_int_cst_compare (val1, val2);

      if (poly_int_tree_p (val1) && poly_int_tree_p (val2))
	{
	  if (known_eq (wi::to_poly_widest (val1),
			wi::to_poly_widest (val2)))
	    return 0;
	  if (known_lt (wi::to_poly_widest (val1),
			wi::to_poly_widest (val2)))
	    return -1;
	  if (known_gt (wi::to_poly_widest (val1),
			wi::to_poly_widest (val2)))
	    return 1;
	}

      return -2;
    }
  else
    {
      if (TREE_CODE (val1) == INTEGER_CST && TREE_CODE (val2) == INTEGER_CST)
	{
	  /* We cannot compare overflowed values.  */
	  if (TREE_OVERFLOW (val1) || TREE_OVERFLOW (val2))
	    return -2;

	  return tree_int_cst_compare (val1, val2);
	}

      /* First see if VAL1 and VAL2 are not the same.  */
      if (operand_equal_p (val1, val2, 0))
	return 0;

      fold_defer_overflow_warnings ();

      /* If VAL1 is a lower address than VAL2, return -1.  */
      tree t = fold_binary_to_constant (LT_EXPR, boolean_type_node, val1, val2);
      if (t && integer_onep (t))
	{
	  fold_undefer_and_ignore_overflow_warnings ();
	  return -1;
	}

      /* If VAL1 is a higher address than VAL2, return +1.  */
      t = fold_binary_to_constant (LT_EXPR, boolean_type_node, val2, val1);
      if (t && integer_onep (t))
	{
	  fold_undefer_and_ignore_overflow_warnings ();
	  return 1;
	}

      /* If VAL1 is different than VAL2, return +2.  */
      t = fold_binary_to_constant (NE_EXPR, boolean_type_node, val1, val2);
      fold_undefer_and_ignore_overflow_warnings ();
      if (t && integer_onep (t))
	return 2;

      return -2;
    }
}

/* Compare values like compare_values_warnv.  */

int
compare_values (tree val1, tree val2)
{
  bool sop;
  return compare_values_warnv (val1, val2, &sop);
}


/* Return 1 if VAL is inside value range.
          0 if VAL is not inside value range.
	 -2 if we cannot tell either way.

   Benchmark compile/20001226-1.c compilation time after changing this
   function.  */

int
value_range_base::value_inside_range (tree val) const
{
  int cmp1, cmp2;

  if (varying_p ())
    return 1;

  if (undefined_p ())
    return 0;

  cmp1 = operand_less_p (val, m_min);
  if (cmp1 == -2)
    return -2;
  if (cmp1 == 1)
    return m_kind != VR_RANGE;

  cmp2 = operand_less_p (m_max, val);
  if (cmp2 == -2)
    return -2;

  if (m_kind == VR_RANGE)
    return !cmp2;
  else
    return !!cmp2;
}

/* Value range wrapper for wide_int_range_set_zero_nonzero_bits.

   Compute MAY_BE_NONZERO and MUST_BE_NONZERO bit masks for range in VR.

   Return TRUE if VR was a constant range and we were able to compute
   the bit masks.  */

bool
vrp_set_zero_nonzero_bits (const tree expr_type,
			   const value_range_base *vr,
			   wide_int *may_be_nonzero,
			   wide_int *must_be_nonzero)
{
  if (!range_int_cst_p (vr))
    {
      *may_be_nonzero = wi::minus_one (TYPE_PRECISION (expr_type));
      *must_be_nonzero = wi::zero (TYPE_PRECISION (expr_type));
      return false;
    }
  wide_int_range_set_zero_nonzero_bits (TYPE_SIGN (expr_type),
					wi::to_wide (vr->min ()),
					wi::to_wide (vr->max ()),
					*may_be_nonzero, *must_be_nonzero);
  return true;
}

/* Create two value-ranges in *VR0 and *VR1 from the anti-range *AR
   so that *VR0 U *VR1 == *AR.  Returns true if that is possible,
   false otherwise.  If *AR can be represented with a single range
   *VR1 will be VR_UNDEFINED.  */

static bool
ranges_from_anti_range (const value_range_base *ar,
			value_range_base *vr0, value_range_base *vr1,
			bool handle_pointers)
{
  /* ?? This function is called multiple times from num_pairs,
     lower_bound, and upper_bound.  We should probably memoize this, or
     rewrite the callers in such a way that we're not re-calculating
     this constantly.  */

  tree type = ar->type ();

  vr0->set_undefined (type);
  vr1->set_undefined (type);

  /* As a future improvement, we could handle ~[0, A] as: [-INF, -1] U
     [A+1, +INF].  Not sure if this helps in practice, though.  */

  if (ar->kind () != VR_ANTI_RANGE
      || TREE_CODE (ar->min ()) != INTEGER_CST
      || TREE_CODE (ar->max ()) != INTEGER_CST
      || !vrp_val_min (type, handle_pointers)
      || !vrp_val_max (type, handle_pointers))
    return false;

  if (tree_int_cst_lt (vrp_val_min (type, handle_pointers), ar->min ()))
    vr0->set (VR_RANGE,
	      vrp_val_min (type, handle_pointers),
	      wide_int_to_tree (type, wi::to_wide (ar->min ()) - 1));
  if (tree_int_cst_lt (ar->max (), vrp_val_max (type, handle_pointers)))
    vr1->set (VR_RANGE,
	      wide_int_to_tree (type, wi::to_wide (ar->max ()) + 1),
	      vrp_val_max (type, handle_pointers));
  if (vr0->undefined_p ())
    {
      *vr0 = *vr1;
      vr1->set_undefined (type);
    }

  return !vr0->undefined_p ();
}

/* Extract the components of a value range into a pair of wide ints in
   [WMIN, WMAX], after having normalized any symbolics from the input.  */

static void inline
extract_range_into_wide_ints (const value_range_base *vr_,
<<<<<<< HEAD
			      signop sign, unsigned prec,
			      wide_int &wmin, wide_int &wmax)
{
=======
			      tree type, wide_int &wmin, wide_int &wmax)
{
  signop sign = TYPE_SIGN (type);
  unsigned int prec = TYPE_PRECISION (type);
>>>>>>> d8f890de
  gcc_assert (vr_->kind () != VR_ANTI_RANGE || vr_->symbolic_p ());
  value_range vr = vr_->normalize_symbolics ();
  if (range_int_cst_p (&vr))
    {
      wmin = wi::to_wide (vr.min ());
      wmax = wi::to_wide (vr.max ());
    }
  else
    {
      wmin = wi::min_value (prec, sign);
      wmax = wi::max_value (prec, sign);
    }
}

/* Value range wrapper for wide_int_range_multiplicative_op:

     *VR = *VR0 .CODE. *VR1.  */

static void
extract_range_from_multiplicative_op (value_range_base *vr,
				      enum tree_code code, tree type,
				      const value_range_base *vr0,
				      const value_range_base *vr1,
				      tree type)
{
  gcc_assert (code == MULT_EXPR
	      || code == TRUNC_DIV_EXPR
	      || code == FLOOR_DIV_EXPR
	      || code == CEIL_DIV_EXPR
	      || code == EXACT_DIV_EXPR
	      || code == ROUND_DIV_EXPR
	      || code == RSHIFT_EXPR
	      || code == LSHIFT_EXPR);
  if (!range_int_cst_p (vr1))
    {
      vr->set_varying (type);
      return;
    }

  /* Even if vr0 is VARYING or otherwise not usable, we can derive
     useful ranges just from the shift count.  E.g.
     x >> 63 for signed 64-bit x is always [-1, 0].  */
  value_range_base tem = vr0->normalize_symbolics ();
  tree vr0_min, vr0_max;
  if (tem.kind () == VR_RANGE)
    {
      vr0_min = tem.min ();
      vr0_max = tem.max ();
    }
  else
    {
      vr0_min = vrp_val_min (type);
      vr0_max = vrp_val_max (type);
    }

  wide_int res_lb, res_ub;
  wide_int vr0_lb = wi::to_wide (vr0_min);
  wide_int vr0_ub = wi::to_wide (vr0_max);
  wide_int vr1_lb = wi::to_wide (vr1->min ());
  wide_int vr1_ub = wi::to_wide (vr1->max ());
  bool overflow_undefined = TYPE_OVERFLOW_UNDEFINED (type);
  unsigned prec = TYPE_PRECISION (type);

  if (wide_int_range_multiplicative_op (res_lb, res_ub,
					code, TYPE_SIGN (type), prec,
					vr0_lb, vr0_ub, vr1_lb, vr1_ub,
					overflow_undefined))
    vr->set (VR_RANGE, wide_int_to_tree (type, res_lb),
	     wide_int_to_tree (type, res_ub));
  else
    vr->set_varying (type);
}

/* If BOUND will include a symbolic bound, adjust it accordingly,
   otherwise leave it as is.

   CODE is the original operation that combined the bounds (PLUS_EXPR
   or MINUS_EXPR).

   TYPE is the type of the original operation.

   SYM_OPn is the symbolic for OPn if it has a symbolic.

   NEG_OPn is TRUE if the OPn was negated.  */

static void
adjust_symbolic_bound (tree &bound, enum tree_code code, tree type,
		       tree sym_op0, tree sym_op1,
		       bool neg_op0, bool neg_op1)
{
  bool minus_p = (code == MINUS_EXPR);
  /* If the result bound is constant, we're done; otherwise, build the
     symbolic lower bound.  */
  if (sym_op0 == sym_op1)
    ;
  else if (sym_op0)
    bound = build_symbolic_expr (type, sym_op0,
				 neg_op0, bound);
  else if (sym_op1)
    {
      /* We may not negate if that might introduce
	 undefined overflow.  */
      if (!minus_p
	  || neg_op1
	  || TYPE_OVERFLOW_WRAPS (type))
	bound = build_symbolic_expr (type, sym_op1,
				     neg_op1 ^ minus_p, bound);
      else
	bound = NULL_TREE;
    }
}

/* Combine OP1 and OP1, which are two parts of a bound, into one wide
   int bound according to CODE.  CODE is the operation combining the
   bound (either a PLUS_EXPR or a MINUS_EXPR).

   TYPE is the type of the combine operation.

   WI is the wide int to store the result.

   OVF is -1 if an underflow occurred, +1 if an overflow occurred or 0
   if over/underflow occurred.  */

static void
combine_bound (enum tree_code code, wide_int &wi, wi::overflow_type &ovf,
	       tree type, tree op0, tree op1)
{
  bool minus_p = (code == MINUS_EXPR);
  const signop sgn = TYPE_SIGN (type);
  const unsigned int prec = TYPE_PRECISION (type);

  /* Combine the bounds, if any.  */
  if (op0 && op1)
    {
      if (minus_p)
	wi = wi::sub (wi::to_wide (op0), wi::to_wide (op1), sgn, &ovf);
      else
	wi = wi::add (wi::to_wide (op0), wi::to_wide (op1), sgn, &ovf);
    }
  else if (op0)
    wi = wi::to_wide (op0);
  else if (op1)
    {
      if (minus_p)
	wi = wi::neg (wi::to_wide (op1), &ovf);
      else
	wi = wi::to_wide (op1);
    }
  else
    wi = wi::shwi (0, prec);
}

/* Fold two value range's of a POINTER_PLUS_EXPR into VR.  Return TRUE
   if successful.  */

static bool
handle_symbolics_in_pointer_plus_expr (value_range_base *vr,
				       enum tree_code code,
				       tree expr_type,
				       const value_range_base *vr0,
				       const value_range_base *vr1)
{
  if (POINTER_TYPE_P (expr_type) && code == POINTER_PLUS_EXPR)
    {
      /* For pointer types, we are really only interested in asserting
	 whether the expression evaluates to non-NULL.
	 With -fno-delete-null-pointer-checks we need to be more
	 conservative.  As some object might reside at address 0,
	 then some offset could be added to it and the same offset
	 subtracted again and the result would be NULL.
	 E.g.
	 static int a[12]; where &a[0] is NULL and
	 ptr = &a[6];
	 ptr -= 6;
	 ptr will be NULL here, even when there is POINTER_PLUS_EXPR
	 where the first range doesn't include zero and the second one
	 doesn't either.  As the second operand is sizetype (unsigned),
	 consider all ranges where the MSB could be set as possible
	 subtractions where the result might be NULL.  */
      if ((!range_includes_zero_p (vr0)
	   || !range_includes_zero_p (vr1))
	  && !TYPE_OVERFLOW_WRAPS (expr_type)
	  && (flag_delete_null_pointer_checks
	      || (range_int_cst_p (vr1)
		  && !tree_int_cst_sign_bit (vr1->max ()))))
	vr->set_nonzero (expr_type);
      else if (vr0->zero_p () && vr1->zero_p ())
	vr->set_zero (expr_type);
      else
	vr->set_varying (expr_type);
      return true;
    }
  return false;
}

/* Extract range information from a PLUS_EXPR or MINUS_EXPR based on
   the ranges of each of its operands *VR0 and *VR1 with resulting
   type EXPR_TYPE.  The resulting range is stored in *VR.  */

static void
extract_range_from_plus_expr (value_range_base *vr,
			      enum tree_code code, tree expr_type,
			      const value_range_base *vr0,
			      const value_range_base *vr1)
{
  gcc_assert (code == PLUS_EXPR || code == MINUS_EXPR);
  enum value_range_kind type;
  tree min = NULL, max = NULL;
  value_range_kind vr0_kind = vr0->kind (), vr1_kind = vr1->kind ();
  tree vr0_min = vr0->min (), vr0_max = vr0->max ();
  tree vr1_min = vr1->min (), vr1_max = vr1->max ();
  /* This will normalize things such that calculating
     [0,0] - VR_VARYING is not dropped to varying, but is
     calculated as [MIN+1, MAX].  */
  if (vr0->varying_p ())
    {
      vr0_kind = VR_RANGE;
      vr0_min = vrp_val_min (expr_type);
      vr0_max = vrp_val_max (expr_type);
    }
  if (vr1->varying_p ())
    {
      vr1_kind = VR_RANGE;
      vr1_min = vrp_val_min (expr_type);
      vr1_max = vrp_val_max (expr_type);
    }
  const bool minus_p = (code == MINUS_EXPR);
  tree min_op0 = vr0_min;
  tree min_op1 = minus_p ? vr1_max : vr1_min;
  tree max_op0 = vr0_max;
  tree max_op1 = minus_p ? vr1_min : vr1_max;
  tree sym_min_op0 = NULL_TREE;
  tree sym_min_op1 = NULL_TREE;
  tree sym_max_op0 = NULL_TREE;
  tree sym_max_op1 = NULL_TREE;
  bool neg_min_op0, neg_min_op1, neg_max_op0, neg_max_op1;

  neg_min_op0 = neg_min_op1 = neg_max_op0 = neg_max_op1 = false;

  /* If we have a PLUS or MINUS with two VR_RANGEs, either constant or
     single-symbolic ranges, try to compute the precise resulting range,
     but only if we know that this resulting range will also be constant
     or single-symbolic.  */
  if (vr0_kind == VR_RANGE && vr1_kind == VR_RANGE
      && (TREE_CODE (min_op0) == INTEGER_CST
	  || (sym_min_op0
	      = get_single_symbol (min_op0, &neg_min_op0, &min_op0)))
      && (TREE_CODE (min_op1) == INTEGER_CST
	  || (sym_min_op1
	      = get_single_symbol (min_op1, &neg_min_op1, &min_op1)))
      && (!(sym_min_op0 && sym_min_op1)
	  || (sym_min_op0 == sym_min_op1
	      && neg_min_op0 == (minus_p ? neg_min_op1 : !neg_min_op1)))
      && (TREE_CODE (max_op0) == INTEGER_CST
	  || (sym_max_op0
	      = get_single_symbol (max_op0, &neg_max_op0, &max_op0)))
      && (TREE_CODE (max_op1) == INTEGER_CST
	  || (sym_max_op1
	      = get_single_symbol (max_op1, &neg_max_op1, &max_op1)))
      && (!(sym_max_op0 && sym_max_op1)
	  || (sym_max_op0 == sym_max_op1
	      && neg_max_op0 == (minus_p ? neg_max_op1 : !neg_max_op1))))
    {
      wide_int wmin, wmax;
      wi::overflow_type min_ovf = wi::OVF_NONE;
      wi::overflow_type max_ovf = wi::OVF_NONE;

      /* Build the bounds.  */
      combine_bound (code, wmin, min_ovf, expr_type, min_op0, min_op1);
      combine_bound (code, wmax, max_ovf, expr_type, max_op0, max_op1);

      /* If we have overflow for the constant part and the resulting
	 range will be symbolic, drop to VR_VARYING.  */
      if (((bool)min_ovf && sym_min_op0 != sym_min_op1)
	  || ((bool)max_ovf && sym_max_op0 != sym_max_op1))
	{
	  vr->set_varying (expr_type);
	  return;
	}

      adjust_range_for_overflow (type, wmin, wmax, expr_type,
				 min_ovf, max_ovf,
				 TYPE_OVERFLOW_WRAPS (expr_type));
      if (type == VR_VARYING)
	{
	  vr->set_varying (expr_type);
	  return;
	}
      gcc_assert (type != VR_UNDEFINED);
      min = wide_int_to_tree (expr_type, wmin);
      max = wide_int_to_tree (expr_type, wmax);

      /* Build the symbolic bounds if needed.  */
      adjust_symbolic_bound (min, code, expr_type,
			     sym_min_op0, sym_min_op1,
			     neg_min_op0, neg_min_op1);
      adjust_symbolic_bound (max, code, expr_type,
			     sym_max_op0, sym_max_op1,
			     neg_max_op0, neg_max_op1);

      /* If either MIN or MAX overflowed, then set the resulting range to
	 VARYING.  */
      if (min == NULL_TREE
	  || TREE_OVERFLOW_P (min)
	  || max == NULL_TREE
	  || TREE_OVERFLOW_P (max))
	{
	  vr->set_varying (expr_type);
	  return;
	}

      int cmp = compare_values (min, max);
      if (cmp == -2 || cmp == 1)
	{
	  /* If the new range has its limits swapped around (MIN > MAX),
	     then the operation caused one of them to wrap around, mark
	     the new range VARYING.  */
	  vr->set_varying (expr_type);
	}
      else
	vr->set (type, min, max);
      return;
    }
  else
    {
      /* For other cases, for example if we have a PLUS_EXPR with two
	 VR_ANTI_RANGEs, drop to VR_VARYING.  It would take more effort
	 to compute a precise range for such a case.
	 ???  General even mixed range kind operations can be expressed
	 by for example transforming ~[3, 5] + [1, 2] to range-only
	 operations and a union primitive:
	 [-INF, 2] + [1, 2]  U  [5, +INF] + [1, 2]
	 [-INF+1, 4]     U    [6, +INF(OVF)]
	 though usually the union is not exactly representable with
	 a single range or anti-range as the above is
	 [-INF+1, +INF(OVF)] intersected with ~[5, 5]
	 but one could use a scheme similar to equivalences for this. */
      vr->set_varying (expr_type);
    }
}


/* Extract range information from a binary operation CODE based on
   the ranges of each of its operands *VR0 and *VR1 with resulting
   type EXPR_TYPE.  The resulting range is stored in *VR.  */

void
extract_range_from_binary_expr (value_range_base *vr,
				enum tree_code code, tree expr_type,
				const value_range_base *vr0_,
				const value_range_base *vr1_)
{
  signop sign = TYPE_SIGN (expr_type);
  unsigned int prec = TYPE_PRECISION (expr_type);
  value_range_base vr0 = *vr0_, vr1 = *vr1_;
  value_range_base vrtem0, vrtem1;
  enum value_range_kind type;
  tree min = NULL_TREE, max = NULL_TREE;
  int cmp;

  if (!INTEGRAL_TYPE_P (expr_type)
      && !POINTER_TYPE_P (expr_type))
    {
      vr->set_varying (expr_type);
      return;
    }

  /* Not all binary expressions can be applied to ranges in a
     meaningful way.  Handle only arithmetic operations.  */
  if (code != PLUS_EXPR
      && code != MINUS_EXPR
      && code != POINTER_PLUS_EXPR
      && code != MULT_EXPR
      && code != TRUNC_DIV_EXPR
      && code != FLOOR_DIV_EXPR
      && code != CEIL_DIV_EXPR
      && code != EXACT_DIV_EXPR
      && code != ROUND_DIV_EXPR
      && code != TRUNC_MOD_EXPR
      && code != RSHIFT_EXPR
      && code != LSHIFT_EXPR
      && code != MIN_EXPR
      && code != MAX_EXPR
      && code != BIT_AND_EXPR
      && code != BIT_IOR_EXPR
      && code != BIT_XOR_EXPR)
    {
      vr->set_varying (expr_type);
      return;
    }

  /* If both ranges are UNDEFINED, so is the result.  */
  if (vr0.undefined_p () && vr1.undefined_p ())
    {
      vr->set_undefined (expr_type);
      return;
    }
  /* If one of the ranges is UNDEFINED drop it to VARYING for the following
     code.  At some point we may want to special-case operations that
     have UNDEFINED result for all or some value-ranges of the not UNDEFINED
     operand.  */
  else if (vr0.undefined_p ())
    vr0.set_varying (expr_type);
  else if (vr1.undefined_p ())
    vr1.set_varying (expr_type);

  /* We get imprecise results from ranges_from_anti_range when
     code is EXACT_DIV_EXPR.  We could mask out bits in the resulting
     range, but then we also need to hack up vrp_union.  It's just
     easier to special case when vr0 is ~[0,0] for EXACT_DIV_EXPR.  */
  if (code == EXACT_DIV_EXPR && vr0.nonzero_p ())
    {
      vr->set_nonzero (expr_type);
      return;
    }

  /* Now canonicalize anti-ranges to ranges when they are not symbolic
     and express ~[] op X as ([]' op X) U ([]'' op X).  */
  if (vr0.kind () == VR_ANTI_RANGE
      && ranges_from_anti_range (&vr0, &vrtem0, &vrtem1))
    {
      extract_range_from_binary_expr (vr, code, expr_type, &vrtem0, vr1_);
      if (!vrtem1.undefined_p ())
	{
	  value_range_base vrres;
	  extract_range_from_binary_expr (&vrres, code, expr_type,
					  &vrtem1, vr1_);
	  vr->union_ (&vrres);
	}
      return;
    }
  /* Likewise for X op ~[].  */
  if (vr1.kind () == VR_ANTI_RANGE
      && ranges_from_anti_range (&vr1, &vrtem0, &vrtem1))
    {
      extract_range_from_binary_expr (vr, code, expr_type, vr0_, &vrtem0);
      /* On a division, if dividing one sub-range returned UNDEFINED,
	 it's a division by zero, and the entire thing is
	 UNDEFINED.

	 Imagine unsigned [X,Y] .DIV. ~[1,1].  This is done as:
	 ([X,Y] .DIV. [0,0]) U ([X,Y] .DIV. [2,MAX]).  Once we get the
	 undefined from the first sub-range, we can bail.  */
      if (vr->undefined_p ()
	  && (code == TRUNC_DIV_EXPR
	      || code == FLOOR_DIV_EXPR
	      || code == CEIL_DIV_EXPR
	      || code == EXACT_DIV_EXPR
	      || code == ROUND_DIV_EXPR
	      || code == TRUNC_MOD_EXPR))
	return;
      if (!vrtem1.undefined_p ())
	{
	  value_range_base vrres;
	  extract_range_from_binary_expr (&vrres, code, expr_type,
					  vr0_, &vrtem1);
	  vr->union_ (&vrres);
	}
      return;
    }

  /* The type of the resulting value range defaults to VR0.TYPE.  */
  type = vr0.kind ();

  /* Refuse to operate on VARYING ranges, ranges of different kinds
     and symbolic ranges.  As an exception, we allow BIT_{AND,IOR}
     because we may be able to derive a useful range even if one of
     the operands is VR_VARYING or symbolic range.  Similarly for
     divisions, MIN/MAX and PLUS/MINUS.

     TODO, we may be able to derive anti-ranges in some cases.  */
  if (code != BIT_AND_EXPR
      && code != BIT_IOR_EXPR
      && code != TRUNC_DIV_EXPR
      && code != FLOOR_DIV_EXPR
      && code != CEIL_DIV_EXPR
      && code != EXACT_DIV_EXPR
      && code != ROUND_DIV_EXPR
      && code != TRUNC_MOD_EXPR
      && code != MIN_EXPR
      && code != MAX_EXPR
      && code != PLUS_EXPR
      && code != MINUS_EXPR
      && code != RSHIFT_EXPR
      && code != POINTER_PLUS_EXPR
      && (vr0.varying_p ()
	  || vr1.varying_p ()
	  || vr0.kind () != vr1.kind ()
	  || vr0.symbolic_p ()
	  || vr1.symbolic_p ()))
    {
      vr->set_varying (expr_type);
      return;
    }

  /* Now evaluate the expression to determine the new range.  */
  if (POINTER_TYPE_P (expr_type))
    {
      if (code == MIN_EXPR || code == MAX_EXPR)
	{
	  /* For MIN/MAX expressions with pointers, we only care about
	     nullness, if both are non null, then the result is nonnull.
	     If both are null, then the result is null. Otherwise they
	     are varying.  */
	  if (!range_includes_zero_p (&vr0) && !range_includes_zero_p (&vr1))
	    vr->set_nonzero (expr_type);
	  else if (vr0.zero_p () && vr1.zero_p ())
	    vr->set_zero (expr_type);
	  else
	    vr->set_varying (expr_type);
	}
      else if (code == POINTER_PLUS_EXPR)
<<<<<<< HEAD
	handle_symbolics_in_pointer_plus_expr (vr, code, expr_type, &vr0, &vr1);
=======
	{
	  /* For pointer types, we are really only interested in asserting
	     whether the expression evaluates to non-NULL.
	     With -fno-delete-null-pointer-checks we need to be more
	     conservative.  As some object might reside at address 0,
	     then some offset could be added to it and the same offset
	     subtracted again and the result would be NULL.
	     E.g.
	     static int a[12]; where &a[0] is NULL and
	     ptr = &a[6];
	     ptr -= 6;
	     ptr will be NULL here, even when there is POINTER_PLUS_EXPR
	     where the first range doesn't include zero and the second one
	     doesn't either.  As the second operand is sizetype (unsigned),
	     consider all ranges where the MSB could be set as possible
	     subtractions where the result might be NULL.  */
	  if ((!range_includes_zero_p (&vr0)
	       || !range_includes_zero_p (&vr1))
	      && !TYPE_OVERFLOW_WRAPS (expr_type)
	      && (flag_delete_null_pointer_checks
		  || (range_int_cst_p (&vr1)
		      && !tree_int_cst_sign_bit (vr1.max ()))))
	    vr->set_nonzero (expr_type);
	  else if (vr0.zero_p () && vr1.zero_p ())
	    vr->set_zero (expr_type);
	  else
	    vr->set_varying (expr_type);
	}
>>>>>>> d8f890de
      else if (code == BIT_AND_EXPR)
	{
	  /* For pointer types, we are really only interested in asserting
	     whether the expression evaluates to non-NULL.  */
	  if (!range_includes_zero_p (&vr0) && !range_includes_zero_p (&vr1))
	    vr->set_nonzero (expr_type);
	  else if (vr0.zero_p () || vr1.zero_p ())
	    vr->set_zero (expr_type);
	  else
	    vr->set_varying (expr_type);
	}
      else
	vr->set_varying (expr_type);

      return;
    }

  /* For integer ranges, apply the operation to each end of the
     range and see what we end up with.  */
  if (code == PLUS_EXPR || code == MINUS_EXPR)
    {
<<<<<<< HEAD
      extract_range_from_plus_expr (vr, code, expr_type, &vr0, &vr1);
      return;
=======
      value_range_kind vr0_kind = vr0.kind (), vr1_kind = vr1.kind ();
      tree vr0_min = vr0.min (), vr0_max = vr0.max ();
      tree vr1_min = vr1.min (), vr1_max = vr1.max ();
      /* This will normalize things such that calculating
	 [0,0] - VR_VARYING is not dropped to varying, but is
	 calculated as [MIN+1, MAX].  */
      if (vr0.varying_p ())
	{
	  vr0_kind = VR_RANGE;
	  vr0_min = vrp_val_min (expr_type);
	  vr0_max = vrp_val_max (expr_type);
	}
      if (vr1.varying_p ())
	{
	  vr1_kind = VR_RANGE;
	  vr1_min = vrp_val_min (expr_type);
	  vr1_max = vrp_val_max (expr_type);
	}

      const bool minus_p = (code == MINUS_EXPR);
      tree min_op0 = vr0_min;
      tree min_op1 = minus_p ? vr1_max : vr1_min;
      tree max_op0 = vr0_max;
      tree max_op1 = minus_p ? vr1_min : vr1_max;
      tree sym_min_op0 = NULL_TREE;
      tree sym_min_op1 = NULL_TREE;
      tree sym_max_op0 = NULL_TREE;
      tree sym_max_op1 = NULL_TREE;
      bool neg_min_op0, neg_min_op1, neg_max_op0, neg_max_op1;

      neg_min_op0 = neg_min_op1 = neg_max_op0 = neg_max_op1 = false;

      /* If we have a PLUS or MINUS with two VR_RANGEs, either constant or
	 single-symbolic ranges, try to compute the precise resulting range,
	 but only if we know that this resulting range will also be constant
	 or single-symbolic.  */
      if (vr0_kind == VR_RANGE && vr1_kind == VR_RANGE
	  && (TREE_CODE (min_op0) == INTEGER_CST
	      || (sym_min_op0
		  = get_single_symbol (min_op0, &neg_min_op0, &min_op0)))
	  && (TREE_CODE (min_op1) == INTEGER_CST
	      || (sym_min_op1
		  = get_single_symbol (min_op1, &neg_min_op1, &min_op1)))
	  && (!(sym_min_op0 && sym_min_op1)
	      || (sym_min_op0 == sym_min_op1
		  && neg_min_op0 == (minus_p ? neg_min_op1 : !neg_min_op1)))
	  && (TREE_CODE (max_op0) == INTEGER_CST
	      || (sym_max_op0
		  = get_single_symbol (max_op0, &neg_max_op0, &max_op0)))
	  && (TREE_CODE (max_op1) == INTEGER_CST
	      || (sym_max_op1
		  = get_single_symbol (max_op1, &neg_max_op1, &max_op1)))
	  && (!(sym_max_op0 && sym_max_op1)
	      || (sym_max_op0 == sym_max_op1
		  && neg_max_op0 == (minus_p ? neg_max_op1 : !neg_max_op1))))
	{
	  wide_int wmin, wmax;
	  wi::overflow_type min_ovf = wi::OVF_NONE;
	  wi::overflow_type max_ovf = wi::OVF_NONE;

	  /* Build the bounds.  */
	  combine_bound (code, wmin, min_ovf, expr_type, min_op0, min_op1);
	  combine_bound (code, wmax, max_ovf, expr_type, max_op0, max_op1);

	  /* If we have overflow for the constant part and the resulting
	     range will be symbolic, drop to VR_VARYING.  */
	  if (((bool)min_ovf && sym_min_op0 != sym_min_op1)
	      || ((bool)max_ovf && sym_max_op0 != sym_max_op1))
	    {
	      vr->set_varying (expr_type);
	      return;
	    }

	  /* Adjust the range for possible overflow.  */
	  min = NULL_TREE;
	  max = NULL_TREE;
	  set_value_range_with_overflow (type, min, max, expr_type,
					 wmin, wmax, min_ovf, max_ovf);
	  if (type == VR_VARYING)
	    {
	      vr->set_varying (expr_type);
	      return;
	    }

	  /* Build the symbolic bounds if needed.  */
	  adjust_symbolic_bound (min, code, expr_type,
				 sym_min_op0, sym_min_op1,
				 neg_min_op0, neg_min_op1);
	  adjust_symbolic_bound (max, code, expr_type,
				 sym_max_op0, sym_max_op1,
				 neg_max_op0, neg_max_op1);
	}
      else
	{
	  /* For other cases, for example if we have a PLUS_EXPR with two
	     VR_ANTI_RANGEs, drop to VR_VARYING.  It would take more effort
	     to compute a precise range for such a case.
	     ???  General even mixed range kind operations can be expressed
	     by for example transforming ~[3, 5] + [1, 2] to range-only
	     operations and a union primitive:
	       [-INF, 2] + [1, 2]  U  [5, +INF] + [1, 2]
	           [-INF+1, 4]     U    [6, +INF(OVF)]
	     though usually the union is not exactly representable with
	     a single range or anti-range as the above is
		 [-INF+1, +INF(OVF)] intersected with ~[5, 5]
	     but one could use a scheme similar to equivalences for this. */
	  vr->set_varying (expr_type);
	  return;
	}
>>>>>>> d8f890de
    }
  else if (code == MIN_EXPR
	   || code == MAX_EXPR)
    {
      wide_int wmin, wmax;
      wide_int vr0_min, vr0_max;
      wide_int vr1_min, vr1_max;
      extract_range_into_wide_ints (&vr0, expr_type, vr0_min, vr0_max);
      extract_range_into_wide_ints (&vr1, expr_type, vr1_min, vr1_max);
      if (wide_int_range_min_max (wmin, wmax, code, sign, prec,
				  vr0_min, vr0_max, vr1_min, vr1_max))
	vr->set (VR_RANGE, wide_int_to_tree (expr_type, wmin),
		 wide_int_to_tree (expr_type, wmax));
      else
	vr->set_varying (expr_type);
      return;
    }
  else if (code == MULT_EXPR)
    {
      if (!range_int_cst_p (&vr0)
	  || !range_int_cst_p (&vr1))
	{
	  vr->set_varying (expr_type);
	  return;
	}
<<<<<<< HEAD
      extract_range_from_multiplicative_op (vr, code, &vr0, &vr1, expr_type);
=======
      extract_range_from_multiplicative_op (vr, code, expr_type, &vr0, &vr1);
>>>>>>> d8f890de
      return;
    }
  else if (code == RSHIFT_EXPR
	   || code == LSHIFT_EXPR)
    {
      if (range_int_cst_p (&vr1)
	  && !wide_int_range_shift_undefined_p
		(TYPE_SIGN (TREE_TYPE (vr1.min ())),
		 prec,
		 wi::to_wide (vr1.min ()),
		 wi::to_wide (vr1.max ())))
	{
	  if (code == RSHIFT_EXPR)
	    {
<<<<<<< HEAD
	      extract_range_from_multiplicative_op (vr, code, &vr0, &vr1,
						    expr_type);
=======
	      extract_range_from_multiplicative_op (vr, code, expr_type,
						    &vr0, &vr1);
>>>>>>> d8f890de
	      return;
	    }
	  else if (code == LSHIFT_EXPR
		   && range_int_cst_p (&vr0))
	    {
	      wide_int res_lb, res_ub;
	      if (wide_int_range_lshift (res_lb, res_ub, sign, prec,
					 wi::to_wide (vr0.min ()),
					 wi::to_wide (vr0.max ()),
					 wi::to_wide (vr1.min ()),
					 wi::to_wide (vr1.max ()),
					 TYPE_OVERFLOW_UNDEFINED (expr_type)))
		{
		  min = wide_int_to_tree (expr_type, res_lb);
		  max = wide_int_to_tree (expr_type, res_ub);
		  vr->set (VR_RANGE, min, max);
		  return;
		}
	    }
	}
      vr->set_varying (expr_type);
      return;
    }
  else if (code == TRUNC_DIV_EXPR
	   || code == FLOOR_DIV_EXPR
	   || code == CEIL_DIV_EXPR
	   || code == EXACT_DIV_EXPR
	   || code == ROUND_DIV_EXPR)
    {
      wide_int dividend_min, dividend_max, divisor_min, divisor_max;
      wide_int wmin, wmax, extra_min, extra_max;
      bool extra_range_p;

      /* Special case explicit division by zero as undefined.  */
      if (vr1.zero_p ())
	{
	  vr->set_undefined (expr_type);
	  return;
	}

      /* First, normalize ranges into constants we can handle.  Note
	 that VR_ANTI_RANGE's of constants were already normalized
	 before arriving here.

	 NOTE: As a future improvement, we may be able to do better
	 with mixed symbolic (anti-)ranges like [0, A].  See note in
	 ranges_from_anti_range.  */
      extract_range_into_wide_ints (&vr0, expr_type,
				    dividend_min, dividend_max);
      extract_range_into_wide_ints (&vr1, expr_type,
				    divisor_min, divisor_max);
      if (!wide_int_range_div (wmin, wmax, code, sign, prec,
			       dividend_min, dividend_max,
			       divisor_min, divisor_max,
			       TYPE_OVERFLOW_UNDEFINED (expr_type),
			       extra_range_p, extra_min, extra_max))
	{
	  vr->set_varying (expr_type);
	  return;
	}
      vr->set (VR_RANGE, wide_int_to_tree (expr_type, wmin),
	       wide_int_to_tree (expr_type, wmax));
      if (extra_range_p)
	{
	  value_range_base
	    extra_range (VR_RANGE, wide_int_to_tree (expr_type, extra_min),
			 wide_int_to_tree (expr_type, extra_max));
	  vr->union_ (&extra_range);
	}
      return;
    }
  else if (code == TRUNC_MOD_EXPR)
    {
      if (vr1.zero_p ())
	{
	  vr->set_undefined (expr_type);
	  return;
	}
      wide_int wmin, wmax, tmp;
      wide_int vr0_min, vr0_max, vr1_min, vr1_max;
      extract_range_into_wide_ints (&vr0, expr_type, vr0_min, vr0_max);
      extract_range_into_wide_ints (&vr1, expr_type, vr1_min, vr1_max);
      wide_int_range_trunc_mod (wmin, wmax, sign, prec,
				vr0_min, vr0_max, vr1_min, vr1_max);
      min = wide_int_to_tree (expr_type, wmin);
      max = wide_int_to_tree (expr_type, wmax);
      vr->set (VR_RANGE, min, max);
      return;
    }
  else if (code == BIT_AND_EXPR || code == BIT_IOR_EXPR || code == BIT_XOR_EXPR)
    {
      wide_int may_be_nonzero0, may_be_nonzero1;
      wide_int must_be_nonzero0, must_be_nonzero1;
      wide_int wmin, wmax;
      wide_int vr0_min, vr0_max, vr1_min, vr1_max;
      vrp_set_zero_nonzero_bits (expr_type, &vr0,
				 &may_be_nonzero0, &must_be_nonzero0);
      vrp_set_zero_nonzero_bits (expr_type, &vr1,
				 &may_be_nonzero1, &must_be_nonzero1);
      extract_range_into_wide_ints (&vr0, expr_type, vr0_min, vr0_max);
      extract_range_into_wide_ints (&vr1, expr_type, vr1_min, vr1_max);
      if (code == BIT_AND_EXPR)
	{
	  if (wide_int_range_bit_and (wmin, wmax, sign, prec,
				      vr0_min, vr0_max,
				      vr1_min, vr1_max,
				      must_be_nonzero0,
				      may_be_nonzero0,
				      must_be_nonzero1,
				      may_be_nonzero1))
	    {
	      min = wide_int_to_tree (expr_type, wmin);
	      max = wide_int_to_tree (expr_type, wmax);
	      vr->set (VR_RANGE, min, max);
	    }
	  else
	    vr->set_varying (expr_type);
	  return;
	}
      else if (code == BIT_IOR_EXPR)
	{
	  if (wide_int_range_bit_ior (wmin, wmax, sign,
				      vr0_min, vr0_max,
				      vr1_min, vr1_max,
				      must_be_nonzero0,
				      may_be_nonzero0,
				      must_be_nonzero1,
				      may_be_nonzero1))
	    {
	      min = wide_int_to_tree (expr_type, wmin);
	      max = wide_int_to_tree (expr_type, wmax);
	      vr->set (VR_RANGE, min, max);
	    }
	  else
	    vr->set_varying (expr_type);
	  return;
	}
      else if (code == BIT_XOR_EXPR)
	{
	  if (wide_int_range_bit_xor (wmin, wmax, sign, prec,
				      must_be_nonzero0,
				      may_be_nonzero0,
				      must_be_nonzero1,
				      may_be_nonzero1))
	    {
	      min = wide_int_to_tree (expr_type, wmin);
	      max = wide_int_to_tree (expr_type, wmax);
	      vr->set (VR_RANGE, min, max);
	    }
	  else
	    vr->set_varying (expr_type);
	  return;
	}
    }
  else
    gcc_unreachable ();

  /* If either MIN or MAX overflowed, then set the resulting range to
     VARYING.  */
  if (min == NULL_TREE
      || TREE_OVERFLOW_P (min)
      || max == NULL_TREE
      || TREE_OVERFLOW_P (max))
    {
      vr->set_varying (expr_type);
      return;
    }

  /* We punt for [-INF, +INF].
     We learn nothing when we have INF on both sides.
     Note that we do accept [-INF, -INF] and [+INF, +INF].  */
  if (vrp_val_is_min (min) && vrp_val_is_max (max))
    {
      vr->set_varying (expr_type);
      return;
    }

  cmp = compare_values (min, max);
  if (cmp == -2 || cmp == 1)
    {
      /* If the new range has its limits swapped around (MIN > MAX),
	 then the operation caused one of them to wrap around, mark
	 the new range VARYING.  */
      vr->set_varying (expr_type);
    }
  else
    vr->set (type, min, max);
}

/* Extract range information from a unary operation CODE based on
   the range of its operand *VR0 with type OP0_TYPE with resulting type TYPE.
   The resulting range is stored in *VR.  */

void
extract_range_from_unary_expr (value_range_base *vr,
			       enum tree_code code, tree type,
			       const value_range_base *vr0_, tree op0_type)
{
  signop sign = TYPE_SIGN (type);
  unsigned int prec = TYPE_PRECISION (type);
  value_range_base vr0 = *vr0_;
  value_range_base vrtem0, vrtem1;

  /* VRP only operates on integral and pointer types.  */
  if (!(INTEGRAL_TYPE_P (op0_type)
	|| POINTER_TYPE_P (op0_type))
      || !(INTEGRAL_TYPE_P (type)
	   || POINTER_TYPE_P (type)))
    {
      vr->set_varying (type);
      return;
    }

  /* If VR0 is UNDEFINED, so is the result.  */
  if (vr0.undefined_p ())
    {
      vr->set_undefined (type);
      return;
    }

  /* Handle operations that we express in terms of others.  */
  if (code == PAREN_EXPR)
    {
      /* PAREN_EXPR and OBJ_TYPE_REF are simple copies.  */
      *vr = vr0;
      return;
    }
  else if (code == NEGATE_EXPR)
    {
      /* -X is simply 0 - X, so re-use existing code that also handles
         anti-ranges fine.  */
      value_range_base zero;
      zero.set (build_int_cst (type, 0));
      extract_range_from_binary_expr (vr, MINUS_EXPR, type, &zero, &vr0);
      return;
    }
  else if (code == BIT_NOT_EXPR)
    {
      /* ~X is simply -1 - X, so re-use existing code that also handles
         anti-ranges fine.  */
      value_range_base minusone;
      minusone.set (build_int_cst (type, -1));
      extract_range_from_binary_expr (vr, MINUS_EXPR, type, &minusone, &vr0);
      return;
    }

  /* Now canonicalize anti-ranges to ranges when they are not symbolic
     and express op ~[]  as (op []') U (op []'').  */
  if (vr0.kind () == VR_ANTI_RANGE
      && ranges_from_anti_range (&vr0, &vrtem0, &vrtem1))
    {
      extract_range_from_unary_expr (vr, code, type, &vrtem0, op0_type);
      if (!vrtem1.undefined_p ())
	{
	  value_range_base vrres;
	  extract_range_from_unary_expr (&vrres, code, type,
					 &vrtem1, op0_type);
	  vr->union_ (&vrres);
	}
      return;
    }

  if (CONVERT_EXPR_CODE_P (code))
    {
      tree inner_type = op0_type;
      tree outer_type = type;

      /* If the expression involves a pointer, we are only interested in
	 determining if it evaluates to NULL [0, 0] or non-NULL (~[0, 0]).

	 This may lose precision when converting (char *)~[0,2] to
	 int, because we'll forget that the pointer can also not be 1
	 or 2.  In practice we don't care, as this is some idiot
	 storing a magic constant to a pointer.  */
      if (POINTER_TYPE_P (type) || POINTER_TYPE_P (op0_type))
	{
	  if (!range_includes_zero_p (&vr0))
	    vr->set_nonzero (type);
	  else if (vr0.zero_p ())
	    vr->set_zero (type);
	  else
	    vr->set_varying (type);
	  return;
	}

      /* The POINTER_TYPE_P code above will have dealt with all
	 pointer anti-ranges.  Any remaining anti-ranges at this point
	 will be integer conversions from SSA names that will be
	 normalized into VARYING.  For instance: ~[x_55, x_55].  */
      gcc_assert (vr0.kind () != VR_ANTI_RANGE
		  || TREE_CODE (vr0.min ()) != INTEGER_CST);

      /* NOTES: Previously we were returning VARYING for all symbolics, but
	 we can do better by treating them as [-MIN, +MAX].  For
	 example, converting [SYM, SYM] from INT to LONG UNSIGNED,
	 we can return: ~[0x8000000, 0xffffffff7fffffff].

	 We were also failing to convert ~[0,0] from char* to unsigned,
	 instead choosing to return VR_VARYING.  Now we return ~[0,0].  */
      wide_int vr0_min, vr0_max, wmin, wmax;
      signop inner_sign = TYPE_SIGN (inner_type);
      signop outer_sign = TYPE_SIGN (outer_type);
      unsigned inner_prec = TYPE_PRECISION (inner_type);
      unsigned outer_prec = TYPE_PRECISION (outer_type);
      extract_range_into_wide_ints (&vr0, inner_type, vr0_min, vr0_max);
      if (wide_int_range_convert (wmin, wmax,
				  inner_sign, inner_prec,
				  outer_sign, outer_prec,
				  vr0_min, vr0_max))
	{
	  tree min = wide_int_to_tree (outer_type, wmin);
	  tree max = wide_int_to_tree (outer_type, wmax);
	  vr->set (VR_RANGE, min, max);
	}
      else
	vr->set_varying (outer_type);
      return;
    }
  else if (code == ABS_EXPR)
    {
      wide_int wmin, wmax;
      wide_int vr0_min, vr0_max;
      extract_range_into_wide_ints (&vr0, type, vr0_min, vr0_max);
      if (wide_int_range_abs (wmin, wmax, sign, prec, vr0_min, vr0_max,
			      TYPE_OVERFLOW_UNDEFINED (type)))
	vr->set (VR_RANGE, wide_int_to_tree (type, wmin),
		 wide_int_to_tree (type, wmax));
      else
	vr->set_varying (type);
      return;
    }
  else if (code == ABSU_EXPR)
    {
      wide_int wmin, wmax;
      wide_int vr0_min, vr0_max;
      tree signed_type = make_signed_type (TYPE_PRECISION (type));
      extract_range_into_wide_ints (&vr0, signed_type, vr0_min, vr0_max);
      wide_int_range_absu (wmin, wmax, prec, vr0_min, vr0_max);
      vr->set (VR_RANGE, wide_int_to_tree (type, wmin),
	       wide_int_to_tree (type, wmax));
      return;
    }

  /* For unhandled operations fall back to varying.  */
  vr->set_varying (type);
  return;
}

/* Given two ranges (OLD_VR and NEW_VR) that are the result of
   VR0 .OPCODE. VR1, abort if they are not equivalent.  */

void
assert_compare_value_ranges (const value_range_base *old_vr,
			     const value_range_base *new_vr,
			     tree_code code,
			     const value_range_base *vr0,
			     const value_range_base *vr1)
{
  if (old_vr->equal_p (*new_vr))
    return;

  /* Now account for any known differences between range-ops and
     extract_range_from_*expr.  If we can't account for the difference
     between the ranges, fail vewwy woughly.  */

  /* Ideally, unsigned [1, MAX] should've been canonicalized as
     ~[0, 0], but this causes issues with ranges_from_anti_range.
     Special case this for now, and avoid batting the beehive.  */
  if (TYPE_UNSIGNED (old_vr->type ())
      && integer_onep (old_vr->min ())
      && vrp_val_is_max (old_vr->max ())
      && new_vr->nonzero_p ())
    return;

  /* extract_range_from_binary_expr special cases this scenario, and
     gives up.  Since range-ops can do better, avoid a false
     positive.  */
  if (code == EXACT_DIV_EXPR && vr0->nonzero_p ())
    return;

  /* The ordering in which range-ops and
     extract_range_from_binary_expr split up and handle sub-ranges
     matters, and this can yield slightly worse results for VRP at
     times.  This is because the union of intermediate ranges,
     depending on which order they are done in, can yield
     unrepresentable ranges that ultimately generate a VARYING.

     This is imprecise at best, so avoid comparing pairs of
     VR_ANTI_RANGES inputs, for which VRP produces VARYING and
     range-ops does better.

     For example, extract_range_from_binary_expr, with its recursive
     ranges_from_anti_range approach, will handle ~[5,10] OP [20,30]
     in this order:

	[0,4][11,MAX] OP [0,19][31,MAX]

		t1 = [0,4] OP [0,19]
		t2 = [0,4] OP [31,MAX]
		t3 = union(t1, t2)

		t4 = [11,MAX] OP [0,19]
		t5 = [11,MAX] OP [31,MAX]
		t6 = union(t4, t5)

		t = union(t3, t6)

     Whereas, range-ops will do:

		t = union([0,4] OP [0,19])
		t = union(t, union([0,4] OP [31,MAX]))
		t = union(t, union([11,MAX] OP [0,19]))
		t = union(t, union([11,MAX] OP [31,MAX]))

     Ugh.  In the amount of time it took to explain this, I could've
     rewritten VRP to match range-ops, but let's avoid touching too
     much of existing code.

     Triggered by: gcc.target/i386/sse4_2-crc32b.c.  */
  if (vr0->kind () == VR_ANTI_RANGE && vr1->kind () == VR_ANTI_RANGE
      && old_vr->varying_p ())
    return;

  /* MAX/MIN of pointers in VRP dumbs everything down to
     NULL/NON_NULL/VARYING.  When running range-ops with multiple
     sub-ranges, we may get slightly better ranges.  In this case,
     pretend we're varying and see if we matched VRP.  */
  if ((code == MAX_EXPR || code == MIN_EXPR)
      && POINTER_TYPE_P (new_vr->type ())
      && !new_vr->zero_p ()
      && !new_vr->nonzero_p ()
      && old_vr->varying_p ())
    return;

  /* Sigh.  extract_range_from_binary_expr may refuse to work on
     varying ranges for some codes, but range-ops can sometimes derive
     useful information.  This is the same check we have in
     extract_range_from_binary_expr.  */
  if (code != BIT_AND_EXPR
      && code != BIT_IOR_EXPR
      && code != TRUNC_DIV_EXPR
      && code != FLOOR_DIV_EXPR
      && code != CEIL_DIV_EXPR
      && code != EXACT_DIV_EXPR
      && code != ROUND_DIV_EXPR
      && code != TRUNC_MOD_EXPR
      && code != MIN_EXPR
      && code != MAX_EXPR
      && code != PLUS_EXPR
      && code != MINUS_EXPR
      && code != RSHIFT_EXPR
      && code != POINTER_PLUS_EXPR
      && (vr0->varying_p ()
	  || vr1->varying_p ()
	  || vr0->symbolic_p ()
	  || vr1->symbolic_p ()))
    {
      /* If VRP was varying, we know we did better.  */
      if (old_vr->varying_p ())
	return;
    }

  /* There's an unaccounted difference.  This may be a real bug.  */

  tree expr_type = old_vr->type ();
  fprintf (stderr, "------------\n");
  fprintf (stderr, "Ranges from VRP and range-ops do not agree!\n");
  fprintf (stderr, "CODE: %s\n", get_tree_code_name (code));
  fprintf (stderr, "TYPE = ");
  debug_generic_stmt (expr_type);
  if (CONVERT_EXPR_CODE_P (code))
    {
      fprintf (stderr, "\tFROM TYPE = ");
      debug_generic_stmt (vr0->type ());
    }
  fprintf (stderr, "vr0: ");
  vr0->dump (stderr);
  fputc ('\n', stderr);
  if (TREE_CODE_CLASS (code) != tcc_unary)
    {
      fprintf (stderr, "vr1: ");
      vr1->dump (stderr);
      fputc ('\n', stderr);
    }
  fprintf (stderr, "VRP returned: ");
  old_vr->dump (stderr);
  fprintf (stderr, "\nrange-ops returned: ");
  new_vr->dump (stderr);
  fputc ('\n', stderr);
  gcc_unreachable();
}

/* Normalize a value_range for use in range_ops and return it.
   Eventually, range-ops should do this for us.  */

static value_range_base
normalize_for_range_ops (const value_range_base &vr)
{
  tree type = vr.type ();

  /* This will return ~[0,0] for [&var, &var].  */
  if (POINTER_TYPE_P (type) && !range_includes_zero_p (&vr))
    {
      value_range_base temp;
      temp.set_nonzero (type);
      return temp;
    }
  if (vr.symbolic_p ())
    return normalize_for_range_ops (vr.normalize_symbolics ());
  if (TREE_CODE (vr.min ()) == INTEGER_CST
      && TREE_CODE (vr.max ()) == INTEGER_CST)
    return vr;
  /* Anything not strictly numeric at this point becomes varying.  */
  return value_range_base (vr.type ());
}

/* Fold a binary expression of two value_range's with range-ops.  */

static void
range_ops_fold_binary_expr (value_range_base *vr,
			    enum tree_code code,
			    tree expr_type,
			    const value_range_base *vr0_,
			    const value_range_base *vr1_)
{
  /* Mimic any behavior users of extract_range_from_unary_expr may
     expect.  */
  range_operator *op = range_op_handler (code);
  if (!op)
    {
      vr->set_varying (expr_type);
      return;
    }
  value_range_base vr0 = *vr0_, vr1 = *vr1_;
  if (vr0.undefined_p () && vr1.undefined_p ())
    {
      vr->set_undefined (expr_type);
      return;
    }
  if (vr0.undefined_p ())
    vr0.set_varying (expr_type);
  else if (vr1.undefined_p ())
    vr1.set_varying (expr_type);

  /* Handle symbolics.  Worth moving into range-ops?? */
  if ((code == PLUS_EXPR || code == MINUS_EXPR)
      && (vr0.symbolic_p () || vr1.symbolic_p ()))
    {
      /* Pass on down until we handle anti-ranges in
	 extract_range_from_plus_expr.  */
      extract_range_from_binary_expr (vr, code, expr_type, &vr0, &vr1);
      return;
    }
  if (handle_symbolics_in_pointer_plus_expr (vr, code, expr_type, &vr0, &vr1))
    return;

  /* Do the range-ops dance.  */
  value_range_base n0 = normalize_for_range_ops (vr0);
  value_range_base n1 = normalize_for_range_ops (vr1);
#if USE_IRANGE
  irange ir;
  op->fold_range (ir, n0, n1);
  *vr = ir;
#else
  op->fold_range (*vr, n0, n1);
#endif
}

/* Fold a unary expression of a value_range with range-ops.  */

static void
range_ops_fold_unary_expr (value_range_base *vr,
			   enum tree_code code, tree expr_type,
			   const value_range_base *vr0)
{
  /* Mimic any behavior users of extract_range_from_unary_expr may
     expect.  */
  range_operator *op = range_op_handler (code);
  if (!op)
    {
      vr->set_varying (expr_type);
      return;
    }
  if (vr0->undefined_p ())
    {
      vr->set_undefined (expr_type);
      return;
    }

  /* Handle symbolics.  Worth moving into range-ops?? */
  if (code == NEGATE_EXPR && vr0->symbolic_p ())
    {
      /* -X is simply 0 - X.  */
      value_range_base zero;
      zero.set_zero (vr0->type ());
      range_ops_fold_binary_expr (vr, MINUS_EXPR, expr_type, &zero, vr0);
      return;
    }
  if (code == BIT_NOT_EXPR && vr0->symbolic_p ())
    {
      /* ~X is simply -1 - X.  */
      value_range_base minusone;
      minusone.set (build_int_cst (vr0->type (), -1));
      range_ops_fold_binary_expr (vr, MINUS_EXPR, expr_type, &minusone, vr0);
      return;
    }
  if (CONVERT_EXPR_CODE_P (code) && (POINTER_TYPE_P (expr_type)
				     || POINTER_TYPE_P (vr0->type ())))
    {
      /* This handles symbolic conversions such such as [25, x_4].  */
      if (!range_includes_zero_p (vr0))
	vr->set_nonzero (expr_type);
      else if (vr0->zero_p ())
	vr->set_zero (expr_type);
      else
	vr->set_varying (expr_type);
      return;
    }


  /* Do the range-ops dance.  */
  value_range_base n0 = normalize_for_range_ops (*vr0);
  value_range_base n1 (expr_type);
#if USE_IRANGE
  irange ir;
  op->fold_range (ir, n0, n1);
  *vr = ir;
#else
  op->fold_range (*vr, n0, n1);
#endif
}

/* Generic folding of a binary expression between two value_ranges.
   Uses range-ops and extract_range_from_binary_expr, and verifies
   that the results match.  */

void
range_fold_binary_expr (value_range_base *vr,
			enum tree_code code,
			tree expr_type,
			const value_range_base *vr0,
			const value_range_base *vr1)
{
  if (!value_range_base::supports_type_p (expr_type)
      || !value_range_base::supports_type_p (vr0->type ())
      || !value_range_base::supports_type_p (vr1->type ()))
    {
      *vr = value_range (expr_type);
      return;
    }
  if (flag_ranges_mode & RANGES_RANGE_OPS)
    range_ops_fold_binary_expr (vr, code, expr_type, vr0, vr1);
  if (flag_ranges_mode & RANGES_VRP)
    {
      value_range_base old;
      extract_range_from_binary_expr (&old, code, expr_type, vr0, vr1);
      if (flag_ranges_mode & RANGES_CHECKING)
	assert_compare_value_ranges (&old, vr, code, vr0, vr1);
      else
	*vr = old;
    }
}

/* Generic folding of a unary expression of a value_range.  Uses
   range-ops and extract_range_from_unary_expr, and verifies that the
   results match.  */

void
range_fold_unary_expr (value_range_base *vr,
		       enum tree_code code,
		       tree expr_type,
		       const value_range_base *vr0)
{
  if (!value_range_base::supports_type_p (expr_type)
      || !value_range_base::supports_type_p (vr0->type ()))
    {
      *vr = value_range (expr_type);
      return;
    }
  if (flag_ranges_mode & RANGES_RANGE_OPS)
    range_ops_fold_unary_expr (vr, code, expr_type, vr0);
  if (flag_ranges_mode & RANGES_VRP)
    {
      value_range_base old;
      extract_range_from_unary_expr (&old, code, expr_type, vr0, vr0->type ());
      if (flag_ranges_mode & RANGES_CHECKING)
	{
	  value_range_base vr1 (expr_type);
	  assert_compare_value_ranges (&old, vr, code, vr0, &vr1);
	}
      else
	*vr = old;
    }
}

/* Given a COND_EXPR COND of the form 'V OP W', and an SSA name V,
   create a new SSA name N and return the assertion assignment
   'N = ASSERT_EXPR <V, V OP W>'.  */

static gimple *
build_assert_expr_for (tree cond, tree v)
{
  tree a;
  gassign *assertion;

  gcc_assert (TREE_CODE (v) == SSA_NAME
	      && COMPARISON_CLASS_P (cond));

  a = build2 (ASSERT_EXPR, TREE_TYPE (v), v, cond);
  assertion = gimple_build_assign (NULL_TREE, a);

  /* The new ASSERT_EXPR, creates a new SSA name that replaces the
     operand of the ASSERT_EXPR.  Create it so the new name and the old one
     are registered in the replacement table so that we can fix the SSA web
     after adding all the ASSERT_EXPRs.  */
  tree new_def = create_new_def_for (v, assertion, NULL);
  /* Make sure we preserve abnormalness throughout an ASSERT_EXPR chain
     given we have to be able to fully propagate those out to re-create
     valid SSA when removing the asserts.  */
  if (SSA_NAME_OCCURS_IN_ABNORMAL_PHI (v))
    SSA_NAME_OCCURS_IN_ABNORMAL_PHI (new_def) = 1;

  return assertion;
}


/* Return false if EXPR is a predicate expression involving floating
   point values.  */

static inline bool
fp_predicate (gimple *stmt)
{
  GIMPLE_CHECK (stmt, GIMPLE_COND);

  return FLOAT_TYPE_P (TREE_TYPE (gimple_cond_lhs (stmt)));
}

/* If the range of values taken by OP can be inferred after STMT executes,
   return the comparison code (COMP_CODE_P) and value (VAL_P) that
   describes the inferred range.  Return true if a range could be
   inferred.  */

bool
infer_value_range (gimple *stmt, tree op, tree_code *comp_code_p, tree *val_p)
{
  *val_p = NULL_TREE;
  *comp_code_p = ERROR_MARK;

  /* Do not attempt to infer anything in names that flow through
     abnormal edges.  */
  if (SSA_NAME_OCCURS_IN_ABNORMAL_PHI (op))
    return false;

  /* If STMT is the last statement of a basic block with no normal
     successors, there is no point inferring anything about any of its
     operands.  We would not be able to find a proper insertion point
     for the assertion, anyway.  */
  if (stmt_ends_bb_p (stmt))
    {
      edge_iterator ei;
      edge e;

      FOR_EACH_EDGE (e, ei, gimple_bb (stmt)->succs)
	if (!(e->flags & (EDGE_ABNORMAL|EDGE_EH)))
	  break;
      if (e == NULL)
	return false;
    }

  if (infer_nonnull_range (stmt, op))
    {
      *val_p = build_int_cst (TREE_TYPE (op), 0);
      *comp_code_p = NE_EXPR;
      return true;
    }

  return false;
}


void dump_asserts_for (FILE *, tree);
void debug_asserts_for (tree);
void dump_all_asserts (FILE *);
void debug_all_asserts (void);

/* Dump all the registered assertions for NAME to FILE.  */

void
dump_asserts_for (FILE *file, tree name)
{
  assert_locus *loc;

  fprintf (file, "Assertions to be inserted for ");
  print_generic_expr (file, name);
  fprintf (file, "\n");

  loc = asserts_for[SSA_NAME_VERSION (name)];
  while (loc)
    {
      fprintf (file, "\t");
      print_gimple_stmt (file, gsi_stmt (loc->si), 0);
      fprintf (file, "\n\tBB #%d", loc->bb->index);
      if (loc->e)
	{
	  fprintf (file, "\n\tEDGE %d->%d", loc->e->src->index,
	           loc->e->dest->index);
	  dump_edge_info (file, loc->e, dump_flags, 0);
	}
      fprintf (file, "\n\tPREDICATE: ");
      print_generic_expr (file, loc->expr);
      fprintf (file, " %s ", get_tree_code_name (loc->comp_code));
      print_generic_expr (file, loc->val);
      fprintf (file, "\n\n");
      loc = loc->next;
    }

  fprintf (file, "\n");
}


/* Dump all the registered assertions for NAME to stderr.  */

DEBUG_FUNCTION void
debug_asserts_for (tree name)
{
  dump_asserts_for (stderr, name);
}


/* Dump all the registered assertions for all the names to FILE.  */

void
dump_all_asserts (FILE *file)
{
  unsigned i;
  bitmap_iterator bi;

  fprintf (file, "\nASSERT_EXPRs to be inserted\n\n");
  EXECUTE_IF_SET_IN_BITMAP (need_assert_for, 0, i, bi)
    dump_asserts_for (file, ssa_name (i));
  fprintf (file, "\n");
}


/* Dump all the registered assertions for all the names to stderr.  */

DEBUG_FUNCTION void
debug_all_asserts (void)
{
  dump_all_asserts (stderr);
}

/* Push the assert info for NAME, EXPR, COMP_CODE and VAL to ASSERTS.  */

static void
add_assert_info (vec<assert_info> &asserts,
		 tree name, tree expr, enum tree_code comp_code, tree val)
{
  assert_info info;
  info.comp_code = comp_code;
  info.name = name;
  if (TREE_OVERFLOW_P (val))
    val = drop_tree_overflow (val);
  info.val = val;
  info.expr = expr;
  asserts.safe_push (info);
  if (dump_enabled_p ())
    dump_printf (MSG_NOTE | MSG_PRIORITY_INTERNALS,
		 "Adding assert for %T from %T %s %T\n",
		 name, expr, op_symbol_code (comp_code), val);
}

/* If NAME doesn't have an ASSERT_EXPR registered for asserting
   'EXPR COMP_CODE VAL' at a location that dominates block BB or
   E->DEST, then register this location as a possible insertion point
   for ASSERT_EXPR <NAME, EXPR COMP_CODE VAL>.

   BB, E and SI provide the exact insertion point for the new
   ASSERT_EXPR.  If BB is NULL, then the ASSERT_EXPR is to be inserted
   on edge E.  Otherwise, if E is NULL, the ASSERT_EXPR is inserted on
   BB.  If SI points to a COND_EXPR or a SWITCH_EXPR statement, then E
   must not be NULL.  */

static void
register_new_assert_for (tree name, tree expr,
			 enum tree_code comp_code,
			 tree val,
			 basic_block bb,
			 edge e,
			 gimple_stmt_iterator si)
{
  assert_locus *n, *loc, *last_loc;
  basic_block dest_bb;

  gcc_checking_assert (bb == NULL || e == NULL);

  if (e == NULL)
    gcc_checking_assert (gimple_code (gsi_stmt (si)) != GIMPLE_COND
			 && gimple_code (gsi_stmt (si)) != GIMPLE_SWITCH);

  /* Never build an assert comparing against an integer constant with
     TREE_OVERFLOW set.  This confuses our undefined overflow warning
     machinery.  */
  if (TREE_OVERFLOW_P (val))
    val = drop_tree_overflow (val);

  /* The new assertion A will be inserted at BB or E.  We need to
     determine if the new location is dominated by a previously
     registered location for A.  If we are doing an edge insertion,
     assume that A will be inserted at E->DEST.  Note that this is not
     necessarily true.

     If E is a critical edge, it will be split.  But even if E is
     split, the new block will dominate the same set of blocks that
     E->DEST dominates.

     The reverse, however, is not true, blocks dominated by E->DEST
     will not be dominated by the new block created to split E.  So,
     if the insertion location is on a critical edge, we will not use
     the new location to move another assertion previously registered
     at a block dominated by E->DEST.  */
  dest_bb = (bb) ? bb : e->dest;

  /* If NAME already has an ASSERT_EXPR registered for COMP_CODE and
     VAL at a block dominating DEST_BB, then we don't need to insert a new
     one.  Similarly, if the same assertion already exists at a block
     dominated by DEST_BB and the new location is not on a critical
     edge, then update the existing location for the assertion (i.e.,
     move the assertion up in the dominance tree).

     Note, this is implemented as a simple linked list because there
     should not be more than a handful of assertions registered per
     name.  If this becomes a performance problem, a table hashed by
     COMP_CODE and VAL could be implemented.  */
  loc = asserts_for[SSA_NAME_VERSION (name)];
  last_loc = loc;
  while (loc)
    {
      if (loc->comp_code == comp_code
	  && (loc->val == val
	      || operand_equal_p (loc->val, val, 0))
	  && (loc->expr == expr
	      || operand_equal_p (loc->expr, expr, 0)))
	{
	  /* If E is not a critical edge and DEST_BB
	     dominates the existing location for the assertion, move
	     the assertion up in the dominance tree by updating its
	     location information.  */
	  if ((e == NULL || !EDGE_CRITICAL_P (e))
	      && dominated_by_p (CDI_DOMINATORS, loc->bb, dest_bb))
	    {
	      loc->bb = dest_bb;
	      loc->e = e;
	      loc->si = si;
	      return;
	    }
	}

      /* Update the last node of the list and move to the next one.  */
      last_loc = loc;
      loc = loc->next;
    }

  /* If we didn't find an assertion already registered for
     NAME COMP_CODE VAL, add a new one at the end of the list of
     assertions associated with NAME.  */
  n = XNEW (struct assert_locus);
  n->bb = dest_bb;
  n->e = e;
  n->si = si;
  n->comp_code = comp_code;
  n->val = val;
  n->expr = expr;
  n->next = NULL;

  if (last_loc)
    last_loc->next = n;
  else
    asserts_for[SSA_NAME_VERSION (name)] = n;

  bitmap_set_bit (need_assert_for, SSA_NAME_VERSION (name));
}

/* (COND_OP0 COND_CODE COND_OP1) is a predicate which uses NAME.
   Extract a suitable test code and value and store them into *CODE_P and
   *VAL_P so the predicate is normalized to NAME *CODE_P *VAL_P.

   If no extraction was possible, return FALSE, otherwise return TRUE.

   If INVERT is true, then we invert the result stored into *CODE_P.  */

static bool
extract_code_and_val_from_cond_with_ops (tree name, enum tree_code cond_code,
					 tree cond_op0, tree cond_op1,
					 bool invert, enum tree_code *code_p,
					 tree *val_p)
{
  enum tree_code comp_code;
  tree val;

  /* Otherwise, we have a comparison of the form NAME COMP VAL
     or VAL COMP NAME.  */
  if (name == cond_op1)
    {
      /* If the predicate is of the form VAL COMP NAME, flip
	 COMP around because we need to register NAME as the
	 first operand in the predicate.  */
      comp_code = swap_tree_comparison (cond_code);
      val = cond_op0;
    }
  else if (name == cond_op0)
    {
      /* The comparison is of the form NAME COMP VAL, so the
	 comparison code remains unchanged.  */
      comp_code = cond_code;
      val = cond_op1;
    }
  else
    gcc_unreachable ();

  /* Invert the comparison code as necessary.  */
  if (invert)
    comp_code = invert_tree_comparison (comp_code, 0);

  /* VRP only handles integral and pointer types.  */
  if (! INTEGRAL_TYPE_P (TREE_TYPE (val))
      && ! POINTER_TYPE_P (TREE_TYPE (val)))
    return false;

  /* Do not register always-false predicates.
     FIXME:  this works around a limitation in fold() when dealing with
     enumerations.  Given 'enum { N1, N2 } x;', fold will not
     fold 'if (x > N2)' to 'if (0)'.  */
  if ((comp_code == GT_EXPR || comp_code == LT_EXPR)
      && INTEGRAL_TYPE_P (TREE_TYPE (val)))
    {
      tree min = TYPE_MIN_VALUE (TREE_TYPE (val));
      tree max = TYPE_MAX_VALUE (TREE_TYPE (val));

      if (comp_code == GT_EXPR
	  && (!max
	      || compare_values (val, max) == 0))
	return false;

      if (comp_code == LT_EXPR
	  && (!min
	      || compare_values (val, min) == 0))
	return false;
    }
  *code_p = comp_code;
  *val_p = val;
  return true;
}

/* Find out smallest RES where RES > VAL && (RES & MASK) == RES, if any
   (otherwise return VAL).  VAL and MASK must be zero-extended for
   precision PREC.  If SGNBIT is non-zero, first xor VAL with SGNBIT
   (to transform signed values into unsigned) and at the end xor
   SGNBIT back.  */

static wide_int
masked_increment (const wide_int &val_in, const wide_int &mask,
		  const wide_int &sgnbit, unsigned int prec)
{
  wide_int bit = wi::one (prec), res;
  unsigned int i;

  wide_int val = val_in ^ sgnbit;
  for (i = 0; i < prec; i++, bit += bit)
    {
      res = mask;
      if ((res & bit) == 0)
	continue;
      res = bit - 1;
      res = wi::bit_and_not (val + bit, res);
      res &= mask;
      if (wi::gtu_p (res, val))
	return res ^ sgnbit;
    }
  return val ^ sgnbit;
}

/* Helper for overflow_comparison_p

   OP0 CODE OP1 is a comparison.  Examine the comparison and potentially
   OP1's defining statement to see if it ultimately has the form
   OP0 CODE (OP0 PLUS INTEGER_CST)

   If so, return TRUE indicating this is an overflow test and store into
   *NEW_CST an updated constant that can be used in a narrowed range test.

   REVERSED indicates if the comparison was originally:

   OP1 CODE' OP0.

   This affects how we build the updated constant.  */

static bool
overflow_comparison_p_1 (enum tree_code code, tree op0, tree op1,
		         bool follow_assert_exprs, bool reversed, tree *new_cst)
{
  /* See if this is a relational operation between two SSA_NAMES with
     unsigned, overflow wrapping values.  If so, check it more deeply.  */
  if ((code == LT_EXPR || code == LE_EXPR
       || code == GE_EXPR || code == GT_EXPR)
      && TREE_CODE (op0) == SSA_NAME
      && TREE_CODE (op1) == SSA_NAME
      && INTEGRAL_TYPE_P (TREE_TYPE (op0))
      && TYPE_UNSIGNED (TREE_TYPE (op0))
      && TYPE_OVERFLOW_WRAPS (TREE_TYPE (op0)))
    {
      gimple *op1_def = SSA_NAME_DEF_STMT (op1);

      /* If requested, follow any ASSERT_EXPRs backwards for OP1.  */
      if (follow_assert_exprs)
	{
	  while (gimple_assign_single_p (op1_def)
		 && TREE_CODE (gimple_assign_rhs1 (op1_def)) == ASSERT_EXPR)
	    {
	      op1 = TREE_OPERAND (gimple_assign_rhs1 (op1_def), 0);
	      if (TREE_CODE (op1) != SSA_NAME)
		break;
	      op1_def = SSA_NAME_DEF_STMT (op1);
	    }
	}

      /* Now look at the defining statement of OP1 to see if it adds
	 or subtracts a nonzero constant from another operand.  */
      if (op1_def
	  && is_gimple_assign (op1_def)
	  && gimple_assign_rhs_code (op1_def) == PLUS_EXPR
	  && TREE_CODE (gimple_assign_rhs2 (op1_def)) == INTEGER_CST
	  && !integer_zerop (gimple_assign_rhs2 (op1_def)))
	{
	  tree target = gimple_assign_rhs1 (op1_def);

	  /* If requested, follow ASSERT_EXPRs backwards for op0 looking
	     for one where TARGET appears on the RHS.  */
	  if (follow_assert_exprs)
	    {
	      /* Now see if that "other operand" is op0, following the chain
		 of ASSERT_EXPRs if necessary.  */
	      gimple *op0_def = SSA_NAME_DEF_STMT (op0);
	      while (op0 != target
		     && gimple_assign_single_p (op0_def)
		     && TREE_CODE (gimple_assign_rhs1 (op0_def)) == ASSERT_EXPR)
		{
		  op0 = TREE_OPERAND (gimple_assign_rhs1 (op0_def), 0);
		  if (TREE_CODE (op0) != SSA_NAME)
		    break;
		  op0_def = SSA_NAME_DEF_STMT (op0);
		}
	    }

	  /* If we did not find our target SSA_NAME, then this is not
	     an overflow test.  */
	  if (op0 != target)
	    return false;

	  tree type = TREE_TYPE (op0);
	  wide_int max = wi::max_value (TYPE_PRECISION (type), UNSIGNED);
	  tree inc = gimple_assign_rhs2 (op1_def);
	  if (reversed)
	    *new_cst = wide_int_to_tree (type, max + wi::to_wide (inc));
	  else
	    *new_cst = wide_int_to_tree (type, max - wi::to_wide (inc));
	  return true;
	}
    }
  return false;
}

/* OP0 CODE OP1 is a comparison.  Examine the comparison and potentially
   OP1's defining statement to see if it ultimately has the form
   OP0 CODE (OP0 PLUS INTEGER_CST)

   If so, return TRUE indicating this is an overflow test and store into
   *NEW_CST an updated constant that can be used in a narrowed range test.

   These statements are left as-is in the IL to facilitate discovery of
   {ADD,SUB}_OVERFLOW sequences later in the optimizer pipeline.  But
   the alternate range representation is often useful within VRP.  */

bool
overflow_comparison_p (tree_code code, tree name, tree val,
		       bool use_equiv_p, tree *new_cst)
{
  if (overflow_comparison_p_1 (code, name, val, use_equiv_p, false, new_cst))
    return true;
  return overflow_comparison_p_1 (swap_tree_comparison (code), val, name,
				  use_equiv_p, true, new_cst);
}


/* Try to register an edge assertion for SSA name NAME on edge E for
   the condition COND contributing to the conditional jump pointed to by BSI.
   Invert the condition COND if INVERT is true.  */

static void
register_edge_assert_for_2 (tree name, edge e,
			    enum tree_code cond_code,
			    tree cond_op0, tree cond_op1, bool invert,
			    vec<assert_info> &asserts)
{
  tree val;
  enum tree_code comp_code;

  if (!extract_code_and_val_from_cond_with_ops (name, cond_code,
						cond_op0,
						cond_op1,
						invert, &comp_code, &val))
    return;

  /* Queue the assert.  */
  tree x;
  if (overflow_comparison_p (comp_code, name, val, false, &x))
    {
      enum tree_code new_code = ((comp_code == GT_EXPR || comp_code == GE_EXPR)
				 ? GT_EXPR : LE_EXPR);
      add_assert_info (asserts, name, name, new_code, x);
    }
  add_assert_info (asserts, name, name, comp_code, val);

  /* In the case of NAME <= CST and NAME being defined as
     NAME = (unsigned) NAME2 + CST2 we can assert NAME2 >= -CST2
     and NAME2 <= CST - CST2.  We can do the same for NAME > CST.
     This catches range and anti-range tests.  */
  if ((comp_code == LE_EXPR
       || comp_code == GT_EXPR)
      && TREE_CODE (val) == INTEGER_CST
      && TYPE_UNSIGNED (TREE_TYPE (val)))
    {
      gimple *def_stmt = SSA_NAME_DEF_STMT (name);
      tree cst2 = NULL_TREE, name2 = NULL_TREE, name3 = NULL_TREE;

      /* Extract CST2 from the (optional) addition.  */
      if (is_gimple_assign (def_stmt)
	  && gimple_assign_rhs_code (def_stmt) == PLUS_EXPR)
	{
	  name2 = gimple_assign_rhs1 (def_stmt);
	  cst2 = gimple_assign_rhs2 (def_stmt);
	  if (TREE_CODE (name2) == SSA_NAME
	      && TREE_CODE (cst2) == INTEGER_CST)
	    def_stmt = SSA_NAME_DEF_STMT (name2);
	}

      /* Extract NAME2 from the (optional) sign-changing cast.  */
      if (gimple_assign_cast_p (def_stmt))
	{
	  if (CONVERT_EXPR_CODE_P (gimple_assign_rhs_code (def_stmt))
	      && ! TYPE_UNSIGNED (TREE_TYPE (gimple_assign_rhs1 (def_stmt)))
	      && (TYPE_PRECISION (gimple_expr_type (def_stmt))
		  == TYPE_PRECISION (TREE_TYPE (gimple_assign_rhs1 (def_stmt)))))
	    name3 = gimple_assign_rhs1 (def_stmt);
	}

      /* If name3 is used later, create an ASSERT_EXPR for it.  */
      if (name3 != NULL_TREE
      	  && TREE_CODE (name3) == SSA_NAME
	  && (cst2 == NULL_TREE
	      || TREE_CODE (cst2) == INTEGER_CST)
	  && INTEGRAL_TYPE_P (TREE_TYPE (name3)))
	{
	  tree tmp;

	  /* Build an expression for the range test.  */
	  tmp = build1 (NOP_EXPR, TREE_TYPE (name), name3);
	  if (cst2 != NULL_TREE)
	    tmp = build2 (PLUS_EXPR, TREE_TYPE (name), tmp, cst2);
	  add_assert_info (asserts, name3, tmp, comp_code, val);
	}

      /* If name2 is used later, create an ASSERT_EXPR for it.  */
      if (name2 != NULL_TREE
      	  && TREE_CODE (name2) == SSA_NAME
	  && TREE_CODE (cst2) == INTEGER_CST
	  && INTEGRAL_TYPE_P (TREE_TYPE (name2)))
	{
	  tree tmp;

	  /* Build an expression for the range test.  */
	  tmp = name2;
	  if (TREE_TYPE (name) != TREE_TYPE (name2))
	    tmp = build1 (NOP_EXPR, TREE_TYPE (name), tmp);
	  if (cst2 != NULL_TREE)
	    tmp = build2 (PLUS_EXPR, TREE_TYPE (name), tmp, cst2);
	  add_assert_info (asserts, name2, tmp, comp_code, val);
	}
    }

  /* In the case of post-in/decrement tests like if (i++) ... and uses
     of the in/decremented value on the edge the extra name we want to
     assert for is not on the def chain of the name compared.  Instead
     it is in the set of use stmts.
     Similar cases happen for conversions that were simplified through
     fold_{sign_changed,widened}_comparison.  */
  if ((comp_code == NE_EXPR
       || comp_code == EQ_EXPR)
      && TREE_CODE (val) == INTEGER_CST)
    {
      imm_use_iterator ui;
      gimple *use_stmt;
      FOR_EACH_IMM_USE_STMT (use_stmt, ui, name)
	{
	  if (!is_gimple_assign (use_stmt))
	    continue;

	  /* Cut off to use-stmts that are dominating the predecessor.  */
	  if (!dominated_by_p (CDI_DOMINATORS, e->src, gimple_bb (use_stmt)))
	    continue;

	  tree name2 = gimple_assign_lhs (use_stmt);
	  if (TREE_CODE (name2) != SSA_NAME)
	    continue;

	  enum tree_code code = gimple_assign_rhs_code (use_stmt);
	  tree cst;
	  if (code == PLUS_EXPR
	      || code == MINUS_EXPR)
	    {
	      cst = gimple_assign_rhs2 (use_stmt);
	      if (TREE_CODE (cst) != INTEGER_CST)
		continue;
	      cst = int_const_binop (code, val, cst);
	    }
	  else if (CONVERT_EXPR_CODE_P (code))
	    {
	      /* For truncating conversions we cannot record
		 an inequality.  */
	      if (comp_code == NE_EXPR
		  && (TYPE_PRECISION (TREE_TYPE (name2))
		      < TYPE_PRECISION (TREE_TYPE (name))))
		continue;
	      cst = fold_convert (TREE_TYPE (name2), val);
	    }
	  else
	    continue;

	  if (TREE_OVERFLOW_P (cst))
	    cst = drop_tree_overflow (cst);
	  add_assert_info (asserts, name2, name2, comp_code, cst);
	}
    }
 
  if (TREE_CODE_CLASS (comp_code) == tcc_comparison
      && TREE_CODE (val) == INTEGER_CST)
    {
      gimple *def_stmt = SSA_NAME_DEF_STMT (name);
      tree name2 = NULL_TREE, names[2], cst2 = NULL_TREE;
      tree val2 = NULL_TREE;
      unsigned int prec = TYPE_PRECISION (TREE_TYPE (val));
      wide_int mask = wi::zero (prec);
      unsigned int nprec = prec;
      enum tree_code rhs_code = ERROR_MARK;

      if (is_gimple_assign (def_stmt))
	rhs_code = gimple_assign_rhs_code (def_stmt);

      /* In the case of NAME != CST1 where NAME = A +- CST2 we can
         assert that A != CST1 -+ CST2.  */
      if ((comp_code == EQ_EXPR || comp_code == NE_EXPR)
	  && (rhs_code == PLUS_EXPR || rhs_code == MINUS_EXPR))
	{
	  tree op0 = gimple_assign_rhs1 (def_stmt);
	  tree op1 = gimple_assign_rhs2 (def_stmt);
	  if (TREE_CODE (op0) == SSA_NAME
	      && TREE_CODE (op1) == INTEGER_CST)
	    {
	      enum tree_code reverse_op = (rhs_code == PLUS_EXPR
					   ? MINUS_EXPR : PLUS_EXPR);
	      op1 = int_const_binop (reverse_op, val, op1);
	      if (TREE_OVERFLOW (op1))
		op1 = drop_tree_overflow (op1);
	      add_assert_info (asserts, op0, op0, comp_code, op1);
	    }
	}

      /* Add asserts for NAME cmp CST and NAME being defined
	 as NAME = (int) NAME2.  */
      if (!TYPE_UNSIGNED (TREE_TYPE (val))
	  && (comp_code == LE_EXPR || comp_code == LT_EXPR
	      || comp_code == GT_EXPR || comp_code == GE_EXPR)
	  && gimple_assign_cast_p (def_stmt))
	{
	  name2 = gimple_assign_rhs1 (def_stmt);
	  if (CONVERT_EXPR_CODE_P (rhs_code)
	      && TREE_CODE (name2) == SSA_NAME
	      && INTEGRAL_TYPE_P (TREE_TYPE (name2))
	      && TYPE_UNSIGNED (TREE_TYPE (name2))
	      && prec == TYPE_PRECISION (TREE_TYPE (name2))
	      && (comp_code == LE_EXPR || comp_code == GT_EXPR
		  || !tree_int_cst_equal (val,
					  TYPE_MIN_VALUE (TREE_TYPE (val)))))
	    {
	      tree tmp, cst;
	      enum tree_code new_comp_code = comp_code;

	      cst = fold_convert (TREE_TYPE (name2),
				  TYPE_MIN_VALUE (TREE_TYPE (val)));
	      /* Build an expression for the range test.  */
	      tmp = build2 (PLUS_EXPR, TREE_TYPE (name2), name2, cst);
	      cst = fold_build2 (PLUS_EXPR, TREE_TYPE (name2), cst,
				 fold_convert (TREE_TYPE (name2), val));
	      if (comp_code == LT_EXPR || comp_code == GE_EXPR)
		{
		  new_comp_code = comp_code == LT_EXPR ? LE_EXPR : GT_EXPR;
		  cst = fold_build2 (MINUS_EXPR, TREE_TYPE (name2), cst,
				     build_int_cst (TREE_TYPE (name2), 1));
		}
	      add_assert_info (asserts, name2, tmp, new_comp_code, cst);
	    }
	}

      /* Add asserts for NAME cmp CST and NAME being defined as
	 NAME = NAME2 >> CST2.

	 Extract CST2 from the right shift.  */
      if (rhs_code == RSHIFT_EXPR)
	{
	  name2 = gimple_assign_rhs1 (def_stmt);
	  cst2 = gimple_assign_rhs2 (def_stmt);
	  if (TREE_CODE (name2) == SSA_NAME
	      && tree_fits_uhwi_p (cst2)
	      && INTEGRAL_TYPE_P (TREE_TYPE (name2))
	      && IN_RANGE (tree_to_uhwi (cst2), 1, prec - 1)
	      && type_has_mode_precision_p (TREE_TYPE (val)))
	    {
	      mask = wi::mask (tree_to_uhwi (cst2), false, prec);
	      val2 = fold_binary (LSHIFT_EXPR, TREE_TYPE (val), val, cst2);
	    }
	}
      if (val2 != NULL_TREE
	  && TREE_CODE (val2) == INTEGER_CST
	  && simple_cst_equal (fold_build2 (RSHIFT_EXPR,
					    TREE_TYPE (val),
					    val2, cst2), val))
	{
	  enum tree_code new_comp_code = comp_code;
	  tree tmp, new_val;

	  tmp = name2;
	  if (comp_code == EQ_EXPR || comp_code == NE_EXPR)
	    {
	      if (!TYPE_UNSIGNED (TREE_TYPE (val)))
		{
		  tree type = build_nonstandard_integer_type (prec, 1);
		  tmp = build1 (NOP_EXPR, type, name2);
		  val2 = fold_convert (type, val2);
		}
	      tmp = fold_build2 (MINUS_EXPR, TREE_TYPE (tmp), tmp, val2);
	      new_val = wide_int_to_tree (TREE_TYPE (tmp), mask);
	      new_comp_code = comp_code == EQ_EXPR ? LE_EXPR : GT_EXPR;
	    }
	  else if (comp_code == LT_EXPR || comp_code == GE_EXPR)
	    {
	      wide_int minval
		= wi::min_value (prec, TYPE_SIGN (TREE_TYPE (val)));
	      new_val = val2;
	      if (minval == wi::to_wide (new_val))
		new_val = NULL_TREE;
	    }
	  else
	    {
	      wide_int maxval
		= wi::max_value (prec, TYPE_SIGN (TREE_TYPE (val)));
	      mask |= wi::to_wide (val2);
	      if (wi::eq_p (mask, maxval))
		new_val = NULL_TREE;
	      else
		new_val = wide_int_to_tree (TREE_TYPE (val2), mask);
	    }

	  if (new_val)
	    add_assert_info (asserts, name2, tmp, new_comp_code, new_val);
	}

      /* If we have a conversion that doesn't change the value of the source
         simply register the same assert for it.  */
      if (CONVERT_EXPR_CODE_P (rhs_code))
	{
	  wide_int rmin, rmax;
	  tree rhs1 = gimple_assign_rhs1 (def_stmt);
	  if (INTEGRAL_TYPE_P (TREE_TYPE (rhs1))
	      && TREE_CODE (rhs1) == SSA_NAME
	      /* Make sure the relation preserves the upper/lower boundary of
	         the range conservatively.  */
	      && (comp_code == NE_EXPR
		  || comp_code == EQ_EXPR
		  || (TYPE_SIGN (TREE_TYPE (name))
		      == TYPE_SIGN (TREE_TYPE (rhs1)))
		  || ((comp_code == LE_EXPR
		       || comp_code == LT_EXPR)
		      && !TYPE_UNSIGNED (TREE_TYPE (rhs1)))
		  || ((comp_code == GE_EXPR
		       || comp_code == GT_EXPR)
		      && TYPE_UNSIGNED (TREE_TYPE (rhs1))))
	      /* And the conversion does not alter the value we compare
	         against and all values in rhs1 can be represented in
		 the converted to type.  */
	      && int_fits_type_p (val, TREE_TYPE (rhs1))
	      && ((TYPE_PRECISION (TREE_TYPE (name))
		   > TYPE_PRECISION (TREE_TYPE (rhs1)))
		  || (get_range_info (rhs1, &rmin, &rmax) == VR_RANGE
		      && wi::fits_to_tree_p (rmin, TREE_TYPE (name))
		      && wi::fits_to_tree_p (rmax, TREE_TYPE (name)))))
	    add_assert_info (asserts, rhs1, rhs1,
		 	     comp_code, fold_convert (TREE_TYPE (rhs1), val));
	}

      /* Add asserts for NAME cmp CST and NAME being defined as
	 NAME = NAME2 & CST2.

	 Extract CST2 from the and.

	 Also handle
	 NAME = (unsigned) NAME2;
	 casts where NAME's type is unsigned and has smaller precision
	 than NAME2's type as if it was NAME = NAME2 & MASK.  */
      names[0] = NULL_TREE;
      names[1] = NULL_TREE;
      cst2 = NULL_TREE;
      if (rhs_code == BIT_AND_EXPR
	  || (CONVERT_EXPR_CODE_P (rhs_code)
	      && INTEGRAL_TYPE_P (TREE_TYPE (val))
	      && TYPE_UNSIGNED (TREE_TYPE (val))
	      && TYPE_PRECISION (TREE_TYPE (gimple_assign_rhs1 (def_stmt)))
		 > prec))
	{
	  name2 = gimple_assign_rhs1 (def_stmt);
	  if (rhs_code == BIT_AND_EXPR)
	    cst2 = gimple_assign_rhs2 (def_stmt);
	  else
	    {
	      cst2 = TYPE_MAX_VALUE (TREE_TYPE (val));
	      nprec = TYPE_PRECISION (TREE_TYPE (name2));
	    }
	  if (TREE_CODE (name2) == SSA_NAME
	      && INTEGRAL_TYPE_P (TREE_TYPE (name2))
	      && TREE_CODE (cst2) == INTEGER_CST
	      && !integer_zerop (cst2)
	      && (nprec > 1
		  || TYPE_UNSIGNED (TREE_TYPE (val))))
	    {
	      gimple *def_stmt2 = SSA_NAME_DEF_STMT (name2);
	      if (gimple_assign_cast_p (def_stmt2))
		{
		  names[1] = gimple_assign_rhs1 (def_stmt2);
		  if (!CONVERT_EXPR_CODE_P (gimple_assign_rhs_code (def_stmt2))
		      || TREE_CODE (names[1]) != SSA_NAME
		      || !INTEGRAL_TYPE_P (TREE_TYPE (names[1]))
		      || (TYPE_PRECISION (TREE_TYPE (name2))
			  != TYPE_PRECISION (TREE_TYPE (names[1]))))
		    names[1] = NULL_TREE;
		}
	      names[0] = name2;
	    }
	}
      if (names[0] || names[1])
	{
	  wide_int minv, maxv, valv, cst2v;
	  wide_int tem, sgnbit;
	  bool valid_p = false, valn, cst2n;
	  enum tree_code ccode = comp_code;

	  valv = wide_int::from (wi::to_wide (val), nprec, UNSIGNED);
	  cst2v = wide_int::from (wi::to_wide (cst2), nprec, UNSIGNED);
	  valn = wi::neg_p (valv, TYPE_SIGN (TREE_TYPE (val)));
	  cst2n = wi::neg_p (cst2v, TYPE_SIGN (TREE_TYPE (val)));
	  /* If CST2 doesn't have most significant bit set,
	     but VAL is negative, we have comparison like
	     if ((x & 0x123) > -4) (always true).  Just give up.  */
	  if (!cst2n && valn)
	    ccode = ERROR_MARK;
	  if (cst2n)
	    sgnbit = wi::set_bit_in_zero (nprec - 1, nprec);
	  else
	    sgnbit = wi::zero (nprec);
	  minv = valv & cst2v;
	  switch (ccode)
	    {
	    case EQ_EXPR:
	      /* Minimum unsigned value for equality is VAL & CST2
		 (should be equal to VAL, otherwise we probably should
		 have folded the comparison into false) and
		 maximum unsigned value is VAL | ~CST2.  */
	      maxv = valv | ~cst2v;
	      valid_p = true;
	      break;

	    case NE_EXPR:
	      tem = valv | ~cst2v;
	      /* If VAL is 0, handle (X & CST2) != 0 as (X & CST2) > 0U.  */
	      if (valv == 0)
		{
		  cst2n = false;
		  sgnbit = wi::zero (nprec);
		  goto gt_expr;
		}
	      /* If (VAL | ~CST2) is all ones, handle it as
		 (X & CST2) < VAL.  */
	      if (tem == -1)
		{
		  cst2n = false;
		  valn = false;
		  sgnbit = wi::zero (nprec);
		  goto lt_expr;
		}
	      if (!cst2n && wi::neg_p (cst2v))
		sgnbit = wi::set_bit_in_zero (nprec - 1, nprec);
	      if (sgnbit != 0)
		{
		  if (valv == sgnbit)
		    {
		      cst2n = true;
		      valn = true;
		      goto gt_expr;
		    }
		  if (tem == wi::mask (nprec - 1, false, nprec))
		    {
		      cst2n = true;
		      goto lt_expr;
		    }
		  if (!cst2n)
		    sgnbit = wi::zero (nprec);
		}
	      break;

	    case GE_EXPR:
	      /* Minimum unsigned value for >= if (VAL & CST2) == VAL
		 is VAL and maximum unsigned value is ~0.  For signed
		 comparison, if CST2 doesn't have most significant bit
		 set, handle it similarly.  If CST2 has MSB set,
		 the minimum is the same, and maximum is ~0U/2.  */
	      if (minv != valv)
		{
		  /* If (VAL & CST2) != VAL, X & CST2 can't be equal to
		     VAL.  */
		  minv = masked_increment (valv, cst2v, sgnbit, nprec);
		  if (minv == valv)
		    break;
		}
	      maxv = wi::mask (nprec - (cst2n ? 1 : 0), false, nprec);
	      valid_p = true;
	      break;

	    case GT_EXPR:
	    gt_expr:
	      /* Find out smallest MINV where MINV > VAL
		 && (MINV & CST2) == MINV, if any.  If VAL is signed and
		 CST2 has MSB set, compute it biased by 1 << (nprec - 1).  */
	      minv = masked_increment (valv, cst2v, sgnbit, nprec);
	      if (minv == valv)
		break;
	      maxv = wi::mask (nprec - (cst2n ? 1 : 0), false, nprec);
	      valid_p = true;
	      break;

	    case LE_EXPR:
	      /* Minimum unsigned value for <= is 0 and maximum
		 unsigned value is VAL | ~CST2 if (VAL & CST2) == VAL.
		 Otherwise, find smallest VAL2 where VAL2 > VAL
		 && (VAL2 & CST2) == VAL2 and use (VAL2 - 1) | ~CST2
		 as maximum.
		 For signed comparison, if CST2 doesn't have most
		 significant bit set, handle it similarly.  If CST2 has
		 MSB set, the maximum is the same and minimum is INT_MIN.  */
	      if (minv == valv)
		maxv = valv;
	      else
		{
		  maxv = masked_increment (valv, cst2v, sgnbit, nprec);
		  if (maxv == valv)
		    break;
		  maxv -= 1;
		}
	      maxv |= ~cst2v;
	      minv = sgnbit;
	      valid_p = true;
	      break;

	    case LT_EXPR:
	    lt_expr:
	      /* Minimum unsigned value for < is 0 and maximum
		 unsigned value is (VAL-1) | ~CST2 if (VAL & CST2) == VAL.
		 Otherwise, find smallest VAL2 where VAL2 > VAL
		 && (VAL2 & CST2) == VAL2 and use (VAL2 - 1) | ~CST2
		 as maximum.
		 For signed comparison, if CST2 doesn't have most
		 significant bit set, handle it similarly.  If CST2 has
		 MSB set, the maximum is the same and minimum is INT_MIN.  */
	      if (minv == valv)
		{
		  if (valv == sgnbit)
		    break;
		  maxv = valv;
		}
	      else
		{
		  maxv = masked_increment (valv, cst2v, sgnbit, nprec);
		  if (maxv == valv)
		    break;
		}
	      maxv -= 1;
	      maxv |= ~cst2v;
	      minv = sgnbit;
	      valid_p = true;
	      break;

	    default:
	      break;
	    }
	  if (valid_p
	      && (maxv - minv) != -1)
	    {
	      tree tmp, new_val, type;
	      int i;

	      for (i = 0; i < 2; i++)
		if (names[i])
		  {
		    wide_int maxv2 = maxv;
		    tmp = names[i];
		    type = TREE_TYPE (names[i]);
		    if (!TYPE_UNSIGNED (type))
		      {
			type = build_nonstandard_integer_type (nprec, 1);
			tmp = build1 (NOP_EXPR, type, names[i]);
		      }
		    if (minv != 0)
		      {
			tmp = build2 (PLUS_EXPR, type, tmp,
				      wide_int_to_tree (type, -minv));
			maxv2 = maxv - minv;
		      }
		    new_val = wide_int_to_tree (type, maxv2);
		    add_assert_info (asserts, names[i], tmp, LE_EXPR, new_val);
		  }
	    }
	}
    }
}

/* OP is an operand of a truth value expression which is known to have
   a particular value.  Register any asserts for OP and for any
   operands in OP's defining statement.

   If CODE is EQ_EXPR, then we want to register OP is zero (false),
   if CODE is NE_EXPR, then we want to register OP is nonzero (true).   */

static void
register_edge_assert_for_1 (tree op, enum tree_code code,
			    edge e, vec<assert_info> &asserts)
{
  gimple *op_def;
  tree val;
  enum tree_code rhs_code;

  /* We only care about SSA_NAMEs.  */
  if (TREE_CODE (op) != SSA_NAME)
    return;

  /* We know that OP will have a zero or nonzero value.  */
  val = build_int_cst (TREE_TYPE (op), 0);
  add_assert_info (asserts, op, op, code, val);

  /* Now look at how OP is set.  If it's set from a comparison,
     a truth operation or some bit operations, then we may be able
     to register information about the operands of that assignment.  */
  op_def = SSA_NAME_DEF_STMT (op);
  if (gimple_code (op_def) != GIMPLE_ASSIGN)
    return;

  rhs_code = gimple_assign_rhs_code (op_def);

  if (TREE_CODE_CLASS (rhs_code) == tcc_comparison)
    {
      bool invert = (code == EQ_EXPR ? true : false);
      tree op0 = gimple_assign_rhs1 (op_def);
      tree op1 = gimple_assign_rhs2 (op_def);

      if (TREE_CODE (op0) == SSA_NAME)
        register_edge_assert_for_2 (op0, e, rhs_code, op0, op1, invert, asserts);
      if (TREE_CODE (op1) == SSA_NAME)
        register_edge_assert_for_2 (op1, e, rhs_code, op0, op1, invert, asserts);
    }
  else if ((code == NE_EXPR
	    && gimple_assign_rhs_code (op_def) == BIT_AND_EXPR)
	   || (code == EQ_EXPR
	       && gimple_assign_rhs_code (op_def) == BIT_IOR_EXPR))
    {
      /* Recurse on each operand.  */
      tree op0 = gimple_assign_rhs1 (op_def);
      tree op1 = gimple_assign_rhs2 (op_def);
      if (TREE_CODE (op0) == SSA_NAME
	  && has_single_use (op0))
	register_edge_assert_for_1 (op0, code, e, asserts);
      if (TREE_CODE (op1) == SSA_NAME
	  && has_single_use (op1))
	register_edge_assert_for_1 (op1, code, e, asserts);
    }
  else if (gimple_assign_rhs_code (op_def) == BIT_NOT_EXPR
	   && TYPE_PRECISION (TREE_TYPE (gimple_assign_lhs (op_def))) == 1)
    {
      /* Recurse, flipping CODE.  */
      code = invert_tree_comparison (code, false);
      register_edge_assert_for_1 (gimple_assign_rhs1 (op_def), code, e, asserts);
    }
  else if (gimple_assign_rhs_code (op_def) == SSA_NAME)
    {
      /* Recurse through the copy.  */
      register_edge_assert_for_1 (gimple_assign_rhs1 (op_def), code, e, asserts);
    }
  else if (CONVERT_EXPR_CODE_P (gimple_assign_rhs_code (op_def)))
    {
      /* Recurse through the type conversion, unless it is a narrowing
	 conversion or conversion from non-integral type.  */
      tree rhs = gimple_assign_rhs1 (op_def);
      if (INTEGRAL_TYPE_P (TREE_TYPE (rhs))
	  && (TYPE_PRECISION (TREE_TYPE (rhs))
	      <= TYPE_PRECISION (TREE_TYPE (op))))
	register_edge_assert_for_1 (rhs, code, e, asserts);
    }
}

/* Check if comparison
     NAME COND_OP INTEGER_CST
   has a form of
     (X & 11...100..0) COND_OP XX...X00...0
   Such comparison can yield assertions like
     X >= XX...X00...0
     X <= XX...X11...1
   in case of COND_OP being EQ_EXPR or
     X < XX...X00...0
     X > XX...X11...1
   in case of NE_EXPR.  */

static bool
is_masked_range_test (tree name, tree valt, enum tree_code cond_code,
		      tree *new_name, tree *low, enum tree_code *low_code,
		      tree *high, enum tree_code *high_code)
{
  gimple *def_stmt = SSA_NAME_DEF_STMT (name);

  if (!is_gimple_assign (def_stmt)
      || gimple_assign_rhs_code (def_stmt) != BIT_AND_EXPR)
    return false;

  tree t = gimple_assign_rhs1 (def_stmt);
  tree maskt = gimple_assign_rhs2 (def_stmt);
  if (TREE_CODE (t) != SSA_NAME || TREE_CODE (maskt) != INTEGER_CST)
    return false;

  wi::tree_to_wide_ref mask = wi::to_wide (maskt);
  wide_int inv_mask = ~mask;
  /* Must have been removed by now so don't bother optimizing.  */
  if (mask == 0 || inv_mask == 0)
    return false;

  /* Assume VALT is INTEGER_CST.  */
  wi::tree_to_wide_ref val = wi::to_wide (valt);

  if ((inv_mask & (inv_mask + 1)) != 0
      || (val & mask) != val)
    return false;

  bool is_range = cond_code == EQ_EXPR;

  tree type = TREE_TYPE (t);
  wide_int min = wi::min_value (type),
    max = wi::max_value (type);

  if (is_range)
    {
      *low_code = val == min ? ERROR_MARK : GE_EXPR;
      *high_code = val == max ? ERROR_MARK : LE_EXPR;
    }
  else
    {
      /* We can still generate assertion if one of alternatives
	 is known to always be false.  */
      if (val == min)
	{
	  *low_code = (enum tree_code) 0;
	  *high_code = GT_EXPR;
	}
      else if ((val | inv_mask) == max)
	{
	  *low_code = LT_EXPR;
	  *high_code = (enum tree_code) 0;
	}
      else
	return false;
    }

  *new_name = t;
  *low = wide_int_to_tree (type, val);
  *high = wide_int_to_tree (type, val | inv_mask);

  return true;
}

/* Try to register an edge assertion for SSA name NAME on edge E for
   the condition COND contributing to the conditional jump pointed to by
   SI.  */

void
register_edge_assert_for (tree name, edge e,
			  enum tree_code cond_code, tree cond_op0,
			  tree cond_op1, vec<assert_info> &asserts)
{
  tree val;
  enum tree_code comp_code;
  bool is_else_edge = (e->flags & EDGE_FALSE_VALUE) != 0;

  /* Do not attempt to infer anything in names that flow through
     abnormal edges.  */
  if (SSA_NAME_OCCURS_IN_ABNORMAL_PHI (name))
    return;

  if (!extract_code_and_val_from_cond_with_ops (name, cond_code,
						cond_op0, cond_op1,
						is_else_edge,
						&comp_code, &val))
    return;

  /* Register ASSERT_EXPRs for name.  */
  register_edge_assert_for_2 (name, e, cond_code, cond_op0,
			      cond_op1, is_else_edge, asserts);


  /* If COND is effectively an equality test of an SSA_NAME against
     the value zero or one, then we may be able to assert values
     for SSA_NAMEs which flow into COND.  */

  /* In the case of NAME == 1 or NAME != 0, for BIT_AND_EXPR defining
     statement of NAME we can assert both operands of the BIT_AND_EXPR
     have nonzero value.  */
  if (((comp_code == EQ_EXPR && integer_onep (val))
       || (comp_code == NE_EXPR && integer_zerop (val))))
    {
      gimple *def_stmt = SSA_NAME_DEF_STMT (name);

      if (is_gimple_assign (def_stmt)
	  && gimple_assign_rhs_code (def_stmt) == BIT_AND_EXPR)
	{
	  tree op0 = gimple_assign_rhs1 (def_stmt);
	  tree op1 = gimple_assign_rhs2 (def_stmt);
	  register_edge_assert_for_1 (op0, NE_EXPR, e, asserts);
	  register_edge_assert_for_1 (op1, NE_EXPR, e, asserts);
	}
    }

  /* In the case of NAME == 0 or NAME != 1, for BIT_IOR_EXPR defining
     statement of NAME we can assert both operands of the BIT_IOR_EXPR
     have zero value.  */
  if (((comp_code == EQ_EXPR && integer_zerop (val))
       || (comp_code == NE_EXPR && integer_onep (val))))
    {
      gimple *def_stmt = SSA_NAME_DEF_STMT (name);

      /* For BIT_IOR_EXPR only if NAME == 0 both operands have
	 necessarily zero value, or if type-precision is one.  */
      if (is_gimple_assign (def_stmt)
	  && (gimple_assign_rhs_code (def_stmt) == BIT_IOR_EXPR
	      && (TYPE_PRECISION (TREE_TYPE (name)) == 1
	          || comp_code == EQ_EXPR)))
	{
	  tree op0 = gimple_assign_rhs1 (def_stmt);
	  tree op1 = gimple_assign_rhs2 (def_stmt);
	  register_edge_assert_for_1 (op0, EQ_EXPR, e, asserts);
	  register_edge_assert_for_1 (op1, EQ_EXPR, e, asserts);
	}
    }

  /* Sometimes we can infer ranges from (NAME & MASK) == VALUE.  */
  if ((comp_code == EQ_EXPR || comp_code == NE_EXPR)
      && TREE_CODE (val) == INTEGER_CST)
    {
      enum tree_code low_code, high_code;
      tree low, high;
      if (is_masked_range_test (name, val, comp_code, &name, &low,
				&low_code, &high, &high_code))
	{
	  if (low_code != ERROR_MARK)
	    register_edge_assert_for_2 (name, e, low_code, name,
					low, /*invert*/false, asserts);
	  if (high_code != ERROR_MARK)
	    register_edge_assert_for_2 (name, e, high_code, name,
					high, /*invert*/false, asserts);
	}
    }
}

/* Finish found ASSERTS for E and register them at GSI.  */

static void
finish_register_edge_assert_for (edge e, gimple_stmt_iterator gsi,
				 vec<assert_info> &asserts)
{
  for (unsigned i = 0; i < asserts.length (); ++i)
    /* Only register an ASSERT_EXPR if NAME was found in the sub-graph
       reachable from E.  */
    if (live_on_edge (e, asserts[i].name))
      register_new_assert_for (asserts[i].name, asserts[i].expr,
			       asserts[i].comp_code, asserts[i].val,
			       NULL, e, gsi);
}



/* Determine whether the outgoing edges of BB should receive an
   ASSERT_EXPR for each of the operands of BB's LAST statement.
   The last statement of BB must be a COND_EXPR.

   If any of the sub-graphs rooted at BB have an interesting use of
   the predicate operands, an assert location node is added to the
   list of assertions for the corresponding operands.  */

static void
find_conditional_asserts (basic_block bb, gcond *last)
{
  gimple_stmt_iterator bsi;
  tree op;
  edge_iterator ei;
  edge e;
  ssa_op_iter iter;

  bsi = gsi_for_stmt (last);

  /* Look for uses of the operands in each of the sub-graphs
     rooted at BB.  We need to check each of the outgoing edges
     separately, so that we know what kind of ASSERT_EXPR to
     insert.  */
  FOR_EACH_EDGE (e, ei, bb->succs)
    {
      if (e->dest == bb)
	continue;

      /* Register the necessary assertions for each operand in the
	 conditional predicate.  */
      auto_vec<assert_info, 8> asserts;
      FOR_EACH_SSA_TREE_OPERAND (op, last, iter, SSA_OP_USE)
	register_edge_assert_for (op, e,
				  gimple_cond_code (last),
				  gimple_cond_lhs (last),
				  gimple_cond_rhs (last), asserts);
      finish_register_edge_assert_for (e, bsi, asserts);
    }
}

struct case_info
{
  tree expr;
  basic_block bb;
};

/* Compare two case labels sorting first by the destination bb index
   and then by the case value.  */

static int
compare_case_labels (const void *p1, const void *p2)
{
  const struct case_info *ci1 = (const struct case_info *) p1;
  const struct case_info *ci2 = (const struct case_info *) p2;
  int idx1 = ci1->bb->index;
  int idx2 = ci2->bb->index;

  if (idx1 < idx2)
    return -1;
  else if (idx1 == idx2)
    {
      /* Make sure the default label is first in a group.  */
      if (!CASE_LOW (ci1->expr))
	return -1;
      else if (!CASE_LOW (ci2->expr))
	return 1;
      else
	return tree_int_cst_compare (CASE_LOW (ci1->expr),
				     CASE_LOW (ci2->expr));
    }
  else
    return 1;
}

/* Determine whether the outgoing edges of BB should receive an
   ASSERT_EXPR for each of the operands of BB's LAST statement.
   The last statement of BB must be a SWITCH_EXPR.

   If any of the sub-graphs rooted at BB have an interesting use of
   the predicate operands, an assert location node is added to the
   list of assertions for the corresponding operands.  */

static void
find_switch_asserts (basic_block bb, gswitch *last)
{
  gimple_stmt_iterator bsi;
  tree op;
  edge e;
  struct case_info *ci;
  size_t n = gimple_switch_num_labels (last);
#if GCC_VERSION >= 4000
  unsigned int idx;
#else
  /* Work around GCC 3.4 bug (PR 37086).  */
  volatile unsigned int idx;
#endif

  bsi = gsi_for_stmt (last);
  op = gimple_switch_index (last);
  if (TREE_CODE (op) != SSA_NAME)
    return;

  /* Build a vector of case labels sorted by destination label.  */
  ci = XNEWVEC (struct case_info, n);
  for (idx = 0; idx < n; ++idx)
    {
      ci[idx].expr = gimple_switch_label (last, idx);
      ci[idx].bb = label_to_block (cfun, CASE_LABEL (ci[idx].expr));
    }
  edge default_edge = find_edge (bb, ci[0].bb);
  qsort (ci, n, sizeof (struct case_info), compare_case_labels);

  for (idx = 0; idx < n; ++idx)
    {
      tree min, max;
      tree cl = ci[idx].expr;
      basic_block cbb = ci[idx].bb;

      min = CASE_LOW (cl);
      max = CASE_HIGH (cl);

      /* If there are multiple case labels with the same destination
	 we need to combine them to a single value range for the edge.  */
      if (idx + 1 < n && cbb == ci[idx + 1].bb)
	{
	  /* Skip labels until the last of the group.  */
	  do {
	    ++idx;
	  } while (idx < n && cbb == ci[idx].bb);
	  --idx;

	  /* Pick up the maximum of the case label range.  */
	  if (CASE_HIGH (ci[idx].expr))
	    max = CASE_HIGH (ci[idx].expr);
	  else
	    max = CASE_LOW (ci[idx].expr);
	}

      /* Can't extract a useful assertion out of a range that includes the
	 default label.  */
      if (min == NULL_TREE)
	continue;

      /* Find the edge to register the assert expr on.  */
      e = find_edge (bb, cbb);

      /* Register the necessary assertions for the operand in the
	 SWITCH_EXPR.  */
      auto_vec<assert_info, 8> asserts;
      register_edge_assert_for (op, e,
				max ? GE_EXPR : EQ_EXPR,
				op, fold_convert (TREE_TYPE (op), min),
				asserts);
      if (max)
	register_edge_assert_for (op, e, LE_EXPR, op,
				  fold_convert (TREE_TYPE (op), max),
				  asserts);
      finish_register_edge_assert_for (e, bsi, asserts);
    }

  XDELETEVEC (ci);

  if (!live_on_edge (default_edge, op))
    return;

  /* Now register along the default label assertions that correspond to the
     anti-range of each label.  */
  int insertion_limit = PARAM_VALUE (PARAM_MAX_VRP_SWITCH_ASSERTIONS);
  if (insertion_limit == 0)
    return;

  /* We can't do this if the default case shares a label with another case.  */
  tree default_cl = gimple_switch_default_label (last);
  for (idx = 1; idx < n; idx++)
    {
      tree min, max;
      tree cl = gimple_switch_label (last, idx);
      if (CASE_LABEL (cl) == CASE_LABEL (default_cl))
	continue;

      min = CASE_LOW (cl);
      max = CASE_HIGH (cl);

      /* Combine contiguous case ranges to reduce the number of assertions
	 to insert.  */
      for (idx = idx + 1; idx < n; idx++)
	{
	  tree next_min, next_max;
	  tree next_cl = gimple_switch_label (last, idx);
	  if (CASE_LABEL (next_cl) == CASE_LABEL (default_cl))
	    break;

	  next_min = CASE_LOW (next_cl);
	  next_max = CASE_HIGH (next_cl);

	  wide_int difference = (wi::to_wide (next_min)
				 - wi::to_wide (max ? max : min));
	  if (wi::eq_p (difference, 1))
	    max = next_max ? next_max : next_min;
	  else
	    break;
	}
      idx--;

      if (max == NULL_TREE)
	{
	  /* Register the assertion OP != MIN.  */
	  auto_vec<assert_info, 8> asserts;
	  min = fold_convert (TREE_TYPE (op), min);
	  register_edge_assert_for (op, default_edge, NE_EXPR, op, min,
				    asserts);
	  finish_register_edge_assert_for (default_edge, bsi, asserts);
	}
      else
	{
	  /* Register the assertion (unsigned)OP - MIN > (MAX - MIN),
	     which will give OP the anti-range ~[MIN,MAX].  */
	  tree uop = fold_convert (unsigned_type_for (TREE_TYPE (op)), op);
	  min = fold_convert (TREE_TYPE (uop), min);
	  max = fold_convert (TREE_TYPE (uop), max);

	  tree lhs = fold_build2 (MINUS_EXPR, TREE_TYPE (uop), uop, min);
	  tree rhs = int_const_binop (MINUS_EXPR, max, min);
	  register_new_assert_for (op, lhs, GT_EXPR, rhs,
				   NULL, default_edge, bsi);
	}

      if (--insertion_limit == 0)
	break;
    }
}


/* Traverse all the statements in block BB looking for statements that
   may generate useful assertions for the SSA names in their operand.
   If a statement produces a useful assertion A for name N_i, then the
   list of assertions already generated for N_i is scanned to
   determine if A is actually needed.

   If N_i already had the assertion A at a location dominating the
   current location, then nothing needs to be done.  Otherwise, the
   new location for A is recorded instead.

   1- For every statement S in BB, all the variables used by S are
      added to bitmap FOUND_IN_SUBGRAPH.

   2- If statement S uses an operand N in a way that exposes a known
      value range for N, then if N was not already generated by an
      ASSERT_EXPR, create a new assert location for N.  For instance,
      if N is a pointer and the statement dereferences it, we can
      assume that N is not NULL.

   3- COND_EXPRs are a special case of #2.  We can derive range
      information from the predicate but need to insert different
      ASSERT_EXPRs for each of the sub-graphs rooted at the
      conditional block.  If the last statement of BB is a conditional
      expression of the form 'X op Y', then

      a) Remove X and Y from the set FOUND_IN_SUBGRAPH.

      b) If the conditional is the only entry point to the sub-graph
	 corresponding to the THEN_CLAUSE, recurse into it.  On
	 return, if X and/or Y are marked in FOUND_IN_SUBGRAPH, then
	 an ASSERT_EXPR is added for the corresponding variable.

      c) Repeat step (b) on the ELSE_CLAUSE.

      d) Mark X and Y in FOUND_IN_SUBGRAPH.

      For instance,

	    if (a == 9)
	      b = a;
	    else
	      b = c + 1;

      In this case, an assertion on the THEN clause is useful to
      determine that 'a' is always 9 on that edge.  However, an assertion
      on the ELSE clause would be unnecessary.

   4- If BB does not end in a conditional expression, then we recurse
      into BB's dominator children.

   At the end of the recursive traversal, every SSA name will have a
   list of locations where ASSERT_EXPRs should be added.  When a new
   location for name N is found, it is registered by calling
   register_new_assert_for.  That function keeps track of all the
   registered assertions to prevent adding unnecessary assertions.
   For instance, if a pointer P_4 is dereferenced more than once in a
   dominator tree, only the location dominating all the dereference of
   P_4 will receive an ASSERT_EXPR.  */

static void
find_assert_locations_1 (basic_block bb, sbitmap live)
{
  gimple *last;

  last = last_stmt (bb);

  /* If BB's last statement is a conditional statement involving integer
     operands, determine if we need to add ASSERT_EXPRs.  */
  if (last
      && gimple_code (last) == GIMPLE_COND
      && !fp_predicate (last)
      && !ZERO_SSA_OPERANDS (last, SSA_OP_USE))
    find_conditional_asserts (bb, as_a <gcond *> (last));

  /* If BB's last statement is a switch statement involving integer
     operands, determine if we need to add ASSERT_EXPRs.  */
  if (last
      && gimple_code (last) == GIMPLE_SWITCH
      && !ZERO_SSA_OPERANDS (last, SSA_OP_USE))
    find_switch_asserts (bb, as_a <gswitch *> (last));

  /* Traverse all the statements in BB marking used names and looking
     for statements that may infer assertions for their used operands.  */
  for (gimple_stmt_iterator si = gsi_last_bb (bb); !gsi_end_p (si);
       gsi_prev (&si))
    {
      gimple *stmt;
      tree op;
      ssa_op_iter i;

      stmt = gsi_stmt (si);

      if (is_gimple_debug (stmt))
	continue;

      /* See if we can derive an assertion for any of STMT's operands.  */
      FOR_EACH_SSA_TREE_OPERAND (op, stmt, i, SSA_OP_USE)
	{
	  tree value;
	  enum tree_code comp_code;

	  /* If op is not live beyond this stmt, do not bother to insert
	     asserts for it.  */
	  if (!bitmap_bit_p (live, SSA_NAME_VERSION (op)))
	    continue;

	  /* If OP is used in such a way that we can infer a value
	     range for it, and we don't find a previous assertion for
	     it, create a new assertion location node for OP.  */
	  if (infer_value_range (stmt, op, &comp_code, &value))
	    {
	      /* If we are able to infer a nonzero value range for OP,
		 then walk backwards through the use-def chain to see if OP
		 was set via a typecast.

		 If so, then we can also infer a nonzero value range
		 for the operand of the NOP_EXPR.  */
	      if (comp_code == NE_EXPR && integer_zerop (value))
		{
		  tree t = op;
		  gimple *def_stmt = SSA_NAME_DEF_STMT (t);

		  while (is_gimple_assign (def_stmt)
			 && CONVERT_EXPR_CODE_P
			     (gimple_assign_rhs_code (def_stmt))
			 && TREE_CODE
			     (gimple_assign_rhs1 (def_stmt)) == SSA_NAME
			 && POINTER_TYPE_P
			     (TREE_TYPE (gimple_assign_rhs1 (def_stmt))))
		    {
		      t = gimple_assign_rhs1 (def_stmt);
		      def_stmt = SSA_NAME_DEF_STMT (t);

		      /* Note we want to register the assert for the
			 operand of the NOP_EXPR after SI, not after the
			 conversion.  */
		      if (bitmap_bit_p (live, SSA_NAME_VERSION (t)))
			register_new_assert_for (t, t, comp_code, value,
						 bb, NULL, si);
		    }
		}

	      register_new_assert_for (op, op, comp_code, value, bb, NULL, si);
	    }
	}

      /* Update live.  */
      FOR_EACH_SSA_TREE_OPERAND (op, stmt, i, SSA_OP_USE)
	bitmap_set_bit (live, SSA_NAME_VERSION (op));
      FOR_EACH_SSA_TREE_OPERAND (op, stmt, i, SSA_OP_DEF)
	bitmap_clear_bit (live, SSA_NAME_VERSION (op));
    }

  /* Traverse all PHI nodes in BB, updating live.  */
  for (gphi_iterator si = gsi_start_phis (bb); !gsi_end_p (si);
       gsi_next (&si))
    {
      use_operand_p arg_p;
      ssa_op_iter i;
      gphi *phi = si.phi ();
      tree res = gimple_phi_result (phi);

      if (virtual_operand_p (res))
	continue;

      FOR_EACH_PHI_ARG (arg_p, phi, i, SSA_OP_USE)
	{
	  tree arg = USE_FROM_PTR (arg_p);
	  if (TREE_CODE (arg) == SSA_NAME)
	    bitmap_set_bit (live, SSA_NAME_VERSION (arg));
	}

      bitmap_clear_bit (live, SSA_NAME_VERSION (res));
    }
}

/* Do an RPO walk over the function computing SSA name liveness
   on-the-fly and deciding on assert expressions to insert.  */

static void
find_assert_locations (void)
{
  int *rpo = XNEWVEC (int, last_basic_block_for_fn (cfun));
  int *bb_rpo = XNEWVEC (int, last_basic_block_for_fn (cfun));
  int *last_rpo = XCNEWVEC (int, last_basic_block_for_fn (cfun));
  int rpo_cnt, i;

  live = XCNEWVEC (sbitmap, last_basic_block_for_fn (cfun));
  rpo_cnt = pre_and_rev_post_order_compute (NULL, rpo, false);
  for (i = 0; i < rpo_cnt; ++i)
    bb_rpo[rpo[i]] = i;

  /* Pre-seed loop latch liveness from loop header PHI nodes.  Due to
     the order we compute liveness and insert asserts we otherwise
     fail to insert asserts into the loop latch.  */
  loop_p loop;
  FOR_EACH_LOOP (loop, 0)
    {
      i = loop->latch->index;
      unsigned int j = single_succ_edge (loop->latch)->dest_idx;
      for (gphi_iterator gsi = gsi_start_phis (loop->header);
	   !gsi_end_p (gsi); gsi_next (&gsi))
	{
	  gphi *phi = gsi.phi ();
	  if (virtual_operand_p (gimple_phi_result (phi)))
	    continue;
	  tree arg = gimple_phi_arg_def (phi, j);
	  if (TREE_CODE (arg) == SSA_NAME)
	    {
	      if (live[i] == NULL)
		{
		  live[i] = sbitmap_alloc (num_ssa_names);
		  bitmap_clear (live[i]);
		}
	      bitmap_set_bit (live[i], SSA_NAME_VERSION (arg));
	    }
	}
    }

  for (i = rpo_cnt - 1; i >= 0; --i)
    {
      basic_block bb = BASIC_BLOCK_FOR_FN (cfun, rpo[i]);
      edge e;
      edge_iterator ei;

      if (!live[rpo[i]])
	{
	  live[rpo[i]] = sbitmap_alloc (num_ssa_names);
	  bitmap_clear (live[rpo[i]]);
	}

      /* Process BB and update the live information with uses in
         this block.  */
      find_assert_locations_1 (bb, live[rpo[i]]);

      /* Merge liveness into the predecessor blocks and free it.  */
      if (!bitmap_empty_p (live[rpo[i]]))
	{
	  int pred_rpo = i;
	  FOR_EACH_EDGE (e, ei, bb->preds)
	    {
	      int pred = e->src->index;
	      if ((e->flags & EDGE_DFS_BACK) || pred == ENTRY_BLOCK)
		continue;

	      if (!live[pred])
		{
		  live[pred] = sbitmap_alloc (num_ssa_names);
		  bitmap_clear (live[pred]);
		}
	      bitmap_ior (live[pred], live[pred], live[rpo[i]]);

	      if (bb_rpo[pred] < pred_rpo)
		pred_rpo = bb_rpo[pred];
	    }

	  /* Record the RPO number of the last visited block that needs
	     live information from this block.  */
	  last_rpo[rpo[i]] = pred_rpo;
	}
      else
	{
	  sbitmap_free (live[rpo[i]]);
	  live[rpo[i]] = NULL;
	}

      /* We can free all successors live bitmaps if all their
         predecessors have been visited already.  */
      FOR_EACH_EDGE (e, ei, bb->succs)
	if (last_rpo[e->dest->index] == i
	    && live[e->dest->index])
	  {
	    sbitmap_free (live[e->dest->index]);
	    live[e->dest->index] = NULL;
	  }
    }

  XDELETEVEC (rpo);
  XDELETEVEC (bb_rpo);
  XDELETEVEC (last_rpo);
  for (i = 0; i < last_basic_block_for_fn (cfun); ++i)
    if (live[i])
      sbitmap_free (live[i]);
  XDELETEVEC (live);
}

/* Create an ASSERT_EXPR for NAME and insert it in the location
   indicated by LOC.  Return true if we made any edge insertions.  */

static bool
process_assert_insertions_for (tree name, assert_locus *loc)
{
  /* Build the comparison expression NAME_i COMP_CODE VAL.  */
  gimple *stmt;
  tree cond;
  gimple *assert_stmt;
  edge_iterator ei;
  edge e;

  /* If we have X <=> X do not insert an assert expr for that.  */
  if (loc->expr == loc->val)
    return false;

  cond = build2 (loc->comp_code, boolean_type_node, loc->expr, loc->val);
  assert_stmt = build_assert_expr_for (cond, name);
  if (loc->e)
    {
      /* We have been asked to insert the assertion on an edge.  This
	 is used only by COND_EXPR and SWITCH_EXPR assertions.  */
      gcc_checking_assert (gimple_code (gsi_stmt (loc->si)) == GIMPLE_COND
			   || (gimple_code (gsi_stmt (loc->si))
			       == GIMPLE_SWITCH));

      gsi_insert_on_edge (loc->e, assert_stmt);
      return true;
    }

  /* If the stmt iterator points at the end then this is an insertion
     at the beginning of a block.  */
  if (gsi_end_p (loc->si))
    {
      gimple_stmt_iterator si = gsi_after_labels (loc->bb);
      gsi_insert_before (&si, assert_stmt, GSI_SAME_STMT);
      return false;

    }
  /* Otherwise, we can insert right after LOC->SI iff the
     statement must not be the last statement in the block.  */
  stmt = gsi_stmt (loc->si);
  if (!stmt_ends_bb_p (stmt))
    {
      gsi_insert_after (&loc->si, assert_stmt, GSI_SAME_STMT);
      return false;
    }

  /* If STMT must be the last statement in BB, we can only insert new
     assertions on the non-abnormal edge out of BB.  Note that since
     STMT is not control flow, there may only be one non-abnormal/eh edge
     out of BB.  */
  FOR_EACH_EDGE (e, ei, loc->bb->succs)
    if (!(e->flags & (EDGE_ABNORMAL|EDGE_EH)))
      {
	gsi_insert_on_edge (e, assert_stmt);
	return true;
      }

  gcc_unreachable ();
}

/* Qsort helper for sorting assert locations.  If stable is true, don't
   use iterative_hash_expr because it can be unstable for -fcompare-debug,
   on the other side some pointers might be NULL.  */

template <bool stable>
static int
compare_assert_loc (const void *pa, const void *pb)
{
  assert_locus * const a = *(assert_locus * const *)pa;
  assert_locus * const b = *(assert_locus * const *)pb;

  /* If stable, some asserts might be optimized away already, sort
     them last.  */
  if (stable)
    {
      if (a == NULL)
	return b != NULL;
      else if (b == NULL)
	return -1;
    }

  if (a->e == NULL && b->e != NULL)
    return 1;
  else if (a->e != NULL && b->e == NULL)
    return -1;

  /* After the above checks, we know that (a->e == NULL) == (b->e == NULL),
     no need to test both a->e and b->e.  */

  /* Sort after destination index.  */
  if (a->e == NULL)
    ;
  else if (a->e->dest->index > b->e->dest->index)
    return 1;
  else if (a->e->dest->index < b->e->dest->index)
    return -1;

  /* Sort after comp_code.  */
  if (a->comp_code > b->comp_code)
    return 1;
  else if (a->comp_code < b->comp_code)
    return -1;

  hashval_t ha, hb;

  /* E.g. if a->val is ADDR_EXPR of a VAR_DECL, iterative_hash_expr
     uses DECL_UID of the VAR_DECL, so sorting might differ between
     -g and -g0.  When doing the removal of redundant assert exprs
     and commonization to successors, this does not matter, but for
     the final sort needs to be stable.  */
  if (stable)
    {
      ha = 0;
      hb = 0;
    }
  else
    {
      ha = iterative_hash_expr (a->expr, iterative_hash_expr (a->val, 0));
      hb = iterative_hash_expr (b->expr, iterative_hash_expr (b->val, 0));
    }

  /* Break the tie using hashing and source/bb index.  */
  if (ha == hb)
    return (a->e != NULL
	    ? a->e->src->index - b->e->src->index
	    : a->bb->index - b->bb->index);
  return ha > hb ? 1 : -1;
}

/* Process all the insertions registered for every name N_i registered
   in NEED_ASSERT_FOR.  The list of assertions to be inserted are
   found in ASSERTS_FOR[i].  */

static void
process_assert_insertions (void)
{
  unsigned i;
  bitmap_iterator bi;
  bool update_edges_p = false;
  int num_asserts = 0;

  if (dump_file && (dump_flags & TDF_DETAILS))
    dump_all_asserts (dump_file);

  EXECUTE_IF_SET_IN_BITMAP (need_assert_for, 0, i, bi)
    {
      assert_locus *loc = asserts_for[i];
      gcc_assert (loc);

      auto_vec<assert_locus *, 16> asserts;
      for (; loc; loc = loc->next)
	asserts.safe_push (loc);
      asserts.qsort (compare_assert_loc<false>);

      /* Push down common asserts to successors and remove redundant ones.  */
      unsigned ecnt = 0;
      assert_locus *common = NULL;
      unsigned commonj = 0;
      for (unsigned j = 0; j < asserts.length (); ++j)
	{
	  loc = asserts[j];
	  if (! loc->e)
	    common = NULL;
	  else if (! common
		   || loc->e->dest != common->e->dest
		   || loc->comp_code != common->comp_code
		   || ! operand_equal_p (loc->val, common->val, 0)
		   || ! operand_equal_p (loc->expr, common->expr, 0))
	    {
	      commonj = j;
	      common = loc;
	      ecnt = 1;
	    }
	  else if (loc->e == asserts[j-1]->e)
	    {
	      /* Remove duplicate asserts.  */
	      if (commonj == j - 1)
		{
		  commonj = j;
		  common = loc;
		}
	      free (asserts[j-1]);
	      asserts[j-1] = NULL;
	    }
	  else
	    {
	      ecnt++;
	      if (EDGE_COUNT (common->e->dest->preds) == ecnt)
		{
		  /* We have the same assertion on all incoming edges of a BB.
		     Insert it at the beginning of that block.  */
		  loc->bb = loc->e->dest;
		  loc->e = NULL;
		  loc->si = gsi_none ();
		  common = NULL;
		  /* Clear asserts commoned.  */
		  for (; commonj != j; ++commonj)
		    if (asserts[commonj])
		      {
			free (asserts[commonj]);
			asserts[commonj] = NULL;
		      }
		}
	    }
	}

      /* The asserts vector sorting above might be unstable for
	 -fcompare-debug, sort again to ensure a stable sort.  */
      asserts.qsort (compare_assert_loc<true>);
      for (unsigned j = 0; j < asserts.length (); ++j)
	{
	  loc = asserts[j];
	  if (! loc)
	    break;
	  update_edges_p |= process_assert_insertions_for (ssa_name (i), loc);
	  num_asserts++;
	  free (loc);
	}
    }

  if (update_edges_p)
    gsi_commit_edge_inserts ();

  statistics_counter_event (cfun, "Number of ASSERT_EXPR expressions inserted",
			    num_asserts);
}


/* Traverse the flowgraph looking for conditional jumps to insert range
   expressions.  These range expressions are meant to provide information
   to optimizations that need to reason in terms of value ranges.  They
   will not be expanded into RTL.  For instance, given:

   x = ...
   y = ...
   if (x < y)
     y = x - 2;
   else
     x = y + 3;

   this pass will transform the code into:

   x = ...
   y = ...
   if (x < y)
    {
      x = ASSERT_EXPR <x, x < y>
      y = x - 2
    }
   else
    {
      y = ASSERT_EXPR <y, x >= y>
      x = y + 3
    }

   The idea is that once copy and constant propagation have run, other
   optimizations will be able to determine what ranges of values can 'x'
   take in different paths of the code, simply by checking the reaching
   definition of 'x'.  */

static void
insert_range_assertions (void)
{
  need_assert_for = BITMAP_ALLOC (NULL);
  asserts_for = XCNEWVEC (assert_locus *, num_ssa_names);

  calculate_dominance_info (CDI_DOMINATORS);

  find_assert_locations ();
  if (!bitmap_empty_p (need_assert_for))
    {
      process_assert_insertions ();
      update_ssa (TODO_update_ssa_no_phi);
    }

  if (dump_file && (dump_flags & TDF_DETAILS))
    {
      fprintf (dump_file, "\nSSA form after inserting ASSERT_EXPRs\n");
      dump_function_to_file (current_function_decl, dump_file, dump_flags);
    }

  free (asserts_for);
  BITMAP_FREE (need_assert_for);
}

class vrp_prop : public ssa_propagation_engine
{
 public:
  enum ssa_prop_result visit_stmt (gimple *, edge *, tree *) FINAL OVERRIDE;
  enum ssa_prop_result visit_phi (gphi *) FINAL OVERRIDE;

  void vrp_initialize (void);
  void vrp_finalize (bool);
  void check_all_array_refs (void);
  void check_array_ref (location_t, tree, bool);
  void check_mem_ref (location_t, tree, bool);
  void search_for_addr_array (tree, location_t);

  class vr_values vr_values;
  /* Temporary delegator to minimize code churn.  */
  const value_range *get_value_range (const_tree op)
    { return vr_values.get_value_range (op); }
  void set_def_to_varying (const_tree def)
    { vr_values.set_def_to_varying (def); }
  void set_defs_to_varying (gimple *stmt)
    { vr_values.set_defs_to_varying (stmt); }
  void extract_range_from_stmt (gimple *stmt, edge *taken_edge_p,
				tree *output_p, value_range *vr)
    { vr_values.extract_range_from_stmt (stmt, taken_edge_p, output_p, vr); }
  bool update_value_range (const_tree op, value_range *vr)
    { return vr_values.update_value_range (op, vr); }
  void extract_range_basic (value_range *vr, gimple *stmt)
    { vr_values.extract_range_basic (vr, stmt); }
  void extract_range_from_phi_node (gphi *phi, value_range *vr)
    { vr_values.extract_range_from_phi_node (phi, vr); }
};
/* Checks one ARRAY_REF in REF, located at LOCUS. Ignores flexible arrays
   and "struct" hacks. If VRP can determine that the
   array subscript is a constant, check if it is outside valid
   range. If the array subscript is a RANGE, warn if it is
   non-overlapping with valid range.
   IGNORE_OFF_BY_ONE is true if the ARRAY_REF is inside a ADDR_EXPR.  */

void
vrp_prop::check_array_ref (location_t location, tree ref,
			   bool ignore_off_by_one)
{
  const value_range *vr = NULL;
  tree low_sub, up_sub;
  tree low_bound, up_bound, up_bound_p1;

  if (TREE_NO_WARNING (ref))
    return;

  low_sub = up_sub = TREE_OPERAND (ref, 1);
  up_bound = array_ref_up_bound (ref);

  if (!up_bound
      || TREE_CODE (up_bound) != INTEGER_CST
      || (warn_array_bounds < 2
	  && array_at_struct_end_p (ref)))
    {
      /* Accesses to trailing arrays via pointers may access storage
	 beyond the types array bounds.  For such arrays, or for flexible
	 array members, as well as for other arrays of an unknown size,
	 replace the upper bound with a more permissive one that assumes
	 the size of the largest object is PTRDIFF_MAX.  */
      tree eltsize = array_ref_element_size (ref);

      if (TREE_CODE (eltsize) != INTEGER_CST
	  || integer_zerop (eltsize))
	{
	  up_bound = NULL_TREE;
	  up_bound_p1 = NULL_TREE;
	}
      else
	{
	  tree maxbound = TYPE_MAX_VALUE (ptrdiff_type_node);
	  tree arg = TREE_OPERAND (ref, 0);
	  poly_int64 off;

	  if (get_addr_base_and_unit_offset (arg, &off) && known_gt (off, 0))
	    maxbound = wide_int_to_tree (sizetype,
					 wi::sub (wi::to_wide (maxbound),
						  off));
	  else
	    maxbound = fold_convert (sizetype, maxbound);

	  up_bound_p1 = int_const_binop (TRUNC_DIV_EXPR, maxbound, eltsize);

	  up_bound = int_const_binop (MINUS_EXPR, up_bound_p1,
				      build_int_cst (ptrdiff_type_node, 1));
	}
    }
  else
    up_bound_p1 = int_const_binop (PLUS_EXPR, up_bound,
				   build_int_cst (TREE_TYPE (up_bound), 1));

  low_bound = array_ref_low_bound (ref);

  tree artype = TREE_TYPE (TREE_OPERAND (ref, 0));

  bool warned = false;

  /* Empty array.  */
  if (up_bound && tree_int_cst_equal (low_bound, up_bound_p1))
    warned = warning_at (location, OPT_Warray_bounds,
			 "array subscript %E is above array bounds of %qT",
			 low_bound, artype);

  if (TREE_CODE (low_sub) == SSA_NAME)
    {
      vr = get_value_range (low_sub);
      if (!vr->undefined_p () && !vr->varying_p ())
        {
          low_sub = vr->kind () == VR_RANGE ? vr->max () : vr->min ();
          up_sub = vr->kind () == VR_RANGE ? vr->min () : vr->max ();
        }
    }

  if (vr && vr->kind () == VR_ANTI_RANGE)
    {
      if (up_bound
	  && TREE_CODE (up_sub) == INTEGER_CST
          && (ignore_off_by_one
	      ? tree_int_cst_lt (up_bound, up_sub)
	      : tree_int_cst_le (up_bound, up_sub))
          && TREE_CODE (low_sub) == INTEGER_CST
          && tree_int_cst_le (low_sub, low_bound))
	warned = warning_at (location, OPT_Warray_bounds,
			     "array subscript [%E, %E] is outside "
			     "array bounds of %qT",
			     low_sub, up_sub, artype);
    }
  else if (up_bound
	   && TREE_CODE (up_sub) == INTEGER_CST
	   && (ignore_off_by_one
	       ? !tree_int_cst_le (up_sub, up_bound_p1)
	       : !tree_int_cst_le (up_sub, up_bound)))
    {
      if (dump_file && (dump_flags & TDF_DETAILS))
	{
	  fprintf (dump_file, "Array bound warning for ");
	  dump_generic_expr (MSG_NOTE, TDF_SLIM, ref);
	  fprintf (dump_file, "\n");
	}
      warned = warning_at (location, OPT_Warray_bounds,
			   "array subscript %E is above array bounds of %qT",
			   up_sub, artype);
    }
  else if (TREE_CODE (low_sub) == INTEGER_CST
           && tree_int_cst_lt (low_sub, low_bound))
    {
      if (dump_file && (dump_flags & TDF_DETAILS))
	{
	  fprintf (dump_file, "Array bound warning for ");
	  dump_generic_expr (MSG_NOTE, TDF_SLIM, ref);
	  fprintf (dump_file, "\n");
	}
      warned = warning_at (location, OPT_Warray_bounds,
			   "array subscript %E is below array bounds of %qT",
			   low_sub, artype);
    }

  if (warned)
    {
      ref = TREE_OPERAND (ref, 0);

      if (DECL_P (ref))
	inform (DECL_SOURCE_LOCATION (ref), "while referencing %qD", ref);

      TREE_NO_WARNING (ref) = 1;
    }
}

/* Checks one MEM_REF in REF, located at LOCATION, for out-of-bounds
   references to string constants.  If VRP can determine that the array
   subscript is a constant, check if it is outside valid range.
   If the array subscript is a RANGE, warn if it is non-overlapping
   with valid range.
   IGNORE_OFF_BY_ONE is true if the MEM_REF is inside an ADDR_EXPR
   (used to allow one-past-the-end indices for code that takes
   the address of the just-past-the-end element of an array).  */

void
vrp_prop::check_mem_ref (location_t location, tree ref,
			 bool ignore_off_by_one)
{
  if (TREE_NO_WARNING (ref))
    return;

  tree arg = TREE_OPERAND (ref, 0);
  /* The constant and variable offset of the reference.  */
  tree cstoff = TREE_OPERAND (ref, 1);
  tree varoff = NULL_TREE;

  const offset_int maxobjsize = tree_to_shwi (max_object_size ());

  /* The array or string constant bounds in bytes.  Initially set
     to [-MAXOBJSIZE - 1, MAXOBJSIZE]  until a tighter bound is
     determined.  */
  offset_int arrbounds[2] = { -maxobjsize - 1, maxobjsize };

  /* The minimum and maximum intermediate offset.  For a reference
     to be valid, not only does the final offset/subscript must be
     in bounds but all intermediate offsets should be as well.
     GCC may be able to deal gracefully with such out-of-bounds
     offsets so the checking is only enbaled at -Warray-bounds=2
     where it may help detect bugs in uses of the intermediate
     offsets that could otherwise not be detectable.  */
  offset_int ioff = wi::to_offset (fold_convert (ptrdiff_type_node, cstoff));
  offset_int extrema[2] = { 0, wi::abs (ioff) };

  /* The range of the byte offset into the reference.  */
  offset_int offrange[2] = { 0, 0 };

  const value_range *vr = NULL;

  /* Determine the offsets and increment OFFRANGE for the bounds of each.
     The loop computes the range of the final offset for expressions such
     as (A + i0 + ... + iN)[CSTOFF] where i0 through iN are SSA_NAMEs in
     some range.  */
  const unsigned limit = PARAM_VALUE (PARAM_SSA_NAME_DEF_CHAIN_LIMIT);
  for (unsigned n = 0; TREE_CODE (arg) == SSA_NAME && n < limit; ++n)
    {
      gimple *def = SSA_NAME_DEF_STMT (arg);
      if (!is_gimple_assign (def))
	break;

      tree_code code = gimple_assign_rhs_code (def);
      if (code == POINTER_PLUS_EXPR)
	{
	  arg = gimple_assign_rhs1 (def);
	  varoff = gimple_assign_rhs2 (def);
	}
      else if (code == ASSERT_EXPR)
	{
	  arg = TREE_OPERAND (gimple_assign_rhs1 (def), 0);
	  continue;
	}
      else
	return;

      /* VAROFF should always be a SSA_NAME here (and not even
	 INTEGER_CST) but there's no point in taking chances.  */
      if (TREE_CODE (varoff) != SSA_NAME)
	break;

      vr = get_value_range (varoff);
      if (!vr || vr->undefined_p () || vr->varying_p ())
	break;

      if (!vr->constant_p ())
        break;

      if (vr->kind () == VR_RANGE)
	{
	  offset_int min
	    = wi::to_offset (fold_convert (ptrdiff_type_node, vr->min ()));
	  offset_int max
	    = wi::to_offset (fold_convert (ptrdiff_type_node, vr->max ()));
	  if (min < max)
	    {
	      offrange[0] += min;
	      offrange[1] += max;
	    }
	  else
	    {
	      /* When MIN >= MAX, the offset is effectively in a union
		 of two ranges: [-MAXOBJSIZE -1, MAX] and [MIN, MAXOBJSIZE].
		 Since there is no way to represent such a range across
		 additions, conservatively add [-MAXOBJSIZE -1, MAXOBJSIZE]
		 to OFFRANGE.  */
	      offrange[0] += arrbounds[0];
	      offrange[1] += arrbounds[1];
	    }
	}
      else
	{
	  /* For an anti-range, analogously to the above, conservatively
	     add [-MAXOBJSIZE -1, MAXOBJSIZE] to OFFRANGE.  */
	  offrange[0] += arrbounds[0];
	  offrange[1] += arrbounds[1];
	}

      /* Keep track of the minimum and maximum offset.  */
      if (offrange[1] < 0 && offrange[1] < extrema[0])
	extrema[0] = offrange[1];
      if (offrange[0] > 0 && offrange[0] > extrema[1])
	extrema[1] = offrange[0];

      if (offrange[0] < arrbounds[0])
	offrange[0] = arrbounds[0];

      if (offrange[1] > arrbounds[1])
	offrange[1] = arrbounds[1];
    }

  if (TREE_CODE (arg) == ADDR_EXPR)
    {
      arg = TREE_OPERAND (arg, 0);
      if (TREE_CODE (arg) != STRING_CST
	  && TREE_CODE (arg) != VAR_DECL)
	return;
    }
  else
    return;

  /* The type of the object being referred to.  It can be an array,
     string literal, or a non-array type when the MEM_REF represents
     a reference/subscript via a pointer to an object that is not
     an element of an array.  References to members of structs and
     unions are excluded because MEM_REF doesn't make it possible
     to identify the member where the reference originated.
     Incomplete types are excluded as well because their size is
     not known.  */
  tree reftype = TREE_TYPE (arg);
  if (POINTER_TYPE_P (reftype)
      || !COMPLETE_TYPE_P (reftype)
      || TREE_CODE (TYPE_SIZE_UNIT (reftype)) != INTEGER_CST
      || RECORD_OR_UNION_TYPE_P (reftype))
    return;

  offset_int eltsize;
  if (TREE_CODE (reftype) == ARRAY_TYPE)
    {
      eltsize = wi::to_offset (TYPE_SIZE_UNIT (TREE_TYPE (reftype)));

      if (tree dom = TYPE_DOMAIN (reftype))
	{
	  tree bnds[] = { TYPE_MIN_VALUE (dom), TYPE_MAX_VALUE (dom) };
	  if (array_at_struct_end_p (arg)
	      || !bnds[0] || !bnds[1])
	    {
	      arrbounds[0] = 0;
	      arrbounds[1] = wi::lrshift (maxobjsize, wi::floor_log2 (eltsize));
	    }
	  else
	    {
	      arrbounds[0] = wi::to_offset (bnds[0]) * eltsize;
	      arrbounds[1] = (wi::to_offset (bnds[1]) + 1) * eltsize;
	    }
	}
      else
	{
	  arrbounds[0] = 0;
	  arrbounds[1] = wi::lrshift (maxobjsize, wi::floor_log2 (eltsize));
	}

      if (TREE_CODE (ref) == MEM_REF)
	{
	  /* For MEM_REF determine a tighter bound of the non-array
	     element type.  */
	  tree eltype = TREE_TYPE (reftype);
	  while (TREE_CODE (eltype) == ARRAY_TYPE)
	    eltype = TREE_TYPE (eltype);
	  eltsize = wi::to_offset (TYPE_SIZE_UNIT (eltype));
	}
    }
  else
    {
      eltsize = 1;
      arrbounds[0] = 0;
      arrbounds[1] = wi::to_offset (TYPE_SIZE_UNIT (reftype));
    }

  offrange[0] += ioff;
  offrange[1] += ioff;

  /* Compute the more permissive upper bound when IGNORE_OFF_BY_ONE
     is set (when taking the address of the one-past-last element
     of an array) but always use the stricter bound in diagnostics. */
  offset_int ubound = arrbounds[1];
  if (ignore_off_by_one)
    ubound += 1;

  if (offrange[0] >= ubound || offrange[1] < arrbounds[0])
    {
      /* Treat a reference to a non-array object as one to an array
	 of a single element.  */
      if (TREE_CODE (reftype) != ARRAY_TYPE)
	reftype = build_array_type_nelts (reftype, 1);

      if (TREE_CODE (ref) == MEM_REF)
	{
	  /* Extract the element type out of MEM_REF and use its size
	     to compute the index to print in the diagnostic; arrays
	     in MEM_REF don't mean anything.  A type with no size like
	     void is as good as having a size of 1.  */
	  tree type = TREE_TYPE (ref);
	  while (TREE_CODE (type) == ARRAY_TYPE)
	    type = TREE_TYPE (type);
	  if (tree size = TYPE_SIZE_UNIT (type))
	    {
	      offrange[0] = offrange[0] / wi::to_offset (size);
	      offrange[1] = offrange[1] / wi::to_offset (size);
	    }
	}
      else
	{
	  /* For anything other than MEM_REF, compute the index to
	     print in the diagnostic as the offset over element size.  */
	  offrange[0] = offrange[0] / eltsize;
	  offrange[1] = offrange[1] / eltsize;
	}

      bool warned;
      if (offrange[0] == offrange[1])
	warned = warning_at (location, OPT_Warray_bounds,
			     "array subscript %wi is outside array bounds "
			     "of %qT",
			     offrange[0].to_shwi (), reftype);
      else
	warned = warning_at (location, OPT_Warray_bounds,
			     "array subscript [%wi, %wi] is outside "
			     "array bounds of %qT",
			     offrange[0].to_shwi (),
			     offrange[1].to_shwi (), reftype);
      if (warned && DECL_P (arg))
	inform (DECL_SOURCE_LOCATION (arg), "while referencing %qD", arg);

      if (warned)
	TREE_NO_WARNING (ref) = 1;
      return;
    }

  if (warn_array_bounds < 2)
    return;

  /* At level 2 check also intermediate offsets.  */
  int i = 0;
  if (extrema[i] < -arrbounds[1] || extrema[i = 1] > ubound)
    {
      HOST_WIDE_INT tmpidx = extrema[i].to_shwi () / eltsize.to_shwi ();

      if (warning_at (location, OPT_Warray_bounds,
		      "intermediate array offset %wi is outside array bounds "
		      "of %qT", tmpidx, reftype))
	TREE_NO_WARNING (ref) = 1;
    }
}

/* Searches if the expr T, located at LOCATION computes
   address of an ARRAY_REF, and call check_array_ref on it.  */

void
vrp_prop::search_for_addr_array (tree t, location_t location)
{
  /* Check each ARRAY_REF and MEM_REF in the reference chain. */
  do
    {
      if (TREE_CODE (t) == ARRAY_REF)
	check_array_ref (location, t, true /*ignore_off_by_one*/);
      else if (TREE_CODE (t) == MEM_REF)
	check_mem_ref (location, t, true /*ignore_off_by_one*/);

      t = TREE_OPERAND (t, 0);
    }
  while (handled_component_p (t) || TREE_CODE (t) == MEM_REF);

  if (TREE_CODE (t) != MEM_REF
      || TREE_CODE (TREE_OPERAND (t, 0)) != ADDR_EXPR
      || TREE_NO_WARNING (t))
    return;

  tree tem = TREE_OPERAND (TREE_OPERAND (t, 0), 0);
  tree low_bound, up_bound, el_sz;
  if (TREE_CODE (TREE_TYPE (tem)) != ARRAY_TYPE
      || TREE_CODE (TREE_TYPE (TREE_TYPE (tem))) == ARRAY_TYPE
      || !TYPE_DOMAIN (TREE_TYPE (tem)))
    return;

  low_bound = TYPE_MIN_VALUE (TYPE_DOMAIN (TREE_TYPE (tem)));
  up_bound = TYPE_MAX_VALUE (TYPE_DOMAIN (TREE_TYPE (tem)));
  el_sz = TYPE_SIZE_UNIT (TREE_TYPE (TREE_TYPE (tem)));
  if (!low_bound
      || TREE_CODE (low_bound) != INTEGER_CST
      || !up_bound
      || TREE_CODE (up_bound) != INTEGER_CST
      || !el_sz
      || TREE_CODE (el_sz) != INTEGER_CST)
    return;

  offset_int idx;
  if (!mem_ref_offset (t).is_constant (&idx))
    return;

  bool warned = false;
  idx = wi::sdiv_trunc (idx, wi::to_offset (el_sz));
  if (idx < 0)
    {
      if (dump_file && (dump_flags & TDF_DETAILS))
	{
	  fprintf (dump_file, "Array bound warning for ");
	  dump_generic_expr (MSG_NOTE, TDF_SLIM, t);
	  fprintf (dump_file, "\n");
	}
      warned = warning_at (location, OPT_Warray_bounds,
			   "array subscript %wi is below "
			   "array bounds of %qT",
			   idx.to_shwi (), TREE_TYPE (tem));
    }
  else if (idx > (wi::to_offset (up_bound)
		  - wi::to_offset (low_bound) + 1))
    {
      if (dump_file && (dump_flags & TDF_DETAILS))
	{
	  fprintf (dump_file, "Array bound warning for ");
	  dump_generic_expr (MSG_NOTE, TDF_SLIM, t);
	  fprintf (dump_file, "\n");
	}
      warned = warning_at (location, OPT_Warray_bounds,
			   "array subscript %wu is above "
			   "array bounds of %qT",
			   idx.to_uhwi (), TREE_TYPE (tem));
    }

  if (warned)
    {
      if (DECL_P (t))
	inform (DECL_SOURCE_LOCATION (t), "while referencing %qD", t);

      TREE_NO_WARNING (t) = 1;
    }
}

/* walk_tree() callback that checks if *TP is
   an ARRAY_REF inside an ADDR_EXPR (in which an array
   subscript one outside the valid range is allowed). Call
   check_array_ref for each ARRAY_REF found. The location is
   passed in DATA.  */

static tree
check_array_bounds (tree *tp, int *walk_subtree, void *data)
{
  tree t = *tp;
  struct walk_stmt_info *wi = (struct walk_stmt_info *) data;
  location_t location;

  if (EXPR_HAS_LOCATION (t))
    location = EXPR_LOCATION (t);
  else
    location = gimple_location (wi->stmt);

  *walk_subtree = TRUE;

  vrp_prop *vrp_prop = (class vrp_prop *)wi->info;
  if (TREE_CODE (t) == ARRAY_REF)
    vrp_prop->check_array_ref (location, t, false /*ignore_off_by_one*/);
  else if (TREE_CODE (t) == MEM_REF)
    vrp_prop->check_mem_ref (location, t, false /*ignore_off_by_one*/);
  else if (TREE_CODE (t) == ADDR_EXPR)
    {
      vrp_prop->search_for_addr_array (t, location);
      *walk_subtree = FALSE;
    }

  return NULL_TREE;
}

/* A dom_walker subclass for use by vrp_prop::check_all_array_refs,
   to walk over all statements of all reachable BBs and call
   check_array_bounds on them.  */

class check_array_bounds_dom_walker : public dom_walker
{
 public:
  check_array_bounds_dom_walker (vrp_prop *prop)
    : dom_walker (CDI_DOMINATORS,
		  /* Discover non-executable edges, preserving EDGE_EXECUTABLE
		     flags, so that we can merge in information on
		     non-executable edges from vrp_folder .  */
		  REACHABLE_BLOCKS_PRESERVING_FLAGS),
      m_prop (prop) {}
  ~check_array_bounds_dom_walker () {}

  edge before_dom_children (basic_block) FINAL OVERRIDE;

 private:
  vrp_prop *m_prop;
};

/* Implementation of dom_walker::before_dom_children.

   Walk over all statements of BB and call check_array_bounds on them,
   and determine if there's a unique successor edge.  */

edge
check_array_bounds_dom_walker::before_dom_children (basic_block bb)
{
  gimple_stmt_iterator si;
  for (si = gsi_start_bb (bb); !gsi_end_p (si); gsi_next (&si))
    {
      gimple *stmt = gsi_stmt (si);
      struct walk_stmt_info wi;
      if (!gimple_has_location (stmt)
	  || is_gimple_debug (stmt))
	continue;

      memset (&wi, 0, sizeof (wi));

      wi.info = m_prop;

      walk_gimple_op (stmt, check_array_bounds, &wi);
    }

  /* Determine if there's a unique successor edge, and if so, return
     that back to dom_walker, ensuring that we don't visit blocks that
     became unreachable during the VRP propagation
     (PR tree-optimization/83312).  */
  return find_taken_edge (bb, NULL_TREE);
}

/* Walk over all statements of all reachable BBs and call check_array_bounds
   on them.  */

void
vrp_prop::check_all_array_refs ()
{
  check_array_bounds_dom_walker w (this);
  w.walk (ENTRY_BLOCK_PTR_FOR_FN (cfun));
}

/* Return true if all imm uses of VAR are either in STMT, or
   feed (optionally through a chain of single imm uses) GIMPLE_COND
   in basic block COND_BB.  */

static bool
all_imm_uses_in_stmt_or_feed_cond (tree var, gimple *stmt, basic_block cond_bb)
{
  use_operand_p use_p, use2_p;
  imm_use_iterator iter;

  FOR_EACH_IMM_USE_FAST (use_p, iter, var)
    if (USE_STMT (use_p) != stmt)
      {
	gimple *use_stmt = USE_STMT (use_p), *use_stmt2;
	if (is_gimple_debug (use_stmt))
	  continue;
	while (is_gimple_assign (use_stmt)
	       && TREE_CODE (gimple_assign_lhs (use_stmt)) == SSA_NAME
	       && single_imm_use (gimple_assign_lhs (use_stmt),
				  &use2_p, &use_stmt2))
	  use_stmt = use_stmt2;
	if (gimple_code (use_stmt) != GIMPLE_COND
	    || gimple_bb (use_stmt) != cond_bb)
	  return false;
      }
  return true;
}

/* Handle
   _4 = x_3 & 31;
   if (_4 != 0)
     goto <bb 6>;
   else
     goto <bb 7>;
   <bb 6>:
   __builtin_unreachable ();
   <bb 7>:
   x_5 = ASSERT_EXPR <x_3, ...>;
   If x_3 has no other immediate uses (checked by caller),
   var is the x_3 var from ASSERT_EXPR, we can clear low 5 bits
   from the non-zero bitmask.  */

void
maybe_set_nonzero_bits (edge e, tree var)
{
  basic_block cond_bb = e->src;
  gimple *stmt = last_stmt (cond_bb);
  tree cst;

  if (stmt == NULL
      || gimple_code (stmt) != GIMPLE_COND
      || gimple_cond_code (stmt) != ((e->flags & EDGE_TRUE_VALUE)
				     ? EQ_EXPR : NE_EXPR)
      || TREE_CODE (gimple_cond_lhs (stmt)) != SSA_NAME
      || !integer_zerop (gimple_cond_rhs (stmt)))
    return;

  stmt = SSA_NAME_DEF_STMT (gimple_cond_lhs (stmt));
  if (!is_gimple_assign (stmt)
      || gimple_assign_rhs_code (stmt) != BIT_AND_EXPR
      || TREE_CODE (gimple_assign_rhs2 (stmt)) != INTEGER_CST)
    return;
  if (gimple_assign_rhs1 (stmt) != var)
    {
      gimple *stmt2;

      if (TREE_CODE (gimple_assign_rhs1 (stmt)) != SSA_NAME)
	return;
      stmt2 = SSA_NAME_DEF_STMT (gimple_assign_rhs1 (stmt));
      if (!gimple_assign_cast_p (stmt2)
	  || gimple_assign_rhs1 (stmt2) != var
	  || !CONVERT_EXPR_CODE_P (gimple_assign_rhs_code (stmt2))
	  || (TYPE_PRECISION (TREE_TYPE (gimple_assign_rhs1 (stmt)))
			      != TYPE_PRECISION (TREE_TYPE (var))))
	return;
    }
  cst = gimple_assign_rhs2 (stmt);
  set_nonzero_bits (var, wi::bit_and_not (get_nonzero_bits (var),
					  wi::to_wide (cst)));
}

/* Convert range assertion expressions into the implied copies and
   copy propagate away the copies.  Doing the trivial copy propagation
   here avoids the need to run the full copy propagation pass after
   VRP.

   FIXME, this will eventually lead to copy propagation removing the
   names that had useful range information attached to them.  For
   instance, if we had the assertion N_i = ASSERT_EXPR <N_j, N_j > 3>,
   then N_i will have the range [3, +INF].

   However, by converting the assertion into the implied copy
   operation N_i = N_j, we will then copy-propagate N_j into the uses
   of N_i and lose the range information.  We may want to hold on to
   ASSERT_EXPRs a little while longer as the ranges could be used in
   things like jump threading.

   The problem with keeping ASSERT_EXPRs around is that passes after
   VRP need to handle them appropriately.

   Another approach would be to make the range information a first
   class property of the SSA_NAME so that it can be queried from
   any pass.  This is made somewhat more complex by the need for
   multiple ranges to be associated with one SSA_NAME.  */

static void
remove_range_assertions (void)
{
  basic_block bb;
  gimple_stmt_iterator si;
  /* 1 if looking at ASSERT_EXPRs immediately at the beginning of
     a basic block preceeded by GIMPLE_COND branching to it and
     __builtin_trap, -1 if not yet checked, 0 otherwise.  */
  int is_unreachable;

  /* Note that the BSI iterator bump happens at the bottom of the
     loop and no bump is necessary if we're removing the statement
     referenced by the current BSI.  */
  FOR_EACH_BB_FN (bb, cfun)
    for (si = gsi_after_labels (bb), is_unreachable = -1; !gsi_end_p (si);)
      {
	gimple *stmt = gsi_stmt (si);

	if (is_gimple_assign (stmt)
	    && gimple_assign_rhs_code (stmt) == ASSERT_EXPR)
	  {
	    tree lhs = gimple_assign_lhs (stmt);
	    tree rhs = gimple_assign_rhs1 (stmt);
	    tree var;

	    var = ASSERT_EXPR_VAR (rhs);

	    if (TREE_CODE (var) == SSA_NAME
		&& !POINTER_TYPE_P (TREE_TYPE (lhs))
		&& SSA_NAME_RANGE_INFO (lhs))
	      {
		if (is_unreachable == -1)
		  {
		    is_unreachable = 0;
		    if (single_pred_p (bb)
			&& assert_unreachable_fallthru_edge_p
						    (single_pred_edge (bb)))
		      is_unreachable = 1;
		  }
		/* Handle
		   if (x_7 >= 10 && x_7 < 20)
		     __builtin_unreachable ();
		   x_8 = ASSERT_EXPR <x_7, ...>;
		   if the only uses of x_7 are in the ASSERT_EXPR and
		   in the condition.  In that case, we can copy the
		   range info from x_8 computed in this pass also
		   for x_7.  */
		if (is_unreachable
		    && all_imm_uses_in_stmt_or_feed_cond (var, stmt,
							  single_pred (bb)))
		  {
		    set_range_info (var, SSA_NAME_RANGE_TYPE (lhs),
				    SSA_NAME_RANGE_INFO (lhs)->get_min (),
				    SSA_NAME_RANGE_INFO (lhs)->get_max ());
		    maybe_set_nonzero_bits (single_pred_edge (bb), var);
		  }
	      }

	    /* Propagate the RHS into every use of the LHS.  For SSA names
	       also propagate abnormals as it merely restores the original
	       IL in this case (an replace_uses_by would assert).  */
	    if (TREE_CODE (var) == SSA_NAME)
	      {
		imm_use_iterator iter;
		use_operand_p use_p;
		gimple *use_stmt;
		FOR_EACH_IMM_USE_STMT (use_stmt, iter, lhs)
		  FOR_EACH_IMM_USE_ON_STMT (use_p, iter)
		    SET_USE (use_p, var);
	      }
	    else
	      replace_uses_by (lhs, var);

	    /* And finally, remove the copy, it is not needed.  */
	    gsi_remove (&si, true);
	    release_defs (stmt);
	  }
	else
	  {
	    if (!is_gimple_debug (gsi_stmt (si)))
	      is_unreachable = 0;
	    gsi_next (&si);
	  }
      }
}

/* Return true if STMT is interesting for VRP.  */

bool
stmt_interesting_for_vrp (gimple *stmt)
{
  if (gimple_code (stmt) == GIMPLE_PHI)
    {
      tree res = gimple_phi_result (stmt);
      return (!virtual_operand_p (res)
	      && (INTEGRAL_TYPE_P (TREE_TYPE (res))
		  || POINTER_TYPE_P (TREE_TYPE (res))));
    }
  else if (is_gimple_assign (stmt) || is_gimple_call (stmt))
    {
      tree lhs = gimple_get_lhs (stmt);

      /* In general, assignments with virtual operands are not useful
	 for deriving ranges, with the obvious exception of calls to
	 builtin functions.  */
      if (lhs && TREE_CODE (lhs) == SSA_NAME
	  && (INTEGRAL_TYPE_P (TREE_TYPE (lhs))
	      || POINTER_TYPE_P (TREE_TYPE (lhs)))
	  && (is_gimple_call (stmt)
	      || !gimple_vuse (stmt)))
	return true;
      else if (is_gimple_call (stmt) && gimple_call_internal_p (stmt))
	switch (gimple_call_internal_fn (stmt))
	  {
	  case IFN_ADD_OVERFLOW:
	  case IFN_SUB_OVERFLOW:
	  case IFN_MUL_OVERFLOW:
	  case IFN_ATOMIC_COMPARE_EXCHANGE:
	    /* These internal calls return _Complex integer type,
	       but are interesting to VRP nevertheless.  */
	    if (lhs && TREE_CODE (lhs) == SSA_NAME)
	      return true;
	    break;
	  default:
	    break;
	  }
    }
  else if (gimple_code (stmt) == GIMPLE_COND
	   || gimple_code (stmt) == GIMPLE_SWITCH)
    return true;

  return false;
}

/* Initialization required by ssa_propagate engine.  */

void
vrp_prop::vrp_initialize ()
{
  basic_block bb;

  FOR_EACH_BB_FN (bb, cfun)
    {
      for (gphi_iterator si = gsi_start_phis (bb); !gsi_end_p (si);
	   gsi_next (&si))
	{
	  gphi *phi = si.phi ();
	  if (!stmt_interesting_for_vrp (phi))
	    {
	      tree lhs = PHI_RESULT (phi);
<<<<<<< HEAD
	      get_value_range (lhs)->set_varying (TREE_TYPE (lhs));
=======
	      set_def_to_varying (lhs);
>>>>>>> d8f890de
	      prop_set_simulate_again (phi, false);
	    }
	  else
	    prop_set_simulate_again (phi, true);
	}

      for (gimple_stmt_iterator si = gsi_start_bb (bb); !gsi_end_p (si);
	   gsi_next (&si))
        {
	  gimple *stmt = gsi_stmt (si);

 	  /* If the statement is a control insn, then we do not
 	     want to avoid simulating the statement once.  Failure
 	     to do so means that those edges will never get added.  */
	  if (stmt_ends_bb_p (stmt))
	    prop_set_simulate_again (stmt, true);
	  else if (!stmt_interesting_for_vrp (stmt))
	    {
	      set_defs_to_varying (stmt);
	      prop_set_simulate_again (stmt, false);
	    }
	  else
	    prop_set_simulate_again (stmt, true);
	}
    }
}

/* Searches the case label vector VEC for the index *IDX of the CASE_LABEL
   that includes the value VAL.  The search is restricted to the range
   [START_IDX, n - 1] where n is the size of VEC.

   If there is a CASE_LABEL for VAL, its index is placed in IDX and true is
   returned.

   If there is no CASE_LABEL for VAL and there is one that is larger than VAL,
   it is placed in IDX and false is returned.

   If VAL is larger than any CASE_LABEL, n is placed on IDX and false is
   returned. */

bool
find_case_label_index (gswitch *stmt, size_t start_idx, tree val, size_t *idx)
{
  size_t n = gimple_switch_num_labels (stmt);
  size_t low, high;

  /* Find case label for minimum of the value range or the next one.
     At each iteration we are searching in [low, high - 1]. */

  for (low = start_idx, high = n; high != low; )
    {
      tree t;
      int cmp;
      /* Note that i != high, so we never ask for n. */
      size_t i = (high + low) / 2;
      t = gimple_switch_label (stmt, i);

      /* Cache the result of comparing CASE_LOW and val.  */
      cmp = tree_int_cst_compare (CASE_LOW (t), val);

      if (cmp == 0)
	{
	  /* Ranges cannot be empty. */
	  *idx = i;
	  return true;
	}
      else if (cmp > 0)
        high = i;
      else
	{
	  low = i + 1;
	  if (CASE_HIGH (t) != NULL
	      && tree_int_cst_compare (CASE_HIGH (t), val) >= 0)
	    {
	      *idx = i;
	      return true;
	    }
        }
    }

  *idx = high;
  return false;
}

/* Searches the case label vector VEC for the range of CASE_LABELs that is used
   for values between MIN and MAX. The first index is placed in MIN_IDX. The
   last index is placed in MAX_IDX. If the range of CASE_LABELs is empty
   then MAX_IDX < MIN_IDX.
   Returns true if the default label is not needed. */

bool
find_case_label_range (gswitch *stmt, tree min, tree max, size_t *min_idx,
		       size_t *max_idx)
{
  size_t i, j;
  bool min_take_default = !find_case_label_index (stmt, 1, min, &i);
  bool max_take_default = !find_case_label_index (stmt, i, max, &j);

  if (i == j
      && min_take_default
      && max_take_default)
    {
      /* Only the default case label reached.
         Return an empty range. */
      *min_idx = 1;
      *max_idx = 0;
      return false;
    }
  else
    {
      bool take_default = min_take_default || max_take_default;
      tree low, high;
      size_t k;

      if (max_take_default)
	j--;

      /* If the case label range is continuous, we do not need
	 the default case label.  Verify that.  */
      high = CASE_LOW (gimple_switch_label (stmt, i));
      if (CASE_HIGH (gimple_switch_label (stmt, i)))
	high = CASE_HIGH (gimple_switch_label (stmt, i));
      for (k = i + 1; k <= j; ++k)
	{
	  low = CASE_LOW (gimple_switch_label (stmt, k));
	  if (!integer_onep (int_const_binop (MINUS_EXPR, low, high)))
	    {
	      take_default = true;
	      break;
	    }
	  high = low;
	  if (CASE_HIGH (gimple_switch_label (stmt, k)))
	    high = CASE_HIGH (gimple_switch_label (stmt, k));
	}

      *min_idx = i;
      *max_idx = j;
      return !take_default;
    }
}

/* Evaluate statement STMT.  If the statement produces a useful range,
   return SSA_PROP_INTERESTING and record the SSA name with the
   interesting range into *OUTPUT_P.

   If STMT is a conditional branch and we can determine its truth
   value, the taken edge is recorded in *TAKEN_EDGE_P.

   If STMT produces a varying value, return SSA_PROP_VARYING.  */

enum ssa_prop_result
vrp_prop::visit_stmt (gimple *stmt, edge *taken_edge_p, tree *output_p)
{
  tree lhs = gimple_get_lhs (stmt);
  value_range vr;
  extract_range_from_stmt (stmt, taken_edge_p, output_p, &vr);

  if (*output_p)
    {
      if (update_value_range (*output_p, &vr))
	{
	  if (dump_file && (dump_flags & TDF_DETAILS))
	    {
	      fprintf (dump_file, "Found new range for ");
	      print_generic_expr (dump_file, *output_p);
	      fprintf (dump_file, ": ");
	      dump_value_range (dump_file, &vr);
	      fprintf (dump_file, "\n");
	    }

	  if (vr.varying_p ())
	    return SSA_PROP_VARYING;

	  return SSA_PROP_INTERESTING;
	}
      return SSA_PROP_NOT_INTERESTING;
    }

  if (is_gimple_call (stmt) && gimple_call_internal_p (stmt))
    switch (gimple_call_internal_fn (stmt))
      {
      case IFN_ADD_OVERFLOW:
      case IFN_SUB_OVERFLOW:
      case IFN_MUL_OVERFLOW:
      case IFN_ATOMIC_COMPARE_EXCHANGE:
	/* These internal calls return _Complex integer type,
	   which VRP does not track, but the immediate uses
	   thereof might be interesting.  */
	if (lhs && TREE_CODE (lhs) == SSA_NAME)
	  {
	    imm_use_iterator iter;
	    use_operand_p use_p;
	    enum ssa_prop_result res = SSA_PROP_VARYING;

<<<<<<< HEAD
	    get_value_range (lhs)->set_varying (TREE_TYPE (lhs));
=======
	    set_def_to_varying (lhs);
>>>>>>> d8f890de

	    FOR_EACH_IMM_USE_FAST (use_p, iter, lhs)
	      {
		gimple *use_stmt = USE_STMT (use_p);
		if (!is_gimple_assign (use_stmt))
		  continue;
		enum tree_code rhs_code = gimple_assign_rhs_code (use_stmt);
		if (rhs_code != REALPART_EXPR && rhs_code != IMAGPART_EXPR)
		  continue;
		tree rhs1 = gimple_assign_rhs1 (use_stmt);
		tree use_lhs = gimple_assign_lhs (use_stmt);
		if (TREE_CODE (rhs1) != rhs_code
		    || TREE_OPERAND (rhs1, 0) != lhs
		    || TREE_CODE (use_lhs) != SSA_NAME
		    || !stmt_interesting_for_vrp (use_stmt)
		    || (!INTEGRAL_TYPE_P (TREE_TYPE (use_lhs))
			|| !TYPE_MIN_VALUE (TREE_TYPE (use_lhs))
			|| !TYPE_MAX_VALUE (TREE_TYPE (use_lhs))))
		  continue;

		/* If there is a change in the value range for any of the
		   REALPART_EXPR/IMAGPART_EXPR immediate uses, return
		   SSA_PROP_INTERESTING.  If there are any REALPART_EXPR
		   or IMAGPART_EXPR immediate uses, but none of them have
		   a change in their value ranges, return
		   SSA_PROP_NOT_INTERESTING.  If there are no
		   {REAL,IMAG}PART_EXPR uses at all,
		   return SSA_PROP_VARYING.  */
		value_range new_vr;
		extract_range_basic (&new_vr, use_stmt);
		const value_range *old_vr = get_value_range (use_lhs);
		if (!old_vr->equal_p (new_vr, /*ignore_equivs=*/false))
		  res = SSA_PROP_INTERESTING;
		else
		  res = SSA_PROP_NOT_INTERESTING;
		new_vr.equiv_clear ();
		if (res == SSA_PROP_INTERESTING)
		  {
		    *output_p = lhs;
		    return res;
		  }
	      }

	    return res;
	  }
	break;
      default:
	break;
      }

  /* All other statements produce nothing of interest for VRP, so mark
     their outputs varying and prevent further simulation.  */
  set_defs_to_varying (stmt);

  return (*taken_edge_p) ? SSA_PROP_INTERESTING : SSA_PROP_VARYING;
}

/* Union the two value-ranges { *VR0TYPE, *VR0MIN, *VR0MAX } and
   { VR1TYPE, VR0MIN, VR0MAX } and store the result
   in { *VR0TYPE, *VR0MIN, *VR0MAX }.  This may not be the smallest
   possible such range.  The resulting range is not canonicalized.  */

static void
union_ranges (enum value_range_kind *vr0type,
	      tree *vr0min, tree *vr0max,
	      enum value_range_kind vr1type,
	      tree vr1min, tree vr1max)
{
  int cmpmin = compare_values (*vr0min, vr1min);
  int cmpmax = compare_values (*vr0max, vr1max);
  bool mineq = cmpmin == 0;
  bool maxeq = cmpmax == 0;

  /* [] is vr0, () is vr1 in the following classification comments.  */
  if (mineq && maxeq)
    {
      /* [(  )] */
      if (*vr0type == vr1type)
	/* Nothing to do for equal ranges.  */
	;
      else if ((*vr0type == VR_RANGE
		&& vr1type == VR_ANTI_RANGE)
	       || (*vr0type == VR_ANTI_RANGE
		   && vr1type == VR_RANGE))
	{
	  /* For anti-range with range union the result is varying.  */
	  goto give_up;
	}
      else
	gcc_unreachable ();
    }
  else if (operand_less_p (*vr0max, vr1min) == 1
	   || operand_less_p (vr1max, *vr0min) == 1)
    {
      /* [ ] ( ) or ( ) [ ]
	 If the ranges have an empty intersection, result of the union
	 operation is the anti-range or if both are anti-ranges
	 it covers all.  */
      if (*vr0type == VR_ANTI_RANGE
	  && vr1type == VR_ANTI_RANGE)
	goto give_up;
      else if (*vr0type == VR_ANTI_RANGE
	       && vr1type == VR_RANGE)
	;
      else if (*vr0type == VR_RANGE
	       && vr1type == VR_ANTI_RANGE)
	{
	  *vr0type = vr1type;
	  *vr0min = vr1min;
	  *vr0max = vr1max;
	}
      else if (*vr0type == VR_RANGE
	       && vr1type == VR_RANGE)
	{
	  /* The result is the convex hull of both ranges.  */
	  if (operand_less_p (*vr0max, vr1min) == 1)
	    {
	      /* If the result can be an anti-range, create one.  */
	      if (TREE_CODE (*vr0max) == INTEGER_CST
		  && TREE_CODE (vr1min) == INTEGER_CST
		  && vrp_val_is_min (*vr0min)
		  && vrp_val_is_max (vr1max))
		{
		  tree min = int_const_binop (PLUS_EXPR,
					      *vr0max,
					      build_int_cst (TREE_TYPE (*vr0max), 1));
		  tree max = int_const_binop (MINUS_EXPR,
					      vr1min,
					      build_int_cst (TREE_TYPE (vr1min), 1));
		  if (!operand_less_p (max, min))
		    {
		      *vr0type = VR_ANTI_RANGE;
		      *vr0min = min;
		      *vr0max = max;
		    }
		  else
		    *vr0max = vr1max;
		}
	      else
		*vr0max = vr1max;
	    }
	  else
	    {
	      /* If the result can be an anti-range, create one.  */
	      if (TREE_CODE (vr1max) == INTEGER_CST
		  && TREE_CODE (*vr0min) == INTEGER_CST
		  && vrp_val_is_min (vr1min)
		  && vrp_val_is_max (*vr0max))
		{
		  tree min = int_const_binop (PLUS_EXPR,
					      vr1max,
					      build_int_cst (TREE_TYPE (vr1max), 1));
		  tree max = int_const_binop (MINUS_EXPR,
					      *vr0min,
					      build_int_cst (TREE_TYPE (*vr0min), 1));
		  if (!operand_less_p (max, min))
		    {
		      *vr0type = VR_ANTI_RANGE;
		      *vr0min = min;
		      *vr0max = max;
		    }
		  else
		    *vr0min = vr1min;
		}
	      else
		*vr0min = vr1min;
	    }
	}
      else
	gcc_unreachable ();
    }
  else if ((maxeq || cmpmax == 1)
	   && (mineq || cmpmin == -1))
    {
      /* [ (  ) ] or [(  ) ] or [ (  )] */
      if (*vr0type == VR_RANGE
	  && vr1type == VR_RANGE)
	;
      else if (*vr0type == VR_ANTI_RANGE
	       && vr1type == VR_ANTI_RANGE)
	{
	  *vr0type = vr1type;
	  *vr0min = vr1min;
	  *vr0max = vr1max;
	}
      else if (*vr0type == VR_ANTI_RANGE
	       && vr1type == VR_RANGE)
	{
	  /* Arbitrarily choose the right or left gap.  */
	  if (!mineq && TREE_CODE (vr1min) == INTEGER_CST)
	    *vr0max = int_const_binop (MINUS_EXPR, vr1min,
				       build_int_cst (TREE_TYPE (vr1min), 1));
	  else if (!maxeq && TREE_CODE (vr1max) == INTEGER_CST)
	    *vr0min = int_const_binop (PLUS_EXPR, vr1max,
				       build_int_cst (TREE_TYPE (vr1max), 1));
	  else
	    goto give_up;
	}
      else if (*vr0type == VR_RANGE
	       && vr1type == VR_ANTI_RANGE)
	/* The result covers everything.  */
	goto give_up;
      else
	gcc_unreachable ();
    }
  else if ((maxeq || cmpmax == -1)
	   && (mineq || cmpmin == 1))
    {
      /* ( [  ] ) or ([  ] ) or ( [  ]) */
      if (*vr0type == VR_RANGE
	  && vr1type == VR_RANGE)
	{
	  *vr0type = vr1type;
	  *vr0min = vr1min;
	  *vr0max = vr1max;
	}
      else if (*vr0type == VR_ANTI_RANGE
	       && vr1type == VR_ANTI_RANGE)
	;
      else if (*vr0type == VR_RANGE
	       && vr1type == VR_ANTI_RANGE)
	{
	  *vr0type = VR_ANTI_RANGE;
	  if (!mineq && TREE_CODE (*vr0min) == INTEGER_CST)
	    {
	      *vr0max = int_const_binop (MINUS_EXPR, *vr0min,
					 build_int_cst (TREE_TYPE (*vr0min), 1));
	      *vr0min = vr1min;
	    }
	  else if (!maxeq && TREE_CODE (*vr0max) == INTEGER_CST)
	    {
	      *vr0min = int_const_binop (PLUS_EXPR, *vr0max,
					 build_int_cst (TREE_TYPE (*vr0max), 1));
	      *vr0max = vr1max;
	    }
	  else
	    goto give_up;
	}
      else if (*vr0type == VR_ANTI_RANGE
	       && vr1type == VR_RANGE)
	/* The result covers everything.  */
	goto give_up;
      else
	gcc_unreachable ();
    }
  else if (cmpmin == -1
	   && cmpmax == -1
	   && (operand_less_p (vr1min, *vr0max) == 1
	       || operand_equal_p (vr1min, *vr0max, 0)))
    {
      /* [  (  ]  ) or [   ](   ) */
      if (*vr0type == VR_RANGE
	  && vr1type == VR_RANGE)
	*vr0max = vr1max;
      else if (*vr0type == VR_ANTI_RANGE
	       && vr1type == VR_ANTI_RANGE)
	*vr0min = vr1min;
      else if (*vr0type == VR_ANTI_RANGE
	       && vr1type == VR_RANGE)
	{
	  if (TREE_CODE (vr1min) == INTEGER_CST)
	    *vr0max = int_const_binop (MINUS_EXPR, vr1min,
				       build_int_cst (TREE_TYPE (vr1min), 1));
	  else
	    goto give_up;
	}
      else if (*vr0type == VR_RANGE
	       && vr1type == VR_ANTI_RANGE)
	{
	  if (TREE_CODE (*vr0max) == INTEGER_CST)
	    {
	      *vr0type = vr1type;
	      *vr0min = int_const_binop (PLUS_EXPR, *vr0max,
					 build_int_cst (TREE_TYPE (*vr0max), 1));
	      *vr0max = vr1max;
	    }
	  else
	    goto give_up;
	}
      else
	gcc_unreachable ();
    }
  else if (cmpmin == 1
	   && cmpmax == 1
	   && (operand_less_p (*vr0min, vr1max) == 1
	       || operand_equal_p (*vr0min, vr1max, 0)))
    {
      /* (  [  )  ] or (   )[   ] */
      if (*vr0type == VR_RANGE
	  && vr1type == VR_RANGE)
	*vr0min = vr1min;
      else if (*vr0type == VR_ANTI_RANGE
	       && vr1type == VR_ANTI_RANGE)
	*vr0max = vr1max;
      else if (*vr0type == VR_ANTI_RANGE
	       && vr1type == VR_RANGE)
	{
	  if (TREE_CODE (vr1max) == INTEGER_CST)
	    *vr0min = int_const_binop (PLUS_EXPR, vr1max,
				       build_int_cst (TREE_TYPE (vr1max), 1));
	  else
	    goto give_up;
	}
      else if (*vr0type == VR_RANGE
	       && vr1type == VR_ANTI_RANGE)
	{
	  if (TREE_CODE (*vr0min) == INTEGER_CST)
	    {
	      *vr0type = vr1type;
	      *vr0max = int_const_binop (MINUS_EXPR, *vr0min,
					 build_int_cst (TREE_TYPE (*vr0min), 1));
	      *vr0min = vr1min;
	    }
	  else
	    goto give_up;
	}
      else
	gcc_unreachable ();
    }
  else
    goto give_up;

  return;

give_up:
  *vr0type = VR_VARYING;
  *vr0min = NULL_TREE;
  *vr0max = NULL_TREE;
}

/* Intersect the two value-ranges { *VR0TYPE, *VR0MIN, *VR0MAX } and
   { VR1TYPE, VR0MIN, VR0MAX } and store the result
   in { *VR0TYPE, *VR0MIN, *VR0MAX }.  This may not be the smallest
   possible such range.  The resulting range is not canonicalized.  */

static void
intersect_ranges (enum value_range_kind *vr0type,
		  tree *vr0min, tree *vr0max,
		  enum value_range_kind vr1type,
		  tree vr1min, tree vr1max)
{
  bool mineq = vrp_operand_equal_p (*vr0min, vr1min);
  bool maxeq = vrp_operand_equal_p (*vr0max, vr1max);

  /* [] is vr0, () is vr1 in the following classification comments.  */
  if (mineq && maxeq)
    {
      /* [(  )] */
      if (*vr0type == vr1type)
	/* Nothing to do for equal ranges.  */
	;
      else if ((*vr0type == VR_RANGE
		&& vr1type == VR_ANTI_RANGE)
	       || (*vr0type == VR_ANTI_RANGE
		   && vr1type == VR_RANGE))
	{
	  /* For anti-range with range intersection the result is empty.  */
	  *vr0type = VR_UNDEFINED;
	  *vr0min = NULL_TREE;
	  *vr0max = NULL_TREE;
	}
      else
	gcc_unreachable ();
    }
  else if (operand_less_p (*vr0max, vr1min) == 1
	   || operand_less_p (vr1max, *vr0min) == 1)
    {
      /* [ ] ( ) or ( ) [ ]
	 If the ranges have an empty intersection, the result of the
	 intersect operation is the range for intersecting an
	 anti-range with a range or empty when intersecting two ranges.  */
      if (*vr0type == VR_RANGE
	  && vr1type == VR_ANTI_RANGE)
	;
      else if (*vr0type == VR_ANTI_RANGE
	       && vr1type == VR_RANGE)
	{
	  *vr0type = vr1type;
	  *vr0min = vr1min;
	  *vr0max = vr1max;
	}
      else if (*vr0type == VR_RANGE
	       && vr1type == VR_RANGE)
	{
	  *vr0type = VR_UNDEFINED;
	  *vr0min = NULL_TREE;
	  *vr0max = NULL_TREE;
	}
      else if (*vr0type == VR_ANTI_RANGE
	       && vr1type == VR_ANTI_RANGE)
	{
	  /* If the anti-ranges are adjacent to each other merge them.  */
	  if (TREE_CODE (*vr0max) == INTEGER_CST
	      && TREE_CODE (vr1min) == INTEGER_CST
	      && operand_less_p (*vr0max, vr1min) == 1
	      && integer_onep (int_const_binop (MINUS_EXPR,
						vr1min, *vr0max)))
	    *vr0max = vr1max;
	  else if (TREE_CODE (vr1max) == INTEGER_CST
		   && TREE_CODE (*vr0min) == INTEGER_CST
		   && operand_less_p (vr1max, *vr0min) == 1
		   && integer_onep (int_const_binop (MINUS_EXPR,
						     *vr0min, vr1max)))
	    *vr0min = vr1min;
	  /* Else arbitrarily take VR0.  */
	}
    }
  else if ((maxeq || operand_less_p (vr1max, *vr0max) == 1)
	   && (mineq || operand_less_p (*vr0min, vr1min) == 1))
    {
      /* [ (  ) ] or [(  ) ] or [ (  )] */
      if (*vr0type == VR_RANGE
	  && vr1type == VR_RANGE)
	{
	  /* If both are ranges the result is the inner one.  */
	  *vr0type = vr1type;
	  *vr0min = vr1min;
	  *vr0max = vr1max;
	}
      else if (*vr0type == VR_RANGE
	       && vr1type == VR_ANTI_RANGE)
	{
	  /* Choose the right gap if the left one is empty.  */
	  if (mineq)
	    {
	      if (TREE_CODE (vr1max) != INTEGER_CST)
		*vr0min = vr1max;
	      else if (TYPE_PRECISION (TREE_TYPE (vr1max)) == 1
		       && !TYPE_UNSIGNED (TREE_TYPE (vr1max)))
		*vr0min
		  = int_const_binop (MINUS_EXPR, vr1max,
				     build_int_cst (TREE_TYPE (vr1max), -1));
	      else
		*vr0min
		  = int_const_binop (PLUS_EXPR, vr1max,
				     build_int_cst (TREE_TYPE (vr1max), 1));
	    }
	  /* Choose the left gap if the right one is empty.  */
	  else if (maxeq)
	    {
	      if (TREE_CODE (vr1min) != INTEGER_CST)
		*vr0max = vr1min;
	      else if (TYPE_PRECISION (TREE_TYPE (vr1min)) == 1
		       && !TYPE_UNSIGNED (TREE_TYPE (vr1min)))
		*vr0max
		  = int_const_binop (PLUS_EXPR, vr1min,
				     build_int_cst (TREE_TYPE (vr1min), -1));
	      else
		*vr0max
		  = int_const_binop (MINUS_EXPR, vr1min,
				     build_int_cst (TREE_TYPE (vr1min), 1));
	    }
	  /* Choose the anti-range if the range is effectively varying.  */
	  else if (vrp_val_is_min (*vr0min)
		   && vrp_val_is_max (*vr0max))
	    {
	      *vr0type = vr1type;
	      *vr0min = vr1min;
	      *vr0max = vr1max;
	    }
	  /* Else choose the range.  */
	}
      else if (*vr0type == VR_ANTI_RANGE
	       && vr1type == VR_ANTI_RANGE)
	/* If both are anti-ranges the result is the outer one.  */
	;
      else if (*vr0type == VR_ANTI_RANGE
	       && vr1type == VR_RANGE)
	{
	  /* The intersection is empty.  */
	  *vr0type = VR_UNDEFINED;
	  *vr0min = NULL_TREE;
	  *vr0max = NULL_TREE;
	}
      else
	gcc_unreachable ();
    }
  else if ((maxeq || operand_less_p (*vr0max, vr1max) == 1)
	   && (mineq || operand_less_p (vr1min, *vr0min) == 1))
    {
      /* ( [  ] ) or ([  ] ) or ( [  ]) */
      if (*vr0type == VR_RANGE
	  && vr1type == VR_RANGE)
	/* Choose the inner range.  */
	;
      else if (*vr0type == VR_ANTI_RANGE
	       && vr1type == VR_RANGE)
	{
	  /* Choose the right gap if the left is empty.  */
	  if (mineq)
	    {
	      *vr0type = VR_RANGE;
	      if (TREE_CODE (*vr0max) != INTEGER_CST)
		*vr0min = *vr0max;
	      else if (TYPE_PRECISION (TREE_TYPE (*vr0max)) == 1
		       && !TYPE_UNSIGNED (TREE_TYPE (*vr0max)))
		*vr0min
		  = int_const_binop (MINUS_EXPR, *vr0max,
				     build_int_cst (TREE_TYPE (*vr0max), -1));
	      else
		*vr0min
		  = int_const_binop (PLUS_EXPR, *vr0max,
				     build_int_cst (TREE_TYPE (*vr0max), 1));
	      *vr0max = vr1max;
	    }
	  /* Choose the left gap if the right is empty.  */
	  else if (maxeq)
	    {
	      *vr0type = VR_RANGE;
	      if (TREE_CODE (*vr0min) != INTEGER_CST)
		*vr0max = *vr0min;
	      else if (TYPE_PRECISION (TREE_TYPE (*vr0min)) == 1
		       && !TYPE_UNSIGNED (TREE_TYPE (*vr0min)))
		*vr0max
		  = int_const_binop (PLUS_EXPR, *vr0min,
				     build_int_cst (TREE_TYPE (*vr0min), -1));
	      else
		*vr0max
		  = int_const_binop (MINUS_EXPR, *vr0min,
				     build_int_cst (TREE_TYPE (*vr0min), 1));
	      *vr0min = vr1min;
	    }
	  /* Choose the anti-range if the range is effectively varying.  */
	  else if (vrp_val_is_min (vr1min)
		   && vrp_val_is_max (vr1max))
	    ;
	  /* Choose the anti-range if it is ~[0,0], that range is special
	     enough to special case when vr1's range is relatively wide.
	     At least for types bigger than int - this covers pointers
	     and arguments to functions like ctz.  */
	  else if (*vr0min == *vr0max
		   && integer_zerop (*vr0min)
		   && ((TYPE_PRECISION (TREE_TYPE (*vr0min))
			>= TYPE_PRECISION (integer_type_node))
		       || POINTER_TYPE_P (TREE_TYPE (*vr0min)))
		   && TREE_CODE (vr1max) == INTEGER_CST
		   && TREE_CODE (vr1min) == INTEGER_CST
		   && (wi::clz (wi::to_wide (vr1max) - wi::to_wide (vr1min))
		       < TYPE_PRECISION (TREE_TYPE (*vr0min)) / 2))
	    ;
	  /* Else choose the range.  */
	  else
	    {
	      *vr0type = vr1type;
	      *vr0min = vr1min;
	      *vr0max = vr1max;
	    }
	}
      else if (*vr0type == VR_ANTI_RANGE
	       && vr1type == VR_ANTI_RANGE)
	{
	  /* If both are anti-ranges the result is the outer one.  */
	  *vr0type = vr1type;
	  *vr0min = vr1min;
	  *vr0max = vr1max;
	}
      else if (vr1type == VR_ANTI_RANGE
	       && *vr0type == VR_RANGE)
	{
	  /* The intersection is empty.  */
	  *vr0type = VR_UNDEFINED;
	  *vr0min = NULL_TREE;
	  *vr0max = NULL_TREE;
	}
      else
	gcc_unreachable ();
    }
  else if ((operand_less_p (vr1min, *vr0max) == 1
	    || operand_equal_p (vr1min, *vr0max, 0))
	   && operand_less_p (*vr0min, vr1min) == 1)
    {
      /* [  (  ]  ) or [  ](  ) */
      if (*vr0type == VR_ANTI_RANGE
	  && vr1type == VR_ANTI_RANGE)
	*vr0max = vr1max;
      else if (*vr0type == VR_RANGE
	       && vr1type == VR_RANGE)
	*vr0min = vr1min;
      else if (*vr0type == VR_RANGE
	       && vr1type == VR_ANTI_RANGE)
	{
	  if (TREE_CODE (vr1min) == INTEGER_CST)
	    *vr0max = int_const_binop (MINUS_EXPR, vr1min,
				       build_int_cst (TREE_TYPE (vr1min), 1));
	  else
	    *vr0max = vr1min;
	}
      else if (*vr0type == VR_ANTI_RANGE
	       && vr1type == VR_RANGE)
	{
	  *vr0type = VR_RANGE;
	  if (TREE_CODE (*vr0max) == INTEGER_CST)
	    *vr0min = int_const_binop (PLUS_EXPR, *vr0max,
				       build_int_cst (TREE_TYPE (*vr0max), 1));
	  else
	    *vr0min = *vr0max;
	  *vr0max = vr1max;
	}
      else
	gcc_unreachable ();
    }
  else if ((operand_less_p (*vr0min, vr1max) == 1
	    || operand_equal_p (*vr0min, vr1max, 0))
	   && operand_less_p (vr1min, *vr0min) == 1)
    {
      /* (  [  )  ] or (  )[  ] */
      if (*vr0type == VR_ANTI_RANGE
	  && vr1type == VR_ANTI_RANGE)
	*vr0min = vr1min;
      else if (*vr0type == VR_RANGE
	       && vr1type == VR_RANGE)
	*vr0max = vr1max;
      else if (*vr0type == VR_RANGE
	       && vr1type == VR_ANTI_RANGE)
	{
	  if (TREE_CODE (vr1max) == INTEGER_CST)
	    *vr0min = int_const_binop (PLUS_EXPR, vr1max,
				       build_int_cst (TREE_TYPE (vr1max), 1));
	  else
	    *vr0min = vr1max;
	}
      else if (*vr0type == VR_ANTI_RANGE
	       && vr1type == VR_RANGE)
	{
	  *vr0type = VR_RANGE;
	  if (TREE_CODE (*vr0min) == INTEGER_CST)
	    *vr0max = int_const_binop (MINUS_EXPR, *vr0min,
				       build_int_cst (TREE_TYPE (*vr0min), 1));
	  else
	    *vr0max = *vr0min;
	  *vr0min = vr1min;
	}
      else
	gcc_unreachable ();
    }

  /* If we know the intersection is empty, there's no need to
<<<<<<< HEAD
     conservatively add anything else to the set.

     ?? We don't need this, but I found it while fixing other things.
     Perhaps we should commit it upstream.  */
=======
     conservatively add anything else to the set.  */
>>>>>>> d8f890de
  if (*vr0type == VR_UNDEFINED)
    return;

  /* As a fallback simply use { *VRTYPE, *VR0MIN, *VR0MAX } as
     result for the intersection.  That's always a conservative
     correct estimate unless VR1 is a constant singleton range
     in which case we choose that.  */
  if (vr1type == VR_RANGE
      && is_gimple_min_invariant (vr1min)
      && vrp_operand_equal_p (vr1min, vr1max))
    {
      *vr0type = vr1type;
      *vr0min = vr1min;
      *vr0max = vr1max;
    }
}


/* Helper for the intersection operation for value ranges.  Given two
   value ranges VR0 and VR1, return the intersection of the two
   ranges.  This may not be the smallest possible such range.  */

value_range_base
value_range_base::intersect_helper (const value_range_base *vr0,
				    const value_range_base *vr1)
{
  /* If either range is VR_VARYING the other one wins.  */
  if (vr1->varying_p ())
    return *vr0;
  if (vr0->varying_p ())
    return *vr1;

  /* When either range is VR_UNDEFINED the resulting range is
     VR_UNDEFINED, too.  */
  if (vr0->undefined_p ())
    return *vr0;
  if (vr1->undefined_p ())
    return *vr1;

  value_range_kind vr0type = vr0->kind ();
  tree vr0min = vr0->min ();
  tree vr0max = vr0->max ();
  intersect_ranges (&vr0type, &vr0min, &vr0max,
		    vr1->kind (), vr1->min (), vr1->max ());
  /* Make sure to canonicalize the result though as the inversion of a
     VR_RANGE can still be a VR_RANGE.  Work on a temporary so we can
     fall back to vr0 when this turns things to varying.  */
  value_range_base tem;
  if (vr0type == VR_UNDEFINED)
<<<<<<< HEAD
    tem.set_undefined (TREE_TYPE (vr0->min ()));
  else if (vr0type == VR_VARYING)
    tem.set_varying (TREE_TYPE (vr0->min ()));
=======
    tem.set_undefined ();
  else if (vr0type == VR_VARYING)
    tem.set_varying (vr0->type ());
>>>>>>> d8f890de
  else
    tem.set (vr0type, vr0min, vr0max);
  /* If that failed, use the saved original VR0.  */
  if (tem.varying_p ())
    return *vr0;

  return tem;
}

void
value_range_base::intersect (const value_range_base *other)
{
  if (dump_file && (dump_flags & TDF_DETAILS))
    {
      fprintf (dump_file, "Intersecting\n  ");
      dump_value_range (dump_file, this);
      fprintf (dump_file, "\nand\n  ");
      dump_value_range (dump_file, other);
      fprintf (dump_file, "\n");
    }

  *this = intersect_helper (this, other);

  if (dump_file && (dump_flags & TDF_DETAILS))
    {
      fprintf (dump_file, "to\n  ");
      dump_value_range (dump_file, this);
      fprintf (dump_file, "\n");
    }
}

void
value_range::intersect (const value_range *other)
{
  if (dump_file && (dump_flags & TDF_DETAILS))
    {
      fprintf (dump_file, "Intersecting\n  ");
      dump_value_range (dump_file, this);
      fprintf (dump_file, "\nand\n  ");
      dump_value_range (dump_file, other);
      fprintf (dump_file, "\n");
    }

  /* If THIS is varying we want to pick up equivalences from OTHER.
     Just special-case this here rather than trying to fixup after the
     fact.  */
  if (this->varying_p ())
    this->deep_copy (other);
  else
    {
      value_range_base tem = intersect_helper (this, other);
      this->update (tem.kind (), tem.min (), tem.max ());

      /* If the result is VR_UNDEFINED there is no need to mess with
	 equivalencies.  */
      if (!undefined_p ())
	{
	  /* The resulting set of equivalences for range intersection
	     is the union of the two sets.  */
	  if (m_equiv && other->m_equiv && m_equiv != other->m_equiv)
	    bitmap_ior_into (m_equiv, other->m_equiv);
	  else if (other->m_equiv && !m_equiv)
	    {
	      /* All equivalence bitmaps are allocated from the same
		 obstack.  So we can use the obstack associated with
		 VR to allocate this->m_equiv.  */
	      m_equiv = BITMAP_ALLOC (other->m_equiv->obstack);
	      bitmap_copy (m_equiv, other->m_equiv);
	    }
	}
    }

  if (dump_file && (dump_flags & TDF_DETAILS))
    {
      fprintf (dump_file, "to\n  ");
      dump_value_range (dump_file, this);
      fprintf (dump_file, "\n");
    }
}

/* Helper for meet operation for value ranges.  Given two value ranges VR0 and
   VR1, return a range that contains both VR0 and VR1.  This may not be the
   smallest possible such range.  */

value_range_base
value_range_base::union_helper (const value_range_base *vr0,
				const value_range_base *vr1)
{
  /* VR0 has the resulting range if VR1 is undefined or VR0 is varying.  */
  if (vr1->undefined_p ()
      || vr0->varying_p ())
    return *vr0;

  /* VR1 has the resulting range if VR0 is undefined or VR1 is varying.  */
  if (vr0->undefined_p ()
      || vr1->varying_p ())
    return *vr1;

  value_range_kind vr0type = vr0->kind ();
  tree vr0min = vr0->min ();
  tree vr0max = vr0->max ();
  union_ranges (&vr0type, &vr0min, &vr0max,
		vr1->kind (), vr1->min (), vr1->max ());

  /* Work on a temporary so we can still use vr0 when union returns varying.  */
  value_range_base tem;
  if (vr0type == VR_UNDEFINED)
<<<<<<< HEAD
    tem.set_undefined (TREE_TYPE (vr0->min ()));
  else if (vr0type == VR_VARYING)
    tem.set_varying (TREE_TYPE (vr0->min ()));
=======
    tem.set_undefined ();
  else if (vr0type == VR_VARYING)
    tem.set_varying (vr0->type ());
>>>>>>> d8f890de
  else
    tem.set (vr0type, vr0min, vr0max);

  /* Failed to find an efficient meet.  Before giving up and setting
     the result to VARYING, see if we can at least derive a useful
     anti-range.  */
  if (tem.varying_p ()
      && range_includes_zero_p (vr0) == 0
      && range_includes_zero_p (vr1) == 0)
    {
      tem.set_nonzero (vr0->type ());
      return tem;
    }

  return tem;
}


/* Meet operation for value ranges.  Given two value ranges VR0 and
   VR1, store in VR0 a range that contains both VR0 and VR1.  This
   may not be the smallest possible such range.  */

void
value_range_base::union_ (const value_range_base *other)
{
  if (dump_file && (dump_flags & TDF_DETAILS))
    {
      fprintf (dump_file, "Meeting\n  ");
      dump_value_range (dump_file, this);
      fprintf (dump_file, "\nand\n  ");
      dump_value_range (dump_file, other);
      fprintf (dump_file, "\n");
    }

  *this = union_helper (this, other);

  if (dump_file && (dump_flags & TDF_DETAILS))
    {
      fprintf (dump_file, "to\n  ");
      dump_value_range (dump_file, this);
      fprintf (dump_file, "\n");
    }
}

void
value_range::union_ (const value_range *other)
{
  if (dump_file && (dump_flags & TDF_DETAILS))
    {
      fprintf (dump_file, "Meeting\n  ");
      dump_value_range (dump_file, this);
      fprintf (dump_file, "\nand\n  ");
      dump_value_range (dump_file, other);
      fprintf (dump_file, "\n");
    }

  /* If THIS is undefined we want to pick up equivalences from OTHER.
     Just special-case this here rather than trying to fixup after the fact.  */
  if (this->undefined_p ())
    this->deep_copy (other);
  else
    {
      value_range_base tem = union_helper (this, other);
      this->update (tem.kind (), tem.min (), tem.max ());

      /* The resulting set of equivalences is always the intersection of
	 the two sets.  */
      if (this->m_equiv && other->m_equiv && this->m_equiv != other->m_equiv)
	bitmap_and_into (this->m_equiv, other->m_equiv);
      else if (this->m_equiv && !other->m_equiv)
	bitmap_clear (this->m_equiv);
    }

  if (dump_file && (dump_flags & TDF_DETAILS))
    {
      fprintf (dump_file, "to\n  ");
      dump_value_range (dump_file, this);
      fprintf (dump_file, "\n");
    }
}

/* Normalize symbolics into constants.  */

value_range_base
value_range_base::normalize_symbolics () const
{
<<<<<<< HEAD
  tree ttype = type ();
  bool min_symbolic = !is_gimple_min_invariant (min ());
  bool max_symbolic = !is_gimple_min_invariant (max ());
  if (varying_p () || undefined_p () || (!min_symbolic && !max_symbolic))
=======
  if (varying_p () || undefined_p ())
    return *this;
  tree ttype = type ();
  bool min_symbolic = !is_gimple_min_invariant (min ());
  bool max_symbolic = !is_gimple_min_invariant (max ());
  if (!min_symbolic && !max_symbolic)
>>>>>>> d8f890de
    return *this;

  // [SYM, SYM] -> VARYING
  if (min_symbolic && max_symbolic)
<<<<<<< HEAD
    return value_range_base (ttype);
=======
    {
      value_range_base var;
      var.set_varying (ttype);
      return var;
    }
>>>>>>> d8f890de
  if (kind () == VR_RANGE)
    {
      // [SYM, NUM] -> [-MIN, NUM]
      if (min_symbolic)
	return value_range_base (VR_RANGE, vrp_val_min (ttype), max ());
      // [NUM, SYM] -> [NUM, +MAX]
      return value_range_base (VR_RANGE, min (), vrp_val_max (ttype));
    }
  gcc_assert (kind () == VR_ANTI_RANGE);
  // ~[SYM, NUM] -> [NUM + 1, +MAX]
  if (min_symbolic)
    {
      if (!vrp_val_is_max (max ()))
	{
	  tree n = wide_int_to_tree (ttype, wi::to_wide (max ()) + 1);
	  return value_range_base (VR_RANGE, n, vrp_val_max (ttype));
	}
<<<<<<< HEAD
      return value_range_base (ttype);
=======
      value_range_base var;
      var.set_varying (ttype);
      return var;
>>>>>>> d8f890de
    }
  // ~[NUM, SYM] -> [-MIN, NUM - 1]
  if (!vrp_val_is_min (min ()))
    {
      tree n = wide_int_to_tree (ttype, wi::to_wide (min ()) - 1);
      return value_range_base (VR_RANGE, vrp_val_min (ttype), n);
    }
<<<<<<< HEAD
  return value_range_base (ttype);
}

unsigned
value_range_base::num_pairs () const
{
  if (undefined_p ())
    return 0;
  if (varying_p ())
    return 1;
  if (symbolic_p ())
    return normalize_symbolics ().num_pairs ();
  if (m_kind == VR_ANTI_RANGE)
    {
      value_range_base vr0, vr1;
      gcc_assert (ranges_from_anti_range (this, &vr0, &vr1, true));
      if (vr1.undefined_p ())
	return 1;
      return 2;
    }
  return 1;
}

wide_int
value_range_base::lower_bound (unsigned pair) const
{
  if (symbolic_p ())
    return normalize_symbolics ().lower_bound (pair);

  gcc_assert (!undefined_p ());
  gcc_assert (pair + 1 <= num_pairs ());
  tree t = NULL;
  if (m_kind == VR_ANTI_RANGE)
    {
      value_range_base vr0, vr1;
      gcc_assert (ranges_from_anti_range (this, &vr0, &vr1, true));
      if (pair == 0)
	t = vr0.min ();
      else if (pair == 1)
	t = vr1.min ();
      else
	gcc_unreachable ();
    }
  else
    t = m_min;
  return wi::to_wide (t);
}

wide_int
value_range_base::upper_bound (unsigned pair) const
{
  if (symbolic_p ())
    return normalize_symbolics ().upper_bound (pair);

  gcc_assert (!undefined_p ());
  gcc_assert (pair + 1 <= num_pairs ());
  tree t = NULL;
  if (m_kind == VR_ANTI_RANGE)
    {
      value_range_base vr0, vr1;
      gcc_assert (ranges_from_anti_range (this, &vr0, &vr1, true));
      if (pair == 0)
	t = vr0.max ();
      else if (pair == 1)
	t = vr1.max ();
      else
	gcc_unreachable ();
    }
  else
    t = m_max;
  return wi::to_wide (t);
}

wide_int
value_range_base::upper_bound () const
{
  unsigned pairs = num_pairs ();
  gcc_assert (pairs > 0);
  return upper_bound (pairs - 1);
}

void
value_range_base::cast (tree typ)
{
  value_range_base tem;
  enum ranges_mode save = flag_ranges_mode;
  /* Avoid infinite recursion in the ranger vs vrp checking code.  */
  flag_ranges_mode = RANGES_VRP;
  /* At some point we should inline all of the CONVERT_EXPR code from
     extract_range_from_unary_expr here.  */
  extract_range_from_unary_expr (&tem, CONVERT_EXPR, typ, this, type ());
  flag_ranges_mode = save;
  *this = tem;
}

/* Return TRUE if range contains INTEGER_CST.  */

bool
value_range_base::contains_p (tree cst) const
{
  gcc_assert (TREE_CODE (cst) == INTEGER_CST);
  if (symbolic_p ())
    return normalize_symbolics ().contains_p (cst);
  return value_inside_range (cst) == 1;
}

void
value_range_base::invert ()
{
  if (undefined_p ())
    set_varying (type ());
  else if (varying_p ())
    set_undefined (type ());
  else if (m_kind == VR_RANGE)
    m_kind = VR_ANTI_RANGE;
  else if (m_kind == VR_ANTI_RANGE)
    m_kind = VR_RANGE;
  else
    gcc_unreachable ();
}

void
value_range_base::union_ (const value_range_base &r)
{
  /* Disable details for now, because it makes the ranger dump
     unnecessarily verbose.  */
  bool details = dump_flags & TDF_DETAILS;
  if (details)
    dump_flags &= ~TDF_DETAILS;
  union_ (&r);
  if (details)
    dump_flags |= TDF_DETAILS;
}

void
value_range_base::intersect (const value_range_base &r)
{
  /* Disable details for now, because it makes the ranger dump
     unnecessarily verbose.  */
  bool details = dump_flags & TDF_DETAILS;
  if (details)
    dump_flags &= ~TDF_DETAILS;
  intersect (&r);
  if (details)
    dump_flags |= TDF_DETAILS;
=======
  value_range_base var;
  var.set_varying (ttype);
  return var;
>>>>>>> d8f890de
}

/* Visit all arguments for PHI node PHI that flow through executable
   edges.  If a valid value range can be derived from all the incoming
   value ranges, set a new range for the LHS of PHI.  */

enum ssa_prop_result
vrp_prop::visit_phi (gphi *phi)
{
  tree lhs = PHI_RESULT (phi);
  value_range vr_result;
  extract_range_from_phi_node (phi, &vr_result);
  if (update_value_range (lhs, &vr_result))
    {
      if (dump_file && (dump_flags & TDF_DETAILS))
	{
	  fprintf (dump_file, "Found new range for ");
	  print_generic_expr (dump_file, lhs);
	  fprintf (dump_file, ": ");
	  dump_value_range (dump_file, &vr_result);
	  fprintf (dump_file, "\n");
	}

      if (vr_result.varying_p ())
	return SSA_PROP_VARYING;

      return SSA_PROP_INTERESTING;
    }

  /* Nothing changed, don't add outgoing edges.  */
  return SSA_PROP_NOT_INTERESTING;
}

class vrp_folder : public substitute_and_fold_engine
{
 public:
  tree get_value (tree) FINAL OVERRIDE;
  bool fold_stmt (gimple_stmt_iterator *) FINAL OVERRIDE;
  bool fold_predicate_in (gimple_stmt_iterator *);

  class vr_values *vr_values;

  /* Delegators.  */
  tree vrp_evaluate_conditional (tree_code code, tree op0,
				 tree op1, gimple *stmt)
    { return vr_values->vrp_evaluate_conditional (code, op0, op1, stmt); }
  bool simplify_stmt_using_ranges (gimple_stmt_iterator *gsi)
    { return vr_values->simplify_stmt_using_ranges (gsi); }
 tree op_with_constant_singleton_value_range (tree op)
   { return vr_values->singleton (op, NULL); }
};

/* If the statement pointed by SI has a predicate whose value can be
   computed using the value range information computed by VRP, compute
   its value and return true.  Otherwise, return false.  */

bool
vrp_folder::fold_predicate_in (gimple_stmt_iterator *si)
{
  bool assignment_p = false;
  tree val;
  gimple *stmt = gsi_stmt (*si);

  if (is_gimple_assign (stmt)
      && TREE_CODE_CLASS (gimple_assign_rhs_code (stmt)) == tcc_comparison)
    {
      assignment_p = true;
      val = vrp_evaluate_conditional (gimple_assign_rhs_code (stmt),
				      gimple_assign_rhs1 (stmt),
				      gimple_assign_rhs2 (stmt),
				      stmt);
    }
  else if (gcond *cond_stmt = dyn_cast <gcond *> (stmt))
    val = vrp_evaluate_conditional (gimple_cond_code (cond_stmt),
				    gimple_cond_lhs (cond_stmt),
				    gimple_cond_rhs (cond_stmt),
				    stmt);
  else
    return false;

  if (val)
    {
      if (assignment_p)
        val = fold_convert (gimple_expr_type (stmt), val);

      if (dump_file)
	{
	  fprintf (dump_file, "Folding predicate ");
	  print_gimple_expr (dump_file, stmt, 0);
	  fprintf (dump_file, " to ");
	  print_generic_expr (dump_file, val);
	  fprintf (dump_file, "\n");
	}

      if (is_gimple_assign (stmt))
	gimple_assign_set_rhs_from_tree (si, val);
      else
	{
	  gcc_assert (gimple_code (stmt) == GIMPLE_COND);
	  gcond *cond_stmt = as_a <gcond *> (stmt);
	  if (integer_zerop (val))
	    gimple_cond_make_false (cond_stmt);
	  else if (integer_onep (val))
	    gimple_cond_make_true (cond_stmt);
	  else
	    gcc_unreachable ();
	}

      return true;
    }

  return false;
}

/* Callback for substitute_and_fold folding the stmt at *SI.  */

bool
vrp_folder::fold_stmt (gimple_stmt_iterator *si)
{
  if (fold_predicate_in (si))
    return true;

  return simplify_stmt_using_ranges (si);
}

/* If OP has a value range with a single constant value return that,
   otherwise return NULL_TREE.  This returns OP itself if OP is a
   constant.

   Implemented as a pure wrapper right now, but this will change.  */

tree
vrp_folder::get_value (tree op)
{
  return op_with_constant_singleton_value_range (op);
}

/* Return the LHS of any ASSERT_EXPR where OP appears as the first
   argument to the ASSERT_EXPR and in which the ASSERT_EXPR dominates
   BB.  If no such ASSERT_EXPR is found, return OP.  */

static tree
lhs_of_dominating_assert (tree op, basic_block bb, gimple *stmt)
{
  imm_use_iterator imm_iter;
  gimple *use_stmt;
  use_operand_p use_p;

  if (TREE_CODE (op) == SSA_NAME)
    {
      FOR_EACH_IMM_USE_FAST (use_p, imm_iter, op)
	{
	  use_stmt = USE_STMT (use_p);
	  if (use_stmt != stmt
	      && gimple_assign_single_p (use_stmt)
	      && TREE_CODE (gimple_assign_rhs1 (use_stmt)) == ASSERT_EXPR
	      && TREE_OPERAND (gimple_assign_rhs1 (use_stmt), 0) == op
	      && dominated_by_p (CDI_DOMINATORS, bb, gimple_bb (use_stmt)))
	    return gimple_assign_lhs (use_stmt);
	}
    }
  return op;
}

/* A hack.  */
static class vr_values *x_vr_values;

/* A trivial wrapper so that we can present the generic jump threading
   code with a simple API for simplifying statements.  STMT is the
   statement we want to simplify, WITHIN_STMT provides the location
   for any overflow warnings.  */

static tree
simplify_stmt_for_jump_threading (gimple *stmt, gimple *within_stmt,
    class avail_exprs_stack *avail_exprs_stack ATTRIBUTE_UNUSED,
    basic_block bb)
{
  /* First see if the conditional is in the hash table.  */
  tree cached_lhs = avail_exprs_stack->lookup_avail_expr (stmt, false, true);
  if (cached_lhs && is_gimple_min_invariant (cached_lhs))
    return cached_lhs;

  vr_values *vr_values = x_vr_values;
  if (gcond *cond_stmt = dyn_cast <gcond *> (stmt))
    {
      tree op0 = gimple_cond_lhs (cond_stmt);
      op0 = lhs_of_dominating_assert (op0, bb, stmt);

      tree op1 = gimple_cond_rhs (cond_stmt);
      op1 = lhs_of_dominating_assert (op1, bb, stmt);

      return vr_values->vrp_evaluate_conditional (gimple_cond_code (cond_stmt),
						  op0, op1, within_stmt);
    }

  /* We simplify a switch statement by trying to determine which case label
     will be taken.  If we are successful then we return the corresponding
     CASE_LABEL_EXPR.  */
  if (gswitch *switch_stmt = dyn_cast <gswitch *> (stmt))
    {
      tree op = gimple_switch_index (switch_stmt);
      if (TREE_CODE (op) != SSA_NAME)
	return NULL_TREE;

      op = lhs_of_dominating_assert (op, bb, stmt);

      const value_range *vr = vr_values->get_value_range (op);
      if (vr->undefined_p ()
	  || vr->varying_p ()
	  || vr->symbolic_p ())
	return NULL_TREE;

      if (vr->kind () == VR_RANGE)
	{
	  size_t i, j;
	  /* Get the range of labels that contain a part of the operand's
	     value range.  */
	  find_case_label_range (switch_stmt, vr->min (), vr->max (), &i, &j);

	  /* Is there only one such label?  */
	  if (i == j)
	    {
	      tree label = gimple_switch_label (switch_stmt, i);

	      /* The i'th label will be taken only if the value range of the
		 operand is entirely within the bounds of this label.  */
	      if (CASE_HIGH (label) != NULL_TREE
		  ? (tree_int_cst_compare (CASE_LOW (label), vr->min ()) <= 0
		     && tree_int_cst_compare (CASE_HIGH (label),
					      vr->max ()) >= 0)
		  : (tree_int_cst_equal (CASE_LOW (label), vr->min ())
		     && tree_int_cst_equal (vr->min (), vr->max ())))
		return label;
	    }

	  /* If there are no such labels then the default label will be
	     taken.  */
	  if (i > j)
	    return gimple_switch_label (switch_stmt, 0);
	}

      if (vr->kind () == VR_ANTI_RANGE)
	{
	  unsigned n = gimple_switch_num_labels (switch_stmt);
	  tree min_label = gimple_switch_label (switch_stmt, 1);
	  tree max_label = gimple_switch_label (switch_stmt, n - 1);

	  /* The default label will be taken only if the anti-range of the
	     operand is entirely outside the bounds of all the (non-default)
	     case labels.  */
	  if (tree_int_cst_compare (vr->min (), CASE_LOW (min_label)) <= 0
	      && (CASE_HIGH (max_label) != NULL_TREE
		  ? tree_int_cst_compare (vr->max (),
					  CASE_HIGH (max_label)) >= 0
		  : tree_int_cst_compare (vr->max (),
					  CASE_LOW (max_label)) >= 0))
	  return gimple_switch_label (switch_stmt, 0);
	}

      return NULL_TREE;
    }

  if (gassign *assign_stmt = dyn_cast <gassign *> (stmt))
    {
      tree lhs = gimple_assign_lhs (assign_stmt);
      if (TREE_CODE (lhs) == SSA_NAME
	  && (INTEGRAL_TYPE_P (TREE_TYPE (lhs))
	      || POINTER_TYPE_P (TREE_TYPE (lhs)))
	  && stmt_interesting_for_vrp (stmt))
	{
	  edge dummy_e;
	  tree dummy_tree;
	  value_range new_vr;
	  vr_values->extract_range_from_stmt (stmt, &dummy_e,
					      &dummy_tree, &new_vr);
	  tree singleton;
	  if (new_vr.singleton_p (&singleton))
	    return singleton;
	}
    }

  return NULL_TREE;
}

class vrp_dom_walker : public dom_walker
{
public:
  vrp_dom_walker (cdi_direction direction,
		  class const_and_copies *const_and_copies,
		  class avail_exprs_stack *avail_exprs_stack)
    : dom_walker (direction, REACHABLE_BLOCKS),
      m_const_and_copies (const_and_copies),
      m_avail_exprs_stack (avail_exprs_stack),
      m_dummy_cond (NULL) {}

  virtual edge before_dom_children (basic_block);
  virtual void after_dom_children (basic_block);

  class vr_values *vr_values;

private:
  class const_and_copies *m_const_and_copies;
  class avail_exprs_stack *m_avail_exprs_stack;

  gcond *m_dummy_cond;

};

/* Called before processing dominator children of BB.  We want to look
   at ASSERT_EXPRs and record information from them in the appropriate
   tables.

   We could look at other statements here.  It's not seen as likely
   to significantly increase the jump threads we discover.  */

edge
vrp_dom_walker::before_dom_children (basic_block bb)
{
  gimple_stmt_iterator gsi;

  m_avail_exprs_stack->push_marker ();
  m_const_and_copies->push_marker ();
  for (gsi = gsi_start_nondebug_bb (bb); !gsi_end_p (gsi); gsi_next (&gsi))
    {
      gimple *stmt = gsi_stmt (gsi);
      if (gimple_assign_single_p (stmt)
         && TREE_CODE (gimple_assign_rhs1 (stmt)) == ASSERT_EXPR)
	{
	  tree rhs1 = gimple_assign_rhs1 (stmt);
	  tree cond = TREE_OPERAND (rhs1, 1);
	  tree inverted = invert_truthvalue (cond);
	  vec<cond_equivalence> p;
	  p.create (3);
	  record_conditions (&p, cond, inverted);
	  for (unsigned int i = 0; i < p.length (); i++)
	    m_avail_exprs_stack->record_cond (&p[i]);

	  tree lhs = gimple_assign_lhs (stmt);
	  m_const_and_copies->record_const_or_copy (lhs,
						    TREE_OPERAND (rhs1, 0));
	  p.release ();
	  continue;
	}
      break;
    }
  return NULL;
}

/* Called after processing dominator children of BB.  This is where we
   actually call into the threader.  */
void
vrp_dom_walker::after_dom_children (basic_block bb)
{
  if (!m_dummy_cond)
    m_dummy_cond = gimple_build_cond (NE_EXPR,
				      integer_zero_node, integer_zero_node,
				      NULL, NULL);

  x_vr_values = vr_values;
  thread_outgoing_edges (bb, m_dummy_cond, m_const_and_copies,
			 m_avail_exprs_stack, NULL,
			 simplify_stmt_for_jump_threading);
  x_vr_values = NULL;

  m_avail_exprs_stack->pop_to_marker ();
  m_const_and_copies->pop_to_marker ();
}

/* Blocks which have more than one predecessor and more than
   one successor present jump threading opportunities, i.e.,
   when the block is reached from a specific predecessor, we
   may be able to determine which of the outgoing edges will
   be traversed.  When this optimization applies, we are able
   to avoid conditionals at runtime and we may expose secondary
   optimization opportunities.

   This routine is effectively a driver for the generic jump
   threading code.  It basically just presents the generic code
   with edges that may be suitable for jump threading.

   Unlike DOM, we do not iterate VRP if jump threading was successful.
   While iterating may expose new opportunities for VRP, it is expected
   those opportunities would be very limited and the compile time cost
   to expose those opportunities would be significant.

   As jump threading opportunities are discovered, they are registered
   for later realization.  */

static void
identify_jump_threads (class vr_values *vr_values)
{
  /* Ugh.  When substituting values earlier in this pass we can
     wipe the dominance information.  So rebuild the dominator
     information as we need it within the jump threading code.  */
  calculate_dominance_info (CDI_DOMINATORS);

  /* We do not allow VRP information to be used for jump threading
     across a back edge in the CFG.  Otherwise it becomes too
     difficult to avoid eliminating loop exit tests.  Of course
     EDGE_DFS_BACK is not accurate at this time so we have to
     recompute it.  */
  mark_dfs_back_edges ();

  /* Allocate our unwinder stack to unwind any temporary equivalences
     that might be recorded.  */
  const_and_copies *equiv_stack = new const_and_copies ();

  hash_table<expr_elt_hasher> *avail_exprs
    = new hash_table<expr_elt_hasher> (1024);
  avail_exprs_stack *avail_exprs_stack
    = new class avail_exprs_stack (avail_exprs);

  vrp_dom_walker walker (CDI_DOMINATORS, equiv_stack, avail_exprs_stack);
  walker.vr_values = vr_values;
  walker.walk (cfun->cfg->x_entry_block_ptr);

  /* We do not actually update the CFG or SSA graphs at this point as
     ASSERT_EXPRs are still in the IL and cfg cleanup code does not yet
     handle ASSERT_EXPRs gracefully.  */
  delete equiv_stack;
  delete avail_exprs;
  delete avail_exprs_stack;
}

/* Traverse all the blocks folding conditionals with known ranges.  */

void
vrp_prop::vrp_finalize (bool warn_array_bounds_p)
{
  size_t i;

  /* We have completed propagating through the lattice.  */
  vr_values.set_lattice_propagation_complete ();

  if (dump_file)
    {
      fprintf (dump_file, "\nValue ranges after VRP:\n\n");
      vr_values.dump_all_value_ranges (dump_file);
      fprintf (dump_file, "\n");
    }

  /* Set value range to non pointer SSA_NAMEs.  */
  for (i = 0; i < num_ssa_names; i++)
    {
      tree name = ssa_name (i);
      if (!name)
	continue;

      const value_range *vr = get_value_range (name);
      if (!name || !vr->constant_p ())
	continue;

      if (POINTER_TYPE_P (TREE_TYPE (name))
	  && range_includes_zero_p (vr) == 0)
	set_ptr_nonnull (name);
      else if (!POINTER_TYPE_P (TREE_TYPE (name)))
	set_range_info (name, *vr);
    }

  /* If we're checking array refs, we want to merge information on
     the executability of each edge between vrp_folder and the
     check_array_bounds_dom_walker: each can clear the
     EDGE_EXECUTABLE flag on edges, in different ways.

     Hence, if we're going to call check_all_array_refs, set
     the flag on every edge now, rather than in
     check_array_bounds_dom_walker's ctor; vrp_folder may clear
     it from some edges.  */
  if (warn_array_bounds && warn_array_bounds_p)
    set_all_edges_as_executable (cfun);

  class vrp_folder vrp_folder;
  vrp_folder.vr_values = &vr_values;
  vrp_folder.substitute_and_fold ();

  if (warn_array_bounds && warn_array_bounds_p)
    check_all_array_refs ();
}

/* Main entry point to VRP (Value Range Propagation).  This pass is
   loosely based on J. R. C. Patterson, ``Accurate Static Branch
   Prediction by Value Range Propagation,'' in SIGPLAN Conference on
   Programming Language Design and Implementation, pp. 67-78, 1995.
   Also available at http://citeseer.ist.psu.edu/patterson95accurate.html

   This is essentially an SSA-CCP pass modified to deal with ranges
   instead of constants.

   While propagating ranges, we may find that two or more SSA name
   have equivalent, though distinct ranges.  For instance,

     1	x_9 = p_3->a;
     2	p_4 = ASSERT_EXPR <p_3, p_3 != 0>
     3	if (p_4 == q_2)
     4	  p_5 = ASSERT_EXPR <p_4, p_4 == q_2>;
     5	endif
     6	if (q_2)

   In the code above, pointer p_5 has range [q_2, q_2], but from the
   code we can also determine that p_5 cannot be NULL and, if q_2 had
   a non-varying range, p_5's range should also be compatible with it.

   These equivalences are created by two expressions: ASSERT_EXPR and
   copy operations.  Since p_5 is an assertion on p_4, and p_4 was the
   result of another assertion, then we can use the fact that p_5 and
   p_4 are equivalent when evaluating p_5's range.

   Together with value ranges, we also propagate these equivalences
   between names so that we can take advantage of information from
   multiple ranges when doing final replacement.  Note that this
   equivalency relation is transitive but not symmetric.

   In the example above, p_5 is equivalent to p_4, q_2 and p_3, but we
   cannot assert that q_2 is equivalent to p_5 because q_2 may be used
   in contexts where that assertion does not hold (e.g., in line 6).

   TODO, the main difference between this pass and Patterson's is that
   we do not propagate edge probabilities.  We only compute whether
   edges can be taken or not.  That is, instead of having a spectrum
   of jump probabilities between 0 and 1, we only deal with 0, 1 and
   DON'T KNOW.  In the future, it may be worthwhile to propagate
   probabilities to aid branch prediction.  */

static unsigned int
execute_vrp (bool warn_array_bounds_p)
{

  loop_optimizer_init (LOOPS_NORMAL | LOOPS_HAVE_RECORDED_EXITS);
  rewrite_into_loop_closed_ssa (NULL, TODO_update_ssa);
  scev_initialize ();

  /* ???  This ends up using stale EDGE_DFS_BACK for liveness computation.
     Inserting assertions may split edges which will invalidate
     EDGE_DFS_BACK.  */
  insert_range_assertions ();

  threadedge_initialize_values ();

  /* For visiting PHI nodes we need EDGE_DFS_BACK computed.  */
  mark_dfs_back_edges ();

  class vrp_prop vrp_prop;
  vrp_prop.vrp_initialize ();
  vrp_prop.ssa_propagate ();
  vrp_prop.vrp_finalize (warn_array_bounds_p);

  /* We must identify jump threading opportunities before we release
     the datastructures built by VRP.  */
  identify_jump_threads (&vrp_prop.vr_values);

  /* A comparison of an SSA_NAME against a constant where the SSA_NAME
     was set by a type conversion can often be rewritten to use the
     RHS of the type conversion.

     However, doing so inhibits jump threading through the comparison.
     So that transformation is not performed until after jump threading
     is complete.  */
  basic_block bb;
  FOR_EACH_BB_FN (bb, cfun)
    {
      gimple *last = last_stmt (bb);
      if (last && gimple_code (last) == GIMPLE_COND)
	vrp_prop.vr_values.simplify_cond_using_ranges_2 (as_a <gcond *> (last));
    }

  free_numbers_of_iterations_estimates (cfun);

  /* ASSERT_EXPRs must be removed before finalizing jump threads
     as finalizing jump threads calls the CFG cleanup code which
     does not properly handle ASSERT_EXPRs.  */
  remove_range_assertions ();

  /* If we exposed any new variables, go ahead and put them into
     SSA form now, before we handle jump threading.  This simplifies
     interactions between rewriting of _DECL nodes into SSA form
     and rewriting SSA_NAME nodes into SSA form after block
     duplication and CFG manipulation.  */
  update_ssa (TODO_update_ssa);

  /* We identified all the jump threading opportunities earlier, but could
     not transform the CFG at that time.  This routine transforms the
     CFG and arranges for the dominator tree to be rebuilt if necessary.

     Note the SSA graph update will occur during the normal TODO
     processing by the pass manager.  */
  thread_through_all_blocks (false);

  vrp_prop.vr_values.cleanup_edges_and_switches ();
  threadedge_finalize_values ();

  scev_finalize ();
  loop_optimizer_finalize ();
  return 0;
}

namespace {

const pass_data pass_data_vrp =
{
  GIMPLE_PASS, /* type */
  "vrp", /* name */
  OPTGROUP_NONE, /* optinfo_flags */
  TV_TREE_VRP, /* tv_id */
  PROP_ssa, /* properties_required */
  0, /* properties_provided */
  0, /* properties_destroyed */
  0, /* todo_flags_start */
  ( TODO_cleanup_cfg | TODO_update_ssa ), /* todo_flags_finish */
};

class pass_vrp : public gimple_opt_pass
{
public:
  pass_vrp (gcc::context *ctxt)
    : gimple_opt_pass (pass_data_vrp, ctxt), warn_array_bounds_p (false)
  {}

  /* opt_pass methods: */
  opt_pass * clone () { return new pass_vrp (m_ctxt); }
  void set_pass_param (unsigned int n, bool param)
    {
      gcc_assert (n == 0);
      warn_array_bounds_p = param;
    }
  virtual bool gate (function *) { return flag_tree_vrp != 0; }
  virtual unsigned int execute (function *)
    { return execute_vrp (warn_array_bounds_p); }

 private:
  bool warn_array_bounds_p;
}; // class pass_vrp

} // anon namespace

gimple_opt_pass *
make_pass_vrp (gcc::context *ctxt)
{
  return new pass_vrp (ctxt);
}


/* Worker for determine_value_range.  */

static void
determine_value_range_1 (value_range_base *vr, tree expr)
{
  if (BINARY_CLASS_P (expr))
    {
      value_range_base vr0, vr1;
      determine_value_range_1 (&vr0, TREE_OPERAND (expr, 0));
      determine_value_range_1 (&vr1, TREE_OPERAND (expr, 1));
      extract_range_from_binary_expr (vr, TREE_CODE (expr), TREE_TYPE (expr),
				      &vr0, &vr1);
    }
  else if (UNARY_CLASS_P (expr))
    {
      value_range_base vr0;
      determine_value_range_1 (&vr0, TREE_OPERAND (expr, 0));
      extract_range_from_unary_expr (vr, TREE_CODE (expr), TREE_TYPE (expr),
				     &vr0, TREE_TYPE (TREE_OPERAND (expr, 0)));
    }
  else if (TREE_CODE (expr) == INTEGER_CST)
    vr->set (expr);
  else
    {
      value_range_kind kind;
      wide_int min, max;
      /* For SSA names try to extract range info computed by VRP.  Otherwise
	 fall back to varying.  */
      if (TREE_CODE (expr) == SSA_NAME
	  && INTEGRAL_TYPE_P (TREE_TYPE (expr))
	  && (kind = get_range_info (expr, &min, &max)) != VR_VARYING)
	vr->set (kind, wide_int_to_tree (TREE_TYPE (expr), min),
		 wide_int_to_tree (TREE_TYPE (expr), max));
      else
	vr->set_varying (TREE_TYPE (expr));
    }
}

/* Compute a value-range for EXPR and set it in *MIN and *MAX.  Return
   the determined range type.  */

value_range_kind
determine_value_range (tree expr, wide_int *min, wide_int *max)
{
  value_range_base vr;
  determine_value_range_1 (&vr, expr);
  if (vr.constant_p ())
    {
      *min = wi::to_wide (vr.min ());
      *max = wi::to_wide (vr.max ());
      return vr.kind ();
    }

  return VR_VARYING;
}<|MERGE_RESOLUTION|>--- conflicted
+++ resolved
@@ -75,11 +75,6 @@
 			value_range_base *vr0, value_range_base *vr1,
 			bool handle_pointers = false);
 
-static bool
-ranges_from_anti_range (const value_range_base *ar,
-			value_range_base *vr0, value_range_base *vr1,
-			bool handle_pointers = false);
-
 /* Set of SSA names found live during the RPO traversal of the function
    for still active basic-blocks.  */
 static sbitmap *live;
@@ -228,11 +223,7 @@
 	break;
       }
     case VR_UNDEFINED:
-<<<<<<< HEAD
-    case VR_VARYING:
-=======
       gcc_assert (!min () && !max ());
->>>>>>> d8f890de
       break;
     case VR_VARYING:
       gcc_assert (m_min && m_max);
@@ -311,7 +302,6 @@
 value_range_base::set_undefined (tree type)
 {
   m_kind = VR_UNDEFINED;
-<<<<<<< HEAD
   if (type)
     {
       if (supports_type_p (type))
@@ -328,9 +318,6 @@
     }
   else
     m_min = m_max = NULL;
-=======
-  m_min = m_max = NULL;
->>>>>>> d8f890de
 }
 
 void
@@ -350,16 +337,8 @@
       m_max = vrp_val_max (type, true);
     }
   else
-<<<<<<< HEAD
-    {
-      /* This is a temporary kludge for ipa-cp which is building
-	 undefined/varying of floats.  ??  */
-      m_min = m_max = build1 (NOP_EXPR, type, type);
-    }
-=======
     /* We can't do anything range-wise with these types.  */
     m_min = m_max = error_mark_node;
->>>>>>> d8f890de
 }
 
 void
@@ -443,10 +422,7 @@
 tree
 value_range_base::type () const
 {
-<<<<<<< HEAD
-=======
   gcc_assert (m_min || undefined_p ());
->>>>>>> d8f890de
   return TREE_TYPE (min ());
 }
 
@@ -491,11 +467,7 @@
     }
   else if (varying_p ())
     {
-<<<<<<< HEAD
-      print_generic_expr (file, ttype);
-=======
       print_generic_expr (file, type ());
->>>>>>> d8f890de
       fprintf (file, " VARYING");
     }
   else
@@ -632,20 +604,6 @@
 tree
 vrp_val_max (const_tree type, bool handle_pointers)
 {
-<<<<<<< HEAD
-  if (!INTEGRAL_TYPE_P (type))
-    {
-      if (POINTER_TYPE_P (type) && handle_pointers)
-	{
-	  wide_int max = wi::max_value (TYPE_PRECISION (type),
-					TYPE_SIGN (type));
-	  return wide_int_to_tree (const_cast<tree> (type), max);
-	}
-      return NULL_TREE;
-    }
-
-  return TYPE_MAX_VALUE (type);
-=======
   if (INTEGRAL_TYPE_P (type))
     return TYPE_MAX_VALUE (type);
   if (POINTER_TYPE_P (type) && handle_pointers)
@@ -654,7 +612,6 @@
       return wide_int_to_tree (const_cast<tree> (type), max);
     }
   return NULL_TREE;
->>>>>>> d8f890de
 }
 
 /* Return the minimum value for TYPE.  */
@@ -662,22 +619,11 @@
 tree
 vrp_val_min (const_tree type, bool handle_pointers)
 {
-<<<<<<< HEAD
-  if (!INTEGRAL_TYPE_P (type))
-    {
-      if (POINTER_TYPE_P (type) && handle_pointers)
-	return build_zero_cst (const_cast<tree> (type));
-      return NULL_TREE;
-    }
-
-  return TYPE_MIN_VALUE (type);
-=======
   if (INTEGRAL_TYPE_P (type))
     return TYPE_MIN_VALUE (type);
   if (POINTER_TYPE_P (type) && handle_pointers)
     return build_zero_cst (const_cast<tree> (type));
   return NULL_TREE;
->>>>>>> d8f890de
 }
 
 /* Return whether VAL is equal to the maximum value of its type.
@@ -800,9 +746,6 @@
     }
   else if (kind == VR_VARYING)
     {
-<<<<<<< HEAD
-      set_varying (TREE_TYPE (min));
-=======
       gcc_assert (TREE_TYPE (min) == TREE_TYPE (max));
       tree typ = TREE_TYPE (min);
       if (supports_type_p (typ))
@@ -811,7 +754,6 @@
 	  gcc_assert (vrp_val_max (typ, true));
 	}
       set_varying (typ);
->>>>>>> d8f890de
       return;
     }
 
@@ -922,11 +864,7 @@
       if (kind == VR_RANGE)
 	set_varying (type);
       else if (kind == VR_ANTI_RANGE)
-<<<<<<< HEAD
 	set_undefined (type);
-=======
-	set_undefined ();
->>>>>>> d8f890de
       else
 	gcc_unreachable ();
       return;
@@ -1421,16 +1359,10 @@
 
 static void inline
 extract_range_into_wide_ints (const value_range_base *vr_,
-<<<<<<< HEAD
-			      signop sign, unsigned prec,
-			      wide_int &wmin, wide_int &wmax)
-{
-=======
 			      tree type, wide_int &wmin, wide_int &wmax)
 {
   signop sign = TYPE_SIGN (type);
   unsigned int prec = TYPE_PRECISION (type);
->>>>>>> d8f890de
   gcc_assert (vr_->kind () != VR_ANTI_RANGE || vr_->symbolic_p ());
   value_range vr = vr_->normalize_symbolics ();
   if (range_int_cst_p (&vr))
@@ -1453,8 +1385,7 @@
 extract_range_from_multiplicative_op (value_range_base *vr,
 				      enum tree_code code, tree type,
 				      const value_range_base *vr0,
-				      const value_range_base *vr1,
-				      tree type)
+				      const value_range_base *vr1)
 {
   gcc_assert (code == MULT_EXPR
 	      || code == TRUNC_DIV_EXPR
@@ -1587,11 +1518,11 @@
    if successful.  */
 
 static bool
-handle_symbolics_in_pointer_plus_expr (value_range_base *vr,
-				       enum tree_code code,
-				       tree expr_type,
-				       const value_range_base *vr0,
-				       const value_range_base *vr1)
+extract_range_from_pointer_plus_expr (value_range_base *vr,
+				      enum tree_code code,
+				      tree expr_type,
+				      const value_range_base *vr0,
+				      const value_range_base *vr1)
 {
   if (POINTER_TYPE_P (expr_type) && code == POINTER_PLUS_EXPR)
     {
@@ -1626,153 +1557,6 @@
   return false;
 }
 
-/* Extract range information from a PLUS_EXPR or MINUS_EXPR based on
-   the ranges of each of its operands *VR0 and *VR1 with resulting
-   type EXPR_TYPE.  The resulting range is stored in *VR.  */
-
-static void
-extract_range_from_plus_expr (value_range_base *vr,
-			      enum tree_code code, tree expr_type,
-			      const value_range_base *vr0,
-			      const value_range_base *vr1)
-{
-  gcc_assert (code == PLUS_EXPR || code == MINUS_EXPR);
-  enum value_range_kind type;
-  tree min = NULL, max = NULL;
-  value_range_kind vr0_kind = vr0->kind (), vr1_kind = vr1->kind ();
-  tree vr0_min = vr0->min (), vr0_max = vr0->max ();
-  tree vr1_min = vr1->min (), vr1_max = vr1->max ();
-  /* This will normalize things such that calculating
-     [0,0] - VR_VARYING is not dropped to varying, but is
-     calculated as [MIN+1, MAX].  */
-  if (vr0->varying_p ())
-    {
-      vr0_kind = VR_RANGE;
-      vr0_min = vrp_val_min (expr_type);
-      vr0_max = vrp_val_max (expr_type);
-    }
-  if (vr1->varying_p ())
-    {
-      vr1_kind = VR_RANGE;
-      vr1_min = vrp_val_min (expr_type);
-      vr1_max = vrp_val_max (expr_type);
-    }
-  const bool minus_p = (code == MINUS_EXPR);
-  tree min_op0 = vr0_min;
-  tree min_op1 = minus_p ? vr1_max : vr1_min;
-  tree max_op0 = vr0_max;
-  tree max_op1 = minus_p ? vr1_min : vr1_max;
-  tree sym_min_op0 = NULL_TREE;
-  tree sym_min_op1 = NULL_TREE;
-  tree sym_max_op0 = NULL_TREE;
-  tree sym_max_op1 = NULL_TREE;
-  bool neg_min_op0, neg_min_op1, neg_max_op0, neg_max_op1;
-
-  neg_min_op0 = neg_min_op1 = neg_max_op0 = neg_max_op1 = false;
-
-  /* If we have a PLUS or MINUS with two VR_RANGEs, either constant or
-     single-symbolic ranges, try to compute the precise resulting range,
-     but only if we know that this resulting range will also be constant
-     or single-symbolic.  */
-  if (vr0_kind == VR_RANGE && vr1_kind == VR_RANGE
-      && (TREE_CODE (min_op0) == INTEGER_CST
-	  || (sym_min_op0
-	      = get_single_symbol (min_op0, &neg_min_op0, &min_op0)))
-      && (TREE_CODE (min_op1) == INTEGER_CST
-	  || (sym_min_op1
-	      = get_single_symbol (min_op1, &neg_min_op1, &min_op1)))
-      && (!(sym_min_op0 && sym_min_op1)
-	  || (sym_min_op0 == sym_min_op1
-	      && neg_min_op0 == (minus_p ? neg_min_op1 : !neg_min_op1)))
-      && (TREE_CODE (max_op0) == INTEGER_CST
-	  || (sym_max_op0
-	      = get_single_symbol (max_op0, &neg_max_op0, &max_op0)))
-      && (TREE_CODE (max_op1) == INTEGER_CST
-	  || (sym_max_op1
-	      = get_single_symbol (max_op1, &neg_max_op1, &max_op1)))
-      && (!(sym_max_op0 && sym_max_op1)
-	  || (sym_max_op0 == sym_max_op1
-	      && neg_max_op0 == (minus_p ? neg_max_op1 : !neg_max_op1))))
-    {
-      wide_int wmin, wmax;
-      wi::overflow_type min_ovf = wi::OVF_NONE;
-      wi::overflow_type max_ovf = wi::OVF_NONE;
-
-      /* Build the bounds.  */
-      combine_bound (code, wmin, min_ovf, expr_type, min_op0, min_op1);
-      combine_bound (code, wmax, max_ovf, expr_type, max_op0, max_op1);
-
-      /* If we have overflow for the constant part and the resulting
-	 range will be symbolic, drop to VR_VARYING.  */
-      if (((bool)min_ovf && sym_min_op0 != sym_min_op1)
-	  || ((bool)max_ovf && sym_max_op0 != sym_max_op1))
-	{
-	  vr->set_varying (expr_type);
-	  return;
-	}
-
-      adjust_range_for_overflow (type, wmin, wmax, expr_type,
-				 min_ovf, max_ovf,
-				 TYPE_OVERFLOW_WRAPS (expr_type));
-      if (type == VR_VARYING)
-	{
-	  vr->set_varying (expr_type);
-	  return;
-	}
-      gcc_assert (type != VR_UNDEFINED);
-      min = wide_int_to_tree (expr_type, wmin);
-      max = wide_int_to_tree (expr_type, wmax);
-
-      /* Build the symbolic bounds if needed.  */
-      adjust_symbolic_bound (min, code, expr_type,
-			     sym_min_op0, sym_min_op1,
-			     neg_min_op0, neg_min_op1);
-      adjust_symbolic_bound (max, code, expr_type,
-			     sym_max_op0, sym_max_op1,
-			     neg_max_op0, neg_max_op1);
-
-      /* If either MIN or MAX overflowed, then set the resulting range to
-	 VARYING.  */
-      if (min == NULL_TREE
-	  || TREE_OVERFLOW_P (min)
-	  || max == NULL_TREE
-	  || TREE_OVERFLOW_P (max))
-	{
-	  vr->set_varying (expr_type);
-	  return;
-	}
-
-      int cmp = compare_values (min, max);
-      if (cmp == -2 || cmp == 1)
-	{
-	  /* If the new range has its limits swapped around (MIN > MAX),
-	     then the operation caused one of them to wrap around, mark
-	     the new range VARYING.  */
-	  vr->set_varying (expr_type);
-	}
-      else
-	vr->set (type, min, max);
-      return;
-    }
-  else
-    {
-      /* For other cases, for example if we have a PLUS_EXPR with two
-	 VR_ANTI_RANGEs, drop to VR_VARYING.  It would take more effort
-	 to compute a precise range for such a case.
-	 ???  General even mixed range kind operations can be expressed
-	 by for example transforming ~[3, 5] + [1, 2] to range-only
-	 operations and a union primitive:
-	 [-INF, 2] + [1, 2]  U  [5, +INF] + [1, 2]
-	 [-INF+1, 4]     U    [6, +INF(OVF)]
-	 though usually the union is not exactly representable with
-	 a single range or anti-range as the above is
-	 [-INF+1, +INF(OVF)] intersected with ~[5, 5]
-	 but one could use a scheme similar to equivalences for this. */
-      vr->set_varying (expr_type);
-    }
-}
-
-
 /* Extract range information from a binary operation CODE based on
    the ranges of each of its operands *VR0 and *VR1 with resulting
    type EXPR_TYPE.  The resulting range is stored in *VR.  */
@@ -1943,38 +1727,7 @@
 	    vr->set_varying (expr_type);
 	}
       else if (code == POINTER_PLUS_EXPR)
-<<<<<<< HEAD
-	handle_symbolics_in_pointer_plus_expr (vr, code, expr_type, &vr0, &vr1);
-=======
-	{
-	  /* For pointer types, we are really only interested in asserting
-	     whether the expression evaluates to non-NULL.
-	     With -fno-delete-null-pointer-checks we need to be more
-	     conservative.  As some object might reside at address 0,
-	     then some offset could be added to it and the same offset
-	     subtracted again and the result would be NULL.
-	     E.g.
-	     static int a[12]; where &a[0] is NULL and
-	     ptr = &a[6];
-	     ptr -= 6;
-	     ptr will be NULL here, even when there is POINTER_PLUS_EXPR
-	     where the first range doesn't include zero and the second one
-	     doesn't either.  As the second operand is sizetype (unsigned),
-	     consider all ranges where the MSB could be set as possible
-	     subtractions where the result might be NULL.  */
-	  if ((!range_includes_zero_p (&vr0)
-	       || !range_includes_zero_p (&vr1))
-	      && !TYPE_OVERFLOW_WRAPS (expr_type)
-	      && (flag_delete_null_pointer_checks
-		  || (range_int_cst_p (&vr1)
-		      && !tree_int_cst_sign_bit (vr1.max ()))))
-	    vr->set_nonzero (expr_type);
-	  else if (vr0.zero_p () && vr1.zero_p ())
-	    vr->set_zero (expr_type);
-	  else
-	    vr->set_varying (expr_type);
-	}
->>>>>>> d8f890de
+	extract_range_from_pointer_plus_expr (vr, code, expr_type, &vr0, &vr1);
       else if (code == BIT_AND_EXPR)
 	{
 	  /* For pointer types, we are really only interested in asserting
@@ -1996,10 +1749,6 @@
      range and see what we end up with.  */
   if (code == PLUS_EXPR || code == MINUS_EXPR)
     {
-<<<<<<< HEAD
-      extract_range_from_plus_expr (vr, code, expr_type, &vr0, &vr1);
-      return;
-=======
       value_range_kind vr0_kind = vr0.kind (), vr1_kind = vr1.kind ();
       tree vr0_min = vr0.min (), vr0_max = vr0.max ();
       tree vr1_min = vr1.min (), vr1_max = vr1.max ();
@@ -2073,16 +1822,17 @@
 	      return;
 	    }
 
-	  /* Adjust the range for possible overflow.  */
-	  min = NULL_TREE;
-	  max = NULL_TREE;
-	  set_value_range_with_overflow (type, min, max, expr_type,
-					 wmin, wmax, min_ovf, max_ovf);
+	  adjust_range_for_overflow (type, wmin, wmax, expr_type,
+				     min_ovf, max_ovf,
+				     TYPE_OVERFLOW_WRAPS (expr_type));
 	  if (type == VR_VARYING)
 	    {
 	      vr->set_varying (expr_type);
 	      return;
 	    }
+	  gcc_assert (type != VR_UNDEFINED);
+	  min = wide_int_to_tree (expr_type, wmin);
+	  max = wide_int_to_tree (expr_type, wmax);
 
 	  /* Build the symbolic bounds if needed.  */
 	  adjust_symbolic_bound (min, code, expr_type,
@@ -2109,7 +1859,6 @@
 	  vr->set_varying (expr_type);
 	  return;
 	}
->>>>>>> d8f890de
     }
   else if (code == MIN_EXPR
 	   || code == MAX_EXPR)
@@ -2135,11 +1884,7 @@
 	  vr->set_varying (expr_type);
 	  return;
 	}
-<<<<<<< HEAD
-      extract_range_from_multiplicative_op (vr, code, &vr0, &vr1, expr_type);
-=======
       extract_range_from_multiplicative_op (vr, code, expr_type, &vr0, &vr1);
->>>>>>> d8f890de
       return;
     }
   else if (code == RSHIFT_EXPR
@@ -2154,13 +1899,8 @@
 	{
 	  if (code == RSHIFT_EXPR)
 	    {
-<<<<<<< HEAD
-	      extract_range_from_multiplicative_op (vr, code, &vr0, &vr1,
-						    expr_type);
-=======
 	      extract_range_from_multiplicative_op (vr, code, expr_type,
 						    &vr0, &vr1);
->>>>>>> d8f890de
 	      return;
 	    }
 	  else if (code == LSHIFT_EXPR
@@ -2714,7 +2454,7 @@
       extract_range_from_binary_expr (vr, code, expr_type, &vr0, &vr1);
       return;
     }
-  if (handle_symbolics_in_pointer_plus_expr (vr, code, expr_type, &vr0, &vr1))
+  if (extract_range_from_pointer_plus_expr (vr, code, expr_type, &vr0, &vr1))
     return;
 
   /* Do the range-ops dance.  */
@@ -5851,11 +5591,7 @@
 	  if (!stmt_interesting_for_vrp (phi))
 	    {
 	      tree lhs = PHI_RESULT (phi);
-<<<<<<< HEAD
-	      get_value_range (lhs)->set_varying (TREE_TYPE (lhs));
-=======
 	      set_def_to_varying (lhs);
->>>>>>> d8f890de
 	      prop_set_simulate_again (phi, false);
 	    }
 	  else
@@ -6050,11 +5786,7 @@
 	    use_operand_p use_p;
 	    enum ssa_prop_result res = SSA_PROP_VARYING;
 
-<<<<<<< HEAD
-	    get_value_range (lhs)->set_varying (TREE_TYPE (lhs));
-=======
 	    set_def_to_varying (lhs);
->>>>>>> d8f890de
 
 	    FOR_EACH_IMM_USE_FAST (use_p, iter, lhs)
 	      {
@@ -6692,14 +6424,7 @@
     }
 
   /* If we know the intersection is empty, there's no need to
-<<<<<<< HEAD
-     conservatively add anything else to the set.
-
-     ?? We don't need this, but I found it while fixing other things.
-     Perhaps we should commit it upstream.  */
-=======
      conservatively add anything else to the set.  */
->>>>>>> d8f890de
   if (*vr0type == VR_UNDEFINED)
     return;
 
@@ -6749,15 +6474,9 @@
      fall back to vr0 when this turns things to varying.  */
   value_range_base tem;
   if (vr0type == VR_UNDEFINED)
-<<<<<<< HEAD
     tem.set_undefined (TREE_TYPE (vr0->min ()));
   else if (vr0type == VR_VARYING)
     tem.set_varying (TREE_TYPE (vr0->min ()));
-=======
-    tem.set_undefined ();
-  else if (vr0type == VR_VARYING)
-    tem.set_varying (vr0->type ());
->>>>>>> d8f890de
   else
     tem.set (vr0type, vr0min, vr0max);
   /* If that failed, use the saved original VR0.  */
@@ -6865,15 +6584,9 @@
   /* Work on a temporary so we can still use vr0 when union returns varying.  */
   value_range_base tem;
   if (vr0type == VR_UNDEFINED)
-<<<<<<< HEAD
     tem.set_undefined (TREE_TYPE (vr0->min ()));
   else if (vr0type == VR_VARYING)
-    tem.set_varying (TREE_TYPE (vr0->min ()));
-=======
-    tem.set_undefined ();
-  else if (vr0type == VR_VARYING)
     tem.set_varying (vr0->type ());
->>>>>>> d8f890de
   else
     tem.set (vr0type, vr0min, vr0max);
 
@@ -6960,32 +6673,21 @@
 value_range_base
 value_range_base::normalize_symbolics () const
 {
-<<<<<<< HEAD
-  tree ttype = type ();
-  bool min_symbolic = !is_gimple_min_invariant (min ());
-  bool max_symbolic = !is_gimple_min_invariant (max ());
-  if (varying_p () || undefined_p () || (!min_symbolic && !max_symbolic))
-=======
   if (varying_p () || undefined_p ())
     return *this;
   tree ttype = type ();
   bool min_symbolic = !is_gimple_min_invariant (min ());
   bool max_symbolic = !is_gimple_min_invariant (max ());
   if (!min_symbolic && !max_symbolic)
->>>>>>> d8f890de
     return *this;
 
   // [SYM, SYM] -> VARYING
   if (min_symbolic && max_symbolic)
-<<<<<<< HEAD
-    return value_range_base (ttype);
-=======
     {
       value_range_base var;
       var.set_varying (ttype);
       return var;
     }
->>>>>>> d8f890de
   if (kind () == VR_RANGE)
     {
       // [SYM, NUM] -> [-MIN, NUM]
@@ -7003,13 +6705,9 @@
 	  tree n = wide_int_to_tree (ttype, wi::to_wide (max ()) + 1);
 	  return value_range_base (VR_RANGE, n, vrp_val_max (ttype));
 	}
-<<<<<<< HEAD
-      return value_range_base (ttype);
-=======
       value_range_base var;
       var.set_varying (ttype);
       return var;
->>>>>>> d8f890de
     }
   // ~[NUM, SYM] -> [-MIN, NUM - 1]
   if (!vrp_val_is_min (min ()))
@@ -7017,7 +6715,6 @@
       tree n = wide_int_to_tree (ttype, wi::to_wide (min ()) - 1);
       return value_range_base (VR_RANGE, vrp_val_min (ttype), n);
     }
-<<<<<<< HEAD
   return value_range_base (ttype);
 }
 
@@ -7163,11 +6860,6 @@
   intersect (&r);
   if (details)
     dump_flags |= TDF_DETAILS;
-=======
-  value_range_base var;
-  var.set_varying (ttype);
-  return var;
->>>>>>> d8f890de
 }
 
 /* Visit all arguments for PHI node PHI that flow through executable
