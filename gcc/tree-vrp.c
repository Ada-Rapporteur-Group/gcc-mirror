--- conflicted
+++ resolved
@@ -815,14 +815,7 @@
 	    min = max = vrp_val_min (TREE_TYPE (min));
 	  kind = VR_RANGE;
 	}
-<<<<<<< HEAD
       else if (is_min)
-=======
-      else if (is_min
-	       /* Allow non-zero pointers to be normalized to [1,MAX].  */
-	       || (POINTER_TYPE_P (TREE_TYPE (min))
-		   && integer_zerop (min)))
->>>>>>> cedaa3f6
         {
 	  tree one = build_int_cst (TREE_TYPE (max), 1);
 	  min = int_const_binop (PLUS_EXPR, max, one);
