--- conflicted
+++ resolved
@@ -250,23 +250,16 @@
 
       loop->cond_code = gimple_omp_for_cond (for_stmt, i);
       loop->n2 = gimple_omp_for_final (for_stmt, i);
-<<<<<<< HEAD
       gcc_assert (loop->cond_code != NE_EXPR
 		  || (gimple_omp_for_kind (for_stmt)
 		      != GF_OMP_FOR_KIND_OACC_LOOP));
-=======
-      gcc_assert (loop->cond_code != NE_EXPR);
       omp_adjust_for_condition (loc, &loop->cond_code, &loop->n2);
 
->>>>>>> 95dfb10f
       t = gimple_omp_for_incr (for_stmt, i);
       gcc_assert (TREE_OPERAND (t, 0) == var);
       loop->step = omp_get_for_step_from_incr (loc, t);
 
-      if (loop->cond_code == NE_EXPR
-          && fd->sched_kind != OMP_CLAUSE_SCHEDULE_CILKFOR
-          && (!simd || (gimple_omp_for_kind (for_stmt)
-			!= GF_OMP_FOR_KIND_CILKSIMD)))
+      if (loop->cond_code == NE_EXPR)
 	{
 	  gcc_assert (TREE_CODE (loop->step) == INTEGER_CST);
 	  if (TREE_CODE (TREE_TYPE (loop->v)) == INTEGER_TYPE)
