--- conflicted
+++ resolved
@@ -47,15 +47,9 @@
 #include "options.h"
 #include "simple-object.h"
 #include "lto-section-names.h"
-<<<<<<< HEAD
 #include "collect-utils.h"
 
 #define OFFLOAD_TARGET_NAMES_ENV	"OFFLOAD_TARGET_NAMES"
-=======
-
-int debug;				/* true if -save-temps.  */
-int verbose;				/* true if -v.  */
->>>>>>> 590db899
 
 enum lto_mode_d {
   LTO_MODE_NONE,			/* Not doing LTO.  */
@@ -94,100 +88,14 @@
     {
       maybe_unlink (input_names[i]);
       if (output_names[i])
-<<<<<<< HEAD
 	maybe_unlink (output_names[i]);
-=======
-	maybe_unlink_file (output_names[i]);
     }
 }
 
 static void
-fatal_signal (int signum)
-{
-  signal (signum, SIG_DFL);
-  lto_wrapper_cleanup ();
-  /* Get the same signal again, this time not handled,
-     so its normal effect occurs.  */
-  kill (getpid (), signum);
-}
-
-/* Execute a program, and wait for the reply. ARGV are the arguments. The
-   last one must be NULL. */
-
-static struct pex_obj *
-collect_execute (char **argv)
-{
-  struct pex_obj *pex;
-  const char *errmsg;
-  int err;
-
-  if (verbose)
-    {
-      char **p_argv;
-      const char *str;
-
-      for (p_argv = argv; (str = *p_argv) != (char *) 0; p_argv++)
-	fprintf (stderr, " %s", str);
-
-      fprintf (stderr, "\n");
-    }
-
-  fflush (stdout);
-  fflush (stderr);
-
-  pex = pex_init (0, "lto-wrapper", NULL);
-  if (pex == NULL)
-    fatal_error ("pex_init failed: %m");
-
-  /* Do not use PEX_LAST here, we use our stdout for communicating with
-     collect2 or the linker-plugin.  Any output from the sub-process
-     will confuse that.  */
-  errmsg = pex_run (pex, PEX_SEARCH, argv[0], argv, NULL,
-		    NULL, &err);
-  if (errmsg != NULL)
-    {
-      if (err != 0)
-	{
-	  errno = err;
-	  fatal_error ("%s: %m", _(errmsg));
-	}
-      else
-	fatal_error (errmsg);
-    }
-
-  return pex;
-}
-
-
-/* Wait for a process to finish, and exit if a nonzero status is found.
-   PROG is the program name. PEX is the process we should wait for. */
-
-static int
-collect_wait (const char *prog, struct pex_obj *pex)
-{
-  int status;
-
-  if (!pex_get_status (pex, 1, &status))
-    fatal_error ("can't get program status: %m");
-  pex_free (pex);
-
-  if (status)
-    {
-      if (WIFSIGNALED (status))
-	{
-	  int sig = WTERMSIG (status);
-	  if (WCOREDUMP (status))
-	    fatal_error ("%s terminated with signal %d [%s], core dumped",
-		   prog, sig, strsignal (sig));
-	  else
-	    fatal_error ("%s terminated with signal %d [%s]",
-		   prog, sig, strsignal (sig));
-	}
-
-      if (WIFEXITED (status))
-	fatal_error ("%s returned %d exit status", prog, WEXITSTATUS (status));
->>>>>>> 590db899
-    }
+lto_wrapper_cleanup (void)
+{
+  utils_cleanup (false);
 }
 
 /* Unlink a temporary LTRANS file unless requested otherwise.  */
@@ -205,46 +113,6 @@
     fprintf (stderr, "[Leaving LTRANS %s]\n", file);
 }
 
-<<<<<<< HEAD
-=======
-
-/* Execute program ARGV[0] with arguments ARGV. Wait for it to finish.  */
-
-static void
-fork_execute (char **argv)
-{
-  struct pex_obj *pex;
-  char *new_argv[3];
-  char *at_args;
-  FILE *args;
-  int status;
-
-  args_name = make_temp_file (".args");
-  at_args = concat ("@", args_name, NULL);
-  args = fopen (args_name, "w");
-  if (args == NULL)
-    fatal_error ("failed to open %s", args_name);
-
-  status = writeargv (&argv[1], args);
-
-  if (status)
-    fatal_error ("could not write to temporary file %s",  args_name);
-
-  fclose (args);
-
-  new_argv[0] = argv[0];
-  new_argv[1] = at_args;
-  new_argv[2] = NULL;
-
-  pex = collect_execute (new_argv);
-  collect_wait (new_argv[0], pex);
-
-  maybe_unlink_file (args_name);
-  args_name = NULL;
-  free (at_args);
-}
-
->>>>>>> 590db899
 /* Template of LTRANS dumpbase suffix.  */
 #define DUMPBASE_SUFFIX ".ltrans18446744073709551615"
 
@@ -664,7 +532,8 @@
       offload_names[i] = prepare_target_image (names[i], compiler_path,
 					       in_argc, in_argv);
       if (!offload_names[i])
-	fatal_perror ("Problem with building target image for %s.\n", names[i]);
+	fatal_error ("problem with building target image for %s: %m",
+		     names[i]);
     }
 
  out:
@@ -682,12 +551,12 @@
     {
       size_t len = fread (buffer, 1, 512, s);
       if (ferror (s) != 0)
-	fatal ("reading input file");
+	fatal_error ("reading input file");
       if (len > 0)
 	{
 	  fwrite (buffer, 1, len, d);
 	  if (ferror (d) != 0)
-	    fatal ("writing output file");
+	    fatal_error ("writing output file");
 	}
     }
 }
@@ -712,7 +581,7 @@
 	char *tmp = xstrdup (paths[i]);
 	strcpy (paths[i] + len - 7, "end.o");
 	if (access_check (paths[i], R_OK) != 0)
-	  fatal ("installation error, can't find crtompend.o");
+	  fatal_error ("installation error, can't find crtompend.o");
 	/* The linker will delete the filenames we give it, so make
 	   copies.  */
 	const char *omptmp1 = make_temp_file (".o");
@@ -725,7 +594,7 @@
 	break;
       }
   if (i == n_paths)
-    fatal ("installation error, can't find crtompbegin.o");
+    fatal_error ("installation error, can't find crtompbegin.o");
 
   free_array_of_ptrs ((void**) paths, n_paths);
 }
