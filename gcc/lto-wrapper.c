/* Wrapper to call lto.  Used by collect2 and the linker plugin.
   Copyright (C) 2009-2014 Free Software Foundation, Inc.

   Factored out of collect2 by Rafael Espindola <espindola@google.com>

This file is part of GCC.

GCC is free software; you can redistribute it and/or modify it under
the terms of the GNU General Public License as published by the Free
Software Foundation; either version 3, or (at your option) any later
version.

GCC is distributed in the hope that it will be useful, but WITHOUT ANY
WARRANTY; without even the implied warranty of MERCHANTABILITY or
FITNESS FOR A PARTICULAR PURPOSE.  See the GNU General Public License
for more details.

You should have received a copy of the GNU General Public License
along with GCC; see the file COPYING3.  If not see
<http://www.gnu.org/licenses/>.  */


/* This program is passed a gcc, a list of gcc arguments and a list of
   object files containing IL. It scans the argument list to check if
   we are in whopr mode or not modifies the arguments and needed and
   prints a list of output files on stdout.

   Example:

   $ lto-wrapper gcc/xgcc -B gcc a.o b.o -o test -flto

   The above will print something like
   /tmp/ccwbQ8B2.lto.o

   If WHOPR is used instead, more than one file might be produced
   ./ccXj2DTk.lto.ltrans.o
   ./ccCJuXGv.lto.ltrans.o
*/

#include "config.h"
#include "system.h"
#include "coretypes.h"
#include "intl.h"
#include "diagnostic.h"
#include "obstack.h"
#include "opts.h"
#include "options.h"
#include "simple-object.h"
#include "lto-section-names.h"
#include "collect-utils.h"
<<<<<<< HEAD

#define OFFLOAD_TARGET_NAMES_ENV	"OFFLOAD_TARGET_NAMES"
=======
>>>>>>> 676c36d8

enum lto_mode_d {
  LTO_MODE_NONE,			/* Not doing LTO.  */
  LTO_MODE_LTO,				/* Normal LTO.  */
  LTO_MODE_WHOPR			/* WHOPR.  */
};

/* Current LTO mode.  */
static enum lto_mode_d lto_mode = LTO_MODE_NONE;

static char *ltrans_output_file;
static char *flto_out;
static unsigned int nr;
static char **input_names;
static char **output_names;
static char **offload_names;
static const char *ompbegin, *ompend;
static char *makefile;

const char tool_name[] = "lto-wrapper";

/* Delete tempfiles.  Called from utils_cleanup.  */

void
tool_cleanup (bool)
{
  unsigned int i;

  if (ltrans_output_file)
    maybe_unlink (ltrans_output_file);
  if (flto_out)
    maybe_unlink (flto_out);
  if (makefile)
    maybe_unlink (makefile);
  for (i = 0; i < nr; ++i)
    {
      maybe_unlink (input_names[i]);
      if (output_names[i])
	maybe_unlink (output_names[i]);
    }
}

static void
lto_wrapper_cleanup (void)
{
  utils_cleanup (false);
}

/* Unlink a temporary LTRANS file unless requested otherwise.  */

void
maybe_unlink (const char *file)
{
  if (!save_temps)
    {
      if (unlink_if_ordinary (file)
	  && errno != ENOENT)
	fatal_error ("deleting LTRANS file %s: %m", file);
    }
  else if (verbose)
    fprintf (stderr, "[Leaving LTRANS %s]\n", file);
}

/* Template of LTRANS dumpbase suffix.  */
#define DUMPBASE_SUFFIX ".ltrans18446744073709551615"

/* Create decoded options from the COLLECT_GCC and COLLECT_GCC_OPTIONS
   environment according to LANG_MASK.  */

static void
get_options_from_collect_gcc_options (const char *collect_gcc,
				      const char *collect_gcc_options,
				      unsigned int lang_mask,
				      struct cl_decoded_option **decoded_options,
				      unsigned int *decoded_options_count)
{
  struct obstack argv_obstack;
  char *argv_storage;
  const char **argv;
  int j, k, argc;

  argv_storage = xstrdup (collect_gcc_options);
  obstack_init (&argv_obstack);
  obstack_ptr_grow (&argv_obstack, collect_gcc);

  for (j = 0, k = 0; argv_storage[j] != '\0'; ++j)
    {
      if (argv_storage[j] == '\'')
	{
	  obstack_ptr_grow (&argv_obstack, &argv_storage[k]);
	  ++j;
	  do
	    {
	      if (argv_storage[j] == '\0')
		fatal_error ("malformed COLLECT_GCC_OPTIONS");
	      else if (strncmp (&argv_storage[j], "'\\''", 4) == 0)
		{
		  argv_storage[k++] = '\'';
		  j += 4;
		}
	      else if (argv_storage[j] == '\'')
		break;
	      else
		argv_storage[k++] = argv_storage[j++];
	    }
	  while (1);
	  argv_storage[k++] = '\0';
	}
    }

  obstack_ptr_grow (&argv_obstack, NULL);
  argc = obstack_object_size (&argv_obstack) / sizeof (void *) - 1;
  argv = XOBFINISH (&argv_obstack, const char **);

  decode_cmdline_options_to_array (argc, (const char **)argv,
				   lang_mask,
				   decoded_options, decoded_options_count);
  obstack_free (&argv_obstack, NULL);
}

/* Append OPTION to the options array DECODED_OPTIONS with size
   DECODED_OPTIONS_COUNT.  */

static void
append_option (struct cl_decoded_option **decoded_options,
	       unsigned int *decoded_options_count,
	       struct cl_decoded_option *option)
{
  ++*decoded_options_count;
  *decoded_options
    = (struct cl_decoded_option *)
	xrealloc (*decoded_options,
		  (*decoded_options_count
		   * sizeof (struct cl_decoded_option)));
  memcpy (&(*decoded_options)[*decoded_options_count - 1], option,
	  sizeof (struct cl_decoded_option));
}

/* Try to merge and complain about options FDECODED_OPTIONS when applied
   ontop of DECODED_OPTIONS.  */

static void
merge_and_complain (struct cl_decoded_option **decoded_options,
		    unsigned int *decoded_options_count,
		    struct cl_decoded_option *fdecoded_options,
		    unsigned int fdecoded_options_count)
{
  unsigned int i, j;

  /* ???  Merge options from files.  Most cases can be
     handled by either unioning or intersecting
     (for example -fwrapv is a case for unioning,
     -ffast-math is for intersection).  Most complaints
     about real conflicts between different options can
     be deferred to the compiler proper.  Options that
     we can neither safely handle by intersection nor
     unioning would need to be complained about here.
     Ideally we'd have a flag in the opt files that
     tells whether to union or intersect or reject.
     In absence of that it's unclear what a good default is.
     It's also difficult to get positional handling correct.  */

  /* The following does what the old LTO option code did,
     union all target and a selected set of common options.  */
  for (i = 0; i < fdecoded_options_count; ++i)
    {
      struct cl_decoded_option *foption = &fdecoded_options[i];
      switch (foption->opt_index)
	{
	case OPT_SPECIAL_unknown:
	case OPT_SPECIAL_ignore:
	case OPT_SPECIAL_program_name:
	case OPT_SPECIAL_input_file:
	  break;

	default:
	  if (!(cl_options[foption->opt_index].flags & CL_TARGET))
	    break;

	  /* Fallthru.  */
	case OPT_fPIC:
	case OPT_fpic:
	case OPT_fPIE:
	case OPT_fpie:
	case OPT_fcommon:
	case OPT_fexceptions:
	case OPT_fnon_call_exceptions:
	case OPT_fgnu_tm:
	  /* Do what the old LTO code did - collect exactly one option
	     setting per OPT code, we pick the first we encounter.
	     ???  This doesn't make too much sense, but when it doesn't
	     then we should complain.  */
	  for (j = 0; j < *decoded_options_count; ++j)
	    if ((*decoded_options)[j].opt_index == foption->opt_index)
	      break;
	  if (j == *decoded_options_count)
	    append_option (decoded_options, decoded_options_count, foption);
	  break;

	case OPT_ftrapv:
	case OPT_fstrict_overflow:
	case OPT_ffp_contract_:
	  /* For selected options we can merge conservatively.  */
	  for (j = 0; j < *decoded_options_count; ++j)
	    if ((*decoded_options)[j].opt_index == foption->opt_index)
	      break;
	  if (j == *decoded_options_count)
	    append_option (decoded_options, decoded_options_count, foption);
	  /* FP_CONTRACT_OFF < FP_CONTRACT_ON < FP_CONTRACT_FAST,
	     -fno-trapv < -ftrapv,
	     -fno-strict-overflow < -fstrict-overflow  */
	  else if (foption->value < (*decoded_options)[j].value)
	    (*decoded_options)[j] = *foption;
	  break;

	case OPT_fwrapv:
	  /* For selected options we can merge conservatively.  */
	  for (j = 0; j < *decoded_options_count; ++j)
	    if ((*decoded_options)[j].opt_index == foption->opt_index)
	      break;
	  if (j == *decoded_options_count)
	    append_option (decoded_options, decoded_options_count, foption);
	  /* -fwrapv > -fno-wrapv.  */
	  else if (foption->value > (*decoded_options)[j].value)
	    (*decoded_options)[j] = *foption;
	  break;

	case OPT_freg_struct_return:
	case OPT_fpcc_struct_return:
	case OPT_fshort_double:
	  for (j = 0; j < *decoded_options_count; ++j)
	    if ((*decoded_options)[j].opt_index == foption->opt_index)
	      break;
	  if (j == *decoded_options_count)
	    fatal_error ("Option %s not used consistently in all LTO input"
			 " files", foption->orig_option_with_args_text);
	  break;

	case OPT_O:
	case OPT_Ofast:
	case OPT_Og:
	case OPT_Os:
	  for (j = 0; j < *decoded_options_count; ++j)
	    if ((*decoded_options)[j].opt_index == OPT_O
		|| (*decoded_options)[j].opt_index == OPT_Ofast
		|| (*decoded_options)[j].opt_index == OPT_Og
		|| (*decoded_options)[j].opt_index == OPT_Os)
	      break;
	  if (j == *decoded_options_count)
	    append_option (decoded_options, decoded_options_count, foption);
	  else if ((*decoded_options)[j].opt_index == foption->opt_index
		   && foption->opt_index != OPT_O)
	    /* Exact same options get merged.  */
	    ;
	  else
	    {
	      /* For mismatched option kinds preserve the optimization
	         level only, thus merge it as -On.  This also handles
		 merging of same optimization level -On.  */
	      int level = 0;
	      switch (foption->opt_index)
		{
		case OPT_O:
		  if (foption->arg[0] == '\0')
		    level = MAX (level, 1);
		  else
		    level = MAX (level, atoi (foption->arg));
		  break;
		case OPT_Ofast:
		  level = MAX (level, 3);
		  break;
		case OPT_Og:
		  level = MAX (level, 1);
		  break;
		case OPT_Os:
		  level = MAX (level, 2);
		  break;
		default:
		  gcc_unreachable ();
		}
	      switch ((*decoded_options)[j].opt_index)
		{
		case OPT_O:
		  if ((*decoded_options)[j].arg[0] == '\0')
		    level = MAX (level, 1);
		  else
		    level = MAX (level, atoi ((*decoded_options)[j].arg));
		  break;
		case OPT_Ofast:
		  level = MAX (level, 3);
		  break;
		case OPT_Og:
		  level = MAX (level, 1);
		  break;
		case OPT_Os:
		  level = MAX (level, 2);
		  break;
		default:
		  gcc_unreachable ();
		}
	      (*decoded_options)[j].opt_index = OPT_O;
	      char *tem;
	      asprintf (&tem, "-O%d", level);
	      (*decoded_options)[j].arg = &tem[2];
	      (*decoded_options)[j].canonical_option[0] = tem;
	      (*decoded_options)[j].value = 1;
	    }
	  break;
	}
    }
}

/* Auxiliary function that frees elements of PTR and PTR itself.
   N is number of elements to be freed.
   If PTR is NULL, nothing is freed.  If an element is NULL, subsequent elements
   are not freed.  */
static void**
free_array_of_ptrs (void **ptr, unsigned n)
{
  unsigned i;
  if (!ptr)
    return NULL;
  for (i = 0; i < n; i++)
    {
      if (!ptr[i])
	break;
      free (ptr[i]);
    }
  free (ptr);
  return NULL;
}

/* Parse STR, saving found tokens into PVALUES and return their number.
   Tokens are assumed to be delimited by ':'.  If APPEND is non-null,
   append it to every token we find.  */

static unsigned
parse_env_var (const char *str, char ***pvalues, const char *append)
{
  const char *curval, *nextval;
  char **values;
  unsigned num = 1, i;

  curval = strchr (str, ':');
  while (curval)
    {
      num++;
      curval = strchr (curval + 1, ':');
    }

  values = (char**) xmalloc (num * sizeof (char*));
  curval = str;
  nextval = strchrnul (curval, ':');

  int append_len = append ? strlen (append) : 0;
  for (i = 0; i < num; i++)
    {
      int l = nextval - curval;
      values[i] = (char*) xmalloc (l + 1 + append_len);
      memcpy (values[i], curval, l);
      values[i][l] = 0;
      if (append)
	strcat (values[i], append);
      curval = nextval + 1;
      nextval = strchrnul (curval, ':');
    }
  *pvalues = values;
  return num;
}

/* Check whether NAME can be accessed in MODE.  This is like access,
   except that it never considers directories to be executable.  */

static int
access_check (const char *name, int mode)
{
  if (mode == X_OK)
    {
      struct stat st;

      if (stat (name, &st) < 0
	  || S_ISDIR (st.st_mode))
	return -1;
    }

  return access (name, mode);
}

/* Prepare target image for target NAME.
   Firstly, we execute COMPILER, passing all input files to it to produce DSO.
   When target DSO is ready, we pass it to objcopy to place its image into a
   special data section.  After that we rename target image's symbols to values,
   expected by the host side, and return the name of the resultant file.  */

static char*
prepare_target_image (const char *target, const char *compiler_path,
		      unsigned in_argc, char *in_argv[])
{
  const char **argv;
  struct obstack argv_obstack;
  unsigned i;
  char *filename = NULL;
  char *suffix = XALLOCAVEC (char, strlen ("/accel//mkoffload") + 1 + strlen (target));
  const char *compiler = NULL;

  strcpy (suffix, "/accel/");
  strcat (suffix, target);
  strcat (suffix, "/mkoffload");

  char **paths;
  int n_paths = parse_env_var (compiler_path, &paths, suffix);

  for (int i = 0; i < n_paths; i++)
    if (access_check (paths[i], X_OK) == 0)
      {
	compiler = paths[i];
	break;
      }

  if (compiler == NULL)
    goto out;

  /* Generate temp file name.  */
  filename = make_temp_file (".target.o");

  /* --------------------------------------  */
  /* Run gcc for target.  */
  obstack_init (&argv_obstack);
  obstack_ptr_grow (&argv_obstack, compiler);
  obstack_ptr_grow (&argv_obstack, "-o");
  obstack_ptr_grow (&argv_obstack, filename);

  for (i = 1; i < in_argc; ++i)
    if (strncmp (in_argv[i], "-fresolution=", sizeof ("-fresolution=") - 1))
      obstack_ptr_grow (&argv_obstack, in_argv[i]);
  obstack_ptr_grow (&argv_obstack, NULL);

  argv = XOBFINISH (&argv_obstack, const char **);
  fork_execute (argv[0], CONST_CAST (char **, argv), true);
  obstack_free (&argv_obstack, NULL);

 out:
  free_array_of_ptrs ((void**) paths, n_paths);
  return filename;
}


/* The main routine dealing with openmp offloading.
   The routine builds a target image for each offloading target.
   IN_ARGC and IN_ARGV specify input files.  As all of them could contain
   omp-sections, we pass them all to target compilers.
   Env-variable OFFLOAD_TARGET_NAMES_ENV describes for which targets we should
   build images.
   This function stores the names of the object files in the OFFLOAD_NAMES
   array.  */

static void
compile_images_for_openmp_targets (unsigned in_argc, char *in_argv[])
{
  char *target_names;
  char **names;
  unsigned num_targets;

  /* Obtain names of offload targets and corresponding compilers.  */
  target_names = getenv (OFFLOAD_TARGET_NAMES_ENV);
  if (!target_names)
    return;

  num_targets = parse_env_var (target_names, &names, NULL);

  const char *compiler_path = getenv ("COMPILER_PATH");
  if (compiler_path == NULL)
    goto out;

  /* Prepare an image for each target.  The array is terminated by a NULL
     entry.  */
  offload_names = XCNEWVEC (char *, num_targets + 1);
  for (unsigned i = 0; i < num_targets; i++)
    {
      offload_names[i] = prepare_target_image (names[i], compiler_path,
					       in_argc, in_argv);
      if (!offload_names[i])
	fatal_error ("problem with building target image for %s: %m",
		     names[i]);
    }

 out:
  free_array_of_ptrs ((void**) names, num_targets);
}

/* Copy a file from SRC to DEST.  */
static void
copy_file (const char *dest, const char *src)
{
  FILE *d = fopen (dest, "wb");
  FILE *s = fopen (src, "rb");
  char buffer[512];
  while (!feof (s))
    {
      size_t len = fread (buffer, 1, 512, s);
      if (ferror (s) != 0)
	fatal_error ("reading input file");
      if (len > 0)
	{
	  fwrite (buffer, 1, len, d);
	  if (ferror (d) != 0)
	    fatal_error ("writing output file");
	}
    }
}

/* Find the omp_begin.o and omp_end.o files in LIBRARY_PATH, make copies
   and store the names of the copies in ompbegin and ompend.  */

static void
find_ompbeginend (void)
{
  char **paths;
  const char *library_path = getenv ("LIBRARY_PATH");
  if (library_path == NULL)
    return;
  int n_paths = parse_env_var (library_path, &paths, "/crtompbegin.o");

  int i;
  for (i = 0; i < n_paths; i++)
    if (access_check (paths[i], R_OK) == 0)
      {
	size_t len = strlen (paths[i]);
	char *tmp = xstrdup (paths[i]);
	strcpy (paths[i] + len - 7, "end.o");
	if (access_check (paths[i], R_OK) != 0)
	  fatal_error ("installation error, can't find crtompend.o");
	/* The linker will delete the filenames we give it, so make
	   copies.  */
	const char *omptmp1 = make_temp_file (".o");
	const char *omptmp2 = make_temp_file (".o");
	copy_file (omptmp1, tmp);
	ompbegin = omptmp1;
	copy_file (omptmp2, paths[i]);
	ompend = omptmp2;
	free (tmp);
	break;
      }
  if (i == n_paths)
    fatal_error ("installation error, can't find crtompbegin.o");

  free_array_of_ptrs ((void**) paths, n_paths);
}

/* Execute gcc. ARGC is the number of arguments. ARGV contains the arguments. */

static void
run_gcc (unsigned argc, char *argv[])
{
  unsigned i, j;
  const char **new_argv;
  const char **argv_ptr;
  char *list_option_full = NULL;
  const char *linker_output = NULL;
  const char *collect_gcc, *collect_gcc_options;
  int parallel = 0;
  int jobserver = 0;
  bool no_partition = false;
  struct cl_decoded_option *fdecoded_options = NULL;
  unsigned int fdecoded_options_count = 0;
  struct cl_decoded_option *decoded_options;
  unsigned int decoded_options_count;
  struct obstack argv_obstack;
  int new_head_argc;
  bool have_offload = false;

  /* Get the driver and options.  */
  collect_gcc = getenv ("COLLECT_GCC");
  if (!collect_gcc)
    fatal_error ("environment variable COLLECT_GCC must be set");
  collect_gcc_options = getenv ("COLLECT_GCC_OPTIONS");
  if (!collect_gcc_options)
    fatal_error ("environment variable COLLECT_GCC_OPTIONS must be set");
  get_options_from_collect_gcc_options (collect_gcc, collect_gcc_options,
					CL_LANG_ALL,
					&decoded_options,
					&decoded_options_count);

  /* Look at saved options in the IL files.  */
  for (i = 1; i < argc; ++i)
    {
      char *data, *p;
      char *fopts;
      int fd;
      const char *errmsg;
      int err;
      off_t file_offset = 0, offset, length;
      long loffset;
      simple_object_read *sobj;
      int consumed;
      struct cl_decoded_option *f2decoded_options;
      unsigned int f2decoded_options_count;
      char *filename = argv[i];
      if ((p = strrchr (argv[i], '@'))
	  && p != argv[i] 
	  && sscanf (p, "@%li%n", &loffset, &consumed) >= 1
	  && strlen (p) == (unsigned int) consumed)
	{
	  filename = XNEWVEC (char, p - argv[i] + 1);
	  memcpy (filename, argv[i], p - argv[i]);
	  filename[p - argv[i]] = '\0';
	  file_offset = (off_t) loffset;
	}
      fd = open (argv[i], O_RDONLY);
      if (fd == -1)
	continue;
      sobj = simple_object_start_read (fd, file_offset, "__GNU_LTO", 
	  			       &errmsg, &err);
      if (!sobj)
	{
	  close (fd);
	  continue;
	}
      if (!simple_object_find_section (sobj, LTO_SECTION_NAME_PREFIX "." "opts",
				       &offset, &length, &errmsg, &err))
	{
	  simple_object_release_read (sobj);
	  close (fd);
	  continue;
	}
      /* We may choose not to write out this .opts section in the future.  In
	 that case we'll have to use something else to look for.  */
      if (simple_object_find_section (sobj, OMP_SECTION_NAME_PREFIX "." "opts",
				      &offset, &length, &errmsg, &err))
	have_offload = true;
      lseek (fd, file_offset + offset, SEEK_SET);
      data = (char *)xmalloc (length);
      read (fd, data, length);
      fopts = data;
      do
	{
	  get_options_from_collect_gcc_options (collect_gcc,
						fopts, CL_LANG_ALL,
						&f2decoded_options,
						&f2decoded_options_count);
	  if (!fdecoded_options)
	    {
	      fdecoded_options = f2decoded_options;
	      fdecoded_options_count = f2decoded_options_count;
	    }
	  else
	    merge_and_complain (&fdecoded_options,
				&fdecoded_options_count,
				f2decoded_options, f2decoded_options_count);

	  fopts += strlen (fopts) + 1;
	}
      while (fopts - data < length);

      free (data);
      simple_object_release_read (sobj);
      close (fd);
    }

  /* Initalize the common arguments for the driver.  */
  obstack_init (&argv_obstack);
  obstack_ptr_grow (&argv_obstack, collect_gcc);
  obstack_ptr_grow (&argv_obstack, "-xlto");
  obstack_ptr_grow (&argv_obstack, "-c");

  /* Append compiler driver arguments as far as they were merged.  */
  for (j = 1; j < fdecoded_options_count; ++j)
    {
      struct cl_decoded_option *option = &fdecoded_options[j];

      /* File options have been properly filtered by lto-opts.c.  */
      switch (option->opt_index)
	{
	  /* Drop arguments that we want to take from the link line.  */
	  case OPT_flto_:
	  case OPT_flto:
	  case OPT_flto_partition_:
	      continue;

	  default:
	      break;
	}

      /* For now do what the original LTO option code was doing - pass
	 on any CL_TARGET flag and a few selected others.  */
      switch (option->opt_index)
	{
	case OPT_fPIC:
	case OPT_fpic:
	case OPT_fPIE:
	case OPT_fpie:
	case OPT_fcommon:
	case OPT_fexceptions:
	case OPT_fnon_call_exceptions:
	case OPT_fgnu_tm:
	case OPT_freg_struct_return:
	case OPT_fpcc_struct_return:
	case OPT_fshort_double:
	case OPT_ffp_contract_:
	case OPT_fwrapv:
	case OPT_ftrapv:
	case OPT_fstrict_overflow:
	case OPT_O:
	case OPT_Ofast:
	case OPT_Og:
	case OPT_Os:
	  break;

	default:
	  if (!(cl_options[option->opt_index].flags & CL_TARGET))
	    continue;
	}

      /* Pass the option on.  */
      for (i = 0; i < option->canonical_option_num_elements; ++i)
	obstack_ptr_grow (&argv_obstack, option->canonical_option[i]);
    }

  /* Append linker driver arguments.  Compiler options from the linker
     driver arguments will override / merge with those from the compiler.  */
  for (j = 1; j < decoded_options_count; ++j)
    {
      struct cl_decoded_option *option = &decoded_options[j];

      /* Do not pass on frontend specific flags not suitable for lto.  */
      if (!(cl_options[option->opt_index].flags
	    & (CL_COMMON|CL_TARGET|CL_DRIVER|CL_LTO)))
	continue;

      switch (option->opt_index)
	{
	case OPT_o:
	  linker_output = option->arg;
	  /* We generate new intermediate output, drop this arg.  */
	  continue;

	case OPT_save_temps:
	  save_temps = 1;
	  break;

	case OPT_v:
	  verbose = 1;
	  break;

	case OPT_flto_partition_:
	  if (strcmp (option->arg, "none") == 0)
	    no_partition = true;
	  break;

	case OPT_flto_:
	  if (strcmp (option->arg, "jobserver") == 0)
	    {
	      jobserver = 1;
	      parallel = 1;
	    }
	  else
	    {
	      parallel = atoi (option->arg);
	      if (parallel <= 1)
		parallel = 0;
	    }
	  /* Fallthru.  */

	case OPT_flto:
	  lto_mode = LTO_MODE_WHOPR;
	  /* We've handled these LTO options, do not pass them on.  */
	  continue;

	case OPT_freg_struct_return:
	case OPT_fpcc_struct_return:
	case OPT_fshort_double:
	  /* Ignore these, they are determined by the input files.
	     ???  We fail to diagnose a possible mismatch here.  */
	  continue;

	default:
	  break;
	}

      /* Pass the option on.  */
      for (i = 0; i < option->canonical_option_num_elements; ++i)
	obstack_ptr_grow (&argv_obstack, option->canonical_option[i]);
    }

  if (no_partition)
    {
      lto_mode = LTO_MODE_LTO;
      jobserver = 0;
      parallel = 0;
    }

  if (linker_output)
    {
      char *output_dir, *base, *name;
      bool bit_bucket = strcmp (linker_output, HOST_BIT_BUCKET) == 0;

      output_dir = xstrdup (linker_output);
      base = output_dir;
      for (name = base; *name; name++)
	if (IS_DIR_SEPARATOR (*name))
	  base = name + 1;
      *base = '\0';

      linker_output = &linker_output[base - output_dir];
      if (*output_dir == '\0')
	{
	  static char current_dir[] = { '.', DIR_SEPARATOR, '\0' };
	  output_dir = current_dir;
	}
      if (!bit_bucket)
	{
	  obstack_ptr_grow (&argv_obstack, "-dumpdir");
	  obstack_ptr_grow (&argv_obstack, output_dir);
	}

      obstack_ptr_grow (&argv_obstack, "-dumpbase");
    }

  /* Remember at which point we can scrub args to re-use the commons.  */
  new_head_argc = obstack_object_size (&argv_obstack) / sizeof (void *);

  if (lto_mode == LTO_MODE_LTO)
    {
      flto_out = make_temp_file (".lto.o");
      if (linker_output)
	obstack_ptr_grow (&argv_obstack, linker_output);
      obstack_ptr_grow (&argv_obstack, "-o");
      obstack_ptr_grow (&argv_obstack, flto_out);
    }
  else 
    {
      const char *list_option = "-fltrans-output-list=";
      size_t list_option_len = strlen (list_option);
      char *tmp;

      if (linker_output)
	{
	  char *dumpbase = (char *) xmalloc (strlen (linker_output)
					     + sizeof (".wpa") + 1);
	  strcpy (dumpbase, linker_output);
	  strcat (dumpbase, ".wpa");
	  obstack_ptr_grow (&argv_obstack, dumpbase);
	}

      if (linker_output && save_temps)
	{
	  ltrans_output_file = (char *) xmalloc (strlen (linker_output)
						 + sizeof (".ltrans.out") + 1);
	  strcpy (ltrans_output_file, linker_output);
	  strcat (ltrans_output_file, ".ltrans.out");
	}
      else
	ltrans_output_file = make_temp_file (".ltrans.out");
      list_option_full = (char *) xmalloc (sizeof (char) *
		         (strlen (ltrans_output_file) + list_option_len + 1));
      tmp = list_option_full;

      obstack_ptr_grow (&argv_obstack, tmp);
      strcpy (tmp, list_option);
      tmp += list_option_len;
      strcpy (tmp, ltrans_output_file);

      if (jobserver)
	obstack_ptr_grow (&argv_obstack, xstrdup ("-fwpa=jobserver"));
      else if (parallel > 1)
	{
	  char buf[256];
	  sprintf (buf, "-fwpa=%i", parallel);
	  obstack_ptr_grow (&argv_obstack, xstrdup (buf));
	}
      else
        obstack_ptr_grow (&argv_obstack, "-fwpa");
    }

  /* Append the input objects and possible preceding arguments.  */
  for (i = 1; i < argc; ++i)
    obstack_ptr_grow (&argv_obstack, argv[i]);
  obstack_ptr_grow (&argv_obstack, NULL);

  new_argv = XOBFINISH (&argv_obstack, const char **);
  argv_ptr = &new_argv[new_head_argc];
  fork_execute (new_argv[0], CONST_CAST (char **, new_argv), true);

  if (lto_mode == LTO_MODE_LTO)
    {
      printf ("%s\n", flto_out);
      free (flto_out);
      flto_out = NULL;
    }
  else
    {
      FILE *stream = fopen (ltrans_output_file, "r");
      FILE *mstream = NULL;
      struct obstack env_obstack;

      if (!stream)
	fatal_error ("fopen: %s: %m", ltrans_output_file);

      /* Parse the list of LTRANS inputs from the WPA stage.  */
      obstack_init (&env_obstack);
      nr = 0;
      for (;;)
	{
	  const unsigned piece = 32;
	  char *output_name = NULL;
	  char *buf, *input_name = (char *)xmalloc (piece);
	  size_t len;

	  buf = input_name;
cont:
	  if (!fgets (buf, piece, stream))
	    break;
	  len = strlen (input_name);
	  if (input_name[len - 1] != '\n')
	    {
	      input_name = (char *)xrealloc (input_name, len + piece);
	      buf = input_name + len;
	      goto cont;
	    }
	  input_name[len - 1] = '\0';

	  if (input_name[0] == '*')
	    output_name = &input_name[1];

	  nr++;
	  input_names = (char **)xrealloc (input_names, nr * sizeof (char *));
	  output_names = (char **)xrealloc (output_names, nr * sizeof (char *));
	  input_names[nr-1] = input_name;
	  output_names[nr-1] = output_name;
	}
      fclose (stream);
      maybe_unlink (ltrans_output_file);
      ltrans_output_file = NULL;

      if (parallel)
	{
	  makefile = make_temp_file (".mk");
	  mstream = fopen (makefile, "w");
	}

      /* Execute the LTRANS stage for each input file (or prepare a
	 makefile to invoke this in parallel).  */
      for (i = 0; i < nr; ++i)
	{
	  char *output_name;
	  char *input_name = input_names[i];
	  /* If it's a pass-through file do nothing.  */
	  if (output_names[i])
	    continue;

	  /* Replace the .o suffix with a .ltrans.o suffix and write
	     the resulting name to the LTRANS output list.  */
	  obstack_grow (&env_obstack, input_name, strlen (input_name) - 2);
	  obstack_grow (&env_obstack, ".ltrans.o", sizeof (".ltrans.o"));
	  output_name = XOBFINISH (&env_obstack, char *);

	  /* Adjust the dumpbase if the linker output file was seen.  */
	  if (linker_output)
	    {
	      char *dumpbase
		  = (char *) xmalloc (strlen (linker_output)
				      + sizeof (DUMPBASE_SUFFIX) + 1);
	      snprintf (dumpbase,
			strlen (linker_output) + sizeof (DUMPBASE_SUFFIX),
			"%s.ltrans%u", linker_output, i);
	      argv_ptr[0] = dumpbase;
	    }

	  argv_ptr[1] = "-fltrans";
	  argv_ptr[2] = "-o";
	  argv_ptr[3] = output_name;
	  argv_ptr[4] = input_name;
	  argv_ptr[5] = NULL;
	  if (parallel)
	    {
	      fprintf (mstream, "%s:\n\t@%s ", output_name, new_argv[0]);
	      for (j = 1; new_argv[j] != NULL; ++j)
		fprintf (mstream, " '%s'", new_argv[j]);
	      fprintf (mstream, "\n");
	      /* If we are not preserving the ltrans input files then
	         truncate them as soon as we have processed it.  This
		 reduces temporary disk-space usage.  */
	      if (! save_temps)
		fprintf (mstream, "\t@-touch -r %s %s.tem > /dev/null 2>&1 "
			 "&& mv %s.tem %s\n",
			 input_name, input_name, input_name, input_name); 
	    }
	  else
	    {
	      fork_execute (new_argv[0], CONST_CAST (char **, new_argv),
			    true);
	      maybe_unlink (input_name);
	    }

	  output_names[i] = output_name;
	}
      if (parallel)
	{
	  struct pex_obj *pex;
	  char jobs[32];

	  fprintf (mstream, "all:");
	  for (i = 0; i < nr; ++i)
	    fprintf (mstream, " \\\n\t%s", output_names[i]);
	  fprintf (mstream, "\n");
	  fclose (mstream);
	  if (!jobserver)
	    {
	      /* Avoid passing --jobserver-fd= and similar flags 
		 unless jobserver mode is explicitly enabled.  */
	      putenv (xstrdup ("MAKEFLAGS="));
	      putenv (xstrdup ("MFLAGS="));
	    }
	  new_argv[0] = getenv ("MAKE");
	  if (!new_argv[0])
	    new_argv[0] = "make";
	  new_argv[1] = "-f";
	  new_argv[2] = makefile;
	  i = 3;
	  if (!jobserver)
	    {
	      snprintf (jobs, 31, "-j%d", parallel);
	      new_argv[i++] = jobs;
	    }
	  new_argv[i++] = "all";
	  new_argv[i++] = NULL;
	  pex = collect_execute (new_argv[0], CONST_CAST (char **, new_argv),
				 NULL, NULL, PEX_SEARCH, false);
	  do_wait (new_argv[0], pex);
	  maybe_unlink (makefile);
	  makefile = NULL;
	  for (i = 0; i < nr; ++i)
	    maybe_unlink (input_names[i]);
	}
      if (have_offload)
	{
	  compile_images_for_openmp_targets (argc, argv);
	  if (offload_names)
	    {
	      find_ompbeginend ();
	      for (i = 0; offload_names[i]; i++)
		{
		  fputs (offload_names[i], stdout);
		  putc ('\n', stdout);
		}
	      free_array_of_ptrs ((void **)offload_names, i);
	    }
	}
      if (ompbegin)
	{
	  fputs (ompbegin, stdout);
	  putc ('\n', stdout);
	}

      for (i = 0; i < nr; ++i)
	{
	  fputs (output_names[i], stdout);
	  putc ('\n', stdout);
	  free (input_names[i]);
	}
      if (ompend)
	{
	  fputs (ompend, stdout);
	  putc ('\n', stdout);
	}
      nr = 0;
      free (output_names);
      free (input_names);
      free (list_option_full);
      obstack_free (&env_obstack, NULL);
    }

  obstack_free (&argv_obstack, NULL);
}


/* Entry point.  */

int
main (int argc, char *argv[])
{
  const char *p;

  gcc_obstack_init (&opts_obstack);

  p = argv[0] + strlen (argv[0]);
  while (p != argv[0] && !IS_DIR_SEPARATOR (p[-1]))
    --p;
  progname = p;

  xmalloc_set_program_name (progname);

  if (atexit (lto_wrapper_cleanup) != 0)
    fatal_error ("atexit failed");

  gcc_init_libintl ();

  diagnostic_initialize (global_dc, 0);

  if (signal (SIGINT, SIG_IGN) != SIG_IGN)
    signal (SIGINT, fatal_signal);
#ifdef SIGHUP
  if (signal (SIGHUP, SIG_IGN) != SIG_IGN)
    signal (SIGHUP, fatal_signal);
#endif
  if (signal (SIGTERM, SIG_IGN) != SIG_IGN)
    signal (SIGTERM, fatal_signal);
#ifdef SIGPIPE
  if (signal (SIGPIPE, SIG_IGN) != SIG_IGN)
    signal (SIGPIPE, fatal_signal);
#endif
#ifdef SIGCHLD
  /* We *MUST* set SIGCHLD to SIG_DFL so that the wait4() call will
     receive the signal.  A different setting is inheritable */
  signal (SIGCHLD, SIG_DFL);
#endif

  /* We may be called with all the arguments stored in some file and
     passed with @file.  Expand them into argv before processing.  */
  expandargv (&argc, &argv);

  run_gcc (argc, argv);

  return 0;
}<|MERGE_RESOLUTION|>--- conflicted
+++ resolved
@@ -48,11 +48,8 @@
 #include "simple-object.h"
 #include "lto-section-names.h"
 #include "collect-utils.h"
-<<<<<<< HEAD
 
 #define OFFLOAD_TARGET_NAMES_ENV	"OFFLOAD_TARGET_NAMES"
-=======
->>>>>>> 676c36d8
 
 enum lto_mode_d {
   LTO_MODE_NONE,			/* Not doing LTO.  */
