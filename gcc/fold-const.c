--- conflicted
+++ resolved
@@ -983,11 +983,7 @@
   tree t;
   tree type = TREE_TYPE (parg1);
   signop sign = TYPE_SIGN (type);
-<<<<<<< HEAD
-  bool overflow;
-=======
   wi::overflow_type overflow = wi::OVF_NONE;
->>>>>>> 95e02bd3
 
   wi::tree_to_wide_ref arg1 = wi::to_wide (parg1);
   wide_int arg2 = wi::to_wide (parg2, TYPE_PRECISION (type));
