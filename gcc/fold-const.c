/* Fold a constant sub-tree into a single node for C-compiler
   Copyright (C) 1987-2017 Free Software Foundation, Inc.

This file is part of GCC.

GCC is free software; you can redistribute it and/or modify it under
the terms of the GNU General Public License as published by the Free
Software Foundation; either version 3, or (at your option) any later
version.

GCC is distributed in the hope that it will be useful, but WITHOUT ANY
WARRANTY; without even the implied warranty of MERCHANTABILITY or
FITNESS FOR A PARTICULAR PURPOSE.  See the GNU General Public License
for more details.

You should have received a copy of the GNU General Public License
along with GCC; see the file COPYING3.  If not see
<http://www.gnu.org/licenses/>.  */

/*@@ This file should be rewritten to use an arbitrary precision
  @@ representation for "struct tree_int_cst" and "struct tree_real_cst".
  @@ Perhaps the routines could also be used for bc/dc, and made a lib.
  @@ The routines that translate from the ap rep should
  @@ warn if precision et. al. is lost.
  @@ This would also make life easier when this technology is used
  @@ for cross-compilers.  */

/* The entry points in this file are fold, size_int_wide and size_binop.

   fold takes a tree as argument and returns a simplified tree.

   size_binop takes a tree code for an arithmetic operation
   and two operands that are trees, and produces a tree for the
   result, assuming the type comes from `sizetype'.

   size_int takes an integer value, and creates a tree constant
   with type from `sizetype'.

   Note: Since the folders get called on non-gimple code as well as
   gimple code, we need to handle GIMPLE tuples as well as their
   corresponding tree equivalents.  */

#include "config.h"
#include "system.h"
#include "coretypes.h"
#include "backend.h"
#include "target.h"
#include "rtl.h"
#include "tree.h"
#include "gimple.h"
#include "predict.h"
#include "memmodel.h"
#include "tm_p.h"
#include "tree-ssa-operands.h"
#include "optabs-query.h"
#include "cgraph.h"
#include "diagnostic-core.h"
#include "flags.h"
#include "alias.h"
#include "fold-const.h"
#include "fold-const-call.h"
#include "stor-layout.h"
#include "calls.h"
#include "tree-iterator.h"
#include "expr.h"
#include "intl.h"
#include "langhooks.h"
#include "tree-eh.h"
#include "gimplify.h"
#include "tree-dfa.h"
#include "builtins.h"
#include "generic-match.h"
#include "gimple-fold.h"
#include "params.h"
#include "tree-into-ssa.h"
#include "md5.h"
#include "case-cfn-macros.h"
#include "stringpool.h"
#include "tree-vrp.h"
#include "tree-ssanames.h"
#include "selftest.h"

/* Nonzero if we are folding constants inside an initializer; zero
   otherwise.  */
int folding_initializer = 0;

/* The following constants represent a bit based encoding of GCC's
   comparison operators.  This encoding simplifies transformations
   on relational comparison operators, such as AND and OR.  */
enum comparison_code {
  COMPCODE_FALSE = 0,
  COMPCODE_LT = 1,
  COMPCODE_EQ = 2,
  COMPCODE_LE = 3,
  COMPCODE_GT = 4,
  COMPCODE_LTGT = 5,
  COMPCODE_GE = 6,
  COMPCODE_ORD = 7,
  COMPCODE_UNORD = 8,
  COMPCODE_UNLT = 9,
  COMPCODE_UNEQ = 10,
  COMPCODE_UNLE = 11,
  COMPCODE_UNGT = 12,
  COMPCODE_NE = 13,
  COMPCODE_UNGE = 14,
  COMPCODE_TRUE = 15
};

static bool negate_expr_p (tree);
static tree negate_expr (tree);
static tree split_tree (location_t, tree, tree, enum tree_code,
			tree *, tree *, tree *, int);
static tree associate_trees (location_t, tree, tree, enum tree_code, tree);
static enum comparison_code comparison_to_compcode (enum tree_code);
static enum tree_code compcode_to_comparison (enum comparison_code);
static int operand_equal_for_comparison_p (tree, tree, tree);
static int twoval_comparison_p (tree, tree *, tree *, int *);
static tree eval_subst (location_t, tree, tree, tree, tree, tree);
static tree optimize_bit_field_compare (location_t, enum tree_code,
					tree, tree, tree);
static int simple_operand_p (const_tree);
static bool simple_operand_p_2 (tree);
static tree range_binop (enum tree_code, tree, tree, int, tree, int);
static tree range_predecessor (tree);
static tree range_successor (tree);
static tree fold_range_test (location_t, enum tree_code, tree, tree, tree);
static tree fold_cond_expr_with_comparison (location_t, tree, tree, tree, tree);
static tree unextend (tree, int, int, tree);
static tree extract_muldiv (tree, tree, enum tree_code, tree, bool *);
static tree extract_muldiv_1 (tree, tree, enum tree_code, tree, bool *);
static tree fold_binary_op_with_conditional_arg (location_t,
						 enum tree_code, tree,
						 tree, tree,
						 tree, tree, int);
static tree fold_div_compare (location_t, enum tree_code, tree, tree, tree);
static tree fold_negate_const (tree, tree);
static tree fold_not_const (const_tree, tree);
static tree fold_relational_const (enum tree_code, tree, tree, tree);
static tree fold_convert_const (enum tree_code, tree, tree);
static tree fold_view_convert_expr (tree, tree);
static bool vec_cst_ctor_to_array (tree, unsigned int, tree *);
static tree fold_negate_expr (location_t, tree);


/* Return EXPR_LOCATION of T if it is not UNKNOWN_LOCATION.
   Otherwise, return LOC.  */

static location_t
expr_location_or (tree t, location_t loc)
{
  location_t tloc = EXPR_LOCATION (t);
  return tloc == UNKNOWN_LOCATION ? loc : tloc;
}

/* Similar to protected_set_expr_location, but never modify x in place,
   if location can and needs to be set, unshare it.  */

static inline tree
protected_set_expr_location_unshare (tree x, location_t loc)
{
  if (CAN_HAVE_LOCATION_P (x)
      && EXPR_LOCATION (x) != loc
      && !(TREE_CODE (x) == SAVE_EXPR
	   || TREE_CODE (x) == TARGET_EXPR
	   || TREE_CODE (x) == BIND_EXPR))
    {
      x = copy_node (x);
      SET_EXPR_LOCATION (x, loc);
    }
  return x;
}

/* If ARG2 divides ARG1 with zero remainder, carries out the exact
   division and returns the quotient.  Otherwise returns
   NULL_TREE.  */

tree
div_if_zero_remainder (const_tree arg1, const_tree arg2)
{
  widest_int quo;

  if (wi::multiple_of_p (wi::to_widest (arg1), wi::to_widest (arg2),
			 SIGNED, &quo))
    return wide_int_to_tree (TREE_TYPE (arg1), quo);

  return NULL_TREE; 
}

/* This is nonzero if we should defer warnings about undefined
   overflow.  This facility exists because these warnings are a
   special case.  The code to estimate loop iterations does not want
   to issue any warnings, since it works with expressions which do not
   occur in user code.  Various bits of cleanup code call fold(), but
   only use the result if it has certain characteristics (e.g., is a
   constant); that code only wants to issue a warning if the result is
   used.  */

static int fold_deferring_overflow_warnings;

/* If a warning about undefined overflow is deferred, this is the
   warning.  Note that this may cause us to turn two warnings into
   one, but that is fine since it is sufficient to only give one
   warning per expression.  */

static const char* fold_deferred_overflow_warning;

/* If a warning about undefined overflow is deferred, this is the
   level at which the warning should be emitted.  */

static enum warn_strict_overflow_code fold_deferred_overflow_code;

/* Start deferring overflow warnings.  We could use a stack here to
   permit nested calls, but at present it is not necessary.  */

void
fold_defer_overflow_warnings (void)
{
  ++fold_deferring_overflow_warnings;
}

/* Stop deferring overflow warnings.  If there is a pending warning,
   and ISSUE is true, then issue the warning if appropriate.  STMT is
   the statement with which the warning should be associated (used for
   location information); STMT may be NULL.  CODE is the level of the
   warning--a warn_strict_overflow_code value.  This function will use
   the smaller of CODE and the deferred code when deciding whether to
   issue the warning.  CODE may be zero to mean to always use the
   deferred code.  */

void
fold_undefer_overflow_warnings (bool issue, const gimple *stmt, int code)
{
  const char *warnmsg;
  location_t locus;

  gcc_assert (fold_deferring_overflow_warnings > 0);
  --fold_deferring_overflow_warnings;
  if (fold_deferring_overflow_warnings > 0)
    {
      if (fold_deferred_overflow_warning != NULL
	  && code != 0
	  && code < (int) fold_deferred_overflow_code)
	fold_deferred_overflow_code = (enum warn_strict_overflow_code) code;
      return;
    }

  warnmsg = fold_deferred_overflow_warning;
  fold_deferred_overflow_warning = NULL;

  if (!issue || warnmsg == NULL)
    return;

  if (gimple_no_warning_p (stmt))
    return;

  /* Use the smallest code level when deciding to issue the
     warning.  */
  if (code == 0 || code > (int) fold_deferred_overflow_code)
    code = fold_deferred_overflow_code;

  if (!issue_strict_overflow_warning (code))
    return;

  if (stmt == NULL)
    locus = input_location;
  else
    locus = gimple_location (stmt);
  warning_at (locus, OPT_Wstrict_overflow, "%s", warnmsg);
}

/* Stop deferring overflow warnings, ignoring any deferred
   warnings.  */

void
fold_undefer_and_ignore_overflow_warnings (void)
{
  fold_undefer_overflow_warnings (false, NULL, 0);
}

/* Whether we are deferring overflow warnings.  */

bool
fold_deferring_overflow_warnings_p (void)
{
  return fold_deferring_overflow_warnings > 0;
}

/* This is called when we fold something based on the fact that signed
   overflow is undefined.  */

void
fold_overflow_warning (const char* gmsgid, enum warn_strict_overflow_code wc)
{
  if (fold_deferring_overflow_warnings > 0)
    {
      if (fold_deferred_overflow_warning == NULL
	  || wc < fold_deferred_overflow_code)
	{
	  fold_deferred_overflow_warning = gmsgid;
	  fold_deferred_overflow_code = wc;
	}
    }
  else if (issue_strict_overflow_warning (wc))
    warning (OPT_Wstrict_overflow, gmsgid);
}

/* Return true if the built-in mathematical function specified by CODE
   is odd, i.e. -f(x) == f(-x).  */

bool
negate_mathfn_p (combined_fn fn)
{
  switch (fn)
    {
    CASE_CFN_ASIN:
    CASE_CFN_ASINH:
    CASE_CFN_ATAN:
    CASE_CFN_ATANH:
    CASE_CFN_CASIN:
    CASE_CFN_CASINH:
    CASE_CFN_CATAN:
    CASE_CFN_CATANH:
    CASE_CFN_CBRT:
    CASE_CFN_CPROJ:
    CASE_CFN_CSIN:
    CASE_CFN_CSINH:
    CASE_CFN_CTAN:
    CASE_CFN_CTANH:
    CASE_CFN_ERF:
    CASE_CFN_LLROUND:
    CASE_CFN_LROUND:
    CASE_CFN_ROUND:
    CASE_CFN_SIN:
    CASE_CFN_SINH:
    CASE_CFN_TAN:
    CASE_CFN_TANH:
    CASE_CFN_TRUNC:
      return true;

    CASE_CFN_LLRINT:
    CASE_CFN_LRINT:
    CASE_CFN_NEARBYINT:
    CASE_CFN_RINT:
      return !flag_rounding_math;

    default:
      break;
    }
  return false;
}

/* Check whether we may negate an integer constant T without causing
   overflow.  */

bool
may_negate_without_overflow_p (const_tree t)
{
  tree type;

  gcc_assert (TREE_CODE (t) == INTEGER_CST);

  type = TREE_TYPE (t);
  if (TYPE_UNSIGNED (type))
    return false;

  return !wi::only_sign_bit_p (t);
}

/* Determine whether an expression T can be cheaply negated using
   the function negate_expr without introducing undefined overflow.  */

static bool
negate_expr_p (tree t)
{
  tree type;

  if (t == 0)
    return false;

  type = TREE_TYPE (t);

  STRIP_SIGN_NOPS (t);
  switch (TREE_CODE (t))
    {
    case INTEGER_CST:
      if (INTEGRAL_TYPE_P (type) && TYPE_OVERFLOW_WRAPS (type))
	return true;

      /* Check that -CST will not overflow type.  */
      return may_negate_without_overflow_p (t);
    case BIT_NOT_EXPR:
      return (INTEGRAL_TYPE_P (type)
	      && TYPE_OVERFLOW_WRAPS (type));

    case FIXED_CST:
      return true;

    case NEGATE_EXPR:
      return !TYPE_OVERFLOW_SANITIZED (type);

    case REAL_CST:
      /* We want to canonicalize to positive real constants.  Pretend
         that only negative ones can be easily negated.  */
      return REAL_VALUE_NEGATIVE (TREE_REAL_CST (t));

    case COMPLEX_CST:
      return negate_expr_p (TREE_REALPART (t))
	     && negate_expr_p (TREE_IMAGPART (t));

    case VECTOR_CST:
      {
	if (FLOAT_TYPE_P (TREE_TYPE (type)) || TYPE_OVERFLOW_WRAPS (type))
	  return true;

	int count = VECTOR_CST_NELTS (t), i;

	for (i = 0; i < count; i++)
	  if (!negate_expr_p (VECTOR_CST_ELT (t, i)))
	    return false;

	return true;
      }

    case COMPLEX_EXPR:
      return negate_expr_p (TREE_OPERAND (t, 0))
	     && negate_expr_p (TREE_OPERAND (t, 1));

    case VEC_DUPLICATE_EXPR:
    case CONJ_EXPR:
      return negate_expr_p (TREE_OPERAND (t, 0));

    case PLUS_EXPR:
      if (HONOR_SIGN_DEPENDENT_ROUNDING (element_mode (type))
	  || HONOR_SIGNED_ZEROS (element_mode (type))
	  || (INTEGRAL_TYPE_P (type)
	      && ! TYPE_OVERFLOW_WRAPS (type)))
	return false;
      /* -(A + B) -> (-B) - A.  */
      if (negate_expr_p (TREE_OPERAND (t, 1)))
	return true;
      /* -(A + B) -> (-A) - B.  */
      return negate_expr_p (TREE_OPERAND (t, 0));

    case MINUS_EXPR:
      /* We can't turn -(A-B) into B-A when we honor signed zeros.  */
      return !HONOR_SIGN_DEPENDENT_ROUNDING (element_mode (type))
	     && !HONOR_SIGNED_ZEROS (element_mode (type))
	     && (! INTEGRAL_TYPE_P (type)
		 || TYPE_OVERFLOW_WRAPS (type));

    case MULT_EXPR:
      if (TYPE_UNSIGNED (type))
	break;
      /* INT_MIN/n * n doesn't overflow while negating one operand it does
         if n is a (negative) power of two.  */
      if (INTEGRAL_TYPE_P (TREE_TYPE (t))
	  && ! TYPE_OVERFLOW_WRAPS (TREE_TYPE (t))
	  && ! ((TREE_CODE (TREE_OPERAND (t, 0)) == INTEGER_CST
		 && wi::popcount (wi::abs (TREE_OPERAND (t, 0))) != 1)
		|| (TREE_CODE (TREE_OPERAND (t, 1)) == INTEGER_CST
		    && wi::popcount (wi::abs (TREE_OPERAND (t, 1))) != 1)))
	break;

      /* Fall through.  */

    case RDIV_EXPR:
      if (! HONOR_SIGN_DEPENDENT_ROUNDING (element_mode (TREE_TYPE (t))))
	return negate_expr_p (TREE_OPERAND (t, 1))
	       || negate_expr_p (TREE_OPERAND (t, 0));
      break;

    case TRUNC_DIV_EXPR:
    case ROUND_DIV_EXPR:
    case EXACT_DIV_EXPR:
      if (TYPE_UNSIGNED (type))
	break;
      if (negate_expr_p (TREE_OPERAND (t, 0)))
	return true;
      /* In general we can't negate B in A / B, because if A is INT_MIN and
	 B is 1, we may turn this into INT_MIN / -1 which is undefined
	 and actually traps on some architectures.  */
      if (! INTEGRAL_TYPE_P (TREE_TYPE (t))
	  || TYPE_OVERFLOW_WRAPS (TREE_TYPE (t))
	  || (TREE_CODE (TREE_OPERAND (t, 1)) == INTEGER_CST
	      && ! integer_onep (TREE_OPERAND (t, 1))))
	return negate_expr_p (TREE_OPERAND (t, 1));
      break;

    case NOP_EXPR:
      /* Negate -((double)float) as (double)(-float).  */
      if (TREE_CODE (type) == REAL_TYPE)
	{
	  tree tem = strip_float_extensions (t);
	  if (tem != t)
	    return negate_expr_p (tem);
	}
      break;

    case CALL_EXPR:
      /* Negate -f(x) as f(-x).  */
      if (negate_mathfn_p (get_call_combined_fn (t)))
	return negate_expr_p (CALL_EXPR_ARG (t, 0));
      break;

    case RSHIFT_EXPR:
      /* Optimize -((int)x >> 31) into (unsigned)x >> 31 for int.  */
      if (TREE_CODE (TREE_OPERAND (t, 1)) == INTEGER_CST)
	{
	  tree op1 = TREE_OPERAND (t, 1);
	  if (wi::eq_p (op1, TYPE_PRECISION (type) - 1))
	    return true;
	}
      break;

    default:
      break;
    }
  return false;
}

/* Given T, an expression, return a folded tree for -T or NULL_TREE, if no
   simplification is possible.
   If negate_expr_p would return true for T, NULL_TREE will never be
   returned.  */

static tree
fold_negate_expr_1 (location_t loc, tree t)
{
  tree type = TREE_TYPE (t);
  tree tem;

  switch (TREE_CODE (t))
    {
    /* Convert - (~A) to A + 1.  */
    case BIT_NOT_EXPR:
      if (INTEGRAL_TYPE_P (type))
        return fold_build2_loc (loc, PLUS_EXPR, type, TREE_OPERAND (t, 0),
				build_one_cst (type));
      break;

    case INTEGER_CST:
      tem = fold_negate_const (t, type);
      if (TREE_OVERFLOW (tem) == TREE_OVERFLOW (t)
	  || (ANY_INTEGRAL_TYPE_P (type)
	      && !TYPE_OVERFLOW_TRAPS (type)
	      && TYPE_OVERFLOW_WRAPS (type))
	  || (flag_sanitize & SANITIZE_SI_OVERFLOW) == 0)
	return tem;
      break;

    case POLY_CST:
    case REAL_CST:
    case FIXED_CST:
      tem = fold_negate_const (t, type);
      return tem;

    case COMPLEX_CST:
      {
	tree rpart = fold_negate_expr (loc, TREE_REALPART (t));
	tree ipart = fold_negate_expr (loc, TREE_IMAGPART (t));
	if (rpart && ipart)
	  return build_complex (type, rpart, ipart);
      }
      break;

    case VECTOR_CST:
      {
	int count = VECTOR_CST_NELTS (t), i;
	tree *elts = XALLOCAVEC (tree, count);

	for (i = 0; i < count; i++)
	  {
	    elts[i] = fold_negate_expr (loc, VECTOR_CST_ELT (t, i));
	    if (elts[i] == NULL_TREE)
	      return NULL_TREE;
	  }

	return build_vector (type, count, elts);
      }

    case VEC_DUPLICATE_EXPR:
      {
	tree sub = fold_negate_expr (loc, TREE_OPERAND (t, 0));
	if (!sub)
	  return NULL_TREE;
	return build1_loc (loc, VEC_DUPLICATE_EXPR, type, sub);
      }

    case COMPLEX_EXPR:
      if (negate_expr_p (t))
	return fold_build2_loc (loc, COMPLEX_EXPR, type,
				fold_negate_expr (loc, TREE_OPERAND (t, 0)),
				fold_negate_expr (loc, TREE_OPERAND (t, 1)));
      break;

    case CONJ_EXPR:
      if (negate_expr_p (t))
	return fold_build1_loc (loc, CONJ_EXPR, type,
				fold_negate_expr (loc, TREE_OPERAND (t, 0)));
      break;

    case NEGATE_EXPR:
      if (!TYPE_OVERFLOW_SANITIZED (type))
	return TREE_OPERAND (t, 0);
      break;

    case PLUS_EXPR:
      if (!HONOR_SIGN_DEPENDENT_ROUNDING (element_mode (type))
	  && !HONOR_SIGNED_ZEROS (element_mode (type)))
	{
	  /* -(A + B) -> (-B) - A.  */
	  if (negate_expr_p (TREE_OPERAND (t, 1)))
	    {
	      tem = negate_expr (TREE_OPERAND (t, 1));
	      return fold_build2_loc (loc, MINUS_EXPR, type,
				      tem, TREE_OPERAND (t, 0));
	    }

	  /* -(A + B) -> (-A) - B.  */
	  if (negate_expr_p (TREE_OPERAND (t, 0)))
	    {
	      tem = negate_expr (TREE_OPERAND (t, 0));
	      return fold_build2_loc (loc, MINUS_EXPR, type,
				      tem, TREE_OPERAND (t, 1));
	    }
	}
      break;

    case MINUS_EXPR:
      /* - (A - B) -> B - A  */
      if (!HONOR_SIGN_DEPENDENT_ROUNDING (element_mode (type))
	  && !HONOR_SIGNED_ZEROS (element_mode (type)))
	return fold_build2_loc (loc, MINUS_EXPR, type,
				TREE_OPERAND (t, 1), TREE_OPERAND (t, 0));
      break;

    case MULT_EXPR:
      if (TYPE_UNSIGNED (type))
        break;

      /* Fall through.  */

    case RDIV_EXPR:
      if (! HONOR_SIGN_DEPENDENT_ROUNDING (element_mode (type)))
	{
	  tem = TREE_OPERAND (t, 1);
	  if (negate_expr_p (tem))
	    return fold_build2_loc (loc, TREE_CODE (t), type,
				    TREE_OPERAND (t, 0), negate_expr (tem));
	  tem = TREE_OPERAND (t, 0);
	  if (negate_expr_p (tem))
	    return fold_build2_loc (loc, TREE_CODE (t), type,
				    negate_expr (tem), TREE_OPERAND (t, 1));
	}
      break;

    case TRUNC_DIV_EXPR:
    case ROUND_DIV_EXPR:
    case EXACT_DIV_EXPR:
      if (TYPE_UNSIGNED (type))
	break;
      if (negate_expr_p (TREE_OPERAND (t, 0)))
	return fold_build2_loc (loc, TREE_CODE (t), type,
				negate_expr (TREE_OPERAND (t, 0)),
				TREE_OPERAND (t, 1));
      /* In general we can't negate B in A / B, because if A is INT_MIN and
	 B is 1, we may turn this into INT_MIN / -1 which is undefined
	 and actually traps on some architectures.  */
      if ((! INTEGRAL_TYPE_P (TREE_TYPE (t))
	   || TYPE_OVERFLOW_WRAPS (TREE_TYPE (t))
	   || (TREE_CODE (TREE_OPERAND (t, 1)) == INTEGER_CST
	       && ! integer_onep (TREE_OPERAND (t, 1))))
	  && negate_expr_p (TREE_OPERAND (t, 1)))
	return fold_build2_loc (loc, TREE_CODE (t), type,
				TREE_OPERAND (t, 0),
				negate_expr (TREE_OPERAND (t, 1)));
      break;

    case NOP_EXPR:
      /* Convert -((double)float) into (double)(-float).  */
      if (TREE_CODE (type) == REAL_TYPE)
	{
	  tem = strip_float_extensions (t);
	  if (tem != t && negate_expr_p (tem))
	    return fold_convert_loc (loc, type, negate_expr (tem));
	}
      break;

    case CALL_EXPR:
      /* Negate -f(x) as f(-x).  */
      if (negate_mathfn_p (get_call_combined_fn (t))
	  && negate_expr_p (CALL_EXPR_ARG (t, 0)))
	{
	  tree fndecl, arg;

	  fndecl = get_callee_fndecl (t);
	  arg = negate_expr (CALL_EXPR_ARG (t, 0));
	  return build_call_expr_loc (loc, fndecl, 1, arg);
	}
      break;

    case RSHIFT_EXPR:
      /* Optimize -((int)x >> 31) into (unsigned)x >> 31 for int.  */
      if (TREE_CODE (TREE_OPERAND (t, 1)) == INTEGER_CST)
	{
	  tree op1 = TREE_OPERAND (t, 1);
	  if (wi::eq_p (op1, TYPE_PRECISION (type) - 1))
	    {
	      tree ntype = TYPE_UNSIGNED (type)
			   ? signed_type_for (type)
			   : unsigned_type_for (type);
	      tree temp = fold_convert_loc (loc, ntype, TREE_OPERAND (t, 0));
	      temp = fold_build2_loc (loc, RSHIFT_EXPR, ntype, temp, op1);
	      return fold_convert_loc (loc, type, temp);
	    }
	}
      break;

    default:
      break;
    }

  return NULL_TREE;
}

/* A wrapper for fold_negate_expr_1.  */

static tree
fold_negate_expr (location_t loc, tree t)
{
  tree type = TREE_TYPE (t);
  STRIP_SIGN_NOPS (t);
  tree tem = fold_negate_expr_1 (loc, t);
  if (tem == NULL_TREE)
    return NULL_TREE;
  return fold_convert_loc (loc, type, tem);
}

/* Like fold_negate_expr, but return a NEGATE_EXPR tree, if T can not be
   negated in a simpler way.  Also allow for T to be NULL_TREE, in which case
   return NULL_TREE. */

static tree
negate_expr (tree t)
{
  tree type, tem;
  location_t loc;

  if (t == NULL_TREE)
    return NULL_TREE;

  loc = EXPR_LOCATION (t);
  type = TREE_TYPE (t);
  STRIP_SIGN_NOPS (t);

  tem = fold_negate_expr (loc, t);
  if (!tem)
    tem = build1_loc (loc, NEGATE_EXPR, TREE_TYPE (t), t);
  return fold_convert_loc (loc, type, tem);
}

/* Split a tree IN into a constant, literal and variable parts that could be
   combined with CODE to make IN.  "constant" means an expression with
   TREE_CONSTANT but that isn't an actual constant.  CODE must be a
   commutative arithmetic operation.  Store the constant part into *CONP,
   the literal in *LITP and return the variable part.  If a part isn't
   present, set it to null.  If the tree does not decompose in this way,
   return the entire tree as the variable part and the other parts as null.

   If CODE is PLUS_EXPR we also split trees that use MINUS_EXPR.  In that
   case, we negate an operand that was subtracted.  Except if it is a
   literal for which we use *MINUS_LITP instead.

   If NEGATE_P is true, we are negating all of IN, again except a literal
   for which we use *MINUS_LITP instead.  If a variable part is of pointer
   type, it is negated after converting to TYPE.  This prevents us from
   generating illegal MINUS pointer expression.  LOC is the location of
   the converted variable part.

   If IN is itself a literal or constant, return it as appropriate.

   Note that we do not guarantee that any of the three values will be the
   same type as IN, but they will have the same signedness and mode.  */

static tree
split_tree (location_t loc, tree in, tree type, enum tree_code code,
	    tree *conp, tree *litp, tree *minus_litp, int negate_p)
{
  tree var = 0;

  *conp = 0;
  *litp = 0;
  *minus_litp = 0;

  /* Strip any conversions that don't change the machine mode or signedness.  */
  STRIP_SIGN_NOPS (in);

  if (TREE_CODE (in) == INTEGER_CST || TREE_CODE (in) == REAL_CST
      || TREE_CODE (in) == FIXED_CST)
    *litp = in;
  else if (TREE_CODE (in) == code
	   || ((! FLOAT_TYPE_P (TREE_TYPE (in)) || flag_associative_math)
	       && ! SAT_FIXED_POINT_TYPE_P (TREE_TYPE (in))
	       /* We can associate addition and subtraction together (even
		  though the C standard doesn't say so) for integers because
		  the value is not affected.  For reals, the value might be
		  affected, so we can't.  */
	       && ((code == PLUS_EXPR && TREE_CODE (in) == MINUS_EXPR)
		   || (code == MINUS_EXPR && TREE_CODE (in) == PLUS_EXPR))))
    {
      tree op0 = TREE_OPERAND (in, 0);
      tree op1 = TREE_OPERAND (in, 1);
      int neg1_p = TREE_CODE (in) == MINUS_EXPR;
      int neg_litp_p = 0, neg_conp_p = 0, neg_var_p = 0;

      /* First see if either of the operands is a literal, then a constant.  */
      if (TREE_CODE (op0) == INTEGER_CST || TREE_CODE (op0) == REAL_CST
	  || TREE_CODE (op0) == FIXED_CST)
	*litp = op0, op0 = 0;
      else if (TREE_CODE (op1) == INTEGER_CST || TREE_CODE (op1) == REAL_CST
	       || TREE_CODE (op1) == FIXED_CST)
	*litp = op1, neg_litp_p = neg1_p, op1 = 0;

      if (op0 != 0 && TREE_CONSTANT (op0))
	*conp = op0, op0 = 0;
      else if (op1 != 0 && TREE_CONSTANT (op1))
	*conp = op1, neg_conp_p = neg1_p, op1 = 0;

      /* If we haven't dealt with either operand, this is not a case we can
	 decompose.  Otherwise, VAR is either of the ones remaining, if any.  */
      if (op0 != 0 && op1 != 0)
	var = in;
      else if (op0 != 0)
	var = op0;
      else
	var = op1, neg_var_p = neg1_p;

      /* Now do any needed negations.  */
      if (neg_litp_p)
	*minus_litp = *litp, *litp = 0;
      if (neg_conp_p && *conp)
	{
	  /* Convert to TYPE before negating.  */
	  *conp = fold_convert_loc (loc, type, *conp);
	  *conp = negate_expr (*conp);
	}
      if (neg_var_p && var)
	{
	  /* Convert to TYPE before negating.  */
	  var = fold_convert_loc (loc, type, var);
	  var = negate_expr (var);
	}
    }
  else if (TREE_CONSTANT (in))
    *conp = in;
  else if (TREE_CODE (in) == BIT_NOT_EXPR
	   && code == PLUS_EXPR)
    {
      /* -X - 1 is folded to ~X, undo that here.  Do _not_ do this
         when IN is constant.  */
      *minus_litp = build_one_cst (TREE_TYPE (in));
      var = negate_expr (TREE_OPERAND (in, 0));
    }
  else
    var = in;

  if (negate_p)
    {
      if (*litp)
	*minus_litp = *litp, *litp = 0;
      else if (*minus_litp)
	*litp = *minus_litp, *minus_litp = 0;
      if (*conp)
	{
	  /* Convert to TYPE before negating.  */
	  *conp = fold_convert_loc (loc, type, *conp);
	  *conp = negate_expr (*conp);
	}
      if (var)
	{
	  /* Convert to TYPE before negating.  */
	  var = fold_convert_loc (loc, type, var);
	  var = negate_expr (var);
	}
    }

  return var;
}

/* Re-associate trees split by the above function.  T1 and T2 are
   either expressions to associate or null.  Return the new
   expression, if any.  LOC is the location of the new expression.  If
   we build an operation, do it in TYPE and with CODE.  */

static tree
associate_trees (location_t loc, tree t1, tree t2, enum tree_code code, tree type)
{
  if (t1 == 0)
    return t2;
  else if (t2 == 0)
    return t1;

  /* If either input is CODE, a PLUS_EXPR, or a MINUS_EXPR, don't
     try to fold this since we will have infinite recursion.  But do
     deal with any NEGATE_EXPRs.  */
  if (TREE_CODE (t1) == code || TREE_CODE (t2) == code
      || TREE_CODE (t1) == MINUS_EXPR || TREE_CODE (t2) == MINUS_EXPR)
    {
      if (code == PLUS_EXPR)
	{
	  if (TREE_CODE (t1) == NEGATE_EXPR)
	    return build2_loc (loc, MINUS_EXPR, type,
			       fold_convert_loc (loc, type, t2),
			       fold_convert_loc (loc, type,
						 TREE_OPERAND (t1, 0)));
	  else if (TREE_CODE (t2) == NEGATE_EXPR)
	    return build2_loc (loc, MINUS_EXPR, type,
			       fold_convert_loc (loc, type, t1),
			       fold_convert_loc (loc, type,
						 TREE_OPERAND (t2, 0)));
	  else if (integer_zerop (t2))
	    return fold_convert_loc (loc, type, t1);
	}
      else if (code == MINUS_EXPR)
	{
	  if (integer_zerop (t2))
	    return fold_convert_loc (loc, type, t1);
	}

      return build2_loc (loc, code, type, fold_convert_loc (loc, type, t1),
			 fold_convert_loc (loc, type, t2));
    }

  return fold_build2_loc (loc, code, type, fold_convert_loc (loc, type, t1),
			  fold_convert_loc (loc, type, t2));
}

/* Check whether TYPE1 and TYPE2 are equivalent integer types, suitable
   for use in int_const_binop, size_binop and size_diffop.  */

static bool
int_binop_types_match_p (enum tree_code code, const_tree type1, const_tree type2)
{
  if (!INTEGRAL_TYPE_P (type1) && !POINTER_TYPE_P (type1))
    return false;
  if (!INTEGRAL_TYPE_P (type2) && !POINTER_TYPE_P (type2))
    return false;

  switch (code)
    {
    case LSHIFT_EXPR:
    case RSHIFT_EXPR:
    case LROTATE_EXPR:
    case RROTATE_EXPR:
      return true;

    default:
      break;
    }

  return TYPE_UNSIGNED (type1) == TYPE_UNSIGNED (type2)
	 && TYPE_PRECISION (type1) == TYPE_PRECISION (type2)
	 && TYPE_MODE (type1) == TYPE_MODE (type2);
}


/* Combine two integer constants ARG1 and ARG2 under operation CODE
   to produce a new constant.  Return NULL_TREE if we don't know how
   to evaluate CODE at compile-time.  */

static tree
int_const_binop_1 (enum tree_code code, const_tree arg1, const_tree parg2,
		   int overflowable)
{
  wide_int res;
  tree t;
  tree type = TREE_TYPE (arg1);
  signop sign = TYPE_SIGN (type);
  bool overflow = false;

  wide_int arg2 = wi::to_wide (parg2, TYPE_PRECISION (type));

  switch (code)
    {
    case BIT_IOR_EXPR:
      res = wi::bit_or (arg1, arg2);
      break;

    case BIT_XOR_EXPR:
      res = wi::bit_xor (arg1, arg2);
      break;

    case BIT_AND_EXPR:
      res = wi::bit_and (arg1, arg2);
      break;

    case RSHIFT_EXPR:
    case LSHIFT_EXPR:
      if (wi::neg_p (arg2))
	{
	  arg2 = -arg2;
	  if (code == RSHIFT_EXPR)
	    code = LSHIFT_EXPR;
	  else
	    code = RSHIFT_EXPR;
	}

      if (code == RSHIFT_EXPR)
	/* It's unclear from the C standard whether shifts can overflow.
	   The following code ignores overflow; perhaps a C standard
	   interpretation ruling is needed.  */
	res = wi::rshift (arg1, arg2, sign);
      else
	res = wi::lshift (arg1, arg2);
      break;

    case RROTATE_EXPR:
    case LROTATE_EXPR:
      if (wi::neg_p (arg2))
	{
	  arg2 = -arg2;
	  if (code == RROTATE_EXPR)
	    code = LROTATE_EXPR;
	  else
	    code = RROTATE_EXPR;
	}

      if (code == RROTATE_EXPR)
	res = wi::rrotate (arg1, arg2);
      else
	res = wi::lrotate (arg1, arg2);
      break;

    case PLUS_EXPR:
      res = wi::add (arg1, arg2, sign, &overflow);
      break;

    case MINUS_EXPR:
      res = wi::sub (arg1, arg2, sign, &overflow);
      break;

    case MULT_EXPR:
      res = wi::mul (arg1, arg2, sign, &overflow);
      break;

    case MULT_HIGHPART_EXPR:
      res = wi::mul_high (arg1, arg2, sign);
      break;

    case TRUNC_DIV_EXPR:
    case EXACT_DIV_EXPR:
      if (arg2 == 0)
	return NULL_TREE;
      res = wi::div_trunc (arg1, arg2, sign, &overflow);
      break;

    case FLOOR_DIV_EXPR:
      if (arg2 == 0)
	return NULL_TREE;
      res = wi::div_floor (arg1, arg2, sign, &overflow);
      break;

    case CEIL_DIV_EXPR:
      if (arg2 == 0)
	return NULL_TREE;
      res = wi::div_ceil (arg1, arg2, sign, &overflow);
      break;

    case ROUND_DIV_EXPR:
      if (arg2 == 0)
	return NULL_TREE;
      res = wi::div_round (arg1, arg2, sign, &overflow);
      break;

    case TRUNC_MOD_EXPR:
      if (arg2 == 0)
	return NULL_TREE;
      res = wi::mod_trunc (arg1, arg2, sign, &overflow);
      break;

    case FLOOR_MOD_EXPR:
      if (arg2 == 0)
	return NULL_TREE;
      res = wi::mod_floor (arg1, arg2, sign, &overflow);
      break;

    case CEIL_MOD_EXPR:
      if (arg2 == 0)
	return NULL_TREE;
      res = wi::mod_ceil (arg1, arg2, sign, &overflow);
      break;

    case ROUND_MOD_EXPR:
      if (arg2 == 0)
	return NULL_TREE;
      res = wi::mod_round (arg1, arg2, sign, &overflow);
      break;

    case MIN_EXPR:
      res = wi::min (arg1, arg2, sign);
      break;

    case MAX_EXPR:
      res = wi::max (arg1, arg2, sign);
      break;

    default:
      return NULL_TREE;
    }

  t = force_fit_type (type, res, overflowable,
		      (((sign == SIGNED || overflowable == -1)
			&& overflow)
		       | TREE_OVERFLOW (arg1) | TREE_OVERFLOW (parg2)));

  return t;
}

tree
int_const_binop (enum tree_code code, const_tree arg1, const_tree arg2)
{
  if (TREE_CODE (arg1) == INTEGER_CST && TREE_CODE (arg2) == INTEGER_CST)
    return int_const_binop_1 (code, arg1, arg2, 1);

  gcc_assert (NUM_POLY_INT_COEFFS != 1);

  poly_wide_int x1, x2;
  if (poly_tree_p (arg1, &x1) && poly_tree_p (arg2, &x2))
    {
      poly_wide_int res;
      bool overflow;
      tree type = TREE_TYPE (arg1);
      switch (code)
	{
	case PLUS_EXPR:
	  res = wi::add (x1, x2, TYPE_SIGN (type), &overflow);
	  if (!overflow)
	    return poly_wide_int_to_tree (type, res);
	  break;

	case MINUS_EXPR:
	  res = wi::sub (x1, x2, TYPE_SIGN (type), &overflow);
	  if (!overflow)
	    return poly_wide_int_to_tree (type, res);
	  break;

	case MULT_EXPR:
	  if (x2.is_constant ())
	    res = wi::mul (x1, x2.coeffs[0], TYPE_SIGN (type), &overflow);
	  else if (x1.is_constant ())
	    res = wi::mul (x2, x1.coeffs[0], TYPE_SIGN (type), &overflow);
	  else
	    break;
	  if (!overflow)
	    return poly_wide_int_to_tree (type, res);
	  break;

	default:
	  break;
	}
    }

  return NULL_TREE;
}

/* Combine two constants ARG1 and ARG2 under operation CODE to produce a new
   constant.  We assume ARG1 and ARG2 have the same data type, or at least
   are the same kind of constant and the same machine mode.  Return zero if
   combining the constants is not allowed in the current operating mode.  */

static tree
const_binop (enum tree_code code, tree arg1, tree arg2)
{
  /* Sanity check for the recursive cases.  */
  if (!arg1 || !arg2)
    return NULL_TREE;

  STRIP_NOPS (arg1);
  STRIP_NOPS (arg2);

  if ((TREE_CODE (arg1) == INTEGER_CST || TREE_CODE (arg1) == POLY_CST)
      && (TREE_CODE (arg2) == INTEGER_CST || TREE_CODE (arg2) == POLY_CST))
    {
      if (code == POINTER_PLUS_EXPR)
	return int_const_binop (PLUS_EXPR,
				arg1, fold_convert (TREE_TYPE (arg1), arg2));

      return int_const_binop (code, arg1, arg2);
    }

  if (TREE_CODE (arg1) == REAL_CST && TREE_CODE (arg2) == REAL_CST)
    {
      machine_mode mode;
      REAL_VALUE_TYPE d1;
      REAL_VALUE_TYPE d2;
      REAL_VALUE_TYPE value;
      REAL_VALUE_TYPE result;
      bool inexact;
      tree t, type;

      /* The following codes are handled by real_arithmetic.  */
      switch (code)
	{
	case PLUS_EXPR:
	case MINUS_EXPR:
	case MULT_EXPR:
	case RDIV_EXPR:
	case MIN_EXPR:
	case MAX_EXPR:
	  break;

	default:
	  return NULL_TREE;
	}

      d1 = TREE_REAL_CST (arg1);
      d2 = TREE_REAL_CST (arg2);

      type = TREE_TYPE (arg1);
      mode = TYPE_MODE (type);

      /* Don't perform operation if we honor signaling NaNs and
	 either operand is a signaling NaN.  */
      if (HONOR_SNANS (mode)
	  && (REAL_VALUE_ISSIGNALING_NAN (d1)
	      || REAL_VALUE_ISSIGNALING_NAN (d2)))
	return NULL_TREE;

      /* Don't perform operation if it would raise a division
	 by zero exception.  */
      if (code == RDIV_EXPR
	  && real_equal (&d2, &dconst0)
	  && (flag_trapping_math || ! MODE_HAS_INFINITIES (mode)))
	return NULL_TREE;

      /* If either operand is a NaN, just return it.  Otherwise, set up
	 for floating-point trap; we return an overflow.  */
      if (REAL_VALUE_ISNAN (d1))
      {
	/* Make resulting NaN value to be qNaN when flag_signaling_nans
	   is off.  */
	d1.signalling = 0;
	t = build_real (type, d1);
	return t;
      }
      else if (REAL_VALUE_ISNAN (d2))
      {
	/* Make resulting NaN value to be qNaN when flag_signaling_nans
	   is off.  */
	d2.signalling = 0;
	t = build_real (type, d2);
	return t;
      }

      inexact = real_arithmetic (&value, code, &d1, &d2);
      real_convert (&result, mode, &value);

      /* Don't constant fold this floating point operation if
	 the result has overflowed and flag_trapping_math.  */
      if (flag_trapping_math
	  && MODE_HAS_INFINITIES (mode)
	  && REAL_VALUE_ISINF (result)
	  && !REAL_VALUE_ISINF (d1)
	  && !REAL_VALUE_ISINF (d2))
	return NULL_TREE;

      /* Don't constant fold this floating point operation if the
	 result may dependent upon the run-time rounding mode and
	 flag_rounding_math is set, or if GCC's software emulation
	 is unable to accurately represent the result.  */
      if ((flag_rounding_math
	   || (MODE_COMPOSITE_P (mode) && !flag_unsafe_math_optimizations))
	  && (inexact || !real_identical (&result, &value)))
	return NULL_TREE;

      t = build_real (type, result);

      TREE_OVERFLOW (t) = TREE_OVERFLOW (arg1) | TREE_OVERFLOW (arg2);
      return t;
    }

  if (TREE_CODE (arg1) == FIXED_CST)
    {
      FIXED_VALUE_TYPE f1;
      FIXED_VALUE_TYPE f2;
      FIXED_VALUE_TYPE result;
      tree t, type;
      int sat_p;
      bool overflow_p;

      /* The following codes are handled by fixed_arithmetic.  */
      switch (code)
        {
	case PLUS_EXPR:
	case MINUS_EXPR:
	case MULT_EXPR:
	case TRUNC_DIV_EXPR:
	  if (TREE_CODE (arg2) != FIXED_CST)
	    return NULL_TREE;
	  f2 = TREE_FIXED_CST (arg2);
	  break;

	case LSHIFT_EXPR:
	case RSHIFT_EXPR:
	  {
	    if (TREE_CODE (arg2) != INTEGER_CST)
	      return NULL_TREE;
	    wide_int w2 = arg2;
	    f2.data.high = w2.elt (1);
	    f2.data.low = w2.ulow ();
	    f2.mode = SImode;
	  }
	  break;

        default:
	  return NULL_TREE;
        }

      f1 = TREE_FIXED_CST (arg1);
      type = TREE_TYPE (arg1);
      sat_p = TYPE_SATURATING (type);
      overflow_p = fixed_arithmetic (&result, code, &f1, &f2, sat_p);
      t = build_fixed (type, result);
      /* Propagate overflow flags.  */
      if (overflow_p | TREE_OVERFLOW (arg1) | TREE_OVERFLOW (arg2))
	TREE_OVERFLOW (t) = 1;
      return t;
    }

  if (TREE_CODE (arg1) == COMPLEX_CST && TREE_CODE (arg2) == COMPLEX_CST)
    {
      tree type = TREE_TYPE (arg1);
      tree r1 = TREE_REALPART (arg1);
      tree i1 = TREE_IMAGPART (arg1);
      tree r2 = TREE_REALPART (arg2);
      tree i2 = TREE_IMAGPART (arg2);
      tree real, imag;

      switch (code)
	{
	case PLUS_EXPR:
	case MINUS_EXPR:
	  real = const_binop (code, r1, r2);
	  imag = const_binop (code, i1, i2);
	  break;

	case MULT_EXPR:
	  if (COMPLEX_FLOAT_TYPE_P (type))
	    return do_mpc_arg2 (arg1, arg2, type,
				/* do_nonfinite= */ folding_initializer,
				mpc_mul);

	  real = const_binop (MINUS_EXPR,
			      const_binop (MULT_EXPR, r1, r2),
			      const_binop (MULT_EXPR, i1, i2));
	  imag = const_binop (PLUS_EXPR,
			      const_binop (MULT_EXPR, r1, i2),
			      const_binop (MULT_EXPR, i1, r2));
	  break;

	case RDIV_EXPR:
	  if (COMPLEX_FLOAT_TYPE_P (type))
	    return do_mpc_arg2 (arg1, arg2, type,
                                /* do_nonfinite= */ folding_initializer,
				mpc_div);
	  /* Fallthru. */
	case TRUNC_DIV_EXPR:
	case CEIL_DIV_EXPR:
	case FLOOR_DIV_EXPR:
	case ROUND_DIV_EXPR:
	  if (flag_complex_method == 0)
	  {
	    /* Keep this algorithm in sync with
	       tree-complex.c:expand_complex_div_straight().

	       Expand complex division to scalars, straightforward algorithm.
	       a / b = ((ar*br + ai*bi)/t) + i((ai*br - ar*bi)/t)
	       t = br*br + bi*bi
	    */
	    tree magsquared
	      = const_binop (PLUS_EXPR,
			     const_binop (MULT_EXPR, r2, r2),
			     const_binop (MULT_EXPR, i2, i2));
	    tree t1
	      = const_binop (PLUS_EXPR,
			     const_binop (MULT_EXPR, r1, r2),
			     const_binop (MULT_EXPR, i1, i2));
	    tree t2
	      = const_binop (MINUS_EXPR,
			     const_binop (MULT_EXPR, i1, r2),
			     const_binop (MULT_EXPR, r1, i2));

	    real = const_binop (code, t1, magsquared);
	    imag = const_binop (code, t2, magsquared);
	  }
	  else
	  {
	    /* Keep this algorithm in sync with
               tree-complex.c:expand_complex_div_wide().

	       Expand complex division to scalars, modified algorithm to minimize
	       overflow with wide input ranges.  */
	    tree compare = fold_build2 (LT_EXPR, boolean_type_node,
					fold_abs_const (r2, TREE_TYPE (type)),
					fold_abs_const (i2, TREE_TYPE (type)));

	    if (integer_nonzerop (compare))
	      {
		/* In the TRUE branch, we compute
		   ratio = br/bi;
		   div = (br * ratio) + bi;
		   tr = (ar * ratio) + ai;
		   ti = (ai * ratio) - ar;
		   tr = tr / div;
		   ti = ti / div;  */
		tree ratio = const_binop (code, r2, i2);
		tree div = const_binop (PLUS_EXPR, i2,
					const_binop (MULT_EXPR, r2, ratio));
		real = const_binop (MULT_EXPR, r1, ratio);
		real = const_binop (PLUS_EXPR, real, i1);
		real = const_binop (code, real, div);

		imag = const_binop (MULT_EXPR, i1, ratio);
		imag = const_binop (MINUS_EXPR, imag, r1);
		imag = const_binop (code, imag, div);
	      }
	    else
	      {
		/* In the FALSE branch, we compute
		   ratio = d/c;
		   divisor = (d * ratio) + c;
		   tr = (b * ratio) + a;
		   ti = b - (a * ratio);
		   tr = tr / div;
		   ti = ti / div;  */
		tree ratio = const_binop (code, i2, r2);
		tree div = const_binop (PLUS_EXPR, r2,
                                        const_binop (MULT_EXPR, i2, ratio));

		real = const_binop (MULT_EXPR, i1, ratio);
		real = const_binop (PLUS_EXPR, real, r1);
		real = const_binop (code, real, div);

		imag = const_binop (MULT_EXPR, r1, ratio);
		imag = const_binop (MINUS_EXPR, i1, imag);
		imag = const_binop (code, imag, div);
	      }
	  }
	  break;

	default:
	  return NULL_TREE;
	}

      if (real && imag)
	return build_complex (type, real, imag);
    }

  if (TREE_CODE (arg1) == VECTOR_CST
      && TREE_CODE (arg2) == VECTOR_CST)
    {
      tree type = TREE_TYPE (arg1);
      int count = VECTOR_CST_NELTS (arg1), i;
      tree *elts = XALLOCAVEC (tree, count);

      for (i = 0; i < count; i++)
	{
	  tree elem1 = VECTOR_CST_ELT (arg1, i);
	  tree elem2 = VECTOR_CST_ELT (arg2, i);

	  elts[i] = const_binop (code, elem1, elem2);

	  /* It is possible that const_binop cannot handle the given
	     code and return NULL_TREE */
	  if (elts[i] == NULL_TREE)
	    return NULL_TREE;
	}

      return build_vector (type, count, elts);
    }

  if (TREE_CODE (arg1) == VEC_DUPLICATE_EXPR
      && TREE_CODE (arg2) == VEC_DUPLICATE_EXPR)
    {
      tree sub = const_binop (code, TREE_OPERAND (arg1, 0),
			      TREE_OPERAND (arg2, 0));
      if (!sub)
	return NULL_TREE;
      return build1 (VEC_DUPLICATE_EXPR, TREE_TYPE (arg1), sub);
    }

  /* Shifts allow a scalar offset for a vector.  */
  if (TREE_CODE (arg1) == VECTOR_CST
      && TREE_CODE (arg2) == INTEGER_CST)
    {
      tree type = TREE_TYPE (arg1);
      int count = VECTOR_CST_NELTS (arg1), i;
      tree *elts = XALLOCAVEC (tree, count);

      for (i = 0; i < count; i++)
	{
	  tree elem1 = VECTOR_CST_ELT (arg1, i);

	  elts[i] = const_binop (code, elem1, arg2);

	  /* It is possible that const_binop cannot handle the given
	     code and return NULL_TREE.  */
	  if (elts[i] == NULL_TREE)
	    return NULL_TREE;
	}

      return build_vector (type, count, elts);
    }

  if (TREE_CODE (arg1) == VEC_DUPLICATE_EXPR
      && TREE_CODE (arg2) == INTEGER_CST)
    {
      tree sub = const_binop (code, TREE_OPERAND (arg1, 0), arg2);
      if (!sub)
	return NULL_TREE;
      return build1 (VEC_DUPLICATE_EXPR, TREE_TYPE (arg1), sub);
    }

  if ((TREE_CODE (arg1) == INTEGER_CST || TREE_CODE (arg1) == REAL_CST)
      && TREE_CODE (arg2) == VECTOR_CST)
    {
      tree_code subcode;

      switch (code)
	{
	case STRICT_REDUC_PLUS_EXPR:
	  subcode = PLUS_EXPR;
	  break;
	default:
	  return NULL_TREE;
	}

      int nelts = VECTOR_CST_NELTS (arg2);
      tree *elts = XALLOCAVEC (tree, nelts);
      if (!vec_cst_ctor_to_array (arg2, nelts, elts))
	return NULL_TREE;

      tree accum = arg1;

      for (int i = 0; i < nelts; i++)
	{
	  accum = const_binop (subcode, accum, elts[i]);
	  if (accum == NULL_TREE || !constant_tree_p (accum))
	    return NULL_TREE;
	}

      return accum;
    }
  return NULL_TREE;
}

/* Overload that adds a TYPE parameter to be able to dispatch
   to fold_relational_const.  */

tree
const_binop (enum tree_code code, tree type, tree arg1, tree arg2)
{
  if (TREE_CODE_CLASS (code) == tcc_comparison)
    return fold_relational_const (code, type, arg1, arg2);

  /* ???  Until we make the const_binop worker take the type of the
     result as argument put those cases that need it here.  */
  switch (code)
    {
    case VEC_SERIES_EXPR:
      return NULL_TREE;

    case COMPLEX_EXPR:
      if ((TREE_CODE (arg1) == REAL_CST
	   && TREE_CODE (arg2) == REAL_CST)
	  || (TREE_CODE (arg1) == INTEGER_CST
	      && TREE_CODE (arg2) == INTEGER_CST))
	return build_complex (type, arg1, arg2);
      return NULL_TREE;

    case VEC_PACK_TRUNC_EXPR:
    case VEC_PACK_FIX_TRUNC_EXPR:
      {
	tree *elts;
	unsigned int out_nelts, in_nelts, i;

	if (TREE_CODE (arg1) != VECTOR_CST
	    || TREE_CODE (arg2) != VECTOR_CST)
	  return NULL_TREE;

	in_nelts = VECTOR_CST_NELTS (arg1);
	out_nelts = in_nelts * 2;
	gcc_assert (in_nelts == VECTOR_CST_NELTS (arg2)
		    && must_eq (out_nelts, TYPE_VECTOR_SUBPARTS (type)));

	elts = XALLOCAVEC (tree, out_nelts);
	if (!vec_cst_ctor_to_array (arg1, in_nelts, elts)
	    || !vec_cst_ctor_to_array (arg2, in_nelts, elts + in_nelts))
	  return NULL_TREE;

	for (i = 0; i < out_nelts; i++)
	  {
	    elts[i] = fold_convert_const (code == VEC_PACK_TRUNC_EXPR
					  ? NOP_EXPR : FIX_TRUNC_EXPR,
					  TREE_TYPE (type), elts[i]);
	    if (elts[i] == NULL_TREE || !constant_tree_p (elts[i]))
	      return NULL_TREE;
	  }

	return build_vector (type, out_nelts, elts);
      }

    case VEC_WIDEN_MULT_LO_EXPR:
    case VEC_WIDEN_MULT_HI_EXPR:
    case VEC_WIDEN_MULT_EVEN_EXPR:
    case VEC_WIDEN_MULT_ODD_EXPR:
      {
	unsigned int out_nelts, in_nelts, out, ofs, scale;
	tree *elts;

	if (TREE_CODE (arg1) != VECTOR_CST || TREE_CODE (arg2) != VECTOR_CST)
	  return NULL_TREE;

	in_nelts = VECTOR_CST_NELTS (arg1);
	out_nelts = in_nelts / 2;
	gcc_assert (in_nelts == VECTOR_CST_NELTS (arg2)
		    && must_eq (out_nelts, TYPE_VECTOR_SUBPARTS (type)));

	elts = XALLOCAVEC (tree, in_nelts * 2);
	if (!vec_cst_ctor_to_array (arg1, in_nelts, elts)
	    || !vec_cst_ctor_to_array (arg2, in_nelts, elts + in_nelts))
	  return NULL_TREE;

	if (code == VEC_WIDEN_MULT_LO_EXPR)
	  scale = 0, ofs = BYTES_BIG_ENDIAN ? out_nelts : 0;
	else if (code == VEC_WIDEN_MULT_HI_EXPR)
	  scale = 0, ofs = BYTES_BIG_ENDIAN ? 0 : out_nelts;
	else if (code == VEC_WIDEN_MULT_EVEN_EXPR)
	  scale = 1, ofs = 0;
	else /* if (code == VEC_WIDEN_MULT_ODD_EXPR) */
	  scale = 1, ofs = 1;

	for (out = 0; out < out_nelts; out++)
	  {
	    unsigned int in1 = (out << scale) + ofs;
	    unsigned int in2 = in1 + in_nelts;
	    tree t1, t2;

	    t1 = fold_convert_const (NOP_EXPR, TREE_TYPE (type), elts[in1]);
	    t2 = fold_convert_const (NOP_EXPR, TREE_TYPE (type), elts[in2]);

	    if (t1 == NULL_TREE || t2 == NULL_TREE)
	      return NULL_TREE;
	    elts[out] = const_binop (MULT_EXPR, t1, t2);
	    if (elts[out] == NULL_TREE || !constant_tree_p (elts[out]))
	      return NULL_TREE;
	  }

	return build_vector (type, out_nelts, elts);
      }

    default:;
    }

  if (TREE_CODE_CLASS (code) != tcc_binary)
    return NULL_TREE;

  /* Make sure type and arg0 have the same saturating flag.  */
  gcc_checking_assert (TYPE_SATURATING (type)
		       == TYPE_SATURATING (TREE_TYPE (arg1)));

  return const_binop (code, arg1, arg2);
}

/* Compute CODE ARG1 with resulting type TYPE with ARG1 being constant.
   Return zero if computing the constants is not possible.  */

tree
const_unop (enum tree_code code, tree type, tree arg0)
{
  /* Don't perform the operation, other than NEGATE and ABS, if
     flag_signaling_nans is on and the operand is a signaling NaN.  */
  if (TREE_CODE (arg0) == REAL_CST
      && HONOR_SNANS (TYPE_MODE (TREE_TYPE (arg0)))
      && REAL_VALUE_ISSIGNALING_NAN (TREE_REAL_CST (arg0))
      && code != NEGATE_EXPR
      && code != ABS_EXPR)
    return NULL_TREE;

  switch (code)
    {
    CASE_CONVERT:
    case FLOAT_EXPR:
    case FIX_TRUNC_EXPR:
    case FIXED_CONVERT_EXPR:
      return fold_convert_const (code, type, arg0);

    case ADDR_SPACE_CONVERT_EXPR:
      /* If the source address is 0, and the source address space
	 cannot have a valid object at 0, fold to dest type null.  */
      if (integer_zerop (arg0)
	  && !(targetm.addr_space.zero_address_valid
	       (TYPE_ADDR_SPACE (TREE_TYPE (TREE_TYPE (arg0))))))
	return fold_convert_const (code, type, arg0);
      break;

    case VIEW_CONVERT_EXPR:
      return fold_view_convert_expr (type, arg0);

    case NEGATE_EXPR:
      {
	/* Can't call fold_negate_const directly here as that doesn't
	   handle all cases and we might not be able to negate some
	   constants.  */
	tree tem = fold_negate_expr (UNKNOWN_LOCATION, arg0);
	if (tem && constant_tree_p (tem))
	  return tem;
	break;
      }

    case ABS_EXPR:
      if (TREE_CODE (arg0) == INTEGER_CST || TREE_CODE (arg0) == REAL_CST)
	return fold_abs_const (arg0, type);
      break;

    case CONJ_EXPR:
      if (TREE_CODE (arg0) == COMPLEX_CST)
	{
	  tree ipart = fold_negate_const (TREE_IMAGPART (arg0),
					  TREE_TYPE (type));
	  return build_complex (type, TREE_REALPART (arg0), ipart);
	}
      break;

    case BIT_NOT_EXPR:
      if (TREE_CODE (arg0) == INTEGER_CST)
	return fold_not_const (arg0, type);
      else if (TREE_CODE (arg0) == POLY_CST)
	{
	  poly_wide_int res = -tree_to_poly_wide_int (arg0) - 1;
	  return poly_wide_int_to_tree (type, res);
	}
      /* Perform BIT_NOT_EXPR on each element individually.  */
      else if (TREE_CODE (arg0) == VECTOR_CST)
	{
	  tree *elements;
	  tree elem;
	  unsigned count = VECTOR_CST_NELTS (arg0), i;

	  elements = XALLOCAVEC (tree, count);
	  for (i = 0; i < count; i++)
	    {
	      elem = VECTOR_CST_ELT (arg0, i);
	      elem = const_unop (BIT_NOT_EXPR, TREE_TYPE (type), elem);
	      if (elem == NULL_TREE)
		break;
	      elements[i] = elem;
	    }
	  if (i == count)
	    return build_vector (type, count, elements);
	}
      else if (TREE_CODE (arg0) == VEC_DUPLICATE_EXPR)
	{
	  tree sub = const_unop (BIT_NOT_EXPR, TREE_TYPE (type),
				 TREE_OPERAND (arg0, 0));
	  if (sub)
	    return build1 (VEC_DUPLICATE_EXPR, type, sub);
	}
      break;

    case TRUTH_NOT_EXPR:
      if (TREE_CODE (arg0) == INTEGER_CST)
	return constant_boolean_node (integer_zerop (arg0), type);
      break;

    case REALPART_EXPR:
      if (TREE_CODE (arg0) == COMPLEX_CST)
	return fold_convert (type, TREE_REALPART (arg0));
      break;

    case IMAGPART_EXPR:
      if (TREE_CODE (arg0) == COMPLEX_CST)
	return fold_convert (type, TREE_IMAGPART (arg0));
      break;

    case VEC_UNPACK_LO_EXPR:
    case VEC_UNPACK_HI_EXPR:
    case VEC_UNPACK_FLOAT_LO_EXPR:
    case VEC_UNPACK_FLOAT_HI_EXPR:
      {
	unsigned int out_nelts, in_nelts, i;
	tree *elts;
	enum tree_code subcode;

	if (TREE_CODE (arg0) != VECTOR_CST)
	  return NULL_TREE;

	in_nelts = VECTOR_CST_NELTS (arg0);
	out_nelts = in_nelts / 2;
	gcc_assert (must_eq (out_nelts, TYPE_VECTOR_SUBPARTS (type)));

	elts = XALLOCAVEC (tree, in_nelts);
	if (!vec_cst_ctor_to_array (arg0, in_nelts, elts))
	  return NULL_TREE;

	if ((!BYTES_BIG_ENDIAN) ^ (code == VEC_UNPACK_LO_EXPR
				   || code == VEC_UNPACK_FLOAT_LO_EXPR))
	  elts += out_nelts;

	if (code == VEC_UNPACK_LO_EXPR || code == VEC_UNPACK_HI_EXPR)
	  subcode = NOP_EXPR;
	else
	  subcode = FLOAT_EXPR;

	for (i = 0; i < out_nelts; i++)
	  {
	    elts[i] = fold_convert_const (subcode, TREE_TYPE (type), elts[i]);
	    if (elts[i] == NULL_TREE || !constant_tree_p (elts[i]))
	      return NULL_TREE;
	  }

	return build_vector (type, out_nelts, elts);
      }

    case REDUC_MIN_EXPR:
    case REDUC_MAX_EXPR:
    case REDUC_PLUS_EXPR:
    case REDUC_AND_EXPR:
    case REDUC_IOR_EXPR:
    case REDUC_XOR_EXPR:
      {
	unsigned int nelts, i;
	tree *elts;
	enum tree_code subcode;

	if (TREE_CODE (arg0) != VECTOR_CST)
	  return NULL_TREE;
	nelts = VECTOR_CST_NELTS (arg0);

	elts = XALLOCAVEC (tree, nelts);
	if (!vec_cst_ctor_to_array (arg0, nelts, elts))
	  return NULL_TREE;

	switch (code)
	  {
	  case REDUC_MIN_EXPR: subcode = MIN_EXPR; break;
	  case REDUC_MAX_EXPR: subcode = MAX_EXPR; break;
	  case REDUC_PLUS_EXPR: subcode = PLUS_EXPR; break;
	  case REDUC_AND_EXPR: subcode = BIT_AND_EXPR; break;
	  case REDUC_IOR_EXPR: subcode = BIT_IOR_EXPR; break;
	  case REDUC_XOR_EXPR: subcode = BIT_XOR_EXPR; break;
	  default: gcc_unreachable ();
	  }

	for (i = 1; i < nelts; i++)
	  {
	    elts[0] = const_binop (subcode, elts[0], elts[i]);
	    if (elts[0] == NULL_TREE || !constant_tree_p (elts[0]))
	      return NULL_TREE;
	  }

	return elts[0];
      }

    default:
      break;
    }

  return NULL_TREE;
}

/* Create a sizetype INT_CST node with NUMBER sign extended.  KIND
   indicates which particular sizetype to create.  */

tree
size_int_kind (poly_int64 number, enum size_type_kind kind)
{
  return build_int_cst (sizetype_tab[(int) kind], number);
}

/* Combine operands OP1 and OP2 with arithmetic operation CODE.  CODE
   is a tree code.  The type of the result is taken from the operands.
   Both must be equivalent integer types, ala int_binop_types_match_p.
   If the operands are constant, so is the result.  */

tree
size_binop_loc (location_t loc, enum tree_code code, tree arg0, tree arg1)
{
  tree type = TREE_TYPE (arg0);

  if (arg0 == error_mark_node || arg1 == error_mark_node)
    return error_mark_node;

  gcc_assert (int_binop_types_match_p (code, TREE_TYPE (arg0),
                                       TREE_TYPE (arg1)));

  /* Handle the special case of two integer constants faster.  */
  if (TREE_CODE (arg0) == INTEGER_CST && TREE_CODE (arg1) == INTEGER_CST)
    {
      /* And some specific cases even faster than that.  */
      if (code == PLUS_EXPR)
	{
	  if (integer_zerop (arg0) && !TREE_OVERFLOW (arg0))
	    return arg1;
	  if (integer_zerop (arg1) && !TREE_OVERFLOW (arg1))
	    return arg0;
	}
      else if (code == MINUS_EXPR)
	{
	  if (integer_zerop (arg1) && !TREE_OVERFLOW (arg1))
	    return arg0;
	}
      else if (code == MULT_EXPR)
	{
	  if (integer_onep (arg0) && !TREE_OVERFLOW (arg0))
	    return arg1;
	}

      /* Handle general case of two integer constants.  For sizetype
         constant calculations we always want to know about overflow,
	 even in the unsigned case.  */
      return int_const_binop_1 (code, arg0, arg1, -1);
    }

  return fold_build2_loc (loc, code, type, arg0, arg1);
}

/* Given two values, either both of sizetype or both of bitsizetype,
   compute the difference between the two values.  Return the value
   in signed type corresponding to the type of the operands.  */

tree
size_diffop_loc (location_t loc, tree arg0, tree arg1)
{
  tree type = TREE_TYPE (arg0);
  tree ctype;

  gcc_assert (int_binop_types_match_p (MINUS_EXPR, TREE_TYPE (arg0),
				       TREE_TYPE (arg1)));

  /* If the type is already signed, just do the simple thing.  */
  if (!TYPE_UNSIGNED (type))
    return size_binop_loc (loc, MINUS_EXPR, arg0, arg1);

  if (type == sizetype)
    ctype = ssizetype;
  else if (type == bitsizetype)
    ctype = sbitsizetype;
  else
    ctype = signed_type_for (type);

  /* If either operand is not a constant, do the conversions to the signed
     type and subtract.  The hardware will do the right thing with any
     overflow in the subtraction.  */
  if (TREE_CODE (arg0) != INTEGER_CST || TREE_CODE (arg1) != INTEGER_CST)
    return size_binop_loc (loc, MINUS_EXPR,
			   fold_convert_loc (loc, ctype, arg0),
			   fold_convert_loc (loc, ctype, arg1));

  /* If ARG0 is larger than ARG1, subtract and return the result in CTYPE.
     Otherwise, subtract the other way, convert to CTYPE (we know that can't
     overflow) and negate (which can't either).  Special-case a result
     of zero while we're here.  */
  if (tree_int_cst_equal (arg0, arg1))
    return build_int_cst (ctype, 0);
  else if (tree_int_cst_lt (arg1, arg0))
    return fold_convert_loc (loc, ctype,
			     size_binop_loc (loc, MINUS_EXPR, arg0, arg1));
  else
    return size_binop_loc (loc, MINUS_EXPR, build_int_cst (ctype, 0),
			   fold_convert_loc (loc, ctype,
					     size_binop_loc (loc,
							     MINUS_EXPR,
							     arg1, arg0)));
}

/* A subroutine of fold_convert_const handling conversions of an
   INTEGER_CST to another integer type.  */

static tree
fold_convert_const_int_from_int (tree type, const_tree arg1)
{
  /* Given an integer constant, make new constant with new type,
     appropriately sign-extended or truncated.  Use widest_int
     so that any extension is done according ARG1's type.  */
  return force_fit_type (type, wi::to_widest (arg1),
			 !POINTER_TYPE_P (TREE_TYPE (arg1)),
			 TREE_OVERFLOW (arg1));
}

/* A subroutine of fold_convert_const handling conversions a REAL_CST
   to an integer type.  */

static tree
fold_convert_const_int_from_real (enum tree_code code, tree type, const_tree arg1)
{
  bool overflow = false;
  tree t;

  /* The following code implements the floating point to integer
     conversion rules required by the Java Language Specification,
     that IEEE NaNs are mapped to zero and values that overflow
     the target precision saturate, i.e. values greater than
     INT_MAX are mapped to INT_MAX, and values less than INT_MIN
     are mapped to INT_MIN.  These semantics are allowed by the
     C and C++ standards that simply state that the behavior of
     FP-to-integer conversion is unspecified upon overflow.  */

  wide_int val;
  REAL_VALUE_TYPE r;
  REAL_VALUE_TYPE x = TREE_REAL_CST (arg1);

  switch (code)
    {
    case FIX_TRUNC_EXPR:
      real_trunc (&r, VOIDmode, &x);
      break;

    default:
      gcc_unreachable ();
    }

  /* If R is NaN, return zero and show we have an overflow.  */
  if (REAL_VALUE_ISNAN (r))
    {
      overflow = true;
      val = wi::zero (TYPE_PRECISION (type));
    }

  /* See if R is less than the lower bound or greater than the
     upper bound.  */

  if (! overflow)
    {
      tree lt = TYPE_MIN_VALUE (type);
      REAL_VALUE_TYPE l = real_value_from_int_cst (NULL_TREE, lt);
      if (real_less (&r, &l))
	{
	  overflow = true;
	  val = lt;
	}
    }

  if (! overflow)
    {
      tree ut = TYPE_MAX_VALUE (type);
      if (ut)
	{
	  REAL_VALUE_TYPE u = real_value_from_int_cst (NULL_TREE, ut);
	  if (real_less (&u, &r))
	    {
	      overflow = true;
	      val = ut;
	    }
	}
    }

  if (! overflow)
    val = real_to_integer (&r, &overflow, TYPE_PRECISION (type));

  t = force_fit_type (type, val, -1, overflow | TREE_OVERFLOW (arg1));
  return t;
}

/* A subroutine of fold_convert_const handling conversions of a
   FIXED_CST to an integer type.  */

static tree
fold_convert_const_int_from_fixed (tree type, const_tree arg1)
{
  tree t;
  double_int temp, temp_trunc;
  scalar_mode mode;

  /* Right shift FIXED_CST to temp by fbit.  */
  temp = TREE_FIXED_CST (arg1).data;
  mode = TREE_FIXED_CST (arg1).mode;
  if (GET_MODE_FBIT (mode) < HOST_BITS_PER_DOUBLE_INT)
    {
      temp = temp.rshift (GET_MODE_FBIT (mode),
			  HOST_BITS_PER_DOUBLE_INT,
			  SIGNED_FIXED_POINT_MODE_P (mode));

      /* Left shift temp to temp_trunc by fbit.  */
      temp_trunc = temp.lshift (GET_MODE_FBIT (mode),
				HOST_BITS_PER_DOUBLE_INT,
				SIGNED_FIXED_POINT_MODE_P (mode));
    }
  else
    {
      temp = double_int_zero;
      temp_trunc = double_int_zero;
    }

  /* If FIXED_CST is negative, we need to round the value toward 0.
     By checking if the fractional bits are not zero to add 1 to temp.  */
  if (SIGNED_FIXED_POINT_MODE_P (mode)
      && temp_trunc.is_negative ()
      && TREE_FIXED_CST (arg1).data != temp_trunc)
    temp += double_int_one;

  /* Given a fixed-point constant, make new constant with new type,
     appropriately sign-extended or truncated.  */
  t = force_fit_type (type, temp, -1,
		      (temp.is_negative ()
		       && (TYPE_UNSIGNED (type)
			   < TYPE_UNSIGNED (TREE_TYPE (arg1))))
		      | TREE_OVERFLOW (arg1));

  return t;
}

/* A subroutine of fold_convert_const handling conversions a REAL_CST
   to another floating point type.  */

static tree
fold_convert_const_real_from_real (tree type, const_tree arg1)
{
  REAL_VALUE_TYPE value;
  tree t;

  /* Don't perform the operation if flag_signaling_nans is on
     and the operand is a signaling NaN.  */
  if (HONOR_SNANS (TYPE_MODE (TREE_TYPE (arg1)))
      && REAL_VALUE_ISSIGNALING_NAN (TREE_REAL_CST (arg1)))
    return NULL_TREE; 

  real_convert (&value, TYPE_MODE (type), &TREE_REAL_CST (arg1));
  t = build_real (type, value);

  /* If converting an infinity or NAN to a representation that doesn't
     have one, set the overflow bit so that we can produce some kind of
     error message at the appropriate point if necessary.  It's not the
     most user-friendly message, but it's better than nothing.  */
  if (REAL_VALUE_ISINF (TREE_REAL_CST (arg1))
      && !MODE_HAS_INFINITIES (TYPE_MODE (type)))
    TREE_OVERFLOW (t) = 1;
  else if (REAL_VALUE_ISNAN (TREE_REAL_CST (arg1))
	   && !MODE_HAS_NANS (TYPE_MODE (type)))
    TREE_OVERFLOW (t) = 1;
  /* Regular overflow, conversion produced an infinity in a mode that
     can't represent them.  */
  else if (!MODE_HAS_INFINITIES (TYPE_MODE (type))
	   && REAL_VALUE_ISINF (value)
	   && !REAL_VALUE_ISINF (TREE_REAL_CST (arg1)))
    TREE_OVERFLOW (t) = 1;
  else
    TREE_OVERFLOW (t) = TREE_OVERFLOW (arg1);
  return t;
}

/* A subroutine of fold_convert_const handling conversions a FIXED_CST
   to a floating point type.  */

static tree
fold_convert_const_real_from_fixed (tree type, const_tree arg1)
{
  REAL_VALUE_TYPE value;
  tree t;

  real_convert_from_fixed (&value, SCALAR_FLOAT_TYPE_MODE (type),
			   &TREE_FIXED_CST (arg1));
  t = build_real (type, value);

  TREE_OVERFLOW (t) = TREE_OVERFLOW (arg1);
  return t;
}

/* A subroutine of fold_convert_const handling conversions a FIXED_CST
   to another fixed-point type.  */

static tree
fold_convert_const_fixed_from_fixed (tree type, const_tree arg1)
{
  FIXED_VALUE_TYPE value;
  tree t;
  bool overflow_p;

  overflow_p = fixed_convert (&value, SCALAR_TYPE_MODE (type),
			      &TREE_FIXED_CST (arg1), TYPE_SATURATING (type));
  t = build_fixed (type, value);

  /* Propagate overflow flags.  */
  if (overflow_p | TREE_OVERFLOW (arg1))
    TREE_OVERFLOW (t) = 1;
  return t;
}

/* A subroutine of fold_convert_const handling conversions an INTEGER_CST
   to a fixed-point type.  */

static tree
fold_convert_const_fixed_from_int (tree type, const_tree arg1)
{
  FIXED_VALUE_TYPE value;
  tree t;
  bool overflow_p;
  double_int di;

  gcc_assert (TREE_INT_CST_NUNITS (arg1) <= 2);

  di.low = TREE_INT_CST_ELT (arg1, 0);
  if (TREE_INT_CST_NUNITS (arg1) == 1)
    di.high = (HOST_WIDE_INT) di.low < 0 ? HOST_WIDE_INT_M1 : 0;
  else
    di.high = TREE_INT_CST_ELT (arg1, 1);

  overflow_p = fixed_convert_from_int (&value, SCALAR_TYPE_MODE (type), di,
				       TYPE_UNSIGNED (TREE_TYPE (arg1)),
				       TYPE_SATURATING (type));
  t = build_fixed (type, value);

  /* Propagate overflow flags.  */
  if (overflow_p | TREE_OVERFLOW (arg1))
    TREE_OVERFLOW (t) = 1;
  return t;
}

/* A subroutine of fold_convert_const handling conversions a REAL_CST
   to a fixed-point type.  */

static tree
fold_convert_const_fixed_from_real (tree type, const_tree arg1)
{
  FIXED_VALUE_TYPE value;
  tree t;
  bool overflow_p;

  overflow_p = fixed_convert_from_real (&value, SCALAR_TYPE_MODE (type),
					&TREE_REAL_CST (arg1),
					TYPE_SATURATING (type));
  t = build_fixed (type, value);

  /* Propagate overflow flags.  */
  if (overflow_p | TREE_OVERFLOW (arg1))
    TREE_OVERFLOW (t) = 1;
  return t;
}

/* Attempt to fold type conversion operation CODE of expression ARG1 to
   type TYPE.  If no simplification can be done return NULL_TREE.  */

static tree
fold_convert_const (enum tree_code code, tree type, tree arg1)
{
  if (TREE_TYPE (arg1) == type)
    return arg1;

  /* We can't widen types, since the runtime value could overflow the
     original type before being extended to the new type.  */
  if (TREE_CODE (arg1) == POLY_CST
      && INTEGRAL_TYPE_P (type)
      && TYPE_PRECISION (type) <= TYPE_PRECISION (TREE_TYPE (arg1)))
    {
      tree res[NUM_POLY_INT_COEFFS];
      for (unsigned int i = 0; i < NUM_POLY_INT_COEFFS; ++i)
	{
	  res[i] = fold_convert_const (code, type, POLY_CST_ELT (arg1, i));
	  if (!res[i] || TREE_CODE (res[i]) != INTEGER_CST)
	    return NULL_TREE;
	}
      return build_poly_cst (type, res);
    }

  if (POINTER_TYPE_P (type) || INTEGRAL_TYPE_P (type)
      || TREE_CODE (type) == OFFSET_TYPE)
    {
      if (TREE_CODE (arg1) == INTEGER_CST)
	return fold_convert_const_int_from_int (type, arg1);
      else if (TREE_CODE (arg1) == REAL_CST)
	return fold_convert_const_int_from_real (code, type, arg1);
      else if (TREE_CODE (arg1) == FIXED_CST)
	return fold_convert_const_int_from_fixed (type, arg1);
    }
  else if (TREE_CODE (type) == REAL_TYPE)
    {
      if (TREE_CODE (arg1) == INTEGER_CST)
	return build_real_from_int_cst (type, arg1);
      else if (TREE_CODE (arg1) == REAL_CST)
	return fold_convert_const_real_from_real (type, arg1);
      else if (TREE_CODE (arg1) == FIXED_CST)
	return fold_convert_const_real_from_fixed (type, arg1);
    }
  else if (TREE_CODE (type) == FIXED_POINT_TYPE)
    {
      if (TREE_CODE (arg1) == FIXED_CST)
	return fold_convert_const_fixed_from_fixed (type, arg1);
      else if (TREE_CODE (arg1) == INTEGER_CST)
	return fold_convert_const_fixed_from_int (type, arg1);
      else if (TREE_CODE (arg1) == REAL_CST)
	return fold_convert_const_fixed_from_real (type, arg1);
    }
  else if (TREE_CODE (type) == VECTOR_TYPE)
    {
      if (TREE_CODE (arg1) == VECTOR_CST
	  && must_eq (TYPE_VECTOR_SUBPARTS (type), VECTOR_CST_NELTS (arg1)))
	{
	  int len = VECTOR_CST_NELTS (arg1);
	  tree elttype = TREE_TYPE (type);
	  tree *v = XALLOCAVEC (tree, len);
	  for (int i = 0; i < len; ++i)
	    {
	      tree elt = VECTOR_CST_ELT (arg1, i);
	      tree cvt = fold_convert_const (code, elttype, elt);
	      if (cvt == NULL_TREE)
		return NULL_TREE;
	      v[i] = cvt;
	    }
	  return build_vector (type, len, v);
	}
      if (TREE_CODE (arg1) == VEC_DUPLICATE_EXPR
	  && must_eq (TYPE_VECTOR_SUBPARTS (type),
		      TYPE_VECTOR_SUBPARTS (TREE_TYPE (arg1))))
	{
	  tree sub = fold_convert_const (code, TREE_TYPE (type),
					 TREE_OPERAND (arg1, 0));
	  if (sub)
	    return build1 (VEC_DUPLICATE_EXPR, type, sub);
	}
    }
  return NULL_TREE;
}

/* Construct a vector of zero elements of vector type TYPE.  */

static tree
build_zero_vector (tree type)
{
  tree t;

  t = fold_convert_const (NOP_EXPR, TREE_TYPE (type), integer_zero_node);
  return build_vector_from_val (type, t);
}

/* Returns true, if ARG is convertible to TYPE using a NOP_EXPR.  */

bool
fold_convertible_p (const_tree type, const_tree arg)
{
  tree orig = TREE_TYPE (arg);

  if (type == orig)
    return true;

  if (TREE_CODE (arg) == ERROR_MARK
      || TREE_CODE (type) == ERROR_MARK
      || TREE_CODE (orig) == ERROR_MARK)
    return false;

  if (TYPE_MAIN_VARIANT (type) == TYPE_MAIN_VARIANT (orig))
    return true;

  switch (TREE_CODE (type))
    {
    case INTEGER_TYPE: case ENUMERAL_TYPE: case BOOLEAN_TYPE:
    case POINTER_TYPE: case REFERENCE_TYPE:
    case OFFSET_TYPE:
      return (INTEGRAL_TYPE_P (orig) || POINTER_TYPE_P (orig)
	      || TREE_CODE (orig) == OFFSET_TYPE);

    case REAL_TYPE:
    case FIXED_POINT_TYPE:
    case VECTOR_TYPE:
    case VOID_TYPE:
      return TREE_CODE (type) == TREE_CODE (orig);

    default:
      return false;
    }
}

/* Convert expression ARG to type TYPE.  Used by the middle-end for
   simple conversions in preference to calling the front-end's convert.  */

tree
fold_convert_loc (location_t loc, tree type, tree arg)
{
  tree orig = TREE_TYPE (arg);
  tree tem;

  if (type == orig)
    return arg;

  if (TREE_CODE (arg) == ERROR_MARK
      || TREE_CODE (type) == ERROR_MARK
      || TREE_CODE (orig) == ERROR_MARK)
    return error_mark_node;

  switch (TREE_CODE (type))
    {
    case POINTER_TYPE:
    case REFERENCE_TYPE:
      /* Handle conversions between pointers to different address spaces.  */
      if (POINTER_TYPE_P (orig)
	  && (TYPE_ADDR_SPACE (TREE_TYPE (type))
	      != TYPE_ADDR_SPACE (TREE_TYPE (orig))))
	return fold_build1_loc (loc, ADDR_SPACE_CONVERT_EXPR, type, arg);
      /* fall through */

    case INTEGER_TYPE: case ENUMERAL_TYPE: case BOOLEAN_TYPE:
    case OFFSET_TYPE:
      if (TREE_CODE (arg) == INTEGER_CST)
	{
	  tem = fold_convert_const (NOP_EXPR, type, arg);
	  if (tem != NULL_TREE)
	    return tem;
	}
      if (INTEGRAL_TYPE_P (orig) || POINTER_TYPE_P (orig)
	  || TREE_CODE (orig) == OFFSET_TYPE)
	return fold_build1_loc (loc, NOP_EXPR, type, arg);
      if (TREE_CODE (orig) == COMPLEX_TYPE)
	return fold_convert_loc (loc, type,
				 fold_build1_loc (loc, REALPART_EXPR,
						  TREE_TYPE (orig), arg));
      gcc_assert (TREE_CODE (orig) == VECTOR_TYPE
		  && tree_int_cst_equal (TYPE_SIZE (type), TYPE_SIZE (orig)));
      return fold_build1_loc (loc, VIEW_CONVERT_EXPR, type, arg);

    case REAL_TYPE:
      if (TREE_CODE (arg) == INTEGER_CST)
	{
	  tem = fold_convert_const (FLOAT_EXPR, type, arg);
	  if (tem != NULL_TREE)
	    return tem;
	}
      else if (TREE_CODE (arg) == REAL_CST)
	{
	  tem = fold_convert_const (NOP_EXPR, type, arg);
	  if (tem != NULL_TREE)
	    return tem;
	}
      else if (TREE_CODE (arg) == FIXED_CST)
	{
	  tem = fold_convert_const (FIXED_CONVERT_EXPR, type, arg);
	  if (tem != NULL_TREE)
	    return tem;
	}

      switch (TREE_CODE (orig))
	{
	case INTEGER_TYPE:
	case BOOLEAN_TYPE: case ENUMERAL_TYPE:
	case POINTER_TYPE: case REFERENCE_TYPE:
	  return fold_build1_loc (loc, FLOAT_EXPR, type, arg);

	case REAL_TYPE:
	  return fold_build1_loc (loc, NOP_EXPR, type, arg);

	case FIXED_POINT_TYPE:
	  return fold_build1_loc (loc, FIXED_CONVERT_EXPR, type, arg);

	case COMPLEX_TYPE:
	  tem = fold_build1_loc (loc, REALPART_EXPR, TREE_TYPE (orig), arg);
	  return fold_convert_loc (loc, type, tem);

	default:
	  gcc_unreachable ();
	}

    case FIXED_POINT_TYPE:
      if (TREE_CODE (arg) == FIXED_CST || TREE_CODE (arg) == INTEGER_CST
	  || TREE_CODE (arg) == REAL_CST)
	{
	  tem = fold_convert_const (FIXED_CONVERT_EXPR, type, arg);
	  if (tem != NULL_TREE)
	    goto fold_convert_exit;
	}

      switch (TREE_CODE (orig))
	{
	case FIXED_POINT_TYPE:
	case INTEGER_TYPE:
	case ENUMERAL_TYPE:
	case BOOLEAN_TYPE:
	case REAL_TYPE:
	  return fold_build1_loc (loc, FIXED_CONVERT_EXPR, type, arg);

	case COMPLEX_TYPE:
	  tem = fold_build1_loc (loc, REALPART_EXPR, TREE_TYPE (orig), arg);
	  return fold_convert_loc (loc, type, tem);

	default:
	  gcc_unreachable ();
	}

    case COMPLEX_TYPE:
      switch (TREE_CODE (orig))
	{
	case INTEGER_TYPE:
	case BOOLEAN_TYPE: case ENUMERAL_TYPE:
	case POINTER_TYPE: case REFERENCE_TYPE:
	case REAL_TYPE:
	case FIXED_POINT_TYPE:
	  return fold_build2_loc (loc, COMPLEX_EXPR, type,
			      fold_convert_loc (loc, TREE_TYPE (type), arg),
			      fold_convert_loc (loc, TREE_TYPE (type),
					    integer_zero_node));
	case COMPLEX_TYPE:
	  {
	    tree rpart, ipart;

	    if (TREE_CODE (arg) == COMPLEX_EXPR)
	      {
		rpart = fold_convert_loc (loc, TREE_TYPE (type),
				      TREE_OPERAND (arg, 0));
		ipart = fold_convert_loc (loc, TREE_TYPE (type),
				      TREE_OPERAND (arg, 1));
		return fold_build2_loc (loc, COMPLEX_EXPR, type, rpart, ipart);
	      }

	    arg = save_expr (arg);
	    rpart = fold_build1_loc (loc, REALPART_EXPR, TREE_TYPE (orig), arg);
	    ipart = fold_build1_loc (loc, IMAGPART_EXPR, TREE_TYPE (orig), arg);
	    rpart = fold_convert_loc (loc, TREE_TYPE (type), rpart);
	    ipart = fold_convert_loc (loc, TREE_TYPE (type), ipart);
	    return fold_build2_loc (loc, COMPLEX_EXPR, type, rpart, ipart);
	  }

	default:
	  gcc_unreachable ();
	}

    case VECTOR_TYPE:
      if (integer_zerop (arg))
	return build_zero_vector (type);
      gcc_assert (tree_int_cst_equal (TYPE_SIZE (type), TYPE_SIZE (orig)));
      gcc_assert (INTEGRAL_TYPE_P (orig) || POINTER_TYPE_P (orig)
		  || TREE_CODE (orig) == VECTOR_TYPE);
      return fold_build1_loc (loc, VIEW_CONVERT_EXPR, type, arg);

    case VOID_TYPE:
      tem = fold_ignored_result (arg);
      return fold_build1_loc (loc, NOP_EXPR, type, tem);

    default:
      if (TYPE_MAIN_VARIANT (type) == TYPE_MAIN_VARIANT (orig))
	return fold_build1_loc (loc, NOP_EXPR, type, arg);
      gcc_unreachable ();
    }
 fold_convert_exit:
  protected_set_expr_location_unshare (tem, loc);
  return tem;
}

/* Return false if expr can be assumed not to be an lvalue, true
   otherwise.  */

static bool
maybe_lvalue_p (const_tree x)
{
  /* We only need to wrap lvalue tree codes.  */
  switch (TREE_CODE (x))
  {
  case VAR_DECL:
  case PARM_DECL:
  case RESULT_DECL:
  case LABEL_DECL:
  case FUNCTION_DECL:
  case SSA_NAME:

  case COMPONENT_REF:
  case MEM_REF:
  case INDIRECT_REF:
  case ARRAY_REF:
  case ARRAY_RANGE_REF:
  case BIT_FIELD_REF:
  case OBJ_TYPE_REF:

  case REALPART_EXPR:
  case IMAGPART_EXPR:
  case PREINCREMENT_EXPR:
  case PREDECREMENT_EXPR:
  case SAVE_EXPR:
  case TRY_CATCH_EXPR:
  case WITH_CLEANUP_EXPR:
  case COMPOUND_EXPR:
  case MODIFY_EXPR:
  case TARGET_EXPR:
  case COND_EXPR:
  case BIND_EXPR:
    break;

  default:
    /* Assume the worst for front-end tree codes.  */
    if ((int)TREE_CODE (x) >= NUM_TREE_CODES)
      break;
    return false;
  }

  return true;
}

/* Return an expr equal to X but certainly not valid as an lvalue.  */

tree
non_lvalue_loc (location_t loc, tree x)
{
  /* While we are in GIMPLE, NON_LVALUE_EXPR doesn't mean anything to
     us.  */
  if (in_gimple_form)
    return x;

  if (! maybe_lvalue_p (x))
    return x;
  return build1_loc (loc, NON_LVALUE_EXPR, TREE_TYPE (x), x);
}

/* When pedantic, return an expr equal to X but certainly not valid as a
   pedantic lvalue.  Otherwise, return X.  */

static tree
pedantic_non_lvalue_loc (location_t loc, tree x)
{
  return protected_set_expr_location_unshare (x, loc);
}

/* Given a tree comparison code, return the code that is the logical inverse.
   It is generally not safe to do this for floating-point comparisons, except
   for EQ_EXPR, NE_EXPR, ORDERED_EXPR and UNORDERED_EXPR, so we return
   ERROR_MARK in this case.  */

enum tree_code
invert_tree_comparison (enum tree_code code, bool honor_nans)
{
  if (honor_nans && flag_trapping_math && code != EQ_EXPR && code != NE_EXPR
      && code != ORDERED_EXPR && code != UNORDERED_EXPR)
    return ERROR_MARK;

  switch (code)
    {
    case EQ_EXPR:
      return NE_EXPR;
    case NE_EXPR:
      return EQ_EXPR;
    case GT_EXPR:
      return honor_nans ? UNLE_EXPR : LE_EXPR;
    case GE_EXPR:
      return honor_nans ? UNLT_EXPR : LT_EXPR;
    case LT_EXPR:
      return honor_nans ? UNGE_EXPR : GE_EXPR;
    case LE_EXPR:
      return honor_nans ? UNGT_EXPR : GT_EXPR;
    case LTGT_EXPR:
      return UNEQ_EXPR;
    case UNEQ_EXPR:
      return LTGT_EXPR;
    case UNGT_EXPR:
      return LE_EXPR;
    case UNGE_EXPR:
      return LT_EXPR;
    case UNLT_EXPR:
      return GE_EXPR;
    case UNLE_EXPR:
      return GT_EXPR;
    case ORDERED_EXPR:
      return UNORDERED_EXPR;
    case UNORDERED_EXPR:
      return ORDERED_EXPR;
    default:
      gcc_unreachable ();
    }
}

/* Similar, but return the comparison that results if the operands are
   swapped.  This is safe for floating-point.  */

enum tree_code
swap_tree_comparison (enum tree_code code)
{
  switch (code)
    {
    case EQ_EXPR:
    case NE_EXPR:
    case ORDERED_EXPR:
    case UNORDERED_EXPR:
    case LTGT_EXPR:
    case UNEQ_EXPR:
      return code;
    case GT_EXPR:
      return LT_EXPR;
    case GE_EXPR:
      return LE_EXPR;
    case LT_EXPR:
      return GT_EXPR;
    case LE_EXPR:
      return GE_EXPR;
    case UNGT_EXPR:
      return UNLT_EXPR;
    case UNGE_EXPR:
      return UNLE_EXPR;
    case UNLT_EXPR:
      return UNGT_EXPR;
    case UNLE_EXPR:
      return UNGE_EXPR;
    default:
      gcc_unreachable ();
    }
}


/* Convert a comparison tree code from an enum tree_code representation
   into a compcode bit-based encoding.  This function is the inverse of
   compcode_to_comparison.  */

static enum comparison_code
comparison_to_compcode (enum tree_code code)
{
  switch (code)
    {
    case LT_EXPR:
      return COMPCODE_LT;
    case EQ_EXPR:
      return COMPCODE_EQ;
    case LE_EXPR:
      return COMPCODE_LE;
    case GT_EXPR:
      return COMPCODE_GT;
    case NE_EXPR:
      return COMPCODE_NE;
    case GE_EXPR:
      return COMPCODE_GE;
    case ORDERED_EXPR:
      return COMPCODE_ORD;
    case UNORDERED_EXPR:
      return COMPCODE_UNORD;
    case UNLT_EXPR:
      return COMPCODE_UNLT;
    case UNEQ_EXPR:
      return COMPCODE_UNEQ;
    case UNLE_EXPR:
      return COMPCODE_UNLE;
    case UNGT_EXPR:
      return COMPCODE_UNGT;
    case LTGT_EXPR:
      return COMPCODE_LTGT;
    case UNGE_EXPR:
      return COMPCODE_UNGE;
    default:
      gcc_unreachable ();
    }
}

/* Convert a compcode bit-based encoding of a comparison operator back
   to GCC's enum tree_code representation.  This function is the
   inverse of comparison_to_compcode.  */

static enum tree_code
compcode_to_comparison (enum comparison_code code)
{
  switch (code)
    {
    case COMPCODE_LT:
      return LT_EXPR;
    case COMPCODE_EQ:
      return EQ_EXPR;
    case COMPCODE_LE:
      return LE_EXPR;
    case COMPCODE_GT:
      return GT_EXPR;
    case COMPCODE_NE:
      return NE_EXPR;
    case COMPCODE_GE:
      return GE_EXPR;
    case COMPCODE_ORD:
      return ORDERED_EXPR;
    case COMPCODE_UNORD:
      return UNORDERED_EXPR;
    case COMPCODE_UNLT:
      return UNLT_EXPR;
    case COMPCODE_UNEQ:
      return UNEQ_EXPR;
    case COMPCODE_UNLE:
      return UNLE_EXPR;
    case COMPCODE_UNGT:
      return UNGT_EXPR;
    case COMPCODE_LTGT:
      return LTGT_EXPR;
    case COMPCODE_UNGE:
      return UNGE_EXPR;
    default:
      gcc_unreachable ();
    }
}

/* Return a tree for the comparison which is the combination of
   doing the AND or OR (depending on CODE) of the two operations LCODE
   and RCODE on the identical operands LL_ARG and LR_ARG.  Take into account
   the possibility of trapping if the mode has NaNs, and return NULL_TREE
   if this makes the transformation invalid.  */

tree
combine_comparisons (location_t loc,
		     enum tree_code code, enum tree_code lcode,
		     enum tree_code rcode, tree truth_type,
		     tree ll_arg, tree lr_arg)
{
  bool honor_nans = HONOR_NANS (ll_arg);
  enum comparison_code lcompcode = comparison_to_compcode (lcode);
  enum comparison_code rcompcode = comparison_to_compcode (rcode);
  int compcode;

  switch (code)
    {
    case TRUTH_AND_EXPR: case TRUTH_ANDIF_EXPR:
      compcode = lcompcode & rcompcode;
      break;

    case TRUTH_OR_EXPR: case TRUTH_ORIF_EXPR:
      compcode = lcompcode | rcompcode;
      break;

    default:
      return NULL_TREE;
    }

  if (!honor_nans)
    {
      /* Eliminate unordered comparisons, as well as LTGT and ORD
	 which are not used unless the mode has NaNs.  */
      compcode &= ~COMPCODE_UNORD;
      if (compcode == COMPCODE_LTGT)
	compcode = COMPCODE_NE;
      else if (compcode == COMPCODE_ORD)
	compcode = COMPCODE_TRUE;
    }
   else if (flag_trapping_math)
     {
	/* Check that the original operation and the optimized ones will trap
	   under the same condition.  */
	bool ltrap = (lcompcode & COMPCODE_UNORD) == 0
		     && (lcompcode != COMPCODE_EQ)
		     && (lcompcode != COMPCODE_ORD);
	bool rtrap = (rcompcode & COMPCODE_UNORD) == 0
		     && (rcompcode != COMPCODE_EQ)
		     && (rcompcode != COMPCODE_ORD);
	bool trap = (compcode & COMPCODE_UNORD) == 0
		    && (compcode != COMPCODE_EQ)
		    && (compcode != COMPCODE_ORD);

        /* In a short-circuited boolean expression the LHS might be
	   such that the RHS, if evaluated, will never trap.  For
	   example, in ORD (x, y) && (x < y), we evaluate the RHS only
	   if neither x nor y is NaN.  (This is a mixed blessing: for
	   example, the expression above will never trap, hence
	   optimizing it to x < y would be invalid).  */
        if ((code == TRUTH_ORIF_EXPR && (lcompcode & COMPCODE_UNORD))
            || (code == TRUTH_ANDIF_EXPR && !(lcompcode & COMPCODE_UNORD)))
          rtrap = false;

        /* If the comparison was short-circuited, and only the RHS
	   trapped, we may now generate a spurious trap.  */
	if (rtrap && !ltrap
	    && (code == TRUTH_ANDIF_EXPR || code == TRUTH_ORIF_EXPR))
	  return NULL_TREE;

	/* If we changed the conditions that cause a trap, we lose.  */
	if ((ltrap || rtrap) != trap)
	  return NULL_TREE;
      }

  if (compcode == COMPCODE_TRUE)
    return constant_boolean_node (true, truth_type);
  else if (compcode == COMPCODE_FALSE)
    return constant_boolean_node (false, truth_type);
  else
    {
      enum tree_code tcode;

      tcode = compcode_to_comparison ((enum comparison_code) compcode);
      return fold_build2_loc (loc, tcode, truth_type, ll_arg, lr_arg);
    }
}

/* Return nonzero if two operands (typically of the same tree node)
   are necessarily equal. FLAGS modifies behavior as follows:

   If OEP_ONLY_CONST is set, only return nonzero for constants.
   This function tests whether the operands are indistinguishable;
   it does not test whether they are equal using C's == operation.
   The distinction is important for IEEE floating point, because
   (1) -0.0 and 0.0 are distinguishable, but -0.0==0.0, and
   (2) two NaNs may be indistinguishable, but NaN!=NaN.

   If OEP_ONLY_CONST is unset, a VAR_DECL is considered equal to itself
   even though it may hold multiple values during a function.
   This is because a GCC tree node guarantees that nothing else is
   executed between the evaluation of its "operands" (which may often
   be evaluated in arbitrary order).  Hence if the operands themselves
   don't side-effect, the VAR_DECLs, PARM_DECLs etc... must hold the
   same value in each operand/subexpression.  Hence leaving OEP_ONLY_CONST
   unset means assuming isochronic (or instantaneous) tree equivalence.
   Unless comparing arbitrary expression trees, such as from different
   statements, this flag can usually be left unset.

   If OEP_PURE_SAME is set, then pure functions with identical arguments
   are considered the same.  It is used when the caller has other ways
   to ensure that global memory is unchanged in between.

   If OEP_ADDRESS_OF is set, we are actually comparing addresses of objects,
   not values of expressions.

   If OEP_LEXICOGRAPHIC is set, then also handle expressions with side-effects
   such as MODIFY_EXPR, RETURN_EXPR, as well as STATEMENT_LISTs.

   Unless OEP_MATCH_SIDE_EFFECTS is set, the function returns false on
   any operand with side effect.  This is unnecesarily conservative in the
   case we know that arg0 and arg1 are in disjoint code paths (such as in
   ?: operator).  In addition OEP_MATCH_SIDE_EFFECTS is used when comparing
   addresses with TREE_CONSTANT flag set so we know that &var == &var
   even if var is volatile.  */

int
operand_equal_p (const_tree arg0, const_tree arg1, unsigned int flags)
{
  /* When checking, verify at the outermost operand_equal_p call that
     if operand_equal_p returns non-zero then ARG0 and ARG1 has the same
     hash value.  */
  if (flag_checking && !(flags & OEP_NO_HASH_CHECK))
    {
      if (operand_equal_p (arg0, arg1, flags | OEP_NO_HASH_CHECK))
	{
	  if (arg0 != arg1)
	    {
	      inchash::hash hstate0 (0), hstate1 (0);
	      inchash::add_expr (arg0, hstate0, flags | OEP_HASH_CHECK);
	      inchash::add_expr (arg1, hstate1, flags | OEP_HASH_CHECK);
	      hashval_t h0 = hstate0.end ();
	      hashval_t h1 = hstate1.end ();
	      gcc_assert (h0 == h1);
	    }
	  return 1;
	}
      else
	return 0;
    }

  /* If either is ERROR_MARK, they aren't equal.  */
  if (TREE_CODE (arg0) == ERROR_MARK || TREE_CODE (arg1) == ERROR_MARK
      || TREE_TYPE (arg0) == error_mark_node
      || TREE_TYPE (arg1) == error_mark_node)
    return 0;

  /* Similar, if either does not have a type (like a released SSA name), 
     they aren't equal.  */
  if (!TREE_TYPE (arg0) || !TREE_TYPE (arg1))
    return 0;

  /* We cannot consider pointers to different address space equal.  */
  if (POINTER_TYPE_P (TREE_TYPE (arg0))
      && POINTER_TYPE_P (TREE_TYPE (arg1))
      && (TYPE_ADDR_SPACE (TREE_TYPE (TREE_TYPE (arg0)))
	  != TYPE_ADDR_SPACE (TREE_TYPE (TREE_TYPE (arg1)))))
    return 0;

  /* Check equality of integer constants before bailing out due to
     precision differences.  */
  if (TREE_CODE (arg0) == INTEGER_CST && TREE_CODE (arg1) == INTEGER_CST)
    {
      /* Address of INTEGER_CST is not defined; check that we did not forget
	 to drop the OEP_ADDRESS_OF flags.  */
      gcc_checking_assert (!(flags & OEP_ADDRESS_OF));
      return tree_int_cst_equal (arg0, arg1);
    }

  if (!(flags & OEP_ADDRESS_OF))
    {
      /* If both types don't have the same signedness, then we can't consider
	 them equal.  We must check this before the STRIP_NOPS calls
	 because they may change the signedness of the arguments.  As pointers
	 strictly don't have a signedness, require either two pointers or
	 two non-pointers as well.  */
      if (TYPE_UNSIGNED (TREE_TYPE (arg0)) != TYPE_UNSIGNED (TREE_TYPE (arg1))
	  || POINTER_TYPE_P (TREE_TYPE (arg0))
			     != POINTER_TYPE_P (TREE_TYPE (arg1)))
	return 0;

      /* If both types don't have the same precision, then it is not safe
	 to strip NOPs.  */
      if (element_precision (TREE_TYPE (arg0))
	  != element_precision (TREE_TYPE (arg1)))
	return 0;

      STRIP_NOPS (arg0);
      STRIP_NOPS (arg1);
    }
#if 0
  /* FIXME: Fortran FE currently produce ADDR_EXPR of NOP_EXPR. Enable the
     sanity check once the issue is solved.  */
  else
    /* Addresses of conversions and SSA_NAMEs (and many other things)
       are not defined.  Check that we did not forget to drop the
       OEP_ADDRESS_OF/OEP_CONSTANT_ADDRESS_OF flags.  */
    gcc_checking_assert (!CONVERT_EXPR_P (arg0) && !CONVERT_EXPR_P (arg1)
			 && TREE_CODE (arg0) != SSA_NAME);
#endif

  /* In case both args are comparisons but with different comparison
     code, try to swap the comparison operands of one arg to produce
     a match and compare that variant.  */
  if (TREE_CODE (arg0) != TREE_CODE (arg1)
      && COMPARISON_CLASS_P (arg0)
      && COMPARISON_CLASS_P (arg1))
    {
      enum tree_code swap_code = swap_tree_comparison (TREE_CODE (arg1));

      if (TREE_CODE (arg0) == swap_code)
	return operand_equal_p (TREE_OPERAND (arg0, 0),
			        TREE_OPERAND (arg1, 1), flags)
	       && operand_equal_p (TREE_OPERAND (arg0, 1),
				   TREE_OPERAND (arg1, 0), flags);
    }

  if (TREE_CODE (arg0) != TREE_CODE (arg1))
    {
      /* NOP_EXPR and CONVERT_EXPR are considered equal.  */
      if (CONVERT_EXPR_P (arg0) && CONVERT_EXPR_P (arg1))
	;
      else if (flags & OEP_ADDRESS_OF)
	{
	  /* If we are interested in comparing addresses ignore
	     MEM_REF wrappings of the base that can appear just for
	     TBAA reasons.  */
	  if (TREE_CODE (arg0) == MEM_REF
	      && DECL_P (arg1)
	      && TREE_CODE (TREE_OPERAND (arg0, 0)) == ADDR_EXPR
	      && TREE_OPERAND (TREE_OPERAND (arg0, 0), 0) == arg1
	      && integer_zerop (TREE_OPERAND (arg0, 1)))
	    return 1;
	  else if (TREE_CODE (arg1) == MEM_REF
		   && DECL_P (arg0)
		   && TREE_CODE (TREE_OPERAND (arg1, 0)) == ADDR_EXPR
		   && TREE_OPERAND (TREE_OPERAND (arg1, 0), 0) == arg0
		   && integer_zerop (TREE_OPERAND (arg1, 1)))
	    return 1;
	  return 0;
	}
      else
	return 0;
    }

  /* When not checking adddresses, this is needed for conversions and for
     COMPONENT_REF.  Might as well play it safe and always test this.  */
  if (TREE_CODE (TREE_TYPE (arg0)) == ERROR_MARK
      || TREE_CODE (TREE_TYPE (arg1)) == ERROR_MARK
      || (TYPE_MODE (TREE_TYPE (arg0)) != TYPE_MODE (TREE_TYPE (arg1))
	  && !(flags & OEP_ADDRESS_OF)))
    return 0;

  /* If ARG0 and ARG1 are the same SAVE_EXPR, they are necessarily equal.
     We don't care about side effects in that case because the SAVE_EXPR
     takes care of that for us. In all other cases, two expressions are
     equal if they have no side effects.  If we have two identical
     expressions with side effects that should be treated the same due
     to the only side effects being identical SAVE_EXPR's, that will
     be detected in the recursive calls below.
     If we are taking an invariant address of two identical objects
     they are necessarily equal as well.  */
  if (arg0 == arg1 && ! (flags & OEP_ONLY_CONST)
      && (TREE_CODE (arg0) == SAVE_EXPR
	  || (flags & OEP_MATCH_SIDE_EFFECTS)
	  || (! TREE_SIDE_EFFECTS (arg0) && ! TREE_SIDE_EFFECTS (arg1))))
    return 1;

  /* Next handle constant cases, those for which we can return 1 even
     if ONLY_CONST is set.  */
  if (TREE_CONSTANT (arg0) && TREE_CONSTANT (arg1))
    switch (TREE_CODE (arg0))
      {
      case INTEGER_CST:
	return tree_int_cst_equal (arg0, arg1);

      case FIXED_CST:
	return FIXED_VALUES_IDENTICAL (TREE_FIXED_CST (arg0),
				       TREE_FIXED_CST (arg1));

      case REAL_CST:
	if (real_identical (&TREE_REAL_CST (arg0), &TREE_REAL_CST (arg1)))
	  return 1;


	if (!HONOR_SIGNED_ZEROS (arg0))
	  {
	    /* If we do not distinguish between signed and unsigned zero,
	       consider them equal.  */
	    if (real_zerop (arg0) && real_zerop (arg1))
	      return 1;
	  }
	return 0;

      case VECTOR_CST:
	{
	  unsigned i;

	  if (VECTOR_CST_NELTS (arg0) != VECTOR_CST_NELTS (arg1))
	    return 0;

	  for (i = 0; i < VECTOR_CST_NELTS (arg0); ++i)
	    {
	      if (!operand_equal_p (VECTOR_CST_ELT (arg0, i),
				    VECTOR_CST_ELT (arg1, i), flags))
		return 0;
	    }
	  return 1;
	}

      case COMPLEX_CST:
	return (operand_equal_p (TREE_REALPART (arg0), TREE_REALPART (arg1),
				 flags)
		&& operand_equal_p (TREE_IMAGPART (arg0), TREE_IMAGPART (arg1),
				    flags));

      case STRING_CST:
	return (TREE_STRING_LENGTH (arg0) == TREE_STRING_LENGTH (arg1)
		&& ! memcmp (TREE_STRING_POINTER (arg0),
			      TREE_STRING_POINTER (arg1),
			      TREE_STRING_LENGTH (arg0)));

      case ADDR_EXPR:
	gcc_checking_assert (!(flags & OEP_ADDRESS_OF));
	return operand_equal_p (TREE_OPERAND (arg0, 0), TREE_OPERAND (arg1, 0),
				flags | OEP_ADDRESS_OF
				| OEP_MATCH_SIDE_EFFECTS);
      case CONSTRUCTOR:
	/* In GIMPLE empty constructors are allowed in initializers of
	   aggregates.  */
	return !CONSTRUCTOR_NELTS (arg0) && !CONSTRUCTOR_NELTS (arg1);
      default:
	break;
      }

  if (flags & OEP_ONLY_CONST)
    return 0;

/* Define macros to test an operand from arg0 and arg1 for equality and a
   variant that allows null and views null as being different from any
   non-null value.  In the latter case, if either is null, the both
   must be; otherwise, do the normal comparison.  */
#define OP_SAME(N) operand_equal_p (TREE_OPERAND (arg0, N),	\
				    TREE_OPERAND (arg1, N), flags)

#define OP_SAME_WITH_NULL(N)				\
  ((!TREE_OPERAND (arg0, N) || !TREE_OPERAND (arg1, N))	\
   ? TREE_OPERAND (arg0, N) == TREE_OPERAND (arg1, N) : OP_SAME (N))

  switch (TREE_CODE_CLASS (TREE_CODE (arg0)))
    {
    case tcc_unary:
      /* Two conversions are equal only if signedness and modes match.  */
      switch (TREE_CODE (arg0))
        {
	CASE_CONVERT:
        case FIX_TRUNC_EXPR:
	  if (TYPE_UNSIGNED (TREE_TYPE (arg0))
	      != TYPE_UNSIGNED (TREE_TYPE (arg1)))
	    return 0;
	  break;
	default:
	  break;
	}

      return OP_SAME (0);


    case tcc_comparison:
    case tcc_binary:
      if (OP_SAME (0) && OP_SAME (1))
	return 1;

      /* For commutative ops, allow the other order.  */
      return (commutative_tree_code (TREE_CODE (arg0))
	      && operand_equal_p (TREE_OPERAND (arg0, 0),
				  TREE_OPERAND (arg1, 1), flags)
	      && operand_equal_p (TREE_OPERAND (arg0, 1),
				  TREE_OPERAND (arg1, 0), flags));

    case tcc_reference:
      /* If either of the pointer (or reference) expressions we are
	 dereferencing contain a side effect, these cannot be equal,
	 but their addresses can be.  */
      if ((flags & OEP_MATCH_SIDE_EFFECTS) == 0
	  && (TREE_SIDE_EFFECTS (arg0)
	      || TREE_SIDE_EFFECTS (arg1)))
	return 0;

      switch (TREE_CODE (arg0))
	{
	case INDIRECT_REF:
	  if (!(flags & OEP_ADDRESS_OF)
	      && (TYPE_ALIGN (TREE_TYPE (arg0))
		  != TYPE_ALIGN (TREE_TYPE (arg1))))
	    return 0;
	  flags &= ~OEP_ADDRESS_OF;
	  return OP_SAME (0);

	case IMAGPART_EXPR:
	  /* Require the same offset.  */
	  if (!operand_equal_p (TYPE_SIZE (TREE_TYPE (arg0)),
				TYPE_SIZE (TREE_TYPE (arg1)),
				flags & ~OEP_ADDRESS_OF))
	    return 0;

	/* Fallthru.  */
	case REALPART_EXPR:
	case VIEW_CONVERT_EXPR:
	  return OP_SAME (0);

	case TARGET_MEM_REF:
	case MEM_REF:
	  if (!(flags & OEP_ADDRESS_OF))
	    {
	      /* Require equal access sizes */
	      if (TYPE_SIZE (TREE_TYPE (arg0)) != TYPE_SIZE (TREE_TYPE (arg1))
		  && (!TYPE_SIZE (TREE_TYPE (arg0))
		      || !TYPE_SIZE (TREE_TYPE (arg1))
		      || !operand_equal_p (TYPE_SIZE (TREE_TYPE (arg0)),
					   TYPE_SIZE (TREE_TYPE (arg1)),
					   flags)))
		return 0;
	      /* Verify that access happens in similar types.  */
	      if (!types_compatible_p (TREE_TYPE (arg0), TREE_TYPE (arg1)))
		return 0;
	      /* Verify that accesses are TBAA compatible.  */
	      if (!alias_ptr_types_compatible_p
		    (TREE_TYPE (TREE_OPERAND (arg0, 1)),
		     TREE_TYPE (TREE_OPERAND (arg1, 1)))
		  || (MR_DEPENDENCE_CLIQUE (arg0)
		      != MR_DEPENDENCE_CLIQUE (arg1))
		  || (MR_DEPENDENCE_BASE (arg0)
		      != MR_DEPENDENCE_BASE (arg1)))
		return 0;
	     /* Verify that alignment is compatible.  */
	     if (TYPE_ALIGN (TREE_TYPE (arg0))
		 != TYPE_ALIGN (TREE_TYPE (arg1)))
		return 0;
	    }
	  flags &= ~OEP_ADDRESS_OF;
	  return (OP_SAME (0) && OP_SAME (1)
		  /* TARGET_MEM_REF require equal extra operands.  */
		  && (TREE_CODE (arg0) != TARGET_MEM_REF
		      || (OP_SAME_WITH_NULL (2)
			  && OP_SAME_WITH_NULL (3)
			  && OP_SAME_WITH_NULL (4))));

	case ARRAY_REF:
	case ARRAY_RANGE_REF:
	  if (!OP_SAME (0))
	    return 0;
	  flags &= ~OEP_ADDRESS_OF;
	  /* Compare the array index by value if it is constant first as we
	     may have different types but same value here.  */
	  return ((tree_int_cst_equal (TREE_OPERAND (arg0, 1),
				       TREE_OPERAND (arg1, 1))
		   || OP_SAME (1))
		  && OP_SAME_WITH_NULL (2)
		  && OP_SAME_WITH_NULL (3)
		  /* Compare low bound and element size as with OEP_ADDRESS_OF
		     we have to account for the offset of the ref.  */
		  && (TREE_TYPE (TREE_OPERAND (arg0, 0))
		      == TREE_TYPE (TREE_OPERAND (arg1, 0))
		      || (operand_equal_p (array_ref_low_bound
					     (CONST_CAST_TREE (arg0)),
					   array_ref_low_bound
					     (CONST_CAST_TREE (arg1)), flags)
			  && operand_equal_p (array_ref_element_size
					        (CONST_CAST_TREE (arg0)),
					      array_ref_element_size
					        (CONST_CAST_TREE (arg1)),
					      flags))));

	case COMPONENT_REF:
	  /* Handle operand 2 the same as for ARRAY_REF.  Operand 0
	     may be NULL when we're called to compare MEM_EXPRs.  */
	  if (!OP_SAME_WITH_NULL (0)
	      || !OP_SAME (1))
	    return 0;
	  flags &= ~OEP_ADDRESS_OF;
	  return OP_SAME_WITH_NULL (2);

	case BIT_FIELD_REF:
	  if (!OP_SAME (0))
	    return 0;
	  flags &= ~OEP_ADDRESS_OF;
	  return OP_SAME (1) && OP_SAME (2);

	default:
	  return 0;
	}

    case tcc_expression:
      switch (TREE_CODE (arg0))
	{
	case ADDR_EXPR:
	  /* Be sure we pass right ADDRESS_OF flag.  */
	  gcc_checking_assert (!(flags & OEP_ADDRESS_OF));
	  return operand_equal_p (TREE_OPERAND (arg0, 0),
				  TREE_OPERAND (arg1, 0),
				  flags | OEP_ADDRESS_OF);

	case TRUTH_NOT_EXPR:
	case VEC_DUPLICATE_EXPR:
	  return OP_SAME (0);

	case TRUTH_ANDIF_EXPR:
	case TRUTH_ORIF_EXPR:
	case VEC_SERIES_EXPR:
	  return OP_SAME (0) && OP_SAME (1);

	case WIDEN_MULT_PLUS_EXPR:
	case WIDEN_MULT_MINUS_EXPR:
	  if (!OP_SAME (2))
	    return 0;
	  /* The multiplcation operands are commutative.  */
	  /* FALLTHRU */

	case TRUTH_AND_EXPR:
	case TRUTH_OR_EXPR:
	case TRUTH_XOR_EXPR:
	  if (OP_SAME (0) && OP_SAME (1))
	    return 1;

	  /* Otherwise take into account this is a commutative operation.  */
	  return (operand_equal_p (TREE_OPERAND (arg0, 0),
				   TREE_OPERAND (arg1, 1), flags)
		  && operand_equal_p (TREE_OPERAND (arg0, 1),
				      TREE_OPERAND (arg1, 0), flags));

	case COND_EXPR:
	  if (! OP_SAME (1) || ! OP_SAME_WITH_NULL (2))
	    return 0;
	  flags &= ~OEP_ADDRESS_OF;
	  return OP_SAME (0);

	case VEC_COND_EXPR:
	case DOT_PROD_EXPR:
	case BIT_INSERT_EXPR:
	  return OP_SAME (0) && OP_SAME (1) && OP_SAME (2);

	case MODIFY_EXPR:
	case INIT_EXPR:
	case COMPOUND_EXPR:
	case PREDECREMENT_EXPR:
	case PREINCREMENT_EXPR:
	case POSTDECREMENT_EXPR:
	case POSTINCREMENT_EXPR:
	  if (flags & OEP_LEXICOGRAPHIC)
	    return OP_SAME (0) && OP_SAME (1);
	  return 0;

	case CLEANUP_POINT_EXPR:
	case EXPR_STMT:
	  if (flags & OEP_LEXICOGRAPHIC)
	    return OP_SAME (0);
	  return 0;

	default:
	  return 0;
	}

    case tcc_vl_exp:
      switch (TREE_CODE (arg0))
	{
	case CALL_EXPR:
	  if ((CALL_EXPR_FN (arg0) == NULL_TREE)
	      != (CALL_EXPR_FN (arg1) == NULL_TREE))
	    /* If not both CALL_EXPRs are either internal or normal function
	       functions, then they are not equal.  */
	    return 0;
	  else if (CALL_EXPR_FN (arg0) == NULL_TREE)
	    {
	      /* If the CALL_EXPRs call different internal functions, then they
		 are not equal.  */
	      if (CALL_EXPR_IFN (arg0) != CALL_EXPR_IFN (arg1))
		return 0;
	    }
	  else
	    {
	      /* If the CALL_EXPRs call different functions, then they are not
		 equal.  */
	      if (! operand_equal_p (CALL_EXPR_FN (arg0), CALL_EXPR_FN (arg1),
				     flags))
		return 0;
	    }

	  /* FIXME: We could skip this test for OEP_MATCH_SIDE_EFFECTS.  */
	  {
	    unsigned int cef = call_expr_flags (arg0);
	    if (flags & OEP_PURE_SAME)
	      cef &= ECF_CONST | ECF_PURE;
	    else
	      cef &= ECF_CONST;
	    if (!cef && !(flags & OEP_LEXICOGRAPHIC))
	      return 0;
	  }

	  /* Now see if all the arguments are the same.  */
	  {
	    const_call_expr_arg_iterator iter0, iter1;
	    const_tree a0, a1;
	    for (a0 = first_const_call_expr_arg (arg0, &iter0),
		   a1 = first_const_call_expr_arg (arg1, &iter1);
		 a0 && a1;
		 a0 = next_const_call_expr_arg (&iter0),
		   a1 = next_const_call_expr_arg (&iter1))
	      if (! operand_equal_p (a0, a1, flags))
		return 0;

	    /* If we get here and both argument lists are exhausted
	       then the CALL_EXPRs are equal.  */
	    return ! (a0 || a1);
	  }
	default:
	  return 0;
	}

    case tcc_declaration:
      /* Consider __builtin_sqrt equal to sqrt.  */
      return (TREE_CODE (arg0) == FUNCTION_DECL
	      && DECL_BUILT_IN (arg0) && DECL_BUILT_IN (arg1)
	      && DECL_BUILT_IN_CLASS (arg0) == DECL_BUILT_IN_CLASS (arg1)
	      && DECL_FUNCTION_CODE (arg0) == DECL_FUNCTION_CODE (arg1));

    case tcc_exceptional:
      if (TREE_CODE (arg0) == CONSTRUCTOR)
	{
	  /* In GIMPLE constructors are used only to build vectors from
	     elements.  Individual elements in the constructor must be
	     indexed in increasing order and form an initial sequence.

	     We make no effort to compare constructors in generic.
	     (see sem_variable::equals in ipa-icf which can do so for
	      constants).  */
	  if (!VECTOR_TYPE_P (TREE_TYPE (arg0))
	      || !VECTOR_TYPE_P (TREE_TYPE (arg1)))
	    return 0;

	  /* Be sure that vectors constructed have the same representation.
	     We only tested element precision and modes to match.
	     Vectors may be BLKmode and thus also check that the number of
	     parts match.  */
	  if (may_ne (TYPE_VECTOR_SUBPARTS (TREE_TYPE (arg0)),
		      TYPE_VECTOR_SUBPARTS (TREE_TYPE (arg1))))
	    return 0;

	  vec<constructor_elt, va_gc> *v0 = CONSTRUCTOR_ELTS (arg0);
	  vec<constructor_elt, va_gc> *v1 = CONSTRUCTOR_ELTS (arg1);
	  unsigned int len = vec_safe_length (v0);

	  if (len != vec_safe_length (v1))
	    return 0;

	  for (unsigned int i = 0; i < len; i++)
	    {
	      constructor_elt *c0 = &(*v0)[i];
	      constructor_elt *c1 = &(*v1)[i];

	      if (!operand_equal_p (c0->value, c1->value, flags)
		  /* In GIMPLE the indexes can be either NULL or matching i.
		     Double check this so we won't get false
		     positives for GENERIC.  */
		  || (c0->index
		      && (TREE_CODE (c0->index) != INTEGER_CST 
			  || !compare_tree_int (c0->index, i)))
		  || (c1->index
		      && (TREE_CODE (c1->index) != INTEGER_CST 
			  || !compare_tree_int (c1->index, i))))
		return 0;
	    }
	  return 1;
	}
      else if (TREE_CODE (arg0) == STATEMENT_LIST
	       && (flags & OEP_LEXICOGRAPHIC))
	{
	  /* Compare the STATEMENT_LISTs.  */
	  tree_stmt_iterator tsi1, tsi2;
	  tree body1 = CONST_CAST_TREE (arg0);
	  tree body2 = CONST_CAST_TREE (arg1);
	  for (tsi1 = tsi_start (body1), tsi2 = tsi_start (body2); ;
	       tsi_next (&tsi1), tsi_next (&tsi2))
	    {
	      /* The lists don't have the same number of statements.  */
	      if (tsi_end_p (tsi1) ^ tsi_end_p (tsi2))
		return 0;
	      if (tsi_end_p (tsi1) && tsi_end_p (tsi2))
		return 1;
	      if (!operand_equal_p (tsi_stmt (tsi1), tsi_stmt (tsi2),
				    OEP_LEXICOGRAPHIC))
		return 0;
	    }
	}
      return 0;

    case tcc_statement:
      switch (TREE_CODE (arg0))
	{
	case RETURN_EXPR:
	  if (flags & OEP_LEXICOGRAPHIC)
	    return OP_SAME_WITH_NULL (0);
	  return 0;
	default:
	  return 0;
	 }

    default:
      return 0;
    }

#undef OP_SAME
#undef OP_SAME_WITH_NULL
}

/* Similar to operand_equal_p, but see if ARG0 might have been made by
   shorten_compare from ARG1 when ARG1 was being compared with OTHER.

   When in doubt, return 0.  */

static int
operand_equal_for_comparison_p (tree arg0, tree arg1, tree other)
{
  int unsignedp1, unsignedpo;
  tree primarg0, primarg1, primother;
  unsigned int correct_width;

  if (operand_equal_p (arg0, arg1, 0))
    return 1;

  if (! INTEGRAL_TYPE_P (TREE_TYPE (arg0))
      || ! INTEGRAL_TYPE_P (TREE_TYPE (arg1)))
    return 0;

  /* Discard any conversions that don't change the modes of ARG0 and ARG1
     and see if the inner values are the same.  This removes any
     signedness comparison, which doesn't matter here.  */
  primarg0 = arg0, primarg1 = arg1;
  STRIP_NOPS (primarg0);
  STRIP_NOPS (primarg1);
  if (operand_equal_p (primarg0, primarg1, 0))
    return 1;

  /* Duplicate what shorten_compare does to ARG1 and see if that gives the
     actual comparison operand, ARG0.

     First throw away any conversions to wider types
     already present in the operands.  */

  primarg1 = get_narrower (arg1, &unsignedp1);
  primother = get_narrower (other, &unsignedpo);

  correct_width = TYPE_PRECISION (TREE_TYPE (arg1));
  if (unsignedp1 == unsignedpo
      && TYPE_PRECISION (TREE_TYPE (primarg1)) < correct_width
      && TYPE_PRECISION (TREE_TYPE (primother)) < correct_width)
    {
      tree type = TREE_TYPE (arg0);

      /* Make sure shorter operand is extended the right way
	 to match the longer operand.  */
      primarg1 = fold_convert (signed_or_unsigned_type_for
			       (unsignedp1, TREE_TYPE (primarg1)), primarg1);

      if (operand_equal_p (arg0, fold_convert (type, primarg1), 0))
	return 1;
    }

  return 0;
}

/* See if ARG is an expression that is either a comparison or is performing
   arithmetic on comparisons.  The comparisons must only be comparing
   two different values, which will be stored in *CVAL1 and *CVAL2; if
   they are nonzero it means that some operands have already been found.
   No variables may be used anywhere else in the expression except in the
   comparisons.  If SAVE_P is true it means we removed a SAVE_EXPR around
   the expression and save_expr needs to be called with CVAL1 and CVAL2.

   If this is true, return 1.  Otherwise, return zero.  */

static int
twoval_comparison_p (tree arg, tree *cval1, tree *cval2, int *save_p)
{
  enum tree_code code = TREE_CODE (arg);
  enum tree_code_class tclass = TREE_CODE_CLASS (code);

  /* We can handle some of the tcc_expression cases here.  */
  if (tclass == tcc_expression && code == TRUTH_NOT_EXPR)
    tclass = tcc_unary;
  else if (tclass == tcc_expression
	   && (code == TRUTH_ANDIF_EXPR || code == TRUTH_ORIF_EXPR
	       || code == COMPOUND_EXPR))
    tclass = tcc_binary;

  else if (tclass == tcc_expression && code == SAVE_EXPR
	   && ! TREE_SIDE_EFFECTS (TREE_OPERAND (arg, 0)))
    {
      /* If we've already found a CVAL1 or CVAL2, this expression is
	 two complex to handle.  */
      if (*cval1 || *cval2)
	return 0;

      tclass = tcc_unary;
      *save_p = 1;
    }

  switch (tclass)
    {
    case tcc_unary:
      return twoval_comparison_p (TREE_OPERAND (arg, 0), cval1, cval2, save_p);

    case tcc_binary:
      return (twoval_comparison_p (TREE_OPERAND (arg, 0), cval1, cval2, save_p)
	      && twoval_comparison_p (TREE_OPERAND (arg, 1),
				      cval1, cval2, save_p));

    case tcc_constant:
      return 1;

    case tcc_expression:
      if (code == COND_EXPR)
	return (twoval_comparison_p (TREE_OPERAND (arg, 0),
				     cval1, cval2, save_p)
		&& twoval_comparison_p (TREE_OPERAND (arg, 1),
					cval1, cval2, save_p)
		&& twoval_comparison_p (TREE_OPERAND (arg, 2),
					cval1, cval2, save_p));
      return 0;

    case tcc_comparison:
      /* First see if we can handle the first operand, then the second.  For
	 the second operand, we know *CVAL1 can't be zero.  It must be that
	 one side of the comparison is each of the values; test for the
	 case where this isn't true by failing if the two operands
	 are the same.  */

      if (operand_equal_p (TREE_OPERAND (arg, 0),
			   TREE_OPERAND (arg, 1), 0))
	return 0;

      if (*cval1 == 0)
	*cval1 = TREE_OPERAND (arg, 0);
      else if (operand_equal_p (*cval1, TREE_OPERAND (arg, 0), 0))
	;
      else if (*cval2 == 0)
	*cval2 = TREE_OPERAND (arg, 0);
      else if (operand_equal_p (*cval2, TREE_OPERAND (arg, 0), 0))
	;
      else
	return 0;

      if (operand_equal_p (*cval1, TREE_OPERAND (arg, 1), 0))
	;
      else if (*cval2 == 0)
	*cval2 = TREE_OPERAND (arg, 1);
      else if (operand_equal_p (*cval2, TREE_OPERAND (arg, 1), 0))
	;
      else
	return 0;

      return 1;

    default:
      return 0;
    }
}

/* ARG is a tree that is known to contain just arithmetic operations and
   comparisons.  Evaluate the operations in the tree substituting NEW0 for
   any occurrence of OLD0 as an operand of a comparison and likewise for
   NEW1 and OLD1.  */

static tree
eval_subst (location_t loc, tree arg, tree old0, tree new0,
	    tree old1, tree new1)
{
  tree type = TREE_TYPE (arg);
  enum tree_code code = TREE_CODE (arg);
  enum tree_code_class tclass = TREE_CODE_CLASS (code);

  /* We can handle some of the tcc_expression cases here.  */
  if (tclass == tcc_expression && code == TRUTH_NOT_EXPR)
    tclass = tcc_unary;
  else if (tclass == tcc_expression
	   && (code == TRUTH_ANDIF_EXPR || code == TRUTH_ORIF_EXPR))
    tclass = tcc_binary;

  switch (tclass)
    {
    case tcc_unary:
      return fold_build1_loc (loc, code, type,
			  eval_subst (loc, TREE_OPERAND (arg, 0),
				      old0, new0, old1, new1));

    case tcc_binary:
      return fold_build2_loc (loc, code, type,
			  eval_subst (loc, TREE_OPERAND (arg, 0),
				      old0, new0, old1, new1),
			  eval_subst (loc, TREE_OPERAND (arg, 1),
				      old0, new0, old1, new1));

    case tcc_expression:
      switch (code)
	{
	case SAVE_EXPR:
	  return eval_subst (loc, TREE_OPERAND (arg, 0), old0, new0,
			     old1, new1);

	case COMPOUND_EXPR:
	  return eval_subst (loc, TREE_OPERAND (arg, 1), old0, new0,
			     old1, new1);

	case COND_EXPR:
	  return fold_build3_loc (loc, code, type,
			      eval_subst (loc, TREE_OPERAND (arg, 0),
					  old0, new0, old1, new1),
			      eval_subst (loc, TREE_OPERAND (arg, 1),
					  old0, new0, old1, new1),
			      eval_subst (loc, TREE_OPERAND (arg, 2),
					  old0, new0, old1, new1));
	default:
	  break;
	}
      /* Fall through - ???  */

    case tcc_comparison:
      {
	tree arg0 = TREE_OPERAND (arg, 0);
	tree arg1 = TREE_OPERAND (arg, 1);

	/* We need to check both for exact equality and tree equality.  The
	   former will be true if the operand has a side-effect.  In that
	   case, we know the operand occurred exactly once.  */

	if (arg0 == old0 || operand_equal_p (arg0, old0, 0))
	  arg0 = new0;
	else if (arg0 == old1 || operand_equal_p (arg0, old1, 0))
	  arg0 = new1;

	if (arg1 == old0 || operand_equal_p (arg1, old0, 0))
	  arg1 = new0;
	else if (arg1 == old1 || operand_equal_p (arg1, old1, 0))
	  arg1 = new1;

	return fold_build2_loc (loc, code, type, arg0, arg1);
      }

    default:
      return arg;
    }
}

/* Return a tree for the case when the result of an expression is RESULT
   converted to TYPE and OMITTED was previously an operand of the expression
   but is now not needed (e.g., we folded OMITTED * 0).

   If OMITTED has side effects, we must evaluate it.  Otherwise, just do
   the conversion of RESULT to TYPE.  */

tree
omit_one_operand_loc (location_t loc, tree type, tree result, tree omitted)
{
  tree t = fold_convert_loc (loc, type, result);

  /* If the resulting operand is an empty statement, just return the omitted
     statement casted to void. */
  if (IS_EMPTY_STMT (t) && TREE_SIDE_EFFECTS (omitted))
    return build1_loc (loc, NOP_EXPR, void_type_node,
		       fold_ignored_result (omitted));

  if (TREE_SIDE_EFFECTS (omitted))
    return build2_loc (loc, COMPOUND_EXPR, type,
		       fold_ignored_result (omitted), t);

  return non_lvalue_loc (loc, t);
}

/* Return a tree for the case when the result of an expression is RESULT
   converted to TYPE and OMITTED1 and OMITTED2 were previously operands
   of the expression but are now not needed.

   If OMITTED1 or OMITTED2 has side effects, they must be evaluated.
   If both OMITTED1 and OMITTED2 have side effects, OMITTED1 is
   evaluated before OMITTED2.  Otherwise, if neither has side effects,
   just do the conversion of RESULT to TYPE.  */

tree
omit_two_operands_loc (location_t loc, tree type, tree result,
		       tree omitted1, tree omitted2)
{
  tree t = fold_convert_loc (loc, type, result);

  if (TREE_SIDE_EFFECTS (omitted2))
    t = build2_loc (loc, COMPOUND_EXPR, type, omitted2, t);
  if (TREE_SIDE_EFFECTS (omitted1))
    t = build2_loc (loc, COMPOUND_EXPR, type, omitted1, t);

  return TREE_CODE (t) != COMPOUND_EXPR ? non_lvalue_loc (loc, t) : t;
}


/* Return a simplified tree node for the truth-negation of ARG.  This
   never alters ARG itself.  We assume that ARG is an operation that
   returns a truth value (0 or 1).

   FIXME: one would think we would fold the result, but it causes
   problems with the dominator optimizer.  */

static tree
fold_truth_not_expr (location_t loc, tree arg)
{
  tree type = TREE_TYPE (arg);
  enum tree_code code = TREE_CODE (arg);
  location_t loc1, loc2;

  /* If this is a comparison, we can simply invert it, except for
     floating-point non-equality comparisons, in which case we just
     enclose a TRUTH_NOT_EXPR around what we have.  */

  if (TREE_CODE_CLASS (code) == tcc_comparison)
    {
      tree op_type = TREE_TYPE (TREE_OPERAND (arg, 0));
      if (FLOAT_TYPE_P (op_type)
	  && flag_trapping_math
	  && code != ORDERED_EXPR && code != UNORDERED_EXPR
	  && code != NE_EXPR && code != EQ_EXPR)
	return NULL_TREE;

      code = invert_tree_comparison (code, HONOR_NANS (op_type));
      if (code == ERROR_MARK)
	return NULL_TREE;

      tree ret = build2_loc (loc, code, type, TREE_OPERAND (arg, 0),
			     TREE_OPERAND (arg, 1));
      if (TREE_NO_WARNING (arg))
	TREE_NO_WARNING (ret) = 1;
      return ret;
    }

  switch (code)
    {
    case INTEGER_CST:
      return constant_boolean_node (integer_zerop (arg), type);

    case TRUTH_AND_EXPR:
      loc1 = expr_location_or (TREE_OPERAND (arg, 0), loc);
      loc2 = expr_location_or (TREE_OPERAND (arg, 1), loc);
      return build2_loc (loc, TRUTH_OR_EXPR, type,
			 invert_truthvalue_loc (loc1, TREE_OPERAND (arg, 0)),
			 invert_truthvalue_loc (loc2, TREE_OPERAND (arg, 1)));

    case TRUTH_OR_EXPR:
      loc1 = expr_location_or (TREE_OPERAND (arg, 0), loc);
      loc2 = expr_location_or (TREE_OPERAND (arg, 1), loc);
      return build2_loc (loc, TRUTH_AND_EXPR, type,
			 invert_truthvalue_loc (loc1, TREE_OPERAND (arg, 0)),
			 invert_truthvalue_loc (loc2, TREE_OPERAND (arg, 1)));

    case TRUTH_XOR_EXPR:
      /* Here we can invert either operand.  We invert the first operand
	 unless the second operand is a TRUTH_NOT_EXPR in which case our
	 result is the XOR of the first operand with the inside of the
	 negation of the second operand.  */

      if (TREE_CODE (TREE_OPERAND (arg, 1)) == TRUTH_NOT_EXPR)
	return build2_loc (loc, TRUTH_XOR_EXPR, type, TREE_OPERAND (arg, 0),
			   TREE_OPERAND (TREE_OPERAND (arg, 1), 0));
      else
	return build2_loc (loc, TRUTH_XOR_EXPR, type,
			   invert_truthvalue_loc (loc, TREE_OPERAND (arg, 0)),
			   TREE_OPERAND (arg, 1));

    case TRUTH_ANDIF_EXPR:
      loc1 = expr_location_or (TREE_OPERAND (arg, 0), loc);
      loc2 = expr_location_or (TREE_OPERAND (arg, 1), loc);
      return build2_loc (loc, TRUTH_ORIF_EXPR, type,
			 invert_truthvalue_loc (loc1, TREE_OPERAND (arg, 0)),
			 invert_truthvalue_loc (loc2, TREE_OPERAND (arg, 1)));

    case TRUTH_ORIF_EXPR:
      loc1 = expr_location_or (TREE_OPERAND (arg, 0), loc);
      loc2 = expr_location_or (TREE_OPERAND (arg, 1), loc);
      return build2_loc (loc, TRUTH_ANDIF_EXPR, type,
			 invert_truthvalue_loc (loc1, TREE_OPERAND (arg, 0)),
			 invert_truthvalue_loc (loc2, TREE_OPERAND (arg, 1)));

    case TRUTH_NOT_EXPR:
      return TREE_OPERAND (arg, 0);

    case COND_EXPR:
      {
	tree arg1 = TREE_OPERAND (arg, 1);
	tree arg2 = TREE_OPERAND (arg, 2);

	loc1 = expr_location_or (TREE_OPERAND (arg, 1), loc);
	loc2 = expr_location_or (TREE_OPERAND (arg, 2), loc);

	/* A COND_EXPR may have a throw as one operand, which
	   then has void type.  Just leave void operands
	   as they are.  */
	return build3_loc (loc, COND_EXPR, type, TREE_OPERAND (arg, 0),
			   VOID_TYPE_P (TREE_TYPE (arg1))
			   ? arg1 : invert_truthvalue_loc (loc1, arg1),
			   VOID_TYPE_P (TREE_TYPE (arg2))
			   ? arg2 : invert_truthvalue_loc (loc2, arg2));
      }

    case COMPOUND_EXPR:
      loc1 = expr_location_or (TREE_OPERAND (arg, 1), loc);
      return build2_loc (loc, COMPOUND_EXPR, type,
			 TREE_OPERAND (arg, 0),
			 invert_truthvalue_loc (loc1, TREE_OPERAND (arg, 1)));

    case NON_LVALUE_EXPR:
      loc1 = expr_location_or (TREE_OPERAND (arg, 0), loc);
      return invert_truthvalue_loc (loc1, TREE_OPERAND (arg, 0));

    CASE_CONVERT:
      if (TREE_CODE (TREE_TYPE (arg)) == BOOLEAN_TYPE)
	return build1_loc (loc, TRUTH_NOT_EXPR, type, arg);

      /* fall through */

    case FLOAT_EXPR:
      loc1 = expr_location_or (TREE_OPERAND (arg, 0), loc);
      return build1_loc (loc, TREE_CODE (arg), type,
			 invert_truthvalue_loc (loc1, TREE_OPERAND (arg, 0)));

    case BIT_AND_EXPR:
      if (!integer_onep (TREE_OPERAND (arg, 1)))
	return NULL_TREE;
      return build2_loc (loc, EQ_EXPR, type, arg, build_int_cst (type, 0));

    case SAVE_EXPR:
      return build1_loc (loc, TRUTH_NOT_EXPR, type, arg);

    case CLEANUP_POINT_EXPR:
      loc1 = expr_location_or (TREE_OPERAND (arg, 0), loc);
      return build1_loc (loc, CLEANUP_POINT_EXPR, type,
			 invert_truthvalue_loc (loc1, TREE_OPERAND (arg, 0)));

    default:
      return NULL_TREE;
    }
}

/* Fold the truth-negation of ARG.  This never alters ARG itself.  We
   assume that ARG is an operation that returns a truth value (0 or 1
   for scalars, 0 or -1 for vectors).  Return the folded expression if
   folding is successful.  Otherwise, return NULL_TREE.  */

static tree
fold_invert_truthvalue (location_t loc, tree arg)
{
  tree type = TREE_TYPE (arg);
  return fold_unary_loc (loc, VECTOR_TYPE_P (type)
			      ? BIT_NOT_EXPR
			      : TRUTH_NOT_EXPR,
			 type, arg);
}

/* Return a simplified tree node for the truth-negation of ARG.  This
   never alters ARG itself.  We assume that ARG is an operation that
   returns a truth value (0 or 1 for scalars, 0 or -1 for vectors).  */

tree
invert_truthvalue_loc (location_t loc, tree arg)
{
  if (TREE_CODE (arg) == ERROR_MARK)
    return arg;

  tree type = TREE_TYPE (arg);
  return fold_build1_loc (loc, VECTOR_TYPE_P (type)
			       ? BIT_NOT_EXPR
			       : TRUTH_NOT_EXPR,
			  type, arg);
}

/* Knowing that ARG0 and ARG1 are both RDIV_EXPRs, simplify a binary operation
   with code CODE.  This optimization is unsafe.  */
static tree
distribute_real_division (location_t loc, enum tree_code code, tree type,
			  tree arg0, tree arg1)
{
  bool mul0 = TREE_CODE (arg0) == MULT_EXPR;
  bool mul1 = TREE_CODE (arg1) == MULT_EXPR;

  /* (A / C) +- (B / C) -> (A +- B) / C.  */
  if (mul0 == mul1
      && operand_equal_p (TREE_OPERAND (arg0, 1),
		       TREE_OPERAND (arg1, 1), 0))
    return fold_build2_loc (loc, mul0 ? MULT_EXPR : RDIV_EXPR, type,
			fold_build2_loc (loc, code, type,
				     TREE_OPERAND (arg0, 0),
				     TREE_OPERAND (arg1, 0)),
			TREE_OPERAND (arg0, 1));

  /* (A / C1) +- (A / C2) -> A * (1 / C1 +- 1 / C2).  */
  if (operand_equal_p (TREE_OPERAND (arg0, 0),
		       TREE_OPERAND (arg1, 0), 0)
      && TREE_CODE (TREE_OPERAND (arg0, 1)) == REAL_CST
      && TREE_CODE (TREE_OPERAND (arg1, 1)) == REAL_CST)
    {
      REAL_VALUE_TYPE r0, r1;
      r0 = TREE_REAL_CST (TREE_OPERAND (arg0, 1));
      r1 = TREE_REAL_CST (TREE_OPERAND (arg1, 1));
      if (!mul0)
	real_arithmetic (&r0, RDIV_EXPR, &dconst1, &r0);
      if (!mul1)
        real_arithmetic (&r1, RDIV_EXPR, &dconst1, &r1);
      real_arithmetic (&r0, code, &r0, &r1);
      return fold_build2_loc (loc, MULT_EXPR, type,
			  TREE_OPERAND (arg0, 0),
			  build_real (type, r0));
    }

  return NULL_TREE;
}

/* Return a BIT_FIELD_REF of type TYPE to refer to BITSIZE bits of INNER
   starting at BITPOS.  The field is unsigned if UNSIGNEDP is nonzero
   and uses reverse storage order if REVERSEP is nonzero.  ORIG_INNER
   is the original memory reference used to preserve the alias set of
   the access.  */

static tree
make_bit_field_ref (location_t loc, tree inner, tree orig_inner, tree type,
		    HOST_WIDE_INT bitsize, HOST_WIDE_INT bitpos,
		    int unsignedp, int reversep)
{
  tree result, bftype;

  /* Attempt not to lose the access path if possible.  */
  if (TREE_CODE (orig_inner) == COMPONENT_REF)
    {
      tree ninner = TREE_OPERAND (orig_inner, 0);
      machine_mode nmode;
      HOST_WIDE_INT nbitsize, nbitpos;
      tree noffset;
      int nunsignedp, nreversep, nvolatilep = 0;
      tree base = get_inner_reference (ninner, &nbitsize, &nbitpos,
				       &noffset, &nmode, &nunsignedp,
				       &nreversep, &nvolatilep);
      if (base == inner
	  && noffset == NULL_TREE
	  && nbitsize >= bitsize
	  && nbitpos <= bitpos
	  && bitpos + bitsize <= nbitpos + nbitsize
	  && !reversep
	  && !nreversep
	  && !nvolatilep)
	{
	  inner = ninner;
	  bitpos -= nbitpos;
	}
    }

  alias_set_type iset = get_alias_set (orig_inner);
  if (iset == 0 && get_alias_set (inner) != iset)
    inner = fold_build2 (MEM_REF, TREE_TYPE (inner),
			 build_fold_addr_expr (inner),
			 build_int_cst (ptr_type_node, 0));

  if (bitpos == 0 && !reversep)
    {
      tree size = TYPE_SIZE (TREE_TYPE (inner));
      if ((INTEGRAL_TYPE_P (TREE_TYPE (inner))
	   || POINTER_TYPE_P (TREE_TYPE (inner)))
	  && tree_fits_shwi_p (size)
	  && tree_to_shwi (size) == bitsize)
	return fold_convert_loc (loc, type, inner);
    }

  bftype = type;
  if (TYPE_PRECISION (bftype) != bitsize
      || TYPE_UNSIGNED (bftype) == !unsignedp)
    bftype = build_nonstandard_integer_type (bitsize, 0);

  result = build3_loc (loc, BIT_FIELD_REF, bftype, inner,
		       size_int (bitsize), bitsize_int (bitpos));
  REF_REVERSE_STORAGE_ORDER (result) = reversep;

  if (bftype != type)
    result = fold_convert_loc (loc, type, result);

  return result;
}

/* Optimize a bit-field compare.

   There are two cases:  First is a compare against a constant and the
   second is a comparison of two items where the fields are at the same
   bit position relative to the start of a chunk (byte, halfword, word)
   large enough to contain it.  In these cases we can avoid the shift
   implicit in bitfield extractions.

   For constants, we emit a compare of the shifted constant with the
   BIT_AND_EXPR of a mask and a byte, halfword, or word of the operand being
   compared.  For two fields at the same position, we do the ANDs with the
   similar mask and compare the result of the ANDs.

   CODE is the comparison code, known to be either NE_EXPR or EQ_EXPR.
   COMPARE_TYPE is the type of the comparison, and LHS and RHS
   are the left and right operands of the comparison, respectively.

   If the optimization described above can be done, we return the resulting
   tree.  Otherwise we return zero.  */

static tree
optimize_bit_field_compare (location_t loc, enum tree_code code,
			    tree compare_type, tree lhs, tree rhs)
{
  poly_int64 plbitpos, plbitsize, rbitpos, rbitsize;
  HOST_WIDE_INT lbitpos, lbitsize, nbitpos, nbitsize;
  tree type = TREE_TYPE (lhs);
  tree unsigned_type;
  int const_p = TREE_CODE (rhs) == INTEGER_CST;
  machine_mode lmode, rmode;
  scalar_int_mode nmode;
  int lunsignedp, runsignedp;
  int lreversep, rreversep;
  int lvolatilep = 0, rvolatilep = 0;
  tree linner, rinner = NULL_TREE;
  tree mask;
  tree offset;

  /* Get all the information about the extractions being done.  If the bit size
     is the same as the size of the underlying object, we aren't doing an
     extraction at all and so can do nothing.  We also don't want to
     do anything if the inner expression is a PLACEHOLDER_EXPR since we
     then will no longer be able to replace it.  */
  linner = get_inner_reference (lhs, &plbitsize, &plbitpos, &offset, &lmode,
				&lunsignedp, &lreversep, &lvolatilep);
  if (linner == lhs
      || !plbitsize.is_constant (&lbitsize)
      || !plbitpos.is_constant (&lbitpos)
      || must_eq (lbitsize, GET_MODE_BITSIZE (lmode))
      || lbitsize < 0
      || offset != 0
      || TREE_CODE (linner) == PLACEHOLDER_EXPR
      || lvolatilep)
    return 0;

  if (const_p)
    rreversep = lreversep;
  else
   {
     /* If this is not a constant, we can only do something if bit positions,
	sizes, signedness and storage order are the same.  */
     rinner
       = get_inner_reference (rhs, &rbitsize, &rbitpos, &offset, &rmode,
			      &runsignedp, &rreversep, &rvolatilep);

     if (rinner == rhs
	 || may_ne (lbitpos, rbitpos)
	 || may_ne (lbitsize, rbitsize)
	 || lunsignedp != runsignedp
	 || lreversep != rreversep
	 || offset != 0
	 || TREE_CODE (rinner) == PLACEHOLDER_EXPR
	 || rvolatilep)
       return 0;
   }

  /* Honor the C++ memory model and mimic what RTL expansion does.  */
  poly_uint64 bitstart = 0;
  poly_uint64 bitend = 0;
  if (TREE_CODE (lhs) == COMPONENT_REF)
    {
      get_bit_range (&bitstart, &bitend, lhs, &plbitpos, &offset);
      if (!plbitpos.is_constant (&lbitpos) || offset != NULL_TREE)
	return 0;
    }

  /* See if we can find a mode to refer to this field.  We should be able to,
     but fail if we can't.  */
  if (!get_best_mode (lbitsize, lbitpos, bitstart, bitend,
		      const_p ? TYPE_ALIGN (TREE_TYPE (linner))
		      : MIN (TYPE_ALIGN (TREE_TYPE (linner)),
			     TYPE_ALIGN (TREE_TYPE (rinner))),
		      BITS_PER_WORD, false, &nmode))
    return 0;

  /* Set signed and unsigned types of the precision of this mode for the
     shifts below.  */
  unsigned_type = lang_hooks.types.type_for_mode (nmode, 1);

  /* Compute the bit position and size for the new reference and our offset
     within it. If the new reference is the same size as the original, we
     won't optimize anything, so return zero.  */
  nbitsize = GET_MODE_BITSIZE (nmode);
  nbitpos = lbitpos & ~ (nbitsize - 1);
  lbitpos -= nbitpos;
  if (nbitsize == lbitsize)
    return 0;

  if (lreversep ? !BYTES_BIG_ENDIAN : BYTES_BIG_ENDIAN)
    lbitpos = nbitsize - lbitsize - lbitpos;

  /* Make the mask to be used against the extracted field.  */
  mask = build_int_cst_type (unsigned_type, -1);
  mask = const_binop (LSHIFT_EXPR, mask, size_int (nbitsize - lbitsize));
  mask = const_binop (RSHIFT_EXPR, mask,
		      size_int (nbitsize - lbitsize - lbitpos));

  if (! const_p)
    /* If not comparing with constant, just rework the comparison
       and return.  */
    return fold_build2_loc (loc, code, compare_type,
			fold_build2_loc (loc, BIT_AND_EXPR, unsigned_type,
				     make_bit_field_ref (loc, linner, lhs,
							 unsigned_type,
							 nbitsize, nbitpos,
							 1, lreversep),
				     mask),
			fold_build2_loc (loc, BIT_AND_EXPR, unsigned_type,
				     make_bit_field_ref (loc, rinner, rhs,
							 unsigned_type,
							 nbitsize, nbitpos,
							 1, rreversep),
				     mask));

  /* Otherwise, we are handling the constant case.  See if the constant is too
     big for the field.  Warn and return a tree for 0 (false) if so.  We do
     this not only for its own sake, but to avoid having to test for this
     error case below.  If we didn't, we might generate wrong code.

     For unsigned fields, the constant shifted right by the field length should
     be all zero.  For signed fields, the high-order bits should agree with
     the sign bit.  */

  if (lunsignedp)
    {
      if (wi::lrshift (rhs, lbitsize) != 0)
	{
	  warning (0, "comparison is always %d due to width of bit-field",
		   code == NE_EXPR);
	  return constant_boolean_node (code == NE_EXPR, compare_type);
	}
    }
  else
    {
      wide_int tem = wi::arshift (rhs, lbitsize - 1);
      if (tem != 0 && tem != -1)
	{
	  warning (0, "comparison is always %d due to width of bit-field",
		   code == NE_EXPR);
	  return constant_boolean_node (code == NE_EXPR, compare_type);
	}
    }

  /* Single-bit compares should always be against zero.  */
  if (lbitsize == 1 && ! integer_zerop (rhs))
    {
      code = code == EQ_EXPR ? NE_EXPR : EQ_EXPR;
      rhs = build_int_cst (type, 0);
    }

  /* Make a new bitfield reference, shift the constant over the
     appropriate number of bits and mask it with the computed mask
     (in case this was a signed field).  If we changed it, make a new one.  */
  lhs = make_bit_field_ref (loc, linner, lhs, unsigned_type,
			    nbitsize, nbitpos, 1, lreversep);

  rhs = const_binop (BIT_AND_EXPR,
		     const_binop (LSHIFT_EXPR,
				  fold_convert_loc (loc, unsigned_type, rhs),
				  size_int (lbitpos)),
		     mask);

  lhs = build2_loc (loc, code, compare_type,
		    build2 (BIT_AND_EXPR, unsigned_type, lhs, mask), rhs);
  return lhs;
}

/* Subroutine for fold_truth_andor_1: decode a field reference.

   If EXP is a comparison reference, we return the innermost reference.

   *PBITSIZE is set to the number of bits in the reference, *PBITPOS is
   set to the starting bit number.

   If the innermost field can be completely contained in a mode-sized
   unit, *PMODE is set to that mode.  Otherwise, it is set to VOIDmode.

   *PVOLATILEP is set to 1 if the any expression encountered is volatile;
   otherwise it is not changed.

   *PUNSIGNEDP is set to the signedness of the field.

   *PREVERSEP is set to the storage order of the field.

   *PMASK is set to the mask used.  This is either contained in a
   BIT_AND_EXPR or derived from the width of the field.

   *PAND_MASK is set to the mask found in a BIT_AND_EXPR, if any.

   Return 0 if this is not a component reference or is one that we can't
   do anything with.  */

static tree
decode_field_reference (location_t loc, tree *exp_, HOST_WIDE_INT *pbitsize,
			HOST_WIDE_INT *pbitpos, machine_mode *pmode,
			int *punsignedp, int *preversep, int *pvolatilep,
			tree *pmask, tree *pand_mask)
{
  tree exp = *exp_;
  tree outer_type = 0;
  tree and_mask = 0;
  tree mask, inner, offset;
  tree unsigned_type;
  unsigned int precision;

  /* All the optimizations using this function assume integer fields.
     There are problems with FP fields since the type_for_size call
     below can fail for, e.g., XFmode.  */
  if (! INTEGRAL_TYPE_P (TREE_TYPE (exp)))
    return 0;

  /* We are interested in the bare arrangement of bits, so strip everything
     that doesn't affect the machine mode.  However, record the type of the
     outermost expression if it may matter below.  */
  if (CONVERT_EXPR_P (exp)
      || TREE_CODE (exp) == NON_LVALUE_EXPR)
    outer_type = TREE_TYPE (exp);
  STRIP_NOPS (exp);

  if (TREE_CODE (exp) == BIT_AND_EXPR)
    {
      and_mask = TREE_OPERAND (exp, 1);
      exp = TREE_OPERAND (exp, 0);
      STRIP_NOPS (exp); STRIP_NOPS (and_mask);
      if (TREE_CODE (and_mask) != INTEGER_CST)
	return 0;
    }

  poly_int64 poly_bitsize, poly_bitpos;
  inner = get_inner_reference (exp, &poly_bitsize, &poly_bitpos, &offset,
			       pmode, punsignedp, preversep, pvolatilep);
  if ((inner == exp && and_mask == 0)
<<<<<<< HEAD
      || !poly_bitsize.is_constant (pbitsize)
      || !poly_bitpos.is_constant (pbitpos)
      || *pbitsize < 0
      || offset != 0
      || TREE_CODE (inner) == PLACEHOLDER_EXPR)
=======
      || *pbitsize < 0 || offset != 0
      || TREE_CODE (inner) == PLACEHOLDER_EXPR
      /* Reject out-of-bound accesses (PR79731).  */
      || (! AGGREGATE_TYPE_P (TREE_TYPE (inner))
	  && compare_tree_int (TYPE_SIZE (TREE_TYPE (inner)),
			       *pbitpos + *pbitsize) < 0))
>>>>>>> 633c65dd
    return 0;

  *exp_ = exp;

  /* If the number of bits in the reference is the same as the bitsize of
     the outer type, then the outer type gives the signedness. Otherwise
     (in case of a small bitfield) the signedness is unchanged.  */
  if (outer_type && *pbitsize == TYPE_PRECISION (outer_type))
    *punsignedp = TYPE_UNSIGNED (outer_type);

  /* Compute the mask to access the bitfield.  */
  unsigned_type = lang_hooks.types.type_for_size (*pbitsize, 1);
  precision = TYPE_PRECISION (unsigned_type);

  mask = build_int_cst_type (unsigned_type, -1);

  mask = const_binop (LSHIFT_EXPR, mask, size_int (precision - *pbitsize));
  mask = const_binop (RSHIFT_EXPR, mask, size_int (precision - *pbitsize));

  /* Merge it with the mask we found in the BIT_AND_EXPR, if any.  */
  if (and_mask != 0)
    mask = fold_build2_loc (loc, BIT_AND_EXPR, unsigned_type,
			fold_convert_loc (loc, unsigned_type, and_mask), mask);

  *pmask = mask;
  *pand_mask = and_mask;
  return inner;
}

/* Return nonzero if MASK represents a mask of SIZE ones in the low-order
   bit positions and MASK is SIGNED.  */

static int
all_ones_mask_p (const_tree mask, unsigned int size)
{
  tree type = TREE_TYPE (mask);
  unsigned int precision = TYPE_PRECISION (type);

  /* If this function returns true when the type of the mask is
     UNSIGNED, then there will be errors.  In particular see
     gcc.c-torture/execute/990326-1.c.  There does not appear to be
     any documentation paper trail as to why this is so.  But the pre
     wide-int worked with that restriction and it has been preserved
     here.  */
  if (size > precision || TYPE_SIGN (type) == UNSIGNED)
    return false;

  return wi::mask (size, false, precision) == mask;
}

/* Subroutine for fold: determine if VAL is the INTEGER_CONST that
   represents the sign bit of EXP's type.  If EXP represents a sign
   or zero extension, also test VAL against the unextended type.
   The return value is the (sub)expression whose sign bit is VAL,
   or NULL_TREE otherwise.  */

tree
sign_bit_p (tree exp, const_tree val)
{
  int width;
  tree t;

  /* Tree EXP must have an integral type.  */
  t = TREE_TYPE (exp);
  if (! INTEGRAL_TYPE_P (t))
    return NULL_TREE;

  /* Tree VAL must be an integer constant.  */
  if (TREE_CODE (val) != INTEGER_CST
      || TREE_OVERFLOW (val))
    return NULL_TREE;

  width = TYPE_PRECISION (t);
  if (wi::only_sign_bit_p (val, width))
    return exp;

  /* Handle extension from a narrower type.  */
  if (TREE_CODE (exp) == NOP_EXPR
      && TYPE_PRECISION (TREE_TYPE (TREE_OPERAND (exp, 0))) < width)
    return sign_bit_p (TREE_OPERAND (exp, 0), val);

  return NULL_TREE;
}

/* Subroutine for fold_truth_andor_1: determine if an operand is simple enough
   to be evaluated unconditionally.  */

static int
simple_operand_p (const_tree exp)
{
  /* Strip any conversions that don't change the machine mode.  */
  STRIP_NOPS (exp);

  return (constant_tree_p (exp)
  	  || TREE_CODE (exp) == SSA_NAME
	  || (DECL_P (exp)
	      && ! TREE_ADDRESSABLE (exp)
	      && ! TREE_THIS_VOLATILE (exp)
	      && ! DECL_NONLOCAL (exp)
	      /* Don't regard global variables as simple.  They may be
		 allocated in ways unknown to the compiler (shared memory,
		 #pragma weak, etc).  */
	      && ! TREE_PUBLIC (exp)
	      && ! DECL_EXTERNAL (exp)
	      /* Weakrefs are not safe to be read, since they can be NULL.
 		 They are !TREE_PUBLIC && !DECL_EXTERNAL but still
		 have DECL_WEAK flag set.  */
	      && (! VAR_OR_FUNCTION_DECL_P (exp) || ! DECL_WEAK (exp))
	      /* Loading a static variable is unduly expensive, but global
		 registers aren't expensive.  */
	      && (! TREE_STATIC (exp) || DECL_REGISTER (exp))));
}

/* Subroutine for fold_truth_andor: determine if an operand is simple enough
   to be evaluated unconditionally.
   I addition to simple_operand_p, we assume that comparisons, conversions,
   and logic-not operations are simple, if their operands are simple, too.  */

static bool
simple_operand_p_2 (tree exp)
{
  enum tree_code code;

  if (TREE_SIDE_EFFECTS (exp)
      || tree_could_trap_p (exp))
    return false;

  while (CONVERT_EXPR_P (exp))
    exp = TREE_OPERAND (exp, 0);

  code = TREE_CODE (exp);

  if (TREE_CODE_CLASS (code) == tcc_comparison)
    return (simple_operand_p (TREE_OPERAND (exp, 0))
	    && simple_operand_p (TREE_OPERAND (exp, 1)));

  if (code == TRUTH_NOT_EXPR)
      return simple_operand_p_2 (TREE_OPERAND (exp, 0));

  return simple_operand_p (exp);
}


/* The following functions are subroutines to fold_range_test and allow it to
   try to change a logical combination of comparisons into a range test.

   For example, both
	X == 2 || X == 3 || X == 4 || X == 5
   and
	X >= 2 && X <= 5
   are converted to
	(unsigned) (X - 2) <= 3

   We describe each set of comparisons as being either inside or outside
   a range, using a variable named like IN_P, and then describe the
   range with a lower and upper bound.  If one of the bounds is omitted,
   it represents either the highest or lowest value of the type.

   In the comments below, we represent a range by two numbers in brackets
   preceded by a "+" to designate being inside that range, or a "-" to
   designate being outside that range, so the condition can be inverted by
   flipping the prefix.  An omitted bound is represented by a "-".  For
   example, "- [-, 10]" means being outside the range starting at the lowest
   possible value and ending at 10, in other words, being greater than 10.
   The range "+ [-, -]" is always true and hence the range "- [-, -]" is
   always false.

   We set up things so that the missing bounds are handled in a consistent
   manner so neither a missing bound nor "true" and "false" need to be
   handled using a special case.  */

/* Return the result of applying CODE to ARG0 and ARG1, but handle the case
   of ARG0 and/or ARG1 being omitted, meaning an unlimited range. UPPER0_P
   and UPPER1_P are nonzero if the respective argument is an upper bound
   and zero for a lower.  TYPE, if nonzero, is the type of the result; it
   must be specified for a comparison.  ARG1 will be converted to ARG0's
   type if both are specified.  */

static tree
range_binop (enum tree_code code, tree type, tree arg0, int upper0_p,
	     tree arg1, int upper1_p)
{
  tree tem;
  int result;
  int sgn0, sgn1;

  /* If neither arg represents infinity, do the normal operation.
     Else, if not a comparison, return infinity.  Else handle the special
     comparison rules. Note that most of the cases below won't occur, but
     are handled for consistency.  */

  if (arg0 != 0 && arg1 != 0)
    {
      tem = fold_build2 (code, type != 0 ? type : TREE_TYPE (arg0),
			 arg0, fold_convert (TREE_TYPE (arg0), arg1));
      STRIP_NOPS (tem);
      return TREE_CODE (tem) == INTEGER_CST ? tem : 0;
    }

  if (TREE_CODE_CLASS (code) != tcc_comparison)
    return 0;

  /* Set SGN[01] to -1 if ARG[01] is a lower bound, 1 for upper, and 0
     for neither.  In real maths, we cannot assume open ended ranges are
     the same. But, this is computer arithmetic, where numbers are finite.
     We can therefore make the transformation of any unbounded range with
     the value Z, Z being greater than any representable number. This permits
     us to treat unbounded ranges as equal.  */
  sgn0 = arg0 != 0 ? 0 : (upper0_p ? 1 : -1);
  sgn1 = arg1 != 0 ? 0 : (upper1_p ? 1 : -1);
  switch (code)
    {
    case EQ_EXPR:
      result = sgn0 == sgn1;
      break;
    case NE_EXPR:
      result = sgn0 != sgn1;
      break;
    case LT_EXPR:
      result = sgn0 < sgn1;
      break;
    case LE_EXPR:
      result = sgn0 <= sgn1;
      break;
    case GT_EXPR:
      result = sgn0 > sgn1;
      break;
    case GE_EXPR:
      result = sgn0 >= sgn1;
      break;
    default:
      gcc_unreachable ();
    }

  return constant_boolean_node (result, type);
}

/* Helper routine for make_range.  Perform one step for it, return
   new expression if the loop should continue or NULL_TREE if it should
   stop.  */

tree
make_range_step (location_t loc, enum tree_code code, tree arg0, tree arg1,
		 tree exp_type, tree *p_low, tree *p_high, int *p_in_p,
		 bool *strict_overflow_p)
{
  tree arg0_type = TREE_TYPE (arg0);
  tree n_low, n_high, low = *p_low, high = *p_high;
  int in_p = *p_in_p, n_in_p;

  switch (code)
    {
    case TRUTH_NOT_EXPR:
      /* We can only do something if the range is testing for zero.  */
      if (low == NULL_TREE || high == NULL_TREE
	  || ! integer_zerop (low) || ! integer_zerop (high))
	return NULL_TREE;
      *p_in_p = ! in_p;
      return arg0;

    case EQ_EXPR: case NE_EXPR:
    case LT_EXPR: case LE_EXPR: case GE_EXPR: case GT_EXPR:
      /* We can only do something if the range is testing for zero
	 and if the second operand is an integer constant.  Note that
	 saying something is "in" the range we make is done by
	 complementing IN_P since it will set in the initial case of
	 being not equal to zero; "out" is leaving it alone.  */
      if (low == NULL_TREE || high == NULL_TREE
	  || ! integer_zerop (low) || ! integer_zerop (high)
	  || TREE_CODE (arg1) != INTEGER_CST)
	return NULL_TREE;

      switch (code)
	{
	case NE_EXPR:  /* - [c, c]  */
	  low = high = arg1;
	  break;
	case EQ_EXPR:  /* + [c, c]  */
	  in_p = ! in_p, low = high = arg1;
	  break;
	case GT_EXPR:  /* - [-, c] */
	  low = 0, high = arg1;
	  break;
	case GE_EXPR:  /* + [c, -] */
	  in_p = ! in_p, low = arg1, high = 0;
	  break;
	case LT_EXPR:  /* - [c, -] */
	  low = arg1, high = 0;
	  break;
	case LE_EXPR:  /* + [-, c] */
	  in_p = ! in_p, low = 0, high = arg1;
	  break;
	default:
	  gcc_unreachable ();
	}

      /* If this is an unsigned comparison, we also know that EXP is
	 greater than or equal to zero.  We base the range tests we make
	 on that fact, so we record it here so we can parse existing
	 range tests.  We test arg0_type since often the return type
	 of, e.g. EQ_EXPR, is boolean.  */
      if (TYPE_UNSIGNED (arg0_type) && (low == 0 || high == 0))
	{
	  if (! merge_ranges (&n_in_p, &n_low, &n_high,
			      in_p, low, high, 1,
			      build_int_cst (arg0_type, 0),
			      NULL_TREE))
	    return NULL_TREE;

	  in_p = n_in_p, low = n_low, high = n_high;

	  /* If the high bound is missing, but we have a nonzero low
	     bound, reverse the range so it goes from zero to the low bound
	     minus 1.  */
	  if (high == 0 && low && ! integer_zerop (low))
	    {
	      in_p = ! in_p;
	      high = range_binop (MINUS_EXPR, NULL_TREE, low, 0,
				  build_int_cst (TREE_TYPE (low), 1), 0);
	      low = build_int_cst (arg0_type, 0);
	    }
	}

      *p_low = low;
      *p_high = high;
      *p_in_p = in_p;
      return arg0;

    case NEGATE_EXPR:
      /* If flag_wrapv and ARG0_TYPE is signed, make sure
	 low and high are non-NULL, then normalize will DTRT.  */
      if (!TYPE_UNSIGNED (arg0_type)
	  && !TYPE_OVERFLOW_UNDEFINED (arg0_type))
	{
	  if (low == NULL_TREE)
	    low = TYPE_MIN_VALUE (arg0_type);
	  if (high == NULL_TREE)
	    high = TYPE_MAX_VALUE (arg0_type);
	}

      /* (-x) IN [a,b] -> x in [-b, -a]  */
      n_low = range_binop (MINUS_EXPR, exp_type,
			   build_int_cst (exp_type, 0),
			   0, high, 1);
      n_high = range_binop (MINUS_EXPR, exp_type,
			    build_int_cst (exp_type, 0),
			    0, low, 0);
      if (n_high != 0 && TREE_OVERFLOW (n_high))
	return NULL_TREE;
      goto normalize;

    case BIT_NOT_EXPR:
      /* ~ X -> -X - 1  */
      return build2_loc (loc, MINUS_EXPR, exp_type, negate_expr (arg0),
			 build_int_cst (exp_type, 1));

    case PLUS_EXPR:
    case MINUS_EXPR:
      if (TREE_CODE (arg1) != INTEGER_CST)
	return NULL_TREE;

      /* If flag_wrapv and ARG0_TYPE is signed, then we cannot
	 move a constant to the other side.  */
      if (!TYPE_UNSIGNED (arg0_type)
	  && !TYPE_OVERFLOW_UNDEFINED (arg0_type))
	return NULL_TREE;

      /* If EXP is signed, any overflow in the computation is undefined,
	 so we don't worry about it so long as our computations on
	 the bounds don't overflow.  For unsigned, overflow is defined
	 and this is exactly the right thing.  */
      n_low = range_binop (code == MINUS_EXPR ? PLUS_EXPR : MINUS_EXPR,
			   arg0_type, low, 0, arg1, 0);
      n_high = range_binop (code == MINUS_EXPR ? PLUS_EXPR : MINUS_EXPR,
			    arg0_type, high, 1, arg1, 0);
      if ((n_low != 0 && TREE_OVERFLOW (n_low))
	  || (n_high != 0 && TREE_OVERFLOW (n_high)))
	return NULL_TREE;

      if (TYPE_OVERFLOW_UNDEFINED (arg0_type))
	*strict_overflow_p = true;

      normalize:
	/* Check for an unsigned range which has wrapped around the maximum
	   value thus making n_high < n_low, and normalize it.  */
	if (n_low && n_high && tree_int_cst_lt (n_high, n_low))
	  {
	    low = range_binop (PLUS_EXPR, arg0_type, n_high, 0,
			       build_int_cst (TREE_TYPE (n_high), 1), 0);
	    high = range_binop (MINUS_EXPR, arg0_type, n_low, 0,
				build_int_cst (TREE_TYPE (n_low), 1), 0);

	    /* If the range is of the form +/- [ x+1, x ], we won't
	       be able to normalize it.  But then, it represents the
	       whole range or the empty set, so make it
	       +/- [ -, - ].  */
	    if (tree_int_cst_equal (n_low, low)
		&& tree_int_cst_equal (n_high, high))
	      low = high = 0;
	    else
	      in_p = ! in_p;
	  }
	else
	  low = n_low, high = n_high;

	*p_low = low;
	*p_high = high;
	*p_in_p = in_p;
	return arg0;

    CASE_CONVERT:
    case NON_LVALUE_EXPR:
      if (TYPE_PRECISION (arg0_type) > TYPE_PRECISION (exp_type))
	return NULL_TREE;

      if (! INTEGRAL_TYPE_P (arg0_type)
	  || (low != 0 && ! int_fits_type_p (low, arg0_type))
	  || (high != 0 && ! int_fits_type_p (high, arg0_type)))
	return NULL_TREE;

      n_low = low, n_high = high;

      if (n_low != 0)
	n_low = fold_convert_loc (loc, arg0_type, n_low);

      if (n_high != 0)
	n_high = fold_convert_loc (loc, arg0_type, n_high);

      /* If we're converting arg0 from an unsigned type, to exp,
	 a signed type,  we will be doing the comparison as unsigned.
	 The tests above have already verified that LOW and HIGH
	 are both positive.

	 So we have to ensure that we will handle large unsigned
	 values the same way that the current signed bounds treat
	 negative values.  */

      if (!TYPE_UNSIGNED (exp_type) && TYPE_UNSIGNED (arg0_type))
	{
	  tree high_positive;
	  tree equiv_type;
	  /* For fixed-point modes, we need to pass the saturating flag
	     as the 2nd parameter.  */
	  if (ALL_FIXED_POINT_MODE_P (TYPE_MODE (arg0_type)))
	    equiv_type
	      = lang_hooks.types.type_for_mode (TYPE_MODE (arg0_type),
						TYPE_SATURATING (arg0_type));
	  else
	    equiv_type
	      = lang_hooks.types.type_for_mode (TYPE_MODE (arg0_type), 1);

	  /* A range without an upper bound is, naturally, unbounded.
	     Since convert would have cropped a very large value, use
	     the max value for the destination type.  */
	  high_positive
	    = TYPE_MAX_VALUE (equiv_type) ? TYPE_MAX_VALUE (equiv_type)
	      : TYPE_MAX_VALUE (arg0_type);

	  if (TYPE_PRECISION (exp_type) == TYPE_PRECISION (arg0_type))
	    high_positive = fold_build2_loc (loc, RSHIFT_EXPR, arg0_type,
					     fold_convert_loc (loc, arg0_type,
							       high_positive),
					     build_int_cst (arg0_type, 1));

	  /* If the low bound is specified, "and" the range with the
	     range for which the original unsigned value will be
	     positive.  */
	  if (low != 0)
	    {
	      if (! merge_ranges (&n_in_p, &n_low, &n_high, 1, n_low, n_high,
				  1, fold_convert_loc (loc, arg0_type,
						       integer_zero_node),
				  high_positive))
		return NULL_TREE;

	      in_p = (n_in_p == in_p);
	    }
	  else
	    {
	      /* Otherwise, "or" the range with the range of the input
		 that will be interpreted as negative.  */
	      if (! merge_ranges (&n_in_p, &n_low, &n_high, 0, n_low, n_high,
				  1, fold_convert_loc (loc, arg0_type,
						       integer_zero_node),
				  high_positive))
		return NULL_TREE;

	      in_p = (in_p != n_in_p);
	    }
	}

      *p_low = n_low;
      *p_high = n_high;
      *p_in_p = in_p;
      return arg0;

    default:
      return NULL_TREE;
    }
}

/* Given EXP, a logical expression, set the range it is testing into
   variables denoted by PIN_P, PLOW, and PHIGH.  Return the expression
   actually being tested.  *PLOW and *PHIGH will be made of the same
   type as the returned expression.  If EXP is not a comparison, we
   will most likely not be returning a useful value and range.  Set
   *STRICT_OVERFLOW_P to true if the return value is only valid
   because signed overflow is undefined; otherwise, do not change
   *STRICT_OVERFLOW_P.  */

tree
make_range (tree exp, int *pin_p, tree *plow, tree *phigh,
	    bool *strict_overflow_p)
{
  enum tree_code code;
  tree arg0, arg1 = NULL_TREE;
  tree exp_type, nexp;
  int in_p;
  tree low, high;
  location_t loc = EXPR_LOCATION (exp);

  /* Start with simply saying "EXP != 0" and then look at the code of EXP
     and see if we can refine the range.  Some of the cases below may not
     happen, but it doesn't seem worth worrying about this.  We "continue"
     the outer loop when we've changed something; otherwise we "break"
     the switch, which will "break" the while.  */

  in_p = 0;
  low = high = build_int_cst (TREE_TYPE (exp), 0);

  while (1)
    {
      code = TREE_CODE (exp);
      exp_type = TREE_TYPE (exp);
      arg0 = NULL_TREE;

      if (IS_EXPR_CODE_CLASS (TREE_CODE_CLASS (code)))
	{
	  if (TREE_OPERAND_LENGTH (exp) > 0)
	    arg0 = TREE_OPERAND (exp, 0);
	  if (TREE_CODE_CLASS (code) == tcc_binary
	      || TREE_CODE_CLASS (code) == tcc_comparison
	      || (TREE_CODE_CLASS (code) == tcc_expression
		  && TREE_OPERAND_LENGTH (exp) > 1))
	    arg1 = TREE_OPERAND (exp, 1);
	}
      if (arg0 == NULL_TREE)
	break;

      nexp = make_range_step (loc, code, arg0, arg1, exp_type, &low,
			      &high, &in_p, strict_overflow_p);
      if (nexp == NULL_TREE)
	break;
      exp = nexp;
    }

  /* If EXP is a constant, we can evaluate whether this is true or false.  */
  if (TREE_CODE (exp) == INTEGER_CST)
    {
      in_p = in_p == (integer_onep (range_binop (GE_EXPR, integer_type_node,
						 exp, 0, low, 0))
		      && integer_onep (range_binop (LE_EXPR, integer_type_node,
						    exp, 1, high, 1)));
      low = high = 0;
      exp = 0;
    }

  *pin_p = in_p, *plow = low, *phigh = high;
  return exp;
}

/* Given a range, LOW, HIGH, and IN_P, an expression, EXP, and a result
   type, TYPE, return an expression to test if EXP is in (or out of, depending
   on IN_P) the range.  Return 0 if the test couldn't be created.  */

tree
build_range_check (location_t loc, tree type, tree exp, int in_p,
		   tree low, tree high)
{
  tree etype = TREE_TYPE (exp), value;

  /* Disable this optimization for function pointer expressions
     on targets that require function pointer canonicalization.  */
  if (targetm.have_canonicalize_funcptr_for_compare ()
      && TREE_CODE (etype) == POINTER_TYPE
      && TREE_CODE (TREE_TYPE (etype)) == FUNCTION_TYPE)
    return NULL_TREE;

  if (! in_p)
    {
      value = build_range_check (loc, type, exp, 1, low, high);
      if (value != 0)
        return invert_truthvalue_loc (loc, value);

      return 0;
    }

  if (low == 0 && high == 0)
    return omit_one_operand_loc (loc, type, build_int_cst (type, 1), exp);

  if (low == 0)
    return fold_build2_loc (loc, LE_EXPR, type, exp,
			fold_convert_loc (loc, etype, high));

  if (high == 0)
    return fold_build2_loc (loc, GE_EXPR, type, exp,
			fold_convert_loc (loc, etype, low));

  if (operand_equal_p (low, high, 0))
    return fold_build2_loc (loc, EQ_EXPR, type, exp,
			fold_convert_loc (loc, etype, low));

  if (integer_zerop (low))
    {
      if (! TYPE_UNSIGNED (etype))
	{
	  etype = unsigned_type_for (etype);
	  high = fold_convert_loc (loc, etype, high);
	  exp = fold_convert_loc (loc, etype, exp);
	}
      return build_range_check (loc, type, exp, 1, 0, high);
    }

  /* Optimize (c>=1) && (c<=127) into (signed char)c > 0.  */
  if (integer_onep (low) && TREE_CODE (high) == INTEGER_CST)
    {
      int prec = TYPE_PRECISION (etype);

      if (wi::mask (prec - 1, false, prec) == high)
	{
	  if (TYPE_UNSIGNED (etype))
	    {
	      tree signed_etype = signed_type_for (etype);
	      if (TYPE_PRECISION (signed_etype) != TYPE_PRECISION (etype))
		etype
		  = build_nonstandard_integer_type (TYPE_PRECISION (etype), 0);
	      else
		etype = signed_etype;
	      exp = fold_convert_loc (loc, etype, exp);
	    }
	  return fold_build2_loc (loc, GT_EXPR, type, exp,
			      build_int_cst (etype, 0));
	}
    }

  /* Optimize (c>=low) && (c<=high) into (c-low>=0) && (c-low<=high-low).
     This requires wrap-around arithmetics for the type of the expression.
     First make sure that arithmetics in this type is valid, then make sure
     that it wraps around.  */
  if (TREE_CODE (etype) == ENUMERAL_TYPE || TREE_CODE (etype) == BOOLEAN_TYPE)
    etype = lang_hooks.types.type_for_size (TYPE_PRECISION (etype),
					    TYPE_UNSIGNED (etype));

  if (TREE_CODE (etype) == INTEGER_TYPE && !TYPE_OVERFLOW_WRAPS (etype))
    {
      tree utype, minv, maxv;

      /* Check if (unsigned) INT_MAX + 1 == (unsigned) INT_MIN
	 for the type in question, as we rely on this here.  */
      utype = unsigned_type_for (etype);
      maxv = fold_convert_loc (loc, utype, TYPE_MAX_VALUE (etype));
      maxv = range_binop (PLUS_EXPR, NULL_TREE, maxv, 1,
			  build_int_cst (TREE_TYPE (maxv), 1), 1);
      minv = fold_convert_loc (loc, utype, TYPE_MIN_VALUE (etype));

      if (integer_zerop (range_binop (NE_EXPR, integer_type_node,
				      minv, 1, maxv, 1)))
	etype = utype;
      else
	return 0;
    }

  high = fold_convert_loc (loc, etype, high);
  low = fold_convert_loc (loc, etype, low);
  exp = fold_convert_loc (loc, etype, exp);

  value = const_binop (MINUS_EXPR, high, low);


  if (POINTER_TYPE_P (etype))
    {
      if (value != 0 && !TREE_OVERFLOW (value))
	{
	  low = fold_build1_loc (loc, NEGATE_EXPR, TREE_TYPE (low), low);
          return build_range_check (loc, type,
			     	    fold_build_pointer_plus_loc (loc, exp, low),
			            1, build_int_cst (etype, 0), value);
	}
      return 0;
    }

  if (value != 0 && !TREE_OVERFLOW (value))
    return build_range_check (loc, type,
			      fold_build2_loc (loc, MINUS_EXPR, etype, exp, low),
			      1, build_int_cst (etype, 0), value);

  return 0;
}

/* Return the predecessor of VAL in its type, handling the infinite case.  */

static tree
range_predecessor (tree val)
{
  tree type = TREE_TYPE (val);

  if (INTEGRAL_TYPE_P (type)
      && operand_equal_p (val, TYPE_MIN_VALUE (type), 0))
    return 0;
  else
    return range_binop (MINUS_EXPR, NULL_TREE, val, 0,
			build_int_cst (TREE_TYPE (val), 1), 0);
}

/* Return the successor of VAL in its type, handling the infinite case.  */

static tree
range_successor (tree val)
{
  tree type = TREE_TYPE (val);

  if (INTEGRAL_TYPE_P (type)
      && operand_equal_p (val, TYPE_MAX_VALUE (type), 0))
    return 0;
  else
    return range_binop (PLUS_EXPR, NULL_TREE, val, 0,
			build_int_cst (TREE_TYPE (val), 1), 0);
}

/* Given two ranges, see if we can merge them into one.  Return 1 if we
   can, 0 if we can't.  Set the output range into the specified parameters.  */

bool
merge_ranges (int *pin_p, tree *plow, tree *phigh, int in0_p, tree low0,
	      tree high0, int in1_p, tree low1, tree high1)
{
  int no_overlap;
  int subset;
  int temp;
  tree tem;
  int in_p;
  tree low, high;
  int lowequal = ((low0 == 0 && low1 == 0)
		  || integer_onep (range_binop (EQ_EXPR, integer_type_node,
						low0, 0, low1, 0)));
  int highequal = ((high0 == 0 && high1 == 0)
		   || integer_onep (range_binop (EQ_EXPR, integer_type_node,
						 high0, 1, high1, 1)));

  /* Make range 0 be the range that starts first, or ends last if they
     start at the same value.  Swap them if it isn't.  */
  if (integer_onep (range_binop (GT_EXPR, integer_type_node,
				 low0, 0, low1, 0))
      || (lowequal
	  && integer_onep (range_binop (GT_EXPR, integer_type_node,
					high1, 1, high0, 1))))
    {
      temp = in0_p, in0_p = in1_p, in1_p = temp;
      tem = low0, low0 = low1, low1 = tem;
      tem = high0, high0 = high1, high1 = tem;
    }

  /* Now flag two cases, whether the ranges are disjoint or whether the
     second range is totally subsumed in the first.  Note that the tests
     below are simplified by the ones above.  */
  no_overlap = integer_onep (range_binop (LT_EXPR, integer_type_node,
					  high0, 1, low1, 0));
  subset = integer_onep (range_binop (LE_EXPR, integer_type_node,
				      high1, 1, high0, 1));

  /* We now have four cases, depending on whether we are including or
     excluding the two ranges.  */
  if (in0_p && in1_p)
    {
      /* If they don't overlap, the result is false.  If the second range
	 is a subset it is the result.  Otherwise, the range is from the start
	 of the second to the end of the first.  */
      if (no_overlap)
	in_p = 0, low = high = 0;
      else if (subset)
	in_p = 1, low = low1, high = high1;
      else
	in_p = 1, low = low1, high = high0;
    }

  else if (in0_p && ! in1_p)
    {
      /* If they don't overlap, the result is the first range.  If they are
	 equal, the result is false.  If the second range is a subset of the
	 first, and the ranges begin at the same place, we go from just after
	 the end of the second range to the end of the first.  If the second
	 range is not a subset of the first, or if it is a subset and both
	 ranges end at the same place, the range starts at the start of the
	 first range and ends just before the second range.
	 Otherwise, we can't describe this as a single range.  */
      if (no_overlap)
	in_p = 1, low = low0, high = high0;
      else if (lowequal && highequal)
	in_p = 0, low = high = 0;
      else if (subset && lowequal)
	{
	  low = range_successor (high1);
	  high = high0;
	  in_p = 1;
	  if (low == 0)
	    {
	      /* We are in the weird situation where high0 > high1 but
		 high1 has no successor.  Punt.  */
	      return 0;
	    }
	}
      else if (! subset || highequal)
	{
	  low = low0;
	  high = range_predecessor (low1);
	  in_p = 1;
	  if (high == 0)
	    {
	      /* low0 < low1 but low1 has no predecessor.  Punt.  */
	      return 0;
	    }
	}
      else
	return 0;
    }

  else if (! in0_p && in1_p)
    {
      /* If they don't overlap, the result is the second range.  If the second
	 is a subset of the first, the result is false.  Otherwise,
	 the range starts just after the first range and ends at the
	 end of the second.  */
      if (no_overlap)
	in_p = 1, low = low1, high = high1;
      else if (subset || highequal)
	in_p = 0, low = high = 0;
      else
	{
	  low = range_successor (high0);
	  high = high1;
	  in_p = 1;
	  if (low == 0)
	    {
	      /* high1 > high0 but high0 has no successor.  Punt.  */
	      return 0;
	    }
	}
    }

  else
    {
      /* The case where we are excluding both ranges.  Here the complex case
	 is if they don't overlap.  In that case, the only time we have a
	 range is if they are adjacent.  If the second is a subset of the
	 first, the result is the first.  Otherwise, the range to exclude
	 starts at the beginning of the first range and ends at the end of the
	 second.  */
      if (no_overlap)
	{
	  if (integer_onep (range_binop (EQ_EXPR, integer_type_node,
					 range_successor (high0),
					 1, low1, 0)))
	    in_p = 0, low = low0, high = high1;
	  else
	    {
	      /* Canonicalize - [min, x] into - [-, x].  */
	      if (low0 && TREE_CODE (low0) == INTEGER_CST)
		switch (TREE_CODE (TREE_TYPE (low0)))
		  {
		  case ENUMERAL_TYPE:
		    if (partial_integral_type_p (TREE_TYPE (low0)))
		      break;
		    /* FALLTHROUGH */
		  case INTEGER_TYPE:
		    if (tree_int_cst_equal (low0,
					    TYPE_MIN_VALUE (TREE_TYPE (low0))))
		      low0 = 0;
		    break;
		  case POINTER_TYPE:
		    if (TYPE_UNSIGNED (TREE_TYPE (low0))
			&& integer_zerop (low0))
		      low0 = 0;
		    break;
		  default:
		    break;
		  }

	      /* Canonicalize - [x, max] into - [x, -].  */
	      if (high1 && TREE_CODE (high1) == INTEGER_CST)
		switch (TREE_CODE (TREE_TYPE (high1)))
		  {
		  case ENUMERAL_TYPE:
		    if (partial_integral_type_p (TREE_TYPE (high1)))
		      break;
		    /* FALLTHROUGH */
		  case INTEGER_TYPE:
		    if (tree_int_cst_equal (high1,
					    TYPE_MAX_VALUE (TREE_TYPE (high1))))
		      high1 = 0;
		    break;
		  case POINTER_TYPE:
		    if (TYPE_UNSIGNED (TREE_TYPE (high1))
			&& integer_zerop (range_binop (PLUS_EXPR, NULL_TREE,
						       high1, 1,
						       build_int_cst (TREE_TYPE (high1), 1),
						       1)))
		      high1 = 0;
		    break;
		  default:
		    break;
		  }

	      /* The ranges might be also adjacent between the maximum and
	         minimum values of the given type.  For
	         - [{min,-}, x] and - [y, {max,-}] ranges where x + 1 < y
	         return + [x + 1, y - 1].  */
	      if (low0 == 0 && high1 == 0)
	        {
		  low = range_successor (high0);
		  high = range_predecessor (low1);
		  if (low == 0 || high == 0)
		    return 0;

		  in_p = 1;
		}
	      else
		return 0;
	    }
	}
      else if (subset)
	in_p = 0, low = low0, high = high0;
      else
	in_p = 0, low = low0, high = high1;
    }

  *pin_p = in_p, *plow = low, *phigh = high;
  return 1;
}


/* Subroutine of fold, looking inside expressions of the form
   A op B ? A : C, where ARG0, ARG1 and ARG2 are the three operands
   of the COND_EXPR.  This function is being used also to optimize
   A op B ? C : A, by reversing the comparison first.

   Return a folded expression whose code is not a COND_EXPR
   anymore, or NULL_TREE if no folding opportunity is found.  */

static tree
fold_cond_expr_with_comparison (location_t loc, tree type,
				tree arg0, tree arg1, tree arg2)
{
  enum tree_code comp_code = TREE_CODE (arg0);
  tree arg00 = TREE_OPERAND (arg0, 0);
  tree arg01 = TREE_OPERAND (arg0, 1);
  tree arg1_type = TREE_TYPE (arg1);
  tree tem;

  STRIP_NOPS (arg1);
  STRIP_NOPS (arg2);

  /* If we have A op 0 ? A : -A, consider applying the following
     transformations:

     A == 0? A : -A    same as -A
     A != 0? A : -A    same as A
     A >= 0? A : -A    same as abs (A)
     A > 0?  A : -A    same as abs (A)
     A <= 0? A : -A    same as -abs (A)
     A < 0?  A : -A    same as -abs (A)

     None of these transformations work for modes with signed
     zeros.  If A is +/-0, the first two transformations will
     change the sign of the result (from +0 to -0, or vice
     versa).  The last four will fix the sign of the result,
     even though the original expressions could be positive or
     negative, depending on the sign of A.

     Note that all these transformations are correct if A is
     NaN, since the two alternatives (A and -A) are also NaNs.  */
  if (!HONOR_SIGNED_ZEROS (element_mode (type))
      && (FLOAT_TYPE_P (TREE_TYPE (arg01))
	  ? real_zerop (arg01)
	  : integer_zerop (arg01))
      && ((TREE_CODE (arg2) == NEGATE_EXPR
	   && operand_equal_p (TREE_OPERAND (arg2, 0), arg1, 0))
	     /* In the case that A is of the form X-Y, '-A' (arg2) may
	        have already been folded to Y-X, check for that. */
	  || (TREE_CODE (arg1) == MINUS_EXPR
	      && TREE_CODE (arg2) == MINUS_EXPR
	      && operand_equal_p (TREE_OPERAND (arg1, 0),
				  TREE_OPERAND (arg2, 1), 0)
	      && operand_equal_p (TREE_OPERAND (arg1, 1),
				  TREE_OPERAND (arg2, 0), 0))))
    switch (comp_code)
      {
      case EQ_EXPR:
      case UNEQ_EXPR:
	tem = fold_convert_loc (loc, arg1_type, arg1);
	return fold_convert_loc (loc, type, negate_expr (tem));
      case NE_EXPR:
      case LTGT_EXPR:
	return fold_convert_loc (loc, type, arg1);
      case UNGE_EXPR:
      case UNGT_EXPR:
	if (flag_trapping_math)
	  break;
	/* Fall through.  */
      case GE_EXPR:
      case GT_EXPR:
	if (TYPE_UNSIGNED (TREE_TYPE (arg1)))
	  break;
	tem = fold_build1_loc (loc, ABS_EXPR, TREE_TYPE (arg1), arg1);
	return fold_convert_loc (loc, type, tem);
      case UNLE_EXPR:
      case UNLT_EXPR:
	if (flag_trapping_math)
	  break;
	/* FALLTHRU */
      case LE_EXPR:
      case LT_EXPR:
	if (TYPE_UNSIGNED (TREE_TYPE (arg1)))
	  break;
	tem = fold_build1_loc (loc, ABS_EXPR, TREE_TYPE (arg1), arg1);
	return negate_expr (fold_convert_loc (loc, type, tem));
      default:
	gcc_assert (TREE_CODE_CLASS (comp_code) == tcc_comparison);
	break;
      }

  /* A != 0 ? A : 0 is simply A, unless A is -0.  Likewise
     A == 0 ? A : 0 is always 0 unless A is -0.  Note that
     both transformations are correct when A is NaN: A != 0
     is then true, and A == 0 is false.  */

  if (!HONOR_SIGNED_ZEROS (element_mode (type))
      && integer_zerop (arg01) && integer_zerop (arg2))
    {
      if (comp_code == NE_EXPR)
	return fold_convert_loc (loc, type, arg1);
      else if (comp_code == EQ_EXPR)
	return build_zero_cst (type);
    }

  /* Try some transformations of A op B ? A : B.

     A == B? A : B    same as B
     A != B? A : B    same as A
     A >= B? A : B    same as max (A, B)
     A > B?  A : B    same as max (B, A)
     A <= B? A : B    same as min (A, B)
     A < B?  A : B    same as min (B, A)

     As above, these transformations don't work in the presence
     of signed zeros.  For example, if A and B are zeros of
     opposite sign, the first two transformations will change
     the sign of the result.  In the last four, the original
     expressions give different results for (A=+0, B=-0) and
     (A=-0, B=+0), but the transformed expressions do not.

     The first two transformations are correct if either A or B
     is a NaN.  In the first transformation, the condition will
     be false, and B will indeed be chosen.  In the case of the
     second transformation, the condition A != B will be true,
     and A will be chosen.

     The conversions to max() and min() are not correct if B is
     a number and A is not.  The conditions in the original
     expressions will be false, so all four give B.  The min()
     and max() versions would give a NaN instead.  */
  if (!HONOR_SIGNED_ZEROS (element_mode (type))
      && operand_equal_for_comparison_p (arg01, arg2, arg00)
      /* Avoid these transformations if the COND_EXPR may be used
	 as an lvalue in the C++ front-end.  PR c++/19199.  */
      && (in_gimple_form
	  || VECTOR_TYPE_P (type)
	  || (! lang_GNU_CXX ()
	      && strcmp (lang_hooks.name, "GNU Objective-C++") != 0)
	  || ! maybe_lvalue_p (arg1)
	  || ! maybe_lvalue_p (arg2)))
    {
      tree comp_op0 = arg00;
      tree comp_op1 = arg01;
      tree comp_type = TREE_TYPE (comp_op0);

      switch (comp_code)
	{
	case EQ_EXPR:
	  return fold_convert_loc (loc, type, arg2);
	case NE_EXPR:
	  return fold_convert_loc (loc, type, arg1);
	case LE_EXPR:
	case LT_EXPR:
	case UNLE_EXPR:
	case UNLT_EXPR:
	  /* In C++ a ?: expression can be an lvalue, so put the
	     operand which will be used if they are equal first
	     so that we can convert this back to the
	     corresponding COND_EXPR.  */
	  if (!HONOR_NANS (arg1))
	    {
	      comp_op0 = fold_convert_loc (loc, comp_type, comp_op0);
	      comp_op1 = fold_convert_loc (loc, comp_type, comp_op1);
	      tem = (comp_code == LE_EXPR || comp_code == UNLE_EXPR)
		    ? fold_build2_loc (loc, MIN_EXPR, comp_type, comp_op0, comp_op1)
		    : fold_build2_loc (loc, MIN_EXPR, comp_type,
				   comp_op1, comp_op0);
	      return fold_convert_loc (loc, type, tem);
	    }
	  break;
	case GE_EXPR:
	case GT_EXPR:
	case UNGE_EXPR:
	case UNGT_EXPR:
	  if (!HONOR_NANS (arg1))
	    {
	      comp_op0 = fold_convert_loc (loc, comp_type, comp_op0);
	      comp_op1 = fold_convert_loc (loc, comp_type, comp_op1);
	      tem = (comp_code == GE_EXPR || comp_code == UNGE_EXPR)
		    ? fold_build2_loc (loc, MAX_EXPR, comp_type, comp_op0, comp_op1)
		    : fold_build2_loc (loc, MAX_EXPR, comp_type,
				   comp_op1, comp_op0);
	      return fold_convert_loc (loc, type, tem);
	    }
	  break;
	case UNEQ_EXPR:
	  if (!HONOR_NANS (arg1))
	    return fold_convert_loc (loc, type, arg2);
	  break;
	case LTGT_EXPR:
	  if (!HONOR_NANS (arg1))
	    return fold_convert_loc (loc, type, arg1);
	  break;
	default:
	  gcc_assert (TREE_CODE_CLASS (comp_code) == tcc_comparison);
	  break;
	}
    }

  return NULL_TREE;
}



#ifndef LOGICAL_OP_NON_SHORT_CIRCUIT
#define LOGICAL_OP_NON_SHORT_CIRCUIT \
  (BRANCH_COST (optimize_function_for_speed_p (cfun), \
		false) >= 2)
#endif

/* EXP is some logical combination of boolean tests.  See if we can
   merge it into some range test.  Return the new tree if so.  */

static tree
fold_range_test (location_t loc, enum tree_code code, tree type,
		 tree op0, tree op1)
{
  int or_op = (code == TRUTH_ORIF_EXPR
	       || code == TRUTH_OR_EXPR);
  int in0_p, in1_p, in_p;
  tree low0, low1, low, high0, high1, high;
  bool strict_overflow_p = false;
  tree tem, lhs, rhs;
  const char * const warnmsg = G_("assuming signed overflow does not occur "
				  "when simplifying range test");

  if (!INTEGRAL_TYPE_P (type))
    return 0;

  lhs = make_range (op0, &in0_p, &low0, &high0, &strict_overflow_p);
  rhs = make_range (op1, &in1_p, &low1, &high1, &strict_overflow_p);

  /* If this is an OR operation, invert both sides; we will invert
     again at the end.  */
  if (or_op)
    in0_p = ! in0_p, in1_p = ! in1_p;

  /* If both expressions are the same, if we can merge the ranges, and we
     can build the range test, return it or it inverted.  If one of the
     ranges is always true or always false, consider it to be the same
     expression as the other.  */
  if ((lhs == 0 || rhs == 0 || operand_equal_p (lhs, rhs, 0))
      && merge_ranges (&in_p, &low, &high, in0_p, low0, high0,
		       in1_p, low1, high1)
      && 0 != (tem = (build_range_check (loc, type,
					 lhs != 0 ? lhs
					 : rhs != 0 ? rhs : integer_zero_node,
					 in_p, low, high))))
    {
      if (strict_overflow_p)
	fold_overflow_warning (warnmsg, WARN_STRICT_OVERFLOW_COMPARISON);
      return or_op ? invert_truthvalue_loc (loc, tem) : tem;
    }

  /* On machines where the branch cost is expensive, if this is a
     short-circuited branch and the underlying object on both sides
     is the same, make a non-short-circuit operation.  */
  else if (LOGICAL_OP_NON_SHORT_CIRCUIT
	   && lhs != 0 && rhs != 0
	   && (code == TRUTH_ANDIF_EXPR
	       || code == TRUTH_ORIF_EXPR)
	   && operand_equal_p (lhs, rhs, 0))
    {
      /* If simple enough, just rewrite.  Otherwise, make a SAVE_EXPR
	 unless we are at top level or LHS contains a PLACEHOLDER_EXPR, in
	 which cases we can't do this.  */
      if (simple_operand_p (lhs))
	return build2_loc (loc, code == TRUTH_ANDIF_EXPR
			   ? TRUTH_AND_EXPR : TRUTH_OR_EXPR,
			   type, op0, op1);

      else if (!lang_hooks.decls.global_bindings_p ()
	       && !CONTAINS_PLACEHOLDER_P (lhs))
	{
	  tree common = save_expr (lhs);

	  if (0 != (lhs = build_range_check (loc, type, common,
					     or_op ? ! in0_p : in0_p,
					     low0, high0))
	      && (0 != (rhs = build_range_check (loc, type, common,
						 or_op ? ! in1_p : in1_p,
						 low1, high1))))
	    {
	      if (strict_overflow_p)
		fold_overflow_warning (warnmsg,
				       WARN_STRICT_OVERFLOW_COMPARISON);
	      return build2_loc (loc, code == TRUTH_ANDIF_EXPR
				 ? TRUTH_AND_EXPR : TRUTH_OR_EXPR,
				 type, lhs, rhs);
	    }
	}
    }

  return 0;
}

/* Subroutine for fold_truth_andor_1: C is an INTEGER_CST interpreted as a P
   bit value.  Arrange things so the extra bits will be set to zero if and
   only if C is signed-extended to its full width.  If MASK is nonzero,
   it is an INTEGER_CST that should be AND'ed with the extra bits.  */

static tree
unextend (tree c, int p, int unsignedp, tree mask)
{
  tree type = TREE_TYPE (c);
  int modesize = GET_MODE_BITSIZE (SCALAR_INT_TYPE_MODE (type));
  tree temp;

  if (p == modesize || unsignedp)
    return c;

  /* We work by getting just the sign bit into the low-order bit, then
     into the high-order bit, then sign-extend.  We then XOR that value
     with C.  */
  temp = build_int_cst (TREE_TYPE (c), wi::extract_uhwi (c, p - 1, 1));

  /* We must use a signed type in order to get an arithmetic right shift.
     However, we must also avoid introducing accidental overflows, so that
     a subsequent call to integer_zerop will work.  Hence we must
     do the type conversion here.  At this point, the constant is either
     zero or one, and the conversion to a signed type can never overflow.
     We could get an overflow if this conversion is done anywhere else.  */
  if (TYPE_UNSIGNED (type))
    temp = fold_convert (signed_type_for (type), temp);

  temp = const_binop (LSHIFT_EXPR, temp, size_int (modesize - 1));
  temp = const_binop (RSHIFT_EXPR, temp, size_int (modesize - p - 1));
  if (mask != 0)
    temp = const_binop (BIT_AND_EXPR, temp,
			fold_convert (TREE_TYPE (c), mask));
  /* If necessary, convert the type back to match the type of C.  */
  if (TYPE_UNSIGNED (type))
    temp = fold_convert (type, temp);

  return fold_convert (type, const_binop (BIT_XOR_EXPR, c, temp));
}

/* For an expression that has the form
     (A && B) || ~B
   or
     (A || B) && ~B,
   we can drop one of the inner expressions and simplify to
     A || ~B
   or
     A && ~B
   LOC is the location of the resulting expression.  OP is the inner 
   logical operation; the left-hand side in the examples above, while CMPOP
   is the right-hand side.  RHS_ONLY is used to prevent us from accidentally
   removing a condition that guards another, as in
     (A != NULL && A->...) || A == NULL
   which we must not transform.  If RHS_ONLY is true, only eliminate the
   right-most operand of the inner logical operation.  */

static tree
merge_truthop_with_opposite_arm (location_t loc, tree op, tree cmpop,
				 bool rhs_only)
{
  tree type = TREE_TYPE (cmpop);
  enum tree_code code = TREE_CODE (cmpop);
  enum tree_code truthop_code = TREE_CODE (op);
  tree lhs = TREE_OPERAND (op, 0);
  tree rhs = TREE_OPERAND (op, 1);
  tree orig_lhs = lhs, orig_rhs = rhs;
  enum tree_code rhs_code = TREE_CODE (rhs);
  enum tree_code lhs_code = TREE_CODE (lhs);
  enum tree_code inv_code;

  if (TREE_SIDE_EFFECTS (op) || TREE_SIDE_EFFECTS (cmpop))
    return NULL_TREE;

  if (TREE_CODE_CLASS (code) != tcc_comparison)
    return NULL_TREE;

  if (rhs_code == truthop_code)
    {
      tree newrhs = merge_truthop_with_opposite_arm (loc, rhs, cmpop, rhs_only);
      if (newrhs != NULL_TREE)
	{
	  rhs = newrhs;
	  rhs_code = TREE_CODE (rhs);
	}
    }
  if (lhs_code == truthop_code && !rhs_only)
    {
      tree newlhs = merge_truthop_with_opposite_arm (loc, lhs, cmpop, false);
      if (newlhs != NULL_TREE)
	{
	  lhs = newlhs;
	  lhs_code = TREE_CODE (lhs);
	}
    }

  inv_code = invert_tree_comparison (code, HONOR_NANS (type));
  if (inv_code == rhs_code
      && operand_equal_p (TREE_OPERAND (rhs, 0), TREE_OPERAND (cmpop, 0), 0)
      && operand_equal_p (TREE_OPERAND (rhs, 1), TREE_OPERAND (cmpop, 1), 0))
    return lhs;
  if (!rhs_only && inv_code == lhs_code
      && operand_equal_p (TREE_OPERAND (lhs, 0), TREE_OPERAND (cmpop, 0), 0)
      && operand_equal_p (TREE_OPERAND (lhs, 1), TREE_OPERAND (cmpop, 1), 0))
    return rhs;
  if (rhs != orig_rhs || lhs != orig_lhs)
    return fold_build2_loc (loc, truthop_code, TREE_TYPE (cmpop),
			    lhs, rhs);
  return NULL_TREE;
}

/* Find ways of folding logical expressions of LHS and RHS:
   Try to merge two comparisons to the same innermost item.
   Look for range tests like "ch >= '0' && ch <= '9'".
   Look for combinations of simple terms on machines with expensive branches
   and evaluate the RHS unconditionally.

   For example, if we have p->a == 2 && p->b == 4 and we can make an
   object large enough to span both A and B, we can do this with a comparison
   against the object ANDed with the a mask.

   If we have p->a == q->a && p->b == q->b, we may be able to use bit masking
   operations to do this with one comparison.

   We check for both normal comparisons and the BIT_AND_EXPRs made this by
   function and the one above.

   CODE is the logical operation being done.  It can be TRUTH_ANDIF_EXPR,
   TRUTH_AND_EXPR, TRUTH_ORIF_EXPR, or TRUTH_OR_EXPR.

   TRUTH_TYPE is the type of the logical operand and LHS and RHS are its
   two operands.

   We return the simplified tree or 0 if no optimization is possible.  */

static tree
fold_truth_andor_1 (location_t loc, enum tree_code code, tree truth_type,
		    tree lhs, tree rhs)
{
  /* If this is the "or" of two comparisons, we can do something if
     the comparisons are NE_EXPR.  If this is the "and", we can do something
     if the comparisons are EQ_EXPR.  I.e.,
	(a->b == 2 && a->c == 4) can become (a->new == NEW).

     WANTED_CODE is this operation code.  For single bit fields, we can
     convert EQ_EXPR to NE_EXPR so we need not reject the "wrong"
     comparison for one-bit fields.  */

  enum tree_code wanted_code;
  enum tree_code lcode, rcode;
  tree ll_arg, lr_arg, rl_arg, rr_arg;
  tree ll_inner, lr_inner, rl_inner, rr_inner;
  HOST_WIDE_INT ll_bitsize, ll_bitpos, lr_bitsize, lr_bitpos;
  HOST_WIDE_INT rl_bitsize, rl_bitpos, rr_bitsize, rr_bitpos;
  HOST_WIDE_INT xll_bitpos, xlr_bitpos, xrl_bitpos, xrr_bitpos;
  HOST_WIDE_INT lnbitsize, lnbitpos, rnbitsize, rnbitpos;
  int ll_unsignedp, lr_unsignedp, rl_unsignedp, rr_unsignedp;
  int ll_reversep, lr_reversep, rl_reversep, rr_reversep;
  machine_mode ll_mode, lr_mode, rl_mode, rr_mode;
  scalar_int_mode lnmode, rnmode;
  tree ll_mask, lr_mask, rl_mask, rr_mask;
  tree ll_and_mask, lr_and_mask, rl_and_mask, rr_and_mask;
  tree l_const, r_const;
  tree lntype, rntype, result;
  HOST_WIDE_INT first_bit, end_bit;
  int volatilep;

  /* Start by getting the comparison codes.  Fail if anything is volatile.
     If one operand is a BIT_AND_EXPR with the constant one, treat it as if
     it were surrounded with a NE_EXPR.  */

  if (TREE_SIDE_EFFECTS (lhs) || TREE_SIDE_EFFECTS (rhs))
    return 0;

  lcode = TREE_CODE (lhs);
  rcode = TREE_CODE (rhs);

  if (lcode == BIT_AND_EXPR && integer_onep (TREE_OPERAND (lhs, 1)))
    {
      lhs = build2 (NE_EXPR, truth_type, lhs,
		    build_int_cst (TREE_TYPE (lhs), 0));
      lcode = NE_EXPR;
    }

  if (rcode == BIT_AND_EXPR && integer_onep (TREE_OPERAND (rhs, 1)))
    {
      rhs = build2 (NE_EXPR, truth_type, rhs,
		    build_int_cst (TREE_TYPE (rhs), 0));
      rcode = NE_EXPR;
    }

  if (TREE_CODE_CLASS (lcode) != tcc_comparison
      || TREE_CODE_CLASS (rcode) != tcc_comparison)
    return 0;

  ll_arg = TREE_OPERAND (lhs, 0);
  lr_arg = TREE_OPERAND (lhs, 1);
  rl_arg = TREE_OPERAND (rhs, 0);
  rr_arg = TREE_OPERAND (rhs, 1);

  /* Simplify (x<y) && (x==y) into (x<=y) and related optimizations.  */
  if (simple_operand_p (ll_arg)
      && simple_operand_p (lr_arg))
    {
      if (operand_equal_p (ll_arg, rl_arg, 0)
          && operand_equal_p (lr_arg, rr_arg, 0))
	{
          result = combine_comparisons (loc, code, lcode, rcode,
					truth_type, ll_arg, lr_arg);
	  if (result)
	    return result;
	}
      else if (operand_equal_p (ll_arg, rr_arg, 0)
               && operand_equal_p (lr_arg, rl_arg, 0))
	{
          result = combine_comparisons (loc, code, lcode,
					swap_tree_comparison (rcode),
					truth_type, ll_arg, lr_arg);
	  if (result)
	    return result;
	}
    }

  code = ((code == TRUTH_AND_EXPR || code == TRUTH_ANDIF_EXPR)
	  ? TRUTH_AND_EXPR : TRUTH_OR_EXPR);

  /* If the RHS can be evaluated unconditionally and its operands are
     simple, it wins to evaluate the RHS unconditionally on machines
     with expensive branches.  In this case, this isn't a comparison
     that can be merged.  */

  if (BRANCH_COST (optimize_function_for_speed_p (cfun),
		   false) >= 2
      && ! FLOAT_TYPE_P (TREE_TYPE (rl_arg))
      && simple_operand_p (rl_arg)
      && simple_operand_p (rr_arg))
    {
      /* Convert (a != 0) || (b != 0) into (a | b) != 0.  */
      if (code == TRUTH_OR_EXPR
	  && lcode == NE_EXPR && integer_zerop (lr_arg)
	  && rcode == NE_EXPR && integer_zerop (rr_arg)
	  && TREE_TYPE (ll_arg) == TREE_TYPE (rl_arg)
	  && INTEGRAL_TYPE_P (TREE_TYPE (ll_arg)))
	return build2_loc (loc, NE_EXPR, truth_type,
			   build2 (BIT_IOR_EXPR, TREE_TYPE (ll_arg),
				   ll_arg, rl_arg),
			   build_int_cst (TREE_TYPE (ll_arg), 0));

      /* Convert (a == 0) && (b == 0) into (a | b) == 0.  */
      if (code == TRUTH_AND_EXPR
	  && lcode == EQ_EXPR && integer_zerop (lr_arg)
	  && rcode == EQ_EXPR && integer_zerop (rr_arg)
	  && TREE_TYPE (ll_arg) == TREE_TYPE (rl_arg)
	  && INTEGRAL_TYPE_P (TREE_TYPE (ll_arg)))
	return build2_loc (loc, EQ_EXPR, truth_type,
			   build2 (BIT_IOR_EXPR, TREE_TYPE (ll_arg),
				   ll_arg, rl_arg),
			   build_int_cst (TREE_TYPE (ll_arg), 0));
    }

  /* See if the comparisons can be merged.  Then get all the parameters for
     each side.  */

  if ((lcode != EQ_EXPR && lcode != NE_EXPR)
      || (rcode != EQ_EXPR && rcode != NE_EXPR))
    return 0;

  ll_reversep = lr_reversep = rl_reversep = rr_reversep = 0;
  volatilep = 0;
  ll_inner = decode_field_reference (loc, &ll_arg,
				     &ll_bitsize, &ll_bitpos, &ll_mode,
				     &ll_unsignedp, &ll_reversep, &volatilep,
				     &ll_mask, &ll_and_mask);
  lr_inner = decode_field_reference (loc, &lr_arg,
				     &lr_bitsize, &lr_bitpos, &lr_mode,
				     &lr_unsignedp, &lr_reversep, &volatilep,
				     &lr_mask, &lr_and_mask);
  rl_inner = decode_field_reference (loc, &rl_arg,
				     &rl_bitsize, &rl_bitpos, &rl_mode,
				     &rl_unsignedp, &rl_reversep, &volatilep,
				     &rl_mask, &rl_and_mask);
  rr_inner = decode_field_reference (loc, &rr_arg,
				     &rr_bitsize, &rr_bitpos, &rr_mode,
				     &rr_unsignedp, &rr_reversep, &volatilep,
				     &rr_mask, &rr_and_mask);

  /* It must be true that the inner operation on the lhs of each
     comparison must be the same if we are to be able to do anything.
     Then see if we have constants.  If not, the same must be true for
     the rhs's.  */
  if (volatilep
      || ll_reversep != rl_reversep
      || ll_inner == 0 || rl_inner == 0
      || ! operand_equal_p (ll_inner, rl_inner, 0))
    return 0;

  if (TREE_CODE (lr_arg) == INTEGER_CST
      && TREE_CODE (rr_arg) == INTEGER_CST)
    {
      l_const = lr_arg, r_const = rr_arg;
      lr_reversep = ll_reversep;
    }
  else if (lr_reversep != rr_reversep
	   || lr_inner == 0 || rr_inner == 0
	   || ! operand_equal_p (lr_inner, rr_inner, 0))
    return 0;
  else
    l_const = r_const = 0;

  /* If either comparison code is not correct for our logical operation,
     fail.  However, we can convert a one-bit comparison against zero into
     the opposite comparison against that bit being set in the field.  */

  wanted_code = (code == TRUTH_AND_EXPR ? EQ_EXPR : NE_EXPR);
  if (lcode != wanted_code)
    {
      if (l_const && integer_zerop (l_const) && integer_pow2p (ll_mask))
	{
	  /* Make the left operand unsigned, since we are only interested
	     in the value of one bit.  Otherwise we are doing the wrong
	     thing below.  */
	  ll_unsignedp = 1;
	  l_const = ll_mask;
	}
      else
	return 0;
    }

  /* This is analogous to the code for l_const above.  */
  if (rcode != wanted_code)
    {
      if (r_const && integer_zerop (r_const) && integer_pow2p (rl_mask))
	{
	  rl_unsignedp = 1;
	  r_const = rl_mask;
	}
      else
	return 0;
    }

  /* See if we can find a mode that contains both fields being compared on
     the left.  If we can't, fail.  Otherwise, update all constants and masks
     to be relative to a field of that size.  */
  first_bit = MIN (ll_bitpos, rl_bitpos);
  end_bit = MAX (ll_bitpos + ll_bitsize, rl_bitpos + rl_bitsize);
  if (!get_best_mode (end_bit - first_bit, first_bit, 0, 0,
		      TYPE_ALIGN (TREE_TYPE (ll_inner)), BITS_PER_WORD,
		      volatilep, &lnmode))
    return 0;

  lnbitsize = GET_MODE_BITSIZE (lnmode);
  lnbitpos = first_bit & ~ (lnbitsize - 1);
  lntype = lang_hooks.types.type_for_size (lnbitsize, 1);
  xll_bitpos = ll_bitpos - lnbitpos, xrl_bitpos = rl_bitpos - lnbitpos;

  if (ll_reversep ? !BYTES_BIG_ENDIAN : BYTES_BIG_ENDIAN)
    {
      xll_bitpos = lnbitsize - xll_bitpos - ll_bitsize;
      xrl_bitpos = lnbitsize - xrl_bitpos - rl_bitsize;
    }

  ll_mask = const_binop (LSHIFT_EXPR, fold_convert_loc (loc, lntype, ll_mask),
			 size_int (xll_bitpos));
  rl_mask = const_binop (LSHIFT_EXPR, fold_convert_loc (loc, lntype, rl_mask),
			 size_int (xrl_bitpos));

  if (l_const)
    {
      l_const = fold_convert_loc (loc, lntype, l_const);
      l_const = unextend (l_const, ll_bitsize, ll_unsignedp, ll_and_mask);
      l_const = const_binop (LSHIFT_EXPR, l_const, size_int (xll_bitpos));
      if (! integer_zerop (const_binop (BIT_AND_EXPR, l_const,
					fold_build1_loc (loc, BIT_NOT_EXPR,
						     lntype, ll_mask))))
	{
	  warning (0, "comparison is always %d", wanted_code == NE_EXPR);

	  return constant_boolean_node (wanted_code == NE_EXPR, truth_type);
	}
    }
  if (r_const)
    {
      r_const = fold_convert_loc (loc, lntype, r_const);
      r_const = unextend (r_const, rl_bitsize, rl_unsignedp, rl_and_mask);
      r_const = const_binop (LSHIFT_EXPR, r_const, size_int (xrl_bitpos));
      if (! integer_zerop (const_binop (BIT_AND_EXPR, r_const,
					fold_build1_loc (loc, BIT_NOT_EXPR,
						     lntype, rl_mask))))
	{
	  warning (0, "comparison is always %d", wanted_code == NE_EXPR);

	  return constant_boolean_node (wanted_code == NE_EXPR, truth_type);
	}
    }

  /* If the right sides are not constant, do the same for it.  Also,
     disallow this optimization if a size or signedness mismatch occurs
     between the left and right sides.  */
  if (l_const == 0)
    {
      if (ll_bitsize != lr_bitsize || rl_bitsize != rr_bitsize
	  || ll_unsignedp != lr_unsignedp || rl_unsignedp != rr_unsignedp
	  /* Make sure the two fields on the right
	     correspond to the left without being swapped.  */
	  || ll_bitpos - rl_bitpos != lr_bitpos - rr_bitpos)
	return 0;

      first_bit = MIN (lr_bitpos, rr_bitpos);
      end_bit = MAX (lr_bitpos + lr_bitsize, rr_bitpos + rr_bitsize);
      if (!get_best_mode (end_bit - first_bit, first_bit, 0, 0,
			  TYPE_ALIGN (TREE_TYPE (lr_inner)), BITS_PER_WORD,
			  volatilep, &rnmode))
	return 0;

      rnbitsize = GET_MODE_BITSIZE (rnmode);
      rnbitpos = first_bit & ~ (rnbitsize - 1);
      rntype = lang_hooks.types.type_for_size (rnbitsize, 1);
      xlr_bitpos = lr_bitpos - rnbitpos, xrr_bitpos = rr_bitpos - rnbitpos;

      if (lr_reversep ? !BYTES_BIG_ENDIAN : BYTES_BIG_ENDIAN)
	{
	  xlr_bitpos = rnbitsize - xlr_bitpos - lr_bitsize;
	  xrr_bitpos = rnbitsize - xrr_bitpos - rr_bitsize;
	}

      lr_mask = const_binop (LSHIFT_EXPR, fold_convert_loc (loc,
							    rntype, lr_mask),
			     size_int (xlr_bitpos));
      rr_mask = const_binop (LSHIFT_EXPR, fold_convert_loc (loc,
							    rntype, rr_mask),
			     size_int (xrr_bitpos));

      /* Make a mask that corresponds to both fields being compared.
	 Do this for both items being compared.  If the operands are the
	 same size and the bits being compared are in the same position
	 then we can do this by masking both and comparing the masked
	 results.  */
      ll_mask = const_binop (BIT_IOR_EXPR, ll_mask, rl_mask);
      lr_mask = const_binop (BIT_IOR_EXPR, lr_mask, rr_mask);
      if (lnbitsize == rnbitsize && xll_bitpos == xlr_bitpos)
	{
	  lhs = make_bit_field_ref (loc, ll_inner, ll_arg,
				    lntype, lnbitsize, lnbitpos,
				    ll_unsignedp || rl_unsignedp, ll_reversep);
	  if (! all_ones_mask_p (ll_mask, lnbitsize))
	    lhs = build2 (BIT_AND_EXPR, lntype, lhs, ll_mask);

	  rhs = make_bit_field_ref (loc, lr_inner, lr_arg,
				    rntype, rnbitsize, rnbitpos,
				    lr_unsignedp || rr_unsignedp, lr_reversep);
	  if (! all_ones_mask_p (lr_mask, rnbitsize))
	    rhs = build2 (BIT_AND_EXPR, rntype, rhs, lr_mask);

	  return build2_loc (loc, wanted_code, truth_type, lhs, rhs);
	}

      /* There is still another way we can do something:  If both pairs of
	 fields being compared are adjacent, we may be able to make a wider
	 field containing them both.

	 Note that we still must mask the lhs/rhs expressions.  Furthermore,
	 the mask must be shifted to account for the shift done by
	 make_bit_field_ref.  */
      if ((ll_bitsize + ll_bitpos == rl_bitpos
	   && lr_bitsize + lr_bitpos == rr_bitpos)
	  || (ll_bitpos == rl_bitpos + rl_bitsize
	      && lr_bitpos == rr_bitpos + rr_bitsize))
	{
	  tree type;

	  lhs = make_bit_field_ref (loc, ll_inner, ll_arg, lntype,
				    ll_bitsize + rl_bitsize,
				    MIN (ll_bitpos, rl_bitpos),
				    ll_unsignedp, ll_reversep);
	  rhs = make_bit_field_ref (loc, lr_inner, lr_arg, rntype,
				    lr_bitsize + rr_bitsize,
				    MIN (lr_bitpos, rr_bitpos),
				    lr_unsignedp, lr_reversep);

	  ll_mask = const_binop (RSHIFT_EXPR, ll_mask,
				 size_int (MIN (xll_bitpos, xrl_bitpos)));
	  lr_mask = const_binop (RSHIFT_EXPR, lr_mask,
				 size_int (MIN (xlr_bitpos, xrr_bitpos)));

	  /* Convert to the smaller type before masking out unwanted bits.  */
	  type = lntype;
	  if (lntype != rntype)
	    {
	      if (lnbitsize > rnbitsize)
		{
		  lhs = fold_convert_loc (loc, rntype, lhs);
		  ll_mask = fold_convert_loc (loc, rntype, ll_mask);
		  type = rntype;
		}
	      else if (lnbitsize < rnbitsize)
		{
		  rhs = fold_convert_loc (loc, lntype, rhs);
		  lr_mask = fold_convert_loc (loc, lntype, lr_mask);
		  type = lntype;
		}
	    }

	  if (! all_ones_mask_p (ll_mask, ll_bitsize + rl_bitsize))
	    lhs = build2 (BIT_AND_EXPR, type, lhs, ll_mask);

	  if (! all_ones_mask_p (lr_mask, lr_bitsize + rr_bitsize))
	    rhs = build2 (BIT_AND_EXPR, type, rhs, lr_mask);

	  return build2_loc (loc, wanted_code, truth_type, lhs, rhs);
	}

      return 0;
    }

  /* Handle the case of comparisons with constants.  If there is something in
     common between the masks, those bits of the constants must be the same.
     If not, the condition is always false.  Test for this to avoid generating
     incorrect code below.  */
  result = const_binop (BIT_AND_EXPR, ll_mask, rl_mask);
  if (! integer_zerop (result)
      && simple_cst_equal (const_binop (BIT_AND_EXPR, result, l_const),
			   const_binop (BIT_AND_EXPR, result, r_const)) != 1)
    {
      if (wanted_code == NE_EXPR)
	{
	  warning (0, "%<or%> of unmatched not-equal tests is always 1");
	  return constant_boolean_node (true, truth_type);
	}
      else
	{
	  warning (0, "%<and%> of mutually exclusive equal-tests is always 0");
	  return constant_boolean_node (false, truth_type);
	}
    }

  /* Construct the expression we will return.  First get the component
     reference we will make.  Unless the mask is all ones the width of
     that field, perform the mask operation.  Then compare with the
     merged constant.  */
  result = make_bit_field_ref (loc, ll_inner, ll_arg,
			       lntype, lnbitsize, lnbitpos,
			       ll_unsignedp || rl_unsignedp, ll_reversep);

  ll_mask = const_binop (BIT_IOR_EXPR, ll_mask, rl_mask);
  if (! all_ones_mask_p (ll_mask, lnbitsize))
    result = build2_loc (loc, BIT_AND_EXPR, lntype, result, ll_mask);

  return build2_loc (loc, wanted_code, truth_type, result,
		     const_binop (BIT_IOR_EXPR, l_const, r_const));
}

/* T is an integer expression that is being multiplied, divided, or taken a
   modulus (CODE says which and what kind of divide or modulus) by a
   constant C.  See if we can eliminate that operation by folding it with
   other operations already in T.  WIDE_TYPE, if non-null, is a type that
   should be used for the computation if wider than our type.

   For example, if we are dividing (X * 8) + (Y * 16) by 4, we can return
   (X * 2) + (Y * 4).  We must, however, be assured that either the original
   expression would not overflow or that overflow is undefined for the type
   in the language in question.

   If we return a non-null expression, it is an equivalent form of the
   original computation, but need not be in the original type.

   We set *STRICT_OVERFLOW_P to true if the return values depends on
   signed overflow being undefined.  Otherwise we do not change
   *STRICT_OVERFLOW_P.  */

static tree
extract_muldiv (tree t, tree c, enum tree_code code, tree wide_type,
		bool *strict_overflow_p)
{
  /* To avoid exponential search depth, refuse to allow recursion past
     three levels.  Beyond that (1) it's highly unlikely that we'll find
     something interesting and (2) we've probably processed it before
     when we built the inner expression.  */

  static int depth;
  tree ret;

  if (depth > 3)
    return NULL;

  depth++;
  ret = extract_muldiv_1 (t, c, code, wide_type, strict_overflow_p);
  depth--;

  return ret;
}

static tree
extract_muldiv_1 (tree t, tree c, enum tree_code code, tree wide_type,
		  bool *strict_overflow_p)
{
  tree type = TREE_TYPE (t);
  enum tree_code tcode = TREE_CODE (t);
  tree ctype = (wide_type != 0
		&& (GET_MODE_SIZE (SCALAR_INT_TYPE_MODE (wide_type))
		    > GET_MODE_SIZE (SCALAR_INT_TYPE_MODE (type)))
		? wide_type : type);
  tree t1, t2;
  int same_p = tcode == code;
  tree op0 = NULL_TREE, op1 = NULL_TREE;
  bool sub_strict_overflow_p;

  /* Don't deal with constants of zero here; they confuse the code below.  */
  if (integer_zerop (c))
    return NULL_TREE;

  if (TREE_CODE_CLASS (tcode) == tcc_unary)
    op0 = TREE_OPERAND (t, 0);

  if (TREE_CODE_CLASS (tcode) == tcc_binary)
    op0 = TREE_OPERAND (t, 0), op1 = TREE_OPERAND (t, 1);

  /* Note that we need not handle conditional operations here since fold
     already handles those cases.  So just do arithmetic here.  */
  switch (tcode)
    {
    case INTEGER_CST:
      /* For a constant, we can always simplify if we are a multiply
	 or (for divide and modulus) if it is a multiple of our constant.  */
      if (code == MULT_EXPR
	  || wi::multiple_of_p (t, c, TYPE_SIGN (type)))
	{
	  tree tem = const_binop (code, fold_convert (ctype, t),
				  fold_convert (ctype, c));
	  /* If the multiplication overflowed, we lost information on it.
	     See PR68142 and PR69845.  */
	  if (TREE_OVERFLOW (tem))
	    return NULL_TREE;
	  return tem;
	}
      break;

    CASE_CONVERT: case NON_LVALUE_EXPR:
      /* If op0 is an expression ...  */
      if ((COMPARISON_CLASS_P (op0)
	   || UNARY_CLASS_P (op0)
	   || BINARY_CLASS_P (op0)
	   || VL_EXP_CLASS_P (op0)
	   || EXPRESSION_CLASS_P (op0))
	  /* ... and has wrapping overflow, and its type is smaller
	     than ctype, then we cannot pass through as widening.  */
	  && (((ANY_INTEGRAL_TYPE_P (TREE_TYPE (op0))
		&& TYPE_OVERFLOW_WRAPS (TREE_TYPE (op0)))
	       && (TYPE_PRECISION (ctype)
	           > TYPE_PRECISION (TREE_TYPE (op0))))
	      /* ... or this is a truncation (t is narrower than op0),
		 then we cannot pass through this narrowing.  */
	      || (TYPE_PRECISION (type)
		  < TYPE_PRECISION (TREE_TYPE (op0)))
	      /* ... or signedness changes for division or modulus,
		 then we cannot pass through this conversion.  */
	      || (code != MULT_EXPR
		  && (TYPE_UNSIGNED (ctype)
		      != TYPE_UNSIGNED (TREE_TYPE (op0))))
	      /* ... or has undefined overflow while the converted to
		 type has not, we cannot do the operation in the inner type
		 as that would introduce undefined overflow.  */
	      || ((ANY_INTEGRAL_TYPE_P (TREE_TYPE (op0))
		   && TYPE_OVERFLOW_UNDEFINED (TREE_TYPE (op0)))
		  && !TYPE_OVERFLOW_UNDEFINED (type))))
	break;

      /* Pass the constant down and see if we can make a simplification.  If
	 we can, replace this expression with the inner simplification for
	 possible later conversion to our or some other type.  */
      if ((t2 = fold_convert (TREE_TYPE (op0), c)) != 0
	  && TREE_CODE (t2) == INTEGER_CST
	  && !TREE_OVERFLOW (t2)
	  && (0 != (t1 = extract_muldiv (op0, t2, code,
					 code == MULT_EXPR
					 ? ctype : NULL_TREE,
					 strict_overflow_p))))
	return t1;
      break;

    case ABS_EXPR:
      /* If widening the type changes it from signed to unsigned, then we
         must avoid building ABS_EXPR itself as unsigned.  */
      if (TYPE_UNSIGNED (ctype) && !TYPE_UNSIGNED (type))
        {
          tree cstype = (*signed_type_for) (ctype);
          if ((t1 = extract_muldiv (op0, c, code, cstype, strict_overflow_p))
	      != 0)
            {
              t1 = fold_build1 (tcode, cstype, fold_convert (cstype, t1));
              return fold_convert (ctype, t1);
            }
          break;
        }
      /* If the constant is negative, we cannot simplify this.  */
      if (tree_int_cst_sgn (c) == -1)
        break;
      /* FALLTHROUGH */
    case NEGATE_EXPR:
      /* For division and modulus, type can't be unsigned, as e.g.
	 (-(x / 2U)) / 2U isn't equal to -((x / 2U) / 2U) for x >= 2.
	 For signed types, even with wrapping overflow, this is fine.  */
      if (code != MULT_EXPR && TYPE_UNSIGNED (type))
	break;
      if ((t1 = extract_muldiv (op0, c, code, wide_type, strict_overflow_p))
	  != 0)
	return fold_build1 (tcode, ctype, fold_convert (ctype, t1));
      break;

    case MIN_EXPR:  case MAX_EXPR:
      /* If widening the type changes the signedness, then we can't perform
	 this optimization as that changes the result.  */
      if (TYPE_UNSIGNED (ctype) != TYPE_UNSIGNED (type))
	break;

      /* MIN (a, b) / 5 -> MIN (a / 5, b / 5)  */
      sub_strict_overflow_p = false;
      if ((t1 = extract_muldiv (op0, c, code, wide_type,
				&sub_strict_overflow_p)) != 0
	  && (t2 = extract_muldiv (op1, c, code, wide_type,
				   &sub_strict_overflow_p)) != 0)
	{
	  if (tree_int_cst_sgn (c) < 0)
	    tcode = (tcode == MIN_EXPR ? MAX_EXPR : MIN_EXPR);
	  if (sub_strict_overflow_p)
	    *strict_overflow_p = true;
	  return fold_build2 (tcode, ctype, fold_convert (ctype, t1),
			      fold_convert (ctype, t2));
	}
      break;

    case LSHIFT_EXPR:  case RSHIFT_EXPR:
      /* If the second operand is constant, this is a multiplication
	 or floor division, by a power of two, so we can treat it that
	 way unless the multiplier or divisor overflows.  Signed
	 left-shift overflow is implementation-defined rather than
	 undefined in C90, so do not convert signed left shift into
	 multiplication.  */
      if (TREE_CODE (op1) == INTEGER_CST
	  && (tcode == RSHIFT_EXPR || TYPE_UNSIGNED (TREE_TYPE (op0)))
	  /* const_binop may not detect overflow correctly,
	     so check for it explicitly here.  */
	  && wi::gtu_p (TYPE_PRECISION (TREE_TYPE (size_one_node)), op1)
	  && 0 != (t1 = fold_convert (ctype,
				      const_binop (LSHIFT_EXPR,
						   size_one_node,
						   op1)))
	  && !TREE_OVERFLOW (t1))
	return extract_muldiv (build2 (tcode == LSHIFT_EXPR
				       ? MULT_EXPR : FLOOR_DIV_EXPR,
				       ctype,
				       fold_convert (ctype, op0),
				       t1),
			       c, code, wide_type, strict_overflow_p);
      break;

    case PLUS_EXPR:  case MINUS_EXPR:
      /* See if we can eliminate the operation on both sides.  If we can, we
	 can return a new PLUS or MINUS.  If we can't, the only remaining
	 cases where we can do anything are if the second operand is a
	 constant.  */
      sub_strict_overflow_p = false;
      t1 = extract_muldiv (op0, c, code, wide_type, &sub_strict_overflow_p);
      t2 = extract_muldiv (op1, c, code, wide_type, &sub_strict_overflow_p);
      if (t1 != 0 && t2 != 0
	  && (code == MULT_EXPR
	      /* If not multiplication, we can only do this if both operands
		 are divisible by c.  */
	      || (multiple_of_p (ctype, op0, c)
	          && multiple_of_p (ctype, op1, c))))
	{
	  if (sub_strict_overflow_p)
	    *strict_overflow_p = true;
	  return fold_build2 (tcode, ctype, fold_convert (ctype, t1),
			      fold_convert (ctype, t2));
	}

      /* If this was a subtraction, negate OP1 and set it to be an addition.
	 This simplifies the logic below.  */
      if (tcode == MINUS_EXPR)
	{
	  tcode = PLUS_EXPR, op1 = negate_expr (op1);
	  /* If OP1 was not easily negatable, the constant may be OP0.  */
	  if (TREE_CODE (op0) == INTEGER_CST)
	    {
	      std::swap (op0, op1);
	      std::swap (t1, t2);
	    }
	}

      if (TREE_CODE (op1) != INTEGER_CST)
	break;

      /* If either OP1 or C are negative, this optimization is not safe for
	 some of the division and remainder types while for others we need
	 to change the code.  */
      if (tree_int_cst_sgn (op1) < 0 || tree_int_cst_sgn (c) < 0)
	{
	  if (code == CEIL_DIV_EXPR)
	    code = FLOOR_DIV_EXPR;
	  else if (code == FLOOR_DIV_EXPR)
	    code = CEIL_DIV_EXPR;
	  else if (code != MULT_EXPR
		   && code != CEIL_MOD_EXPR && code != FLOOR_MOD_EXPR)
	    break;
	}

      /* If it's a multiply or a division/modulus operation of a multiple
         of our constant, do the operation and verify it doesn't overflow.  */
      if (code == MULT_EXPR
	  || wi::multiple_of_p (op1, c, TYPE_SIGN (type)))
	{
	  op1 = const_binop (code, fold_convert (ctype, op1),
			     fold_convert (ctype, c));
	  /* We allow the constant to overflow with wrapping semantics.  */
	  if (op1 == 0
	      || (TREE_OVERFLOW (op1) && !TYPE_OVERFLOW_WRAPS (ctype)))
	    break;
	}
      else
	break;

      /* If we have an unsigned type, we cannot widen the operation since it
	 will change the result if the original computation overflowed.  */
      if (TYPE_UNSIGNED (ctype) && ctype != type)
	break;

      /* If we were able to eliminate our operation from the first side,
	 apply our operation to the second side and reform the PLUS.  */
      if (t1 != 0 && (TREE_CODE (t1) != code || code == MULT_EXPR))
	return fold_build2 (tcode, ctype, fold_convert (ctype, t1), op1);

      /* The last case is if we are a multiply.  In that case, we can
	 apply the distributive law to commute the multiply and addition
	 if the multiplication of the constants doesn't overflow
	 and overflow is defined.  With undefined overflow
	 op0 * c might overflow, while (op0 + orig_op1) * c doesn't.  */
      if (code == MULT_EXPR && TYPE_OVERFLOW_WRAPS (ctype))
	return fold_build2 (tcode, ctype,
			    fold_build2 (code, ctype,
					 fold_convert (ctype, op0),
					 fold_convert (ctype, c)),
			    op1);

      break;

    case MULT_EXPR:
      /* We have a special case here if we are doing something like
	 (C * 8) % 4 since we know that's zero.  */
      if ((code == TRUNC_MOD_EXPR || code == CEIL_MOD_EXPR
	   || code == FLOOR_MOD_EXPR || code == ROUND_MOD_EXPR)
	  /* If the multiplication can overflow we cannot optimize this.  */
	  && TYPE_OVERFLOW_UNDEFINED (TREE_TYPE (t))
	  && TREE_CODE (TREE_OPERAND (t, 1)) == INTEGER_CST
	  && wi::multiple_of_p (op1, c, TYPE_SIGN (type)))
	{
	  *strict_overflow_p = true;
	  return omit_one_operand (type, integer_zero_node, op0);
	}

      /* ... fall through ...  */

    case TRUNC_DIV_EXPR:  case CEIL_DIV_EXPR:  case FLOOR_DIV_EXPR:
    case ROUND_DIV_EXPR:  case EXACT_DIV_EXPR:
      /* If we can extract our operation from the LHS, do so and return a
	 new operation.  Likewise for the RHS from a MULT_EXPR.  Otherwise,
	 do something only if the second operand is a constant.  */
      if (same_p
	  && (t1 = extract_muldiv (op0, c, code, wide_type,
				   strict_overflow_p)) != 0)
	return fold_build2 (tcode, ctype, fold_convert (ctype, t1),
			    fold_convert (ctype, op1));
      else if (tcode == MULT_EXPR && code == MULT_EXPR
	       && (t1 = extract_muldiv (op1, c, code, wide_type,
					strict_overflow_p)) != 0)
	return fold_build2 (tcode, ctype, fold_convert (ctype, op0),
			    fold_convert (ctype, t1));
      else if (TREE_CODE (op1) != INTEGER_CST)
	return 0;

      /* If these are the same operation types, we can associate them
	 assuming no overflow.  */
      if (tcode == code)
	{
	  bool overflow_p = false;
	  bool overflow_mul_p;
	  signop sign = TYPE_SIGN (ctype);
	  unsigned prec = TYPE_PRECISION (ctype);
	  wide_int mul = wi::mul (wi::to_wide (op1, prec),
				  wi::to_wide (c, prec),
				  sign, &overflow_mul_p);
	  overflow_p = TREE_OVERFLOW (c) | TREE_OVERFLOW (op1);
	  if (overflow_mul_p
	      && ((sign == UNSIGNED && tcode != MULT_EXPR) || sign == SIGNED))
	    overflow_p = true;
	  if (!overflow_p)
	    return fold_build2 (tcode, ctype, fold_convert (ctype, op0),
				wide_int_to_tree (ctype, mul));
	}

      /* If these operations "cancel" each other, we have the main
	 optimizations of this pass, which occur when either constant is a
	 multiple of the other, in which case we replace this with either an
	 operation or CODE or TCODE.

	 If we have an unsigned type, we cannot do this since it will change
	 the result if the original computation overflowed.  */
      if (TYPE_OVERFLOW_UNDEFINED (ctype)
	  && ((code == MULT_EXPR && tcode == EXACT_DIV_EXPR)
	      || (tcode == MULT_EXPR
		  && code != TRUNC_MOD_EXPR && code != CEIL_MOD_EXPR
		  && code != FLOOR_MOD_EXPR && code != ROUND_MOD_EXPR
		  && code != MULT_EXPR)))
	{
	  if (wi::multiple_of_p (op1, c, TYPE_SIGN (type)))
	    {
	      if (TYPE_OVERFLOW_UNDEFINED (ctype))
		*strict_overflow_p = true;
	      return fold_build2 (tcode, ctype, fold_convert (ctype, op0),
				  fold_convert (ctype,
						const_binop (TRUNC_DIV_EXPR,
							     op1, c)));
	    }
	  else if (wi::multiple_of_p (c, op1, TYPE_SIGN (type)))
	    {
	      if (TYPE_OVERFLOW_UNDEFINED (ctype))
		*strict_overflow_p = true;
	      return fold_build2 (code, ctype, fold_convert (ctype, op0),
				  fold_convert (ctype,
						const_binop (TRUNC_DIV_EXPR,
							     c, op1)));
	    }
	}
      break;

    default:
      break;
    }

  return 0;
}

/* Return a node which has the indicated constant VALUE (either 0 or
   1 for scalars or {-1,-1,..} or {0,0,...} for vectors),
   and is of the indicated TYPE.  */

tree
constant_boolean_node (bool value, tree type)
{
  if (type == integer_type_node)
    return value ? integer_one_node : integer_zero_node;
  else if (type == boolean_type_node)
    return value ? boolean_true_node : boolean_false_node;
  else if (TREE_CODE (type) == VECTOR_TYPE)
    return build_vector_from_val (type,
				  build_int_cst (TREE_TYPE (type),
						 value ? -1 : 0));
  else
    return fold_convert (type, value ? integer_one_node : integer_zero_node);
}


/* Transform `a + (b ? x : y)' into `b ? (a + x) : (a + y)'.
   Transform, `a + (x < y)' into `(x < y) ? (a + 1) : (a + 0)'.  Here
   CODE corresponds to the `+', COND to the `(b ? x : y)' or `(x < y)'
   expression, and ARG to `a'.  If COND_FIRST_P is nonzero, then the
   COND is the first argument to CODE; otherwise (as in the example
   given here), it is the second argument.  TYPE is the type of the
   original expression.  Return NULL_TREE if no simplification is
   possible.  */

static tree
fold_binary_op_with_conditional_arg (location_t loc,
				     enum tree_code code,
				     tree type, tree op0, tree op1,
				     tree cond, tree arg, int cond_first_p)
{
  tree cond_type = cond_first_p ? TREE_TYPE (op0) : TREE_TYPE (op1);
  tree arg_type = cond_first_p ? TREE_TYPE (op1) : TREE_TYPE (op0);
  tree test, true_value, false_value;
  tree lhs = NULL_TREE;
  tree rhs = NULL_TREE;
  enum tree_code cond_code = COND_EXPR;

  if (TREE_CODE (cond) == COND_EXPR
      || TREE_CODE (cond) == VEC_COND_EXPR)
    {
      test = TREE_OPERAND (cond, 0);
      true_value = TREE_OPERAND (cond, 1);
      false_value = TREE_OPERAND (cond, 2);
      /* If this operand throws an expression, then it does not make
	 sense to try to perform a logical or arithmetic operation
	 involving it.  */
      if (VOID_TYPE_P (TREE_TYPE (true_value)))
	lhs = true_value;
      if (VOID_TYPE_P (TREE_TYPE (false_value)))
	rhs = false_value;
    }
  else if (!(TREE_CODE (type) != VECTOR_TYPE
	     && TREE_CODE (TREE_TYPE (cond)) == VECTOR_TYPE))
    {
      tree testtype = TREE_TYPE (cond);
      test = cond;
      true_value = constant_boolean_node (true, testtype);
      false_value = constant_boolean_node (false, testtype);
    }
  else
    /* Detect the case of mixing vector and scalar types - bail out.  */
    return NULL_TREE;

  if (TREE_CODE (TREE_TYPE (test)) == VECTOR_TYPE)
    cond_code = VEC_COND_EXPR;

  /* This transformation is only worthwhile if we don't have to wrap ARG
     in a SAVE_EXPR and the operation can be simplified without recursing
     on at least one of the branches once its pushed inside the COND_EXPR.  */
  if (!TREE_CONSTANT (arg)
      && (TREE_SIDE_EFFECTS (arg)
	  || TREE_CODE (arg) == COND_EXPR || TREE_CODE (arg) == VEC_COND_EXPR
	  || TREE_CONSTANT (true_value) || TREE_CONSTANT (false_value)))
    return NULL_TREE;

  arg = fold_convert_loc (loc, arg_type, arg);
  if (lhs == 0)
    {
      true_value = fold_convert_loc (loc, cond_type, true_value);
      if (cond_first_p)
	lhs = fold_build2_loc (loc, code, type, true_value, arg);
      else
	lhs = fold_build2_loc (loc, code, type, arg, true_value);
    }
  if (rhs == 0)
    {
      false_value = fold_convert_loc (loc, cond_type, false_value);
      if (cond_first_p)
	rhs = fold_build2_loc (loc, code, type, false_value, arg);
      else
	rhs = fold_build2_loc (loc, code, type, arg, false_value);
    }

  /* Check that we have simplified at least one of the branches.  */
  if (!TREE_CONSTANT (arg) && !TREE_CONSTANT (lhs) && !TREE_CONSTANT (rhs))
    return NULL_TREE;

  return fold_build3_loc (loc, cond_code, type, test, lhs, rhs);
}


/* Subroutine of fold() that checks for the addition of +/- 0.0.

   If !NEGATE, return true if ADDEND is +/-0.0 and, for all X of type
   TYPE, X + ADDEND is the same as X.  If NEGATE, return true if X -
   ADDEND is the same as X.

   X + 0 and X - 0 both give X when X is NaN, infinite, or nonzero
   and finite.  The problematic cases are when X is zero, and its mode
   has signed zeros.  In the case of rounding towards -infinity,
   X - 0 is not the same as X because 0 - 0 is -0.  In other rounding
   modes, X + 0 is not the same as X because -0 + 0 is 0.  */

bool
fold_real_zero_addition_p (const_tree type, const_tree addend, int negate)
{
  if (!real_zerop (addend))
    return false;

  /* Don't allow the fold with -fsignaling-nans.  */
  if (HONOR_SNANS (element_mode (type)))
    return false;

  /* Allow the fold if zeros aren't signed, or their sign isn't important.  */
  if (!HONOR_SIGNED_ZEROS (element_mode (type)))
    return true;

  /* In a vector or complex, we would need to check the sign of all zeros.  */
  if (TREE_CODE (addend) != REAL_CST)
    return false;

  /* Treat x + -0 as x - 0 and x - -0 as x + 0.  */
  if (REAL_VALUE_MINUS_ZERO (TREE_REAL_CST (addend)))
    negate = !negate;

  /* The mode has signed zeros, and we have to honor their sign.
     In this situation, there is only one case we can return true for.
     X - 0 is the same as X unless rounding towards -infinity is
     supported.  */
  return negate && !HONOR_SIGN_DEPENDENT_ROUNDING (element_mode (type));
}

/* Subroutine of fold() that optimizes comparisons of a division by
   a nonzero integer constant against an integer constant, i.e.
   X/C1 op C2.

   CODE is the comparison operator: EQ_EXPR, NE_EXPR, GT_EXPR, LT_EXPR,
   GE_EXPR or LE_EXPR.  TYPE is the type of the result and ARG0 and ARG1
   are the operands of the comparison.  ARG1 must be a TREE_REAL_CST.

   The function returns the constant folded tree if a simplification
   can be made, and NULL_TREE otherwise.  */

static tree
fold_div_compare (location_t loc,
		  enum tree_code code, tree type, tree arg0, tree arg1)
{
  tree prod, tmp, hi, lo;
  tree arg00 = TREE_OPERAND (arg0, 0);
  tree arg01 = TREE_OPERAND (arg0, 1);
  signop sign = TYPE_SIGN (TREE_TYPE (arg0));
  bool neg_overflow = false;
  bool overflow;

  /* We have to do this the hard way to detect unsigned overflow.
     prod = int_const_binop (MULT_EXPR, arg01, arg1);  */
  wide_int val = wi::mul (arg01, arg1, sign, &overflow);
  prod = force_fit_type (TREE_TYPE (arg00), val, -1, overflow);
  neg_overflow = false;

  if (sign == UNSIGNED)
    {
      tmp = int_const_binop (MINUS_EXPR, arg01,
                             build_int_cst (TREE_TYPE (arg01), 1));
      lo = prod;

      /* Likewise hi = int_const_binop (PLUS_EXPR, prod, tmp).  */
      val = wi::add (prod, tmp, sign, &overflow);
      hi = force_fit_type (TREE_TYPE (arg00), val,
			   -1, overflow | TREE_OVERFLOW (prod));
    }
  else if (tree_int_cst_sgn (arg01) >= 0)
    {
      tmp = int_const_binop (MINUS_EXPR, arg01,
			     build_int_cst (TREE_TYPE (arg01), 1));
      switch (tree_int_cst_sgn (arg1))
	{
	case -1:
	  neg_overflow = true;
	  lo = int_const_binop (MINUS_EXPR, prod, tmp);
	  hi = prod;
	  break;

	case  0:
	  lo = fold_negate_const (tmp, TREE_TYPE (arg0));
	  hi = tmp;
	  break;

	case  1:
          hi = int_const_binop (PLUS_EXPR, prod, tmp);
	  lo = prod;
	  break;

	default:
	  gcc_unreachable ();
	}
    }
  else
    {
      /* A negative divisor reverses the relational operators.  */
      code = swap_tree_comparison (code);

      tmp = int_const_binop (PLUS_EXPR, arg01,
			     build_int_cst (TREE_TYPE (arg01), 1));
      switch (tree_int_cst_sgn (arg1))
	{
	case -1:
	  hi = int_const_binop (MINUS_EXPR, prod, tmp);
	  lo = prod;
	  break;

	case  0:
	  hi = fold_negate_const (tmp, TREE_TYPE (arg0));
	  lo = tmp;
	  break;

	case  1:
	  neg_overflow = true;
	  lo = int_const_binop (PLUS_EXPR, prod, tmp);
	  hi = prod;
	  break;

	default:
	  gcc_unreachable ();
	}
    }

  switch (code)
    {
    case EQ_EXPR:
      if (TREE_OVERFLOW (lo) && TREE_OVERFLOW (hi))
	return omit_one_operand_loc (loc, type, integer_zero_node, arg00);
      if (TREE_OVERFLOW (hi))
	return fold_build2_loc (loc, GE_EXPR, type, arg00, lo);
      if (TREE_OVERFLOW (lo))
	return fold_build2_loc (loc, LE_EXPR, type, arg00, hi);
      return build_range_check (loc, type, arg00, 1, lo, hi);

    case NE_EXPR:
      if (TREE_OVERFLOW (lo) && TREE_OVERFLOW (hi))
	return omit_one_operand_loc (loc, type, integer_one_node, arg00);
      if (TREE_OVERFLOW (hi))
	return fold_build2_loc (loc, LT_EXPR, type, arg00, lo);
      if (TREE_OVERFLOW (lo))
	return fold_build2_loc (loc, GT_EXPR, type, arg00, hi);
      return build_range_check (loc, type, arg00, 0, lo, hi);

    case LT_EXPR:
      if (TREE_OVERFLOW (lo))
	{
	  tmp = neg_overflow ? integer_zero_node : integer_one_node;
	  return omit_one_operand_loc (loc, type, tmp, arg00);
	}
      return fold_build2_loc (loc, LT_EXPR, type, arg00, lo);

    case LE_EXPR:
      if (TREE_OVERFLOW (hi))
	{
	  tmp = neg_overflow ? integer_zero_node : integer_one_node;
	  return omit_one_operand_loc (loc, type, tmp, arg00);
	}
      return fold_build2_loc (loc, LE_EXPR, type, arg00, hi);

    case GT_EXPR:
      if (TREE_OVERFLOW (hi))
	{
	  tmp = neg_overflow ? integer_one_node : integer_zero_node;
	  return omit_one_operand_loc (loc, type, tmp, arg00);
	}
      return fold_build2_loc (loc, GT_EXPR, type, arg00, hi);

    case GE_EXPR:
      if (TREE_OVERFLOW (lo))
	{
	  tmp = neg_overflow ? integer_one_node : integer_zero_node;
	  return omit_one_operand_loc (loc, type, tmp, arg00);
	}
      return fold_build2_loc (loc, GE_EXPR, type, arg00, lo);

    default:
      break;
    }

  return NULL_TREE;
}


/* If CODE with arguments ARG0 and ARG1 represents a single bit
   equality/inequality test, then return a simplified form of the test
   using a sign testing.  Otherwise return NULL.  TYPE is the desired
   result type.  */

static tree
fold_single_bit_test_into_sign_test (location_t loc,
				     enum tree_code code, tree arg0, tree arg1,
				     tree result_type)
{
  /* If this is testing a single bit, we can optimize the test.  */
  if ((code == NE_EXPR || code == EQ_EXPR)
      && TREE_CODE (arg0) == BIT_AND_EXPR && integer_zerop (arg1)
      && integer_pow2p (TREE_OPERAND (arg0, 1)))
    {
      /* If we have (A & C) != 0 where C is the sign bit of A, convert
	 this into A < 0.  Similarly for (A & C) == 0 into A >= 0.  */
      tree arg00 = sign_bit_p (TREE_OPERAND (arg0, 0), TREE_OPERAND (arg0, 1));

      if (arg00 != NULL_TREE
	  /* This is only a win if casting to a signed type is cheap,
	     i.e. when arg00's type is not a partial mode.  */
	  && full_integral_type_p (TREE_TYPE (arg00)))
	{
	  tree stype = signed_type_for (TREE_TYPE (arg00));
	  return fold_build2_loc (loc, code == EQ_EXPR ? GE_EXPR : LT_EXPR,
			      result_type,
			      fold_convert_loc (loc, stype, arg00),
			      build_int_cst (stype, 0));
	}
    }

  return NULL_TREE;
}

/* If CODE with arguments ARG0 and ARG1 represents a single bit
   equality/inequality test, then return a simplified form of
   the test using shifts and logical operations.  Otherwise return
   NULL.  TYPE is the desired result type.  */

tree
fold_single_bit_test (location_t loc, enum tree_code code,
		      tree arg0, tree arg1, tree result_type)
{
  /* If this is testing a single bit, we can optimize the test.  */
  if ((code == NE_EXPR || code == EQ_EXPR)
      && TREE_CODE (arg0) == BIT_AND_EXPR && integer_zerop (arg1)
      && integer_pow2p (TREE_OPERAND (arg0, 1)))
    {
      tree inner = TREE_OPERAND (arg0, 0);
      tree type = TREE_TYPE (arg0);
      int bitnum = tree_log2 (TREE_OPERAND (arg0, 1));
      scalar_int_mode operand_mode = SCALAR_INT_TYPE_MODE (type);
      int ops_unsigned;
      tree signed_type, unsigned_type, intermediate_type;
      tree tem, one;

      /* First, see if we can fold the single bit test into a sign-bit
	 test.  */
      tem = fold_single_bit_test_into_sign_test (loc, code, arg0, arg1,
						 result_type);
      if (tem)
	return tem;

      /* Otherwise we have (A & C) != 0 where C is a single bit,
	 convert that into ((A >> C2) & 1).  Where C2 = log2(C).
	 Similarly for (A & C) == 0.  */

      /* If INNER is a right shift of a constant and it plus BITNUM does
	 not overflow, adjust BITNUM and INNER.  */
      if (TREE_CODE (inner) == RSHIFT_EXPR
	  && TREE_CODE (TREE_OPERAND (inner, 1)) == INTEGER_CST
	  && bitnum < TYPE_PRECISION (type)
	  && wi::ltu_p (TREE_OPERAND (inner, 1),
			TYPE_PRECISION (type) - bitnum))
	{
	  bitnum += tree_to_uhwi (TREE_OPERAND (inner, 1));
	  inner = TREE_OPERAND (inner, 0);
	}

      /* If we are going to be able to omit the AND below, we must do our
	 operations as unsigned.  If we must use the AND, we have a choice.
	 Normally unsigned is faster, but for some machines signed is.  */
      ops_unsigned = (load_extend_op (operand_mode) == SIGN_EXTEND
		      && !flag_syntax_only) ? 0 : 1;

      signed_type = lang_hooks.types.type_for_mode (operand_mode, 0);
      unsigned_type = lang_hooks.types.type_for_mode (operand_mode, 1);
      intermediate_type = ops_unsigned ? unsigned_type : signed_type;
      inner = fold_convert_loc (loc, intermediate_type, inner);

      if (bitnum != 0)
	inner = build2 (RSHIFT_EXPR, intermediate_type,
			inner, size_int (bitnum));

      one = build_int_cst (intermediate_type, 1);

      if (code == EQ_EXPR)
	inner = fold_build2_loc (loc, BIT_XOR_EXPR, intermediate_type, inner, one);

      /* Put the AND last so it can combine with more things.  */
      inner = build2 (BIT_AND_EXPR, intermediate_type, inner, one);

      /* Make sure to return the proper type.  */
      inner = fold_convert_loc (loc, result_type, inner);

      return inner;
    }
  return NULL_TREE;
}

/* Test whether it is preferable two swap two operands, ARG0 and
   ARG1, for example because ARG0 is an integer constant and ARG1
   isn't.  */

bool
tree_swap_operands_p (const_tree arg0, const_tree arg1)
{
  if (constant_tree_p (arg1))
    return 0;
  if (constant_tree_p (arg0))
    return 1;

  STRIP_NOPS (arg0);
  STRIP_NOPS (arg1);

  if (TREE_CONSTANT (arg1))
    return 0;
  if (TREE_CONSTANT (arg0))
    return 1;

  /* It is preferable to swap two SSA_NAME to ensure a canonical form
     for commutative and comparison operators.  Ensuring a canonical
     form allows the optimizers to find additional redundancies without
     having to explicitly check for both orderings.  */
  if (TREE_CODE (arg0) == SSA_NAME
      && TREE_CODE (arg1) == SSA_NAME
      && SSA_NAME_VERSION (arg0) > SSA_NAME_VERSION (arg1))
    return 1;

  /* Put SSA_NAMEs last.  */
  if (TREE_CODE (arg1) == SSA_NAME)
    return 0;
  if (TREE_CODE (arg0) == SSA_NAME)
    return 1;

  /* Put variables last.  */
  if (DECL_P (arg1))
    return 0;
  if (DECL_P (arg0))
    return 1;

  return 0;
}


/* Fold A < X && A + 1 > Y to A < X && A >= Y.  Normally A + 1 > Y
   means A >= Y && A != MAX, but in this case we know that
   A < X <= MAX.  INEQ is A + 1 > Y, BOUND is A < X.  */

static tree
fold_to_nonsharp_ineq_using_bound (location_t loc, tree ineq, tree bound)
{
  tree a, typea, type = TREE_TYPE (ineq), a1, diff, y;

  if (TREE_CODE (bound) == LT_EXPR)
    a = TREE_OPERAND (bound, 0);
  else if (TREE_CODE (bound) == GT_EXPR)
    a = TREE_OPERAND (bound, 1);
  else
    return NULL_TREE;

  typea = TREE_TYPE (a);
  if (!INTEGRAL_TYPE_P (typea)
      && !POINTER_TYPE_P (typea))
    return NULL_TREE;

  if (TREE_CODE (ineq) == LT_EXPR)
    {
      a1 = TREE_OPERAND (ineq, 1);
      y = TREE_OPERAND (ineq, 0);
    }
  else if (TREE_CODE (ineq) == GT_EXPR)
    {
      a1 = TREE_OPERAND (ineq, 0);
      y = TREE_OPERAND (ineq, 1);
    }
  else
    return NULL_TREE;

  if (TREE_TYPE (a1) != typea)
    return NULL_TREE;

  if (POINTER_TYPE_P (typea))
    {
      /* Convert the pointer types into integer before taking the difference.  */
      tree ta = fold_convert_loc (loc, ssizetype, a);
      tree ta1 = fold_convert_loc (loc, ssizetype, a1);
      diff = fold_binary_loc (loc, MINUS_EXPR, ssizetype, ta1, ta);
    }
  else
    diff = fold_binary_loc (loc, MINUS_EXPR, typea, a1, a);

  if (!diff || !integer_onep (diff))
   return NULL_TREE;

  return fold_build2_loc (loc, GE_EXPR, type, a, y);
}

/* Fold a sum or difference of at least one multiplication.
   Returns the folded tree or NULL if no simplification could be made.  */

static tree
fold_plusminus_mult_expr (location_t loc, enum tree_code code, tree type,
			  tree arg0, tree arg1)
{
  tree arg00, arg01, arg10, arg11;
  tree alt0 = NULL_TREE, alt1 = NULL_TREE, same;

  /* (A * C) +- (B * C) -> (A+-B) * C.
     (A * C) +- A -> A * (C+-1).
     We are most concerned about the case where C is a constant,
     but other combinations show up during loop reduction.  Since
     it is not difficult, try all four possibilities.  */

  if (TREE_CODE (arg0) == MULT_EXPR)
    {
      arg00 = TREE_OPERAND (arg0, 0);
      arg01 = TREE_OPERAND (arg0, 1);
    }
  else if (TREE_CODE (arg0) == INTEGER_CST)
    {
      arg00 = build_one_cst (type);
      arg01 = arg0;
    }
  else
    {
      /* We cannot generate constant 1 for fract.  */
      if (ALL_FRACT_MODE_P (TYPE_MODE (type)))
	return NULL_TREE;
      arg00 = arg0;
      arg01 = build_one_cst (type);
    }
  if (TREE_CODE (arg1) == MULT_EXPR)
    {
      arg10 = TREE_OPERAND (arg1, 0);
      arg11 = TREE_OPERAND (arg1, 1);
    }
  else if (TREE_CODE (arg1) == INTEGER_CST)
    {
      arg10 = build_one_cst (type);
      /* As we canonicalize A - 2 to A + -2 get rid of that sign for
	 the purpose of this canonicalization.  */
      if (wi::neg_p (arg1, TYPE_SIGN (TREE_TYPE (arg1)))
	  && negate_expr_p (arg1)
	  && code == PLUS_EXPR)
	{
	  arg11 = negate_expr (arg1);
	  code = MINUS_EXPR;
	}
      else
	arg11 = arg1;
    }
  else
    {
      /* We cannot generate constant 1 for fract.  */
      if (ALL_FRACT_MODE_P (TYPE_MODE (type)))
	return NULL_TREE;
      arg10 = arg1;
      arg11 = build_one_cst (type);
    }
  same = NULL_TREE;

  if (operand_equal_p (arg01, arg11, 0))
    same = arg01, alt0 = arg00, alt1 = arg10;
  else if (operand_equal_p (arg00, arg10, 0))
    same = arg00, alt0 = arg01, alt1 = arg11;
  else if (operand_equal_p (arg00, arg11, 0))
    same = arg00, alt0 = arg01, alt1 = arg10;
  else if (operand_equal_p (arg01, arg10, 0))
    same = arg01, alt0 = arg00, alt1 = arg11;

  /* No identical multiplicands; see if we can find a common
     power-of-two factor in non-power-of-two multiplies.  This
     can help in multi-dimensional array access.  */
  else if (tree_fits_shwi_p (arg01)
	   && tree_fits_shwi_p (arg11))
    {
      HOST_WIDE_INT int01, int11, tmp;
      bool swap = false;
      tree maybe_same;
      int01 = tree_to_shwi (arg01);
      int11 = tree_to_shwi (arg11);

      /* Move min of absolute values to int11.  */
      if (absu_hwi (int01) < absu_hwi (int11))
        {
	  tmp = int01, int01 = int11, int11 = tmp;
	  alt0 = arg00, arg00 = arg10, arg10 = alt0;
	  maybe_same = arg01;
	  swap = true;
	}
      else
	maybe_same = arg11;

      if (exact_log2 (absu_hwi (int11)) > 0 && int01 % int11 == 0
	  /* The remainder should not be a constant, otherwise we
	     end up folding i * 4 + 2 to (i * 2 + 1) * 2 which has
	     increased the number of multiplications necessary.  */
	  && TREE_CODE (arg10) != INTEGER_CST)
        {
	  alt0 = fold_build2_loc (loc, MULT_EXPR, TREE_TYPE (arg00), arg00,
			      build_int_cst (TREE_TYPE (arg00),
					     int01 / int11));
	  alt1 = arg10;
	  same = maybe_same;
	  if (swap)
	    maybe_same = alt0, alt0 = alt1, alt1 = maybe_same;
	}
    }

  if (same)
    return fold_build2_loc (loc, MULT_EXPR, type,
			fold_build2_loc (loc, code, type,
				     fold_convert_loc (loc, type, alt0),
				     fold_convert_loc (loc, type, alt1)),
			fold_convert_loc (loc, type, same));

  return NULL_TREE;
}

/* Subroutine of native_encode_expr.  Encode the INTEGER_CST
   specified by EXPR into the buffer PTR of length LEN bytes.
   Return the number of bytes placed in the buffer, or zero
   upon failure.  */

static int
native_encode_int (const_tree expr, unsigned char *ptr, int len, int off)
{
  tree type = TREE_TYPE (expr);
  int total_bytes = GET_MODE_SIZE (SCALAR_INT_TYPE_MODE (type));
  int byte, offset, word, words;
  unsigned char value;

  if ((off == -1 && total_bytes > len)
      || off >= total_bytes)
    return 0;
  if (off == -1)
    off = 0;
  words = total_bytes / UNITS_PER_WORD;

  for (byte = 0; byte < total_bytes; byte++)
    {
      int bitpos = byte * BITS_PER_UNIT;
      /* Extend EXPR according to TYPE_SIGN if the precision isn't a whole
	 number of bytes.  */
      value = wi::extract_uhwi (wi::to_widest (expr), bitpos, BITS_PER_UNIT);

      if (total_bytes > UNITS_PER_WORD)
	{
	  word = byte / UNITS_PER_WORD;
	  if (WORDS_BIG_ENDIAN)
	    word = (words - 1) - word;
	  offset = word * UNITS_PER_WORD;
	  if (BYTES_BIG_ENDIAN)
	    offset += (UNITS_PER_WORD - 1) - (byte % UNITS_PER_WORD);
	  else
	    offset += byte % UNITS_PER_WORD;
	}
      else
	offset = BYTES_BIG_ENDIAN ? (total_bytes - 1) - byte : byte;
      if (offset >= off
	  && offset - off < len)
	ptr[offset - off] = value;
    }
  return MIN (len, total_bytes - off);
}


/* Subroutine of native_encode_expr.  Encode the FIXED_CST
   specified by EXPR into the buffer PTR of length LEN bytes.
   Return the number of bytes placed in the buffer, or zero
   upon failure.  */

static int
native_encode_fixed (const_tree expr, unsigned char *ptr, int len, int off)
{
  tree type = TREE_TYPE (expr);
  scalar_mode mode = SCALAR_TYPE_MODE (type);
  int total_bytes = GET_MODE_SIZE (mode);
  FIXED_VALUE_TYPE value;
  tree i_value, i_type;

  if (total_bytes * BITS_PER_UNIT > HOST_BITS_PER_DOUBLE_INT)
    return 0;

  i_type = lang_hooks.types.type_for_size (GET_MODE_BITSIZE (mode), 1);

  if (NULL_TREE == i_type
      || TYPE_PRECISION (i_type) != total_bytes)
    return 0;
  
  value = TREE_FIXED_CST (expr);
  i_value = double_int_to_tree (i_type, value.data);

  return native_encode_int (i_value, ptr, len, off);
}


/* Subroutine of native_encode_expr.  Encode the REAL_CST
   specified by EXPR into the buffer PTR of length LEN bytes.
   Return the number of bytes placed in the buffer, or zero
   upon failure.  */

static int
native_encode_real (const_tree expr, unsigned char *ptr, int len, int off)
{
  tree type = TREE_TYPE (expr);
  int total_bytes = GET_MODE_SIZE (SCALAR_FLOAT_TYPE_MODE (type));
  int byte, offset, word, words, bitpos;
  unsigned char value;

  /* There are always 32 bits in each long, no matter the size of
     the hosts long.  We handle floating point representations with
     up to 192 bits.  */
  long tmp[6];

  if ((off == -1 && total_bytes > len)
      || off >= total_bytes)
    return 0;
  if (off == -1)
    off = 0;
  words = (32 / BITS_PER_UNIT) / UNITS_PER_WORD;

  real_to_target (tmp, TREE_REAL_CST_PTR (expr), TYPE_MODE (type));

  for (bitpos = 0; bitpos < total_bytes * BITS_PER_UNIT;
       bitpos += BITS_PER_UNIT)
    {
      byte = (bitpos / BITS_PER_UNIT) & 3;
      value = (unsigned char) (tmp[bitpos / 32] >> (bitpos & 31));

      if (UNITS_PER_WORD < 4)
	{
	  word = byte / UNITS_PER_WORD;
	  if (WORDS_BIG_ENDIAN)
	    word = (words - 1) - word;
	  offset = word * UNITS_PER_WORD;
	  if (BYTES_BIG_ENDIAN)
	    offset += (UNITS_PER_WORD - 1) - (byte % UNITS_PER_WORD);
	  else
	    offset += byte % UNITS_PER_WORD;
	}
      else
	{
	  offset = byte;
	  if (BYTES_BIG_ENDIAN)
	    {
	      /* Reverse bytes within each long, or within the entire float
		 if it's smaller than a long (for HFmode).  */
	      offset = MIN (3, total_bytes - 1) - offset;
	      gcc_assert (offset >= 0);
	    }
	}
      offset = offset + ((bitpos / BITS_PER_UNIT) & ~3);
      if (offset >= off
	  && offset - off < len)
	ptr[offset - off] = value;
    }
  return MIN (len, total_bytes - off);
}

/* Subroutine of native_encode_expr.  Encode the COMPLEX_CST
   specified by EXPR into the buffer PTR of length LEN bytes.
   Return the number of bytes placed in the buffer, or zero
   upon failure.  */

static int
native_encode_complex (const_tree expr, unsigned char *ptr, int len, int off)
{
  int rsize, isize;
  tree part;

  part = TREE_REALPART (expr);
  rsize = native_encode_expr (part, ptr, len, off);
  if (off == -1
      && rsize == 0)
    return 0;
  part = TREE_IMAGPART (expr);
  if (off != -1)
    off = MAX (0, off - GET_MODE_SIZE (SCALAR_TYPE_MODE (TREE_TYPE (part))));
  isize = native_encode_expr (part, ptr+rsize, len-rsize, off);
  if (off == -1
      && isize != rsize)
    return 0;
  return rsize + isize;
}


/* Subroutine of native_encode_expr.  Encode the VECTOR_CST
   specified by EXPR into the buffer PTR of length LEN bytes.
   Return the number of bytes placed in the buffer, or zero
   upon failure.  */

static int
native_encode_vector (const_tree expr, unsigned char *ptr, int len, int off)
{
  unsigned i, count;
  int size, offset;
  tree itype, elem;

  offset = 0;
  count = VECTOR_CST_NELTS (expr);
  itype = TREE_TYPE (TREE_TYPE (expr));
  size = GET_MODE_SIZE (SCALAR_TYPE_MODE (itype));
  for (i = 0; i < count; i++)
    {
      if (off >= size)
	{
	  off -= size;
	  continue;
	}
      elem = VECTOR_CST_ELT (expr, i);
      int res = native_encode_expr (elem, ptr+offset, len-offset, off);
      if ((off == -1 && res != size)
	  || res == 0)
	return 0;
      offset += res;
      if (offset >= len)
	return offset;
      if (off != -1)
	off = 0;
    }
  return offset;
}


/* Subroutine of native_encode_expr.  Encode the STRING_CST
   specified by EXPR into the buffer PTR of length LEN bytes.
   Return the number of bytes placed in the buffer, or zero
   upon failure.  */

static int
native_encode_string (const_tree expr, unsigned char *ptr, int len, int off)
{
  tree type = TREE_TYPE (expr);
  HOST_WIDE_INT total_bytes;

  if (TREE_CODE (type) != ARRAY_TYPE
      || TREE_CODE (TREE_TYPE (type)) != INTEGER_TYPE
      || (GET_MODE_BITSIZE (SCALAR_INT_TYPE_MODE (TREE_TYPE (type)))
	  != BITS_PER_UNIT)
      || !tree_fits_shwi_p (TYPE_SIZE_UNIT (type)))
    return 0;
  total_bytes = tree_to_shwi (TYPE_SIZE_UNIT (type));
  if ((off == -1 && total_bytes > len)
      || off >= total_bytes)
    return 0;
  if (off == -1)
    off = 0;
  if (TREE_STRING_LENGTH (expr) - off < MIN (total_bytes, len))
    {
      int written = 0;
      if (off < TREE_STRING_LENGTH (expr))
	{
	  written = MIN (len, TREE_STRING_LENGTH (expr) - off);
	  memcpy (ptr, TREE_STRING_POINTER (expr) + off, written);
	}
      memset (ptr + written, 0,
	      MIN (total_bytes - written, len - written));
    }
  else
    memcpy (ptr, TREE_STRING_POINTER (expr) + off, MIN (total_bytes, len));
  return MIN (total_bytes - off, len);
}


/* Subroutine of fold_view_convert_expr.  Encode the INTEGER_CST,
   REAL_CST, COMPLEX_CST or VECTOR_CST specified by EXPR into the
   buffer PTR of length LEN bytes.  If OFF is not -1 then start
   the encoding at byte offset OFF and encode at most LEN bytes.
   Return the number of bytes placed in the buffer, or zero upon failure.  */

int
native_encode_expr (const_tree expr, unsigned char *ptr, int len, int off)
{
  /* We don't support starting at negative offset and -1 is special.  */
  if (off < -1)
    return 0;

  switch (TREE_CODE (expr))
    {
    case INTEGER_CST:
      return native_encode_int (expr, ptr, len, off);

    case REAL_CST:
      return native_encode_real (expr, ptr, len, off);

    case FIXED_CST:
      return native_encode_fixed (expr, ptr, len, off);

    case COMPLEX_CST:
      return native_encode_complex (expr, ptr, len, off);

    case VECTOR_CST:
      return native_encode_vector (expr, ptr, len, off);

    case STRING_CST:
      return native_encode_string (expr, ptr, len, off);

    default:
      return 0;
    }
}


/* Subroutine of native_interpret_expr.  Interpret the contents of
   the buffer PTR of length LEN as an INTEGER_CST of type TYPE.
   If the buffer cannot be interpreted, return NULL_TREE.  */

static tree
native_interpret_int (tree type, const unsigned char *ptr, int len)
{
  int total_bytes = GET_MODE_SIZE (SCALAR_INT_TYPE_MODE (type));

  if (total_bytes > len
      || total_bytes * BITS_PER_UNIT > HOST_BITS_PER_DOUBLE_INT)
    return NULL_TREE;

  wide_int result = wi::from_buffer (ptr, total_bytes);

  return wide_int_to_tree (type, result);
}


/* Subroutine of native_interpret_expr.  Interpret the contents of
   the buffer PTR of length LEN as a FIXED_CST of type TYPE.
   If the buffer cannot be interpreted, return NULL_TREE.  */

static tree
native_interpret_fixed (tree type, const unsigned char *ptr, int len)
{
  scalar_mode mode = SCALAR_TYPE_MODE (type);
  int total_bytes = GET_MODE_SIZE (mode);
  double_int result;
  FIXED_VALUE_TYPE fixed_value;

  if (total_bytes > len
      || total_bytes * BITS_PER_UNIT > HOST_BITS_PER_DOUBLE_INT)
    return NULL_TREE;

  result = double_int::from_buffer (ptr, total_bytes);
  fixed_value = fixed_from_double_int (result, mode);

  return build_fixed (type, fixed_value);
}


/* Subroutine of native_interpret_expr.  Interpret the contents of
   the buffer PTR of length LEN as a REAL_CST of type TYPE.
   If the buffer cannot be interpreted, return NULL_TREE.  */

static tree
native_interpret_real (tree type, const unsigned char *ptr, int len)
{
  scalar_float_mode mode = SCALAR_FLOAT_TYPE_MODE (type);
  int total_bytes = GET_MODE_SIZE (mode);
  unsigned char value;
  /* There are always 32 bits in each long, no matter the size of
     the hosts long.  We handle floating point representations with
     up to 192 bits.  */
  REAL_VALUE_TYPE r;
  long tmp[6];

  if (total_bytes > len || total_bytes > 24)
    return NULL_TREE;
  int words = (32 / BITS_PER_UNIT) / UNITS_PER_WORD;

  memset (tmp, 0, sizeof (tmp));
  for (int bitpos = 0; bitpos < total_bytes * BITS_PER_UNIT;
       bitpos += BITS_PER_UNIT)
    {
      /* Both OFFSET and BYTE index within a long;
	 bitpos indexes the whole float.  */
      int offset, byte = (bitpos / BITS_PER_UNIT) & 3;
      if (UNITS_PER_WORD < 4)
	{
	  int word = byte / UNITS_PER_WORD;
	  if (WORDS_BIG_ENDIAN)
	    word = (words - 1) - word;
	  offset = word * UNITS_PER_WORD;
	  if (BYTES_BIG_ENDIAN)
	    offset += (UNITS_PER_WORD - 1) - (byte % UNITS_PER_WORD);
	  else
	    offset += byte % UNITS_PER_WORD;
	}
      else
	{
	  offset = byte;
	  if (BYTES_BIG_ENDIAN)
	    {
	      /* Reverse bytes within each long, or within the entire float
		 if it's smaller than a long (for HFmode).  */
	      offset = MIN (3, total_bytes - 1) - offset;
	      gcc_assert (offset >= 0);
	    }
	}
      value = ptr[offset + ((bitpos / BITS_PER_UNIT) & ~3)];

      tmp[bitpos / 32] |= (unsigned long)value << (bitpos & 31);
    }

  real_from_target (&r, tmp, mode);
  return build_real (type, r);
}


/* Subroutine of native_interpret_expr.  Interpret the contents of
   the buffer PTR of length LEN as a COMPLEX_CST of type TYPE.
   If the buffer cannot be interpreted, return NULL_TREE.  */

static tree
native_interpret_complex (tree type, const unsigned char *ptr, int len)
{
  tree etype, rpart, ipart;
  int size;

  etype = TREE_TYPE (type);
  size = GET_MODE_SIZE (SCALAR_TYPE_MODE (etype));
  if (size * 2 > len)
    return NULL_TREE;
  rpart = native_interpret_expr (etype, ptr, size);
  if (!rpart)
    return NULL_TREE;
  ipart = native_interpret_expr (etype, ptr+size, size);
  if (!ipart)
    return NULL_TREE;
  return build_complex (type, rpart, ipart);
}


/* Subroutine of native_interpret_expr.  Interpret the contents of
   the buffer PTR of length LEN as a VECTOR_CST of type TYPE.
   If the buffer cannot be interpreted, return NULL_TREE.  */

static tree
native_interpret_vector (tree type, const unsigned char *ptr, unsigned int len)
{
  tree etype, elem;
  unsigned int i, size;
  unsigned HOST_WIDE_INT count;
  tree *elements;

  etype = TREE_TYPE (type);
  size = GET_MODE_SIZE (SCALAR_TYPE_MODE (etype));
  if (!TYPE_VECTOR_SUBPARTS (type).is_constant (&count)
      || size * count > len)
    return NULL_TREE;

  elements = XALLOCAVEC (tree, count);
  for (i = count; i-- > 0; )
    {
      elem = native_interpret_expr (etype, ptr+(i*size), size);
      if (!elem)
	return NULL_TREE;
      elements[i] = elem;
    }
  return build_vector (type, count, elements);
}


/* Subroutine of fold_view_convert_expr.  Interpret the contents of
   the buffer PTR of length LEN as a constant of type TYPE.  For
   INTEGRAL_TYPE_P we return an INTEGER_CST, for SCALAR_FLOAT_TYPE_P
   we return a REAL_CST, etc...  If the buffer cannot be interpreted,
   return NULL_TREE.  */

tree
native_interpret_expr (tree type, const unsigned char *ptr, int len)
{
  switch (TREE_CODE (type))
    {
    case INTEGER_TYPE:
    case ENUMERAL_TYPE:
    case BOOLEAN_TYPE:
    case POINTER_TYPE:
    case REFERENCE_TYPE:
      return native_interpret_int (type, ptr, len);

    case REAL_TYPE:
      return native_interpret_real (type, ptr, len);

    case FIXED_POINT_TYPE:
      return native_interpret_fixed (type, ptr, len);

    case COMPLEX_TYPE:
      return native_interpret_complex (type, ptr, len);

    case VECTOR_TYPE:
      return native_interpret_vector (type, ptr, len);

    default:
      return NULL_TREE;
    }
}

/* Returns true if we can interpret the contents of a native encoding
   as TYPE.  */

static bool
can_native_interpret_type_p (tree type)
{
  switch (TREE_CODE (type))
    {
    case INTEGER_TYPE:
    case ENUMERAL_TYPE:
    case BOOLEAN_TYPE:
    case POINTER_TYPE:
    case REFERENCE_TYPE:
    case FIXED_POINT_TYPE:
    case REAL_TYPE:
    case COMPLEX_TYPE:
    case VECTOR_TYPE:
      return true;
    default:
      return false;
    }
}

/* Return true iff a constant of type TYPE is accepted by
   native_encode_expr.  */

bool
can_native_encode_type_p (tree type)
{
  switch (TREE_CODE (type))
    {
    case INTEGER_TYPE:
    case REAL_TYPE:
    case FIXED_POINT_TYPE:
    case COMPLEX_TYPE:
    case VECTOR_TYPE:
    case POINTER_TYPE:
      return true;
    default:
      return false;
    }
}

/* Fold a VIEW_CONVERT_EXPR of a constant expression EXPR to type
   TYPE at compile-time.  If we're unable to perform the conversion
   return NULL_TREE.  */

static tree
fold_view_convert_expr (tree type, tree expr)
{
  /* We support up to 512-bit values (for V8DFmode).  */
  unsigned char buffer[64];
  int len;

  /* Check that the host and target are sane.  */
  if (CHAR_BIT != 8 || BITS_PER_UNIT != 8)
    return NULL_TREE;

  len = native_encode_expr (expr, buffer, sizeof (buffer));
  if (len == 0)
    return NULL_TREE;

  return native_interpret_expr (type, buffer, len);
}

/* Build an expression for the address of T.  Folds away INDIRECT_REF
   to avoid confusing the gimplify process.  */

tree
build_fold_addr_expr_with_type_loc (location_t loc, tree t, tree ptrtype)
{
  /* The size of the object is not relevant when talking about its address.  */
  if (TREE_CODE (t) == WITH_SIZE_EXPR)
    t = TREE_OPERAND (t, 0);

  if (TREE_CODE (t) == INDIRECT_REF)
    {
      t = TREE_OPERAND (t, 0);

      if (TREE_TYPE (t) != ptrtype)
	t = build1_loc (loc, NOP_EXPR, ptrtype, t);
    }
  else if (TREE_CODE (t) == MEM_REF
	   && integer_zerop (TREE_OPERAND (t, 1)))
    return TREE_OPERAND (t, 0);
  else if (TREE_CODE (t) == MEM_REF
	   && TREE_CODE (TREE_OPERAND (t, 0)) == INTEGER_CST)
    return fold_binary (POINTER_PLUS_EXPR, ptrtype,
			TREE_OPERAND (t, 0),
			convert_to_ptrofftype (TREE_OPERAND (t, 1)));
  else if (TREE_CODE (t) == VIEW_CONVERT_EXPR)
    {
      t = build_fold_addr_expr_loc (loc, TREE_OPERAND (t, 0));

      if (TREE_TYPE (t) != ptrtype)
	t = fold_convert_loc (loc, ptrtype, t);
    }
  else
    t = build1_loc (loc, ADDR_EXPR, ptrtype, t);

  return t;
}

/* Build an expression for the address of T.  */

tree
build_fold_addr_expr_loc (location_t loc, tree t)
{
  tree ptrtype = build_pointer_type (TREE_TYPE (t));

  return build_fold_addr_expr_with_type_loc (loc, t, ptrtype);
}

/* Fold a unary expression of code CODE and type TYPE with operand
   OP0.  Return the folded expression if folding is successful.
   Otherwise, return NULL_TREE.  */

tree
fold_unary_loc (location_t loc, enum tree_code code, tree type, tree op0)
{
  tree tem;
  tree arg0;
  enum tree_code_class kind = TREE_CODE_CLASS (code);

  gcc_assert (IS_EXPR_CODE_CLASS (kind)
	      && TREE_CODE_LENGTH (code) == 1);

  arg0 = op0;
  if (arg0)
    {
      if (CONVERT_EXPR_CODE_P (code)
	  || code == FLOAT_EXPR || code == ABS_EXPR || code == NEGATE_EXPR)
	{
	  /* Don't use STRIP_NOPS, because signedness of argument type
	     matters.  */
	  STRIP_SIGN_NOPS (arg0);
	}
      else
	{
	  /* Strip any conversions that don't change the mode.  This
	     is safe for every expression, except for a comparison
	     expression because its signedness is derived from its
	     operands.

	     Note that this is done as an internal manipulation within
	     the constant folder, in order to find the simplest
	     representation of the arguments so that their form can be
	     studied.  In any cases, the appropriate type conversions
	     should be put back in the tree that will get out of the
	     constant folder.  */
	  STRIP_NOPS (arg0);
	}

      if (constant_tree_p (arg0))
	{
	  tree tem = const_unop (code, type, arg0);
	  if (tem)
	    {
	      if (TREE_TYPE (tem) != type)
		tem = fold_convert_loc (loc, type, tem);
	      return tem;
	    }
	}
    }

  tem = generic_simplify (loc, code, type, op0);
  if (tem)
    return tem;

  if (TREE_CODE_CLASS (code) == tcc_unary)
    {
      if (TREE_CODE (arg0) == COMPOUND_EXPR)
	return build2 (COMPOUND_EXPR, type, TREE_OPERAND (arg0, 0),
		       fold_build1_loc (loc, code, type,
				    fold_convert_loc (loc, TREE_TYPE (op0),
						      TREE_OPERAND (arg0, 1))));
      else if (TREE_CODE (arg0) == COND_EXPR)
	{
	  tree arg01 = TREE_OPERAND (arg0, 1);
	  tree arg02 = TREE_OPERAND (arg0, 2);
	  if (! VOID_TYPE_P (TREE_TYPE (arg01)))
	    arg01 = fold_build1_loc (loc, code, type,
				 fold_convert_loc (loc,
						   TREE_TYPE (op0), arg01));
	  if (! VOID_TYPE_P (TREE_TYPE (arg02)))
	    arg02 = fold_build1_loc (loc, code, type,
				 fold_convert_loc (loc,
						   TREE_TYPE (op0), arg02));
	  tem = fold_build3_loc (loc, COND_EXPR, type, TREE_OPERAND (arg0, 0),
			     arg01, arg02);

	  /* If this was a conversion, and all we did was to move into
	     inside the COND_EXPR, bring it back out.  But leave it if
	     it is a conversion from integer to integer and the
	     result precision is no wider than a word since such a
	     conversion is cheap and may be optimized away by combine,
	     while it couldn't if it were outside the COND_EXPR.  Then return
	     so we don't get into an infinite recursion loop taking the
	     conversion out and then back in.  */

	  if ((CONVERT_EXPR_CODE_P (code)
	       || code == NON_LVALUE_EXPR)
	      && TREE_CODE (tem) == COND_EXPR
	      && TREE_CODE (TREE_OPERAND (tem, 1)) == code
	      && TREE_CODE (TREE_OPERAND (tem, 2)) == code
	      && ! VOID_TYPE_P (TREE_OPERAND (tem, 1))
	      && ! VOID_TYPE_P (TREE_OPERAND (tem, 2))
	      && (TREE_TYPE (TREE_OPERAND (TREE_OPERAND (tem, 1), 0))
		  == TREE_TYPE (TREE_OPERAND (TREE_OPERAND (tem, 2), 0)))
	      && (! (INTEGRAL_TYPE_P (TREE_TYPE (tem))
		     && (INTEGRAL_TYPE_P
			 (TREE_TYPE (TREE_OPERAND (TREE_OPERAND (tem, 1), 0))))
		     && TYPE_PRECISION (TREE_TYPE (tem)) <= BITS_PER_WORD)
		  || flag_syntax_only))
	    tem = build1_loc (loc, code, type,
			      build3 (COND_EXPR,
				      TREE_TYPE (TREE_OPERAND
						 (TREE_OPERAND (tem, 1), 0)),
				      TREE_OPERAND (tem, 0),
				      TREE_OPERAND (TREE_OPERAND (tem, 1), 0),
				      TREE_OPERAND (TREE_OPERAND (tem, 2),
						    0)));
	  return tem;
	}
   }

  switch (code)
    {
    case NON_LVALUE_EXPR:
      if (!maybe_lvalue_p (op0))
	return fold_convert_loc (loc, type, op0);
      return NULL_TREE;

    CASE_CONVERT:
    case FLOAT_EXPR:
    case FIX_TRUNC_EXPR:
      if (COMPARISON_CLASS_P (op0))
	{
	  /* If we have (type) (a CMP b) and type is an integral type, return
	     new expression involving the new type.  Canonicalize
	     (type) (a CMP b) to (a CMP b) ? (type) true : (type) false for
	     non-integral type.
	     Do not fold the result as that would not simplify further, also
	     folding again results in recursions.  */
	  if (TREE_CODE (type) == BOOLEAN_TYPE)
	    return build2_loc (loc, TREE_CODE (op0), type,
			       TREE_OPERAND (op0, 0),
			       TREE_OPERAND (op0, 1));
	  else if (!INTEGRAL_TYPE_P (type) && !VOID_TYPE_P (type)
		   && TREE_CODE (type) != VECTOR_TYPE)
	    return build3_loc (loc, COND_EXPR, type, op0,
			       constant_boolean_node (true, type),
			       constant_boolean_node (false, type));
	}

      /* Handle (T *)&A.B.C for A being of type T and B and C
	 living at offset zero.  This occurs frequently in
	 C++ upcasting and then accessing the base.  */
      if (TREE_CODE (op0) == ADDR_EXPR
	  && POINTER_TYPE_P (type)
	  && handled_component_p (TREE_OPERAND (op0, 0)))
        {
	  poly_int64 bitsize, bitpos;
	  tree offset;
	  machine_mode mode;
	  int unsignedp, reversep, volatilep;
	  tree base
	    = get_inner_reference (TREE_OPERAND (op0, 0), &bitsize, &bitpos,
				   &offset, &mode, &unsignedp, &reversep,
				   &volatilep);
	  /* If the reference was to a (constant) zero offset, we can use
	     the address of the base if it has the same base type
	     as the result type and the pointer type is unqualified.  */
	  if (!offset
	      && must_eq (bitpos, 0)
	      && (TYPE_MAIN_VARIANT (TREE_TYPE (type))
		  == TYPE_MAIN_VARIANT (TREE_TYPE (base)))
	      && TYPE_QUALS (type) == TYPE_UNQUALIFIED)
	    return fold_convert_loc (loc, type,
				     build_fold_addr_expr_loc (loc, base));
        }

      if (TREE_CODE (op0) == MODIFY_EXPR
	  && TREE_CONSTANT (TREE_OPERAND (op0, 1))
	  /* Detect assigning a bitfield.  */
	  && !(TREE_CODE (TREE_OPERAND (op0, 0)) == COMPONENT_REF
	       && DECL_BIT_FIELD
	       (TREE_OPERAND (TREE_OPERAND (op0, 0), 1))))
	{
	  /* Don't leave an assignment inside a conversion
	     unless assigning a bitfield.  */
	  tem = fold_build1_loc (loc, code, type, TREE_OPERAND (op0, 1));
	  /* First do the assignment, then return converted constant.  */
	  tem = build2_loc (loc, COMPOUND_EXPR, TREE_TYPE (tem), op0, tem);
	  TREE_NO_WARNING (tem) = 1;
	  TREE_USED (tem) = 1;
	  return tem;
	}

      /* Convert (T)(x & c) into (T)x & (T)c, if c is an integer
	 constants (if x has signed type, the sign bit cannot be set
	 in c).  This folds extension into the BIT_AND_EXPR.
	 ??? We don't do it for BOOLEAN_TYPE or ENUMERAL_TYPE because they
	 very likely don't have maximal range for their precision and this
	 transformation effectively doesn't preserve non-maximal ranges.  */
      if (TREE_CODE (type) == INTEGER_TYPE
	  && TREE_CODE (op0) == BIT_AND_EXPR
	  && TREE_CODE (TREE_OPERAND (op0, 1)) == INTEGER_CST)
	{
	  tree and_expr = op0;
	  tree and0 = TREE_OPERAND (and_expr, 0);
	  tree and1 = TREE_OPERAND (and_expr, 1);
	  int change = 0;

	  if (TYPE_UNSIGNED (TREE_TYPE (and_expr))
	      || (TYPE_PRECISION (type)
		  <= TYPE_PRECISION (TREE_TYPE (and_expr))))
	    change = 1;
	  else if (TYPE_PRECISION (TREE_TYPE (and1))
		   <= HOST_BITS_PER_WIDE_INT
		   && tree_fits_uhwi_p (and1))
	    {
	      unsigned HOST_WIDE_INT cst;

	      cst = tree_to_uhwi (and1);
	      cst &= HOST_WIDE_INT_M1U
		     << (TYPE_PRECISION (TREE_TYPE (and1)) - 1);
	      change = (cst == 0);
	      if (change
		  && !flag_syntax_only
		  && (load_extend_op (TYPE_MODE (TREE_TYPE (and0)))
		      == ZERO_EXTEND))
		{
		  tree uns = unsigned_type_for (TREE_TYPE (and0));
		  and0 = fold_convert_loc (loc, uns, and0);
		  and1 = fold_convert_loc (loc, uns, and1);
		}
	    }
	  if (change)
	    {
	      tem = force_fit_type (type, wi::to_widest (and1), 0,
				    TREE_OVERFLOW (and1));
	      return fold_build2_loc (loc, BIT_AND_EXPR, type,
				      fold_convert_loc (loc, type, and0), tem);
	    }
	}

      /* Convert (T1)(X p+ Y) into ((T1)X p+ Y), for pointer type, when the new
	 cast (T1)X will fold away.  We assume that this happens when X itself
	 is a cast.  */
      if (POINTER_TYPE_P (type)
	  && TREE_CODE (arg0) == POINTER_PLUS_EXPR
	  && CONVERT_EXPR_P (TREE_OPERAND (arg0, 0)))
	{
	  tree arg00 = TREE_OPERAND (arg0, 0);
	  tree arg01 = TREE_OPERAND (arg0, 1);

	  return fold_build_pointer_plus_loc
		   (loc, fold_convert_loc (loc, type, arg00), arg01);
	}

      /* Convert (T1)(~(T2)X) into ~(T1)X if T1 and T2 are integral types
	 of the same precision, and X is an integer type not narrower than
	 types T1 or T2, i.e. the cast (T2)X isn't an extension.  */
      if (INTEGRAL_TYPE_P (type)
	  && TREE_CODE (op0) == BIT_NOT_EXPR
	  && INTEGRAL_TYPE_P (TREE_TYPE (op0))
	  && CONVERT_EXPR_P (TREE_OPERAND (op0, 0))
	  && TYPE_PRECISION (type) == TYPE_PRECISION (TREE_TYPE (op0)))
	{
	  tem = TREE_OPERAND (TREE_OPERAND (op0, 0), 0);
	  if (INTEGRAL_TYPE_P (TREE_TYPE (tem))
	      && TYPE_PRECISION (type) <= TYPE_PRECISION (TREE_TYPE (tem)))
	    return fold_build1_loc (loc, BIT_NOT_EXPR, type,
				fold_convert_loc (loc, type, tem));
	}

      /* Convert (T1)(X * Y) into (T1)X * (T1)Y if T1 is narrower than the
	 type of X and Y (integer types only).  */
      if (INTEGRAL_TYPE_P (type)
	  && TREE_CODE (op0) == MULT_EXPR
	  && INTEGRAL_TYPE_P (TREE_TYPE (op0))
	  && TYPE_PRECISION (type) < TYPE_PRECISION (TREE_TYPE (op0)))
	{
	  /* Be careful not to introduce new overflows.  */
	  tree mult_type;
          if (TYPE_OVERFLOW_WRAPS (type))
	    mult_type = type;
	  else
	    mult_type = unsigned_type_for (type);

	  if (TYPE_PRECISION (mult_type) < TYPE_PRECISION (TREE_TYPE (op0)))
	    {
	      tem = fold_build2_loc (loc, MULT_EXPR, mult_type,
				 fold_convert_loc (loc, mult_type,
						   TREE_OPERAND (op0, 0)),
				 fold_convert_loc (loc, mult_type,
						   TREE_OPERAND (op0, 1)));
	      return fold_convert_loc (loc, type, tem);
	    }
	}

      return NULL_TREE;

    case VIEW_CONVERT_EXPR:
      if (TREE_CODE (op0) == MEM_REF)
        {
	  if (TYPE_ALIGN (TREE_TYPE (op0)) != TYPE_ALIGN (type))
	    type = build_aligned_type (type, TYPE_ALIGN (TREE_TYPE (op0)));
	  tem = fold_build2_loc (loc, MEM_REF, type,
				 TREE_OPERAND (op0, 0), TREE_OPERAND (op0, 1));
	  REF_REVERSE_STORAGE_ORDER (tem) = REF_REVERSE_STORAGE_ORDER (op0);
	  return tem;
	}

      return NULL_TREE;

    case NEGATE_EXPR:
      tem = fold_negate_expr (loc, arg0);
      if (tem)
	return fold_convert_loc (loc, type, tem);
      return NULL_TREE;

    case ABS_EXPR:
      /* Convert fabs((double)float) into (double)fabsf(float).  */
      if (TREE_CODE (arg0) == NOP_EXPR
	  && TREE_CODE (type) == REAL_TYPE)
	{
	  tree targ0 = strip_float_extensions (arg0);
	  if (targ0 != arg0)
	    return fold_convert_loc (loc, type,
				     fold_build1_loc (loc, ABS_EXPR,
						  TREE_TYPE (targ0),
						  targ0));
	}
      return NULL_TREE;

    case BIT_NOT_EXPR:
      /* Convert ~(X ^ Y) to ~X ^ Y or X ^ ~Y if ~X or ~Y simplify.  */
      if (TREE_CODE (arg0) == BIT_XOR_EXPR
	  && (tem = fold_unary_loc (loc, BIT_NOT_EXPR, type,
				    fold_convert_loc (loc, type,
						      TREE_OPERAND (arg0, 0)))))
	return fold_build2_loc (loc, BIT_XOR_EXPR, type, tem,
				fold_convert_loc (loc, type,
						  TREE_OPERAND (arg0, 1)));
      else if (TREE_CODE (arg0) == BIT_XOR_EXPR
	       && (tem = fold_unary_loc (loc, BIT_NOT_EXPR, type,
			       	     fold_convert_loc (loc, type,
						       TREE_OPERAND (arg0, 1)))))
	return fold_build2_loc (loc, BIT_XOR_EXPR, type,
			    fold_convert_loc (loc, type,
					      TREE_OPERAND (arg0, 0)), tem);

      return NULL_TREE;

    case TRUTH_NOT_EXPR:
      /* Note that the operand of this must be an int
	 and its values must be 0 or 1.
	 ("true" is a fixed value perhaps depending on the language,
	 but we don't handle values other than 1 correctly yet.)  */
      tem = fold_truth_not_expr (loc, arg0);
      if (!tem)
	return NULL_TREE;
      return fold_convert_loc (loc, type, tem);

    case INDIRECT_REF:
      /* Fold *&X to X if X is an lvalue.  */
      if (TREE_CODE (op0) == ADDR_EXPR)
	{
	  tree op00 = TREE_OPERAND (op0, 0);
	  if ((VAR_P (op00)
	       || TREE_CODE (op00) == PARM_DECL
	       || TREE_CODE (op00) == RESULT_DECL)
	      && !TREE_READONLY (op00))
	    return op00;
	}
      return NULL_TREE;

    default:
      return NULL_TREE;
    } /* switch (code) */
}


/* If the operation was a conversion do _not_ mark a resulting constant
   with TREE_OVERFLOW if the original constant was not.  These conversions
   have implementation defined behavior and retaining the TREE_OVERFLOW
   flag here would confuse later passes such as VRP.  */
tree
fold_unary_ignore_overflow_loc (location_t loc, enum tree_code code,
				tree type, tree op0)
{
  tree res = fold_unary_loc (loc, code, type, op0);
  if (res
      && TREE_CODE (res) == INTEGER_CST
      && TREE_CODE (op0) == INTEGER_CST
      && CONVERT_EXPR_CODE_P (code))
    TREE_OVERFLOW (res) = TREE_OVERFLOW (op0);

  return res;
}

/* Fold a binary bitwise/truth expression of code CODE and type TYPE with
   operands OP0 and OP1.  LOC is the location of the resulting expression.
   ARG0 and ARG1 are the NOP_STRIPed results of OP0 and OP1.
   Return the folded expression if folding is successful.  Otherwise,
   return NULL_TREE.  */
static tree
fold_truth_andor (location_t loc, enum tree_code code, tree type,
		  tree arg0, tree arg1, tree op0, tree op1)
{
  tree tem;

  /* We only do these simplifications if we are optimizing.  */
  if (!optimize)
    return NULL_TREE;

  /* Check for things like (A || B) && (A || C).  We can convert this
     to A || (B && C).  Note that either operator can be any of the four
     truth and/or operations and the transformation will still be
     valid.   Also note that we only care about order for the
     ANDIF and ORIF operators.  If B contains side effects, this
     might change the truth-value of A.  */
  if (TREE_CODE (arg0) == TREE_CODE (arg1)
      && (TREE_CODE (arg0) == TRUTH_ANDIF_EXPR
	  || TREE_CODE (arg0) == TRUTH_ORIF_EXPR
	  || TREE_CODE (arg0) == TRUTH_AND_EXPR
	  || TREE_CODE (arg0) == TRUTH_OR_EXPR)
      && ! TREE_SIDE_EFFECTS (TREE_OPERAND (arg0, 1)))
    {
      tree a00 = TREE_OPERAND (arg0, 0);
      tree a01 = TREE_OPERAND (arg0, 1);
      tree a10 = TREE_OPERAND (arg1, 0);
      tree a11 = TREE_OPERAND (arg1, 1);
      int commutative = ((TREE_CODE (arg0) == TRUTH_OR_EXPR
			  || TREE_CODE (arg0) == TRUTH_AND_EXPR)
			 && (code == TRUTH_AND_EXPR
			     || code == TRUTH_OR_EXPR));

      if (operand_equal_p (a00, a10, 0))
	return fold_build2_loc (loc, TREE_CODE (arg0), type, a00,
			    fold_build2_loc (loc, code, type, a01, a11));
      else if (commutative && operand_equal_p (a00, a11, 0))
	return fold_build2_loc (loc, TREE_CODE (arg0), type, a00,
			    fold_build2_loc (loc, code, type, a01, a10));
      else if (commutative && operand_equal_p (a01, a10, 0))
	return fold_build2_loc (loc, TREE_CODE (arg0), type, a01,
			    fold_build2_loc (loc, code, type, a00, a11));

      /* This case if tricky because we must either have commutative
	 operators or else A10 must not have side-effects.  */

      else if ((commutative || ! TREE_SIDE_EFFECTS (a10))
	       && operand_equal_p (a01, a11, 0))
	return fold_build2_loc (loc, TREE_CODE (arg0), type,
			    fold_build2_loc (loc, code, type, a00, a10),
			    a01);
    }

  /* See if we can build a range comparison.  */
  if (0 != (tem = fold_range_test (loc, code, type, op0, op1)))
    return tem;

  if ((code == TRUTH_ANDIF_EXPR && TREE_CODE (arg0) == TRUTH_ORIF_EXPR)
      || (code == TRUTH_ORIF_EXPR && TREE_CODE (arg0) == TRUTH_ANDIF_EXPR))
    {
      tem = merge_truthop_with_opposite_arm (loc, arg0, arg1, true);
      if (tem)
	return fold_build2_loc (loc, code, type, tem, arg1);
    }

  if ((code == TRUTH_ANDIF_EXPR && TREE_CODE (arg1) == TRUTH_ORIF_EXPR)
      || (code == TRUTH_ORIF_EXPR && TREE_CODE (arg1) == TRUTH_ANDIF_EXPR))
    {
      tem = merge_truthop_with_opposite_arm (loc, arg1, arg0, false);
      if (tem)
	return fold_build2_loc (loc, code, type, arg0, tem);
    }

  /* Check for the possibility of merging component references.  If our
     lhs is another similar operation, try to merge its rhs with our
     rhs.  Then try to merge our lhs and rhs.  */
  if (TREE_CODE (arg0) == code
      && 0 != (tem = fold_truth_andor_1 (loc, code, type,
					 TREE_OPERAND (arg0, 1), arg1)))
    return fold_build2_loc (loc, code, type, TREE_OPERAND (arg0, 0), tem);

  if ((tem = fold_truth_andor_1 (loc, code, type, arg0, arg1)) != 0)
    return tem;

  if (LOGICAL_OP_NON_SHORT_CIRCUIT
      && (code == TRUTH_AND_EXPR
          || code == TRUTH_ANDIF_EXPR
          || code == TRUTH_OR_EXPR
          || code == TRUTH_ORIF_EXPR))
    {
      enum tree_code ncode, icode;

      ncode = (code == TRUTH_ANDIF_EXPR || code == TRUTH_AND_EXPR)
	      ? TRUTH_AND_EXPR : TRUTH_OR_EXPR;
      icode = ncode == TRUTH_AND_EXPR ? TRUTH_ANDIF_EXPR : TRUTH_ORIF_EXPR;

      /* Transform ((A AND-IF B) AND[-IF] C) into (A AND-IF (B AND C)),
	 or ((A OR-IF B) OR[-IF] C) into (A OR-IF (B OR C))
	 We don't want to pack more than two leafs to a non-IF AND/OR
	 expression.
	 If tree-code of left-hand operand isn't an AND/OR-IF code and not
	 equal to IF-CODE, then we don't want to add right-hand operand.
	 If the inner right-hand side of left-hand operand has
	 side-effects, or isn't simple, then we can't add to it,
	 as otherwise we might destroy if-sequence.  */
      if (TREE_CODE (arg0) == icode
	  && simple_operand_p_2 (arg1)
	  /* Needed for sequence points to handle trappings, and
	     side-effects.  */
	  && simple_operand_p_2 (TREE_OPERAND (arg0, 1)))
	{
	  tem = fold_build2_loc (loc, ncode, type, TREE_OPERAND (arg0, 1),
				 arg1);
	  return fold_build2_loc (loc, icode, type, TREE_OPERAND (arg0, 0),
				  tem);
	}
	/* Same as above but for (A AND[-IF] (B AND-IF C)) -> ((A AND B) AND-IF C),
	   or (A OR[-IF] (B OR-IF C) -> ((A OR B) OR-IF C).  */
      else if (TREE_CODE (arg1) == icode
	  && simple_operand_p_2 (arg0)
	  /* Needed for sequence points to handle trappings, and
	     side-effects.  */
	  && simple_operand_p_2 (TREE_OPERAND (arg1, 0)))
	{
	  tem = fold_build2_loc (loc, ncode, type, 
				 arg0, TREE_OPERAND (arg1, 0));
	  return fold_build2_loc (loc, icode, type, tem,
				  TREE_OPERAND (arg1, 1));
	}
      /* Transform (A AND-IF B) into (A AND B), or (A OR-IF B)
	 into (A OR B).
	 For sequence point consistancy, we need to check for trapping,
	 and side-effects.  */
      else if (code == icode && simple_operand_p_2 (arg0)
               && simple_operand_p_2 (arg1))
	return fold_build2_loc (loc, ncode, type, arg0, arg1);
    }

  return NULL_TREE;
}

/* Helper that tries to canonicalize the comparison ARG0 CODE ARG1
   by changing CODE to reduce the magnitude of constants involved in
   ARG0 of the comparison.
   Returns a canonicalized comparison tree if a simplification was
   possible, otherwise returns NULL_TREE.
   Set *STRICT_OVERFLOW_P to true if the canonicalization is only
   valid if signed overflow is undefined.  */

static tree
maybe_canonicalize_comparison_1 (location_t loc, enum tree_code code, tree type,
				 tree arg0, tree arg1,
				 bool *strict_overflow_p)
{
  enum tree_code code0 = TREE_CODE (arg0);
  tree t, cst0 = NULL_TREE;
  int sgn0;

  /* Match A +- CST code arg1.  We can change this only if overflow
     is undefined.  */
  if (!((ANY_INTEGRAL_TYPE_P (TREE_TYPE (arg0))
	 && TYPE_OVERFLOW_UNDEFINED (TREE_TYPE (arg0)))
	/* In principle pointers also have undefined overflow behavior,
	   but that causes problems elsewhere.  */
	&& !POINTER_TYPE_P (TREE_TYPE (arg0))
	&& (code0 == MINUS_EXPR
	    || code0 == PLUS_EXPR)
	&& TREE_CODE (TREE_OPERAND (arg0, 1)) == INTEGER_CST))
    return NULL_TREE;

  /* Identify the constant in arg0 and its sign.  */
  cst0 = TREE_OPERAND (arg0, 1);
  sgn0 = tree_int_cst_sgn (cst0);

  /* Overflowed constants and zero will cause problems.  */
  if (integer_zerop (cst0)
      || TREE_OVERFLOW (cst0))
    return NULL_TREE;

  /* See if we can reduce the magnitude of the constant in
     arg0 by changing the comparison code.  */
  /* A - CST < arg1  ->  A - CST-1 <= arg1.  */
  if (code == LT_EXPR
      && code0 == ((sgn0 == -1) ? PLUS_EXPR : MINUS_EXPR))
    code = LE_EXPR;
  /* A + CST > arg1  ->  A + CST-1 >= arg1.  */
  else if (code == GT_EXPR
	   && code0 == ((sgn0 == -1) ? MINUS_EXPR : PLUS_EXPR))
    code = GE_EXPR;
  /* A + CST <= arg1  ->  A + CST-1 < arg1.  */
  else if (code == LE_EXPR
	   && code0 == ((sgn0 == -1) ? MINUS_EXPR : PLUS_EXPR))
    code = LT_EXPR;
  /* A - CST >= arg1  ->  A - CST-1 > arg1.  */
  else if (code == GE_EXPR
	   && code0 == ((sgn0 == -1) ? PLUS_EXPR : MINUS_EXPR))
    code = GT_EXPR;
  else
    return NULL_TREE;
  *strict_overflow_p = true;

  /* Now build the constant reduced in magnitude.  But not if that
     would produce one outside of its types range.  */
  if (INTEGRAL_TYPE_P (TREE_TYPE (cst0))
      && ((sgn0 == 1
	   && TYPE_MIN_VALUE (TREE_TYPE (cst0))
	   && tree_int_cst_equal (cst0, TYPE_MIN_VALUE (TREE_TYPE (cst0))))
	  || (sgn0 == -1
	      && TYPE_MAX_VALUE (TREE_TYPE (cst0))
	      && tree_int_cst_equal (cst0, TYPE_MAX_VALUE (TREE_TYPE (cst0))))))
    return NULL_TREE;

  t = int_const_binop (sgn0 == -1 ? PLUS_EXPR : MINUS_EXPR,
		       cst0, build_int_cst (TREE_TYPE (cst0), 1));
  t = fold_build2_loc (loc, code0, TREE_TYPE (arg0), TREE_OPERAND (arg0, 0), t);
  t = fold_convert (TREE_TYPE (arg1), t);

  return fold_build2_loc (loc, code, type, t, arg1);
}

/* Canonicalize the comparison ARG0 CODE ARG1 with type TYPE with undefined
   overflow further.  Try to decrease the magnitude of constants involved
   by changing LE_EXPR and GE_EXPR to LT_EXPR and GT_EXPR or vice versa
   and put sole constants at the second argument position.
   Returns the canonicalized tree if changed, otherwise NULL_TREE.  */

static tree
maybe_canonicalize_comparison (location_t loc, enum tree_code code, tree type,
			       tree arg0, tree arg1)
{
  tree t;
  bool strict_overflow_p;
  const char * const warnmsg = G_("assuming signed overflow does not occur "
				  "when reducing constant in comparison");

  /* Try canonicalization by simplifying arg0.  */
  strict_overflow_p = false;
  t = maybe_canonicalize_comparison_1 (loc, code, type, arg0, arg1,
				       &strict_overflow_p);
  if (t)
    {
      if (strict_overflow_p)
	fold_overflow_warning (warnmsg, WARN_STRICT_OVERFLOW_MAGNITUDE);
      return t;
    }

  /* Try canonicalization by simplifying arg1 using the swapped
     comparison.  */
  code = swap_tree_comparison (code);
  strict_overflow_p = false;
  t = maybe_canonicalize_comparison_1 (loc, code, type, arg1, arg0,
				       &strict_overflow_p);
  if (t && strict_overflow_p)
    fold_overflow_warning (warnmsg, WARN_STRICT_OVERFLOW_MAGNITUDE);
  return t;
}

/* Return whether BASE + OFFSET + BITPOS may wrap around the address
   space.  This is used to avoid issuing overflow warnings for
   expressions like &p->x which can not wrap.  */

static bool
pointer_may_wrap_p (tree base, tree offset, poly_int64 bitpos)
{
  if (!POINTER_TYPE_P (TREE_TYPE (base)))
    return true;

  if (may_lt (bitpos, 0))
    return true;

  poly_wide_int wi_offset;
  int precision = TYPE_PRECISION (TREE_TYPE (base));
  if (offset == NULL_TREE)
    wi_offset = wi::zero (precision);
  else if (TREE_CODE (offset) != INTEGER_CST || TREE_OVERFLOW (offset))
    return true;
  else
    wi_offset = offset;

  bool overflow;
  poly_wide_int units = wi::shwi (0, precision);
  units += bits_to_bytes_round_down (bitpos);
  poly_wide_int total = wi::add (wi_offset, units, UNSIGNED, &overflow);
  if (overflow)
    return true;

  poly_uint64 total_hwi;
  if (!total.to_uhwi (&total_hwi))
    return true;

  poly_int64 size = int_size_in_bytes (TREE_TYPE (TREE_TYPE (base)));
  if (must_le (size, 0))
    return true;

  /* We can do slightly better for SIZE if we have an ADDR_EXPR of an
     array.  */
  if (TREE_CODE (base) == ADDR_EXPR)
    {
      poly_int64 base_size;

      base_size = int_size_in_bytes (TREE_TYPE (TREE_OPERAND (base, 0)));
      if (may_ge (base_size, 0) && may_lt (size, base_size))
	size = base_size;
    }

  return may_gt (total_hwi, poly_uint64 (size));
}

/* Return a positive integer when the symbol DECL is known to have
   a nonzero address, zero when it's known not to (e.g., it's a weak
   symbol), and a negative integer when the symbol is not yet in the
   symbol table and so whether or not its address is zero is unknown.
   For function local objects always return positive integer.  */
static int
maybe_nonzero_address (tree decl)
{
  if (DECL_P (decl) && decl_in_symtab_p (decl))
    if (struct symtab_node *symbol = symtab_node::get_create (decl))
      return symbol->nonzero_address ();

  /* Function local objects are never NULL.  */
  if (DECL_P (decl)
      && (DECL_CONTEXT (decl)
      && TREE_CODE (DECL_CONTEXT (decl)) == FUNCTION_DECL
      && auto_var_in_fn_p (decl, DECL_CONTEXT (decl))))
    return 1;

  return -1;
}

/* Subroutine of fold_binary.  This routine performs all of the
   transformations that are common to the equality/inequality
   operators (EQ_EXPR and NE_EXPR) and the ordering operators
   (LT_EXPR, LE_EXPR, GE_EXPR and GT_EXPR).  Callers other than
   fold_binary should call fold_binary.  Fold a comparison with
   tree code CODE and type TYPE with operands OP0 and OP1.  Return
   the folded comparison or NULL_TREE.  */

static tree
fold_comparison (location_t loc, enum tree_code code, tree type,
		 tree op0, tree op1)
{
  const bool equality_code = (code == EQ_EXPR || code == NE_EXPR);
  tree arg0, arg1, tem;

  arg0 = op0;
  arg1 = op1;

  STRIP_SIGN_NOPS (arg0);
  STRIP_SIGN_NOPS (arg1);

  /* For comparisons of pointers we can decompose it to a compile time
     comparison of the base objects and the offsets into the object.
     This requires at least one operand being an ADDR_EXPR or a
     POINTER_PLUS_EXPR to do more than the operand_equal_p test below.  */
  if (POINTER_TYPE_P (TREE_TYPE (arg0))
      && (TREE_CODE (arg0) == ADDR_EXPR
	  || TREE_CODE (arg1) == ADDR_EXPR
	  || TREE_CODE (arg0) == POINTER_PLUS_EXPR
	  || TREE_CODE (arg1) == POINTER_PLUS_EXPR))
    {
      tree base0, base1, offset0 = NULL_TREE, offset1 = NULL_TREE;
      poly_int64 bitsize, bitpos0 = 0, bitpos1 = 0;
      machine_mode mode;
      int volatilep, reversep, unsignedp;
      bool indirect_base0 = false, indirect_base1 = false;

      /* Get base and offset for the access.  Strip ADDR_EXPR for
	 get_inner_reference, but put it back by stripping INDIRECT_REF
	 off the base object if possible.  indirect_baseN will be true
	 if baseN is not an address but refers to the object itself.  */
      base0 = arg0;
      if (TREE_CODE (arg0) == ADDR_EXPR)
	{
	  base0
	    = get_inner_reference (TREE_OPERAND (arg0, 0),
				   &bitsize, &bitpos0, &offset0, &mode,
				   &unsignedp, &reversep, &volatilep);
	  if (TREE_CODE (base0) == INDIRECT_REF)
	    base0 = TREE_OPERAND (base0, 0);
	  else
	    indirect_base0 = true;
	}
      else if (TREE_CODE (arg0) == POINTER_PLUS_EXPR)
	{
	  base0 = TREE_OPERAND (arg0, 0);
	  STRIP_SIGN_NOPS (base0);
	  if (TREE_CODE (base0) == ADDR_EXPR)
	    {
	      base0
		= get_inner_reference (TREE_OPERAND (base0, 0),
				       &bitsize, &bitpos0, &offset0, &mode,
				       &unsignedp, &reversep, &volatilep);
	      if (TREE_CODE (base0) == INDIRECT_REF)
		base0 = TREE_OPERAND (base0, 0);
	      else
		indirect_base0 = true;
	    }
	  if (offset0 == NULL_TREE || integer_zerop (offset0))
	    offset0 = TREE_OPERAND (arg0, 1);
	  else
	    offset0 = size_binop (PLUS_EXPR, offset0,
				  TREE_OPERAND (arg0, 1));
	  poly_offset_int offset0_val;
	  if (poly_tree_p (offset0, &offset0_val))
	    {
	      poly_offset_int tem = wi::sext (offset0_val,
					      TYPE_PRECISION (sizetype));
	      tem <<= LOG2_BITS_PER_UNIT;
	      tem += bitpos0;
	      if (tem.to_shwi (&bitpos0))
		offset0 = NULL_TREE;
	    }
	}

      base1 = arg1;
      if (TREE_CODE (arg1) == ADDR_EXPR)
	{
	  base1
	    = get_inner_reference (TREE_OPERAND (arg1, 0),
				   &bitsize, &bitpos1, &offset1, &mode,
				   &unsignedp, &reversep, &volatilep);
	  if (TREE_CODE (base1) == INDIRECT_REF)
	    base1 = TREE_OPERAND (base1, 0);
	  else
	    indirect_base1 = true;
	}
      else if (TREE_CODE (arg1) == POINTER_PLUS_EXPR)
	{
	  base1 = TREE_OPERAND (arg1, 0);
	  STRIP_SIGN_NOPS (base1);
	  if (TREE_CODE (base1) == ADDR_EXPR)
	    {
	      base1
		= get_inner_reference (TREE_OPERAND (base1, 0),
				       &bitsize, &bitpos1, &offset1, &mode,
				       &unsignedp, &reversep, &volatilep);
	      if (TREE_CODE (base1) == INDIRECT_REF)
		base1 = TREE_OPERAND (base1, 0);
	      else
		indirect_base1 = true;
	    }
	  if (offset1 == NULL_TREE || integer_zerop (offset1))
	    offset1 = TREE_OPERAND (arg1, 1);
	  else
	    offset1 = size_binop (PLUS_EXPR, offset1,
				  TREE_OPERAND (arg1, 1));
	  poly_offset_int offset1_val;
	  if (poly_tree_p (offset1, &offset1_val))
	    {
	      poly_offset_int tem = wi::sext (offset1_val,
					      TYPE_PRECISION (sizetype));
	      tem <<= LOG2_BITS_PER_UNIT;
	      tem += bitpos1;
	      if (tem.to_shwi (&bitpos1))
		offset1 = NULL_TREE;
	    }
	}

      /* If we have equivalent bases we might be able to simplify.  */
      if (indirect_base0 == indirect_base1
	  && operand_equal_p (base0, base1,
			      indirect_base0 ? OEP_ADDRESS_OF : 0))
	{
	  /* We can fold this expression to a constant if the non-constant
	     offset parts are equal.  */
	  if ((offset0 == offset1
	       || (offset0 && offset1
		   && operand_equal_p (offset0, offset1, 0)))
	      && (equality_code
		  || (indirect_base0
		      && (DECL_P (base0) || CONSTANT_CLASS_P (base0)))
		  || POINTER_TYPE_OVERFLOW_UNDEFINED))

	    {
	      if (!equality_code
		  && may_ne (bitpos0, bitpos1)
		  && (pointer_may_wrap_p (base0, offset0, bitpos0)
		      || pointer_may_wrap_p (base1, offset1, bitpos1)))
		fold_overflow_warning (("assuming pointer wraparound does not "
					"occur when comparing P +- C1 with "
					"P +- C2"),
				       WARN_STRICT_OVERFLOW_CONDITIONAL);

	      switch (code)
		{
		case EQ_EXPR:
		  if (must_eq (bitpos0, bitpos1))
		    return boolean_true_node;
		  if (must_ne (bitpos0, bitpos1))
		    return boolean_false_node;
		  break;
		case NE_EXPR:
		  if (must_ne (bitpos0, bitpos1))
		    return boolean_true_node;
		  if (must_eq (bitpos0, bitpos1))
		    return boolean_false_node;
		  break;
		case LT_EXPR:
		  if (must_lt (bitpos0, bitpos1))
		    return boolean_true_node;
		  if (must_ge (bitpos0, bitpos1))
		    return boolean_false_node;
		  break;
		case LE_EXPR:
		  if (must_le (bitpos0, bitpos1))
		    return boolean_true_node;
		  if (must_gt (bitpos0, bitpos1))
		    return boolean_false_node;
		  break;
		case GE_EXPR:
		  if (must_ge (bitpos0, bitpos1))
		    return boolean_true_node;
		  if (must_lt (bitpos0, bitpos1))
		    return boolean_false_node;
		  break;
		case GT_EXPR:
		  if (must_gt (bitpos0, bitpos1))
		    return boolean_true_node;
		  if (must_le (bitpos0, bitpos1))
		    return boolean_false_node;
		  break;
		default:;
		}
	    }
	  /* We can simplify the comparison to a comparison of the variable
	     offset parts if the constant offset parts are equal.
	     Be careful to use signed sizetype here because otherwise we
	     mess with array offsets in the wrong way.  This is possible
	     because pointer arithmetic is restricted to retain within an
	     object and overflow on pointer differences is undefined as of
	     6.5.6/8 and /9 with respect to the signed ptrdiff_t.  */
	  else if (must_eq (bitpos0, bitpos1)
		   && (equality_code
		       || (indirect_base0
			   && (DECL_P (base0) || CONSTANT_CLASS_P (base0)))
		       || POINTER_TYPE_OVERFLOW_UNDEFINED))
	    {
	      /* By converting to signed sizetype we cover middle-end pointer
	         arithmetic which operates on unsigned pointer types of size
	         type size and ARRAY_REF offsets which are properly sign or
	         zero extended from their type in case it is narrower than
	         sizetype.  */
	      if (offset0 == NULL_TREE)
		offset0 = build_int_cst (ssizetype, 0);
	      else
		offset0 = fold_convert_loc (loc, ssizetype, offset0);
	      if (offset1 == NULL_TREE)
		offset1 = build_int_cst (ssizetype, 0);
	      else
		offset1 = fold_convert_loc (loc, ssizetype, offset1);

	      if (!equality_code
		  && (pointer_may_wrap_p (base0, offset0, bitpos0)
		      || pointer_may_wrap_p (base1, offset1, bitpos1)))
		fold_overflow_warning (("assuming pointer wraparound does not "
					"occur when comparing P +- C1 with "
					"P +- C2"),
				       WARN_STRICT_OVERFLOW_COMPARISON);

	      return fold_build2_loc (loc, code, type, offset0, offset1);
	    }
	}
      /* For equal offsets we can simplify to a comparison of the
	 base addresses.  */
      else if (must_eq (bitpos0, bitpos1)
	       && (indirect_base0
		   ? base0 != TREE_OPERAND (arg0, 0) : base0 != arg0)
	       && (indirect_base1
		   ? base1 != TREE_OPERAND (arg1, 0) : base1 != arg1)
	       && ((offset0 == offset1)
		   || (offset0 && offset1
		       && operand_equal_p (offset0, offset1, 0))))
	{
	  if (indirect_base0)
	    base0 = build_fold_addr_expr_loc (loc, base0);
	  if (indirect_base1)
	    base1 = build_fold_addr_expr_loc (loc, base1);
	  return fold_build2_loc (loc, code, type, base0, base1);
	}
      /* Comparison between an ordinary (non-weak) symbol and a null
	 pointer can be eliminated since such symbols must have a non
	 null address.  In C, relational expressions between pointers
	 to objects and null pointers are undefined.  The results
	 below follow the C++ rules with the additional property that
	 every object pointer compares greater than a null pointer.
      */
      else if (((DECL_P (base0)
		 && maybe_nonzero_address (base0) > 0
		 /* Avoid folding references to struct members at offset 0 to
		    prevent tests like '&ptr->firstmember == 0' from getting
		    eliminated.  When ptr is null, although the -> expression
		    is strictly speaking invalid, GCC retains it as a matter
		    of QoI.  See PR c/44555. */
		 && (offset0 == NULL_TREE && may_ne (bitpos0, 0)))
		|| CONSTANT_CLASS_P (base0))
	       && indirect_base0
	       /* The caller guarantees that when one of the arguments is
		  constant (i.e., null in this case) it is second.  */
	       && integer_zerop (arg1))
	{
	  switch (code)
	    {
	    case EQ_EXPR:
	    case LE_EXPR:
	    case LT_EXPR:
	      return constant_boolean_node (false, type);
	    case GE_EXPR:
	    case GT_EXPR:
	    case NE_EXPR:
	      return constant_boolean_node (true, type);
	    default:
	      gcc_unreachable ();
	    }
	}
    }

  /* Transform comparisons of the form X +- C1 CMP Y +- C2 to
     X CMP Y +- C2 +- C1 for signed X, Y.  This is valid if
     the resulting offset is smaller in absolute value than the
     original one and has the same sign.  */
  if (ANY_INTEGRAL_TYPE_P (TREE_TYPE (arg0))
      && TYPE_OVERFLOW_UNDEFINED (TREE_TYPE (arg0))
      && (TREE_CODE (arg0) == PLUS_EXPR || TREE_CODE (arg0) == MINUS_EXPR)
      && (TREE_CODE (TREE_OPERAND (arg0, 1)) == INTEGER_CST
	  && !TREE_OVERFLOW (TREE_OPERAND (arg0, 1)))
      && (TREE_CODE (arg1) == PLUS_EXPR || TREE_CODE (arg1) == MINUS_EXPR)
      && (TREE_CODE (TREE_OPERAND (arg1, 1)) == INTEGER_CST
	  && !TREE_OVERFLOW (TREE_OPERAND (arg1, 1))))
    {
      tree const1 = TREE_OPERAND (arg0, 1);
      tree const2 = TREE_OPERAND (arg1, 1);
      tree variable1 = TREE_OPERAND (arg0, 0);
      tree variable2 = TREE_OPERAND (arg1, 0);
      tree cst;
      const char * const warnmsg = G_("assuming signed overflow does not "
				      "occur when combining constants around "
				      "a comparison");

      /* Put the constant on the side where it doesn't overflow and is
	 of lower absolute value and of same sign than before.  */
      cst = int_const_binop (TREE_CODE (arg0) == TREE_CODE (arg1)
			     ? MINUS_EXPR : PLUS_EXPR,
			     const2, const1);
      if (!TREE_OVERFLOW (cst)
	  && tree_int_cst_compare (const2, cst) == tree_int_cst_sgn (const2)
	  && tree_int_cst_sgn (cst) == tree_int_cst_sgn (const2))
	{
	  fold_overflow_warning (warnmsg, WARN_STRICT_OVERFLOW_COMPARISON);
	  return fold_build2_loc (loc, code, type,
				  variable1,
				  fold_build2_loc (loc, TREE_CODE (arg1),
						   TREE_TYPE (arg1),
						   variable2, cst));
	}

      cst = int_const_binop (TREE_CODE (arg0) == TREE_CODE (arg1)
			     ? MINUS_EXPR : PLUS_EXPR,
			     const1, const2);
      if (!TREE_OVERFLOW (cst)
	  && tree_int_cst_compare (const1, cst) == tree_int_cst_sgn (const1)
	  && tree_int_cst_sgn (cst) == tree_int_cst_sgn (const1))
	{
	  fold_overflow_warning (warnmsg, WARN_STRICT_OVERFLOW_COMPARISON);
	  return fold_build2_loc (loc, code, type,
				  fold_build2_loc (loc, TREE_CODE (arg0),
						   TREE_TYPE (arg0),
						   variable1, cst),
				  variable2);
	}
    }

  tem = maybe_canonicalize_comparison (loc, code, type, arg0, arg1);
  if (tem)
    return tem;

  /* If we are comparing an expression that just has comparisons
     of two integer values, arithmetic expressions of those comparisons,
     and constants, we can simplify it.  There are only three cases
     to check: the two values can either be equal, the first can be
     greater, or the second can be greater.  Fold the expression for
     those three values.  Since each value must be 0 or 1, we have
     eight possibilities, each of which corresponds to the constant 0
     or 1 or one of the six possible comparisons.

     This handles common cases like (a > b) == 0 but also handles
     expressions like  ((x > y) - (y > x)) > 0, which supposedly
     occur in macroized code.  */

  if (TREE_CODE (arg1) == INTEGER_CST && TREE_CODE (arg0) != INTEGER_CST)
    {
      tree cval1 = 0, cval2 = 0;
      int save_p = 0;

      if (twoval_comparison_p (arg0, &cval1, &cval2, &save_p)
	  /* Don't handle degenerate cases here; they should already
	     have been handled anyway.  */
	  && cval1 != 0 && cval2 != 0
	  && ! (TREE_CONSTANT (cval1) && TREE_CONSTANT (cval2))
	  && TREE_TYPE (cval1) == TREE_TYPE (cval2)
	  && INTEGRAL_TYPE_P (TREE_TYPE (cval1))
	  && TYPE_MAX_VALUE (TREE_TYPE (cval1))
	  && TYPE_MAX_VALUE (TREE_TYPE (cval2))
	  && ! operand_equal_p (TYPE_MIN_VALUE (TREE_TYPE (cval1)),
				TYPE_MAX_VALUE (TREE_TYPE (cval2)), 0))
	{
	  tree maxval = TYPE_MAX_VALUE (TREE_TYPE (cval1));
	  tree minval = TYPE_MIN_VALUE (TREE_TYPE (cval1));

	  /* We can't just pass T to eval_subst in case cval1 or cval2
	     was the same as ARG1.  */

	  tree high_result
		= fold_build2_loc (loc, code, type,
			       eval_subst (loc, arg0, cval1, maxval,
					   cval2, minval),
			       arg1);
	  tree equal_result
		= fold_build2_loc (loc, code, type,
			       eval_subst (loc, arg0, cval1, maxval,
					   cval2, maxval),
			       arg1);
	  tree low_result
		= fold_build2_loc (loc, code, type,
			       eval_subst (loc, arg0, cval1, minval,
					   cval2, maxval),
			       arg1);

	  /* All three of these results should be 0 or 1.  Confirm they are.
	     Then use those values to select the proper code to use.  */

	  if (TREE_CODE (high_result) == INTEGER_CST
	      && TREE_CODE (equal_result) == INTEGER_CST
	      && TREE_CODE (low_result) == INTEGER_CST)
	    {
	      /* Make a 3-bit mask with the high-order bit being the
		 value for `>', the next for '=', and the low for '<'.  */
	      switch ((integer_onep (high_result) * 4)
		      + (integer_onep (equal_result) * 2)
		      + integer_onep (low_result))
		{
		case 0:
		  /* Always false.  */
		  return omit_one_operand_loc (loc, type, integer_zero_node, arg0);
		case 1:
		  code = LT_EXPR;
		  break;
		case 2:
		  code = EQ_EXPR;
		  break;
		case 3:
		  code = LE_EXPR;
		  break;
		case 4:
		  code = GT_EXPR;
		  break;
		case 5:
		  code = NE_EXPR;
		  break;
		case 6:
		  code = GE_EXPR;
		  break;
		case 7:
		  /* Always true.  */
		  return omit_one_operand_loc (loc, type, integer_one_node, arg0);
		}

	      if (save_p)
		{
		  tem = save_expr (build2 (code, type, cval1, cval2));
		  protected_set_expr_location (tem, loc);
		  return tem;
		}
	      return fold_build2_loc (loc, code, type, cval1, cval2);
	    }
	}
    }

  /* We can fold X/C1 op C2 where C1 and C2 are integer constants
     into a single range test.  */
  if (TREE_CODE (arg0) == TRUNC_DIV_EXPR
      && TREE_CODE (arg1) == INTEGER_CST
      && TREE_CODE (TREE_OPERAND (arg0, 1)) == INTEGER_CST
      && !integer_zerop (TREE_OPERAND (arg0, 1))
      && !TREE_OVERFLOW (TREE_OPERAND (arg0, 1))
      && !TREE_OVERFLOW (arg1))
    {
      tem = fold_div_compare (loc, code, type, arg0, arg1);
      if (tem != NULL_TREE)
	return tem;
    }

  return NULL_TREE;
}


/* Subroutine of fold_binary.  Optimize complex multiplications of the
   form z * conj(z), as pow(realpart(z),2) + pow(imagpart(z),2).  The
   argument EXPR represents the expression "z" of type TYPE.  */

static tree
fold_mult_zconjz (location_t loc, tree type, tree expr)
{
  tree itype = TREE_TYPE (type);
  tree rpart, ipart, tem;

  if (TREE_CODE (expr) == COMPLEX_EXPR)
    {
      rpart = TREE_OPERAND (expr, 0);
      ipart = TREE_OPERAND (expr, 1);
    }
  else if (TREE_CODE (expr) == COMPLEX_CST)
    {
      rpart = TREE_REALPART (expr);
      ipart = TREE_IMAGPART (expr);
    }
  else
    {
      expr = save_expr (expr);
      rpart = fold_build1_loc (loc, REALPART_EXPR, itype, expr);
      ipart = fold_build1_loc (loc, IMAGPART_EXPR, itype, expr);
    }

  rpart = save_expr (rpart);
  ipart = save_expr (ipart);
  tem = fold_build2_loc (loc, PLUS_EXPR, itype,
		     fold_build2_loc (loc, MULT_EXPR, itype, rpart, rpart),
		     fold_build2_loc (loc, MULT_EXPR, itype, ipart, ipart));
  return fold_build2_loc (loc, COMPLEX_EXPR, type, tem,
			  build_zero_cst (itype));
}


/* Helper function for fold_vec_perm.  Store elements of VECTOR_CST or
   CONSTRUCTOR ARG into array ELTS, which has NELTS elements, and return
   true if successful.  */

static bool
vec_cst_ctor_to_array (tree arg, unsigned int nelts, tree *elts)
{
  unsigned int i;

  if (TREE_CODE (arg) == VECTOR_CST)
    {
      for (i = 0; i < VECTOR_CST_NELTS (arg); ++i)
	elts[i] = VECTOR_CST_ELT (arg, i);
    }
  else if (TREE_CODE (arg) == CONSTRUCTOR)
    {
      constructor_elt *elt;

      FOR_EACH_VEC_SAFE_ELT (CONSTRUCTOR_ELTS (arg), i, elt)
	if (i >= nelts || TREE_CODE (TREE_TYPE (elt->value)) == VECTOR_TYPE)
	  return false;
	else
	  elts[i] = elt->value;
    }
  else
    return false;
  for (; i < nelts; i++)
    elts[i]
      = fold_convert (TREE_TYPE (TREE_TYPE (arg)), integer_zero_node);
  return true;
}

/* Attempt to fold vector permutation of ARG0 and ARG1 vectors using SEL
   selector.  NELTS is the number of elements in the selector and result.
   Return the folded VECTOR_CST or CONSTRUCTOR if successful, NULL_TREE
   otherwise.  */

static tree
fold_vec_perm (tree type, tree arg0, tree arg1, unsigned int nelts,
	       const unsigned char *sel)
{
  unsigned int i;
  tree *elts;
  bool need_ctor = false;

  gcc_assert (must_eq (TYPE_VECTOR_SUBPARTS (type), nelts)
	      && must_eq (TYPE_VECTOR_SUBPARTS (TREE_TYPE (arg0)), nelts)
	      && must_eq (TYPE_VECTOR_SUBPARTS (TREE_TYPE (arg1)), nelts));
  if (TREE_TYPE (TREE_TYPE (arg0)) != TREE_TYPE (type)
      || TREE_TYPE (TREE_TYPE (arg1)) != TREE_TYPE (type))
    return NULL_TREE;

  elts = XALLOCAVEC (tree, nelts * 3);
  if (!vec_cst_ctor_to_array (arg0, nelts, elts)
      || !vec_cst_ctor_to_array (arg1, nelts, elts + nelts))
    return NULL_TREE;

  for (i = 0; i < nelts; i++)
    {
      if (!CONSTANT_CLASS_P (elts[sel[i]]))
	need_ctor = true;
      elts[i + 2 * nelts] = unshare_expr (elts[sel[i]]);
    }

  if (need_ctor)
    {
      vec<constructor_elt, va_gc> *v;
      vec_alloc (v, nelts);
      for (i = 0; i < nelts; i++)
	CONSTRUCTOR_APPEND_ELT (v, NULL_TREE, elts[2 * nelts + i]);
      return build_constructor (type, v);
    }
  else
    return build_vector (type, nelts, &elts[2 * nelts]);
}

/* Try to fold a pointer difference of type TYPE two address expressions of
   array references AREF0 and AREF1 using location LOC.  Return a
   simplified expression for the difference or NULL_TREE.  */

static tree
fold_addr_of_array_ref_difference (location_t loc, tree type,
				   tree aref0, tree aref1)
{
  tree base0 = TREE_OPERAND (aref0, 0);
  tree base1 = TREE_OPERAND (aref1, 0);
  tree base_offset = build_int_cst (type, 0);

  /* If the bases are array references as well, recurse.  If the bases
     are pointer indirections compute the difference of the pointers.
     If the bases are equal, we are set.  */
  if ((TREE_CODE (base0) == ARRAY_REF
       && TREE_CODE (base1) == ARRAY_REF
       && (base_offset
	   = fold_addr_of_array_ref_difference (loc, type, base0, base1)))
      || (INDIRECT_REF_P (base0)
	  && INDIRECT_REF_P (base1)
	  && (base_offset
	        = fold_binary_loc (loc, MINUS_EXPR, type,
				   fold_convert (type, TREE_OPERAND (base0, 0)),
				   fold_convert (type,
						 TREE_OPERAND (base1, 0)))))
      || operand_equal_p (base0, base1, OEP_ADDRESS_OF))
    {
      tree op0 = fold_convert_loc (loc, type, TREE_OPERAND (aref0, 1));
      tree op1 = fold_convert_loc (loc, type, TREE_OPERAND (aref1, 1));
      tree esz = fold_convert_loc (loc, type, array_ref_element_size (aref0));
      tree diff = build2 (MINUS_EXPR, type, op0, op1);
      return fold_build2_loc (loc, PLUS_EXPR, type,
			      base_offset,
			      fold_build2_loc (loc, MULT_EXPR, type,
					       diff, esz));
    }
  return NULL_TREE;
}

/* If the real or vector real constant CST of type TYPE has an exact
   inverse, return it, else return NULL.  */

tree
exact_inverse (tree type, tree cst)
{
  REAL_VALUE_TYPE r;
  tree unit_type, *elts;
  machine_mode mode;
  unsigned vec_nelts, i;

  switch (TREE_CODE (cst))
    {
    case REAL_CST:
      r = TREE_REAL_CST (cst);

      if (exact_real_inverse (TYPE_MODE (type), &r))
	return build_real (type, r);

      return NULL_TREE;

    case VECTOR_CST:
      vec_nelts = VECTOR_CST_NELTS (cst);
      elts = XALLOCAVEC (tree, vec_nelts);
      unit_type = TREE_TYPE (type);
      mode = TYPE_MODE (unit_type);

      for (i = 0; i < vec_nelts; i++)
	{
	  r = TREE_REAL_CST (VECTOR_CST_ELT (cst, i));
	  if (!exact_real_inverse (mode, &r))
	    return NULL_TREE;
	  elts[i] = build_real (unit_type, r);
	}

      return build_vector (type, vec_nelts, elts);

    case VEC_DUPLICATE_EXPR:
      {
	tree sub = exact_inverse (TREE_TYPE (type), TREE_OPERAND (cst, 0));
	if (!sub)
	  return NULL_TREE;
	return build1 (VEC_DUPLICATE_EXPR, type, sub);
      }

    default:
      return NULL_TREE;
    }
}

/*  Mask out the tz least significant bits of X of type TYPE where
    tz is the number of trailing zeroes in Y.  */
static wide_int
mask_with_tz (tree type, const wide_int &x, const wide_int &y)
{
  int tz = wi::ctz (y);
  if (tz > 0)
    return wi::mask (tz, true, TYPE_PRECISION (type)) & x;
  return x;
}

/* Return true when T is an address and is known to be nonzero.
   For floating point we further ensure that T is not denormal.
   Similar logic is present in nonzero_address in rtlanal.h.

   If the return value is based on the assumption that signed overflow
   is undefined, set *STRICT_OVERFLOW_P to true; otherwise, don't
   change *STRICT_OVERFLOW_P.  */

static bool
tree_expr_nonzero_warnv_p (tree t, bool *strict_overflow_p)
{
  tree type = TREE_TYPE (t);
  enum tree_code code;

  /* Doing something useful for floating point would need more work.  */
  if (!INTEGRAL_TYPE_P (type) && !POINTER_TYPE_P (type))
    return false;

  code = TREE_CODE (t);
  switch (TREE_CODE_CLASS (code))
    {
    case tcc_unary:
      return tree_unary_nonzero_warnv_p (code, type, TREE_OPERAND (t, 0),
					      strict_overflow_p);
    case tcc_binary:
    case tcc_comparison:
      return tree_binary_nonzero_warnv_p (code, type,
					       TREE_OPERAND (t, 0),
					       TREE_OPERAND (t, 1),
					       strict_overflow_p);
    case tcc_constant:
    case tcc_declaration:
    case tcc_reference:
      return tree_single_nonzero_warnv_p (t, strict_overflow_p);

    default:
      break;
    }

  switch (code)
    {
    case TRUTH_NOT_EXPR:
      return tree_unary_nonzero_warnv_p (code, type, TREE_OPERAND (t, 0),
					      strict_overflow_p);

    case TRUTH_AND_EXPR:
    case TRUTH_OR_EXPR:
    case TRUTH_XOR_EXPR:
      return tree_binary_nonzero_warnv_p (code, type,
					       TREE_OPERAND (t, 0),
					       TREE_OPERAND (t, 1),
					       strict_overflow_p);

    case COND_EXPR:
    case CONSTRUCTOR:
    case OBJ_TYPE_REF:
    case ASSERT_EXPR:
    case ADDR_EXPR:
    case WITH_SIZE_EXPR:
    case SSA_NAME:
      return tree_single_nonzero_warnv_p (t, strict_overflow_p);

    case COMPOUND_EXPR:
    case MODIFY_EXPR:
    case BIND_EXPR:
      return tree_expr_nonzero_warnv_p (TREE_OPERAND (t, 1),
					strict_overflow_p);

    case SAVE_EXPR:
      return tree_expr_nonzero_warnv_p (TREE_OPERAND (t, 0),
					strict_overflow_p);

    case CALL_EXPR:
      {
	tree fndecl = get_callee_fndecl (t);
	if (!fndecl) return false;
	if (flag_delete_null_pointer_checks && !flag_check_new
	    && DECL_IS_OPERATOR_NEW (fndecl)
	    && !TREE_NOTHROW (fndecl))
	  return true;
	if (flag_delete_null_pointer_checks
	    && lookup_attribute ("returns_nonnull",
		 TYPE_ATTRIBUTES (TREE_TYPE (fndecl))))
	  return true;
	return alloca_call_p (t);
      }

    default:
      break;
    }
  return false;
}

/* Return true when T is an address and is known to be nonzero.
   Handle warnings about undefined signed overflow.  */

bool
tree_expr_nonzero_p (tree t)
{
  bool ret, strict_overflow_p;

  strict_overflow_p = false;
  ret = tree_expr_nonzero_warnv_p (t, &strict_overflow_p);
  if (strict_overflow_p)
    fold_overflow_warning (("assuming signed overflow does not occur when "
			    "determining that expression is always "
			    "non-zero"),
			   WARN_STRICT_OVERFLOW_MISC);
  return ret;
}

/* Return true if T is known not to be equal to an integer W.  */

bool
expr_not_equal_to (tree t, const wide_int &w)
{
  wide_int min, max, nz;
  value_range_type rtype;
  switch (TREE_CODE (t))
    {
    case INTEGER_CST:
      return wi::ne_p (t, w);

    case SSA_NAME:
      if (!INTEGRAL_TYPE_P (TREE_TYPE (t)))
	return false;
      rtype = get_range_info (t, &min, &max);
      if (rtype == VR_RANGE)
	{
	  if (wi::lt_p (max, w, TYPE_SIGN (TREE_TYPE (t))))
	    return true;
	  if (wi::lt_p (w, min, TYPE_SIGN (TREE_TYPE (t))))
	    return true;
	}
      else if (rtype == VR_ANTI_RANGE
	       && wi::le_p (min, w, TYPE_SIGN (TREE_TYPE (t)))
	       && wi::le_p (w, max, TYPE_SIGN (TREE_TYPE (t))))
	return true;
      /* If T has some known zero bits and W has any of those bits set,
	 then T is known not to be equal to W.  */
      if (wi::ne_p (wi::zext (wi::bit_and_not (w, get_nonzero_bits (t)),
			      TYPE_PRECISION (TREE_TYPE (t))), 0))
	return true;
      return false;

    default:
      return false;
    }
}

/* Fold a binary expression of code CODE and type TYPE with operands
   OP0 and OP1.  LOC is the location of the resulting expression.
   Return the folded expression if folding is successful.  Otherwise,
   return NULL_TREE.  */

tree
fold_binary_loc (location_t loc,
	     enum tree_code code, tree type, tree op0, tree op1)
{
  enum tree_code_class kind = TREE_CODE_CLASS (code);
  tree arg0, arg1, tem;
  tree t1 = NULL_TREE;
  bool strict_overflow_p;
  unsigned int prec;

  gcc_assert (IS_EXPR_CODE_CLASS (kind)
	      && TREE_CODE_LENGTH (code) == 2
	      && op0 != NULL_TREE
	      && op1 != NULL_TREE);

  arg0 = op0;
  arg1 = op1;

  /* Strip any conversions that don't change the mode.  This is
     safe for every expression, except for a comparison expression
     because its signedness is derived from its operands.  So, in
     the latter case, only strip conversions that don't change the
     signedness.  MIN_EXPR/MAX_EXPR also need signedness of arguments
     preserved.

     Note that this is done as an internal manipulation within the
     constant folder, in order to find the simplest representation
     of the arguments so that their form can be studied.  In any
     cases, the appropriate type conversions should be put back in
     the tree that will get out of the constant folder.  */

  if (kind == tcc_comparison || code == MIN_EXPR || code == MAX_EXPR)
    {
      STRIP_SIGN_NOPS (arg0);
      STRIP_SIGN_NOPS (arg1);
    }
  else
    {
      STRIP_NOPS (arg0);
      STRIP_NOPS (arg1);
    }

  /* Note that TREE_CONSTANT isn't enough: static var addresses are
     constant but we can't do arithmetic on them.  */
  if (constant_tree_p (arg0) && constant_tree_p (arg1))
    {
      tem = const_binop (code, type, arg0, arg1);
      if (tem != NULL_TREE)
	{
	  if (TREE_TYPE (tem) != type)
	    tem = fold_convert_loc (loc, type, tem);
	  return tem;
	}
    }

  /* If this is a commutative operation, and ARG0 is a constant, move it
     to ARG1 to reduce the number of tests below.  */
  if (commutative_tree_code (code)
      && tree_swap_operands_p (arg0, arg1))
    return fold_build2_loc (loc, code, type, op1, op0);

  /* Likewise if this is a comparison, and ARG0 is a constant, move it
     to ARG1 to reduce the number of tests below.  */
  if (kind == tcc_comparison
      && tree_swap_operands_p (arg0, arg1))
    return fold_build2_loc (loc, swap_tree_comparison (code), type, op1, op0);

  tem = generic_simplify (loc, code, type, op0, op1);
  if (tem)
    return tem;

  /* ARG0 is the first operand of EXPR, and ARG1 is the second operand.

     First check for cases where an arithmetic operation is applied to a
     compound, conditional, or comparison operation.  Push the arithmetic
     operation inside the compound or conditional to see if any folding
     can then be done.  Convert comparison to conditional for this purpose.
     The also optimizes non-constant cases that used to be done in
     expand_expr.

     Before we do that, see if this is a BIT_AND_EXPR or a BIT_IOR_EXPR,
     one of the operands is a comparison and the other is a comparison, a
     BIT_AND_EXPR with the constant 1, or a truth value.  In that case, the
     code below would make the expression more complex.  Change it to a
     TRUTH_{AND,OR}_EXPR.  Likewise, convert a similar NE_EXPR to
     TRUTH_XOR_EXPR and an EQ_EXPR to the inversion of a TRUTH_XOR_EXPR.  */

  if ((code == BIT_AND_EXPR || code == BIT_IOR_EXPR
       || code == EQ_EXPR || code == NE_EXPR)
      && TREE_CODE (TREE_TYPE (arg0)) != VECTOR_TYPE
      && ((truth_value_p (TREE_CODE (arg0))
	   && (truth_value_p (TREE_CODE (arg1))
	       || (TREE_CODE (arg1) == BIT_AND_EXPR
		   && integer_onep (TREE_OPERAND (arg1, 1)))))
	  || (truth_value_p (TREE_CODE (arg1))
	      && (truth_value_p (TREE_CODE (arg0))
		  || (TREE_CODE (arg0) == BIT_AND_EXPR
		      && integer_onep (TREE_OPERAND (arg0, 1)))))))
    {
      tem = fold_build2_loc (loc, code == BIT_AND_EXPR ? TRUTH_AND_EXPR
			 : code == BIT_IOR_EXPR ? TRUTH_OR_EXPR
			 : TRUTH_XOR_EXPR,
			 boolean_type_node,
			 fold_convert_loc (loc, boolean_type_node, arg0),
			 fold_convert_loc (loc, boolean_type_node, arg1));

      if (code == EQ_EXPR)
	tem = invert_truthvalue_loc (loc, tem);

      return fold_convert_loc (loc, type, tem);
    }

  if (TREE_CODE_CLASS (code) == tcc_binary
      || TREE_CODE_CLASS (code) == tcc_comparison)
    {
      if (TREE_CODE (arg0) == COMPOUND_EXPR)
	{
	  tem = fold_build2_loc (loc, code, type,
			     fold_convert_loc (loc, TREE_TYPE (op0),
					       TREE_OPERAND (arg0, 1)), op1);
	  return build2_loc (loc, COMPOUND_EXPR, type, TREE_OPERAND (arg0, 0),
			     tem);
	}
      if (TREE_CODE (arg1) == COMPOUND_EXPR)
	{
	  tem = fold_build2_loc (loc, code, type, op0,
			     fold_convert_loc (loc, TREE_TYPE (op1),
					       TREE_OPERAND (arg1, 1)));
	  return build2_loc (loc, COMPOUND_EXPR, type, TREE_OPERAND (arg1, 0),
			     tem);
	}

      if (TREE_CODE (arg0) == COND_EXPR
	  || TREE_CODE (arg0) == VEC_COND_EXPR
	  || COMPARISON_CLASS_P (arg0))
	{
	  tem = fold_binary_op_with_conditional_arg (loc, code, type, op0, op1,
						     arg0, arg1,
						     /*cond_first_p=*/1);
	  if (tem != NULL_TREE)
	    return tem;
	}

      if (TREE_CODE (arg1) == COND_EXPR
	  || TREE_CODE (arg1) == VEC_COND_EXPR
	  || COMPARISON_CLASS_P (arg1))
	{
	  tem = fold_binary_op_with_conditional_arg (loc, code, type, op0, op1,
						     arg1, arg0,
					             /*cond_first_p=*/0);
	  if (tem != NULL_TREE)
	    return tem;
	}
    }

  switch (code)
    {
    case MEM_REF:
      /* MEM[&MEM[p, CST1], CST2] -> MEM[p, CST1 + CST2].  */
      if (TREE_CODE (arg0) == ADDR_EXPR
	  && TREE_CODE (TREE_OPERAND (arg0, 0)) == MEM_REF)
	{
	  tree iref = TREE_OPERAND (arg0, 0);
	  return fold_build2 (MEM_REF, type,
			      TREE_OPERAND (iref, 0),
			      int_const_binop (PLUS_EXPR, arg1,
					       TREE_OPERAND (iref, 1)));
	}

      /* MEM[&a.b, CST2] -> MEM[&a, offsetof (a, b) + CST2].  */
      if (TREE_CODE (arg0) == ADDR_EXPR
	  && handled_component_p (TREE_OPERAND (arg0, 0)))
	{
	  tree base;
	  poly_int64 coffset;
	  base = get_addr_base_and_unit_offset (TREE_OPERAND (arg0, 0),
						&coffset);
	  if (!base)
	    return NULL_TREE;
	  return fold_build2 (MEM_REF, type,
			      build_fold_addr_expr (base),
			      int_const_binop (PLUS_EXPR, arg1,
					       size_int (coffset)));
	}

      return NULL_TREE;

    case POINTER_PLUS_EXPR:
      /* INT +p INT -> (PTR)(INT + INT).  Stripping types allows for this. */
      if (INTEGRAL_TYPE_P (TREE_TYPE (arg1))
	   && INTEGRAL_TYPE_P (TREE_TYPE (arg0)))
        return fold_convert_loc (loc, type,
				 fold_build2_loc (loc, PLUS_EXPR, sizetype,
					      fold_convert_loc (loc, sizetype,
								arg1),
					      fold_convert_loc (loc, sizetype,
								arg0)));

      return NULL_TREE;

    case PLUS_EXPR:
      if (INTEGRAL_TYPE_P (type) || VECTOR_INTEGER_TYPE_P (type))
	{
	  /* X + (X / CST) * -CST is X % CST.  */
	  if (TREE_CODE (arg1) == MULT_EXPR
	      && TREE_CODE (TREE_OPERAND (arg1, 0)) == TRUNC_DIV_EXPR
	      && operand_equal_p (arg0,
				  TREE_OPERAND (TREE_OPERAND (arg1, 0), 0), 0))
	    {
	      tree cst0 = TREE_OPERAND (TREE_OPERAND (arg1, 0), 1);
	      tree cst1 = TREE_OPERAND (arg1, 1);
	      tree sum = fold_binary_loc (loc, PLUS_EXPR, TREE_TYPE (cst1),
				      cst1, cst0);
	      if (sum && integer_zerop (sum))
		return fold_convert_loc (loc, type,
					 fold_build2_loc (loc, TRUNC_MOD_EXPR,
						      TREE_TYPE (arg0), arg0,
						      cst0));
	    }
	}

      /* Handle (A1 * C1) + (A2 * C2) with A1, A2 or C1, C2 being the same or
	 one.  Make sure the type is not saturating and has the signedness of
	 the stripped operands, as fold_plusminus_mult_expr will re-associate.
	 ??? The latter condition should use TYPE_OVERFLOW_* flags instead.  */
      if ((TREE_CODE (arg0) == MULT_EXPR
	   || TREE_CODE (arg1) == MULT_EXPR)
	  && !TYPE_SATURATING (type)
	  && TYPE_UNSIGNED (type) == TYPE_UNSIGNED (TREE_TYPE (arg0))
	  && TYPE_UNSIGNED (type) == TYPE_UNSIGNED (TREE_TYPE (arg1))
	  && (!FLOAT_TYPE_P (type) || flag_associative_math))
        {
	  tree tem = fold_plusminus_mult_expr (loc, code, type, arg0, arg1);
	  if (tem)
	    return tem;
	}

      if (! FLOAT_TYPE_P (type))
	{
	  /* Reassociate (plus (plus (mult) (foo)) (mult)) as
	     (plus (plus (mult) (mult)) (foo)) so that we can
	     take advantage of the factoring cases below.  */
	  if (ANY_INTEGRAL_TYPE_P (type)
	      && TYPE_OVERFLOW_WRAPS (type)
	      && (((TREE_CODE (arg0) == PLUS_EXPR
		    || TREE_CODE (arg0) == MINUS_EXPR)
		   && TREE_CODE (arg1) == MULT_EXPR)
		  || ((TREE_CODE (arg1) == PLUS_EXPR
		       || TREE_CODE (arg1) == MINUS_EXPR)
		      && TREE_CODE (arg0) == MULT_EXPR)))
	    {
	      tree parg0, parg1, parg, marg;
	      enum tree_code pcode;

	      if (TREE_CODE (arg1) == MULT_EXPR)
		parg = arg0, marg = arg1;
	      else
		parg = arg1, marg = arg0;
	      pcode = TREE_CODE (parg);
	      parg0 = TREE_OPERAND (parg, 0);
	      parg1 = TREE_OPERAND (parg, 1);
	      STRIP_NOPS (parg0);
	      STRIP_NOPS (parg1);

	      if (TREE_CODE (parg0) == MULT_EXPR
		  && TREE_CODE (parg1) != MULT_EXPR)
		return fold_build2_loc (loc, pcode, type,
				    fold_build2_loc (loc, PLUS_EXPR, type,
						 fold_convert_loc (loc, type,
								   parg0),
						 fold_convert_loc (loc, type,
								   marg)),
				    fold_convert_loc (loc, type, parg1));
	      if (TREE_CODE (parg0) != MULT_EXPR
		  && TREE_CODE (parg1) == MULT_EXPR)
		return
		  fold_build2_loc (loc, PLUS_EXPR, type,
			       fold_convert_loc (loc, type, parg0),
			       fold_build2_loc (loc, pcode, type,
					    fold_convert_loc (loc, type, marg),
					    fold_convert_loc (loc, type,
							      parg1)));
	    }
	}
      else
	{
	  /* Fold __complex__ ( x, 0 ) + __complex__ ( 0, y )
	     to __complex__ ( x, y ).  This is not the same for SNaNs or
	     if signed zeros are involved.  */
	  if (!HONOR_SNANS (element_mode (arg0))
              && !HONOR_SIGNED_ZEROS (element_mode (arg0))
	      && COMPLEX_FLOAT_TYPE_P (TREE_TYPE (arg0)))
	    {
	      tree rtype = TREE_TYPE (TREE_TYPE (arg0));
	      tree arg0r = fold_unary_loc (loc, REALPART_EXPR, rtype, arg0);
	      tree arg0i = fold_unary_loc (loc, IMAGPART_EXPR, rtype, arg0);
	      bool arg0rz = false, arg0iz = false;
	      if ((arg0r && (arg0rz = real_zerop (arg0r)))
		  || (arg0i && (arg0iz = real_zerop (arg0i))))
		{
		  tree arg1r = fold_unary_loc (loc, REALPART_EXPR, rtype, arg1);
		  tree arg1i = fold_unary_loc (loc, IMAGPART_EXPR, rtype, arg1);
		  if (arg0rz && arg1i && real_zerop (arg1i))
		    {
		      tree rp = arg1r ? arg1r
				  : build1 (REALPART_EXPR, rtype, arg1);
		      tree ip = arg0i ? arg0i
				  : build1 (IMAGPART_EXPR, rtype, arg0);
		      return fold_build2_loc (loc, COMPLEX_EXPR, type, rp, ip);
		    }
		  else if (arg0iz && arg1r && real_zerop (arg1r))
		    {
		      tree rp = arg0r ? arg0r
				  : build1 (REALPART_EXPR, rtype, arg0);
		      tree ip = arg1i ? arg1i
				  : build1 (IMAGPART_EXPR, rtype, arg1);
		      return fold_build2_loc (loc, COMPLEX_EXPR, type, rp, ip);
		    }
		}
	    }

	  if (flag_unsafe_math_optimizations
	      && (TREE_CODE (arg0) == RDIV_EXPR || TREE_CODE (arg0) == MULT_EXPR)
	      && (TREE_CODE (arg1) == RDIV_EXPR || TREE_CODE (arg1) == MULT_EXPR)
	      && (tem = distribute_real_division (loc, code, type, arg0, arg1)))
	    return tem;

          /* Convert a + (b*c + d*e) into (a + b*c) + d*e.
             We associate floats only if the user has specified
             -fassociative-math.  */
          if (flag_associative_math
              && TREE_CODE (arg1) == PLUS_EXPR
              && TREE_CODE (arg0) != MULT_EXPR)
            {
              tree tree10 = TREE_OPERAND (arg1, 0);
              tree tree11 = TREE_OPERAND (arg1, 1);
              if (TREE_CODE (tree11) == MULT_EXPR
		  && TREE_CODE (tree10) == MULT_EXPR)
                {
                  tree tree0;
                  tree0 = fold_build2_loc (loc, PLUS_EXPR, type, arg0, tree10);
                  return fold_build2_loc (loc, PLUS_EXPR, type, tree0, tree11);
                }
            }
          /* Convert (b*c + d*e) + a into b*c + (d*e +a).
             We associate floats only if the user has specified
             -fassociative-math.  */
          if (flag_associative_math
              && TREE_CODE (arg0) == PLUS_EXPR
              && TREE_CODE (arg1) != MULT_EXPR)
            {
              tree tree00 = TREE_OPERAND (arg0, 0);
              tree tree01 = TREE_OPERAND (arg0, 1);
              if (TREE_CODE (tree01) == MULT_EXPR
		  && TREE_CODE (tree00) == MULT_EXPR)
                {
                  tree tree0;
                  tree0 = fold_build2_loc (loc, PLUS_EXPR, type, tree01, arg1);
                  return fold_build2_loc (loc, PLUS_EXPR, type, tree00, tree0);
                }
            }
	}

     bit_rotate:
      /* (A << C1) + (A >> C2) if A is unsigned and C1+C2 is the size of A
	 is a rotate of A by C1 bits.  */
      /* (A << B) + (A >> (Z - B)) if A is unsigned and Z is the size of A
	 is a rotate of A by B bits.  */
      {
	enum tree_code code0, code1;
	tree rtype;
	code0 = TREE_CODE (arg0);
	code1 = TREE_CODE (arg1);
	if (((code0 == RSHIFT_EXPR && code1 == LSHIFT_EXPR)
	     || (code1 == RSHIFT_EXPR && code0 == LSHIFT_EXPR))
	    && operand_equal_p (TREE_OPERAND (arg0, 0),
			        TREE_OPERAND (arg1, 0), 0)
	    && (rtype = TREE_TYPE (TREE_OPERAND (arg0, 0)),
	        TYPE_UNSIGNED (rtype))
	    /* Only create rotates in complete modes.  Other cases are not
	       expanded properly.  */
	    && (element_precision (rtype)
		== GET_MODE_UNIT_PRECISION (TYPE_MODE (rtype))))
	  {
	    tree tree01, tree11;
	    enum tree_code code01, code11;

	    tree01 = TREE_OPERAND (arg0, 1);
	    tree11 = TREE_OPERAND (arg1, 1);
	    STRIP_NOPS (tree01);
	    STRIP_NOPS (tree11);
	    code01 = TREE_CODE (tree01);
	    code11 = TREE_CODE (tree11);
	    if (code01 == INTEGER_CST
		&& code11 == INTEGER_CST
		&& (wi::to_widest (tree01) + wi::to_widest (tree11)
		    == element_precision (TREE_TYPE (TREE_OPERAND (arg0, 0)))))
	      {
		tem = build2_loc (loc, LROTATE_EXPR,
				  TREE_TYPE (TREE_OPERAND (arg0, 0)),
				  TREE_OPERAND (arg0, 0),
				  code0 == LSHIFT_EXPR
				  ? TREE_OPERAND (arg0, 1)
				  : TREE_OPERAND (arg1, 1));
		return fold_convert_loc (loc, type, tem);
	      }
	    else if (code11 == MINUS_EXPR)
	      {
		tree tree110, tree111;
		tree110 = TREE_OPERAND (tree11, 0);
		tree111 = TREE_OPERAND (tree11, 1);
		STRIP_NOPS (tree110);
		STRIP_NOPS (tree111);
		if (TREE_CODE (tree110) == INTEGER_CST
		    && 0 == compare_tree_int (tree110,
					      element_precision
					      (TREE_TYPE (TREE_OPERAND
							  (arg0, 0))))
		    && operand_equal_p (tree01, tree111, 0))
		  return
		    fold_convert_loc (loc, type,
				      build2 ((code0 == LSHIFT_EXPR
					       ? LROTATE_EXPR
					       : RROTATE_EXPR),
					      TREE_TYPE (TREE_OPERAND (arg0, 0)),
					      TREE_OPERAND (arg0, 0),
					      TREE_OPERAND (arg0, 1)));
	      }
	    else if (code01 == MINUS_EXPR)
	      {
		tree tree010, tree011;
		tree010 = TREE_OPERAND (tree01, 0);
		tree011 = TREE_OPERAND (tree01, 1);
		STRIP_NOPS (tree010);
		STRIP_NOPS (tree011);
		if (TREE_CODE (tree010) == INTEGER_CST
		    && 0 == compare_tree_int (tree010,
					      element_precision
					      (TREE_TYPE (TREE_OPERAND
							  (arg0, 0))))
		    && operand_equal_p (tree11, tree011, 0))
		    return fold_convert_loc
		      (loc, type,
		       build2 ((code0 != LSHIFT_EXPR
				? LROTATE_EXPR
				: RROTATE_EXPR),
			       TREE_TYPE (TREE_OPERAND (arg0, 0)),
			       TREE_OPERAND (arg0, 0), TREE_OPERAND (arg1, 1)));
	      }
	  }
      }

    associate:
      /* In most languages, can't associate operations on floats through
	 parentheses.  Rather than remember where the parentheses were, we
	 don't associate floats at all, unless the user has specified
	 -fassociative-math.
	 And, we need to make sure type is not saturating.  */

      if ((! FLOAT_TYPE_P (type) || flag_associative_math)
	  && !TYPE_SATURATING (type))
	{
	  tree var0, con0, lit0, minus_lit0;
	  tree var1, con1, lit1, minus_lit1;
	  tree atype = type;
	  bool ok = true;

	  /* Split both trees into variables, constants, and literals.  Then
	     associate each group together, the constants with literals,
	     then the result with variables.  This increases the chances of
	     literals being recombined later and of generating relocatable
	     expressions for the sum of a constant and literal.  */
	  var0 = split_tree (loc, arg0, type, code,
			     &con0, &lit0, &minus_lit0, 0);
	  var1 = split_tree (loc, arg1, type, code,
			     &con1, &lit1, &minus_lit1, code == MINUS_EXPR);

	  /* Recombine MINUS_EXPR operands by using PLUS_EXPR.  */
	  if (code == MINUS_EXPR)
	    code = PLUS_EXPR;

	  /* With undefined overflow prefer doing association in a type
	     which wraps on overflow, if that is one of the operand types.  */
	  if ((POINTER_TYPE_P (type) && POINTER_TYPE_OVERFLOW_UNDEFINED)
	      || (INTEGRAL_TYPE_P (type) && !TYPE_OVERFLOW_WRAPS (type)))
	    {
	      if (INTEGRAL_TYPE_P (TREE_TYPE (arg0))
		  && TYPE_OVERFLOW_WRAPS (TREE_TYPE (arg0)))
		atype = TREE_TYPE (arg0);
	      else if (INTEGRAL_TYPE_P (TREE_TYPE (arg1))
		       && TYPE_OVERFLOW_WRAPS (TREE_TYPE (arg1)))
		atype = TREE_TYPE (arg1);
	      gcc_assert (TYPE_PRECISION (atype) == TYPE_PRECISION (type));
	    }

	  /* With undefined overflow we can only associate constants with one
	     variable, and constants whose association doesn't overflow.  */
	  if ((POINTER_TYPE_P (atype) && POINTER_TYPE_OVERFLOW_UNDEFINED)
	      || (INTEGRAL_TYPE_P (atype) && !TYPE_OVERFLOW_WRAPS (atype)))
	    {
	      if (var0 && var1)
		{
		  tree tmp0 = var0;
		  tree tmp1 = var1;
		  bool one_neg = false;

		  if (TREE_CODE (tmp0) == NEGATE_EXPR)
		    {
		      tmp0 = TREE_OPERAND (tmp0, 0);
		      one_neg = !one_neg;
		    }
		  if (CONVERT_EXPR_P (tmp0)
		      && INTEGRAL_TYPE_P (TREE_TYPE (TREE_OPERAND (tmp0, 0)))
		      && (TYPE_PRECISION (TREE_TYPE (TREE_OPERAND (tmp0, 0)))
			  <= TYPE_PRECISION (atype)))
		    tmp0 = TREE_OPERAND (tmp0, 0);
		  if (TREE_CODE (tmp1) == NEGATE_EXPR)
		    {
		      tmp1 = TREE_OPERAND (tmp1, 0);
		      one_neg = !one_neg;
		    }
		  if (CONVERT_EXPR_P (tmp1)
		      && INTEGRAL_TYPE_P (TREE_TYPE (TREE_OPERAND (tmp1, 0)))
		      && (TYPE_PRECISION (TREE_TYPE (TREE_OPERAND (tmp1, 0)))
			  <= TYPE_PRECISION (atype)))
		    tmp1 = TREE_OPERAND (tmp1, 0);
		  /* The only case we can still associate with two variables
		     is if they cancel out.  */
		  if (!one_neg
		      || !operand_equal_p (tmp0, tmp1, 0))
		    ok = false;
		}
	    }

	  /* Only do something if we found more than two objects.  Otherwise,
	     nothing has changed and we risk infinite recursion.  */
	  if (ok
	      && (2 < ((var0 != 0) + (var1 != 0)
		       + (con0 != 0) + (con1 != 0)
		       + (lit0 != 0) + (lit1 != 0)
		       + (minus_lit0 != 0) + (minus_lit1 != 0))))
	    {
	      bool any_overflows = false;
	      if (lit0) any_overflows |= TREE_OVERFLOW (lit0);
	      if (lit1) any_overflows |= TREE_OVERFLOW (lit1);
	      if (minus_lit0) any_overflows |= TREE_OVERFLOW (minus_lit0);
	      if (minus_lit1) any_overflows |= TREE_OVERFLOW (minus_lit1);
	      var0 = associate_trees (loc, var0, var1, code, atype);
	      con0 = associate_trees (loc, con0, con1, code, atype);
	      lit0 = associate_trees (loc, lit0, lit1, code, atype);
	      minus_lit0 = associate_trees (loc, minus_lit0, minus_lit1,
					    code, atype);

	      /* Preserve the MINUS_EXPR if the negative part of the literal is
		 greater than the positive part.  Otherwise, the multiplicative
		 folding code (i.e extract_muldiv) may be fooled in case
		 unsigned constants are subtracted, like in the following
		 example: ((X*2 + 4) - 8U)/2.  */
	      if (minus_lit0 && lit0)
		{
		  if (TREE_CODE (lit0) == INTEGER_CST
		      && TREE_CODE (minus_lit0) == INTEGER_CST
		      && tree_int_cst_lt (lit0, minus_lit0))
		    {
		      minus_lit0 = associate_trees (loc, minus_lit0, lit0,
						    MINUS_EXPR, atype);
		      lit0 = 0;
		    }
		  else
		    {
		      lit0 = associate_trees (loc, lit0, minus_lit0,
					      MINUS_EXPR, atype);
		      minus_lit0 = 0;
		    }
		}

	      /* Don't introduce overflows through reassociation.  */
	      if (!any_overflows
		  && ((lit0 && TREE_OVERFLOW_P (lit0))
		      || (minus_lit0 && TREE_OVERFLOW_P (minus_lit0))))
		return NULL_TREE;

	      if (minus_lit0)
		{
		  if (con0 == 0)
		    return
		      fold_convert_loc (loc, type,
					associate_trees (loc, var0, minus_lit0,
							 MINUS_EXPR, atype));
		  else
		    {
		      con0 = associate_trees (loc, con0, minus_lit0,
					      MINUS_EXPR, atype);
		      return
			fold_convert_loc (loc, type,
					  associate_trees (loc, var0, con0,
							   PLUS_EXPR, atype));
		    }
		}

	      con0 = associate_trees (loc, con0, lit0, code, atype);
	      return
		fold_convert_loc (loc, type, associate_trees (loc, var0, con0,
							      code, atype));
	    }
	}

      return NULL_TREE;

    case MINUS_EXPR:
      /* (-A) - B -> (-B) - A  where B is easily negated and we can swap.  */
      if (TREE_CODE (arg0) == NEGATE_EXPR
	  && negate_expr_p (op1))
	return fold_build2_loc (loc, MINUS_EXPR, type,
				negate_expr (op1),
				fold_convert_loc (loc, type,
						  TREE_OPERAND (arg0, 0)));

      /* Fold __complex__ ( x, 0 ) - __complex__ ( 0, y ) to
	 __complex__ ( x, -y ).  This is not the same for SNaNs or if
	 signed zeros are involved.  */
      if (!HONOR_SNANS (element_mode (arg0))
	  && !HONOR_SIGNED_ZEROS (element_mode (arg0))
	  && COMPLEX_FLOAT_TYPE_P (TREE_TYPE (arg0)))
        {
	  tree rtype = TREE_TYPE (TREE_TYPE (arg0));
	  tree arg0r = fold_unary_loc (loc, REALPART_EXPR, rtype, arg0);
	  tree arg0i = fold_unary_loc (loc, IMAGPART_EXPR, rtype, arg0);
	  bool arg0rz = false, arg0iz = false;
	  if ((arg0r && (arg0rz = real_zerop (arg0r)))
	      || (arg0i && (arg0iz = real_zerop (arg0i))))
	    {
	      tree arg1r = fold_unary_loc (loc, REALPART_EXPR, rtype, arg1);
	      tree arg1i = fold_unary_loc (loc, IMAGPART_EXPR, rtype, arg1);
	      if (arg0rz && arg1i && real_zerop (arg1i))
	        {
		  tree rp = fold_build1_loc (loc, NEGATE_EXPR, rtype,
					 arg1r ? arg1r
					 : build1 (REALPART_EXPR, rtype, arg1));
		  tree ip = arg0i ? arg0i
		    : build1 (IMAGPART_EXPR, rtype, arg0);
		  return fold_build2_loc (loc, COMPLEX_EXPR, type, rp, ip);
		}
	      else if (arg0iz && arg1r && real_zerop (arg1r))
	        {
		  tree rp = arg0r ? arg0r
		    : build1 (REALPART_EXPR, rtype, arg0);
		  tree ip = fold_build1_loc (loc, NEGATE_EXPR, rtype,
					 arg1i ? arg1i
					 : build1 (IMAGPART_EXPR, rtype, arg1));
		  return fold_build2_loc (loc, COMPLEX_EXPR, type, rp, ip);
		}
	    }
	}

      /* A - B -> A + (-B) if B is easily negatable.  */
      if (negate_expr_p (op1)
	  && ! TYPE_OVERFLOW_SANITIZED (type)
	  && ((FLOAT_TYPE_P (type)
               /* Avoid this transformation if B is a positive REAL_CST.  */
	       && (TREE_CODE (op1) != REAL_CST
		   || REAL_VALUE_NEGATIVE (TREE_REAL_CST (op1))))
	      || INTEGRAL_TYPE_P (type)))
	return fold_build2_loc (loc, PLUS_EXPR, type,
				fold_convert_loc (loc, type, arg0),
				negate_expr (op1));

      /* Fold &a[i] - &a[j] to i-j.  */
      if (TREE_CODE (arg0) == ADDR_EXPR
	  && TREE_CODE (TREE_OPERAND (arg0, 0)) == ARRAY_REF
	  && TREE_CODE (arg1) == ADDR_EXPR
	  && TREE_CODE (TREE_OPERAND (arg1, 0)) == ARRAY_REF)
        {
	  tree tem = fold_addr_of_array_ref_difference (loc, type,
							TREE_OPERAND (arg0, 0),
							TREE_OPERAND (arg1, 0));
	  if (tem)
	    return tem;
	}

      if (FLOAT_TYPE_P (type)
	  && flag_unsafe_math_optimizations
	  && (TREE_CODE (arg0) == RDIV_EXPR || TREE_CODE (arg0) == MULT_EXPR)
	  && (TREE_CODE (arg1) == RDIV_EXPR || TREE_CODE (arg1) == MULT_EXPR)
	  && (tem = distribute_real_division (loc, code, type, arg0, arg1)))
	return tem;

      /* Handle (A1 * C1) - (A2 * C2) with A1, A2 or C1, C2 being the same or
	 one.  Make sure the type is not saturating and has the signedness of
	 the stripped operands, as fold_plusminus_mult_expr will re-associate.
	 ??? The latter condition should use TYPE_OVERFLOW_* flags instead.  */
      if ((TREE_CODE (arg0) == MULT_EXPR
	   || TREE_CODE (arg1) == MULT_EXPR)
	  && !TYPE_SATURATING (type)
	  && TYPE_UNSIGNED (type) == TYPE_UNSIGNED (TREE_TYPE (arg0))
	  && TYPE_UNSIGNED (type) == TYPE_UNSIGNED (TREE_TYPE (arg1))
	  && (!FLOAT_TYPE_P (type) || flag_associative_math))
        {
	  tree tem = fold_plusminus_mult_expr (loc, code, type, arg0, arg1);
	  if (tem)
	    return tem;
	}

      goto associate;

    case MULT_EXPR:
      if (! FLOAT_TYPE_P (type))
	{
	  /* Transform x * -C into -x * C if x is easily negatable.  */
	  if (TREE_CODE (op1) == INTEGER_CST
	      && tree_int_cst_sgn (op1) == -1
	      && negate_expr_p (op0)
	      && (tem = negate_expr (op1)) != op1
	      && ! TREE_OVERFLOW (tem))
	    return fold_build2_loc (loc, MULT_EXPR, type,
				    fold_convert_loc (loc, type,
						      negate_expr (op0)), tem);

	  strict_overflow_p = false;
	  if (TREE_CODE (arg1) == INTEGER_CST
	      && 0 != (tem = extract_muldiv (op0, arg1, code, NULL_TREE,
					     &strict_overflow_p)))
	    {
	      if (strict_overflow_p)
		fold_overflow_warning (("assuming signed overflow does not "
					"occur when simplifying "
					"multiplication"),
				       WARN_STRICT_OVERFLOW_MISC);
	      return fold_convert_loc (loc, type, tem);
	    }

	  /* Optimize z * conj(z) for integer complex numbers.  */
	  if (TREE_CODE (arg0) == CONJ_EXPR
	      && operand_equal_p (TREE_OPERAND (arg0, 0), arg1, 0))
	    return fold_mult_zconjz (loc, type, arg1);
	  if (TREE_CODE (arg1) == CONJ_EXPR
	      && operand_equal_p (arg0, TREE_OPERAND (arg1, 0), 0))
	    return fold_mult_zconjz (loc, type, arg0);
	}
      else
	{
	  /* Fold z * +-I to __complex__ (-+__imag z, +-__real z).
	     This is not the same for NaNs or if signed zeros are
	     involved.  */
	  if (!HONOR_NANS (arg0)
              && !HONOR_SIGNED_ZEROS (element_mode (arg0))
	      && COMPLEX_FLOAT_TYPE_P (TREE_TYPE (arg0))
	      && TREE_CODE (arg1) == COMPLEX_CST
	      && real_zerop (TREE_REALPART (arg1)))
	    {
	      tree rtype = TREE_TYPE (TREE_TYPE (arg0));
	      if (real_onep (TREE_IMAGPART (arg1)))
		return
		  fold_build2_loc (loc, COMPLEX_EXPR, type,
			       negate_expr (fold_build1_loc (loc, IMAGPART_EXPR,
							     rtype, arg0)),
			       fold_build1_loc (loc, REALPART_EXPR, rtype, arg0));
	      else if (real_minus_onep (TREE_IMAGPART (arg1)))
		return
		  fold_build2_loc (loc, COMPLEX_EXPR, type,
			       fold_build1_loc (loc, IMAGPART_EXPR, rtype, arg0),
			       negate_expr (fold_build1_loc (loc, REALPART_EXPR,
							     rtype, arg0)));
	    }

	  /* Optimize z * conj(z) for floating point complex numbers.
	     Guarded by flag_unsafe_math_optimizations as non-finite
	     imaginary components don't produce scalar results.  */
	  if (flag_unsafe_math_optimizations
	      && TREE_CODE (arg0) == CONJ_EXPR
	      && operand_equal_p (TREE_OPERAND (arg0, 0), arg1, 0))
	    return fold_mult_zconjz (loc, type, arg1);
	  if (flag_unsafe_math_optimizations
	      && TREE_CODE (arg1) == CONJ_EXPR
	      && operand_equal_p (arg0, TREE_OPERAND (arg1, 0), 0))
	    return fold_mult_zconjz (loc, type, arg0);
	}
      goto associate;

    case BIT_IOR_EXPR:
      /* Canonicalize (X & C1) | C2.  */
      if (TREE_CODE (arg0) == BIT_AND_EXPR
	  && TREE_CODE (arg1) == INTEGER_CST
	  && TREE_CODE (TREE_OPERAND (arg0, 1)) == INTEGER_CST)
	{
	  int width = TYPE_PRECISION (type), w;
	  wide_int c1 = TREE_OPERAND (arg0, 1);
	  wide_int c2 = arg1;

	  /* If (C1&C2) == C1, then (X&C1)|C2 becomes (X,C2).  */
	  if ((c1 & c2) == c1)
	    return omit_one_operand_loc (loc, type, arg1,
					 TREE_OPERAND (arg0, 0));

	  wide_int msk = wi::mask (width, false,
				   TYPE_PRECISION (TREE_TYPE (arg1)));

	  /* If (C1|C2) == ~0 then (X&C1)|C2 becomes X|C2.  */
	  if (msk.and_not (c1 | c2) == 0)
	    return fold_build2_loc (loc, BIT_IOR_EXPR, type,
				    TREE_OPERAND (arg0, 0), arg1);

	  /* Minimize the number of bits set in C1, i.e. C1 := C1 & ~C2,
	     unless (C1 & ~C2) | (C2 & C3) for some C3 is a mask of some
	     mode which allows further optimizations.  */
	  c1 &= msk;
	  c2 &= msk;
	  wide_int c3 = c1.and_not (c2);
	  for (w = BITS_PER_UNIT; w <= width; w <<= 1)
	    {
	      wide_int mask = wi::mask (w, false,
					TYPE_PRECISION (type));
	      if (((c1 | c2) & mask) == mask && c1.and_not (mask) == 0)
		{
		  c3 = mask;
		  break;
		}
	    }

	  if (c3 != c1)
	    {
	      tem = fold_convert_loc (loc, type, TREE_OPERAND (arg0, 0));
	      tem = fold_build2_loc (loc, BIT_AND_EXPR, type, tem,
				     wide_int_to_tree (type, c3));
	      return fold_build2_loc (loc, BIT_IOR_EXPR, type, tem, arg1);
	    }
	}

      /* See if this can be simplified into a rotate first.  If that
	 is unsuccessful continue in the association code.  */
      goto bit_rotate;

    case BIT_XOR_EXPR:
      /* Fold (X & 1) ^ 1 as (X & 1) == 0.  */
      if (TREE_CODE (arg0) == BIT_AND_EXPR
	  && INTEGRAL_TYPE_P (type)
	  && integer_onep (TREE_OPERAND (arg0, 1))
	  && integer_onep (arg1))
	return fold_build2_loc (loc, EQ_EXPR, type, arg0,
				build_zero_cst (TREE_TYPE (arg0)));

      /* See if this can be simplified into a rotate first.  If that
	 is unsuccessful continue in the association code.  */
      goto bit_rotate;

    case BIT_AND_EXPR:
      /* Fold (X ^ 1) & 1 as (X & 1) == 0.  */
      if (TREE_CODE (arg0) == BIT_XOR_EXPR
	  && INTEGRAL_TYPE_P (type)
	  && integer_onep (TREE_OPERAND (arg0, 1))
	  && integer_onep (arg1))
	{
	  tree tem2;
	  tem = TREE_OPERAND (arg0, 0);
	  tem2 = fold_convert_loc (loc, TREE_TYPE (tem), arg1);
	  tem2 = fold_build2_loc (loc, BIT_AND_EXPR, TREE_TYPE (tem),
				  tem, tem2);
	  return fold_build2_loc (loc, EQ_EXPR, type, tem2,
				  build_zero_cst (TREE_TYPE (tem)));
	}
      /* Fold ~X & 1 as (X & 1) == 0.  */
      if (TREE_CODE (arg0) == BIT_NOT_EXPR
	  && INTEGRAL_TYPE_P (type)
	  && integer_onep (arg1))
	{
	  tree tem2;
	  tem = TREE_OPERAND (arg0, 0);
	  tem2 = fold_convert_loc (loc, TREE_TYPE (tem), arg1);
	  tem2 = fold_build2_loc (loc, BIT_AND_EXPR, TREE_TYPE (tem),
				  tem, tem2);
	  return fold_build2_loc (loc, EQ_EXPR, type, tem2,
				  build_zero_cst (TREE_TYPE (tem)));
	}
      /* Fold !X & 1 as X == 0.  */
      if (TREE_CODE (arg0) == TRUTH_NOT_EXPR
	  && integer_onep (arg1))
	{
	  tem = TREE_OPERAND (arg0, 0);
	  return fold_build2_loc (loc, EQ_EXPR, type, tem,
				  build_zero_cst (TREE_TYPE (tem)));
	}

      /* Fold (X * Y) & -(1 << CST) to X * Y if Y is a constant
         multiple of 1 << CST.  */
      if (TREE_CODE (arg1) == INTEGER_CST)
	{
	  wide_int cst1 = arg1;
	  wide_int ncst1 = -cst1;
	  if ((cst1 & ncst1) == ncst1
	      && multiple_of_p (type, arg0,
				wide_int_to_tree (TREE_TYPE (arg1), ncst1)))
	    return fold_convert_loc (loc, type, arg0);
	}

      /* Fold (X * CST1) & CST2 to zero if we can, or drop known zero
         bits from CST2.  */
      if (TREE_CODE (arg1) == INTEGER_CST
	  && TREE_CODE (arg0) == MULT_EXPR
	  && TREE_CODE (TREE_OPERAND (arg0, 1)) == INTEGER_CST)
	{
	  wide_int warg1 = arg1;
	  wide_int masked = mask_with_tz (type, warg1, TREE_OPERAND (arg0, 1));

	  if (masked == 0)
	    return omit_two_operands_loc (loc, type, build_zero_cst (type),
	                                  arg0, arg1);
	  else if (masked != warg1)
	    {
	      /* Avoid the transform if arg1 is a mask of some
	         mode which allows further optimizations.  */
	      int pop = wi::popcount (warg1);
	      if (!(pop >= BITS_PER_UNIT
		    && pow2p_hwi (pop)
		    && wi::mask (pop, false, warg1.get_precision ()) == warg1))
		return fold_build2_loc (loc, code, type, op0,
					wide_int_to_tree (type, masked));
	    }
	}

      /* For constants M and N, if M == (1LL << cst) - 1 && (N & M) == M,
	 ((A & N) + B) & M -> (A + B) & M
	 Similarly if (N & M) == 0,
	 ((A | N) + B) & M -> (A + B) & M
	 and for - instead of + (or unary - instead of +)
	 and/or ^ instead of |.
	 If B is constant and (B & M) == 0, fold into A & M.  */
      if (TREE_CODE (arg1) == INTEGER_CST)
	{
	  wide_int cst1 = arg1;
	  if ((~cst1 != 0) && (cst1 & (cst1 + 1)) == 0
	      && INTEGRAL_TYPE_P (TREE_TYPE (arg0))
	      && (TREE_CODE (arg0) == PLUS_EXPR
		  || TREE_CODE (arg0) == MINUS_EXPR
		  || TREE_CODE (arg0) == NEGATE_EXPR)
	      && (TYPE_OVERFLOW_WRAPS (TREE_TYPE (arg0))
		  || TREE_CODE (TREE_TYPE (arg0)) == INTEGER_TYPE))
	    {
	      tree pmop[2];
	      int which = 0;
	      wide_int cst0;

	      /* Now we know that arg0 is (C + D) or (C - D) or
		 -C and arg1 (M) is == (1LL << cst) - 1.
		 Store C into PMOP[0] and D into PMOP[1].  */
	      pmop[0] = TREE_OPERAND (arg0, 0);
	      pmop[1] = NULL;
	      if (TREE_CODE (arg0) != NEGATE_EXPR)
		{
		  pmop[1] = TREE_OPERAND (arg0, 1);
		  which = 1;
		}

	      if ((wi::max_value (TREE_TYPE (arg0)) & cst1) != cst1)
		which = -1;

	      for (; which >= 0; which--)
		switch (TREE_CODE (pmop[which]))
		  {
		  case BIT_AND_EXPR:
		  case BIT_IOR_EXPR:
		  case BIT_XOR_EXPR:
		    if (TREE_CODE (TREE_OPERAND (pmop[which], 1))
			!= INTEGER_CST)
		      break;
		    cst0 = TREE_OPERAND (pmop[which], 1);
		    cst0 &= cst1;
		    if (TREE_CODE (pmop[which]) == BIT_AND_EXPR)
		      {
			if (cst0 != cst1)
			  break;
		      }
		    else if (cst0 != 0)
		      break;
		    /* If C or D is of the form (A & N) where
		       (N & M) == M, or of the form (A | N) or
		       (A ^ N) where (N & M) == 0, replace it with A.  */
		    pmop[which] = TREE_OPERAND (pmop[which], 0);
		    break;
		  case INTEGER_CST:
		    /* If C or D is a N where (N & M) == 0, it can be
		       omitted (assumed 0).  */
		    if ((TREE_CODE (arg0) == PLUS_EXPR
			 || (TREE_CODE (arg0) == MINUS_EXPR && which == 0))
			&& (cst1 & pmop[which]) == 0)
		      pmop[which] = NULL;
		    break;
		  default:
		    break;
		  }

	      /* Only build anything new if we optimized one or both arguments
		 above.  */
	      if (pmop[0] != TREE_OPERAND (arg0, 0)
		  || (TREE_CODE (arg0) != NEGATE_EXPR
		      && pmop[1] != TREE_OPERAND (arg0, 1)))
		{
		  tree utype = TREE_TYPE (arg0);
		  if (! TYPE_OVERFLOW_WRAPS (TREE_TYPE (arg0)))
		    {
		      /* Perform the operations in a type that has defined
			 overflow behavior.  */
		      utype = unsigned_type_for (TREE_TYPE (arg0));
		      if (pmop[0] != NULL)
			pmop[0] = fold_convert_loc (loc, utype, pmop[0]);
		      if (pmop[1] != NULL)
			pmop[1] = fold_convert_loc (loc, utype, pmop[1]);
		    }

		  if (TREE_CODE (arg0) == NEGATE_EXPR)
		    tem = fold_build1_loc (loc, NEGATE_EXPR, utype, pmop[0]);
		  else if (TREE_CODE (arg0) == PLUS_EXPR)
		    {
		      if (pmop[0] != NULL && pmop[1] != NULL)
			tem = fold_build2_loc (loc, PLUS_EXPR, utype,
					       pmop[0], pmop[1]);
		      else if (pmop[0] != NULL)
			tem = pmop[0];
		      else if (pmop[1] != NULL)
			tem = pmop[1];
		      else
			return build_int_cst (type, 0);
		    }
		  else if (pmop[0] == NULL)
		    tem = fold_build1_loc (loc, NEGATE_EXPR, utype, pmop[1]);
		  else
		    tem = fold_build2_loc (loc, MINUS_EXPR, utype,
					   pmop[0], pmop[1]);
		  /* TEM is now the new binary +, - or unary - replacement.  */
		  tem = fold_build2_loc (loc, BIT_AND_EXPR, utype, tem,
					 fold_convert_loc (loc, utype, arg1));
		  return fold_convert_loc (loc, type, tem);
		}
	    }
	}

      /* Simplify ((int)c & 0377) into (int)c, if c is unsigned char.  */
      if (TREE_CODE (arg1) == INTEGER_CST && TREE_CODE (arg0) == NOP_EXPR
	  && TYPE_UNSIGNED (TREE_TYPE (TREE_OPERAND (arg0, 0))))
	{
	  prec = element_precision (TREE_TYPE (TREE_OPERAND (arg0, 0)));

	  wide_int mask = wide_int::from (arg1, prec, UNSIGNED);
	  if (mask == -1)
	    return
	      fold_convert_loc (loc, type, TREE_OPERAND (arg0, 0));
	}

      goto associate;

    case RDIV_EXPR:
      /* Don't touch a floating-point divide by zero unless the mode
	 of the constant can represent infinity.  */
      if (TREE_CODE (arg1) == REAL_CST
	  && !MODE_HAS_INFINITIES (TYPE_MODE (TREE_TYPE (arg1)))
	  && real_zerop (arg1))
	return NULL_TREE;

      /* (-A) / (-B) -> A / B  */
      if (TREE_CODE (arg0) == NEGATE_EXPR && negate_expr_p (arg1))
	return fold_build2_loc (loc, RDIV_EXPR, type,
			    TREE_OPERAND (arg0, 0),
			    negate_expr (arg1));
      if (TREE_CODE (arg1) == NEGATE_EXPR && negate_expr_p (arg0))
	return fold_build2_loc (loc, RDIV_EXPR, type,
			    negate_expr (arg0),
			    TREE_OPERAND (arg1, 0));
      return NULL_TREE;

    case TRUNC_DIV_EXPR:
      /* Fall through */
      
    case FLOOR_DIV_EXPR:
      /* Simplify A / (B << N) where A and B are positive and B is
	 a power of 2, to A >> (N + log2(B)).  */
      strict_overflow_p = false;
      if (TREE_CODE (arg1) == LSHIFT_EXPR
	  && (TYPE_UNSIGNED (type)
	      || tree_expr_nonnegative_warnv_p (op0, &strict_overflow_p)))
	{
	  tree sval = TREE_OPERAND (arg1, 0);
	  if (integer_pow2p (sval) && tree_int_cst_sgn (sval) > 0)
	    {
	      tree sh_cnt = TREE_OPERAND (arg1, 1);
	      tree pow2 = build_int_cst (TREE_TYPE (sh_cnt),
					 wi::exact_log2 (sval));

	      if (strict_overflow_p)
		fold_overflow_warning (("assuming signed overflow does not "
					"occur when simplifying A / (B << N)"),
				       WARN_STRICT_OVERFLOW_MISC);

	      sh_cnt = fold_build2_loc (loc, PLUS_EXPR, TREE_TYPE (sh_cnt),
					sh_cnt, pow2);
	      return fold_build2_loc (loc, RSHIFT_EXPR, type,
				      fold_convert_loc (loc, type, arg0), sh_cnt);
	    }
	}

      /* Fall through */

    case ROUND_DIV_EXPR:
    case CEIL_DIV_EXPR:
    case EXACT_DIV_EXPR:
      if (integer_zerop (arg1))
	return NULL_TREE;

      /* Convert -A / -B to A / B when the type is signed and overflow is
	 undefined.  */
      if ((!INTEGRAL_TYPE_P (type) || TYPE_OVERFLOW_UNDEFINED (type))
	  && TREE_CODE (op0) == NEGATE_EXPR
	  && negate_expr_p (op1))
	{
	  if (INTEGRAL_TYPE_P (type))
	    fold_overflow_warning (("assuming signed overflow does not occur "
				    "when distributing negation across "
				    "division"),
				   WARN_STRICT_OVERFLOW_MISC);
	  return fold_build2_loc (loc, code, type,
				  fold_convert_loc (loc, type,
						    TREE_OPERAND (arg0, 0)),
				  negate_expr (op1));
	}
      if ((!INTEGRAL_TYPE_P (type) || TYPE_OVERFLOW_UNDEFINED (type))
	  && TREE_CODE (arg1) == NEGATE_EXPR
	  && negate_expr_p (op0))
	{
	  if (INTEGRAL_TYPE_P (type))
	    fold_overflow_warning (("assuming signed overflow does not occur "
				    "when distributing negation across "
				    "division"),
				   WARN_STRICT_OVERFLOW_MISC);
	  return fold_build2_loc (loc, code, type,
				  negate_expr (op0),
				  fold_convert_loc (loc, type,
						    TREE_OPERAND (arg1, 0)));
	}

      /* If arg0 is a multiple of arg1, then rewrite to the fastest div
	 operation, EXACT_DIV_EXPR.

	 Note that only CEIL_DIV_EXPR and FLOOR_DIV_EXPR are rewritten now.
	 At one time others generated faster code, it's not clear if they do
	 after the last round to changes to the DIV code in expmed.c.  */
      if ((code == CEIL_DIV_EXPR || code == FLOOR_DIV_EXPR)
	  && multiple_of_p (type, arg0, arg1))
	return fold_build2_loc (loc, EXACT_DIV_EXPR, type,
				fold_convert (type, arg0),
				fold_convert (type, arg1));

      strict_overflow_p = false;
      if (TREE_CODE (arg1) == INTEGER_CST
	  && 0 != (tem = extract_muldiv (op0, arg1, code, NULL_TREE,
					 &strict_overflow_p)))
	{
	  if (strict_overflow_p)
	    fold_overflow_warning (("assuming signed overflow does not occur "
				    "when simplifying division"),
				   WARN_STRICT_OVERFLOW_MISC);
	  return fold_convert_loc (loc, type, tem);
	}

      return NULL_TREE;

    case CEIL_MOD_EXPR:
    case FLOOR_MOD_EXPR:
    case ROUND_MOD_EXPR:
    case TRUNC_MOD_EXPR:
      strict_overflow_p = false;
      if (TREE_CODE (arg1) == INTEGER_CST
	  && 0 != (tem = extract_muldiv (op0, arg1, code, NULL_TREE,
					 &strict_overflow_p)))
	{
	  if (strict_overflow_p)
	    fold_overflow_warning (("assuming signed overflow does not occur "
				    "when simplifying modulus"),
				   WARN_STRICT_OVERFLOW_MISC);
	  return fold_convert_loc (loc, type, tem);
	}

      return NULL_TREE;

    case LROTATE_EXPR:
    case RROTATE_EXPR:
    case RSHIFT_EXPR:
    case LSHIFT_EXPR:
      /* Since negative shift count is not well-defined,
	 don't try to compute it in the compiler.  */
      if (TREE_CODE (arg1) == INTEGER_CST && tree_int_cst_sgn (arg1) < 0)
	return NULL_TREE;

      prec = element_precision (type);

      /* If we have a rotate of a bit operation with the rotate count and
	 the second operand of the bit operation both constant,
	 permute the two operations.  */
      if (code == RROTATE_EXPR && TREE_CODE (arg1) == INTEGER_CST
	  && (TREE_CODE (arg0) == BIT_AND_EXPR
	      || TREE_CODE (arg0) == BIT_IOR_EXPR
	      || TREE_CODE (arg0) == BIT_XOR_EXPR)
	  && TREE_CODE (TREE_OPERAND (arg0, 1)) == INTEGER_CST)
	{
	  tree arg00 = fold_convert_loc (loc, type, TREE_OPERAND (arg0, 0));
	  tree arg01 = fold_convert_loc (loc, type, TREE_OPERAND (arg0, 1));
	  return fold_build2_loc (loc, TREE_CODE (arg0), type,
				  fold_build2_loc (loc, code, type,
						   arg00, arg1),
				  fold_build2_loc (loc, code, type,
						   arg01, arg1));
	}

      /* Two consecutive rotates adding up to the some integer
	 multiple of the precision of the type can be ignored.  */
      if (code == RROTATE_EXPR && TREE_CODE (arg1) == INTEGER_CST
	  && TREE_CODE (arg0) == RROTATE_EXPR
	  && TREE_CODE (TREE_OPERAND (arg0, 1)) == INTEGER_CST
	  && wi::umod_trunc (wi::add (arg1, TREE_OPERAND (arg0, 1)),
			     prec) == 0)
	return fold_convert_loc (loc, type, TREE_OPERAND (arg0, 0));

      return NULL_TREE;

    case MIN_EXPR:
    case MAX_EXPR:
      goto associate;

    case TRUTH_ANDIF_EXPR:
      /* Note that the operands of this must be ints
	 and their values must be 0 or 1.
	 ("true" is a fixed value perhaps depending on the language.)  */
      /* If first arg is constant zero, return it.  */
      if (integer_zerop (arg0))
	return fold_convert_loc (loc, type, arg0);
      /* FALLTHRU */
    case TRUTH_AND_EXPR:
      /* If either arg is constant true, drop it.  */
      if (TREE_CODE (arg0) == INTEGER_CST && ! integer_zerop (arg0))
	return non_lvalue_loc (loc, fold_convert_loc (loc, type, arg1));
      if (TREE_CODE (arg1) == INTEGER_CST && ! integer_zerop (arg1)
	  /* Preserve sequence points.  */
	  && (code != TRUTH_ANDIF_EXPR || ! TREE_SIDE_EFFECTS (arg0)))
	return non_lvalue_loc (loc, fold_convert_loc (loc, type, arg0));
      /* If second arg is constant zero, result is zero, but first arg
	 must be evaluated.  */
      if (integer_zerop (arg1))
	return omit_one_operand_loc (loc, type, arg1, arg0);
      /* Likewise for first arg, but note that only the TRUTH_AND_EXPR
	 case will be handled here.  */
      if (integer_zerop (arg0))
	return omit_one_operand_loc (loc, type, arg0, arg1);

      /* !X && X is always false.  */
      if (TREE_CODE (arg0) == TRUTH_NOT_EXPR
	  && operand_equal_p (TREE_OPERAND (arg0, 0), arg1, 0))
	return omit_one_operand_loc (loc, type, integer_zero_node, arg1);
      /* X && !X is always false.  */
      if (TREE_CODE (arg1) == TRUTH_NOT_EXPR
	  && operand_equal_p (arg0, TREE_OPERAND (arg1, 0), 0))
	return omit_one_operand_loc (loc, type, integer_zero_node, arg0);

      /* A < X && A + 1 > Y ==> A < X && A >= Y.  Normally A + 1 > Y
	 means A >= Y && A != MAX, but in this case we know that
	 A < X <= MAX.  */

      if (!TREE_SIDE_EFFECTS (arg0)
	  && !TREE_SIDE_EFFECTS (arg1))
	{
	  tem = fold_to_nonsharp_ineq_using_bound (loc, arg0, arg1);
	  if (tem && !operand_equal_p (tem, arg0, 0))
	    return fold_build2_loc (loc, code, type, tem, arg1);

	  tem = fold_to_nonsharp_ineq_using_bound (loc, arg1, arg0);
	  if (tem && !operand_equal_p (tem, arg1, 0))
	    return fold_build2_loc (loc, code, type, arg0, tem);
	}

      if ((tem = fold_truth_andor (loc, code, type, arg0, arg1, op0, op1))
          != NULL_TREE)
        return tem;

      return NULL_TREE;

    case TRUTH_ORIF_EXPR:
      /* Note that the operands of this must be ints
	 and their values must be 0 or true.
	 ("true" is a fixed value perhaps depending on the language.)  */
      /* If first arg is constant true, return it.  */
      if (TREE_CODE (arg0) == INTEGER_CST && ! integer_zerop (arg0))
	return fold_convert_loc (loc, type, arg0);
      /* FALLTHRU */
    case TRUTH_OR_EXPR:
      /* If either arg is constant zero, drop it.  */
      if (TREE_CODE (arg0) == INTEGER_CST && integer_zerop (arg0))
	return non_lvalue_loc (loc, fold_convert_loc (loc, type, arg1));
      if (TREE_CODE (arg1) == INTEGER_CST && integer_zerop (arg1)
	  /* Preserve sequence points.  */
	  && (code != TRUTH_ORIF_EXPR || ! TREE_SIDE_EFFECTS (arg0)))
	return non_lvalue_loc (loc, fold_convert_loc (loc, type, arg0));
      /* If second arg is constant true, result is true, but we must
	 evaluate first arg.  */
      if (TREE_CODE (arg1) == INTEGER_CST && ! integer_zerop (arg1))
	return omit_one_operand_loc (loc, type, arg1, arg0);
      /* Likewise for first arg, but note this only occurs here for
	 TRUTH_OR_EXPR.  */
      if (TREE_CODE (arg0) == INTEGER_CST && ! integer_zerop (arg0))
	return omit_one_operand_loc (loc, type, arg0, arg1);

      /* !X || X is always true.  */
      if (TREE_CODE (arg0) == TRUTH_NOT_EXPR
	  && operand_equal_p (TREE_OPERAND (arg0, 0), arg1, 0))
	return omit_one_operand_loc (loc, type, integer_one_node, arg1);
      /* X || !X is always true.  */
      if (TREE_CODE (arg1) == TRUTH_NOT_EXPR
	  && operand_equal_p (arg0, TREE_OPERAND (arg1, 0), 0))
	return omit_one_operand_loc (loc, type, integer_one_node, arg0);

      /* (X && !Y) || (!X && Y) is X ^ Y */
      if (TREE_CODE (arg0) == TRUTH_AND_EXPR
	  && TREE_CODE (arg1) == TRUTH_AND_EXPR)
        {
	  tree a0, a1, l0, l1, n0, n1;

	  a0 = fold_convert_loc (loc, type, TREE_OPERAND (arg1, 0));
	  a1 = fold_convert_loc (loc, type, TREE_OPERAND (arg1, 1));

	  l0 = fold_convert_loc (loc, type, TREE_OPERAND (arg0, 0));
	  l1 = fold_convert_loc (loc, type, TREE_OPERAND (arg0, 1));
	  
	  n0 = fold_build1_loc (loc, TRUTH_NOT_EXPR, type, l0);
	  n1 = fold_build1_loc (loc, TRUTH_NOT_EXPR, type, l1);
	  
	  if ((operand_equal_p (n0, a0, 0)
	       && operand_equal_p (n1, a1, 0))
	      || (operand_equal_p (n0, a1, 0)
		  && operand_equal_p (n1, a0, 0)))
	    return fold_build2_loc (loc, TRUTH_XOR_EXPR, type, l0, n1);
	}

      if ((tem = fold_truth_andor (loc, code, type, arg0, arg1, op0, op1))
          != NULL_TREE)
        return tem;

      return NULL_TREE;

    case TRUTH_XOR_EXPR:
      /* If the second arg is constant zero, drop it.  */
      if (integer_zerop (arg1))
	return non_lvalue_loc (loc, fold_convert_loc (loc, type, arg0));
      /* If the second arg is constant true, this is a logical inversion.  */
      if (integer_onep (arg1))
	{
	  tem = invert_truthvalue_loc (loc, arg0);
	  return non_lvalue_loc (loc, fold_convert_loc (loc, type, tem));
	}
      /* Identical arguments cancel to zero.  */
      if (operand_equal_p (arg0, arg1, 0))
	return omit_one_operand_loc (loc, type, integer_zero_node, arg0);

      /* !X ^ X is always true.  */
      if (TREE_CODE (arg0) == TRUTH_NOT_EXPR
	  && operand_equal_p (TREE_OPERAND (arg0, 0), arg1, 0))
	return omit_one_operand_loc (loc, type, integer_one_node, arg1);

      /* X ^ !X is always true.  */
      if (TREE_CODE (arg1) == TRUTH_NOT_EXPR
	  && operand_equal_p (arg0, TREE_OPERAND (arg1, 0), 0))
	return omit_one_operand_loc (loc, type, integer_one_node, arg0);

      return NULL_TREE;

    case EQ_EXPR:
    case NE_EXPR:
      STRIP_NOPS (arg0);
      STRIP_NOPS (arg1);

      tem = fold_comparison (loc, code, type, op0, op1);
      if (tem != NULL_TREE)
	return tem;

      /* bool_var != 1 becomes !bool_var. */
      if (TREE_CODE (TREE_TYPE (arg0)) == BOOLEAN_TYPE && integer_onep (arg1)
          && code == NE_EXPR)
        return fold_convert_loc (loc, type,
				 fold_build1_loc (loc, TRUTH_NOT_EXPR,
						  TREE_TYPE (arg0), arg0));

      /* bool_var == 0 becomes !bool_var. */
      if (TREE_CODE (TREE_TYPE (arg0)) == BOOLEAN_TYPE && integer_zerop (arg1)
          && code == EQ_EXPR)
        return fold_convert_loc (loc, type,
				 fold_build1_loc (loc, TRUTH_NOT_EXPR,
						  TREE_TYPE (arg0), arg0));

      /* !exp != 0 becomes !exp */
      if (TREE_CODE (arg0) == TRUTH_NOT_EXPR && integer_zerop (arg1)
	  && code == NE_EXPR)
        return non_lvalue_loc (loc, fold_convert_loc (loc, type, arg0));

      /* Transform comparisons of the form X +- Y CMP X to Y CMP 0.  */
      if ((TREE_CODE (arg0) == PLUS_EXPR
	   || TREE_CODE (arg0) == POINTER_PLUS_EXPR
	   || TREE_CODE (arg0) == MINUS_EXPR)
	  && operand_equal_p (tree_strip_nop_conversions (TREE_OPERAND (arg0,
									0)),
			      arg1, 0)
	  && (INTEGRAL_TYPE_P (TREE_TYPE (arg0))
	      || POINTER_TYPE_P (TREE_TYPE (arg0))))
	{
	  tree val = TREE_OPERAND (arg0, 1);
	  val = fold_build2_loc (loc, code, type, val,
				 build_int_cst (TREE_TYPE (val), 0));
	  return omit_two_operands_loc (loc, type, val,
					TREE_OPERAND (arg0, 0), arg1);
	}

      /* Transform comparisons of the form X CMP X +- Y to Y CMP 0.  */
      if ((TREE_CODE (arg1) == PLUS_EXPR
	   || TREE_CODE (arg1) == POINTER_PLUS_EXPR
	   || TREE_CODE (arg1) == MINUS_EXPR)
	  && operand_equal_p (tree_strip_nop_conversions (TREE_OPERAND (arg1,
									0)),
			      arg0, 0)
	  && (INTEGRAL_TYPE_P (TREE_TYPE (arg1))
	      || POINTER_TYPE_P (TREE_TYPE (arg1))))
	{
	  tree val = TREE_OPERAND (arg1, 1);
	  val = fold_build2_loc (loc, code, type, val,
				 build_int_cst (TREE_TYPE (val), 0));
	  return omit_two_operands_loc (loc, type, val,
					TREE_OPERAND (arg1, 0), arg0);
	}

      /* Transform comparisons of the form C - X CMP X if C % 2 == 1.  */
      if (TREE_CODE (arg0) == MINUS_EXPR
	  && TREE_CODE (TREE_OPERAND (arg0, 0)) == INTEGER_CST
	  && operand_equal_p (tree_strip_nop_conversions (TREE_OPERAND (arg0,
									1)),
			      arg1, 0)
	  && wi::extract_uhwi (TREE_OPERAND (arg0, 0), 0, 1) == 1)
	return omit_two_operands_loc (loc, type,
				      code == NE_EXPR
				      ? boolean_true_node : boolean_false_node,
				      TREE_OPERAND (arg0, 1), arg1);

      /* Transform comparisons of the form X CMP C - X if C % 2 == 1.  */
      if (TREE_CODE (arg1) == MINUS_EXPR
	  && TREE_CODE (TREE_OPERAND (arg1, 0)) == INTEGER_CST
	  && operand_equal_p (tree_strip_nop_conversions (TREE_OPERAND (arg1,
									1)),
			      arg0, 0)
	  && wi::extract_uhwi (TREE_OPERAND (arg1, 0), 0, 1) == 1)
	return omit_two_operands_loc (loc, type,
				      code == NE_EXPR
				      ? boolean_true_node : boolean_false_node,
				      TREE_OPERAND (arg1, 1), arg0);

      /* If this is an EQ or NE comparison with zero and ARG0 is
	 (1 << foo) & bar, convert it to (bar >> foo) & 1.  Both require
	 two operations, but the latter can be done in one less insn
	 on machines that have only two-operand insns or on which a
	 constant cannot be the first operand.  */
      if (TREE_CODE (arg0) == BIT_AND_EXPR
	  && integer_zerop (arg1))
	{
	  tree arg00 = TREE_OPERAND (arg0, 0);
	  tree arg01 = TREE_OPERAND (arg0, 1);
	  if (TREE_CODE (arg00) == LSHIFT_EXPR
	      && integer_onep (TREE_OPERAND (arg00, 0)))
	    {
	      tree tem = fold_build2_loc (loc, RSHIFT_EXPR, TREE_TYPE (arg00),
				      arg01, TREE_OPERAND (arg00, 1));
	      tem = fold_build2_loc (loc, BIT_AND_EXPR, TREE_TYPE (arg0), tem,
				 build_int_cst (TREE_TYPE (arg0), 1));
	      return fold_build2_loc (loc, code, type,
				  fold_convert_loc (loc, TREE_TYPE (arg1), tem),
				  arg1);
	    }
	  else if (TREE_CODE (arg01) == LSHIFT_EXPR
		   && integer_onep (TREE_OPERAND (arg01, 0)))
	    {
	      tree tem = fold_build2_loc (loc, RSHIFT_EXPR, TREE_TYPE (arg01),
				      arg00, TREE_OPERAND (arg01, 1));
	      tem = fold_build2_loc (loc, BIT_AND_EXPR, TREE_TYPE (arg0), tem,
				 build_int_cst (TREE_TYPE (arg0), 1));
	      return fold_build2_loc (loc, code, type,
				  fold_convert_loc (loc, TREE_TYPE (arg1), tem),
				  arg1);
	    }
	}

      /* If this is an NE or EQ comparison of zero against the result of a
	 signed MOD operation whose second operand is a power of 2, make
	 the MOD operation unsigned since it is simpler and equivalent.  */
      if (integer_zerop (arg1)
	  && !TYPE_UNSIGNED (TREE_TYPE (arg0))
	  && (TREE_CODE (arg0) == TRUNC_MOD_EXPR
	      || TREE_CODE (arg0) == CEIL_MOD_EXPR
	      || TREE_CODE (arg0) == FLOOR_MOD_EXPR
	      || TREE_CODE (arg0) == ROUND_MOD_EXPR)
	  && integer_pow2p (TREE_OPERAND (arg0, 1)))
	{
	  tree newtype = unsigned_type_for (TREE_TYPE (arg0));
	  tree newmod = fold_build2_loc (loc, TREE_CODE (arg0), newtype,
				     fold_convert_loc (loc, newtype,
						       TREE_OPERAND (arg0, 0)),
				     fold_convert_loc (loc, newtype,
						       TREE_OPERAND (arg0, 1)));

	  return fold_build2_loc (loc, code, type, newmod,
			      fold_convert_loc (loc, newtype, arg1));
	}

      /* Fold ((X >> C1) & C2) == 0 and ((X >> C1) & C2) != 0 where
	 C1 is a valid shift constant, and C2 is a power of two, i.e.
	 a single bit.  */
      if (TREE_CODE (arg0) == BIT_AND_EXPR
	  && TREE_CODE (TREE_OPERAND (arg0, 0)) == RSHIFT_EXPR
	  && TREE_CODE (TREE_OPERAND (TREE_OPERAND (arg0, 0), 1))
	     == INTEGER_CST
	  && integer_pow2p (TREE_OPERAND (arg0, 1))
	  && integer_zerop (arg1))
	{
	  tree itype = TREE_TYPE (arg0);
	  tree arg001 = TREE_OPERAND (TREE_OPERAND (arg0, 0), 1);
	  prec = TYPE_PRECISION (itype);

	  /* Check for a valid shift count.  */
	  if (wi::ltu_p (arg001, prec))
	    {
	      tree arg01 = TREE_OPERAND (arg0, 1);
	      tree arg000 = TREE_OPERAND (TREE_OPERAND (arg0, 0), 0);
	      unsigned HOST_WIDE_INT log2 = tree_log2 (arg01);
	      /* If (C2 << C1) doesn't overflow, then ((X >> C1) & C2) != 0
		 can be rewritten as (X & (C2 << C1)) != 0.  */
	      if ((log2 + TREE_INT_CST_LOW (arg001)) < prec)
		{
		  tem = fold_build2_loc (loc, LSHIFT_EXPR, itype, arg01, arg001);
		  tem = fold_build2_loc (loc, BIT_AND_EXPR, itype, arg000, tem);
		  return fold_build2_loc (loc, code, type, tem,
					  fold_convert_loc (loc, itype, arg1));
		}
	      /* Otherwise, for signed (arithmetic) shifts,
		 ((X >> C1) & C2) != 0 is rewritten as X < 0, and
		 ((X >> C1) & C2) == 0 is rewritten as X >= 0.  */
	      else if (!TYPE_UNSIGNED (itype))
		return fold_build2_loc (loc, code == EQ_EXPR ? GE_EXPR : LT_EXPR, type,
				    arg000, build_int_cst (itype, 0));
	      /* Otherwise, of unsigned (logical) shifts,
		 ((X >> C1) & C2) != 0 is rewritten as (X,false), and
		 ((X >> C1) & C2) == 0 is rewritten as (X,true).  */
	      else
		return omit_one_operand_loc (loc, type,
					 code == EQ_EXPR ? integer_one_node
							 : integer_zero_node,
					 arg000);
	    }
	}

      /* If we have (A & C) == D where D & ~C != 0, convert this into 0.
	 Similarly for NE_EXPR.  */
      if (TREE_CODE (arg0) == BIT_AND_EXPR
	  && TREE_CODE (arg1) == INTEGER_CST
	  && TREE_CODE (TREE_OPERAND (arg0, 1)) == INTEGER_CST)
	{
	  tree notc = fold_build1_loc (loc, BIT_NOT_EXPR,
				   TREE_TYPE (TREE_OPERAND (arg0, 1)),
				   TREE_OPERAND (arg0, 1));
	  tree dandnotc
	    = fold_build2_loc (loc, BIT_AND_EXPR, TREE_TYPE (arg0),
			       fold_convert_loc (loc, TREE_TYPE (arg0), arg1),
			       notc);
	  tree rslt = code == EQ_EXPR ? integer_zero_node : integer_one_node;
	  if (integer_nonzerop (dandnotc))
	    return omit_one_operand_loc (loc, type, rslt, arg0);
	}

      /* If this is a comparison of a field, we may be able to simplify it.  */
      if ((TREE_CODE (arg0) == COMPONENT_REF
	   || TREE_CODE (arg0) == BIT_FIELD_REF)
	  /* Handle the constant case even without -O
	     to make sure the warnings are given.  */
	  && (optimize || TREE_CODE (arg1) == INTEGER_CST))
	{
	  t1 = optimize_bit_field_compare (loc, code, type, arg0, arg1);
	  if (t1)
	    return t1;
	}

      /* Optimize comparisons of strlen vs zero to a compare of the
	 first character of the string vs zero.  To wit,
		strlen(ptr) == 0   =>  *ptr == 0
		strlen(ptr) != 0   =>  *ptr != 0
	 Other cases should reduce to one of these two (or a constant)
	 due to the return value of strlen being unsigned.  */
      if (TREE_CODE (arg0) == CALL_EXPR
	  && integer_zerop (arg1))
	{
	  tree fndecl = get_callee_fndecl (arg0);

	  if (fndecl
	      && DECL_BUILT_IN_CLASS (fndecl) == BUILT_IN_NORMAL
	      && DECL_FUNCTION_CODE (fndecl) == BUILT_IN_STRLEN
	      && call_expr_nargs (arg0) == 1
	      && TREE_CODE (TREE_TYPE (CALL_EXPR_ARG (arg0, 0))) == POINTER_TYPE)
	    {
	      tree iref = build_fold_indirect_ref_loc (loc,
						   CALL_EXPR_ARG (arg0, 0));
	      return fold_build2_loc (loc, code, type, iref,
				  build_int_cst (TREE_TYPE (iref), 0));
	    }
	}

      /* Fold (X >> C) != 0 into X < 0 if C is one less than the width
	 of X.  Similarly fold (X >> C) == 0 into X >= 0.  */
      if (TREE_CODE (arg0) == RSHIFT_EXPR
	  && integer_zerop (arg1)
	  && TREE_CODE (TREE_OPERAND (arg0, 1)) == INTEGER_CST)
	{
	  tree arg00 = TREE_OPERAND (arg0, 0);
	  tree arg01 = TREE_OPERAND (arg0, 1);
	  tree itype = TREE_TYPE (arg00);
	  if (wi::eq_p (arg01, element_precision (itype) - 1))
	    {
	      if (TYPE_UNSIGNED (itype))
		{
		  itype = signed_type_for (itype);
		  arg00 = fold_convert_loc (loc, itype, arg00);
		}
	      return fold_build2_loc (loc, code == EQ_EXPR ? GE_EXPR : LT_EXPR,
				  type, arg00, build_zero_cst (itype));
	    }
	}

      /* Fold (~X & C) == 0 into (X & C) != 0 and (~X & C) != 0 into
	 (X & C) == 0 when C is a single bit.  */
      if (TREE_CODE (arg0) == BIT_AND_EXPR
	  && TREE_CODE (TREE_OPERAND (arg0, 0)) == BIT_NOT_EXPR
	  && integer_zerop (arg1)
	  && integer_pow2p (TREE_OPERAND (arg0, 1)))
	{
	  tem = fold_build2_loc (loc, BIT_AND_EXPR, TREE_TYPE (arg0),
				 TREE_OPERAND (TREE_OPERAND (arg0, 0), 0),
				 TREE_OPERAND (arg0, 1));
	  return fold_build2_loc (loc, code == EQ_EXPR ? NE_EXPR : EQ_EXPR,
				  type, tem,
				  fold_convert_loc (loc, TREE_TYPE (arg0),
						    arg1));
	}

      /* Fold ((X & C) ^ C) eq/ne 0 into (X & C) ne/eq 0, when the
	 constant C is a power of two, i.e. a single bit.  */
      if (TREE_CODE (arg0) == BIT_XOR_EXPR
	  && TREE_CODE (TREE_OPERAND (arg0, 0)) == BIT_AND_EXPR
	  && integer_zerop (arg1)
	  && integer_pow2p (TREE_OPERAND (arg0, 1))
	  && operand_equal_p (TREE_OPERAND (TREE_OPERAND (arg0, 0), 1),
			      TREE_OPERAND (arg0, 1), OEP_ONLY_CONST))
	{
	  tree arg00 = TREE_OPERAND (arg0, 0);
	  return fold_build2_loc (loc, code == EQ_EXPR ? NE_EXPR : EQ_EXPR, type,
			      arg00, build_int_cst (TREE_TYPE (arg00), 0));
	}

      /* Likewise, fold ((X ^ C) & C) eq/ne 0 into (X & C) ne/eq 0,
	 when is C is a power of two, i.e. a single bit.  */
      if (TREE_CODE (arg0) == BIT_AND_EXPR
	  && TREE_CODE (TREE_OPERAND (arg0, 0)) == BIT_XOR_EXPR
	  && integer_zerop (arg1)
	  && integer_pow2p (TREE_OPERAND (arg0, 1))
	  && operand_equal_p (TREE_OPERAND (TREE_OPERAND (arg0, 0), 1),
			      TREE_OPERAND (arg0, 1), OEP_ONLY_CONST))
	{
	  tree arg000 = TREE_OPERAND (TREE_OPERAND (arg0, 0), 0);
	  tem = fold_build2_loc (loc, BIT_AND_EXPR, TREE_TYPE (arg000),
			     arg000, TREE_OPERAND (arg0, 1));
	  return fold_build2_loc (loc, code == EQ_EXPR ? NE_EXPR : EQ_EXPR, type,
			      tem, build_int_cst (TREE_TYPE (tem), 0));
	}

      if (integer_zerop (arg1)
	  && tree_expr_nonzero_p (arg0))
        {
	  tree res = constant_boolean_node (code==NE_EXPR, type);
	  return omit_one_operand_loc (loc, type, res, arg0);
	}

      /* Fold (X & C) op (Y & C) as (X ^ Y) & C op 0", and symmetries.  */
      if (TREE_CODE (arg0) == BIT_AND_EXPR
	  && TREE_CODE (arg1) == BIT_AND_EXPR)
	{
	  tree arg00 = TREE_OPERAND (arg0, 0);
	  tree arg01 = TREE_OPERAND (arg0, 1);
	  tree arg10 = TREE_OPERAND (arg1, 0);
	  tree arg11 = TREE_OPERAND (arg1, 1);
	  tree itype = TREE_TYPE (arg0);

	  if (operand_equal_p (arg01, arg11, 0))
	    return fold_build2_loc (loc, code, type,
				fold_build2_loc (loc, BIT_AND_EXPR, itype,
					     fold_build2_loc (loc,
							  BIT_XOR_EXPR, itype,
							  arg00, arg10),
					     arg01),
				build_zero_cst (itype));

	  if (operand_equal_p (arg01, arg10, 0))
	    return fold_build2_loc (loc, code, type,
				fold_build2_loc (loc, BIT_AND_EXPR, itype,
					     fold_build2_loc (loc,
							  BIT_XOR_EXPR, itype,
							  arg00, arg11),
					     arg01),
				build_zero_cst (itype));

	  if (operand_equal_p (arg00, arg11, 0))
	    return fold_build2_loc (loc, code, type,
				fold_build2_loc (loc, BIT_AND_EXPR, itype,
					     fold_build2_loc (loc,
							  BIT_XOR_EXPR, itype,
							  arg01, arg10),
					     arg00),
				build_zero_cst (itype));

	  if (operand_equal_p (arg00, arg10, 0))
	    return fold_build2_loc (loc, code, type,
				fold_build2_loc (loc, BIT_AND_EXPR, itype,
					     fold_build2_loc (loc,
							  BIT_XOR_EXPR, itype,
							  arg01, arg11),
					     arg00),
				build_zero_cst (itype));
	}

      if (TREE_CODE (arg0) == BIT_XOR_EXPR
	  && TREE_CODE (arg1) == BIT_XOR_EXPR)
	{
	  tree arg00 = TREE_OPERAND (arg0, 0);
	  tree arg01 = TREE_OPERAND (arg0, 1);
	  tree arg10 = TREE_OPERAND (arg1, 0);
	  tree arg11 = TREE_OPERAND (arg1, 1);
	  tree itype = TREE_TYPE (arg0);

	  /* Optimize (X ^ Z) op (Y ^ Z) as X op Y, and symmetries.
	     operand_equal_p guarantees no side-effects so we don't need
	     to use omit_one_operand on Z.  */
	  if (operand_equal_p (arg01, arg11, 0))
	    return fold_build2_loc (loc, code, type, arg00,
				    fold_convert_loc (loc, TREE_TYPE (arg00),
						      arg10));
	  if (operand_equal_p (arg01, arg10, 0))
	    return fold_build2_loc (loc, code, type, arg00,
				    fold_convert_loc (loc, TREE_TYPE (arg00),
						      arg11));
	  if (operand_equal_p (arg00, arg11, 0))
	    return fold_build2_loc (loc, code, type, arg01,
				    fold_convert_loc (loc, TREE_TYPE (arg01),
						      arg10));
	  if (operand_equal_p (arg00, arg10, 0))
	    return fold_build2_loc (loc, code, type, arg01,
				    fold_convert_loc (loc, TREE_TYPE (arg01),
						      arg11));

	  /* Optimize (X ^ C1) op (Y ^ C2) as (X ^ (C1 ^ C2)) op Y.  */
	  if (TREE_CODE (arg01) == INTEGER_CST
	      && TREE_CODE (arg11) == INTEGER_CST)
	    {
	      tem = fold_build2_loc (loc, BIT_XOR_EXPR, itype, arg01,
				     fold_convert_loc (loc, itype, arg11));
	      tem = fold_build2_loc (loc, BIT_XOR_EXPR, itype, arg00, tem);
	      return fold_build2_loc (loc, code, type, tem,
				      fold_convert_loc (loc, itype, arg10));
	    }
	}

      /* Attempt to simplify equality/inequality comparisons of complex
	 values.  Only lower the comparison if the result is known or
	 can be simplified to a single scalar comparison.  */
      if ((TREE_CODE (arg0) == COMPLEX_EXPR
	   || TREE_CODE (arg0) == COMPLEX_CST)
	  && (TREE_CODE (arg1) == COMPLEX_EXPR
	      || TREE_CODE (arg1) == COMPLEX_CST))
	{
	  tree real0, imag0, real1, imag1;
	  tree rcond, icond;

	  if (TREE_CODE (arg0) == COMPLEX_EXPR)
	    {
	      real0 = TREE_OPERAND (arg0, 0);
	      imag0 = TREE_OPERAND (arg0, 1);
	    }
	  else
	    {
	      real0 = TREE_REALPART (arg0);
	      imag0 = TREE_IMAGPART (arg0);
	    }

	  if (TREE_CODE (arg1) == COMPLEX_EXPR)
	    {
	      real1 = TREE_OPERAND (arg1, 0);
	      imag1 = TREE_OPERAND (arg1, 1);
	    }
	  else
	    {
	      real1 = TREE_REALPART (arg1);
	      imag1 = TREE_IMAGPART (arg1);
	    }

	  rcond = fold_binary_loc (loc, code, type, real0, real1);
	  if (rcond && TREE_CODE (rcond) == INTEGER_CST)
	    {
	      if (integer_zerop (rcond))
		{
		  if (code == EQ_EXPR)
		    return omit_two_operands_loc (loc, type, boolean_false_node,
					      imag0, imag1);
		  return fold_build2_loc (loc, NE_EXPR, type, imag0, imag1);
		}
	      else
		{
		  if (code == NE_EXPR)
		    return omit_two_operands_loc (loc, type, boolean_true_node,
					      imag0, imag1);
		  return fold_build2_loc (loc, EQ_EXPR, type, imag0, imag1);
		}
	    }

	  icond = fold_binary_loc (loc, code, type, imag0, imag1);
	  if (icond && TREE_CODE (icond) == INTEGER_CST)
	    {
	      if (integer_zerop (icond))
		{
		  if (code == EQ_EXPR)
		    return omit_two_operands_loc (loc, type, boolean_false_node,
					      real0, real1);
		  return fold_build2_loc (loc, NE_EXPR, type, real0, real1);
		}
	      else
		{
		  if (code == NE_EXPR)
		    return omit_two_operands_loc (loc, type, boolean_true_node,
					      real0, real1);
		  return fold_build2_loc (loc, EQ_EXPR, type, real0, real1);
		}
	    }
	}

      return NULL_TREE;

    case LT_EXPR:
    case GT_EXPR:
    case LE_EXPR:
    case GE_EXPR:
      tem = fold_comparison (loc, code, type, op0, op1);
      if (tem != NULL_TREE)
	return tem;

      /* Transform comparisons of the form X +- C CMP X.  */
      if ((TREE_CODE (arg0) == PLUS_EXPR || TREE_CODE (arg0) == MINUS_EXPR)
	  && operand_equal_p (TREE_OPERAND (arg0, 0), arg1, 0)
	  && ((TREE_CODE (TREE_OPERAND (arg0, 1)) == REAL_CST
	       && !HONOR_SNANS (arg0))
	      || (TREE_CODE (TREE_OPERAND (arg0, 1)) == INTEGER_CST
		  && TYPE_OVERFLOW_UNDEFINED (TREE_TYPE (arg1)))))
	{
	  tree arg01 = TREE_OPERAND (arg0, 1);
	  enum tree_code code0 = TREE_CODE (arg0);
	  int is_positive;

	  if (TREE_CODE (arg01) == REAL_CST)
	    is_positive = REAL_VALUE_NEGATIVE (TREE_REAL_CST (arg01)) ? -1 : 1;
	  else
	    is_positive = tree_int_cst_sgn (arg01);

	  /* (X - c) > X becomes false.  */
	  if (code == GT_EXPR
	      && ((code0 == MINUS_EXPR && is_positive >= 0)
		  || (code0 == PLUS_EXPR && is_positive <= 0)))
	    {
	      if (TREE_CODE (arg01) == INTEGER_CST
		  && TYPE_OVERFLOW_UNDEFINED (TREE_TYPE (arg1)))
		fold_overflow_warning (("assuming signed overflow does not "
					"occur when assuming that (X - c) > X "
					"is always false"),
				       WARN_STRICT_OVERFLOW_ALL);
	      return constant_boolean_node (0, type);
	    }

	  /* Likewise (X + c) < X becomes false.  */
	  if (code == LT_EXPR
	      && ((code0 == PLUS_EXPR && is_positive >= 0)
		  || (code0 == MINUS_EXPR && is_positive <= 0)))
	    {
	      if (TREE_CODE (arg01) == INTEGER_CST
		  && TYPE_OVERFLOW_UNDEFINED (TREE_TYPE (arg1)))
		fold_overflow_warning (("assuming signed overflow does not "
					"occur when assuming that "
					"(X + c) < X is always false"),
				       WARN_STRICT_OVERFLOW_ALL);
	      return constant_boolean_node (0, type);
	    }

	  /* Convert (X - c) <= X to true.  */
	  if (!HONOR_NANS (arg1)
	      && code == LE_EXPR
	      && ((code0 == MINUS_EXPR && is_positive >= 0)
		  || (code0 == PLUS_EXPR && is_positive <= 0)))
	    {
	      if (TREE_CODE (arg01) == INTEGER_CST
		  && TYPE_OVERFLOW_UNDEFINED (TREE_TYPE (arg1)))
		fold_overflow_warning (("assuming signed overflow does not "
					"occur when assuming that "
					"(X - c) <= X is always true"),
				       WARN_STRICT_OVERFLOW_ALL);
	      return constant_boolean_node (1, type);
	    }

	  /* Convert (X + c) >= X to true.  */
	  if (!HONOR_NANS (arg1)
	      && code == GE_EXPR
	      && ((code0 == PLUS_EXPR && is_positive >= 0)
		  || (code0 == MINUS_EXPR && is_positive <= 0)))
	    {
	      if (TREE_CODE (arg01) == INTEGER_CST
		  && TYPE_OVERFLOW_UNDEFINED (TREE_TYPE (arg1)))
		fold_overflow_warning (("assuming signed overflow does not "
					"occur when assuming that "
					"(X + c) >= X is always true"),
				       WARN_STRICT_OVERFLOW_ALL);
	      return constant_boolean_node (1, type);
	    }

	  if (TREE_CODE (arg01) == INTEGER_CST)
	    {
	      /* Convert X + c > X and X - c < X to true for integers.  */
	      if (code == GT_EXPR
	          && ((code0 == PLUS_EXPR && is_positive > 0)
		      || (code0 == MINUS_EXPR && is_positive < 0)))
		{
		  if (TYPE_OVERFLOW_UNDEFINED (TREE_TYPE (arg1)))
		    fold_overflow_warning (("assuming signed overflow does "
					    "not occur when assuming that "
					    "(X + c) > X is always true"),
					   WARN_STRICT_OVERFLOW_ALL);
		  return constant_boolean_node (1, type);
		}

	      if (code == LT_EXPR
	          && ((code0 == MINUS_EXPR && is_positive > 0)
		      || (code0 == PLUS_EXPR && is_positive < 0)))
		{
		  if (TYPE_OVERFLOW_UNDEFINED (TREE_TYPE (arg1)))
		    fold_overflow_warning (("assuming signed overflow does "
					    "not occur when assuming that "
					    "(X - c) < X is always true"),
					   WARN_STRICT_OVERFLOW_ALL);
		  return constant_boolean_node (1, type);
		}

	      /* Convert X + c <= X and X - c >= X to false for integers.  */
	      if (code == LE_EXPR
	          && ((code0 == PLUS_EXPR && is_positive > 0)
		      || (code0 == MINUS_EXPR && is_positive < 0)))
		{
		  if (TYPE_OVERFLOW_UNDEFINED (TREE_TYPE (arg1)))
		    fold_overflow_warning (("assuming signed overflow does "
					    "not occur when assuming that "
					    "(X + c) <= X is always false"),
					   WARN_STRICT_OVERFLOW_ALL);
		  return constant_boolean_node (0, type);
		}

	      if (code == GE_EXPR
	          && ((code0 == MINUS_EXPR && is_positive > 0)
		      || (code0 == PLUS_EXPR && is_positive < 0)))
		{
		  if (TYPE_OVERFLOW_UNDEFINED (TREE_TYPE (arg1)))
		    fold_overflow_warning (("assuming signed overflow does "
					    "not occur when assuming that "
					    "(X - c) >= X is always false"),
					   WARN_STRICT_OVERFLOW_ALL);
		  return constant_boolean_node (0, type);
		}
	    }
	}

      /* If we are comparing an ABS_EXPR with a constant, we can
	 convert all the cases into explicit comparisons, but they may
	 well not be faster than doing the ABS and one comparison.
	 But ABS (X) <= C is a range comparison, which becomes a subtraction
	 and a comparison, and is probably faster.  */
      if (code == LE_EXPR
	  && TREE_CODE (arg1) == INTEGER_CST
	  && TREE_CODE (arg0) == ABS_EXPR
	  && ! TREE_SIDE_EFFECTS (arg0)
	  && (0 != (tem = negate_expr (arg1)))
	  && TREE_CODE (tem) == INTEGER_CST
	  && !TREE_OVERFLOW (tem))
	return fold_build2_loc (loc, TRUTH_ANDIF_EXPR, type,
			    build2 (GE_EXPR, type,
				    TREE_OPERAND (arg0, 0), tem),
			    build2 (LE_EXPR, type,
				    TREE_OPERAND (arg0, 0), arg1));

      /* Convert ABS_EXPR<x> >= 0 to true.  */
      strict_overflow_p = false;
      if (code == GE_EXPR
	  && (integer_zerop (arg1)
	      || (! HONOR_NANS (arg0)
		  && real_zerop (arg1)))
	  && tree_expr_nonnegative_warnv_p (arg0, &strict_overflow_p))
	{
	  if (strict_overflow_p)
	    fold_overflow_warning (("assuming signed overflow does not occur "
				    "when simplifying comparison of "
				    "absolute value and zero"),
				   WARN_STRICT_OVERFLOW_CONDITIONAL);
	  return omit_one_operand_loc (loc, type,
				       constant_boolean_node (true, type),
				       arg0);
	}

      /* Convert ABS_EXPR<x> < 0 to false.  */
      strict_overflow_p = false;
      if (code == LT_EXPR
	  && (integer_zerop (arg1) || real_zerop (arg1))
	  && tree_expr_nonnegative_warnv_p (arg0, &strict_overflow_p))
	{
	  if (strict_overflow_p)
	    fold_overflow_warning (("assuming signed overflow does not occur "
				    "when simplifying comparison of "
				    "absolute value and zero"),
				   WARN_STRICT_OVERFLOW_CONDITIONAL);
	  return omit_one_operand_loc (loc, type,
				       constant_boolean_node (false, type),
				       arg0);
	}

      /* If X is unsigned, convert X < (1 << Y) into X >> Y == 0
	 and similarly for >= into !=.  */
      if ((code == LT_EXPR || code == GE_EXPR)
	  && TYPE_UNSIGNED (TREE_TYPE (arg0))
	  && TREE_CODE (arg1) == LSHIFT_EXPR
	  && integer_onep (TREE_OPERAND (arg1, 0)))
	return build2_loc (loc, code == LT_EXPR ? EQ_EXPR : NE_EXPR, type,
			   build2 (RSHIFT_EXPR, TREE_TYPE (arg0), arg0,
				   TREE_OPERAND (arg1, 1)),
			   build_zero_cst (TREE_TYPE (arg0)));

      /* Similarly for X < (cast) (1 << Y).  But cast can't be narrowing,
	 otherwise Y might be >= # of bits in X's type and thus e.g.
	 (unsigned char) (1 << Y) for Y 15 might be 0.
	 If the cast is widening, then 1 << Y should have unsigned type,
	 otherwise if Y is number of bits in the signed shift type minus 1,
	 we can't optimize this.  E.g. (unsigned long long) (1 << Y) for Y
	 31 might be 0xffffffff80000000.  */
      if ((code == LT_EXPR || code == GE_EXPR)
	  && TYPE_UNSIGNED (TREE_TYPE (arg0))
	  && CONVERT_EXPR_P (arg1)
	  && TREE_CODE (TREE_OPERAND (arg1, 0)) == LSHIFT_EXPR
	  && (element_precision (TREE_TYPE (arg1))
	      >= element_precision (TREE_TYPE (TREE_OPERAND (arg1, 0))))
	  && (TYPE_UNSIGNED (TREE_TYPE (TREE_OPERAND (arg1, 0)))
	      || (element_precision (TREE_TYPE (arg1))
		  == element_precision (TREE_TYPE (TREE_OPERAND (arg1, 0)))))
	  && integer_onep (TREE_OPERAND (TREE_OPERAND (arg1, 0), 0)))
	{
	  tem = build2 (RSHIFT_EXPR, TREE_TYPE (arg0), arg0,
			TREE_OPERAND (TREE_OPERAND (arg1, 0), 1));
	  return build2_loc (loc, code == LT_EXPR ? EQ_EXPR : NE_EXPR, type,
			     fold_convert_loc (loc, TREE_TYPE (arg0), tem),
			     build_zero_cst (TREE_TYPE (arg0)));
	}

      return NULL_TREE;

    case UNORDERED_EXPR:
    case ORDERED_EXPR:
    case UNLT_EXPR:
    case UNLE_EXPR:
    case UNGT_EXPR:
    case UNGE_EXPR:
    case UNEQ_EXPR:
    case LTGT_EXPR:
      /* Fold (double)float1 CMP (double)float2 into float1 CMP float2.  */
      {
	tree targ0 = strip_float_extensions (arg0);
	tree targ1 = strip_float_extensions (arg1);
	tree newtype = TREE_TYPE (targ0);

	if (TYPE_PRECISION (TREE_TYPE (targ1)) > TYPE_PRECISION (newtype))
	  newtype = TREE_TYPE (targ1);

	if (TYPE_PRECISION (newtype) < TYPE_PRECISION (TREE_TYPE (arg0)))
	  return fold_build2_loc (loc, code, type,
			      fold_convert_loc (loc, newtype, targ0),
			      fold_convert_loc (loc, newtype, targ1));
      }

      return NULL_TREE;

    case COMPOUND_EXPR:
      /* When pedantic, a compound expression can be neither an lvalue
	 nor an integer constant expression.  */
      if (TREE_SIDE_EFFECTS (arg0) || TREE_CONSTANT (arg1))
	return NULL_TREE;
      /* Don't let (0, 0) be null pointer constant.  */
      tem = integer_zerop (arg1) ? build1 (NOP_EXPR, type, arg1)
				 : fold_convert_loc (loc, type, arg1);
      return pedantic_non_lvalue_loc (loc, tem);

    case ASSERT_EXPR:
      /* An ASSERT_EXPR should never be passed to fold_binary.  */
      gcc_unreachable ();

    default:
      return NULL_TREE;
    } /* switch (code) */
}

/* Callback for walk_tree, looking for LABEL_EXPR.  Return *TP if it is
   a LABEL_EXPR; otherwise return NULL_TREE.  Do not check the subtrees
   of GOTO_EXPR.  */

static tree
contains_label_1 (tree *tp, int *walk_subtrees, void *data ATTRIBUTE_UNUSED)
{
  switch (TREE_CODE (*tp))
    {
    case LABEL_EXPR:
      return *tp;

    case GOTO_EXPR:
      *walk_subtrees = 0;

      /* fall through */

    default:
      return NULL_TREE;
    }
}

/* Return whether the sub-tree ST contains a label which is accessible from
   outside the sub-tree.  */

static bool
contains_label_p (tree st)
{
  return
   (walk_tree_without_duplicates (&st, contains_label_1 , NULL) != NULL_TREE);
}

/* Fold a ternary expression of code CODE and type TYPE with operands
   OP0, OP1, and OP2.  Return the folded expression if folding is
   successful.  Otherwise, return NULL_TREE.  */

tree
fold_ternary_loc (location_t loc, enum tree_code code, tree type,
		  tree op0, tree op1, tree op2)
{
  tree tem;
  tree arg0 = NULL_TREE, arg1 = NULL_TREE, arg2 = NULL_TREE;
  enum tree_code_class kind = TREE_CODE_CLASS (code);

  gcc_assert (IS_EXPR_CODE_CLASS (kind)
	      && TREE_CODE_LENGTH (code) == 3);

  /* If this is a commutative operation, and OP0 is a constant, move it
     to OP1 to reduce the number of tests below.  */
  if (commutative_ternary_tree_code (code)
      && tree_swap_operands_p (op0, op1))
    return fold_build3_loc (loc, code, type, op1, op0, op2);

  tem = generic_simplify (loc, code, type, op0, op1, op2);
  if (tem)
    return tem;

  /* Strip any conversions that don't change the mode.  This is safe
     for every expression, except for a comparison expression because
     its signedness is derived from its operands.  So, in the latter
     case, only strip conversions that don't change the signedness.

     Note that this is done as an internal manipulation within the
     constant folder, in order to find the simplest representation of
     the arguments so that their form can be studied.  In any cases,
     the appropriate type conversions should be put back in the tree
     that will get out of the constant folder.  */
  if (op0)
    {
      arg0 = op0;
      STRIP_NOPS (arg0);
    }

  if (op1)
    {
      arg1 = op1;
      STRIP_NOPS (arg1);
    }

  if (op2)
    {
      arg2 = op2;
      STRIP_NOPS (arg2);
    }

  switch (code)
    {
    case COMPONENT_REF:
      if (TREE_CODE (arg0) == CONSTRUCTOR
	  && ! type_contains_placeholder_p (TREE_TYPE (arg0)))
	{
	  unsigned HOST_WIDE_INT idx;
	  tree field, value;
	  FOR_EACH_CONSTRUCTOR_ELT (CONSTRUCTOR_ELTS (arg0), idx, field, value)
	    if (field == arg1)
	      return value;
	}
      return NULL_TREE;

    case COND_EXPR:
    case VEC_COND_EXPR:
      /* Pedantic ANSI C says that a conditional expression is never an lvalue,
	 so all simple results must be passed through pedantic_non_lvalue.  */
      if (TREE_CODE (arg0) == INTEGER_CST)
	{
	  tree unused_op = integer_zerop (arg0) ? op1 : op2;
	  tem = integer_zerop (arg0) ? op2 : op1;
	  /* Only optimize constant conditions when the selected branch
	     has the same type as the COND_EXPR.  This avoids optimizing
             away "c ? x : throw", where the throw has a void type.
             Avoid throwing away that operand which contains label.  */
          if ((!TREE_SIDE_EFFECTS (unused_op)
               || !contains_label_p (unused_op))
              && (! VOID_TYPE_P (TREE_TYPE (tem))
                  || VOID_TYPE_P (type)))
	    return pedantic_non_lvalue_loc (loc, tem);
	  return NULL_TREE;
	}
      else if (TREE_CODE (arg0) == VECTOR_CST)
	{
	  if ((TREE_CODE (arg1) == VECTOR_CST
	       || TREE_CODE (arg1) == CONSTRUCTOR)
	      && (TREE_CODE (arg2) == VECTOR_CST
		  || TREE_CODE (arg2) == CONSTRUCTOR))
	    {
	      unsigned int nelts = VECTOR_CST_NELTS (arg0), i;
	      unsigned char *sel = XALLOCAVEC (unsigned char, nelts);
	      gcc_assert (must_eq (nelts, TYPE_VECTOR_SUBPARTS (type)));
	      for (i = 0; i < nelts; i++)
		{
		  tree val = VECTOR_CST_ELT (arg0, i);
		  if (integer_all_onesp (val))
		    sel[i] = i;
		  else if (integer_zerop (val))
		    sel[i] = nelts + i;
		  else /* Currently unreachable.  */
		    return NULL_TREE;
		}
	      tree t = fold_vec_perm (type, arg1, arg2, nelts, sel);
	      if (t != NULL_TREE)
		return t;
	    }
	}

      /* If we have A op B ? A : C, we may be able to convert this to a
	 simpler expression, depending on the operation and the values
	 of B and C.  Signed zeros prevent all of these transformations,
	 for reasons given above each one.

         Also try swapping the arguments and inverting the conditional.  */
      if (COMPARISON_CLASS_P (arg0)
	  && operand_equal_for_comparison_p (TREE_OPERAND (arg0, 0),
					     arg1, TREE_OPERAND (arg0, 1))
	  && !HONOR_SIGNED_ZEROS (element_mode (arg1)))
	{
	  tem = fold_cond_expr_with_comparison (loc, type, arg0, op1, op2);
	  if (tem)
	    return tem;
	}

      if (COMPARISON_CLASS_P (arg0)
	  && operand_equal_for_comparison_p (TREE_OPERAND (arg0, 0),
					     op2,
					     TREE_OPERAND (arg0, 1))
	  && !HONOR_SIGNED_ZEROS (element_mode (op2)))
	{
	  location_t loc0 = expr_location_or (arg0, loc);
	  tem = fold_invert_truthvalue (loc0, arg0);
	  if (tem && COMPARISON_CLASS_P (tem))
	    {
	      tem = fold_cond_expr_with_comparison (loc, type, tem, op2, op1);
	      if (tem)
		return tem;
	    }
	}

      /* If the second operand is simpler than the third, swap them
	 since that produces better jump optimization results.  */
      if (truth_value_p (TREE_CODE (arg0))
	  && tree_swap_operands_p (op1, op2))
	{
	  location_t loc0 = expr_location_or (arg0, loc);
	  /* See if this can be inverted.  If it can't, possibly because
	     it was a floating-point inequality comparison, don't do
	     anything.  */
	  tem = fold_invert_truthvalue (loc0, arg0);
	  if (tem)
	    return fold_build3_loc (loc, code, type, tem, op2, op1);
	}

      /* Convert A ? 1 : 0 to simply A.  */
      if ((code == VEC_COND_EXPR ? integer_all_onesp (op1)
				 : (integer_onep (op1)
				    && !VECTOR_TYPE_P (type)))
	  && integer_zerop (op2)
	  /* If we try to convert OP0 to our type, the
	     call to fold will try to move the conversion inside
	     a COND, which will recurse.  In that case, the COND_EXPR
	     is probably the best choice, so leave it alone.  */
	  && type == TREE_TYPE (arg0))
	return pedantic_non_lvalue_loc (loc, arg0);

      /* Convert A ? 0 : 1 to !A.  This prefers the use of NOT_EXPR
	 over COND_EXPR in cases such as floating point comparisons.  */
      if (integer_zerop (op1)
	  && code == COND_EXPR
	  && integer_onep (op2)
	  && !VECTOR_TYPE_P (type)
	  && truth_value_p (TREE_CODE (arg0)))
	return pedantic_non_lvalue_loc (loc,
				    fold_convert_loc (loc, type,
					      invert_truthvalue_loc (loc,
								     arg0)));

      /* A < 0 ? <sign bit of A> : 0 is simply (A & <sign bit of A>).  */
      if (TREE_CODE (arg0) == LT_EXPR
	  && integer_zerop (TREE_OPERAND (arg0, 1))
	  && integer_zerop (op2)
	  && (tem = sign_bit_p (TREE_OPERAND (arg0, 0), arg1)))
	{
	  /* sign_bit_p looks through both zero and sign extensions,
	     but for this optimization only sign extensions are
	     usable.  */
	  tree tem2 = TREE_OPERAND (arg0, 0);
	  while (tem != tem2)
	    {
	      if (TREE_CODE (tem2) != NOP_EXPR
		  || TYPE_UNSIGNED (TREE_TYPE (TREE_OPERAND (tem2, 0))))
		{
		  tem = NULL_TREE;
		  break;
		}
	      tem2 = TREE_OPERAND (tem2, 0);
	    }
	  /* sign_bit_p only checks ARG1 bits within A's precision.
	     If <sign bit of A> has wider type than A, bits outside
	     of A's precision in <sign bit of A> need to be checked.
	     If they are all 0, this optimization needs to be done
	     in unsigned A's type, if they are all 1 in signed A's type,
	     otherwise this can't be done.  */
	  if (tem
	      && TYPE_PRECISION (TREE_TYPE (tem))
		 < TYPE_PRECISION (TREE_TYPE (arg1))
	      && TYPE_PRECISION (TREE_TYPE (tem))
		 < TYPE_PRECISION (type))
	    {
	      int inner_width, outer_width;
	      tree tem_type;

	      inner_width = TYPE_PRECISION (TREE_TYPE (tem));
	      outer_width = TYPE_PRECISION (TREE_TYPE (arg1));
	      if (outer_width > TYPE_PRECISION (type))
		outer_width = TYPE_PRECISION (type);

	      wide_int mask = wi::shifted_mask
		(inner_width, outer_width - inner_width, false,
		 TYPE_PRECISION (TREE_TYPE (arg1)));

	      wide_int common = mask & arg1;
	      if (common == mask)
		{
		  tem_type = signed_type_for (TREE_TYPE (tem));
		  tem = fold_convert_loc (loc, tem_type, tem);
		}
	      else if (common == 0)
		{
		  tem_type = unsigned_type_for (TREE_TYPE (tem));
		  tem = fold_convert_loc (loc, tem_type, tem);
		}
	      else
		tem = NULL;
	    }

	  if (tem)
	    return
	      fold_convert_loc (loc, type,
				fold_build2_loc (loc, BIT_AND_EXPR,
					     TREE_TYPE (tem), tem,
					     fold_convert_loc (loc,
							       TREE_TYPE (tem),
							       arg1)));
	}

      /* (A >> N) & 1 ? (1 << N) : 0 is simply A & (1 << N).  A & 1 was
	 already handled above.  */
      if (TREE_CODE (arg0) == BIT_AND_EXPR
	  && integer_onep (TREE_OPERAND (arg0, 1))
	  && integer_zerop (op2)
	  && integer_pow2p (arg1))
	{
	  tree tem = TREE_OPERAND (arg0, 0);
	  STRIP_NOPS (tem);
	  if (TREE_CODE (tem) == RSHIFT_EXPR
	      && tree_fits_uhwi_p (TREE_OPERAND (tem, 1))
              && (unsigned HOST_WIDE_INT) tree_log2 (arg1)
		 == tree_to_uhwi (TREE_OPERAND (tem, 1)))
	    return fold_build2_loc (loc, BIT_AND_EXPR, type,
				    fold_convert_loc (loc, type,
						      TREE_OPERAND (tem, 0)),
				    op1);
	}

      /* A & N ? N : 0 is simply A & N if N is a power of two.  This
	 is probably obsolete because the first operand should be a
	 truth value (that's why we have the two cases above), but let's
	 leave it in until we can confirm this for all front-ends.  */
      if (integer_zerop (op2)
	  && TREE_CODE (arg0) == NE_EXPR
	  && integer_zerop (TREE_OPERAND (arg0, 1))
	  && integer_pow2p (arg1)
	  && TREE_CODE (TREE_OPERAND (arg0, 0)) == BIT_AND_EXPR
	  && operand_equal_p (TREE_OPERAND (TREE_OPERAND (arg0, 0), 1),
			      arg1, OEP_ONLY_CONST))
	return pedantic_non_lvalue_loc (loc,
				    fold_convert_loc (loc, type,
						      TREE_OPERAND (arg0, 0)));

      /* Disable the transformations below for vectors, since
	 fold_binary_op_with_conditional_arg may undo them immediately,
	 yielding an infinite loop.  */
      if (code == VEC_COND_EXPR)
	return NULL_TREE;

      /* Convert A ? B : 0 into A && B if A and B are truth values.  */
      if (integer_zerop (op2)
	  && truth_value_p (TREE_CODE (arg0))
	  && truth_value_p (TREE_CODE (arg1))
	  && (code == VEC_COND_EXPR || !VECTOR_TYPE_P (type)))
	return fold_build2_loc (loc, code == VEC_COND_EXPR ? BIT_AND_EXPR
							   : TRUTH_ANDIF_EXPR,
				type, fold_convert_loc (loc, type, arg0), op1);

      /* Convert A ? B : 1 into !A || B if A and B are truth values.  */
      if (code == VEC_COND_EXPR ? integer_all_onesp (op2) : integer_onep (op2)
	  && truth_value_p (TREE_CODE (arg0))
	  && truth_value_p (TREE_CODE (arg1))
	  && (code == VEC_COND_EXPR || !VECTOR_TYPE_P (type)))
	{
	  location_t loc0 = expr_location_or (arg0, loc);
	  /* Only perform transformation if ARG0 is easily inverted.  */
	  tem = fold_invert_truthvalue (loc0, arg0);
	  if (tem)
	    return fold_build2_loc (loc, code == VEC_COND_EXPR
					 ? BIT_IOR_EXPR
					 : TRUTH_ORIF_EXPR,
				    type, fold_convert_loc (loc, type, tem),
				    op1);
	}

      /* Convert A ? 0 : B into !A && B if A and B are truth values.  */
      if (integer_zerop (arg1)
	  && truth_value_p (TREE_CODE (arg0))
	  && truth_value_p (TREE_CODE (op2))
	  && (code == VEC_COND_EXPR || !VECTOR_TYPE_P (type)))
	{
	  location_t loc0 = expr_location_or (arg0, loc);
	  /* Only perform transformation if ARG0 is easily inverted.  */
	  tem = fold_invert_truthvalue (loc0, arg0);
	  if (tem)
	    return fold_build2_loc (loc, code == VEC_COND_EXPR
					 ? BIT_AND_EXPR : TRUTH_ANDIF_EXPR,
				    type, fold_convert_loc (loc, type, tem),
				    op2);
	}

      /* Convert A ? 1 : B into A || B if A and B are truth values.  */
      if (code == VEC_COND_EXPR ? integer_all_onesp (arg1) : integer_onep (arg1)
	  && truth_value_p (TREE_CODE (arg0))
	  && truth_value_p (TREE_CODE (op2))
	  && (code == VEC_COND_EXPR || !VECTOR_TYPE_P (type)))
	return fold_build2_loc (loc, code == VEC_COND_EXPR
				     ? BIT_IOR_EXPR : TRUTH_ORIF_EXPR,
				type, fold_convert_loc (loc, type, arg0), op2);

      return NULL_TREE;

    case CALL_EXPR:
      /* CALL_EXPRs used to be ternary exprs.  Catch any mistaken uses
	 of fold_ternary on them.  */
      gcc_unreachable ();

    case BIT_FIELD_REF:
      if (TREE_CODE (arg0) == VECTOR_CST
	  && (type == TREE_TYPE (TREE_TYPE (arg0))
	      || (TREE_CODE (type) == VECTOR_TYPE
		  && TREE_TYPE (type) == TREE_TYPE (TREE_TYPE (arg0)))))
	{
	  tree eltype = TREE_TYPE (TREE_TYPE (arg0));
	  unsigned HOST_WIDE_INT width = tree_to_uhwi (TYPE_SIZE (eltype));
	  unsigned HOST_WIDE_INT n = tree_to_uhwi (arg1);
	  unsigned HOST_WIDE_INT idx = tree_to_uhwi (op2);

	  if (n != 0
	      && (idx % width) == 0
	      && (n % width) == 0
	      && must_le ((idx + n) / width,
			  TYPE_VECTOR_SUBPARTS (TREE_TYPE (arg0))))
	    {
	      idx = idx / width;
	      n = n / width;

	      if (TREE_CODE (arg0) == VECTOR_CST)
		{
		  if (n == 1)
		    return VECTOR_CST_ELT (arg0, idx);

		  tree *vals = XALLOCAVEC (tree, n);
		  for (unsigned i = 0; i < n; ++i)
		    vals[i] = VECTOR_CST_ELT (arg0, idx + i);
		  return build_vector (type, n, vals);
		}
	    }
	}

      /* On constants we can use native encode/interpret to constant
         fold (nearly) all BIT_FIELD_REFs.  */
      if (CONSTANT_CLASS_P (arg0)
	  && can_native_interpret_type_p (type)
	  && BITS_PER_UNIT == 8)
	{
	  unsigned HOST_WIDE_INT bitpos = tree_to_uhwi (op2);
	  unsigned HOST_WIDE_INT bitsize = tree_to_uhwi (op1);
	  /* Limit us to a reasonable amount of work.  To relax the
	     other limitations we need bit-shifting of the buffer
	     and rounding up the size.  */
	  if (bitpos % BITS_PER_UNIT == 0
	      && bitsize % BITS_PER_UNIT == 0
	      && bitsize <= MAX_BITSIZE_MODE_ANY_MODE)
	    {
	      unsigned char b[MAX_BITSIZE_MODE_ANY_MODE / BITS_PER_UNIT];
	      unsigned HOST_WIDE_INT len
		= native_encode_expr (arg0, b, bitsize / BITS_PER_UNIT,
				      bitpos / BITS_PER_UNIT);
	      if (len > 0
		  && len * BITS_PER_UNIT >= bitsize)
		{
		  tree v = native_interpret_expr (type, b,
						  bitsize / BITS_PER_UNIT);
		  if (v)
		    return v;
		}
	    }
	}

      return NULL_TREE;

    case VEC_PERM_EXPR:
      if (TREE_CODE (arg2) == VECTOR_CST)
	{
	  unsigned int nelts = VECTOR_CST_NELTS (arg2), i, mask, mask2;
	  unsigned char *sel = XALLOCAVEC (unsigned char, 2 * nelts);
	  unsigned char *sel2 = sel + nelts;
	  bool need_mask_canon = false;
	  bool need_mask_canon2 = false;
	  bool all_in_vec0 = true;
	  bool all_in_vec1 = true;
	  bool maybe_identity = true;
	  bool single_arg = (op0 == op1);
	  bool changed = false;

	  mask2 = 2 * nelts - 1;
	  mask = single_arg ? (nelts - 1) : mask2;
	  gcc_assert (must_eq (nelts, TYPE_VECTOR_SUBPARTS (type)));
	  for (i = 0; i < nelts; i++)
	    {
	      tree val = VECTOR_CST_ELT (arg2, i);
	      if (TREE_CODE (val) != INTEGER_CST)
		return NULL_TREE;

	      /* Make sure that the perm value is in an acceptable
		 range.  */
	      wide_int t = val;
	      need_mask_canon |= wi::gtu_p (t, mask);
	      need_mask_canon2 |= wi::gtu_p (t, mask2);
	      sel[i] = t.to_uhwi () & mask;
	      sel2[i] = t.to_uhwi () & mask2;

	      if (sel[i] < nelts)
		all_in_vec1 = false;
	      else
		all_in_vec0 = false;

	      if ((sel[i] & (nelts-1)) != i)
		maybe_identity = false;
	    }

	  if (maybe_identity)
	    {
	      if (all_in_vec0)
		return op0;
	      if (all_in_vec1)
		return op1;
	    }

	  if (all_in_vec0)
	    op1 = op0;
	  else if (all_in_vec1)
	    {
	      op0 = op1;
	      for (i = 0; i < nelts; i++)
		sel[i] -= nelts;
	      need_mask_canon = true;
	    }

	  if ((TREE_CODE (op0) == VECTOR_CST
	       || TREE_CODE (op0) == CONSTRUCTOR)
	      && (TREE_CODE (op1) == VECTOR_CST
		  || TREE_CODE (op1) == CONSTRUCTOR))
	    {
	      tree t = fold_vec_perm (type, op0, op1, nelts, sel);
	      if (t != NULL_TREE)
		return t;
	    }

	  if (op0 == op1 && !single_arg)
	    changed = true;

	  /* Some targets are deficient and fail to expand a single
	     argument permutation while still allowing an equivalent
	     2-argument version.  */
	  if (need_mask_canon && arg2 == op2
	      && !can_vec_perm_p (TYPE_MODE (type), false, nelts, sel)
	      && can_vec_perm_p (TYPE_MODE (type), false, nelts, sel2))
	    {
	      need_mask_canon = need_mask_canon2;
	      sel = sel2;
	    }

	  if (need_mask_canon && arg2 == op2)
	    {
	      tree *tsel = XALLOCAVEC (tree, nelts);
	      tree eltype = TREE_TYPE (TREE_TYPE (arg2));
	      for (i = 0; i < nelts; i++)
		tsel[i] = build_int_cst (eltype, sel[i]);
	      op2 = build_vector (TREE_TYPE (arg2), nelts, tsel);
	      changed = true;
	    }

	  if (changed)
	    return build3_loc (loc, VEC_PERM_EXPR, type, op0, op1, op2);
	}
      return NULL_TREE;

    case BIT_INSERT_EXPR:
      /* Perform (partial) constant folding of BIT_INSERT_EXPR.  */
      if (TREE_CODE (arg0) == INTEGER_CST
	  && TREE_CODE (arg1) == INTEGER_CST)
	{
	  unsigned HOST_WIDE_INT bitpos = tree_to_uhwi (op2);
	  unsigned bitsize = TYPE_PRECISION (TREE_TYPE (arg1));
	  wide_int tem = wi::bit_and (arg0,
				      wi::shifted_mask (bitpos, bitsize, true,
							TYPE_PRECISION (type)));
	  wide_int tem2
	    = wi::lshift (wi::zext (wi::to_wide (arg1, TYPE_PRECISION (type)),
				    bitsize), bitpos);
	  return wide_int_to_tree (type, wi::bit_or (tem, tem2));
	}
      else if (TREE_CODE (arg0) == VECTOR_CST
	       && CONSTANT_CLASS_P (arg1)
	       && types_compatible_p (TREE_TYPE (TREE_TYPE (arg0)),
				      TREE_TYPE (arg1)))
	{
	  unsigned HOST_WIDE_INT bitpos = tree_to_uhwi (op2);
	  unsigned HOST_WIDE_INT elsize
	    = tree_to_uhwi (TYPE_SIZE (TREE_TYPE (arg1)));
	  if (bitpos % elsize == 0)
	    {
	      unsigned k = bitpos / elsize;
	      if (operand_equal_p (VECTOR_CST_ELT (arg0, k), arg1, 0))
		return arg0;
	      else
		{
		  unsigned int nelts = VECTOR_CST_NELTS (arg0);
		  tree *elts = XALLOCAVEC (tree, nelts);
		  memcpy (elts, VECTOR_CST_ELTS (arg0), sizeof (tree) * nelts);
		  elts[k] = arg1;
		  return build_vector (type, nelts, elts);
		}
	    }
	}
      return NULL_TREE;

    default:
      return NULL_TREE;
    } /* switch (code) */
}

/* Gets the element ACCESS_INDEX from CTOR, which must be a CONSTRUCTOR
   of an array (or vector).  */

tree
get_array_ctor_element_at_index (tree ctor, offset_int access_index)
{
  tree index_type = NULL_TREE;
  offset_int low_bound = 0;

  if (TREE_CODE (TREE_TYPE (ctor)) == ARRAY_TYPE)
    {
      tree domain_type = TYPE_DOMAIN (TREE_TYPE (ctor));
      if (domain_type && TYPE_MIN_VALUE (domain_type))
	{
	  /* Static constructors for variably sized objects makes no sense.  */
	  gcc_assert (TREE_CODE (TYPE_MIN_VALUE (domain_type)) == INTEGER_CST);
	  index_type = TREE_TYPE (TYPE_MIN_VALUE (domain_type));
	  low_bound = wi::to_offset (TYPE_MIN_VALUE (domain_type));
	}
    }

  if (index_type)
    access_index = wi::ext (access_index, TYPE_PRECISION (index_type),
			    TYPE_SIGN (index_type));

  offset_int index = low_bound - 1;
  if (index_type)
    index = wi::ext (index, TYPE_PRECISION (index_type),
		     TYPE_SIGN (index_type));

  offset_int max_index;
  unsigned HOST_WIDE_INT cnt;
  tree cfield, cval;

  FOR_EACH_CONSTRUCTOR_ELT (CONSTRUCTOR_ELTS (ctor), cnt, cfield, cval)
    {
      /* Array constructor might explicitly set index, or specify a range,
	 or leave index NULL meaning that it is next index after previous
	 one.  */
      if (cfield)
	{
	  if (TREE_CODE (cfield) == INTEGER_CST)
	    max_index = index = wi::to_offset (cfield);
	  else
	    {
	      gcc_assert (TREE_CODE (cfield) == RANGE_EXPR);
	      index = wi::to_offset (TREE_OPERAND (cfield, 0));
	      max_index = wi::to_offset (TREE_OPERAND (cfield, 1));
	    }
	}
      else
	{
	  index += 1;
	  if (index_type)
	    index = wi::ext (index, TYPE_PRECISION (index_type),
			     TYPE_SIGN (index_type));
	  max_index = index;
	}

    /* Do we have match?  */
    if (wi::cmpu (access_index, index) >= 0
	&& wi::cmpu (access_index, max_index) <= 0)
      return cval;
  }
  return NULL_TREE;
}

/* Perform constant folding and related simplification of EXPR.
   The related simplifications include x*1 => x, x*0 => 0, etc.,
   and application of the associative law.
   NOP_EXPR conversions may be removed freely (as long as we
   are careful not to change the type of the overall expression).
   We cannot simplify through a CONVERT_EXPR, FIX_EXPR or FLOAT_EXPR,
   but we can constant-fold them if they have constant operands.  */

#ifdef ENABLE_FOLD_CHECKING
# define fold(x) fold_1 (x)
static tree fold_1 (tree);
static
#endif
tree
fold (tree expr)
{
  const tree t = expr;
  enum tree_code code = TREE_CODE (t);
  enum tree_code_class kind = TREE_CODE_CLASS (code);
  tree tem;
  location_t loc = EXPR_LOCATION (expr);

  /* Return right away if a constant.  */
  if (kind == tcc_constant)
    return t;

  /* CALL_EXPR-like objects with variable numbers of operands are
     treated specially.  */
  if (kind == tcc_vl_exp)
    {
      if (code == CALL_EXPR)
	{
	  tem = fold_call_expr (loc, expr, false);
	  return tem ? tem : expr;
	}
      return expr;
    }

  if (IS_EXPR_CODE_CLASS (kind))
    {
      tree type = TREE_TYPE (t);
      tree op0, op1, op2;

      switch (TREE_CODE_LENGTH (code))
	{
	case 1:
	  op0 = TREE_OPERAND (t, 0);
	  tem = fold_unary_loc (loc, code, type, op0);
	  return tem ? tem : expr;
	case 2:
	  op0 = TREE_OPERAND (t, 0);
	  op1 = TREE_OPERAND (t, 1);
	  tem = fold_binary_loc (loc, code, type, op0, op1);
	  return tem ? tem : expr;
	case 3:
	  op0 = TREE_OPERAND (t, 0);
	  op1 = TREE_OPERAND (t, 1);
	  op2 = TREE_OPERAND (t, 2);
	  tem = fold_ternary_loc (loc, code, type, op0, op1, op2);
	  return tem ? tem : expr;
	default:
	  break;
	}
    }

  switch (code)
    {
    case ARRAY_REF:
      {
	tree op0 = TREE_OPERAND (t, 0);
	tree op1 = TREE_OPERAND (t, 1);

	if (TREE_CODE (op1) == INTEGER_CST
	    && TREE_CODE (op0) == CONSTRUCTOR
	    && ! type_contains_placeholder_p (TREE_TYPE (op0)))
	  {
	    tree val = get_array_ctor_element_at_index (op0,
							wi::to_offset (op1));
	    if (val)
	      return val;
	  }

	return t;
      }

      /* Return a VECTOR_CST if possible.  */
    case CONSTRUCTOR:
      {
	tree type = TREE_TYPE (t);
	if (TREE_CODE (type) != VECTOR_TYPE)
	  return t;

	unsigned i;
	tree val;
	FOR_EACH_CONSTRUCTOR_VALUE (CONSTRUCTOR_ELTS (t), i, val)
	  if (! CONSTANT_CLASS_P (val))
	    return t;

	return build_vector_from_ctor (type, CONSTRUCTOR_ELTS (t));
      }

    case CONST_DECL:
      return fold (DECL_INITIAL (t));

    default:
      return t;
    } /* switch (code) */
}

#ifdef ENABLE_FOLD_CHECKING
#undef fold

static void fold_checksum_tree (const_tree, struct md5_ctx *,
				hash_table<nofree_ptr_hash<const tree_node> > *);
static void fold_check_failed (const_tree, const_tree);
void print_fold_checksum (const_tree);

/* When --enable-checking=fold, compute a digest of expr before
   and after actual fold call to see if fold did not accidentally
   change original expr.  */

tree
fold (tree expr)
{
  tree ret;
  struct md5_ctx ctx;
  unsigned char checksum_before[16], checksum_after[16];
  hash_table<nofree_ptr_hash<const tree_node> > ht (32);

  md5_init_ctx (&ctx);
  fold_checksum_tree (expr, &ctx, &ht);
  md5_finish_ctx (&ctx, checksum_before);
  ht.empty ();

  ret = fold_1 (expr);

  md5_init_ctx (&ctx);
  fold_checksum_tree (expr, &ctx, &ht);
  md5_finish_ctx (&ctx, checksum_after);

  if (memcmp (checksum_before, checksum_after, 16))
    fold_check_failed (expr, ret);

  return ret;
}

void
print_fold_checksum (const_tree expr)
{
  struct md5_ctx ctx;
  unsigned char checksum[16], cnt;
  hash_table<nofree_ptr_hash<const tree_node> > ht (32);

  md5_init_ctx (&ctx);
  fold_checksum_tree (expr, &ctx, &ht);
  md5_finish_ctx (&ctx, checksum);
  for (cnt = 0; cnt < 16; ++cnt)
    fprintf (stderr, "%02x", checksum[cnt]);
  putc ('\n', stderr);
}

static void
fold_check_failed (const_tree expr ATTRIBUTE_UNUSED, const_tree ret ATTRIBUTE_UNUSED)
{
  internal_error ("fold check: original tree changed by fold");
}

static void
fold_checksum_tree (const_tree expr, struct md5_ctx *ctx,
		    hash_table<nofree_ptr_hash <const tree_node> > *ht)
{
  const tree_node **slot;
  enum tree_code code;
  union tree_node buf;
  int i, len;

 recursive_label:
  if (expr == NULL)
    return;
  slot = ht->find_slot (expr, INSERT);
  if (*slot != NULL)
    return;
  *slot = expr;
  code = TREE_CODE (expr);
  if (TREE_CODE_CLASS (code) == tcc_declaration
      && HAS_DECL_ASSEMBLER_NAME_P (expr))
    {
      /* Allow DECL_ASSEMBLER_NAME and symtab_node to be modified.  */
      memcpy ((char *) &buf, expr, tree_size (expr));
      SET_DECL_ASSEMBLER_NAME ((tree)&buf, NULL);
      buf.decl_with_vis.symtab_node = NULL;
      expr = (tree) &buf;
    }
  else if (TREE_CODE_CLASS (code) == tcc_type
	   && (TYPE_POINTER_TO (expr)
	       || TYPE_REFERENCE_TO (expr)
	       || TYPE_CACHED_VALUES_P (expr)
	       || TYPE_CONTAINS_PLACEHOLDER_INTERNAL (expr)
	       || TYPE_NEXT_VARIANT (expr)
	       || TYPE_ALIAS_SET_KNOWN_P (expr)))
    {
      /* Allow these fields to be modified.  */
      tree tmp;
      memcpy ((char *) &buf, expr, tree_size (expr));
      expr = tmp = (tree) &buf;
      TYPE_CONTAINS_PLACEHOLDER_INTERNAL (tmp) = 0;
      TYPE_POINTER_TO (tmp) = NULL;
      TYPE_REFERENCE_TO (tmp) = NULL;
      TYPE_NEXT_VARIANT (tmp) = NULL;
      TYPE_ALIAS_SET (tmp) = -1;
      if (TYPE_CACHED_VALUES_P (tmp))
	{
	  TYPE_CACHED_VALUES_P (tmp) = 0;
	  TYPE_CACHED_VALUES (tmp) = NULL;
	}
    }
  md5_process_bytes (expr, tree_size (expr), ctx);
  if (CODE_CONTAINS_STRUCT (code, TS_TYPED))
    fold_checksum_tree (TREE_TYPE (expr), ctx, ht);
  if (TREE_CODE_CLASS (code) != tcc_type
      && TREE_CODE_CLASS (code) != tcc_declaration
      && code != TREE_LIST
      && code != SSA_NAME
      && CODE_CONTAINS_STRUCT (code, TS_COMMON))
    fold_checksum_tree (TREE_CHAIN (expr), ctx, ht);
  switch (TREE_CODE_CLASS (code))
    {
    case tcc_constant:
      switch (code)
	{
	case STRING_CST:
	  md5_process_bytes (TREE_STRING_POINTER (expr),
			     TREE_STRING_LENGTH (expr), ctx);
	  break;
	case COMPLEX_CST:
	  fold_checksum_tree (TREE_REALPART (expr), ctx, ht);
	  fold_checksum_tree (TREE_IMAGPART (expr), ctx, ht);
	  break;
	case VECTOR_CST:
	  for (i = 0; i < (int) VECTOR_CST_NELTS (expr); ++i)
	    fold_checksum_tree (VECTOR_CST_ELT (expr, i), ctx, ht);
	  break;
	default:
	  break;
	}
      break;
    case tcc_exceptional:
      switch (code)
	{
	case TREE_LIST:
	  fold_checksum_tree (TREE_PURPOSE (expr), ctx, ht);
	  fold_checksum_tree (TREE_VALUE (expr), ctx, ht);
	  expr = TREE_CHAIN (expr);
	  goto recursive_label;
	  break;
	case TREE_VEC:
	  for (i = 0; i < TREE_VEC_LENGTH (expr); ++i)
	    fold_checksum_tree (TREE_VEC_ELT (expr, i), ctx, ht);
	  break;
	default:
	  break;
	}
      break;
    case tcc_expression:
    case tcc_reference:
    case tcc_comparison:
    case tcc_unary:
    case tcc_binary:
    case tcc_statement:
    case tcc_vl_exp:
      len = TREE_OPERAND_LENGTH (expr);
      for (i = 0; i < len; ++i)
	fold_checksum_tree (TREE_OPERAND (expr, i), ctx, ht);
      break;
    case tcc_declaration:
      fold_checksum_tree (DECL_NAME (expr), ctx, ht);
      fold_checksum_tree (DECL_CONTEXT (expr), ctx, ht);
      if (CODE_CONTAINS_STRUCT (TREE_CODE (expr), TS_DECL_COMMON))
	{
	  fold_checksum_tree (DECL_SIZE (expr), ctx, ht);
	  fold_checksum_tree (DECL_SIZE_UNIT (expr), ctx, ht);
	  fold_checksum_tree (DECL_INITIAL (expr), ctx, ht);
	  fold_checksum_tree (DECL_ABSTRACT_ORIGIN (expr), ctx, ht);
	  fold_checksum_tree (DECL_ATTRIBUTES (expr), ctx, ht);
	}

      if (CODE_CONTAINS_STRUCT (TREE_CODE (expr), TS_DECL_NON_COMMON))
	{
	  if (TREE_CODE (expr) == FUNCTION_DECL)
	    {
	      fold_checksum_tree (DECL_VINDEX (expr), ctx, ht);
	      fold_checksum_tree (DECL_ARGUMENTS (expr), ctx, ht);
	    }
	  fold_checksum_tree (DECL_RESULT_FLD (expr), ctx, ht);
	}
      break;
    case tcc_type:
      if (TREE_CODE (expr) == ENUMERAL_TYPE)
        fold_checksum_tree (TYPE_VALUES (expr), ctx, ht);
      fold_checksum_tree (TYPE_SIZE (expr), ctx, ht);
      fold_checksum_tree (TYPE_SIZE_UNIT (expr), ctx, ht);
      fold_checksum_tree (TYPE_ATTRIBUTES (expr), ctx, ht);
      fold_checksum_tree (TYPE_NAME (expr), ctx, ht);
      if (INTEGRAL_TYPE_P (expr)
          || SCALAR_FLOAT_TYPE_P (expr))
	{
	  fold_checksum_tree (TYPE_MIN_VALUE (expr), ctx, ht);
	  fold_checksum_tree (TYPE_MAX_VALUE (expr), ctx, ht);
	}
      fold_checksum_tree (TYPE_MAIN_VARIANT (expr), ctx, ht);
      if (TREE_CODE (expr) == RECORD_TYPE
	  || TREE_CODE (expr) == UNION_TYPE
	  || TREE_CODE (expr) == QUAL_UNION_TYPE)
	fold_checksum_tree (TYPE_BINFO (expr), ctx, ht);
      fold_checksum_tree (TYPE_CONTEXT (expr), ctx, ht);
      break;
    default:
      break;
    }
}

/* Helper function for outputting the checksum of a tree T.  When
   debugging with gdb, you can "define mynext" to be "next" followed
   by "call debug_fold_checksum (op0)", then just trace down till the
   outputs differ.  */

DEBUG_FUNCTION void
debug_fold_checksum (const_tree t)
{
  int i;
  unsigned char checksum[16];
  struct md5_ctx ctx;
  hash_table<nofree_ptr_hash<const tree_node> > ht (32);

  md5_init_ctx (&ctx);
  fold_checksum_tree (t, &ctx, &ht);
  md5_finish_ctx (&ctx, checksum);
  ht.empty ();

  for (i = 0; i < 16; i++)
    fprintf (stderr, "%d ", checksum[i]);

  fprintf (stderr, "\n");
}

#endif

/* Fold a unary tree expression with code CODE of type TYPE with an
   operand OP0.  LOC is the location of the resulting expression.
   Return a folded expression if successful.  Otherwise, return a tree
   expression with code CODE of type TYPE with an operand OP0.  */

tree
fold_build1_stat_loc (location_t loc,
		      enum tree_code code, tree type, tree op0 MEM_STAT_DECL)
{
  tree tem;
#ifdef ENABLE_FOLD_CHECKING
  unsigned char checksum_before[16], checksum_after[16];
  struct md5_ctx ctx;
  hash_table<nofree_ptr_hash<const tree_node> > ht (32);

  md5_init_ctx (&ctx);
  fold_checksum_tree (op0, &ctx, &ht);
  md5_finish_ctx (&ctx, checksum_before);
  ht.empty ();
#endif

  tem = fold_unary_loc (loc, code, type, op0);
  if (!tem)
    tem = build1_stat_loc (loc, code, type, op0 PASS_MEM_STAT);

#ifdef ENABLE_FOLD_CHECKING
  md5_init_ctx (&ctx);
  fold_checksum_tree (op0, &ctx, &ht);
  md5_finish_ctx (&ctx, checksum_after);

  if (memcmp (checksum_before, checksum_after, 16))
    fold_check_failed (op0, tem);
#endif
  return tem;
}

/* Fold a binary tree expression with code CODE of type TYPE with
   operands OP0 and OP1.  LOC is the location of the resulting
   expression.  Return a folded expression if successful.  Otherwise,
   return a tree expression with code CODE of type TYPE with operands
   OP0 and OP1.  */

tree
fold_build2_stat_loc (location_t loc,
		      enum tree_code code, tree type, tree op0, tree op1
		      MEM_STAT_DECL)
{
  tree tem;
#ifdef ENABLE_FOLD_CHECKING
  unsigned char checksum_before_op0[16],
                checksum_before_op1[16],
		checksum_after_op0[16],
		checksum_after_op1[16];
  struct md5_ctx ctx;
  hash_table<nofree_ptr_hash<const tree_node> > ht (32);

  md5_init_ctx (&ctx);
  fold_checksum_tree (op0, &ctx, &ht);
  md5_finish_ctx (&ctx, checksum_before_op0);
  ht.empty ();

  md5_init_ctx (&ctx);
  fold_checksum_tree (op1, &ctx, &ht);
  md5_finish_ctx (&ctx, checksum_before_op1);
  ht.empty ();
#endif

  tem = fold_binary_loc (loc, code, type, op0, op1);
  if (!tem)
    tem = build2_stat_loc (loc, code, type, op0, op1 PASS_MEM_STAT);

#ifdef ENABLE_FOLD_CHECKING
  md5_init_ctx (&ctx);
  fold_checksum_tree (op0, &ctx, &ht);
  md5_finish_ctx (&ctx, checksum_after_op0);
  ht.empty ();

  if (memcmp (checksum_before_op0, checksum_after_op0, 16))
    fold_check_failed (op0, tem);

  md5_init_ctx (&ctx);
  fold_checksum_tree (op1, &ctx, &ht);
  md5_finish_ctx (&ctx, checksum_after_op1);

  if (memcmp (checksum_before_op1, checksum_after_op1, 16))
    fold_check_failed (op1, tem);
#endif
  return tem;
}

/* Fold a ternary tree expression with code CODE of type TYPE with
   operands OP0, OP1, and OP2.  Return a folded expression if
   successful.  Otherwise, return a tree expression with code CODE of
   type TYPE with operands OP0, OP1, and OP2.  */

tree
fold_build3_stat_loc (location_t loc, enum tree_code code, tree type,
		      tree op0, tree op1, tree op2 MEM_STAT_DECL)
{
  tree tem;
#ifdef ENABLE_FOLD_CHECKING
  unsigned char checksum_before_op0[16],
                checksum_before_op1[16],
                checksum_before_op2[16],
		checksum_after_op0[16],
		checksum_after_op1[16],
		checksum_after_op2[16];
  struct md5_ctx ctx;
  hash_table<nofree_ptr_hash<const tree_node> > ht (32);

  md5_init_ctx (&ctx);
  fold_checksum_tree (op0, &ctx, &ht);
  md5_finish_ctx (&ctx, checksum_before_op0);
  ht.empty ();

  md5_init_ctx (&ctx);
  fold_checksum_tree (op1, &ctx, &ht);
  md5_finish_ctx (&ctx, checksum_before_op1);
  ht.empty ();

  md5_init_ctx (&ctx);
  fold_checksum_tree (op2, &ctx, &ht);
  md5_finish_ctx (&ctx, checksum_before_op2);
  ht.empty ();
#endif

  gcc_assert (TREE_CODE_CLASS (code) != tcc_vl_exp);
  tem = fold_ternary_loc (loc, code, type, op0, op1, op2);
  if (!tem)
    tem = build3_stat_loc (loc, code, type, op0, op1, op2 PASS_MEM_STAT);

#ifdef ENABLE_FOLD_CHECKING
  md5_init_ctx (&ctx);
  fold_checksum_tree (op0, &ctx, &ht);
  md5_finish_ctx (&ctx, checksum_after_op0);
  ht.empty ();

  if (memcmp (checksum_before_op0, checksum_after_op0, 16))
    fold_check_failed (op0, tem);

  md5_init_ctx (&ctx);
  fold_checksum_tree (op1, &ctx, &ht);
  md5_finish_ctx (&ctx, checksum_after_op1);
  ht.empty ();

  if (memcmp (checksum_before_op1, checksum_after_op1, 16))
    fold_check_failed (op1, tem);

  md5_init_ctx (&ctx);
  fold_checksum_tree (op2, &ctx, &ht);
  md5_finish_ctx (&ctx, checksum_after_op2);

  if (memcmp (checksum_before_op2, checksum_after_op2, 16))
    fold_check_failed (op2, tem);
#endif
  return tem;
}

/* Fold a CALL_EXPR expression of type TYPE with operands FN and NARGS
   arguments in ARGARRAY, and a null static chain.
   Return a folded expression if successful.  Otherwise, return a CALL_EXPR
   of type TYPE from the given operands as constructed by build_call_array.  */

tree
fold_build_call_array_loc (location_t loc, tree type, tree fn,
			   int nargs, tree *argarray)
{
  tree tem;
#ifdef ENABLE_FOLD_CHECKING
  unsigned char checksum_before_fn[16],
                checksum_before_arglist[16],
		checksum_after_fn[16],
		checksum_after_arglist[16];
  struct md5_ctx ctx;
  hash_table<nofree_ptr_hash<const tree_node> > ht (32);
  int i;

  md5_init_ctx (&ctx);
  fold_checksum_tree (fn, &ctx, &ht);
  md5_finish_ctx (&ctx, checksum_before_fn);
  ht.empty ();

  md5_init_ctx (&ctx);
  for (i = 0; i < nargs; i++)
    fold_checksum_tree (argarray[i], &ctx, &ht);
  md5_finish_ctx (&ctx, checksum_before_arglist);
  ht.empty ();
#endif

  tem = fold_builtin_call_array (loc, type, fn, nargs, argarray);
  if (!tem)
    tem = build_call_array_loc (loc, type, fn, nargs, argarray);

#ifdef ENABLE_FOLD_CHECKING
  md5_init_ctx (&ctx);
  fold_checksum_tree (fn, &ctx, &ht);
  md5_finish_ctx (&ctx, checksum_after_fn);
  ht.empty ();

  if (memcmp (checksum_before_fn, checksum_after_fn, 16))
    fold_check_failed (fn, tem);

  md5_init_ctx (&ctx);
  for (i = 0; i < nargs; i++)
    fold_checksum_tree (argarray[i], &ctx, &ht);
  md5_finish_ctx (&ctx, checksum_after_arglist);

  if (memcmp (checksum_before_arglist, checksum_after_arglist, 16))
    fold_check_failed (NULL_TREE, tem);
#endif
  return tem;
}

/* Perform constant folding and related simplification of initializer
   expression EXPR.  These behave identically to "fold_buildN" but ignore
   potential run-time traps and exceptions that fold must preserve.  */

#define START_FOLD_INIT \
  int saved_signaling_nans = flag_signaling_nans;\
  int saved_trapping_math = flag_trapping_math;\
  int saved_rounding_math = flag_rounding_math;\
  int saved_trapv = flag_trapv;\
  int saved_folding_initializer = folding_initializer;\
  flag_signaling_nans = 0;\
  flag_trapping_math = 0;\
  flag_rounding_math = 0;\
  flag_trapv = 0;\
  folding_initializer = 1;

#define END_FOLD_INIT \
  flag_signaling_nans = saved_signaling_nans;\
  flag_trapping_math = saved_trapping_math;\
  flag_rounding_math = saved_rounding_math;\
  flag_trapv = saved_trapv;\
  folding_initializer = saved_folding_initializer;

tree
fold_build1_initializer_loc (location_t loc, enum tree_code code,
			     tree type, tree op)
{
  tree result;
  START_FOLD_INIT;

  result = fold_build1_loc (loc, code, type, op);

  END_FOLD_INIT;
  return result;
}

tree
fold_build2_initializer_loc (location_t loc, enum tree_code code,
			     tree type, tree op0, tree op1)
{
  tree result;
  START_FOLD_INIT;

  result = fold_build2_loc (loc, code, type, op0, op1);

  END_FOLD_INIT;
  return result;
}

tree
fold_build_call_array_initializer_loc (location_t loc, tree type, tree fn,
				       int nargs, tree *argarray)
{
  tree result;
  START_FOLD_INIT;

  result = fold_build_call_array_loc (loc, type, fn, nargs, argarray);

  END_FOLD_INIT;
  return result;
}

#undef START_FOLD_INIT
#undef END_FOLD_INIT

/* Determine if first argument is a multiple of second argument.  Return 0 if
   it is not, or we cannot easily determined it to be.

   An example of the sort of thing we care about (at this point; this routine
   could surely be made more general, and expanded to do what the *_DIV_EXPR's
   fold cases do now) is discovering that

     SAVE_EXPR (I) * SAVE_EXPR (J * 8)

   is a multiple of

     SAVE_EXPR (J * 8)

   when we know that the two SAVE_EXPR (J * 8) nodes are the same node.

   This code also handles discovering that

     SAVE_EXPR (I) * SAVE_EXPR (J * 8)

   is a multiple of 8 so we don't have to worry about dealing with a
   possible remainder.

   Note that we *look* inside a SAVE_EXPR only to determine how it was
   calculated; it is not safe for fold to do much of anything else with the
   internals of a SAVE_EXPR, since it cannot know when it will be evaluated
   at run time.  For example, the latter example above *cannot* be implemented
   as SAVE_EXPR (I) * J or any variant thereof, since the value of J at
   evaluation time of the original SAVE_EXPR is not necessarily the same at
   the time the new expression is evaluated.  The only optimization of this
   sort that would be valid is changing

     SAVE_EXPR (I) * SAVE_EXPR (SAVE_EXPR (J) * 8)

   divided by 8 to

     SAVE_EXPR (I) * SAVE_EXPR (J)

   (where the same SAVE_EXPR (J) is used in the original and the
   transformed version).  */

int
multiple_of_p (tree type, const_tree top, const_tree bottom)
{
  gimple *stmt;
  tree t1, op1, op2;

  if (operand_equal_p (top, bottom, 0))
    return 1;

  if (TREE_CODE (type) != INTEGER_TYPE)
    return 0;

  switch (TREE_CODE (top))
    {
    case BIT_AND_EXPR:
      /* Bitwise and provides a power of two multiple.  If the mask is
	 a multiple of BOTTOM then TOP is a multiple of BOTTOM.  */
      if (!integer_pow2p (bottom))
	return 0;
      /* FALLTHRU */

    case MULT_EXPR:
      return (multiple_of_p (type, TREE_OPERAND (top, 1), bottom)
	      || multiple_of_p (type, TREE_OPERAND (top, 0), bottom));

    case MINUS_EXPR:
      /* It is impossible to prove if op0 - op1 is multiple of bottom
	 precisely, so be conservative here checking if both op0 and op1
	 are multiple of bottom.  Note we check the second operand first
	 since it's usually simpler.  */
      return (multiple_of_p (type, TREE_OPERAND (top, 1), bottom)
	      && multiple_of_p (type, TREE_OPERAND (top, 0), bottom));

    case PLUS_EXPR:
      /* The same as MINUS_EXPR, but handle cases like op0 + 0xfffffffd
	 as op0 - 3 if the expression has unsigned type.  For example,
	 (X / 3) + 0xfffffffd is multiple of 3, but 0xfffffffd is not.  */
      op1 = TREE_OPERAND (top, 1);
      if (TYPE_UNSIGNED (type)
	  && TREE_CODE (op1) == INTEGER_CST && tree_int_cst_sign_bit (op1))
	op1 = fold_build1 (NEGATE_EXPR, type, op1);
      return (multiple_of_p (type, op1, bottom)
	      && multiple_of_p (type, TREE_OPERAND (top, 0), bottom));

    case LSHIFT_EXPR:
      if (TREE_CODE (TREE_OPERAND (top, 1)) == INTEGER_CST)
	{
	  op1 = TREE_OPERAND (top, 1);
	  /* const_binop may not detect overflow correctly,
	     so check for it explicitly here.  */
	  if (wi::gtu_p (TYPE_PRECISION (TREE_TYPE (size_one_node)), op1)
	      && 0 != (t1 = fold_convert (type,
					  const_binop (LSHIFT_EXPR,
						       size_one_node,
						       op1)))
	      && !TREE_OVERFLOW (t1))
	    return multiple_of_p (type, t1, bottom);
	}
      return 0;

    case NOP_EXPR:
      /* Can't handle conversions from non-integral or wider integral type.  */
      if ((TREE_CODE (TREE_TYPE (TREE_OPERAND (top, 0))) != INTEGER_TYPE)
	  || (TYPE_PRECISION (type)
	      < TYPE_PRECISION (TREE_TYPE (TREE_OPERAND (top, 0)))))
	return 0;

      /* fall through */

    case SAVE_EXPR:
      return multiple_of_p (type, TREE_OPERAND (top, 0), bottom);

    case COND_EXPR:
      return (multiple_of_p (type, TREE_OPERAND (top, 1), bottom)
	      && multiple_of_p (type, TREE_OPERAND (top, 2), bottom));

    case INTEGER_CST:
      if (TREE_CODE (bottom) != INTEGER_CST
	  || integer_zerop (bottom)
	  || (TYPE_UNSIGNED (type)
	      && (tree_int_cst_sgn (top) < 0
		  || tree_int_cst_sgn (bottom) < 0)))
	return 0;
      return wi::multiple_of_p (wi::to_widest (top), wi::to_widest (bottom),
				SIGNED);

    case POLY_CST:
      {
	poly_widest_int cbottom;
	if (!poly_tree_p (bottom, &cbottom))
	  return false;
	return multiple_p (tree_to_poly_widest_int (top), cbottom);
      }

    case SSA_NAME:
      if (TREE_CODE (bottom) == INTEGER_CST
	  && (stmt = SSA_NAME_DEF_STMT (top)) != NULL
	  && gimple_code (stmt) == GIMPLE_ASSIGN)
	{
	  enum tree_code code = gimple_assign_rhs_code (stmt);

	  /* Check for special cases to see if top is defined as multiple
	     of bottom:

	       top = (X & ~(bottom - 1) ; bottom is power of 2

	     or

	       Y = X % bottom
	       top = X - Y.  */
	  if (code == BIT_AND_EXPR
	      && (op2 = gimple_assign_rhs2 (stmt)) != NULL_TREE
	      && TREE_CODE (op2) == INTEGER_CST
	      && integer_pow2p (bottom)
	      && wi::multiple_of_p (wi::to_widest (op2),
				    wi::to_widest (bottom), UNSIGNED))
	    return 1;

	  op1 = gimple_assign_rhs1 (stmt);
	  if (code == MINUS_EXPR
	      && (op2 = gimple_assign_rhs2 (stmt)) != NULL_TREE
	      && TREE_CODE (op2) == SSA_NAME
	      && (stmt = SSA_NAME_DEF_STMT (op2)) != NULL
	      && gimple_code (stmt) == GIMPLE_ASSIGN
	      && (code = gimple_assign_rhs_code (stmt)) == TRUNC_MOD_EXPR
	      && operand_equal_p (op1, gimple_assign_rhs1 (stmt), 0)
	      && operand_equal_p (bottom, gimple_assign_rhs2 (stmt), 0))
	    return 1;
	}

      /* fall through */

    default:
      return 0;
    }
}

#define tree_expr_nonnegative_warnv_p(X, Y) \
  _Pragma ("GCC error \"Use RECURSE for recursive calls\"") 0

#define RECURSE(X) \
  ((tree_expr_nonnegative_warnv_p) (X, strict_overflow_p, depth + 1))

/* Return true if CODE or TYPE is known to be non-negative. */

static bool
tree_simple_nonnegative_warnv_p (enum tree_code code, tree type)
{
  if ((TYPE_PRECISION (type) != 1 || TYPE_UNSIGNED (type))
      && truth_value_p (code))
    /* Truth values evaluate to 0 or 1, which is nonnegative unless we
       have a signed:1 type (where the value is -1 and 0).  */
    return true;
  return false;
}

/* Return true if (CODE OP0) is known to be non-negative.  If the return
   value is based on the assumption that signed overflow is undefined,
   set *STRICT_OVERFLOW_P to true; otherwise, don't change
   *STRICT_OVERFLOW_P.  DEPTH is the current nesting depth of the query.  */

bool
tree_unary_nonnegative_warnv_p (enum tree_code code, tree type, tree op0,
				bool *strict_overflow_p, int depth)
{
  if (TYPE_UNSIGNED (type))
    return true;

  switch (code)
    {
    case ABS_EXPR:
      /* We can't return 1 if flag_wrapv is set because
	 ABS_EXPR<INT_MIN> = INT_MIN.  */
      if (!ANY_INTEGRAL_TYPE_P (type))
	return true;
      if (TYPE_OVERFLOW_UNDEFINED (type))
	{
	  *strict_overflow_p = true;
	  return true;
	}
      break;

    case NON_LVALUE_EXPR:
    case FLOAT_EXPR:
    case FIX_TRUNC_EXPR:
      return RECURSE (op0);

    CASE_CONVERT:
      {
	tree inner_type = TREE_TYPE (op0);
	tree outer_type = type;

	if (TREE_CODE (outer_type) == REAL_TYPE)
	  {
	    if (TREE_CODE (inner_type) == REAL_TYPE)
	      return RECURSE (op0);
	    if (INTEGRAL_TYPE_P (inner_type))
	      {
		if (TYPE_UNSIGNED (inner_type))
		  return true;
		return RECURSE (op0);
	      }
	  }
	else if (INTEGRAL_TYPE_P (outer_type))
	  {
	    if (TREE_CODE (inner_type) == REAL_TYPE)
	      return RECURSE (op0);
	    if (INTEGRAL_TYPE_P (inner_type))
	      return TYPE_PRECISION (inner_type) < TYPE_PRECISION (outer_type)
		      && TYPE_UNSIGNED (inner_type);
	  }
      }
      break;

    default:
      return tree_simple_nonnegative_warnv_p (code, type);
    }

  /* We don't know sign of `t', so be conservative and return false.  */
  return false;
}

/* Return true if (CODE OP0 OP1) is known to be non-negative.  If the return
   value is based on the assumption that signed overflow is undefined,
   set *STRICT_OVERFLOW_P to true; otherwise, don't change
   *STRICT_OVERFLOW_P.  DEPTH is the current nesting depth of the query.  */

bool
tree_binary_nonnegative_warnv_p (enum tree_code code, tree type, tree op0,
				 tree op1, bool *strict_overflow_p,
				 int depth)
{
  if (TYPE_UNSIGNED (type))
    return true;

  switch (code)
    {
    case POINTER_PLUS_EXPR:
    case PLUS_EXPR:
      if (FLOAT_TYPE_P (type))
	return RECURSE (op0) && RECURSE (op1);

      /* zero_extend(x) + zero_extend(y) is non-negative if x and y are
	 both unsigned and at least 2 bits shorter than the result.  */
      if (TREE_CODE (type) == INTEGER_TYPE
	  && TREE_CODE (op0) == NOP_EXPR
	  && TREE_CODE (op1) == NOP_EXPR)
	{
	  tree inner1 = TREE_TYPE (TREE_OPERAND (op0, 0));
	  tree inner2 = TREE_TYPE (TREE_OPERAND (op1, 0));
	  if (TREE_CODE (inner1) == INTEGER_TYPE && TYPE_UNSIGNED (inner1)
	      && TREE_CODE (inner2) == INTEGER_TYPE && TYPE_UNSIGNED (inner2))
	    {
	      unsigned int prec = MAX (TYPE_PRECISION (inner1),
				       TYPE_PRECISION (inner2)) + 1;
	      return prec < TYPE_PRECISION (type);
	    }
	}
      break;

    case MULT_EXPR:
      if (FLOAT_TYPE_P (type) || TYPE_OVERFLOW_UNDEFINED (type))
	{
	  /* x * x is always non-negative for floating point x
	     or without overflow.  */
	  if (operand_equal_p (op0, op1, 0)
	      || (RECURSE (op0) && RECURSE (op1)))
	    {
	      if (ANY_INTEGRAL_TYPE_P (type)
		  && TYPE_OVERFLOW_UNDEFINED (type))
		*strict_overflow_p = true;
	      return true;
	    }
	}

      /* zero_extend(x) * zero_extend(y) is non-negative if x and y are
	 both unsigned and their total bits is shorter than the result.  */
      if (TREE_CODE (type) == INTEGER_TYPE
	  && (TREE_CODE (op0) == NOP_EXPR || TREE_CODE (op0) == INTEGER_CST)
	  && (TREE_CODE (op1) == NOP_EXPR || TREE_CODE (op1) == INTEGER_CST))
	{
	  tree inner0 = (TREE_CODE (op0) == NOP_EXPR)
	    ? TREE_TYPE (TREE_OPERAND (op0, 0))
	    : TREE_TYPE (op0);
	  tree inner1 = (TREE_CODE (op1) == NOP_EXPR)
	    ? TREE_TYPE (TREE_OPERAND (op1, 0))
	    : TREE_TYPE (op1);

	  bool unsigned0 = TYPE_UNSIGNED (inner0);
	  bool unsigned1 = TYPE_UNSIGNED (inner1);

	  if (TREE_CODE (op0) == INTEGER_CST)
	    unsigned0 = unsigned0 || tree_int_cst_sgn (op0) >= 0;

	  if (TREE_CODE (op1) == INTEGER_CST)
	    unsigned1 = unsigned1 || tree_int_cst_sgn (op1) >= 0;

	  if (TREE_CODE (inner0) == INTEGER_TYPE && unsigned0
	      && TREE_CODE (inner1) == INTEGER_TYPE && unsigned1)
	    {
	      unsigned int precision0 = (TREE_CODE (op0) == INTEGER_CST)
		? tree_int_cst_min_precision (op0, UNSIGNED)
		: TYPE_PRECISION (inner0);

	      unsigned int precision1 = (TREE_CODE (op1) == INTEGER_CST)
		? tree_int_cst_min_precision (op1, UNSIGNED)
		: TYPE_PRECISION (inner1);

	      return precision0 + precision1 < TYPE_PRECISION (type);
	    }
	}
      return false;

    case BIT_AND_EXPR:
    case MAX_EXPR:
      return RECURSE (op0) || RECURSE (op1);

    case BIT_IOR_EXPR:
    case BIT_XOR_EXPR:
    case MIN_EXPR:
    case RDIV_EXPR:
    case TRUNC_DIV_EXPR:
    case CEIL_DIV_EXPR:
    case FLOOR_DIV_EXPR:
    case ROUND_DIV_EXPR:
      return RECURSE (op0) && RECURSE (op1);

    case TRUNC_MOD_EXPR:
      return RECURSE (op0);

    case FLOOR_MOD_EXPR:
      return RECURSE (op1);

    case CEIL_MOD_EXPR:
    case ROUND_MOD_EXPR:
    default:
      return tree_simple_nonnegative_warnv_p (code, type);
    }

  /* We don't know sign of `t', so be conservative and return false.  */
  return false;
}

/* Return true if T is known to be non-negative.  If the return
   value is based on the assumption that signed overflow is undefined,
   set *STRICT_OVERFLOW_P to true; otherwise, don't change
   *STRICT_OVERFLOW_P.  DEPTH is the current nesting depth of the query.  */

bool
tree_single_nonnegative_warnv_p (tree t, bool *strict_overflow_p, int depth)
{
  if (TYPE_UNSIGNED (TREE_TYPE (t)))
    return true;

  switch (TREE_CODE (t))
    {
    case INTEGER_CST:
      return tree_int_cst_sgn (t) >= 0;

    case REAL_CST:
      return ! REAL_VALUE_NEGATIVE (TREE_REAL_CST (t));

    case FIXED_CST:
      return ! FIXED_VALUE_NEGATIVE (TREE_FIXED_CST (t));

    case COND_EXPR:
      return RECURSE (TREE_OPERAND (t, 1)) && RECURSE (TREE_OPERAND (t, 2));

    case SSA_NAME:
      /* Limit the depth of recursion to avoid quadratic behavior.
	 This is expected to catch almost all occurrences in practice.
	 If this code misses important cases that unbounded recursion
	 would not, passes that need this information could be revised
	 to provide it through dataflow propagation.  */
      return (!name_registered_for_update_p (t)
	      && depth < PARAM_VALUE (PARAM_MAX_SSA_NAME_QUERY_DEPTH)
	      && gimple_stmt_nonnegative_warnv_p (SSA_NAME_DEF_STMT (t),
						  strict_overflow_p, depth));

    default:
      return tree_simple_nonnegative_warnv_p (TREE_CODE (t), TREE_TYPE (t));
    }
}

/* Return true if T is known to be non-negative.  If the return
   value is based on the assumption that signed overflow is undefined,
   set *STRICT_OVERFLOW_P to true; otherwise, don't change
   *STRICT_OVERFLOW_P.  DEPTH is the current nesting depth of the query.  */

bool
tree_call_nonnegative_warnv_p (tree type, combined_fn fn, tree arg0, tree arg1,
			       bool *strict_overflow_p, int depth)
{
  switch (fn)
    {
    CASE_CFN_ACOS:
    CASE_CFN_ACOSH:
    CASE_CFN_CABS:
    CASE_CFN_COSH:
    CASE_CFN_ERFC:
    CASE_CFN_EXP:
    CASE_CFN_EXP10:
    CASE_CFN_EXP2:
    CASE_CFN_FABS:
    CASE_CFN_FDIM:
    CASE_CFN_HYPOT:
    CASE_CFN_POW10:
    CASE_CFN_FFS:
    CASE_CFN_PARITY:
    CASE_CFN_POPCOUNT:
    CASE_CFN_CLZ:
    CASE_CFN_CLRSB:
    case CFN_BUILT_IN_BSWAP32:
    case CFN_BUILT_IN_BSWAP64:
      /* Always true.  */
      return true;

    CASE_CFN_SQRT:
      /* sqrt(-0.0) is -0.0.  */
      if (!HONOR_SIGNED_ZEROS (element_mode (type)))
	return true;
      return RECURSE (arg0);

    CASE_CFN_ASINH:
    CASE_CFN_ATAN:
    CASE_CFN_ATANH:
    CASE_CFN_CBRT:
    CASE_CFN_CEIL:
    CASE_CFN_ERF:
    CASE_CFN_EXPM1:
    CASE_CFN_FLOOR:
    CASE_CFN_FMOD:
    CASE_CFN_FREXP:
    CASE_CFN_ICEIL:
    CASE_CFN_IFLOOR:
    CASE_CFN_IRINT:
    CASE_CFN_IROUND:
    CASE_CFN_LCEIL:
    CASE_CFN_LDEXP:
    CASE_CFN_LFLOOR:
    CASE_CFN_LLCEIL:
    CASE_CFN_LLFLOOR:
    CASE_CFN_LLRINT:
    CASE_CFN_LLROUND:
    CASE_CFN_LRINT:
    CASE_CFN_LROUND:
    CASE_CFN_MODF:
    CASE_CFN_NEARBYINT:
    CASE_CFN_RINT:
    CASE_CFN_ROUND:
    CASE_CFN_SCALB:
    CASE_CFN_SCALBLN:
    CASE_CFN_SCALBN:
    CASE_CFN_SIGNBIT:
    CASE_CFN_SIGNIFICAND:
    CASE_CFN_SINH:
    CASE_CFN_TANH:
    CASE_CFN_TRUNC:
      /* True if the 1st argument is nonnegative.  */
      return RECURSE (arg0);

    CASE_CFN_FMAX:
      /* True if the 1st OR 2nd arguments are nonnegative.  */
      return RECURSE (arg0) || RECURSE (arg1);

    CASE_CFN_FMIN:
      /* True if the 1st AND 2nd arguments are nonnegative.  */
      return RECURSE (arg0) && RECURSE (arg1);

    CASE_CFN_COPYSIGN:
      /* True if the 2nd argument is nonnegative.  */
      return RECURSE (arg1);

    CASE_CFN_POWI:
      /* True if the 1st argument is nonnegative or the second
	 argument is an even integer.  */
      if (TREE_CODE (arg1) == INTEGER_CST
	  && (TREE_INT_CST_LOW (arg1) & 1) == 0)
	return true;
      return RECURSE (arg0);

    CASE_CFN_POW:
      /* True if the 1st argument is nonnegative or the second
	 argument is an even integer valued real.  */
      if (TREE_CODE (arg1) == REAL_CST)
	{
	  REAL_VALUE_TYPE c;
	  HOST_WIDE_INT n;

	  c = TREE_REAL_CST (arg1);
	  n = real_to_integer (&c);
	  if ((n & 1) == 0)
	    {
	      REAL_VALUE_TYPE cint;
	      real_from_integer (&cint, VOIDmode, n, SIGNED);
	      if (real_identical (&c, &cint))
		return true;
	    }
	}
      return RECURSE (arg0);

    default:
      break;
    }
  return tree_simple_nonnegative_warnv_p (CALL_EXPR, type);
}

/* Return true if T is known to be non-negative.  If the return
   value is based on the assumption that signed overflow is undefined,
   set *STRICT_OVERFLOW_P to true; otherwise, don't change
   *STRICT_OVERFLOW_P.  DEPTH is the current nesting depth of the query.  */

static bool
tree_invalid_nonnegative_warnv_p (tree t, bool *strict_overflow_p, int depth)
{
  enum tree_code code = TREE_CODE (t);
  if (TYPE_UNSIGNED (TREE_TYPE (t)))
    return true;

  switch (code)
    {
    case TARGET_EXPR:
      {
	tree temp = TARGET_EXPR_SLOT (t);
	t = TARGET_EXPR_INITIAL (t);

	/* If the initializer is non-void, then it's a normal expression
	   that will be assigned to the slot.  */
	if (!VOID_TYPE_P (t))
	  return RECURSE (t);

	/* Otherwise, the initializer sets the slot in some way.  One common
	   way is an assignment statement at the end of the initializer.  */
	while (1)
	  {
	    if (TREE_CODE (t) == BIND_EXPR)
	      t = expr_last (BIND_EXPR_BODY (t));
	    else if (TREE_CODE (t) == TRY_FINALLY_EXPR
		     || TREE_CODE (t) == TRY_CATCH_EXPR)
	      t = expr_last (TREE_OPERAND (t, 0));
	    else if (TREE_CODE (t) == STATEMENT_LIST)
	      t = expr_last (t);
	    else
	      break;
	  }
	if (TREE_CODE (t) == MODIFY_EXPR
	    && TREE_OPERAND (t, 0) == temp)
	  return RECURSE (TREE_OPERAND (t, 1));

	return false;
      }

    case CALL_EXPR:
      {
	tree arg0 = call_expr_nargs (t) > 0 ?  CALL_EXPR_ARG (t, 0) : NULL_TREE;
	tree arg1 = call_expr_nargs (t) > 1 ?  CALL_EXPR_ARG (t, 1) : NULL_TREE;

	return tree_call_nonnegative_warnv_p (TREE_TYPE (t),
					      get_call_combined_fn (t),
					      arg0,
					      arg1,
					      strict_overflow_p, depth);
      }
    case COMPOUND_EXPR:
    case MODIFY_EXPR:
      return RECURSE (TREE_OPERAND (t, 1));

    case BIND_EXPR:
      return RECURSE (expr_last (TREE_OPERAND (t, 1)));

    case SAVE_EXPR:
      return RECURSE (TREE_OPERAND (t, 0));

    default:
      return tree_simple_nonnegative_warnv_p (TREE_CODE (t), TREE_TYPE (t));
    }
}

#undef RECURSE
#undef tree_expr_nonnegative_warnv_p

/* Return true if T is known to be non-negative.  If the return
   value is based on the assumption that signed overflow is undefined,
   set *STRICT_OVERFLOW_P to true; otherwise, don't change
   *STRICT_OVERFLOW_P.  DEPTH is the current nesting depth of the query.  */

bool
tree_expr_nonnegative_warnv_p (tree t, bool *strict_overflow_p, int depth)
{
  enum tree_code code;
  if (t == error_mark_node)
    return false;

  code = TREE_CODE (t);
  switch (TREE_CODE_CLASS (code))
    {
    case tcc_binary:
    case tcc_comparison:
      return tree_binary_nonnegative_warnv_p (TREE_CODE (t),
					      TREE_TYPE (t),
					      TREE_OPERAND (t, 0),
					      TREE_OPERAND (t, 1),
					      strict_overflow_p, depth);

    case tcc_unary:
      return tree_unary_nonnegative_warnv_p (TREE_CODE (t),
					     TREE_TYPE (t),
					     TREE_OPERAND (t, 0),
					     strict_overflow_p, depth);

    case tcc_constant:
    case tcc_declaration:
    case tcc_reference:
      return tree_single_nonnegative_warnv_p (t, strict_overflow_p, depth);

    default:
      break;
    }

  switch (code)
    {
    case TRUTH_AND_EXPR:
    case TRUTH_OR_EXPR:
    case TRUTH_XOR_EXPR:
      return tree_binary_nonnegative_warnv_p (TREE_CODE (t),
					      TREE_TYPE (t),
					      TREE_OPERAND (t, 0),
					      TREE_OPERAND (t, 1),
					      strict_overflow_p, depth);
    case TRUTH_NOT_EXPR:
      return tree_unary_nonnegative_warnv_p (TREE_CODE (t),
					     TREE_TYPE (t),
					     TREE_OPERAND (t, 0),
					     strict_overflow_p, depth);

    case COND_EXPR:
    case CONSTRUCTOR:
    case OBJ_TYPE_REF:
    case ASSERT_EXPR:
    case ADDR_EXPR:
    case WITH_SIZE_EXPR:
    case SSA_NAME:
      return tree_single_nonnegative_warnv_p (t, strict_overflow_p, depth);

    default:
      return tree_invalid_nonnegative_warnv_p (t, strict_overflow_p, depth);
    }
}

/* Return true if `t' is known to be non-negative.  Handle warnings
   about undefined signed overflow.  */

bool
tree_expr_nonnegative_p (tree t)
{
  bool ret, strict_overflow_p;

  strict_overflow_p = false;
  ret = tree_expr_nonnegative_warnv_p (t, &strict_overflow_p);
  if (strict_overflow_p)
    fold_overflow_warning (("assuming signed overflow does not occur when "
			    "determining that expression is always "
			    "non-negative"),
			   WARN_STRICT_OVERFLOW_MISC);
  return ret;
}


/* Return true when (CODE OP0) is an address and is known to be nonzero.
   For floating point we further ensure that T is not denormal.
   Similar logic is present in nonzero_address in rtlanal.h.

   If the return value is based on the assumption that signed overflow
   is undefined, set *STRICT_OVERFLOW_P to true; otherwise, don't
   change *STRICT_OVERFLOW_P.  */

bool
tree_unary_nonzero_warnv_p (enum tree_code code, tree type, tree op0,
				 bool *strict_overflow_p)
{
  switch (code)
    {
    case ABS_EXPR:
      return tree_expr_nonzero_warnv_p (op0,
					strict_overflow_p);

    case NOP_EXPR:
      {
	tree inner_type = TREE_TYPE (op0);
	tree outer_type = type;

	return (TYPE_PRECISION (outer_type) >= TYPE_PRECISION (inner_type)
		&& tree_expr_nonzero_warnv_p (op0,
					      strict_overflow_p));
      }
      break;

    case NON_LVALUE_EXPR:
      return tree_expr_nonzero_warnv_p (op0,
					strict_overflow_p);

    default:
      break;
  }

  return false;
}

/* Return true when (CODE OP0 OP1) is an address and is known to be nonzero.
   For floating point we further ensure that T is not denormal.
   Similar logic is present in nonzero_address in rtlanal.h.

   If the return value is based on the assumption that signed overflow
   is undefined, set *STRICT_OVERFLOW_P to true; otherwise, don't
   change *STRICT_OVERFLOW_P.  */

bool
tree_binary_nonzero_warnv_p (enum tree_code code,
			     tree type,
			     tree op0,
			     tree op1, bool *strict_overflow_p)
{
  bool sub_strict_overflow_p;
  switch (code)
    {
    case POINTER_PLUS_EXPR:
    case PLUS_EXPR:
      if (ANY_INTEGRAL_TYPE_P (type) && TYPE_OVERFLOW_UNDEFINED (type))
	{
	  /* With the presence of negative values it is hard
	     to say something.  */
	  sub_strict_overflow_p = false;
	  if (!tree_expr_nonnegative_warnv_p (op0,
					      &sub_strict_overflow_p)
	      || !tree_expr_nonnegative_warnv_p (op1,
						 &sub_strict_overflow_p))
	    return false;
	  /* One of operands must be positive and the other non-negative.  */
	  /* We don't set *STRICT_OVERFLOW_P here: even if this value
	     overflows, on a twos-complement machine the sum of two
	     nonnegative numbers can never be zero.  */
	  return (tree_expr_nonzero_warnv_p (op0,
					     strict_overflow_p)
		  || tree_expr_nonzero_warnv_p (op1,
						strict_overflow_p));
	}
      break;

    case MULT_EXPR:
      if (TYPE_OVERFLOW_UNDEFINED (type))
	{
	  if (tree_expr_nonzero_warnv_p (op0,
					 strict_overflow_p)
	      && tree_expr_nonzero_warnv_p (op1,
					    strict_overflow_p))
	    {
	      *strict_overflow_p = true;
	      return true;
	    }
	}
      break;

    case MIN_EXPR:
      sub_strict_overflow_p = false;
      if (tree_expr_nonzero_warnv_p (op0,
				     &sub_strict_overflow_p)
	  && tree_expr_nonzero_warnv_p (op1,
					&sub_strict_overflow_p))
	{
	  if (sub_strict_overflow_p)
	    *strict_overflow_p = true;
	}
      break;

    case MAX_EXPR:
      sub_strict_overflow_p = false;
      if (tree_expr_nonzero_warnv_p (op0,
				     &sub_strict_overflow_p))
	{
	  if (sub_strict_overflow_p)
	    *strict_overflow_p = true;

	  /* When both operands are nonzero, then MAX must be too.  */
	  if (tree_expr_nonzero_warnv_p (op1,
					 strict_overflow_p))
	    return true;

	  /* MAX where operand 0 is positive is positive.  */
	  return tree_expr_nonnegative_warnv_p (op0,
					       strict_overflow_p);
	}
      /* MAX where operand 1 is positive is positive.  */
      else if (tree_expr_nonzero_warnv_p (op1,
					  &sub_strict_overflow_p)
	       && tree_expr_nonnegative_warnv_p (op1,
						 &sub_strict_overflow_p))
	{
	  if (sub_strict_overflow_p)
	    *strict_overflow_p = true;
	  return true;
	}
      break;

    case BIT_IOR_EXPR:
      return (tree_expr_nonzero_warnv_p (op1,
					 strict_overflow_p)
	      || tree_expr_nonzero_warnv_p (op0,
					    strict_overflow_p));

    default:
      break;
  }

  return false;
}

/* Return true when T is an address and is known to be nonzero.
   For floating point we further ensure that T is not denormal.
   Similar logic is present in nonzero_address in rtlanal.h.

   If the return value is based on the assumption that signed overflow
   is undefined, set *STRICT_OVERFLOW_P to true; otherwise, don't
   change *STRICT_OVERFLOW_P.  */

bool
tree_single_nonzero_warnv_p (tree t, bool *strict_overflow_p)
{
  bool sub_strict_overflow_p;
  switch (TREE_CODE (t))
    {
    case INTEGER_CST:
      return !integer_zerop (t);

    case ADDR_EXPR:
      {
	tree base = TREE_OPERAND (t, 0);

	if (!DECL_P (base))
	  base = get_base_address (base);

	if (base && TREE_CODE (base) == TARGET_EXPR)
	  base = TARGET_EXPR_SLOT (base);

	if (!base)
	  return false;

	/* For objects in symbol table check if we know they are non-zero.
	   Don't do anything for variables and functions before symtab is built;
	   it is quite possible that they will be declared weak later.  */
	int nonzero_addr = maybe_nonzero_address (base);
	if (nonzero_addr >= 0)
	  return nonzero_addr;

	/* Constants are never weak.  */
	if (CONSTANT_CLASS_P (base))
	  return true;

	return false;
      }

    case COND_EXPR:
      sub_strict_overflow_p = false;
      if (tree_expr_nonzero_warnv_p (TREE_OPERAND (t, 1),
				     &sub_strict_overflow_p)
	  && tree_expr_nonzero_warnv_p (TREE_OPERAND (t, 2),
					&sub_strict_overflow_p))
	{
	  if (sub_strict_overflow_p)
	    *strict_overflow_p = true;
	  return true;
	}
      break;

    default:
      break;
    }
  return false;
}

#define integer_valued_real_p(X) \
  _Pragma ("GCC error \"Use RECURSE for recursive calls\"") 0

#define RECURSE(X) \
  ((integer_valued_real_p) (X, depth + 1))

/* Return true if the floating point result of (CODE OP0) has an
   integer value.  We also allow +Inf, -Inf and NaN to be considered
   integer values. Return false for signaling NaN.

   DEPTH is the current nesting depth of the query.  */

bool
integer_valued_real_unary_p (tree_code code, tree op0, int depth)
{
  switch (code)
    {
    case FLOAT_EXPR:
      return true;

    case ABS_EXPR:
      return RECURSE (op0);

    CASE_CONVERT:
      {
	tree type = TREE_TYPE (op0);
	if (TREE_CODE (type) == INTEGER_TYPE)
	  return true;
	if (TREE_CODE (type) == REAL_TYPE)
	  return RECURSE (op0);
	break;
      }

    default:
      break;
    }
  return false;
}

/* Return true if the floating point result of (CODE OP0 OP1) has an
   integer value.  We also allow +Inf, -Inf and NaN to be considered
   integer values. Return false for signaling NaN.

   DEPTH is the current nesting depth of the query.  */

bool
integer_valued_real_binary_p (tree_code code, tree op0, tree op1, int depth)
{
  switch (code)
    {
    case PLUS_EXPR:
    case MINUS_EXPR:
    case MULT_EXPR:
    case MIN_EXPR:
    case MAX_EXPR:
      return RECURSE (op0) && RECURSE (op1);

    default:
      break;
    }
  return false;
}

/* Return true if the floating point result of calling FNDECL with arguments
   ARG0 and ARG1 has an integer value.  We also allow +Inf, -Inf and NaN to be
   considered integer values. Return false for signaling NaN.  If FNDECL
   takes fewer than 2 arguments, the remaining ARGn are null.

   DEPTH is the current nesting depth of the query.  */

bool
integer_valued_real_call_p (combined_fn fn, tree arg0, tree arg1, int depth)
{
  switch (fn)
    {
    CASE_CFN_CEIL:
    CASE_CFN_FLOOR:
    CASE_CFN_NEARBYINT:
    CASE_CFN_RINT:
    CASE_CFN_ROUND:
    CASE_CFN_TRUNC:
      return true;

    CASE_CFN_FMIN:
    CASE_CFN_FMAX:
      return RECURSE (arg0) && RECURSE (arg1);

    default:
      break;
    }
  return false;
}

/* Return true if the floating point expression T (a GIMPLE_SINGLE_RHS)
   has an integer value.  We also allow +Inf, -Inf and NaN to be
   considered integer values. Return false for signaling NaN.

   DEPTH is the current nesting depth of the query.  */

bool
integer_valued_real_single_p (tree t, int depth)
{
  switch (TREE_CODE (t))
    {
    case REAL_CST:
      return real_isinteger (TREE_REAL_CST_PTR (t), TYPE_MODE (TREE_TYPE (t)));

    case COND_EXPR:
      return RECURSE (TREE_OPERAND (t, 1)) && RECURSE (TREE_OPERAND (t, 2));

    case SSA_NAME:
      /* Limit the depth of recursion to avoid quadratic behavior.
	 This is expected to catch almost all occurrences in practice.
	 If this code misses important cases that unbounded recursion
	 would not, passes that need this information could be revised
	 to provide it through dataflow propagation.  */
      return (!name_registered_for_update_p (t)
	      && depth < PARAM_VALUE (PARAM_MAX_SSA_NAME_QUERY_DEPTH)
	      && gimple_stmt_integer_valued_real_p (SSA_NAME_DEF_STMT (t),
						    depth));

    default:
      break;
    }
  return false;
}

/* Return true if the floating point expression T (a GIMPLE_INVALID_RHS)
   has an integer value.  We also allow +Inf, -Inf and NaN to be
   considered integer values. Return false for signaling NaN.

   DEPTH is the current nesting depth of the query.  */

static bool
integer_valued_real_invalid_p (tree t, int depth)
{
  switch (TREE_CODE (t))
    {
    case COMPOUND_EXPR:
    case MODIFY_EXPR:
    case BIND_EXPR:
      return RECURSE (TREE_OPERAND (t, 1));

    case SAVE_EXPR:
      return RECURSE (TREE_OPERAND (t, 0));

    default:
      break;
    }
  return false;
}

#undef RECURSE
#undef integer_valued_real_p

/* Return true if the floating point expression T has an integer value.
   We also allow +Inf, -Inf and NaN to be considered integer values.
   Return false for signaling NaN.

   DEPTH is the current nesting depth of the query.  */

bool
integer_valued_real_p (tree t, int depth)
{
  if (t == error_mark_node)
    return false;

  tree_code code = TREE_CODE (t);
  switch (TREE_CODE_CLASS (code))
    {
    case tcc_binary:
    case tcc_comparison:
      return integer_valued_real_binary_p (code, TREE_OPERAND (t, 0),
					   TREE_OPERAND (t, 1), depth);

    case tcc_unary:
      return integer_valued_real_unary_p (code, TREE_OPERAND (t, 0), depth);

    case tcc_constant:
    case tcc_declaration:
    case tcc_reference:
      return integer_valued_real_single_p (t, depth);

    default:
      break;
    }

  switch (code)
    {
    case COND_EXPR:
    case SSA_NAME:
      return integer_valued_real_single_p (t, depth);

    case CALL_EXPR:
      {
	tree arg0 = (call_expr_nargs (t) > 0
		     ? CALL_EXPR_ARG (t, 0)
		     : NULL_TREE);
	tree arg1 = (call_expr_nargs (t) > 1
		     ? CALL_EXPR_ARG (t, 1)
		     : NULL_TREE);
	return integer_valued_real_call_p (get_call_combined_fn (t),
					   arg0, arg1, depth);
      }

    default:
      return integer_valued_real_invalid_p (t, depth);
    }
}

/* Given the components of a binary expression CODE, TYPE, OP0 and OP1,
   attempt to fold the expression to a constant without modifying TYPE,
   OP0 or OP1.

   If the expression could be simplified to a constant, then return
   the constant.  If the expression would not be simplified to a
   constant, then return NULL_TREE.  */

tree
fold_binary_to_constant (enum tree_code code, tree type, tree op0, tree op1)
{
  tree tem = fold_binary (code, type, op0, op1);
  return (tem && TREE_CONSTANT (tem)) ? tem : NULL_TREE;
}

/* Given the components of a unary expression CODE, TYPE and OP0,
   attempt to fold the expression to a constant without modifying
   TYPE or OP0.

   If the expression could be simplified to a constant, then return
   the constant.  If the expression would not be simplified to a
   constant, then return NULL_TREE.  */

tree
fold_unary_to_constant (enum tree_code code, tree type, tree op0)
{
  tree tem = fold_unary (code, type, op0);
  return (tem && TREE_CONSTANT (tem)) ? tem : NULL_TREE;
}

/* If EXP represents referencing an element in a constant string
   (either via pointer arithmetic or array indexing), return the
   tree representing the value accessed, otherwise return NULL.  */

tree
fold_read_from_constant_string (tree exp)
{
  if ((TREE_CODE (exp) == INDIRECT_REF
       || TREE_CODE (exp) == ARRAY_REF)
      && TREE_CODE (TREE_TYPE (exp)) == INTEGER_TYPE)
    {
      tree exp1 = TREE_OPERAND (exp, 0);
      tree index;
      tree string;
      location_t loc = EXPR_LOCATION (exp);

      if (TREE_CODE (exp) == INDIRECT_REF)
	string = string_constant (exp1, &index);
      else
	{
	  tree low_bound = array_ref_low_bound (exp);
	  index = fold_convert_loc (loc, sizetype, TREE_OPERAND (exp, 1));

	  /* Optimize the special-case of a zero lower bound.

	     We convert the low_bound to sizetype to avoid some problems
	     with constant folding.  (E.g. suppose the lower bound is 1,
	     and its mode is QI.  Without the conversion,l (ARRAY
	     +(INDEX-(unsigned char)1)) becomes ((ARRAY+(-(unsigned char)1))
	     +INDEX), which becomes (ARRAY+255+INDEX).  Oops!)  */
	  if (! integer_zerop (low_bound))
	    index = size_diffop_loc (loc, index,
				 fold_convert_loc (loc, sizetype, low_bound));

	  string = exp1;
	}

      scalar_int_mode char_mode;
      if (string
	  && TYPE_MODE (TREE_TYPE (exp)) == TYPE_MODE (TREE_TYPE (TREE_TYPE (string)))
	  && TREE_CODE (string) == STRING_CST
	  && TREE_CODE (index) == INTEGER_CST
	  && compare_tree_int (index, TREE_STRING_LENGTH (string)) < 0
	  && is_int_mode (TYPE_MODE (TREE_TYPE (TREE_TYPE (string))),
			  &char_mode)
	  && GET_MODE_SIZE (char_mode) == 1)
	return build_int_cst_type (TREE_TYPE (exp),
				   (TREE_STRING_POINTER (string)
				    [TREE_INT_CST_LOW (index)]));
    }
  return NULL;
}

/* Return the tree for neg (ARG0) when ARG0 is known to be either
   an integer constant, real, or fixed-point constant.

   TYPE is the type of the result.  */

static tree
fold_negate_const (tree arg0, tree type)
{
  tree t = NULL_TREE;

  switch (TREE_CODE (arg0))
    {
    case INTEGER_CST:
      {
	bool overflow;
	wide_int val = wi::neg (arg0, &overflow);
	t = force_fit_type (type, val, 1,
			    (overflow | TREE_OVERFLOW (arg0))
			    && !TYPE_UNSIGNED (type));
	break;
      }

    case REAL_CST:
      t = build_real (type, real_value_negate (&TREE_REAL_CST (arg0)));
      break;

    case FIXED_CST:
      {
        FIXED_VALUE_TYPE f;
        bool overflow_p = fixed_arithmetic (&f, NEGATE_EXPR,
					    &(TREE_FIXED_CST (arg0)), NULL,
					    TYPE_SATURATING (type));
	t = build_fixed (type, f);
	/* Propagate overflow flags.  */
	if (overflow_p | TREE_OVERFLOW (arg0))
	  TREE_OVERFLOW (t) = 1;
	break;
      }

    case POLY_CST:
      {
	bool overflow;
	poly_wide_int res = wi::neg (tree_to_poly_wide_int (arg0), &overflow);
	if (!TYPE_UNSIGNED (type) && overflow)
	  return NULL_TREE;
	return poly_wide_int_to_tree (type, res);
      }

    default:
      gcc_unreachable ();
    }

  return t;
}

/* Return the tree for abs (ARG0) when ARG0 is known to be either
   an integer constant or real constant.

   TYPE is the type of the result.  */

tree
fold_abs_const (tree arg0, tree type)
{
  tree t = NULL_TREE;

  switch (TREE_CODE (arg0))
    {
    case INTEGER_CST:
      {
        /* If the value is unsigned or non-negative, then the absolute value
	   is the same as the ordinary value.  */
	if (!wi::neg_p (arg0, TYPE_SIGN (type)))
	  t = arg0;

	/* If the value is negative, then the absolute value is
	   its negation.  */
	else
	  {
	    bool overflow;
	    wide_int val = wi::neg (arg0, &overflow);
	    t = force_fit_type (type, val, -1,
				overflow | TREE_OVERFLOW (arg0));
	  }
      }
      break;

    case REAL_CST:
      if (REAL_VALUE_NEGATIVE (TREE_REAL_CST (arg0)))
	t = build_real (type, real_value_negate (&TREE_REAL_CST (arg0)));
      else
	t =  arg0;
      break;

    default:
      gcc_unreachable ();
    }

  return t;
}

/* Return the tree for not (ARG0) when ARG0 is known to be an integer
   constant.  TYPE is the type of the result.  */

static tree
fold_not_const (const_tree arg0, tree type)
{
  gcc_assert (TREE_CODE (arg0) == INTEGER_CST);

  return force_fit_type (type, wi::bit_not (arg0), 0, TREE_OVERFLOW (arg0));
}

/* Given CODE, a relational operator, the target type, TYPE and two
   constant operands OP0 and OP1, return the result of the
   relational operation.  If the result is not a compile time
   constant, then return NULL_TREE.  */

static tree
fold_relational_const (enum tree_code code, tree type, tree op0, tree op1)
{
  int result, invert;

  /* From here on, the only cases we handle are when the result is
     known to be a constant.  */

  if (TREE_CODE (op0) == REAL_CST && TREE_CODE (op1) == REAL_CST)
    {
      const REAL_VALUE_TYPE *c0 = TREE_REAL_CST_PTR (op0);
      const REAL_VALUE_TYPE *c1 = TREE_REAL_CST_PTR (op1);

      /* Handle the cases where either operand is a NaN.  */
      if (real_isnan (c0) || real_isnan (c1))
	{
	  switch (code)
	    {
	    case EQ_EXPR:
	    case ORDERED_EXPR:
	      result = 0;
	      break;

	    case NE_EXPR:
	    case UNORDERED_EXPR:
	    case UNLT_EXPR:
	    case UNLE_EXPR:
	    case UNGT_EXPR:
	    case UNGE_EXPR:
	    case UNEQ_EXPR:
              result = 1;
	      break;

	    case LT_EXPR:
	    case LE_EXPR:
	    case GT_EXPR:
	    case GE_EXPR:
	    case LTGT_EXPR:
	      if (flag_trapping_math)
		return NULL_TREE;
	      result = 0;
	      break;

	    default:
	      gcc_unreachable ();
	    }

	  return constant_boolean_node (result, type);
	}

      return constant_boolean_node (real_compare (code, c0, c1), type);
    }

  if (TREE_CODE (op0) == FIXED_CST && TREE_CODE (op1) == FIXED_CST)
    {
      const FIXED_VALUE_TYPE *c0 = TREE_FIXED_CST_PTR (op0);
      const FIXED_VALUE_TYPE *c1 = TREE_FIXED_CST_PTR (op1);
      return constant_boolean_node (fixed_compare (code, c0, c1), type);
    }

  /* Handle equality/inequality of complex constants.  */
  if (TREE_CODE (op0) == COMPLEX_CST && TREE_CODE (op1) == COMPLEX_CST)
    {
      tree rcond = fold_relational_const (code, type,
					  TREE_REALPART (op0),
					  TREE_REALPART (op1));
      tree icond = fold_relational_const (code, type,
					  TREE_IMAGPART (op0),
					  TREE_IMAGPART (op1));
      if (code == EQ_EXPR)
	return fold_build2 (TRUTH_ANDIF_EXPR, type, rcond, icond);
      else if (code == NE_EXPR)
	return fold_build2 (TRUTH_ORIF_EXPR, type, rcond, icond);
      else
	return NULL_TREE;
    }

  if (TREE_CODE (op0) == VECTOR_CST && TREE_CODE (op1) == VECTOR_CST)
    {
      if (!VECTOR_TYPE_P (type))
	{
	  /* Have vector comparison with scalar boolean result.  */
	  gcc_assert ((code == EQ_EXPR || code == NE_EXPR)
		      && VECTOR_CST_NELTS (op0) == VECTOR_CST_NELTS (op1));
	  for (unsigned i = 0; i < VECTOR_CST_NELTS (op0); i++)
	    {
	      tree elem0 = VECTOR_CST_ELT (op0, i);
	      tree elem1 = VECTOR_CST_ELT (op1, i);
	      tree tmp = fold_relational_const (code, type, elem0, elem1);
	      if (tmp == NULL_TREE)
		return NULL_TREE;
	      if (integer_zerop (tmp))
		return constant_boolean_node (false, type);
	    }
	  return constant_boolean_node (true, type);
	}
      unsigned count = VECTOR_CST_NELTS (op0);
      tree *elts =  XALLOCAVEC (tree, count);
      gcc_assert (VECTOR_CST_NELTS (op1) == count
		  && must_eq (TYPE_VECTOR_SUBPARTS (type), count));

      for (unsigned i = 0; i < count; i++)
	{
	  tree elem_type = TREE_TYPE (type);
	  tree elem0 = VECTOR_CST_ELT (op0, i);
	  tree elem1 = VECTOR_CST_ELT (op1, i);

	  tree tem = fold_relational_const (code, elem_type,
					    elem0, elem1);

	  if (tem == NULL_TREE)
	    return NULL_TREE;

	  elts[i] = build_int_cst (elem_type, integer_zerop (tem) ? 0 : -1);
	}

      return build_vector (type, count, elts);
    }

  /* From here on we only handle LT, LE, GT, GE, EQ and NE.

     To compute GT, swap the arguments and do LT.
     To compute GE, do LT and invert the result.
     To compute LE, swap the arguments, do LT and invert the result.
     To compute NE, do EQ and invert the result.

     Therefore, the code below must handle only EQ and LT.  */

  if (code == LE_EXPR || code == GT_EXPR)
    {
      std::swap (op0, op1);
      code = swap_tree_comparison (code);
    }

  /* Note that it is safe to invert for real values here because we
     have already handled the one case that it matters.  */

  invert = 0;
  if (code == NE_EXPR || code == GE_EXPR)
    {
      invert = 1;
      code = invert_tree_comparison (code, false);
    }

  /* Compute a result for LT or EQ if args permit;
     Otherwise return T.  */
  if (TREE_CODE (op0) == INTEGER_CST && TREE_CODE (op1) == INTEGER_CST)
    {
      if (code == EQ_EXPR)
	result = tree_int_cst_equal (op0, op1);
      else
	result = tree_int_cst_lt (op0, op1);
    }
  else
    return NULL_TREE;

  if (invert)
    result ^= 1;
  return constant_boolean_node (result, type);
}

/* If necessary, return a CLEANUP_POINT_EXPR for EXPR with the
   indicated TYPE.  If no CLEANUP_POINT_EXPR is necessary, return EXPR
   itself.  */

tree
fold_build_cleanup_point_expr (tree type, tree expr)
{
  /* If the expression does not have side effects then we don't have to wrap
     it with a cleanup point expression.  */
  if (!TREE_SIDE_EFFECTS (expr))
    return expr;

  /* If the expression is a return, check to see if the expression inside the
     return has no side effects or the right hand side of the modify expression
     inside the return. If either don't have side effects set we don't need to
     wrap the expression in a cleanup point expression.  Note we don't check the
     left hand side of the modify because it should always be a return decl.  */
  if (TREE_CODE (expr) == RETURN_EXPR)
    {
      tree op = TREE_OPERAND (expr, 0);
      if (!op || !TREE_SIDE_EFFECTS (op))
        return expr;
      op = TREE_OPERAND (op, 1);
      if (!TREE_SIDE_EFFECTS (op))
        return expr;
    }

  return build1_loc (EXPR_LOCATION (expr), CLEANUP_POINT_EXPR, type, expr);
}

/* Given a pointer value OP0 and a type TYPE, return a simplified version
   of an indirection through OP0, or NULL_TREE if no simplification is
   possible.  */

tree
fold_indirect_ref_1 (location_t loc, tree type, tree op0)
{
  tree sub = op0;
  tree subtype;
  poly_uint64 const_op01;

  STRIP_NOPS (sub);
  subtype = TREE_TYPE (sub);
  if (!POINTER_TYPE_P (subtype)
      || TYPE_REF_CAN_ALIAS_ALL (TREE_TYPE (op0)))
    return NULL_TREE;

  if (TREE_CODE (sub) == ADDR_EXPR)
    {
      tree op = TREE_OPERAND (sub, 0);
      tree optype = TREE_TYPE (op);
      /* *&CONST_DECL -> to the value of the const decl.  */
      if (TREE_CODE (op) == CONST_DECL)
	return DECL_INITIAL (op);
      /* *&p => p;  make sure to handle *&"str"[cst] here.  */
      if (type == optype)
	{
	  tree fop = fold_read_from_constant_string (op);
	  if (fop)
	    return fop;
	  else
	    return op;
	}
      /* *(foo *)&fooarray => fooarray[0] */
      else if (TREE_CODE (optype) == ARRAY_TYPE
	       && type == TREE_TYPE (optype)
	       && (!in_gimple_form
		   || TREE_CODE (TYPE_SIZE (type)) == INTEGER_CST))
	{
	  tree type_domain = TYPE_DOMAIN (optype);
	  tree min_val = size_zero_node;
	  if (type_domain && TYPE_MIN_VALUE (type_domain))
	    min_val = TYPE_MIN_VALUE (type_domain);
	  if (in_gimple_form
	      && TREE_CODE (min_val) != INTEGER_CST)
	    return NULL_TREE;
	  return build4_loc (loc, ARRAY_REF, type, op, min_val,
			     NULL_TREE, NULL_TREE);
	}
      /* *(foo *)&complexfoo => __real__ complexfoo */
      else if (TREE_CODE (optype) == COMPLEX_TYPE
	       && type == TREE_TYPE (optype))
	return fold_build1_loc (loc, REALPART_EXPR, type, op);
      /* *(foo *)&vectorfoo => BIT_FIELD_REF<vectorfoo,...> */
      else if (TREE_CODE (optype) == VECTOR_TYPE
	       && type == TREE_TYPE (optype))
	{
	  tree part_width = TYPE_SIZE (type);
	  tree index = bitsize_int (0);
	  return fold_build3_loc (loc, BIT_FIELD_REF, type, op, part_width, index);
	}
    }

  if (TREE_CODE (sub) == POINTER_PLUS_EXPR
      && poly_tree_p (TREE_OPERAND (sub, 1), &const_op01))
    {
      tree op00 = TREE_OPERAND (sub, 0);
      tree op01 = TREE_OPERAND (sub, 1);

      STRIP_NOPS (op00);
      if (TREE_CODE (op00) == ADDR_EXPR)
	{
	  tree op00type;
	  op00 = TREE_OPERAND (op00, 0);
	  op00type = TREE_TYPE (op00);

	  /* ((foo*)&vectorfoo)[1] => BIT_FIELD_REF<vectorfoo,...> */
	  if (TREE_CODE (op00type) == VECTOR_TYPE
	      && type == TREE_TYPE (op00type))
	    {
	      tree part_width = TYPE_SIZE (type);
	      poly_uint64 max_offset
		= (tree_to_uhwi (part_width) / BITS_PER_UNIT
		   * TYPE_VECTOR_SUBPARTS (op00type));
	      if (must_lt (const_op01, max_offset))
		{
		  tree index = bitsize_int (const_op01 * BITS_PER_UNIT);
		  return fold_build3_loc (loc,
					  BIT_FIELD_REF, type, op00,
					  part_width, index);
		}
	    }
	  /* ((foo*)&complexfoo)[1] => __imag__ complexfoo */
	  else if (TREE_CODE (op00type) == COMPLEX_TYPE
		   && type == TREE_TYPE (op00type))
	    {
	      if (equal_tree_size (TYPE_SIZE_UNIT (type), const_op01))
		return fold_build1_loc (loc, IMAGPART_EXPR, type, op00);
	    }
	  /* ((foo *)&fooarray)[1] => fooarray[1] */
	  else if (TREE_CODE (op00type) == ARRAY_TYPE
		   && type == TREE_TYPE (op00type))
	    {
	      tree type_domain = TYPE_DOMAIN (op00type);
	      tree min_val = size_zero_node;
	      if (type_domain && TYPE_MIN_VALUE (type_domain))
		min_val = TYPE_MIN_VALUE (type_domain);
	      op01 = size_binop_loc (loc, EXACT_DIV_EXPR, op01,
				     TYPE_SIZE_UNIT (type));
	      op01 = size_binop_loc (loc, PLUS_EXPR, op01, min_val);
	      return build4_loc (loc, ARRAY_REF, type, op00, op01,
				 NULL_TREE, NULL_TREE);
	    }
	}
    }

  /* *(foo *)fooarrptr => (*fooarrptr)[0] */
  if (TREE_CODE (TREE_TYPE (subtype)) == ARRAY_TYPE
      && type == TREE_TYPE (TREE_TYPE (subtype))
      && (!in_gimple_form
	  || TREE_CODE (TYPE_SIZE (type)) == INTEGER_CST))
    {
      tree type_domain;
      tree min_val = size_zero_node;
      sub = build_fold_indirect_ref_loc (loc, sub);
      type_domain = TYPE_DOMAIN (TREE_TYPE (sub));
      if (type_domain && TYPE_MIN_VALUE (type_domain))
	min_val = TYPE_MIN_VALUE (type_domain);
      if (in_gimple_form
	  && TREE_CODE (min_val) != INTEGER_CST)
	return NULL_TREE;
      return build4_loc (loc, ARRAY_REF, type, sub, min_val, NULL_TREE,
			 NULL_TREE);
    }

  return NULL_TREE;
}

/* Builds an expression for an indirection through T, simplifying some
   cases.  */

tree
build_fold_indirect_ref_loc (location_t loc, tree t)
{
  tree type = TREE_TYPE (TREE_TYPE (t));
  tree sub = fold_indirect_ref_1 (loc, type, t);

  if (sub)
    return sub;

  return build1_loc (loc, INDIRECT_REF, type, t);
}

/* Given an INDIRECT_REF T, return either T or a simplified version.  */

tree
fold_indirect_ref_loc (location_t loc, tree t)
{
  tree sub = fold_indirect_ref_1 (loc, TREE_TYPE (t), TREE_OPERAND (t, 0));

  if (sub)
    return sub;
  else
    return t;
}

/* Strip non-trapping, non-side-effecting tree nodes from an expression
   whose result is ignored.  The type of the returned tree need not be
   the same as the original expression.  */

tree
fold_ignored_result (tree t)
{
  if (!TREE_SIDE_EFFECTS (t))
    return integer_zero_node;

  for (;;)
    switch (TREE_CODE_CLASS (TREE_CODE (t)))
      {
      case tcc_unary:
	t = TREE_OPERAND (t, 0);
	break;

      case tcc_binary:
      case tcc_comparison:
	if (!TREE_SIDE_EFFECTS (TREE_OPERAND (t, 1)))
	  t = TREE_OPERAND (t, 0);
	else if (!TREE_SIDE_EFFECTS (TREE_OPERAND (t, 0)))
	  t = TREE_OPERAND (t, 1);
	else
	  return t;
	break;

      case tcc_expression:
	switch (TREE_CODE (t))
	  {
	  case COMPOUND_EXPR:
	    if (TREE_SIDE_EFFECTS (TREE_OPERAND (t, 1)))
	      return t;
	    t = TREE_OPERAND (t, 0);
	    break;

	  case COND_EXPR:
	    if (TREE_SIDE_EFFECTS (TREE_OPERAND (t, 1))
		|| TREE_SIDE_EFFECTS (TREE_OPERAND (t, 2)))
	      return t;
	    t = TREE_OPERAND (t, 0);
	    break;

	  default:
	    return t;
	  }
	break;

      default:
	return t;
      }
}

/* Return the value of VALUE, rounded up to a multiple of DIVISOR. */

tree
round_up_loc (location_t loc, tree value, unsigned int divisor)
{
  tree div = NULL_TREE;

  if (divisor == 1)
    return value;

  /* See if VALUE is already a multiple of DIVISOR.  If so, we don't
     have to do anything.  Only do this when we are not given a const,
     because in that case, this check is more expensive than just
     doing it.  */
  if (TREE_CODE (value) != INTEGER_CST)
    {
      div = build_int_cst (TREE_TYPE (value), divisor);

      if (multiple_of_p (TREE_TYPE (value), value, div))
	return value;
    }

  /* If divisor is a power of two, simplify this to bit manipulation.  */
  if (pow2_or_zerop (divisor))
    {
      if (TREE_CODE (value) == INTEGER_CST)
	{
	  wide_int val = value;
	  bool overflow_p;

	  if ((val & (divisor - 1)) == 0)
	    return value;

	  overflow_p = TREE_OVERFLOW (value);
	  val += divisor - 1;
	  val &= (int) -divisor;
	  if (val == 0)
	    overflow_p = true;

	  return force_fit_type (TREE_TYPE (value), val, -1, overflow_p);
	}
      else
	{
	  tree t;

	  t = build_int_cst (TREE_TYPE (value), divisor - 1);
	  value = size_binop_loc (loc, PLUS_EXPR, value, t);
	  t = build_int_cst (TREE_TYPE (value), - (int) divisor);
	  value = size_binop_loc (loc, BIT_AND_EXPR, value, t);
	}
    }
  else
    {
      if (!div)
	div = build_int_cst (TREE_TYPE (value), divisor);
      value = size_binop_loc (loc, CEIL_DIV_EXPR, value, div);
      value = size_binop_loc (loc, MULT_EXPR, value, div);
    }

  return value;
}

/* Likewise, but round down.  */

tree
round_down_loc (location_t loc, tree value, int divisor)
{
  tree div = NULL_TREE;

  gcc_assert (divisor > 0);
  if (divisor == 1)
    return value;

  /* See if VALUE is already a multiple of DIVISOR.  If so, we don't
     have to do anything.  Only do this when we are not given a const,
     because in that case, this check is more expensive than just
     doing it.  */
  if (TREE_CODE (value) != INTEGER_CST)
    {
      div = build_int_cst (TREE_TYPE (value), divisor);

      if (multiple_of_p (TREE_TYPE (value), value, div))
	return value;
    }

  /* If divisor is a power of two, simplify this to bit manipulation.  */
  if (pow2_or_zerop (divisor))
    {
      tree t;

      t = build_int_cst (TREE_TYPE (value), -divisor);
      value = size_binop_loc (loc, BIT_AND_EXPR, value, t);
    }
  else
    {
      if (!div)
	div = build_int_cst (TREE_TYPE (value), divisor);
      value = size_binop_loc (loc, FLOOR_DIV_EXPR, value, div);
      value = size_binop_loc (loc, MULT_EXPR, value, div);
    }

  return value;
}

/* Returns the pointer to the base of the object addressed by EXP and
   extracts the information about the offset of the access, storing it
   to PBITPOS and POFFSET.  */

static tree
split_address_to_core_and_offset (tree exp,
				  poly_int64 *pbitpos, tree *poffset)
{
  tree core;
  machine_mode mode;
  int unsignedp, reversep, volatilep;
  poly_int64 bitsize;
  location_t loc = EXPR_LOCATION (exp);

  if (TREE_CODE (exp) == ADDR_EXPR)
    {
      core = get_inner_reference (TREE_OPERAND (exp, 0), &bitsize, pbitpos,
				  poffset, &mode, &unsignedp, &reversep,
				  &volatilep);
      core = build_fold_addr_expr_loc (loc, core);
    }
  else if (TREE_CODE (exp) == POINTER_PLUS_EXPR)
    {
      core = TREE_OPERAND (exp, 0);
      STRIP_NOPS (core);
      *pbitpos = 0;
      *poffset = TREE_OPERAND (exp, 1);
      if (TREE_CODE (*poffset) == INTEGER_CST)
	{
	  offset_int tem = wi::sext (wi::to_offset (*poffset),
				     TYPE_PRECISION (TREE_TYPE (*poffset)));
	  tem <<= LOG2_BITS_PER_UNIT;
	  if (wi::fits_shwi_p (tem))
	    {
	      *pbitpos = tem.to_shwi ();
	      *poffset = NULL_TREE;
	    }
	}
    }
  else
    {
      core = exp;
      *pbitpos = 0;
      *poffset = NULL_TREE;
    }

  return core;
}

/* Returns true if addresses of E1 and E2 differ by a constant, false
   otherwise.  If they do, E1 - E2 is stored in *DIFF.  */

bool
ptr_difference_const (tree e1, tree e2, poly_int64 *diff)
{
  tree core1, core2;
  poly_int64 bitpos1, bitpos2;
  tree toffset1, toffset2, tdiff, type;

  core1 = split_address_to_core_and_offset (e1, &bitpos1, &toffset1);
  core2 = split_address_to_core_and_offset (e2, &bitpos2, &toffset2);

  poly_int64 bytepos1, bytepos2;
  if (!multiple_p (bitpos1, BITS_PER_UNIT, &bytepos1)
      || !multiple_p (bitpos2, BITS_PER_UNIT, &bytepos2)
      || !operand_equal_p (core1, core2, 0))
    return false;

  if (toffset1 && toffset2)
    {
      type = TREE_TYPE (toffset1);
      if (type != TREE_TYPE (toffset2))
	toffset2 = fold_convert (type, toffset2);

      tdiff = fold_build2 (MINUS_EXPR, type, toffset1, toffset2);
      if (!cst_and_fits_in_hwi (tdiff))
	return false;

      *diff = int_cst_value (tdiff);
    }
  else if (toffset1 || toffset2)
    {
      /* If only one of the offsets is non-constant, the difference cannot
	 be a constant.  */
      return false;
    }
  else
    *diff = 0;

  *diff += bytepos1 - bytepos2;
  return true;
}

/* Return OFF converted to a pointer offset type suitable as offset for
   POINTER_PLUS_EXPR.  Use location LOC for this conversion.  */
tree
convert_to_ptrofftype_loc (location_t loc, tree off)
{
  return fold_convert_loc (loc, sizetype, off);
}

/* Build and fold a POINTER_PLUS_EXPR at LOC offsetting PTR by OFF.  */
tree
fold_build_pointer_plus_loc (location_t loc, tree ptr, tree off)
{
  return fold_build2_loc (loc, POINTER_PLUS_EXPR, TREE_TYPE (ptr),
			  ptr, convert_to_ptrofftype_loc (loc, off));
}

/* Build and fold a POINTER_PLUS_EXPR at LOC offsetting PTR by OFF.  */
tree
fold_build_pointer_plus_hwi_loc (location_t loc, tree ptr, HOST_WIDE_INT off)
{
  return fold_build2_loc (loc, POINTER_PLUS_EXPR, TREE_TYPE (ptr),
			  ptr, size_int (off));
}

/* Return a char pointer for a C string if it is a string constant
   or sum of string constant and integer constant.  We only support
   string constants properly terminated with '\0' character.
   If STRLEN is a valid pointer, length (including terminating character)
   of returned string is stored to the argument.  */

const char *
c_getstr (tree src, unsigned HOST_WIDE_INT *strlen)
{
  tree offset_node;

  if (strlen)
    *strlen = 0;

  src = string_constant (src, &offset_node);
  if (src == 0)
    return NULL;

  unsigned HOST_WIDE_INT offset = 0;
  if (offset_node != NULL_TREE)
    {
      if (!tree_fits_uhwi_p (offset_node))
	return NULL;
      else
	offset = tree_to_uhwi (offset_node);
    }

  unsigned HOST_WIDE_INT string_length = TREE_STRING_LENGTH (src);
  const char *string = TREE_STRING_POINTER (src);

  /* Support only properly null-terminated strings.  */
  if (string_length == 0
      || string[string_length - 1] != '\0'
      || offset >= string_length)
    return NULL;

  if (strlen)
    *strlen = string_length - offset;
  return string + offset;
}

#if CHECKING_P

namespace selftest {

/* Helper functions for writing tests of folding trees.  */

/* Verify that the binary op (LHS CODE RHS) folds to CONSTANT.  */

static void
assert_binop_folds_to_const (tree lhs, enum tree_code code, tree rhs,
			     tree constant)
{
  ASSERT_EQ (constant, fold_build2 (code, TREE_TYPE (lhs), lhs, rhs));
}

/* Verify that the binary op (LHS CODE RHS) folds to an NON_LVALUE_EXPR
   wrapping WRAPPED_EXPR.  */

static void
assert_binop_folds_to_nonlvalue (tree lhs, enum tree_code code, tree rhs,
				 tree wrapped_expr)
{
  tree result = fold_build2 (code, TREE_TYPE (lhs), lhs, rhs);
  ASSERT_NE (wrapped_expr, result);
  ASSERT_EQ (NON_LVALUE_EXPR, TREE_CODE (result));
  ASSERT_EQ (wrapped_expr, TREE_OPERAND (result, 0));
}

/* Verify that various arithmetic binary operations are folded
   correctly.  */

static void
test_arithmetic_folding ()
{
  tree type = integer_type_node;
  tree x = create_tmp_var_raw (type, "x");
  tree zero = build_zero_cst (type);
  tree one = build_int_cst (type, 1);

  /* Addition.  */
  /* 1 <-- (0 + 1) */
  assert_binop_folds_to_const (zero, PLUS_EXPR, one,
			       one);
  assert_binop_folds_to_const (one, PLUS_EXPR, zero,
			       one);

  /* (nonlvalue)x <-- (x + 0) */
  assert_binop_folds_to_nonlvalue (x, PLUS_EXPR, zero,
				   x);

  /* Subtraction.  */
  /* 0 <-- (x - x) */
  assert_binop_folds_to_const (x, MINUS_EXPR, x,
			       zero);
  assert_binop_folds_to_nonlvalue (x, MINUS_EXPR, zero,
				   x);

  /* Multiplication.  */
  /* 0 <-- (x * 0) */
  assert_binop_folds_to_const (x, MULT_EXPR, zero,
			       zero);

  /* (nonlvalue)x <-- (x * 1) */
  assert_binop_folds_to_nonlvalue (x, MULT_EXPR, one,
				   x);
}

/* Verify that various binary operations on vectors are folded
   correctly.  */

static void
test_vector_folding ()
{
  tree inner_type = integer_type_node;
  tree type = build_vector_type (inner_type, 4);
  tree zero = build_zero_cst (type);
  tree one = build_one_cst (type);

  /* Verify equality tests that return a scalar boolean result.  */
  tree res_type = boolean_type_node;
  ASSERT_FALSE (integer_nonzerop (fold_build2 (EQ_EXPR, res_type, zero, one)));
  ASSERT_TRUE (integer_nonzerop (fold_build2 (EQ_EXPR, res_type, zero, zero)));
  ASSERT_TRUE (integer_nonzerop (fold_build2 (NE_EXPR, res_type, zero, one)));
  ASSERT_FALSE (integer_nonzerop (fold_build2 (NE_EXPR, res_type, one, one)));
}

/* Run all of the selftests within this file.  */

void
fold_const_c_tests ()
{
  test_arithmetic_folding ();
  test_vector_folding ();
}

} // namespace selftest

#endif /* CHECKING_P */<|MERGE_RESOLUTION|>--- conflicted
+++ resolved
@@ -4037,7 +4037,7 @@
 
 static tree
 make_bit_field_ref (location_t loc, tree inner, tree orig_inner, tree type,
-		    HOST_WIDE_INT bitsize, HOST_WIDE_INT bitpos,
+		    HOST_WIDE_INT bitsize, poly_int64 bitpos,
 		    int unsignedp, int reversep)
 {
   tree result, bftype;
@@ -4047,7 +4047,7 @@
     {
       tree ninner = TREE_OPERAND (orig_inner, 0);
       machine_mode nmode;
-      HOST_WIDE_INT nbitsize, nbitpos;
+      poly_int64 nbitsize, nbitpos;
       tree noffset;
       int nunsignedp, nreversep, nvolatilep = 0;
       tree base = get_inner_reference (ninner, &nbitsize, &nbitpos,
@@ -4055,9 +4055,7 @@
 				       &nreversep, &nvolatilep);
       if (base == inner
 	  && noffset == NULL_TREE
-	  && nbitsize >= bitsize
-	  && nbitpos <= bitpos
-	  && bitpos + bitsize <= nbitpos + nbitsize
+	  && known_subrange_p (bitpos, bitsize, nbitpos, nbitsize)
 	  && !reversep
 	  && !nreversep
 	  && !nvolatilep)
@@ -4073,7 +4071,7 @@
 			 build_fold_addr_expr (inner),
 			 build_int_cst (ptr_type_node, 0));
 
-  if (bitpos == 0 && !reversep)
+  if (must_eq (bitpos, 0) && !reversep)
     {
       tree size = TYPE_SIZE (TREE_TYPE (inner));
       if ((INTEGRAL_TYPE_P (TREE_TYPE (inner))
@@ -4351,20 +4349,15 @@
   inner = get_inner_reference (exp, &poly_bitsize, &poly_bitpos, &offset,
 			       pmode, punsignedp, preversep, pvolatilep);
   if ((inner == exp && and_mask == 0)
-<<<<<<< HEAD
       || !poly_bitsize.is_constant (pbitsize)
       || !poly_bitpos.is_constant (pbitpos)
       || *pbitsize < 0
       || offset != 0
-      || TREE_CODE (inner) == PLACEHOLDER_EXPR)
-=======
-      || *pbitsize < 0 || offset != 0
       || TREE_CODE (inner) == PLACEHOLDER_EXPR
       /* Reject out-of-bound accesses (PR79731).  */
       || (! AGGREGATE_TYPE_P (TREE_TYPE (inner))
 	  && compare_tree_int (TYPE_SIZE (TREE_TYPE (inner)),
 			       *pbitpos + *pbitsize) < 0))
->>>>>>> 633c65dd
     return 0;
 
   *exp_ = exp;
