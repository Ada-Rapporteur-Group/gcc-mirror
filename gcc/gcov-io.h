--- conflicted
+++ resolved
@@ -400,18 +400,12 @@
 				      counter.  */
 #define GCOV_COUNTER_IOR	7  /* IOR of the all values passed to
 				      counter.  */
-<<<<<<< HEAD
 #define GCOV_COUNTER_ICALL_TOPNV 8 /* Top N value tracking for indirect calls */
-#define GCOV_LAST_VALUE_COUNTER 8  /* The last of counters used for value
+#define GCOV_TIME_PROFILER  9 /* Time profile collecting first run of a function */
+#define GCOV_LAST_VALUE_COUNTER 9  /* The last of counters used for value
 				      profiling.  */
-#define GCOV_COUNTER_DIRECT_CALL 9 /* Direct call counts.  */
-#define GCOV_COUNTERS		10
-=======
-#define GCOV_TIME_PROFILER  8 /* Time profile collecting first run of a function */
-#define GCOV_LAST_VALUE_COUNTER 8  /* The last of counters used for value
-				      profiling.  */
-#define GCOV_COUNTERS		9
->>>>>>> ca9431f7
+#define GCOV_COUNTER_DIRECT_CALL 10 /* Direct call counts.  */
+#define GCOV_COUNTERS		11
 
 /* Number of counters used for value profiling.  */
 #define GCOV_N_VALUE_COUNTERS \
@@ -419,12 +413,8 @@
 
   /* A list of human readable names of the counters */
 #define GCOV_COUNTER_NAMES	{"arcs", "interval", "pow2", "single", \
-<<<<<<< HEAD
 				 "delta","indirect_call", "average", "ior", \
-				 "indirect_call_topn", "direct_call"}
-=======
-              "delta", "indirect_call", "average", "ior", "time_profiler"}
->>>>>>> ca9431f7
+				 "indirect_call_topn", "time_profiler", "direct_call"}
 
 #define GCOV_ICALL_TOPN_VAL  2   /* Track two hottest callees */
 #define GCOV_ICALL_TOPN_NCOUNTS  9 /* The number of counter entries per icall callsite */
@@ -436,14 +426,10 @@
 				 "__gcov_merge_delta",  \
 				 "__gcov_merge_single", \
 				 "__gcov_merge_add",	\
-<<<<<<< HEAD
 				 "__gcov_merge_ior",	\
 				 "__gcov_merge_icall_topn",\
+                                 "__gcov_merge_time_profile",\
                                  "__gcov_merge_dc" }
-=======
-				 "__gcov_merge_ior",  \
-         "__gcov_merge_time_profile" }
->>>>>>> ca9431f7
 
 /* Convert a counter index to a tag.  */
 #define GCOV_TAG_FOR_COUNTER(COUNT)				\
@@ -650,15 +636,13 @@
 /* The merge function that just ors the counters together.  */
 extern void __gcov_merge_ior (gcov_type *, unsigned) ATTRIBUTE_HIDDEN;
 
-<<<<<<< HEAD
 /* The merge function used for direct call counters.  */
 extern void __gcov_merge_dc (gcov_type *, unsigned) ATTRIBUTE_HIDDEN;
 
 /* The merge function used for indirect call counters.  */
 extern void __gcov_merge_icall_topn (gcov_type *, unsigned) ATTRIBUTE_HIDDEN;
-=======
+
 extern void __gcov_merge_time_profile (gcov_type *, unsigned) ATTRIBUTE_HIDDEN;
->>>>>>> ca9431f7
 
 /* The profiler functions.  */
 extern void __gcov_interval_profiler (gcov_type *, gcov_type, int, unsigned);
@@ -671,11 +655,8 @@
 extern void __gcov_direct_call_profiler (void *, void *, gcov_unsigned_t) ATTRIBUTE_HIDDEN;
 extern void __gcov_average_profiler (gcov_type *, gcov_type);
 extern void __gcov_ior_profiler (gcov_type *, gcov_type);
-<<<<<<< HEAD
 extern void __gcov_sort_n_vals (gcov_type *value_array, int n);
-=======
 extern void __gcov_time_profiler (gcov_type *);
->>>>>>> ca9431f7
 
 #ifndef inhibit_libc
 /* The wrappers around some library functions..  */
