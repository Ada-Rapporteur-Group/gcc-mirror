/* Global, SSA-based optimizations using mathematical identities.
   Copyright (C) 2005, 2006, 2007, 2008, 2009, 2010
   Free Software Foundation, Inc.

This file is part of GCC.

GCC is free software; you can redistribute it and/or modify it
under the terms of the GNU General Public License as published by the
Free Software Foundation; either version 3, or (at your option) any
later version.

GCC is distributed in the hope that it will be useful, but WITHOUT
ANY WARRANTY; without even the implied warranty of MERCHANTABILITY or
FITNESS FOR A PARTICULAR PURPOSE.  See the GNU General Public License
for more details.

You should have received a copy of the GNU General Public License
along with GCC; see the file COPYING3.  If not see
<http://www.gnu.org/licenses/>.  */

/* Currently, the only mini-pass in this file tries to CSE reciprocal
   operations.  These are common in sequences such as this one:

	modulus = sqrt(x*x + y*y + z*z);
	x = x / modulus;
	y = y / modulus;
	z = z / modulus;

   that can be optimized to

	modulus = sqrt(x*x + y*y + z*z);
        rmodulus = 1.0 / modulus;
	x = x * rmodulus;
	y = y * rmodulus;
	z = z * rmodulus;

   We do this for loop invariant divisors, and with this pass whenever
   we notice that a division has the same divisor multiple times.

   Of course, like in PRE, we don't insert a division if a dominator
   already has one.  However, this cannot be done as an extension of
   PRE for several reasons.

   First of all, with some experiments it was found out that the
   transformation is not always useful if there are only two divisions
   hy the same divisor.  This is probably because modern processors
   can pipeline the divisions; on older, in-order processors it should
   still be effective to optimize two divisions by the same number.
   We make this a param, and it shall be called N in the remainder of
   this comment.

   Second, if trapping math is active, we have less freedom on where
   to insert divisions: we can only do so in basic blocks that already
   contain one.  (If divisions don't trap, instead, we can insert
   divisions elsewhere, which will be in blocks that are common dominators
   of those that have the division).

   We really don't want to compute the reciprocal unless a division will
   be found.  To do this, we won't insert the division in a basic block
   that has less than N divisions *post-dominating* it.

   The algorithm constructs a subset of the dominator tree, holding the
   blocks containing the divisions and the common dominators to them,
   and walk it twice.  The first walk is in post-order, and it annotates
   each block with the number of divisions that post-dominate it: this
   gives information on where divisions can be inserted profitably.
   The second walk is in pre-order, and it inserts divisions as explained
   above, and replaces divisions by multiplications.

   In the best case, the cost of the pass is O(n_statements).  In the
   worst-case, the cost is due to creating the dominator tree subset,
   with a cost of O(n_basic_blocks ^ 2); however this can only happen
   for n_statements / n_basic_blocks statements.  So, the amortized cost
   of creating the dominator tree subset is O(n_basic_blocks) and the
   worst-case cost of the pass is O(n_statements * n_basic_blocks).

   More practically, the cost will be small because there are few
   divisions, and they tend to be in the same basic block, so insert_bb
   is called very few times.

   If we did this using domwalk.c, an efficient implementation would have
   to work on all the variables in a single pass, because we could not
   work on just a subset of the dominator tree, as we do now, and the
   cost would also be something like O(n_statements * n_basic_blocks).
   The data structures would be more complex in order to work on all the
   variables in a single pass.  */

#include "config.h"
#include "system.h"
#include "coretypes.h"
#include "tm.h"
#include "flags.h"
#include "tree.h"
#include "tree-flow.h"
#include "timevar.h"
#include "tree-pass.h"
#include "alloc-pool.h"
#include "basic-block.h"
#include "target.h"
#include "gimple-pretty-print.h"

/* FIXME: RTL headers have to be included here for optabs.  */
#include "rtl.h"		/* Because optabs.h wants enum rtx_code.  */
#include "expr.h"		/* Because optabs.h wants sepops.  */
#include "optabs.h"

/* This structure represents one basic block that either computes a
   division, or is a common dominator for basic block that compute a
   division.  */
struct occurrence {
  /* The basic block represented by this structure.  */
  basic_block bb;

  /* If non-NULL, the SSA_NAME holding the definition for a reciprocal
     inserted in BB.  */
  tree recip_def;

  /* If non-NULL, the GIMPLE_ASSIGN for a reciprocal computation that
     was inserted in BB.  */
  gimple recip_def_stmt;

  /* Pointer to a list of "struct occurrence"s for blocks dominated
     by BB.  */
  struct occurrence *children;

  /* Pointer to the next "struct occurrence"s in the list of blocks
     sharing a common dominator.  */
  struct occurrence *next;

  /* The number of divisions that are in BB before compute_merit.  The
     number of divisions that are in BB or post-dominate it after
     compute_merit.  */
  int num_divisions;

  /* True if the basic block has a division, false if it is a common
     dominator for basic blocks that do.  If it is false and trapping
     math is active, BB is not a candidate for inserting a reciprocal.  */
  bool bb_has_division;
};


/* The instance of "struct occurrence" representing the highest
   interesting block in the dominator tree.  */
static struct occurrence *occ_head;

/* Allocation pool for getting instances of "struct occurrence".  */
static alloc_pool occ_pool;



/* Allocate and return a new struct occurrence for basic block BB, and
   whose children list is headed by CHILDREN.  */
static struct occurrence *
occ_new (basic_block bb, struct occurrence *children)
{
  struct occurrence *occ;

  bb->aux = occ = (struct occurrence *) pool_alloc (occ_pool);
  memset (occ, 0, sizeof (struct occurrence));

  occ->bb = bb;
  occ->children = children;
  return occ;
}


/* Insert NEW_OCC into our subset of the dominator tree.  P_HEAD points to a
   list of "struct occurrence"s, one per basic block, having IDOM as
   their common dominator.

   We try to insert NEW_OCC as deep as possible in the tree, and we also
   insert any other block that is a common dominator for BB and one
   block already in the tree.  */

static void
insert_bb (struct occurrence *new_occ, basic_block idom,
	   struct occurrence **p_head)
{
  struct occurrence *occ, **p_occ;

  for (p_occ = p_head; (occ = *p_occ) != NULL; )
    {
      basic_block bb = new_occ->bb, occ_bb = occ->bb;
      basic_block dom = nearest_common_dominator (CDI_DOMINATORS, occ_bb, bb);
      if (dom == bb)
	{
	  /* BB dominates OCC_BB.  OCC becomes NEW_OCC's child: remove OCC
	     from its list.  */
	  *p_occ = occ->next;
	  occ->next = new_occ->children;
	  new_occ->children = occ;

	  /* Try the next block (it may as well be dominated by BB).  */
	}

      else if (dom == occ_bb)
	{
	  /* OCC_BB dominates BB.  Tail recurse to look deeper.  */
	  insert_bb (new_occ, dom, &occ->children);
	  return;
	}

      else if (dom != idom)
	{
	  gcc_assert (!dom->aux);

	  /* There is a dominator between IDOM and BB, add it and make
	     two children out of NEW_OCC and OCC.  First, remove OCC from
	     its list.	*/
	  *p_occ = occ->next;
	  new_occ->next = occ;
	  occ->next = NULL;

	  /* None of the previous blocks has DOM as a dominator: if we tail
	     recursed, we would reexamine them uselessly. Just switch BB with
	     DOM, and go on looking for blocks dominated by DOM.  */
          new_occ = occ_new (dom, new_occ);
	}

      else
	{
	  /* Nothing special, go on with the next element.  */
	  p_occ = &occ->next;
	}
    }

  /* No place was found as a child of IDOM.  Make BB a sibling of IDOM.  */
  new_occ->next = *p_head;
  *p_head = new_occ;
}

/* Register that we found a division in BB.  */

static inline void
register_division_in (basic_block bb)
{
  struct occurrence *occ;

  occ = (struct occurrence *) bb->aux;
  if (!occ)
    {
      occ = occ_new (bb, NULL);
      insert_bb (occ, ENTRY_BLOCK_PTR, &occ_head);
    }

  occ->bb_has_division = true;
  occ->num_divisions++;
}


/* Compute the number of divisions that postdominate each block in OCC and
   its children.  */

static void
compute_merit (struct occurrence *occ)
{
  struct occurrence *occ_child;
  basic_block dom = occ->bb;

  for (occ_child = occ->children; occ_child; occ_child = occ_child->next)
    {
      basic_block bb;
      if (occ_child->children)
        compute_merit (occ_child);

      if (flag_exceptions)
	bb = single_noncomplex_succ (dom);
      else
	bb = dom;

      if (dominated_by_p (CDI_POST_DOMINATORS, bb, occ_child->bb))
        occ->num_divisions += occ_child->num_divisions;
    }
}


/* Return whether USE_STMT is a floating-point division by DEF.  */
static inline bool
is_division_by (gimple use_stmt, tree def)
{
  return is_gimple_assign (use_stmt)
	 && gimple_assign_rhs_code (use_stmt) == RDIV_EXPR
	 && gimple_assign_rhs2 (use_stmt) == def
	 /* Do not recognize x / x as valid division, as we are getting
	    confused later by replacing all immediate uses x in such
	    a stmt.  */
	 && gimple_assign_rhs1 (use_stmt) != def;
}

/* Walk the subset of the dominator tree rooted at OCC, setting the
   RECIP_DEF field to a definition of 1.0 / DEF that can be used in
   the given basic block.  The field may be left NULL, of course,
   if it is not possible or profitable to do the optimization.

   DEF_BSI is an iterator pointing at the statement defining DEF.
   If RECIP_DEF is set, a dominator already has a computation that can
   be used.  */

static void
insert_reciprocals (gimple_stmt_iterator *def_gsi, struct occurrence *occ,
		    tree def, tree recip_def, int threshold)
{
  tree type;
  gimple new_stmt;
  gimple_stmt_iterator gsi;
  struct occurrence *occ_child;

  if (!recip_def
      && (occ->bb_has_division || !flag_trapping_math)
      && occ->num_divisions >= threshold)
    {
      /* Make a variable with the replacement and substitute it.  */
      type = TREE_TYPE (def);
      recip_def = make_rename_temp (type, "reciptmp");
      new_stmt = gimple_build_assign_with_ops (RDIV_EXPR, recip_def,
					       build_one_cst (type), def);

      if (occ->bb_has_division)
        {
          /* Case 1: insert before an existing division.  */
          gsi = gsi_after_labels (occ->bb);
          while (!gsi_end_p (gsi) && !is_division_by (gsi_stmt (gsi), def))
	    gsi_next (&gsi);

          gsi_insert_before (&gsi, new_stmt, GSI_SAME_STMT);
        }
      else if (def_gsi && occ->bb == def_gsi->bb)
        {
          /* Case 2: insert right after the definition.  Note that this will
	     never happen if the definition statement can throw, because in
	     that case the sole successor of the statement's basic block will
	     dominate all the uses as well.  */
          gsi_insert_after (def_gsi, new_stmt, GSI_NEW_STMT);
        }
      else
        {
          /* Case 3: insert in a basic block not containing defs/uses.  */
          gsi = gsi_after_labels (occ->bb);
          gsi_insert_before (&gsi, new_stmt, GSI_SAME_STMT);
        }

      occ->recip_def_stmt = new_stmt;
    }

  occ->recip_def = recip_def;
  for (occ_child = occ->children; occ_child; occ_child = occ_child->next)
    insert_reciprocals (def_gsi, occ_child, def, recip_def, threshold);
}


/* Replace the division at USE_P with a multiplication by the reciprocal, if
   possible.  */

static inline void
replace_reciprocal (use_operand_p use_p)
{
  gimple use_stmt = USE_STMT (use_p);
  basic_block bb = gimple_bb (use_stmt);
  struct occurrence *occ = (struct occurrence *) bb->aux;

  if (optimize_bb_for_speed_p (bb)
      && occ->recip_def && use_stmt != occ->recip_def_stmt)
    {
      gimple_assign_set_rhs_code (use_stmt, MULT_EXPR);
      SET_USE (use_p, occ->recip_def);
      fold_stmt_inplace (use_stmt);
      update_stmt (use_stmt);
    }
}


/* Free OCC and return one more "struct occurrence" to be freed.  */

static struct occurrence *
free_bb (struct occurrence *occ)
{
  struct occurrence *child, *next;

  /* First get the two pointers hanging off OCC.  */
  next = occ->next;
  child = occ->children;
  occ->bb->aux = NULL;
  pool_free (occ_pool, occ);

  /* Now ensure that we don't recurse unless it is necessary.  */
  if (!child)
    return next;
  else
    {
      while (next)
	next = free_bb (next);

      return child;
    }
}


/* Look for floating-point divisions among DEF's uses, and try to
   replace them by multiplications with the reciprocal.  Add
   as many statements computing the reciprocal as needed.

   DEF must be a GIMPLE register of a floating-point type.  */

static void
execute_cse_reciprocals_1 (gimple_stmt_iterator *def_gsi, tree def)
{
  use_operand_p use_p;
  imm_use_iterator use_iter;
  struct occurrence *occ;
  int count = 0, threshold;

  gcc_assert (FLOAT_TYPE_P (TREE_TYPE (def)) && is_gimple_reg (def));

  FOR_EACH_IMM_USE_FAST (use_p, use_iter, def)
    {
      gimple use_stmt = USE_STMT (use_p);
      if (is_division_by (use_stmt, def))
	{
	  register_division_in (gimple_bb (use_stmt));
	  count++;
	}
    }

  /* Do the expensive part only if we can hope to optimize something.  */
  threshold = targetm.min_divisions_for_recip_mul (TYPE_MODE (TREE_TYPE (def)));
  if (count >= threshold)
    {
      gimple use_stmt;
      for (occ = occ_head; occ; occ = occ->next)
	{
	  compute_merit (occ);
	  insert_reciprocals (def_gsi, occ, def, NULL, threshold);
	}

      FOR_EACH_IMM_USE_STMT (use_stmt, use_iter, def)
	{
	  if (is_division_by (use_stmt, def))
	    {
	      FOR_EACH_IMM_USE_ON_STMT (use_p, use_iter)
		replace_reciprocal (use_p);
	    }
	}
    }

  for (occ = occ_head; occ; )
    occ = free_bb (occ);

  occ_head = NULL;
}

static bool
gate_cse_reciprocals (void)
{
  return optimize && flag_reciprocal_math;
}

/* Go through all the floating-point SSA_NAMEs, and call
   execute_cse_reciprocals_1 on each of them.  */
static unsigned int
execute_cse_reciprocals (void)
{
  basic_block bb;
  tree arg;

  occ_pool = create_alloc_pool ("dominators for recip",
				sizeof (struct occurrence),
				n_basic_blocks / 3 + 1);

  calculate_dominance_info (CDI_DOMINATORS);
  calculate_dominance_info (CDI_POST_DOMINATORS);

#ifdef ENABLE_CHECKING
  FOR_EACH_BB (bb)
    gcc_assert (!bb->aux);
#endif

  for (arg = DECL_ARGUMENTS (cfun->decl); arg; arg = DECL_CHAIN (arg))
    if (gimple_default_def (cfun, arg)
	&& FLOAT_TYPE_P (TREE_TYPE (arg))
	&& is_gimple_reg (arg))
      execute_cse_reciprocals_1 (NULL, gimple_default_def (cfun, arg));

  FOR_EACH_BB (bb)
    {
      gimple_stmt_iterator gsi;
      gimple phi;
      tree def;

      for (gsi = gsi_start_phis (bb); !gsi_end_p (gsi); gsi_next (&gsi))
	{
	  phi = gsi_stmt (gsi);
	  def = PHI_RESULT (phi);
	  if (FLOAT_TYPE_P (TREE_TYPE (def))
	      && is_gimple_reg (def))
	    execute_cse_reciprocals_1 (NULL, def);
	}

      for (gsi = gsi_after_labels (bb); !gsi_end_p (gsi); gsi_next (&gsi))
        {
	  gimple stmt = gsi_stmt (gsi);

	  if (gimple_has_lhs (stmt)
	      && (def = SINGLE_SSA_TREE_OPERAND (stmt, SSA_OP_DEF)) != NULL
	      && FLOAT_TYPE_P (TREE_TYPE (def))
	      && TREE_CODE (def) == SSA_NAME)
	    execute_cse_reciprocals_1 (&gsi, def);
	}

      if (optimize_bb_for_size_p (bb))
        continue;

      /* Scan for a/func(b) and convert it to reciprocal a*rfunc(b).  */
      for (gsi = gsi_after_labels (bb); !gsi_end_p (gsi); gsi_next (&gsi))
        {
	  gimple stmt = gsi_stmt (gsi);
	  tree fndecl;

	  if (is_gimple_assign (stmt)
	      && gimple_assign_rhs_code (stmt) == RDIV_EXPR)
	    {
	      tree arg1 = gimple_assign_rhs2 (stmt);
	      gimple stmt1;

	      if (TREE_CODE (arg1) != SSA_NAME)
		continue;

	      stmt1 = SSA_NAME_DEF_STMT (arg1);

	      if (is_gimple_call (stmt1)
		  && gimple_call_lhs (stmt1)
		  && (fndecl = gimple_call_fndecl (stmt1))
		  && (DECL_BUILT_IN_CLASS (fndecl) == BUILT_IN_NORMAL
		      || DECL_BUILT_IN_CLASS (fndecl) == BUILT_IN_MD))
		{
		  enum built_in_function code;
		  bool md_code, fail;
		  imm_use_iterator ui;
		  use_operand_p use_p;

		  code = DECL_FUNCTION_CODE (fndecl);
		  md_code = DECL_BUILT_IN_CLASS (fndecl) == BUILT_IN_MD;

		  fndecl = targetm.builtin_reciprocal (code, md_code, false);
		  if (!fndecl)
		    continue;

		  /* Check that all uses of the SSA name are divisions,
		     otherwise replacing the defining statement will do
		     the wrong thing.  */
		  fail = false;
		  FOR_EACH_IMM_USE_FAST (use_p, ui, arg1)
		    {
		      gimple stmt2 = USE_STMT (use_p);
		      if (is_gimple_debug (stmt2))
			continue;
		      if (!is_gimple_assign (stmt2)
			  || gimple_assign_rhs_code (stmt2) != RDIV_EXPR
			  || gimple_assign_rhs1 (stmt2) == arg1
			  || gimple_assign_rhs2 (stmt2) != arg1)
			{
			  fail = true;
			  break;
			}
		    }
		  if (fail)
		    continue;

		  gimple_replace_lhs (stmt1, arg1);
		  gimple_call_set_fndecl (stmt1, fndecl);
		  update_stmt (stmt1);

		  FOR_EACH_IMM_USE_STMT (stmt, ui, arg1)
		    {
		      gimple_assign_set_rhs_code (stmt, MULT_EXPR);
		      fold_stmt_inplace (stmt);
		      update_stmt (stmt);
		    }
		}
	    }
	}
    }

  free_dominance_info (CDI_DOMINATORS);
  free_dominance_info (CDI_POST_DOMINATORS);
  free_alloc_pool (occ_pool);
  return 0;
}

struct gimple_opt_pass pass_cse_reciprocals =
{
 {
  GIMPLE_PASS,
  "recip",				/* name */
  gate_cse_reciprocals,			/* gate */
  execute_cse_reciprocals,		/* execute */
  NULL,					/* sub */
  NULL,					/* next */
  0,					/* static_pass_number */
  TV_NONE,				/* tv_id */
  PROP_ssa,				/* properties_required */
  0,					/* properties_provided */
  0,					/* properties_destroyed */
  0,					/* todo_flags_start */
  TODO_dump_func | TODO_update_ssa | TODO_verify_ssa
    | TODO_verify_stmts                /* todo_flags_finish */
 }
};

/* Records an occurrence at statement USE_STMT in the vector of trees
   STMTS if it is dominated by *TOP_BB or dominates it or this basic block
   is not yet initialized.  Returns true if the occurrence was pushed on
   the vector.  Adjusts *TOP_BB to be the basic block dominating all
   statements in the vector.  */

static bool
maybe_record_sincos (VEC(gimple, heap) **stmts,
		     basic_block *top_bb, gimple use_stmt)
{
  basic_block use_bb = gimple_bb (use_stmt);
  if (*top_bb
      && (*top_bb == use_bb
	  || dominated_by_p (CDI_DOMINATORS, use_bb, *top_bb)))
    VEC_safe_push (gimple, heap, *stmts, use_stmt);
  else if (!*top_bb
	   || dominated_by_p (CDI_DOMINATORS, *top_bb, use_bb))
    {
      VEC_safe_push (gimple, heap, *stmts, use_stmt);
      *top_bb = use_bb;
    }
  else
    return false;

  return true;
}

/* Look for sin, cos and cexpi calls with the same argument NAME and
   create a single call to cexpi CSEing the result in this case.
   We first walk over all immediate uses of the argument collecting
   statements that we can CSE in a vector and in a second pass replace
   the statement rhs with a REALPART or IMAGPART expression on the
   result of the cexpi call we insert before the use statement that
   dominates all other candidates.  */

static bool
execute_cse_sincos_1 (tree name)
{
  gimple_stmt_iterator gsi;
  imm_use_iterator use_iter;
  tree fndecl, res, type;
  gimple def_stmt, use_stmt, stmt;
  int seen_cos = 0, seen_sin = 0, seen_cexpi = 0;
  VEC(gimple, heap) *stmts = NULL;
  basic_block top_bb = NULL;
  int i;
  bool cfg_changed = false;

  type = TREE_TYPE (name);
  FOR_EACH_IMM_USE_STMT (use_stmt, use_iter, name)
    {
      if (gimple_code (use_stmt) != GIMPLE_CALL
	  || !gimple_call_lhs (use_stmt)
	  || !(fndecl = gimple_call_fndecl (use_stmt))
	  || DECL_BUILT_IN_CLASS (fndecl) != BUILT_IN_NORMAL)
	continue;

      switch (DECL_FUNCTION_CODE (fndecl))
	{
	CASE_FLT_FN (BUILT_IN_COS):
	  seen_cos |= maybe_record_sincos (&stmts, &top_bb, use_stmt) ? 1 : 0;
	  break;

	CASE_FLT_FN (BUILT_IN_SIN):
	  seen_sin |= maybe_record_sincos (&stmts, &top_bb, use_stmt) ? 1 : 0;
	  break;

	CASE_FLT_FN (BUILT_IN_CEXPI):
	  seen_cexpi |= maybe_record_sincos (&stmts, &top_bb, use_stmt) ? 1 : 0;
	  break;

	default:;
	}
    }

  if (seen_cos + seen_sin + seen_cexpi <= 1)
    {
      VEC_free(gimple, heap, stmts);
      return false;
    }

  /* Simply insert cexpi at the beginning of top_bb but not earlier than
     the name def statement.  */
  fndecl = mathfn_built_in (type, BUILT_IN_CEXPI);
  if (!fndecl)
    return false;
  res = create_tmp_reg (TREE_TYPE (TREE_TYPE (fndecl)), "sincostmp");
  stmt = gimple_build_call (fndecl, 1, name);
  res = make_ssa_name (res, stmt);
  gimple_call_set_lhs (stmt, res);

  def_stmt = SSA_NAME_DEF_STMT (name);
  if (!SSA_NAME_IS_DEFAULT_DEF (name)
      && gimple_code (def_stmt) != GIMPLE_PHI
      && gimple_bb (def_stmt) == top_bb)
    {
      gsi = gsi_for_stmt (def_stmt);
      gsi_insert_after (&gsi, stmt, GSI_SAME_STMT);
    }
  else
    {
      gsi = gsi_after_labels (top_bb);
      gsi_insert_before (&gsi, stmt, GSI_SAME_STMT);
    }
  update_stmt (stmt);

  /* And adjust the recorded old call sites.  */
  for (i = 0; VEC_iterate(gimple, stmts, i, use_stmt); ++i)
    {
      tree rhs = NULL;
      fndecl = gimple_call_fndecl (use_stmt);

      switch (DECL_FUNCTION_CODE (fndecl))
	{
	CASE_FLT_FN (BUILT_IN_COS):
	  rhs = fold_build1 (REALPART_EXPR, type, res);
	  break;

	CASE_FLT_FN (BUILT_IN_SIN):
	  rhs = fold_build1 (IMAGPART_EXPR, type, res);
	  break;

	CASE_FLT_FN (BUILT_IN_CEXPI):
	  rhs = res;
	  break;

	default:;
	  gcc_unreachable ();
	}

	/* Replace call with a copy.  */
	stmt = gimple_build_assign (gimple_call_lhs (use_stmt), rhs);

	gsi = gsi_for_stmt (use_stmt);
	gsi_replace (&gsi, stmt, true);
	if (gimple_purge_dead_eh_edges (gimple_bb (stmt)))
	  cfg_changed = true;
    }

  VEC_free(gimple, heap, stmts);

  return cfg_changed;
}

/* Go through all calls to sin, cos and cexpi and call execute_cse_sincos_1
   on the SSA_NAME argument of each of them.  */

static unsigned int
execute_cse_sincos (void)
{
  basic_block bb;
  bool cfg_changed = false;

  calculate_dominance_info (CDI_DOMINATORS);

  FOR_EACH_BB (bb)
    {
      gimple_stmt_iterator gsi;

      for (gsi = gsi_after_labels (bb); !gsi_end_p (gsi); gsi_next (&gsi))
        {
	  gimple stmt = gsi_stmt (gsi);
	  tree fndecl;

	  if (is_gimple_call (stmt)
	      && gimple_call_lhs (stmt)
	      && (fndecl = gimple_call_fndecl (stmt))
	      && DECL_BUILT_IN_CLASS (fndecl) == BUILT_IN_NORMAL)
	    {
	      tree arg;

	      switch (DECL_FUNCTION_CODE (fndecl))
		{
		CASE_FLT_FN (BUILT_IN_COS):
		CASE_FLT_FN (BUILT_IN_SIN):
		CASE_FLT_FN (BUILT_IN_CEXPI):
		  arg = gimple_call_arg (stmt, 0);
		  if (TREE_CODE (arg) == SSA_NAME)
		    cfg_changed |= execute_cse_sincos_1 (arg);
		  break;

		default:;
		}
	    }
	}
    }

  free_dominance_info (CDI_DOMINATORS);
  return cfg_changed ? TODO_cleanup_cfg : 0;
}

static bool
gate_cse_sincos (void)
{
  /* Make sure we have either sincos or cexp.  */
  return (TARGET_HAS_SINCOS
	  || TARGET_C99_FUNCTIONS)
	 && optimize;
}

struct gimple_opt_pass pass_cse_sincos =
{
 {
  GIMPLE_PASS,
  "sincos",				/* name */
  gate_cse_sincos,			/* gate */
  execute_cse_sincos,			/* execute */
  NULL,					/* sub */
  NULL,					/* next */
  0,					/* static_pass_number */
  TV_NONE,				/* tv_id */
  PROP_ssa,				/* properties_required */
  0,					/* properties_provided */
  0,					/* properties_destroyed */
  0,					/* todo_flags_start */
  TODO_dump_func | TODO_update_ssa | TODO_verify_ssa
    | TODO_verify_stmts                 /* todo_flags_finish */
 }
};

/* A symbolic number is used to detect byte permutation and selection
   patterns.  Therefore the field N contains an artificial number
   consisting of byte size markers:

   0    - byte has the value 0
   1..size - byte contains the content of the byte
   number indexed with that value minus one  */

struct symbolic_number {
  unsigned HOST_WIDEST_INT n;
  int size;
};

/* Perform a SHIFT or ROTATE operation by COUNT bits on symbolic
   number N.  Return false if the requested operation is not permitted
   on a symbolic number.  */

static inline bool
do_shift_rotate (enum tree_code code,
		 struct symbolic_number *n,
		 int count)
{
  if (count % 8 != 0)
    return false;

  /* Zero out the extra bits of N in order to avoid them being shifted
     into the significant bits.  */
  if (n->size < (int)sizeof (HOST_WIDEST_INT))
    n->n &= ((unsigned HOST_WIDEST_INT)1 << (n->size * BITS_PER_UNIT)) - 1;

  switch (code)
    {
    case LSHIFT_EXPR:
      n->n <<= count;
      break;
    case RSHIFT_EXPR:
      n->n >>= count;
      break;
    case LROTATE_EXPR:
      n->n = (n->n << count) | (n->n >> ((n->size * BITS_PER_UNIT) - count));
      break;
    case RROTATE_EXPR:
      n->n = (n->n >> count) | (n->n << ((n->size * BITS_PER_UNIT) - count));
      break;
    default:
      return false;
    }
  return true;
}

/* Perform sanity checking for the symbolic number N and the gimple
   statement STMT.  */

static inline bool
verify_symbolic_number_p (struct symbolic_number *n, gimple stmt)
{
  tree lhs_type;

  lhs_type = gimple_expr_type (stmt);

  if (TREE_CODE (lhs_type) != INTEGER_TYPE)
    return false;

  if (TYPE_PRECISION (lhs_type) != n->size * BITS_PER_UNIT)
    return false;

  return true;
}

/* find_bswap_1 invokes itself recursively with N and tries to perform
   the operation given by the rhs of STMT on the result.  If the
   operation could successfully be executed the function returns the
   tree expression of the source operand and NULL otherwise.  */

static tree
find_bswap_1 (gimple stmt, struct symbolic_number *n, int limit)
{
  enum tree_code code;
  tree rhs1, rhs2 = NULL;
  gimple rhs1_stmt, rhs2_stmt;
  tree source_expr1;
  enum gimple_rhs_class rhs_class;

  if (!limit || !is_gimple_assign (stmt))
    return NULL_TREE;

  rhs1 = gimple_assign_rhs1 (stmt);

  if (TREE_CODE (rhs1) != SSA_NAME)
    return NULL_TREE;

  code = gimple_assign_rhs_code (stmt);
  rhs_class = gimple_assign_rhs_class (stmt);
  rhs1_stmt = SSA_NAME_DEF_STMT (rhs1);

  if (rhs_class == GIMPLE_BINARY_RHS)
    rhs2 = gimple_assign_rhs2 (stmt);

  /* Handle unary rhs and binary rhs with integer constants as second
     operand.  */

  if (rhs_class == GIMPLE_UNARY_RHS
      || (rhs_class == GIMPLE_BINARY_RHS
	  && TREE_CODE (rhs2) == INTEGER_CST))
    {
      if (code != BIT_AND_EXPR
	  && code != LSHIFT_EXPR
	  && code != RSHIFT_EXPR
	  && code != LROTATE_EXPR
	  && code != RROTATE_EXPR
	  && code != NOP_EXPR
	  && code != CONVERT_EXPR)
	return NULL_TREE;

      source_expr1 = find_bswap_1 (rhs1_stmt, n, limit - 1);

      /* If find_bswap_1 returned NULL STMT is a leaf node and we have
	 to initialize the symbolic number.  */
      if (!source_expr1)
	{
	  /* Set up the symbolic number N by setting each byte to a
	     value between 1 and the byte size of rhs1.  The highest
	     order byte is set to n->size and the lowest order
	     byte to 1.  */
	  n->size = TYPE_PRECISION (TREE_TYPE (rhs1));
	  if (n->size % BITS_PER_UNIT != 0)
	    return NULL_TREE;
	  n->size /= BITS_PER_UNIT;
	  n->n = (sizeof (HOST_WIDEST_INT) < 8 ? 0 :
		  (unsigned HOST_WIDEST_INT)0x08070605 << 32 | 0x04030201);

	  if (n->size < (int)sizeof (HOST_WIDEST_INT))
	    n->n &= ((unsigned HOST_WIDEST_INT)1 <<
		     (n->size * BITS_PER_UNIT)) - 1;

	  source_expr1 = rhs1;
	}

      switch (code)
	{
	case BIT_AND_EXPR:
	  {
	    int i;
	    unsigned HOST_WIDEST_INT val = widest_int_cst_value (rhs2);
	    unsigned HOST_WIDEST_INT tmp = val;

	    /* Only constants masking full bytes are allowed.  */
	    for (i = 0; i < n->size; i++, tmp >>= BITS_PER_UNIT)
	      if ((tmp & 0xff) != 0 && (tmp & 0xff) != 0xff)
		return NULL_TREE;

	    n->n &= val;
	  }
	  break;
	case LSHIFT_EXPR:
	case RSHIFT_EXPR:
	case LROTATE_EXPR:
	case RROTATE_EXPR:
	  if (!do_shift_rotate (code, n, (int)TREE_INT_CST_LOW (rhs2)))
	    return NULL_TREE;
	  break;
	CASE_CONVERT:
	  {
	    int type_size;

	    type_size = TYPE_PRECISION (gimple_expr_type (stmt));
	    if (type_size % BITS_PER_UNIT != 0)
	      return NULL_TREE;

	    if (type_size / BITS_PER_UNIT < (int)(sizeof (HOST_WIDEST_INT)))
	      {
		/* If STMT casts to a smaller type mask out the bits not
		   belonging to the target type.  */
		n->n &= ((unsigned HOST_WIDEST_INT)1 << type_size) - 1;
	      }
	    n->size = type_size / BITS_PER_UNIT;
	  }
	  break;
	default:
	  return NULL_TREE;
	};
      return verify_symbolic_number_p (n, stmt) ? source_expr1 : NULL;
    }

  /* Handle binary rhs.  */

  if (rhs_class == GIMPLE_BINARY_RHS)
    {
      struct symbolic_number n1, n2;
      tree source_expr2;

      if (code != BIT_IOR_EXPR)
	return NULL_TREE;

      if (TREE_CODE (rhs2) != SSA_NAME)
	return NULL_TREE;

      rhs2_stmt = SSA_NAME_DEF_STMT (rhs2);

      switch (code)
	{
	case BIT_IOR_EXPR:
	  source_expr1 = find_bswap_1 (rhs1_stmt, &n1, limit - 1);

	  if (!source_expr1)
	    return NULL_TREE;

	  source_expr2 = find_bswap_1 (rhs2_stmt, &n2, limit - 1);

	  if (source_expr1 != source_expr2
	      || n1.size != n2.size)
	    return NULL_TREE;

	  n->size = n1.size;
	  n->n = n1.n | n2.n;

	  if (!verify_symbolic_number_p (n, stmt))
	    return NULL_TREE;

	  break;
	default:
	  return NULL_TREE;
	}
      return source_expr1;
    }
  return NULL_TREE;
}

/* Check if STMT completes a bswap implementation consisting of ORs,
   SHIFTs and ANDs.  Return the source tree expression on which the
   byte swap is performed and NULL if no bswap was found.  */

static tree
find_bswap (gimple stmt)
{
/* The number which the find_bswap result should match in order to
   have a full byte swap.  The number is shifted to the left according
   to the size of the symbolic number before using it.  */
  unsigned HOST_WIDEST_INT cmp =
    sizeof (HOST_WIDEST_INT) < 8 ? 0 :
    (unsigned HOST_WIDEST_INT)0x01020304 << 32 | 0x05060708;

  struct symbolic_number n;
  tree source_expr;

  /* The last parameter determines the depth search limit.  It usually
     correlates directly to the number of bytes to be touched.  We
     increase that number by one here in order to also cover signed ->
     unsigned conversions of the src operand as can be seen in
     libgcc.  */
  source_expr =  find_bswap_1 (stmt, &n,
			       TREE_INT_CST_LOW (
				 TYPE_SIZE_UNIT (gimple_expr_type (stmt))) + 1);

  if (!source_expr)
    return NULL_TREE;

  /* Zero out the extra bits of N and CMP.  */
  if (n.size < (int)sizeof (HOST_WIDEST_INT))
    {
      unsigned HOST_WIDEST_INT mask =
	((unsigned HOST_WIDEST_INT)1 << (n.size * BITS_PER_UNIT)) - 1;

      n.n &= mask;
      cmp >>= (sizeof (HOST_WIDEST_INT) - n.size) * BITS_PER_UNIT;
    }

  /* A complete byte swap should make the symbolic number to start
     with the largest digit in the highest order byte.  */
  if (cmp != n.n)
    return NULL_TREE;

  return source_expr;
}

/* Find manual byte swap implementations and turn them into a bswap
   builtin invokation.  */

static unsigned int
execute_optimize_bswap (void)
{
  basic_block bb;
  bool bswap32_p, bswap64_p;
  bool changed = false;
  tree bswap32_type = NULL_TREE, bswap64_type = NULL_TREE;

  if (BITS_PER_UNIT != 8)
    return 0;

  if (sizeof (HOST_WIDEST_INT) < 8)
    return 0;

  bswap32_p = (built_in_decls[BUILT_IN_BSWAP32]
	       && optab_handler (bswap_optab, SImode) != CODE_FOR_nothing);
  bswap64_p = (built_in_decls[BUILT_IN_BSWAP64]
<<<<<<< HEAD
	       && (optab_handler (bswap_optab, DImode)->insn_code !=
		   CODE_FOR_nothing
=======
	       && (optab_handler (bswap_optab, DImode) != CODE_FOR_nothing
>>>>>>> 6e7f08ad
		   || (bswap32_p && word_mode == SImode)));

  if (!bswap32_p && !bswap64_p)
    return 0;

  /* Determine the argument type of the builtins.  The code later on
     assumes that the return and argument type are the same.  */
  if (bswap32_p)
    {
      tree fndecl = built_in_decls[BUILT_IN_BSWAP32];
      bswap32_type = TREE_VALUE (TYPE_ARG_TYPES (TREE_TYPE (fndecl)));
    }

  if (bswap64_p)
    {
      tree fndecl = built_in_decls[BUILT_IN_BSWAP64];
      bswap64_type = TREE_VALUE (TYPE_ARG_TYPES (TREE_TYPE (fndecl)));
    }

  FOR_EACH_BB (bb)
    {
      gimple_stmt_iterator gsi;

      for (gsi = gsi_after_labels (bb); !gsi_end_p (gsi); gsi_next (&gsi))
        {
	  gimple stmt = gsi_stmt (gsi);
	  tree bswap_src, bswap_type;
	  tree bswap_tmp;
	  tree fndecl = NULL_TREE;
	  int type_size;
	  gimple call;

	  if (!is_gimple_assign (stmt)
	      || gimple_assign_rhs_code (stmt) != BIT_IOR_EXPR)
	    continue;

	  type_size = TYPE_PRECISION (gimple_expr_type (stmt));

	  switch (type_size)
	    {
	    case 32:
	      if (bswap32_p)
		{
		  fndecl = built_in_decls[BUILT_IN_BSWAP32];
		  bswap_type = bswap32_type;
		}
	      break;
	    case 64:
	      if (bswap64_p)
		{
		  fndecl = built_in_decls[BUILT_IN_BSWAP64];
		  bswap_type = bswap64_type;
		}
	      break;
	    default:
	      continue;
	    }

	  if (!fndecl)
	    continue;

	  bswap_src = find_bswap (stmt);

	  if (!bswap_src)
	    continue;

	  changed = true;

	  bswap_tmp = bswap_src;

	  /* Convert the src expression if necessary.  */
	  if (!useless_type_conversion_p (TREE_TYPE (bswap_tmp), bswap_type))
	    {
	      gimple convert_stmt;

	      bswap_tmp = create_tmp_var (bswap_type, "bswapsrc");
	      add_referenced_var (bswap_tmp);
	      bswap_tmp = make_ssa_name (bswap_tmp, NULL);

	      convert_stmt = gimple_build_assign_with_ops (
			       CONVERT_EXPR, bswap_tmp, bswap_src, NULL);
	      gsi_insert_before (&gsi, convert_stmt, GSI_SAME_STMT);
	    }

	  call = gimple_build_call (fndecl, 1, bswap_tmp);

	  bswap_tmp = gimple_assign_lhs (stmt);

	  /* Convert the result if necessary.  */
	  if (!useless_type_conversion_p (TREE_TYPE (bswap_tmp), bswap_type))
	    {
	      gimple convert_stmt;

	      bswap_tmp = create_tmp_var (bswap_type, "bswapdst");
	      add_referenced_var (bswap_tmp);
	      bswap_tmp = make_ssa_name (bswap_tmp, NULL);
	      convert_stmt = gimple_build_assign_with_ops (
		               CONVERT_EXPR, gimple_assign_lhs (stmt), bswap_tmp, NULL);
	      gsi_insert_after (&gsi, convert_stmt, GSI_SAME_STMT);
	    }

	  gimple_call_set_lhs (call, bswap_tmp);

	  if (dump_file)
	    {
	      fprintf (dump_file, "%d bit bswap implementation found at: ",
		       (int)type_size);
	      print_gimple_stmt (dump_file, stmt, 0, 0);
	    }

	  gsi_insert_after (&gsi, call, GSI_SAME_STMT);
	  gsi_remove (&gsi, true);
	}
    }

  return (changed ? TODO_dump_func | TODO_update_ssa | TODO_verify_ssa
	  | TODO_verify_stmts : 0);
}

static bool
gate_optimize_bswap (void)
{
  return flag_expensive_optimizations && optimize;
}

struct gimple_opt_pass pass_optimize_bswap =
{
 {
  GIMPLE_PASS,
  "bswap",				/* name */
  gate_optimize_bswap,                  /* gate */
  execute_optimize_bswap,		/* execute */
  NULL,					/* sub */
  NULL,					/* next */
  0,					/* static_pass_number */
  TV_NONE,				/* tv_id */
  PROP_ssa,				/* properties_required */
  0,					/* properties_provided */
  0,					/* properties_destroyed */
  0,					/* todo_flags_start */
  0                                     /* todo_flags_finish */
 }
};

/* Return true if RHS is a suitable operand for a widening multiplication.
   There are two cases:

     - RHS makes some value twice as wide.  Store that value in *NEW_RHS_OUT
       if so, and store its type in *TYPE_OUT.

     - RHS is an integer constant.  Store that value in *NEW_RHS_OUT if so,
       but leave *TYPE_OUT untouched.  */

static bool
is_widening_mult_rhs_p (tree rhs, tree *type_out, tree *new_rhs_out)
{
  gimple stmt;
  tree type, type1, rhs1;
  enum tree_code rhs_code;

  if (TREE_CODE (rhs) == SSA_NAME)
    {
      type = TREE_TYPE (rhs);
      stmt = SSA_NAME_DEF_STMT (rhs);
      if (!is_gimple_assign (stmt))
	return false;

      rhs_code = gimple_assign_rhs_code (stmt);
      if (TREE_CODE (type) == INTEGER_TYPE
	  ? !CONVERT_EXPR_CODE_P (rhs_code)
	  : rhs_code != FIXED_CONVERT_EXPR)
	return false;

      rhs1 = gimple_assign_rhs1 (stmt);
      type1 = TREE_TYPE (rhs1);
      if (TREE_CODE (type1) != TREE_CODE (type)
	  || TYPE_PRECISION (type1) * 2 != TYPE_PRECISION (type))
	return false;

      *new_rhs_out = rhs1;
      *type_out = type1;
      return true;
    }

  if (TREE_CODE (rhs) == INTEGER_CST)
    {
      *new_rhs_out = rhs;
      *type_out = NULL;
      return true;
    }

  return false;
}

/* Return true if STMT performs a widening multiplication.  If so,
   store the unwidened types of the operands in *TYPE1_OUT and *TYPE2_OUT
   respectively.  Also fill *RHS1_OUT and *RHS2_OUT such that converting
   those operands to types *TYPE1_OUT and *TYPE2_OUT would give the
   operands of the multiplication.  */

static bool
is_widening_mult_p (gimple stmt,
		    tree *type1_out, tree *rhs1_out,
		    tree *type2_out, tree *rhs2_out)
{
  tree type;

  type = TREE_TYPE (gimple_assign_lhs (stmt));
  if (TREE_CODE (type) != INTEGER_TYPE
      && TREE_CODE (type) != FIXED_POINT_TYPE)
    return false;

  if (!is_widening_mult_rhs_p (gimple_assign_rhs1 (stmt), type1_out, rhs1_out))
    return false;

  if (!is_widening_mult_rhs_p (gimple_assign_rhs2 (stmt), type2_out, rhs2_out))
    return false;

  if (*type1_out == NULL)
    {
      if (*type2_out == NULL || !int_fits_type_p (*rhs1_out, *type2_out))
	return false;
      *type1_out = *type2_out;
    }

  if (*type2_out == NULL)
    {
      if (!int_fits_type_p (*rhs2_out, *type1_out))
	return false;
      *type2_out = *type1_out;
    }

  return true;
}

/* Process a single gimple statement STMT, which has a MULT_EXPR as
   its rhs, and try to convert it into a WIDEN_MULT_EXPR.  The return
   value is true iff we converted the statement.  */

static bool
convert_mult_to_widen (gimple stmt)
{
  tree lhs, rhs1, rhs2, type, type1, type2;
  enum insn_code handler;

  lhs = gimple_assign_lhs (stmt);
  type = TREE_TYPE (lhs);
  if (TREE_CODE (type) != INTEGER_TYPE)
    return false;

  if (!is_widening_mult_p (stmt, &type1, &rhs1, &type2, &rhs2))
    return false;

  if (TYPE_UNSIGNED (type1) && TYPE_UNSIGNED (type2))
    handler = optab_handler (umul_widen_optab, TYPE_MODE (type));
  else if (!TYPE_UNSIGNED (type1) && !TYPE_UNSIGNED (type2))
    handler = optab_handler (smul_widen_optab, TYPE_MODE (type));
  else
    handler = optab_handler (usmul_widen_optab, TYPE_MODE (type));

  if (handler == CODE_FOR_nothing)
    return false;

  gimple_assign_set_rhs1 (stmt, fold_convert (type1, rhs1));
  gimple_assign_set_rhs2 (stmt, fold_convert (type2, rhs2));
  gimple_assign_set_rhs_code (stmt, WIDEN_MULT_EXPR);
  update_stmt (stmt);
  return true;
}

/* Process a single gimple statement STMT, which is found at the
   iterator GSI and has a either a PLUS_EXPR or a MINUS_EXPR as its
   rhs (given by CODE), and try to convert it into a
   WIDEN_MULT_PLUS_EXPR or a WIDEN_MULT_MINUS_EXPR.  The return value
   is true iff we converted the statement.  */

static bool
convert_plusminus_to_widen (gimple_stmt_iterator *gsi, gimple stmt,
			    enum tree_code code)
{
  gimple rhs1_stmt = NULL, rhs2_stmt = NULL;
  tree type, type1, type2;
  tree lhs, rhs1, rhs2, mult_rhs1, mult_rhs2, add_rhs;
  enum tree_code rhs1_code = ERROR_MARK, rhs2_code = ERROR_MARK;
  optab this_optab;
  enum tree_code wmult_code;

  lhs = gimple_assign_lhs (stmt);
  type = TREE_TYPE (lhs);
  if (TREE_CODE (type) != INTEGER_TYPE
      && TREE_CODE (type) != FIXED_POINT_TYPE)
    return false;

  if (code == MINUS_EXPR)
    wmult_code = WIDEN_MULT_MINUS_EXPR;
  else
    wmult_code = WIDEN_MULT_PLUS_EXPR;

  rhs1 = gimple_assign_rhs1 (stmt);
  rhs2 = gimple_assign_rhs2 (stmt);

  if (TREE_CODE (rhs1) == SSA_NAME)
    {
      rhs1_stmt = SSA_NAME_DEF_STMT (rhs1);
      if (is_gimple_assign (rhs1_stmt))
	rhs1_code = gimple_assign_rhs_code (rhs1_stmt);
    }
  else
    return false;

  if (TREE_CODE (rhs2) == SSA_NAME)
    {
      rhs2_stmt = SSA_NAME_DEF_STMT (rhs2);
      if (is_gimple_assign (rhs2_stmt))
	rhs2_code = gimple_assign_rhs_code (rhs2_stmt);
    }
  else
    return false;

  if (code == PLUS_EXPR && rhs1_code == MULT_EXPR)
    {
      if (!is_widening_mult_p (rhs1_stmt, &type1, &mult_rhs1,
			       &type2, &mult_rhs2))
	return false;
      add_rhs = rhs2;
    }
  else if (rhs2_code == MULT_EXPR)
    {
      if (!is_widening_mult_p (rhs2_stmt, &type1, &mult_rhs1,
			       &type2, &mult_rhs2))
	return false;
      add_rhs = rhs1;
    }
  else if (code == PLUS_EXPR && rhs1_code == WIDEN_MULT_EXPR)
    {
      mult_rhs1 = gimple_assign_rhs1 (rhs1_stmt);
      mult_rhs2 = gimple_assign_rhs2 (rhs1_stmt);
      type1 = TREE_TYPE (mult_rhs1);
      type2 = TREE_TYPE (mult_rhs2);
      add_rhs = rhs2;
    }
  else if (rhs2_code == WIDEN_MULT_EXPR)
    {
      mult_rhs1 = gimple_assign_rhs1 (rhs2_stmt);
      mult_rhs2 = gimple_assign_rhs2 (rhs2_stmt);
      type1 = TREE_TYPE (mult_rhs1);
      type2 = TREE_TYPE (mult_rhs2);
      add_rhs = rhs1;
    }
  else
    return false;

  if (TYPE_UNSIGNED (type1) != TYPE_UNSIGNED (type2))
    return false;

  /* Verify that the machine can perform a widening multiply
     accumulate in this mode/signedness combination, otherwise
     this transformation is likely to pessimize code.  */
  this_optab = optab_for_tree_code (wmult_code, type1, optab_default);
  if (optab_handler (this_optab, TYPE_MODE (type)) == CODE_FOR_nothing)
    return false;

  /* ??? May need some type verification here?  */

  gimple_assign_set_rhs_with_ops_1 (gsi, wmult_code,
				    fold_convert (type1, mult_rhs1),
				    fold_convert (type2, mult_rhs2),
				    add_rhs);
  update_stmt (gsi_stmt (*gsi));
  return true;
}

/* Find integer multiplications where the operands are extended from
   smaller types, and replace the MULT_EXPR with a WIDEN_MULT_EXPR
   where appropriate.  */

static unsigned int
execute_optimize_widening_mul (void)
{
  bool changed = false;
  basic_block bb;

  FOR_EACH_BB (bb)
    {
      gimple_stmt_iterator gsi;

      for (gsi = gsi_after_labels (bb); !gsi_end_p (gsi); gsi_next (&gsi))
        {
	  gimple stmt = gsi_stmt (gsi);
	  enum tree_code code;

	  if (!is_gimple_assign (stmt))
	    continue;

	  code = gimple_assign_rhs_code (stmt);
	  if (code == MULT_EXPR)
	    changed |= convert_mult_to_widen (stmt);
	  else if (code == PLUS_EXPR || code == MINUS_EXPR)
	    changed |= convert_plusminus_to_widen (&gsi, stmt, code);
	}
    }

  return (changed ? TODO_dump_func | TODO_update_ssa | TODO_verify_ssa
	  | TODO_verify_stmts : 0);
}

static bool
gate_optimize_widening_mul (void)
{
  return flag_expensive_optimizations && optimize;
}

struct gimple_opt_pass pass_optimize_widening_mul =
{
 {
  GIMPLE_PASS,
  "widening_mul",			/* name */
  gate_optimize_widening_mul,		/* gate */
  execute_optimize_widening_mul,	/* execute */
  NULL,					/* sub */
  NULL,					/* next */
  0,					/* static_pass_number */
  TV_NONE,				/* tv_id */
  PROP_ssa,				/* properties_required */
  0,					/* properties_provided */
  0,					/* properties_destroyed */
  0,					/* todo_flags_start */
  0                                     /* todo_flags_finish */
 }
};<|MERGE_RESOLUTION|>--- conflicted
+++ resolved
@@ -1121,12 +1121,7 @@
   bswap32_p = (built_in_decls[BUILT_IN_BSWAP32]
 	       && optab_handler (bswap_optab, SImode) != CODE_FOR_nothing);
   bswap64_p = (built_in_decls[BUILT_IN_BSWAP64]
-<<<<<<< HEAD
-	       && (optab_handler (bswap_optab, DImode)->insn_code !=
-		   CODE_FOR_nothing
-=======
 	       && (optab_handler (bswap_optab, DImode) != CODE_FOR_nothing
->>>>>>> 6e7f08ad
 		   || (bswap32_p && word_mode == SImode)));
 
   if (!bswap32_p && !bswap64_p)
