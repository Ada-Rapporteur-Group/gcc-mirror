/* Global, SSA-based optimizations using mathematical identities.
   Copyright (C) 2005-2018 Free Software Foundation, Inc.

This file is part of GCC.

GCC is free software; you can redistribute it and/or modify it
under the terms of the GNU General Public License as published by the
Free Software Foundation; either version 3, or (at your option) any
later version.

GCC is distributed in the hope that it will be useful, but WITHOUT
ANY WARRANTY; without even the implied warranty of MERCHANTABILITY or
FITNESS FOR A PARTICULAR PURPOSE.  See the GNU General Public License
for more details.

You should have received a copy of the GNU General Public License
along with GCC; see the file COPYING3.  If not see
<http://www.gnu.org/licenses/>.  */

/* Currently, the only mini-pass in this file tries to CSE reciprocal
   operations.  These are common in sequences such as this one:

	modulus = sqrt(x*x + y*y + z*z);
	x = x / modulus;
	y = y / modulus;
	z = z / modulus;

   that can be optimized to

	modulus = sqrt(x*x + y*y + z*z);
        rmodulus = 1.0 / modulus;
	x = x * rmodulus;
	y = y * rmodulus;
	z = z * rmodulus;

   We do this for loop invariant divisors, and with this pass whenever
   we notice that a division has the same divisor multiple times.

   Of course, like in PRE, we don't insert a division if a dominator
   already has one.  However, this cannot be done as an extension of
   PRE for several reasons.

   First of all, with some experiments it was found out that the
   transformation is not always useful if there are only two divisions
   by the same divisor.  This is probably because modern processors
   can pipeline the divisions; on older, in-order processors it should
   still be effective to optimize two divisions by the same number.
   We make this a param, and it shall be called N in the remainder of
   this comment.

   Second, if trapping math is active, we have less freedom on where
   to insert divisions: we can only do so in basic blocks that already
   contain one.  (If divisions don't trap, instead, we can insert
   divisions elsewhere, which will be in blocks that are common dominators
   of those that have the division).

   We really don't want to compute the reciprocal unless a division will
   be found.  To do this, we won't insert the division in a basic block
   that has less than N divisions *post-dominating* it.

   The algorithm constructs a subset of the dominator tree, holding the
   blocks containing the divisions and the common dominators to them,
   and walk it twice.  The first walk is in post-order, and it annotates
   each block with the number of divisions that post-dominate it: this
   gives information on where divisions can be inserted profitably.
   The second walk is in pre-order, and it inserts divisions as explained
   above, and replaces divisions by multiplications.

   In the best case, the cost of the pass is O(n_statements).  In the
   worst-case, the cost is due to creating the dominator tree subset,
   with a cost of O(n_basic_blocks ^ 2); however this can only happen
   for n_statements / n_basic_blocks statements.  So, the amortized cost
   of creating the dominator tree subset is O(n_basic_blocks) and the
   worst-case cost of the pass is O(n_statements * n_basic_blocks).

   More practically, the cost will be small because there are few
   divisions, and they tend to be in the same basic block, so insert_bb
   is called very few times.

   If we did this using domwalk.c, an efficient implementation would have
   to work on all the variables in a single pass, because we could not
   work on just a subset of the dominator tree, as we do now, and the
   cost would also be something like O(n_statements * n_basic_blocks).
   The data structures would be more complex in order to work on all the
   variables in a single pass.  */

#include "config.h"
#include "system.h"
#include "coretypes.h"
#include "backend.h"
#include "target.h"
#include "rtl.h"
#include "tree.h"
#include "gimple.h"
#include "predict.h"
#include "alloc-pool.h"
#include "tree-pass.h"
#include "ssa.h"
#include "optabs-tree.h"
#include "gimple-pretty-print.h"
#include "alias.h"
#include "fold-const.h"
#include "gimple-fold.h"
#include "gimple-iterator.h"
#include "gimplify.h"
#include "gimplify-me.h"
#include "stor-layout.h"
#include "tree-cfg.h"
#include "tree-dfa.h"
#include "tree-ssa.h"
#include "builtins.h"
#include "params.h"
#include "internal-fn.h"
#include "case-cfn-macros.h"
#include "optabs-libfuncs.h"
#include "tree-eh.h"
#include "targhooks.h"
#include "domwalk.h"

/* This structure represents one basic block that either computes a
   division, or is a common dominator for basic block that compute a
   division.  */
struct occurrence {
  /* The basic block represented by this structure.  */
  basic_block bb;

  /* If non-NULL, the SSA_NAME holding the definition for a reciprocal
     inserted in BB.  */
  tree recip_def;

  /* If non-NULL, the SSA_NAME holding the definition for a squared
     reciprocal inserted in BB.  */
  tree square_recip_def;

  /* If non-NULL, the GIMPLE_ASSIGN for a reciprocal computation that
     was inserted in BB.  */
  gimple *recip_def_stmt;

  /* Pointer to a list of "struct occurrence"s for blocks dominated
     by BB.  */
  struct occurrence *children;

  /* Pointer to the next "struct occurrence"s in the list of blocks
     sharing a common dominator.  */
  struct occurrence *next;

  /* The number of divisions that are in BB before compute_merit.  The
     number of divisions that are in BB or post-dominate it after
     compute_merit.  */
  int num_divisions;

  /* True if the basic block has a division, false if it is a common
     dominator for basic blocks that do.  If it is false and trapping
     math is active, BB is not a candidate for inserting a reciprocal.  */
  bool bb_has_division;
};

static struct
{
  /* Number of 1.0/X ops inserted.  */
  int rdivs_inserted;

  /* Number of 1.0/FUNC ops inserted.  */
  int rfuncs_inserted;
} reciprocal_stats;

static struct
{
  /* Number of cexpi calls inserted.  */
  int inserted;
} sincos_stats;

static struct
{
  /* Number of widening multiplication ops inserted.  */
  int widen_mults_inserted;

  /* Number of integer multiply-and-accumulate ops inserted.  */
  int maccs_inserted;

  /* Number of fp fused multiply-add ops inserted.  */
  int fmas_inserted;

  /* Number of divmod calls inserted.  */
  int divmod_calls_inserted;
} widen_mul_stats;

/* The instance of "struct occurrence" representing the highest
   interesting block in the dominator tree.  */
static struct occurrence *occ_head;

/* Allocation pool for getting instances of "struct occurrence".  */
static object_allocator<occurrence> *occ_pool;



/* Allocate and return a new struct occurrence for basic block BB, and
   whose children list is headed by CHILDREN.  */
static struct occurrence *
occ_new (basic_block bb, struct occurrence *children)
{
  struct occurrence *occ;

  bb->aux = occ = occ_pool->allocate ();
  memset (occ, 0, sizeof (struct occurrence));

  occ->bb = bb;
  occ->children = children;
  return occ;
}


/* Insert NEW_OCC into our subset of the dominator tree.  P_HEAD points to a
   list of "struct occurrence"s, one per basic block, having IDOM as
   their common dominator.

   We try to insert NEW_OCC as deep as possible in the tree, and we also
   insert any other block that is a common dominator for BB and one
   block already in the tree.  */

static void
insert_bb (struct occurrence *new_occ, basic_block idom,
	   struct occurrence **p_head)
{
  struct occurrence *occ, **p_occ;

  for (p_occ = p_head; (occ = *p_occ) != NULL; )
    {
      basic_block bb = new_occ->bb, occ_bb = occ->bb;
      basic_block dom = nearest_common_dominator (CDI_DOMINATORS, occ_bb, bb);
      if (dom == bb)
	{
	  /* BB dominates OCC_BB.  OCC becomes NEW_OCC's child: remove OCC
	     from its list.  */
	  *p_occ = occ->next;
	  occ->next = new_occ->children;
	  new_occ->children = occ;

	  /* Try the next block (it may as well be dominated by BB).  */
	}

      else if (dom == occ_bb)
	{
	  /* OCC_BB dominates BB.  Tail recurse to look deeper.  */
	  insert_bb (new_occ, dom, &occ->children);
	  return;
	}

      else if (dom != idom)
	{
	  gcc_assert (!dom->aux);

	  /* There is a dominator between IDOM and BB, add it and make
	     two children out of NEW_OCC and OCC.  First, remove OCC from
	     its list.	*/
	  *p_occ = occ->next;
	  new_occ->next = occ;
	  occ->next = NULL;

	  /* None of the previous blocks has DOM as a dominator: if we tail
	     recursed, we would reexamine them uselessly. Just switch BB with
	     DOM, and go on looking for blocks dominated by DOM.  */
          new_occ = occ_new (dom, new_occ);
	}

      else
	{
	  /* Nothing special, go on with the next element.  */
	  p_occ = &occ->next;
	}
    }

  /* No place was found as a child of IDOM.  Make BB a sibling of IDOM.  */
  new_occ->next = *p_head;
  *p_head = new_occ;
}

/* Register that we found a division in BB.
   IMPORTANCE is a measure of how much weighting to give
   that division.  Use IMPORTANCE = 2 to register a single
   division.  If the division is going to be found multiple
   times use 1 (as it is with squares).  */

static inline void
register_division_in (basic_block bb, int importance)
{
  struct occurrence *occ;

  occ = (struct occurrence *) bb->aux;
  if (!occ)
    {
      occ = occ_new (bb, NULL);
      insert_bb (occ, ENTRY_BLOCK_PTR_FOR_FN (cfun), &occ_head);
    }

  occ->bb_has_division = true;
  occ->num_divisions += importance;
}


/* Compute the number of divisions that postdominate each block in OCC and
   its children.  */

static void
compute_merit (struct occurrence *occ)
{
  struct occurrence *occ_child;
  basic_block dom = occ->bb;

  for (occ_child = occ->children; occ_child; occ_child = occ_child->next)
    {
      basic_block bb;
      if (occ_child->children)
        compute_merit (occ_child);

      if (flag_exceptions)
	bb = single_noncomplex_succ (dom);
      else
	bb = dom;

      if (dominated_by_p (CDI_POST_DOMINATORS, bb, occ_child->bb))
        occ->num_divisions += occ_child->num_divisions;
    }
}


/* Return whether USE_STMT is a floating-point division by DEF.  */
static inline bool
is_division_by (gimple *use_stmt, tree def)
{
  return is_gimple_assign (use_stmt)
	 && gimple_assign_rhs_code (use_stmt) == RDIV_EXPR
	 && gimple_assign_rhs2 (use_stmt) == def
	 /* Do not recognize x / x as valid division, as we are getting
	    confused later by replacing all immediate uses x in such
	    a stmt.  */
	 && gimple_assign_rhs1 (use_stmt) != def;
}

/* Return whether USE_STMT is DEF * DEF.  */
static inline bool
is_square_of (gimple *use_stmt, tree def)
{
  if (gimple_code (use_stmt) == GIMPLE_ASSIGN
      && gimple_assign_rhs_code (use_stmt) == MULT_EXPR)
    {
      tree op0 = gimple_assign_rhs1 (use_stmt);
      tree op1 = gimple_assign_rhs2 (use_stmt);

      return op0 == op1 && op0 == def;
    }
  return 0;
}

/* Return whether USE_STMT is a floating-point division by
   DEF * DEF.  */
static inline bool
is_division_by_square (gimple *use_stmt, tree def)
{
  if (gimple_code (use_stmt) == GIMPLE_ASSIGN
      && gimple_assign_rhs_code (use_stmt) == RDIV_EXPR
      && gimple_assign_rhs1 (use_stmt) != gimple_assign_rhs2 (use_stmt))
    {
      tree denominator = gimple_assign_rhs2 (use_stmt);
      if (TREE_CODE (denominator) == SSA_NAME)
	{
	  return is_square_of (SSA_NAME_DEF_STMT (denominator), def);
	}
    }
  return 0;
}

/* Walk the subset of the dominator tree rooted at OCC, setting the
   RECIP_DEF field to a definition of 1.0 / DEF that can be used in
   the given basic block.  The field may be left NULL, of course,
   if it is not possible or profitable to do the optimization.

   DEF_BSI is an iterator pointing at the statement defining DEF.
   If RECIP_DEF is set, a dominator already has a computation that can
   be used.

   If should_insert_square_recip is set, then this also inserts
   the square of the reciprocal immediately after the definition
   of the reciprocal.  */

static void
insert_reciprocals (gimple_stmt_iterator *def_gsi, struct occurrence *occ,
		    tree def, tree recip_def, tree square_recip_def,
		    int should_insert_square_recip, int threshold)
{
  tree type;
  gassign *new_stmt, *new_square_stmt;
  gimple_stmt_iterator gsi;
  struct occurrence *occ_child;

  if (!recip_def
      && (occ->bb_has_division || !flag_trapping_math)
      /* Divide by two as all divisions are counted twice in
	 the costing loop.  */
      && occ->num_divisions / 2 >= threshold)
    {
      /* Make a variable with the replacement and substitute it.  */
      type = TREE_TYPE (def);
      recip_def = create_tmp_reg (type, "reciptmp");
      new_stmt = gimple_build_assign (recip_def, RDIV_EXPR,
				      build_one_cst (type), def);

      if (should_insert_square_recip)
	{
	  square_recip_def = create_tmp_reg (type, "powmult_reciptmp");
	  new_square_stmt = gimple_build_assign (square_recip_def, MULT_EXPR,
						 recip_def, recip_def);
	}

      if (occ->bb_has_division)
	{
	  /* Case 1: insert before an existing division.  */
	  gsi = gsi_after_labels (occ->bb);
	  while (!gsi_end_p (gsi)
		 && (!is_division_by (gsi_stmt (gsi), def))
		 && (!is_division_by_square (gsi_stmt (gsi), def)))
	    gsi_next (&gsi);

	  gsi_insert_before (&gsi, new_stmt, GSI_SAME_STMT);
	}
      else if (def_gsi && occ->bb == def_gsi->bb)
	{
	  /* Case 2: insert right after the definition.  Note that this will
	     never happen if the definition statement can throw, because in
	     that case the sole successor of the statement's basic block will
	     dominate all the uses as well.  */
	  gsi = *def_gsi;
	  gsi_insert_after (def_gsi, new_stmt, GSI_NEW_STMT);
	}
      else
	{
	  /* Case 3: insert in a basic block not containing defs/uses.  */
	  gsi = gsi_after_labels (occ->bb);
	  gsi_insert_before (&gsi, new_stmt, GSI_SAME_STMT);
	}

      /* Regardless of which case the reciprocal as inserted in,
	 we insert the square immediately after the reciprocal.  */
      if (should_insert_square_recip)
	gsi_insert_before (&gsi, new_square_stmt, GSI_SAME_STMT);

      reciprocal_stats.rdivs_inserted++;

      occ->recip_def_stmt = new_stmt;
    }

  occ->recip_def = recip_def;
  occ->square_recip_def = square_recip_def;
  for (occ_child = occ->children; occ_child; occ_child = occ_child->next)
    insert_reciprocals (def_gsi, occ_child, def, recip_def,
			square_recip_def, should_insert_square_recip,
			threshold);
}

/* Replace occurrences of expr / (x * x) with expr * ((1 / x) * (1 / x)).
   Take as argument the use for (x * x).  */
static inline void
replace_reciprocal_squares (use_operand_p use_p)
{
  gimple *use_stmt = USE_STMT (use_p);
  basic_block bb = gimple_bb (use_stmt);
  struct occurrence *occ = (struct occurrence *) bb->aux;

  if (optimize_bb_for_speed_p (bb) && occ->square_recip_def
      && occ->recip_def)
    {
      gimple_stmt_iterator gsi = gsi_for_stmt (use_stmt);
      gimple_assign_set_rhs_code (use_stmt, MULT_EXPR);
      gimple_assign_set_rhs2 (use_stmt, occ->square_recip_def);
      SET_USE (use_p, occ->square_recip_def);
      fold_stmt_inplace (&gsi);
      update_stmt (use_stmt);
    }
}


/* Replace the division at USE_P with a multiplication by the reciprocal, if
   possible.  */

static inline void
replace_reciprocal (use_operand_p use_p)
{
  gimple *use_stmt = USE_STMT (use_p);
  basic_block bb = gimple_bb (use_stmt);
  struct occurrence *occ = (struct occurrence *) bb->aux;

  if (optimize_bb_for_speed_p (bb)
      && occ->recip_def && use_stmt != occ->recip_def_stmt)
    {
      gimple_stmt_iterator gsi = gsi_for_stmt (use_stmt);
      gimple_assign_set_rhs_code (use_stmt, MULT_EXPR);
      SET_USE (use_p, occ->recip_def);
      fold_stmt_inplace (&gsi);
      update_stmt (use_stmt);
    }
}


/* Free OCC and return one more "struct occurrence" to be freed.  */

static struct occurrence *
free_bb (struct occurrence *occ)
{
  struct occurrence *child, *next;

  /* First get the two pointers hanging off OCC.  */
  next = occ->next;
  child = occ->children;
  occ->bb->aux = NULL;
  occ_pool->remove (occ);

  /* Now ensure that we don't recurse unless it is necessary.  */
  if (!child)
    return next;
  else
    {
      while (next)
	next = free_bb (next);

      return child;
    }
}


/* Look for floating-point divisions among DEF's uses, and try to
   replace them by multiplications with the reciprocal.  Add
   as many statements computing the reciprocal as needed.

   DEF must be a GIMPLE register of a floating-point type.  */

static void
execute_cse_reciprocals_1 (gimple_stmt_iterator *def_gsi, tree def)
{
  use_operand_p use_p, square_use_p;
  imm_use_iterator use_iter, square_use_iter;
  tree square_def;
  struct occurrence *occ;
  int count = 0;
  int threshold;
  int square_recip_count = 0;
  int sqrt_recip_count = 0;

  gcc_assert (FLOAT_TYPE_P (TREE_TYPE (def)) && TREE_CODE (def) == SSA_NAME);
  threshold = targetm.min_divisions_for_recip_mul (TYPE_MODE (TREE_TYPE (def)));

  /* If DEF is a square (x * x), count the number of divisions by x.
     If there are more divisions by x than by (DEF * DEF), prefer to optimize
     the reciprocal of x instead of DEF.  This improves cases like:
       def = x * x
       t0 = a / def
       t1 = b / def
       t2 = c / x
     Reciprocal optimization of x results in 1 division rather than 2 or 3.  */
  gimple *def_stmt = SSA_NAME_DEF_STMT (def);

  if (is_gimple_assign (def_stmt)
      && gimple_assign_rhs_code (def_stmt) == MULT_EXPR
      && TREE_CODE (gimple_assign_rhs1 (def_stmt)) == SSA_NAME
      && gimple_assign_rhs1 (def_stmt) == gimple_assign_rhs2 (def_stmt))
    {
      tree op0 = gimple_assign_rhs1 (def_stmt);

      FOR_EACH_IMM_USE_FAST (use_p, use_iter, op0)
	{
	  gimple *use_stmt = USE_STMT (use_p);
	  if (is_division_by (use_stmt, op0))
	    sqrt_recip_count++;
	}
    }

  FOR_EACH_IMM_USE_FAST (use_p, use_iter, def)
    {
      gimple *use_stmt = USE_STMT (use_p);
      if (is_division_by (use_stmt, def))
	{
	  register_division_in (gimple_bb (use_stmt), 2);
	  count++;
	}

      if (is_square_of (use_stmt, def))
	{
	  square_def = gimple_assign_lhs (use_stmt);
	  FOR_EACH_IMM_USE_FAST (square_use_p, square_use_iter, square_def)
	    {
	      gimple *square_use_stmt = USE_STMT (square_use_p);
	      if (is_division_by (square_use_stmt, square_def))
		{
		  /* This is executed twice for each division by a square.  */
		  register_division_in (gimple_bb (square_use_stmt), 1);
		  square_recip_count++;
		}
	    }
	}
    }

  /* Square reciprocals were counted twice above.  */
  square_recip_count /= 2;

  /* If it is more profitable to optimize 1 / x, don't optimize 1 / (x * x).  */
  if (sqrt_recip_count > square_recip_count)
    return;

  /* Do the expensive part only if we can hope to optimize something.  */
  if (count + square_recip_count >= threshold && count >= 1)
    {
      gimple *use_stmt;
      for (occ = occ_head; occ; occ = occ->next)
	{
	  compute_merit (occ);
	  insert_reciprocals (def_gsi, occ, def, NULL, NULL,
			      square_recip_count, threshold);
	}

      FOR_EACH_IMM_USE_STMT (use_stmt, use_iter, def)
	{
	  if (is_division_by (use_stmt, def))
	    {
	      FOR_EACH_IMM_USE_ON_STMT (use_p, use_iter)
		replace_reciprocal (use_p);
	    }
	  else if (square_recip_count > 0 && is_square_of (use_stmt, def))
	    {
	      FOR_EACH_IMM_USE_ON_STMT (use_p, use_iter)
		{
		  /* Find all uses of the square that are divisions and
		   * replace them by multiplications with the inverse.  */
		  imm_use_iterator square_iterator;
		  gimple *powmult_use_stmt = USE_STMT (use_p);
		  tree powmult_def_name = gimple_assign_lhs (powmult_use_stmt);

		  FOR_EACH_IMM_USE_STMT (powmult_use_stmt,
					 square_iterator, powmult_def_name)
		    FOR_EACH_IMM_USE_ON_STMT (square_use_p, square_iterator)
		      {
			gimple *powmult_use_stmt = USE_STMT (square_use_p);
			if (is_division_by (powmult_use_stmt, powmult_def_name))
			  replace_reciprocal_squares (square_use_p);
		      }
		}
	    }
	}
    }

  for (occ = occ_head; occ; )
    occ = free_bb (occ);

  occ_head = NULL;
}

/* Return an internal function that implements the reciprocal of CALL,
   or IFN_LAST if there is no such function that the target supports.  */

internal_fn
internal_fn_reciprocal (gcall *call)
{
  internal_fn ifn;

  switch (gimple_call_combined_fn (call))
    {
    CASE_CFN_SQRT:
    CASE_CFN_SQRT_FN:
      ifn = IFN_RSQRT;
      break;

    default:
      return IFN_LAST;
    }

  tree_pair types = direct_internal_fn_types (ifn, call);
  if (!direct_internal_fn_supported_p (ifn, types, OPTIMIZE_FOR_SPEED))
    return IFN_LAST;

  return ifn;
}

/* Go through all the floating-point SSA_NAMEs, and call
   execute_cse_reciprocals_1 on each of them.  */
namespace {

const pass_data pass_data_cse_reciprocals =
{
  GIMPLE_PASS, /* type */
  "recip", /* name */
  OPTGROUP_NONE, /* optinfo_flags */
  TV_TREE_RECIP, /* tv_id */
  PROP_ssa, /* properties_required */
  0, /* properties_provided */
  0, /* properties_destroyed */
  0, /* todo_flags_start */
  TODO_update_ssa, /* todo_flags_finish */
};

class pass_cse_reciprocals : public gimple_opt_pass
{
public:
  pass_cse_reciprocals (gcc::context *ctxt)
    : gimple_opt_pass (pass_data_cse_reciprocals, ctxt)
  {}

  /* opt_pass methods: */
  virtual bool gate (function *) { return optimize && flag_reciprocal_math; }
  virtual unsigned int execute (function *);

}; // class pass_cse_reciprocals

unsigned int
pass_cse_reciprocals::execute (function *fun)
{
  basic_block bb;
  tree arg;

  occ_pool = new object_allocator<occurrence> ("dominators for recip");

  memset (&reciprocal_stats, 0, sizeof (reciprocal_stats));
  calculate_dominance_info (CDI_DOMINATORS);
  calculate_dominance_info (CDI_POST_DOMINATORS);

  if (flag_checking)
    FOR_EACH_BB_FN (bb, fun)
      gcc_assert (!bb->aux);

  for (arg = DECL_ARGUMENTS (fun->decl); arg; arg = DECL_CHAIN (arg))
    if (FLOAT_TYPE_P (TREE_TYPE (arg))
	&& is_gimple_reg (arg))
      {
	tree name = ssa_default_def (fun, arg);
	if (name)
	  execute_cse_reciprocals_1 (NULL, name);
      }

  FOR_EACH_BB_FN (bb, fun)
    {
      tree def;

      for (gphi_iterator gsi = gsi_start_phis (bb); !gsi_end_p (gsi);
	   gsi_next (&gsi))
	{
	  gphi *phi = gsi.phi ();
	  def = PHI_RESULT (phi);
	  if (! virtual_operand_p (def)
	      && FLOAT_TYPE_P (TREE_TYPE (def)))
	    execute_cse_reciprocals_1 (NULL, def);
	}

      for (gimple_stmt_iterator gsi = gsi_after_labels (bb); !gsi_end_p (gsi);
	   gsi_next (&gsi))
        {
	  gimple *stmt = gsi_stmt (gsi);

	  if (gimple_has_lhs (stmt)
	      && (def = SINGLE_SSA_TREE_OPERAND (stmt, SSA_OP_DEF)) != NULL
	      && FLOAT_TYPE_P (TREE_TYPE (def))
	      && TREE_CODE (def) == SSA_NAME)
	    execute_cse_reciprocals_1 (&gsi, def);
	}

      if (optimize_bb_for_size_p (bb))
        continue;

      /* Scan for a/func(b) and convert it to reciprocal a*rfunc(b).  */
      for (gimple_stmt_iterator gsi = gsi_after_labels (bb); !gsi_end_p (gsi);
	   gsi_next (&gsi))
        {
	  gimple *stmt = gsi_stmt (gsi);

	  if (is_gimple_assign (stmt)
	      && gimple_assign_rhs_code (stmt) == RDIV_EXPR)
	    {
	      tree arg1 = gimple_assign_rhs2 (stmt);
	      gimple *stmt1;

	      if (TREE_CODE (arg1) != SSA_NAME)
		continue;

	      stmt1 = SSA_NAME_DEF_STMT (arg1);

	      if (is_gimple_call (stmt1)
		  && gimple_call_lhs (stmt1))
		{
		  bool fail;
		  imm_use_iterator ui;
		  use_operand_p use_p;
		  tree fndecl = NULL_TREE;

		  gcall *call = as_a <gcall *> (stmt1);
		  internal_fn ifn = internal_fn_reciprocal (call);
		  if (ifn == IFN_LAST)
		    {
		      fndecl = gimple_call_fndecl (call);
		      if (!fndecl
			  || DECL_BUILT_IN_CLASS (fndecl) != BUILT_IN_MD)
			continue;
		      fndecl = targetm.builtin_reciprocal (fndecl);
		      if (!fndecl)
			continue;
		    }

		  /* Check that all uses of the SSA name are divisions,
		     otherwise replacing the defining statement will do
		     the wrong thing.  */
		  fail = false;
		  FOR_EACH_IMM_USE_FAST (use_p, ui, arg1)
		    {
		      gimple *stmt2 = USE_STMT (use_p);
		      if (is_gimple_debug (stmt2))
			continue;
		      if (!is_gimple_assign (stmt2)
			  || gimple_assign_rhs_code (stmt2) != RDIV_EXPR
			  || gimple_assign_rhs1 (stmt2) == arg1
			  || gimple_assign_rhs2 (stmt2) != arg1)
			{
			  fail = true;
			  break;
			}
		    }
		  if (fail)
		    continue;

		  gimple_replace_ssa_lhs (call, arg1);
		  if (gimple_call_internal_p (call) != (ifn != IFN_LAST))
		    {
		      auto_vec<tree, 4> args;
		      for (unsigned int i = 0;
			   i < gimple_call_num_args (call); i++)
			args.safe_push (gimple_call_arg (call, i));
		      gcall *stmt2;
		      if (ifn == IFN_LAST)
			stmt2 = gimple_build_call_vec (fndecl, args);
		      else
			stmt2 = gimple_build_call_internal_vec (ifn, args);
		      gimple_call_set_lhs (stmt2, arg1);
		      if (gimple_vdef (call))
			{
			  gimple_set_vdef (stmt2, gimple_vdef (call));
			  SSA_NAME_DEF_STMT (gimple_vdef (stmt2)) = stmt2;
			}
		      gimple_call_set_nothrow (stmt2,
					       gimple_call_nothrow_p (call));
		      gimple_set_vuse (stmt2, gimple_vuse (call));
		      gimple_stmt_iterator gsi2 = gsi_for_stmt (call);
		      gsi_replace (&gsi2, stmt2, true);
		    }
		  else
		    {
		      if (ifn == IFN_LAST)
			gimple_call_set_fndecl (call, fndecl);
		      else
			gimple_call_set_internal_fn (call, ifn);
		      update_stmt (call);
		    }
		  reciprocal_stats.rfuncs_inserted++;

		  FOR_EACH_IMM_USE_STMT (stmt, ui, arg1)
		    {
		      gimple_stmt_iterator gsi = gsi_for_stmt (stmt);
		      gimple_assign_set_rhs_code (stmt, MULT_EXPR);
		      fold_stmt_inplace (&gsi);
		      update_stmt (stmt);
		    }
		}
	    }
	}
    }

  statistics_counter_event (fun, "reciprocal divs inserted",
			    reciprocal_stats.rdivs_inserted);
  statistics_counter_event (fun, "reciprocal functions inserted",
			    reciprocal_stats.rfuncs_inserted);

  free_dominance_info (CDI_DOMINATORS);
  free_dominance_info (CDI_POST_DOMINATORS);
  delete occ_pool;
  return 0;
}

} // anon namespace

gimple_opt_pass *
make_pass_cse_reciprocals (gcc::context *ctxt)
{
  return new pass_cse_reciprocals (ctxt);
}

/* Records an occurrence at statement USE_STMT in the vector of trees
   STMTS if it is dominated by *TOP_BB or dominates it or this basic block
   is not yet initialized.  Returns true if the occurrence was pushed on
   the vector.  Adjusts *TOP_BB to be the basic block dominating all
   statements in the vector.  */

static bool
maybe_record_sincos (vec<gimple *> *stmts,
		     basic_block *top_bb, gimple *use_stmt)
{
  basic_block use_bb = gimple_bb (use_stmt);
  if (*top_bb
      && (*top_bb == use_bb
	  || dominated_by_p (CDI_DOMINATORS, use_bb, *top_bb)))
    stmts->safe_push (use_stmt);
  else if (!*top_bb
	   || dominated_by_p (CDI_DOMINATORS, *top_bb, use_bb))
    {
      stmts->safe_push (use_stmt);
      *top_bb = use_bb;
    }
  else
    return false;

  return true;
}

/* Look for sin, cos and cexpi calls with the same argument NAME and
   create a single call to cexpi CSEing the result in this case.
   We first walk over all immediate uses of the argument collecting
   statements that we can CSE in a vector and in a second pass replace
   the statement rhs with a REALPART or IMAGPART expression on the
   result of the cexpi call we insert before the use statement that
   dominates all other candidates.  */

static bool
execute_cse_sincos_1 (tree name)
{
  gimple_stmt_iterator gsi;
  imm_use_iterator use_iter;
  tree fndecl, res, type;
  gimple *def_stmt, *use_stmt, *stmt;
  int seen_cos = 0, seen_sin = 0, seen_cexpi = 0;
  auto_vec<gimple *> stmts;
  basic_block top_bb = NULL;
  int i;
  bool cfg_changed = false;

  type = TREE_TYPE (name);
  FOR_EACH_IMM_USE_STMT (use_stmt, use_iter, name)
    {
      if (gimple_code (use_stmt) != GIMPLE_CALL
	  || !gimple_call_lhs (use_stmt))
	continue;

      switch (gimple_call_combined_fn (use_stmt))
	{
	CASE_CFN_COS:
	  seen_cos |= maybe_record_sincos (&stmts, &top_bb, use_stmt) ? 1 : 0;
	  break;

	CASE_CFN_SIN:
	  seen_sin |= maybe_record_sincos (&stmts, &top_bb, use_stmt) ? 1 : 0;
	  break;

	CASE_CFN_CEXPI:
	  seen_cexpi |= maybe_record_sincos (&stmts, &top_bb, use_stmt) ? 1 : 0;
	  break;

	default:;
	}
    }

  if (seen_cos + seen_sin + seen_cexpi <= 1)
    return false;

  /* Simply insert cexpi at the beginning of top_bb but not earlier than
     the name def statement.  */
  fndecl = mathfn_built_in (type, BUILT_IN_CEXPI);
  if (!fndecl)
    return false;
  stmt = gimple_build_call (fndecl, 1, name);
  res = make_temp_ssa_name (TREE_TYPE (TREE_TYPE (fndecl)), stmt, "sincostmp");
  gimple_call_set_lhs (stmt, res);

  def_stmt = SSA_NAME_DEF_STMT (name);
  if (!SSA_NAME_IS_DEFAULT_DEF (name)
      && gimple_code (def_stmt) != GIMPLE_PHI
      && gimple_bb (def_stmt) == top_bb)
    {
      gsi = gsi_for_stmt (def_stmt);
      gsi_insert_after (&gsi, stmt, GSI_SAME_STMT);
    }
  else
    {
      gsi = gsi_after_labels (top_bb);
      gsi_insert_before (&gsi, stmt, GSI_SAME_STMT);
    }
  sincos_stats.inserted++;

  /* And adjust the recorded old call sites.  */
  for (i = 0; stmts.iterate (i, &use_stmt); ++i)
    {
      tree rhs = NULL;

      switch (gimple_call_combined_fn (use_stmt))
	{
	CASE_CFN_COS:
	  rhs = fold_build1 (REALPART_EXPR, type, res);
	  break;

	CASE_CFN_SIN:
	  rhs = fold_build1 (IMAGPART_EXPR, type, res);
	  break;

	CASE_CFN_CEXPI:
	  rhs = res;
	  break;

	default:;
	  gcc_unreachable ();
	}

	/* Replace call with a copy.  */
	stmt = gimple_build_assign (gimple_call_lhs (use_stmt), rhs);

	gsi = gsi_for_stmt (use_stmt);
	gsi_replace (&gsi, stmt, true);
	if (gimple_purge_dead_eh_edges (gimple_bb (stmt)))
	  cfg_changed = true;
    }

  return cfg_changed;
}

/* To evaluate powi(x,n), the floating point value x raised to the
   constant integer exponent n, we use a hybrid algorithm that
   combines the "window method" with look-up tables.  For an
   introduction to exponentiation algorithms and "addition chains",
   see section 4.6.3, "Evaluation of Powers" of Donald E. Knuth,
   "Seminumerical Algorithms", Vol. 2, "The Art of Computer Programming",
   3rd Edition, 1998, and Daniel M. Gordon, "A Survey of Fast Exponentiation
   Methods", Journal of Algorithms, Vol. 27, pp. 129-146, 1998.  */

/* Provide a default value for POWI_MAX_MULTS, the maximum number of
   multiplications to inline before calling the system library's pow
   function.  powi(x,n) requires at worst 2*bits(n)-2 multiplications,
   so this default never requires calling pow, powf or powl.  */

#ifndef POWI_MAX_MULTS
#define POWI_MAX_MULTS  (2*HOST_BITS_PER_WIDE_INT-2)
#endif

/* The size of the "optimal power tree" lookup table.  All
   exponents less than this value are simply looked up in the
   powi_table below.  This threshold is also used to size the
   cache of pseudo registers that hold intermediate results.  */
#define POWI_TABLE_SIZE 256

/* The size, in bits of the window, used in the "window method"
   exponentiation algorithm.  This is equivalent to a radix of
   (1<<POWI_WINDOW_SIZE) in the corresponding "m-ary method".  */
#define POWI_WINDOW_SIZE 3

/* The following table is an efficient representation of an
   "optimal power tree".  For each value, i, the corresponding
   value, j, in the table states than an optimal evaluation
   sequence for calculating pow(x,i) can be found by evaluating
   pow(x,j)*pow(x,i-j).  An optimal power tree for the first
   100 integers is given in Knuth's "Seminumerical algorithms".  */

static const unsigned char powi_table[POWI_TABLE_SIZE] =
  {
      0,   1,   1,   2,   2,   3,   3,   4,  /*   0 -   7 */
      4,   6,   5,   6,   6,  10,   7,   9,  /*   8 -  15 */
      8,  16,   9,  16,  10,  12,  11,  13,  /*  16 -  23 */
     12,  17,  13,  18,  14,  24,  15,  26,  /*  24 -  31 */
     16,  17,  17,  19,  18,  33,  19,  26,  /*  32 -  39 */
     20,  25,  21,  40,  22,  27,  23,  44,  /*  40 -  47 */
     24,  32,  25,  34,  26,  29,  27,  44,  /*  48 -  55 */
     28,  31,  29,  34,  30,  60,  31,  36,  /*  56 -  63 */
     32,  64,  33,  34,  34,  46,  35,  37,  /*  64 -  71 */
     36,  65,  37,  50,  38,  48,  39,  69,  /*  72 -  79 */
     40,  49,  41,  43,  42,  51,  43,  58,  /*  80 -  87 */
     44,  64,  45,  47,  46,  59,  47,  76,  /*  88 -  95 */
     48,  65,  49,  66,  50,  67,  51,  66,  /*  96 - 103 */
     52,  70,  53,  74,  54, 104,  55,  74,  /* 104 - 111 */
     56,  64,  57,  69,  58,  78,  59,  68,  /* 112 - 119 */
     60,  61,  61,  80,  62,  75,  63,  68,  /* 120 - 127 */
     64,  65,  65, 128,  66, 129,  67,  90,  /* 128 - 135 */
     68,  73,  69, 131,  70,  94,  71,  88,  /* 136 - 143 */
     72, 128,  73,  98,  74, 132,  75, 121,  /* 144 - 151 */
     76, 102,  77, 124,  78, 132,  79, 106,  /* 152 - 159 */
     80,  97,  81, 160,  82,  99,  83, 134,  /* 160 - 167 */
     84,  86,  85,  95,  86, 160,  87, 100,  /* 168 - 175 */
     88, 113,  89,  98,  90, 107,  91, 122,  /* 176 - 183 */
     92, 111,  93, 102,  94, 126,  95, 150,  /* 184 - 191 */
     96, 128,  97, 130,  98, 133,  99, 195,  /* 192 - 199 */
    100, 128, 101, 123, 102, 164, 103, 138,  /* 200 - 207 */
    104, 145, 105, 146, 106, 109, 107, 149,  /* 208 - 215 */
    108, 200, 109, 146, 110, 170, 111, 157,  /* 216 - 223 */
    112, 128, 113, 130, 114, 182, 115, 132,  /* 224 - 231 */
    116, 200, 117, 132, 118, 158, 119, 206,  /* 232 - 239 */
    120, 240, 121, 162, 122, 147, 123, 152,  /* 240 - 247 */
    124, 166, 125, 214, 126, 138, 127, 153,  /* 248 - 255 */
  };


/* Return the number of multiplications required to calculate
   powi(x,n) where n is less than POWI_TABLE_SIZE.  This is a
   subroutine of powi_cost.  CACHE is an array indicating
   which exponents have already been calculated.  */

static int
powi_lookup_cost (unsigned HOST_WIDE_INT n, bool *cache)
{
  /* If we've already calculated this exponent, then this evaluation
     doesn't require any additional multiplications.  */
  if (cache[n])
    return 0;

  cache[n] = true;
  return powi_lookup_cost (n - powi_table[n], cache)
	 + powi_lookup_cost (powi_table[n], cache) + 1;
}

/* Return the number of multiplications required to calculate
   powi(x,n) for an arbitrary x, given the exponent N.  This
   function needs to be kept in sync with powi_as_mults below.  */

static int
powi_cost (HOST_WIDE_INT n)
{
  bool cache[POWI_TABLE_SIZE];
  unsigned HOST_WIDE_INT digit;
  unsigned HOST_WIDE_INT val;
  int result;

  if (n == 0)
    return 0;

  /* Ignore the reciprocal when calculating the cost.  */
  val = (n < 0) ? -n : n;

  /* Initialize the exponent cache.  */
  memset (cache, 0, POWI_TABLE_SIZE * sizeof (bool));
  cache[1] = true;

  result = 0;

  while (val >= POWI_TABLE_SIZE)
    {
      if (val & 1)
	{
	  digit = val & ((1 << POWI_WINDOW_SIZE) - 1);
	  result += powi_lookup_cost (digit, cache)
		    + POWI_WINDOW_SIZE + 1;
	  val >>= POWI_WINDOW_SIZE;
	}
      else
	{
	  val >>= 1;
	  result++;
	}
    }

  return result + powi_lookup_cost (val, cache);
}

/* Recursive subroutine of powi_as_mults.  This function takes the
   array, CACHE, of already calculated exponents and an exponent N and
   returns a tree that corresponds to CACHE[1]**N, with type TYPE.  */

static tree
powi_as_mults_1 (gimple_stmt_iterator *gsi, location_t loc, tree type,
		 HOST_WIDE_INT n, tree *cache)
{
  tree op0, op1, ssa_target;
  unsigned HOST_WIDE_INT digit;
  gassign *mult_stmt;

  if (n < POWI_TABLE_SIZE && cache[n])
    return cache[n];

  ssa_target = make_temp_ssa_name (type, NULL, "powmult");

  if (n < POWI_TABLE_SIZE)
    {
      cache[n] = ssa_target;
      op0 = powi_as_mults_1 (gsi, loc, type, n - powi_table[n], cache);
      op1 = powi_as_mults_1 (gsi, loc, type, powi_table[n], cache);
    }
  else if (n & 1)
    {
      digit = n & ((1 << POWI_WINDOW_SIZE) - 1);
      op0 = powi_as_mults_1 (gsi, loc, type, n - digit, cache);
      op1 = powi_as_mults_1 (gsi, loc, type, digit, cache);
    }
  else
    {
      op0 = powi_as_mults_1 (gsi, loc, type, n >> 1, cache);
      op1 = op0;
    }

  mult_stmt = gimple_build_assign (ssa_target, MULT_EXPR, op0, op1);
  gimple_set_location (mult_stmt, loc);
  gsi_insert_before (gsi, mult_stmt, GSI_SAME_STMT);

  return ssa_target;
}

/* Convert ARG0**N to a tree of multiplications of ARG0 with itself.
   This function needs to be kept in sync with powi_cost above.  */

static tree
powi_as_mults (gimple_stmt_iterator *gsi, location_t loc,
	       tree arg0, HOST_WIDE_INT n)
{
  tree cache[POWI_TABLE_SIZE], result, type = TREE_TYPE (arg0);
  gassign *div_stmt;
  tree target;

  if (n == 0)
    return build_real (type, dconst1);

  memset (cache, 0,  sizeof (cache));
  cache[1] = arg0;

  result = powi_as_mults_1 (gsi, loc, type, (n < 0) ? -n : n, cache);
  if (n >= 0)
    return result;

  /* If the original exponent was negative, reciprocate the result.  */
  target = make_temp_ssa_name (type, NULL, "powmult");
  div_stmt = gimple_build_assign (target, RDIV_EXPR,
				  build_real (type, dconst1), result);
  gimple_set_location (div_stmt, loc);
  gsi_insert_before (gsi, div_stmt, GSI_SAME_STMT);

  return target;
}

/* ARG0 and N are the two arguments to a powi builtin in GSI with
   location info LOC.  If the arguments are appropriate, create an
   equivalent sequence of statements prior to GSI using an optimal
   number of multiplications, and return an expession holding the
   result.  */

static tree
gimple_expand_builtin_powi (gimple_stmt_iterator *gsi, location_t loc, 
			    tree arg0, HOST_WIDE_INT n)
{
  /* Avoid largest negative number.  */
  if (n != -n
      && ((n >= -1 && n <= 2)
	  || (optimize_function_for_speed_p (cfun)
	      && powi_cost (n) <= POWI_MAX_MULTS)))
    return powi_as_mults (gsi, loc, arg0, n);

  return NULL_TREE;
}

/* Build a gimple call statement that calls FN with argument ARG.
   Set the lhs of the call statement to a fresh SSA name.  Insert the
   statement prior to GSI's current position, and return the fresh
   SSA name.  */

static tree
build_and_insert_call (gimple_stmt_iterator *gsi, location_t loc,
		       tree fn, tree arg)
{
  gcall *call_stmt;
  tree ssa_target;

  call_stmt = gimple_build_call (fn, 1, arg);
  ssa_target = make_temp_ssa_name (TREE_TYPE (arg), NULL, "powroot");
  gimple_set_lhs (call_stmt, ssa_target);
  gimple_set_location (call_stmt, loc);
  gsi_insert_before (gsi, call_stmt, GSI_SAME_STMT);

  return ssa_target;
}

/* Build a gimple binary operation with the given CODE and arguments
   ARG0, ARG1, assigning the result to a new SSA name for variable
   TARGET.  Insert the statement prior to GSI's current position, and
   return the fresh SSA name.*/

static tree
build_and_insert_binop (gimple_stmt_iterator *gsi, location_t loc,
			const char *name, enum tree_code code,
			tree arg0, tree arg1)
{
  tree result = make_temp_ssa_name (TREE_TYPE (arg0), NULL, name);
  gassign *stmt = gimple_build_assign (result, code, arg0, arg1);
  gimple_set_location (stmt, loc);
  gsi_insert_before (gsi, stmt, GSI_SAME_STMT);
  return result;
}

/* Build a gimple reference operation with the given CODE and argument
   ARG, assigning the result to a new SSA name of TYPE with NAME.
   Insert the statement prior to GSI's current position, and return
   the fresh SSA name.  */

static inline tree
build_and_insert_ref (gimple_stmt_iterator *gsi, location_t loc, tree type,
		      const char *name, enum tree_code code, tree arg0)
{
  tree result = make_temp_ssa_name (type, NULL, name);
  gimple *stmt = gimple_build_assign (result, build1 (code, type, arg0));
  gimple_set_location (stmt, loc);
  gsi_insert_before (gsi, stmt, GSI_SAME_STMT);
  return result;
}

/* Build a gimple assignment to cast VAL to TYPE.  Insert the statement
   prior to GSI's current position, and return the fresh SSA name.  */

static tree
build_and_insert_cast (gimple_stmt_iterator *gsi, location_t loc,
		       tree type, tree val)
{
  tree result = make_ssa_name (type);
  gassign *stmt = gimple_build_assign (result, NOP_EXPR, val);
  gimple_set_location (stmt, loc);
  gsi_insert_before (gsi, stmt, GSI_SAME_STMT);
  return result;
}

struct pow_synth_sqrt_info
{
  bool *factors;
  unsigned int deepest;
  unsigned int num_mults;
};

/* Return true iff the real value C can be represented as a
   sum of powers of 0.5 up to N.  That is:
   C == SUM<i from 1..N> (a[i]*(0.5**i)) where a[i] is either 0 or 1.
   Record in INFO the various parameters of the synthesis algorithm such
   as the factors a[i], the maximum 0.5 power and the number of
   multiplications that will be required.  */

bool
representable_as_half_series_p (REAL_VALUE_TYPE c, unsigned n,
				 struct pow_synth_sqrt_info *info)
{
  REAL_VALUE_TYPE factor = dconsthalf;
  REAL_VALUE_TYPE remainder = c;

  info->deepest = 0;
  info->num_mults = 0;
  memset (info->factors, 0, n * sizeof (bool));

  for (unsigned i = 0; i < n; i++)
    {
      REAL_VALUE_TYPE res;

      /* If something inexact happened bail out now.  */
      if (real_arithmetic (&res, MINUS_EXPR, &remainder, &factor))
	return false;

      /* We have hit zero.  The number is representable as a sum
         of powers of 0.5.  */
      if (real_equal (&res, &dconst0))
	{
	  info->factors[i] = true;
	  info->deepest = i + 1;
	  return true;
	}
      else if (!REAL_VALUE_NEGATIVE (res))
	{
	  remainder = res;
	  info->factors[i] = true;
	  info->num_mults++;
	}
      else
	info->factors[i] = false;

      real_arithmetic (&factor, MULT_EXPR, &factor, &dconsthalf);
    }
  return false;
}

/* Return the tree corresponding to FN being applied
   to ARG N times at GSI and LOC.
   Look up previous results from CACHE if need be.
   cache[0] should contain just plain ARG i.e. FN applied to ARG 0 times.  */

static tree
get_fn_chain (tree arg, unsigned int n, gimple_stmt_iterator *gsi,
	      tree fn, location_t loc, tree *cache)
{
  tree res = cache[n];
  if (!res)
    {
      tree prev = get_fn_chain (arg, n - 1, gsi, fn, loc, cache);
      res = build_and_insert_call (gsi, loc, fn, prev);
      cache[n] = res;
    }

  return res;
}

/* Print to STREAM the repeated application of function FNAME to ARG
   N times.  So, for FNAME = "foo", ARG = "x", N = 2 it would print:
   "foo (foo (x))".  */

static void
print_nested_fn (FILE* stream, const char *fname, const char* arg,
		 unsigned int n)
{
  if (n == 0)
    fprintf (stream, "%s", arg);
  else
    {
      fprintf (stream, "%s (", fname);
      print_nested_fn (stream, fname, arg, n - 1);
      fprintf (stream, ")");
    }
}

/* Print to STREAM the fractional sequence of sqrt chains
   applied to ARG, described by INFO.  Used for the dump file.  */

static void
dump_fractional_sqrt_sequence (FILE *stream, const char *arg,
			        struct pow_synth_sqrt_info *info)
{
  for (unsigned int i = 0; i < info->deepest; i++)
    {
      bool is_set = info->factors[i];
      if (is_set)
	{
	  print_nested_fn (stream, "sqrt", arg, i + 1);
	  if (i != info->deepest - 1)
	    fprintf (stream, " * ");
	}
    }
}

/* Print to STREAM a representation of raising ARG to an integer
   power N.  Used for the dump file.  */

static void
dump_integer_part (FILE *stream, const char* arg, HOST_WIDE_INT n)
{
  if (n > 1)
    fprintf (stream, "powi (%s, " HOST_WIDE_INT_PRINT_DEC ")", arg, n);
  else if (n == 1)
    fprintf (stream, "%s", arg);
}

/* Attempt to synthesize a POW[F] (ARG0, ARG1) call using chains of
   square roots.  Place at GSI and LOC.  Limit the maximum depth
   of the sqrt chains to MAX_DEPTH.  Return the tree holding the
   result of the expanded sequence or NULL_TREE if the expansion failed.

   This routine assumes that ARG1 is a real number with a fractional part
   (the integer exponent case will have been handled earlier in
   gimple_expand_builtin_pow).

   For ARG1 > 0.0:
   * For ARG1 composed of a whole part WHOLE_PART and a fractional part
     FRAC_PART i.e. WHOLE_PART == floor (ARG1) and
                    FRAC_PART == ARG1 - WHOLE_PART:
     Produce POWI (ARG0, WHOLE_PART) * POW (ARG0, FRAC_PART) where
     POW (ARG0, FRAC_PART) is expanded as a product of square root chains
     if it can be expressed as such, that is if FRAC_PART satisfies:
     FRAC_PART == <SUM from i = 1 until MAX_DEPTH> (a[i] * (0.5**i))
     where integer a[i] is either 0 or 1.

     Example:
     POW (x, 3.625) == POWI (x, 3) * POW (x, 0.625)
       --> POWI (x, 3) * SQRT (x) * SQRT (SQRT (SQRT (x)))

   For ARG1 < 0.0 there are two approaches:
   * (A) Expand to 1.0 / POW (ARG0, -ARG1) where POW (ARG0, -ARG1)
         is calculated as above.

     Example:
     POW (x, -5.625) == 1.0 / POW (x, 5.625)
       -->  1.0 / (POWI (x, 5) * SQRT (x) * SQRT (SQRT (SQRT (x))))

   * (B) : WHOLE_PART := - ceil (abs (ARG1))
           FRAC_PART  := ARG1 - WHOLE_PART
     and expand to POW (x, FRAC_PART) / POWI (x, WHOLE_PART).
     Example:
     POW (x, -5.875) == POW (x, 0.125) / POWI (X, 6)
       --> SQRT (SQRT (SQRT (x))) / (POWI (x, 6))

   For ARG1 < 0.0 we choose between (A) and (B) depending on
   how many multiplications we'd have to do.
   So, for the example in (B): POW (x, -5.875), if we were to
   follow algorithm (A) we would produce:
   1.0 / POWI (X, 5) * SQRT (X) * SQRT (SQRT (X)) * SQRT (SQRT (SQRT (X)))
   which contains more multiplications than approach (B).

   Hopefully, this approach will eliminate potentially expensive POW library
   calls when unsafe floating point math is enabled and allow the compiler to
   further optimise the multiplies, square roots and divides produced by this
   function.  */

static tree
expand_pow_as_sqrts (gimple_stmt_iterator *gsi, location_t loc,
		     tree arg0, tree arg1, HOST_WIDE_INT max_depth)
{
  tree type = TREE_TYPE (arg0);
  machine_mode mode = TYPE_MODE (type);
  tree sqrtfn = mathfn_built_in (type, BUILT_IN_SQRT);
  bool one_over = true;

  if (!sqrtfn)
    return NULL_TREE;

  if (TREE_CODE (arg1) != REAL_CST)
    return NULL_TREE;

  REAL_VALUE_TYPE exp_init = TREE_REAL_CST (arg1);

  gcc_assert (max_depth > 0);
  tree *cache = XALLOCAVEC (tree, max_depth + 1);

  struct pow_synth_sqrt_info synth_info;
  synth_info.factors = XALLOCAVEC (bool, max_depth + 1);
  synth_info.deepest = 0;
  synth_info.num_mults = 0;

  bool neg_exp = REAL_VALUE_NEGATIVE (exp_init);
  REAL_VALUE_TYPE exp = real_value_abs (&exp_init);

  /* The whole and fractional parts of exp.  */
  REAL_VALUE_TYPE whole_part;
  REAL_VALUE_TYPE frac_part;

  real_floor (&whole_part, mode, &exp);
  real_arithmetic (&frac_part, MINUS_EXPR, &exp, &whole_part);


  REAL_VALUE_TYPE ceil_whole = dconst0;
  REAL_VALUE_TYPE ceil_fract = dconst0;

  if (neg_exp)
    {
      real_ceil (&ceil_whole, mode, &exp);
      real_arithmetic (&ceil_fract, MINUS_EXPR, &ceil_whole, &exp);
    }

  if (!representable_as_half_series_p (frac_part, max_depth, &synth_info))
    return NULL_TREE;

  /* Check whether it's more profitable to not use 1.0 / ...  */
  if (neg_exp)
    {
      struct pow_synth_sqrt_info alt_synth_info;
      alt_synth_info.factors = XALLOCAVEC (bool, max_depth + 1);
      alt_synth_info.deepest = 0;
      alt_synth_info.num_mults = 0;

      if (representable_as_half_series_p (ceil_fract, max_depth,
					   &alt_synth_info)
	  && alt_synth_info.deepest <= synth_info.deepest
	  && alt_synth_info.num_mults < synth_info.num_mults)
	{
	  whole_part = ceil_whole;
	  frac_part = ceil_fract;
	  synth_info.deepest = alt_synth_info.deepest;
	  synth_info.num_mults = alt_synth_info.num_mults;
	  memcpy (synth_info.factors, alt_synth_info.factors,
		  (max_depth + 1) * sizeof (bool));
	  one_over = false;
	}
    }

  HOST_WIDE_INT n = real_to_integer (&whole_part);
  REAL_VALUE_TYPE cint;
  real_from_integer (&cint, VOIDmode, n, SIGNED);

  if (!real_identical (&whole_part, &cint))
    return NULL_TREE;

  if (powi_cost (n) + synth_info.num_mults > POWI_MAX_MULTS)
    return NULL_TREE;

  memset (cache, 0, (max_depth + 1) * sizeof (tree));

  tree integer_res = n == 0 ? build_real (type, dconst1) : arg0;

  /* Calculate the integer part of the exponent.  */
  if (n > 1)
    {
      integer_res = gimple_expand_builtin_powi (gsi, loc, arg0, n);
      if (!integer_res)
	return NULL_TREE;
    }

  if (dump_file)
    {
      char string[64];

      real_to_decimal (string, &exp_init, sizeof (string), 0, 1);
      fprintf (dump_file, "synthesizing pow (x, %s) as:\n", string);

      if (neg_exp)
	{
	  if (one_over)
	    {
	      fprintf (dump_file, "1.0 / (");
	      dump_integer_part (dump_file, "x", n);
	      if (n > 0)
	        fprintf (dump_file, " * ");
	      dump_fractional_sqrt_sequence (dump_file, "x", &synth_info);
	      fprintf (dump_file, ")");
	    }
	  else
	    {
	      dump_fractional_sqrt_sequence (dump_file, "x", &synth_info);
	      fprintf (dump_file, " / (");
	      dump_integer_part (dump_file, "x", n);
	      fprintf (dump_file, ")");
	    }
	}
      else
	{
	  dump_fractional_sqrt_sequence (dump_file, "x", &synth_info);
	  if (n > 0)
	    fprintf (dump_file, " * ");
	  dump_integer_part (dump_file, "x", n);
	}

      fprintf (dump_file, "\ndeepest sqrt chain: %d\n", synth_info.deepest);
    }


  tree fract_res = NULL_TREE;
  cache[0] = arg0;

  /* Calculate the fractional part of the exponent.  */
  for (unsigned i = 0; i < synth_info.deepest; i++)
    {
      if (synth_info.factors[i])
	{
	  tree sqrt_chain = get_fn_chain (arg0, i + 1, gsi, sqrtfn, loc, cache);

	  if (!fract_res)
	      fract_res = sqrt_chain;

	  else
	    fract_res = build_and_insert_binop (gsi, loc, "powroot", MULT_EXPR,
					   fract_res, sqrt_chain);
	}
    }

  tree res = NULL_TREE;

  if (neg_exp)
    {
      if (one_over)
	{
	  if (n > 0)
	    res = build_and_insert_binop (gsi, loc, "powroot", MULT_EXPR,
					   fract_res, integer_res);
	  else
	    res = fract_res;

	  res = build_and_insert_binop (gsi, loc, "powrootrecip", RDIV_EXPR,
					  build_real (type, dconst1), res);
	}
      else
	{
	  res = build_and_insert_binop (gsi, loc, "powroot", RDIV_EXPR,
					 fract_res, integer_res);
	}
    }
  else
    res = build_and_insert_binop (gsi, loc, "powroot", MULT_EXPR,
				   fract_res, integer_res);
  return res;
}

/* ARG0 and ARG1 are the two arguments to a pow builtin call in GSI
   with location info LOC.  If possible, create an equivalent and
   less expensive sequence of statements prior to GSI, and return an
   expession holding the result.  */

static tree
gimple_expand_builtin_pow (gimple_stmt_iterator *gsi, location_t loc, 
			   tree arg0, tree arg1)
{
  REAL_VALUE_TYPE c, cint, dconst1_3, dconst1_4, dconst1_6;
  REAL_VALUE_TYPE c2, dconst3;
  HOST_WIDE_INT n;
  tree type, sqrtfn, cbrtfn, sqrt_arg0, result, cbrt_x, powi_cbrt_x;
  machine_mode mode;
  bool speed_p = optimize_bb_for_speed_p (gsi_bb (*gsi));
  bool hw_sqrt_exists, c_is_int, c2_is_int;

  dconst1_4 = dconst1;
  SET_REAL_EXP (&dconst1_4, REAL_EXP (&dconst1_4) - 2);

  /* If the exponent isn't a constant, there's nothing of interest
     to be done.  */
  if (TREE_CODE (arg1) != REAL_CST)
    return NULL_TREE;

  /* Don't perform the operation if flag_signaling_nans is on
     and the operand is a signaling NaN.  */
  if (HONOR_SNANS (TYPE_MODE (TREE_TYPE (arg1)))
      && ((TREE_CODE (arg0) == REAL_CST
	   && REAL_VALUE_ISSIGNALING_NAN (TREE_REAL_CST (arg0)))
	  || REAL_VALUE_ISSIGNALING_NAN (TREE_REAL_CST (arg1))))
    return NULL_TREE;

  /* If the exponent is equivalent to an integer, expand to an optimal
     multiplication sequence when profitable.  */
  c = TREE_REAL_CST (arg1);
  n = real_to_integer (&c);
  real_from_integer (&cint, VOIDmode, n, SIGNED);
  c_is_int = real_identical (&c, &cint);

  if (c_is_int
      && ((n >= -1 && n <= 2)
	  || (flag_unsafe_math_optimizations
	      && speed_p
	      && powi_cost (n) <= POWI_MAX_MULTS)))
    return gimple_expand_builtin_powi (gsi, loc, arg0, n);

  /* Attempt various optimizations using sqrt and cbrt.  */
  type = TREE_TYPE (arg0);
  mode = TYPE_MODE (type);
  sqrtfn = mathfn_built_in (type, BUILT_IN_SQRT);

  /* Optimize pow(x,0.5) = sqrt(x).  This replacement is always safe
     unless signed zeros must be maintained.  pow(-0,0.5) = +0, while
     sqrt(-0) = -0.  */
  if (sqrtfn
      && real_equal (&c, &dconsthalf)
      && !HONOR_SIGNED_ZEROS (mode))
    return build_and_insert_call (gsi, loc, sqrtfn, arg0);

  hw_sqrt_exists = optab_handler (sqrt_optab, mode) != CODE_FOR_nothing;

  /* Optimize pow(x,1./3.) = cbrt(x).  This requires unsafe math
     optimizations since 1./3. is not exactly representable.  If x
     is negative and finite, the correct value of pow(x,1./3.) is
     a NaN with the "invalid" exception raised, because the value
     of 1./3. actually has an even denominator.  The correct value
     of cbrt(x) is a negative real value.  */
  cbrtfn = mathfn_built_in (type, BUILT_IN_CBRT);
  dconst1_3 = real_value_truncate (mode, dconst_third ());

  if (flag_unsafe_math_optimizations
      && cbrtfn
      && (!HONOR_NANS (mode) || tree_expr_nonnegative_p (arg0))
      && real_equal (&c, &dconst1_3))
    return build_and_insert_call (gsi, loc, cbrtfn, arg0);
  
  /* Optimize pow(x,1./6.) = cbrt(sqrt(x)).  Don't do this optimization
     if we don't have a hardware sqrt insn.  */
  dconst1_6 = dconst1_3;
  SET_REAL_EXP (&dconst1_6, REAL_EXP (&dconst1_6) - 1);

  if (flag_unsafe_math_optimizations
      && sqrtfn
      && cbrtfn
      && (!HONOR_NANS (mode) || tree_expr_nonnegative_p (arg0))
      && speed_p
      && hw_sqrt_exists
      && real_equal (&c, &dconst1_6))
    {
      /* sqrt(x)  */
      sqrt_arg0 = build_and_insert_call (gsi, loc, sqrtfn, arg0);

      /* cbrt(sqrt(x))  */
      return build_and_insert_call (gsi, loc, cbrtfn, sqrt_arg0);
    }


  /* Attempt to expand the POW as a product of square root chains.
     Expand the 0.25 case even when otpimising for size.  */
  if (flag_unsafe_math_optimizations
      && sqrtfn
      && hw_sqrt_exists
      && (speed_p || real_equal (&c, &dconst1_4))
      && !HONOR_SIGNED_ZEROS (mode))
    {
      unsigned int max_depth = speed_p
				? PARAM_VALUE (PARAM_MAX_POW_SQRT_DEPTH)
				: 2;

      tree expand_with_sqrts
	= expand_pow_as_sqrts (gsi, loc, arg0, arg1, max_depth);

      if (expand_with_sqrts)
	return expand_with_sqrts;
    }

  real_arithmetic (&c2, MULT_EXPR, &c, &dconst2);
  n = real_to_integer (&c2);
  real_from_integer (&cint, VOIDmode, n, SIGNED);
  c2_is_int = real_identical (&c2, &cint);

  /* Optimize pow(x,c), where 3c = n for some nonzero integer n, into

     powi(x, n/3) * powi(cbrt(x), n%3),                    n > 0;
     1.0 / (powi(x, abs(n)/3) * powi(cbrt(x), abs(n)%3)),  n < 0.

     Do not calculate the first factor when n/3 = 0.  As cbrt(x) is
     different from pow(x, 1./3.) due to rounding and behavior with
     negative x, we need to constrain this transformation to unsafe
     math and positive x or finite math.  */
  real_from_integer (&dconst3, VOIDmode, 3, SIGNED);
  real_arithmetic (&c2, MULT_EXPR, &c, &dconst3);
  real_round (&c2, mode, &c2);
  n = real_to_integer (&c2);
  real_from_integer (&cint, VOIDmode, n, SIGNED);
  real_arithmetic (&c2, RDIV_EXPR, &cint, &dconst3);
  real_convert (&c2, mode, &c2);

  if (flag_unsafe_math_optimizations
      && cbrtfn
      && (!HONOR_NANS (mode) || tree_expr_nonnegative_p (arg0))
      && real_identical (&c2, &c)
      && !c2_is_int
      && optimize_function_for_speed_p (cfun)
      && powi_cost (n / 3) <= POWI_MAX_MULTS)
    {
      tree powi_x_ndiv3 = NULL_TREE;

      /* Attempt to fold powi(arg0, abs(n/3)) into multiplies.  If not
         possible or profitable, give up.  Skip the degenerate case when
         abs(n) < 3, where the result is always 1.  */
      if (absu_hwi (n) >= 3)
	{
	  powi_x_ndiv3 = gimple_expand_builtin_powi (gsi, loc, arg0,
						     abs_hwi (n / 3));
	  if (!powi_x_ndiv3)
	    return NULL_TREE;
	}

      /* Calculate powi(cbrt(x), n%3).  Don't use gimple_expand_builtin_powi
         as that creates an unnecessary variable.  Instead, just produce
         either cbrt(x) or cbrt(x) * cbrt(x).  */
      cbrt_x = build_and_insert_call (gsi, loc, cbrtfn, arg0);

      if (absu_hwi (n) % 3 == 1)
	powi_cbrt_x = cbrt_x;
      else
	powi_cbrt_x = build_and_insert_binop (gsi, loc, "powroot", MULT_EXPR,
					      cbrt_x, cbrt_x);

      /* Multiply the two subexpressions, unless powi(x,abs(n)/3) = 1.  */
      if (absu_hwi (n) < 3)
	result = powi_cbrt_x;
      else
	result = build_and_insert_binop (gsi, loc, "powroot", MULT_EXPR,
					 powi_x_ndiv3, powi_cbrt_x);

      /* If n is negative, reciprocate the result.  */
      if (n < 0)
	result = build_and_insert_binop (gsi, loc, "powroot", RDIV_EXPR,
					 build_real (type, dconst1), result);

      return result;
    }

  /* No optimizations succeeded.  */
  return NULL_TREE;
}

/* ARG is the argument to a cabs builtin call in GSI with location info
   LOC.  Create a sequence of statements prior to GSI that calculates
   sqrt(R*R + I*I), where R and I are the real and imaginary components
   of ARG, respectively.  Return an expression holding the result.  */

static tree
gimple_expand_builtin_cabs (gimple_stmt_iterator *gsi, location_t loc, tree arg)
{
  tree real_part, imag_part, addend1, addend2, sum, result;
  tree type = TREE_TYPE (TREE_TYPE (arg));
  tree sqrtfn = mathfn_built_in (type, BUILT_IN_SQRT);
  machine_mode mode = TYPE_MODE (type);

  if (!flag_unsafe_math_optimizations
      || !optimize_bb_for_speed_p (gimple_bb (gsi_stmt (*gsi)))
      || !sqrtfn
      || optab_handler (sqrt_optab, mode) == CODE_FOR_nothing)
    return NULL_TREE;

  real_part = build_and_insert_ref (gsi, loc, type, "cabs",
				    REALPART_EXPR, arg);
  addend1 = build_and_insert_binop (gsi, loc, "cabs", MULT_EXPR,
				    real_part, real_part);
  imag_part = build_and_insert_ref (gsi, loc, type, "cabs",
				    IMAGPART_EXPR, arg);
  addend2 = build_and_insert_binop (gsi, loc, "cabs", MULT_EXPR,
				    imag_part, imag_part);
  sum = build_and_insert_binop (gsi, loc, "cabs", PLUS_EXPR, addend1, addend2);
  result = build_and_insert_call (gsi, loc, sqrtfn, sum);

  return result;
}

/* Go through all calls to sin, cos and cexpi and call execute_cse_sincos_1
   on the SSA_NAME argument of each of them.  Also expand powi(x,n) into
   an optimal number of multiplies, when n is a constant.  */

namespace {

const pass_data pass_data_cse_sincos =
{
  GIMPLE_PASS, /* type */
  "sincos", /* name */
  OPTGROUP_NONE, /* optinfo_flags */
  TV_TREE_SINCOS, /* tv_id */
  PROP_ssa, /* properties_required */
  PROP_gimple_opt_math, /* properties_provided */
  0, /* properties_destroyed */
  0, /* todo_flags_start */
  TODO_update_ssa, /* todo_flags_finish */
};

class pass_cse_sincos : public gimple_opt_pass
{
public:
  pass_cse_sincos (gcc::context *ctxt)
    : gimple_opt_pass (pass_data_cse_sincos, ctxt)
  {}

  /* opt_pass methods: */
  virtual bool gate (function *)
    {
      /* We no longer require either sincos or cexp, since powi expansion
	 piggybacks on this pass.  */
      return optimize;
    }

  virtual unsigned int execute (function *);

}; // class pass_cse_sincos

unsigned int
pass_cse_sincos::execute (function *fun)
{
  basic_block bb;
  bool cfg_changed = false;

  calculate_dominance_info (CDI_DOMINATORS);
  memset (&sincos_stats, 0, sizeof (sincos_stats));

  FOR_EACH_BB_FN (bb, fun)
    {
      gimple_stmt_iterator gsi;
      bool cleanup_eh = false;

      for (gsi = gsi_after_labels (bb); !gsi_end_p (gsi); gsi_next (&gsi))
        {
	  gimple *stmt = gsi_stmt (gsi);

	  /* Only the last stmt in a bb could throw, no need to call
	     gimple_purge_dead_eh_edges if we change something in the middle
	     of a basic block.  */
	  cleanup_eh = false;

	  if (is_gimple_call (stmt)
	      && gimple_call_lhs (stmt))
	    {
	      tree arg, arg0, arg1, result;
	      HOST_WIDE_INT n;
	      location_t loc;

	      switch (gimple_call_combined_fn (stmt))
		{
		CASE_CFN_COS:
		CASE_CFN_SIN:
		CASE_CFN_CEXPI:
		  /* Make sure we have either sincos or cexp.  */
		  if (!targetm.libc_has_function (function_c99_math_complex)
		      && !targetm.libc_has_function (function_sincos))
		    break;

		  arg = gimple_call_arg (stmt, 0);
		  if (TREE_CODE (arg) == SSA_NAME)
		    cfg_changed |= execute_cse_sincos_1 (arg);
		  break;

		CASE_CFN_POW:
		  arg0 = gimple_call_arg (stmt, 0);
		  arg1 = gimple_call_arg (stmt, 1);

		  loc = gimple_location (stmt);
		  result = gimple_expand_builtin_pow (&gsi, loc, arg0, arg1);

		  if (result)
		    {
		      tree lhs = gimple_get_lhs (stmt);
		      gassign *new_stmt = gimple_build_assign (lhs, result);
		      gimple_set_location (new_stmt, loc);
		      unlink_stmt_vdef (stmt);
		      gsi_replace (&gsi, new_stmt, true);
		      cleanup_eh = true;
		      if (gimple_vdef (stmt))
			release_ssa_name (gimple_vdef (stmt));
		    }
		  break;

		CASE_CFN_POWI:
		  arg0 = gimple_call_arg (stmt, 0);
		  arg1 = gimple_call_arg (stmt, 1);
		  loc = gimple_location (stmt);

		  if (real_minus_onep (arg0))
		    {
                      tree t0, t1, cond, one, minus_one;
		      gassign *stmt;

		      t0 = TREE_TYPE (arg0);
		      t1 = TREE_TYPE (arg1);
		      one = build_real (t0, dconst1);
		      minus_one = build_real (t0, dconstm1);

		      cond = make_temp_ssa_name (t1, NULL, "powi_cond");
		      stmt = gimple_build_assign (cond, BIT_AND_EXPR,
						  arg1, build_int_cst (t1, 1));
		      gimple_set_location (stmt, loc);
		      gsi_insert_before (&gsi, stmt, GSI_SAME_STMT);

		      result = make_temp_ssa_name (t0, NULL, "powi");
		      stmt = gimple_build_assign (result, COND_EXPR, cond,
						  minus_one, one);
		      gimple_set_location (stmt, loc);
		      gsi_insert_before (&gsi, stmt, GSI_SAME_STMT);
		    }
		  else
		    {
		      if (!tree_fits_shwi_p (arg1))
			break;

		      n = tree_to_shwi (arg1);
		      result = gimple_expand_builtin_powi (&gsi, loc, arg0, n);
		    }

		  if (result)
		    {
		      tree lhs = gimple_get_lhs (stmt);
		      gassign *new_stmt = gimple_build_assign (lhs, result);
		      gimple_set_location (new_stmt, loc);
		      unlink_stmt_vdef (stmt);
		      gsi_replace (&gsi, new_stmt, true);
		      cleanup_eh = true;
		      if (gimple_vdef (stmt))
			release_ssa_name (gimple_vdef (stmt));
		    }
		  break;

		CASE_CFN_CABS:
		  arg0 = gimple_call_arg (stmt, 0);
		  loc = gimple_location (stmt);
		  result = gimple_expand_builtin_cabs (&gsi, loc, arg0);

		  if (result)
		    {
		      tree lhs = gimple_get_lhs (stmt);
		      gassign *new_stmt = gimple_build_assign (lhs, result);
		      gimple_set_location (new_stmt, loc);
		      unlink_stmt_vdef (stmt);
		      gsi_replace (&gsi, new_stmt, true);
		      cleanup_eh = true;
		      if (gimple_vdef (stmt))
			release_ssa_name (gimple_vdef (stmt));
		    }
		  break;

		default:;
		}
	    }
	}
      if (cleanup_eh)
	cfg_changed |= gimple_purge_dead_eh_edges (bb);
    }

  statistics_counter_event (fun, "sincos statements inserted",
			    sincos_stats.inserted);

  return cfg_changed ? TODO_cleanup_cfg : 0;
}

} // anon namespace

gimple_opt_pass *
make_pass_cse_sincos (gcc::context *ctxt)
{
  return new pass_cse_sincos (ctxt);
}

<<<<<<< HEAD
/* A symbolic number structure is used to detect byte permutation and selection
   patterns of a source.  To achieve that, its field N contains an artificial
   number consisting of BITS_PER_MARKER sized markers tracking where does each
   byte come from in the source:

   0	   - target byte has the value 0
   FF	   - target byte has an unknown value (eg. due to sign extension)
   1..size - marker value is the byte index in the source (0 for lsb).

   To detect permutations on memory sources (arrays and structures), a symbolic
   number is also associated:
   - a base address BASE_ADDR and an OFFSET giving the address of the source;
   - a range which gives the difference between the highest and lowest accessed
     memory location to make such a symbolic number;
   - the address SRC of the source element of lowest address as a convenience
     to easily get BASE_ADDR + offset + lowest bytepos;
   - number of expressions N_OPS bitwise ored together to represent
     approximate cost of the computation.

   Note 1: the range is different from size as size reflects the size of the
   type of the current expression.  For instance, for an array char a[],
   (short) a[0] | (short) a[3] would have a size of 2 but a range of 4 while
   (short) a[0] | ((short) a[0] << 1) would still have a size of 2 but this
   time a range of 1.

   Note 2: for non-memory sources, range holds the same value as size.

   Note 3: SRC points to the SSA_NAME in case of non-memory source.  */

struct symbolic_number {
  uint64_t n;
  tree type;
  tree base_addr;
  tree offset;
  poly_int64 bytepos;
  tree src;
  tree alias_set;
  tree vuse;
  unsigned HOST_WIDE_INT range;
  int n_ops;
};

#define BITS_PER_MARKER 8
#define MARKER_MASK ((1 << BITS_PER_MARKER) - 1)
#define MARKER_BYTE_UNKNOWN MARKER_MASK
#define HEAD_MARKER(n, size) \
  ((n) & ((uint64_t) MARKER_MASK << (((size) - 1) * BITS_PER_MARKER)))
=======
/* Return true if stmt is a type conversion operation that can be stripped
   when used in a widening multiply operation.  */
static bool
widening_mult_conversion_strippable_p (tree result_type, gimple *stmt)
{
  enum tree_code rhs_code = gimple_assign_rhs_code (stmt);
>>>>>>> 70783a86

  if (TREE_CODE (result_type) == INTEGER_TYPE)
    {
      tree op_type;
      tree inner_op_type;

      if (!CONVERT_EXPR_CODE_P (rhs_code))
	return false;

      op_type = TREE_TYPE (gimple_assign_lhs (stmt));

      /* If the type of OP has the same precision as the result, then
	 we can strip this conversion.  The multiply operation will be
	 selected to create the correct extension as a by-product.  */
      if (TYPE_PRECISION (result_type) == TYPE_PRECISION (op_type))
	return true;

      /* We can also strip a conversion if it preserves the signed-ness of
	 the operation and doesn't narrow the range.  */
      inner_op_type = TREE_TYPE (gimple_assign_rhs1 (stmt));

      /* If the inner-most type is unsigned, then we can strip any
	 intermediate widening operation.  If it's signed, then the
	 intermediate widening operation must also be signed.  */
      if ((TYPE_UNSIGNED (inner_op_type)
	   || TYPE_UNSIGNED (op_type) == TYPE_UNSIGNED (inner_op_type))
	  && TYPE_PRECISION (op_type) > TYPE_PRECISION (inner_op_type))
	return true;

      return false;
    }

  return rhs_code == FIXED_CONVERT_EXPR;
}

/* Return true if RHS is a suitable operand for a widening multiplication,
   assuming a target type of TYPE.
   There are two cases:

     - RHS makes some value at least twice as wide.  Store that value
       in *NEW_RHS_OUT if so, and store its type in *TYPE_OUT.

     - RHS is an integer constant.  Store that value in *NEW_RHS_OUT if so,
       but leave *TYPE_OUT untouched.  */

static bool
is_widening_mult_rhs_p (tree type, tree rhs, tree *type_out,
			tree *new_rhs_out)
{
  gimple *stmt;
  tree type1, rhs1;

  if (TREE_CODE (rhs) == SSA_NAME)
    {
      stmt = SSA_NAME_DEF_STMT (rhs);
      if (is_gimple_assign (stmt))
	{
	  if (! widening_mult_conversion_strippable_p (type, stmt))
	    rhs1 = rhs;
	  else
	    {
	      rhs1 = gimple_assign_rhs1 (stmt);

	      if (TREE_CODE (rhs1) == INTEGER_CST)
		{
		  *new_rhs_out = rhs1;
		  *type_out = NULL;
		  return true;
		}
	    }
	}
      else
	rhs1 = rhs;

      type1 = TREE_TYPE (rhs1);

      if (TREE_CODE (type1) != TREE_CODE (type)
	  || TYPE_PRECISION (type1) * 2 > TYPE_PRECISION (type))
	return false;

      *new_rhs_out = rhs1;
      *type_out = type1;
      return true;
    }

  if (TREE_CODE (rhs) == INTEGER_CST)
    {
      *new_rhs_out = rhs;
      *type_out = NULL;
      return true;
    }

  return false;
}

/* Return true if STMT performs a widening multiplication, assuming the
   output type is TYPE.  If so, store the unwidened types of the operands
   in *TYPE1_OUT and *TYPE2_OUT respectively.  Also fill *RHS1_OUT and
   *RHS2_OUT such that converting those operands to types *TYPE1_OUT
   and *TYPE2_OUT would give the operands of the multiplication.  */

static bool
is_widening_mult_p (gimple *stmt,
		    tree *type1_out, tree *rhs1_out,
		    tree *type2_out, tree *rhs2_out)
{
  tree type = TREE_TYPE (gimple_assign_lhs (stmt));

  if (TREE_CODE (type) == INTEGER_TYPE)
    {
      if (TYPE_OVERFLOW_TRAPS (type))
	return false;
    }
  else if (TREE_CODE (type) != FIXED_POINT_TYPE)
    return false;

  if (!is_widening_mult_rhs_p (type, gimple_assign_rhs1 (stmt), type1_out,
			       rhs1_out))
    return false;

  if (!is_widening_mult_rhs_p (type, gimple_assign_rhs2 (stmt), type2_out,
			       rhs2_out))
    return false;

  if (*type1_out == NULL)
    {
      if (*type2_out == NULL || !int_fits_type_p (*rhs1_out, *type2_out))
	return false;
      *type1_out = *type2_out;
    }

  if (*type2_out == NULL)
    {
      if (!int_fits_type_p (*rhs2_out, *type1_out))
	return false;
      *type2_out = *type1_out;
    }

  /* Ensure that the larger of the two operands comes first. */
  if (TYPE_PRECISION (*type1_out) < TYPE_PRECISION (*type2_out))
    {
      std::swap (*type1_out, *type2_out);
      std::swap (*rhs1_out, *rhs2_out);
    }

  return true;
}

/* Check to see if the CALL statement is an invocation of copysign
   with 1. being the first argument.  */
static bool
is_copysign_call_with_1 (gimple *call)
{
<<<<<<< HEAD
  /* Leaf node is an array or component ref. Memorize its base and
     offset from base to compare to other such leaf node.  */
  poly_int64 bitsize, bitpos, bytepos;
  machine_mode mode;
  int unsignedp, reversep, volatilep;
  tree offset, base_addr;

  /* Not prepared to handle PDP endian.  */
  if (BYTES_BIG_ENDIAN != WORDS_BIG_ENDIAN)
=======
  gcall *c = dyn_cast <gcall *> (call);
  if (! c)
>>>>>>> 70783a86
    return false;

  enum combined_fn code = gimple_call_combined_fn (c);

  if (code == CFN_LAST)
    return false;

  if (builtin_fn_p (code))
    {
<<<<<<< HEAD
      poly_offset_int bit_offset = 0;
      tree off = TREE_OPERAND (base_addr, 1);

      if (!integer_zerop (off))
	{
	  poly_offset_int boff = mem_ref_offset (base_addr);
	  boff <<= LOG2_BITS_PER_UNIT;
	  bit_offset += boff;
=======
      switch (as_builtin_fn (code))
	{
	CASE_FLT_FN (BUILT_IN_COPYSIGN):
	CASE_FLT_FN_FLOATN_NX (BUILT_IN_COPYSIGN):
	  return real_onep (gimple_call_arg (c, 0));
	default:
	  return false;
>>>>>>> 70783a86
	}
    }

<<<<<<< HEAD
      base_addr = TREE_OPERAND (base_addr, 0);

      /* Avoid returning a negative bitpos as this may wreak havoc later.  */
      if (may_lt (bit_offset, 0))
	{
	  tree byte_offset = wide_int_to_tree
	    (sizetype, bits_to_bytes_round_down (bit_offset));
	  bit_offset = num_trailing_bits (bit_offset);
	  if (offset)
	    offset = size_binop (PLUS_EXPR, offset, byte_offset);
	  else
	    offset = byte_offset;
	}

      bitpos += bit_offset.force_shwi ();
    }

  if (!multiple_p (bitpos, BITS_PER_UNIT, &bytepos))
    return false;
  if (!multiple_p (bitsize, BITS_PER_UNIT))
    return false;
  if (reversep)
    return false;

  if (!init_symbolic_number (n, ref))
    return false;
  n->base_addr = base_addr;
  n->offset = offset;
  n->bytepos = bytepos;
  n->alias_set = reference_alias_ptr_type (ref);
  n->vuse = gimple_vuse (stmt);
  return true;
}

/* Compute the symbolic number N representing the result of a bitwise OR on 2
   symbolic number N1 and N2 whose source statements are respectively
   SOURCE_STMT1 and SOURCE_STMT2.  */

static gimple *
perform_symbolic_merge (gimple *source_stmt1, struct symbolic_number *n1,
			gimple *source_stmt2, struct symbolic_number *n2,
			struct symbolic_number *n)
{
  int i, size;
  uint64_t mask;
  gimple *source_stmt;
  struct symbolic_number *n_start;

  tree rhs1 = gimple_assign_rhs1 (source_stmt1);
  if (TREE_CODE (rhs1) == BIT_FIELD_REF
      && TREE_CODE (TREE_OPERAND (rhs1, 0)) == SSA_NAME)
    rhs1 = TREE_OPERAND (rhs1, 0);
  tree rhs2 = gimple_assign_rhs1 (source_stmt2);
  if (TREE_CODE (rhs2) == BIT_FIELD_REF
      && TREE_CODE (TREE_OPERAND (rhs2, 0)) == SSA_NAME)
    rhs2 = TREE_OPERAND (rhs2, 0);

  /* Sources are different, cancel bswap if they are not memory location with
     the same base (array, structure, ...).  */
  if (rhs1 != rhs2)
    {
      uint64_t inc;
      HOST_WIDE_INT start1, start2, start_sub, end_sub, end1, end2, end;
      struct symbolic_number *toinc_n_ptr, *n_end;
      basic_block bb1, bb2;

      if (!n1->base_addr || !n2->base_addr
	  || !operand_equal_p (n1->base_addr, n2->base_addr, 0))
	return NULL;

      if (!n1->offset != !n2->offset
	  || (n1->offset && !operand_equal_p (n1->offset, n2->offset, 0)))
	return NULL;

      start1 = 0;
      if (!(n2->bytepos - n1->bytepos).is_constant (&start2))
	return NULL;

      if (start1 < start2)
	{
	  n_start = n1;
	  start_sub = start2 - start1;
	}
      else
	{
	  n_start = n2;
	  start_sub = start1 - start2;
	}

      bb1 = gimple_bb (source_stmt1);
      bb2 = gimple_bb (source_stmt2);
      if (dominated_by_p (CDI_DOMINATORS, bb1, bb2))
	source_stmt = source_stmt1;
      else
	source_stmt = source_stmt2;

      /* Find the highest address at which a load is performed and
	 compute related info.  */
      end1 = start1 + (n1->range - 1);
      end2 = start2 + (n2->range - 1);
      if (end1 < end2)
	{
	  end = end2;
	  end_sub = end2 - end1;
	}
      else
	{
	  end = end1;
	  end_sub = end1 - end2;
	}
      n_end = (end2 > end1) ? n2 : n1;

      /* Find symbolic number whose lsb is the most significant.  */
      if (BYTES_BIG_ENDIAN)
	toinc_n_ptr = (n_end == n1) ? n2 : n1;
      else
	toinc_n_ptr = (n_start == n1) ? n2 : n1;

      n->range = end - MIN (start1, start2) + 1;

      /* Check that the range of memory covered can be represented by
	 a symbolic number.  */
      if (n->range > 64 / BITS_PER_MARKER)
	return NULL;

      /* Reinterpret byte marks in symbolic number holding the value of
	 bigger weight according to target endianness.  */
      inc = BYTES_BIG_ENDIAN ? end_sub : start_sub;
      size = TYPE_PRECISION (n1->type) / BITS_PER_UNIT;
      for (i = 0; i < size; i++, inc <<= BITS_PER_MARKER)
	{
	  unsigned marker
	    = (toinc_n_ptr->n >> (i * BITS_PER_MARKER)) & MARKER_MASK;
	  if (marker && marker != MARKER_BYTE_UNKNOWN)
	    toinc_n_ptr->n += inc;
	}
    }
  else
    {
      n->range = n1->range;
      n_start = n1;
      source_stmt = source_stmt1;
    }

  if (!n1->alias_set
      || alias_ptr_types_compatible_p (n1->alias_set, n2->alias_set))
    n->alias_set = n1->alias_set;
  else
    n->alias_set = ptr_type_node;
  n->vuse = n_start->vuse;
  n->base_addr = n_start->base_addr;
  n->offset = n_start->offset;
  n->src = n_start->src;
  n->bytepos = n_start->bytepos;
  n->type = n_start->type;
  size = TYPE_PRECISION (n->type) / BITS_PER_UNIT;

  for (i = 0, mask = MARKER_MASK; i < size; i++, mask <<= BITS_PER_MARKER)
    {
      uint64_t masked1, masked2;

      masked1 = n1->n & mask;
      masked2 = n2->n & mask;
      if (masked1 && masked2 && masked1 != masked2)
	return NULL;
    }
  n->n = n1->n | n2->n;
  n->n_ops = n1->n_ops + n2->n_ops;

  return source_stmt;
}

/* find_bswap_or_nop_1 invokes itself recursively with N and tries to perform
   the operation given by the rhs of STMT on the result.  If the operation
   could successfully be executed the function returns a gimple stmt whose
   rhs's first tree is the expression of the source operand and NULL
   otherwise.  */

static gimple *
find_bswap_or_nop_1 (gimple *stmt, struct symbolic_number *n, int limit)
{
  enum tree_code code;
  tree rhs1, rhs2 = NULL;
  gimple *rhs1_stmt, *rhs2_stmt, *source_stmt1;
  enum gimple_rhs_class rhs_class;

  if (!limit || !is_gimple_assign (stmt))
    return NULL;

  rhs1 = gimple_assign_rhs1 (stmt);

  if (find_bswap_or_nop_load (stmt, rhs1, n))
    return stmt;

  /* Handle BIT_FIELD_REF.  */
  if (TREE_CODE (rhs1) == BIT_FIELD_REF
      && TREE_CODE (TREE_OPERAND (rhs1, 0)) == SSA_NAME)
    {
      unsigned HOST_WIDE_INT bitsize = tree_to_uhwi (TREE_OPERAND (rhs1, 1));
      unsigned HOST_WIDE_INT bitpos = tree_to_uhwi (TREE_OPERAND (rhs1, 2));
      if (bitpos % BITS_PER_UNIT == 0
	  && bitsize % BITS_PER_UNIT == 0
	  && init_symbolic_number (n, TREE_OPERAND (rhs1, 0)))
	{
	  /* Handle big-endian bit numbering in BIT_FIELD_REF.  */
	  if (BYTES_BIG_ENDIAN)
	    bitpos = TYPE_PRECISION (n->type) - bitpos - bitsize;

	  /* Shift.  */
	  if (!do_shift_rotate (RSHIFT_EXPR, n, bitpos))
	    return NULL;

	  /* Mask.  */
	  uint64_t mask = 0;
	  uint64_t tmp = (1 << BITS_PER_UNIT) - 1;
	  for (unsigned i = 0; i < bitsize / BITS_PER_UNIT;
	       i++, tmp <<= BITS_PER_UNIT)
	    mask |= (uint64_t) MARKER_MASK << (i * BITS_PER_MARKER);
	  n->n &= mask;

	  /* Convert.  */
	  n->type = TREE_TYPE (rhs1);
	  if (!n->base_addr)
	    n->range = TYPE_PRECISION (n->type) / BITS_PER_UNIT;

	  return verify_symbolic_number_p (n, stmt) ? stmt : NULL;
	}

      return NULL;
    }

  if (TREE_CODE (rhs1) != SSA_NAME)
    return NULL;

  code = gimple_assign_rhs_code (stmt);
  rhs_class = gimple_assign_rhs_class (stmt);
  rhs1_stmt = SSA_NAME_DEF_STMT (rhs1);

  if (rhs_class == GIMPLE_BINARY_RHS)
    rhs2 = gimple_assign_rhs2 (stmt);

  /* Handle unary rhs and binary rhs with integer constants as second
     operand.  */

  if (rhs_class == GIMPLE_UNARY_RHS
      || (rhs_class == GIMPLE_BINARY_RHS
	  && TREE_CODE (rhs2) == INTEGER_CST))
    {
      if (code != BIT_AND_EXPR
	  && code != LSHIFT_EXPR
	  && code != RSHIFT_EXPR
	  && code != LROTATE_EXPR
	  && code != RROTATE_EXPR
	  && !CONVERT_EXPR_CODE_P (code))
	return NULL;

      source_stmt1 = find_bswap_or_nop_1 (rhs1_stmt, n, limit - 1);

      /* If find_bswap_or_nop_1 returned NULL, STMT is a leaf node and
	 we have to initialize the symbolic number.  */
      if (!source_stmt1)
	{
	  if (gimple_assign_load_p (stmt)
	      || !init_symbolic_number (n, rhs1))
	    return NULL;
	  source_stmt1 = stmt;
	}

      switch (code)
	{
	case BIT_AND_EXPR:
	  {
	    int i, size = TYPE_PRECISION (n->type) / BITS_PER_UNIT;
	    uint64_t val = int_cst_value (rhs2), mask = 0;
	    uint64_t tmp = (1 << BITS_PER_UNIT) - 1;

	    /* Only constants masking full bytes are allowed.  */
	    for (i = 0; i < size; i++, tmp <<= BITS_PER_UNIT)
	      if ((val & tmp) != 0 && (val & tmp) != tmp)
		return NULL;
	      else if (val & tmp)
		mask |= (uint64_t) MARKER_MASK << (i * BITS_PER_MARKER);

	    n->n &= mask;
	  }
	  break;
	case LSHIFT_EXPR:
	case RSHIFT_EXPR:
	case LROTATE_EXPR:
	case RROTATE_EXPR:
	  if (!do_shift_rotate (code, n, (int) TREE_INT_CST_LOW (rhs2)))
	    return NULL;
	  break;
	CASE_CONVERT:
	  {
	    int i, type_size, old_type_size;
	    tree type;

	    type = gimple_expr_type (stmt);
	    type_size = TYPE_PRECISION (type);
	    if (type_size % BITS_PER_UNIT != 0)
	      return NULL;
	    type_size /= BITS_PER_UNIT;
	    if (type_size > 64 / BITS_PER_MARKER)
	      return NULL;

	    /* Sign extension: result is dependent on the value.  */
	    old_type_size = TYPE_PRECISION (n->type) / BITS_PER_UNIT;
	    if (!TYPE_UNSIGNED (n->type) && type_size > old_type_size
		&& HEAD_MARKER (n->n, old_type_size))
	      for (i = 0; i < type_size - old_type_size; i++)
		n->n |= (uint64_t) MARKER_BYTE_UNKNOWN
			<< ((type_size - 1 - i) * BITS_PER_MARKER);

	    if (type_size < 64 / BITS_PER_MARKER)
	      {
		/* If STMT casts to a smaller type mask out the bits not
		   belonging to the target type.  */
		n->n &= ((uint64_t) 1 << (type_size * BITS_PER_MARKER)) - 1;
	      }
	    n->type = type;
	    if (!n->base_addr)
	      n->range = type_size;
	  }
	  break;
	default:
	  return NULL;
	};
      return verify_symbolic_number_p (n, stmt) ? source_stmt1 : NULL;
    }

  /* Handle binary rhs.  */

  if (rhs_class == GIMPLE_BINARY_RHS)
    {
      struct symbolic_number n1, n2;
      gimple *source_stmt, *source_stmt2;

      if (code != BIT_IOR_EXPR)
	return NULL;

      if (TREE_CODE (rhs2) != SSA_NAME)
	return NULL;

      rhs2_stmt = SSA_NAME_DEF_STMT (rhs2);

      switch (code)
	{
	case BIT_IOR_EXPR:
	  source_stmt1 = find_bswap_or_nop_1 (rhs1_stmt, &n1, limit - 1);

	  if (!source_stmt1)
	    return NULL;

	  source_stmt2 = find_bswap_or_nop_1 (rhs2_stmt, &n2, limit - 1);

	  if (!source_stmt2)
	    return NULL;

	  if (TYPE_PRECISION (n1.type) != TYPE_PRECISION (n2.type))
	    return NULL;

	  if (!n1.vuse != !n2.vuse
	      || (n1.vuse && !operand_equal_p (n1.vuse, n2.vuse, 0)))
	    return NULL;

	  source_stmt
	    = perform_symbolic_merge (source_stmt1, &n1, source_stmt2, &n2, n);

	  if (!source_stmt)
	    return NULL;

	  if (!verify_symbolic_number_p (n, stmt))
	    return NULL;

	  break;
	default:
	  return NULL;
	}
      return source_stmt;
    }
  return NULL;
}

/* Check if STMT completes a bswap implementation or a read in a given
   endianness consisting of ORs, SHIFTs and ANDs and sets *BSWAP
   accordingly.  It also sets N to represent the kind of operations
   performed: size of the resulting expression and whether it works on
   a memory source, and if so alias-set and vuse.  At last, the
   function returns a stmt whose rhs's first tree is the source
   expression.  */

static gimple *
find_bswap_or_nop (gimple *stmt, struct symbolic_number *n, bool *bswap)
{
  unsigned rsize;
  uint64_t tmpn, mask;
/* The number which the find_bswap_or_nop_1 result should match in order
   to have a full byte swap.  The number is shifted to the right
   according to the size of the symbolic number before using it.  */
  uint64_t cmpxchg = CMPXCHG;
  uint64_t cmpnop = CMPNOP;

  gimple *ins_stmt;
  int limit;

  /* The last parameter determines the depth search limit.  It usually
     correlates directly to the number n of bytes to be touched.  We
     increase that number by log2(n) + 1 here in order to also
     cover signed -> unsigned conversions of the src operand as can be seen
     in libgcc, and for initial shift/and operation of the src operand.  */
  limit = TREE_INT_CST_LOW (TYPE_SIZE_UNIT (gimple_expr_type (stmt)));
  limit += 1 + (int) ceil_log2 ((unsigned HOST_WIDE_INT) limit);
  ins_stmt = find_bswap_or_nop_1 (stmt, n, limit);

  if (!ins_stmt)
    return NULL;

  /* Find real size of result (highest non-zero byte).  */
  if (n->base_addr)
    for (tmpn = n->n, rsize = 0; tmpn; tmpn >>= BITS_PER_MARKER, rsize++);
  else
    rsize = n->range;

  /* Zero out the bits corresponding to untouched bytes in original gimple
     expression.  */
  if (n->range < (int) sizeof (int64_t))
    {
      mask = ((uint64_t) 1 << (n->range * BITS_PER_MARKER)) - 1;
      cmpxchg >>= (64 / BITS_PER_MARKER - n->range) * BITS_PER_MARKER;
      cmpnop &= mask;
    }

  /* Zero out the bits corresponding to unused bytes in the result of the
     gimple expression.  */
  if (rsize < n->range)
    {
      if (BYTES_BIG_ENDIAN)
	{
	  mask = ((uint64_t) 1 << (rsize * BITS_PER_MARKER)) - 1;
	  cmpxchg &= mask;
	  cmpnop >>= (n->range - rsize) * BITS_PER_MARKER;
	}
      else
	{
	  mask = ((uint64_t) 1 << (rsize * BITS_PER_MARKER)) - 1;
	  cmpxchg >>= (n->range - rsize) * BITS_PER_MARKER;
	  cmpnop &= mask;
	}
      n->range = rsize;
    }

  /* A complete byte swap should make the symbolic number to start with
     the largest digit in the highest order byte. Unchanged symbolic
     number indicates a read with same endianness as target architecture.  */
  if (n->n == cmpnop)
    *bswap = false;
  else if (n->n == cmpxchg)
    *bswap = true;
  else
    return NULL;

  /* Useless bit manipulation performed by code.  */
  if (!n->base_addr && n->n == cmpnop && n->n_ops == 1)
    return NULL;

  n->range *= BITS_PER_UNIT;
  return ins_stmt;
}

namespace {

const pass_data pass_data_optimize_bswap =
{
  GIMPLE_PASS, /* type */
  "bswap", /* name */
  OPTGROUP_NONE, /* optinfo_flags */
  TV_NONE, /* tv_id */
  PROP_ssa, /* properties_required */
  0, /* properties_provided */
  0, /* properties_destroyed */
  0, /* todo_flags_start */
  0, /* todo_flags_finish */
};

class pass_optimize_bswap : public gimple_opt_pass
{
public:
  pass_optimize_bswap (gcc::context *ctxt)
    : gimple_opt_pass (pass_data_optimize_bswap, ctxt)
  {}

  /* opt_pass methods: */
  virtual bool gate (function *)
    {
      return flag_expensive_optimizations && optimize;
    }

  virtual unsigned int execute (function *);

}; // class pass_optimize_bswap

/* Perform the bswap optimization: replace the expression computed in the rhs
   of CUR_STMT by an equivalent bswap, load or load + bswap expression.
   Which of these alternatives replace the rhs is given by N->base_addr (non
   null if a load is needed) and BSWAP.  The type, VUSE and set-alias of the
   load to perform are also given in N while the builtin bswap invoke is given
   in FNDEL.  Finally, if a load is involved, SRC_STMT refers to one of the
   load statements involved to construct the rhs in CUR_STMT and N->range gives
   the size of the rhs expression for maintaining some statistics.

   Note that if the replacement involve a load, CUR_STMT is moved just after
   SRC_STMT to do the load with the same VUSE which can lead to CUR_STMT
   changing of basic block.  */

static bool
bswap_replace (gimple *cur_stmt, gimple *ins_stmt, tree fndecl,
	       tree bswap_type, tree load_type, struct symbolic_number *n,
	       bool bswap)
{
  gimple_stmt_iterator gsi;
  tree src, tmp, tgt;
  gimple *bswap_stmt;

  gsi = gsi_for_stmt (cur_stmt);
  src = n->src;
  tgt = gimple_assign_lhs (cur_stmt);

  /* Need to load the value from memory first.  */
  if (n->base_addr)
    {
      gimple_stmt_iterator gsi_ins = gsi_for_stmt (ins_stmt);
      tree addr_expr, addr_tmp, val_expr, val_tmp;
      tree load_offset_ptr, aligned_load_type;
      gimple *addr_stmt, *load_stmt;
      unsigned align;
      HOST_WIDE_INT load_offset = 0;
      basic_block ins_bb, cur_bb;

      ins_bb = gimple_bb (ins_stmt);
      cur_bb = gimple_bb (cur_stmt);
      if (!dominated_by_p (CDI_DOMINATORS, cur_bb, ins_bb))
	return false;

      align = get_object_alignment (src);

      /* Move cur_stmt just before  one of the load of the original
	 to ensure it has the same VUSE.  See PR61517 for what could
	 go wrong.  */
      if (gimple_bb (cur_stmt) != gimple_bb (ins_stmt))
	reset_flow_sensitive_info (gimple_assign_lhs (cur_stmt));
      gsi_move_before (&gsi, &gsi_ins);
      gsi = gsi_for_stmt (cur_stmt);

      /* Compute address to load from and cast according to the size
	 of the load.  */
      addr_expr = build_fold_addr_expr (unshare_expr (src));
      if (is_gimple_mem_ref_addr (addr_expr))
	addr_tmp = addr_expr;
      else
	{
	  addr_tmp = make_temp_ssa_name (TREE_TYPE (addr_expr), NULL,
					 "load_src");
	  addr_stmt = gimple_build_assign (addr_tmp, addr_expr);
	  gsi_insert_before (&gsi, addr_stmt, GSI_SAME_STMT);
	}

      /* Perform the load.  */
      aligned_load_type = load_type;
      if (align < TYPE_ALIGN (load_type))
	aligned_load_type = build_aligned_type (load_type, align);
      load_offset_ptr = build_int_cst (n->alias_set, load_offset);
      val_expr = fold_build2 (MEM_REF, aligned_load_type, addr_tmp,
			      load_offset_ptr);

      if (!bswap)
	{
	  if (n->range == 16)
	    nop_stats.found_16bit++;
	  else if (n->range == 32)
	    nop_stats.found_32bit++;
	  else
	    {
	      gcc_assert (n->range == 64);
	      nop_stats.found_64bit++;
	    }

	  /* Convert the result of load if necessary.  */
	  if (!useless_type_conversion_p (TREE_TYPE (tgt), load_type))
	    {
	      val_tmp = make_temp_ssa_name (aligned_load_type, NULL,
					    "load_dst");
	      load_stmt = gimple_build_assign (val_tmp, val_expr);
	      gimple_set_vuse (load_stmt, n->vuse);
	      gsi_insert_before (&gsi, load_stmt, GSI_SAME_STMT);
	      gimple_assign_set_rhs_with_ops (&gsi, NOP_EXPR, val_tmp);
	    }
	  else
	    {
	      gimple_assign_set_rhs_with_ops (&gsi, MEM_REF, val_expr);
	      gimple_set_vuse (cur_stmt, n->vuse);
	    }
	  update_stmt (cur_stmt);

	  if (dump_file)
	    {
	      fprintf (dump_file,
		       "%d bit load in target endianness found at: ",
		       (int) n->range);
	      print_gimple_stmt (dump_file, cur_stmt, 0);
	    }
	  return true;
	}
      else
	{
	  val_tmp = make_temp_ssa_name (aligned_load_type, NULL, "load_dst");
	  load_stmt = gimple_build_assign (val_tmp, val_expr);
	  gimple_set_vuse (load_stmt, n->vuse);
	  gsi_insert_before (&gsi, load_stmt, GSI_SAME_STMT);
	}
      src = val_tmp;
    }
  else if (!bswap)
    {
      gimple *g;
      if (!useless_type_conversion_p (TREE_TYPE (tgt), TREE_TYPE (src)))
	{
	  if (!is_gimple_val (src))
	    return false;
	  g = gimple_build_assign (tgt, NOP_EXPR, src);
	}
      else
	g = gimple_build_assign (tgt, src);
      if (n->range == 16)
	nop_stats.found_16bit++;
      else if (n->range == 32)
	nop_stats.found_32bit++;
      else
	{
	  gcc_assert (n->range == 64);
	  nop_stats.found_64bit++;
	}
      if (dump_file)
	{
	  fprintf (dump_file,
		   "%d bit reshuffle in target endianness found at: ",
		   (int) n->range);
	  print_gimple_stmt (dump_file, cur_stmt, 0);
	}
      gsi_replace (&gsi, g, true);
      return true;
    }
  else if (TREE_CODE (src) == BIT_FIELD_REF)
    src = TREE_OPERAND (src, 0);

  if (n->range == 16)
    bswap_stats.found_16bit++;
  else if (n->range == 32)
    bswap_stats.found_32bit++;
  else
    {
      gcc_assert (n->range == 64);
      bswap_stats.found_64bit++;
    }

  tmp = src;

  /* Convert the src expression if necessary.  */
  if (!useless_type_conversion_p (TREE_TYPE (tmp), bswap_type))
    {
      gimple *convert_stmt;

      tmp = make_temp_ssa_name (bswap_type, NULL, "bswapsrc");
      convert_stmt = gimple_build_assign (tmp, NOP_EXPR, src);
      gsi_insert_before (&gsi, convert_stmt, GSI_SAME_STMT);
    }

  /* Canonical form for 16 bit bswap is a rotate expression.  Only 16bit values
     are considered as rotation of 2N bit values by N bits is generally not
     equivalent to a bswap.  Consider for instance 0x01020304 r>> 16 which
     gives 0x03040102 while a bswap for that value is 0x04030201.  */
  if (bswap && n->range == 16)
    {
      tree count = build_int_cst (NULL, BITS_PER_UNIT);
      src = fold_build2 (LROTATE_EXPR, bswap_type, tmp, count);
      bswap_stmt = gimple_build_assign (NULL, src);
    }
  else
    bswap_stmt = gimple_build_call (fndecl, 1, tmp);

  tmp = tgt;

  /* Convert the result if necessary.  */
  if (!useless_type_conversion_p (TREE_TYPE (tgt), bswap_type))
    {
      gimple *convert_stmt;

      tmp = make_temp_ssa_name (bswap_type, NULL, "bswapdst");
      convert_stmt = gimple_build_assign (tgt, NOP_EXPR, tmp);
      gsi_insert_after (&gsi, convert_stmt, GSI_SAME_STMT);
    }

  gimple_set_lhs (bswap_stmt, tmp);

  if (dump_file)
    {
      fprintf (dump_file, "%d bit bswap implementation found at: ",
	       (int) n->range);
      print_gimple_stmt (dump_file, cur_stmt, 0);
    }

  gsi_insert_after (&gsi, bswap_stmt, GSI_SAME_STMT);
  gsi_remove (&gsi, true);
  return true;
}

/* Find manual byte swap implementations as well as load in a given
   endianness. Byte swaps are turned into a bswap builtin invokation
   while endian loads are converted to bswap builtin invokation or
   simple load according to the target endianness.  */

unsigned int
pass_optimize_bswap::execute (function *fun)
{
  basic_block bb;
  bool bswap32_p, bswap64_p;
  bool changed = false;
  tree bswap32_type = NULL_TREE, bswap64_type = NULL_TREE;

  if (BITS_PER_UNIT != 8)
    return 0;

  bswap32_p = (builtin_decl_explicit_p (BUILT_IN_BSWAP32)
	       && optab_handler (bswap_optab, SImode) != CODE_FOR_nothing);
  bswap64_p = (builtin_decl_explicit_p (BUILT_IN_BSWAP64)
	       && (optab_handler (bswap_optab, DImode) != CODE_FOR_nothing
		   || (bswap32_p && word_mode == SImode)));

  /* Determine the argument type of the builtins.  The code later on
     assumes that the return and argument type are the same.  */
  if (bswap32_p)
    {
      tree fndecl = builtin_decl_explicit (BUILT_IN_BSWAP32);
      bswap32_type = TREE_VALUE (TYPE_ARG_TYPES (TREE_TYPE (fndecl)));
    }

  if (bswap64_p)
    {
      tree fndecl = builtin_decl_explicit (BUILT_IN_BSWAP64);
      bswap64_type = TREE_VALUE (TYPE_ARG_TYPES (TREE_TYPE (fndecl)));
    }

  memset (&nop_stats, 0, sizeof (nop_stats));
  memset (&bswap_stats, 0, sizeof (bswap_stats));
  calculate_dominance_info (CDI_DOMINATORS);

  FOR_EACH_BB_FN (bb, fun)
    {
      gimple_stmt_iterator gsi;

      /* We do a reverse scan for bswap patterns to make sure we get the
	 widest match. As bswap pattern matching doesn't handle previously
	 inserted smaller bswap replacements as sub-patterns, the wider
	 variant wouldn't be detected.  */
      for (gsi = gsi_last_bb (bb); !gsi_end_p (gsi);)
        {
	  gimple *ins_stmt, *cur_stmt = gsi_stmt (gsi);
	  tree fndecl = NULL_TREE, bswap_type = NULL_TREE, load_type;
	  enum tree_code code;
	  struct symbolic_number n;
	  bool bswap;

	  /* This gsi_prev (&gsi) is not part of the for loop because cur_stmt
	     might be moved to a different basic block by bswap_replace and gsi
	     must not points to it if that's the case.  Moving the gsi_prev
	     there make sure that gsi points to the statement previous to
	     cur_stmt while still making sure that all statements are
	     considered in this basic block.  */
	  gsi_prev (&gsi);

	  if (!is_gimple_assign (cur_stmt))
	    continue;

	  code = gimple_assign_rhs_code (cur_stmt);
	  switch (code)
	    {
	    case LROTATE_EXPR:
	    case RROTATE_EXPR:
	      if (!tree_fits_uhwi_p (gimple_assign_rhs2 (cur_stmt))
		  || tree_to_uhwi (gimple_assign_rhs2 (cur_stmt))
		     % BITS_PER_UNIT)
		continue;
	      /* Fall through.  */
	    case BIT_IOR_EXPR:
	      break;
	    default:
	      continue;
	    }

	  ins_stmt = find_bswap_or_nop (cur_stmt, &n, &bswap);

	  if (!ins_stmt)
	    continue;

	  switch (n.range)
	    {
	    case 16:
	      /* Already in canonical form, nothing to do.  */
	      if (code == LROTATE_EXPR || code == RROTATE_EXPR)
		continue;
	      load_type = bswap_type = uint16_type_node;
	      break;
	    case 32:
	      load_type = uint32_type_node;
	      if (bswap32_p)
		{
		  fndecl = builtin_decl_explicit (BUILT_IN_BSWAP32);
		  bswap_type = bswap32_type;
		}
	      break;
	    case 64:
	      load_type = uint64_type_node;
	      if (bswap64_p)
		{
		  fndecl = builtin_decl_explicit (BUILT_IN_BSWAP64);
		  bswap_type = bswap64_type;
		}
	      break;
	    default:
	      continue;
	    }

	  if (bswap && !fndecl && n.range != 16)
	    continue;

	  if (bswap_replace (cur_stmt, ins_stmt, fndecl, bswap_type, load_type,
			     &n, bswap))
	    changed = true;
	}
    }

  statistics_counter_event (fun, "16-bit nop implementations found",
			    nop_stats.found_16bit);
  statistics_counter_event (fun, "32-bit nop implementations found",
			    nop_stats.found_32bit);
  statistics_counter_event (fun, "64-bit nop implementations found",
			    nop_stats.found_64bit);
  statistics_counter_event (fun, "16-bit bswap implementations found",
			    bswap_stats.found_16bit);
  statistics_counter_event (fun, "32-bit bswap implementations found",
			    bswap_stats.found_32bit);
  statistics_counter_event (fun, "64-bit bswap implementations found",
			    bswap_stats.found_64bit);

  return (changed ? TODO_update_ssa : 0);
}

} // anon namespace

gimple_opt_pass *
make_pass_optimize_bswap (gcc::context *ctxt)
{
  return new pass_optimize_bswap (ctxt);
}

/* Return true if stmt is a type conversion operation that can be stripped
   when used in a widening multiply operation.  */
static bool
widening_mult_conversion_strippable_p (tree result_type, gimple *stmt)
{
  enum tree_code rhs_code = gimple_assign_rhs_code (stmt);

  if (TREE_CODE (result_type) == INTEGER_TYPE)
    {
      tree op_type;
      tree inner_op_type;

      if (!CONVERT_EXPR_CODE_P (rhs_code))
	return false;

      op_type = TREE_TYPE (gimple_assign_lhs (stmt));

      /* If the type of OP has the same precision as the result, then
	 we can strip this conversion.  The multiply operation will be
	 selected to create the correct extension as a by-product.  */
      if (TYPE_PRECISION (result_type) == TYPE_PRECISION (op_type))
	return true;

      /* We can also strip a conversion if it preserves the signed-ness of
	 the operation and doesn't narrow the range.  */
      inner_op_type = TREE_TYPE (gimple_assign_rhs1 (stmt));

      /* If the inner-most type is unsigned, then we can strip any
	 intermediate widening operation.  If it's signed, then the
	 intermediate widening operation must also be signed.  */
      if ((TYPE_UNSIGNED (inner_op_type)
	   || TYPE_UNSIGNED (op_type) == TYPE_UNSIGNED (inner_op_type))
	  && TYPE_PRECISION (op_type) > TYPE_PRECISION (inner_op_type))
	return true;

      return false;
    }

  return rhs_code == FIXED_CONVERT_EXPR;
}

/* Return true if RHS is a suitable operand for a widening multiplication,
   assuming a target type of TYPE.
   There are two cases:

     - RHS makes some value at least twice as wide.  Store that value
       in *NEW_RHS_OUT if so, and store its type in *TYPE_OUT.

     - RHS is an integer constant.  Store that value in *NEW_RHS_OUT if so,
       but leave *TYPE_OUT untouched.  */

static bool
is_widening_mult_rhs_p (tree type, tree rhs, tree *type_out,
			tree *new_rhs_out)
{
  gimple *stmt;
  tree type1, rhs1;

  if (TREE_CODE (rhs) == SSA_NAME)
    {
      stmt = SSA_NAME_DEF_STMT (rhs);
      if (is_gimple_assign (stmt))
	{
	  if (! widening_mult_conversion_strippable_p (type, stmt))
	    rhs1 = rhs;
	  else
	    {
	      rhs1 = gimple_assign_rhs1 (stmt);

	      if (TREE_CODE (rhs1) == INTEGER_CST)
		{
		  *new_rhs_out = rhs1;
		  *type_out = NULL;
		  return true;
		}
	    }
	}
      else
	rhs1 = rhs;

      type1 = TREE_TYPE (rhs1);

      if (TREE_CODE (type1) != TREE_CODE (type)
	  || TYPE_PRECISION (type1) * 2 > TYPE_PRECISION (type))
	return false;

      *new_rhs_out = rhs1;
      *type_out = type1;
      return true;
    }

  if (TREE_CODE (rhs) == INTEGER_CST)
    {
      *new_rhs_out = rhs;
      *type_out = NULL;
      return true;
    }

  return false;
}

/* Return true if STMT performs a widening multiplication, assuming the
   output type is TYPE.  If so, store the unwidened types of the operands
   in *TYPE1_OUT and *TYPE2_OUT respectively.  Also fill *RHS1_OUT and
   *RHS2_OUT such that converting those operands to types *TYPE1_OUT
   and *TYPE2_OUT would give the operands of the multiplication.  */

static bool
is_widening_mult_p (gimple *stmt,
		    tree *type1_out, tree *rhs1_out,
		    tree *type2_out, tree *rhs2_out)
{
  tree type = TREE_TYPE (gimple_assign_lhs (stmt));

  if (TREE_CODE (type) != INTEGER_TYPE
      && TREE_CODE (type) != FIXED_POINT_TYPE)
    return false;

  if (!is_widening_mult_rhs_p (type, gimple_assign_rhs1 (stmt), type1_out,
			       rhs1_out))
    return false;

  if (!is_widening_mult_rhs_p (type, gimple_assign_rhs2 (stmt), type2_out,
			       rhs2_out))
    return false;

  if (*type1_out == NULL)
    {
      if (*type2_out == NULL || !int_fits_type_p (*rhs1_out, *type2_out))
	return false;
      *type1_out = *type2_out;
    }

  if (*type2_out == NULL)
    {
      if (!int_fits_type_p (*rhs2_out, *type1_out))
	return false;
      *type2_out = *type1_out;
    }

  /* Ensure that the larger of the two operands comes first. */
  if (TYPE_PRECISION (*type1_out) < TYPE_PRECISION (*type2_out))
    {
      std::swap (*type1_out, *type2_out);
      std::swap (*rhs1_out, *rhs2_out);
    }

  return true;
}

/* Check to see if the CALL statement is an invocation of copysign
   with 1. being the first argument.  */
static bool
is_copysign_call_with_1 (gimple *call)
{
  gcall *c = dyn_cast <gcall *> (call);
  if (! c)
    return false;

  enum combined_fn code = gimple_call_combined_fn (c);

  if (code == CFN_LAST)
    return false;

  if (builtin_fn_p (code))
    {
      switch (as_builtin_fn (code))
	{
	CASE_FLT_FN (BUILT_IN_COPYSIGN):
	CASE_FLT_FN_FLOATN_NX (BUILT_IN_COPYSIGN):
	  return real_onep (gimple_call_arg (c, 0));
	default:
	  return false;
	}
    }

  if (internal_fn_p (code))
    {
      switch (as_internal_fn (code))
	{
	case IFN_COPYSIGN:
	  return real_onep (gimple_call_arg (c, 0));
	default:
	  return false;
	}
    }

=======
  if (internal_fn_p (code))
    {
      switch (as_internal_fn (code))
	{
	case IFN_COPYSIGN:
	  return real_onep (gimple_call_arg (c, 0));
	default:
	  return false;
	}
    }

>>>>>>> 70783a86
   return false;
}

/* Try to expand the pattern x * copysign (1, y) into xorsign (x, y).
   This only happens when the the xorsign optab is defined, if the
   pattern is not a xorsign pattern or if expansion fails FALSE is
   returned, otherwise TRUE is returned.  */
static bool
convert_expand_mult_copysign (gimple *stmt, gimple_stmt_iterator *gsi)
{
  tree treeop0, treeop1, lhs, type;
  location_t loc = gimple_location (stmt);
  lhs = gimple_assign_lhs (stmt);
  treeop0 = gimple_assign_rhs1 (stmt);
  treeop1 = gimple_assign_rhs2 (stmt);
  type = TREE_TYPE (lhs);
  machine_mode mode = TYPE_MODE (type);

  if (HONOR_SNANS (type))
    return false;

  if (TREE_CODE (treeop0) == SSA_NAME && TREE_CODE (treeop1) == SSA_NAME)
    {
      gimple *call0 = SSA_NAME_DEF_STMT (treeop0);
      if (!has_single_use (treeop0) || !is_copysign_call_with_1 (call0))
	{
	  call0 = SSA_NAME_DEF_STMT (treeop1);
	  if (!has_single_use (treeop1) || !is_copysign_call_with_1 (call0))
	    return false;

	  treeop1 = treeop0;
	}
	if (optab_handler (xorsign_optab, mode) == CODE_FOR_nothing)
	  return false;

	gcall *c = as_a<gcall*> (call0);
	treeop0 = gimple_call_arg (c, 1);

	gcall *call_stmt
	  = gimple_build_call_internal (IFN_XORSIGN, 2, treeop1, treeop0);
	gimple_set_lhs (call_stmt, lhs);
	gimple_set_location (call_stmt, loc);
	gsi_replace (gsi, call_stmt, true);
	return true;
    }

  return false;
}

/* Process a single gimple statement STMT, which has a MULT_EXPR as
   its rhs, and try to convert it into a WIDEN_MULT_EXPR.  The return
   value is true iff we converted the statement.  */

static bool
convert_mult_to_widen (gimple *stmt, gimple_stmt_iterator *gsi)
{
  tree lhs, rhs1, rhs2, type, type1, type2;
  enum insn_code handler;
  scalar_int_mode to_mode, from_mode, actual_mode;
  optab op;
  int actual_precision;
  location_t loc = gimple_location (stmt);
  bool from_unsigned1, from_unsigned2;

  lhs = gimple_assign_lhs (stmt);
  type = TREE_TYPE (lhs);
  if (TREE_CODE (type) != INTEGER_TYPE)
    return false;

  if (!is_widening_mult_p (stmt, &type1, &rhs1, &type2, &rhs2))
    return false;

  to_mode = SCALAR_INT_TYPE_MODE (type);
  from_mode = SCALAR_INT_TYPE_MODE (type1);
  if (to_mode == from_mode)
    return false;

  from_unsigned1 = TYPE_UNSIGNED (type1);
  from_unsigned2 = TYPE_UNSIGNED (type2);

  if (from_unsigned1 && from_unsigned2)
    op = umul_widen_optab;
  else if (!from_unsigned1 && !from_unsigned2)
    op = smul_widen_optab;
  else
    op = usmul_widen_optab;

  handler = find_widening_optab_handler_and_mode (op, to_mode, from_mode,
						  &actual_mode);

  if (handler == CODE_FOR_nothing)
    {
      if (op != smul_widen_optab)
	{
	  /* We can use a signed multiply with unsigned types as long as
	     there is a wider mode to use, or it is the smaller of the two
	     types that is unsigned.  Note that type1 >= type2, always.  */
	  if ((TYPE_UNSIGNED (type1)
	       && TYPE_PRECISION (type1) == GET_MODE_PRECISION (from_mode))
	      || (TYPE_UNSIGNED (type2)
		  && TYPE_PRECISION (type2) == GET_MODE_PRECISION (from_mode)))
	    {
	      if (!GET_MODE_WIDER_MODE (from_mode).exists (&from_mode)
		  || GET_MODE_SIZE (to_mode) <= GET_MODE_SIZE (from_mode))
		return false;
	    }

	  op = smul_widen_optab;
	  handler = find_widening_optab_handler_and_mode (op, to_mode,
							  from_mode,
							  &actual_mode);

	  if (handler == CODE_FOR_nothing)
	    return false;

	  from_unsigned1 = from_unsigned2 = false;
	}
      else
	return false;
    }

  /* Ensure that the inputs to the handler are in the correct precison
     for the opcode.  This will be the full mode size.  */
  actual_precision = GET_MODE_PRECISION (actual_mode);
  if (2 * actual_precision > TYPE_PRECISION (type))
    return false;
  if (actual_precision != TYPE_PRECISION (type1)
      || from_unsigned1 != TYPE_UNSIGNED (type1))
    rhs1 = build_and_insert_cast (gsi, loc,
				  build_nonstandard_integer_type
				    (actual_precision, from_unsigned1), rhs1);
  if (actual_precision != TYPE_PRECISION (type2)
      || from_unsigned2 != TYPE_UNSIGNED (type2))
    rhs2 = build_and_insert_cast (gsi, loc,
				  build_nonstandard_integer_type
				    (actual_precision, from_unsigned2), rhs2);

  /* Handle constants.  */
  if (TREE_CODE (rhs1) == INTEGER_CST)
    rhs1 = fold_convert (type1, rhs1);
  if (TREE_CODE (rhs2) == INTEGER_CST)
    rhs2 = fold_convert (type2, rhs2);

  gimple_assign_set_rhs1 (stmt, rhs1);
  gimple_assign_set_rhs2 (stmt, rhs2);
  gimple_assign_set_rhs_code (stmt, WIDEN_MULT_EXPR);
  update_stmt (stmt);
  widen_mul_stats.widen_mults_inserted++;
  return true;
}

/* Process a single gimple statement STMT, which is found at the
   iterator GSI and has a either a PLUS_EXPR or a MINUS_EXPR as its
   rhs (given by CODE), and try to convert it into a
   WIDEN_MULT_PLUS_EXPR or a WIDEN_MULT_MINUS_EXPR.  The return value
   is true iff we converted the statement.  */

static bool
convert_plusminus_to_widen (gimple_stmt_iterator *gsi, gimple *stmt,
			    enum tree_code code)
{
  gimple *rhs1_stmt = NULL, *rhs2_stmt = NULL;
  gimple *conv1_stmt = NULL, *conv2_stmt = NULL, *conv_stmt;
  tree type, type1, type2, optype;
  tree lhs, rhs1, rhs2, mult_rhs1, mult_rhs2, add_rhs;
  enum tree_code rhs1_code = ERROR_MARK, rhs2_code = ERROR_MARK;
  optab this_optab;
  enum tree_code wmult_code;
  enum insn_code handler;
  scalar_mode to_mode, from_mode, actual_mode;
  location_t loc = gimple_location (stmt);
  int actual_precision;
  bool from_unsigned1, from_unsigned2;

  lhs = gimple_assign_lhs (stmt);
  type = TREE_TYPE (lhs);
  if (TREE_CODE (type) != INTEGER_TYPE
      && TREE_CODE (type) != FIXED_POINT_TYPE)
    return false;

  if (code == MINUS_EXPR)
    wmult_code = WIDEN_MULT_MINUS_EXPR;
  else
    wmult_code = WIDEN_MULT_PLUS_EXPR;

  rhs1 = gimple_assign_rhs1 (stmt);
  rhs2 = gimple_assign_rhs2 (stmt);

  if (TREE_CODE (rhs1) == SSA_NAME)
    {
      rhs1_stmt = SSA_NAME_DEF_STMT (rhs1);
      if (is_gimple_assign (rhs1_stmt))
	rhs1_code = gimple_assign_rhs_code (rhs1_stmt);
    }

  if (TREE_CODE (rhs2) == SSA_NAME)
    {
      rhs2_stmt = SSA_NAME_DEF_STMT (rhs2);
      if (is_gimple_assign (rhs2_stmt))
	rhs2_code = gimple_assign_rhs_code (rhs2_stmt);
    }

  /* Allow for one conversion statement between the multiply
     and addition/subtraction statement.  If there are more than
     one conversions then we assume they would invalidate this
     transformation.  If that's not the case then they should have
     been folded before now.  */
  if (CONVERT_EXPR_CODE_P (rhs1_code))
    {
      conv1_stmt = rhs1_stmt;
      rhs1 = gimple_assign_rhs1 (rhs1_stmt);
      if (TREE_CODE (rhs1) == SSA_NAME)
	{
	  rhs1_stmt = SSA_NAME_DEF_STMT (rhs1);
	  if (is_gimple_assign (rhs1_stmt))
	    rhs1_code = gimple_assign_rhs_code (rhs1_stmt);
	}
      else
	return false;
    }
  if (CONVERT_EXPR_CODE_P (rhs2_code))
    {
      conv2_stmt = rhs2_stmt;
      rhs2 = gimple_assign_rhs1 (rhs2_stmt);
      if (TREE_CODE (rhs2) == SSA_NAME)
	{
	  rhs2_stmt = SSA_NAME_DEF_STMT (rhs2);
	  if (is_gimple_assign (rhs2_stmt))
	    rhs2_code = gimple_assign_rhs_code (rhs2_stmt);
	}
      else
	return false;
    }

  /* If code is WIDEN_MULT_EXPR then it would seem unnecessary to call
     is_widening_mult_p, but we still need the rhs returns.

     It might also appear that it would be sufficient to use the existing
     operands of the widening multiply, but that would limit the choice of
     multiply-and-accumulate instructions.

     If the widened-multiplication result has more than one uses, it is
     probably wiser not to do the conversion.  */
  if (code == PLUS_EXPR
      && (rhs1_code == MULT_EXPR || rhs1_code == WIDEN_MULT_EXPR))
    {
      if (!has_single_use (rhs1)
	  || !is_widening_mult_p (rhs1_stmt, &type1, &mult_rhs1,
				  &type2, &mult_rhs2))
	return false;
      add_rhs = rhs2;
      conv_stmt = conv1_stmt;
    }
  else if (rhs2_code == MULT_EXPR || rhs2_code == WIDEN_MULT_EXPR)
    {
      if (!has_single_use (rhs2)
	  || !is_widening_mult_p (rhs2_stmt, &type1, &mult_rhs1,
				  &type2, &mult_rhs2))
	return false;
      add_rhs = rhs1;
      conv_stmt = conv2_stmt;
    }
  else
    return false;

  to_mode = SCALAR_TYPE_MODE (type);
  from_mode = SCALAR_TYPE_MODE (type1);
  if (to_mode == from_mode)
    return false;

  from_unsigned1 = TYPE_UNSIGNED (type1);
  from_unsigned2 = TYPE_UNSIGNED (type2);
  optype = type1;

  /* There's no such thing as a mixed sign madd yet, so use a wider mode.  */
  if (from_unsigned1 != from_unsigned2)
    {
      if (!INTEGRAL_TYPE_P (type))
	return false;
      /* We can use a signed multiply with unsigned types as long as
	 there is a wider mode to use, or it is the smaller of the two
	 types that is unsigned.  Note that type1 >= type2, always.  */
      if ((from_unsigned1
	   && TYPE_PRECISION (type1) == GET_MODE_PRECISION (from_mode))
	  || (from_unsigned2
	      && TYPE_PRECISION (type2) == GET_MODE_PRECISION (from_mode)))
	{
	  if (!GET_MODE_WIDER_MODE (from_mode).exists (&from_mode)
	      || GET_MODE_SIZE (from_mode) >= GET_MODE_SIZE (to_mode))
	    return false;
	}

      from_unsigned1 = from_unsigned2 = false;
      optype = build_nonstandard_integer_type (GET_MODE_PRECISION (from_mode),
					       false);
    }

  /* If there was a conversion between the multiply and addition
     then we need to make sure it fits a multiply-and-accumulate.
     The should be a single mode change which does not change the
     value.  */
  if (conv_stmt)
    {
      /* We use the original, unmodified data types for this.  */
      tree from_type = TREE_TYPE (gimple_assign_rhs1 (conv_stmt));
      tree to_type = TREE_TYPE (gimple_assign_lhs (conv_stmt));
      int data_size = TYPE_PRECISION (type1) + TYPE_PRECISION (type2);
      bool is_unsigned = TYPE_UNSIGNED (type1) && TYPE_UNSIGNED (type2);

      if (TYPE_PRECISION (from_type) > TYPE_PRECISION (to_type))
	{
	  /* Conversion is a truncate.  */
	  if (TYPE_PRECISION (to_type) < data_size)
	    return false;
	}
      else if (TYPE_PRECISION (from_type) < TYPE_PRECISION (to_type))
	{
	  /* Conversion is an extend.  Check it's the right sort.  */
	  if (TYPE_UNSIGNED (from_type) != is_unsigned
	      && !(is_unsigned && TYPE_PRECISION (from_type) > data_size))
	    return false;
	}
      /* else convert is a no-op for our purposes.  */
    }

  /* Verify that the machine can perform a widening multiply
     accumulate in this mode/signedness combination, otherwise
     this transformation is likely to pessimize code.  */
  this_optab = optab_for_tree_code (wmult_code, optype, optab_default);
  handler = find_widening_optab_handler_and_mode (this_optab, to_mode,
						  from_mode, &actual_mode);

  if (handler == CODE_FOR_nothing)
    return false;

  /* Ensure that the inputs to the handler are in the correct precison
     for the opcode.  This will be the full mode size.  */
  actual_precision = GET_MODE_PRECISION (actual_mode);
  if (actual_precision != TYPE_PRECISION (type1)
      || from_unsigned1 != TYPE_UNSIGNED (type1))
    mult_rhs1 = build_and_insert_cast (gsi, loc,
				       build_nonstandard_integer_type
				         (actual_precision, from_unsigned1),
				       mult_rhs1);
  if (actual_precision != TYPE_PRECISION (type2)
      || from_unsigned2 != TYPE_UNSIGNED (type2))
    mult_rhs2 = build_and_insert_cast (gsi, loc,
				       build_nonstandard_integer_type
					 (actual_precision, from_unsigned2),
				       mult_rhs2);

  if (!useless_type_conversion_p (type, TREE_TYPE (add_rhs)))
    add_rhs = build_and_insert_cast (gsi, loc, type, add_rhs);

  /* Handle constants.  */
  if (TREE_CODE (mult_rhs1) == INTEGER_CST)
    mult_rhs1 = fold_convert (type1, mult_rhs1);
  if (TREE_CODE (mult_rhs2) == INTEGER_CST)
    mult_rhs2 = fold_convert (type2, mult_rhs2);

  gimple_assign_set_rhs_with_ops (gsi, wmult_code, mult_rhs1, mult_rhs2,
				  add_rhs);
  update_stmt (gsi_stmt (*gsi));
  widen_mul_stats.maccs_inserted++;
  return true;
}

<<<<<<< HEAD
/* If STMT is a call to IFN_COND_{ADD,SUB}, return the equivalent
   fused multiply-add/subtract function, otherwise return IFN_LAST.  */

static internal_fn
fused_cond_internal_fn (gimple *stmt)
{
  gcall *call = dyn_cast <gcall *> (stmt);
  if (!call || !gimple_call_internal_p (call))
    return IFN_LAST;

  switch (gimple_call_internal_fn (call))
    {
    case IFN_COND_ADD:
      return IFN_COND_FMA_REV;
    case IFN_COND_SUB:
      return IFN_COND_FNMA_REV;
    default:
      return IFN_LAST;
    }
}

/* gimple_fold callback that "valueizes" everything.  */

static tree
aggressive_valueize (tree val)
{
  return val;
=======
/* Given a result MUL_RESULT which is a result of a multiplication of OP1 and
   OP2 and which we know is used in statements that can be, together with the
   multiplication, converted to FMAs, perform the transformation.  */

static void
convert_mult_to_fma_1 (tree mul_result, tree op1, tree op2)
{
  tree type = TREE_TYPE (mul_result);
  gimple *use_stmt;
  imm_use_iterator imm_iter;
  gassign *fma_stmt;

  FOR_EACH_IMM_USE_STMT (use_stmt, imm_iter, mul_result)
    {
      gimple_stmt_iterator gsi = gsi_for_stmt (use_stmt);
      enum tree_code use_code;
      tree addop, mulop1 = op1, result = mul_result;
      bool negate_p = false;

      if (is_gimple_debug (use_stmt))
	continue;

      use_code = gimple_assign_rhs_code (use_stmt);
      if (use_code == NEGATE_EXPR)
	{
	  result = gimple_assign_lhs (use_stmt);
	  use_operand_p use_p;
	  gimple *neguse_stmt;
	  single_imm_use (gimple_assign_lhs (use_stmt), &use_p, &neguse_stmt);
	  gsi_remove (&gsi, true);
	  release_defs (use_stmt);

	  use_stmt = neguse_stmt;
	  gsi = gsi_for_stmt (use_stmt);
	  use_code = gimple_assign_rhs_code (use_stmt);
	  negate_p = true;
	}

      if (gimple_assign_rhs1 (use_stmt) == result)
	{
	  addop = gimple_assign_rhs2 (use_stmt);
	  /* a * b - c -> a * b + (-c)  */
	  if (gimple_assign_rhs_code (use_stmt) == MINUS_EXPR)
	    addop = force_gimple_operand_gsi (&gsi,
					      build1 (NEGATE_EXPR,
						      type, addop),
					      true, NULL_TREE, true,
					      GSI_SAME_STMT);
	}
      else
	{
	  addop = gimple_assign_rhs1 (use_stmt);
	  /* a - b * c -> (-b) * c + a */
	  if (gimple_assign_rhs_code (use_stmt) == MINUS_EXPR)
	    negate_p = !negate_p;
	}

      if (negate_p)
	mulop1 = force_gimple_operand_gsi (&gsi,
					   build1 (NEGATE_EXPR,
						   type, mulop1),
					   true, NULL_TREE, true,
					   GSI_SAME_STMT);

      fma_stmt = gimple_build_assign (gimple_assign_lhs (use_stmt),
				      FMA_EXPR, mulop1, op2, addop);

      if (dump_file && (dump_flags & TDF_DETAILS))
	{
	  fprintf (dump_file, "Generated FMA ");
	  print_gimple_stmt (dump_file, fma_stmt, 0, 0);
	  fprintf (dump_file, "\n");
	}

      gsi_replace (&gsi, fma_stmt, true);
      widen_mul_stats.fmas_inserted++;
    }
}

/* Data necessary to perform the actual transformation from a multiplication
   and an addition to an FMA after decision is taken it should be done and to
   then delete the multiplication statement from the function IL.  */

struct fma_transformation_info
{
  gimple *mul_stmt;
  tree mul_result;
  tree op1;
  tree op2;
};

/* Structure containing the current state of FMA deferring, i.e. whether we are
   deferring, whether to continue deferring, and all data necessary to come
   back and perform all deferred transformations.  */

class fma_deferring_state
{
public:
  /* Class constructor.  Pass true as PERFORM_DEFERRING in order to actually
     do any deferring.  */

  fma_deferring_state (bool perform_deferring)
    : m_candidates (), m_mul_result_set (), m_initial_phi (NULL),
      m_last_result (NULL_TREE), m_deferring_p (perform_deferring) {}

  /* List of FMA candidates for which we the transformation has been determined
     possible but we at this point in BB analysis we do not consider them
     beneficial.  */
  auto_vec<fma_transformation_info, 8> m_candidates;

  /* Set of results of multiplication that are part of an already deferred FMA
     candidates.  */
  hash_set<tree> m_mul_result_set;

  /* The PHI that supposedly feeds back result of a FMA to another over loop
     boundary.  */
  gphi *m_initial_phi;

  /* Result of the last produced FMA candidate or NULL if there has not been
     one.  */
  tree m_last_result;

  /* If true, deferring might still be profitable.  If false, transform all
     candidates and no longer defer.  */
  bool m_deferring_p;
};

/* Transform all deferred FMA candidates and mark STATE as no longer
   deferring.  */

static void
cancel_fma_deferring (fma_deferring_state *state)
{
  if (!state->m_deferring_p)
    return;

  for (unsigned i = 0; i < state->m_candidates.length (); i++)
    {
      if (dump_file && (dump_flags & TDF_DETAILS))
	fprintf (dump_file, "Generating deferred FMA\n");

      const fma_transformation_info &fti = state->m_candidates[i];
      convert_mult_to_fma_1 (fti.mul_result, fti.op1, fti.op2);

      gimple_stmt_iterator gsi = gsi_for_stmt (fti.mul_stmt);
      gsi_remove (&gsi, true);
      release_defs (fti.mul_stmt);
    }
  state->m_deferring_p = false;
}

/* If OP is an SSA name defined by a PHI node, return the PHI statement.
   Otherwise return NULL.  */

static gphi *
result_of_phi (tree op)
{
  if (TREE_CODE (op) != SSA_NAME)
    return NULL;

  return dyn_cast <gphi *> (SSA_NAME_DEF_STMT (op));
}

/* After processing statements of a BB and recording STATE, return true if the
   initial phi is fed by the last FMA candidate result ore one such result from
   previously processed BBs marked in LAST_RESULT_SET.  */

static bool
last_fma_candidate_feeds_initial_phi (fma_deferring_state *state,
				      hash_set<tree> *last_result_set)
{
  ssa_op_iter iter;
  use_operand_p use;
  FOR_EACH_PHI_ARG (use, state->m_initial_phi, iter, SSA_OP_USE)
    {
      tree t = USE_FROM_PTR (use);
      if (t == state->m_last_result
	  || last_result_set->contains (t))
	return true;
    }

  return false;
>>>>>>> 70783a86
}

/* Combine the multiplication at MUL_STMT with operands MULOP1 and MULOP2
   with uses in additions and subtractions to form fused multiply-add
   operations.  Returns true if successful and MUL_STMT should be removed.

   If STATE indicates that we are deferring FMA transformation, that means
   that we do not produce FMAs for basic blocks which look like:

    <bb 6>
    # accumulator_111 = PHI <0.0(5), accumulator_66(6)>
    _65 = _14 * _16;
    accumulator_66 = _65 + accumulator_111;

  or its unrolled version, i.e. with several FMA candidates that feed result
  of one into the addend of another.  Instead, we add them to a list in STATE
  and if we later discover an FMA candidate that is not part of such a chain,
  we go back and perform all deferred past candidates.  */

static bool
convert_mult_to_fma (gimple *mul_stmt, tree op1, tree op2,
		     fma_deferring_state *state)
{
  tree mul_result = gimple_get_lhs (mul_stmt);
  tree type = TREE_TYPE (mul_result);
  gimple *use_stmt, *neguse_stmt;
<<<<<<< HEAD
  gcall *fma_stmt;
=======
>>>>>>> 70783a86
  use_operand_p use_p;
  imm_use_iterator imm_iter;

  if (FLOAT_TYPE_P (type)
      && flag_fp_contract_mode == FP_CONTRACT_OFF)
    return false;

  /* We don't want to do bitfield reduction ops.  */
  if (INTEGRAL_TYPE_P (type)
      && (!type_has_mode_precision_p (type) || TYPE_OVERFLOW_TRAPS (type)))
    return false;

  /* If the target doesn't support it, don't generate it.  We assume that
     if fma isn't available then fms, fnma or fnms are not either.  */
  optimization_type opt_type = bb_optimization_type (gimple_bb (mul_stmt));
  if (!direct_internal_fn_supported_p (IFN_FMA, type, opt_type))
    return false;

  /* If the multiplication has zero uses, it is kept around probably because
     of -fnon-call-exceptions.  Don't optimize it away in that case,
     it is DCE job.  */
  if (has_zero_uses (mul_result))
    return false;

  bool check_defer
    = (state->m_deferring_p
       && (tree_to_shwi (TYPE_SIZE (type))
	   <= PARAM_VALUE (PARAM_AVOID_FMA_MAX_BITS)));
  bool defer = check_defer;
  /* Make sure that the multiplication statement becomes dead after
     the transformation, thus that all uses are transformed to FMAs.
     This means we assume that an FMA operation has the same cost
     as an addition.  */
  FOR_EACH_IMM_USE_FAST (use_p, imm_iter, mul_result)
    {
      tree result = mul_result;
      bool negate_p = false;

      use_stmt = USE_STMT (use_p);

      if (is_gimple_debug (use_stmt))
	continue;

      /* For now restrict this operations to single basic blocks.  In theory
	 we would want to support sinking the multiplication in
	 m = a*b;
	 if ()
	   ma = m + c;
	 else
	   d = m;
	 to form a fma in the then block and sink the multiplication to the
	 else block.  */
      if (gimple_bb (use_stmt) != gimple_bb (mul_stmt))
	return false;

      /* A negate on the multiplication leads to FNMA.  */
      if (is_gimple_assign (use_stmt)
	  && gimple_assign_rhs_code (use_stmt) == NEGATE_EXPR)
	{
	  ssa_op_iter iter;
	  use_operand_p usep;

	  result = gimple_assign_lhs (use_stmt);

	  /* Make sure the negate statement becomes dead with this
	     single transformation.  */
	  if (!single_imm_use (gimple_assign_lhs (use_stmt),
			       &use_p, &neguse_stmt))
	    return false;

	  /* Make sure the multiplication isn't also used on that stmt.  */
	  FOR_EACH_PHI_OR_STMT_USE (usep, neguse_stmt, iter, SSA_OP_USE)
	    if (USE_FROM_PTR (usep) == mul_result)
	      return false;

	  /* Re-validate.  */
	  use_stmt = neguse_stmt;
	  if (gimple_bb (use_stmt) != gimple_bb (mul_stmt))
	    return false;

	  negate_p = true;
	}

      if (gassign *assign = dyn_cast <gassign *> (use_stmt))
	{
	  switch (gimple_assign_rhs_code (assign))
	    {
	    case MINUS_EXPR:
	      if (gimple_assign_rhs2 (use_stmt) == result)
		negate_p = !negate_p;
	      /* If the subtrahend (gimple_assign_rhs2 (use_stmt)) is
		 computed by a MULT_EXPR that we'll visit later, we
		 might be able to get a more profitable match with fnma.
		 OTOH, if we don't, a negate / fma pair has likely lower
		 latency that a mult / subtract pair.  */
	      else if (!negate_p
		       && !direct_internal_fn_supported_p (IFN_FMS, type,
							   opt_type)
		       && direct_internal_fn_supported_p (IFN_FNMA, type,
							  opt_type))
		{
		  tree rhs2 = gimple_assign_rhs2 (use_stmt);
		  if (TREE_CODE (rhs2) == SSA_NAME)
		    {
		      gimple *stmt2 = SSA_NAME_DEF_STMT (rhs2);
		      if (has_single_use (rhs2)
			  && is_gimple_assign (stmt2)
			  && gimple_assign_rhs_code (stmt2) == MULT_EXPR)
			return false;
		    }
		}
	      break;
	    case PLUS_EXPR:
	      break;
	    default:
	      /* FMA can only be formed from PLUS and MINUS.  */
	      return false;
	    }

<<<<<<< HEAD
	  /* We can't handle a * b + a * b.  */
	  if (gimple_assign_rhs1 (use_stmt) == gimple_assign_rhs2 (use_stmt))
	    return false;
	}
      else
	{
	  internal_fn ifn = fused_cond_internal_fn (use_stmt);
	  if (ifn == IFN_LAST)
	    return false;
	  if (result != gimple_call_arg (use_stmt, 2))
	    return false;
	  if (!direct_internal_fn_supported_p (ifn, type, opt_type))
	    return false;
	}

      /* While it is possible to validate whether or not the exact form
	 that we've recognized is available in the backend, the assumption
	 is that the transformation is never a loss.  For instance, suppose
	 the target only has the plain FMA pattern available.  Consider
	 a*b-c -> fma(a,b,-c): we've exchanged MUL+SUB for FMA+NEG, which
	 is still two operations.  Consider -(a*b)-c -> fma(-a,b,-c): we
	 still have 3 operations, but in the FMA form the two NEGs are
	 independent and could be run in parallel.  */
    }

  FOR_EACH_IMM_USE_STMT (use_stmt, imm_iter, mul_result)
    {
      gimple_stmt_iterator gsi = gsi_for_stmt (use_stmt);
      tree addop, mulop1 = op1, result = mul_result;
      bool negate_p = false;
      gimple_seq seq = NULL;

      if (is_gimple_debug (use_stmt))
	continue;

      if (is_gimple_assign (use_stmt)
	  && gimple_assign_rhs_code (use_stmt) == NEGATE_EXPR)
=======
      tree use_rhs1 = gimple_assign_rhs1 (use_stmt);
      tree use_rhs2 = gimple_assign_rhs2 (use_stmt);
      /* We can't handle a * b + a * b.  */
      if (use_rhs1 == use_rhs2)
	return false;
      /* If deferring, make sure we are not looking at an instruction that
	 wouldn't have existed if we were not.  */
      if (state->m_deferring_p
	  && (state->m_mul_result_set.contains (use_rhs1)
	      || state->m_mul_result_set.contains (use_rhs2)))
	return false;

      if (check_defer)
>>>>>>> 70783a86
	{
	  tree use_lhs = gimple_assign_lhs (use_stmt);
	  if (state->m_last_result)
	    {
	      if (use_rhs2 == state->m_last_result
		  || use_rhs1 == state->m_last_result)
		defer = true;
	      else
		defer = false;
	    }
	  else
	    {
	      gcc_checking_assert (!state->m_initial_phi);
	      gphi *phi;
	      if (use_rhs1 == result)
		phi = result_of_phi (use_rhs2);
	      else
		{
		  gcc_assert (use_rhs2 == result);
		  phi = result_of_phi (use_rhs1);
		}

<<<<<<< HEAD
	  use_stmt = neguse_stmt;
	  gsi = gsi_for_stmt (use_stmt);
	  negate_p = true;
	}

      internal_fn ifn;
      if (gassign *assign = dyn_cast <gassign *> (use_stmt))
	{
	  ifn = IFN_FMA;
	  if (gimple_assign_rhs1 (assign) == result)
	    {
	      addop = gimple_assign_rhs2 (assign);
	      /* a * b - c -> a * b + (-c)  */
	      if (gimple_assign_rhs_code (assign) == MINUS_EXPR)
		addop = gimple_build (&seq, NEGATE_EXPR, type, addop);
	    }
	  else
	    {
	      addop = gimple_assign_rhs1 (assign);
	      /* a - b * c -> (-b) * c + a */
	      if (gimple_assign_rhs_code (assign) == MINUS_EXPR)
		negate_p = !negate_p;
	    }
=======
	      if (phi)
		{
		  state->m_initial_phi = phi;
		  defer = true;
		}
	      else
		defer = false;
	    }

	  state->m_last_result = use_lhs;
	  check_defer = false;
>>>>>>> 70783a86
	}
      else
	defer = false;

      /* While it is possible to validate whether or not the exact form that
	 we've recognized is available in the backend, the assumption is that
	 if the deferring logic above did not trigger, the transformation is
	 never a loss.  For instance, suppose the target only has the plain FMA
	 pattern available.  Consider a*b-c -> fma(a,b,-c): we've exchanged
	 MUL+SUB for FMA+NEG, which is still two operations.  Consider
         -(a*b)-c -> fma(-a,b,-c): we still have 3 operations, but in the FMA
	 form the two NEGs are independent and could be run in parallel.  */
    }

  if (defer)
    {
      fma_transformation_info fti;
      fti.mul_stmt = mul_stmt;
      fti.mul_result = mul_result;
      fti.op1 = op1;
      fti.op2 = op2;
      state->m_candidates.safe_push (fti);
      state->m_mul_result_set.add (mul_result);

      if (dump_file && (dump_flags & TDF_DETAILS))
	{
<<<<<<< HEAD
	  ifn = fused_cond_internal_fn (use_stmt);
	  gcc_assert (ifn != IFN_LAST);
	  addop = gimple_call_arg (use_stmt, 1);
	}

      if (negate_p)
	mulop1 = gimple_build (&seq, NEGATE_EXPR, type, mulop1);

      if (seq)
	gsi_insert_seq_before (&gsi, seq, GSI_SAME_STMT);

      if (ifn == IFN_FMA)
	fma_stmt = gimple_build_call_internal (IFN_FMA, 3, mulop1, op2, addop);
      else
	fma_stmt = gimple_build_call_internal (ifn, 4,
					       gimple_call_arg (use_stmt, 0),
					       addop, mulop1, op2);
      gimple_set_lhs (fma_stmt, gimple_get_lhs (use_stmt));
      gimple_call_set_nothrow (fma_stmt, !stmt_can_throw_internal (use_stmt));
      gsi_replace (&gsi, fma_stmt, true);
      /* Valueize aggressively so that we generate FMS, FNMA and FNMS
	 regardless of where the negation occurs.  */
      if (fold_stmt (&gsi, aggressive_valueize))
	update_stmt (gsi_stmt (gsi));
      widen_mul_stats.fmas_inserted++;
=======
	  fprintf (dump_file, "Deferred generating FMA for multiplication ");
	  print_gimple_stmt (dump_file, mul_stmt, 0, 0);
	  fprintf (dump_file, "\n");
	}

      return false;
    }
  else
    {
      if (state->m_deferring_p)
	cancel_fma_deferring (state);
      convert_mult_to_fma_1 (mul_result, op1, op2);
      return true;
>>>>>>> 70783a86
    }
}


/* Helper function of match_uaddsub_overflow.  Return 1
   if USE_STMT is unsigned overflow check ovf != 0 for
   STMT, -1 if USE_STMT is unsigned overflow check ovf == 0
   and 0 otherwise.  */

static int
uaddsub_overflow_check_p (gimple *stmt, gimple *use_stmt)
{
  enum tree_code ccode = ERROR_MARK;
  tree crhs1 = NULL_TREE, crhs2 = NULL_TREE;
  if (gimple_code (use_stmt) == GIMPLE_COND)
    {
      ccode = gimple_cond_code (use_stmt);
      crhs1 = gimple_cond_lhs (use_stmt);
      crhs2 = gimple_cond_rhs (use_stmt);
    }
  else if (is_gimple_assign (use_stmt))
    {
      if (gimple_assign_rhs_class (use_stmt) == GIMPLE_BINARY_RHS)
	{
	  ccode = gimple_assign_rhs_code (use_stmt);
	  crhs1 = gimple_assign_rhs1 (use_stmt);
	  crhs2 = gimple_assign_rhs2 (use_stmt);
	}
      else if (gimple_assign_rhs_code (use_stmt) == COND_EXPR)
	{
	  tree cond = gimple_assign_rhs1 (use_stmt);
	  if (COMPARISON_CLASS_P (cond))
	    {
	      ccode = TREE_CODE (cond);
	      crhs1 = TREE_OPERAND (cond, 0);
	      crhs2 = TREE_OPERAND (cond, 1);
	    }
	  else
	    return 0;
	}
      else
	return 0;
    }
  else
    return 0;

  if (TREE_CODE_CLASS (ccode) != tcc_comparison)
    return 0;

  enum tree_code code = gimple_assign_rhs_code (stmt);
  tree lhs = gimple_assign_lhs (stmt);
  tree rhs1 = gimple_assign_rhs1 (stmt);
  tree rhs2 = gimple_assign_rhs2 (stmt);

  switch (ccode)
    {
    case GT_EXPR:
    case LE_EXPR:
      /* r = a - b; r > a or r <= a
	 r = a + b; a > r or a <= r or b > r or b <= r.  */
      if ((code == MINUS_EXPR && crhs1 == lhs && crhs2 == rhs1)
	  || (code == PLUS_EXPR && (crhs1 == rhs1 || crhs1 == rhs2)
	      && crhs2 == lhs))
	return ccode == GT_EXPR ? 1 : -1;
      break;
    case LT_EXPR:
    case GE_EXPR:
      /* r = a - b; a < r or a >= r
	 r = a + b; r < a or r >= a or r < b or r >= b.  */
      if ((code == MINUS_EXPR && crhs1 == rhs1 && crhs2 == lhs)
	  || (code == PLUS_EXPR && crhs1 == lhs
	      && (crhs2 == rhs1 || crhs2 == rhs2)))
	return ccode == LT_EXPR ? 1 : -1;
      break;
    default:
      break;
    }
  return 0;
}

/* Recognize for unsigned x
   x = y - z;
   if (x > y)
   where there are other uses of x and replace it with
   _7 = SUB_OVERFLOW (y, z);
   x = REALPART_EXPR <_7>;
   _8 = IMAGPART_EXPR <_7>;
   if (_8)
   and similarly for addition.  */

static bool
match_uaddsub_overflow (gimple_stmt_iterator *gsi, gimple *stmt,
			enum tree_code code)
{
  tree lhs = gimple_assign_lhs (stmt);
  tree type = TREE_TYPE (lhs);
  use_operand_p use_p;
  imm_use_iterator iter;
  bool use_seen = false;
  bool ovf_use_seen = false;
  gimple *use_stmt;

  gcc_checking_assert (code == PLUS_EXPR || code == MINUS_EXPR);
  if (!INTEGRAL_TYPE_P (type)
      || !TYPE_UNSIGNED (type)
      || has_zero_uses (lhs)
      || has_single_use (lhs)
      || optab_handler (code == PLUS_EXPR ? uaddv4_optab : usubv4_optab,
			TYPE_MODE (type)) == CODE_FOR_nothing)
    return false;

  FOR_EACH_IMM_USE_FAST (use_p, iter, lhs)
    {
      use_stmt = USE_STMT (use_p);
      if (is_gimple_debug (use_stmt))
	continue;

      if (uaddsub_overflow_check_p (stmt, use_stmt))
	ovf_use_seen = true;
      else
	use_seen = true;
      if (ovf_use_seen && use_seen)
	break;
    }

  if (!ovf_use_seen || !use_seen)
    return false;

  tree ctype = build_complex_type (type);
  tree rhs1 = gimple_assign_rhs1 (stmt);
  tree rhs2 = gimple_assign_rhs2 (stmt);
  gcall *g = gimple_build_call_internal (code == PLUS_EXPR
					 ? IFN_ADD_OVERFLOW : IFN_SUB_OVERFLOW,
					 2, rhs1, rhs2);
  tree ctmp = make_ssa_name (ctype);
  gimple_call_set_lhs (g, ctmp);
  gsi_insert_before (gsi, g, GSI_SAME_STMT);
  gassign *g2 = gimple_build_assign (lhs, REALPART_EXPR,
				     build1 (REALPART_EXPR, type, ctmp));
  gsi_replace (gsi, g2, true);
  tree ovf = make_ssa_name (type);
  g2 = gimple_build_assign (ovf, IMAGPART_EXPR,
			    build1 (IMAGPART_EXPR, type, ctmp));
  gsi_insert_after (gsi, g2, GSI_NEW_STMT);

  FOR_EACH_IMM_USE_STMT (use_stmt, iter, lhs)
    {
      if (is_gimple_debug (use_stmt))
	continue;

      int ovf_use = uaddsub_overflow_check_p (stmt, use_stmt);
      if (ovf_use == 0)
	continue;
      if (gimple_code (use_stmt) == GIMPLE_COND)
	{
	  gcond *cond_stmt = as_a <gcond *> (use_stmt);
	  gimple_cond_set_lhs (cond_stmt, ovf);
	  gimple_cond_set_rhs (cond_stmt, build_int_cst (type, 0));
	  gimple_cond_set_code (cond_stmt, ovf_use == 1 ? NE_EXPR : EQ_EXPR);
	}
      else
	{
	  gcc_checking_assert (is_gimple_assign (use_stmt));
	  if (gimple_assign_rhs_class (use_stmt) == GIMPLE_BINARY_RHS)
	    {
	      gimple_assign_set_rhs1 (use_stmt, ovf);
	      gimple_assign_set_rhs2 (use_stmt, build_int_cst (type, 0));
	      gimple_assign_set_rhs_code (use_stmt,
					  ovf_use == 1 ? NE_EXPR : EQ_EXPR);
	    }
	  else
	    {
	      gcc_checking_assert (gimple_assign_rhs_code (use_stmt)
				   == COND_EXPR);
	      tree cond = build2 (ovf_use == 1 ? NE_EXPR : EQ_EXPR,
				  boolean_type_node, ovf,
				  build_int_cst (type, 0));
	      gimple_assign_set_rhs1 (use_stmt, cond);
	    }
	}
      update_stmt (use_stmt);
    }
  return true;
}

/* Return true if target has support for divmod.  */

static bool
target_supports_divmod_p (optab divmod_optab, optab div_optab, machine_mode mode) 
{
  /* If target supports hardware divmod insn, use it for divmod.  */
  if (optab_handler (divmod_optab, mode) != CODE_FOR_nothing)
    return true;

  /* Check if libfunc for divmod is available.  */
  rtx libfunc = optab_libfunc (divmod_optab, mode);
  if (libfunc != NULL_RTX)
    {
      /* If optab_handler exists for div_optab, perhaps in a wider mode,
	 we don't want to use the libfunc even if it exists for given mode.  */ 
      machine_mode div_mode;
      FOR_EACH_MODE_FROM (div_mode, mode)
	if (optab_handler (div_optab, div_mode) != CODE_FOR_nothing)
	  return false;

      return targetm.expand_divmod_libfunc != NULL;
    }
  
  return false; 
}

/* Check if stmt is candidate for divmod transform.  */

static bool
divmod_candidate_p (gassign *stmt)
{
  tree type = TREE_TYPE (gimple_assign_lhs (stmt));
  machine_mode mode = TYPE_MODE (type);
  optab divmod_optab, div_optab;

  if (TYPE_UNSIGNED (type))
    {
      divmod_optab = udivmod_optab;
      div_optab = udiv_optab;
    }
  else
    {
      divmod_optab = sdivmod_optab;
      div_optab = sdiv_optab;
    }

  tree op1 = gimple_assign_rhs1 (stmt);
  tree op2 = gimple_assign_rhs2 (stmt);

  /* Disable the transform if either is a constant, since division-by-constant
     may have specialized expansion.  */
  if (CONSTANT_CLASS_P (op1) || CONSTANT_CLASS_P (op2))
    return false;

  /* Exclude the case where TYPE_OVERFLOW_TRAPS (type) as that should
     expand using the [su]divv optabs.  */
  if (TYPE_OVERFLOW_TRAPS (type))
    return false;
  
  if (!target_supports_divmod_p (divmod_optab, div_optab, mode)) 
    return false;

  return true;
}

/* This function looks for:
   t1 = a TRUNC_DIV_EXPR b;
   t2 = a TRUNC_MOD_EXPR b;
   and transforms it to the following sequence:
   complex_tmp = DIVMOD (a, b);
   t1 = REALPART_EXPR(a);
   t2 = IMAGPART_EXPR(b);
   For conditions enabling the transform see divmod_candidate_p().

   The pass has three parts:
   1) Find top_stmt which is trunc_div or trunc_mod stmt and dominates all
      other trunc_div_expr and trunc_mod_expr stmts.
   2) Add top_stmt and all trunc_div and trunc_mod stmts dominated by top_stmt
      to stmts vector.
   3) Insert DIVMOD call just before top_stmt and update entries in
      stmts vector to use return value of DIMOVD (REALEXPR_PART for div,
      IMAGPART_EXPR for mod).  */

static bool
convert_to_divmod (gassign *stmt)
{
  if (stmt_can_throw_internal (stmt)
      || !divmod_candidate_p (stmt))
    return false;

  tree op1 = gimple_assign_rhs1 (stmt);
  tree op2 = gimple_assign_rhs2 (stmt);
  
  imm_use_iterator use_iter;
  gimple *use_stmt;
  auto_vec<gimple *> stmts; 

  gimple *top_stmt = stmt; 
  basic_block top_bb = gimple_bb (stmt);

  /* Part 1: Try to set top_stmt to "topmost" stmt that dominates
     at-least stmt and possibly other trunc_div/trunc_mod stmts
     having same operands as stmt.  */

  FOR_EACH_IMM_USE_STMT (use_stmt, use_iter, op1)
    {
      if (is_gimple_assign (use_stmt)
	  && (gimple_assign_rhs_code (use_stmt) == TRUNC_DIV_EXPR
	      || gimple_assign_rhs_code (use_stmt) == TRUNC_MOD_EXPR)
	  && operand_equal_p (op1, gimple_assign_rhs1 (use_stmt), 0)
	  && operand_equal_p (op2, gimple_assign_rhs2 (use_stmt), 0))
	{
	  if (stmt_can_throw_internal (use_stmt))
	    continue;

	  basic_block bb = gimple_bb (use_stmt);

	  if (bb == top_bb)
	    {
	      if (gimple_uid (use_stmt) < gimple_uid (top_stmt))
		top_stmt = use_stmt;
	    }
	  else if (dominated_by_p (CDI_DOMINATORS, top_bb, bb))
	    {
	      top_bb = bb;
	      top_stmt = use_stmt;
	    }
	}
    }

  tree top_op1 = gimple_assign_rhs1 (top_stmt);
  tree top_op2 = gimple_assign_rhs2 (top_stmt);

  stmts.safe_push (top_stmt);
  bool div_seen = (gimple_assign_rhs_code (top_stmt) == TRUNC_DIV_EXPR);

  /* Part 2: Add all trunc_div/trunc_mod statements domianted by top_bb
     to stmts vector. The 2nd loop will always add stmt to stmts vector, since
     gimple_bb (top_stmt) dominates gimple_bb (stmt), so the
     2nd loop ends up adding at-least single trunc_mod_expr stmt.  */  

  FOR_EACH_IMM_USE_STMT (use_stmt, use_iter, top_op1)
    {
      if (is_gimple_assign (use_stmt)
	  && (gimple_assign_rhs_code (use_stmt) == TRUNC_DIV_EXPR
	      || gimple_assign_rhs_code (use_stmt) == TRUNC_MOD_EXPR)
	  && operand_equal_p (top_op1, gimple_assign_rhs1 (use_stmt), 0)
	  && operand_equal_p (top_op2, gimple_assign_rhs2 (use_stmt), 0))
	{
	  if (use_stmt == top_stmt
	      || stmt_can_throw_internal (use_stmt)
	      || !dominated_by_p (CDI_DOMINATORS, gimple_bb (use_stmt), top_bb))
	    continue;

	  stmts.safe_push (use_stmt);
	  if (gimple_assign_rhs_code (use_stmt) == TRUNC_DIV_EXPR)
	    div_seen = true;
	}
    }

  if (!div_seen)
    return false;

  /* Part 3: Create libcall to internal fn DIVMOD:
     divmod_tmp = DIVMOD (op1, op2).  */

  gcall *call_stmt = gimple_build_call_internal (IFN_DIVMOD, 2, op1, op2);
  tree res = make_temp_ssa_name (build_complex_type (TREE_TYPE (op1)),
				 call_stmt, "divmod_tmp");
  gimple_call_set_lhs (call_stmt, res);
  /* We rejected throwing statements above.  */
  gimple_call_set_nothrow (call_stmt, true);

  /* Insert the call before top_stmt.  */
  gimple_stmt_iterator top_stmt_gsi = gsi_for_stmt (top_stmt);
  gsi_insert_before (&top_stmt_gsi, call_stmt, GSI_SAME_STMT);

  widen_mul_stats.divmod_calls_inserted++;		

  /* Update all statements in stmts vector:
     lhs = op1 TRUNC_DIV_EXPR op2 -> lhs = REALPART_EXPR<divmod_tmp>
     lhs = op1 TRUNC_MOD_EXPR op2 -> lhs = IMAGPART_EXPR<divmod_tmp>.  */

  for (unsigned i = 0; stmts.iterate (i, &use_stmt); ++i)
    {
      tree new_rhs;

      switch (gimple_assign_rhs_code (use_stmt))
	{
	  case TRUNC_DIV_EXPR:
	    new_rhs = fold_build1 (REALPART_EXPR, TREE_TYPE (op1), res);
	    break;

	  case TRUNC_MOD_EXPR:
	    new_rhs = fold_build1 (IMAGPART_EXPR, TREE_TYPE (op1), res);
	    break;

	  default:
	    gcc_unreachable ();
	}

      gimple_stmt_iterator gsi = gsi_for_stmt (use_stmt);
      gimple_assign_set_rhs_from_tree (&gsi, new_rhs);
      update_stmt (use_stmt);
    }

  return true; 
}    

/* Find integer multiplications where the operands are extended from
   smaller types, and replace the MULT_EXPR with a WIDEN_MULT_EXPR
   where appropriate.  */

namespace {

const pass_data pass_data_optimize_widening_mul =
{
  GIMPLE_PASS, /* type */
  "widening_mul", /* name */
  OPTGROUP_NONE, /* optinfo_flags */
  TV_TREE_WIDEN_MUL, /* tv_id */
  PROP_ssa, /* properties_required */
  0, /* properties_provided */
  0, /* properties_destroyed */
  0, /* todo_flags_start */
  TODO_update_ssa, /* todo_flags_finish */
};

class pass_optimize_widening_mul : public gimple_opt_pass
{
public:
  pass_optimize_widening_mul (gcc::context *ctxt)
    : gimple_opt_pass (pass_data_optimize_widening_mul, ctxt)
  {}

  /* opt_pass methods: */
  virtual bool gate (function *)
    {
      return flag_expensive_optimizations && optimize;
    }

  virtual unsigned int execute (function *);

}; // class pass_optimize_widening_mul

/* Walker class to perform the transformation in reverse dominance order. */

class math_opts_dom_walker : public dom_walker
{
public:
  /* Constructor, CFG_CHANGED is a pointer to a boolean flag that will be set
     if walking modidifes the CFG.  */

  math_opts_dom_walker (bool *cfg_changed_p)
    : dom_walker (CDI_DOMINATORS), m_last_result_set (),
      m_cfg_changed_p (cfg_changed_p) {}

  /* The actual actions performed in the walk.  */

  virtual void after_dom_children (basic_block);

  /* Set of results of chains of multiply and add statement combinations that
     were not transformed into FMAs because of active deferring.  */
  hash_set<tree> m_last_result_set;

  /* Pointer to a flag of the user that needs to be set if CFG has been
     modified.  */
  bool *m_cfg_changed_p;
};

void
math_opts_dom_walker::after_dom_children (basic_block bb)
{
  gimple_stmt_iterator gsi;

  fma_deferring_state fma_state (PARAM_VALUE (PARAM_AVOID_FMA_MAX_BITS) > 0);

  for (gsi = gsi_after_labels (bb); !gsi_end_p (gsi);)
    {
      gimple *stmt = gsi_stmt (gsi);
      enum tree_code code;

      if (is_gimple_assign (stmt))
	{
	  code = gimple_assign_rhs_code (stmt);
	  switch (code)
	    {
	    case MULT_EXPR:
	      if (!convert_mult_to_widen (stmt, &gsi)
		  && !convert_expand_mult_copysign (stmt, &gsi)
		  && convert_mult_to_fma (stmt,
					  gimple_assign_rhs1 (stmt),
					  gimple_assign_rhs2 (stmt),
					  &fma_state))
		{
		  gsi_remove (&gsi, true);
		  release_defs (stmt);
		  continue;
		}
	      break;

	    case PLUS_EXPR:
	    case MINUS_EXPR:
	      if (!convert_plusminus_to_widen (&gsi, stmt, code))
		match_uaddsub_overflow (&gsi, stmt, code);
	      break;

	    case TRUNC_MOD_EXPR:
	      convert_to_divmod (as_a<gassign *> (stmt));
	      break;

	    default:;
	    }
	}
      else if (is_gimple_call (stmt))
	{
	  tree fndecl = gimple_call_fndecl (stmt);
	  if (fndecl && gimple_call_builtin_p (stmt, BUILT_IN_NORMAL))
	    {
	      switch (DECL_FUNCTION_CODE (fndecl))
		{
		case BUILT_IN_POWF:
		case BUILT_IN_POW:
		case BUILT_IN_POWL:
		  if (gimple_call_lhs (stmt)
		      && TREE_CODE (gimple_call_arg (stmt, 1)) == REAL_CST
		      && real_equal
		      (&TREE_REAL_CST (gimple_call_arg (stmt, 1)),
		       &dconst2)
		      && convert_mult_to_fma (stmt,
					      gimple_call_arg (stmt, 0),
					      gimple_call_arg (stmt, 0),
					      &fma_state))
		    {
		      unlink_stmt_vdef (stmt);
		      if (gsi_remove (&gsi, true)
			  && gimple_purge_dead_eh_edges (bb))
			*m_cfg_changed_p = true;
		      release_defs (stmt);
		      continue;
		    }
		  break;

		default:;
		}
	    }
	  else
	    cancel_fma_deferring (&fma_state);
	}
      gsi_next (&gsi);
    }
  if (fma_state.m_deferring_p
      && fma_state.m_initial_phi)
    {
      gcc_checking_assert (fma_state.m_last_result);
      if (!last_fma_candidate_feeds_initial_phi (&fma_state,
						 &m_last_result_set))
	cancel_fma_deferring (&fma_state);
      else
	m_last_result_set.add (fma_state.m_last_result);
    }
}


unsigned int
pass_optimize_widening_mul::execute (function *fun)
{
  bool cfg_changed = false;

  memset (&widen_mul_stats, 0, sizeof (widen_mul_stats));
  calculate_dominance_info (CDI_DOMINATORS);
  renumber_gimple_stmt_uids ();

  math_opts_dom_walker (&cfg_changed).walk (ENTRY_BLOCK_PTR_FOR_FN (cfun));

  statistics_counter_event (fun, "widening multiplications inserted",
			    widen_mul_stats.widen_mults_inserted);
  statistics_counter_event (fun, "widening maccs inserted",
			    widen_mul_stats.maccs_inserted);
  statistics_counter_event (fun, "fused multiply-adds inserted",
			    widen_mul_stats.fmas_inserted);
  statistics_counter_event (fun, "divmod calls inserted",
			    widen_mul_stats.divmod_calls_inserted);

  return cfg_changed ? TODO_cleanup_cfg : 0;
}

} // anon namespace

gimple_opt_pass *
make_pass_optimize_widening_mul (gcc::context *ctxt)
{
  return new pass_optimize_widening_mul (ctxt);
}<|MERGE_RESOLUTION|>--- conflicted
+++ resolved
@@ -2082,62 +2082,12 @@
   return new pass_cse_sincos (ctxt);
 }
 
-<<<<<<< HEAD
-/* A symbolic number structure is used to detect byte permutation and selection
-   patterns of a source.  To achieve that, its field N contains an artificial
-   number consisting of BITS_PER_MARKER sized markers tracking where does each
-   byte come from in the source:
-
-   0	   - target byte has the value 0
-   FF	   - target byte has an unknown value (eg. due to sign extension)
-   1..size - marker value is the byte index in the source (0 for lsb).
-
-   To detect permutations on memory sources (arrays and structures), a symbolic
-   number is also associated:
-   - a base address BASE_ADDR and an OFFSET giving the address of the source;
-   - a range which gives the difference between the highest and lowest accessed
-     memory location to make such a symbolic number;
-   - the address SRC of the source element of lowest address as a convenience
-     to easily get BASE_ADDR + offset + lowest bytepos;
-   - number of expressions N_OPS bitwise ored together to represent
-     approximate cost of the computation.
-
-   Note 1: the range is different from size as size reflects the size of the
-   type of the current expression.  For instance, for an array char a[],
-   (short) a[0] | (short) a[3] would have a size of 2 but a range of 4 while
-   (short) a[0] | ((short) a[0] << 1) would still have a size of 2 but this
-   time a range of 1.
-
-   Note 2: for non-memory sources, range holds the same value as size.
-
-   Note 3: SRC points to the SSA_NAME in case of non-memory source.  */
-
-struct symbolic_number {
-  uint64_t n;
-  tree type;
-  tree base_addr;
-  tree offset;
-  poly_int64 bytepos;
-  tree src;
-  tree alias_set;
-  tree vuse;
-  unsigned HOST_WIDE_INT range;
-  int n_ops;
-};
-
-#define BITS_PER_MARKER 8
-#define MARKER_MASK ((1 << BITS_PER_MARKER) - 1)
-#define MARKER_BYTE_UNKNOWN MARKER_MASK
-#define HEAD_MARKER(n, size) \
-  ((n) & ((uint64_t) MARKER_MASK << (((size) - 1) * BITS_PER_MARKER)))
-=======
 /* Return true if stmt is a type conversion operation that can be stripped
    when used in a widening multiply operation.  */
 static bool
 widening_mult_conversion_strippable_p (tree result_type, gimple *stmt)
 {
   enum tree_code rhs_code = gimple_assign_rhs_code (stmt);
->>>>>>> 70783a86
 
   if (TREE_CODE (result_type) == INTEGER_TYPE)
     {
@@ -2291,20 +2241,8 @@
 static bool
 is_copysign_call_with_1 (gimple *call)
 {
-<<<<<<< HEAD
-  /* Leaf node is an array or component ref. Memorize its base and
-     offset from base to compare to other such leaf node.  */
-  poly_int64 bitsize, bitpos, bytepos;
-  machine_mode mode;
-  int unsignedp, reversep, volatilep;
-  tree offset, base_addr;
-
-  /* Not prepared to handle PDP endian.  */
-  if (BYTES_BIG_ENDIAN != WORDS_BIG_ENDIAN)
-=======
   gcall *c = dyn_cast <gcall *> (call);
   if (! c)
->>>>>>> 70783a86
     return false;
 
   enum combined_fn code = gimple_call_combined_fn (c);
@@ -2314,16 +2252,6 @@
 
   if (builtin_fn_p (code))
     {
-<<<<<<< HEAD
-      poly_offset_int bit_offset = 0;
-      tree off = TREE_OPERAND (base_addr, 1);
-
-      if (!integer_zerop (off))
-	{
-	  poly_offset_int boff = mem_ref_offset (base_addr);
-	  boff <<= LOG2_BITS_PER_UNIT;
-	  bit_offset += boff;
-=======
       switch (as_builtin_fn (code))
 	{
 	CASE_FLT_FN (BUILT_IN_COPYSIGN):
@@ -2331,1049 +2259,6 @@
 	  return real_onep (gimple_call_arg (c, 0));
 	default:
 	  return false;
->>>>>>> 70783a86
-	}
-    }
-
-<<<<<<< HEAD
-      base_addr = TREE_OPERAND (base_addr, 0);
-
-      /* Avoid returning a negative bitpos as this may wreak havoc later.  */
-      if (may_lt (bit_offset, 0))
-	{
-	  tree byte_offset = wide_int_to_tree
-	    (sizetype, bits_to_bytes_round_down (bit_offset));
-	  bit_offset = num_trailing_bits (bit_offset);
-	  if (offset)
-	    offset = size_binop (PLUS_EXPR, offset, byte_offset);
-	  else
-	    offset = byte_offset;
-	}
-
-      bitpos += bit_offset.force_shwi ();
-    }
-
-  if (!multiple_p (bitpos, BITS_PER_UNIT, &bytepos))
-    return false;
-  if (!multiple_p (bitsize, BITS_PER_UNIT))
-    return false;
-  if (reversep)
-    return false;
-
-  if (!init_symbolic_number (n, ref))
-    return false;
-  n->base_addr = base_addr;
-  n->offset = offset;
-  n->bytepos = bytepos;
-  n->alias_set = reference_alias_ptr_type (ref);
-  n->vuse = gimple_vuse (stmt);
-  return true;
-}
-
-/* Compute the symbolic number N representing the result of a bitwise OR on 2
-   symbolic number N1 and N2 whose source statements are respectively
-   SOURCE_STMT1 and SOURCE_STMT2.  */
-
-static gimple *
-perform_symbolic_merge (gimple *source_stmt1, struct symbolic_number *n1,
-			gimple *source_stmt2, struct symbolic_number *n2,
-			struct symbolic_number *n)
-{
-  int i, size;
-  uint64_t mask;
-  gimple *source_stmt;
-  struct symbolic_number *n_start;
-
-  tree rhs1 = gimple_assign_rhs1 (source_stmt1);
-  if (TREE_CODE (rhs1) == BIT_FIELD_REF
-      && TREE_CODE (TREE_OPERAND (rhs1, 0)) == SSA_NAME)
-    rhs1 = TREE_OPERAND (rhs1, 0);
-  tree rhs2 = gimple_assign_rhs1 (source_stmt2);
-  if (TREE_CODE (rhs2) == BIT_FIELD_REF
-      && TREE_CODE (TREE_OPERAND (rhs2, 0)) == SSA_NAME)
-    rhs2 = TREE_OPERAND (rhs2, 0);
-
-  /* Sources are different, cancel bswap if they are not memory location with
-     the same base (array, structure, ...).  */
-  if (rhs1 != rhs2)
-    {
-      uint64_t inc;
-      HOST_WIDE_INT start1, start2, start_sub, end_sub, end1, end2, end;
-      struct symbolic_number *toinc_n_ptr, *n_end;
-      basic_block bb1, bb2;
-
-      if (!n1->base_addr || !n2->base_addr
-	  || !operand_equal_p (n1->base_addr, n2->base_addr, 0))
-	return NULL;
-
-      if (!n1->offset != !n2->offset
-	  || (n1->offset && !operand_equal_p (n1->offset, n2->offset, 0)))
-	return NULL;
-
-      start1 = 0;
-      if (!(n2->bytepos - n1->bytepos).is_constant (&start2))
-	return NULL;
-
-      if (start1 < start2)
-	{
-	  n_start = n1;
-	  start_sub = start2 - start1;
-	}
-      else
-	{
-	  n_start = n2;
-	  start_sub = start1 - start2;
-	}
-
-      bb1 = gimple_bb (source_stmt1);
-      bb2 = gimple_bb (source_stmt2);
-      if (dominated_by_p (CDI_DOMINATORS, bb1, bb2))
-	source_stmt = source_stmt1;
-      else
-	source_stmt = source_stmt2;
-
-      /* Find the highest address at which a load is performed and
-	 compute related info.  */
-      end1 = start1 + (n1->range - 1);
-      end2 = start2 + (n2->range - 1);
-      if (end1 < end2)
-	{
-	  end = end2;
-	  end_sub = end2 - end1;
-	}
-      else
-	{
-	  end = end1;
-	  end_sub = end1 - end2;
-	}
-      n_end = (end2 > end1) ? n2 : n1;
-
-      /* Find symbolic number whose lsb is the most significant.  */
-      if (BYTES_BIG_ENDIAN)
-	toinc_n_ptr = (n_end == n1) ? n2 : n1;
-      else
-	toinc_n_ptr = (n_start == n1) ? n2 : n1;
-
-      n->range = end - MIN (start1, start2) + 1;
-
-      /* Check that the range of memory covered can be represented by
-	 a symbolic number.  */
-      if (n->range > 64 / BITS_PER_MARKER)
-	return NULL;
-
-      /* Reinterpret byte marks in symbolic number holding the value of
-	 bigger weight according to target endianness.  */
-      inc = BYTES_BIG_ENDIAN ? end_sub : start_sub;
-      size = TYPE_PRECISION (n1->type) / BITS_PER_UNIT;
-      for (i = 0; i < size; i++, inc <<= BITS_PER_MARKER)
-	{
-	  unsigned marker
-	    = (toinc_n_ptr->n >> (i * BITS_PER_MARKER)) & MARKER_MASK;
-	  if (marker && marker != MARKER_BYTE_UNKNOWN)
-	    toinc_n_ptr->n += inc;
-	}
-    }
-  else
-    {
-      n->range = n1->range;
-      n_start = n1;
-      source_stmt = source_stmt1;
-    }
-
-  if (!n1->alias_set
-      || alias_ptr_types_compatible_p (n1->alias_set, n2->alias_set))
-    n->alias_set = n1->alias_set;
-  else
-    n->alias_set = ptr_type_node;
-  n->vuse = n_start->vuse;
-  n->base_addr = n_start->base_addr;
-  n->offset = n_start->offset;
-  n->src = n_start->src;
-  n->bytepos = n_start->bytepos;
-  n->type = n_start->type;
-  size = TYPE_PRECISION (n->type) / BITS_PER_UNIT;
-
-  for (i = 0, mask = MARKER_MASK; i < size; i++, mask <<= BITS_PER_MARKER)
-    {
-      uint64_t masked1, masked2;
-
-      masked1 = n1->n & mask;
-      masked2 = n2->n & mask;
-      if (masked1 && masked2 && masked1 != masked2)
-	return NULL;
-    }
-  n->n = n1->n | n2->n;
-  n->n_ops = n1->n_ops + n2->n_ops;
-
-  return source_stmt;
-}
-
-/* find_bswap_or_nop_1 invokes itself recursively with N and tries to perform
-   the operation given by the rhs of STMT on the result.  If the operation
-   could successfully be executed the function returns a gimple stmt whose
-   rhs's first tree is the expression of the source operand and NULL
-   otherwise.  */
-
-static gimple *
-find_bswap_or_nop_1 (gimple *stmt, struct symbolic_number *n, int limit)
-{
-  enum tree_code code;
-  tree rhs1, rhs2 = NULL;
-  gimple *rhs1_stmt, *rhs2_stmt, *source_stmt1;
-  enum gimple_rhs_class rhs_class;
-
-  if (!limit || !is_gimple_assign (stmt))
-    return NULL;
-
-  rhs1 = gimple_assign_rhs1 (stmt);
-
-  if (find_bswap_or_nop_load (stmt, rhs1, n))
-    return stmt;
-
-  /* Handle BIT_FIELD_REF.  */
-  if (TREE_CODE (rhs1) == BIT_FIELD_REF
-      && TREE_CODE (TREE_OPERAND (rhs1, 0)) == SSA_NAME)
-    {
-      unsigned HOST_WIDE_INT bitsize = tree_to_uhwi (TREE_OPERAND (rhs1, 1));
-      unsigned HOST_WIDE_INT bitpos = tree_to_uhwi (TREE_OPERAND (rhs1, 2));
-      if (bitpos % BITS_PER_UNIT == 0
-	  && bitsize % BITS_PER_UNIT == 0
-	  && init_symbolic_number (n, TREE_OPERAND (rhs1, 0)))
-	{
-	  /* Handle big-endian bit numbering in BIT_FIELD_REF.  */
-	  if (BYTES_BIG_ENDIAN)
-	    bitpos = TYPE_PRECISION (n->type) - bitpos - bitsize;
-
-	  /* Shift.  */
-	  if (!do_shift_rotate (RSHIFT_EXPR, n, bitpos))
-	    return NULL;
-
-	  /* Mask.  */
-	  uint64_t mask = 0;
-	  uint64_t tmp = (1 << BITS_PER_UNIT) - 1;
-	  for (unsigned i = 0; i < bitsize / BITS_PER_UNIT;
-	       i++, tmp <<= BITS_PER_UNIT)
-	    mask |= (uint64_t) MARKER_MASK << (i * BITS_PER_MARKER);
-	  n->n &= mask;
-
-	  /* Convert.  */
-	  n->type = TREE_TYPE (rhs1);
-	  if (!n->base_addr)
-	    n->range = TYPE_PRECISION (n->type) / BITS_PER_UNIT;
-
-	  return verify_symbolic_number_p (n, stmt) ? stmt : NULL;
-	}
-
-      return NULL;
-    }
-
-  if (TREE_CODE (rhs1) != SSA_NAME)
-    return NULL;
-
-  code = gimple_assign_rhs_code (stmt);
-  rhs_class = gimple_assign_rhs_class (stmt);
-  rhs1_stmt = SSA_NAME_DEF_STMT (rhs1);
-
-  if (rhs_class == GIMPLE_BINARY_RHS)
-    rhs2 = gimple_assign_rhs2 (stmt);
-
-  /* Handle unary rhs and binary rhs with integer constants as second
-     operand.  */
-
-  if (rhs_class == GIMPLE_UNARY_RHS
-      || (rhs_class == GIMPLE_BINARY_RHS
-	  && TREE_CODE (rhs2) == INTEGER_CST))
-    {
-      if (code != BIT_AND_EXPR
-	  && code != LSHIFT_EXPR
-	  && code != RSHIFT_EXPR
-	  && code != LROTATE_EXPR
-	  && code != RROTATE_EXPR
-	  && !CONVERT_EXPR_CODE_P (code))
-	return NULL;
-
-      source_stmt1 = find_bswap_or_nop_1 (rhs1_stmt, n, limit - 1);
-
-      /* If find_bswap_or_nop_1 returned NULL, STMT is a leaf node and
-	 we have to initialize the symbolic number.  */
-      if (!source_stmt1)
-	{
-	  if (gimple_assign_load_p (stmt)
-	      || !init_symbolic_number (n, rhs1))
-	    return NULL;
-	  source_stmt1 = stmt;
-	}
-
-      switch (code)
-	{
-	case BIT_AND_EXPR:
-	  {
-	    int i, size = TYPE_PRECISION (n->type) / BITS_PER_UNIT;
-	    uint64_t val = int_cst_value (rhs2), mask = 0;
-	    uint64_t tmp = (1 << BITS_PER_UNIT) - 1;
-
-	    /* Only constants masking full bytes are allowed.  */
-	    for (i = 0; i < size; i++, tmp <<= BITS_PER_UNIT)
-	      if ((val & tmp) != 0 && (val & tmp) != tmp)
-		return NULL;
-	      else if (val & tmp)
-		mask |= (uint64_t) MARKER_MASK << (i * BITS_PER_MARKER);
-
-	    n->n &= mask;
-	  }
-	  break;
-	case LSHIFT_EXPR:
-	case RSHIFT_EXPR:
-	case LROTATE_EXPR:
-	case RROTATE_EXPR:
-	  if (!do_shift_rotate (code, n, (int) TREE_INT_CST_LOW (rhs2)))
-	    return NULL;
-	  break;
-	CASE_CONVERT:
-	  {
-	    int i, type_size, old_type_size;
-	    tree type;
-
-	    type = gimple_expr_type (stmt);
-	    type_size = TYPE_PRECISION (type);
-	    if (type_size % BITS_PER_UNIT != 0)
-	      return NULL;
-	    type_size /= BITS_PER_UNIT;
-	    if (type_size > 64 / BITS_PER_MARKER)
-	      return NULL;
-
-	    /* Sign extension: result is dependent on the value.  */
-	    old_type_size = TYPE_PRECISION (n->type) / BITS_PER_UNIT;
-	    if (!TYPE_UNSIGNED (n->type) && type_size > old_type_size
-		&& HEAD_MARKER (n->n, old_type_size))
-	      for (i = 0; i < type_size - old_type_size; i++)
-		n->n |= (uint64_t) MARKER_BYTE_UNKNOWN
-			<< ((type_size - 1 - i) * BITS_PER_MARKER);
-
-	    if (type_size < 64 / BITS_PER_MARKER)
-	      {
-		/* If STMT casts to a smaller type mask out the bits not
-		   belonging to the target type.  */
-		n->n &= ((uint64_t) 1 << (type_size * BITS_PER_MARKER)) - 1;
-	      }
-	    n->type = type;
-	    if (!n->base_addr)
-	      n->range = type_size;
-	  }
-	  break;
-	default:
-	  return NULL;
-	};
-      return verify_symbolic_number_p (n, stmt) ? source_stmt1 : NULL;
-    }
-
-  /* Handle binary rhs.  */
-
-  if (rhs_class == GIMPLE_BINARY_RHS)
-    {
-      struct symbolic_number n1, n2;
-      gimple *source_stmt, *source_stmt2;
-
-      if (code != BIT_IOR_EXPR)
-	return NULL;
-
-      if (TREE_CODE (rhs2) != SSA_NAME)
-	return NULL;
-
-      rhs2_stmt = SSA_NAME_DEF_STMT (rhs2);
-
-      switch (code)
-	{
-	case BIT_IOR_EXPR:
-	  source_stmt1 = find_bswap_or_nop_1 (rhs1_stmt, &n1, limit - 1);
-
-	  if (!source_stmt1)
-	    return NULL;
-
-	  source_stmt2 = find_bswap_or_nop_1 (rhs2_stmt, &n2, limit - 1);
-
-	  if (!source_stmt2)
-	    return NULL;
-
-	  if (TYPE_PRECISION (n1.type) != TYPE_PRECISION (n2.type))
-	    return NULL;
-
-	  if (!n1.vuse != !n2.vuse
-	      || (n1.vuse && !operand_equal_p (n1.vuse, n2.vuse, 0)))
-	    return NULL;
-
-	  source_stmt
-	    = perform_symbolic_merge (source_stmt1, &n1, source_stmt2, &n2, n);
-
-	  if (!source_stmt)
-	    return NULL;
-
-	  if (!verify_symbolic_number_p (n, stmt))
-	    return NULL;
-
-	  break;
-	default:
-	  return NULL;
-	}
-      return source_stmt;
-    }
-  return NULL;
-}
-
-/* Check if STMT completes a bswap implementation or a read in a given
-   endianness consisting of ORs, SHIFTs and ANDs and sets *BSWAP
-   accordingly.  It also sets N to represent the kind of operations
-   performed: size of the resulting expression and whether it works on
-   a memory source, and if so alias-set and vuse.  At last, the
-   function returns a stmt whose rhs's first tree is the source
-   expression.  */
-
-static gimple *
-find_bswap_or_nop (gimple *stmt, struct symbolic_number *n, bool *bswap)
-{
-  unsigned rsize;
-  uint64_t tmpn, mask;
-/* The number which the find_bswap_or_nop_1 result should match in order
-   to have a full byte swap.  The number is shifted to the right
-   according to the size of the symbolic number before using it.  */
-  uint64_t cmpxchg = CMPXCHG;
-  uint64_t cmpnop = CMPNOP;
-
-  gimple *ins_stmt;
-  int limit;
-
-  /* The last parameter determines the depth search limit.  It usually
-     correlates directly to the number n of bytes to be touched.  We
-     increase that number by log2(n) + 1 here in order to also
-     cover signed -> unsigned conversions of the src operand as can be seen
-     in libgcc, and for initial shift/and operation of the src operand.  */
-  limit = TREE_INT_CST_LOW (TYPE_SIZE_UNIT (gimple_expr_type (stmt)));
-  limit += 1 + (int) ceil_log2 ((unsigned HOST_WIDE_INT) limit);
-  ins_stmt = find_bswap_or_nop_1 (stmt, n, limit);
-
-  if (!ins_stmt)
-    return NULL;
-
-  /* Find real size of result (highest non-zero byte).  */
-  if (n->base_addr)
-    for (tmpn = n->n, rsize = 0; tmpn; tmpn >>= BITS_PER_MARKER, rsize++);
-  else
-    rsize = n->range;
-
-  /* Zero out the bits corresponding to untouched bytes in original gimple
-     expression.  */
-  if (n->range < (int) sizeof (int64_t))
-    {
-      mask = ((uint64_t) 1 << (n->range * BITS_PER_MARKER)) - 1;
-      cmpxchg >>= (64 / BITS_PER_MARKER - n->range) * BITS_PER_MARKER;
-      cmpnop &= mask;
-    }
-
-  /* Zero out the bits corresponding to unused bytes in the result of the
-     gimple expression.  */
-  if (rsize < n->range)
-    {
-      if (BYTES_BIG_ENDIAN)
-	{
-	  mask = ((uint64_t) 1 << (rsize * BITS_PER_MARKER)) - 1;
-	  cmpxchg &= mask;
-	  cmpnop >>= (n->range - rsize) * BITS_PER_MARKER;
-	}
-      else
-	{
-	  mask = ((uint64_t) 1 << (rsize * BITS_PER_MARKER)) - 1;
-	  cmpxchg >>= (n->range - rsize) * BITS_PER_MARKER;
-	  cmpnop &= mask;
-	}
-      n->range = rsize;
-    }
-
-  /* A complete byte swap should make the symbolic number to start with
-     the largest digit in the highest order byte. Unchanged symbolic
-     number indicates a read with same endianness as target architecture.  */
-  if (n->n == cmpnop)
-    *bswap = false;
-  else if (n->n == cmpxchg)
-    *bswap = true;
-  else
-    return NULL;
-
-  /* Useless bit manipulation performed by code.  */
-  if (!n->base_addr && n->n == cmpnop && n->n_ops == 1)
-    return NULL;
-
-  n->range *= BITS_PER_UNIT;
-  return ins_stmt;
-}
-
-namespace {
-
-const pass_data pass_data_optimize_bswap =
-{
-  GIMPLE_PASS, /* type */
-  "bswap", /* name */
-  OPTGROUP_NONE, /* optinfo_flags */
-  TV_NONE, /* tv_id */
-  PROP_ssa, /* properties_required */
-  0, /* properties_provided */
-  0, /* properties_destroyed */
-  0, /* todo_flags_start */
-  0, /* todo_flags_finish */
-};
-
-class pass_optimize_bswap : public gimple_opt_pass
-{
-public:
-  pass_optimize_bswap (gcc::context *ctxt)
-    : gimple_opt_pass (pass_data_optimize_bswap, ctxt)
-  {}
-
-  /* opt_pass methods: */
-  virtual bool gate (function *)
-    {
-      return flag_expensive_optimizations && optimize;
-    }
-
-  virtual unsigned int execute (function *);
-
-}; // class pass_optimize_bswap
-
-/* Perform the bswap optimization: replace the expression computed in the rhs
-   of CUR_STMT by an equivalent bswap, load or load + bswap expression.
-   Which of these alternatives replace the rhs is given by N->base_addr (non
-   null if a load is needed) and BSWAP.  The type, VUSE and set-alias of the
-   load to perform are also given in N while the builtin bswap invoke is given
-   in FNDEL.  Finally, if a load is involved, SRC_STMT refers to one of the
-   load statements involved to construct the rhs in CUR_STMT and N->range gives
-   the size of the rhs expression for maintaining some statistics.
-
-   Note that if the replacement involve a load, CUR_STMT is moved just after
-   SRC_STMT to do the load with the same VUSE which can lead to CUR_STMT
-   changing of basic block.  */
-
-static bool
-bswap_replace (gimple *cur_stmt, gimple *ins_stmt, tree fndecl,
-	       tree bswap_type, tree load_type, struct symbolic_number *n,
-	       bool bswap)
-{
-  gimple_stmt_iterator gsi;
-  tree src, tmp, tgt;
-  gimple *bswap_stmt;
-
-  gsi = gsi_for_stmt (cur_stmt);
-  src = n->src;
-  tgt = gimple_assign_lhs (cur_stmt);
-
-  /* Need to load the value from memory first.  */
-  if (n->base_addr)
-    {
-      gimple_stmt_iterator gsi_ins = gsi_for_stmt (ins_stmt);
-      tree addr_expr, addr_tmp, val_expr, val_tmp;
-      tree load_offset_ptr, aligned_load_type;
-      gimple *addr_stmt, *load_stmt;
-      unsigned align;
-      HOST_WIDE_INT load_offset = 0;
-      basic_block ins_bb, cur_bb;
-
-      ins_bb = gimple_bb (ins_stmt);
-      cur_bb = gimple_bb (cur_stmt);
-      if (!dominated_by_p (CDI_DOMINATORS, cur_bb, ins_bb))
-	return false;
-
-      align = get_object_alignment (src);
-
-      /* Move cur_stmt just before  one of the load of the original
-	 to ensure it has the same VUSE.  See PR61517 for what could
-	 go wrong.  */
-      if (gimple_bb (cur_stmt) != gimple_bb (ins_stmt))
-	reset_flow_sensitive_info (gimple_assign_lhs (cur_stmt));
-      gsi_move_before (&gsi, &gsi_ins);
-      gsi = gsi_for_stmt (cur_stmt);
-
-      /* Compute address to load from and cast according to the size
-	 of the load.  */
-      addr_expr = build_fold_addr_expr (unshare_expr (src));
-      if (is_gimple_mem_ref_addr (addr_expr))
-	addr_tmp = addr_expr;
-      else
-	{
-	  addr_tmp = make_temp_ssa_name (TREE_TYPE (addr_expr), NULL,
-					 "load_src");
-	  addr_stmt = gimple_build_assign (addr_tmp, addr_expr);
-	  gsi_insert_before (&gsi, addr_stmt, GSI_SAME_STMT);
-	}
-
-      /* Perform the load.  */
-      aligned_load_type = load_type;
-      if (align < TYPE_ALIGN (load_type))
-	aligned_load_type = build_aligned_type (load_type, align);
-      load_offset_ptr = build_int_cst (n->alias_set, load_offset);
-      val_expr = fold_build2 (MEM_REF, aligned_load_type, addr_tmp,
-			      load_offset_ptr);
-
-      if (!bswap)
-	{
-	  if (n->range == 16)
-	    nop_stats.found_16bit++;
-	  else if (n->range == 32)
-	    nop_stats.found_32bit++;
-	  else
-	    {
-	      gcc_assert (n->range == 64);
-	      nop_stats.found_64bit++;
-	    }
-
-	  /* Convert the result of load if necessary.  */
-	  if (!useless_type_conversion_p (TREE_TYPE (tgt), load_type))
-	    {
-	      val_tmp = make_temp_ssa_name (aligned_load_type, NULL,
-					    "load_dst");
-	      load_stmt = gimple_build_assign (val_tmp, val_expr);
-	      gimple_set_vuse (load_stmt, n->vuse);
-	      gsi_insert_before (&gsi, load_stmt, GSI_SAME_STMT);
-	      gimple_assign_set_rhs_with_ops (&gsi, NOP_EXPR, val_tmp);
-	    }
-	  else
-	    {
-	      gimple_assign_set_rhs_with_ops (&gsi, MEM_REF, val_expr);
-	      gimple_set_vuse (cur_stmt, n->vuse);
-	    }
-	  update_stmt (cur_stmt);
-
-	  if (dump_file)
-	    {
-	      fprintf (dump_file,
-		       "%d bit load in target endianness found at: ",
-		       (int) n->range);
-	      print_gimple_stmt (dump_file, cur_stmt, 0);
-	    }
-	  return true;
-	}
-      else
-	{
-	  val_tmp = make_temp_ssa_name (aligned_load_type, NULL, "load_dst");
-	  load_stmt = gimple_build_assign (val_tmp, val_expr);
-	  gimple_set_vuse (load_stmt, n->vuse);
-	  gsi_insert_before (&gsi, load_stmt, GSI_SAME_STMT);
-	}
-      src = val_tmp;
-    }
-  else if (!bswap)
-    {
-      gimple *g;
-      if (!useless_type_conversion_p (TREE_TYPE (tgt), TREE_TYPE (src)))
-	{
-	  if (!is_gimple_val (src))
-	    return false;
-	  g = gimple_build_assign (tgt, NOP_EXPR, src);
-	}
-      else
-	g = gimple_build_assign (tgt, src);
-      if (n->range == 16)
-	nop_stats.found_16bit++;
-      else if (n->range == 32)
-	nop_stats.found_32bit++;
-      else
-	{
-	  gcc_assert (n->range == 64);
-	  nop_stats.found_64bit++;
-	}
-      if (dump_file)
-	{
-	  fprintf (dump_file,
-		   "%d bit reshuffle in target endianness found at: ",
-		   (int) n->range);
-	  print_gimple_stmt (dump_file, cur_stmt, 0);
-	}
-      gsi_replace (&gsi, g, true);
-      return true;
-    }
-  else if (TREE_CODE (src) == BIT_FIELD_REF)
-    src = TREE_OPERAND (src, 0);
-
-  if (n->range == 16)
-    bswap_stats.found_16bit++;
-  else if (n->range == 32)
-    bswap_stats.found_32bit++;
-  else
-    {
-      gcc_assert (n->range == 64);
-      bswap_stats.found_64bit++;
-    }
-
-  tmp = src;
-
-  /* Convert the src expression if necessary.  */
-  if (!useless_type_conversion_p (TREE_TYPE (tmp), bswap_type))
-    {
-      gimple *convert_stmt;
-
-      tmp = make_temp_ssa_name (bswap_type, NULL, "bswapsrc");
-      convert_stmt = gimple_build_assign (tmp, NOP_EXPR, src);
-      gsi_insert_before (&gsi, convert_stmt, GSI_SAME_STMT);
-    }
-
-  /* Canonical form for 16 bit bswap is a rotate expression.  Only 16bit values
-     are considered as rotation of 2N bit values by N bits is generally not
-     equivalent to a bswap.  Consider for instance 0x01020304 r>> 16 which
-     gives 0x03040102 while a bswap for that value is 0x04030201.  */
-  if (bswap && n->range == 16)
-    {
-      tree count = build_int_cst (NULL, BITS_PER_UNIT);
-      src = fold_build2 (LROTATE_EXPR, bswap_type, tmp, count);
-      bswap_stmt = gimple_build_assign (NULL, src);
-    }
-  else
-    bswap_stmt = gimple_build_call (fndecl, 1, tmp);
-
-  tmp = tgt;
-
-  /* Convert the result if necessary.  */
-  if (!useless_type_conversion_p (TREE_TYPE (tgt), bswap_type))
-    {
-      gimple *convert_stmt;
-
-      tmp = make_temp_ssa_name (bswap_type, NULL, "bswapdst");
-      convert_stmt = gimple_build_assign (tgt, NOP_EXPR, tmp);
-      gsi_insert_after (&gsi, convert_stmt, GSI_SAME_STMT);
-    }
-
-  gimple_set_lhs (bswap_stmt, tmp);
-
-  if (dump_file)
-    {
-      fprintf (dump_file, "%d bit bswap implementation found at: ",
-	       (int) n->range);
-      print_gimple_stmt (dump_file, cur_stmt, 0);
-    }
-
-  gsi_insert_after (&gsi, bswap_stmt, GSI_SAME_STMT);
-  gsi_remove (&gsi, true);
-  return true;
-}
-
-/* Find manual byte swap implementations as well as load in a given
-   endianness. Byte swaps are turned into a bswap builtin invokation
-   while endian loads are converted to bswap builtin invokation or
-   simple load according to the target endianness.  */
-
-unsigned int
-pass_optimize_bswap::execute (function *fun)
-{
-  basic_block bb;
-  bool bswap32_p, bswap64_p;
-  bool changed = false;
-  tree bswap32_type = NULL_TREE, bswap64_type = NULL_TREE;
-
-  if (BITS_PER_UNIT != 8)
-    return 0;
-
-  bswap32_p = (builtin_decl_explicit_p (BUILT_IN_BSWAP32)
-	       && optab_handler (bswap_optab, SImode) != CODE_FOR_nothing);
-  bswap64_p = (builtin_decl_explicit_p (BUILT_IN_BSWAP64)
-	       && (optab_handler (bswap_optab, DImode) != CODE_FOR_nothing
-		   || (bswap32_p && word_mode == SImode)));
-
-  /* Determine the argument type of the builtins.  The code later on
-     assumes that the return and argument type are the same.  */
-  if (bswap32_p)
-    {
-      tree fndecl = builtin_decl_explicit (BUILT_IN_BSWAP32);
-      bswap32_type = TREE_VALUE (TYPE_ARG_TYPES (TREE_TYPE (fndecl)));
-    }
-
-  if (bswap64_p)
-    {
-      tree fndecl = builtin_decl_explicit (BUILT_IN_BSWAP64);
-      bswap64_type = TREE_VALUE (TYPE_ARG_TYPES (TREE_TYPE (fndecl)));
-    }
-
-  memset (&nop_stats, 0, sizeof (nop_stats));
-  memset (&bswap_stats, 0, sizeof (bswap_stats));
-  calculate_dominance_info (CDI_DOMINATORS);
-
-  FOR_EACH_BB_FN (bb, fun)
-    {
-      gimple_stmt_iterator gsi;
-
-      /* We do a reverse scan for bswap patterns to make sure we get the
-	 widest match. As bswap pattern matching doesn't handle previously
-	 inserted smaller bswap replacements as sub-patterns, the wider
-	 variant wouldn't be detected.  */
-      for (gsi = gsi_last_bb (bb); !gsi_end_p (gsi);)
-        {
-	  gimple *ins_stmt, *cur_stmt = gsi_stmt (gsi);
-	  tree fndecl = NULL_TREE, bswap_type = NULL_TREE, load_type;
-	  enum tree_code code;
-	  struct symbolic_number n;
-	  bool bswap;
-
-	  /* This gsi_prev (&gsi) is not part of the for loop because cur_stmt
-	     might be moved to a different basic block by bswap_replace and gsi
-	     must not points to it if that's the case.  Moving the gsi_prev
-	     there make sure that gsi points to the statement previous to
-	     cur_stmt while still making sure that all statements are
-	     considered in this basic block.  */
-	  gsi_prev (&gsi);
-
-	  if (!is_gimple_assign (cur_stmt))
-	    continue;
-
-	  code = gimple_assign_rhs_code (cur_stmt);
-	  switch (code)
-	    {
-	    case LROTATE_EXPR:
-	    case RROTATE_EXPR:
-	      if (!tree_fits_uhwi_p (gimple_assign_rhs2 (cur_stmt))
-		  || tree_to_uhwi (gimple_assign_rhs2 (cur_stmt))
-		     % BITS_PER_UNIT)
-		continue;
-	      /* Fall through.  */
-	    case BIT_IOR_EXPR:
-	      break;
-	    default:
-	      continue;
-	    }
-
-	  ins_stmt = find_bswap_or_nop (cur_stmt, &n, &bswap);
-
-	  if (!ins_stmt)
-	    continue;
-
-	  switch (n.range)
-	    {
-	    case 16:
-	      /* Already in canonical form, nothing to do.  */
-	      if (code == LROTATE_EXPR || code == RROTATE_EXPR)
-		continue;
-	      load_type = bswap_type = uint16_type_node;
-	      break;
-	    case 32:
-	      load_type = uint32_type_node;
-	      if (bswap32_p)
-		{
-		  fndecl = builtin_decl_explicit (BUILT_IN_BSWAP32);
-		  bswap_type = bswap32_type;
-		}
-	      break;
-	    case 64:
-	      load_type = uint64_type_node;
-	      if (bswap64_p)
-		{
-		  fndecl = builtin_decl_explicit (BUILT_IN_BSWAP64);
-		  bswap_type = bswap64_type;
-		}
-	      break;
-	    default:
-	      continue;
-	    }
-
-	  if (bswap && !fndecl && n.range != 16)
-	    continue;
-
-	  if (bswap_replace (cur_stmt, ins_stmt, fndecl, bswap_type, load_type,
-			     &n, bswap))
-	    changed = true;
-	}
-    }
-
-  statistics_counter_event (fun, "16-bit nop implementations found",
-			    nop_stats.found_16bit);
-  statistics_counter_event (fun, "32-bit nop implementations found",
-			    nop_stats.found_32bit);
-  statistics_counter_event (fun, "64-bit nop implementations found",
-			    nop_stats.found_64bit);
-  statistics_counter_event (fun, "16-bit bswap implementations found",
-			    bswap_stats.found_16bit);
-  statistics_counter_event (fun, "32-bit bswap implementations found",
-			    bswap_stats.found_32bit);
-  statistics_counter_event (fun, "64-bit bswap implementations found",
-			    bswap_stats.found_64bit);
-
-  return (changed ? TODO_update_ssa : 0);
-}
-
-} // anon namespace
-
-gimple_opt_pass *
-make_pass_optimize_bswap (gcc::context *ctxt)
-{
-  return new pass_optimize_bswap (ctxt);
-}
-
-/* Return true if stmt is a type conversion operation that can be stripped
-   when used in a widening multiply operation.  */
-static bool
-widening_mult_conversion_strippable_p (tree result_type, gimple *stmt)
-{
-  enum tree_code rhs_code = gimple_assign_rhs_code (stmt);
-
-  if (TREE_CODE (result_type) == INTEGER_TYPE)
-    {
-      tree op_type;
-      tree inner_op_type;
-
-      if (!CONVERT_EXPR_CODE_P (rhs_code))
-	return false;
-
-      op_type = TREE_TYPE (gimple_assign_lhs (stmt));
-
-      /* If the type of OP has the same precision as the result, then
-	 we can strip this conversion.  The multiply operation will be
-	 selected to create the correct extension as a by-product.  */
-      if (TYPE_PRECISION (result_type) == TYPE_PRECISION (op_type))
-	return true;
-
-      /* We can also strip a conversion if it preserves the signed-ness of
-	 the operation and doesn't narrow the range.  */
-      inner_op_type = TREE_TYPE (gimple_assign_rhs1 (stmt));
-
-      /* If the inner-most type is unsigned, then we can strip any
-	 intermediate widening operation.  If it's signed, then the
-	 intermediate widening operation must also be signed.  */
-      if ((TYPE_UNSIGNED (inner_op_type)
-	   || TYPE_UNSIGNED (op_type) == TYPE_UNSIGNED (inner_op_type))
-	  && TYPE_PRECISION (op_type) > TYPE_PRECISION (inner_op_type))
-	return true;
-
-      return false;
-    }
-
-  return rhs_code == FIXED_CONVERT_EXPR;
-}
-
-/* Return true if RHS is a suitable operand for a widening multiplication,
-   assuming a target type of TYPE.
-   There are two cases:
-
-     - RHS makes some value at least twice as wide.  Store that value
-       in *NEW_RHS_OUT if so, and store its type in *TYPE_OUT.
-
-     - RHS is an integer constant.  Store that value in *NEW_RHS_OUT if so,
-       but leave *TYPE_OUT untouched.  */
-
-static bool
-is_widening_mult_rhs_p (tree type, tree rhs, tree *type_out,
-			tree *new_rhs_out)
-{
-  gimple *stmt;
-  tree type1, rhs1;
-
-  if (TREE_CODE (rhs) == SSA_NAME)
-    {
-      stmt = SSA_NAME_DEF_STMT (rhs);
-      if (is_gimple_assign (stmt))
-	{
-	  if (! widening_mult_conversion_strippable_p (type, stmt))
-	    rhs1 = rhs;
-	  else
-	    {
-	      rhs1 = gimple_assign_rhs1 (stmt);
-
-	      if (TREE_CODE (rhs1) == INTEGER_CST)
-		{
-		  *new_rhs_out = rhs1;
-		  *type_out = NULL;
-		  return true;
-		}
-	    }
-	}
-      else
-	rhs1 = rhs;
-
-      type1 = TREE_TYPE (rhs1);
-
-      if (TREE_CODE (type1) != TREE_CODE (type)
-	  || TYPE_PRECISION (type1) * 2 > TYPE_PRECISION (type))
-	return false;
-
-      *new_rhs_out = rhs1;
-      *type_out = type1;
-      return true;
-    }
-
-  if (TREE_CODE (rhs) == INTEGER_CST)
-    {
-      *new_rhs_out = rhs;
-      *type_out = NULL;
-      return true;
-    }
-
-  return false;
-}
-
-/* Return true if STMT performs a widening multiplication, assuming the
-   output type is TYPE.  If so, store the unwidened types of the operands
-   in *TYPE1_OUT and *TYPE2_OUT respectively.  Also fill *RHS1_OUT and
-   *RHS2_OUT such that converting those operands to types *TYPE1_OUT
-   and *TYPE2_OUT would give the operands of the multiplication.  */
-
-static bool
-is_widening_mult_p (gimple *stmt,
-		    tree *type1_out, tree *rhs1_out,
-		    tree *type2_out, tree *rhs2_out)
-{
-  tree type = TREE_TYPE (gimple_assign_lhs (stmt));
-
-  if (TREE_CODE (type) != INTEGER_TYPE
-      && TREE_CODE (type) != FIXED_POINT_TYPE)
-    return false;
-
-  if (!is_widening_mult_rhs_p (type, gimple_assign_rhs1 (stmt), type1_out,
-			       rhs1_out))
-    return false;
-
-  if (!is_widening_mult_rhs_p (type, gimple_assign_rhs2 (stmt), type2_out,
-			       rhs2_out))
-    return false;
-
-  if (*type1_out == NULL)
-    {
-      if (*type2_out == NULL || !int_fits_type_p (*rhs1_out, *type2_out))
-	return false;
-      *type1_out = *type2_out;
-    }
-
-  if (*type2_out == NULL)
-    {
-      if (!int_fits_type_p (*rhs2_out, *type1_out))
-	return false;
-      *type2_out = *type1_out;
-    }
-
-  /* Ensure that the larger of the two operands comes first. */
-  if (TYPE_PRECISION (*type1_out) < TYPE_PRECISION (*type2_out))
-    {
-      std::swap (*type1_out, *type2_out);
-      std::swap (*rhs1_out, *rhs2_out);
-    }
-
-  return true;
-}
-
-/* Check to see if the CALL statement is an invocation of copysign
-   with 1. being the first argument.  */
-static bool
-is_copysign_call_with_1 (gimple *call)
-{
-  gcall *c = dyn_cast <gcall *> (call);
-  if (! c)
-    return false;
-
-  enum combined_fn code = gimple_call_combined_fn (c);
-
-  if (code == CFN_LAST)
-    return false;
-
-  if (builtin_fn_p (code))
-    {
-      switch (as_builtin_fn (code))
-	{
-	CASE_FLT_FN (BUILT_IN_COPYSIGN):
-	CASE_FLT_FN_FLOATN_NX (BUILT_IN_COPYSIGN):
-	  return real_onep (gimple_call_arg (c, 0));
-	default:
-	  return false;
 	}
     }
 
@@ -3388,19 +2273,6 @@
 	}
     }
 
-=======
-  if (internal_fn_p (code))
-    {
-      switch (as_internal_fn (code))
-	{
-	case IFN_COPYSIGN:
-	  return real_onep (gimple_call_arg (c, 0));
-	default:
-	  return false;
-	}
-    }
-
->>>>>>> 70783a86
    return false;
 }
 
@@ -3768,7 +2640,6 @@
   return true;
 }
 
-<<<<<<< HEAD
 /* If STMT is a call to IFN_COND_{ADD,SUB}, return the equivalent
    fused multiply-add/subtract function, otherwise return IFN_LAST.  */
 
@@ -3796,7 +2667,8 @@
 aggressive_valueize (tree val)
 {
   return val;
-=======
+}
+
 /* Given a result MUL_RESULT which is a result of a multiplication of OP1 and
    OP2 and which we know is used in statements that can be, together with the
    multiplication, converted to FMAs, perform the transformation.  */
@@ -3807,20 +2679,20 @@
   tree type = TREE_TYPE (mul_result);
   gimple *use_stmt;
   imm_use_iterator imm_iter;
-  gassign *fma_stmt;
+  gcall *fma_stmt;
 
   FOR_EACH_IMM_USE_STMT (use_stmt, imm_iter, mul_result)
     {
       gimple_stmt_iterator gsi = gsi_for_stmt (use_stmt);
-      enum tree_code use_code;
       tree addop, mulop1 = op1, result = mul_result;
       bool negate_p = false;
+      gimple_seq seq = NULL;
 
       if (is_gimple_debug (use_stmt))
 	continue;
 
-      use_code = gimple_assign_rhs_code (use_stmt);
-      if (use_code == NEGATE_EXPR)
+      if (is_gimple_assign (use_stmt)
+	  && gimple_assign_rhs_code (use_stmt) == NEGATE_EXPR)
 	{
 	  result = gimple_assign_lhs (use_stmt);
 	  use_operand_p use_p;
@@ -3831,47 +2703,63 @@
 
 	  use_stmt = neguse_stmt;
 	  gsi = gsi_for_stmt (use_stmt);
-	  use_code = gimple_assign_rhs_code (use_stmt);
 	  negate_p = true;
 	}
 
-      if (gimple_assign_rhs1 (use_stmt) == result)
-	{
-	  addop = gimple_assign_rhs2 (use_stmt);
-	  /* a * b - c -> a * b + (-c)  */
-	  if (gimple_assign_rhs_code (use_stmt) == MINUS_EXPR)
-	    addop = force_gimple_operand_gsi (&gsi,
-					      build1 (NEGATE_EXPR,
-						      type, addop),
-					      true, NULL_TREE, true,
-					      GSI_SAME_STMT);
+      internal_fn ifn;
+      if (gassign *assign = dyn_cast <gassign *> (use_stmt))
+	{
+	  ifn = IFN_FMA;
+	  if (gimple_assign_rhs1 (assign) == result)
+	    {
+	      addop = gimple_assign_rhs2 (assign);
+	      /* a * b - c -> a * b + (-c)  */
+	      if (gimple_assign_rhs_code (assign) == MINUS_EXPR)
+		addop = gimple_build (&seq, NEGATE_EXPR, type, addop);
+	    }
+	  else
+	    {
+	      addop = gimple_assign_rhs1 (assign);
+	      /* a - b * c -> (-b) * c + a */
+	      if (gimple_assign_rhs_code (assign) == MINUS_EXPR)
+		negate_p = !negate_p;
+	    }
 	}
       else
 	{
-	  addop = gimple_assign_rhs1 (use_stmt);
-	  /* a - b * c -> (-b) * c + a */
-	  if (gimple_assign_rhs_code (use_stmt) == MINUS_EXPR)
-	    negate_p = !negate_p;
+	  ifn = fused_cond_internal_fn (use_stmt);
+	  gcc_assert (ifn != IFN_LAST);
+	  addop = gimple_call_arg (use_stmt, 1);
 	}
 
       if (negate_p)
-	mulop1 = force_gimple_operand_gsi (&gsi,
-					   build1 (NEGATE_EXPR,
-						   type, mulop1),
-					   true, NULL_TREE, true,
-					   GSI_SAME_STMT);
-
-      fma_stmt = gimple_build_assign (gimple_assign_lhs (use_stmt),
-				      FMA_EXPR, mulop1, op2, addop);
+	mulop1 = gimple_build (&seq, NEGATE_EXPR, type, mulop1);
+
+      if (seq)
+	gsi_insert_seq_before (&gsi, seq, GSI_SAME_STMT);
+
+      if (ifn == IFN_FMA)
+	fma_stmt = gimple_build_call_internal (IFN_FMA, 3, mulop1, op2, addop);
+      else
+	fma_stmt = gimple_build_call_internal (ifn, 4,
+					       gimple_call_arg (use_stmt, 0),
+					       addop, mulop1, op2);
+      gimple_set_lhs (fma_stmt, gimple_get_lhs (use_stmt));
+      gimple_call_set_nothrow (fma_stmt, !stmt_can_throw_internal (use_stmt));
+      gsi_replace (&gsi, fma_stmt, true);
+      /* Valueize aggressively so that we generate FMS, FNMA and FNMS
+	 regardless of where the negation occurs.  */
+      if (fold_stmt (&gsi, aggressive_valueize))
+	update_stmt (gsi_stmt (gsi));
+
 
       if (dump_file && (dump_flags & TDF_DETAILS))
 	{
 	  fprintf (dump_file, "Generated FMA ");
-	  print_gimple_stmt (dump_file, fma_stmt, 0, 0);
+	  print_gimple_stmt (dump_file, gsi_stmt (gsi), 0, 0);
 	  fprintf (dump_file, "\n");
 	}
 
-      gsi_replace (&gsi, fma_stmt, true);
       widen_mul_stats.fmas_inserted++;
     }
 }
@@ -3979,7 +2867,6 @@
     }
 
   return false;
->>>>>>> 70783a86
 }
 
 /* Combine the multiplication at MUL_STMT with operands MULOP1 and MULOP2
@@ -4006,10 +2893,6 @@
   tree mul_result = gimple_get_lhs (mul_stmt);
   tree type = TREE_TYPE (mul_result);
   gimple *use_stmt, *neguse_stmt;
-<<<<<<< HEAD
-  gcall *fma_stmt;
-=======
->>>>>>> 70783a86
   use_operand_p use_p;
   imm_use_iterator imm_iter;
 
@@ -4129,10 +3012,56 @@
 	      return false;
 	    }
 
-<<<<<<< HEAD
+	  tree use_rhs1 = gimple_assign_rhs1 (use_stmt);
+	  tree use_rhs2 = gimple_assign_rhs2 (use_stmt);
 	  /* We can't handle a * b + a * b.  */
-	  if (gimple_assign_rhs1 (use_stmt) == gimple_assign_rhs2 (use_stmt))
+	  if (use_rhs1 == use_rhs2)
 	    return false;
+
+	  /* If deferring, make sure we are not looking at an instruction that
+	     wouldn't have existed if we were not.  */
+	  if (state->m_deferring_p
+	      && (state->m_mul_result_set.contains (use_rhs1)
+		  || state->m_mul_result_set.contains (use_rhs2)))
+	    return false;
+
+	  if (check_defer)
+	    {
+	      tree use_lhs = gimple_assign_lhs (use_stmt);
+	      if (state->m_last_result)
+		{
+		  if (use_rhs2 == state->m_last_result
+		      || use_rhs1 == state->m_last_result)
+		    defer = true;
+		  else
+		    defer = false;
+		}
+	      else
+		{
+		  gcc_checking_assert (!state->m_initial_phi);
+		  gphi *phi;
+		  if (use_rhs1 == result)
+		    phi = result_of_phi (use_rhs2);
+		  else
+		    {
+		      gcc_assert (use_rhs2 == result);
+		      phi = result_of_phi (use_rhs1);
+		    }
+
+		  if (phi)
+		    {
+		      state->m_initial_phi = phi;
+		      defer = true;
+		    }
+		  else
+		    defer = false;
+		}
+
+	      state->m_last_result = use_lhs;
+	      check_defer = false;
+	    }
+	  else
+	    defer = false;
 	}
       else
 	{
@@ -4143,107 +3072,9 @@
 	    return false;
 	  if (!direct_internal_fn_supported_p (ifn, type, opt_type))
 	    return false;
-	}
-
-      /* While it is possible to validate whether or not the exact form
-	 that we've recognized is available in the backend, the assumption
-	 is that the transformation is never a loss.  For instance, suppose
-	 the target only has the plain FMA pattern available.  Consider
-	 a*b-c -> fma(a,b,-c): we've exchanged MUL+SUB for FMA+NEG, which
-	 is still two operations.  Consider -(a*b)-c -> fma(-a,b,-c): we
-	 still have 3 operations, but in the FMA form the two NEGs are
-	 independent and could be run in parallel.  */
-    }
-
-  FOR_EACH_IMM_USE_STMT (use_stmt, imm_iter, mul_result)
-    {
-      gimple_stmt_iterator gsi = gsi_for_stmt (use_stmt);
-      tree addop, mulop1 = op1, result = mul_result;
-      bool negate_p = false;
-      gimple_seq seq = NULL;
-
-      if (is_gimple_debug (use_stmt))
-	continue;
-
-      if (is_gimple_assign (use_stmt)
-	  && gimple_assign_rhs_code (use_stmt) == NEGATE_EXPR)
-=======
-      tree use_rhs1 = gimple_assign_rhs1 (use_stmt);
-      tree use_rhs2 = gimple_assign_rhs2 (use_stmt);
-      /* We can't handle a * b + a * b.  */
-      if (use_rhs1 == use_rhs2)
-	return false;
-      /* If deferring, make sure we are not looking at an instruction that
-	 wouldn't have existed if we were not.  */
-      if (state->m_deferring_p
-	  && (state->m_mul_result_set.contains (use_rhs1)
-	      || state->m_mul_result_set.contains (use_rhs2)))
-	return false;
-
-      if (check_defer)
->>>>>>> 70783a86
-	{
-	  tree use_lhs = gimple_assign_lhs (use_stmt);
-	  if (state->m_last_result)
-	    {
-	      if (use_rhs2 == state->m_last_result
-		  || use_rhs1 == state->m_last_result)
-		defer = true;
-	      else
-		defer = false;
-	    }
-	  else
-	    {
-	      gcc_checking_assert (!state->m_initial_phi);
-	      gphi *phi;
-	      if (use_rhs1 == result)
-		phi = result_of_phi (use_rhs2);
-	      else
-		{
-		  gcc_assert (use_rhs2 == result);
-		  phi = result_of_phi (use_rhs1);
-		}
-
-<<<<<<< HEAD
-	  use_stmt = neguse_stmt;
-	  gsi = gsi_for_stmt (use_stmt);
-	  negate_p = true;
-	}
-
-      internal_fn ifn;
-      if (gassign *assign = dyn_cast <gassign *> (use_stmt))
-	{
-	  ifn = IFN_FMA;
-	  if (gimple_assign_rhs1 (assign) == result)
-	    {
-	      addop = gimple_assign_rhs2 (assign);
-	      /* a * b - c -> a * b + (-c)  */
-	      if (gimple_assign_rhs_code (assign) == MINUS_EXPR)
-		addop = gimple_build (&seq, NEGATE_EXPR, type, addop);
-	    }
-	  else
-	    {
-	      addop = gimple_assign_rhs1 (assign);
-	      /* a - b * c -> (-b) * c + a */
-	      if (gimple_assign_rhs_code (assign) == MINUS_EXPR)
-		negate_p = !negate_p;
-	    }
-=======
-	      if (phi)
-		{
-		  state->m_initial_phi = phi;
-		  defer = true;
-		}
-	      else
-		defer = false;
-	    }
-
-	  state->m_last_result = use_lhs;
 	  check_defer = false;
->>>>>>> 70783a86
-	}
-      else
-	defer = false;
+	  defer = false;
+	}
 
       /* While it is possible to validate whether or not the exact form that
 	 we've recognized is available in the backend, the assumption is that
@@ -4267,33 +3098,6 @@
 
       if (dump_file && (dump_flags & TDF_DETAILS))
 	{
-<<<<<<< HEAD
-	  ifn = fused_cond_internal_fn (use_stmt);
-	  gcc_assert (ifn != IFN_LAST);
-	  addop = gimple_call_arg (use_stmt, 1);
-	}
-
-      if (negate_p)
-	mulop1 = gimple_build (&seq, NEGATE_EXPR, type, mulop1);
-
-      if (seq)
-	gsi_insert_seq_before (&gsi, seq, GSI_SAME_STMT);
-
-      if (ifn == IFN_FMA)
-	fma_stmt = gimple_build_call_internal (IFN_FMA, 3, mulop1, op2, addop);
-      else
-	fma_stmt = gimple_build_call_internal (ifn, 4,
-					       gimple_call_arg (use_stmt, 0),
-					       addop, mulop1, op2);
-      gimple_set_lhs (fma_stmt, gimple_get_lhs (use_stmt));
-      gimple_call_set_nothrow (fma_stmt, !stmt_can_throw_internal (use_stmt));
-      gsi_replace (&gsi, fma_stmt, true);
-      /* Valueize aggressively so that we generate FMS, FNMA and FNMS
-	 regardless of where the negation occurs.  */
-      if (fold_stmt (&gsi, aggressive_valueize))
-	update_stmt (gsi_stmt (gsi));
-      widen_mul_stats.fmas_inserted++;
-=======
 	  fprintf (dump_file, "Deferred generating FMA for multiplication ");
 	  print_gimple_stmt (dump_file, mul_stmt, 0, 0);
 	  fprintf (dump_file, "\n");
@@ -4307,7 +3111,6 @@
 	cancel_fma_deferring (state);
       convert_mult_to_fma_1 (mul_result, op1, op2);
       return true;
->>>>>>> 70783a86
     }
 }
 
