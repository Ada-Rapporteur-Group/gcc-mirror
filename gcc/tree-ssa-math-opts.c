/* Global, SSA-based optimizations using mathematical identities.
   Copyright (C) 2005, 2006, 2007, 2008, 2009, 2010, 2011, 2012
   Free Software Foundation, Inc.

This file is part of GCC.

GCC is free software; you can redistribute it and/or modify it
under the terms of the GNU General Public License as published by the
Free Software Foundation; either version 3, or (at your option) any
later version.

GCC is distributed in the hope that it will be useful, but WITHOUT
ANY WARRANTY; without even the implied warranty of MERCHANTABILITY or
FITNESS FOR A PARTICULAR PURPOSE.  See the GNU General Public License
for more details.

You should have received a copy of the GNU General Public License
along with GCC; see the file COPYING3.  If not see
<http://www.gnu.org/licenses/>.  */

/* Currently, the only mini-pass in this file tries to CSE reciprocal
   operations.  These are common in sequences such as this one:

	modulus = sqrt(x*x + y*y + z*z);
	x = x / modulus;
	y = y / modulus;
	z = z / modulus;

   that can be optimized to

	modulus = sqrt(x*x + y*y + z*z);
        rmodulus = 1.0 / modulus;
	x = x * rmodulus;
	y = y * rmodulus;
	z = z * rmodulus;

   We do this for loop invariant divisors, and with this pass whenever
   we notice that a division has the same divisor multiple times.

   Of course, like in PRE, we don't insert a division if a dominator
   already has one.  However, this cannot be done as an extension of
   PRE for several reasons.

   First of all, with some experiments it was found out that the
   transformation is not always useful if there are only two divisions
   hy the same divisor.  This is probably because modern processors
   can pipeline the divisions; on older, in-order processors it should
   still be effective to optimize two divisions by the same number.
   We make this a param, and it shall be called N in the remainder of
   this comment.

   Second, if trapping math is active, we have less freedom on where
   to insert divisions: we can only do so in basic blocks that already
   contain one.  (If divisions don't trap, instead, we can insert
   divisions elsewhere, which will be in blocks that are common dominators
   of those that have the division).

   We really don't want to compute the reciprocal unless a division will
   be found.  To do this, we won't insert the division in a basic block
   that has less than N divisions *post-dominating* it.

   The algorithm constructs a subset of the dominator tree, holding the
   blocks containing the divisions and the common dominators to them,
   and walk it twice.  The first walk is in post-order, and it annotates
   each block with the number of divisions that post-dominate it: this
   gives information on where divisions can be inserted profitably.
   The second walk is in pre-order, and it inserts divisions as explained
   above, and replaces divisions by multiplications.

   In the best case, the cost of the pass is O(n_statements).  In the
   worst-case, the cost is due to creating the dominator tree subset,
   with a cost of O(n_basic_blocks ^ 2); however this can only happen
   for n_statements / n_basic_blocks statements.  So, the amortized cost
   of creating the dominator tree subset is O(n_basic_blocks) and the
   worst-case cost of the pass is O(n_statements * n_basic_blocks).

   More practically, the cost will be small because there are few
   divisions, and they tend to be in the same basic block, so insert_bb
   is called very few times.

   If we did this using domwalk.c, an efficient implementation would have
   to work on all the variables in a single pass, because we could not
   work on just a subset of the dominator tree, as we do now, and the
   cost would also be something like O(n_statements * n_basic_blocks).
   The data structures would be more complex in order to work on all the
   variables in a single pass.  */

#include "config.h"
#include "system.h"
#include "coretypes.h"
#include "tm.h"
#include "flags.h"
#include "tree.h"
#include "tree-flow.h"
#include "tree-pass.h"
#include "alloc-pool.h"
#include "basic-block.h"
#include "target.h"
#include "gimple-pretty-print.h"

/* FIXME: RTL headers have to be included here for optabs.  */
#include "rtl.h"		/* Because optabs.h wants enum rtx_code.  */
#include "expr.h"		/* Because optabs.h wants sepops.  */
#include "optabs.h"

/* This structure represents one basic block that either computes a
   division, or is a common dominator for basic block that compute a
   division.  */
struct occurrence {
  /* The basic block represented by this structure.  */
  basic_block bb;

  /* If non-NULL, the SSA_NAME holding the definition for a reciprocal
     inserted in BB.  */
  tree recip_def;

  /* If non-NULL, the GIMPLE_ASSIGN for a reciprocal computation that
     was inserted in BB.  */
  gimple recip_def_stmt;

  /* Pointer to a list of "struct occurrence"s for blocks dominated
     by BB.  */
  struct occurrence *children;

  /* Pointer to the next "struct occurrence"s in the list of blocks
     sharing a common dominator.  */
  struct occurrence *next;

  /* The number of divisions that are in BB before compute_merit.  The
     number of divisions that are in BB or post-dominate it after
     compute_merit.  */
  int num_divisions;

  /* True if the basic block has a division, false if it is a common
     dominator for basic blocks that do.  If it is false and trapping
     math is active, BB is not a candidate for inserting a reciprocal.  */
  bool bb_has_division;
};

static struct
{
  /* Number of 1.0/X ops inserted.  */
  int rdivs_inserted;

  /* Number of 1.0/FUNC ops inserted.  */
  int rfuncs_inserted;
} reciprocal_stats;

static struct
{
  /* Number of cexpi calls inserted.  */
  int inserted;
} sincos_stats;

static struct
{
  /* Number of hand-written 16-bit bswaps found.  */
  int found_16bit;

  /* Number of hand-written 32-bit bswaps found.  */
  int found_32bit;

  /* Number of hand-written 64-bit bswaps found.  */
  int found_64bit;
} bswap_stats;

static struct
{
  /* Number of widening multiplication ops inserted.  */
  int widen_mults_inserted;

  /* Number of integer multiply-and-accumulate ops inserted.  */
  int maccs_inserted;

  /* Number of fp fused multiply-add ops inserted.  */
  int fmas_inserted;
} widen_mul_stats;

/* The instance of "struct occurrence" representing the highest
   interesting block in the dominator tree.  */
static struct occurrence *occ_head;

/* Allocation pool for getting instances of "struct occurrence".  */
static alloc_pool occ_pool;



/* Allocate and return a new struct occurrence for basic block BB, and
   whose children list is headed by CHILDREN.  */
static struct occurrence *
occ_new (basic_block bb, struct occurrence *children)
{
  struct occurrence *occ;

  bb->aux = occ = (struct occurrence *) pool_alloc (occ_pool);
  memset (occ, 0, sizeof (struct occurrence));

  occ->bb = bb;
  occ->children = children;
  return occ;
}


/* Insert NEW_OCC into our subset of the dominator tree.  P_HEAD points to a
   list of "struct occurrence"s, one per basic block, having IDOM as
   their common dominator.

   We try to insert NEW_OCC as deep as possible in the tree, and we also
   insert any other block that is a common dominator for BB and one
   block already in the tree.  */

static void
insert_bb (struct occurrence *new_occ, basic_block idom,
	   struct occurrence **p_head)
{
  struct occurrence *occ, **p_occ;

  for (p_occ = p_head; (occ = *p_occ) != NULL; )
    {
      basic_block bb = new_occ->bb, occ_bb = occ->bb;
      basic_block dom = nearest_common_dominator (CDI_DOMINATORS, occ_bb, bb);
      if (dom == bb)
	{
	  /* BB dominates OCC_BB.  OCC becomes NEW_OCC's child: remove OCC
	     from its list.  */
	  *p_occ = occ->next;
	  occ->next = new_occ->children;
	  new_occ->children = occ;

	  /* Try the next block (it may as well be dominated by BB).  */
	}

      else if (dom == occ_bb)
	{
	  /* OCC_BB dominates BB.  Tail recurse to look deeper.  */
	  insert_bb (new_occ, dom, &occ->children);
	  return;
	}

      else if (dom != idom)
	{
	  gcc_assert (!dom->aux);

	  /* There is a dominator between IDOM and BB, add it and make
	     two children out of NEW_OCC and OCC.  First, remove OCC from
	     its list.	*/
	  *p_occ = occ->next;
	  new_occ->next = occ;
	  occ->next = NULL;

	  /* None of the previous blocks has DOM as a dominator: if we tail
	     recursed, we would reexamine them uselessly. Just switch BB with
	     DOM, and go on looking for blocks dominated by DOM.  */
          new_occ = occ_new (dom, new_occ);
	}

      else
	{
	  /* Nothing special, go on with the next element.  */
	  p_occ = &occ->next;
	}
    }

  /* No place was found as a child of IDOM.  Make BB a sibling of IDOM.  */
  new_occ->next = *p_head;
  *p_head = new_occ;
}

/* Register that we found a division in BB.  */

static inline void
register_division_in (basic_block bb)
{
  struct occurrence *occ;

  occ = (struct occurrence *) bb->aux;
  if (!occ)
    {
      occ = occ_new (bb, NULL);
      insert_bb (occ, ENTRY_BLOCK_PTR, &occ_head);
    }

  occ->bb_has_division = true;
  occ->num_divisions++;
}


/* Compute the number of divisions that postdominate each block in OCC and
   its children.  */

static void
compute_merit (struct occurrence *occ)
{
  struct occurrence *occ_child;
  basic_block dom = occ->bb;

  for (occ_child = occ->children; occ_child; occ_child = occ_child->next)
    {
      basic_block bb;
      if (occ_child->children)
        compute_merit (occ_child);

      if (flag_exceptions)
	bb = single_noncomplex_succ (dom);
      else
	bb = dom;

      if (dominated_by_p (CDI_POST_DOMINATORS, bb, occ_child->bb))
        occ->num_divisions += occ_child->num_divisions;
    }
}


/* Return whether USE_STMT is a floating-point division by DEF.  */
static inline bool
is_division_by (gimple use_stmt, tree def)
{
  return is_gimple_assign (use_stmt)
	 && gimple_assign_rhs_code (use_stmt) == RDIV_EXPR
	 && gimple_assign_rhs2 (use_stmt) == def
	 /* Do not recognize x / x as valid division, as we are getting
	    confused later by replacing all immediate uses x in such
	    a stmt.  */
	 && gimple_assign_rhs1 (use_stmt) != def;
}

/* Walk the subset of the dominator tree rooted at OCC, setting the
   RECIP_DEF field to a definition of 1.0 / DEF that can be used in
   the given basic block.  The field may be left NULL, of course,
   if it is not possible or profitable to do the optimization.

   DEF_BSI is an iterator pointing at the statement defining DEF.
   If RECIP_DEF is set, a dominator already has a computation that can
   be used.  */

static void
insert_reciprocals (gimple_stmt_iterator *def_gsi, struct occurrence *occ,
		    tree def, tree recip_def, int threshold)
{
  tree type;
  gimple new_stmt;
  gimple_stmt_iterator gsi;
  struct occurrence *occ_child;

  if (!recip_def
      && (occ->bb_has_division || !flag_trapping_math)
      && occ->num_divisions >= threshold)
    {
      /* Make a variable with the replacement and substitute it.  */
      type = TREE_TYPE (def);
      recip_def = create_tmp_reg (type, "reciptmp");
      new_stmt = gimple_build_assign_with_ops (RDIV_EXPR, recip_def,
					       build_one_cst (type), def);

      if (occ->bb_has_division)
        {
          /* Case 1: insert before an existing division.  */
          gsi = gsi_after_labels (occ->bb);
          while (!gsi_end_p (gsi) && !is_division_by (gsi_stmt (gsi), def))
	    gsi_next (&gsi);

          gsi_insert_before (&gsi, new_stmt, GSI_SAME_STMT);
        }
      else if (def_gsi && occ->bb == def_gsi->bb)
        {
          /* Case 2: insert right after the definition.  Note that this will
	     never happen if the definition statement can throw, because in
	     that case the sole successor of the statement's basic block will
	     dominate all the uses as well.  */
          gsi_insert_after (def_gsi, new_stmt, GSI_NEW_STMT);
        }
      else
        {
          /* Case 3: insert in a basic block not containing defs/uses.  */
          gsi = gsi_after_labels (occ->bb);
          gsi_insert_before (&gsi, new_stmt, GSI_SAME_STMT);
        }

      reciprocal_stats.rdivs_inserted++;

      occ->recip_def_stmt = new_stmt;
    }

  occ->recip_def = recip_def;
  for (occ_child = occ->children; occ_child; occ_child = occ_child->next)
    insert_reciprocals (def_gsi, occ_child, def, recip_def, threshold);
}


/* Replace the division at USE_P with a multiplication by the reciprocal, if
   possible.  */

static inline void
replace_reciprocal (use_operand_p use_p)
{
  gimple use_stmt = USE_STMT (use_p);
  basic_block bb = gimple_bb (use_stmt);
  struct occurrence *occ = (struct occurrence *) bb->aux;

  if (optimize_bb_for_speed_p (bb)
      && occ->recip_def && use_stmt != occ->recip_def_stmt)
    {
      gimple_stmt_iterator gsi = gsi_for_stmt (use_stmt);
      gimple_assign_set_rhs_code (use_stmt, MULT_EXPR);
      SET_USE (use_p, occ->recip_def);
      fold_stmt_inplace (&gsi);
      update_stmt (use_stmt);
    }
}


/* Free OCC and return one more "struct occurrence" to be freed.  */

static struct occurrence *
free_bb (struct occurrence *occ)
{
  struct occurrence *child, *next;

  /* First get the two pointers hanging off OCC.  */
  next = occ->next;
  child = occ->children;
  occ->bb->aux = NULL;
  pool_free (occ_pool, occ);

  /* Now ensure that we don't recurse unless it is necessary.  */
  if (!child)
    return next;
  else
    {
      while (next)
	next = free_bb (next);

      return child;
    }
}


/* Look for floating-point divisions among DEF's uses, and try to
   replace them by multiplications with the reciprocal.  Add
   as many statements computing the reciprocal as needed.

   DEF must be a GIMPLE register of a floating-point type.  */

static void
execute_cse_reciprocals_1 (gimple_stmt_iterator *def_gsi, tree def)
{
  use_operand_p use_p;
  imm_use_iterator use_iter;
  struct occurrence *occ;
  int count = 0, threshold;

  gcc_assert (FLOAT_TYPE_P (TREE_TYPE (def)) && is_gimple_reg (def));

  FOR_EACH_IMM_USE_FAST (use_p, use_iter, def)
    {
      gimple use_stmt = USE_STMT (use_p);
      if (is_division_by (use_stmt, def))
	{
	  register_division_in (gimple_bb (use_stmt));
	  count++;
	}
    }

  /* Do the expensive part only if we can hope to optimize something.  */
  threshold = targetm.min_divisions_for_recip_mul (TYPE_MODE (TREE_TYPE (def)));
  if (count >= threshold)
    {
      gimple use_stmt;
      for (occ = occ_head; occ; occ = occ->next)
	{
	  compute_merit (occ);
	  insert_reciprocals (def_gsi, occ, def, NULL, threshold);
	}

      FOR_EACH_IMM_USE_STMT (use_stmt, use_iter, def)
	{
	  if (is_division_by (use_stmt, def))
	    {
	      FOR_EACH_IMM_USE_ON_STMT (use_p, use_iter)
		replace_reciprocal (use_p);
	    }
	}
    }

  for (occ = occ_head; occ; )
    occ = free_bb (occ);

  occ_head = NULL;
}

static bool
gate_cse_reciprocals (void)
{
  return optimize && flag_reciprocal_math;
}

/* Go through all the floating-point SSA_NAMEs, and call
   execute_cse_reciprocals_1 on each of them.  */
static unsigned int
execute_cse_reciprocals (void)
{
  basic_block bb;
  tree arg;

  occ_pool = create_alloc_pool ("dominators for recip",
				sizeof (struct occurrence),
				n_basic_blocks / 3 + 1);

  memset (&reciprocal_stats, 0, sizeof (reciprocal_stats));
  calculate_dominance_info (CDI_DOMINATORS);
  calculate_dominance_info (CDI_POST_DOMINATORS);

#ifdef ENABLE_CHECKING
  FOR_EACH_BB (bb)
    gcc_assert (!bb->aux);
#endif

  for (arg = DECL_ARGUMENTS (cfun->decl); arg; arg = DECL_CHAIN (arg))
    if (FLOAT_TYPE_P (TREE_TYPE (arg))
	&& is_gimple_reg (arg))
      {
	tree name = ssa_default_def (cfun, arg);
	if (name)
	  execute_cse_reciprocals_1 (NULL, name);
      }

  FOR_EACH_BB (bb)
    {
      gimple_stmt_iterator gsi;
      gimple phi;
      tree def;

      for (gsi = gsi_start_phis (bb); !gsi_end_p (gsi); gsi_next (&gsi))
	{
	  phi = gsi_stmt (gsi);
	  def = PHI_RESULT (phi);
	  if (! virtual_operand_p (def)
	      && FLOAT_TYPE_P (TREE_TYPE (def)))
	    execute_cse_reciprocals_1 (NULL, def);
	}

      for (gsi = gsi_after_labels (bb); !gsi_end_p (gsi); gsi_next (&gsi))
        {
	  gimple stmt = gsi_stmt (gsi);

	  if (gimple_has_lhs (stmt)
	      && (def = SINGLE_SSA_TREE_OPERAND (stmt, SSA_OP_DEF)) != NULL
	      && FLOAT_TYPE_P (TREE_TYPE (def))
	      && TREE_CODE (def) == SSA_NAME)
	    execute_cse_reciprocals_1 (&gsi, def);
	}

      if (optimize_bb_for_size_p (bb))
        continue;

      /* Scan for a/func(b) and convert it to reciprocal a*rfunc(b).  */
      for (gsi = gsi_after_labels (bb); !gsi_end_p (gsi); gsi_next (&gsi))
        {
	  gimple stmt = gsi_stmt (gsi);
	  tree fndecl;

	  if (is_gimple_assign (stmt)
	      && gimple_assign_rhs_code (stmt) == RDIV_EXPR)
	    {
	      tree arg1 = gimple_assign_rhs2 (stmt);
	      gimple stmt1;

	      if (TREE_CODE (arg1) != SSA_NAME)
		continue;

	      stmt1 = SSA_NAME_DEF_STMT (arg1);

	      if (is_gimple_call (stmt1)
		  && gimple_call_lhs (stmt1)
		  && (fndecl = gimple_call_fndecl (stmt1))
		  && (DECL_BUILT_IN_CLASS (fndecl) == BUILT_IN_NORMAL
		      || DECL_BUILT_IN_CLASS (fndecl) == BUILT_IN_MD))
		{
		  enum built_in_function code;
		  bool md_code, fail;
		  imm_use_iterator ui;
		  use_operand_p use_p;

		  code = DECL_FUNCTION_CODE (fndecl);
		  md_code = DECL_BUILT_IN_CLASS (fndecl) == BUILT_IN_MD;

		  fndecl = targetm.builtin_reciprocal (code, md_code, false);
		  if (!fndecl)
		    continue;

		  /* Check that all uses of the SSA name are divisions,
		     otherwise replacing the defining statement will do
		     the wrong thing.  */
		  fail = false;
		  FOR_EACH_IMM_USE_FAST (use_p, ui, arg1)
		    {
		      gimple stmt2 = USE_STMT (use_p);
		      if (is_gimple_debug (stmt2))
			continue;
		      if (!is_gimple_assign (stmt2)
			  || gimple_assign_rhs_code (stmt2) != RDIV_EXPR
			  || gimple_assign_rhs1 (stmt2) == arg1
			  || gimple_assign_rhs2 (stmt2) != arg1)
			{
			  fail = true;
			  break;
			}
		    }
		  if (fail)
		    continue;

		  gimple_replace_lhs (stmt1, arg1);
		  gimple_call_set_fndecl (stmt1, fndecl);
		  update_stmt (stmt1);
		  reciprocal_stats.rfuncs_inserted++;

		  FOR_EACH_IMM_USE_STMT (stmt, ui, arg1)
		    {
		      gimple_stmt_iterator gsi = gsi_for_stmt (stmt);
		      gimple_assign_set_rhs_code (stmt, MULT_EXPR);
		      fold_stmt_inplace (&gsi);
		      update_stmt (stmt);
		    }
		}
	    }
	}
    }

  statistics_counter_event (cfun, "reciprocal divs inserted",
			    reciprocal_stats.rdivs_inserted);
  statistics_counter_event (cfun, "reciprocal functions inserted",
			    reciprocal_stats.rfuncs_inserted);

  free_dominance_info (CDI_DOMINATORS);
  free_dominance_info (CDI_POST_DOMINATORS);
  free_alloc_pool (occ_pool);
  return 0;
}

struct gimple_opt_pass pass_cse_reciprocals =
{
 {
  GIMPLE_PASS,
  "recip",				/* name */
  gate_cse_reciprocals,			/* gate */
  execute_cse_reciprocals,		/* execute */
  NULL,					/* sub */
  NULL,					/* next */
  0,					/* static_pass_number */
  TV_NONE,				/* tv_id */
  PROP_ssa,				/* properties_required */
  0,					/* properties_provided */
  0,					/* properties_destroyed */
  0,					/* todo_flags_start */
  TODO_update_ssa | TODO_verify_ssa
    | TODO_verify_stmts                /* todo_flags_finish */
 }
};

/* Records an occurrence at statement USE_STMT in the vector of trees
   STMTS if it is dominated by *TOP_BB or dominates it or this basic block
   is not yet initialized.  Returns true if the occurrence was pushed on
   the vector.  Adjusts *TOP_BB to be the basic block dominating all
   statements in the vector.  */

static bool
maybe_record_sincos (VEC(gimple, heap) **stmts,
		     basic_block *top_bb, gimple use_stmt)
{
  basic_block use_bb = gimple_bb (use_stmt);
  if (*top_bb
      && (*top_bb == use_bb
	  || dominated_by_p (CDI_DOMINATORS, use_bb, *top_bb)))
    VEC_safe_push (gimple, heap, *stmts, use_stmt);
  else if (!*top_bb
	   || dominated_by_p (CDI_DOMINATORS, *top_bb, use_bb))
    {
      VEC_safe_push (gimple, heap, *stmts, use_stmt);
      *top_bb = use_bb;
    }
  else
    return false;

  return true;
}

/* Look for sin, cos and cexpi calls with the same argument NAME and
   create a single call to cexpi CSEing the result in this case.
   We first walk over all immediate uses of the argument collecting
   statements that we can CSE in a vector and in a second pass replace
   the statement rhs with a REALPART or IMAGPART expression on the
   result of the cexpi call we insert before the use statement that
   dominates all other candidates.  */

static bool
execute_cse_sincos_1 (tree name)
{
  gimple_stmt_iterator gsi;
  imm_use_iterator use_iter;
  tree fndecl, res, type;
  gimple def_stmt, use_stmt, stmt;
  int seen_cos = 0, seen_sin = 0, seen_cexpi = 0;
  VEC(gimple, heap) *stmts = NULL;
  basic_block top_bb = NULL;
  int i;
  bool cfg_changed = false;

  type = TREE_TYPE (name);
  FOR_EACH_IMM_USE_STMT (use_stmt, use_iter, name)
    {
      if (gimple_code (use_stmt) != GIMPLE_CALL
	  || !gimple_call_lhs (use_stmt)
	  || !(fndecl = gimple_call_fndecl (use_stmt))
	  || DECL_BUILT_IN_CLASS (fndecl) != BUILT_IN_NORMAL)
	continue;

      switch (DECL_FUNCTION_CODE (fndecl))
	{
	CASE_FLT_FN (BUILT_IN_COS):
	  seen_cos |= maybe_record_sincos (&stmts, &top_bb, use_stmt) ? 1 : 0;
	  break;

	CASE_FLT_FN (BUILT_IN_SIN):
	  seen_sin |= maybe_record_sincos (&stmts, &top_bb, use_stmt) ? 1 : 0;
	  break;

	CASE_FLT_FN (BUILT_IN_CEXPI):
	  seen_cexpi |= maybe_record_sincos (&stmts, &top_bb, use_stmt) ? 1 : 0;
	  break;

	default:;
	}
    }

  if (seen_cos + seen_sin + seen_cexpi <= 1)
    {
      VEC_free(gimple, heap, stmts);
      return false;
    }

  /* Simply insert cexpi at the beginning of top_bb but not earlier than
     the name def statement.  */
  fndecl = mathfn_built_in (type, BUILT_IN_CEXPI);
  if (!fndecl)
    return false;
  stmt = gimple_build_call (fndecl, 1, name);
  res = make_temp_ssa_name (TREE_TYPE (TREE_TYPE (fndecl)), stmt, "sincostmp");
  gimple_call_set_lhs (stmt, res);

  def_stmt = SSA_NAME_DEF_STMT (name);
  if (!SSA_NAME_IS_DEFAULT_DEF (name)
      && gimple_code (def_stmt) != GIMPLE_PHI
      && gimple_bb (def_stmt) == top_bb)
    {
      gsi = gsi_for_stmt (def_stmt);
      gsi_insert_after (&gsi, stmt, GSI_SAME_STMT);
    }
  else
    {
      gsi = gsi_after_labels (top_bb);
      gsi_insert_before (&gsi, stmt, GSI_SAME_STMT);
    }
  sincos_stats.inserted++;

  /* And adjust the recorded old call sites.  */
  for (i = 0; VEC_iterate(gimple, stmts, i, use_stmt); ++i)
    {
      tree rhs = NULL;
      fndecl = gimple_call_fndecl (use_stmt);

      switch (DECL_FUNCTION_CODE (fndecl))
	{
	CASE_FLT_FN (BUILT_IN_COS):
	  rhs = fold_build1 (REALPART_EXPR, type, res);
	  break;

	CASE_FLT_FN (BUILT_IN_SIN):
	  rhs = fold_build1 (IMAGPART_EXPR, type, res);
	  break;

	CASE_FLT_FN (BUILT_IN_CEXPI):
	  rhs = res;
	  break;

	default:;
	  gcc_unreachable ();
	}

	/* Replace call with a copy.  */
	stmt = gimple_build_assign (gimple_call_lhs (use_stmt), rhs);

	gsi = gsi_for_stmt (use_stmt);
	gsi_replace (&gsi, stmt, true);
	if (gimple_purge_dead_eh_edges (gimple_bb (stmt)))
	  cfg_changed = true;
    }

  VEC_free(gimple, heap, stmts);

  return cfg_changed;
}

/* To evaluate powi(x,n), the floating point value x raised to the
   constant integer exponent n, we use a hybrid algorithm that
   combines the "window method" with look-up tables.  For an
   introduction to exponentiation algorithms and "addition chains",
   see section 4.6.3, "Evaluation of Powers" of Donald E. Knuth,
   "Seminumerical Algorithms", Vol. 2, "The Art of Computer Programming",
   3rd Edition, 1998, and Daniel M. Gordon, "A Survey of Fast Exponentiation
   Methods", Journal of Algorithms, Vol. 27, pp. 129-146, 1998.  */

/* Provide a default value for POWI_MAX_MULTS, the maximum number of
   multiplications to inline before calling the system library's pow
   function.  powi(x,n) requires at worst 2*bits(n)-2 multiplications,
   so this default never requires calling pow, powf or powl.  */

#ifndef POWI_MAX_MULTS
#define POWI_MAX_MULTS  (2*HOST_BITS_PER_WIDE_INT-2)
#endif

/* The size of the "optimal power tree" lookup table.  All
   exponents less than this value are simply looked up in the
   powi_table below.  This threshold is also used to size the
   cache of pseudo registers that hold intermediate results.  */
#define POWI_TABLE_SIZE 256

/* The size, in bits of the window, used in the "window method"
   exponentiation algorithm.  This is equivalent to a radix of
   (1<<POWI_WINDOW_SIZE) in the corresponding "m-ary method".  */
#define POWI_WINDOW_SIZE 3

/* The following table is an efficient representation of an
   "optimal power tree".  For each value, i, the corresponding
   value, j, in the table states than an optimal evaluation
   sequence for calculating pow(x,i) can be found by evaluating
   pow(x,j)*pow(x,i-j).  An optimal power tree for the first
   100 integers is given in Knuth's "Seminumerical algorithms".  */

static const unsigned char powi_table[POWI_TABLE_SIZE] =
  {
      0,   1,   1,   2,   2,   3,   3,   4,  /*   0 -   7 */
      4,   6,   5,   6,   6,  10,   7,   9,  /*   8 -  15 */
      8,  16,   9,  16,  10,  12,  11,  13,  /*  16 -  23 */
     12,  17,  13,  18,  14,  24,  15,  26,  /*  24 -  31 */
     16,  17,  17,  19,  18,  33,  19,  26,  /*  32 -  39 */
     20,  25,  21,  40,  22,  27,  23,  44,  /*  40 -  47 */
     24,  32,  25,  34,  26,  29,  27,  44,  /*  48 -  55 */
     28,  31,  29,  34,  30,  60,  31,  36,  /*  56 -  63 */
     32,  64,  33,  34,  34,  46,  35,  37,  /*  64 -  71 */
     36,  65,  37,  50,  38,  48,  39,  69,  /*  72 -  79 */
     40,  49,  41,  43,  42,  51,  43,  58,  /*  80 -  87 */
     44,  64,  45,  47,  46,  59,  47,  76,  /*  88 -  95 */
     48,  65,  49,  66,  50,  67,  51,  66,  /*  96 - 103 */
     52,  70,  53,  74,  54, 104,  55,  74,  /* 104 - 111 */
     56,  64,  57,  69,  58,  78,  59,  68,  /* 112 - 119 */
     60,  61,  61,  80,  62,  75,  63,  68,  /* 120 - 127 */
     64,  65,  65, 128,  66, 129,  67,  90,  /* 128 - 135 */
     68,  73,  69, 131,  70,  94,  71,  88,  /* 136 - 143 */
     72, 128,  73,  98,  74, 132,  75, 121,  /* 144 - 151 */
     76, 102,  77, 124,  78, 132,  79, 106,  /* 152 - 159 */
     80,  97,  81, 160,  82,  99,  83, 134,  /* 160 - 167 */
     84,  86,  85,  95,  86, 160,  87, 100,  /* 168 - 175 */
     88, 113,  89,  98,  90, 107,  91, 122,  /* 176 - 183 */
     92, 111,  93, 102,  94, 126,  95, 150,  /* 184 - 191 */
     96, 128,  97, 130,  98, 133,  99, 195,  /* 192 - 199 */
    100, 128, 101, 123, 102, 164, 103, 138,  /* 200 - 207 */
    104, 145, 105, 146, 106, 109, 107, 149,  /* 208 - 215 */
    108, 200, 109, 146, 110, 170, 111, 157,  /* 216 - 223 */
    112, 128, 113, 130, 114, 182, 115, 132,  /* 224 - 231 */
    116, 200, 117, 132, 118, 158, 119, 206,  /* 232 - 239 */
    120, 240, 121, 162, 122, 147, 123, 152,  /* 240 - 247 */
    124, 166, 125, 214, 126, 138, 127, 153,  /* 248 - 255 */
  };


/* Return the number of multiplications required to calculate
   powi(x,n) where n is less than POWI_TABLE_SIZE.  This is a
   subroutine of powi_cost.  CACHE is an array indicating
   which exponents have already been calculated.  */

static int
powi_lookup_cost (unsigned HOST_WIDE_INT n, bool *cache)
{
  /* If we've already calculated this exponent, then this evaluation
     doesn't require any additional multiplications.  */
  if (cache[n])
    return 0;

  cache[n] = true;
  return powi_lookup_cost (n - powi_table[n], cache)
	 + powi_lookup_cost (powi_table[n], cache) + 1;
}

/* Return the number of multiplications required to calculate
   powi(x,n) for an arbitrary x, given the exponent N.  This
   function needs to be kept in sync with powi_as_mults below.  */

static int
powi_cost (HOST_WIDE_INT n)
{
  bool cache[POWI_TABLE_SIZE];
  unsigned HOST_WIDE_INT digit;
  unsigned HOST_WIDE_INT val;
  int result;

  if (n == 0)
    return 0;

  /* Ignore the reciprocal when calculating the cost.  */
  val = (n < 0) ? -n : n;

  /* Initialize the exponent cache.  */
  memset (cache, 0, POWI_TABLE_SIZE * sizeof (bool));
  cache[1] = true;

  result = 0;

  while (val >= POWI_TABLE_SIZE)
    {
      if (val & 1)
	{
	  digit = val & ((1 << POWI_WINDOW_SIZE) - 1);
	  result += powi_lookup_cost (digit, cache)
		    + POWI_WINDOW_SIZE + 1;
	  val >>= POWI_WINDOW_SIZE;
	}
      else
	{
	  val >>= 1;
	  result++;
	}
    }

  return result + powi_lookup_cost (val, cache);
}

/* Recursive subroutine of powi_as_mults.  This function takes the
   array, CACHE, of already calculated exponents and an exponent N and
   returns a tree that corresponds to CACHE[1]**N, with type TYPE.  */

static tree
powi_as_mults_1 (gimple_stmt_iterator *gsi, location_t loc, tree type,
		 HOST_WIDE_INT n, tree *cache)
{
  tree op0, op1, ssa_target;
  unsigned HOST_WIDE_INT digit;
  gimple mult_stmt;

  if (n < POWI_TABLE_SIZE && cache[n])
    return cache[n];

  ssa_target = make_temp_ssa_name (type, NULL, "powmult");

  if (n < POWI_TABLE_SIZE)
    {
      cache[n] = ssa_target;
      op0 = powi_as_mults_1 (gsi, loc, type, n - powi_table[n], cache);
      op1 = powi_as_mults_1 (gsi, loc, type, powi_table[n], cache);
    }
  else if (n & 1)
    {
      digit = n & ((1 << POWI_WINDOW_SIZE) - 1);
      op0 = powi_as_mults_1 (gsi, loc, type, n - digit, cache);
      op1 = powi_as_mults_1 (gsi, loc, type, digit, cache);
    }
  else
    {
      op0 = powi_as_mults_1 (gsi, loc, type, n >> 1, cache);
      op1 = op0;
    }

  mult_stmt = gimple_build_assign_with_ops (MULT_EXPR, ssa_target, op0, op1);
  gimple_set_location (mult_stmt, loc);
  gsi_insert_before (gsi, mult_stmt, GSI_SAME_STMT);

  return ssa_target;
}

/* Convert ARG0**N to a tree of multiplications of ARG0 with itself.
   This function needs to be kept in sync with powi_cost above.  */

static tree
powi_as_mults (gimple_stmt_iterator *gsi, location_t loc,
	       tree arg0, HOST_WIDE_INT n)
{
  tree cache[POWI_TABLE_SIZE], result, type = TREE_TYPE (arg0);
  gimple div_stmt;
  tree target;

  if (n == 0)
    return build_real (type, dconst1);

  memset (cache, 0,  sizeof (cache));
  cache[1] = arg0;

  result = powi_as_mults_1 (gsi, loc, type, (n < 0) ? -n : n, cache);
  if (n >= 0)
    return result;

  /* If the original exponent was negative, reciprocate the result.  */
  target = make_temp_ssa_name (type, NULL, "powmult");
  div_stmt = gimple_build_assign_with_ops (RDIV_EXPR, target, 
					   build_real (type, dconst1),
					   result);
  gimple_set_location (div_stmt, loc);
  gsi_insert_before (gsi, div_stmt, GSI_SAME_STMT);

  return target;
}

/* ARG0 and N are the two arguments to a powi builtin in GSI with
   location info LOC.  If the arguments are appropriate, create an
   equivalent sequence of statements prior to GSI using an optimal
   number of multiplications, and return an expession holding the
   result.  */

static tree
gimple_expand_builtin_powi (gimple_stmt_iterator *gsi, location_t loc, 
			    tree arg0, HOST_WIDE_INT n)
{
  /* Avoid largest negative number.  */
  if (n != -n
      && ((n >= -1 && n <= 2)
	  || (optimize_function_for_speed_p (cfun)
	      && powi_cost (n) <= POWI_MAX_MULTS)))
    return powi_as_mults (gsi, loc, arg0, n);

  return NULL_TREE;
}

/* Build a gimple call statement that calls FN with argument ARG.
   Set the lhs of the call statement to a fresh SSA name.  Insert the
   statement prior to GSI's current position, and return the fresh
   SSA name.  */

static tree
build_and_insert_call (gimple_stmt_iterator *gsi, location_t loc,
		       tree fn, tree arg)
{
  gimple call_stmt;
  tree ssa_target;

  call_stmt = gimple_build_call (fn, 1, arg);
  ssa_target = make_temp_ssa_name (TREE_TYPE (arg), NULL, "powroot");
  gimple_set_lhs (call_stmt, ssa_target);
  gimple_set_location (call_stmt, loc);
  gsi_insert_before (gsi, call_stmt, GSI_SAME_STMT);

  return ssa_target;
}

/* Build a gimple binary operation with the given CODE and arguments
   ARG0, ARG1, assigning the result to a new SSA name for variable
   TARGET.  Insert the statement prior to GSI's current position, and
   return the fresh SSA name.*/

static tree
build_and_insert_binop (gimple_stmt_iterator *gsi, location_t loc,
			const char *name, enum tree_code code,
			tree arg0, tree arg1)
{
  tree result = make_temp_ssa_name (TREE_TYPE (arg0), NULL, name);
  gimple stmt = gimple_build_assign_with_ops (code, result, arg0, arg1);
  gimple_set_location (stmt, loc);
  gsi_insert_before (gsi, stmt, GSI_SAME_STMT);
  return result;
}

/* Build a gimple reference operation with the given CODE and argument
   ARG, assigning the result to a new SSA name of TYPE with NAME.
   Insert the statement prior to GSI's current position, and return
   the fresh SSA name.  */

static inline tree
build_and_insert_ref (gimple_stmt_iterator *gsi, location_t loc, tree type,
		      const char *name, enum tree_code code, tree arg0)
{
  tree result = make_temp_ssa_name (type, NULL, name);
  gimple stmt = gimple_build_assign (result, build1 (code, type, arg0));
  gimple_set_location (stmt, loc);
  gsi_insert_before (gsi, stmt, GSI_SAME_STMT);
  return result;
}

/* Build a gimple assignment to cast VAL to TYPE.  Insert the statement
   prior to GSI's current position, and return the fresh SSA name.  */

static tree
build_and_insert_cast (gimple_stmt_iterator *gsi, location_t loc,
		       tree type, tree val)
{
  tree result = make_ssa_name (type, NULL);
  gimple stmt = gimple_build_assign_with_ops (NOP_EXPR, result, val, NULL_TREE);
  gimple_set_location (stmt, loc);
  gsi_insert_before (gsi, stmt, GSI_SAME_STMT);
  return result;
}

/* ARG0 and ARG1 are the two arguments to a pow builtin call in GSI
   with location info LOC.  If possible, create an equivalent and
   less expensive sequence of statements prior to GSI, and return an
   expession holding the result.  */

static tree
gimple_expand_builtin_pow (gimple_stmt_iterator *gsi, location_t loc, 
			   tree arg0, tree arg1)
{
  REAL_VALUE_TYPE c, cint, dconst1_4, dconst3_4, dconst1_3, dconst1_6;
  REAL_VALUE_TYPE c2, dconst3;
  HOST_WIDE_INT n;
  tree type, sqrtfn, cbrtfn, sqrt_arg0, sqrt_sqrt, result, cbrt_x, powi_cbrt_x;
  enum machine_mode mode;
  bool hw_sqrt_exists;

  /* If the exponent isn't a constant, there's nothing of interest
     to be done.  */
  if (TREE_CODE (arg1) != REAL_CST)
    return NULL_TREE;

  /* If the exponent is equivalent to an integer, expand to an optimal
     multiplication sequence when profitable.  */
  c = TREE_REAL_CST (arg1);
  n = real_to_integer (&c);
  real_from_integer (&cint, VOIDmode, n, n < 0 ? -1 : 0, 0);

  if (real_identical (&c, &cint)
      && ((n >= -1 && n <= 2)
	  || (flag_unsafe_math_optimizations
	      && optimize_insn_for_speed_p ()
	      && powi_cost (n) <= POWI_MAX_MULTS)))
    return gimple_expand_builtin_powi (gsi, loc, arg0, n);

  /* Attempt various optimizations using sqrt and cbrt.  */
  type = TREE_TYPE (arg0);
  mode = TYPE_MODE (type);
  sqrtfn = mathfn_built_in (type, BUILT_IN_SQRT);

  /* Optimize pow(x,0.5) = sqrt(x).  This replacement is always safe
     unless signed zeros must be maintained.  pow(-0,0.5) = +0, while
     sqrt(-0) = -0.  */
  if (sqrtfn
      && REAL_VALUES_EQUAL (c, dconsthalf)
      && !HONOR_SIGNED_ZEROS (mode))
    return build_and_insert_call (gsi, loc, sqrtfn, arg0);

  /* Optimize pow(x,0.25) = sqrt(sqrt(x)).  Assume on most machines that
     a builtin sqrt instruction is smaller than a call to pow with 0.25,
     so do this optimization even if -Os.  Don't do this optimization
     if we don't have a hardware sqrt insn.  */
  dconst1_4 = dconst1;
  SET_REAL_EXP (&dconst1_4, REAL_EXP (&dconst1_4) - 2);
  hw_sqrt_exists = optab_handler (sqrt_optab, mode) != CODE_FOR_nothing;

  if (flag_unsafe_math_optimizations
      && sqrtfn
      && REAL_VALUES_EQUAL (c, dconst1_4)
      && hw_sqrt_exists)
    {
      /* sqrt(x)  */
      sqrt_arg0 = build_and_insert_call (gsi, loc, sqrtfn, arg0);

      /* sqrt(sqrt(x))  */
      return build_and_insert_call (gsi, loc, sqrtfn, sqrt_arg0);
    }
      
  /* Optimize pow(x,0.75) = sqrt(x) * sqrt(sqrt(x)) unless we are
     optimizing for space.  Don't do this optimization if we don't have
     a hardware sqrt insn.  */
  real_from_integer (&dconst3_4, VOIDmode, 3, 0, 0);
  SET_REAL_EXP (&dconst3_4, REAL_EXP (&dconst3_4) - 2);

  if (flag_unsafe_math_optimizations
      && sqrtfn
      && optimize_function_for_speed_p (cfun)
      && REAL_VALUES_EQUAL (c, dconst3_4)
      && hw_sqrt_exists)
    {
      /* sqrt(x)  */
      sqrt_arg0 = build_and_insert_call (gsi, loc, sqrtfn, arg0);

      /* sqrt(sqrt(x))  */
      sqrt_sqrt = build_and_insert_call (gsi, loc, sqrtfn, sqrt_arg0);

      /* sqrt(x) * sqrt(sqrt(x))  */
      return build_and_insert_binop (gsi, loc, "powroot", MULT_EXPR,
				     sqrt_arg0, sqrt_sqrt);
    }

  /* Optimize pow(x,1./3.) = cbrt(x).  This requires unsafe math
     optimizations since 1./3. is not exactly representable.  If x
     is negative and finite, the correct value of pow(x,1./3.) is
     a NaN with the "invalid" exception raised, because the value
     of 1./3. actually has an even denominator.  The correct value
     of cbrt(x) is a negative real value.  */
  cbrtfn = mathfn_built_in (type, BUILT_IN_CBRT);
  dconst1_3 = real_value_truncate (mode, dconst_third ());

  if (flag_unsafe_math_optimizations
      && cbrtfn
      && (gimple_val_nonnegative_real_p (arg0) || !HONOR_NANS (mode))
      && REAL_VALUES_EQUAL (c, dconst1_3))
    return build_and_insert_call (gsi, loc, cbrtfn, arg0);
  
  /* Optimize pow(x,1./6.) = cbrt(sqrt(x)).  Don't do this optimization
     if we don't have a hardware sqrt insn.  */
  dconst1_6 = dconst1_3;
  SET_REAL_EXP (&dconst1_6, REAL_EXP (&dconst1_6) - 1);

  if (flag_unsafe_math_optimizations
      && sqrtfn
      && cbrtfn
      && (gimple_val_nonnegative_real_p (arg0) || !HONOR_NANS (mode))
      && optimize_function_for_speed_p (cfun)
      && hw_sqrt_exists
      && REAL_VALUES_EQUAL (c, dconst1_6))
    {
      /* sqrt(x)  */
      sqrt_arg0 = build_and_insert_call (gsi, loc, sqrtfn, arg0);

      /* cbrt(sqrt(x))  */
      return build_and_insert_call (gsi, loc, cbrtfn, sqrt_arg0);
    }

  /* Optimize pow(x,c), where n = 2c for some nonzero integer n, into

       sqrt(x) * powi(x, n/2),                n > 0;
       1.0 / (sqrt(x) * powi(x, abs(n/2))),   n < 0.

     Do not calculate the powi factor when n/2 = 0.  */
  real_arithmetic (&c2, MULT_EXPR, &c, &dconst2);
  n = real_to_integer (&c2);
  real_from_integer (&cint, VOIDmode, n, n < 0 ? -1 : 0, 0);

  if (flag_unsafe_math_optimizations
      && sqrtfn
      && real_identical (&c2, &cint))
    {
      tree powi_x_ndiv2 = NULL_TREE;

      /* Attempt to fold powi(arg0, abs(n/2)) into multiplies.  If not
         possible or profitable, give up.  Skip the degenerate case when
         n is 1 or -1, where the result is always 1.  */
      if (absu_hwi (n) != 1)
	{
	  powi_x_ndiv2 = gimple_expand_builtin_powi (gsi, loc, arg0,
						     abs_hwi (n / 2));
	  if (!powi_x_ndiv2)
	    return NULL_TREE;
	}

      /* Calculate sqrt(x).  When n is not 1 or -1, multiply it by the
	 result of the optimal multiply sequence just calculated.  */
      sqrt_arg0 = build_and_insert_call (gsi, loc, sqrtfn, arg0);

      if (absu_hwi (n) == 1)
	result = sqrt_arg0;
      else
	result = build_and_insert_binop (gsi, loc, "powroot", MULT_EXPR,
					 sqrt_arg0, powi_x_ndiv2);

      /* If n is negative, reciprocate the result.  */
      if (n < 0)
	result = build_and_insert_binop (gsi, loc, "powroot", RDIV_EXPR,
					 build_real (type, dconst1), result);
      return result;
    }

  /* Optimize pow(x,c), where 3c = n for some nonzero integer n, into

     powi(x, n/3) * powi(cbrt(x), n%3),                    n > 0;
     1.0 / (powi(x, abs(n)/3) * powi(cbrt(x), abs(n)%3)),  n < 0.

     Do not calculate the first factor when n/3 = 0.  As cbrt(x) is
     different from pow(x, 1./3.) due to rounding and behavior with
     negative x, we need to constrain this transformation to unsafe
     math and positive x or finite math.  */
  real_from_integer (&dconst3, VOIDmode, 3, 0, 0);
  real_arithmetic (&c2, MULT_EXPR, &c, &dconst3);
  real_round (&c2, mode, &c2);
  n = real_to_integer (&c2);
  real_from_integer (&cint, VOIDmode, n, n < 0 ? -1 : 0, 0);
  real_arithmetic (&c2, RDIV_EXPR, &cint, &dconst3);
  real_convert (&c2, mode, &c2);

  if (flag_unsafe_math_optimizations
      && cbrtfn
      && (gimple_val_nonnegative_real_p (arg0) || !HONOR_NANS (mode))
      && real_identical (&c2, &c)
      && optimize_function_for_speed_p (cfun)
      && powi_cost (n / 3) <= POWI_MAX_MULTS)
    {
      tree powi_x_ndiv3 = NULL_TREE;

      /* Attempt to fold powi(arg0, abs(n/3)) into multiplies.  If not
         possible or profitable, give up.  Skip the degenerate case when
         abs(n) < 3, where the result is always 1.  */
      if (absu_hwi (n) >= 3)
	{
	  powi_x_ndiv3 = gimple_expand_builtin_powi (gsi, loc, arg0,
						     abs_hwi (n / 3));
	  if (!powi_x_ndiv3)
	    return NULL_TREE;
	}

      /* Calculate powi(cbrt(x), n%3).  Don't use gimple_expand_builtin_powi
         as that creates an unnecessary variable.  Instead, just produce
         either cbrt(x) or cbrt(x) * cbrt(x).  */
      cbrt_x = build_and_insert_call (gsi, loc, cbrtfn, arg0);

      if (absu_hwi (n) % 3 == 1)
	powi_cbrt_x = cbrt_x;
      else
	powi_cbrt_x = build_and_insert_binop (gsi, loc, "powroot", MULT_EXPR,
					      cbrt_x, cbrt_x);

      /* Multiply the two subexpressions, unless powi(x,abs(n)/3) = 1.  */
      if (absu_hwi (n) < 3)
	result = powi_cbrt_x;
      else
	result = build_and_insert_binop (gsi, loc, "powroot", MULT_EXPR,
					 powi_x_ndiv3, powi_cbrt_x);

      /* If n is negative, reciprocate the result.  */
      if (n < 0)
	result = build_and_insert_binop (gsi, loc, "powroot", RDIV_EXPR,
					 build_real (type, dconst1), result);

      return result;
    }

  /* No optimizations succeeded.  */
  return NULL_TREE;
}

/* ARG is the argument to a cabs builtin call in GSI with location info
   LOC.  Create a sequence of statements prior to GSI that calculates
   sqrt(R*R + I*I), where R and I are the real and imaginary components
   of ARG, respectively.  Return an expression holding the result.  */

static tree
gimple_expand_builtin_cabs (gimple_stmt_iterator *gsi, location_t loc, tree arg)
{
  tree real_part, imag_part, addend1, addend2, sum, result;
  tree type = TREE_TYPE (TREE_TYPE (arg));
  tree sqrtfn = mathfn_built_in (type, BUILT_IN_SQRT);
  enum machine_mode mode = TYPE_MODE (type);

  if (!flag_unsafe_math_optimizations
      || !optimize_bb_for_speed_p (gimple_bb (gsi_stmt (*gsi)))
      || !sqrtfn
      || optab_handler (sqrt_optab, mode) == CODE_FOR_nothing)
    return NULL_TREE;

  real_part = build_and_insert_ref (gsi, loc, type, "cabs",
				    REALPART_EXPR, arg);
  addend1 = build_and_insert_binop (gsi, loc, "cabs", MULT_EXPR,
				    real_part, real_part);
  imag_part = build_and_insert_ref (gsi, loc, type, "cabs",
				    IMAGPART_EXPR, arg);
  addend2 = build_and_insert_binop (gsi, loc, "cabs", MULT_EXPR,
				    imag_part, imag_part);
  sum = build_and_insert_binop (gsi, loc, "cabs", PLUS_EXPR, addend1, addend2);
  result = build_and_insert_call (gsi, loc, sqrtfn, sum);

  return result;
}

/* Go through all calls to sin, cos and cexpi and call execute_cse_sincos_1
   on the SSA_NAME argument of each of them.  Also expand powi(x,n) into
   an optimal number of multiplies, when n is a constant.  */

static unsigned int
execute_cse_sincos (void)
{
  basic_block bb;
  bool cfg_changed = false;

  calculate_dominance_info (CDI_DOMINATORS);
  memset (&sincos_stats, 0, sizeof (sincos_stats));

  FOR_EACH_BB (bb)
    {
      gimple_stmt_iterator gsi;
      bool cleanup_eh = false;

      for (gsi = gsi_after_labels (bb); !gsi_end_p (gsi); gsi_next (&gsi))
        {
	  gimple stmt = gsi_stmt (gsi);
	  tree fndecl;

	  /* Only the last stmt in a bb could throw, no need to call
	     gimple_purge_dead_eh_edges if we change something in the middle
	     of a basic block.  */
	  cleanup_eh = false;

	  if (is_gimple_call (stmt)
	      && gimple_call_lhs (stmt)
	      && (fndecl = gimple_call_fndecl (stmt))
	      && DECL_BUILT_IN_CLASS (fndecl) == BUILT_IN_NORMAL)
	    {
	      tree arg, arg0, arg1, result;
	      HOST_WIDE_INT n;
	      location_t loc;

	      switch (DECL_FUNCTION_CODE (fndecl))
		{
		CASE_FLT_FN (BUILT_IN_COS):
		CASE_FLT_FN (BUILT_IN_SIN):
		CASE_FLT_FN (BUILT_IN_CEXPI):
		  /* Make sure we have either sincos or cexp.  */
		  if (!TARGET_HAS_SINCOS && !TARGET_C99_FUNCTIONS)
		    break;

		  arg = gimple_call_arg (stmt, 0);
		  if (TREE_CODE (arg) == SSA_NAME)
		    cfg_changed |= execute_cse_sincos_1 (arg);
		  break;

		CASE_FLT_FN (BUILT_IN_POW):
		  arg0 = gimple_call_arg (stmt, 0);
		  arg1 = gimple_call_arg (stmt, 1);

		  loc = gimple_location (stmt);
		  result = gimple_expand_builtin_pow (&gsi, loc, arg0, arg1);

		  if (result)
		    {
		      tree lhs = gimple_get_lhs (stmt);
		      gimple new_stmt = gimple_build_assign (lhs, result);
		      gimple_set_location (new_stmt, loc);
		      unlink_stmt_vdef (stmt);
		      gsi_replace (&gsi, new_stmt, true);
		      cleanup_eh = true;
<<<<<<< HEAD
=======
		      if (gimple_vdef (stmt))
			release_ssa_name (gimple_vdef (stmt));
>>>>>>> 747e4b8f
		    }
		  break;

		CASE_FLT_FN (BUILT_IN_POWI):
		  arg0 = gimple_call_arg (stmt, 0);
		  arg1 = gimple_call_arg (stmt, 1);
		  if (!host_integerp (arg1, 0))
		    break;

		  n = TREE_INT_CST_LOW (arg1);
		  loc = gimple_location (stmt);
		  result = gimple_expand_builtin_powi (&gsi, loc, arg0, n);

		  if (result)
		    {
		      tree lhs = gimple_get_lhs (stmt);
		      gimple new_stmt = gimple_build_assign (lhs, result);
		      gimple_set_location (new_stmt, loc);
		      unlink_stmt_vdef (stmt);
		      gsi_replace (&gsi, new_stmt, true);
		      cleanup_eh = true;
<<<<<<< HEAD
=======
		      if (gimple_vdef (stmt))
			release_ssa_name (gimple_vdef (stmt));
>>>>>>> 747e4b8f
		    }
		  break;

		CASE_FLT_FN (BUILT_IN_CABS):
		  arg0 = gimple_call_arg (stmt, 0);
		  loc = gimple_location (stmt);
		  result = gimple_expand_builtin_cabs (&gsi, loc, arg0);

		  if (result)
		    {
		      tree lhs = gimple_get_lhs (stmt);
		      gimple new_stmt = gimple_build_assign (lhs, result);
		      gimple_set_location (new_stmt, loc);
		      unlink_stmt_vdef (stmt);
		      gsi_replace (&gsi, new_stmt, true);
		      cleanup_eh = true;
<<<<<<< HEAD
=======
		      if (gimple_vdef (stmt))
			release_ssa_name (gimple_vdef (stmt));
>>>>>>> 747e4b8f
		    }
		  break;

		default:;
		}
	    }
	}
      if (cleanup_eh)
	cfg_changed |= gimple_purge_dead_eh_edges (bb);
    }

  statistics_counter_event (cfun, "sincos statements inserted",
			    sincos_stats.inserted);

  free_dominance_info (CDI_DOMINATORS);
  return cfg_changed ? TODO_cleanup_cfg : 0;
}

static bool
gate_cse_sincos (void)
{
  /* We no longer require either sincos or cexp, since powi expansion
     piggybacks on this pass.  */
  return optimize;
}

struct gimple_opt_pass pass_cse_sincos =
{
 {
  GIMPLE_PASS,
  "sincos",				/* name */
  gate_cse_sincos,			/* gate */
  execute_cse_sincos,			/* execute */
  NULL,					/* sub */
  NULL,					/* next */
  0,					/* static_pass_number */
  TV_NONE,				/* tv_id */
  PROP_ssa,				/* properties_required */
  0,					/* properties_provided */
  0,					/* properties_destroyed */
  0,					/* todo_flags_start */
  TODO_update_ssa | TODO_verify_ssa
    | TODO_verify_stmts                 /* todo_flags_finish */
 }
};

/* A symbolic number is used to detect byte permutation and selection
   patterns.  Therefore the field N contains an artificial number
   consisting of byte size markers:

   0    - byte has the value 0
   1..size - byte contains the content of the byte
   number indexed with that value minus one  */

struct symbolic_number {
  unsigned HOST_WIDEST_INT n;
  int size;
};

/* Perform a SHIFT or ROTATE operation by COUNT bits on symbolic
   number N.  Return false if the requested operation is not permitted
   on a symbolic number.  */

static inline bool
do_shift_rotate (enum tree_code code,
		 struct symbolic_number *n,
		 int count)
{
  if (count % 8 != 0)
    return false;

  /* Zero out the extra bits of N in order to avoid them being shifted
     into the significant bits.  */
  if (n->size < (int)sizeof (HOST_WIDEST_INT))
    n->n &= ((unsigned HOST_WIDEST_INT)1 << (n->size * BITS_PER_UNIT)) - 1;

  switch (code)
    {
    case LSHIFT_EXPR:
      n->n <<= count;
      break;
    case RSHIFT_EXPR:
      n->n >>= count;
      break;
    case LROTATE_EXPR:
      n->n = (n->n << count) | (n->n >> ((n->size * BITS_PER_UNIT) - count));
      break;
    case RROTATE_EXPR:
      n->n = (n->n >> count) | (n->n << ((n->size * BITS_PER_UNIT) - count));
      break;
    default:
      return false;
    }
  /* Zero unused bits for size.  */
  if (n->size < (int)sizeof (HOST_WIDEST_INT))
    n->n &= ((unsigned HOST_WIDEST_INT)1 << (n->size * BITS_PER_UNIT)) - 1;
  return true;
}

/* Perform sanity checking for the symbolic number N and the gimple
   statement STMT.  */

static inline bool
verify_symbolic_number_p (struct symbolic_number *n, gimple stmt)
{
  tree lhs_type;

  lhs_type = gimple_expr_type (stmt);

  if (TREE_CODE (lhs_type) != INTEGER_TYPE)
    return false;

  if (TYPE_PRECISION (lhs_type) != n->size * BITS_PER_UNIT)
    return false;

  return true;
}

/* find_bswap_1 invokes itself recursively with N and tries to perform
   the operation given by the rhs of STMT on the result.  If the
   operation could successfully be executed the function returns the
   tree expression of the source operand and NULL otherwise.  */

static tree
find_bswap_1 (gimple stmt, struct symbolic_number *n, int limit)
{
  enum tree_code code;
  tree rhs1, rhs2 = NULL;
  gimple rhs1_stmt, rhs2_stmt;
  tree source_expr1;
  enum gimple_rhs_class rhs_class;

  if (!limit || !is_gimple_assign (stmt))
    return NULL_TREE;

  rhs1 = gimple_assign_rhs1 (stmt);

  if (TREE_CODE (rhs1) != SSA_NAME)
    return NULL_TREE;

  code = gimple_assign_rhs_code (stmt);
  rhs_class = gimple_assign_rhs_class (stmt);
  rhs1_stmt = SSA_NAME_DEF_STMT (rhs1);

  if (rhs_class == GIMPLE_BINARY_RHS)
    rhs2 = gimple_assign_rhs2 (stmt);

  /* Handle unary rhs and binary rhs with integer constants as second
     operand.  */

  if (rhs_class == GIMPLE_UNARY_RHS
      || (rhs_class == GIMPLE_BINARY_RHS
	  && TREE_CODE (rhs2) == INTEGER_CST))
    {
      if (code != BIT_AND_EXPR
	  && code != LSHIFT_EXPR
	  && code != RSHIFT_EXPR
	  && code != LROTATE_EXPR
	  && code != RROTATE_EXPR
	  && code != NOP_EXPR
	  && code != CONVERT_EXPR)
	return NULL_TREE;

      source_expr1 = find_bswap_1 (rhs1_stmt, n, limit - 1);

      /* If find_bswap_1 returned NULL STMT is a leaf node and we have
	 to initialize the symbolic number.  */
      if (!source_expr1)
	{
	  /* Set up the symbolic number N by setting each byte to a
	     value between 1 and the byte size of rhs1.  The highest
	     order byte is set to n->size and the lowest order
	     byte to 1.  */
	  n->size = TYPE_PRECISION (TREE_TYPE (rhs1));
	  if (n->size % BITS_PER_UNIT != 0)
	    return NULL_TREE;
	  n->size /= BITS_PER_UNIT;
	  n->n = (sizeof (HOST_WIDEST_INT) < 8 ? 0 :
		  (unsigned HOST_WIDEST_INT)0x08070605 << 32 | 0x04030201);

	  if (n->size < (int)sizeof (HOST_WIDEST_INT))
	    n->n &= ((unsigned HOST_WIDEST_INT)1 <<
		     (n->size * BITS_PER_UNIT)) - 1;

	  source_expr1 = rhs1;
	}

      switch (code)
	{
	case BIT_AND_EXPR:
	  {
	    int i;
	    unsigned HOST_WIDEST_INT val = widest_int_cst_value (rhs2);
	    unsigned HOST_WIDEST_INT tmp = val;

	    /* Only constants masking full bytes are allowed.  */
	    for (i = 0; i < n->size; i++, tmp >>= BITS_PER_UNIT)
	      if ((tmp & 0xff) != 0 && (tmp & 0xff) != 0xff)
		return NULL_TREE;

	    n->n &= val;
	  }
	  break;
	case LSHIFT_EXPR:
	case RSHIFT_EXPR:
	case LROTATE_EXPR:
	case RROTATE_EXPR:
	  if (!do_shift_rotate (code, n, (int)TREE_INT_CST_LOW (rhs2)))
	    return NULL_TREE;
	  break;
	CASE_CONVERT:
	  {
	    int type_size;

	    type_size = TYPE_PRECISION (gimple_expr_type (stmt));
	    if (type_size % BITS_PER_UNIT != 0)
	      return NULL_TREE;

	    if (type_size / BITS_PER_UNIT < (int)(sizeof (HOST_WIDEST_INT)))
	      {
		/* If STMT casts to a smaller type mask out the bits not
		   belonging to the target type.  */
		n->n &= ((unsigned HOST_WIDEST_INT)1 << type_size) - 1;
	      }
	    n->size = type_size / BITS_PER_UNIT;
	  }
	  break;
	default:
	  return NULL_TREE;
	};
      return verify_symbolic_number_p (n, stmt) ? source_expr1 : NULL;
    }

  /* Handle binary rhs.  */

  if (rhs_class == GIMPLE_BINARY_RHS)
    {
      struct symbolic_number n1, n2;
      tree source_expr2;

      if (code != BIT_IOR_EXPR)
	return NULL_TREE;

      if (TREE_CODE (rhs2) != SSA_NAME)
	return NULL_TREE;

      rhs2_stmt = SSA_NAME_DEF_STMT (rhs2);

      switch (code)
	{
	case BIT_IOR_EXPR:
	  source_expr1 = find_bswap_1 (rhs1_stmt, &n1, limit - 1);

	  if (!source_expr1)
	    return NULL_TREE;

	  source_expr2 = find_bswap_1 (rhs2_stmt, &n2, limit - 1);

	  if (source_expr1 != source_expr2
	      || n1.size != n2.size)
	    return NULL_TREE;

	  n->size = n1.size;
	  n->n = n1.n | n2.n;

	  if (!verify_symbolic_number_p (n, stmt))
	    return NULL_TREE;

	  break;
	default:
	  return NULL_TREE;
	}
      return source_expr1;
    }
  return NULL_TREE;
}

/* Check if STMT completes a bswap implementation consisting of ORs,
   SHIFTs and ANDs.  Return the source tree expression on which the
   byte swap is performed and NULL if no bswap was found.  */

static tree
find_bswap (gimple stmt)
{
/* The number which the find_bswap result should match in order to
   have a full byte swap.  The number is shifted to the left according
   to the size of the symbolic number before using it.  */
  unsigned HOST_WIDEST_INT cmp =
    sizeof (HOST_WIDEST_INT) < 8 ? 0 :
    (unsigned HOST_WIDEST_INT)0x01020304 << 32 | 0x05060708;

  struct symbolic_number n;
  tree source_expr;
  int limit;

  /* The last parameter determines the depth search limit.  It usually
     correlates directly to the number of bytes to be touched.  We
     increase that number by three  here in order to also
     cover signed -> unsigned converions of the src operand as can be seen
     in libgcc, and for initial shift/and operation of the src operand.  */
  limit = TREE_INT_CST_LOW (TYPE_SIZE_UNIT (gimple_expr_type (stmt)));
  limit += 1 + (int) ceil_log2 ((unsigned HOST_WIDE_INT) limit);
  source_expr =  find_bswap_1 (stmt, &n, limit);

  if (!source_expr)
    return NULL_TREE;

  /* Zero out the extra bits of N and CMP.  */
  if (n.size < (int)sizeof (HOST_WIDEST_INT))
    {
      unsigned HOST_WIDEST_INT mask =
	((unsigned HOST_WIDEST_INT)1 << (n.size * BITS_PER_UNIT)) - 1;

      n.n &= mask;
      cmp >>= (sizeof (HOST_WIDEST_INT) - n.size) * BITS_PER_UNIT;
    }

  /* A complete byte swap should make the symbolic number to start
     with the largest digit in the highest order byte.  */
  if (cmp != n.n)
    return NULL_TREE;

  return source_expr;
}

/* Find manual byte swap implementations and turn them into a bswap
   builtin invokation.  */

static unsigned int
execute_optimize_bswap (void)
{
  basic_block bb;
  bool bswap16_p, bswap32_p, bswap64_p;
  bool changed = false;
  tree bswap16_type = NULL_TREE, bswap32_type = NULL_TREE, bswap64_type = NULL_TREE;

  if (BITS_PER_UNIT != 8)
    return 0;

  if (sizeof (HOST_WIDEST_INT) < 8)
    return 0;

  bswap16_p = (builtin_decl_explicit_p (BUILT_IN_BSWAP16)
	       && optab_handler (bswap_optab, HImode) != CODE_FOR_nothing);
  bswap32_p = (builtin_decl_explicit_p (BUILT_IN_BSWAP32)
	       && optab_handler (bswap_optab, SImode) != CODE_FOR_nothing);
  bswap64_p = (builtin_decl_explicit_p (BUILT_IN_BSWAP64)
	       && (optab_handler (bswap_optab, DImode) != CODE_FOR_nothing
		   || (bswap32_p && word_mode == SImode)));

  if (!bswap16_p && !bswap32_p && !bswap64_p)
    return 0;

  /* Determine the argument type of the builtins.  The code later on
     assumes that the return and argument type are the same.  */
  if (bswap16_p)
    {
      tree fndecl = builtin_decl_explicit (BUILT_IN_BSWAP16);
      bswap16_type = TREE_VALUE (TYPE_ARG_TYPES (TREE_TYPE (fndecl)));
    }

  if (bswap32_p)
    {
      tree fndecl = builtin_decl_explicit (BUILT_IN_BSWAP32);
      bswap32_type = TREE_VALUE (TYPE_ARG_TYPES (TREE_TYPE (fndecl)));
    }

  if (bswap64_p)
    {
      tree fndecl = builtin_decl_explicit (BUILT_IN_BSWAP64);
      bswap64_type = TREE_VALUE (TYPE_ARG_TYPES (TREE_TYPE (fndecl)));
    }

  memset (&bswap_stats, 0, sizeof (bswap_stats));

  FOR_EACH_BB (bb)
    {
      gimple_stmt_iterator gsi;

      /* We do a reverse scan for bswap patterns to make sure we get the
	 widest match. As bswap pattern matching doesn't handle
	 previously inserted smaller bswap replacements as sub-
	 patterns, the wider variant wouldn't be detected.  */
      for (gsi = gsi_last_bb (bb); !gsi_end_p (gsi); gsi_prev (&gsi))
        {
	  gimple stmt = gsi_stmt (gsi);
	  tree bswap_src, bswap_type;
	  tree bswap_tmp;
	  tree fndecl = NULL_TREE;
	  int type_size;
	  gimple call;

	  if (!is_gimple_assign (stmt)
	      || gimple_assign_rhs_code (stmt) != BIT_IOR_EXPR)
	    continue;

	  type_size = TYPE_PRECISION (gimple_expr_type (stmt));

	  switch (type_size)
	    {
	    case 16:
	      if (bswap16_p)
		{
		  fndecl = builtin_decl_explicit (BUILT_IN_BSWAP16);
		  bswap_type = bswap16_type;
		}
	      break;
	    case 32:
	      if (bswap32_p)
		{
		  fndecl = builtin_decl_explicit (BUILT_IN_BSWAP32);
		  bswap_type = bswap32_type;
		}
	      break;
	    case 64:
	      if (bswap64_p)
		{
		  fndecl = builtin_decl_explicit (BUILT_IN_BSWAP64);
		  bswap_type = bswap64_type;
		}
	      break;
	    default:
	      continue;
	    }

	  if (!fndecl)
	    continue;

	  bswap_src = find_bswap (stmt);

	  if (!bswap_src)
	    continue;

	  changed = true;
	  if (type_size == 16)
	    bswap_stats.found_16bit++;
	  else if (type_size == 32)
	    bswap_stats.found_32bit++;
	  else
	    bswap_stats.found_64bit++;

	  bswap_tmp = bswap_src;

	  /* Convert the src expression if necessary.  */
	  if (!useless_type_conversion_p (TREE_TYPE (bswap_tmp), bswap_type))
	    {
	      gimple convert_stmt;
	      bswap_tmp = make_temp_ssa_name (bswap_type, NULL, "bswapsrc");
	      convert_stmt = gimple_build_assign_with_ops
		  		(NOP_EXPR, bswap_tmp, bswap_src, NULL);
	      gsi_insert_before (&gsi, convert_stmt, GSI_SAME_STMT);
	    }

	  call = gimple_build_call (fndecl, 1, bswap_tmp);

	  bswap_tmp = gimple_assign_lhs (stmt);

	  /* Convert the result if necessary.  */
	  if (!useless_type_conversion_p (TREE_TYPE (bswap_tmp), bswap_type))
	    {
	      gimple convert_stmt;
	      bswap_tmp = make_temp_ssa_name (bswap_type, NULL, "bswapdst");
	      convert_stmt = gimple_build_assign_with_ops
			(NOP_EXPR, gimple_assign_lhs (stmt), bswap_tmp, NULL);
	      gsi_insert_after (&gsi, convert_stmt, GSI_SAME_STMT);
	    }

	  gimple_call_set_lhs (call, bswap_tmp);

	  if (dump_file)
	    {
	      fprintf (dump_file, "%d bit bswap implementation found at: ",
		       (int)type_size);
	      print_gimple_stmt (dump_file, stmt, 0, 0);
	    }

	  gsi_insert_after (&gsi, call, GSI_SAME_STMT);
	  gsi_remove (&gsi, true);
	}
    }

  statistics_counter_event (cfun, "16-bit bswap implementations found",
			    bswap_stats.found_16bit);
  statistics_counter_event (cfun, "32-bit bswap implementations found",
			    bswap_stats.found_32bit);
  statistics_counter_event (cfun, "64-bit bswap implementations found",
			    bswap_stats.found_64bit);

  return (changed ? TODO_update_ssa | TODO_verify_ssa
	  | TODO_verify_stmts : 0);
}

static bool
gate_optimize_bswap (void)
{
  return flag_expensive_optimizations && optimize;
}

struct gimple_opt_pass pass_optimize_bswap =
{
 {
  GIMPLE_PASS,
  "bswap",				/* name */
  gate_optimize_bswap,                  /* gate */
  execute_optimize_bswap,		/* execute */
  NULL,					/* sub */
  NULL,					/* next */
  0,					/* static_pass_number */
  TV_NONE,				/* tv_id */
  PROP_ssa,				/* properties_required */
  0,					/* properties_provided */
  0,					/* properties_destroyed */
  0,					/* todo_flags_start */
  0                                     /* todo_flags_finish */
 }
};

/* Return true if stmt is a type conversion operation that can be stripped
   when used in a widening multiply operation.  */
static bool
widening_mult_conversion_strippable_p (tree result_type, gimple stmt)
{
  enum tree_code rhs_code = gimple_assign_rhs_code (stmt);

  if (TREE_CODE (result_type) == INTEGER_TYPE)
    {
      tree op_type;
      tree inner_op_type;

      if (!CONVERT_EXPR_CODE_P (rhs_code))
	return false;

      op_type = TREE_TYPE (gimple_assign_lhs (stmt));

      /* If the type of OP has the same precision as the result, then
	 we can strip this conversion.  The multiply operation will be
	 selected to create the correct extension as a by-product.  */
      if (TYPE_PRECISION (result_type) == TYPE_PRECISION (op_type))
	return true;

      /* We can also strip a conversion if it preserves the signed-ness of
	 the operation and doesn't narrow the range.  */
      inner_op_type = TREE_TYPE (gimple_assign_rhs1 (stmt));

      /* If the inner-most type is unsigned, then we can strip any
	 intermediate widening operation.  If it's signed, then the
	 intermediate widening operation must also be signed.  */
      if ((TYPE_UNSIGNED (inner_op_type)
	   || TYPE_UNSIGNED (op_type) == TYPE_UNSIGNED (inner_op_type))
	  && TYPE_PRECISION (op_type) > TYPE_PRECISION (inner_op_type))
	return true;

      return false;
    }

  return rhs_code == FIXED_CONVERT_EXPR;
}

/* Return true if RHS is a suitable operand for a widening multiplication,
   assuming a target type of TYPE.
   There are two cases:

     - RHS makes some value at least twice as wide.  Store that value
       in *NEW_RHS_OUT if so, and store its type in *TYPE_OUT.

     - RHS is an integer constant.  Store that value in *NEW_RHS_OUT if so,
       but leave *TYPE_OUT untouched.  */

static bool
is_widening_mult_rhs_p (tree type, tree rhs, tree *type_out,
			tree *new_rhs_out)
{
  gimple stmt;
  tree type1, rhs1;

  if (TREE_CODE (rhs) == SSA_NAME)
    {
      stmt = SSA_NAME_DEF_STMT (rhs);
      if (is_gimple_assign (stmt))
	{
	  if (! widening_mult_conversion_strippable_p (type, stmt))
	    rhs1 = rhs;
	  else
	    {
	      rhs1 = gimple_assign_rhs1 (stmt);

	      if (TREE_CODE (rhs1) == INTEGER_CST)
		{
		  *new_rhs_out = rhs1;
		  *type_out = NULL;
		  return true;
		}
	    }
	}
      else
	rhs1 = rhs;

      type1 = TREE_TYPE (rhs1);

      if (TREE_CODE (type1) != TREE_CODE (type)
	  || TYPE_PRECISION (type1) * 2 > TYPE_PRECISION (type))
	return false;

      *new_rhs_out = rhs1;
      *type_out = type1;
      return true;
    }

  if (TREE_CODE (rhs) == INTEGER_CST)
    {
      *new_rhs_out = rhs;
      *type_out = NULL;
      return true;
    }

  return false;
}

/* Return true if STMT performs a widening multiplication, assuming the
   output type is TYPE.  If so, store the unwidened types of the operands
   in *TYPE1_OUT and *TYPE2_OUT respectively.  Also fill *RHS1_OUT and
   *RHS2_OUT such that converting those operands to types *TYPE1_OUT
   and *TYPE2_OUT would give the operands of the multiplication.  */

static bool
is_widening_mult_p (gimple stmt,
		    tree *type1_out, tree *rhs1_out,
		    tree *type2_out, tree *rhs2_out)
{
  tree type = TREE_TYPE (gimple_assign_lhs (stmt));

  if (TREE_CODE (type) != INTEGER_TYPE
      && TREE_CODE (type) != FIXED_POINT_TYPE)
    return false;

  if (!is_widening_mult_rhs_p (type, gimple_assign_rhs1 (stmt), type1_out,
			       rhs1_out))
    return false;

  if (!is_widening_mult_rhs_p (type, gimple_assign_rhs2 (stmt), type2_out,
			       rhs2_out))
    return false;

  if (*type1_out == NULL)
    {
      if (*type2_out == NULL || !int_fits_type_p (*rhs1_out, *type2_out))
	return false;
      *type1_out = *type2_out;
    }

  if (*type2_out == NULL)
    {
      if (!int_fits_type_p (*rhs2_out, *type1_out))
	return false;
      *type2_out = *type1_out;
    }

  /* Ensure that the larger of the two operands comes first. */
  if (TYPE_PRECISION (*type1_out) < TYPE_PRECISION (*type2_out))
    {
      tree tmp;
      tmp = *type1_out;
      *type1_out = *type2_out;
      *type2_out = tmp;
      tmp = *rhs1_out;
      *rhs1_out = *rhs2_out;
      *rhs2_out = tmp;
    }

  return true;
}

/* Process a single gimple statement STMT, which has a MULT_EXPR as
   its rhs, and try to convert it into a WIDEN_MULT_EXPR.  The return
   value is true iff we converted the statement.  */

static bool
convert_mult_to_widen (gimple stmt, gimple_stmt_iterator *gsi)
{
  tree lhs, rhs1, rhs2, type, type1, type2;
  enum insn_code handler;
  enum machine_mode to_mode, from_mode, actual_mode;
  optab op;
  int actual_precision;
  location_t loc = gimple_location (stmt);
  bool from_unsigned1, from_unsigned2;

  lhs = gimple_assign_lhs (stmt);
  type = TREE_TYPE (lhs);
  if (TREE_CODE (type) != INTEGER_TYPE)
    return false;

  if (!is_widening_mult_p (stmt, &type1, &rhs1, &type2, &rhs2))
    return false;

  to_mode = TYPE_MODE (type);
  from_mode = TYPE_MODE (type1);
  from_unsigned1 = TYPE_UNSIGNED (type1);
  from_unsigned2 = TYPE_UNSIGNED (type2);

  if (from_unsigned1 && from_unsigned2)
    op = umul_widen_optab;
  else if (!from_unsigned1 && !from_unsigned2)
    op = smul_widen_optab;
  else
    op = usmul_widen_optab;

  handler = find_widening_optab_handler_and_mode (op, to_mode, from_mode,
						  0, &actual_mode);

  if (handler == CODE_FOR_nothing)
    {
      if (op != smul_widen_optab)
	{
	  /* We can use a signed multiply with unsigned types as long as
	     there is a wider mode to use, or it is the smaller of the two
	     types that is unsigned.  Note that type1 >= type2, always.  */
	  if ((TYPE_UNSIGNED (type1)
	       && TYPE_PRECISION (type1) == GET_MODE_PRECISION (from_mode))
	      || (TYPE_UNSIGNED (type2)
		  && TYPE_PRECISION (type2) == GET_MODE_PRECISION (from_mode)))
	    {
	      from_mode = GET_MODE_WIDER_MODE (from_mode);
	      if (GET_MODE_SIZE (to_mode) <= GET_MODE_SIZE (from_mode))
		return false;
	    }

	  op = smul_widen_optab;
	  handler = find_widening_optab_handler_and_mode (op, to_mode,
							  from_mode, 0,
							  &actual_mode);

	  if (handler == CODE_FOR_nothing)
	    return false;

	  from_unsigned1 = from_unsigned2 = false;
	}
      else
	return false;
    }

  /* Ensure that the inputs to the handler are in the correct precison
     for the opcode.  This will be the full mode size.  */
  actual_precision = GET_MODE_PRECISION (actual_mode);
  if (actual_precision != TYPE_PRECISION (type1)
      || from_unsigned1 != TYPE_UNSIGNED (type1))
    rhs1 = build_and_insert_cast (gsi, loc,
				  build_nonstandard_integer_type
				    (actual_precision, from_unsigned1), rhs1);
  if (actual_precision != TYPE_PRECISION (type2)
      || from_unsigned2 != TYPE_UNSIGNED (type2))
    rhs2 = build_and_insert_cast (gsi, loc,
				  build_nonstandard_integer_type
				    (actual_precision, from_unsigned2), rhs2);

  /* Handle constants.  */
  if (TREE_CODE (rhs1) == INTEGER_CST)
    rhs1 = fold_convert (type1, rhs1);
  if (TREE_CODE (rhs2) == INTEGER_CST)
    rhs2 = fold_convert (type2, rhs2);

  gimple_assign_set_rhs1 (stmt, rhs1);
  gimple_assign_set_rhs2 (stmt, rhs2);
  gimple_assign_set_rhs_code (stmt, WIDEN_MULT_EXPR);
  update_stmt (stmt);
  widen_mul_stats.widen_mults_inserted++;
  return true;
}

/* Process a single gimple statement STMT, which is found at the
   iterator GSI and has a either a PLUS_EXPR or a MINUS_EXPR as its
   rhs (given by CODE), and try to convert it into a
   WIDEN_MULT_PLUS_EXPR or a WIDEN_MULT_MINUS_EXPR.  The return value
   is true iff we converted the statement.  */

static bool
convert_plusminus_to_widen (gimple_stmt_iterator *gsi, gimple stmt,
			    enum tree_code code)
{
  gimple rhs1_stmt = NULL, rhs2_stmt = NULL;
  gimple conv1_stmt = NULL, conv2_stmt = NULL, conv_stmt;
  tree type, type1, type2, optype;
  tree lhs, rhs1, rhs2, mult_rhs1, mult_rhs2, add_rhs;
  enum tree_code rhs1_code = ERROR_MARK, rhs2_code = ERROR_MARK;
  optab this_optab;
  enum tree_code wmult_code;
  enum insn_code handler;
  enum machine_mode to_mode, from_mode, actual_mode;
  location_t loc = gimple_location (stmt);
  int actual_precision;
  bool from_unsigned1, from_unsigned2;

  lhs = gimple_assign_lhs (stmt);
  type = TREE_TYPE (lhs);
  if (TREE_CODE (type) != INTEGER_TYPE
      && TREE_CODE (type) != FIXED_POINT_TYPE)
    return false;

  if (code == MINUS_EXPR)
    wmult_code = WIDEN_MULT_MINUS_EXPR;
  else
    wmult_code = WIDEN_MULT_PLUS_EXPR;

  rhs1 = gimple_assign_rhs1 (stmt);
  rhs2 = gimple_assign_rhs2 (stmt);

  if (TREE_CODE (rhs1) == SSA_NAME)
    {
      rhs1_stmt = SSA_NAME_DEF_STMT (rhs1);
      if (is_gimple_assign (rhs1_stmt))
	rhs1_code = gimple_assign_rhs_code (rhs1_stmt);
    }

  if (TREE_CODE (rhs2) == SSA_NAME)
    {
      rhs2_stmt = SSA_NAME_DEF_STMT (rhs2);
      if (is_gimple_assign (rhs2_stmt))
	rhs2_code = gimple_assign_rhs_code (rhs2_stmt);
    }

  /* Allow for one conversion statement between the multiply
     and addition/subtraction statement.  If there are more than
     one conversions then we assume they would invalidate this
     transformation.  If that's not the case then they should have
     been folded before now.  */
  if (CONVERT_EXPR_CODE_P (rhs1_code))
    {
      conv1_stmt = rhs1_stmt;
      rhs1 = gimple_assign_rhs1 (rhs1_stmt);
      if (TREE_CODE (rhs1) == SSA_NAME)
	{
	  rhs1_stmt = SSA_NAME_DEF_STMT (rhs1);
	  if (is_gimple_assign (rhs1_stmt))
	    rhs1_code = gimple_assign_rhs_code (rhs1_stmt);
	}
      else
	return false;
    }
  if (CONVERT_EXPR_CODE_P (rhs2_code))
    {
      conv2_stmt = rhs2_stmt;
      rhs2 = gimple_assign_rhs1 (rhs2_stmt);
      if (TREE_CODE (rhs2) == SSA_NAME)
	{
	  rhs2_stmt = SSA_NAME_DEF_STMT (rhs2);
	  if (is_gimple_assign (rhs2_stmt))
	    rhs2_code = gimple_assign_rhs_code (rhs2_stmt);
	}
      else
	return false;
    }

  /* If code is WIDEN_MULT_EXPR then it would seem unnecessary to call
     is_widening_mult_p, but we still need the rhs returns.

     It might also appear that it would be sufficient to use the existing
     operands of the widening multiply, but that would limit the choice of
     multiply-and-accumulate instructions.  */
  if (code == PLUS_EXPR
      && (rhs1_code == MULT_EXPR || rhs1_code == WIDEN_MULT_EXPR))
    {
      if (!is_widening_mult_p (rhs1_stmt, &type1, &mult_rhs1,
			       &type2, &mult_rhs2))
	return false;
      add_rhs = rhs2;
      conv_stmt = conv1_stmt;
    }
  else if (rhs2_code == MULT_EXPR || rhs2_code == WIDEN_MULT_EXPR)
    {
      if (!is_widening_mult_p (rhs2_stmt, &type1, &mult_rhs1,
			       &type2, &mult_rhs2))
	return false;
      add_rhs = rhs1;
      conv_stmt = conv2_stmt;
    }
  else
    return false;

  to_mode = TYPE_MODE (type);
  from_mode = TYPE_MODE (type1);
  from_unsigned1 = TYPE_UNSIGNED (type1);
  from_unsigned2 = TYPE_UNSIGNED (type2);
  optype = type1;

  /* There's no such thing as a mixed sign madd yet, so use a wider mode.  */
  if (from_unsigned1 != from_unsigned2)
    {
      if (!INTEGRAL_TYPE_P (type))
	return false;
      /* We can use a signed multiply with unsigned types as long as
	 there is a wider mode to use, or it is the smaller of the two
	 types that is unsigned.  Note that type1 >= type2, always.  */
      if ((from_unsigned1
	   && TYPE_PRECISION (type1) == GET_MODE_PRECISION (from_mode))
	  || (from_unsigned2
	      && TYPE_PRECISION (type2) == GET_MODE_PRECISION (from_mode)))
	{
	  from_mode = GET_MODE_WIDER_MODE (from_mode);
	  if (GET_MODE_SIZE (from_mode) >= GET_MODE_SIZE (to_mode))
	    return false;
	}

      from_unsigned1 = from_unsigned2 = false;
      optype = build_nonstandard_integer_type (GET_MODE_PRECISION (from_mode),
					       false);
    }

  /* If there was a conversion between the multiply and addition
     then we need to make sure it fits a multiply-and-accumulate.
     The should be a single mode change which does not change the
     value.  */
  if (conv_stmt)
    {
      /* We use the original, unmodified data types for this.  */
      tree from_type = TREE_TYPE (gimple_assign_rhs1 (conv_stmt));
      tree to_type = TREE_TYPE (gimple_assign_lhs (conv_stmt));
      int data_size = TYPE_PRECISION (type1) + TYPE_PRECISION (type2);
      bool is_unsigned = TYPE_UNSIGNED (type1) && TYPE_UNSIGNED (type2);

      if (TYPE_PRECISION (from_type) > TYPE_PRECISION (to_type))
	{
	  /* Conversion is a truncate.  */
	  if (TYPE_PRECISION (to_type) < data_size)
	    return false;
	}
      else if (TYPE_PRECISION (from_type) < TYPE_PRECISION (to_type))
	{
	  /* Conversion is an extend.  Check it's the right sort.  */
	  if (TYPE_UNSIGNED (from_type) != is_unsigned
	      && !(is_unsigned && TYPE_PRECISION (from_type) > data_size))
	    return false;
	}
      /* else convert is a no-op for our purposes.  */
    }

  /* Verify that the machine can perform a widening multiply
     accumulate in this mode/signedness combination, otherwise
     this transformation is likely to pessimize code.  */
  this_optab = optab_for_tree_code (wmult_code, optype, optab_default);
  handler = find_widening_optab_handler_and_mode (this_optab, to_mode,
						  from_mode, 0, &actual_mode);

  if (handler == CODE_FOR_nothing)
    return false;

  /* Ensure that the inputs to the handler are in the correct precison
     for the opcode.  This will be the full mode size.  */
  actual_precision = GET_MODE_PRECISION (actual_mode);
  if (actual_precision != TYPE_PRECISION (type1)
      || from_unsigned1 != TYPE_UNSIGNED (type1))
    mult_rhs1 = build_and_insert_cast (gsi, loc,
				       build_nonstandard_integer_type
				         (actual_precision, from_unsigned1),
				       mult_rhs1);
  if (actual_precision != TYPE_PRECISION (type2)
      || from_unsigned2 != TYPE_UNSIGNED (type2))
    mult_rhs2 = build_and_insert_cast (gsi, loc,
				       build_nonstandard_integer_type
					 (actual_precision, from_unsigned2),
				       mult_rhs2);

  if (!useless_type_conversion_p (type, TREE_TYPE (add_rhs)))
    add_rhs = build_and_insert_cast (gsi, loc, type, add_rhs);

  /* Handle constants.  */
  if (TREE_CODE (mult_rhs1) == INTEGER_CST)
    mult_rhs1 = fold_convert (type1, mult_rhs1);
  if (TREE_CODE (mult_rhs2) == INTEGER_CST)
    mult_rhs2 = fold_convert (type2, mult_rhs2);

  gimple_assign_set_rhs_with_ops_1 (gsi, wmult_code, mult_rhs1, mult_rhs2,
				    add_rhs);
  update_stmt (gsi_stmt (*gsi));
  widen_mul_stats.maccs_inserted++;
  return true;
}

/* Combine the multiplication at MUL_STMT with operands MULOP1 and MULOP2
   with uses in additions and subtractions to form fused multiply-add
   operations.  Returns true if successful and MUL_STMT should be removed.  */

static bool
convert_mult_to_fma (gimple mul_stmt, tree op1, tree op2)
{
  tree mul_result = gimple_get_lhs (mul_stmt);
  tree type = TREE_TYPE (mul_result);
  gimple use_stmt, neguse_stmt, fma_stmt;
  use_operand_p use_p;
  imm_use_iterator imm_iter;

  if (FLOAT_TYPE_P (type)
      && flag_fp_contract_mode == FP_CONTRACT_OFF)
    return false;

  /* We don't want to do bitfield reduction ops.  */
  if (INTEGRAL_TYPE_P (type)
      && (TYPE_PRECISION (type)
	  != GET_MODE_PRECISION (TYPE_MODE (type))))
    return false;

  /* If the target doesn't support it, don't generate it.  We assume that
     if fma isn't available then fms, fnma or fnms are not either.  */
  if (optab_handler (fma_optab, TYPE_MODE (type)) == CODE_FOR_nothing)
    return false;

  /* If the multiplication has zero uses, it is kept around probably because
     of -fnon-call-exceptions.  Don't optimize it away in that case,
     it is DCE job.  */
  if (has_zero_uses (mul_result))
    return false;

  /* Make sure that the multiplication statement becomes dead after
     the transformation, thus that all uses are transformed to FMAs.
     This means we assume that an FMA operation has the same cost
     as an addition.  */
  FOR_EACH_IMM_USE_FAST (use_p, imm_iter, mul_result)
    {
      enum tree_code use_code;
      tree result = mul_result;
      bool negate_p = false;

      use_stmt = USE_STMT (use_p);

      if (is_gimple_debug (use_stmt))
	continue;

      /* For now restrict this operations to single basic blocks.  In theory
	 we would want to support sinking the multiplication in
	 m = a*b;
	 if ()
	   ma = m + c;
	 else
	   d = m;
	 to form a fma in the then block and sink the multiplication to the
	 else block.  */
      if (gimple_bb (use_stmt) != gimple_bb (mul_stmt))
	return false;

      if (!is_gimple_assign (use_stmt))
	return false;

      use_code = gimple_assign_rhs_code (use_stmt);

      /* A negate on the multiplication leads to FNMA.  */
      if (use_code == NEGATE_EXPR)
	{
	  ssa_op_iter iter;
	  use_operand_p usep;

	  result = gimple_assign_lhs (use_stmt);

	  /* Make sure the negate statement becomes dead with this
	     single transformation.  */
	  if (!single_imm_use (gimple_assign_lhs (use_stmt),
			       &use_p, &neguse_stmt))
	    return false;

	  /* Make sure the multiplication isn't also used on that stmt.  */
	  FOR_EACH_PHI_OR_STMT_USE (usep, neguse_stmt, iter, SSA_OP_USE)
	    if (USE_FROM_PTR (usep) == mul_result)
	      return false;

	  /* Re-validate.  */
	  use_stmt = neguse_stmt;
	  if (gimple_bb (use_stmt) != gimple_bb (mul_stmt))
	    return false;
	  if (!is_gimple_assign (use_stmt))
	    return false;

	  use_code = gimple_assign_rhs_code (use_stmt);
	  negate_p = true;
	}

      switch (use_code)
	{
	case MINUS_EXPR:
	  if (gimple_assign_rhs2 (use_stmt) == result)
	    negate_p = !negate_p;
	  break;
	case PLUS_EXPR:
	  break;
	default:
	  /* FMA can only be formed from PLUS and MINUS.  */
	  return false;
	}

      /* We can't handle a * b + a * b.  */
      if (gimple_assign_rhs1 (use_stmt) == gimple_assign_rhs2 (use_stmt))
	return false;

      /* While it is possible to validate whether or not the exact form
	 that we've recognized is available in the backend, the assumption
	 is that the transformation is never a loss.  For instance, suppose
	 the target only has the plain FMA pattern available.  Consider
	 a*b-c -> fma(a,b,-c): we've exchanged MUL+SUB for FMA+NEG, which
	 is still two operations.  Consider -(a*b)-c -> fma(-a,b,-c): we
	 still have 3 operations, but in the FMA form the two NEGs are
	 independent and could be run in parallel.  */
    }

  FOR_EACH_IMM_USE_STMT (use_stmt, imm_iter, mul_result)
    {
      gimple_stmt_iterator gsi = gsi_for_stmt (use_stmt);
      enum tree_code use_code;
      tree addop, mulop1 = op1, result = mul_result;
      bool negate_p = false;

      if (is_gimple_debug (use_stmt))
	continue;

      use_code = gimple_assign_rhs_code (use_stmt);
      if (use_code == NEGATE_EXPR)
	{
	  result = gimple_assign_lhs (use_stmt);
	  single_imm_use (gimple_assign_lhs (use_stmt), &use_p, &neguse_stmt);
	  gsi_remove (&gsi, true);
	  release_defs (use_stmt);

	  use_stmt = neguse_stmt;
	  gsi = gsi_for_stmt (use_stmt);
	  use_code = gimple_assign_rhs_code (use_stmt);
	  negate_p = true;
	}

      if (gimple_assign_rhs1 (use_stmt) == result)
	{
	  addop = gimple_assign_rhs2 (use_stmt);
	  /* a * b - c -> a * b + (-c)  */
	  if (gimple_assign_rhs_code (use_stmt) == MINUS_EXPR)
	    addop = force_gimple_operand_gsi (&gsi,
					      build1 (NEGATE_EXPR,
						      type, addop),
					      true, NULL_TREE, true,
					      GSI_SAME_STMT);
	}
      else
	{
	  addop = gimple_assign_rhs1 (use_stmt);
	  /* a - b * c -> (-b) * c + a */
	  if (gimple_assign_rhs_code (use_stmt) == MINUS_EXPR)
	    negate_p = !negate_p;
	}

      if (negate_p)
	mulop1 = force_gimple_operand_gsi (&gsi,
					   build1 (NEGATE_EXPR,
						   type, mulop1),
					   true, NULL_TREE, true,
					   GSI_SAME_STMT);

      fma_stmt = gimple_build_assign_with_ops (FMA_EXPR,
					       gimple_assign_lhs (use_stmt),
					       mulop1, op2,
					       addop);
      gsi_replace (&gsi, fma_stmt, true);
      widen_mul_stats.fmas_inserted++;
    }

  return true;
}

/* Find integer multiplications where the operands are extended from
   smaller types, and replace the MULT_EXPR with a WIDEN_MULT_EXPR
   where appropriate.  */

static unsigned int
execute_optimize_widening_mul (void)
{
  basic_block bb;
  bool cfg_changed = false;

  memset (&widen_mul_stats, 0, sizeof (widen_mul_stats));

  FOR_EACH_BB (bb)
    {
      gimple_stmt_iterator gsi;

      for (gsi = gsi_after_labels (bb); !gsi_end_p (gsi);)
        {
	  gimple stmt = gsi_stmt (gsi);
	  enum tree_code code;

	  if (is_gimple_assign (stmt))
	    {
	      code = gimple_assign_rhs_code (stmt);
	      switch (code)
		{
		case MULT_EXPR:
		  if (!convert_mult_to_widen (stmt, &gsi)
		      && convert_mult_to_fma (stmt,
					      gimple_assign_rhs1 (stmt),
					      gimple_assign_rhs2 (stmt)))
		    {
		      gsi_remove (&gsi, true);
		      release_defs (stmt);
		      continue;
		    }
		  break;

		case PLUS_EXPR:
		case MINUS_EXPR:
		  convert_plusminus_to_widen (&gsi, stmt, code);
		  break;

		default:;
		}
	    }
	  else if (is_gimple_call (stmt)
		   && gimple_call_lhs (stmt))
	    {
	      tree fndecl = gimple_call_fndecl (stmt);
	      if (fndecl
		  && DECL_BUILT_IN_CLASS (fndecl) == BUILT_IN_NORMAL)
		{
		  switch (DECL_FUNCTION_CODE (fndecl))
		    {
		      case BUILT_IN_POWF:
		      case BUILT_IN_POW:
		      case BUILT_IN_POWL:
			if (TREE_CODE (gimple_call_arg (stmt, 1)) == REAL_CST
			    && REAL_VALUES_EQUAL
			         (TREE_REAL_CST (gimple_call_arg (stmt, 1)),
				  dconst2)
			    && convert_mult_to_fma (stmt,
						    gimple_call_arg (stmt, 0),
						    gimple_call_arg (stmt, 0)))
			  {
			    unlink_stmt_vdef (stmt);
			    if (gsi_remove (&gsi, true)
				&& gimple_purge_dead_eh_edges (bb))
			      cfg_changed = true;
			    release_defs (stmt);
			    continue;
			  }
			  break;

		      default:;
		    }
		}
	    }
	  gsi_next (&gsi);
	}
    }

  statistics_counter_event (cfun, "widening multiplications inserted",
			    widen_mul_stats.widen_mults_inserted);
  statistics_counter_event (cfun, "widening maccs inserted",
			    widen_mul_stats.maccs_inserted);
  statistics_counter_event (cfun, "fused multiply-adds inserted",
			    widen_mul_stats.fmas_inserted);

  return cfg_changed ? TODO_cleanup_cfg : 0;
}

static bool
gate_optimize_widening_mul (void)
{
  return flag_expensive_optimizations && optimize;
}

struct gimple_opt_pass pass_optimize_widening_mul =
{
 {
  GIMPLE_PASS,
  "widening_mul",			/* name */
  gate_optimize_widening_mul,		/* gate */
  execute_optimize_widening_mul,	/* execute */
  NULL,					/* sub */
  NULL,					/* next */
  0,					/* static_pass_number */
  TV_NONE,				/* tv_id */
  PROP_ssa,				/* properties_required */
  0,					/* properties_provided */
  0,					/* properties_destroyed */
  0,					/* todo_flags_start */
  TODO_verify_ssa
  | TODO_verify_stmts
  | TODO_update_ssa                     /* todo_flags_finish */
 }
};<|MERGE_RESOLUTION|>--- conflicted
+++ resolved
@@ -1431,11 +1431,8 @@
 		      unlink_stmt_vdef (stmt);
 		      gsi_replace (&gsi, new_stmt, true);
 		      cleanup_eh = true;
-<<<<<<< HEAD
-=======
 		      if (gimple_vdef (stmt))
 			release_ssa_name (gimple_vdef (stmt));
->>>>>>> 747e4b8f
 		    }
 		  break;
 
@@ -1457,11 +1454,8 @@
 		      unlink_stmt_vdef (stmt);
 		      gsi_replace (&gsi, new_stmt, true);
 		      cleanup_eh = true;
-<<<<<<< HEAD
-=======
 		      if (gimple_vdef (stmt))
 			release_ssa_name (gimple_vdef (stmt));
->>>>>>> 747e4b8f
 		    }
 		  break;
 
@@ -1478,11 +1472,8 @@
 		      unlink_stmt_vdef (stmt);
 		      gsi_replace (&gsi, new_stmt, true);
 		      cleanup_eh = true;
-<<<<<<< HEAD
-=======
 		      if (gimple_vdef (stmt))
 			release_ssa_name (gimple_vdef (stmt));
->>>>>>> 747e4b8f
 		    }
 		  break;
 
@@ -2227,6 +2218,8 @@
   /* Ensure that the inputs to the handler are in the correct precison
      for the opcode.  This will be the full mode size.  */
   actual_precision = GET_MODE_PRECISION (actual_mode);
+  if (2 * actual_precision > TYPE_PRECISION (type))
+    return false;
   if (actual_precision != TYPE_PRECISION (type1)
       || from_unsigned1 != TYPE_UNSIGNED (type1))
     rhs1 = build_and_insert_cast (gsi, loc,
