/* Global, SSA-based optimizations using mathematical identities.
   Copyright (C) 2005-2014 Free Software Foundation, Inc.

This file is part of GCC.

GCC is free software; you can redistribute it and/or modify it
under the terms of the GNU General Public License as published by the
Free Software Foundation; either version 3, or (at your option) any
later version.

GCC is distributed in the hope that it will be useful, but WITHOUT
ANY WARRANTY; without even the implied warranty of MERCHANTABILITY or
FITNESS FOR A PARTICULAR PURPOSE.  See the GNU General Public License
for more details.

You should have received a copy of the GNU General Public License
along with GCC; see the file COPYING3.  If not see
<http://www.gnu.org/licenses/>.  */

/* Currently, the only mini-pass in this file tries to CSE reciprocal
   operations.  These are common in sequences such as this one:

	modulus = sqrt(x*x + y*y + z*z);
	x = x / modulus;
	y = y / modulus;
	z = z / modulus;

   that can be optimized to

	modulus = sqrt(x*x + y*y + z*z);
        rmodulus = 1.0 / modulus;
	x = x * rmodulus;
	y = y * rmodulus;
	z = z * rmodulus;

   We do this for loop invariant divisors, and with this pass whenever
   we notice that a division has the same divisor multiple times.

   Of course, like in PRE, we don't insert a division if a dominator
   already has one.  However, this cannot be done as an extension of
   PRE for several reasons.

   First of all, with some experiments it was found out that the
   transformation is not always useful if there are only two divisions
   hy the same divisor.  This is probably because modern processors
   can pipeline the divisions; on older, in-order processors it should
   still be effective to optimize two divisions by the same number.
   We make this a param, and it shall be called N in the remainder of
   this comment.

   Second, if trapping math is active, we have less freedom on where
   to insert divisions: we can only do so in basic blocks that already
   contain one.  (If divisions don't trap, instead, we can insert
   divisions elsewhere, which will be in blocks that are common dominators
   of those that have the division).

   We really don't want to compute the reciprocal unless a division will
   be found.  To do this, we won't insert the division in a basic block
   that has less than N divisions *post-dominating* it.

   The algorithm constructs a subset of the dominator tree, holding the
   blocks containing the divisions and the common dominators to them,
   and walk it twice.  The first walk is in post-order, and it annotates
   each block with the number of divisions that post-dominate it: this
   gives information on where divisions can be inserted profitably.
   The second walk is in pre-order, and it inserts divisions as explained
   above, and replaces divisions by multiplications.

   In the best case, the cost of the pass is O(n_statements).  In the
   worst-case, the cost is due to creating the dominator tree subset,
   with a cost of O(n_basic_blocks ^ 2); however this can only happen
   for n_statements / n_basic_blocks statements.  So, the amortized cost
   of creating the dominator tree subset is O(n_basic_blocks) and the
   worst-case cost of the pass is O(n_statements * n_basic_blocks).

   More practically, the cost will be small because there are few
   divisions, and they tend to be in the same basic block, so insert_bb
   is called very few times.

   If we did this using domwalk.c, an efficient implementation would have
   to work on all the variables in a single pass, because we could not
   work on just a subset of the dominator tree, as we do now, and the
   cost would also be something like O(n_statements * n_basic_blocks).
   The data structures would be more complex in order to work on all the
   variables in a single pass.  */

#include "config.h"
#include "system.h"
#include "coretypes.h"
#include "tm.h"
#include "flags.h"
#include "tree.h"
#include "predict.h"
#include "vec.h"
#include "hashtab.h"
#include "hash-set.h"
#include "machmode.h"
#include "hard-reg-set.h"
#include "input.h"
#include "function.h"
#include "dominance.h"
#include "cfg.h"
#include "basic-block.h"
#include "tree-ssa-alias.h"
#include "internal-fn.h"
#include "gimple-fold.h"
#include "gimple-expr.h"
#include "is-a.h"
#include "gimple.h"
#include "gimple-iterator.h"
#include "gimplify.h"
#include "gimplify-me.h"
#include "stor-layout.h"
#include "gimple-ssa.h"
#include "tree-cfg.h"
#include "tree-phinodes.h"
#include "ssa-iterators.h"
#include "stringpool.h"
#include "tree-ssanames.h"
#include "expr.h"
#include "tree-dfa.h"
#include "tree-ssa.h"
#include "tree-pass.h"
#include "alloc-pool.h"
#include "target.h"
#include "gimple-pretty-print.h"
#include "builtins.h"

/* FIXME: RTL headers have to be included here for optabs.  */
#include "rtl.h"		/* Because optabs.h wants enum rtx_code.  */
#include "expr.h"		/* Because optabs.h wants sepops.  */
#include "insn-codes.h"
#include "optabs.h"

/* This structure represents one basic block that either computes a
   division, or is a common dominator for basic block that compute a
   division.  */
struct occurrence {
  /* The basic block represented by this structure.  */
  basic_block bb;

  /* If non-NULL, the SSA_NAME holding the definition for a reciprocal
     inserted in BB.  */
  tree recip_def;

  /* If non-NULL, the GIMPLE_ASSIGN for a reciprocal computation that
     was inserted in BB.  */
  gimple recip_def_stmt;

  /* Pointer to a list of "struct occurrence"s for blocks dominated
     by BB.  */
  struct occurrence *children;

  /* Pointer to the next "struct occurrence"s in the list of blocks
     sharing a common dominator.  */
  struct occurrence *next;

  /* The number of divisions that are in BB before compute_merit.  The
     number of divisions that are in BB or post-dominate it after
     compute_merit.  */
  int num_divisions;

  /* True if the basic block has a division, false if it is a common
     dominator for basic blocks that do.  If it is false and trapping
     math is active, BB is not a candidate for inserting a reciprocal.  */
  bool bb_has_division;
};

static struct
{
  /* Number of 1.0/X ops inserted.  */
  int rdivs_inserted;

  /* Number of 1.0/FUNC ops inserted.  */
  int rfuncs_inserted;
} reciprocal_stats;

static struct
{
  /* Number of cexpi calls inserted.  */
  int inserted;
} sincos_stats;

static struct
{
  /* Number of hand-written 16-bit nop / bswaps found.  */
  int found_16bit;

  /* Number of hand-written 32-bit nop / bswaps found.  */
  int found_32bit;

  /* Number of hand-written 64-bit nop / bswaps found.  */
  int found_64bit;
} nop_stats, bswap_stats;

static struct
{
  /* Number of widening multiplication ops inserted.  */
  int widen_mults_inserted;

  /* Number of integer multiply-and-accumulate ops inserted.  */
  int maccs_inserted;

  /* Number of fp fused multiply-add ops inserted.  */
  int fmas_inserted;
} widen_mul_stats;

/* The instance of "struct occurrence" representing the highest
   interesting block in the dominator tree.  */
static struct occurrence *occ_head;

/* Allocation pool for getting instances of "struct occurrence".  */
static alloc_pool occ_pool;



/* Allocate and return a new struct occurrence for basic block BB, and
   whose children list is headed by CHILDREN.  */
static struct occurrence *
occ_new (basic_block bb, struct occurrence *children)
{
  struct occurrence *occ;

  bb->aux = occ = (struct occurrence *) pool_alloc (occ_pool);
  memset (occ, 0, sizeof (struct occurrence));

  occ->bb = bb;
  occ->children = children;
  return occ;
}


/* Insert NEW_OCC into our subset of the dominator tree.  P_HEAD points to a
   list of "struct occurrence"s, one per basic block, having IDOM as
   their common dominator.

   We try to insert NEW_OCC as deep as possible in the tree, and we also
   insert any other block that is a common dominator for BB and one
   block already in the tree.  */

static void
insert_bb (struct occurrence *new_occ, basic_block idom,
	   struct occurrence **p_head)
{
  struct occurrence *occ, **p_occ;

  for (p_occ = p_head; (occ = *p_occ) != NULL; )
    {
      basic_block bb = new_occ->bb, occ_bb = occ->bb;
      basic_block dom = nearest_common_dominator (CDI_DOMINATORS, occ_bb, bb);
      if (dom == bb)
	{
	  /* BB dominates OCC_BB.  OCC becomes NEW_OCC's child: remove OCC
	     from its list.  */
	  *p_occ = occ->next;
	  occ->next = new_occ->children;
	  new_occ->children = occ;

	  /* Try the next block (it may as well be dominated by BB).  */
	}

      else if (dom == occ_bb)
	{
	  /* OCC_BB dominates BB.  Tail recurse to look deeper.  */
	  insert_bb (new_occ, dom, &occ->children);
	  return;
	}

      else if (dom != idom)
	{
	  gcc_assert (!dom->aux);

	  /* There is a dominator between IDOM and BB, add it and make
	     two children out of NEW_OCC and OCC.  First, remove OCC from
	     its list.	*/
	  *p_occ = occ->next;
	  new_occ->next = occ;
	  occ->next = NULL;

	  /* None of the previous blocks has DOM as a dominator: if we tail
	     recursed, we would reexamine them uselessly. Just switch BB with
	     DOM, and go on looking for blocks dominated by DOM.  */
          new_occ = occ_new (dom, new_occ);
	}

      else
	{
	  /* Nothing special, go on with the next element.  */
	  p_occ = &occ->next;
	}
    }

  /* No place was found as a child of IDOM.  Make BB a sibling of IDOM.  */
  new_occ->next = *p_head;
  *p_head = new_occ;
}

/* Register that we found a division in BB.  */

static inline void
register_division_in (basic_block bb)
{
  struct occurrence *occ;

  occ = (struct occurrence *) bb->aux;
  if (!occ)
    {
      occ = occ_new (bb, NULL);
      insert_bb (occ, ENTRY_BLOCK_PTR_FOR_FN (cfun), &occ_head);
    }

  occ->bb_has_division = true;
  occ->num_divisions++;
}


/* Compute the number of divisions that postdominate each block in OCC and
   its children.  */

static void
compute_merit (struct occurrence *occ)
{
  struct occurrence *occ_child;
  basic_block dom = occ->bb;

  for (occ_child = occ->children; occ_child; occ_child = occ_child->next)
    {
      basic_block bb;
      if (occ_child->children)
        compute_merit (occ_child);

      if (flag_exceptions)
	bb = single_noncomplex_succ (dom);
      else
	bb = dom;

      if (dominated_by_p (CDI_POST_DOMINATORS, bb, occ_child->bb))
        occ->num_divisions += occ_child->num_divisions;
    }
}


/* Return whether USE_STMT is a floating-point division by DEF.  */
static inline bool
is_division_by (gimple use_stmt, tree def)
{
  return is_gimple_assign (use_stmt)
	 && gimple_assign_rhs_code (use_stmt) == RDIV_EXPR
	 && gimple_assign_rhs2 (use_stmt) == def
	 /* Do not recognize x / x as valid division, as we are getting
	    confused later by replacing all immediate uses x in such
	    a stmt.  */
	 && gimple_assign_rhs1 (use_stmt) != def;
}

/* Walk the subset of the dominator tree rooted at OCC, setting the
   RECIP_DEF field to a definition of 1.0 / DEF that can be used in
   the given basic block.  The field may be left NULL, of course,
   if it is not possible or profitable to do the optimization.

   DEF_BSI is an iterator pointing at the statement defining DEF.
   If RECIP_DEF is set, a dominator already has a computation that can
   be used.  */

static void
insert_reciprocals (gimple_stmt_iterator *def_gsi, struct occurrence *occ,
		    tree def, tree recip_def, int threshold)
{
  tree type;
  gimple new_stmt;
  gimple_stmt_iterator gsi;
  struct occurrence *occ_child;

  if (!recip_def
      && (occ->bb_has_division || !flag_trapping_math)
      && occ->num_divisions >= threshold)
    {
      /* Make a variable with the replacement and substitute it.  */
      type = TREE_TYPE (def);
      recip_def = create_tmp_reg (type, "reciptmp");
      new_stmt = gimple_build_assign_with_ops (RDIV_EXPR, recip_def,
					       build_one_cst (type), def);

      if (occ->bb_has_division)
        {
          /* Case 1: insert before an existing division.  */
          gsi = gsi_after_labels (occ->bb);
          while (!gsi_end_p (gsi) && !is_division_by (gsi_stmt (gsi), def))
	    gsi_next (&gsi);

          gsi_insert_before (&gsi, new_stmt, GSI_SAME_STMT);
        }
      else if (def_gsi && occ->bb == def_gsi->bb)
        {
          /* Case 2: insert right after the definition.  Note that this will
	     never happen if the definition statement can throw, because in
	     that case the sole successor of the statement's basic block will
	     dominate all the uses as well.  */
          gsi_insert_after (def_gsi, new_stmt, GSI_NEW_STMT);
        }
      else
        {
          /* Case 3: insert in a basic block not containing defs/uses.  */
          gsi = gsi_after_labels (occ->bb);
          gsi_insert_before (&gsi, new_stmt, GSI_SAME_STMT);
        }

      reciprocal_stats.rdivs_inserted++;

      occ->recip_def_stmt = new_stmt;
    }

  occ->recip_def = recip_def;
  for (occ_child = occ->children; occ_child; occ_child = occ_child->next)
    insert_reciprocals (def_gsi, occ_child, def, recip_def, threshold);
}


/* Replace the division at USE_P with a multiplication by the reciprocal, if
   possible.  */

static inline void
replace_reciprocal (use_operand_p use_p)
{
  gimple use_stmt = USE_STMT (use_p);
  basic_block bb = gimple_bb (use_stmt);
  struct occurrence *occ = (struct occurrence *) bb->aux;

  if (optimize_bb_for_speed_p (bb)
      && occ->recip_def && use_stmt != occ->recip_def_stmt)
    {
      gimple_stmt_iterator gsi = gsi_for_stmt (use_stmt);
      gimple_assign_set_rhs_code (use_stmt, MULT_EXPR);
      SET_USE (use_p, occ->recip_def);
      fold_stmt_inplace (&gsi);
      update_stmt (use_stmt);
    }
}


/* Free OCC and return one more "struct occurrence" to be freed.  */

static struct occurrence *
free_bb (struct occurrence *occ)
{
  struct occurrence *child, *next;

  /* First get the two pointers hanging off OCC.  */
  next = occ->next;
  child = occ->children;
  occ->bb->aux = NULL;
  pool_free (occ_pool, occ);

  /* Now ensure that we don't recurse unless it is necessary.  */
  if (!child)
    return next;
  else
    {
      while (next)
	next = free_bb (next);

      return child;
    }
}


/* Look for floating-point divisions among DEF's uses, and try to
   replace them by multiplications with the reciprocal.  Add
   as many statements computing the reciprocal as needed.

   DEF must be a GIMPLE register of a floating-point type.  */

static void
execute_cse_reciprocals_1 (gimple_stmt_iterator *def_gsi, tree def)
{
  use_operand_p use_p;
  imm_use_iterator use_iter;
  struct occurrence *occ;
  int count = 0, threshold;

  gcc_assert (FLOAT_TYPE_P (TREE_TYPE (def)) && is_gimple_reg (def));

  FOR_EACH_IMM_USE_FAST (use_p, use_iter, def)
    {
      gimple use_stmt = USE_STMT (use_p);
      if (is_division_by (use_stmt, def))
	{
	  register_division_in (gimple_bb (use_stmt));
	  count++;
	}
    }

  /* Do the expensive part only if we can hope to optimize something.  */
  threshold = targetm.min_divisions_for_recip_mul (TYPE_MODE (TREE_TYPE (def)));
  if (count >= threshold)
    {
      gimple use_stmt;
      for (occ = occ_head; occ; occ = occ->next)
	{
	  compute_merit (occ);
	  insert_reciprocals (def_gsi, occ, def, NULL, threshold);
	}

      FOR_EACH_IMM_USE_STMT (use_stmt, use_iter, def)
	{
	  if (is_division_by (use_stmt, def))
	    {
	      FOR_EACH_IMM_USE_ON_STMT (use_p, use_iter)
		replace_reciprocal (use_p);
	    }
	}
    }

  for (occ = occ_head; occ; )
    occ = free_bb (occ);

  occ_head = NULL;
}

/* Go through all the floating-point SSA_NAMEs, and call
   execute_cse_reciprocals_1 on each of them.  */
namespace {

const pass_data pass_data_cse_reciprocals =
{
  GIMPLE_PASS, /* type */
  "recip", /* name */
  OPTGROUP_NONE, /* optinfo_flags */
  TV_NONE, /* tv_id */
  PROP_ssa, /* properties_required */
  0, /* properties_provided */
  0, /* properties_destroyed */
  0, /* todo_flags_start */
  TODO_update_ssa, /* todo_flags_finish */
};

class pass_cse_reciprocals : public gimple_opt_pass
{
public:
  pass_cse_reciprocals (gcc::context *ctxt)
    : gimple_opt_pass (pass_data_cse_reciprocals, ctxt)
  {}

  /* opt_pass methods: */
  virtual bool gate (function *) { return optimize && flag_reciprocal_math; }
  virtual unsigned int execute (function *);

}; // class pass_cse_reciprocals

unsigned int
pass_cse_reciprocals::execute (function *fun)
{
  basic_block bb;
  tree arg;

  occ_pool = create_alloc_pool ("dominators for recip",
				sizeof (struct occurrence),
				n_basic_blocks_for_fn (fun) / 3 + 1);

  memset (&reciprocal_stats, 0, sizeof (reciprocal_stats));
  calculate_dominance_info (CDI_DOMINATORS);
  calculate_dominance_info (CDI_POST_DOMINATORS);

#ifdef ENABLE_CHECKING
  FOR_EACH_BB_FN (bb, fun)
    gcc_assert (!bb->aux);
#endif

  for (arg = DECL_ARGUMENTS (fun->decl); arg; arg = DECL_CHAIN (arg))
    if (FLOAT_TYPE_P (TREE_TYPE (arg))
	&& is_gimple_reg (arg))
      {
	tree name = ssa_default_def (fun, arg);
	if (name)
	  execute_cse_reciprocals_1 (NULL, name);
      }

  FOR_EACH_BB_FN (bb, fun)
    {
      gimple_stmt_iterator gsi;
      gimple phi;
      tree def;

      for (gsi = gsi_start_phis (bb); !gsi_end_p (gsi); gsi_next (&gsi))
	{
	  phi = gsi_stmt (gsi);
	  def = PHI_RESULT (phi);
	  if (! virtual_operand_p (def)
	      && FLOAT_TYPE_P (TREE_TYPE (def)))
	    execute_cse_reciprocals_1 (NULL, def);
	}

      for (gsi = gsi_after_labels (bb); !gsi_end_p (gsi); gsi_next (&gsi))
        {
	  gimple stmt = gsi_stmt (gsi);

	  if (gimple_has_lhs (stmt)
	      && (def = SINGLE_SSA_TREE_OPERAND (stmt, SSA_OP_DEF)) != NULL
	      && FLOAT_TYPE_P (TREE_TYPE (def))
	      && TREE_CODE (def) == SSA_NAME)
	    execute_cse_reciprocals_1 (&gsi, def);
	}

      if (optimize_bb_for_size_p (bb))
        continue;

      /* Scan for a/func(b) and convert it to reciprocal a*rfunc(b).  */
      for (gsi = gsi_after_labels (bb); !gsi_end_p (gsi); gsi_next (&gsi))
        {
	  gimple stmt = gsi_stmt (gsi);
	  tree fndecl;

	  if (is_gimple_assign (stmt)
	      && gimple_assign_rhs_code (stmt) == RDIV_EXPR)
	    {
	      tree arg1 = gimple_assign_rhs2 (stmt);
	      gimple stmt1;

	      if (TREE_CODE (arg1) != SSA_NAME)
		continue;

	      stmt1 = SSA_NAME_DEF_STMT (arg1);

	      if (is_gimple_call (stmt1)
		  && gimple_call_lhs (stmt1)
		  && (fndecl = gimple_call_fndecl (stmt1))
		  && (DECL_BUILT_IN_CLASS (fndecl) == BUILT_IN_NORMAL
		      || DECL_BUILT_IN_CLASS (fndecl) == BUILT_IN_MD))
		{
		  enum built_in_function code;
		  bool md_code, fail;
		  imm_use_iterator ui;
		  use_operand_p use_p;

		  code = DECL_FUNCTION_CODE (fndecl);
		  md_code = DECL_BUILT_IN_CLASS (fndecl) == BUILT_IN_MD;

		  fndecl = targetm.builtin_reciprocal (code, md_code, false);
		  if (!fndecl)
		    continue;

		  /* Check that all uses of the SSA name are divisions,
		     otherwise replacing the defining statement will do
		     the wrong thing.  */
		  fail = false;
		  FOR_EACH_IMM_USE_FAST (use_p, ui, arg1)
		    {
		      gimple stmt2 = USE_STMT (use_p);
		      if (is_gimple_debug (stmt2))
			continue;
		      if (!is_gimple_assign (stmt2)
			  || gimple_assign_rhs_code (stmt2) != RDIV_EXPR
			  || gimple_assign_rhs1 (stmt2) == arg1
			  || gimple_assign_rhs2 (stmt2) != arg1)
			{
			  fail = true;
			  break;
			}
		    }
		  if (fail)
		    continue;

		  gimple_replace_ssa_lhs (stmt1, arg1);
		  gimple_call_set_fndecl (stmt1, fndecl);
		  update_stmt (stmt1);
		  reciprocal_stats.rfuncs_inserted++;

		  FOR_EACH_IMM_USE_STMT (stmt, ui, arg1)
		    {
		      gimple_stmt_iterator gsi = gsi_for_stmt (stmt);
		      gimple_assign_set_rhs_code (stmt, MULT_EXPR);
		      fold_stmt_inplace (&gsi);
		      update_stmt (stmt);
		    }
		}
	    }
	}
    }

  statistics_counter_event (fun, "reciprocal divs inserted",
			    reciprocal_stats.rdivs_inserted);
  statistics_counter_event (fun, "reciprocal functions inserted",
			    reciprocal_stats.rfuncs_inserted);

  free_dominance_info (CDI_DOMINATORS);
  free_dominance_info (CDI_POST_DOMINATORS);
  free_alloc_pool (occ_pool);
  return 0;
}

} // anon namespace

gimple_opt_pass *
make_pass_cse_reciprocals (gcc::context *ctxt)
{
  return new pass_cse_reciprocals (ctxt);
}

/* Records an occurrence at statement USE_STMT in the vector of trees
   STMTS if it is dominated by *TOP_BB or dominates it or this basic block
   is not yet initialized.  Returns true if the occurrence was pushed on
   the vector.  Adjusts *TOP_BB to be the basic block dominating all
   statements in the vector.  */

static bool
maybe_record_sincos (vec<gimple> *stmts,
		     basic_block *top_bb, gimple use_stmt)
{
  basic_block use_bb = gimple_bb (use_stmt);
  if (*top_bb
      && (*top_bb == use_bb
	  || dominated_by_p (CDI_DOMINATORS, use_bb, *top_bb)))
    stmts->safe_push (use_stmt);
  else if (!*top_bb
	   || dominated_by_p (CDI_DOMINATORS, *top_bb, use_bb))
    {
      stmts->safe_push (use_stmt);
      *top_bb = use_bb;
    }
  else
    return false;

  return true;
}

/* Look for sin, cos and cexpi calls with the same argument NAME and
   create a single call to cexpi CSEing the result in this case.
   We first walk over all immediate uses of the argument collecting
   statements that we can CSE in a vector and in a second pass replace
   the statement rhs with a REALPART or IMAGPART expression on the
   result of the cexpi call we insert before the use statement that
   dominates all other candidates.  */

static bool
execute_cse_sincos_1 (tree name)
{
  gimple_stmt_iterator gsi;
  imm_use_iterator use_iter;
  tree fndecl, res, type;
  gimple def_stmt, use_stmt, stmt;
  int seen_cos = 0, seen_sin = 0, seen_cexpi = 0;
  vec<gimple> stmts = vNULL;
  basic_block top_bb = NULL;
  int i;
  bool cfg_changed = false;

  type = TREE_TYPE (name);
  FOR_EACH_IMM_USE_STMT (use_stmt, use_iter, name)
    {
      if (gimple_code (use_stmt) != GIMPLE_CALL
	  || !gimple_call_lhs (use_stmt)
	  || !(fndecl = gimple_call_fndecl (use_stmt))
	  || DECL_BUILT_IN_CLASS (fndecl) != BUILT_IN_NORMAL)
	continue;

      switch (DECL_FUNCTION_CODE (fndecl))
	{
	CASE_FLT_FN (BUILT_IN_COS):
	  seen_cos |= maybe_record_sincos (&stmts, &top_bb, use_stmt) ? 1 : 0;
	  break;

	CASE_FLT_FN (BUILT_IN_SIN):
	  seen_sin |= maybe_record_sincos (&stmts, &top_bb, use_stmt) ? 1 : 0;
	  break;

	CASE_FLT_FN (BUILT_IN_CEXPI):
	  seen_cexpi |= maybe_record_sincos (&stmts, &top_bb, use_stmt) ? 1 : 0;
	  break;

	default:;
	}
    }

  if (seen_cos + seen_sin + seen_cexpi <= 1)
    {
      stmts.release ();
      return false;
    }

  /* Simply insert cexpi at the beginning of top_bb but not earlier than
     the name def statement.  */
  fndecl = mathfn_built_in (type, BUILT_IN_CEXPI);
  if (!fndecl)
    return false;
  stmt = gimple_build_call (fndecl, 1, name);
  res = make_temp_ssa_name (TREE_TYPE (TREE_TYPE (fndecl)), stmt, "sincostmp");
  gimple_call_set_lhs (stmt, res);

  def_stmt = SSA_NAME_DEF_STMT (name);
  if (!SSA_NAME_IS_DEFAULT_DEF (name)
      && gimple_code (def_stmt) != GIMPLE_PHI
      && gimple_bb (def_stmt) == top_bb)
    {
      gsi = gsi_for_stmt (def_stmt);
      gsi_insert_after (&gsi, stmt, GSI_SAME_STMT);
    }
  else
    {
      gsi = gsi_after_labels (top_bb);
      gsi_insert_before (&gsi, stmt, GSI_SAME_STMT);
    }
  sincos_stats.inserted++;

  /* And adjust the recorded old call sites.  */
  for (i = 0; stmts.iterate (i, &use_stmt); ++i)
    {
      tree rhs = NULL;
      fndecl = gimple_call_fndecl (use_stmt);

      switch (DECL_FUNCTION_CODE (fndecl))
	{
	CASE_FLT_FN (BUILT_IN_COS):
	  rhs = fold_build1 (REALPART_EXPR, type, res);
	  break;

	CASE_FLT_FN (BUILT_IN_SIN):
	  rhs = fold_build1 (IMAGPART_EXPR, type, res);
	  break;

	CASE_FLT_FN (BUILT_IN_CEXPI):
	  rhs = res;
	  break;

	default:;
	  gcc_unreachable ();
	}

	/* Replace call with a copy.  */
	stmt = gimple_build_assign (gimple_call_lhs (use_stmt), rhs);

	gsi = gsi_for_stmt (use_stmt);
	gsi_replace (&gsi, stmt, true);
	if (gimple_purge_dead_eh_edges (gimple_bb (stmt)))
	  cfg_changed = true;
    }

  stmts.release ();

  return cfg_changed;
}

/* To evaluate powi(x,n), the floating point value x raised to the
   constant integer exponent n, we use a hybrid algorithm that
   combines the "window method" with look-up tables.  For an
   introduction to exponentiation algorithms and "addition chains",
   see section 4.6.3, "Evaluation of Powers" of Donald E. Knuth,
   "Seminumerical Algorithms", Vol. 2, "The Art of Computer Programming",
   3rd Edition, 1998, and Daniel M. Gordon, "A Survey of Fast Exponentiation
   Methods", Journal of Algorithms, Vol. 27, pp. 129-146, 1998.  */

/* Provide a default value for POWI_MAX_MULTS, the maximum number of
   multiplications to inline before calling the system library's pow
   function.  powi(x,n) requires at worst 2*bits(n)-2 multiplications,
   so this default never requires calling pow, powf or powl.  */

#ifndef POWI_MAX_MULTS
#define POWI_MAX_MULTS  (2*HOST_BITS_PER_WIDE_INT-2)
#endif

/* The size of the "optimal power tree" lookup table.  All
   exponents less than this value are simply looked up in the
   powi_table below.  This threshold is also used to size the
   cache of pseudo registers that hold intermediate results.  */
#define POWI_TABLE_SIZE 256

/* The size, in bits of the window, used in the "window method"
   exponentiation algorithm.  This is equivalent to a radix of
   (1<<POWI_WINDOW_SIZE) in the corresponding "m-ary method".  */
#define POWI_WINDOW_SIZE 3

/* The following table is an efficient representation of an
   "optimal power tree".  For each value, i, the corresponding
   value, j, in the table states than an optimal evaluation
   sequence for calculating pow(x,i) can be found by evaluating
   pow(x,j)*pow(x,i-j).  An optimal power tree for the first
   100 integers is given in Knuth's "Seminumerical algorithms".  */

static const unsigned char powi_table[POWI_TABLE_SIZE] =
  {
      0,   1,   1,   2,   2,   3,   3,   4,  /*   0 -   7 */
      4,   6,   5,   6,   6,  10,   7,   9,  /*   8 -  15 */
      8,  16,   9,  16,  10,  12,  11,  13,  /*  16 -  23 */
     12,  17,  13,  18,  14,  24,  15,  26,  /*  24 -  31 */
     16,  17,  17,  19,  18,  33,  19,  26,  /*  32 -  39 */
     20,  25,  21,  40,  22,  27,  23,  44,  /*  40 -  47 */
     24,  32,  25,  34,  26,  29,  27,  44,  /*  48 -  55 */
     28,  31,  29,  34,  30,  60,  31,  36,  /*  56 -  63 */
     32,  64,  33,  34,  34,  46,  35,  37,  /*  64 -  71 */
     36,  65,  37,  50,  38,  48,  39,  69,  /*  72 -  79 */
     40,  49,  41,  43,  42,  51,  43,  58,  /*  80 -  87 */
     44,  64,  45,  47,  46,  59,  47,  76,  /*  88 -  95 */
     48,  65,  49,  66,  50,  67,  51,  66,  /*  96 - 103 */
     52,  70,  53,  74,  54, 104,  55,  74,  /* 104 - 111 */
     56,  64,  57,  69,  58,  78,  59,  68,  /* 112 - 119 */
     60,  61,  61,  80,  62,  75,  63,  68,  /* 120 - 127 */
     64,  65,  65, 128,  66, 129,  67,  90,  /* 128 - 135 */
     68,  73,  69, 131,  70,  94,  71,  88,  /* 136 - 143 */
     72, 128,  73,  98,  74, 132,  75, 121,  /* 144 - 151 */
     76, 102,  77, 124,  78, 132,  79, 106,  /* 152 - 159 */
     80,  97,  81, 160,  82,  99,  83, 134,  /* 160 - 167 */
     84,  86,  85,  95,  86, 160,  87, 100,  /* 168 - 175 */
     88, 113,  89,  98,  90, 107,  91, 122,  /* 176 - 183 */
     92, 111,  93, 102,  94, 126,  95, 150,  /* 184 - 191 */
     96, 128,  97, 130,  98, 133,  99, 195,  /* 192 - 199 */
    100, 128, 101, 123, 102, 164, 103, 138,  /* 200 - 207 */
    104, 145, 105, 146, 106, 109, 107, 149,  /* 208 - 215 */
    108, 200, 109, 146, 110, 170, 111, 157,  /* 216 - 223 */
    112, 128, 113, 130, 114, 182, 115, 132,  /* 224 - 231 */
    116, 200, 117, 132, 118, 158, 119, 206,  /* 232 - 239 */
    120, 240, 121, 162, 122, 147, 123, 152,  /* 240 - 247 */
    124, 166, 125, 214, 126, 138, 127, 153,  /* 248 - 255 */
  };


/* Return the number of multiplications required to calculate
   powi(x,n) where n is less than POWI_TABLE_SIZE.  This is a
   subroutine of powi_cost.  CACHE is an array indicating
   which exponents have already been calculated.  */

static int
powi_lookup_cost (unsigned HOST_WIDE_INT n, bool *cache)
{
  /* If we've already calculated this exponent, then this evaluation
     doesn't require any additional multiplications.  */
  if (cache[n])
    return 0;

  cache[n] = true;
  return powi_lookup_cost (n - powi_table[n], cache)
	 + powi_lookup_cost (powi_table[n], cache) + 1;
}

/* Return the number of multiplications required to calculate
   powi(x,n) for an arbitrary x, given the exponent N.  This
   function needs to be kept in sync with powi_as_mults below.  */

static int
powi_cost (HOST_WIDE_INT n)
{
  bool cache[POWI_TABLE_SIZE];
  unsigned HOST_WIDE_INT digit;
  unsigned HOST_WIDE_INT val;
  int result;

  if (n == 0)
    return 0;

  /* Ignore the reciprocal when calculating the cost.  */
  val = (n < 0) ? -n : n;

  /* Initialize the exponent cache.  */
  memset (cache, 0, POWI_TABLE_SIZE * sizeof (bool));
  cache[1] = true;

  result = 0;

  while (val >= POWI_TABLE_SIZE)
    {
      if (val & 1)
	{
	  digit = val & ((1 << POWI_WINDOW_SIZE) - 1);
	  result += powi_lookup_cost (digit, cache)
		    + POWI_WINDOW_SIZE + 1;
	  val >>= POWI_WINDOW_SIZE;
	}
      else
	{
	  val >>= 1;
	  result++;
	}
    }

  return result + powi_lookup_cost (val, cache);
}

/* Recursive subroutine of powi_as_mults.  This function takes the
   array, CACHE, of already calculated exponents and an exponent N and
   returns a tree that corresponds to CACHE[1]**N, with type TYPE.  */

static tree
powi_as_mults_1 (gimple_stmt_iterator *gsi, location_t loc, tree type,
		 HOST_WIDE_INT n, tree *cache)
{
  tree op0, op1, ssa_target;
  unsigned HOST_WIDE_INT digit;
  gimple mult_stmt;

  if (n < POWI_TABLE_SIZE && cache[n])
    return cache[n];

  ssa_target = make_temp_ssa_name (type, NULL, "powmult");

  if (n < POWI_TABLE_SIZE)
    {
      cache[n] = ssa_target;
      op0 = powi_as_mults_1 (gsi, loc, type, n - powi_table[n], cache);
      op1 = powi_as_mults_1 (gsi, loc, type, powi_table[n], cache);
    }
  else if (n & 1)
    {
      digit = n & ((1 << POWI_WINDOW_SIZE) - 1);
      op0 = powi_as_mults_1 (gsi, loc, type, n - digit, cache);
      op1 = powi_as_mults_1 (gsi, loc, type, digit, cache);
    }
  else
    {
      op0 = powi_as_mults_1 (gsi, loc, type, n >> 1, cache);
      op1 = op0;
    }

  mult_stmt = gimple_build_assign_with_ops (MULT_EXPR, ssa_target, op0, op1);
  gimple_set_location (mult_stmt, loc);
  gsi_insert_before (gsi, mult_stmt, GSI_SAME_STMT);

  return ssa_target;
}

/* Convert ARG0**N to a tree of multiplications of ARG0 with itself.
   This function needs to be kept in sync with powi_cost above.  */

static tree
powi_as_mults (gimple_stmt_iterator *gsi, location_t loc,
	       tree arg0, HOST_WIDE_INT n)
{
  tree cache[POWI_TABLE_SIZE], result, type = TREE_TYPE (arg0);
  gimple div_stmt;
  tree target;

  if (n == 0)
    return build_real (type, dconst1);

  memset (cache, 0,  sizeof (cache));
  cache[1] = arg0;

  result = powi_as_mults_1 (gsi, loc, type, (n < 0) ? -n : n, cache);
  if (n >= 0)
    return result;

  /* If the original exponent was negative, reciprocate the result.  */
  target = make_temp_ssa_name (type, NULL, "powmult");
  div_stmt = gimple_build_assign_with_ops (RDIV_EXPR, target, 
					   build_real (type, dconst1),
					   result);
  gimple_set_location (div_stmt, loc);
  gsi_insert_before (gsi, div_stmt, GSI_SAME_STMT);

  return target;
}

/* ARG0 and N are the two arguments to a powi builtin in GSI with
   location info LOC.  If the arguments are appropriate, create an
   equivalent sequence of statements prior to GSI using an optimal
   number of multiplications, and return an expession holding the
   result.  */

static tree
gimple_expand_builtin_powi (gimple_stmt_iterator *gsi, location_t loc, 
			    tree arg0, HOST_WIDE_INT n)
{
  /* Avoid largest negative number.  */
  if (n != -n
      && ((n >= -1 && n <= 2)
	  || (optimize_function_for_speed_p (cfun)
	      && powi_cost (n) <= POWI_MAX_MULTS)))
    return powi_as_mults (gsi, loc, arg0, n);

  return NULL_TREE;
}

/* Build a gimple call statement that calls FN with argument ARG.
   Set the lhs of the call statement to a fresh SSA name.  Insert the
   statement prior to GSI's current position, and return the fresh
   SSA name.  */

static tree
build_and_insert_call (gimple_stmt_iterator *gsi, location_t loc,
		       tree fn, tree arg)
{
  gimple call_stmt;
  tree ssa_target;

  call_stmt = gimple_build_call (fn, 1, arg);
  ssa_target = make_temp_ssa_name (TREE_TYPE (arg), NULL, "powroot");
  gimple_set_lhs (call_stmt, ssa_target);
  gimple_set_location (call_stmt, loc);
  gsi_insert_before (gsi, call_stmt, GSI_SAME_STMT);

  return ssa_target;
}

/* Build a gimple binary operation with the given CODE and arguments
   ARG0, ARG1, assigning the result to a new SSA name for variable
   TARGET.  Insert the statement prior to GSI's current position, and
   return the fresh SSA name.*/

static tree
build_and_insert_binop (gimple_stmt_iterator *gsi, location_t loc,
			const char *name, enum tree_code code,
			tree arg0, tree arg1)
{
  tree result = make_temp_ssa_name (TREE_TYPE (arg0), NULL, name);
  gimple stmt = gimple_build_assign_with_ops (code, result, arg0, arg1);
  gimple_set_location (stmt, loc);
  gsi_insert_before (gsi, stmt, GSI_SAME_STMT);
  return result;
}

/* Build a gimple reference operation with the given CODE and argument
   ARG, assigning the result to a new SSA name of TYPE with NAME.
   Insert the statement prior to GSI's current position, and return
   the fresh SSA name.  */

static inline tree
build_and_insert_ref (gimple_stmt_iterator *gsi, location_t loc, tree type,
		      const char *name, enum tree_code code, tree arg0)
{
  tree result = make_temp_ssa_name (type, NULL, name);
  gimple stmt = gimple_build_assign (result, build1 (code, type, arg0));
  gimple_set_location (stmt, loc);
  gsi_insert_before (gsi, stmt, GSI_SAME_STMT);
  return result;
}

/* Build a gimple assignment to cast VAL to TYPE.  Insert the statement
   prior to GSI's current position, and return the fresh SSA name.  */

static tree
build_and_insert_cast (gimple_stmt_iterator *gsi, location_t loc,
		       tree type, tree val)
{
  tree result = make_ssa_name (type, NULL);
  gimple stmt = gimple_build_assign_with_ops (NOP_EXPR, result, val, NULL_TREE);
  gimple_set_location (stmt, loc);
  gsi_insert_before (gsi, stmt, GSI_SAME_STMT);
  return result;
}

/* ARG0 and ARG1 are the two arguments to a pow builtin call in GSI
   with location info LOC.  If possible, create an equivalent and
   less expensive sequence of statements prior to GSI, and return an
   expession holding the result.  */

static tree
gimple_expand_builtin_pow (gimple_stmt_iterator *gsi, location_t loc, 
			   tree arg0, tree arg1)
{
  REAL_VALUE_TYPE c, cint, dconst1_4, dconst3_4, dconst1_3, dconst1_6;
  REAL_VALUE_TYPE c2, dconst3;
  HOST_WIDE_INT n;
  tree type, sqrtfn, cbrtfn, sqrt_arg0, sqrt_sqrt, result, cbrt_x, powi_cbrt_x;
  machine_mode mode;
  bool hw_sqrt_exists, c_is_int, c2_is_int;

  /* If the exponent isn't a constant, there's nothing of interest
     to be done.  */
  if (TREE_CODE (arg1) != REAL_CST)
    return NULL_TREE;

  /* If the exponent is equivalent to an integer, expand to an optimal
     multiplication sequence when profitable.  */
  c = TREE_REAL_CST (arg1);
  n = real_to_integer (&c);
  real_from_integer (&cint, VOIDmode, n, SIGNED);
  c_is_int = real_identical (&c, &cint);

  if (c_is_int
      && ((n >= -1 && n <= 2)
	  || (flag_unsafe_math_optimizations
	      && optimize_bb_for_speed_p (gsi_bb (*gsi))
	      && powi_cost (n) <= POWI_MAX_MULTS)))
    return gimple_expand_builtin_powi (gsi, loc, arg0, n);

  /* Attempt various optimizations using sqrt and cbrt.  */
  type = TREE_TYPE (arg0);
  mode = TYPE_MODE (type);
  sqrtfn = mathfn_built_in (type, BUILT_IN_SQRT);

  /* Optimize pow(x,0.5) = sqrt(x).  This replacement is always safe
     unless signed zeros must be maintained.  pow(-0,0.5) = +0, while
     sqrt(-0) = -0.  */
  if (sqrtfn
      && REAL_VALUES_EQUAL (c, dconsthalf)
      && !HONOR_SIGNED_ZEROS (mode))
    return build_and_insert_call (gsi, loc, sqrtfn, arg0);

  /* Optimize pow(x,0.25) = sqrt(sqrt(x)).  Assume on most machines that
     a builtin sqrt instruction is smaller than a call to pow with 0.25,
     so do this optimization even if -Os.  Don't do this optimization
     if we don't have a hardware sqrt insn.  */
  dconst1_4 = dconst1;
  SET_REAL_EXP (&dconst1_4, REAL_EXP (&dconst1_4) - 2);
  hw_sqrt_exists = optab_handler (sqrt_optab, mode) != CODE_FOR_nothing;

  if (flag_unsafe_math_optimizations
      && sqrtfn
      && REAL_VALUES_EQUAL (c, dconst1_4)
      && hw_sqrt_exists)
    {
      /* sqrt(x)  */
      sqrt_arg0 = build_and_insert_call (gsi, loc, sqrtfn, arg0);

      /* sqrt(sqrt(x))  */
      return build_and_insert_call (gsi, loc, sqrtfn, sqrt_arg0);
    }
      
  /* Optimize pow(x,0.75) = sqrt(x) * sqrt(sqrt(x)) unless we are
     optimizing for space.  Don't do this optimization if we don't have
     a hardware sqrt insn.  */
  real_from_integer (&dconst3_4, VOIDmode, 3, SIGNED);
  SET_REAL_EXP (&dconst3_4, REAL_EXP (&dconst3_4) - 2);

  if (flag_unsafe_math_optimizations
      && sqrtfn
      && optimize_function_for_speed_p (cfun)
      && REAL_VALUES_EQUAL (c, dconst3_4)
      && hw_sqrt_exists)
    {
      /* sqrt(x)  */
      sqrt_arg0 = build_and_insert_call (gsi, loc, sqrtfn, arg0);

      /* sqrt(sqrt(x))  */
      sqrt_sqrt = build_and_insert_call (gsi, loc, sqrtfn, sqrt_arg0);

      /* sqrt(x) * sqrt(sqrt(x))  */
      return build_and_insert_binop (gsi, loc, "powroot", MULT_EXPR,
				     sqrt_arg0, sqrt_sqrt);
    }

  /* Optimize pow(x,1./3.) = cbrt(x).  This requires unsafe math
     optimizations since 1./3. is not exactly representable.  If x
     is negative and finite, the correct value of pow(x,1./3.) is
     a NaN with the "invalid" exception raised, because the value
     of 1./3. actually has an even denominator.  The correct value
     of cbrt(x) is a negative real value.  */
  cbrtfn = mathfn_built_in (type, BUILT_IN_CBRT);
  dconst1_3 = real_value_truncate (mode, dconst_third ());

  if (flag_unsafe_math_optimizations
      && cbrtfn
      && (gimple_val_nonnegative_real_p (arg0) || !HONOR_NANS (mode))
      && REAL_VALUES_EQUAL (c, dconst1_3))
    return build_and_insert_call (gsi, loc, cbrtfn, arg0);
  
  /* Optimize pow(x,1./6.) = cbrt(sqrt(x)).  Don't do this optimization
     if we don't have a hardware sqrt insn.  */
  dconst1_6 = dconst1_3;
  SET_REAL_EXP (&dconst1_6, REAL_EXP (&dconst1_6) - 1);

  if (flag_unsafe_math_optimizations
      && sqrtfn
      && cbrtfn
      && (gimple_val_nonnegative_real_p (arg0) || !HONOR_NANS (mode))
      && optimize_function_for_speed_p (cfun)
      && hw_sqrt_exists
      && REAL_VALUES_EQUAL (c, dconst1_6))
    {
      /* sqrt(x)  */
      sqrt_arg0 = build_and_insert_call (gsi, loc, sqrtfn, arg0);

      /* cbrt(sqrt(x))  */
      return build_and_insert_call (gsi, loc, cbrtfn, sqrt_arg0);
    }

  /* Optimize pow(x,c), where n = 2c for some nonzero integer n
     and c not an integer, into

       sqrt(x) * powi(x, n/2),                n > 0;
       1.0 / (sqrt(x) * powi(x, abs(n/2))),   n < 0.

     Do not calculate the powi factor when n/2 = 0.  */
  real_arithmetic (&c2, MULT_EXPR, &c, &dconst2);
  n = real_to_integer (&c2);
  real_from_integer (&cint, VOIDmode, n, SIGNED);
  c2_is_int = real_identical (&c2, &cint);

  if (flag_unsafe_math_optimizations
      && sqrtfn
      && c2_is_int
      && !c_is_int
      && optimize_function_for_speed_p (cfun))
    {
      tree powi_x_ndiv2 = NULL_TREE;

      /* Attempt to fold powi(arg0, abs(n/2)) into multiplies.  If not
         possible or profitable, give up.  Skip the degenerate case when
         n is 1 or -1, where the result is always 1.  */
      if (absu_hwi (n) != 1)
	{
	  powi_x_ndiv2 = gimple_expand_builtin_powi (gsi, loc, arg0,
						     abs_hwi (n / 2));
	  if (!powi_x_ndiv2)
	    return NULL_TREE;
	}

      /* Calculate sqrt(x).  When n is not 1 or -1, multiply it by the
	 result of the optimal multiply sequence just calculated.  */
      sqrt_arg0 = build_and_insert_call (gsi, loc, sqrtfn, arg0);

      if (absu_hwi (n) == 1)
	result = sqrt_arg0;
      else
	result = build_and_insert_binop (gsi, loc, "powroot", MULT_EXPR,
					 sqrt_arg0, powi_x_ndiv2);

      /* If n is negative, reciprocate the result.  */
      if (n < 0)
	result = build_and_insert_binop (gsi, loc, "powroot", RDIV_EXPR,
					 build_real (type, dconst1), result);
      return result;
    }

  /* Optimize pow(x,c), where 3c = n for some nonzero integer n, into

     powi(x, n/3) * powi(cbrt(x), n%3),                    n > 0;
     1.0 / (powi(x, abs(n)/3) * powi(cbrt(x), abs(n)%3)),  n < 0.

     Do not calculate the first factor when n/3 = 0.  As cbrt(x) is
     different from pow(x, 1./3.) due to rounding and behavior with
     negative x, we need to constrain this transformation to unsafe
     math and positive x or finite math.  */
  real_from_integer (&dconst3, VOIDmode, 3, SIGNED);
  real_arithmetic (&c2, MULT_EXPR, &c, &dconst3);
  real_round (&c2, mode, &c2);
  n = real_to_integer (&c2);
  real_from_integer (&cint, VOIDmode, n, SIGNED);
  real_arithmetic (&c2, RDIV_EXPR, &cint, &dconst3);
  real_convert (&c2, mode, &c2);

  if (flag_unsafe_math_optimizations
      && cbrtfn
      && (gimple_val_nonnegative_real_p (arg0) || !HONOR_NANS (mode))
      && real_identical (&c2, &c)
      && !c2_is_int
      && optimize_function_for_speed_p (cfun)
      && powi_cost (n / 3) <= POWI_MAX_MULTS)
    {
      tree powi_x_ndiv3 = NULL_TREE;

      /* Attempt to fold powi(arg0, abs(n/3)) into multiplies.  If not
         possible or profitable, give up.  Skip the degenerate case when
         abs(n) < 3, where the result is always 1.  */
      if (absu_hwi (n) >= 3)
	{
	  powi_x_ndiv3 = gimple_expand_builtin_powi (gsi, loc, arg0,
						     abs_hwi (n / 3));
	  if (!powi_x_ndiv3)
	    return NULL_TREE;
	}

      /* Calculate powi(cbrt(x), n%3).  Don't use gimple_expand_builtin_powi
         as that creates an unnecessary variable.  Instead, just produce
         either cbrt(x) or cbrt(x) * cbrt(x).  */
      cbrt_x = build_and_insert_call (gsi, loc, cbrtfn, arg0);

      if (absu_hwi (n) % 3 == 1)
	powi_cbrt_x = cbrt_x;
      else
	powi_cbrt_x = build_and_insert_binop (gsi, loc, "powroot", MULT_EXPR,
					      cbrt_x, cbrt_x);

      /* Multiply the two subexpressions, unless powi(x,abs(n)/3) = 1.  */
      if (absu_hwi (n) < 3)
	result = powi_cbrt_x;
      else
	result = build_and_insert_binop (gsi, loc, "powroot", MULT_EXPR,
					 powi_x_ndiv3, powi_cbrt_x);

      /* If n is negative, reciprocate the result.  */
      if (n < 0)
	result = build_and_insert_binop (gsi, loc, "powroot", RDIV_EXPR,
					 build_real (type, dconst1), result);

      return result;
    }

  /* No optimizations succeeded.  */
  return NULL_TREE;
}

/* ARG is the argument to a cabs builtin call in GSI with location info
   LOC.  Create a sequence of statements prior to GSI that calculates
   sqrt(R*R + I*I), where R and I are the real and imaginary components
   of ARG, respectively.  Return an expression holding the result.  */

static tree
gimple_expand_builtin_cabs (gimple_stmt_iterator *gsi, location_t loc, tree arg)
{
  tree real_part, imag_part, addend1, addend2, sum, result;
  tree type = TREE_TYPE (TREE_TYPE (arg));
  tree sqrtfn = mathfn_built_in (type, BUILT_IN_SQRT);
  machine_mode mode = TYPE_MODE (type);

  if (!flag_unsafe_math_optimizations
      || !optimize_bb_for_speed_p (gimple_bb (gsi_stmt (*gsi)))
      || !sqrtfn
      || optab_handler (sqrt_optab, mode) == CODE_FOR_nothing)
    return NULL_TREE;

  real_part = build_and_insert_ref (gsi, loc, type, "cabs",
				    REALPART_EXPR, arg);
  addend1 = build_and_insert_binop (gsi, loc, "cabs", MULT_EXPR,
				    real_part, real_part);
  imag_part = build_and_insert_ref (gsi, loc, type, "cabs",
				    IMAGPART_EXPR, arg);
  addend2 = build_and_insert_binop (gsi, loc, "cabs", MULT_EXPR,
				    imag_part, imag_part);
  sum = build_and_insert_binop (gsi, loc, "cabs", PLUS_EXPR, addend1, addend2);
  result = build_and_insert_call (gsi, loc, sqrtfn, sum);

  return result;
}

/* Go through all calls to sin, cos and cexpi and call execute_cse_sincos_1
   on the SSA_NAME argument of each of them.  Also expand powi(x,n) into
   an optimal number of multiplies, when n is a constant.  */

namespace {

const pass_data pass_data_cse_sincos =
{
  GIMPLE_PASS, /* type */
  "sincos", /* name */
  OPTGROUP_NONE, /* optinfo_flags */
  TV_NONE, /* tv_id */
  PROP_ssa, /* properties_required */
  0, /* properties_provided */
  0, /* properties_destroyed */
  0, /* todo_flags_start */
  TODO_update_ssa, /* todo_flags_finish */
};

class pass_cse_sincos : public gimple_opt_pass
{
public:
  pass_cse_sincos (gcc::context *ctxt)
    : gimple_opt_pass (pass_data_cse_sincos, ctxt)
  {}

  /* opt_pass methods: */
  virtual bool gate (function *)
    {
      /* We no longer require either sincos or cexp, since powi expansion
	 piggybacks on this pass.  */
      return optimize;
    }

  virtual unsigned int execute (function *);

}; // class pass_cse_sincos

unsigned int
pass_cse_sincos::execute (function *fun)
{
  basic_block bb;
  bool cfg_changed = false;

  calculate_dominance_info (CDI_DOMINATORS);
  memset (&sincos_stats, 0, sizeof (sincos_stats));

  FOR_EACH_BB_FN (bb, fun)
    {
      gimple_stmt_iterator gsi;
      bool cleanup_eh = false;

      for (gsi = gsi_after_labels (bb); !gsi_end_p (gsi); gsi_next (&gsi))
        {
	  gimple stmt = gsi_stmt (gsi);
	  tree fndecl;

	  /* Only the last stmt in a bb could throw, no need to call
	     gimple_purge_dead_eh_edges if we change something in the middle
	     of a basic block.  */
	  cleanup_eh = false;

	  if (is_gimple_call (stmt)
	      && gimple_call_lhs (stmt)
	      && (fndecl = gimple_call_fndecl (stmt))
	      && DECL_BUILT_IN_CLASS (fndecl) == BUILT_IN_NORMAL)
	    {
	      tree arg, arg0, arg1, result;
	      HOST_WIDE_INT n;
	      location_t loc;

	      switch (DECL_FUNCTION_CODE (fndecl))
		{
		CASE_FLT_FN (BUILT_IN_COS):
		CASE_FLT_FN (BUILT_IN_SIN):
		CASE_FLT_FN (BUILT_IN_CEXPI):
		  /* Make sure we have either sincos or cexp.  */
		  if (!targetm.libc_has_function (function_c99_math_complex)
		      && !targetm.libc_has_function (function_sincos))
		    break;

		  arg = gimple_call_arg (stmt, 0);
		  if (TREE_CODE (arg) == SSA_NAME)
		    cfg_changed |= execute_cse_sincos_1 (arg);
		  break;

		CASE_FLT_FN (BUILT_IN_POW):
		  arg0 = gimple_call_arg (stmt, 0);
		  arg1 = gimple_call_arg (stmt, 1);

		  loc = gimple_location (stmt);
		  result = gimple_expand_builtin_pow (&gsi, loc, arg0, arg1);

		  if (result)
		    {
		      tree lhs = gimple_get_lhs (stmt);
		      gimple new_stmt = gimple_build_assign (lhs, result);
		      gimple_set_location (new_stmt, loc);
		      unlink_stmt_vdef (stmt);
		      gsi_replace (&gsi, new_stmt, true);
		      cleanup_eh = true;
		      if (gimple_vdef (stmt))
			release_ssa_name (gimple_vdef (stmt));
		    }
		  break;

		CASE_FLT_FN (BUILT_IN_POWI):
		  arg0 = gimple_call_arg (stmt, 0);
		  arg1 = gimple_call_arg (stmt, 1);
		  loc = gimple_location (stmt);

		  if (real_minus_onep (arg0))
		    {
                      tree t0, t1, cond, one, minus_one;
		      gimple stmt;

		      t0 = TREE_TYPE (arg0);
		      t1 = TREE_TYPE (arg1);
		      one = build_real (t0, dconst1);
		      minus_one = build_real (t0, dconstm1);

		      cond = make_temp_ssa_name (t1, NULL, "powi_cond");
		      stmt = gimple_build_assign_with_ops (BIT_AND_EXPR, cond,
							   arg1,
							   build_int_cst (t1,
									  1));
		      gimple_set_location (stmt, loc);
		      gsi_insert_before (&gsi, stmt, GSI_SAME_STMT);

		      result = make_temp_ssa_name (t0, NULL, "powi");
		      stmt = gimple_build_assign_with_ops (COND_EXPR, result,
							   cond,
							   minus_one, one);
		      gimple_set_location (stmt, loc);
		      gsi_insert_before (&gsi, stmt, GSI_SAME_STMT);
		    }
		  else
		    {
		      if (!tree_fits_shwi_p (arg1))
			break;

		      n = tree_to_shwi (arg1);
		      result = gimple_expand_builtin_powi (&gsi, loc, arg0, n);
		    }

		  if (result)
		    {
		      tree lhs = gimple_get_lhs (stmt);
		      gimple new_stmt = gimple_build_assign (lhs, result);
		      gimple_set_location (new_stmt, loc);
		      unlink_stmt_vdef (stmt);
		      gsi_replace (&gsi, new_stmt, true);
		      cleanup_eh = true;
		      if (gimple_vdef (stmt))
			release_ssa_name (gimple_vdef (stmt));
		    }
		  break;

		CASE_FLT_FN (BUILT_IN_CABS):
		  arg0 = gimple_call_arg (stmt, 0);
		  loc = gimple_location (stmt);
		  result = gimple_expand_builtin_cabs (&gsi, loc, arg0);

		  if (result)
		    {
		      tree lhs = gimple_get_lhs (stmt);
		      gimple new_stmt = gimple_build_assign (lhs, result);
		      gimple_set_location (new_stmt, loc);
		      unlink_stmt_vdef (stmt);
		      gsi_replace (&gsi, new_stmt, true);
		      cleanup_eh = true;
		      if (gimple_vdef (stmt))
			release_ssa_name (gimple_vdef (stmt));
		    }
		  break;

		default:;
		}
	    }
	}
      if (cleanup_eh)
	cfg_changed |= gimple_purge_dead_eh_edges (bb);
    }

  statistics_counter_event (fun, "sincos statements inserted",
			    sincos_stats.inserted);

  free_dominance_info (CDI_DOMINATORS);
  return cfg_changed ? TODO_cleanup_cfg : 0;
}

} // anon namespace

gimple_opt_pass *
make_pass_cse_sincos (gcc::context *ctxt)
{
  return new pass_cse_sincos (ctxt);
}

/* A symbolic number is used to detect byte permutation and selection
   patterns.  Therefore the field N contains an artificial number
   consisting of octet sized markers:

   0    - target byte has the value 0
   FF   - target byte has an unknown value (eg. due to sign extension)
   1..size - marker value is the target byte index minus one.

   To detect permutations on memory sources (arrays and structures), a symbolic
   number is also associated a base address (the array or structure the load is
   made from), an offset from the base address and a range which gives the
   difference between the highest and lowest accessed memory location to make
   such a symbolic number. The range is thus different from size which reflects
   the size of the type of current expression. Note that for non memory source,
   range holds the same value as size.

   For instance, for an array char a[], (short) a[0] | (short) a[3] would have
   a size of 2 but a range of 4 while (short) a[0] | ((short) a[0] << 1) would
   still have a size of 2 but this time a range of 1.  */

struct symbolic_number {
  uint64_t n;
  tree type;
  tree base_addr;
  tree offset;
  HOST_WIDE_INT bytepos;
  tree alias_set;
  tree vuse;
  unsigned HOST_WIDE_INT range;
};

#define BITS_PER_MARKER 8
#define MARKER_MASK ((1 << BITS_PER_MARKER) - 1)
#define MARKER_BYTE_UNKNOWN MARKER_MASK
#define HEAD_MARKER(n, size) \
  ((n) & ((uint64_t) MARKER_MASK << (((size) - 1) * BITS_PER_MARKER)))

/* The number which the find_bswap_or_nop_1 result should match in
   order to have a nop.  The number is masked according to the size of
   the symbolic number before using it.  */
#define CMPNOP (sizeof (int64_t) < 8 ? 0 : \
  (uint64_t)0x08070605 << 32 | 0x04030201)

/* The number which the find_bswap_or_nop_1 result should match in
   order to have a byte swap.  The number is masked according to the
   size of the symbolic number before using it.  */
#define CMPXCHG (sizeof (int64_t) < 8 ? 0 : \
  (uint64_t)0x01020304 << 32 | 0x05060708)

/* Perform a SHIFT or ROTATE operation by COUNT bits on symbolic
   number N.  Return false if the requested operation is not permitted
   on a symbolic number.  */

static inline bool
do_shift_rotate (enum tree_code code,
		 struct symbolic_number *n,
		 int count)
{
  int i, size = TYPE_PRECISION (n->type) / BITS_PER_UNIT;
  unsigned head_marker;

  if (count % BITS_PER_UNIT != 0)
    return false;
  count = (count / BITS_PER_UNIT) * BITS_PER_MARKER;

  /* Zero out the extra bits of N in order to avoid them being shifted
     into the significant bits.  */
  if (size < 64 / BITS_PER_MARKER)
    n->n &= ((uint64_t) 1 << (size * BITS_PER_MARKER)) - 1;

  switch (code)
    {
    case LSHIFT_EXPR:
      n->n <<= count;
      break;
    case RSHIFT_EXPR:
      head_marker = HEAD_MARKER (n->n, size);
      n->n >>= count;
      /* Arithmetic shift of signed type: result is dependent on the value.  */
      if (!TYPE_UNSIGNED (n->type) && head_marker)
	for (i = 0; i < count / BITS_PER_MARKER; i++)
	  n->n |= (uint64_t) MARKER_BYTE_UNKNOWN
		  << ((size - 1 - i) * BITS_PER_MARKER);
      break;
    case LROTATE_EXPR:
      n->n = (n->n << count) | (n->n >> ((size * BITS_PER_MARKER) - count));
      break;
    case RROTATE_EXPR:
      n->n = (n->n >> count) | (n->n << ((size * BITS_PER_MARKER) - count));
      break;
    default:
      return false;
    }
  /* Zero unused bits for size.  */
  if (size < 64 / BITS_PER_MARKER)
    n->n &= ((uint64_t) 1 << (size * BITS_PER_MARKER)) - 1;
  return true;
}

/* Perform sanity checking for the symbolic number N and the gimple
   statement STMT.  */

static inline bool
verify_symbolic_number_p (struct symbolic_number *n, gimple stmt)
{
  tree lhs_type;

  lhs_type = gimple_expr_type (stmt);

  if (TREE_CODE (lhs_type) != INTEGER_TYPE)
    return false;

  if (TYPE_PRECISION (lhs_type) != TYPE_PRECISION (n->type))
    return false;

  return true;
}

/* Initialize the symbolic number N for the bswap pass from the base element
   SRC manipulated by the bitwise OR expression.  */

static bool
init_symbolic_number (struct symbolic_number *n, tree src)
{
  int size;

  n->base_addr = n->offset = n->alias_set = n->vuse = NULL_TREE;

  /* Set up the symbolic number N by setting each byte to a value between 1 and
     the byte size of rhs1.  The highest order byte is set to n->size and the
     lowest order byte to 1.  */
  n->type = TREE_TYPE (src);
  size = TYPE_PRECISION (n->type);
  if (size % BITS_PER_UNIT != 0)
    return false;
  size /= BITS_PER_UNIT;
  if (size > 64 / BITS_PER_MARKER)
    return false;
  n->range = size;
  n->n = CMPNOP;

  if (size < 64 / BITS_PER_MARKER)
    n->n &= ((uint64_t) 1 << (size * BITS_PER_MARKER)) - 1;

  return true;
}

/* Check if STMT might be a byte swap or a nop from a memory source and returns
   the answer. If so, REF is that memory source and the base of the memory area
   accessed and the offset of the access from that base are recorded in N.  */

bool
find_bswap_or_nop_load (gimple stmt, tree ref, struct symbolic_number *n)
{
  /* Leaf node is an array or component ref. Memorize its base and
     offset from base to compare to other such leaf node.  */
  HOST_WIDE_INT bitsize, bitpos;
<<<<<<< HEAD
  enum machine_mode mode;
  int unsignedp, reversep, volatilep;
=======
  machine_mode mode;
  int unsignedp, volatilep;
>>>>>>> 701cade1
  tree offset, base_addr;

  if (!gimple_assign_load_p (stmt) || gimple_has_volatile_ops (stmt))
    return false;

  base_addr = get_inner_reference (ref, &bitsize, &bitpos, &offset, &mode,
				   &unsignedp, &reversep, &volatilep, false);

  if (TREE_CODE (base_addr) == MEM_REF)
    {
      offset_int bit_offset = 0;
      tree off = TREE_OPERAND (base_addr, 1);

      if (!integer_zerop (off))
	{
	  offset_int boff, coff = mem_ref_offset (base_addr);
	  boff = wi::lshift (coff, LOG2_BITS_PER_UNIT);
	  bit_offset += boff;
	}

      base_addr = TREE_OPERAND (base_addr, 0);

      /* Avoid returning a negative bitpos as this may wreak havoc later.  */
      if (wi::neg_p (bit_offset))
	{
	  offset_int mask = wi::mask <offset_int> (LOG2_BITS_PER_UNIT, false);
	  offset_int tem = bit_offset.and_not (mask);
	  /* TEM is the bitpos rounded to BITS_PER_UNIT towards -Inf.
	     Subtract it to BIT_OFFSET and add it (scaled) to OFFSET.  */
	  bit_offset -= tem;
	  tem = wi::arshift (tem, LOG2_BITS_PER_UNIT);
	  if (offset)
	    offset = size_binop (PLUS_EXPR, offset,
				    wide_int_to_tree (sizetype, tem));
	  else
	    offset = wide_int_to_tree (sizetype, tem);
	}

      bitpos += bit_offset.to_shwi ();
    }

  if (bitpos % BITS_PER_UNIT)
    return false;
  if (bitsize % BITS_PER_UNIT)
    return false;
  if (reversep)
    return false;

  if (!init_symbolic_number (n, ref))
    return false;
  n->base_addr = base_addr;
  n->offset = offset;
  n->bytepos = bitpos / BITS_PER_UNIT;
  n->alias_set = reference_alias_ptr_type (ref);
  n->vuse = gimple_vuse (stmt);
  return true;
}

/* find_bswap_or_nop_1 invokes itself recursively with N and tries to perform
   the operation given by the rhs of STMT on the result.  If the operation
   could successfully be executed the function returns a gimple stmt whose
   rhs's first tree is the expression of the source operand and NULL
   otherwise.  */

static gimple
find_bswap_or_nop_1 (gimple stmt, struct symbolic_number *n, int limit)
{
  enum tree_code code;
  tree rhs1, rhs2 = NULL;
  gimple rhs1_stmt, rhs2_stmt, source_stmt1;
  enum gimple_rhs_class rhs_class;

  if (!limit || !is_gimple_assign (stmt))
    return NULL;

  rhs1 = gimple_assign_rhs1 (stmt);

  if (find_bswap_or_nop_load (stmt, rhs1, n))
    return stmt;

  if (TREE_CODE (rhs1) != SSA_NAME)
    return NULL;

  code = gimple_assign_rhs_code (stmt);
  rhs_class = gimple_assign_rhs_class (stmt);
  rhs1_stmt = SSA_NAME_DEF_STMT (rhs1);

  if (rhs_class == GIMPLE_BINARY_RHS)
    rhs2 = gimple_assign_rhs2 (stmt);

  /* Handle unary rhs and binary rhs with integer constants as second
     operand.  */

  if (rhs_class == GIMPLE_UNARY_RHS
      || (rhs_class == GIMPLE_BINARY_RHS
	  && TREE_CODE (rhs2) == INTEGER_CST))
    {
      if (code != BIT_AND_EXPR
	  && code != LSHIFT_EXPR
	  && code != RSHIFT_EXPR
	  && code != LROTATE_EXPR
	  && code != RROTATE_EXPR
	  && !CONVERT_EXPR_CODE_P (code))
	return NULL;

      source_stmt1 = find_bswap_or_nop_1 (rhs1_stmt, n, limit - 1);

      /* If find_bswap_or_nop_1 returned NULL, STMT is a leaf node and
	 we have to initialize the symbolic number.  */
      if (!source_stmt1)
	{
	  if (gimple_assign_load_p (stmt)
	      || !init_symbolic_number (n, rhs1))
	    return NULL;
	  source_stmt1 = stmt;
	}

      switch (code)
	{
	case BIT_AND_EXPR:
	  {
	    int i, size = TYPE_PRECISION (n->type) / BITS_PER_UNIT;
	    uint64_t val = int_cst_value (rhs2), mask = 0;
	    uint64_t tmp = (1 << BITS_PER_UNIT) - 1;

	    /* Only constants masking full bytes are allowed.  */
	    for (i = 0; i < size; i++, tmp <<= BITS_PER_UNIT)
	      if ((val & tmp) != 0 && (val & tmp) != tmp)
		return NULL;
	      else if (val & tmp)
		mask |= (uint64_t) MARKER_MASK << (i * BITS_PER_MARKER);

	    n->n &= mask;
	  }
	  break;
	case LSHIFT_EXPR:
	case RSHIFT_EXPR:
	case LROTATE_EXPR:
	case RROTATE_EXPR:
	  if (!do_shift_rotate (code, n, (int)TREE_INT_CST_LOW (rhs2)))
	    return NULL;
	  break;
	CASE_CONVERT:
	  {
	    int i, type_size, old_type_size;
	    tree type;

	    type = gimple_expr_type (stmt);
	    type_size = TYPE_PRECISION (type);
	    if (type_size % BITS_PER_UNIT != 0)
	      return NULL;
	    type_size /= BITS_PER_UNIT;
	    if (type_size > 64 / BITS_PER_MARKER)
	      return NULL;

	    /* Sign extension: result is dependent on the value.  */
	    old_type_size = TYPE_PRECISION (n->type) / BITS_PER_UNIT;
	    if (!TYPE_UNSIGNED (n->type) && type_size > old_type_size
		&& HEAD_MARKER (n->n, old_type_size))
	      for (i = 0; i < type_size - old_type_size; i++)
		n->n |= (uint64_t) MARKER_BYTE_UNKNOWN
			<< ((type_size - 1 - i) * BITS_PER_MARKER);

	    if (type_size < 64 / BITS_PER_MARKER)
	      {
		/* If STMT casts to a smaller type mask out the bits not
		   belonging to the target type.  */
		n->n &= ((uint64_t) 1 << (type_size * BITS_PER_MARKER)) - 1;
	      }
	    n->type = type;
	    if (!n->base_addr)
	      n->range = type_size;
	  }
	  break;
	default:
	  return NULL;
	};
      return verify_symbolic_number_p (n, stmt) ? source_stmt1 : NULL;
    }

  /* Handle binary rhs.  */

  if (rhs_class == GIMPLE_BINARY_RHS)
    {
      int i, size;
      struct symbolic_number n1, n2;
      uint64_t mask;
      gimple source_stmt2;

      if (code != BIT_IOR_EXPR)
	return NULL;

      if (TREE_CODE (rhs2) != SSA_NAME)
	return NULL;

      rhs2_stmt = SSA_NAME_DEF_STMT (rhs2);

      switch (code)
	{
	case BIT_IOR_EXPR:
	  source_stmt1 = find_bswap_or_nop_1 (rhs1_stmt, &n1, limit - 1);

	  if (!source_stmt1)
	    return NULL;

	  source_stmt2 = find_bswap_or_nop_1 (rhs2_stmt, &n2, limit - 1);

	  if (!source_stmt2)
	    return NULL;

	  if (TYPE_PRECISION (n1.type) != TYPE_PRECISION (n2.type))
	    return NULL;

	  if (!n1.vuse != !n2.vuse ||
	  (n1.vuse && !operand_equal_p (n1.vuse, n2.vuse, 0)))
	    return NULL;

	  if (gimple_assign_rhs1 (source_stmt1)
	      != gimple_assign_rhs1 (source_stmt2))
	    {
	      int64_t inc;
	      HOST_WIDE_INT off_sub;
	      struct symbolic_number *n_ptr;

	      if (!n1.base_addr || !n2.base_addr
		  || !operand_equal_p (n1.base_addr, n2.base_addr, 0))
		return NULL;
	      if (!n1.offset != !n2.offset ||
	          (n1.offset && !operand_equal_p (n1.offset, n2.offset, 0)))
		return NULL;

	      /* We swap n1 with n2 to have n1 < n2.  */
	      if (n2.bytepos < n1.bytepos)
		{
		  struct symbolic_number tmpn;

		  tmpn = n2;
		  n2 = n1;
		  n1 = tmpn;
		  source_stmt1 = source_stmt2;
		}

	      off_sub = n2.bytepos - n1.bytepos;

	      /* Check that the range of memory covered can be represented by
		 a symbolic number.  */
	      if (off_sub + n2.range > 64 / BITS_PER_MARKER)
		return NULL;
	      n->range = n2.range + off_sub;

	      /* Reinterpret byte marks in symbolic number holding the value of
		 bigger weight according to target endianness.  */
	      inc = BYTES_BIG_ENDIAN ? off_sub + n2.range - n1.range : off_sub;
	      size = TYPE_PRECISION (n1.type) / BITS_PER_UNIT;
	      if (BYTES_BIG_ENDIAN)
		n_ptr = &n1;
	      else
		n_ptr = &n2;
	      for (i = 0; i < size; i++, inc <<= BITS_PER_MARKER)
		{
		  unsigned marker =
		    (n_ptr->n >> (i * BITS_PER_MARKER)) & MARKER_MASK;
		  if (marker && marker != MARKER_BYTE_UNKNOWN)
		    n_ptr->n += inc;
		}
	    }
	  else
	    n->range = n1.range;

	  if (!n1.alias_set
	      || alias_ptr_types_compatible_p (n1.alias_set, n2.alias_set))
	    n->alias_set = n1.alias_set;
	  else
	    n->alias_set = ptr_type_node;
	  n->vuse = n1.vuse;
	  n->base_addr = n1.base_addr;
	  n->offset = n1.offset;
	  n->bytepos = n1.bytepos;
	  n->type = n1.type;
	  size = TYPE_PRECISION (n->type) / BITS_PER_UNIT;
	  for (i = 0, mask = MARKER_MASK; i < size;
	       i++, mask <<= BITS_PER_MARKER)
	    {
	      uint64_t masked1, masked2;

	      masked1 = n1.n & mask;
	      masked2 = n2.n & mask;
	      if (masked1 && masked2 && masked1 != masked2)
		return NULL;
	    }
	  n->n = n1.n | n2.n;

	  if (!verify_symbolic_number_p (n, stmt))
	    return NULL;

	  break;
	default:
	  return NULL;
	}
      return source_stmt1;
    }
  return NULL;
}

/* Check if STMT completes a bswap implementation or a read in a given
   endianness consisting of ORs, SHIFTs and ANDs and sets *BSWAP
   accordingly.  It also sets N to represent the kind of operations
   performed: size of the resulting expression and whether it works on
   a memory source, and if so alias-set and vuse.  At last, the
   function returns a stmt whose rhs's first tree is the source
   expression.  */

static gimple
find_bswap_or_nop (gimple stmt, struct symbolic_number *n, bool *bswap)
{
/* The number which the find_bswap_or_nop_1 result should match in order
   to have a full byte swap.  The number is shifted to the right
   according to the size of the symbolic number before using it.  */
  uint64_t cmpxchg = CMPXCHG;
  uint64_t cmpnop = CMPNOP;

  gimple source_stmt;
  int limit;

  /* The last parameter determines the depth search limit.  It usually
     correlates directly to the number n of bytes to be touched.  We
     increase that number by log2(n) + 1 here in order to also
     cover signed -> unsigned conversions of the src operand as can be seen
     in libgcc, and for initial shift/and operation of the src operand.  */
  limit = TREE_INT_CST_LOW (TYPE_SIZE_UNIT (gimple_expr_type (stmt)));
  limit += 1 + (int) ceil_log2 ((unsigned HOST_WIDE_INT) limit);
  source_stmt =  find_bswap_or_nop_1 (stmt, n, limit);

  if (!source_stmt)
    return NULL;

  /* Find real size of result (highest non zero byte).  */
  if (n->base_addr)
    {
      int rsize;
      uint64_t tmpn;

      for (tmpn = n->n, rsize = 0; tmpn; tmpn >>= BITS_PER_MARKER, rsize++);
      n->range = rsize;
    }

  /* Zero out the extra bits of N and CMP*.  */
  if (n->range < (int) sizeof (int64_t))
    {
      uint64_t mask;

      mask = ((uint64_t) 1 << (n->range * BITS_PER_MARKER)) - 1;
      cmpxchg >>= (64 / BITS_PER_MARKER - n->range) * BITS_PER_MARKER;
      cmpnop &= mask;
    }

  /* A complete byte swap should make the symbolic number to start with
     the largest digit in the highest order byte. Unchanged symbolic
     number indicates a read with same endianness as target architecture.  */
  if (n->n == cmpnop)
    *bswap = false;
  else if (n->n == cmpxchg)
    *bswap = true;
  else
    return NULL;

  /* Useless bit manipulation performed by code.  */
  if (!n->base_addr && n->n == cmpnop)
    return NULL;

  n->range *= BITS_PER_UNIT;
  return source_stmt;
}

namespace {

const pass_data pass_data_optimize_bswap =
{
  GIMPLE_PASS, /* type */
  "bswap", /* name */
  OPTGROUP_NONE, /* optinfo_flags */
  TV_NONE, /* tv_id */
  PROP_ssa, /* properties_required */
  0, /* properties_provided */
  0, /* properties_destroyed */
  0, /* todo_flags_start */
  0, /* todo_flags_finish */
};

class pass_optimize_bswap : public gimple_opt_pass
{
public:
  pass_optimize_bswap (gcc::context *ctxt)
    : gimple_opt_pass (pass_data_optimize_bswap, ctxt)
  {}

  /* opt_pass methods: */
  virtual bool gate (function *)
    {
      return flag_expensive_optimizations && optimize;
    }

  virtual unsigned int execute (function *);

}; // class pass_optimize_bswap

/* Perform the bswap optimization: replace the statement CUR_STMT at
   GSI with a load of type, VUSE and set-alias as described by N if a
   memory source is involved (N->base_addr is non null), followed by
   the builtin bswap invocation in FNDECL if BSWAP is true.  SRC_STMT
   gives where should the replacement be made.  It also gives the
   source on which CUR_STMT is operating via its rhs's first tree nad
   N->range gives the size of the expression involved for maintaining
   some statistics.  */

static bool
bswap_replace (gimple cur_stmt, gimple_stmt_iterator gsi, gimple src_stmt,
	       tree fndecl, tree bswap_type, tree load_type,
	       struct symbolic_number *n, bool bswap)
{
  tree src, tmp, tgt;
  gimple bswap_stmt;

  src = gimple_assign_rhs1 (src_stmt);
  tgt = gimple_assign_lhs (cur_stmt);

  /* Need to load the value from memory first.  */
  if (n->base_addr)
    {
      gimple_stmt_iterator gsi_ins = gsi_for_stmt (src_stmt);
      tree addr_expr, addr_tmp, val_expr, val_tmp;
      tree load_offset_ptr, aligned_load_type;
      gimple addr_stmt, load_stmt;
      unsigned align;

      align = get_object_alignment (src);
      if (bswap
	  && align < GET_MODE_ALIGNMENT (TYPE_MODE (load_type))
	  && SLOW_UNALIGNED_ACCESS (TYPE_MODE (load_type), align))
	return false;

      gsi_move_before (&gsi, &gsi_ins);
      gsi = gsi_for_stmt (cur_stmt);

      /*  Compute address to load from and cast according to the size
	  of the load.  */
      addr_expr = build_fold_addr_expr (unshare_expr (src));
      if (is_gimple_min_invariant (addr_expr))
	addr_tmp = addr_expr;
      else
	{
	  addr_tmp = make_temp_ssa_name (TREE_TYPE (addr_expr), NULL,
					 "load_src");
	  addr_stmt = gimple_build_assign (addr_tmp, addr_expr);
	  gsi_insert_before (&gsi, addr_stmt, GSI_SAME_STMT);
	}

      /* Perform the load.  */
      aligned_load_type = load_type;
      if (align < TYPE_ALIGN (load_type))
	aligned_load_type = build_aligned_type (load_type, align);
      load_offset_ptr = build_int_cst (n->alias_set, 0);
      val_expr = fold_build2 (MEM_REF, aligned_load_type, addr_tmp,
			      load_offset_ptr);

      if (!bswap)
	{
	  if (n->range == 16)
	    nop_stats.found_16bit++;
	  else if (n->range == 32)
	    nop_stats.found_32bit++;
	  else
	    {
	      gcc_assert (n->range == 64);
	      nop_stats.found_64bit++;
	    }

	  /* Convert the result of load if necessary.  */
	  if (!useless_type_conversion_p (TREE_TYPE (tgt), load_type))
	    {
	      val_tmp = make_temp_ssa_name (aligned_load_type, NULL,
					    "load_dst");
	      load_stmt = gimple_build_assign (val_tmp, val_expr);
	      gimple_set_vuse (load_stmt, n->vuse);
	      gsi_insert_before (&gsi, load_stmt, GSI_SAME_STMT);
	      gimple_assign_set_rhs_with_ops_1 (&gsi, NOP_EXPR, val_tmp,
						NULL_TREE, NULL_TREE);
	    }
	  else
	    {
	      gimple_assign_set_rhs_with_ops_1 (&gsi, MEM_REF, val_expr,
						NULL_TREE, NULL_TREE);
	      gimple_set_vuse (cur_stmt, n->vuse);
	    }
	  update_stmt (cur_stmt);

	  if (dump_file)
	    {
	      fprintf (dump_file,
		       "%d bit load in target endianness found at: ",
		       (int)n->range);
	      print_gimple_stmt (dump_file, cur_stmt, 0, 0);
	    }
	  return true;
	}
      else
	{
	  val_tmp = make_temp_ssa_name (aligned_load_type, NULL, "load_dst");
	  load_stmt = gimple_build_assign (val_tmp, val_expr);
	  gimple_set_vuse (load_stmt, n->vuse);
	  gsi_insert_before (&gsi, load_stmt, GSI_SAME_STMT);
	}
      src = val_tmp;
    }

  if (n->range == 16)
    bswap_stats.found_16bit++;
  else if (n->range == 32)
    bswap_stats.found_32bit++;
  else
    {
      gcc_assert (n->range == 64);
      bswap_stats.found_64bit++;
    }

  tmp = src;

  /* Canonical form for 16 bit bswap is a rotate expression.  */
  if (bswap && n->range == 16)
    {
      tree count = build_int_cst (NULL, BITS_PER_UNIT);
      bswap_type = TREE_TYPE (src);
      src = fold_build2 (LROTATE_EXPR, bswap_type, src, count);
      bswap_stmt = gimple_build_assign (NULL, src);
    }
  else
    {
      /* Convert the src expression if necessary.  */
      if (!useless_type_conversion_p (TREE_TYPE (tmp), bswap_type))
	{
	  gimple convert_stmt;
	  tmp = make_temp_ssa_name (bswap_type, NULL, "bswapsrc");
	  convert_stmt = gimple_build_assign_with_ops (NOP_EXPR, tmp, src,
						       NULL);
	  gsi_insert_before (&gsi, convert_stmt, GSI_SAME_STMT);
	}

      bswap_stmt = gimple_build_call (fndecl, 1, tmp);
    }

  tmp = tgt;

  /* Convert the result if necessary.  */
  if (!useless_type_conversion_p (TREE_TYPE (tgt), bswap_type))
    {
      gimple convert_stmt;
      tmp = make_temp_ssa_name (bswap_type, NULL, "bswapdst");
      convert_stmt = gimple_build_assign_with_ops (NOP_EXPR, tgt, tmp, NULL);
      gsi_insert_after (&gsi, convert_stmt, GSI_SAME_STMT);
    }

  gimple_set_lhs (bswap_stmt, tmp);

  if (dump_file)
    {
      fprintf (dump_file, "%d bit bswap implementation found at: ",
	       (int)n->range);
      print_gimple_stmt (dump_file, cur_stmt, 0, 0);
    }

  gsi_insert_after (&gsi, bswap_stmt, GSI_SAME_STMT);
  gsi_remove (&gsi, true);
  return true;
}

/* Find manual byte swap implementations as well as load in a given
   endianness. Byte swaps are turned into a bswap builtin invokation
   while endian loads are converted to bswap builtin invokation or
   simple load according to the target endianness.  */

unsigned int
pass_optimize_bswap::execute (function *fun)
{
  basic_block bb;
  bool bswap16_p, bswap32_p, bswap64_p;
  bool changed = false;
  tree bswap16_type = NULL_TREE, bswap32_type = NULL_TREE, bswap64_type = NULL_TREE;

  if (BITS_PER_UNIT != 8)
    return 0;

  bswap16_p = (builtin_decl_explicit_p (BUILT_IN_BSWAP16)
	       && optab_handler (bswap_optab, HImode) != CODE_FOR_nothing);
  bswap32_p = (builtin_decl_explicit_p (BUILT_IN_BSWAP32)
	       && optab_handler (bswap_optab, SImode) != CODE_FOR_nothing);
  bswap64_p = (builtin_decl_explicit_p (BUILT_IN_BSWAP64)
	       && (optab_handler (bswap_optab, DImode) != CODE_FOR_nothing
		   || (bswap32_p && word_mode == SImode)));

  /* Determine the argument type of the builtins.  The code later on
     assumes that the return and argument type are the same.  */
  if (bswap16_p)
    {
      tree fndecl = builtin_decl_explicit (BUILT_IN_BSWAP16);
      bswap16_type = TREE_VALUE (TYPE_ARG_TYPES (TREE_TYPE (fndecl)));
    }

  if (bswap32_p)
    {
      tree fndecl = builtin_decl_explicit (BUILT_IN_BSWAP32);
      bswap32_type = TREE_VALUE (TYPE_ARG_TYPES (TREE_TYPE (fndecl)));
    }

  if (bswap64_p)
    {
      tree fndecl = builtin_decl_explicit (BUILT_IN_BSWAP64);
      bswap64_type = TREE_VALUE (TYPE_ARG_TYPES (TREE_TYPE (fndecl)));
    }

  memset (&nop_stats, 0, sizeof (nop_stats));
  memset (&bswap_stats, 0, sizeof (bswap_stats));

  FOR_EACH_BB_FN (bb, fun)
    {
      gimple_stmt_iterator gsi;

      /* We do a reverse scan for bswap patterns to make sure we get the
	 widest match. As bswap pattern matching doesn't handle
	 previously inserted smaller bswap replacements as sub-
	 patterns, the wider variant wouldn't be detected.  */
      for (gsi = gsi_last_bb (bb); !gsi_end_p (gsi); gsi_prev (&gsi))
        {
	  gimple src_stmt, cur_stmt = gsi_stmt (gsi);
	  tree fndecl = NULL_TREE, bswap_type = NULL_TREE, load_type;
	  enum tree_code code;
	  struct symbolic_number n;
	  bool bswap;

	  if (!is_gimple_assign (cur_stmt))
	    continue;

	  code = gimple_assign_rhs_code (cur_stmt);
	  switch (code)
	    {
	    case LROTATE_EXPR:
	    case RROTATE_EXPR:
	      if (!tree_fits_uhwi_p (gimple_assign_rhs2 (cur_stmt))
		  || tree_to_uhwi (gimple_assign_rhs2 (cur_stmt))
		     % BITS_PER_UNIT)
		continue;
	      /* Fall through.  */
	    case BIT_IOR_EXPR:
	      break;
	    default:
	      continue;
	    }

	  src_stmt = find_bswap_or_nop (cur_stmt, &n, &bswap);

	  if (!src_stmt)
	    continue;

	  switch (n.range)
	    {
	    case 16:
	      load_type = uint16_type_node;
	      if (bswap16_p)
		{
		  fndecl = builtin_decl_explicit (BUILT_IN_BSWAP16);
		  bswap_type = bswap16_type;
		}
	      break;
	    case 32:
	      load_type = uint32_type_node;
	      if (bswap32_p)
		{
		  fndecl = builtin_decl_explicit (BUILT_IN_BSWAP32);
		  bswap_type = bswap32_type;
		}
	      break;
	    case 64:
	      load_type = uint64_type_node;
	      if (bswap64_p)
		{
		  fndecl = builtin_decl_explicit (BUILT_IN_BSWAP64);
		  bswap_type = bswap64_type;
		}
	      break;
	    default:
	      continue;
	    }

	  if (bswap && !fndecl)
	    continue;

	  if (bswap_replace (cur_stmt, gsi, src_stmt, fndecl, bswap_type,
			     load_type, &n, bswap))
	    changed = true;
	}
    }

  statistics_counter_event (fun, "16-bit nop implementations found",
			    nop_stats.found_16bit);
  statistics_counter_event (fun, "32-bit nop implementations found",
			    nop_stats.found_32bit);
  statistics_counter_event (fun, "64-bit nop implementations found",
			    nop_stats.found_64bit);
  statistics_counter_event (fun, "16-bit bswap implementations found",
			    bswap_stats.found_16bit);
  statistics_counter_event (fun, "32-bit bswap implementations found",
			    bswap_stats.found_32bit);
  statistics_counter_event (fun, "64-bit bswap implementations found",
			    bswap_stats.found_64bit);

  return (changed ? TODO_update_ssa : 0);
}

} // anon namespace

gimple_opt_pass *
make_pass_optimize_bswap (gcc::context *ctxt)
{
  return new pass_optimize_bswap (ctxt);
}

/* Return true if stmt is a type conversion operation that can be stripped
   when used in a widening multiply operation.  */
static bool
widening_mult_conversion_strippable_p (tree result_type, gimple stmt)
{
  enum tree_code rhs_code = gimple_assign_rhs_code (stmt);

  if (TREE_CODE (result_type) == INTEGER_TYPE)
    {
      tree op_type;
      tree inner_op_type;

      if (!CONVERT_EXPR_CODE_P (rhs_code))
	return false;

      op_type = TREE_TYPE (gimple_assign_lhs (stmt));

      /* If the type of OP has the same precision as the result, then
	 we can strip this conversion.  The multiply operation will be
	 selected to create the correct extension as a by-product.  */
      if (TYPE_PRECISION (result_type) == TYPE_PRECISION (op_type))
	return true;

      /* We can also strip a conversion if it preserves the signed-ness of
	 the operation and doesn't narrow the range.  */
      inner_op_type = TREE_TYPE (gimple_assign_rhs1 (stmt));

      /* If the inner-most type is unsigned, then we can strip any
	 intermediate widening operation.  If it's signed, then the
	 intermediate widening operation must also be signed.  */
      if ((TYPE_UNSIGNED (inner_op_type)
	   || TYPE_UNSIGNED (op_type) == TYPE_UNSIGNED (inner_op_type))
	  && TYPE_PRECISION (op_type) > TYPE_PRECISION (inner_op_type))
	return true;

      return false;
    }

  return rhs_code == FIXED_CONVERT_EXPR;
}

/* Return true if RHS is a suitable operand for a widening multiplication,
   assuming a target type of TYPE.
   There are two cases:

     - RHS makes some value at least twice as wide.  Store that value
       in *NEW_RHS_OUT if so, and store its type in *TYPE_OUT.

     - RHS is an integer constant.  Store that value in *NEW_RHS_OUT if so,
       but leave *TYPE_OUT untouched.  */

static bool
is_widening_mult_rhs_p (tree type, tree rhs, tree *type_out,
			tree *new_rhs_out)
{
  gimple stmt;
  tree type1, rhs1;

  if (TREE_CODE (rhs) == SSA_NAME)
    {
      stmt = SSA_NAME_DEF_STMT (rhs);
      if (is_gimple_assign (stmt))
	{
	  if (! widening_mult_conversion_strippable_p (type, stmt))
	    rhs1 = rhs;
	  else
	    {
	      rhs1 = gimple_assign_rhs1 (stmt);

	      if (TREE_CODE (rhs1) == INTEGER_CST)
		{
		  *new_rhs_out = rhs1;
		  *type_out = NULL;
		  return true;
		}
	    }
	}
      else
	rhs1 = rhs;

      type1 = TREE_TYPE (rhs1);

      if (TREE_CODE (type1) != TREE_CODE (type)
	  || TYPE_PRECISION (type1) * 2 > TYPE_PRECISION (type))
	return false;

      *new_rhs_out = rhs1;
      *type_out = type1;
      return true;
    }

  if (TREE_CODE (rhs) == INTEGER_CST)
    {
      *new_rhs_out = rhs;
      *type_out = NULL;
      return true;
    }

  return false;
}

/* Return true if STMT performs a widening multiplication, assuming the
   output type is TYPE.  If so, store the unwidened types of the operands
   in *TYPE1_OUT and *TYPE2_OUT respectively.  Also fill *RHS1_OUT and
   *RHS2_OUT such that converting those operands to types *TYPE1_OUT
   and *TYPE2_OUT would give the operands of the multiplication.  */

static bool
is_widening_mult_p (gimple stmt,
		    tree *type1_out, tree *rhs1_out,
		    tree *type2_out, tree *rhs2_out)
{
  tree type = TREE_TYPE (gimple_assign_lhs (stmt));

  if (TREE_CODE (type) != INTEGER_TYPE
      && TREE_CODE (type) != FIXED_POINT_TYPE)
    return false;

  if (!is_widening_mult_rhs_p (type, gimple_assign_rhs1 (stmt), type1_out,
			       rhs1_out))
    return false;

  if (!is_widening_mult_rhs_p (type, gimple_assign_rhs2 (stmt), type2_out,
			       rhs2_out))
    return false;

  if (*type1_out == NULL)
    {
      if (*type2_out == NULL || !int_fits_type_p (*rhs1_out, *type2_out))
	return false;
      *type1_out = *type2_out;
    }

  if (*type2_out == NULL)
    {
      if (!int_fits_type_p (*rhs2_out, *type1_out))
	return false;
      *type2_out = *type1_out;
    }

  /* Ensure that the larger of the two operands comes first. */
  if (TYPE_PRECISION (*type1_out) < TYPE_PRECISION (*type2_out))
    {
      tree tmp;
      tmp = *type1_out;
      *type1_out = *type2_out;
      *type2_out = tmp;
      tmp = *rhs1_out;
      *rhs1_out = *rhs2_out;
      *rhs2_out = tmp;
    }

  return true;
}

/* Process a single gimple statement STMT, which has a MULT_EXPR as
   its rhs, and try to convert it into a WIDEN_MULT_EXPR.  The return
   value is true iff we converted the statement.  */

static bool
convert_mult_to_widen (gimple stmt, gimple_stmt_iterator *gsi)
{
  tree lhs, rhs1, rhs2, type, type1, type2;
  enum insn_code handler;
  machine_mode to_mode, from_mode, actual_mode;
  optab op;
  int actual_precision;
  location_t loc = gimple_location (stmt);
  bool from_unsigned1, from_unsigned2;

  lhs = gimple_assign_lhs (stmt);
  type = TREE_TYPE (lhs);
  if (TREE_CODE (type) != INTEGER_TYPE)
    return false;

  if (!is_widening_mult_p (stmt, &type1, &rhs1, &type2, &rhs2))
    return false;

  to_mode = TYPE_MODE (type);
  from_mode = TYPE_MODE (type1);
  from_unsigned1 = TYPE_UNSIGNED (type1);
  from_unsigned2 = TYPE_UNSIGNED (type2);

  if (from_unsigned1 && from_unsigned2)
    op = umul_widen_optab;
  else if (!from_unsigned1 && !from_unsigned2)
    op = smul_widen_optab;
  else
    op = usmul_widen_optab;

  handler = find_widening_optab_handler_and_mode (op, to_mode, from_mode,
						  0, &actual_mode);

  if (handler == CODE_FOR_nothing)
    {
      if (op != smul_widen_optab)
	{
	  /* We can use a signed multiply with unsigned types as long as
	     there is a wider mode to use, or it is the smaller of the two
	     types that is unsigned.  Note that type1 >= type2, always.  */
	  if ((TYPE_UNSIGNED (type1)
	       && TYPE_PRECISION (type1) == GET_MODE_PRECISION (from_mode))
	      || (TYPE_UNSIGNED (type2)
		  && TYPE_PRECISION (type2) == GET_MODE_PRECISION (from_mode)))
	    {
	      from_mode = GET_MODE_WIDER_MODE (from_mode);
	      if (GET_MODE_SIZE (to_mode) <= GET_MODE_SIZE (from_mode))
		return false;
	    }

	  op = smul_widen_optab;
	  handler = find_widening_optab_handler_and_mode (op, to_mode,
							  from_mode, 0,
							  &actual_mode);

	  if (handler == CODE_FOR_nothing)
	    return false;

	  from_unsigned1 = from_unsigned2 = false;
	}
      else
	return false;
    }

  /* Ensure that the inputs to the handler are in the correct precison
     for the opcode.  This will be the full mode size.  */
  actual_precision = GET_MODE_PRECISION (actual_mode);
  if (2 * actual_precision > TYPE_PRECISION (type))
    return false;
  if (actual_precision != TYPE_PRECISION (type1)
      || from_unsigned1 != TYPE_UNSIGNED (type1))
    rhs1 = build_and_insert_cast (gsi, loc,
				  build_nonstandard_integer_type
				    (actual_precision, from_unsigned1), rhs1);
  if (actual_precision != TYPE_PRECISION (type2)
      || from_unsigned2 != TYPE_UNSIGNED (type2))
    rhs2 = build_and_insert_cast (gsi, loc,
				  build_nonstandard_integer_type
				    (actual_precision, from_unsigned2), rhs2);

  /* Handle constants.  */
  if (TREE_CODE (rhs1) == INTEGER_CST)
    rhs1 = fold_convert (type1, rhs1);
  if (TREE_CODE (rhs2) == INTEGER_CST)
    rhs2 = fold_convert (type2, rhs2);

  gimple_assign_set_rhs1 (stmt, rhs1);
  gimple_assign_set_rhs2 (stmt, rhs2);
  gimple_assign_set_rhs_code (stmt, WIDEN_MULT_EXPR);
  update_stmt (stmt);
  widen_mul_stats.widen_mults_inserted++;
  return true;
}

/* Process a single gimple statement STMT, which is found at the
   iterator GSI and has a either a PLUS_EXPR or a MINUS_EXPR as its
   rhs (given by CODE), and try to convert it into a
   WIDEN_MULT_PLUS_EXPR or a WIDEN_MULT_MINUS_EXPR.  The return value
   is true iff we converted the statement.  */

static bool
convert_plusminus_to_widen (gimple_stmt_iterator *gsi, gimple stmt,
			    enum tree_code code)
{
  gimple rhs1_stmt = NULL, rhs2_stmt = NULL;
  gimple conv1_stmt = NULL, conv2_stmt = NULL, conv_stmt;
  tree type, type1, type2, optype;
  tree lhs, rhs1, rhs2, mult_rhs1, mult_rhs2, add_rhs;
  enum tree_code rhs1_code = ERROR_MARK, rhs2_code = ERROR_MARK;
  optab this_optab;
  enum tree_code wmult_code;
  enum insn_code handler;
  machine_mode to_mode, from_mode, actual_mode;
  location_t loc = gimple_location (stmt);
  int actual_precision;
  bool from_unsigned1, from_unsigned2;

  lhs = gimple_assign_lhs (stmt);
  type = TREE_TYPE (lhs);
  if (TREE_CODE (type) != INTEGER_TYPE
      && TREE_CODE (type) != FIXED_POINT_TYPE)
    return false;

  if (code == MINUS_EXPR)
    wmult_code = WIDEN_MULT_MINUS_EXPR;
  else
    wmult_code = WIDEN_MULT_PLUS_EXPR;

  rhs1 = gimple_assign_rhs1 (stmt);
  rhs2 = gimple_assign_rhs2 (stmt);

  if (TREE_CODE (rhs1) == SSA_NAME)
    {
      rhs1_stmt = SSA_NAME_DEF_STMT (rhs1);
      if (is_gimple_assign (rhs1_stmt))
	rhs1_code = gimple_assign_rhs_code (rhs1_stmt);
    }

  if (TREE_CODE (rhs2) == SSA_NAME)
    {
      rhs2_stmt = SSA_NAME_DEF_STMT (rhs2);
      if (is_gimple_assign (rhs2_stmt))
	rhs2_code = gimple_assign_rhs_code (rhs2_stmt);
    }

  /* Allow for one conversion statement between the multiply
     and addition/subtraction statement.  If there are more than
     one conversions then we assume they would invalidate this
     transformation.  If that's not the case then they should have
     been folded before now.  */
  if (CONVERT_EXPR_CODE_P (rhs1_code))
    {
      conv1_stmt = rhs1_stmt;
      rhs1 = gimple_assign_rhs1 (rhs1_stmt);
      if (TREE_CODE (rhs1) == SSA_NAME)
	{
	  rhs1_stmt = SSA_NAME_DEF_STMT (rhs1);
	  if (is_gimple_assign (rhs1_stmt))
	    rhs1_code = gimple_assign_rhs_code (rhs1_stmt);
	}
      else
	return false;
    }
  if (CONVERT_EXPR_CODE_P (rhs2_code))
    {
      conv2_stmt = rhs2_stmt;
      rhs2 = gimple_assign_rhs1 (rhs2_stmt);
      if (TREE_CODE (rhs2) == SSA_NAME)
	{
	  rhs2_stmt = SSA_NAME_DEF_STMT (rhs2);
	  if (is_gimple_assign (rhs2_stmt))
	    rhs2_code = gimple_assign_rhs_code (rhs2_stmt);
	}
      else
	return false;
    }

  /* If code is WIDEN_MULT_EXPR then it would seem unnecessary to call
     is_widening_mult_p, but we still need the rhs returns.

     It might also appear that it would be sufficient to use the existing
     operands of the widening multiply, but that would limit the choice of
     multiply-and-accumulate instructions.

     If the widened-multiplication result has more than one uses, it is
     probably wiser not to do the conversion.  */
  if (code == PLUS_EXPR
      && (rhs1_code == MULT_EXPR || rhs1_code == WIDEN_MULT_EXPR))
    {
      if (!has_single_use (rhs1)
	  || !is_widening_mult_p (rhs1_stmt, &type1, &mult_rhs1,
				  &type2, &mult_rhs2))
	return false;
      add_rhs = rhs2;
      conv_stmt = conv1_stmt;
    }
  else if (rhs2_code == MULT_EXPR || rhs2_code == WIDEN_MULT_EXPR)
    {
      if (!has_single_use (rhs2)
	  || !is_widening_mult_p (rhs2_stmt, &type1, &mult_rhs1,
				  &type2, &mult_rhs2))
	return false;
      add_rhs = rhs1;
      conv_stmt = conv2_stmt;
    }
  else
    return false;

  to_mode = TYPE_MODE (type);
  from_mode = TYPE_MODE (type1);
  from_unsigned1 = TYPE_UNSIGNED (type1);
  from_unsigned2 = TYPE_UNSIGNED (type2);
  optype = type1;

  /* There's no such thing as a mixed sign madd yet, so use a wider mode.  */
  if (from_unsigned1 != from_unsigned2)
    {
      if (!INTEGRAL_TYPE_P (type))
	return false;
      /* We can use a signed multiply with unsigned types as long as
	 there is a wider mode to use, or it is the smaller of the two
	 types that is unsigned.  Note that type1 >= type2, always.  */
      if ((from_unsigned1
	   && TYPE_PRECISION (type1) == GET_MODE_PRECISION (from_mode))
	  || (from_unsigned2
	      && TYPE_PRECISION (type2) == GET_MODE_PRECISION (from_mode)))
	{
	  from_mode = GET_MODE_WIDER_MODE (from_mode);
	  if (GET_MODE_SIZE (from_mode) >= GET_MODE_SIZE (to_mode))
	    return false;
	}

      from_unsigned1 = from_unsigned2 = false;
      optype = build_nonstandard_integer_type (GET_MODE_PRECISION (from_mode),
					       false);
    }

  /* If there was a conversion between the multiply and addition
     then we need to make sure it fits a multiply-and-accumulate.
     The should be a single mode change which does not change the
     value.  */
  if (conv_stmt)
    {
      /* We use the original, unmodified data types for this.  */
      tree from_type = TREE_TYPE (gimple_assign_rhs1 (conv_stmt));
      tree to_type = TREE_TYPE (gimple_assign_lhs (conv_stmt));
      int data_size = TYPE_PRECISION (type1) + TYPE_PRECISION (type2);
      bool is_unsigned = TYPE_UNSIGNED (type1) && TYPE_UNSIGNED (type2);

      if (TYPE_PRECISION (from_type) > TYPE_PRECISION (to_type))
	{
	  /* Conversion is a truncate.  */
	  if (TYPE_PRECISION (to_type) < data_size)
	    return false;
	}
      else if (TYPE_PRECISION (from_type) < TYPE_PRECISION (to_type))
	{
	  /* Conversion is an extend.  Check it's the right sort.  */
	  if (TYPE_UNSIGNED (from_type) != is_unsigned
	      && !(is_unsigned && TYPE_PRECISION (from_type) > data_size))
	    return false;
	}
      /* else convert is a no-op for our purposes.  */
    }

  /* Verify that the machine can perform a widening multiply
     accumulate in this mode/signedness combination, otherwise
     this transformation is likely to pessimize code.  */
  this_optab = optab_for_tree_code (wmult_code, optype, optab_default);
  handler = find_widening_optab_handler_and_mode (this_optab, to_mode,
						  from_mode, 0, &actual_mode);

  if (handler == CODE_FOR_nothing)
    return false;

  /* Ensure that the inputs to the handler are in the correct precison
     for the opcode.  This will be the full mode size.  */
  actual_precision = GET_MODE_PRECISION (actual_mode);
  if (actual_precision != TYPE_PRECISION (type1)
      || from_unsigned1 != TYPE_UNSIGNED (type1))
    mult_rhs1 = build_and_insert_cast (gsi, loc,
				       build_nonstandard_integer_type
				         (actual_precision, from_unsigned1),
				       mult_rhs1);
  if (actual_precision != TYPE_PRECISION (type2)
      || from_unsigned2 != TYPE_UNSIGNED (type2))
    mult_rhs2 = build_and_insert_cast (gsi, loc,
				       build_nonstandard_integer_type
					 (actual_precision, from_unsigned2),
				       mult_rhs2);

  if (!useless_type_conversion_p (type, TREE_TYPE (add_rhs)))
    add_rhs = build_and_insert_cast (gsi, loc, type, add_rhs);

  /* Handle constants.  */
  if (TREE_CODE (mult_rhs1) == INTEGER_CST)
    mult_rhs1 = fold_convert (type1, mult_rhs1);
  if (TREE_CODE (mult_rhs2) == INTEGER_CST)
    mult_rhs2 = fold_convert (type2, mult_rhs2);

  gimple_assign_set_rhs_with_ops_1 (gsi, wmult_code, mult_rhs1, mult_rhs2,
				    add_rhs);
  update_stmt (gsi_stmt (*gsi));
  widen_mul_stats.maccs_inserted++;
  return true;
}

/* Combine the multiplication at MUL_STMT with operands MULOP1 and MULOP2
   with uses in additions and subtractions to form fused multiply-add
   operations.  Returns true if successful and MUL_STMT should be removed.  */

static bool
convert_mult_to_fma (gimple mul_stmt, tree op1, tree op2)
{
  tree mul_result = gimple_get_lhs (mul_stmt);
  tree type = TREE_TYPE (mul_result);
  gimple use_stmt, neguse_stmt, fma_stmt;
  use_operand_p use_p;
  imm_use_iterator imm_iter;

  if (FLOAT_TYPE_P (type)
      && flag_fp_contract_mode == FP_CONTRACT_OFF)
    return false;

  /* We don't want to do bitfield reduction ops.  */
  if (INTEGRAL_TYPE_P (type)
      && (TYPE_PRECISION (type)
	  != GET_MODE_PRECISION (TYPE_MODE (type))))
    return false;

  /* If the target doesn't support it, don't generate it.  We assume that
     if fma isn't available then fms, fnma or fnms are not either.  */
  if (optab_handler (fma_optab, TYPE_MODE (type)) == CODE_FOR_nothing)
    return false;

  /* If the multiplication has zero uses, it is kept around probably because
     of -fnon-call-exceptions.  Don't optimize it away in that case,
     it is DCE job.  */
  if (has_zero_uses (mul_result))
    return false;

  /* Make sure that the multiplication statement becomes dead after
     the transformation, thus that all uses are transformed to FMAs.
     This means we assume that an FMA operation has the same cost
     as an addition.  */
  FOR_EACH_IMM_USE_FAST (use_p, imm_iter, mul_result)
    {
      enum tree_code use_code;
      tree result = mul_result;
      bool negate_p = false;

      use_stmt = USE_STMT (use_p);

      if (is_gimple_debug (use_stmt))
	continue;

      /* For now restrict this operations to single basic blocks.  In theory
	 we would want to support sinking the multiplication in
	 m = a*b;
	 if ()
	   ma = m + c;
	 else
	   d = m;
	 to form a fma in the then block and sink the multiplication to the
	 else block.  */
      if (gimple_bb (use_stmt) != gimple_bb (mul_stmt))
	return false;

      if (!is_gimple_assign (use_stmt))
	return false;

      use_code = gimple_assign_rhs_code (use_stmt);

      /* A negate on the multiplication leads to FNMA.  */
      if (use_code == NEGATE_EXPR)
	{
	  ssa_op_iter iter;
	  use_operand_p usep;

	  result = gimple_assign_lhs (use_stmt);

	  /* Make sure the negate statement becomes dead with this
	     single transformation.  */
	  if (!single_imm_use (gimple_assign_lhs (use_stmt),
			       &use_p, &neguse_stmt))
	    return false;

	  /* Make sure the multiplication isn't also used on that stmt.  */
	  FOR_EACH_PHI_OR_STMT_USE (usep, neguse_stmt, iter, SSA_OP_USE)
	    if (USE_FROM_PTR (usep) == mul_result)
	      return false;

	  /* Re-validate.  */
	  use_stmt = neguse_stmt;
	  if (gimple_bb (use_stmt) != gimple_bb (mul_stmt))
	    return false;
	  if (!is_gimple_assign (use_stmt))
	    return false;

	  use_code = gimple_assign_rhs_code (use_stmt);
	  negate_p = true;
	}

      switch (use_code)
	{
	case MINUS_EXPR:
	  if (gimple_assign_rhs2 (use_stmt) == result)
	    negate_p = !negate_p;
	  break;
	case PLUS_EXPR:
	  break;
	default:
	  /* FMA can only be formed from PLUS and MINUS.  */
	  return false;
	}

      /* If the subtrahend (gimple_assign_rhs2 (use_stmt)) is computed
	 by a MULT_EXPR that we'll visit later, we might be able to
	 get a more profitable match with fnma.
	 OTOH, if we don't, a negate / fma pair has likely lower latency
	 that a mult / subtract pair.  */
      if (use_code == MINUS_EXPR && !negate_p
	  && gimple_assign_rhs1 (use_stmt) == result
	  && optab_handler (fms_optab, TYPE_MODE (type)) == CODE_FOR_nothing
	  && optab_handler (fnma_optab, TYPE_MODE (type)) != CODE_FOR_nothing)
	{
	  tree rhs2 = gimple_assign_rhs2 (use_stmt);

	  if (TREE_CODE (rhs2) == SSA_NAME)
	    {
	      gimple stmt2 = SSA_NAME_DEF_STMT (rhs2);
	      if (has_single_use (rhs2)
		  && is_gimple_assign (stmt2)
		  && gimple_assign_rhs_code (stmt2) == MULT_EXPR)
	      return false;
	    }
	}

      /* We can't handle a * b + a * b.  */
      if (gimple_assign_rhs1 (use_stmt) == gimple_assign_rhs2 (use_stmt))
	return false;

      /* While it is possible to validate whether or not the exact form
	 that we've recognized is available in the backend, the assumption
	 is that the transformation is never a loss.  For instance, suppose
	 the target only has the plain FMA pattern available.  Consider
	 a*b-c -> fma(a,b,-c): we've exchanged MUL+SUB for FMA+NEG, which
	 is still two operations.  Consider -(a*b)-c -> fma(-a,b,-c): we
	 still have 3 operations, but in the FMA form the two NEGs are
	 independent and could be run in parallel.  */
    }

  FOR_EACH_IMM_USE_STMT (use_stmt, imm_iter, mul_result)
    {
      gimple_stmt_iterator gsi = gsi_for_stmt (use_stmt);
      enum tree_code use_code;
      tree addop, mulop1 = op1, result = mul_result;
      bool negate_p = false;

      if (is_gimple_debug (use_stmt))
	continue;

      use_code = gimple_assign_rhs_code (use_stmt);
      if (use_code == NEGATE_EXPR)
	{
	  result = gimple_assign_lhs (use_stmt);
	  single_imm_use (gimple_assign_lhs (use_stmt), &use_p, &neguse_stmt);
	  gsi_remove (&gsi, true);
	  release_defs (use_stmt);

	  use_stmt = neguse_stmt;
	  gsi = gsi_for_stmt (use_stmt);
	  use_code = gimple_assign_rhs_code (use_stmt);
	  negate_p = true;
	}

      if (gimple_assign_rhs1 (use_stmt) == result)
	{
	  addop = gimple_assign_rhs2 (use_stmt);
	  /* a * b - c -> a * b + (-c)  */
	  if (gimple_assign_rhs_code (use_stmt) == MINUS_EXPR)
	    addop = force_gimple_operand_gsi (&gsi,
					      build1 (NEGATE_EXPR,
						      type, addop),
					      true, NULL_TREE, true,
					      GSI_SAME_STMT);
	}
      else
	{
	  addop = gimple_assign_rhs1 (use_stmt);
	  /* a - b * c -> (-b) * c + a */
	  if (gimple_assign_rhs_code (use_stmt) == MINUS_EXPR)
	    negate_p = !negate_p;
	}

      if (negate_p)
	mulop1 = force_gimple_operand_gsi (&gsi,
					   build1 (NEGATE_EXPR,
						   type, mulop1),
					   true, NULL_TREE, true,
					   GSI_SAME_STMT);

      fma_stmt = gimple_build_assign_with_ops (FMA_EXPR,
					       gimple_assign_lhs (use_stmt),
					       mulop1, op2,
					       addop);
      gsi_replace (&gsi, fma_stmt, true);
      widen_mul_stats.fmas_inserted++;
    }

  return true;
}

/* Find integer multiplications where the operands are extended from
   smaller types, and replace the MULT_EXPR with a WIDEN_MULT_EXPR
   where appropriate.  */

namespace {

const pass_data pass_data_optimize_widening_mul =
{
  GIMPLE_PASS, /* type */
  "widening_mul", /* name */
  OPTGROUP_NONE, /* optinfo_flags */
  TV_NONE, /* tv_id */
  PROP_ssa, /* properties_required */
  0, /* properties_provided */
  0, /* properties_destroyed */
  0, /* todo_flags_start */
  TODO_update_ssa, /* todo_flags_finish */
};

class pass_optimize_widening_mul : public gimple_opt_pass
{
public:
  pass_optimize_widening_mul (gcc::context *ctxt)
    : gimple_opt_pass (pass_data_optimize_widening_mul, ctxt)
  {}

  /* opt_pass methods: */
  virtual bool gate (function *)
    {
      return flag_expensive_optimizations && optimize;
    }

  virtual unsigned int execute (function *);

}; // class pass_optimize_widening_mul

unsigned int
pass_optimize_widening_mul::execute (function *fun)
{
  basic_block bb;
  bool cfg_changed = false;

  memset (&widen_mul_stats, 0, sizeof (widen_mul_stats));

  FOR_EACH_BB_FN (bb, fun)
    {
      gimple_stmt_iterator gsi;

      for (gsi = gsi_after_labels (bb); !gsi_end_p (gsi);)
        {
	  gimple stmt = gsi_stmt (gsi);
	  enum tree_code code;

	  if (is_gimple_assign (stmt))
	    {
	      code = gimple_assign_rhs_code (stmt);
	      switch (code)
		{
		case MULT_EXPR:
		  if (!convert_mult_to_widen (stmt, &gsi)
		      && convert_mult_to_fma (stmt,
					      gimple_assign_rhs1 (stmt),
					      gimple_assign_rhs2 (stmt)))
		    {
		      gsi_remove (&gsi, true);
		      release_defs (stmt);
		      continue;
		    }
		  break;

		case PLUS_EXPR:
		case MINUS_EXPR:
		  convert_plusminus_to_widen (&gsi, stmt, code);
		  break;

		default:;
		}
	    }
	  else if (is_gimple_call (stmt)
		   && gimple_call_lhs (stmt))
	    {
	      tree fndecl = gimple_call_fndecl (stmt);
	      if (fndecl
		  && DECL_BUILT_IN_CLASS (fndecl) == BUILT_IN_NORMAL)
		{
		  switch (DECL_FUNCTION_CODE (fndecl))
		    {
		      case BUILT_IN_POWF:
		      case BUILT_IN_POW:
		      case BUILT_IN_POWL:
			if (TREE_CODE (gimple_call_arg (stmt, 1)) == REAL_CST
			    && REAL_VALUES_EQUAL
			         (TREE_REAL_CST (gimple_call_arg (stmt, 1)),
				  dconst2)
			    && convert_mult_to_fma (stmt,
						    gimple_call_arg (stmt, 0),
						    gimple_call_arg (stmt, 0)))
			  {
			    unlink_stmt_vdef (stmt);
			    if (gsi_remove (&gsi, true)
				&& gimple_purge_dead_eh_edges (bb))
			      cfg_changed = true;
			    release_defs (stmt);
			    continue;
			  }
			  break;

		      default:;
		    }
		}
	    }
	  gsi_next (&gsi);
	}
    }

  statistics_counter_event (fun, "widening multiplications inserted",
			    widen_mul_stats.widen_mults_inserted);
  statistics_counter_event (fun, "widening maccs inserted",
			    widen_mul_stats.maccs_inserted);
  statistics_counter_event (fun, "fused multiply-adds inserted",
			    widen_mul_stats.fmas_inserted);

  return cfg_changed ? TODO_cleanup_cfg : 0;
}

} // anon namespace

gimple_opt_pass *
make_pass_optimize_widening_mul (gcc::context *ctxt)
{
  return new pass_optimize_widening_mul (ctxt);
}<|MERGE_RESOLUTION|>--- conflicted
+++ resolved
@@ -1766,13 +1766,8 @@
   /* Leaf node is an array or component ref. Memorize its base and
      offset from base to compare to other such leaf node.  */
   HOST_WIDE_INT bitsize, bitpos;
-<<<<<<< HEAD
-  enum machine_mode mode;
+  machine_mode mode;
   int unsignedp, reversep, volatilep;
-=======
-  machine_mode mode;
-  int unsignedp, volatilep;
->>>>>>> 701cade1
   tree offset, base_addr;
 
   if (!gimple_assign_load_p (stmt) || gimple_has_volatile_ops (stmt))
