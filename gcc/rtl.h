/* Register Transfer Language (RTL) definitions for GCC
   Copyright (C) 1987, 1991, 1992, 1993, 1994, 1995, 1996, 1997, 1998, 1999,
   2000, 2001, 2002, 2003, 2004, 2005, 2006, 2007, 2008, 2009, 2010, 2011, 2012
   Free Software Foundation, Inc.

This file is part of GCC.

GCC is free software; you can redistribute it and/or modify it under
the terms of the GNU General Public License as published by the Free
Software Foundation; either version 3, or (at your option) any later
version.

GCC is distributed in the hope that it will be useful, but WITHOUT ANY
WARRANTY; without even the implied warranty of MERCHANTABILITY or
FITNESS FOR A PARTICULAR PURPOSE.  See the GNU General Public License
for more details.

You should have received a copy of the GNU General Public License
along with GCC; see the file COPYING3.  If not see
<http://www.gnu.org/licenses/>.  */

#ifndef GCC_RTL_H
#define GCC_RTL_H

#include "statistics.h"
#include "machmode.h"
#include "input.h"
#include "real.h"
#include "vec.h"
#include "vecir.h"
#include "fixed-value.h"
#include "alias.h"
#include "hashtab.h"
#include "flags.h"

#undef FFS  /* Some systems predefine this symbol; don't let it interfere.  */
#undef FLOAT /* Likewise.  */
#undef ABS /* Likewise.  */
#undef PC /* Likewise.  */

/* Value used by some passes to "recognize" noop moves as valid
 instructions.  */
#define NOOP_MOVE_INSN_CODE	INT_MAX

/* Register Transfer Language EXPRESSIONS CODES */

#define RTX_CODE	enum rtx_code
enum rtx_code  {

#define DEF_RTL_EXPR(ENUM, NAME, FORMAT, CLASS)   ENUM ,
#include "rtl.def"		/* rtl expressions are documented here */
#undef DEF_RTL_EXPR

  LAST_AND_UNUSED_RTX_CODE};	/* A convenient way to get a value for
				   NUM_RTX_CODE.
				   Assumes default enum value assignment.  */

/* The cast here, saves many elsewhere.  */
#define NUM_RTX_CODE ((int) LAST_AND_UNUSED_RTX_CODE)

/* Similar, but since generator files get more entries... */
#ifdef GENERATOR_FILE
# define NON_GENERATOR_NUM_RTX_CODE ((int) MATCH_OPERAND)
#endif

/* Register Transfer Language EXPRESSIONS CODE CLASSES */

enum rtx_class  {
  /* We check bit 0-1 of some rtx class codes in the predicates below.  */

  /* Bit 0 = comparison if 0, arithmetic is 1
     Bit 1 = 1 if commutative.  */
  RTX_COMPARE,		/* 0 */
  RTX_COMM_COMPARE,
  RTX_BIN_ARITH,
  RTX_COMM_ARITH,

  /* Must follow the four preceding values.  */
  RTX_UNARY,		/* 4 */

  RTX_EXTRA,
  RTX_MATCH,
  RTX_INSN,

  /* Bit 0 = 1 if constant.  */
  RTX_OBJ,		/* 8 */
  RTX_CONST_OBJ,

  RTX_TERNARY,
  RTX_BITFIELD_OPS,
  RTX_AUTOINC
};

#define RTX_OBJ_MASK (~1)
#define RTX_OBJ_RESULT (RTX_OBJ & RTX_OBJ_MASK)
#define RTX_COMPARE_MASK (~1)
#define RTX_COMPARE_RESULT (RTX_COMPARE & RTX_COMPARE_MASK)
#define RTX_ARITHMETIC_MASK (~1)
#define RTX_ARITHMETIC_RESULT (RTX_COMM_ARITH & RTX_ARITHMETIC_MASK)
#define RTX_BINARY_MASK (~3)
#define RTX_BINARY_RESULT (RTX_COMPARE & RTX_BINARY_MASK)
#define RTX_COMMUTATIVE_MASK (~2)
#define RTX_COMMUTATIVE_RESULT (RTX_COMM_COMPARE & RTX_COMMUTATIVE_MASK)
#define RTX_NON_COMMUTATIVE_RESULT (RTX_COMPARE & RTX_COMMUTATIVE_MASK)

extern const unsigned char rtx_length[NUM_RTX_CODE];
#define GET_RTX_LENGTH(CODE)		(rtx_length[(int) (CODE)])

extern const char * const rtx_name[NUM_RTX_CODE];
#define GET_RTX_NAME(CODE)		(rtx_name[(int) (CODE)])

extern const char * const rtx_format[NUM_RTX_CODE];
#define GET_RTX_FORMAT(CODE)		(rtx_format[(int) (CODE)])

extern const enum rtx_class rtx_class[NUM_RTX_CODE];
#define GET_RTX_CLASS(CODE)		(rtx_class[(int) (CODE)])

extern const unsigned char rtx_code_size[NUM_RTX_CODE];
extern const unsigned char rtx_next[NUM_RTX_CODE];

/* The flags and bitfields of an ADDR_DIFF_VEC.  BASE is the base label
   relative to which the offsets are calculated, as explained in rtl.def.  */
typedef struct
{
  /* Set at the start of shorten_branches - ONLY WHEN OPTIMIZING - : */
  unsigned min_align: 8;
  /* Flags: */
  unsigned base_after_vec: 1; /* BASE is after the ADDR_DIFF_VEC.  */
  unsigned min_after_vec: 1;  /* minimum address target label is
				 after the ADDR_DIFF_VEC.  */
  unsigned max_after_vec: 1;  /* maximum address target label is
				 after the ADDR_DIFF_VEC.  */
  unsigned min_after_base: 1; /* minimum address target label is
				 after BASE.  */
  unsigned max_after_base: 1; /* maximum address target label is
				 after BASE.  */
  /* Set by the actual branch shortening process - ONLY WHEN OPTIMIZING - : */
  unsigned offset_unsigned: 1; /* offsets have to be treated as unsigned.  */
  unsigned : 2;
  unsigned scale : 8;
} addr_diff_vec_flags;

/* Structure used to describe the attributes of a MEM.  These are hashed
   so MEMs that the same attributes share a data structure.  This means
   they cannot be modified in place.  */
typedef struct GTY(()) mem_attrs
{
  /* The expression that the MEM accesses, or null if not known.
     This expression might be larger than the memory reference itself.
     (In other words, the MEM might access only part of the object.)  */
  tree expr;

  /* The offset of the memory reference from the start of EXPR.
     Only valid if OFFSET_KNOWN_P.  */
  HOST_WIDE_INT offset;

  /* The size of the memory reference in bytes.  Only valid if
     SIZE_KNOWN_P.  */
  HOST_WIDE_INT size;

  /* The alias set of the memory reference.  */
  alias_set_type alias;

  /* The alignment of the reference in bits.  Always a multiple of
     BITS_PER_UNIT.  Note that EXPR may have a stricter alignment
     than the memory reference itself.  */
  unsigned int align;

  /* The address space that the memory reference uses.  */
  unsigned char addrspace;

  /* True if OFFSET is known.  */
  bool offset_known_p;

  /* True if SIZE is known.  */
  bool size_known_p;
} mem_attrs;

/* Structure used to describe the attributes of a REG in similar way as
   mem_attrs does for MEM above.  Note that the OFFSET field is calculated
   in the same way as for mem_attrs, rather than in the same way as a
   SUBREG_BYTE.  For example, if a big-endian target stores a byte
   object in the low part of a 4-byte register, the OFFSET field
   will be -3 rather than 0.  */

typedef struct GTY(()) reg_attrs {
  tree decl;			/* decl corresponding to REG.  */
  HOST_WIDE_INT offset;		/* Offset from start of DECL.  */
} reg_attrs;

/* Common union for an element of an rtx.  */

union rtunion_def
{
  int rt_int;
  unsigned int rt_uint;
  const char *rt_str;
  rtx rt_rtx;
  rtvec rt_rtvec;
  enum machine_mode rt_type;
  addr_diff_vec_flags rt_addr_diff_vec_flags;
  struct cselib_val_struct *rt_cselib;
  tree rt_tree;
  basic_block rt_bb;
  mem_attrs *rt_mem;
  reg_attrs *rt_reg;
  struct constant_descriptor_rtx *rt_constant;
  struct dw_cfi_struct *rt_cfi;
};
typedef union rtunion_def rtunion;

/* This structure remembers the position of a SYMBOL_REF within an
   object_block structure.  A SYMBOL_REF only provides this information
   if SYMBOL_REF_HAS_BLOCK_INFO_P is true.  */
struct GTY(()) block_symbol {
  /* The usual SYMBOL_REF fields.  */
  rtunion GTY ((skip)) fld[3];

  /* The block that contains this object.  */
  struct object_block *block;

  /* The offset of this object from the start of its block.  It is negative
     if the symbol has not yet been assigned an offset.  */
  HOST_WIDE_INT offset;
};

/* Describes a group of objects that are to be placed together in such
   a way that their relative positions are known.  */
struct GTY(()) object_block {
  /* The section in which these objects should be placed.  */
  section *sect;

  /* The alignment of the first object, measured in bits.  */
  unsigned int alignment;

  /* The total size of the objects, measured in bytes.  */
  HOST_WIDE_INT size;

  /* The SYMBOL_REFs for each object.  The vector is sorted in
     order of increasing offset and the following conditions will
     hold for each element X:

	 SYMBOL_REF_HAS_BLOCK_INFO_P (X)
	 !SYMBOL_REF_ANCHOR_P (X)
	 SYMBOL_REF_BLOCK (X) == [address of this structure]
	 SYMBOL_REF_BLOCK_OFFSET (X) >= 0.  */
  VEC(rtx,gc) *objects;

  /* All the anchor SYMBOL_REFs used to address these objects, sorted
     in order of increasing offset, and then increasing TLS model.
     The following conditions will hold for each element X in this vector:

	 SYMBOL_REF_HAS_BLOCK_INFO_P (X)
	 SYMBOL_REF_ANCHOR_P (X)
	 SYMBOL_REF_BLOCK (X) == [address of this structure]
	 SYMBOL_REF_BLOCK_OFFSET (X) >= 0.  */
  VEC(rtx,gc) *anchors;
};

/* RTL expression ("rtx").  */

struct GTY((chain_next ("RTX_NEXT (&%h)"),
	    chain_prev ("RTX_PREV (&%h)"), variable_size)) rtx_def {
  /* The kind of expression this is.  */
  ENUM_BITFIELD(rtx_code) code: 16;

  /* The kind of value the expression has.  */
  ENUM_BITFIELD(machine_mode) mode : 8;

  /* 1 in a MEM if we should keep the alias set for this mem unchanged
     when we access a component.
     1 in a CALL_INSN if it is a sibling call.
     1 in a SET that is for a return.
     In a CODE_LABEL, part of the two-bit alternate entry field.
     1 in a CONCAT is VAL_EXPR_IS_COPIED in var-tracking.c.  */
  unsigned int jump : 1;
  /* In a CODE_LABEL, part of the two-bit alternate entry field.
     1 in a MEM if it cannot trap.
     1 in a CALL_INSN logically equivalent to
       ECF_LOOPING_CONST_OR_PURE and DECL_LOOPING_CONST_OR_PURE_P. */
  unsigned int call : 1;
  /* 1 in a REG, MEM, or CONCAT if the value is set at most once, anywhere.
     1 in a SUBREG used for SUBREG_PROMOTED_UNSIGNED_P.
     1 in a SYMBOL_REF if it addresses something in the per-function
     constants pool.
     1 in a CALL_INSN logically equivalent to ECF_CONST and TREE_READONLY.
     1 in a NOTE, or EXPR_LIST for a const call.
     1 in a JUMP_INSN of an annulling branch.
     1 in a CONCAT is VAL_EXPR_IS_CLOBBERED in var-tracking.c.
     1 in a preserved VALUE is PRESERVED_VALUE_P in cselib.c.  */
  unsigned int unchanging : 1;
  /* 1 in a MEM or ASM_OPERANDS expression if the memory reference is volatile.
     1 in an INSN, CALL_INSN, JUMP_INSN, CODE_LABEL, BARRIER, or NOTE
     if it has been deleted.
     1 in a REG expression if corresponds to a variable declared by the user,
     0 for an internally generated temporary.
     1 in a SUBREG used for SUBREG_PROMOTED_UNSIGNED_P.
     1 in a LABEL_REF, REG_LABEL_TARGET or REG_LABEL_OPERAND note for a
     non-local label.
     In a SYMBOL_REF, this flag is used for machine-specific purposes.
     In a PREFETCH, this flag indicates that it should be considered a scheduling
     barrier.
     1 in a CONCAT is VAL_NEEDS_RESOLUTION in var-tracking.c.  */
  unsigned int volatil : 1;
  /* 1 in a REG if the register is used only in exit code a loop.
     1 in a SUBREG expression if was generated from a variable with a
     promoted mode.
     1 in a CODE_LABEL if the label is used for nonlocal gotos
     and must not be deleted even if its count is zero.
     1 in an INSN, JUMP_INSN or CALL_INSN if this insn must be scheduled
     together with the preceding insn.  Valid only within sched.
     1 in an INSN, JUMP_INSN, or CALL_INSN if insn is in a delay slot and
     from the target of a branch.  Valid from reorg until end of compilation;
     cleared before used.

     The name of the field is historical.  It used to be used in MEMs
     to record whether the MEM accessed part of a structure.  */
  unsigned int in_struct : 1;
  /* At the end of RTL generation, 1 if this rtx is used.  This is used for
     copying shared structure.  See `unshare_all_rtl'.
     In a REG, this is not needed for that purpose, and used instead
     in `leaf_renumber_regs_insn'.
     1 in a SYMBOL_REF, means that emit_library_call
     has used it as the function.
     1 in a CONCAT is VAL_HOLDS_TRACK_EXPR in var-tracking.c.
     1 in a VALUE or DEBUG_EXPR is VALUE_RECURSED_INTO in var-tracking.c.  */
  unsigned int used : 1;
  /* 1 in an INSN or a SET if this rtx is related to the call frame,
     either changing how we compute the frame address or saving and
     restoring registers in the prologue and epilogue.
     1 in a REG or MEM if it is a pointer.
     1 in a SYMBOL_REF if it addresses something in the per-function
     constant string pool.
     1 in a VALUE is VALUE_CHANGED in var-tracking.c.  */
  unsigned frame_related : 1;
  /* 1 in a REG or PARALLEL that is the current function's return value.
     1 in a SYMBOL_REF for a weak symbol.
     1 in a CALL_INSN logically equivalent to ECF_PURE and DECL_PURE_P.
     1 in a CONCAT is VAL_EXPR_HAS_REVERSE in var-tracking.c.
     1 in a VALUE or DEBUG_EXPR is NO_LOC_P in var-tracking.c.  */
  unsigned return_val : 1;

  /* The first element of the operands of this rtx.
     The number of operands and their types are controlled
     by the `code' field, according to rtl.def.  */
  union u {
    rtunion fld[1];
    HOST_WIDE_INT hwint[1];
    struct block_symbol block_sym;
    struct real_value rv;
    struct fixed_value fv;
  } GTY ((special ("rtx_def"), desc ("GET_CODE (&%0)"))) u;
};

/* The size in bytes of an rtx header (code, mode and flags).  */
#define RTX_HDR_SIZE offsetof (struct rtx_def, u)

/* The size in bytes of an rtx with code CODE.  */
#define RTX_CODE_SIZE(CODE) rtx_code_size[CODE]

#define NULL_RTX (rtx) 0

/* The "next" and "previous" RTX, relative to this one.  */

#define RTX_NEXT(X) (rtx_next[GET_CODE (X)] == 0 ? NULL			\
		     : *(rtx *)(((char *)X) + rtx_next[GET_CODE (X)]))

/* FIXME: the "NEXT_INSN (PREV_INSN (X)) == X" condition shouldn't be needed.
 */
#define RTX_PREV(X) ((INSN_P (X)       			\
                      || NOTE_P (X)       		\
                      || BARRIER_P (X)        		\
                      || LABEL_P (X))    		\
                     && PREV_INSN (X) != NULL           \
                     && NEXT_INSN (PREV_INSN (X)) == X  \
                     ? PREV_INSN (X) : NULL)

/* Define macros to access the `code' field of the rtx.  */

#define GET_CODE(RTX)	    ((enum rtx_code) (RTX)->code)
#define PUT_CODE(RTX, CODE) ((RTX)->code = (CODE))

#define GET_MODE(RTX)	    ((enum machine_mode) (RTX)->mode)
#define PUT_MODE(RTX, MODE) ((RTX)->mode = (MODE))

/* RTL vector.  These appear inside RTX's when there is a need
   for a variable number of things.  The principle use is inside
   PARALLEL expressions.  */

struct GTY((variable_size)) rtvec_def {
  int num_elem;		/* number of elements */
  rtx GTY ((length ("%h.num_elem"))) elem[1];
};

#define NULL_RTVEC (rtvec) 0

#define GET_NUM_ELEM(RTVEC)		((RTVEC)->num_elem)
#define PUT_NUM_ELEM(RTVEC, NUM)	((RTVEC)->num_elem = (NUM))

/* Predicate yielding nonzero iff X is an rtx for a register.  */
#define REG_P(X) (GET_CODE (X) == REG)

/* Predicate yielding nonzero iff X is an rtx for a memory location.  */
#define MEM_P(X) (GET_CODE (X) == MEM)

/* Predicate yielding nonzero iff X is an rtx for a constant integer.  */
#define CONST_INT_P(X) (GET_CODE (X) == CONST_INT)

/* Predicate yielding true iff X is an rtx for a double-int
   or floating point constant.  */
#define CONST_DOUBLE_P(X) (GET_CODE (X) == CONST_DOUBLE)

/* Predicate yielding nonzero iff X is a label insn.  */
#define LABEL_P(X) (GET_CODE (X) == CODE_LABEL)

/* Predicate yielding nonzero iff X is a jump insn.  */
#define JUMP_P(X) (GET_CODE (X) == JUMP_INSN)

/* Predicate yielding nonzero iff X is a call insn.  */
#define CALL_P(X) (GET_CODE (X) == CALL_INSN)

/* Predicate yielding nonzero iff X is an insn that cannot jump.  */
#define NONJUMP_INSN_P(X) (GET_CODE (X) == INSN)

/* Predicate yielding nonzero iff X is a debug note/insn.  */
#define DEBUG_INSN_P(X) (GET_CODE (X) == DEBUG_INSN)

/* Predicate yielding nonzero iff X is an insn that is not a debug insn.  */
#define NONDEBUG_INSN_P(X) (INSN_P (X) && !DEBUG_INSN_P (X))

/* Nonzero if DEBUG_INSN_P may possibly hold.  */
#define MAY_HAVE_DEBUG_INSNS (flag_var_tracking_assignments)

/* Predicate yielding nonzero iff X is a real insn.  */
#define INSN_P(X) \
  (NONJUMP_INSN_P (X) || DEBUG_INSN_P (X) || JUMP_P (X) || CALL_P (X))

/* Predicate yielding nonzero iff X is a note insn.  */
#define NOTE_P(X) (GET_CODE (X) == NOTE)

/* Predicate yielding nonzero iff X is a barrier insn.  */
#define BARRIER_P(X) (GET_CODE (X) == BARRIER)

/* Predicate yielding nonzero iff X is a data for a jump table.  */
#define JUMP_TABLE_DATA_P(INSN) \
  (JUMP_P (INSN) && (GET_CODE (PATTERN (INSN)) == ADDR_VEC || \
		     GET_CODE (PATTERN (INSN)) == ADDR_DIFF_VEC))

/* Predicate yielding nonzero iff X is a return or simple_return.  */
#define ANY_RETURN_P(X) \
  (GET_CODE (X) == RETURN || GET_CODE (X) == SIMPLE_RETURN)

/* 1 if X is a unary operator.  */

#define UNARY_P(X)   \
  (GET_RTX_CLASS (GET_CODE (X)) == RTX_UNARY)

/* 1 if X is a binary operator.  */

#define BINARY_P(X)   \
  ((GET_RTX_CLASS (GET_CODE (X)) & RTX_BINARY_MASK) == RTX_BINARY_RESULT)

/* 1 if X is an arithmetic operator.  */

#define ARITHMETIC_P(X)   \
  ((GET_RTX_CLASS (GET_CODE (X)) & RTX_ARITHMETIC_MASK)			\
    == RTX_ARITHMETIC_RESULT)

/* 1 if X is an arithmetic operator.  */

#define COMMUTATIVE_ARITH_P(X)   \
  (GET_RTX_CLASS (GET_CODE (X)) == RTX_COMM_ARITH)

/* 1 if X is a commutative arithmetic operator or a comparison operator.
   These two are sometimes selected together because it is possible to
   swap the two operands.  */

#define SWAPPABLE_OPERANDS_P(X)   \
  ((1 << GET_RTX_CLASS (GET_CODE (X)))					\
    & ((1 << RTX_COMM_ARITH) | (1 << RTX_COMM_COMPARE)			\
       | (1 << RTX_COMPARE)))

/* 1 if X is a non-commutative operator.  */

#define NON_COMMUTATIVE_P(X)   \
  ((GET_RTX_CLASS (GET_CODE (X)) & RTX_COMMUTATIVE_MASK)		\
    == RTX_NON_COMMUTATIVE_RESULT)

/* 1 if X is a commutative operator on integers.  */

#define COMMUTATIVE_P(X)   \
  ((GET_RTX_CLASS (GET_CODE (X)) & RTX_COMMUTATIVE_MASK)		\
    == RTX_COMMUTATIVE_RESULT)

/* 1 if X is a relational operator.  */

#define COMPARISON_P(X)   \
  ((GET_RTX_CLASS (GET_CODE (X)) & RTX_COMPARE_MASK) == RTX_COMPARE_RESULT)

/* 1 if X is a constant value that is an integer.  */

#define CONSTANT_P(X)   \
  (GET_RTX_CLASS (GET_CODE (X)) == RTX_CONST_OBJ)

/* 1 if X can be used to represent an object.  */
#define OBJECT_P(X)							\
  ((GET_RTX_CLASS (GET_CODE (X)) & RTX_OBJ_MASK) == RTX_OBJ_RESULT)

/* General accessor macros for accessing the fields of an rtx.  */

#if defined ENABLE_RTL_CHECKING && (GCC_VERSION >= 2007)
/* The bit with a star outside the statement expr and an & inside is
   so that N can be evaluated only once.  */
#define RTL_CHECK1(RTX, N, C1) __extension__				\
(*({ __typeof (RTX) const _rtx = (RTX); const int _n = (N);		\
     const enum rtx_code _code = GET_CODE (_rtx);			\
     if (_n < 0 || _n >= GET_RTX_LENGTH (_code))			\
       rtl_check_failed_bounds (_rtx, _n, __FILE__, __LINE__,		\
				__FUNCTION__);				\
     if (GET_RTX_FORMAT(_code)[_n] != C1)				\
       rtl_check_failed_type1 (_rtx, _n, C1, __FILE__, __LINE__,	\
			       __FUNCTION__);				\
     &_rtx->u.fld[_n]; }))

#define RTL_CHECK2(RTX, N, C1, C2) __extension__			\
(*({ __typeof (RTX) const _rtx = (RTX); const int _n = (N);		\
     const enum rtx_code _code = GET_CODE (_rtx);			\
     if (_n < 0 || _n >= GET_RTX_LENGTH (_code))			\
       rtl_check_failed_bounds (_rtx, _n, __FILE__, __LINE__,		\
				__FUNCTION__);				\
     if (GET_RTX_FORMAT(_code)[_n] != C1				\
	 && GET_RTX_FORMAT(_code)[_n] != C2)				\
       rtl_check_failed_type2 (_rtx, _n, C1, C2, __FILE__, __LINE__,	\
			       __FUNCTION__);				\
     &_rtx->u.fld[_n]; }))

#define RTL_CHECKC1(RTX, N, C) __extension__				\
(*({ __typeof (RTX) const _rtx = (RTX); const int _n = (N);		\
     if (GET_CODE (_rtx) != (C))					\
       rtl_check_failed_code1 (_rtx, (C), __FILE__, __LINE__,		\
			       __FUNCTION__);				\
     &_rtx->u.fld[_n]; }))

#define RTL_CHECKC2(RTX, N, C1, C2) __extension__			\
(*({ __typeof (RTX) const _rtx = (RTX); const int _n = (N);		\
     const enum rtx_code _code = GET_CODE (_rtx);			\
     if (_code != (C1) && _code != (C2))				\
       rtl_check_failed_code2 (_rtx, (C1), (C2), __FILE__, __LINE__,	\
			       __FUNCTION__); \
     &_rtx->u.fld[_n]; }))

#define RTVEC_ELT(RTVEC, I) __extension__				\
(*({ __typeof (RTVEC) const _rtvec = (RTVEC); const int _i = (I);	\
     if (_i < 0 || _i >= GET_NUM_ELEM (_rtvec))				\
       rtvec_check_failed_bounds (_rtvec, _i, __FILE__, __LINE__,	\
				  __FUNCTION__);			\
     &_rtvec->elem[_i]; }))

#define XWINT(RTX, N) __extension__					\
(*({ __typeof (RTX) const _rtx = (RTX); const int _n = (N);		\
     const enum rtx_code _code = GET_CODE (_rtx);			\
     if (_n < 0 || _n >= GET_RTX_LENGTH (_code))			\
       rtl_check_failed_bounds (_rtx, _n, __FILE__, __LINE__,		\
				__FUNCTION__);				\
     if (GET_RTX_FORMAT(_code)[_n] != 'w')				\
       rtl_check_failed_type1 (_rtx, _n, 'w', __FILE__, __LINE__,	\
			       __FUNCTION__);				\
     &_rtx->u.hwint[_n]; }))

#define XCWINT(RTX, N, C) __extension__					\
(*({ __typeof (RTX) const _rtx = (RTX);					\
     if (GET_CODE (_rtx) != (C))					\
       rtl_check_failed_code1 (_rtx, (C), __FILE__, __LINE__,		\
			       __FUNCTION__);				\
     &_rtx->u.hwint[N]; }))

#define XCMWINT(RTX, N, C, M) __extension__				\
(*({ __typeof (RTX) const _rtx = (RTX);					\
     if (GET_CODE (_rtx) != (C) || GET_MODE (_rtx) != (M))		\
       rtl_check_failed_code_mode (_rtx, (C), (M), false, __FILE__,	\
				   __LINE__, __FUNCTION__);		\
     &_rtx->u.hwint[N]; }))

#define XCNMPRV(RTX, C, M) __extension__				\
({ __typeof (RTX) const _rtx = (RTX);					\
   if (GET_CODE (_rtx) != (C) || GET_MODE (_rtx) == (M))		\
     rtl_check_failed_code_mode (_rtx, (C), (M), true, __FILE__,	\
				 __LINE__, __FUNCTION__);		\
   &_rtx->u.rv; })

#define XCNMPFV(RTX, C, M) __extension__				\
({ __typeof (RTX) const _rtx = (RTX);					\
   if (GET_CODE (_rtx) != (C) || GET_MODE (_rtx) == (M))		\
     rtl_check_failed_code_mode (_rtx, (C), (M), true, __FILE__,	\
				 __LINE__, __FUNCTION__);		\
   &_rtx->u.fv; })

#define BLOCK_SYMBOL_CHECK(RTX) __extension__				\
({ __typeof (RTX) const _symbol = (RTX);				\
   const unsigned int flags = RTL_CHECKC1 (_symbol, 1, SYMBOL_REF).rt_int; \
   if ((flags & SYMBOL_FLAG_HAS_BLOCK_INFO) == 0)			\
     rtl_check_failed_block_symbol (__FILE__, __LINE__,			\
				    __FUNCTION__);			\
   &_symbol->u.block_sym; })

extern void rtl_check_failed_bounds (const_rtx, int, const char *, int,
				     const char *)
    ATTRIBUTE_NORETURN;
extern void rtl_check_failed_type1 (const_rtx, int, int, const char *, int,
				    const char *)
    ATTRIBUTE_NORETURN;
extern void rtl_check_failed_type2 (const_rtx, int, int, int, const char *,
				    int, const char *)
    ATTRIBUTE_NORETURN;
extern void rtl_check_failed_code1 (const_rtx, enum rtx_code, const char *,
				    int, const char *)
    ATTRIBUTE_NORETURN;
extern void rtl_check_failed_code2 (const_rtx, enum rtx_code, enum rtx_code,
				    const char *, int, const char *)
    ATTRIBUTE_NORETURN;
extern void rtl_check_failed_code_mode (const_rtx, enum rtx_code, enum machine_mode,
					bool, const char *, int, const char *)
    ATTRIBUTE_NORETURN;
extern void rtl_check_failed_block_symbol (const char *, int, const char *)
    ATTRIBUTE_NORETURN;
extern void rtvec_check_failed_bounds (const_rtvec, int, const char *, int,
				       const char *)
    ATTRIBUTE_NORETURN;

#else   /* not ENABLE_RTL_CHECKING */

#define RTL_CHECK1(RTX, N, C1)      ((RTX)->u.fld[N])
#define RTL_CHECK2(RTX, N, C1, C2)  ((RTX)->u.fld[N])
#define RTL_CHECKC1(RTX, N, C)	    ((RTX)->u.fld[N])
#define RTL_CHECKC2(RTX, N, C1, C2) ((RTX)->u.fld[N])
#define RTVEC_ELT(RTVEC, I)	    ((RTVEC)->elem[I])
#define XWINT(RTX, N)		    ((RTX)->u.hwint[N])
#define XCWINT(RTX, N, C)	    ((RTX)->u.hwint[N])
#define XCMWINT(RTX, N, C, M)	    ((RTX)->u.hwint[N])
#define XCNMWINT(RTX, N, C, M)	    ((RTX)->u.hwint[N])
#define XCNMPRV(RTX, C, M)	    (&(RTX)->u.rv)
#define XCNMPFV(RTX, C, M)	    (&(RTX)->u.fv)
#define BLOCK_SYMBOL_CHECK(RTX)	    (&(RTX)->u.block_sym)

#endif

/* General accessor macros for accessing the flags of an rtx.  */

/* Access an individual rtx flag, with no checking of any kind.  */
#define RTX_FLAG(RTX, FLAG)	((RTX)->FLAG)

#if defined ENABLE_RTL_FLAG_CHECKING && (GCC_VERSION >= 2007)
#define RTL_FLAG_CHECK1(NAME, RTX, C1) __extension__			\
({ __typeof (RTX) const _rtx = (RTX);					\
   if (GET_CODE(_rtx) != C1)						\
     rtl_check_failed_flag  (NAME, _rtx, __FILE__, __LINE__,		\
			     __FUNCTION__);				\
   _rtx; })

#define RTL_FLAG_CHECK2(NAME, RTX, C1, C2) __extension__		\
({ __typeof (RTX) const _rtx = (RTX);					\
   if (GET_CODE(_rtx) != C1 && GET_CODE(_rtx) != C2)			\
     rtl_check_failed_flag  (NAME,_rtx, __FILE__, __LINE__,		\
			      __FUNCTION__);				\
   _rtx; })

#define RTL_FLAG_CHECK3(NAME, RTX, C1, C2, C3) __extension__		\
({ __typeof (RTX) const _rtx = (RTX);					\
   if (GET_CODE(_rtx) != C1 && GET_CODE(_rtx) != C2			\
       && GET_CODE(_rtx) != C3)						\
     rtl_check_failed_flag  (NAME, _rtx, __FILE__, __LINE__,		\
			     __FUNCTION__);				\
   _rtx; })

#define RTL_FLAG_CHECK4(NAME, RTX, C1, C2, C3, C4) __extension__	\
({ __typeof (RTX) const _rtx = (RTX);					\
   if (GET_CODE(_rtx) != C1 && GET_CODE(_rtx) != C2			\
       && GET_CODE(_rtx) != C3 && GET_CODE(_rtx) != C4)			\
     rtl_check_failed_flag  (NAME, _rtx, __FILE__, __LINE__,		\
			      __FUNCTION__);				\
   _rtx; })

#define RTL_FLAG_CHECK5(NAME, RTX, C1, C2, C3, C4, C5) __extension__	\
({ __typeof (RTX) const _rtx = (RTX);					\
   if (GET_CODE(_rtx) != C1 && GET_CODE(_rtx) != C2			\
       && GET_CODE(_rtx) != C3 && GET_CODE(_rtx) != C4			\
       && GET_CODE(_rtx) != C5)						\
     rtl_check_failed_flag  (NAME, _rtx, __FILE__, __LINE__,		\
			     __FUNCTION__);				\
   _rtx; })

#define RTL_FLAG_CHECK6(NAME, RTX, C1, C2, C3, C4, C5, C6)		\
  __extension__								\
({ __typeof (RTX) const _rtx = (RTX);					\
   if (GET_CODE(_rtx) != C1 && GET_CODE(_rtx) != C2			\
       && GET_CODE(_rtx) != C3 && GET_CODE(_rtx) != C4			\
       && GET_CODE(_rtx) != C5 && GET_CODE(_rtx) != C6)			\
     rtl_check_failed_flag  (NAME,_rtx, __FILE__, __LINE__,		\
			     __FUNCTION__);				\
   _rtx; })

#define RTL_FLAG_CHECK7(NAME, RTX, C1, C2, C3, C4, C5, C6, C7)		\
  __extension__								\
({ __typeof (RTX) const _rtx = (RTX);					\
   if (GET_CODE(_rtx) != C1 && GET_CODE(_rtx) != C2			\
       && GET_CODE(_rtx) != C3 && GET_CODE(_rtx) != C4			\
       && GET_CODE(_rtx) != C5 && GET_CODE(_rtx) != C6			\
       && GET_CODE(_rtx) != C7)						\
     rtl_check_failed_flag  (NAME, _rtx, __FILE__, __LINE__,		\
			     __FUNCTION__);				\
   _rtx; })

#define RTL_FLAG_CHECK8(NAME, RTX, C1, C2, C3, C4, C5, C6, C7, C8)	\
  __extension__								\
({ __typeof (RTX) const _rtx = (RTX);					\
   if (GET_CODE(_rtx) != C1 && GET_CODE(_rtx) != C2			\
       && GET_CODE(_rtx) != C3 && GET_CODE(_rtx) != C4			\
       && GET_CODE(_rtx) != C5 && GET_CODE(_rtx) != C6			\
       && GET_CODE(_rtx) != C7 && GET_CODE(_rtx) != C8)			\
     rtl_check_failed_flag  (NAME, _rtx, __FILE__, __LINE__,		\
			     __FUNCTION__);				\
   _rtx; })

extern void rtl_check_failed_flag (const char *, const_rtx, const char *,
				   int, const char *)
    ATTRIBUTE_NORETURN
    ;

#else	/* not ENABLE_RTL_FLAG_CHECKING */

#define RTL_FLAG_CHECK1(NAME, RTX, C1)					(RTX)
#define RTL_FLAG_CHECK2(NAME, RTX, C1, C2)				(RTX)
#define RTL_FLAG_CHECK3(NAME, RTX, C1, C2, C3)				(RTX)
#define RTL_FLAG_CHECK4(NAME, RTX, C1, C2, C3, C4)			(RTX)
#define RTL_FLAG_CHECK5(NAME, RTX, C1, C2, C3, C4, C5)		(RTX)
#define RTL_FLAG_CHECK6(NAME, RTX, C1, C2, C3, C4, C5, C6)		(RTX)
#define RTL_FLAG_CHECK7(NAME, RTX, C1, C2, C3, C4, C5, C6, C7)		(RTX)
#define RTL_FLAG_CHECK8(NAME, RTX, C1, C2, C3, C4, C5, C6, C7, C8)	(RTX)
#endif

#define XINT(RTX, N)	(RTL_CHECK2 (RTX, N, 'i', 'n').rt_int)
#define XSTR(RTX, N)	(RTL_CHECK2 (RTX, N, 's', 'S').rt_str)
#define XEXP(RTX, N)	(RTL_CHECK2 (RTX, N, 'e', 'u').rt_rtx)
#define XVEC(RTX, N)	(RTL_CHECK2 (RTX, N, 'E', 'V').rt_rtvec)
#define XMODE(RTX, N)	(RTL_CHECK1 (RTX, N, 'M').rt_type)
#define XTREE(RTX, N)   (RTL_CHECK1 (RTX, N, 't').rt_tree)
#define XBBDEF(RTX, N)	(RTL_CHECK1 (RTX, N, 'B').rt_bb)
#define XTMPL(RTX, N)	(RTL_CHECK1 (RTX, N, 'T').rt_str)
#define XCFI(RTX, N)	(RTL_CHECK1 (RTX, N, 'C').rt_cfi)

#define XVECEXP(RTX, N, M)	RTVEC_ELT (XVEC (RTX, N), M)
#define XVECLEN(RTX, N)		GET_NUM_ELEM (XVEC (RTX, N))

/* These are like XINT, etc. except that they expect a '0' field instead
   of the normal type code.  */

#define X0INT(RTX, N)	   (RTL_CHECK1 (RTX, N, '0').rt_int)
#define X0UINT(RTX, N)	   (RTL_CHECK1 (RTX, N, '0').rt_uint)
#define X0STR(RTX, N)	   (RTL_CHECK1 (RTX, N, '0').rt_str)
#define X0EXP(RTX, N)	   (RTL_CHECK1 (RTX, N, '0').rt_rtx)
#define X0VEC(RTX, N)	   (RTL_CHECK1 (RTX, N, '0').rt_rtvec)
#define X0MODE(RTX, N)	   (RTL_CHECK1 (RTX, N, '0').rt_type)
#define X0TREE(RTX, N)	   (RTL_CHECK1 (RTX, N, '0').rt_tree)
#define X0BBDEF(RTX, N)	   (RTL_CHECK1 (RTX, N, '0').rt_bb)
#define X0ADVFLAGS(RTX, N) (RTL_CHECK1 (RTX, N, '0').rt_addr_diff_vec_flags)
#define X0CSELIB(RTX, N)   (RTL_CHECK1 (RTX, N, '0').rt_cselib)
#define X0MEMATTR(RTX, N)  (RTL_CHECKC1 (RTX, N, MEM).rt_mem)
#define X0REGATTR(RTX, N)  (RTL_CHECKC1 (RTX, N, REG).rt_reg)
#define X0CONSTANT(RTX, N) (RTL_CHECK1 (RTX, N, '0').rt_constant)

/* Access a '0' field with any type.  */
#define X0ANY(RTX, N)	   RTL_CHECK1 (RTX, N, '0')

#define XCINT(RTX, N, C)      (RTL_CHECKC1 (RTX, N, C).rt_int)
#define XCUINT(RTX, N, C)     (RTL_CHECKC1 (RTX, N, C).rt_uint)
#define XCSTR(RTX, N, C)      (RTL_CHECKC1 (RTX, N, C).rt_str)
#define XCEXP(RTX, N, C)      (RTL_CHECKC1 (RTX, N, C).rt_rtx)
#define XCVEC(RTX, N, C)      (RTL_CHECKC1 (RTX, N, C).rt_rtvec)
#define XCMODE(RTX, N, C)     (RTL_CHECKC1 (RTX, N, C).rt_type)
#define XCTREE(RTX, N, C)     (RTL_CHECKC1 (RTX, N, C).rt_tree)
#define XCBBDEF(RTX, N, C)    (RTL_CHECKC1 (RTX, N, C).rt_bb)
#define XCCFI(RTX, N, C)      (RTL_CHECKC1 (RTX, N, C).rt_cfi)
#define XCCSELIB(RTX, N, C)   (RTL_CHECKC1 (RTX, N, C).rt_cselib)

#define XCVECEXP(RTX, N, M, C)	RTVEC_ELT (XCVEC (RTX, N, C), M)
#define XCVECLEN(RTX, N, C)	GET_NUM_ELEM (XCVEC (RTX, N, C))

#define XC2EXP(RTX, N, C1, C2)      (RTL_CHECKC2 (RTX, N, C1, C2).rt_rtx)

/* ACCESS MACROS for particular fields of insns.  */

/* Holds a unique number for each insn.
   These are not necessarily sequentially increasing.  */
#define INSN_UID(INSN)  XINT (INSN, 0)

/* Chain insns together in sequence.  */
#define PREV_INSN(INSN)	XEXP (INSN, 1)
#define NEXT_INSN(INSN)	XEXP (INSN, 2)

#define BLOCK_FOR_INSN(INSN) XBBDEF (INSN, 3)

/* The body of an insn.  */
#define PATTERN(INSN)	XEXP (INSN, 4)

#define INSN_LOCATOR(INSN) XINT (INSN, 5)
/* LOCATION of an RTX if relevant.  */
#define RTL_LOCATION(X) (INSN_P (X) ? \
			 locator_location (INSN_LOCATOR (X)) \
			 : UNKNOWN_LOCATION)
/* LOCATION of current INSN.  */
#define CURR_INSN_LOCATION (locator_location (curr_insn_locator ()))

/* Code number of instruction, from when it was recognized.
   -1 means this instruction has not been recognized yet.  */
#define INSN_CODE(INSN) XINT (INSN, 6)

#define RTX_FRAME_RELATED_P(RTX)					\
  (RTL_FLAG_CHECK6("RTX_FRAME_RELATED_P", (RTX), DEBUG_INSN, INSN,	\
		   CALL_INSN, JUMP_INSN, BARRIER, SET)->frame_related)

/* 1 if RTX is an insn that has been deleted.  */
#define INSN_DELETED_P(RTX)						\
  (RTL_FLAG_CHECK7("INSN_DELETED_P", (RTX), DEBUG_INSN, INSN,		\
		   CALL_INSN, JUMP_INSN,				\
		   CODE_LABEL, BARRIER, NOTE)->volatil)

/* 1 if RTX is a call to a const function.  Built from ECF_CONST and
   TREE_READONLY.  */
#define RTL_CONST_CALL_P(RTX)					\
  (RTL_FLAG_CHECK1("RTL_CONST_CALL_P", (RTX), CALL_INSN)->unchanging)

/* 1 if RTX is a call to a pure function.  Built from ECF_PURE and
   DECL_PURE_P.  */
#define RTL_PURE_CALL_P(RTX)					\
  (RTL_FLAG_CHECK1("RTL_PURE_CALL_P", (RTX), CALL_INSN)->return_val)

/* 1 if RTX is a call to a const or pure function.  */
#define RTL_CONST_OR_PURE_CALL_P(RTX) \
  (RTL_CONST_CALL_P(RTX) || RTL_PURE_CALL_P(RTX))

/* 1 if RTX is a call to a looping const or pure function.  Built from
   ECF_LOOPING_CONST_OR_PURE and DECL_LOOPING_CONST_OR_PURE_P.  */
#define RTL_LOOPING_CONST_OR_PURE_CALL_P(RTX)					\
  (RTL_FLAG_CHECK1("CONST_OR_PURE_CALL_P", (RTX), CALL_INSN)->call)

/* 1 if RTX is a call_insn for a sibling call.  */
#define SIBLING_CALL_P(RTX)						\
  (RTL_FLAG_CHECK1("SIBLING_CALL_P", (RTX), CALL_INSN)->jump)

/* 1 if RTX is a jump_insn, call_insn, or insn that is an annulling branch.  */
#define INSN_ANNULLED_BRANCH_P(RTX)					\
  (RTL_FLAG_CHECK1("INSN_ANNULLED_BRANCH_P", (RTX), JUMP_INSN)->unchanging)

/* 1 if RTX is an insn in a delay slot and is from the target of the branch.
   If the branch insn has INSN_ANNULLED_BRANCH_P set, this insn should only be
   executed if the branch is taken.  For annulled branches with this bit
   clear, the insn should be executed only if the branch is not taken.  */
#define INSN_FROM_TARGET_P(RTX)						\
  (RTL_FLAG_CHECK3("INSN_FROM_TARGET_P", (RTX), INSN, JUMP_INSN, CALL_INSN)->in_struct)

/* In an ADDR_DIFF_VEC, the flags for RTX for use by branch shortening.
   See the comments for ADDR_DIFF_VEC in rtl.def.  */
#define ADDR_DIFF_VEC_FLAGS(RTX) X0ADVFLAGS(RTX, 4)

/* In a VALUE, the value cselib has assigned to RTX.
   This is a "struct cselib_val_struct", see cselib.h.  */
#define CSELIB_VAL_PTR(RTX) X0CSELIB(RTX, 0)

/* Holds a list of notes on what this insn does to various REGs.
   It is a chain of EXPR_LIST rtx's, where the second operand is the
   chain pointer and the first operand is the REG being described.
   The mode field of the EXPR_LIST contains not a real machine mode
   but a value from enum reg_note.  */
#define REG_NOTES(INSN)	XEXP(INSN, 7)

/* In an ENTRY_VALUE this is the DECL_INCOMING_RTL of the argument in
   question.  */
#define ENTRY_VALUE_EXP(RTX) (RTL_CHECKC1 (RTX, 0, ENTRY_VALUE).rt_rtx)

enum reg_note
{
#define DEF_REG_NOTE(NAME) NAME,
#include "reg-notes.def"
#undef DEF_REG_NOTE
  REG_NOTE_MAX
};

/* Define macros to extract and insert the reg-note kind in an EXPR_LIST.  */
#define REG_NOTE_KIND(LINK) ((enum reg_note) GET_MODE (LINK))
#define PUT_REG_NOTE_KIND(LINK, KIND) \
  PUT_MODE (LINK, (enum machine_mode) (KIND))

/* Names for REG_NOTE's in EXPR_LIST insn's.  */

extern const char * const reg_note_name[];
#define GET_REG_NOTE_NAME(MODE) (reg_note_name[(int) (MODE)])

/* This field is only present on CALL_INSNs.  It holds a chain of EXPR_LIST of
   USE and CLOBBER expressions.
     USE expressions list the registers filled with arguments that
   are passed to the function.
     CLOBBER expressions document the registers explicitly clobbered
   by this CALL_INSN.
     Pseudo registers can not be mentioned in this list.  */
#define CALL_INSN_FUNCTION_USAGE(INSN)	XEXP(INSN, 8)

/* The label-number of a code-label.  The assembler label
   is made from `L' and the label-number printed in decimal.
   Label numbers are unique in a compilation.  */
#define CODE_LABEL_NUMBER(INSN)	XINT (INSN, 6)

/* In a NOTE that is a line number, this is a string for the file name that the
   line is in.  We use the same field to record block numbers temporarily in
   NOTE_INSN_BLOCK_BEG and NOTE_INSN_BLOCK_END notes.  (We avoid lots of casts
   between ints and pointers if we use a different macro for the block number.)
   */

/* Opaque data.  */
#define NOTE_DATA(INSN)	        RTL_CHECKC1 (INSN, 4, NOTE)
#define NOTE_DELETED_LABEL_NAME(INSN) XCSTR (INSN, 4, NOTE)
#define SET_INSN_DELETED(INSN) set_insn_deleted (INSN);
#define NOTE_BLOCK(INSN)	XCTREE (INSN, 4, NOTE)
#define NOTE_EH_HANDLER(INSN)	XCINT (INSN, 4, NOTE)
#define NOTE_BASIC_BLOCK(INSN)	XCBBDEF (INSN, 4, NOTE)
#define NOTE_VAR_LOCATION(INSN)	XCEXP (INSN, 4, NOTE)
#define NOTE_CFI(INSN)		XCCFI (INSN, 4, NOTE)
#define NOTE_LABEL_NUMBER(INSN)	XCINT (INSN, 4, NOTE)

/* In a NOTE that is a line number, this is the line number.
   Other kinds of NOTEs are identified by negative numbers here.  */
#define NOTE_KIND(INSN) XCINT (INSN, 5, NOTE)

/* Nonzero if INSN is a note marking the beginning of a basic block.  */
#define NOTE_INSN_BASIC_BLOCK_P(INSN)			\
  (GET_CODE (INSN) == NOTE				\
   && NOTE_KIND (INSN) == NOTE_INSN_BASIC_BLOCK)

/* Variable declaration and the location of a variable.  */
#define PAT_VAR_LOCATION_DECL(PAT) (XCTREE ((PAT), 0, VAR_LOCATION))
#define PAT_VAR_LOCATION_LOC(PAT) (XCEXP ((PAT), 1, VAR_LOCATION))

/* Initialization status of the variable in the location.  Status
   can be unknown, uninitialized or initialized.  See enumeration
   type below.  */
#define PAT_VAR_LOCATION_STATUS(PAT) \
  ((enum var_init_status) (XCINT ((PAT), 2, VAR_LOCATION)))

/* Accessors for a NOTE_INSN_VAR_LOCATION.  */
#define NOTE_VAR_LOCATION_DECL(NOTE) \
  PAT_VAR_LOCATION_DECL (NOTE_VAR_LOCATION (NOTE))
#define NOTE_VAR_LOCATION_LOC(NOTE) \
  PAT_VAR_LOCATION_LOC (NOTE_VAR_LOCATION (NOTE))
#define NOTE_VAR_LOCATION_STATUS(NOTE) \
  PAT_VAR_LOCATION_STATUS (NOTE_VAR_LOCATION (NOTE))

/* The VAR_LOCATION rtx in a DEBUG_INSN.  */
#define INSN_VAR_LOCATION(INSN) PATTERN (INSN)

/* Accessors for a tree-expanded var location debug insn.  */
#define INSN_VAR_LOCATION_DECL(INSN) \
  PAT_VAR_LOCATION_DECL (INSN_VAR_LOCATION (INSN))
#define INSN_VAR_LOCATION_LOC(INSN) \
  PAT_VAR_LOCATION_LOC (INSN_VAR_LOCATION (INSN))
#define INSN_VAR_LOCATION_STATUS(INSN) \
  PAT_VAR_LOCATION_STATUS (INSN_VAR_LOCATION (INSN))

/* Expand to the RTL that denotes an unknown variable location in a
   DEBUG_INSN.  */
#define gen_rtx_UNKNOWN_VAR_LOC() (gen_rtx_CLOBBER (VOIDmode, const0_rtx))

/* Determine whether X is such an unknown location.  */
#define VAR_LOC_UNKNOWN_P(X) \
  (GET_CODE (X) == CLOBBER && XEXP ((X), 0) == const0_rtx)

/* 1 if RTX is emitted after a call, but it should take effect before
   the call returns.  */
#define NOTE_DURING_CALL_P(RTX)				\
  (RTL_FLAG_CHECK1("NOTE_VAR_LOCATION_DURING_CALL_P", (RTX), NOTE)->call)

/* DEBUG_EXPR_DECL corresponding to a DEBUG_EXPR RTX.  */
#define DEBUG_EXPR_TREE_DECL(RTX) XCTREE (RTX, 0, DEBUG_EXPR)

/* VAR_DECL/PARM_DECL DEBUG_IMPLICIT_PTR takes address of.  */
#define DEBUG_IMPLICIT_PTR_DECL(RTX) XCTREE (RTX, 0, DEBUG_IMPLICIT_PTR)

/* PARM_DECL DEBUG_PARAMETER_REF references.  */
#define DEBUG_PARAMETER_REF_DECL(RTX) XCTREE (RTX, 0, DEBUG_PARAMETER_REF)

/* Codes that appear in the NOTE_KIND field for kinds of notes
   that are not line numbers.  These codes are all negative.

   Notice that we do not try to use zero here for any of
   the special note codes because sometimes the source line
   actually can be zero!  This happens (for example) when we
   are generating code for the per-translation-unit constructor
   and destructor routines for some C++ translation unit.  */

enum insn_note
{
#define DEF_INSN_NOTE(NAME) NAME,
#include "insn-notes.def"
#undef DEF_INSN_NOTE

  NOTE_INSN_MAX
};

/* Names for NOTE insn's other than line numbers.  */

extern const char * const note_insn_name[NOTE_INSN_MAX];
#define GET_NOTE_INSN_NAME(NOTE_CODE) \
  (note_insn_name[(NOTE_CODE)])

/* The name of a label, in case it corresponds to an explicit label
   in the input source code.  */
#define LABEL_NAME(RTX) XCSTR (RTX, 7, CODE_LABEL)

/* In jump.c, each label contains a count of the number
   of LABEL_REFs that point at it, so unused labels can be deleted.  */
#define LABEL_NUSES(RTX) XCINT (RTX, 5, CODE_LABEL)

/* Labels carry a two-bit field composed of the ->jump and ->call
   bits.  This field indicates whether the label is an alternate
   entry point, and if so, what kind.  */
enum label_kind
{
  LABEL_NORMAL = 0,	/* ordinary label */
  LABEL_STATIC_ENTRY,	/* alternate entry point, not exported */
  LABEL_GLOBAL_ENTRY,	/* alternate entry point, exported */
  LABEL_WEAK_ENTRY	/* alternate entry point, exported as weak symbol */
};

#if defined ENABLE_RTL_FLAG_CHECKING && (GCC_VERSION > 2007)

/* Retrieve the kind of LABEL.  */
#define LABEL_KIND(LABEL) __extension__					\
({ __typeof (LABEL) const _label = (LABEL);				\
   if (GET_CODE (_label) != CODE_LABEL)					\
     rtl_check_failed_flag ("LABEL_KIND", _label, __FILE__, __LINE__,	\
			    __FUNCTION__);				\
   (enum label_kind) ((_label->jump << 1) | _label->call); })

/* Set the kind of LABEL.  */
#define SET_LABEL_KIND(LABEL, KIND) do {				\
   __typeof (LABEL) const _label = (LABEL);				\
   const unsigned int _kind = (KIND);					\
   if (GET_CODE (_label) != CODE_LABEL)					\
     rtl_check_failed_flag ("SET_LABEL_KIND", _label, __FILE__, __LINE__, \
			    __FUNCTION__);				\
   _label->jump = ((_kind >> 1) & 1);					\
   _label->call = (_kind & 1);						\
} while (0)

#else

/* Retrieve the kind of LABEL.  */
#define LABEL_KIND(LABEL) \
   ((enum label_kind) (((LABEL)->jump << 1) | (LABEL)->call))

/* Set the kind of LABEL.  */
#define SET_LABEL_KIND(LABEL, KIND) do {				\
   rtx const _label = (LABEL);						\
   const unsigned int _kind = (KIND);					\
   _label->jump = ((_kind >> 1) & 1);					\
   _label->call = (_kind & 1);						\
} while (0)

#endif /* rtl flag checking */

#define LABEL_ALT_ENTRY_P(LABEL) (LABEL_KIND (LABEL) != LABEL_NORMAL)

/* In jump.c, each JUMP_INSN can point to a label that it can jump to,
   so that if the JUMP_INSN is deleted, the label's LABEL_NUSES can
   be decremented and possibly the label can be deleted.  */
#define JUMP_LABEL(INSN)   XCEXP (INSN, 8, JUMP_INSN)

/* Once basic blocks are found, each CODE_LABEL starts a chain that
   goes through all the LABEL_REFs that jump to that label.  The chain
   eventually winds up at the CODE_LABEL: it is circular.  */
#define LABEL_REFS(LABEL) XCEXP (LABEL, 4, CODE_LABEL)

/* For a REG rtx, REGNO extracts the register number.  REGNO can only
   be used on RHS.  Use SET_REGNO to change the value.  */
#define REGNO(RTX) (rhs_regno(RTX))
#define SET_REGNO(RTX,N) (df_ref_change_reg_with_loc (REGNO(RTX), N, RTX), XCUINT (RTX, 0, REG) = N)
#define SET_REGNO_RAW(RTX,N) (XCUINT (RTX, 0, REG) = N)

/* ORIGINAL_REGNO holds the number the register originally had; for a
   pseudo register turned into a hard reg this will hold the old pseudo
   register number.  */
#define ORIGINAL_REGNO(RTX) X0UINT (RTX, 1)

/* Force the REGNO macro to only be used on the lhs.  */
static inline unsigned int
rhs_regno (const_rtx x)
{
  return XCUINT (x, 0, REG);
}


/* 1 if RTX is a reg or parallel that is the current function's return
   value.  */
#define REG_FUNCTION_VALUE_P(RTX)					\
  (RTL_FLAG_CHECK2("REG_FUNCTION_VALUE_P", (RTX), REG, PARALLEL)->return_val)

/* 1 if RTX is a reg that corresponds to a variable declared by the user.  */
#define REG_USERVAR_P(RTX)						\
  (RTL_FLAG_CHECK1("REG_USERVAR_P", (RTX), REG)->volatil)

/* 1 if RTX is a reg that holds a pointer value.  */
#define REG_POINTER(RTX)						\
  (RTL_FLAG_CHECK1("REG_POINTER", (RTX), REG)->frame_related)

/* 1 if RTX is a mem that holds a pointer value.  */
#define MEM_POINTER(RTX)						\
  (RTL_FLAG_CHECK1("MEM_POINTER", (RTX), MEM)->frame_related)

/* 1 if the given register REG corresponds to a hard register.  */
#define HARD_REGISTER_P(REG) (HARD_REGISTER_NUM_P (REGNO (REG)))

/* 1 if the given register number REG_NO corresponds to a hard register.  */
#define HARD_REGISTER_NUM_P(REG_NO) ((REG_NO) < FIRST_PSEUDO_REGISTER)

/* For a CONST_INT rtx, INTVAL extracts the integer.  */
#define INTVAL(RTX) XCWINT(RTX, 0, CONST_INT)
#define UINTVAL(RTX) ((unsigned HOST_WIDE_INT) INTVAL (RTX))

/* For a CONST_DOUBLE:
   For a VOIDmode, there are two integers CONST_DOUBLE_LOW is the
     low-order word and ..._HIGH the high-order.
   For a float, there is a REAL_VALUE_TYPE structure, and
     CONST_DOUBLE_REAL_VALUE(r) is a pointer to it.  */
#define CONST_DOUBLE_LOW(r) XCMWINT (r, 0, CONST_DOUBLE, VOIDmode)
#define CONST_DOUBLE_HIGH(r) XCMWINT (r, 1, CONST_DOUBLE, VOIDmode)
#define CONST_DOUBLE_REAL_VALUE(r) \
  ((const struct real_value *) XCNMPRV (r, CONST_DOUBLE, VOIDmode))

#define CONST_FIXED_VALUE(r) \
  ((const struct fixed_value *) XCNMPFV (r, CONST_FIXED, VOIDmode))
#define CONST_FIXED_VALUE_HIGH(r) \
  ((HOST_WIDE_INT) (CONST_FIXED_VALUE(r)->data.high))
#define CONST_FIXED_VALUE_LOW(r) \
  ((HOST_WIDE_INT) (CONST_FIXED_VALUE(r)->data.low))

/* For a CONST_VECTOR, return element #n.  */
#define CONST_VECTOR_ELT(RTX, N) XCVECEXP (RTX, 0, N, CONST_VECTOR)

/* For a CONST_VECTOR, return the number of elements in a vector.  */
#define CONST_VECTOR_NUNITS(RTX) XCVECLEN (RTX, 0, CONST_VECTOR)

/* For a SUBREG rtx, SUBREG_REG extracts the value we want a subreg of.
   SUBREG_BYTE extracts the byte-number.  */

#define SUBREG_REG(RTX) XCEXP (RTX, 0, SUBREG)
#define SUBREG_BYTE(RTX) XCUINT (RTX, 1, SUBREG)

/* in rtlanal.c */
/* Return the right cost to give to an operation
   to make the cost of the corresponding register-to-register instruction
   N times that of a fast register-to-register instruction.  */
#define COSTS_N_INSNS(N) ((N) * 4)

/* Maximum cost of an rtl expression.  This value has the special meaning
   not to use an rtx with this cost under any circumstances.  */
#define MAX_COST INT_MAX

/* A structure to hold all available cost information about an rtl
   expression.  */
struct full_rtx_costs
{
  int speed;
  int size;
};

/* Initialize a full_rtx_costs structure C to the maximum cost.  */
static inline void
init_costs_to_max (struct full_rtx_costs *c)
{
  c->speed = MAX_COST;
  c->size = MAX_COST;
}

/* Initialize a full_rtx_costs structure C to zero cost.  */
static inline void
init_costs_to_zero (struct full_rtx_costs *c)
{
  c->speed = 0;
  c->size = 0;
}

/* Compare two full_rtx_costs structures A and B, returning true
   if A < B when optimizing for speed.  */
static inline bool
costs_lt_p (struct full_rtx_costs *a, struct full_rtx_costs *b,
	    bool speed)
{
  if (speed)
    return (a->speed < b->speed
	    || (a->speed == b->speed && a->size < b->size));
  else
    return (a->size < b->size
	    || (a->size == b->size && a->speed < b->speed));
}

/* Increase both members of the full_rtx_costs structure C by the
   cost of N insns.  */
static inline void
costs_add_n_insns (struct full_rtx_costs *c, int n)
{
  c->speed += COSTS_N_INSNS (n);
  c->size += COSTS_N_INSNS (n);
}

extern void init_rtlanal (void);
extern int rtx_cost (rtx, enum rtx_code, int, bool);
extern int address_cost (rtx, enum machine_mode, addr_space_t, bool);
extern void get_full_rtx_cost (rtx, enum rtx_code, int,
			       struct full_rtx_costs *);
extern unsigned int subreg_lsb (const_rtx);
extern unsigned int subreg_lsb_1 (enum machine_mode, enum machine_mode,
				  unsigned int);
extern unsigned int subreg_regno_offset	(unsigned int, enum machine_mode,
					 unsigned int, enum machine_mode);
extern bool subreg_offset_representable_p (unsigned int, enum machine_mode,
					   unsigned int, enum machine_mode);
extern unsigned int subreg_regno (const_rtx);
extern int simplify_subreg_regno (unsigned int, enum machine_mode,
				  unsigned int, enum machine_mode);
extern unsigned int subreg_nregs (const_rtx);
extern unsigned int subreg_nregs_with_regno (unsigned int, const_rtx);
extern unsigned HOST_WIDE_INT nonzero_bits (const_rtx, enum machine_mode);
extern unsigned int num_sign_bit_copies (const_rtx, enum machine_mode);
extern bool constant_pool_constant_p (rtx);
extern bool truncated_to_mode (enum machine_mode, const_rtx);
extern int low_bitmask_len (enum machine_mode, unsigned HOST_WIDE_INT);
extern void split_double (rtx, rtx *, rtx *);

#ifndef GENERATOR_FILE
/* Return the cost of SET X.  SPEED_P is true if optimizing for speed
   rather than size.  */

static inline int
set_rtx_cost (rtx x, bool speed_p)
{
  return rtx_cost (x, INSN, 4, speed_p);
}

/* Like set_rtx_cost, but return both the speed and size costs in C.  */

static inline void
get_full_set_rtx_cost (rtx x, struct full_rtx_costs *c)
{
  get_full_rtx_cost (x, INSN, 4, c);
}

/* Return the cost of moving X into a register, relative to the cost
   of a register move.  SPEED_P is true if optimizing for speed rather
   than size.  */

static inline int
set_src_cost (rtx x, bool speed_p)
{
  return rtx_cost (x, SET, 1, speed_p);
}

/* Like set_src_cost, but return both the speed and size costs in C.  */

static inline void
get_full_set_src_cost (rtx x, struct full_rtx_costs *c)
{
  get_full_rtx_cost (x, SET, 1, c);
}
#endif

/* 1 if RTX is a subreg containing a reg that is already known to be
   sign- or zero-extended from the mode of the subreg to the mode of
   the reg.  SUBREG_PROMOTED_UNSIGNED_P gives the signedness of the
   extension.

   When used as a LHS, is means that this extension must be done
   when assigning to SUBREG_REG.  */

#define SUBREG_PROMOTED_VAR_P(RTX)					\
  (RTL_FLAG_CHECK1("SUBREG_PROMOTED", (RTX), SUBREG)->in_struct)

#define SUBREG_PROMOTED_UNSIGNED_SET(RTX, VAL)				\
do {									\
  rtx const _rtx = RTL_FLAG_CHECK1("SUBREG_PROMOTED_UNSIGNED_SET", (RTX), SUBREG); \
  if ((VAL) < 0)							\
    _rtx->volatil = 1;							\
  else {								\
    _rtx->volatil = 0;							\
    _rtx->unchanging = (VAL);						\
  }									\
} while (0)

/* Valid for subregs which are SUBREG_PROMOTED_VAR_P().  In that case
   this gives the necessary extensions:
   0  - signed
   1  - normal unsigned
   -1 - pointer unsigned, which most often can be handled like unsigned
        extension, except for generating instructions where we need to
	emit special code (ptr_extend insns) on some architectures.  */

#define SUBREG_PROMOTED_UNSIGNED_P(RTX)	\
  ((RTL_FLAG_CHECK1("SUBREG_PROMOTED_UNSIGNED_P", (RTX), SUBREG)->volatil) \
   ? -1 : (int) (RTX)->unchanging)

/* Access various components of an ASM_OPERANDS rtx.  */

#define ASM_OPERANDS_TEMPLATE(RTX) XCSTR (RTX, 0, ASM_OPERANDS)
#define ASM_OPERANDS_OUTPUT_CONSTRAINT(RTX) XCSTR (RTX, 1, ASM_OPERANDS)
#define ASM_OPERANDS_OUTPUT_IDX(RTX) XCINT (RTX, 2, ASM_OPERANDS)
#define ASM_OPERANDS_INPUT_VEC(RTX) XCVEC (RTX, 3, ASM_OPERANDS)
#define ASM_OPERANDS_INPUT_CONSTRAINT_VEC(RTX) XCVEC (RTX, 4, ASM_OPERANDS)
#define ASM_OPERANDS_INPUT(RTX, N) XCVECEXP (RTX, 3, N, ASM_OPERANDS)
#define ASM_OPERANDS_INPUT_LENGTH(RTX) XCVECLEN (RTX, 3, ASM_OPERANDS)
#define ASM_OPERANDS_INPUT_CONSTRAINT_EXP(RTX, N) \
  XCVECEXP (RTX, 4, N, ASM_OPERANDS)
#define ASM_OPERANDS_INPUT_CONSTRAINT(RTX, N) \
  XSTR (XCVECEXP (RTX, 4, N, ASM_OPERANDS), 0)
#define ASM_OPERANDS_INPUT_MODE(RTX, N)  \
  GET_MODE (XCVECEXP (RTX, 4, N, ASM_OPERANDS))
#define ASM_OPERANDS_LABEL_VEC(RTX) XCVEC (RTX, 5, ASM_OPERANDS)
#define ASM_OPERANDS_LABEL_LENGTH(RTX) XCVECLEN (RTX, 5, ASM_OPERANDS)
#define ASM_OPERANDS_LABEL(RTX, N) XCVECEXP (RTX, 5, N, ASM_OPERANDS)
#define ASM_OPERANDS_SOURCE_LOCATION(RTX) XCUINT (RTX, 6, ASM_OPERANDS)
#define ASM_INPUT_SOURCE_LOCATION(RTX) XCUINT (RTX, 1, ASM_INPUT)

/* 1 if RTX is a mem that is statically allocated in read-only memory.  */
#define MEM_READONLY_P(RTX) \
  (RTL_FLAG_CHECK1("MEM_READONLY_P", (RTX), MEM)->unchanging)

/* 1 if RTX is a mem and we should keep the alias set for this mem
   unchanged when we access a component.  Set to 1, or example, when we
   are already in a non-addressable component of an aggregate.  */
#define MEM_KEEP_ALIAS_SET_P(RTX)					\
  (RTL_FLAG_CHECK1("MEM_KEEP_ALIAS_SET_P", (RTX), MEM)->jump)

/* 1 if RTX is a mem or asm_operand for a volatile reference.  */
#define MEM_VOLATILE_P(RTX)						\
  (RTL_FLAG_CHECK3("MEM_VOLATILE_P", (RTX), MEM, ASM_OPERANDS,		\
		   ASM_INPUT)->volatil)

/* 1 if RTX is a mem that cannot trap.  */
#define MEM_NOTRAP_P(RTX) \
  (RTL_FLAG_CHECK1("MEM_NOTRAP_P", (RTX), MEM)->call)

/* The memory attribute block.  We provide access macros for each value
   in the block and provide defaults if none specified.  */
#define MEM_ATTRS(RTX) X0MEMATTR (RTX, 1)

/* The register attribute block.  We provide access macros for each value
   in the block and provide defaults if none specified.  */
#define REG_ATTRS(RTX) X0REGATTR (RTX, 2)

#ifndef GENERATOR_FILE
/* For a MEM rtx, the alias set.  If 0, this MEM is not in any alias
   set, and may alias anything.  Otherwise, the MEM can only alias
   MEMs in a conflicting alias set.  This value is set in a
   language-dependent manner in the front-end, and should not be
   altered in the back-end.  These set numbers are tested with
   alias_sets_conflict_p.  */
#define MEM_ALIAS_SET(RTX) (get_mem_attrs (RTX)->alias)

/* For a MEM rtx, the decl it is known to refer to, if it is known to
   refer to part of a DECL.  It may also be a COMPONENT_REF.  */
#define MEM_EXPR(RTX) (get_mem_attrs (RTX)->expr)

/* For a MEM rtx, true if its MEM_OFFSET is known.  */
#define MEM_OFFSET_KNOWN_P(RTX) (get_mem_attrs (RTX)->offset_known_p)

/* For a MEM rtx, the offset from the start of MEM_EXPR.  */
#define MEM_OFFSET(RTX) (get_mem_attrs (RTX)->offset)

/* For a MEM rtx, the address space.  */
#define MEM_ADDR_SPACE(RTX) (get_mem_attrs (RTX)->addrspace)

/* For a MEM rtx, true if its MEM_SIZE is known.  */
#define MEM_SIZE_KNOWN_P(RTX) (get_mem_attrs (RTX)->size_known_p)

/* For a MEM rtx, the size in bytes of the MEM.  */
#define MEM_SIZE(RTX) (get_mem_attrs (RTX)->size)

/* For a MEM rtx, the alignment in bits.  We can use the alignment of the
   mode as a default when STRICT_ALIGNMENT, but not if not.  */
#define MEM_ALIGN(RTX) (get_mem_attrs (RTX)->align)
#else
#define MEM_ADDR_SPACE(RTX) ADDR_SPACE_GENERIC
#endif

/* For a REG rtx, the decl it is known to refer to, if it is known to
   refer to part of a DECL.  */
#define REG_EXPR(RTX) (REG_ATTRS (RTX) == 0 ? 0 : REG_ATTRS (RTX)->decl)

/* For a REG rtx, the offset from the start of REG_EXPR, if known, as an
   HOST_WIDE_INT.  */
#define REG_OFFSET(RTX) (REG_ATTRS (RTX) == 0 ? 0 : REG_ATTRS (RTX)->offset)

/* Copy the attributes that apply to memory locations from RHS to LHS.  */
#define MEM_COPY_ATTRIBUTES(LHS, RHS)				\
  (MEM_VOLATILE_P (LHS) = MEM_VOLATILE_P (RHS),			\
   MEM_NOTRAP_P (LHS) = MEM_NOTRAP_P (RHS),			\
   MEM_READONLY_P (LHS) = MEM_READONLY_P (RHS),			\
   MEM_KEEP_ALIAS_SET_P (LHS) = MEM_KEEP_ALIAS_SET_P (RHS),	\
   MEM_POINTER (LHS) = MEM_POINTER (RHS),			\
   MEM_ATTRS (LHS) = MEM_ATTRS (RHS))

/* 1 if RTX is a label_ref for a nonlocal label.  */
/* Likewise in an expr_list for a REG_LABEL_OPERAND or
   REG_LABEL_TARGET note.  */
#define LABEL_REF_NONLOCAL_P(RTX)					\
  (RTL_FLAG_CHECK1("LABEL_REF_NONLOCAL_P", (RTX), LABEL_REF)->volatil)

/* 1 if RTX is a code_label that should always be considered to be needed.  */
#define LABEL_PRESERVE_P(RTX)						\
  (RTL_FLAG_CHECK2("LABEL_PRESERVE_P", (RTX), CODE_LABEL, NOTE)->in_struct)

/* During sched, 1 if RTX is an insn that must be scheduled together
   with the preceding insn.  */
#define SCHED_GROUP_P(RTX)						\
  (RTL_FLAG_CHECK4("SCHED_GROUP_P", (RTX), DEBUG_INSN, INSN,		\
		   JUMP_INSN, CALL_INSN					\
		   )->in_struct)

/* For a SET rtx, SET_DEST is the place that is set
   and SET_SRC is the value it is set to.  */
#define SET_DEST(RTX) XC2EXP(RTX, 0, SET, CLOBBER)
#define SET_SRC(RTX) XCEXP(RTX, 1, SET)
#define SET_IS_RETURN_P(RTX)						\
  (RTL_FLAG_CHECK1("SET_IS_RETURN_P", (RTX), SET)->jump)

/* For a TRAP_IF rtx, TRAP_CONDITION is an expression.  */
#define TRAP_CONDITION(RTX) XCEXP (RTX, 0, TRAP_IF)
#define TRAP_CODE(RTX) XCEXP (RTX, 1, TRAP_IF)

/* For a COND_EXEC rtx, COND_EXEC_TEST is the condition to base
   conditionally executing the code on, COND_EXEC_CODE is the code
   to execute if the condition is true.  */
#define COND_EXEC_TEST(RTX) XCEXP (RTX, 0, COND_EXEC)
#define COND_EXEC_CODE(RTX) XCEXP (RTX, 1, COND_EXEC)

/* 1 if RTX is a symbol_ref that addresses this function's rtl
   constants pool.  */
#define CONSTANT_POOL_ADDRESS_P(RTX)					\
  (RTL_FLAG_CHECK1("CONSTANT_POOL_ADDRESS_P", (RTX), SYMBOL_REF)->unchanging)

/* 1 if RTX is a symbol_ref that addresses a value in the file's
   tree constant pool.  This information is private to varasm.c.  */
#define TREE_CONSTANT_POOL_ADDRESS_P(RTX)				\
  (RTL_FLAG_CHECK1("TREE_CONSTANT_POOL_ADDRESS_P",			\
		   (RTX), SYMBOL_REF)->frame_related)

/* Used if RTX is a symbol_ref, for machine-specific purposes.  */
#define SYMBOL_REF_FLAG(RTX)						\
  (RTL_FLAG_CHECK1("SYMBOL_REF_FLAG", (RTX), SYMBOL_REF)->volatil)

/* 1 if RTX is a symbol_ref that has been the library function in
   emit_library_call.  */
#define SYMBOL_REF_USED(RTX)						\
  (RTL_FLAG_CHECK1("SYMBOL_REF_USED", (RTX), SYMBOL_REF)->used)

/* 1 if RTX is a symbol_ref for a weak symbol.  */
#define SYMBOL_REF_WEAK(RTX)						\
  (RTL_FLAG_CHECK1("SYMBOL_REF_WEAK", (RTX), SYMBOL_REF)->return_val)

/* A pointer attached to the SYMBOL_REF; either SYMBOL_REF_DECL or
   SYMBOL_REF_CONSTANT.  */
#define SYMBOL_REF_DATA(RTX) X0ANY ((RTX), 2)

/* Set RTX's SYMBOL_REF_DECL to DECL.  RTX must not be a constant
   pool symbol.  */
#define SET_SYMBOL_REF_DECL(RTX, DECL) \
  (gcc_assert (!CONSTANT_POOL_ADDRESS_P (RTX)), X0TREE ((RTX), 2) = (DECL))

/* The tree (decl or constant) associated with the symbol, or null.  */
#define SYMBOL_REF_DECL(RTX) \
  (CONSTANT_POOL_ADDRESS_P (RTX) ? NULL : X0TREE ((RTX), 2))

/* Set RTX's SYMBOL_REF_CONSTANT to C.  RTX must be a constant pool symbol.  */
#define SET_SYMBOL_REF_CONSTANT(RTX, C) \
  (gcc_assert (CONSTANT_POOL_ADDRESS_P (RTX)), X0CONSTANT ((RTX), 2) = (C))

/* The rtx constant pool entry for a symbol, or null.  */
#define SYMBOL_REF_CONSTANT(RTX) \
  (CONSTANT_POOL_ADDRESS_P (RTX) ? X0CONSTANT ((RTX), 2) : NULL)

/* A set of flags on a symbol_ref that are, in some respects, redundant with
   information derivable from the tree decl associated with this symbol.
   Except that we build a *lot* of SYMBOL_REFs that aren't associated with a
   decl.  In some cases this is a bug.  But beyond that, it's nice to cache
   this information to avoid recomputing it.  Finally, this allows space for
   the target to store more than one bit of information, as with
   SYMBOL_REF_FLAG.  */
#define SYMBOL_REF_FLAGS(RTX)	X0INT ((RTX), 1)

/* These flags are common enough to be defined for all targets.  They
   are computed by the default version of targetm.encode_section_info.  */

/* Set if this symbol is a function.  */
#define SYMBOL_FLAG_FUNCTION	(1 << 0)
#define SYMBOL_REF_FUNCTION_P(RTX) \
  ((SYMBOL_REF_FLAGS (RTX) & SYMBOL_FLAG_FUNCTION) != 0)
/* Set if targetm.binds_local_p is true.  */
#define SYMBOL_FLAG_LOCAL	(1 << 1)
#define SYMBOL_REF_LOCAL_P(RTX) \
  ((SYMBOL_REF_FLAGS (RTX) & SYMBOL_FLAG_LOCAL) != 0)
/* Set if targetm.in_small_data_p is true.  */
#define SYMBOL_FLAG_SMALL	(1 << 2)
#define SYMBOL_REF_SMALL_P(RTX) \
  ((SYMBOL_REF_FLAGS (RTX) & SYMBOL_FLAG_SMALL) != 0)
/* The three-bit field at [5:3] is true for TLS variables; use
   SYMBOL_REF_TLS_MODEL to extract the field as an enum tls_model.  */
#define SYMBOL_FLAG_TLS_SHIFT	3
#define SYMBOL_REF_TLS_MODEL(RTX) \
  ((enum tls_model) ((SYMBOL_REF_FLAGS (RTX) >> SYMBOL_FLAG_TLS_SHIFT) & 7))
/* Set if this symbol is not defined in this translation unit.  */
#define SYMBOL_FLAG_EXTERNAL	(1 << 6)
#define SYMBOL_REF_EXTERNAL_P(RTX) \
  ((SYMBOL_REF_FLAGS (RTX) & SYMBOL_FLAG_EXTERNAL) != 0)
/* Set if this symbol has a block_symbol structure associated with it.  */
#define SYMBOL_FLAG_HAS_BLOCK_INFO (1 << 7)
#define SYMBOL_REF_HAS_BLOCK_INFO_P(RTX) \
  ((SYMBOL_REF_FLAGS (RTX) & SYMBOL_FLAG_HAS_BLOCK_INFO) != 0)
/* Set if this symbol is a section anchor.  SYMBOL_REF_ANCHOR_P implies
   SYMBOL_REF_HAS_BLOCK_INFO_P.  */
#define SYMBOL_FLAG_ANCHOR	(1 << 8)
#define SYMBOL_REF_ANCHOR_P(RTX) \
  ((SYMBOL_REF_FLAGS (RTX) & SYMBOL_FLAG_ANCHOR) != 0)

/* Subsequent bits are available for the target to use.  */
#define SYMBOL_FLAG_MACH_DEP_SHIFT	9
#define SYMBOL_FLAG_MACH_DEP		(1 << SYMBOL_FLAG_MACH_DEP_SHIFT)

/* If SYMBOL_REF_HAS_BLOCK_INFO_P (RTX), this is the object_block
   structure to which the symbol belongs, or NULL if it has not been
   assigned a block.  */
#define SYMBOL_REF_BLOCK(RTX) (BLOCK_SYMBOL_CHECK (RTX)->block)

/* If SYMBOL_REF_HAS_BLOCK_INFO_P (RTX), this is the offset of RTX from
   the first object in SYMBOL_REF_BLOCK (RTX).  The value is negative if
   RTX has not yet been assigned to a block, or it has not been given an
   offset within that block.  */
#define SYMBOL_REF_BLOCK_OFFSET(RTX) (BLOCK_SYMBOL_CHECK (RTX)->offset)

/* True if RTX is flagged to be a scheduling barrier.  */
#define PREFETCH_SCHEDULE_BARRIER_P(RTX)					\
  (RTL_FLAG_CHECK1("PREFETCH_SCHEDULE_BARRIER_P", (RTX), PREFETCH)->volatil)

/* Indicate whether the machine has any sort of auto increment addressing.
   If not, we can avoid checking for REG_INC notes.  */

#if (defined (HAVE_PRE_INCREMENT) || defined (HAVE_PRE_DECREMENT) \
     || defined (HAVE_POST_INCREMENT) || defined (HAVE_POST_DECREMENT) \
     || defined (HAVE_PRE_MODIFY_DISP) || defined (HAVE_PRE_MODIFY_DISP) \
     || defined (HAVE_PRE_MODIFY_REG) || defined (HAVE_POST_MODIFY_REG))
#define AUTO_INC_DEC
#endif

/* Define a macro to look for REG_INC notes,
   but save time on machines where they never exist.  */

#ifdef AUTO_INC_DEC
#define FIND_REG_INC_NOTE(INSN, REG)			\
  ((REG) != NULL_RTX && REG_P ((REG))			\
   ? find_regno_note ((INSN), REG_INC, REGNO (REG))	\
   : find_reg_note ((INSN), REG_INC, (REG)))
#else
#define FIND_REG_INC_NOTE(INSN, REG) 0
#endif

#ifndef HAVE_PRE_INCREMENT
#define HAVE_PRE_INCREMENT 0
#endif

#ifndef HAVE_PRE_DECREMENT
#define HAVE_PRE_DECREMENT 0
#endif

#ifndef HAVE_POST_INCREMENT
#define HAVE_POST_INCREMENT 0
#endif

#ifndef HAVE_POST_DECREMENT
#define HAVE_POST_DECREMENT 0
#endif

#ifndef HAVE_POST_MODIFY_DISP
#define HAVE_POST_MODIFY_DISP 0
#endif

#ifndef HAVE_POST_MODIFY_REG
#define HAVE_POST_MODIFY_REG 0
#endif

#ifndef HAVE_PRE_MODIFY_DISP
#define HAVE_PRE_MODIFY_DISP 0
#endif

#ifndef HAVE_PRE_MODIFY_REG
#define HAVE_PRE_MODIFY_REG 0
#endif


/* Some architectures do not have complete pre/post increment/decrement
   instruction sets, or only move some modes efficiently.  These macros
   allow us to tune autoincrement generation.  */

#ifndef USE_LOAD_POST_INCREMENT
#define USE_LOAD_POST_INCREMENT(MODE)   HAVE_POST_INCREMENT
#endif

#ifndef USE_LOAD_POST_DECREMENT
#define USE_LOAD_POST_DECREMENT(MODE)   HAVE_POST_DECREMENT
#endif

#ifndef USE_LOAD_PRE_INCREMENT
#define USE_LOAD_PRE_INCREMENT(MODE)    HAVE_PRE_INCREMENT
#endif

#ifndef USE_LOAD_PRE_DECREMENT
#define USE_LOAD_PRE_DECREMENT(MODE)    HAVE_PRE_DECREMENT
#endif

#ifndef USE_STORE_POST_INCREMENT
#define USE_STORE_POST_INCREMENT(MODE)  HAVE_POST_INCREMENT
#endif

#ifndef USE_STORE_POST_DECREMENT
#define USE_STORE_POST_DECREMENT(MODE)  HAVE_POST_DECREMENT
#endif

#ifndef USE_STORE_PRE_INCREMENT
#define USE_STORE_PRE_INCREMENT(MODE)   HAVE_PRE_INCREMENT
#endif

#ifndef USE_STORE_PRE_DECREMENT
#define USE_STORE_PRE_DECREMENT(MODE)   HAVE_PRE_DECREMENT
#endif

/* Nonzero when we are generating CONCATs.  */
extern int generating_concat_p;

/* Nonzero when we are expanding trees to RTL.  */
extern int currently_expanding_to_rtl;

/* Generally useful functions.  */

/* In explow.c */
extern HOST_WIDE_INT trunc_int_for_mode	(HOST_WIDE_INT, enum machine_mode);
extern rtx plus_constant (enum machine_mode, rtx, HOST_WIDE_INT);

/* In rtl.c */
extern rtx rtx_alloc_stat (RTX_CODE MEM_STAT_DECL);
#define rtx_alloc(c) rtx_alloc_stat (c MEM_STAT_INFO)

extern rtvec rtvec_alloc (int);
extern rtvec shallow_copy_rtvec (rtvec);
extern bool shared_const_p (const_rtx);
extern rtx copy_rtx (rtx);
extern void dump_rtx_statistics (void);

/* In emit-rtl.c */
extern rtx copy_rtx_if_shared (rtx);

/* In rtl.c */
extern unsigned int rtx_size (const_rtx);
extern rtx shallow_copy_rtx_stat (const_rtx MEM_STAT_DECL);
#define shallow_copy_rtx(a) shallow_copy_rtx_stat (a MEM_STAT_INFO)
extern int rtx_equal_p (const_rtx, const_rtx);
extern hashval_t iterative_hash_rtx (const_rtx, hashval_t);

/* In emit-rtl.c */
extern rtvec gen_rtvec_v (int, rtx *);
extern rtx gen_reg_rtx (enum machine_mode);
extern rtx gen_rtx_REG_offset (rtx, enum machine_mode, unsigned int, int);
extern rtx gen_reg_rtx_offset (rtx, enum machine_mode, int);
extern rtx gen_reg_rtx_and_attrs (rtx);
extern rtx gen_label_rtx (void);
extern rtx gen_lowpart_common (enum machine_mode, rtx);

/* In cse.c */
extern rtx gen_lowpart_if_possible (enum machine_mode, rtx);

/* In emit-rtl.c */
extern rtx gen_highpart (enum machine_mode, rtx);
extern rtx gen_highpart_mode (enum machine_mode, enum machine_mode, rtx);
extern rtx operand_subword (rtx, unsigned int, int, enum machine_mode);

/* In emit-rtl.c */
extern rtx operand_subword_force (rtx, unsigned int, enum machine_mode);
extern bool paradoxical_subreg_p (const_rtx);
extern int subreg_lowpart_p (const_rtx);
extern unsigned int subreg_lowpart_offset (enum machine_mode,
					   enum machine_mode);
extern unsigned int subreg_highpart_offset (enum machine_mode,
					    enum machine_mode);
extern int byte_lowpart_offset (enum machine_mode, enum machine_mode);
extern rtx make_safe_from (rtx, rtx);
extern rtx convert_memory_address_addr_space (enum machine_mode, rtx,
					      addr_space_t);
#define convert_memory_address(to_mode,x) \
	convert_memory_address_addr_space ((to_mode), (x), ADDR_SPACE_GENERIC)
extern const char *get_insn_name (int);
extern rtx get_last_insn_anywhere (void);
extern rtx get_first_nonnote_insn (void);
extern rtx get_last_nonnote_insn (void);
extern void start_sequence (void);
extern void push_to_sequence (rtx);
extern void push_to_sequence2 (rtx, rtx);
extern void end_sequence (void);
extern double_int rtx_to_double_int (const_rtx);
extern rtx immed_double_int_const (double_int, enum machine_mode);
extern rtx immed_double_const (HOST_WIDE_INT, HOST_WIDE_INT,
			       enum machine_mode);

/* In loop-iv.c  */

extern rtx lowpart_subreg (enum machine_mode, rtx, enum machine_mode);

/* In varasm.c  */
extern rtx force_const_mem (enum machine_mode, rtx);

/* In varasm.c  */

struct function;
extern rtx get_pool_constant (rtx);
extern rtx get_pool_constant_mark (rtx, bool *);
extern enum machine_mode get_pool_mode (const_rtx);
extern rtx simplify_subtraction (rtx);
extern void decide_function_section (tree);

/* In function.c  */
extern rtx assign_stack_local (enum machine_mode, HOST_WIDE_INT, int);
#define ASLK_REDUCE_ALIGN 1
#define ASLK_RECORD_PAD 2
extern rtx assign_stack_local_1 (enum machine_mode, HOST_WIDE_INT, int, int);
extern rtx assign_stack_temp (enum machine_mode, HOST_WIDE_INT);
extern rtx assign_stack_temp_for_type (enum machine_mode, HOST_WIDE_INT, tree);
extern rtx assign_temp (tree, int, int);

/* In emit-rtl.c */
extern rtx emit_insn_before (rtx, rtx);
extern rtx emit_insn_before_noloc (rtx, rtx, basic_block);
extern rtx emit_insn_before_setloc (rtx, rtx, int);
extern rtx emit_jump_insn_before (rtx, rtx);
extern rtx emit_jump_insn_before_noloc (rtx, rtx);
extern rtx emit_jump_insn_before_setloc (rtx, rtx, int);
extern rtx emit_call_insn_before (rtx, rtx);
extern rtx emit_call_insn_before_noloc (rtx, rtx);
extern rtx emit_call_insn_before_setloc (rtx, rtx, int);
extern rtx emit_debug_insn_before (rtx, rtx);
extern rtx emit_debug_insn_before_noloc (rtx, rtx);
extern rtx emit_debug_insn_before_setloc (rtx, rtx, int);
extern rtx emit_barrier_before (rtx);
extern rtx emit_label_before (rtx, rtx);
extern rtx emit_note_before (enum insn_note, rtx);
extern rtx emit_insn_after (rtx, rtx);
extern rtx emit_insn_after_noloc (rtx, rtx, basic_block);
extern rtx emit_insn_after_setloc (rtx, rtx, int);
extern rtx emit_jump_insn_after (rtx, rtx);
extern rtx emit_jump_insn_after_noloc (rtx, rtx);
extern rtx emit_jump_insn_after_setloc (rtx, rtx, int);
extern rtx emit_call_insn_after (rtx, rtx);
extern rtx emit_call_insn_after_noloc (rtx, rtx);
extern rtx emit_call_insn_after_setloc (rtx, rtx, int);
extern rtx emit_debug_insn_after (rtx, rtx);
extern rtx emit_debug_insn_after_noloc (rtx, rtx);
extern rtx emit_debug_insn_after_setloc (rtx, rtx, int);
extern rtx emit_barrier_after (rtx);
extern rtx emit_label_after (rtx, rtx);
extern rtx emit_note_after (enum insn_note, rtx);
extern rtx emit_insn (rtx);
extern rtx emit_debug_insn (rtx);
extern rtx emit_jump_insn (rtx);
extern rtx emit_call_insn (rtx);
extern rtx emit_label (rtx);
extern rtx emit_barrier (void);
extern rtx emit_note (enum insn_note);
extern rtx emit_note_copy (rtx);
extern rtx gen_clobber (rtx);
extern rtx emit_clobber (rtx);
extern rtx gen_use (rtx);
extern rtx emit_use (rtx);
extern rtx make_insn_raw (rtx);
extern void add_function_usage_to (rtx, rtx);
extern rtx last_call_insn (void);
extern rtx previous_insn (rtx);
extern rtx next_insn (rtx);
extern rtx prev_nonnote_insn (rtx);
extern rtx prev_nonnote_insn_bb (rtx);
extern rtx next_nonnote_insn (rtx);
extern rtx next_nonnote_insn_bb (rtx);
extern rtx prev_nondebug_insn (rtx);
extern rtx next_nondebug_insn (rtx);
extern rtx prev_nonnote_nondebug_insn (rtx);
extern rtx next_nonnote_nondebug_insn (rtx);
extern rtx prev_real_insn (rtx);
extern rtx next_real_insn (rtx);
extern rtx prev_active_insn (rtx);
extern rtx next_active_insn (rtx);
extern int active_insn_p (const_rtx);
extern rtx next_label (rtx);
extern rtx skip_consecutive_labels (rtx);
extern rtx next_cc0_user (rtx);
extern rtx prev_cc0_setter (rtx);

/* In emit-rtl.c  */
extern int insn_line (const_rtx);
extern const char * insn_file (const_rtx);
extern location_t locator_location (int);
extern int locator_line (int);
extern const char * locator_file (int);
extern bool locator_eq (int, int);
extern int prologue_locator, epilogue_locator;
extern tree insn_scope (const_rtx);

/* In jump.c */
extern enum rtx_code reverse_condition (enum rtx_code);
extern enum rtx_code reverse_condition_maybe_unordered (enum rtx_code);
extern enum rtx_code swap_condition (enum rtx_code);
extern enum rtx_code unsigned_condition (enum rtx_code);
extern enum rtx_code signed_condition (enum rtx_code);
extern void mark_jump_label (rtx, rtx, int);
extern unsigned int cleanup_barriers (void);

/* In jump.c */
extern rtx delete_related_insns (rtx);

/* In recog.c  */
extern rtx *find_constant_term_loc (rtx *);

/* In emit-rtl.c  */
extern rtx try_split (rtx, rtx, int);
extern int split_branch_probability;

/* In unknown file  */
extern rtx split_insns (rtx, rtx);

/* In simplify-rtx.c  */
extern rtx simplify_const_unary_operation (enum rtx_code, enum machine_mode,
					   rtx, enum machine_mode);
extern rtx simplify_unary_operation (enum rtx_code, enum machine_mode, rtx,
				     enum machine_mode);
extern rtx simplify_const_binary_operation (enum rtx_code, enum machine_mode,
					    rtx, rtx);
extern rtx simplify_binary_operation (enum rtx_code, enum machine_mode, rtx,
				      rtx);
extern rtx simplify_ternary_operation (enum rtx_code, enum machine_mode,
				       enum machine_mode, rtx, rtx, rtx);
extern rtx simplify_const_relational_operation (enum rtx_code,
						enum machine_mode, rtx, rtx);
extern rtx simplify_relational_operation (enum rtx_code, enum machine_mode,
					  enum machine_mode, rtx, rtx);
extern rtx simplify_gen_binary (enum rtx_code, enum machine_mode, rtx, rtx);
extern rtx simplify_gen_unary (enum rtx_code, enum machine_mode, rtx,
			       enum machine_mode);
extern rtx simplify_gen_ternary (enum rtx_code, enum machine_mode,
				 enum machine_mode, rtx, rtx, rtx);
extern rtx simplify_gen_relational (enum rtx_code, enum machine_mode,
				    enum machine_mode, rtx, rtx);
extern rtx simplify_subreg (enum machine_mode, rtx, enum machine_mode,
			    unsigned int);
extern rtx simplify_gen_subreg (enum machine_mode, rtx, enum machine_mode,
				unsigned int);
extern rtx simplify_replace_fn_rtx (rtx, const_rtx,
				    rtx (*fn) (rtx, const_rtx, void *), void *);
extern rtx simplify_replace_rtx (rtx, const_rtx, rtx);
extern rtx simplify_rtx (const_rtx);
extern rtx avoid_constant_pool_reference (rtx);
extern rtx delegitimize_mem_from_attrs (rtx);
extern bool mode_signbit_p (enum machine_mode, const_rtx);
extern bool val_signbit_p (enum machine_mode, unsigned HOST_WIDE_INT);
extern bool val_signbit_known_set_p (enum machine_mode,
				     unsigned HOST_WIDE_INT);
extern bool val_signbit_known_clear_p (enum machine_mode,
				       unsigned HOST_WIDE_INT);

/* In reginfo.c  */
extern enum machine_mode choose_hard_reg_mode (unsigned int, unsigned int,
					       bool);

/* In emit-rtl.c  */
extern rtx set_unique_reg_note (rtx, enum reg_note, rtx);
extern rtx set_dst_reg_note (rtx, enum reg_note, rtx, rtx);
extern void set_insn_deleted (rtx);

/* Functions in rtlanal.c */

/* Single set is implemented as macro for performance reasons.  */
#define single_set(I) (INSN_P (I) \
		       ? (GET_CODE (PATTERN (I)) == SET \
			  ? PATTERN (I) : single_set_1 (I)) \
		       : NULL_RTX)
#define single_set_1(I) single_set_2 (I, PATTERN (I))

/* Structure used for passing data to REPLACE_LABEL.  */
typedef struct replace_label_data
{
  rtx r1;
  rtx r2;
  bool update_label_nuses;
} replace_label_data;

extern enum machine_mode get_address_mode (rtx mem);
extern int rtx_addr_can_trap_p (const_rtx);
extern bool nonzero_address_p (const_rtx);
extern int rtx_unstable_p (const_rtx);
extern bool rtx_varies_p (const_rtx, bool);
extern bool rtx_addr_varies_p (const_rtx, bool);
extern HOST_WIDE_INT get_integer_term (const_rtx);
extern rtx get_related_value (const_rtx);
extern bool offset_within_block_p (const_rtx, HOST_WIDE_INT);
extern void split_const (rtx, rtx *, rtx *);
extern bool unsigned_reg_p (rtx);
extern int reg_mentioned_p (const_rtx, const_rtx);
extern int count_occurrences (const_rtx, const_rtx, int);
extern int reg_referenced_p (const_rtx, const_rtx);
extern int reg_used_between_p (const_rtx, const_rtx, const_rtx);
extern int reg_set_between_p (const_rtx, const_rtx, const_rtx);
extern int commutative_operand_precedence (rtx);
extern bool swap_commutative_operands_p (rtx, rtx);
extern int modified_between_p (const_rtx, const_rtx, const_rtx);
extern int no_labels_between_p (const_rtx, const_rtx);
extern int modified_in_p (const_rtx, const_rtx);
extern int reg_set_p (const_rtx, const_rtx);
extern rtx single_set_2 (const_rtx, const_rtx);
extern int multiple_sets (const_rtx);
extern int set_noop_p (const_rtx);
extern int noop_move_p (const_rtx);
extern rtx find_last_value (rtx, rtx *, rtx, int);
extern int refers_to_regno_p (unsigned int, unsigned int, const_rtx, rtx *);
extern int reg_overlap_mentioned_p (const_rtx, const_rtx);
extern const_rtx set_of (const_rtx, const_rtx);
extern void record_hard_reg_sets (rtx, const_rtx, void *);
extern void record_hard_reg_uses (rtx *, void *);
#ifdef HARD_CONST
extern void find_all_hard_reg_sets (const_rtx, HARD_REG_SET *);
#endif
extern void note_stores (const_rtx, void (*) (rtx, const_rtx, void *), void *);
extern void note_uses (rtx *, void (*) (rtx *, void *), void *);
extern int dead_or_set_p (const_rtx, const_rtx);
extern int dead_or_set_regno_p (const_rtx, unsigned int);
extern rtx find_reg_note (const_rtx, enum reg_note, const_rtx);
extern rtx find_regno_note (const_rtx, enum reg_note, unsigned int);
extern rtx find_reg_equal_equiv_note (const_rtx);
extern rtx find_constant_src (const_rtx);
extern int find_reg_fusage (const_rtx, enum rtx_code, const_rtx);
extern int find_regno_fusage (const_rtx, enum rtx_code, unsigned int);
extern rtx alloc_reg_note (enum reg_note, rtx, rtx);
extern void add_reg_note (rtx, enum reg_note, rtx);
extern void remove_note (rtx, const_rtx);
extern void remove_reg_equal_equiv_notes (rtx);
extern void remove_reg_equal_equiv_notes_for_regno (unsigned int);
extern int side_effects_p (const_rtx);
extern int volatile_refs_p (const_rtx);
extern int volatile_insn_p (const_rtx);
extern int may_trap_p_1 (const_rtx, unsigned);
extern int may_trap_p (const_rtx);
extern int may_trap_or_fault_p (const_rtx);
extern bool can_throw_internal (const_rtx);
extern bool can_throw_external (const_rtx);
extern bool insn_could_throw_p (const_rtx);
extern bool insn_nothrow_p (const_rtx);
extern bool can_nonlocal_goto (const_rtx);
extern void copy_reg_eh_region_note_forward (rtx, rtx, rtx);
extern void copy_reg_eh_region_note_backward(rtx, rtx, rtx);
extern int inequality_comparisons_p (const_rtx);
extern rtx replace_rtx (rtx, rtx, rtx);
extern int replace_label (rtx *, void *);
extern int rtx_referenced_p (rtx, rtx);
extern bool tablejump_p (const_rtx, rtx *, rtx *);
extern int computed_jump_p (const_rtx);

typedef int (*rtx_function) (rtx *, void *);
extern int for_each_rtx (rtx *, rtx_function, void *);

/* Callback for for_each_inc_dec, to process the autoinc operation OP
   within MEM that sets DEST to SRC + SRCOFF, or SRC if SRCOFF is
   NULL.  The callback is passed the same opaque ARG passed to
   for_each_inc_dec.  Return zero to continue looking for other
   autoinc operations, -1 to skip OP's operands, and any other value
   to interrupt the traversal and return that value to the caller of
   for_each_inc_dec.  */
typedef int (*for_each_inc_dec_fn) (rtx mem, rtx op, rtx dest, rtx src,
				    rtx srcoff, void *arg);
extern int for_each_inc_dec (rtx *, for_each_inc_dec_fn, void *arg);

typedef int (*rtx_equal_p_callback_function) (const_rtx *, const_rtx *,
                                              rtx *, rtx *);
extern int rtx_equal_p_cb (const_rtx, const_rtx,
                           rtx_equal_p_callback_function);

typedef int (*hash_rtx_callback_function) (const_rtx, enum machine_mode, rtx *,
                                           enum machine_mode *);
extern unsigned hash_rtx_cb (const_rtx, enum machine_mode, int *, int *,
                             bool, hash_rtx_callback_function);

extern rtx regno_use_in (unsigned int, rtx);
extern int auto_inc_p (const_rtx);
extern int in_expr_list_p (const_rtx, const_rtx);
extern void remove_node_from_expr_list (const_rtx, rtx *);
extern int loc_mentioned_in_p (rtx *, const_rtx);
extern rtx find_first_parameter_load (rtx, rtx);
extern bool keep_with_call_p (const_rtx);
extern bool label_is_jump_target_p (const_rtx, const_rtx);
extern int insn_rtx_cost (rtx, bool);

/* Given an insn and condition, return a canonical description of
   the test being made.  */
extern rtx canonicalize_condition (rtx, rtx, int, rtx *, rtx, int, int);

/* Given a JUMP_INSN, return a canonical description of the test
   being made.  */
extern rtx get_condition (rtx, rtx *, int, int);

/* Information about a subreg of a hard register.  */
struct subreg_info
{
  /* Offset of first hard register involved in the subreg.  */
  int offset;
  /* Number of hard registers involved in the subreg.  */
  int nregs;
  /* Whether this subreg can be represented as a hard reg with the new
     mode.  */
  bool representable_p;
};

extern void subreg_get_info (unsigned int, enum machine_mode,
			     unsigned int, enum machine_mode,
			     struct subreg_info *);

/* lists.c */

extern void free_EXPR_LIST_list (rtx *);
extern void free_INSN_LIST_list (rtx *);
extern void free_EXPR_LIST_node (rtx);
extern void free_INSN_LIST_node (rtx);
extern rtx alloc_INSN_LIST (rtx, rtx);
extern rtx copy_INSN_LIST (rtx);
extern rtx concat_INSN_LIST (rtx, rtx);
extern rtx alloc_EXPR_LIST (int, rtx, rtx);
extern void remove_free_INSN_LIST_elem (rtx, rtx *);
extern rtx remove_list_elem (rtx, rtx *);
extern rtx remove_free_INSN_LIST_node (rtx *);
extern rtx remove_free_EXPR_LIST_node (rtx *);


/* reginfo.c */

/* Resize reg info.  */
extern bool resize_reg_info (void);
/* Free up register info memory.  */
extern void free_reg_info (void);
extern void init_subregs_of_mode (void);
extern void finish_subregs_of_mode (void);

/* recog.c */
extern rtx extract_asm_operands (rtx);
extern int asm_noperands (const_rtx);
extern const char *decode_asm_operands (rtx, rtx *, rtx **, const char **,
					enum machine_mode *, location_t *);

extern enum reg_class reg_preferred_class (int);
extern enum reg_class reg_alternate_class (int);
extern enum reg_class reg_allocno_class (int);
extern void setup_reg_classes (int, enum reg_class, enum reg_class,
			       enum reg_class);

extern void split_all_insns (void);
extern unsigned int split_all_insns_noflow (void);

#define MAX_SAVED_CONST_INT 64
extern GTY(()) rtx const_int_rtx[MAX_SAVED_CONST_INT * 2 + 1];

#define const0_rtx	(const_int_rtx[MAX_SAVED_CONST_INT])
#define const1_rtx	(const_int_rtx[MAX_SAVED_CONST_INT+1])
#define const2_rtx	(const_int_rtx[MAX_SAVED_CONST_INT+2])
#define constm1_rtx	(const_int_rtx[MAX_SAVED_CONST_INT-1])
extern GTY(()) rtx const_true_rtx;

extern GTY(()) rtx const_tiny_rtx[4][(int) MAX_MACHINE_MODE];

/* Returns a constant 0 rtx in mode MODE.  Integer modes are treated the
   same as VOIDmode.  */

#define CONST0_RTX(MODE) (const_tiny_rtx[0][(int) (MODE)])

/* Likewise, for the constants 1 and 2 and -1.  */

#define CONST1_RTX(MODE) (const_tiny_rtx[1][(int) (MODE)])
#define CONST2_RTX(MODE) (const_tiny_rtx[2][(int) (MODE)])
#define CONSTM1_RTX(MODE) (const_tiny_rtx[3][(int) (MODE)])

extern GTY(()) rtx pc_rtx;
extern GTY(()) rtx cc0_rtx;
extern GTY(()) rtx ret_rtx;
extern GTY(()) rtx simple_return_rtx;

/* If HARD_FRAME_POINTER_REGNUM is defined, then a special dummy reg
   is used to represent the frame pointer.  This is because the
   hard frame pointer and the automatic variables are separated by an amount
   that cannot be determined until after register allocation.  We can assume
   that in this case ELIMINABLE_REGS will be defined, one action of which
   will be to eliminate FRAME_POINTER_REGNUM into HARD_FRAME_POINTER_REGNUM.  */
#ifndef HARD_FRAME_POINTER_REGNUM
#define HARD_FRAME_POINTER_REGNUM FRAME_POINTER_REGNUM
#endif

#ifndef HARD_FRAME_POINTER_IS_FRAME_POINTER
#define HARD_FRAME_POINTER_IS_FRAME_POINTER \
  (HARD_FRAME_POINTER_REGNUM == FRAME_POINTER_REGNUM)
#endif

#ifndef HARD_FRAME_POINTER_IS_ARG_POINTER
#define HARD_FRAME_POINTER_IS_ARG_POINTER \
  (HARD_FRAME_POINTER_REGNUM == ARG_POINTER_REGNUM)
#endif

/* Index labels for global_rtl.  */
enum global_rtl_index
{
  GR_STACK_POINTER,
  GR_FRAME_POINTER,
/* For register elimination to work properly these hard_frame_pointer_rtx,
   frame_pointer_rtx, and arg_pointer_rtx must be the same if they refer to
   the same register.  */
#if FRAME_POINTER_REGNUM == ARG_POINTER_REGNUM
  GR_ARG_POINTER = GR_FRAME_POINTER,
#endif
#if HARD_FRAME_POINTER_IS_FRAME_POINTER
  GR_HARD_FRAME_POINTER = GR_FRAME_POINTER,
#else
  GR_HARD_FRAME_POINTER,
#endif
#if FRAME_POINTER_REGNUM != ARG_POINTER_REGNUM
#if HARD_FRAME_POINTER_IS_ARG_POINTER
  GR_ARG_POINTER = GR_HARD_FRAME_POINTER,
#else
  GR_ARG_POINTER,
#endif
#endif
  GR_VIRTUAL_INCOMING_ARGS,
  GR_VIRTUAL_STACK_ARGS,
  GR_VIRTUAL_STACK_DYNAMIC,
  GR_VIRTUAL_OUTGOING_ARGS,
  GR_VIRTUAL_CFA,
  GR_VIRTUAL_PREFERRED_STACK_BOUNDARY,

  GR_MAX
};

/* Target-dependent globals.  */
struct GTY(()) target_rtl {
  /* All references to the hard registers in global_rtl_index go through
     these unique rtl objects.  On machines where the frame-pointer and
     arg-pointer are the same register, they use the same unique object.

     After register allocation, other rtl objects which used to be pseudo-regs
     may be clobbered to refer to the frame-pointer register.
     But references that were originally to the frame-pointer can be
     distinguished from the others because they contain frame_pointer_rtx.

     When to use frame_pointer_rtx and hard_frame_pointer_rtx is a little
     tricky: until register elimination has taken place hard_frame_pointer_rtx
     should be used if it is being set, and frame_pointer_rtx otherwise.  After
     register elimination hard_frame_pointer_rtx should always be used.
     On machines where the two registers are same (most) then these are the
     same.  */
  rtx x_global_rtl[GR_MAX];

  /* A unique representation of (REG:Pmode PIC_OFFSET_TABLE_REGNUM).  */
  rtx x_pic_offset_table_rtx;

  /* A unique representation of (REG:Pmode RETURN_ADDRESS_POINTER_REGNUM).
     This is used to implement __builtin_return_address for some machines;
     see for instance the MIPS port.  */
  rtx x_return_address_pointer_rtx;

  /* Commonly used RTL for hard registers.  These objects are not
     necessarily unique, so we allocate them separately from global_rtl.
     They are initialized once per compilation unit, then copied into
     regno_reg_rtx at the beginning of each function.  */
  rtx x_initial_regno_reg_rtx[FIRST_PSEUDO_REGISTER];

  /* A sample (mem:M stack_pointer_rtx) rtx for each mode M.  */
  rtx x_top_of_stack[MAX_MACHINE_MODE];

  /* Static hunks of RTL used by the aliasing code; these are treated
     as persistent to avoid unnecessary RTL allocations.  */
  rtx x_static_reg_base_value[FIRST_PSEUDO_REGISTER];

  /* The default memory attributes for each mode.  */
  struct mem_attrs *x_mode_mem_attrs[(int) MAX_MACHINE_MODE];
};

extern GTY(()) struct target_rtl default_target_rtl;
#if SWITCHABLE_TARGET
extern struct target_rtl *this_target_rtl;
#else
#define this_target_rtl (&default_target_rtl)
#endif

#define global_rtl				\
  (this_target_rtl->x_global_rtl)
#define pic_offset_table_rtx \
  (this_target_rtl->x_pic_offset_table_rtx)
#define return_address_pointer_rtx \
  (this_target_rtl->x_return_address_pointer_rtx)
#define top_of_stack \
  (this_target_rtl->x_top_of_stack)
#define mode_mem_attrs \
  (this_target_rtl->x_mode_mem_attrs)

/* All references to certain hard regs, except those created
   by allocating pseudo regs into them (when that's possible),
   go through these unique rtx objects.  */
#define stack_pointer_rtx       (global_rtl[GR_STACK_POINTER])
#define frame_pointer_rtx       (global_rtl[GR_FRAME_POINTER])
#define hard_frame_pointer_rtx	(global_rtl[GR_HARD_FRAME_POINTER])
#define arg_pointer_rtx		(global_rtl[GR_ARG_POINTER])

#ifndef GENERATOR_FILE
/* Return the attributes of a MEM rtx.  */
static inline struct mem_attrs *
get_mem_attrs (const_rtx x)
{
  struct mem_attrs *attrs;

  attrs = MEM_ATTRS (x);
  if (!attrs)
    attrs = mode_mem_attrs[(int) GET_MODE (x)];
  return attrs;
}
#endif

/* Include the RTL generation functions.  */

#ifndef GENERATOR_FILE
#include "genrtl.h"
#undef gen_rtx_ASM_INPUT
#define gen_rtx_ASM_INPUT(MODE, ARG0)				\
  gen_rtx_fmt_si (ASM_INPUT, (MODE), (ARG0), 0)
#define gen_rtx_ASM_INPUT_loc(MODE, ARG0, LOC)			\
  gen_rtx_fmt_si (ASM_INPUT, (MODE), (ARG0), (LOC))
#endif

/* There are some RTL codes that require special attention; the
   generation functions included above do the raw handling.  If you
   add to this list, modify special_rtx in gengenrtl.c as well.  */

extern rtx gen_rtx_CONST_INT (enum machine_mode, HOST_WIDE_INT);
extern rtx gen_rtx_CONST_VECTOR (enum machine_mode, rtvec);
extern rtx gen_raw_REG (enum machine_mode, int);
extern rtx gen_rtx_REG (enum machine_mode, unsigned);
extern rtx gen_rtx_SUBREG (enum machine_mode, rtx, int);
extern rtx gen_rtx_MEM (enum machine_mode, rtx);

#define GEN_INT(N)  gen_rtx_CONST_INT (VOIDmode, (N))

/* Virtual registers are used during RTL generation to refer to locations into
   the stack frame when the actual location isn't known until RTL generation
   is complete.  The routine instantiate_virtual_regs replaces these with
   the proper value, which is normally {frame,arg,stack}_pointer_rtx plus
   a constant.  */

#define FIRST_VIRTUAL_REGISTER	(FIRST_PSEUDO_REGISTER)

/* This points to the first word of the incoming arguments passed on the stack,
   either by the caller or by the callee when pretending it was passed by the
   caller.  */

#define virtual_incoming_args_rtx       (global_rtl[GR_VIRTUAL_INCOMING_ARGS])

#define VIRTUAL_INCOMING_ARGS_REGNUM	(FIRST_VIRTUAL_REGISTER)

/* If FRAME_GROWS_DOWNWARD, this points to immediately above the first
   variable on the stack.  Otherwise, it points to the first variable on
   the stack.  */

#define virtual_stack_vars_rtx	        (global_rtl[GR_VIRTUAL_STACK_ARGS])

#define VIRTUAL_STACK_VARS_REGNUM	((FIRST_VIRTUAL_REGISTER) + 1)

/* This points to the location of dynamically-allocated memory on the stack
   immediately after the stack pointer has been adjusted by the amount
   desired.  */

#define virtual_stack_dynamic_rtx	(global_rtl[GR_VIRTUAL_STACK_DYNAMIC])

#define VIRTUAL_STACK_DYNAMIC_REGNUM	((FIRST_VIRTUAL_REGISTER) + 2)

/* This points to the location in the stack at which outgoing arguments should
   be written when the stack is pre-pushed (arguments pushed using push
   insns always use sp).  */

#define virtual_outgoing_args_rtx	(global_rtl[GR_VIRTUAL_OUTGOING_ARGS])

#define VIRTUAL_OUTGOING_ARGS_REGNUM	((FIRST_VIRTUAL_REGISTER) + 3)

/* This points to the Canonical Frame Address of the function.  This
   should correspond to the CFA produced by INCOMING_FRAME_SP_OFFSET,
   but is calculated relative to the arg pointer for simplicity; the
   frame pointer nor stack pointer are necessarily fixed relative to
   the CFA until after reload.  */

#define virtual_cfa_rtx			(global_rtl[GR_VIRTUAL_CFA])

#define VIRTUAL_CFA_REGNUM		((FIRST_VIRTUAL_REGISTER) + 4)

#define LAST_VIRTUAL_POINTER_REGISTER	((FIRST_VIRTUAL_REGISTER) + 4)

/* This is replaced by crtl->preferred_stack_boundary / BITS_PER_UNIT
   when finalized.  */

#define virtual_preferred_stack_boundary_rtx \
	(global_rtl[GR_VIRTUAL_PREFERRED_STACK_BOUNDARY])

#define VIRTUAL_PREFERRED_STACK_BOUNDARY_REGNUM \
					((FIRST_VIRTUAL_REGISTER) + 5)

#define LAST_VIRTUAL_REGISTER		((FIRST_VIRTUAL_REGISTER) + 5)

/* Nonzero if REGNUM is a pointer into the stack frame.  */
#define REGNO_PTR_FRAME_P(REGNUM)		\
  ((REGNUM) == STACK_POINTER_REGNUM		\
   || (REGNUM) == FRAME_POINTER_REGNUM		\
   || (REGNUM) == HARD_FRAME_POINTER_REGNUM	\
   || (REGNUM) == ARG_POINTER_REGNUM		\
   || ((REGNUM) >= FIRST_VIRTUAL_REGISTER	\
       && (REGNUM) <= LAST_VIRTUAL_POINTER_REGISTER))

/* REGNUM never really appearing in the INSN stream.  */
#define INVALID_REGNUM			(~(unsigned int) 0)

extern rtx output_constant_def (tree, int);
extern rtx lookup_constant_def (tree);

/* Nonzero after end of reload pass.
   Set to 1 or 0 by reload1.c.  */

extern int reload_completed;

/* Nonzero after thread_prologue_and_epilogue_insns has run.  */
extern int epilogue_completed;

/* Set to 1 while reload_as_needed is operating.
   Required by some machines to handle any generated moves differently.  */

extern int reload_in_progress;

/* Set to 1 while in lra.  */
extern int lra_in_progress;

/* This macro indicates whether you may create a new
   pseudo-register.  */

#define can_create_pseudo_p() (!reload_in_progress && !reload_completed)

#ifdef STACK_REGS
/* Nonzero after end of regstack pass.
   Set to 1 or 0 by reg-stack.c.  */
extern int regstack_completed;
#endif

/* If this is nonzero, we do not bother generating VOLATILE
   around volatile memory references, and we are willing to
   output indirect addresses.  If cse is to follow, we reject
   indirect addresses so a useful potential cse is generated;
   if it is used only once, instruction combination will produce
   the same indirect address eventually.  */
extern int cse_not_expected;

/* Translates rtx code to tree code, for those codes needed by
   REAL_ARITHMETIC.  The function returns an int because the caller may not
   know what `enum tree_code' means.  */

extern int rtx_to_tree_code (enum rtx_code);

/* In cse.c */
extern int delete_trivially_dead_insns (rtx, int);
extern int exp_equiv_p (const_rtx, const_rtx, int, bool);
extern unsigned hash_rtx (const_rtx x, enum machine_mode, int *, int *, bool);

/* In dse.c */
extern bool check_for_inc_dec (rtx insn);

/* In jump.c */
extern int comparison_dominates_p (enum rtx_code, enum rtx_code);
extern bool jump_to_label_p (rtx);
extern int condjump_p (const_rtx);
extern int any_condjump_p (const_rtx);
extern int any_uncondjump_p (const_rtx);
extern rtx pc_set (const_rtx);
extern rtx condjump_label (const_rtx);
extern int simplejump_p (const_rtx);
extern int returnjump_p (rtx);
extern int eh_returnjump_p (rtx);
extern int onlyjump_p (const_rtx);
extern int only_sets_cc0_p (const_rtx);
extern int sets_cc0_p (const_rtx);
extern int invert_jump_1 (rtx, rtx);
extern int invert_jump (rtx, rtx, int);
extern int rtx_renumbered_equal_p (const_rtx, const_rtx);
extern int true_regnum (const_rtx);
extern unsigned int reg_or_subregno (const_rtx);
extern int redirect_jump_1 (rtx, rtx);
extern void redirect_jump_2 (rtx, rtx, rtx, int, int);
extern int redirect_jump (rtx, rtx, int);
extern void rebuild_jump_labels (rtx);
extern void rebuild_jump_labels_chain (rtx);
extern rtx reversed_comparison (const_rtx, enum machine_mode);
extern enum rtx_code reversed_comparison_code (const_rtx, const_rtx);
extern enum rtx_code reversed_comparison_code_parts (enum rtx_code, const_rtx,
						     const_rtx, const_rtx);
extern void delete_for_peephole (rtx, rtx);
extern int condjump_in_parallel_p (const_rtx);

/* In emit-rtl.c.  */
extern int max_reg_num (void);
extern int max_label_num (void);
extern int get_first_label_num (void);
extern void maybe_set_first_label_num (rtx);
extern void delete_insns_since (rtx);
extern void mark_reg_pointer (rtx, int);
extern void mark_user_reg (rtx);
extern void reset_used_flags (rtx);
extern void set_used_flags (rtx);
extern void reorder_insns (rtx, rtx, rtx);
extern void reorder_insns_nobb (rtx, rtx, rtx);
extern int get_max_insn_count (void);
extern int in_sequence_p (void);
extern void init_emit (void);
extern void init_emit_regs (void);
extern void init_emit_once (void);
extern void push_topmost_sequence (void);
extern void pop_topmost_sequence (void);
extern void set_new_first_and_last_insn (rtx, rtx);
extern unsigned int unshare_all_rtl (void);
extern void unshare_all_rtl_again (rtx);
extern void unshare_all_rtl_in_chain (rtx);
extern void verify_rtl_sharing (void);
extern void link_cc0_insns (rtx);
extern void add_insn (rtx);
extern void add_insn_before (rtx, rtx, basic_block);
extern void add_insn_after (rtx, rtx, basic_block);
extern void remove_insn (rtx);
extern rtx emit (rtx);
extern void delete_insn (rtx);
extern rtx entry_of_function (void);
extern void emit_insn_at_entry (rtx);
extern void delete_insn_chain (rtx, rtx, bool);
extern rtx unlink_insn_chain (rtx, rtx);
extern void delete_insn_and_edges (rtx);
extern rtx gen_lowpart_SUBREG (enum machine_mode, rtx);
extern rtx gen_const_mem (enum machine_mode, rtx);
extern rtx gen_frame_mem (enum machine_mode, rtx);
extern rtx gen_tmp_stack_mem (enum machine_mode, rtx);
extern bool validate_subreg (enum machine_mode, enum machine_mode,
			     const_rtx, unsigned int);

/* In combine.c  */
extern unsigned int extended_count (const_rtx, enum machine_mode, int);
extern rtx remove_death (unsigned int, rtx);
extern void dump_combine_stats (FILE *);
extern void dump_combine_total_stats (FILE *);

/* In cfgcleanup.c  */
extern void delete_dead_jumptables (void);

/* In sched-vis.c.  */
<<<<<<< HEAD
extern void debug_bb_n_slim (int);
extern void debug_bb_slim (struct basic_block_def *);
extern void print_value_slim (FILE *, const_rtx, int);
extern void print_rtl_slim (FILE *, rtx, rtx, int, int);
extern void print_rtl_slim_with_bb (FILE *, rtx, int);
extern void dump_insn_slim (FILE *f, rtx x);
extern void debug_insn_slim (rtx x);
=======
extern void dump_insn_slim (FILE *, const_rtx x);
>>>>>>> b7753059

/* In sched-rgn.c.  */
extern void schedule_insns (void);

/* In sched-ebb.c.  */
extern void schedule_ebbs (void);

/* In sel-sched-dump.c.  */
extern void sel_sched_fix_param (const char *param, const char *val);

/* In print-rtl.c */
extern const char *print_rtx_head;
extern void debug_rtx (const_rtx);
extern void debug_rtx_list (const_rtx, int);
extern void debug_rtx_range (const_rtx, const_rtx);
extern const_rtx debug_rtx_find (const_rtx, int);
extern void print_mem_expr (FILE *, const_tree);
extern void print_rtl (FILE *, const_rtx);
extern void print_simple_rtl (FILE *, const_rtx);
extern int print_rtl_single (FILE *, const_rtx);
extern void print_inline_rtx (FILE *, const_rtx, int);

/* In function.c */
extern void reposition_prologue_and_epilogue_notes (void);
extern int prologue_epilogue_contains (const_rtx);
extern int sibcall_epilogue_contains (const_rtx);
extern void update_temp_slot_address (rtx, rtx);
extern void maybe_copy_prologue_epilogue_insn (rtx, rtx);
extern void set_return_jump_label (rtx);

/* In stmt.c */
extern void expand_null_return (void);
extern void expand_naked_return (void);
extern void emit_jump (rtx);

/* In expr.c */
extern rtx move_by_pieces (rtx, rtx, unsigned HOST_WIDE_INT,
			   unsigned int, int);
extern HOST_WIDE_INT find_args_size_adjust (rtx);
extern int fixup_args_size_notes (rtx, rtx, int);

/* In cfgrtl.c */
extern void print_rtl_with_bb (FILE *, const_rtx, int);
extern rtx duplicate_insn_chain (rtx, rtx);

/* In expmed.c */
extern void init_expmed (void);
extern void expand_inc (rtx, rtx);
extern void expand_dec (rtx, rtx);

/* In lower-subreg.c */
extern void init_lower_subreg (void);

/* In gcse.c */
extern bool can_copy_p (enum machine_mode);
extern bool can_assign_to_reg_without_clobbers_p (rtx);
extern rtx fis_get_condition (rtx);

/* In ira.c */
#ifdef HARD_CONST
extern HARD_REG_SET eliminable_regset;
#endif
extern void mark_elimination (int, int);

/* In reginfo.c */
extern int reg_classes_intersect_p (reg_class_t, reg_class_t);
extern int reg_class_subset_p (reg_class_t, reg_class_t);
extern void globalize_reg (tree, int);
extern void init_reg_modes_target (void);
extern void init_regs (void);
extern void reinit_regs (void);
extern void init_fake_stack_mems (void);
extern void save_register_info (void);
extern void init_reg_sets (void);
extern void regclass (rtx, int);
extern void reg_scan (rtx, unsigned int);
extern void fix_register (const char *, int, int);
extern bool invalid_mode_change_p (unsigned int, enum reg_class);

/* In reorg.c */
extern void dbr_schedule (rtx);

/* In reload1.c */
extern int function_invariant_p (const_rtx);

/* In calls.c */
enum libcall_type
{
  LCT_NORMAL = 0,
  LCT_CONST = 1,
  LCT_PURE = 2,
  LCT_NORETURN = 3,
  LCT_THROW = 4,
  LCT_RETURNS_TWICE = 5
};

extern void emit_library_call (rtx, enum libcall_type, enum machine_mode, int,
			       ...);
extern rtx emit_library_call_value (rtx, rtx, enum libcall_type,
				    enum machine_mode, int, ...);

/* In varasm.c */
extern void init_varasm_once (void);

extern rtx make_debug_expr_from_rtl (const_rtx);

/* In read-rtl.c */
extern bool read_rtx (const char *, rtx *);

/* In alias.c */
extern rtx canon_rtx (rtx);
extern int true_dependence (const_rtx, enum machine_mode, const_rtx);
extern rtx get_addr (rtx);
extern int canon_true_dependence (const_rtx, enum machine_mode, rtx,
				  const_rtx, rtx);
extern int read_dependence (const_rtx, const_rtx);
extern int anti_dependence (const_rtx, const_rtx);
extern int output_dependence (const_rtx, const_rtx);
extern int may_alias_p (const_rtx, const_rtx);
extern void init_alias_target (void);
extern void init_alias_analysis (void);
extern void end_alias_analysis (void);
extern void vt_equate_reg_base_value (const_rtx, const_rtx);
extern bool memory_modified_in_insn_p (const_rtx, const_rtx);
extern bool may_be_sp_based_p (rtx);
extern rtx gen_hard_reg_clobber (enum machine_mode, unsigned int);
extern rtx get_reg_known_value (unsigned int);
extern bool get_reg_known_equiv_p (unsigned int);
extern rtx get_reg_base_value (unsigned int);

#ifdef STACK_REGS
extern int stack_regs_mentioned (const_rtx insn);
#endif

/* In toplev.c */
extern GTY(()) rtx stack_limit_rtx;

/* In predict.c */
extern void invert_br_probabilities (rtx);
extern bool expensive_function_p (int);

/* In var-tracking.c */
extern unsigned int variable_tracking_main (void);

/* In stor-layout.c.  */
extern void get_mode_bounds (enum machine_mode, int, enum machine_mode,
			     rtx *, rtx *);

/* In loop-unswitch.c  */
extern rtx reversed_condition (rtx);
extern rtx compare_and_jump_seq (rtx, rtx, enum rtx_code, rtx, int, rtx);

/* In loop-iv.c  */
extern rtx canon_condition (rtx);
extern void simplify_using_condition (rtx, rtx *, bitmap);

/* In final.c  */
extern unsigned int compute_alignments (void);
extern int asm_str_count (const char *templ);

struct rtl_hooks
{
  rtx (*gen_lowpart) (enum machine_mode, rtx);
  rtx (*gen_lowpart_no_emit) (enum machine_mode, rtx);
  rtx (*reg_nonzero_bits) (const_rtx, enum machine_mode, const_rtx, enum machine_mode,
			   unsigned HOST_WIDE_INT, unsigned HOST_WIDE_INT *);
  rtx (*reg_num_sign_bit_copies) (const_rtx, enum machine_mode, const_rtx, enum machine_mode,
				  unsigned int, unsigned int *);
  bool (*reg_truncated_to_mode) (enum machine_mode, const_rtx);

  /* Whenever you add entries here, make sure you adjust rtlhooks-def.h.  */
};

/* Each pass can provide its own.  */
extern struct rtl_hooks rtl_hooks;

/* ... but then it has to restore these.  */
extern const struct rtl_hooks general_rtl_hooks;

/* Keep this for the nonce.  */
#define gen_lowpart rtl_hooks.gen_lowpart

extern void insn_locators_alloc (void);
extern void insn_locators_free (void);
extern void insn_locators_finalize (void);
extern void set_curr_insn_source_location (location_t);
extern location_t get_curr_insn_source_location (void);
extern void set_curr_insn_block (tree);
extern tree get_curr_insn_block (void);
extern int curr_insn_locator (void);
extern bool optimize_insn_for_size_p (void);
extern bool optimize_insn_for_speed_p (void);

/* rtl-error.c */
extern void _fatal_insn_not_found (const_rtx, const char *, int, const char *)
     ATTRIBUTE_NORETURN;
extern void _fatal_insn (const char *, const_rtx, const char *, int, const char *)
     ATTRIBUTE_NORETURN;

#define fatal_insn(msgid, insn) \
	_fatal_insn (msgid, insn, __FILE__, __LINE__, __FUNCTION__)
#define fatal_insn_not_found(insn) \
	_fatal_insn_not_found (insn, __FILE__, __LINE__, __FUNCTION__)



#endif /* ! GCC_RTL_H */<|MERGE_RESOLUTION|>--- conflicted
+++ resolved
@@ -2472,17 +2472,12 @@
 extern void delete_dead_jumptables (void);
 
 /* In sched-vis.c.  */
-<<<<<<< HEAD
 extern void debug_bb_n_slim (int);
 extern void debug_bb_slim (struct basic_block_def *);
 extern void print_value_slim (FILE *, const_rtx, int);
-extern void print_rtl_slim (FILE *, rtx, rtx, int, int);
-extern void print_rtl_slim_with_bb (FILE *, rtx, int);
-extern void dump_insn_slim (FILE *f, rtx x);
-extern void debug_insn_slim (rtx x);
-=======
-extern void dump_insn_slim (FILE *, const_rtx x);
->>>>>>> b7753059
+extern void debug_rtl_slim (FILE *, const_rtx, const_rtx, int, int);
+extern void dump_insn_slim (FILE *f, const_rtx x);
+extern void debug_insn_slim (const_rtx x);
 
 /* In sched-rgn.c.  */
 extern void schedule_insns (void);
