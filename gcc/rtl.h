/* Register Transfer Language (RTL) definitions for GCC
   Copyright (C) 1987-2017 Free Software Foundation, Inc.

This file is part of GCC.

GCC is free software; you can redistribute it and/or modify it under
the terms of the GNU General Public License as published by the Free
Software Foundation; either version 3, or (at your option) any later
version.

GCC is distributed in the hope that it will be useful, but WITHOUT ANY
WARRANTY; without even the implied warranty of MERCHANTABILITY or
FITNESS FOR A PARTICULAR PURPOSE.  See the GNU General Public License
for more details.

You should have received a copy of the GNU General Public License
along with GCC; see the file COPYING3.  If not see
<http://www.gnu.org/licenses/>.  */

#ifndef GCC_RTL_H
#define GCC_RTL_H

/* This file is occasionally included by generator files which expect
   machmode.h and other files to exist and would not normally have been
   included by coretypes.h.  */
#ifdef GENERATOR_FILE
#include "real.h"
#include "fixed-value.h"
#include "statistics.h"
#include "vec.h"
#include "hash-table.h"
#include "hash-set.h"
#include "input.h"
#include "is-a.h"
#endif  /* GENERATOR_FILE */

#include "hard-reg-set.h"

/* Value used by some passes to "recognize" noop moves as valid
 instructions.  */
#define NOOP_MOVE_INSN_CODE	INT_MAX

/* Register Transfer Language EXPRESSIONS CODES */

#define RTX_CODE	enum rtx_code
enum rtx_code  {

#define DEF_RTL_EXPR(ENUM, NAME, FORMAT, CLASS)   ENUM ,
#include "rtl.def"		/* rtl expressions are documented here */
#undef DEF_RTL_EXPR

  LAST_AND_UNUSED_RTX_CODE};	/* A convenient way to get a value for
				   NUM_RTX_CODE.
				   Assumes default enum value assignment.  */

/* The cast here, saves many elsewhere.  */
#define NUM_RTX_CODE ((int) LAST_AND_UNUSED_RTX_CODE)

/* Similar, but since generator files get more entries... */
#ifdef GENERATOR_FILE
# define NON_GENERATOR_NUM_RTX_CODE ((int) MATCH_OPERAND)
#endif

/* Register Transfer Language EXPRESSIONS CODE CLASSES */

enum rtx_class  {
  /* We check bit 0-1 of some rtx class codes in the predicates below.  */

  /* Bit 0 = comparison if 0, arithmetic is 1
     Bit 1 = 1 if commutative.  */
  RTX_COMPARE,		/* 0 */
  RTX_COMM_COMPARE,
  RTX_BIN_ARITH,
  RTX_COMM_ARITH,

  /* Must follow the four preceding values.  */
  RTX_UNARY,		/* 4 */

  RTX_EXTRA,
  RTX_MATCH,
  RTX_INSN,

  /* Bit 0 = 1 if constant.  */
  RTX_OBJ,		/* 8 */
  RTX_CONST_OBJ,

  RTX_TERNARY,
  RTX_BITFIELD_OPS,
  RTX_AUTOINC
};

#define RTX_OBJ_MASK (~1)
#define RTX_OBJ_RESULT (RTX_OBJ & RTX_OBJ_MASK)
#define RTX_COMPARE_MASK (~1)
#define RTX_COMPARE_RESULT (RTX_COMPARE & RTX_COMPARE_MASK)
#define RTX_ARITHMETIC_MASK (~1)
#define RTX_ARITHMETIC_RESULT (RTX_COMM_ARITH & RTX_ARITHMETIC_MASK)
#define RTX_BINARY_MASK (~3)
#define RTX_BINARY_RESULT (RTX_COMPARE & RTX_BINARY_MASK)
#define RTX_COMMUTATIVE_MASK (~2)
#define RTX_COMMUTATIVE_RESULT (RTX_COMM_COMPARE & RTX_COMMUTATIVE_MASK)
#define RTX_NON_COMMUTATIVE_RESULT (RTX_COMPARE & RTX_COMMUTATIVE_MASK)

extern const unsigned char rtx_length[NUM_RTX_CODE];
#define GET_RTX_LENGTH(CODE)		(rtx_length[(int) (CODE)])

extern const char * const rtx_name[NUM_RTX_CODE];
#define GET_RTX_NAME(CODE)		(rtx_name[(int) (CODE)])

extern const char * const rtx_format[NUM_RTX_CODE];
#define GET_RTX_FORMAT(CODE)		(rtx_format[(int) (CODE)])

extern const enum rtx_class rtx_class[NUM_RTX_CODE];
#define GET_RTX_CLASS(CODE)		(rtx_class[(int) (CODE)])

/* True if CODE is part of the insn chain (i.e. has INSN_UID, PREV_INSN
   and NEXT_INSN fields).  */
#define INSN_CHAIN_CODE_P(CODE) IN_RANGE (CODE, DEBUG_INSN, NOTE)

extern const unsigned char rtx_code_size[NUM_RTX_CODE];
extern const unsigned char rtx_next[NUM_RTX_CODE];

/* The flags and bitfields of an ADDR_DIFF_VEC.  BASE is the base label
   relative to which the offsets are calculated, as explained in rtl.def.  */
struct addr_diff_vec_flags
{
  /* Set at the start of shorten_branches - ONLY WHEN OPTIMIZING - : */
  unsigned min_align: 8;
  /* Flags: */
  unsigned base_after_vec: 1; /* BASE is after the ADDR_DIFF_VEC.  */
  unsigned min_after_vec: 1;  /* minimum address target label is
				 after the ADDR_DIFF_VEC.  */
  unsigned max_after_vec: 1;  /* maximum address target label is
				 after the ADDR_DIFF_VEC.  */
  unsigned min_after_base: 1; /* minimum address target label is
				 after BASE.  */
  unsigned max_after_base: 1; /* maximum address target label is
				 after BASE.  */
  /* Set by the actual branch shortening process - ONLY WHEN OPTIMIZING - : */
  unsigned offset_unsigned: 1; /* offsets have to be treated as unsigned.  */
  unsigned : 2;
  unsigned scale : 8;
};

/* Structure used to describe the attributes of a MEM.  These are hashed
   so MEMs that the same attributes share a data structure.  This means
   they cannot be modified in place.  */
struct GTY(()) mem_attrs
{
  mem_attrs ();

  /* The expression that the MEM accesses, or null if not known.
     This expression might be larger than the memory reference itself.
     (In other words, the MEM might access only part of the object.)  */
  tree expr;

  /* The offset of the memory reference from the start of EXPR.
     Only valid if OFFSET_KNOWN_P.  */
  poly_int64 offset;

  /* The size of the memory reference in bytes.  Only valid if
     SIZE_KNOWN_P.  */
  poly_int64 size;

  /* The alias set of the memory reference.  */
  alias_set_type alias;

  /* The alignment of the reference in bits.  Always a multiple of
     BITS_PER_UNIT.  Note that EXPR may have a stricter alignment
     than the memory reference itself.  */
  unsigned int align;

  /* The address space that the memory reference uses.  */
  unsigned char addrspace;

  /* True if OFFSET is known.  */
  bool offset_known_p;

  /* True if SIZE is known.  */
  bool size_known_p;
};

/* Structure used to describe the attributes of a REG in similar way as
   mem_attrs does for MEM above.  Note that the OFFSET field is calculated
   in the same way as for mem_attrs, rather than in the same way as a
   SUBREG_BYTE.  For example, if a big-endian target stores a byte
   object in the low part of a 4-byte register, the OFFSET field
   will be -3 rather than 0.  */

struct GTY((for_user)) reg_attrs {
  tree decl;			/* decl corresponding to REG.  */
  poly_int64 offset;		/* Offset from start of DECL.  */
};

/* Common union for an element of an rtx.  */

union rtunion
{
  int rt_int;
  unsigned int rt_uint;
  poly_uint16_pod rt_subreg;
  const char *rt_str;
  rtx rt_rtx;
  rtvec rt_rtvec;
  machine_mode rt_type;
  addr_diff_vec_flags rt_addr_diff_vec_flags;
  struct cselib_val *rt_cselib;
  tree rt_tree;
  basic_block rt_bb;
  mem_attrs *rt_mem;
  struct constant_descriptor_rtx *rt_constant;
  struct dw_cfi_node *rt_cfi;
};

/* Describes the properties of a REG.  */
struct GTY(()) reg_info {
  /* The value of REGNO.  */
  unsigned int regno;

  /* The value of REG_NREGS.  */
  unsigned int nregs : 8;
  unsigned int unused : 24;

  /* The value of REG_ATTRS.  */
  reg_attrs *attrs;
};

/* This structure remembers the position of a SYMBOL_REF within an
   object_block structure.  A SYMBOL_REF only provides this information
   if SYMBOL_REF_HAS_BLOCK_INFO_P is true.  */
struct GTY(()) block_symbol {
  /* The usual SYMBOL_REF fields.  */
  rtunion GTY ((skip)) fld[2];

  /* The block that contains this object.  */
  struct object_block *block;

  /* The offset of this object from the start of its block.  It is negative
     if the symbol has not yet been assigned an offset.  */
  HOST_WIDE_INT offset;
};

/* Describes a group of objects that are to be placed together in such
   a way that their relative positions are known.  */
struct GTY((for_user)) object_block {
  /* The section in which these objects should be placed.  */
  section *sect;

  /* The alignment of the first object, measured in bits.  */
  unsigned int alignment;

  /* The total size of the objects, measured in bytes.  */
  HOST_WIDE_INT size;

  /* The SYMBOL_REFs for each object.  The vector is sorted in
     order of increasing offset and the following conditions will
     hold for each element X:

	 SYMBOL_REF_HAS_BLOCK_INFO_P (X)
	 !SYMBOL_REF_ANCHOR_P (X)
	 SYMBOL_REF_BLOCK (X) == [address of this structure]
	 SYMBOL_REF_BLOCK_OFFSET (X) >= 0.  */
  vec<rtx, va_gc> *objects;

  /* All the anchor SYMBOL_REFs used to address these objects, sorted
     in order of increasing offset, and then increasing TLS model.
     The following conditions will hold for each element X in this vector:

	 SYMBOL_REF_HAS_BLOCK_INFO_P (X)
	 SYMBOL_REF_ANCHOR_P (X)
	 SYMBOL_REF_BLOCK (X) == [address of this structure]
	 SYMBOL_REF_BLOCK_OFFSET (X) >= 0.  */
  vec<rtx, va_gc> *anchors;
};

struct GTY((variable_size)) hwivec_def {
  HOST_WIDE_INT elem[1];
};

/* Number of elements of the HWIVEC if RTX is a CONST_WIDE_INT.  */
#define CWI_GET_NUM_ELEM(RTX)					\
  ((int)RTL_FLAG_CHECK1("CWI_GET_NUM_ELEM", (RTX), CONST_WIDE_INT)->u2.num_elem)
#define CWI_PUT_NUM_ELEM(RTX, NUM)					\
  (RTL_FLAG_CHECK1("CWI_PUT_NUM_ELEM", (RTX), CONST_WIDE_INT)->u2.num_elem = (NUM))

/* RTL expression ("rtx").  */

/* The GTY "desc" and "tag" options below are a kludge: we need a desc
   field for gengtype to recognize that inheritance is occurring,
   so that all subclasses are redirected to the traversal hook for the
   base class.
   However, all of the fields are in the base class, and special-casing
   is at work.  Hence we use desc and tag of 0, generating a switch
   statement of the form:
     switch (0)
       {
       case 0: // all the work happens here
      }
   in order to work with the existing special-casing in gengtype.  */

struct GTY((desc("0"), tag("0"),
	    chain_next ("RTX_NEXT (&%h)"),
	    chain_prev ("RTX_PREV (&%h)"))) rtx_def {
  /* The kind of expression this is.  */
  ENUM_BITFIELD(rtx_code) code: 16;

  /* The kind of value the expression has.  */
  ENUM_BITFIELD(machine_mode) mode : 8;

  /* 1 in a MEM if we should keep the alias set for this mem unchanged
     when we access a component.
     1 in a JUMP_INSN if it is a crossing jump.
     1 in a CALL_INSN if it is a sibling call.
     1 in a SET that is for a return.
     In a CODE_LABEL, part of the two-bit alternate entry field.
     1 in a CONCAT is VAL_EXPR_IS_COPIED in var-tracking.c.
     1 in a VALUE is SP_BASED_VALUE_P in cselib.c.
     1 in a SUBREG generated by LRA for reload insns.
     1 in a REG if this is a static chain register.
     1 in a CALL for calls instrumented by Pointer Bounds Checker.
     Dumped as "/j" in RTL dumps.  */
  unsigned int jump : 1;
  /* In a CODE_LABEL, part of the two-bit alternate entry field.
     1 in a MEM if it cannot trap.
     1 in a CALL_INSN logically equivalent to
       ECF_LOOPING_CONST_OR_PURE and DECL_LOOPING_CONST_OR_PURE_P.
     Dumped as "/c" in RTL dumps.  */
  unsigned int call : 1;
  /* 1 in a REG, MEM, or CONCAT if the value is set at most once, anywhere.
     1 in a SUBREG used for SUBREG_PROMOTED_UNSIGNED_P.
     1 in a SYMBOL_REF if it addresses something in the per-function
     constants pool.
     1 in a CALL_INSN logically equivalent to ECF_CONST and TREE_READONLY.
     1 in a NOTE, or EXPR_LIST for a const call.
     1 in a JUMP_INSN of an annulling branch.
     1 in a CONCAT is VAL_EXPR_IS_CLOBBERED in var-tracking.c.
     1 in a preserved VALUE is PRESERVED_VALUE_P in cselib.c.
     1 in a clobber temporarily created for LRA.
     Dumped as "/u" in RTL dumps.  */
  unsigned int unchanging : 1;
  /* 1 in a MEM or ASM_OPERANDS expression if the memory reference is volatile.
     1 in an INSN, CALL_INSN, JUMP_INSN, CODE_LABEL, BARRIER, or NOTE
     if it has been deleted.
     1 in a REG expression if corresponds to a variable declared by the user,
     0 for an internally generated temporary.
     1 in a SUBREG used for SUBREG_PROMOTED_UNSIGNED_P.
     1 in a LABEL_REF, REG_LABEL_TARGET or REG_LABEL_OPERAND note for a
     non-local label.
     In a SYMBOL_REF, this flag is used for machine-specific purposes.
     In a PREFETCH, this flag indicates that it should be considered a
     scheduling barrier.
     1 in a CONCAT is VAL_NEEDS_RESOLUTION in var-tracking.c.
     Dumped as "/v" in RTL dumps.  */
  unsigned int volatil : 1;
  /* 1 in a REG if the register is used only in exit code a loop.
     1 in a SUBREG expression if was generated from a variable with a
     promoted mode.
     1 in a CODE_LABEL if the label is used for nonlocal gotos
     and must not be deleted even if its count is zero.
     1 in an INSN, JUMP_INSN or CALL_INSN if this insn must be scheduled
     together with the preceding insn.  Valid only within sched.
     1 in an INSN, JUMP_INSN, or CALL_INSN if insn is in a delay slot and
     from the target of a branch.  Valid from reorg until end of compilation;
     cleared before used.

     The name of the field is historical.  It used to be used in MEMs
     to record whether the MEM accessed part of a structure.
     Dumped as "/s" in RTL dumps.  */
  unsigned int in_struct : 1;
  /* At the end of RTL generation, 1 if this rtx is used.  This is used for
     copying shared structure.  See `unshare_all_rtl'.
     In a REG, this is not needed for that purpose, and used instead
     in `leaf_renumber_regs_insn'.
     1 in a SYMBOL_REF, means that emit_library_call
     has used it as the function.
     1 in a CONCAT is VAL_HOLDS_TRACK_EXPR in var-tracking.c.
     1 in a VALUE or DEBUG_EXPR is VALUE_RECURSED_INTO in var-tracking.c.  */
  unsigned int used : 1;
  /* 1 in an INSN or a SET if this rtx is related to the call frame,
     either changing how we compute the frame address or saving and
     restoring registers in the prologue and epilogue.
     1 in a REG or MEM if it is a pointer.
     1 in a SYMBOL_REF if it addresses something in the per-function
     constant string pool.
     1 in a VALUE is VALUE_CHANGED in var-tracking.c.
     Dumped as "/f" in RTL dumps.  */
  unsigned frame_related : 1;
  /* 1 in a REG or PARALLEL that is the current function's return value.
     1 in a SYMBOL_REF for a weak symbol.
     1 in a CALL_INSN logically equivalent to ECF_PURE and DECL_PURE_P.
     1 in a CONCAT is VAL_EXPR_HAS_REVERSE in var-tracking.c.
     1 in a VALUE or DEBUG_EXPR is NO_LOC_P in var-tracking.c.
     Dumped as "/i" in RTL dumps.  */
  unsigned return_val : 1;

  union {
    /* The final union field is aligned to 64 bits on LP64 hosts,
       giving a 32-bit gap after the fields above.  We optimize the
       layout for that case and use the gap for extra code-specific
       information.  */

    /* The ORIGINAL_REGNO of a REG.  */
    unsigned int original_regno;

    /* The INSN_UID of an RTX_INSN-class code.  */
    int insn_uid;

    /* The SYMBOL_REF_FLAGS of a SYMBOL_REF.  */
    unsigned int symbol_ref_flags;

    /* The PAT_VAR_LOCATION_STATUS of a VAR_LOCATION.  */
    enum var_init_status var_location_status;

    /* In a CONST_WIDE_INT (aka hwivec_def), this is the number of
       HOST_WIDE_INTs in the hwivec_def.  */
    unsigned int num_elem;
  } GTY ((skip)) u2;

  /* The first element of the operands of this rtx.
     The number of operands and their types are controlled
     by the `code' field, according to rtl.def.  */
  union u {
    rtunion fld[1];
    HOST_WIDE_INT hwint[1];
    struct reg_info reg;
    struct block_symbol block_sym;
    struct real_value rv;
    struct fixed_value fv;
    struct hwivec_def hwiv;
  } GTY ((special ("rtx_def"), desc ("GET_CODE (&%0)"))) u;
};

/* A node for constructing singly-linked lists of rtx.  */

class GTY(()) rtx_expr_list : public rtx_def
{
  /* No extra fields, but adds invariant: (GET_CODE (X) == EXPR_LIST).  */

public:
  /* Get next in list.  */
  rtx_expr_list *next () const;

  /* Get at the underlying rtx.  */
  rtx element () const;
};

template <>
template <>
inline bool
is_a_helper <rtx_expr_list *>::test (rtx rt)
{
  return rt->code == EXPR_LIST;
}

class GTY(()) rtx_insn_list : public rtx_def
{
  /* No extra fields, but adds invariant: (GET_CODE (X) == INSN_LIST).

     This is an instance of:

       DEF_RTL_EXPR(INSN_LIST, "insn_list", "ue", RTX_EXTRA)

     i.e. a node for constructing singly-linked lists of rtx_insn *, where
     the list is "external" to the insn (as opposed to the doubly-linked
     list embedded within rtx_insn itself).  */

public:
  /* Get next in list.  */
  rtx_insn_list *next () const;

  /* Get at the underlying instruction.  */
  rtx_insn *insn () const;

};

template <>
template <>
inline bool
is_a_helper <rtx_insn_list *>::test (rtx rt)
{
  return rt->code == INSN_LIST;
}

/* A node with invariant GET_CODE (X) == SEQUENCE i.e. a vector of rtx,
   typically (but not always) of rtx_insn *, used in the late passes.  */

class GTY(()) rtx_sequence : public rtx_def
{
  /* No extra fields, but adds invariant: (GET_CODE (X) == SEQUENCE).  */

public:
  /* Get number of elements in sequence.  */
  int len () const;

  /* Get i-th element of the sequence.  */
  rtx element (int index) const;

  /* Get i-th element of the sequence, with a checked cast to
     rtx_insn *.  */
  rtx_insn *insn (int index) const;
};

template <>
template <>
inline bool
is_a_helper <rtx_sequence *>::test (rtx rt)
{
  return rt->code == SEQUENCE;
}

template <>
template <>
inline bool
is_a_helper <const rtx_sequence *>::test (const_rtx rt)
{
  return rt->code == SEQUENCE;
}

class GTY(()) rtx_insn : public rtx_def
{
public:
  /* No extra fields, but adds the invariant:

     (INSN_P (X)
      || NOTE_P (X)
      || JUMP_TABLE_DATA_P (X)
      || BARRIER_P (X)
      || LABEL_P (X))

     i.e. that we must be able to use the following:
      INSN_UID ()
      NEXT_INSN ()
      PREV_INSN ()
    i.e. we have an rtx that has an INSN_UID field and can be part of
    a linked list of insns.
  */

  /* Returns true if this insn has been deleted.  */

  bool deleted () const { return volatil; }

  /* Mark this insn as deleted.  */

  void set_deleted () { volatil = true; }

  /* Mark this insn as not deleted.  */

  void set_undeleted () { volatil = false; }
};

/* Subclasses of rtx_insn.  */

class GTY(()) rtx_debug_insn : public rtx_insn
{
  /* No extra fields, but adds the invariant:
       DEBUG_INSN_P (X) aka (GET_CODE (X) == DEBUG_INSN)
     i.e. an annotation for tracking variable assignments.

     This is an instance of:
       DEF_RTL_EXPR(DEBUG_INSN, "debug_insn", "uuBeiie", RTX_INSN)
     from rtl.def.  */
};

class GTY(()) rtx_nonjump_insn : public rtx_insn
{
  /* No extra fields, but adds the invariant:
       NONJUMP_INSN_P (X) aka (GET_CODE (X) == INSN)
     i.e an instruction that cannot jump.

     This is an instance of:
       DEF_RTL_EXPR(INSN, "insn", "uuBeiie", RTX_INSN)
     from rtl.def.  */
};

class GTY(()) rtx_jump_insn : public rtx_insn
{
public:
  /* No extra fields, but adds the invariant:
       JUMP_P (X) aka (GET_CODE (X) == JUMP_INSN)
     i.e. an instruction that can possibly jump.

     This is an instance of:
       DEF_RTL_EXPR(JUMP_INSN, "jump_insn", "uuBeiie0", RTX_INSN)
     from rtl.def.  */

  /* Returns jump target of this instruction.  The returned value is not
     necessarily a code label: it may also be a RETURN or SIMPLE_RETURN
     expression.  Also, when the code label is marked "deleted", it is
     replaced by a NOTE.  In some cases the value is NULL_RTX.  */

  inline rtx jump_label () const;

  /* Returns jump target cast to rtx_code_label *.  */

  inline rtx_code_label *jump_target () const;

  /* Set jump target.  */

  inline void set_jump_target (rtx_code_label *);
};

class GTY(()) rtx_call_insn : public rtx_insn
{
  /* No extra fields, but adds the invariant:
       CALL_P (X) aka (GET_CODE (X) == CALL_INSN)
     i.e. an instruction that can possibly call a subroutine
     but which will not change which instruction comes next
     in the current function.

     This is an instance of:
       DEF_RTL_EXPR(CALL_INSN, "call_insn", "uuBeiiee", RTX_INSN)
     from rtl.def.  */
};

class GTY(()) rtx_jump_table_data : public rtx_insn
{
  /* No extra fields, but adds the invariant:
       JUMP_TABLE_DATA_P (X) aka (GET_CODE (INSN) == JUMP_TABLE_DATA)
     i.e. a data for a jump table, considered an instruction for
     historical reasons.

     This is an instance of:
       DEF_RTL_EXPR(JUMP_TABLE_DATA, "jump_table_data", "uuBe0000", RTX_INSN)
     from rtl.def.  */

public:

  /* This can be either:

       (a) a table of absolute jumps, in which case PATTERN (this) is an
           ADDR_VEC with arg 0 a vector of labels, or

       (b) a table of relative jumps (e.g. for -fPIC), in which case
           PATTERN (this) is an ADDR_DIFF_VEC, with arg 0 a LABEL_REF and
	   arg 1 the vector of labels.

     This method gets the underlying vec.  */

  inline rtvec get_labels () const;
  inline scalar_int_mode get_data_mode () const;
};

class GTY(()) rtx_barrier : public rtx_insn
{
  /* No extra fields, but adds the invariant:
       BARRIER_P (X) aka (GET_CODE (X) == BARRIER)
     i.e. a marker that indicates that control will not flow through.

     This is an instance of:
       DEF_RTL_EXPR(BARRIER, "barrier", "uu00000", RTX_EXTRA)
     from rtl.def.  */
};

class GTY(()) rtx_code_label : public rtx_insn
{
  /* No extra fields, but adds the invariant:
       LABEL_P (X) aka (GET_CODE (X) == CODE_LABEL)
     i.e. a label in the assembler.

     This is an instance of:
       DEF_RTL_EXPR(CODE_LABEL, "code_label", "uuB00is", RTX_EXTRA)
     from rtl.def.  */
};

class GTY(()) rtx_note : public rtx_insn
{
  /* No extra fields, but adds the invariant:
       NOTE_P(X) aka (GET_CODE (X) == NOTE)
     i.e. a note about the corresponding source code.

     This is an instance of:
       DEF_RTL_EXPR(NOTE, "note", "uuB0ni", RTX_EXTRA)
     from rtl.def.  */
};

/* The size in bytes of an rtx header (code, mode and flags).  */
#define RTX_HDR_SIZE offsetof (struct rtx_def, u)

/* The size in bytes of an rtx with code CODE.  */
#define RTX_CODE_SIZE(CODE) rtx_code_size[CODE]

#define NULL_RTX (rtx) 0

/* The "next" and "previous" RTX, relative to this one.  */

#define RTX_NEXT(X) (rtx_next[GET_CODE (X)] == 0 ? NULL			\
		     : *(rtx *)(((char *)X) + rtx_next[GET_CODE (X)]))

/* FIXME: the "NEXT_INSN (PREV_INSN (X)) == X" condition shouldn't be needed.
 */
#define RTX_PREV(X) ((INSN_P (X)       			\
                      || NOTE_P (X)       		\
                      || JUMP_TABLE_DATA_P (X)		\
                      || BARRIER_P (X)        		\
                      || LABEL_P (X))    		\
		     && PREV_INSN (as_a <rtx_insn *> (X)) != NULL	\
                     && NEXT_INSN (PREV_INSN (as_a <rtx_insn *> (X))) == X \
                     ? PREV_INSN (as_a <rtx_insn *> (X)) : NULL)

/* Define macros to access the `code' field of the rtx.  */

#define GET_CODE(RTX)	    ((enum rtx_code) (RTX)->code)
#define PUT_CODE(RTX, CODE) ((RTX)->code = (CODE))

#define GET_MODE(RTX)		((machine_mode) (RTX)->mode)
#define PUT_MODE_RAW(RTX, MODE)	((RTX)->mode = (MODE))

/* RTL vector.  These appear inside RTX's when there is a need
   for a variable number of things.  The principle use is inside
   PARALLEL expressions.  */

struct GTY(()) rtvec_def {
  int num_elem;		/* number of elements */
  rtx GTY ((length ("%h.num_elem"))) elem[1];
};

#define NULL_RTVEC (rtvec) 0

#define GET_NUM_ELEM(RTVEC)		((RTVEC)->num_elem)
#define PUT_NUM_ELEM(RTVEC, NUM)	((RTVEC)->num_elem = (NUM))

/* Predicate yielding nonzero iff X is an rtx for a register.  */
#define REG_P(X) (GET_CODE (X) == REG)

/* Predicate yielding nonzero iff X is an rtx for a memory location.  */
#define MEM_P(X) (GET_CODE (X) == MEM)

#if TARGET_SUPPORTS_WIDE_INT

/* Match CONST_*s that can represent compile-time constant integers.  */
#define CASE_CONST_SCALAR_INT \
   case CONST_INT: \
   case CONST_WIDE_INT

/* Match CONST_*s for which pointer equality corresponds to value
   equality.  */
#define CASE_CONST_UNIQUE \
   case CONST_INT: \
   case CONST_WIDE_INT: \
   case CONST_DOUBLE: \
   case CONST_FIXED

/* Match all CONST_* rtxes.  */
#define CASE_CONST_ANY \
   case CONST_INT: \
   case CONST_WIDE_INT: \
   case CONST_DOUBLE: \
   case CONST_FIXED: \
   case CONST_VECTOR

#else

/* Match CONST_*s that can represent compile-time constant integers.  */
#define CASE_CONST_SCALAR_INT \
   case CONST_INT: \
   case CONST_DOUBLE

/* Match CONST_*s for which pointer equality corresponds to value
   equality.  */
#define CASE_CONST_UNIQUE \
   case CONST_INT: \
   case CONST_DOUBLE: \
   case CONST_FIXED

/* Match all CONST_* rtxes.  */
#define CASE_CONST_ANY \
   case CONST_INT: \
   case CONST_DOUBLE: \
   case CONST_FIXED: \
   case CONST_VECTOR
#endif

/* Predicate yielding nonzero iff X is an rtx for a constant integer.  */
#define CONST_INT_P(X) (GET_CODE (X) == CONST_INT)

/* Predicate yielding nonzero iff X is an rtx for a constant integer.  */
#define CONST_WIDE_INT_P(X) (GET_CODE (X) == CONST_WIDE_INT)

/* Predicate yielding nonzero iff X is an rtx for a constant fixed-point.  */
#define CONST_FIXED_P(X) (GET_CODE (X) == CONST_FIXED)

/* Predicate yielding true iff X is an rtx for a double-int
   or floating point constant.  */
#define CONST_DOUBLE_P(X) (GET_CODE (X) == CONST_DOUBLE)

/* Predicate yielding true iff X is an rtx for a double-int.  */
#define CONST_DOUBLE_AS_INT_P(X) \
  (GET_CODE (X) == CONST_DOUBLE && GET_MODE (X) == VOIDmode)

/* Predicate yielding true iff X is an rtx for a integer const.  */
#if TARGET_SUPPORTS_WIDE_INT
#define CONST_SCALAR_INT_P(X) \
  (CONST_INT_P (X) || CONST_WIDE_INT_P (X))
#else
#define CONST_SCALAR_INT_P(X) \
  (CONST_INT_P (X) || CONST_DOUBLE_AS_INT_P (X))
#endif

/* Predicate yielding true iff X is an rtx for a double-int.  */
#define CONST_DOUBLE_AS_FLOAT_P(X) \
  (GET_CODE (X) == CONST_DOUBLE && GET_MODE (X) != VOIDmode)

/* Predicate yielding nonzero iff X is a label insn.  */
#define LABEL_P(X) (GET_CODE (X) == CODE_LABEL)

/* Predicate yielding nonzero iff X is a jump insn.  */
#define JUMP_P(X) (GET_CODE (X) == JUMP_INSN)

/* Predicate yielding nonzero iff X is a call insn.  */
#define CALL_P(X) (GET_CODE (X) == CALL_INSN)

/* Predicate yielding nonzero iff X is an insn that cannot jump.  */
#define NONJUMP_INSN_P(X) (GET_CODE (X) == INSN)

/* Predicate yielding nonzero iff X is a debug note/insn.  */
#define DEBUG_INSN_P(X) (GET_CODE (X) == DEBUG_INSN)

/* Predicate yielding nonzero iff X is an insn that is not a debug insn.  */
#define NONDEBUG_INSN_P(X) (INSN_P (X) && !DEBUG_INSN_P (X))

/* Nonzero if DEBUG_INSN_P may possibly hold.  */
#define MAY_HAVE_DEBUG_INSNS (flag_var_tracking_assignments)

/* Predicate yielding nonzero iff X is a real insn.  */
#define INSN_P(X) \
  (NONJUMP_INSN_P (X) || DEBUG_INSN_P (X) || JUMP_P (X) || CALL_P (X))

/* Predicate yielding nonzero iff X is a note insn.  */
#define NOTE_P(X) (GET_CODE (X) == NOTE)

/* Predicate yielding nonzero iff X is a barrier insn.  */
#define BARRIER_P(X) (GET_CODE (X) == BARRIER)

/* Predicate yielding nonzero iff X is a data for a jump table.  */
#define JUMP_TABLE_DATA_P(INSN) (GET_CODE (INSN) == JUMP_TABLE_DATA)

/* Predicate yielding nonzero iff RTX is a subreg.  */
#define SUBREG_P(RTX) (GET_CODE (RTX) == SUBREG)

/* Predicate yielding true iff RTX is a symbol ref.  */
#define SYMBOL_REF_P(RTX) (GET_CODE (RTX) == SYMBOL_REF)

template <>
template <>
inline bool
is_a_helper <rtx_insn *>::test (rtx rt)
{
  return (INSN_P (rt)
	  || NOTE_P (rt)
	  || JUMP_TABLE_DATA_P (rt)
	  || BARRIER_P (rt)
	  || LABEL_P (rt));
}

template <>
template <>
inline bool
is_a_helper <const rtx_insn *>::test (const_rtx rt)
{
  return (INSN_P (rt)
	  || NOTE_P (rt)
	  || JUMP_TABLE_DATA_P (rt)
	  || BARRIER_P (rt)
	  || LABEL_P (rt));
}

template <>
template <>
inline bool
is_a_helper <rtx_debug_insn *>::test (rtx rt)
{
  return DEBUG_INSN_P (rt);
}

template <>
template <>
inline bool
is_a_helper <rtx_nonjump_insn *>::test (rtx rt)
{
  return NONJUMP_INSN_P (rt);
}

template <>
template <>
inline bool
is_a_helper <rtx_jump_insn *>::test (rtx rt)
{
  return JUMP_P (rt);
}

template <>
template <>
inline bool
is_a_helper <rtx_jump_insn *>::test (rtx_insn *insn)
{
  return JUMP_P (insn);
}

template <>
template <>
inline bool
is_a_helper <rtx_call_insn *>::test (rtx rt)
{
  return CALL_P (rt);
}

template <>
template <>
inline bool
is_a_helper <rtx_call_insn *>::test (rtx_insn *insn)
{
  return CALL_P (insn);
}

template <>
template <>
inline bool
is_a_helper <rtx_jump_table_data *>::test (rtx rt)
{
  return JUMP_TABLE_DATA_P (rt);
}

template <>
template <>
inline bool
is_a_helper <rtx_jump_table_data *>::test (rtx_insn *insn)
{
  return JUMP_TABLE_DATA_P (insn);
}

template <>
template <>
inline bool
is_a_helper <rtx_barrier *>::test (rtx rt)
{
  return BARRIER_P (rt);
}

template <>
template <>
inline bool
is_a_helper <rtx_code_label *>::test (rtx rt)
{
  return LABEL_P (rt);
}

template <>
template <>
inline bool
is_a_helper <rtx_code_label *>::test (rtx_insn *insn)
{
  return LABEL_P (insn);
}

template <>
template <>
inline bool
is_a_helper <rtx_note *>::test (rtx rt)
{
  return NOTE_P (rt);
}

template <>
template <>
inline bool
is_a_helper <rtx_note *>::test (rtx_insn *insn)
{
  return NOTE_P (insn);
}

/* Predicate yielding nonzero iff X is a return or simple_return.  */
#define ANY_RETURN_P(X) \
  (GET_CODE (X) == RETURN || GET_CODE (X) == SIMPLE_RETURN)

/* 1 if X is a unary operator.  */

#define UNARY_P(X)   \
  (GET_RTX_CLASS (GET_CODE (X)) == RTX_UNARY)

/* 1 if X is a binary operator.  */

#define BINARY_P(X)   \
  ((GET_RTX_CLASS (GET_CODE (X)) & RTX_BINARY_MASK) == RTX_BINARY_RESULT)

/* 1 if X is an arithmetic operator.  */

#define ARITHMETIC_P(X)   \
  ((GET_RTX_CLASS (GET_CODE (X)) & RTX_ARITHMETIC_MASK)			\
    == RTX_ARITHMETIC_RESULT)

/* 1 if X is an arithmetic operator.  */

#define COMMUTATIVE_ARITH_P(X)   \
  (GET_RTX_CLASS (GET_CODE (X)) == RTX_COMM_ARITH)

/* 1 if X is a commutative arithmetic operator or a comparison operator.
   These two are sometimes selected together because it is possible to
   swap the two operands.  */

#define SWAPPABLE_OPERANDS_P(X)   \
  ((1 << GET_RTX_CLASS (GET_CODE (X)))					\
    & ((1 << RTX_COMM_ARITH) | (1 << RTX_COMM_COMPARE)			\
       | (1 << RTX_COMPARE)))

/* 1 if X is a non-commutative operator.  */

#define NON_COMMUTATIVE_P(X)   \
  ((GET_RTX_CLASS (GET_CODE (X)) & RTX_COMMUTATIVE_MASK)		\
    == RTX_NON_COMMUTATIVE_RESULT)

/* 1 if X is a commutative operator on integers.  */

#define COMMUTATIVE_P(X)   \
  ((GET_RTX_CLASS (GET_CODE (X)) & RTX_COMMUTATIVE_MASK)		\
    == RTX_COMMUTATIVE_RESULT)

/* 1 if X is a relational operator.  */

#define COMPARISON_P(X)   \
  ((GET_RTX_CLASS (GET_CODE (X)) & RTX_COMPARE_MASK) == RTX_COMPARE_RESULT)

/* 1 if X is a constant value that is an integer.  */

#define CONSTANT_P(X)   \
  (GET_RTX_CLASS (GET_CODE (X)) == RTX_CONST_OBJ)

/* 1 if X can be used to represent an object.  */
#define OBJECT_P(X)							\
  ((GET_RTX_CLASS (GET_CODE (X)) & RTX_OBJ_MASK) == RTX_OBJ_RESULT)

/* General accessor macros for accessing the fields of an rtx.  */

#if defined ENABLE_RTL_CHECKING && (GCC_VERSION >= 2007)
/* The bit with a star outside the statement expr and an & inside is
   so that N can be evaluated only once.  */
#define RTL_CHECK1(RTX, N, C1) __extension__				\
(*({ __typeof (RTX) const _rtx = (RTX); const int _n = (N);		\
     const enum rtx_code _code = GET_CODE (_rtx);			\
     if (_n < 0 || _n >= GET_RTX_LENGTH (_code))			\
       rtl_check_failed_bounds (_rtx, _n, __FILE__, __LINE__,		\
				__FUNCTION__);				\
     if (GET_RTX_FORMAT (_code)[_n] != C1)				\
       rtl_check_failed_type1 (_rtx, _n, C1, __FILE__, __LINE__,	\
			       __FUNCTION__);				\
     &_rtx->u.fld[_n]; }))

#define RTL_CHECK2(RTX, N, C1, C2) __extension__			\
(*({ __typeof (RTX) const _rtx = (RTX); const int _n = (N);		\
     const enum rtx_code _code = GET_CODE (_rtx);			\
     if (_n < 0 || _n >= GET_RTX_LENGTH (_code))			\
       rtl_check_failed_bounds (_rtx, _n, __FILE__, __LINE__,		\
				__FUNCTION__);				\
     if (GET_RTX_FORMAT (_code)[_n] != C1				\
	 && GET_RTX_FORMAT (_code)[_n] != C2)				\
       rtl_check_failed_type2 (_rtx, _n, C1, C2, __FILE__, __LINE__,	\
			       __FUNCTION__);				\
     &_rtx->u.fld[_n]; }))

#define RTL_CHECKC1(RTX, N, C) __extension__				\
(*({ __typeof (RTX) const _rtx = (RTX); const int _n = (N);		\
     if (GET_CODE (_rtx) != (C))					\
       rtl_check_failed_code1 (_rtx, (C), __FILE__, __LINE__,		\
			       __FUNCTION__);				\
     &_rtx->u.fld[_n]; }))

#define RTL_CHECKC2(RTX, N, C1, C2) __extension__			\
(*({ __typeof (RTX) const _rtx = (RTX); const int _n = (N);		\
     const enum rtx_code _code = GET_CODE (_rtx);			\
     if (_code != (C1) && _code != (C2))				\
       rtl_check_failed_code2 (_rtx, (C1), (C2), __FILE__, __LINE__,	\
			       __FUNCTION__); \
     &_rtx->u.fld[_n]; }))

#define RTVEC_ELT(RTVEC, I) __extension__				\
(*({ __typeof (RTVEC) const _rtvec = (RTVEC); const int _i = (I);	\
     if (_i < 0 || _i >= GET_NUM_ELEM (_rtvec))				\
       rtvec_check_failed_bounds (_rtvec, _i, __FILE__, __LINE__,	\
				  __FUNCTION__);			\
     &_rtvec->elem[_i]; }))

#define XWINT(RTX, N) __extension__					\
(*({ __typeof (RTX) const _rtx = (RTX); const int _n = (N);		\
     const enum rtx_code _code = GET_CODE (_rtx);			\
     if (_n < 0 || _n >= GET_RTX_LENGTH (_code))			\
       rtl_check_failed_bounds (_rtx, _n, __FILE__, __LINE__,		\
				__FUNCTION__);				\
     if (GET_RTX_FORMAT (_code)[_n] != 'w')				\
       rtl_check_failed_type1 (_rtx, _n, 'w', __FILE__, __LINE__,	\
			       __FUNCTION__);				\
     &_rtx->u.hwint[_n]; }))

#define CWI_ELT(RTX, I) __extension__					\
(*({ __typeof (RTX) const _cwi = (RTX);					\
     int _max = CWI_GET_NUM_ELEM (_cwi);				\
     const int _i = (I);						\
     if (_i < 0 || _i >= _max)						\
       cwi_check_failed_bounds (_cwi, _i, __FILE__, __LINE__,		\
				__FUNCTION__);				\
     &_cwi->u.hwiv.elem[_i]; }))

#define XCWINT(RTX, N, C) __extension__					\
(*({ __typeof (RTX) const _rtx = (RTX);					\
     if (GET_CODE (_rtx) != (C))					\
       rtl_check_failed_code1 (_rtx, (C), __FILE__, __LINE__,		\
			       __FUNCTION__);				\
     &_rtx->u.hwint[N]; }))

#define XCMWINT(RTX, N, C, M) __extension__				\
(*({ __typeof (RTX) const _rtx = (RTX);					\
     if (GET_CODE (_rtx) != (C) || GET_MODE (_rtx) != (M))		\
       rtl_check_failed_code_mode (_rtx, (C), (M), false, __FILE__,	\
				   __LINE__, __FUNCTION__);		\
     &_rtx->u.hwint[N]; }))

#define XCNMPRV(RTX, C, M) __extension__				\
({ __typeof (RTX) const _rtx = (RTX);					\
   if (GET_CODE (_rtx) != (C) || GET_MODE (_rtx) == (M))		\
     rtl_check_failed_code_mode (_rtx, (C), (M), true, __FILE__,	\
				 __LINE__, __FUNCTION__);		\
   &_rtx->u.rv; })

#define XCNMPFV(RTX, C, M) __extension__				\
({ __typeof (RTX) const _rtx = (RTX);					\
   if (GET_CODE (_rtx) != (C) || GET_MODE (_rtx) == (M))		\
     rtl_check_failed_code_mode (_rtx, (C), (M), true, __FILE__,	\
				 __LINE__, __FUNCTION__);		\
   &_rtx->u.fv; })

#define REG_CHECK(RTX) __extension__					\
({ __typeof (RTX) const _rtx = (RTX);					\
   if (GET_CODE (_rtx) != REG)						\
     rtl_check_failed_code1 (_rtx, REG,  __FILE__, __LINE__,		\
			     __FUNCTION__);				\
   &_rtx->u.reg; })

#define BLOCK_SYMBOL_CHECK(RTX) __extension__				\
({ __typeof (RTX) const _symbol = (RTX);				\
   const unsigned int flags = SYMBOL_REF_FLAGS (_symbol);		\
   if ((flags & SYMBOL_FLAG_HAS_BLOCK_INFO) == 0)			\
     rtl_check_failed_block_symbol (__FILE__, __LINE__,			\
				    __FUNCTION__);			\
   &_symbol->u.block_sym; })

#define HWIVEC_CHECK(RTX,C) __extension__				\
({ __typeof (RTX) const _symbol = (RTX);				\
   RTL_CHECKC1 (_symbol, 0, C);						\
   &_symbol->u.hwiv; })

extern void rtl_check_failed_bounds (const_rtx, int, const char *, int,
				     const char *)
    ATTRIBUTE_NORETURN ATTRIBUTE_COLD;
extern void rtl_check_failed_type1 (const_rtx, int, int, const char *, int,
				    const char *)
    ATTRIBUTE_NORETURN ATTRIBUTE_COLD;
extern void rtl_check_failed_type2 (const_rtx, int, int, int, const char *,
				    int, const char *)
    ATTRIBUTE_NORETURN ATTRIBUTE_COLD;
extern void rtl_check_failed_code1 (const_rtx, enum rtx_code, const char *,
				    int, const char *)
    ATTRIBUTE_NORETURN ATTRIBUTE_COLD;
extern void rtl_check_failed_code2 (const_rtx, enum rtx_code, enum rtx_code,
				    const char *, int, const char *)
    ATTRIBUTE_NORETURN ATTRIBUTE_COLD;
extern void rtl_check_failed_code_mode (const_rtx, enum rtx_code, machine_mode,
					bool, const char *, int, const char *)
    ATTRIBUTE_NORETURN ATTRIBUTE_COLD;
extern void rtl_check_failed_block_symbol (const char *, int, const char *)
    ATTRIBUTE_NORETURN ATTRIBUTE_COLD;
extern void cwi_check_failed_bounds (const_rtx, int, const char *, int,
				     const char *)
    ATTRIBUTE_NORETURN ATTRIBUTE_COLD;
extern void rtvec_check_failed_bounds (const_rtvec, int, const char *, int,
				       const char *)
    ATTRIBUTE_NORETURN ATTRIBUTE_COLD;

#else   /* not ENABLE_RTL_CHECKING */

#define RTL_CHECK1(RTX, N, C1)      ((RTX)->u.fld[N])
#define RTL_CHECK2(RTX, N, C1, C2)  ((RTX)->u.fld[N])
#define RTL_CHECKC1(RTX, N, C)	    ((RTX)->u.fld[N])
#define RTL_CHECKC2(RTX, N, C1, C2) ((RTX)->u.fld[N])
#define RTVEC_ELT(RTVEC, I)	    ((RTVEC)->elem[I])
#define XWINT(RTX, N)		    ((RTX)->u.hwint[N])
#define CWI_ELT(RTX, I)		    ((RTX)->u.hwiv.elem[I])
#define XCWINT(RTX, N, C)	    ((RTX)->u.hwint[N])
#define XCMWINT(RTX, N, C, M)	    ((RTX)->u.hwint[N])
#define XCNMWINT(RTX, N, C, M)	    ((RTX)->u.hwint[N])
#define XCNMPRV(RTX, C, M)	    (&(RTX)->u.rv)
#define XCNMPFV(RTX, C, M)	    (&(RTX)->u.fv)
#define REG_CHECK(RTX)		    (&(RTX)->u.reg)
#define BLOCK_SYMBOL_CHECK(RTX)	    (&(RTX)->u.block_sym)
#define HWIVEC_CHECK(RTX,C)	    (&(RTX)->u.hwiv)

#endif

/* General accessor macros for accessing the flags of an rtx.  */

/* Access an individual rtx flag, with no checking of any kind.  */
#define RTX_FLAG(RTX, FLAG)	((RTX)->FLAG)

#if defined ENABLE_RTL_FLAG_CHECKING && (GCC_VERSION >= 2007)
#define RTL_FLAG_CHECK1(NAME, RTX, C1) __extension__			\
({ __typeof (RTX) const _rtx = (RTX);					\
   if (GET_CODE (_rtx) != C1)						\
     rtl_check_failed_flag  (NAME, _rtx, __FILE__, __LINE__,		\
			     __FUNCTION__);				\
   _rtx; })

#define RTL_FLAG_CHECK2(NAME, RTX, C1, C2) __extension__		\
({ __typeof (RTX) const _rtx = (RTX);					\
   if (GET_CODE (_rtx) != C1 && GET_CODE(_rtx) != C2)			\
     rtl_check_failed_flag  (NAME,_rtx, __FILE__, __LINE__,		\
			      __FUNCTION__);				\
   _rtx; })

#define RTL_FLAG_CHECK3(NAME, RTX, C1, C2, C3) __extension__		\
({ __typeof (RTX) const _rtx = (RTX);					\
   if (GET_CODE (_rtx) != C1 && GET_CODE(_rtx) != C2			\
       && GET_CODE (_rtx) != C3)					\
     rtl_check_failed_flag  (NAME, _rtx, __FILE__, __LINE__,		\
			     __FUNCTION__);				\
   _rtx; })

#define RTL_FLAG_CHECK4(NAME, RTX, C1, C2, C3, C4) __extension__	\
({ __typeof (RTX) const _rtx = (RTX);					\
   if (GET_CODE (_rtx) != C1 && GET_CODE(_rtx) != C2			\
       && GET_CODE (_rtx) != C3 && GET_CODE(_rtx) != C4)		\
     rtl_check_failed_flag  (NAME, _rtx, __FILE__, __LINE__,		\
			      __FUNCTION__);				\
   _rtx; })

#define RTL_FLAG_CHECK5(NAME, RTX, C1, C2, C3, C4, C5) __extension__	\
({ __typeof (RTX) const _rtx = (RTX);					\
   if (GET_CODE (_rtx) != C1 && GET_CODE (_rtx) != C2			\
       && GET_CODE (_rtx) != C3 && GET_CODE (_rtx) != C4		\
       && GET_CODE (_rtx) != C5)					\
     rtl_check_failed_flag  (NAME, _rtx, __FILE__, __LINE__,		\
			     __FUNCTION__);				\
   _rtx; })

#define RTL_FLAG_CHECK6(NAME, RTX, C1, C2, C3, C4, C5, C6)		\
  __extension__								\
({ __typeof (RTX) const _rtx = (RTX);					\
   if (GET_CODE (_rtx) != C1 && GET_CODE (_rtx) != C2			\
       && GET_CODE (_rtx) != C3 && GET_CODE (_rtx) != C4		\
       && GET_CODE (_rtx) != C5 && GET_CODE (_rtx) != C6)		\
     rtl_check_failed_flag  (NAME,_rtx, __FILE__, __LINE__,		\
			     __FUNCTION__);				\
   _rtx; })

#define RTL_FLAG_CHECK7(NAME, RTX, C1, C2, C3, C4, C5, C6, C7)		\
  __extension__								\
({ __typeof (RTX) const _rtx = (RTX);					\
   if (GET_CODE (_rtx) != C1 && GET_CODE (_rtx) != C2			\
       && GET_CODE (_rtx) != C3 && GET_CODE (_rtx) != C4		\
       && GET_CODE (_rtx) != C5 && GET_CODE (_rtx) != C6		\
       && GET_CODE (_rtx) != C7)					\
     rtl_check_failed_flag  (NAME, _rtx, __FILE__, __LINE__,		\
			     __FUNCTION__);				\
   _rtx; })

#define RTL_INSN_CHAIN_FLAG_CHECK(NAME, RTX) 				\
  __extension__								\
({ __typeof (RTX) const _rtx = (RTX);					\
   if (!INSN_CHAIN_CODE_P (GET_CODE (_rtx)))				\
     rtl_check_failed_flag (NAME, _rtx, __FILE__, __LINE__,		\
			    __FUNCTION__);				\
   _rtx; })

extern void rtl_check_failed_flag (const char *, const_rtx, const char *,
				   int, const char *)
    ATTRIBUTE_NORETURN ATTRIBUTE_COLD
    ;

#else	/* not ENABLE_RTL_FLAG_CHECKING */

#define RTL_FLAG_CHECK1(NAME, RTX, C1)					(RTX)
#define RTL_FLAG_CHECK2(NAME, RTX, C1, C2)				(RTX)
#define RTL_FLAG_CHECK3(NAME, RTX, C1, C2, C3)				(RTX)
#define RTL_FLAG_CHECK4(NAME, RTX, C1, C2, C3, C4)			(RTX)
#define RTL_FLAG_CHECK5(NAME, RTX, C1, C2, C3, C4, C5)			(RTX)
#define RTL_FLAG_CHECK6(NAME, RTX, C1, C2, C3, C4, C5, C6)		(RTX)
#define RTL_FLAG_CHECK7(NAME, RTX, C1, C2, C3, C4, C5, C6, C7)		(RTX)
#define RTL_INSN_CHAIN_FLAG_CHECK(NAME, RTX) 				(RTX)
#endif

#define XINT(RTX, N)	(RTL_CHECK2 (RTX, N, 'i', 'n').rt_int)
#define XUINT(RTX, N)   (RTL_CHECK2 (RTX, N, 'i', 'n').rt_uint)
#define XSTR(RTX, N)	(RTL_CHECK2 (RTX, N, 's', 'S').rt_str)
#define XEXP(RTX, N)	(RTL_CHECK2 (RTX, N, 'e', 'u').rt_rtx)
#define XVEC(RTX, N)	(RTL_CHECK2 (RTX, N, 'E', 'V').rt_rtvec)
#define XMODE(RTX, N)	(RTL_CHECK1 (RTX, N, 'M').rt_type)
#define XTREE(RTX, N)   (RTL_CHECK1 (RTX, N, 't').rt_tree)
#define XBBDEF(RTX, N)	(RTL_CHECK1 (RTX, N, 'B').rt_bb)
#define XTMPL(RTX, N)	(RTL_CHECK1 (RTX, N, 'T').rt_str)
#define XCFI(RTX, N)	(RTL_CHECK1 (RTX, N, 'C').rt_cfi)

#define XVECEXP(RTX, N, M)	RTVEC_ELT (XVEC (RTX, N), M)
#define XVECLEN(RTX, N)		GET_NUM_ELEM (XVEC (RTX, N))

/* These are like XINT, etc. except that they expect a '0' field instead
   of the normal type code.  */

#define X0INT(RTX, N)	   (RTL_CHECK1 (RTX, N, '0').rt_int)
#define X0UINT(RTX, N)	   (RTL_CHECK1 (RTX, N, '0').rt_uint)
#define X0STR(RTX, N)	   (RTL_CHECK1 (RTX, N, '0').rt_str)
#define X0EXP(RTX, N)	   (RTL_CHECK1 (RTX, N, '0').rt_rtx)
#define X0VEC(RTX, N)	   (RTL_CHECK1 (RTX, N, '0').rt_rtvec)
#define X0MODE(RTX, N)	   (RTL_CHECK1 (RTX, N, '0').rt_type)
#define X0TREE(RTX, N)	   (RTL_CHECK1 (RTX, N, '0').rt_tree)
#define X0BBDEF(RTX, N)	   (RTL_CHECK1 (RTX, N, '0').rt_bb)
#define X0ADVFLAGS(RTX, N) (RTL_CHECK1 (RTX, N, '0').rt_addr_diff_vec_flags)
#define X0CSELIB(RTX, N)   (RTL_CHECK1 (RTX, N, '0').rt_cselib)
#define X0MEMATTR(RTX, N)  (RTL_CHECKC1 (RTX, N, MEM).rt_mem)
#define X0CONSTANT(RTX, N) (RTL_CHECK1 (RTX, N, '0').rt_constant)

/* Access a '0' field with any type.  */
#define X0ANY(RTX, N)	   RTL_CHECK1 (RTX, N, '0')

#define XCINT(RTX, N, C)      (RTL_CHECKC1 (RTX, N, C).rt_int)
#define XCUINT(RTX, N, C)     (RTL_CHECKC1 (RTX, N, C).rt_uint)
#define XCSUBREG(RTX, N, C)   (RTL_CHECKC1 (RTX, N, C).rt_subreg)
#define XCSTR(RTX, N, C)      (RTL_CHECKC1 (RTX, N, C).rt_str)
#define XCEXP(RTX, N, C)      (RTL_CHECKC1 (RTX, N, C).rt_rtx)
#define XCVEC(RTX, N, C)      (RTL_CHECKC1 (RTX, N, C).rt_rtvec)
#define XCMODE(RTX, N, C)     (RTL_CHECKC1 (RTX, N, C).rt_type)
#define XCTREE(RTX, N, C)     (RTL_CHECKC1 (RTX, N, C).rt_tree)
#define XCBBDEF(RTX, N, C)    (RTL_CHECKC1 (RTX, N, C).rt_bb)
#define XCCFI(RTX, N, C)      (RTL_CHECKC1 (RTX, N, C).rt_cfi)
#define XCCSELIB(RTX, N, C)   (RTL_CHECKC1 (RTX, N, C).rt_cselib)

#define XCVECEXP(RTX, N, M, C)	RTVEC_ELT (XCVEC (RTX, N, C), M)
#define XCVECLEN(RTX, N, C)	GET_NUM_ELEM (XCVEC (RTX, N, C))

#define XC2EXP(RTX, N, C1, C2)      (RTL_CHECKC2 (RTX, N, C1, C2).rt_rtx)


/* Methods of rtx_expr_list.  */

inline rtx_expr_list *rtx_expr_list::next () const
{
  rtx tmp = XEXP (this, 1);
  return safe_as_a <rtx_expr_list *> (tmp);
}

inline rtx rtx_expr_list::element () const
{
  return XEXP (this, 0);
}

/* Methods of rtx_insn_list.  */

inline rtx_insn_list *rtx_insn_list::next () const
{
  rtx tmp = XEXP (this, 1);
  return safe_as_a <rtx_insn_list *> (tmp);
}

inline rtx_insn *rtx_insn_list::insn () const
{
  rtx tmp = XEXP (this, 0);
  return safe_as_a <rtx_insn *> (tmp);
}

/* Methods of rtx_sequence.  */

inline int rtx_sequence::len () const
{
  return XVECLEN (this, 0);
}

inline rtx rtx_sequence::element (int index) const
{
  return XVECEXP (this, 0, index);
}

inline rtx_insn *rtx_sequence::insn (int index) const
{
  return as_a <rtx_insn *> (XVECEXP (this, 0, index));
}

/* ACCESS MACROS for particular fields of insns.  */

/* Holds a unique number for each insn.
   These are not necessarily sequentially increasing.  */
inline int INSN_UID (const_rtx insn)
{
  return RTL_INSN_CHAIN_FLAG_CHECK ("INSN_UID",
				    (insn))->u2.insn_uid;
}
inline int& INSN_UID (rtx insn)
{
  return RTL_INSN_CHAIN_FLAG_CHECK ("INSN_UID",
				    (insn))->u2.insn_uid;
}

/* Chain insns together in sequence.  */

/* For now these are split in two: an rvalue form:
     PREV_INSN/NEXT_INSN
   and an lvalue form:
     SET_NEXT_INSN/SET_PREV_INSN.  */

inline rtx_insn *PREV_INSN (const rtx_insn *insn)
{
  rtx prev = XEXP (insn, 0);
  return safe_as_a <rtx_insn *> (prev);
}

inline rtx& SET_PREV_INSN (rtx_insn *insn)
{
  return XEXP (insn, 0);
}

inline rtx_insn *NEXT_INSN (const rtx_insn *insn)
{
  rtx next = XEXP (insn, 1);
  return safe_as_a <rtx_insn *> (next);
}

inline rtx& SET_NEXT_INSN (rtx_insn *insn)
{
  return XEXP (insn, 1);
}

inline basic_block BLOCK_FOR_INSN (const_rtx insn)
{
  return XBBDEF (insn, 2);
}

inline basic_block& BLOCK_FOR_INSN (rtx insn)
{
  return XBBDEF (insn, 2);
}

inline void set_block_for_insn (rtx_insn *insn, basic_block bb)
{
  BLOCK_FOR_INSN (insn) = bb;
}

/* The body of an insn.  */
inline rtx PATTERN (const_rtx insn)
{
  return XEXP (insn, 3);
}

inline rtx& PATTERN (rtx insn)
{
  return XEXP (insn, 3);
}

inline unsigned int INSN_LOCATION (const rtx_insn *insn)
{
  return XUINT (insn, 4);
}

inline unsigned int& INSN_LOCATION (rtx_insn *insn)
{
  return XUINT (insn, 4);
}

inline bool INSN_HAS_LOCATION (const rtx_insn *insn)
{
  return LOCATION_LOCUS (INSN_LOCATION (insn)) != UNKNOWN_LOCATION;
}

/* LOCATION of an RTX if relevant.  */
#define RTL_LOCATION(X) (INSN_P (X) ? \
			 INSN_LOCATION (as_a <rtx_insn *> (X)) \
			 : UNKNOWN_LOCATION)

/* Code number of instruction, from when it was recognized.
   -1 means this instruction has not been recognized yet.  */
#define INSN_CODE(INSN) XINT (INSN, 5)

inline rtvec rtx_jump_table_data::get_labels () const
{
  rtx pat = PATTERN (this);
  if (GET_CODE (pat) == ADDR_VEC)
    return XVEC (pat, 0);
  else
    return XVEC (pat, 1); /* presumably an ADDR_DIFF_VEC */
}

/* Return the mode of the data in the table, which is always a scalar
   integer.  */

inline scalar_int_mode
rtx_jump_table_data::get_data_mode () const
{
  return as_a <scalar_int_mode> (GET_MODE (PATTERN (this)));
}

/* If LABEL is followed by a jump table, return the table, otherwise
   return null.  */

inline rtx_jump_table_data *
jump_table_for_label (const rtx_code_label *label)
{
  return safe_dyn_cast <rtx_jump_table_data *> (NEXT_INSN (label));
}

#define RTX_FRAME_RELATED_P(RTX)					\
  (RTL_FLAG_CHECK6 ("RTX_FRAME_RELATED_P", (RTX), DEBUG_INSN, INSN,	\
		    CALL_INSN, JUMP_INSN, BARRIER, SET)->frame_related)

/* 1 if JUMP RTX is a crossing jump.  */
#define CROSSING_JUMP_P(RTX) \
  (RTL_FLAG_CHECK1 ("CROSSING_JUMP_P", (RTX), JUMP_INSN)->jump)

/* 1 if RTX is a call to a const function.  Built from ECF_CONST and
   TREE_READONLY.  */
#define RTL_CONST_CALL_P(RTX)					\
  (RTL_FLAG_CHECK1 ("RTL_CONST_CALL_P", (RTX), CALL_INSN)->unchanging)

/* 1 if RTX is a call to a pure function.  Built from ECF_PURE and
   DECL_PURE_P.  */
#define RTL_PURE_CALL_P(RTX)					\
  (RTL_FLAG_CHECK1 ("RTL_PURE_CALL_P", (RTX), CALL_INSN)->return_val)

/* 1 if RTX is a call to a const or pure function.  */
#define RTL_CONST_OR_PURE_CALL_P(RTX) \
  (RTL_CONST_CALL_P (RTX) || RTL_PURE_CALL_P (RTX))

/* 1 if RTX is a call to a looping const or pure function.  Built from
   ECF_LOOPING_CONST_OR_PURE and DECL_LOOPING_CONST_OR_PURE_P.  */
#define RTL_LOOPING_CONST_OR_PURE_CALL_P(RTX)				\
  (RTL_FLAG_CHECK1 ("CONST_OR_PURE_CALL_P", (RTX), CALL_INSN)->call)

/* 1 if RTX is a call_insn for a sibling call.  */
#define SIBLING_CALL_P(RTX)						\
  (RTL_FLAG_CHECK1 ("SIBLING_CALL_P", (RTX), CALL_INSN)->jump)

/* 1 if RTX is a jump_insn, call_insn, or insn that is an annulling branch.  */
#define INSN_ANNULLED_BRANCH_P(RTX)					\
  (RTL_FLAG_CHECK1 ("INSN_ANNULLED_BRANCH_P", (RTX), JUMP_INSN)->unchanging)

/* 1 if RTX is an insn in a delay slot and is from the target of the branch.
   If the branch insn has INSN_ANNULLED_BRANCH_P set, this insn should only be
   executed if the branch is taken.  For annulled branches with this bit
   clear, the insn should be executed only if the branch is not taken.  */
#define INSN_FROM_TARGET_P(RTX)						\
  (RTL_FLAG_CHECK3 ("INSN_FROM_TARGET_P", (RTX), INSN, JUMP_INSN, \
		    CALL_INSN)->in_struct)

/* In an ADDR_DIFF_VEC, the flags for RTX for use by branch shortening.
   See the comments for ADDR_DIFF_VEC in rtl.def.  */
#define ADDR_DIFF_VEC_FLAGS(RTX) X0ADVFLAGS (RTX, 4)

/* In a VALUE, the value cselib has assigned to RTX.
   This is a "struct cselib_val", see cselib.h.  */
#define CSELIB_VAL_PTR(RTX) X0CSELIB (RTX, 0)

/* Holds a list of notes on what this insn does to various REGs.
   It is a chain of EXPR_LIST rtx's, where the second operand is the
   chain pointer and the first operand is the REG being described.
   The mode field of the EXPR_LIST contains not a real machine mode
   but a value from enum reg_note.  */
#define REG_NOTES(INSN)	XEXP(INSN, 6)

/* In an ENTRY_VALUE this is the DECL_INCOMING_RTL of the argument in
   question.  */
#define ENTRY_VALUE_EXP(RTX) (RTL_CHECKC1 (RTX, 0, ENTRY_VALUE).rt_rtx)

enum reg_note
{
#define DEF_REG_NOTE(NAME) NAME,
#include "reg-notes.def"
#undef DEF_REG_NOTE
  REG_NOTE_MAX
};

/* Define macros to extract and insert the reg-note kind in an EXPR_LIST.  */
#define REG_NOTE_KIND(LINK) ((enum reg_note) GET_MODE (LINK))
#define PUT_REG_NOTE_KIND(LINK, KIND) \
  PUT_MODE_RAW (LINK, (machine_mode) (KIND))

/* Names for REG_NOTE's in EXPR_LIST insn's.  */

extern const char * const reg_note_name[];
#define GET_REG_NOTE_NAME(MODE) (reg_note_name[(int) (MODE)])

/* This field is only present on CALL_INSNs.  It holds a chain of EXPR_LIST of
   USE and CLOBBER expressions.
     USE expressions list the registers filled with arguments that
   are passed to the function.
     CLOBBER expressions document the registers explicitly clobbered
   by this CALL_INSN.
     Pseudo registers can not be mentioned in this list.  */
#define CALL_INSN_FUNCTION_USAGE(INSN)	XEXP(INSN, 7)

/* The label-number of a code-label.  The assembler label
   is made from `L' and the label-number printed in decimal.
   Label numbers are unique in a compilation.  */
#define CODE_LABEL_NUMBER(INSN)	XINT (INSN, 5)

/* In a NOTE that is a line number, this is a string for the file name that the
   line is in.  We use the same field to record block numbers temporarily in
   NOTE_INSN_BLOCK_BEG and NOTE_INSN_BLOCK_END notes.  (We avoid lots of casts
   between ints and pointers if we use a different macro for the block number.)
   */

/* Opaque data.  */
#define NOTE_DATA(INSN)	        RTL_CHECKC1 (INSN, 3, NOTE)
#define NOTE_DELETED_LABEL_NAME(INSN) XCSTR (INSN, 3, NOTE)
#define SET_INSN_DELETED(INSN) set_insn_deleted (INSN);
#define NOTE_BLOCK(INSN)	XCTREE (INSN, 3, NOTE)
#define NOTE_EH_HANDLER(INSN)	XCINT (INSN, 3, NOTE)
#define NOTE_BASIC_BLOCK(INSN)	XCBBDEF (INSN, 3, NOTE)
#define NOTE_VAR_LOCATION(INSN)	XCEXP (INSN, 3, NOTE)
#define NOTE_CFI(INSN)		XCCFI (INSN, 3, NOTE)
#define NOTE_LABEL_NUMBER(INSN)	XCINT (INSN, 3, NOTE)

/* In a NOTE that is a line number, this is the line number.
   Other kinds of NOTEs are identified by negative numbers here.  */
#define NOTE_KIND(INSN) XCINT (INSN, 4, NOTE)

/* Nonzero if INSN is a note marking the beginning of a basic block.  */
#define NOTE_INSN_BASIC_BLOCK_P(INSN) \
  (NOTE_P (INSN) && NOTE_KIND (INSN) == NOTE_INSN_BASIC_BLOCK)

/* Variable declaration and the location of a variable.  */
#define PAT_VAR_LOCATION_DECL(PAT) (XCTREE ((PAT), 0, VAR_LOCATION))
#define PAT_VAR_LOCATION_LOC(PAT) (XCEXP ((PAT), 1, VAR_LOCATION))

/* Initialization status of the variable in the location.  Status
   can be unknown, uninitialized or initialized.  See enumeration
   type below.  */
#define PAT_VAR_LOCATION_STATUS(PAT) \
  (RTL_FLAG_CHECK1 ("PAT_VAR_LOCATION_STATUS", PAT, VAR_LOCATION) \
   ->u2.var_location_status)

/* Accessors for a NOTE_INSN_VAR_LOCATION.  */
#define NOTE_VAR_LOCATION_DECL(NOTE) \
  PAT_VAR_LOCATION_DECL (NOTE_VAR_LOCATION (NOTE))
#define NOTE_VAR_LOCATION_LOC(NOTE) \
  PAT_VAR_LOCATION_LOC (NOTE_VAR_LOCATION (NOTE))
#define NOTE_VAR_LOCATION_STATUS(NOTE) \
  PAT_VAR_LOCATION_STATUS (NOTE_VAR_LOCATION (NOTE))

/* The VAR_LOCATION rtx in a DEBUG_INSN.  */
#define INSN_VAR_LOCATION(INSN) PATTERN (INSN)

/* Accessors for a tree-expanded var location debug insn.  */
#define INSN_VAR_LOCATION_DECL(INSN) \
  PAT_VAR_LOCATION_DECL (INSN_VAR_LOCATION (INSN))
#define INSN_VAR_LOCATION_LOC(INSN) \
  PAT_VAR_LOCATION_LOC (INSN_VAR_LOCATION (INSN))
#define INSN_VAR_LOCATION_STATUS(INSN) \
  PAT_VAR_LOCATION_STATUS (INSN_VAR_LOCATION (INSN))

/* Expand to the RTL that denotes an unknown variable location in a
   DEBUG_INSN.  */
#define gen_rtx_UNKNOWN_VAR_LOC() (gen_rtx_CLOBBER (VOIDmode, const0_rtx))

/* Determine whether X is such an unknown location.  */
#define VAR_LOC_UNKNOWN_P(X) \
  (GET_CODE (X) == CLOBBER && XEXP ((X), 0) == const0_rtx)

/* 1 if RTX is emitted after a call, but it should take effect before
   the call returns.  */
#define NOTE_DURING_CALL_P(RTX)				\
  (RTL_FLAG_CHECK1 ("NOTE_VAR_LOCATION_DURING_CALL_P", (RTX), NOTE)->call)

/* DEBUG_EXPR_DECL corresponding to a DEBUG_EXPR RTX.  */
#define DEBUG_EXPR_TREE_DECL(RTX) XCTREE (RTX, 0, DEBUG_EXPR)

/* VAR_DECL/PARM_DECL DEBUG_IMPLICIT_PTR takes address of.  */
#define DEBUG_IMPLICIT_PTR_DECL(RTX) XCTREE (RTX, 0, DEBUG_IMPLICIT_PTR)

/* PARM_DECL DEBUG_PARAMETER_REF references.  */
#define DEBUG_PARAMETER_REF_DECL(RTX) XCTREE (RTX, 0, DEBUG_PARAMETER_REF)

/* Codes that appear in the NOTE_KIND field for kinds of notes
   that are not line numbers.  These codes are all negative.

   Notice that we do not try to use zero here for any of
   the special note codes because sometimes the source line
   actually can be zero!  This happens (for example) when we
   are generating code for the per-translation-unit constructor
   and destructor routines for some C++ translation unit.  */

enum insn_note
{
#define DEF_INSN_NOTE(NAME) NAME,
#include "insn-notes.def"
#undef DEF_INSN_NOTE

  NOTE_INSN_MAX
};

/* Names for NOTE insn's other than line numbers.  */

extern const char * const note_insn_name[NOTE_INSN_MAX];
#define GET_NOTE_INSN_NAME(NOTE_CODE) \
  (note_insn_name[(NOTE_CODE)])

/* The name of a label, in case it corresponds to an explicit label
   in the input source code.  */
#define LABEL_NAME(RTX) XCSTR (RTX, 6, CODE_LABEL)

/* In jump.c, each label contains a count of the number
   of LABEL_REFs that point at it, so unused labels can be deleted.  */
#define LABEL_NUSES(RTX) XCINT (RTX, 4, CODE_LABEL)

/* Labels carry a two-bit field composed of the ->jump and ->call
   bits.  This field indicates whether the label is an alternate
   entry point, and if so, what kind.  */
enum label_kind
{
  LABEL_NORMAL = 0,	/* ordinary label */
  LABEL_STATIC_ENTRY,	/* alternate entry point, not exported */
  LABEL_GLOBAL_ENTRY,	/* alternate entry point, exported */
  LABEL_WEAK_ENTRY	/* alternate entry point, exported as weak symbol */
};

#if defined ENABLE_RTL_FLAG_CHECKING && (GCC_VERSION > 2007)

/* Retrieve the kind of LABEL.  */
#define LABEL_KIND(LABEL) __extension__					\
({ __typeof (LABEL) const _label = (LABEL);				\
   if (! LABEL_P (_label))						\
     rtl_check_failed_flag ("LABEL_KIND", _label, __FILE__, __LINE__,	\
			    __FUNCTION__);				\
   (enum label_kind) ((_label->jump << 1) | _label->call); })

/* Set the kind of LABEL.  */
#define SET_LABEL_KIND(LABEL, KIND) do {				\
   __typeof (LABEL) const _label = (LABEL);				\
   const unsigned int _kind = (KIND);					\
   if (! LABEL_P (_label))						\
     rtl_check_failed_flag ("SET_LABEL_KIND", _label, __FILE__, __LINE__, \
			    __FUNCTION__);				\
   _label->jump = ((_kind >> 1) & 1);					\
   _label->call = (_kind & 1);						\
} while (0)

#else

/* Retrieve the kind of LABEL.  */
#define LABEL_KIND(LABEL) \
   ((enum label_kind) (((LABEL)->jump << 1) | (LABEL)->call))

/* Set the kind of LABEL.  */
#define SET_LABEL_KIND(LABEL, KIND) do {				\
   rtx const _label = (LABEL);						\
   const unsigned int _kind = (KIND);					\
   _label->jump = ((_kind >> 1) & 1);					\
   _label->call = (_kind & 1);						\
} while (0)

#endif /* rtl flag checking */

#define LABEL_ALT_ENTRY_P(LABEL) (LABEL_KIND (LABEL) != LABEL_NORMAL)

/* In jump.c, each JUMP_INSN can point to a label that it can jump to,
   so that if the JUMP_INSN is deleted, the label's LABEL_NUSES can
   be decremented and possibly the label can be deleted.  */
#define JUMP_LABEL(INSN)   XCEXP (INSN, 7, JUMP_INSN)

inline rtx_insn *JUMP_LABEL_AS_INSN (const rtx_insn *insn)
{
  return safe_as_a <rtx_insn *> (JUMP_LABEL (insn));
}

/* Methods of rtx_jump_insn.  */

inline rtx rtx_jump_insn::jump_label () const
{
  return JUMP_LABEL (this);
}

inline rtx_code_label *rtx_jump_insn::jump_target () const
{
  return safe_as_a <rtx_code_label *> (JUMP_LABEL (this));
}

inline void rtx_jump_insn::set_jump_target (rtx_code_label *target)
{
  JUMP_LABEL (this) = target;
}

/* Once basic blocks are found, each CODE_LABEL starts a chain that
   goes through all the LABEL_REFs that jump to that label.  The chain
   eventually winds up at the CODE_LABEL: it is circular.  */
#define LABEL_REFS(LABEL) XCEXP (LABEL, 3, CODE_LABEL)

/* Get the label that a LABEL_REF references.  */
static inline rtx_insn *
label_ref_label (const_rtx ref)
{
  return as_a<rtx_insn *> (XCEXP (ref, 0, LABEL_REF));
}

/* Set the label that LABEL_REF ref refers to.  */

static inline void
set_label_ref_label (rtx ref, rtx_insn *label)
{
  XCEXP (ref, 0, LABEL_REF) = label;
}

/* For a REG rtx, REGNO extracts the register number.  REGNO can only
   be used on RHS.  Use SET_REGNO to change the value.  */
#define REGNO(RTX) (rhs_regno(RTX))
#define SET_REGNO(RTX, N) (df_ref_change_reg_with_loc (RTX, N))

/* Return the number of consecutive registers in a REG.  This is always
   1 for pseudo registers and is determined by HARD_REGNO_NREGS for
   hard registers.  */
#define REG_NREGS(RTX) (REG_CHECK (RTX)->nregs)

/* ORIGINAL_REGNO holds the number the register originally had; for a
   pseudo register turned into a hard reg this will hold the old pseudo
   register number.  */
#define ORIGINAL_REGNO(RTX) \
  (RTL_FLAG_CHECK1 ("ORIGINAL_REGNO", (RTX), REG)->u2.original_regno)

/* Force the REGNO macro to only be used on the lhs.  */
static inline unsigned int
rhs_regno (const_rtx x)
{
  return REG_CHECK (x)->regno;
}

/* Return the final register in REG X plus one.  */
static inline unsigned int
END_REGNO (const_rtx x)
{
  return REGNO (x) + REG_NREGS (x);
}

/* Change the REGNO and REG_NREGS of REG X to the specified values,
   bypassing the df machinery.  */
static inline void
set_regno_raw (rtx x, unsigned int regno, unsigned int nregs)
{
  reg_info *reg = REG_CHECK (x);
  reg->regno = regno;
  reg->nregs = nregs;
}

/* 1 if RTX is a reg or parallel that is the current function's return
   value.  */
#define REG_FUNCTION_VALUE_P(RTX)					\
  (RTL_FLAG_CHECK2 ("REG_FUNCTION_VALUE_P", (RTX), REG, PARALLEL)->return_val)

/* 1 if RTX is a reg that corresponds to a variable declared by the user.  */
#define REG_USERVAR_P(RTX)						\
  (RTL_FLAG_CHECK1 ("REG_USERVAR_P", (RTX), REG)->volatil)

/* 1 if RTX is a reg that holds a pointer value.  */
#define REG_POINTER(RTX)						\
  (RTL_FLAG_CHECK1 ("REG_POINTER", (RTX), REG)->frame_related)

/* 1 if RTX is a mem that holds a pointer value.  */
#define MEM_POINTER(RTX)						\
  (RTL_FLAG_CHECK1 ("MEM_POINTER", (RTX), MEM)->frame_related)

/* 1 if the given register REG corresponds to a hard register.  */
#define HARD_REGISTER_P(REG) (HARD_REGISTER_NUM_P (REGNO (REG)))

/* 1 if the given register number REG_NO corresponds to a hard register.  */
#define HARD_REGISTER_NUM_P(REG_NO) ((REG_NO) < FIRST_PSEUDO_REGISTER)

/* For a CONST_INT rtx, INTVAL extracts the integer.  */
#define INTVAL(RTX) XCWINT (RTX, 0, CONST_INT)
#define UINTVAL(RTX) ((unsigned HOST_WIDE_INT) INTVAL (RTX))

/* For a CONST_WIDE_INT, CONST_WIDE_INT_NUNITS is the number of
   elements actually needed to represent the constant.
   CONST_WIDE_INT_ELT gets one of the elements.  0 is the least
   significant HOST_WIDE_INT.  */
#define CONST_WIDE_INT_VEC(RTX) HWIVEC_CHECK (RTX, CONST_WIDE_INT)
#define CONST_WIDE_INT_NUNITS(RTX) CWI_GET_NUM_ELEM (RTX)
#define CONST_WIDE_INT_ELT(RTX, N) CWI_ELT (RTX, N)

/* For a CONST_DOUBLE:
#if TARGET_SUPPORTS_WIDE_INT == 0
   For a VOIDmode, there are two integers CONST_DOUBLE_LOW is the
     low-order word and ..._HIGH the high-order.
#endif
   For a float, there is a REAL_VALUE_TYPE structure, and
     CONST_DOUBLE_REAL_VALUE(r) is a pointer to it.  */
#define CONST_DOUBLE_LOW(r) XCMWINT (r, 0, CONST_DOUBLE, VOIDmode)
#define CONST_DOUBLE_HIGH(r) XCMWINT (r, 1, CONST_DOUBLE, VOIDmode)
#define CONST_DOUBLE_REAL_VALUE(r) \
  ((const struct real_value *) XCNMPRV (r, CONST_DOUBLE, VOIDmode))

#define CONST_FIXED_VALUE(r) \
  ((const struct fixed_value *) XCNMPFV (r, CONST_FIXED, VOIDmode))
#define CONST_FIXED_VALUE_HIGH(r) \
  ((HOST_WIDE_INT) (CONST_FIXED_VALUE (r)->data.high))
#define CONST_FIXED_VALUE_LOW(r) \
  ((HOST_WIDE_INT) (CONST_FIXED_VALUE (r)->data.low))

/* For a CONST_VECTOR, return element #n.  */
#define CONST_VECTOR_ELT(RTX, N) XCVECEXP (RTX, 0, N, CONST_VECTOR)

/* For a CONST_VECTOR, return the number of elements in a vector.  */
#define CONST_VECTOR_NUNITS(RTX) XCVECLEN (RTX, 0, CONST_VECTOR)

/* For a SUBREG rtx, SUBREG_REG extracts the value we want a subreg of.
   SUBREG_BYTE extracts the byte-number.  */

#define SUBREG_REG(RTX) XCEXP (RTX, 0, SUBREG)
#define SUBREG_BYTE(RTX) XCSUBREG (RTX, 1, SUBREG)

/* The number of the parameter in a CONST_PARAM.  */
#define CONST_PARAM_ID(RTX) XCUINT (RTX, 0, CONST_PARAM)

/* in rtlanal.c */
/* Return the right cost to give to an operation
   to make the cost of the corresponding register-to-register instruction
   N times that of a fast register-to-register instruction.  */
#define COSTS_N_INSNS(N) ((N) * 4)

/* Maximum cost of an rtl expression.  This value has the special meaning
   not to use an rtx with this cost under any circumstances.  */
#define MAX_COST INT_MAX

/* Return true if CODE always has VOIDmode.  */

static inline bool
always_void_p (enum rtx_code code)
{
  return code == SET;
}

/* A structure to hold all available cost information about an rtl
   expression.  */
struct full_rtx_costs
{
  int speed;
  int size;
};

/* Initialize a full_rtx_costs structure C to the maximum cost.  */
static inline void
init_costs_to_max (struct full_rtx_costs *c)
{
  c->speed = MAX_COST;
  c->size = MAX_COST;
}

/* Initialize a full_rtx_costs structure C to zero cost.  */
static inline void
init_costs_to_zero (struct full_rtx_costs *c)
{
  c->speed = 0;
  c->size = 0;
}

/* Compare two full_rtx_costs structures A and B, returning true
   if A < B when optimizing for speed.  */
static inline bool
costs_lt_p (struct full_rtx_costs *a, struct full_rtx_costs *b,
	    bool speed)
{
  if (speed)
    return (a->speed < b->speed
	    || (a->speed == b->speed && a->size < b->size));
  else
    return (a->size < b->size
	    || (a->size == b->size && a->speed < b->speed));
}

/* Increase both members of the full_rtx_costs structure C by the
   cost of N insns.  */
static inline void
costs_add_n_insns (struct full_rtx_costs *c, int n)
{
  c->speed += COSTS_N_INSNS (n);
  c->size += COSTS_N_INSNS (n);
}

/* Describes the shape of a subreg:

   inner_mode == the mode of the SUBREG_REG
   offset     == the SUBREG_BYTE
   outer_mode == the mode of the SUBREG itself.  */
struct subreg_shape {
  subreg_shape (machine_mode, poly_uint16, machine_mode);
  bool operator == (const subreg_shape &) const;
  bool operator != (const subreg_shape &) const;
  HOST_WIDE_INT unique_id () const;

  machine_mode inner_mode;
  poly_uint16 offset;
  machine_mode outer_mode;
};

inline
subreg_shape::subreg_shape (machine_mode inner_mode_in,
			    poly_uint16 offset_in,
			    machine_mode outer_mode_in)
  : inner_mode (inner_mode_in), offset (offset_in), outer_mode (outer_mode_in)
{}

inline bool
subreg_shape::operator == (const subreg_shape &other) const
{
  return (inner_mode == other.inner_mode
	  && must_eq (offset, other.offset)
	  && outer_mode == other.outer_mode);
}

inline bool
subreg_shape::operator != (const subreg_shape &other) const
{
  return !operator == (other);
}

/* Return an integer that uniquely identifies this shape.  Structures
   like rtx_def assume that a mode can fit in an 8-bit bitfield and no
   current mode is anywhere near being 65536 bytes in size, so the
   id comfortably fits in an int.  */

inline HOST_WIDE_INT
subreg_shape::unique_id () const
{
  { STATIC_ASSERT (MAX_MACHINE_MODE <= 256); }
  { STATIC_ASSERT (NUM_POLY_INT_COEFFS <= 3); }
  { STATIC_ASSERT (sizeof (offset.coeffs[0]) <= 2); }
  int res = (int) inner_mode + ((int) outer_mode << 8);
  for (int i = 0; i < NUM_POLY_INT_COEFFS; ++i)
    res += (HOST_WIDE_INT) offset.coeffs[i] << ((1 + i) * 16);
  return res;
}

/* Return the shape of a SUBREG rtx.  */

static inline subreg_shape
shape_of_subreg (const_rtx x)
{
  return subreg_shape (GET_MODE (SUBREG_REG (x)),
		       SUBREG_BYTE (x), GET_MODE (x));
}

/* Information about an address.  This structure is supposed to be able
   to represent all supported target addresses.  Please extend it if it
   is not yet general enough.  */
struct address_info {
  /* The mode of the value being addressed, or VOIDmode if this is
     a load-address operation with no known address mode.  */
  machine_mode mode;

  /* The address space.  */
  addr_space_t as;

  /* True if this is an RTX_AUTOINC address.  */
  bool autoinc_p;

  /* A pointer to the top-level address.  */
  rtx *outer;

  /* A pointer to the inner address, after all address mutations
     have been stripped from the top-level address.  It can be one
     of the following:

     - A {PRE,POST}_{INC,DEC} of *BASE.  SEGMENT, INDEX and DISP are null.

     - A {PRE,POST}_MODIFY of *BASE.  In this case either INDEX or DISP
       points to the step value, depending on whether the step is variable
       or constant respectively.  SEGMENT is null.

     - A plain sum of the form SEGMENT + BASE + INDEX + DISP,
       with null fields evaluating to 0.  */
  rtx *inner;

  /* Components that make up *INNER.  Each one may be null or nonnull.
     When nonnull, their meanings are as follows:

     - *SEGMENT is the "segment" of memory to which the address refers.
       This value is entirely target-specific and is only called a "segment"
       because that's its most typical use.  It contains exactly one UNSPEC,
       pointed to by SEGMENT_TERM.  The contents of *SEGMENT do not need
       reloading.

     - *BASE is a variable expression representing a base address.
       It contains exactly one REG, SUBREG or MEM, pointed to by BASE_TERM.

     - *INDEX is a variable expression representing an index value.
       It may be a scaled expression, such as a MULT.  It has exactly
       one REG, SUBREG or MEM, pointed to by INDEX_TERM.

     - *DISP is a constant, possibly mutated.  DISP_TERM points to the
       unmutated RTX_CONST_OBJ.  */
  rtx *segment;
  rtx *base;
  rtx *index;
  rtx *disp;

  rtx *segment_term;
  rtx *base_term;
  rtx *index_term;
  rtx *disp_term;

  /* In a {PRE,POST}_MODIFY address, this points to a second copy
     of BASE_TERM, otherwise it is null.  */
  rtx *base_term2;

  /* ADDRESS if this structure describes an address operand, MEM if
     it describes a MEM address.  */
  enum rtx_code addr_outer_code;

  /* If BASE is nonnull, this is the code of the rtx that contains it.  */
  enum rtx_code base_outer_code;
};

/* This is used to bundle an rtx and a mode together so that the pair
   can be used with the wi:: routines.  If we ever put modes into rtx
   integer constants, this should go away and then just pass an rtx in.  */
typedef std::pair <rtx, machine_mode> rtx_mode_t;

namespace wi
{
  template <>
  struct int_traits <rtx_mode_t>
  {
    static const enum precision_type precision_type = VAR_PRECISION;
    static const bool host_dependent_precision = false;
    /* This ought to be true, except for the special case that BImode
       is canonicalized to STORE_FLAG_VALUE, which might be 1.  */
    static const bool is_sign_extended = false;
    static unsigned int get_precision (const rtx_mode_t &);
    static wi::storage_ref decompose (HOST_WIDE_INT *, unsigned int,
				      const rtx_mode_t &);
  };
}

inline unsigned int
wi::int_traits <rtx_mode_t>::get_precision (const rtx_mode_t &x)
{
  return GET_MODE_PRECISION (as_a <scalar_mode> (x.second));
}

inline wi::storage_ref
wi::int_traits <rtx_mode_t>::decompose (HOST_WIDE_INT *,
					unsigned int precision,
					const rtx_mode_t &x)
{
  gcc_checking_assert (precision == get_precision (x));
  switch (GET_CODE (x.first))
    {
    case CONST_INT:
      if (precision < HOST_BITS_PER_WIDE_INT)
	/* Nonzero BImodes are stored as STORE_FLAG_VALUE, which on many
	   targets is 1 rather than -1.  */
	gcc_checking_assert (INTVAL (x.first)
			     == sext_hwi (INTVAL (x.first), precision)
			     || (x.second == BImode && INTVAL (x.first) == 1));

      return wi::storage_ref (&INTVAL (x.first), 1, precision);

    case CONST_WIDE_INT:
      return wi::storage_ref (&CONST_WIDE_INT_ELT (x.first, 0),
			      CONST_WIDE_INT_NUNITS (x.first), precision);

#if TARGET_SUPPORTS_WIDE_INT == 0
    case CONST_DOUBLE:
      return wi::storage_ref (&CONST_DOUBLE_LOW (x.first), 2, precision);
#endif

    default:
      gcc_unreachable ();
    }
}

namespace wi
{
  hwi_with_prec shwi (HOST_WIDE_INT, machine_mode mode);
  wide_int min_value (machine_mode, signop);
  wide_int max_value (machine_mode, signop);
}

inline wi::hwi_with_prec
wi::shwi (HOST_WIDE_INT val, machine_mode mode)
{
  return shwi (val, GET_MODE_PRECISION (as_a <scalar_mode> (mode)));
}

/* Produce the smallest number that is represented in MODE.  The precision
   is taken from MODE and the sign from SGN.  */
inline wide_int
wi::min_value (machine_mode mode, signop sgn)
{
  return min_value (GET_MODE_PRECISION (as_a <scalar_mode> (mode)), sgn);
}

/* Produce the largest number that is represented in MODE.  The precision
   is taken from MODE and the sign from SGN.  */
inline wide_int
wi::max_value (machine_mode mode, signop sgn)
{
  return max_value (GET_MODE_PRECISION (as_a <scalar_mode> (mode)), sgn);
}

extern void init_rtlanal (void);
extern int rtx_cost (rtx, machine_mode, enum rtx_code, int, bool);
extern int address_cost (rtx, machine_mode, addr_space_t, bool);
extern void get_full_rtx_cost (rtx, machine_mode, enum rtx_code, int,
			       struct full_rtx_costs *);
extern poly_int64 subreg_lsb (const_rtx);
extern poly_int64 subreg_lsb_1 (machine_mode, machine_mode, poly_int64);
extern poly_int64 subreg_size_offset_from_lsb (poly_int64, poly_int64,
					       poly_int64);

/* Return the subreg byte offset for a subreg whose outer mode is
   OUTER_MODE, whose inner mode is INNER_MODE, and where there are
   LSB_SHIFT *bits* between the lsb of the outer value and the lsb of
   the inner value.  This is the inverse of subreg_lsb_1 (which converts
   byte offsets to bit shifts).  */

inline poly_int64
subreg_offset_from_lsb (machine_mode outer_mode,
			machine_mode inner_mode,
			poly_int64 lsb_shift)
{
  return subreg_size_offset_from_lsb (GET_MODE_SIZE (outer_mode),
				      GET_MODE_SIZE (inner_mode), lsb_shift);
}

extern unsigned int subreg_regno_offset	(unsigned int, machine_mode,
					 poly_int64, machine_mode);
extern bool subreg_offset_representable_p (unsigned int, machine_mode,
					   poly_int64, machine_mode);
extern unsigned int subreg_regno (const_rtx);
extern int simplify_subreg_regno (unsigned int, machine_mode,
				  poly_int64, machine_mode);
extern unsigned int subreg_nregs (const_rtx);
extern unsigned int subreg_nregs_with_regno (unsigned int, const_rtx);
extern unsigned HOST_WIDE_INT nonzero_bits (const_rtx, machine_mode);
extern unsigned int num_sign_bit_copies (const_rtx, machine_mode);
extern bool constant_pool_constant_p (rtx);
extern bool truncated_to_mode (machine_mode, const_rtx);
extern int low_bitmask_len (machine_mode, unsigned HOST_WIDE_INT);
extern void split_double (rtx, rtx *, rtx *);
extern rtx *strip_address_mutations (rtx *, enum rtx_code * = 0);
extern void decompose_address (struct address_info *, rtx *,
			       machine_mode, addr_space_t, enum rtx_code);
extern void decompose_lea_address (struct address_info *, rtx *);
extern void decompose_mem_address (struct address_info *, rtx);
extern void update_address (struct address_info *);
extern HOST_WIDE_INT get_index_scale (const struct address_info *);
extern enum rtx_code get_index_code (const struct address_info *);

/* 1 if RTX is a subreg containing a reg that is already known to be
   sign- or zero-extended from the mode of the subreg to the mode of
   the reg.  SUBREG_PROMOTED_UNSIGNED_P gives the signedness of the
   extension.

   When used as a LHS, is means that this extension must be done
   when assigning to SUBREG_REG.  */

#define SUBREG_PROMOTED_VAR_P(RTX)					\
  (RTL_FLAG_CHECK1 ("SUBREG_PROMOTED", (RTX), SUBREG)->in_struct)

/* Valid for subregs which are SUBREG_PROMOTED_VAR_P().  In that case
   this gives the necessary extensions:
   0  - signed (SPR_SIGNED)
   1  - normal unsigned (SPR_UNSIGNED)
   2  - value is both sign and unsign extended for mode
	(SPR_SIGNED_AND_UNSIGNED).
   -1 - pointer unsigned, which most often can be handled like unsigned
        extension, except for generating instructions where we need to
	emit special code (ptr_extend insns) on some architectures
	(SPR_POINTER). */

const int SRP_POINTER = -1;
const int SRP_SIGNED = 0;
const int SRP_UNSIGNED = 1;
const int SRP_SIGNED_AND_UNSIGNED = 2;

/* Sets promoted mode for SUBREG_PROMOTED_VAR_P().  */
#define SUBREG_PROMOTED_SET(RTX, VAL)		                        \
do {								        \
  rtx const _rtx = RTL_FLAG_CHECK1 ("SUBREG_PROMOTED_SET",		\
                                    (RTX), SUBREG);			\
  switch (VAL)								\
  {									\
    case SRP_POINTER:							\
      _rtx->volatil = 0;						\
      _rtx->unchanging = 0;						\
      break;								\
    case SRP_SIGNED:							\
      _rtx->volatil = 0;						\
      _rtx->unchanging = 1;						\
      break;								\
    case SRP_UNSIGNED:							\
      _rtx->volatil = 1;						\
      _rtx->unchanging = 0;						\
      break;								\
    case SRP_SIGNED_AND_UNSIGNED:					\
      _rtx->volatil = 1;						\
      _rtx->unchanging = 1;						\
      break;								\
  }									\
} while (0)

/* Gets the value stored in promoted mode for SUBREG_PROMOTED_VAR_P(),
   including SRP_SIGNED_AND_UNSIGNED if promoted for
   both signed and unsigned.  */
#define SUBREG_PROMOTED_GET(RTX)	\
  (2 * (RTL_FLAG_CHECK1 ("SUBREG_PROMOTED_GET", (RTX), SUBREG)->volatil)\
   + (RTX)->unchanging - 1)

/* Returns sign of promoted mode for SUBREG_PROMOTED_VAR_P().  */
#define SUBREG_PROMOTED_SIGN(RTX)	\
  ((RTL_FLAG_CHECK1 ("SUBREG_PROMOTED_SIGN", (RTX), SUBREG)->volatil) ? 1\
   : (RTX)->unchanging - 1)

/* Predicate to check if RTX of SUBREG_PROMOTED_VAR_P() is promoted
   for SIGNED type.  */
#define SUBREG_PROMOTED_SIGNED_P(RTX)	\
  (RTL_FLAG_CHECK1 ("SUBREG_PROMOTED_SIGNED_P", (RTX), SUBREG)->unchanging)

/* Predicate to check if RTX of SUBREG_PROMOTED_VAR_P() is promoted
   for UNSIGNED type.  */
#define SUBREG_PROMOTED_UNSIGNED_P(RTX)	\
  (RTL_FLAG_CHECK1 ("SUBREG_PROMOTED_UNSIGNED_P", (RTX), SUBREG)->volatil)

/* Checks if RTX of SUBREG_PROMOTED_VAR_P() is promoted for given SIGN.  */
#define SUBREG_CHECK_PROMOTED_SIGN(RTX, SIGN)	\
((SIGN) == SRP_POINTER ? SUBREG_PROMOTED_GET (RTX) == SRP_POINTER	\
 : (SIGN) == SRP_SIGNED ? SUBREG_PROMOTED_SIGNED_P (RTX)		\
 : SUBREG_PROMOTED_UNSIGNED_P (RTX))

/* True if the REG is the static chain register for some CALL_INSN.  */
#define STATIC_CHAIN_REG_P(RTX)	\
  (RTL_FLAG_CHECK1 ("STATIC_CHAIN_REG_P", (RTX), REG)->jump)

/* True if the subreg was generated by LRA for reload insns.  Such
   subregs are valid only during LRA.  */
#define LRA_SUBREG_P(RTX)	\
  (RTL_FLAG_CHECK1 ("LRA_SUBREG_P", (RTX), SUBREG)->jump)

/* True if call is instrumented by Pointer Bounds Checker.  */
#define CALL_EXPR_WITH_BOUNDS_P(RTX) \
  (RTL_FLAG_CHECK1 ("CALL_EXPR_WITH_BOUNDS_P", (RTX), CALL)->jump)

/* Access various components of an ASM_OPERANDS rtx.  */

#define ASM_OPERANDS_TEMPLATE(RTX) XCSTR (RTX, 0, ASM_OPERANDS)
#define ASM_OPERANDS_OUTPUT_CONSTRAINT(RTX) XCSTR (RTX, 1, ASM_OPERANDS)
#define ASM_OPERANDS_OUTPUT_IDX(RTX) XCINT (RTX, 2, ASM_OPERANDS)
#define ASM_OPERANDS_INPUT_VEC(RTX) XCVEC (RTX, 3, ASM_OPERANDS)
#define ASM_OPERANDS_INPUT_CONSTRAINT_VEC(RTX) XCVEC (RTX, 4, ASM_OPERANDS)
#define ASM_OPERANDS_INPUT(RTX, N) XCVECEXP (RTX, 3, N, ASM_OPERANDS)
#define ASM_OPERANDS_INPUT_LENGTH(RTX) XCVECLEN (RTX, 3, ASM_OPERANDS)
#define ASM_OPERANDS_INPUT_CONSTRAINT_EXP(RTX, N) \
  XCVECEXP (RTX, 4, N, ASM_OPERANDS)
#define ASM_OPERANDS_INPUT_CONSTRAINT(RTX, N) \
  XSTR (XCVECEXP (RTX, 4, N, ASM_OPERANDS), 0)
#define ASM_OPERANDS_INPUT_MODE(RTX, N)  \
  GET_MODE (XCVECEXP (RTX, 4, N, ASM_OPERANDS))
#define ASM_OPERANDS_LABEL_VEC(RTX) XCVEC (RTX, 5, ASM_OPERANDS)
#define ASM_OPERANDS_LABEL_LENGTH(RTX) XCVECLEN (RTX, 5, ASM_OPERANDS)
#define ASM_OPERANDS_LABEL(RTX, N) XCVECEXP (RTX, 5, N, ASM_OPERANDS)
#define ASM_OPERANDS_SOURCE_LOCATION(RTX) XCUINT (RTX, 6, ASM_OPERANDS)
#define ASM_INPUT_SOURCE_LOCATION(RTX) XCUINT (RTX, 1, ASM_INPUT)

/* 1 if RTX is a mem that is statically allocated in read-only memory.  */
#define MEM_READONLY_P(RTX) \
  (RTL_FLAG_CHECK1 ("MEM_READONLY_P", (RTX), MEM)->unchanging)

/* 1 if RTX is a mem and we should keep the alias set for this mem
   unchanged when we access a component.  Set to 1, or example, when we
   are already in a non-addressable component of an aggregate.  */
#define MEM_KEEP_ALIAS_SET_P(RTX)					\
  (RTL_FLAG_CHECK1 ("MEM_KEEP_ALIAS_SET_P", (RTX), MEM)->jump)

/* 1 if RTX is a mem or asm_operand for a volatile reference.  */
#define MEM_VOLATILE_P(RTX)						\
  (RTL_FLAG_CHECK3 ("MEM_VOLATILE_P", (RTX), MEM, ASM_OPERANDS,		\
		    ASM_INPUT)->volatil)

/* 1 if RTX is a mem that cannot trap.  */
#define MEM_NOTRAP_P(RTX) \
  (RTL_FLAG_CHECK1 ("MEM_NOTRAP_P", (RTX), MEM)->call)

/* The memory attribute block.  We provide access macros for each value
   in the block and provide defaults if none specified.  */
#define MEM_ATTRS(RTX) X0MEMATTR (RTX, 1)

/* The register attribute block.  We provide access macros for each value
   in the block and provide defaults if none specified.  */
#define REG_ATTRS(RTX) (REG_CHECK (RTX)->attrs)

#ifndef GENERATOR_FILE
/* For a MEM rtx, the alias set.  If 0, this MEM is not in any alias
   set, and may alias anything.  Otherwise, the MEM can only alias
   MEMs in a conflicting alias set.  This value is set in a
   language-dependent manner in the front-end, and should not be
   altered in the back-end.  These set numbers are tested with
   alias_sets_conflict_p.  */
#define MEM_ALIAS_SET(RTX) (get_mem_attrs (RTX)->alias)

/* For a MEM rtx, the decl it is known to refer to, if it is known to
   refer to part of a DECL.  It may also be a COMPONENT_REF.  */
#define MEM_EXPR(RTX) (get_mem_attrs (RTX)->expr)

/* For a MEM rtx, true if its MEM_OFFSET is known.  */
#define MEM_OFFSET_KNOWN_P(RTX) (get_mem_attrs (RTX)->offset_known_p)

/* For a MEM rtx, the offset from the start of MEM_EXPR.  */
#define MEM_OFFSET(RTX) (get_mem_attrs (RTX)->offset)

/* For a MEM rtx, the address space.  */
#define MEM_ADDR_SPACE(RTX) (get_mem_attrs (RTX)->addrspace)

/* For a MEM rtx, true if its MEM_SIZE is known.  */
#define MEM_SIZE_KNOWN_P(RTX) (get_mem_attrs (RTX)->size_known_p)

/* For a MEM rtx, the size in bytes of the MEM.  */
#define MEM_SIZE(RTX) (get_mem_attrs (RTX)->size)

/* For a MEM rtx, the alignment in bits.  We can use the alignment of the
   mode as a default when STRICT_ALIGNMENT, but not if not.  */
#define MEM_ALIGN(RTX) (get_mem_attrs (RTX)->align)
#else
#define MEM_ADDR_SPACE(RTX) ADDR_SPACE_GENERIC
#endif

/* For a REG rtx, the decl it is known to refer to, if it is known to
   refer to part of a DECL.  */
#define REG_EXPR(RTX) (REG_ATTRS (RTX) == 0 ? 0 : REG_ATTRS (RTX)->decl)

/* For a REG rtx, the offset from the start of REG_EXPR, if known, as an
   HOST_WIDE_INT.  */
#define REG_OFFSET(RTX) (REG_ATTRS (RTX) == 0 ? 0 : REG_ATTRS (RTX)->offset)

/* Copy the attributes that apply to memory locations from RHS to LHS.  */
#define MEM_COPY_ATTRIBUTES(LHS, RHS)				\
  (MEM_VOLATILE_P (LHS) = MEM_VOLATILE_P (RHS),			\
   MEM_NOTRAP_P (LHS) = MEM_NOTRAP_P (RHS),			\
   MEM_READONLY_P (LHS) = MEM_READONLY_P (RHS),			\
   MEM_KEEP_ALIAS_SET_P (LHS) = MEM_KEEP_ALIAS_SET_P (RHS),	\
   MEM_POINTER (LHS) = MEM_POINTER (RHS),			\
   MEM_ATTRS (LHS) = MEM_ATTRS (RHS))

/* 1 if RTX is a label_ref for a nonlocal label.  */
/* Likewise in an expr_list for a REG_LABEL_OPERAND or
   REG_LABEL_TARGET note.  */
#define LABEL_REF_NONLOCAL_P(RTX)					\
  (RTL_FLAG_CHECK1 ("LABEL_REF_NONLOCAL_P", (RTX), LABEL_REF)->volatil)

/* 1 if RTX is a code_label that should always be considered to be needed.  */
#define LABEL_PRESERVE_P(RTX)						\
  (RTL_FLAG_CHECK2 ("LABEL_PRESERVE_P", (RTX), CODE_LABEL, NOTE)->in_struct)

/* During sched, 1 if RTX is an insn that must be scheduled together
   with the preceding insn.  */
#define SCHED_GROUP_P(RTX)						\
  (RTL_FLAG_CHECK4 ("SCHED_GROUP_P", (RTX), DEBUG_INSN, INSN,		\
		    JUMP_INSN, CALL_INSN)->in_struct)

/* For a SET rtx, SET_DEST is the place that is set
   and SET_SRC is the value it is set to.  */
#define SET_DEST(RTX) XC2EXP (RTX, 0, SET, CLOBBER)
#define SET_SRC(RTX) XCEXP (RTX, 1, SET)
#define SET_IS_RETURN_P(RTX)						\
  (RTL_FLAG_CHECK1 ("SET_IS_RETURN_P", (RTX), SET)->jump)

/* For a TRAP_IF rtx, TRAP_CONDITION is an expression.  */
#define TRAP_CONDITION(RTX) XCEXP (RTX, 0, TRAP_IF)
#define TRAP_CODE(RTX) XCEXP (RTX, 1, TRAP_IF)

/* For a COND_EXEC rtx, COND_EXEC_TEST is the condition to base
   conditionally executing the code on, COND_EXEC_CODE is the code
   to execute if the condition is true.  */
#define COND_EXEC_TEST(RTX) XCEXP (RTX, 0, COND_EXEC)
#define COND_EXEC_CODE(RTX) XCEXP (RTX, 1, COND_EXEC)

/* 1 if RTX is a symbol_ref that addresses this function's rtl
   constants pool.  */
#define CONSTANT_POOL_ADDRESS_P(RTX)					\
  (RTL_FLAG_CHECK1 ("CONSTANT_POOL_ADDRESS_P", (RTX), SYMBOL_REF)->unchanging)

/* 1 if RTX is a symbol_ref that addresses a value in the file's
   tree constant pool.  This information is private to varasm.c.  */
#define TREE_CONSTANT_POOL_ADDRESS_P(RTX)				\
  (RTL_FLAG_CHECK1 ("TREE_CONSTANT_POOL_ADDRESS_P",			\
		    (RTX), SYMBOL_REF)->frame_related)

/* Used if RTX is a symbol_ref, for machine-specific purposes.  */
#define SYMBOL_REF_FLAG(RTX)						\
  (RTL_FLAG_CHECK1 ("SYMBOL_REF_FLAG", (RTX), SYMBOL_REF)->volatil)

/* 1 if RTX is a symbol_ref that has been the library function in
   emit_library_call.  */
#define SYMBOL_REF_USED(RTX)						\
  (RTL_FLAG_CHECK1 ("SYMBOL_REF_USED", (RTX), SYMBOL_REF)->used)

/* 1 if RTX is a symbol_ref for a weak symbol.  */
#define SYMBOL_REF_WEAK(RTX)						\
  (RTL_FLAG_CHECK1 ("SYMBOL_REF_WEAK", (RTX), SYMBOL_REF)->return_val)

/* A pointer attached to the SYMBOL_REF; either SYMBOL_REF_DECL or
   SYMBOL_REF_CONSTANT.  */
#define SYMBOL_REF_DATA(RTX) X0ANY ((RTX), 1)

/* Set RTX's SYMBOL_REF_DECL to DECL.  RTX must not be a constant
   pool symbol.  */
#define SET_SYMBOL_REF_DECL(RTX, DECL) \
  (gcc_assert (!CONSTANT_POOL_ADDRESS_P (RTX)), X0TREE ((RTX), 1) = (DECL))

/* The tree (decl or constant) associated with the symbol, or null.  */
#define SYMBOL_REF_DECL(RTX) \
  (CONSTANT_POOL_ADDRESS_P (RTX) ? NULL : X0TREE ((RTX), 1))

/* Set RTX's SYMBOL_REF_CONSTANT to C.  RTX must be a constant pool symbol.  */
#define SET_SYMBOL_REF_CONSTANT(RTX, C) \
  (gcc_assert (CONSTANT_POOL_ADDRESS_P (RTX)), X0CONSTANT ((RTX), 1) = (C))

/* The rtx constant pool entry for a symbol, or null.  */
#define SYMBOL_REF_CONSTANT(RTX) \
  (CONSTANT_POOL_ADDRESS_P (RTX) ? X0CONSTANT ((RTX), 1) : NULL)

/* A set of flags on a symbol_ref that are, in some respects, redundant with
   information derivable from the tree decl associated with this symbol.
   Except that we build a *lot* of SYMBOL_REFs that aren't associated with a
   decl.  In some cases this is a bug.  But beyond that, it's nice to cache
   this information to avoid recomputing it.  Finally, this allows space for
   the target to store more than one bit of information, as with
   SYMBOL_REF_FLAG.  */
#define SYMBOL_REF_FLAGS(RTX) \
  (RTL_FLAG_CHECK1 ("SYMBOL_REF_FLAGS", (RTX), SYMBOL_REF) \
   ->u2.symbol_ref_flags)

/* These flags are common enough to be defined for all targets.  They
   are computed by the default version of targetm.encode_section_info.  */

/* Set if this symbol is a function.  */
#define SYMBOL_FLAG_FUNCTION	(1 << 0)
#define SYMBOL_REF_FUNCTION_P(RTX) \
  ((SYMBOL_REF_FLAGS (RTX) & SYMBOL_FLAG_FUNCTION) != 0)
/* Set if targetm.binds_local_p is true.  */
#define SYMBOL_FLAG_LOCAL	(1 << 1)
#define SYMBOL_REF_LOCAL_P(RTX) \
  ((SYMBOL_REF_FLAGS (RTX) & SYMBOL_FLAG_LOCAL) != 0)
/* Set if targetm.in_small_data_p is true.  */
#define SYMBOL_FLAG_SMALL	(1 << 2)
#define SYMBOL_REF_SMALL_P(RTX) \
  ((SYMBOL_REF_FLAGS (RTX) & SYMBOL_FLAG_SMALL) != 0)
/* The three-bit field at [5:3] is true for TLS variables; use
   SYMBOL_REF_TLS_MODEL to extract the field as an enum tls_model.  */
#define SYMBOL_FLAG_TLS_SHIFT	3
#define SYMBOL_REF_TLS_MODEL(RTX) \
  ((enum tls_model) ((SYMBOL_REF_FLAGS (RTX) >> SYMBOL_FLAG_TLS_SHIFT) & 7))
/* Set if this symbol is not defined in this translation unit.  */
#define SYMBOL_FLAG_EXTERNAL	(1 << 6)
#define SYMBOL_REF_EXTERNAL_P(RTX) \
  ((SYMBOL_REF_FLAGS (RTX) & SYMBOL_FLAG_EXTERNAL) != 0)
/* Set if this symbol has a block_symbol structure associated with it.  */
#define SYMBOL_FLAG_HAS_BLOCK_INFO (1 << 7)
#define SYMBOL_REF_HAS_BLOCK_INFO_P(RTX) \
  ((SYMBOL_REF_FLAGS (RTX) & SYMBOL_FLAG_HAS_BLOCK_INFO) != 0)
/* Set if this symbol is a section anchor.  SYMBOL_REF_ANCHOR_P implies
   SYMBOL_REF_HAS_BLOCK_INFO_P.  */
#define SYMBOL_FLAG_ANCHOR	(1 << 8)
#define SYMBOL_REF_ANCHOR_P(RTX) \
  ((SYMBOL_REF_FLAGS (RTX) & SYMBOL_FLAG_ANCHOR) != 0)

/* Subsequent bits are available for the target to use.  */
#define SYMBOL_FLAG_MACH_DEP_SHIFT	9
#define SYMBOL_FLAG_MACH_DEP		(1 << SYMBOL_FLAG_MACH_DEP_SHIFT)

/* If SYMBOL_REF_HAS_BLOCK_INFO_P (RTX), this is the object_block
   structure to which the symbol belongs, or NULL if it has not been
   assigned a block.  */
#define SYMBOL_REF_BLOCK(RTX) (BLOCK_SYMBOL_CHECK (RTX)->block)

/* If SYMBOL_REF_HAS_BLOCK_INFO_P (RTX), this is the offset of RTX from
   the first object in SYMBOL_REF_BLOCK (RTX).  The value is negative if
   RTX has not yet been assigned to a block, or it has not been given an
   offset within that block.  */
#define SYMBOL_REF_BLOCK_OFFSET(RTX) (BLOCK_SYMBOL_CHECK (RTX)->offset)

/* True if RTX is flagged to be a scheduling barrier.  */
#define PREFETCH_SCHEDULE_BARRIER_P(RTX)					\
  (RTL_FLAG_CHECK1 ("PREFETCH_SCHEDULE_BARRIER_P", (RTX), PREFETCH)->volatil)

/* Indicate whether the machine has any sort of auto increment addressing.
   If not, we can avoid checking for REG_INC notes.  */

#if (defined (HAVE_PRE_INCREMENT) || defined (HAVE_PRE_DECREMENT) \
     || defined (HAVE_POST_INCREMENT) || defined (HAVE_POST_DECREMENT) \
     || defined (HAVE_PRE_MODIFY_DISP) || defined (HAVE_POST_MODIFY_DISP) \
     || defined (HAVE_PRE_MODIFY_REG) || defined (HAVE_POST_MODIFY_REG))
#define AUTO_INC_DEC 1
#else
#define AUTO_INC_DEC 0
#endif

/* Define a macro to look for REG_INC notes,
   but save time on machines where they never exist.  */

#if AUTO_INC_DEC
#define FIND_REG_INC_NOTE(INSN, REG)			\
  ((REG) != NULL_RTX && REG_P ((REG))			\
   ? find_regno_note ((INSN), REG_INC, REGNO (REG))	\
   : find_reg_note ((INSN), REG_INC, (REG)))
#else
#define FIND_REG_INC_NOTE(INSN, REG) 0
#endif

#ifndef HAVE_PRE_INCREMENT
#define HAVE_PRE_INCREMENT 0
#endif

#ifndef HAVE_PRE_DECREMENT
#define HAVE_PRE_DECREMENT 0
#endif

#ifndef HAVE_POST_INCREMENT
#define HAVE_POST_INCREMENT 0
#endif

#ifndef HAVE_POST_DECREMENT
#define HAVE_POST_DECREMENT 0
#endif

#ifndef HAVE_POST_MODIFY_DISP
#define HAVE_POST_MODIFY_DISP 0
#endif

#ifndef HAVE_POST_MODIFY_REG
#define HAVE_POST_MODIFY_REG 0
#endif

#ifndef HAVE_PRE_MODIFY_DISP
#define HAVE_PRE_MODIFY_DISP 0
#endif

#ifndef HAVE_PRE_MODIFY_REG
#define HAVE_PRE_MODIFY_REG 0
#endif


/* Some architectures do not have complete pre/post increment/decrement
   instruction sets, or only move some modes efficiently.  These macros
   allow us to tune autoincrement generation.  */

#ifndef USE_LOAD_POST_INCREMENT
#define USE_LOAD_POST_INCREMENT(MODE)   HAVE_POST_INCREMENT
#endif

#ifndef USE_LOAD_POST_DECREMENT
#define USE_LOAD_POST_DECREMENT(MODE)   HAVE_POST_DECREMENT
#endif

#ifndef USE_LOAD_PRE_INCREMENT
#define USE_LOAD_PRE_INCREMENT(MODE)    HAVE_PRE_INCREMENT
#endif

#ifndef USE_LOAD_PRE_DECREMENT
#define USE_LOAD_PRE_DECREMENT(MODE)    HAVE_PRE_DECREMENT
#endif

#ifndef USE_STORE_POST_INCREMENT
#define USE_STORE_POST_INCREMENT(MODE)  HAVE_POST_INCREMENT
#endif

#ifndef USE_STORE_POST_DECREMENT
#define USE_STORE_POST_DECREMENT(MODE)  HAVE_POST_DECREMENT
#endif

#ifndef USE_STORE_PRE_INCREMENT
#define USE_STORE_PRE_INCREMENT(MODE)   HAVE_PRE_INCREMENT
#endif

#ifndef USE_STORE_PRE_DECREMENT
#define USE_STORE_PRE_DECREMENT(MODE)   HAVE_PRE_DECREMENT
#endif

/* Nonzero when we are generating CONCATs.  */
extern int generating_concat_p;

/* Nonzero when we are expanding trees to RTL.  */
extern int currently_expanding_to_rtl;

/* Generally useful functions.  */

#ifndef GENERATOR_FILE
/* Return the cost of SET X.  SPEED_P is true if optimizing for speed
   rather than size.  */

static inline int
set_rtx_cost (rtx x, bool speed_p)
{
  return rtx_cost (x, VOIDmode, INSN, 4, speed_p);
}

/* Like set_rtx_cost, but return both the speed and size costs in C.  */

static inline void
get_full_set_rtx_cost (rtx x, struct full_rtx_costs *c)
{
  get_full_rtx_cost (x, VOIDmode, INSN, 4, c);
}

/* Return the cost of moving X into a register, relative to the cost
   of a register move.  SPEED_P is true if optimizing for speed rather
   than size.  */

static inline int
set_src_cost (rtx x, machine_mode mode, bool speed_p)
{
  return rtx_cost (x, mode, SET, 1, speed_p);
}

/* Like set_src_cost, but return both the speed and size costs in C.  */

static inline void
get_full_set_src_cost (rtx x, machine_mode mode, struct full_rtx_costs *c)
{
  get_full_rtx_cost (x, mode, SET, 1, c);
}
#endif

/* A convenience macro to validate the arguments of a zero_extract
   expression.  It determines whether SIZE lies inclusively within
   [1, RANGE], POS lies inclusively within between [0, RANGE - 1]
   and the sum lies inclusively within [1, RANGE].  RANGE must be
   >= 1, but SIZE and POS may be negative.  */
#define EXTRACT_ARGS_IN_RANGE(SIZE, POS, RANGE) \
  (IN_RANGE ((POS), 0, (unsigned HOST_WIDE_INT) (RANGE) - 1) \
   && IN_RANGE ((SIZE), 1, (unsigned HOST_WIDE_INT) (RANGE) \
			   - (unsigned HOST_WIDE_INT)(POS)))

/* In explow.c */
extern HOST_WIDE_INT trunc_int_for_mode	(HOST_WIDE_INT, machine_mode);
extern poly_int64 trunc_int_for_mode (poly_int64, machine_mode);
extern rtx plus_constant (machine_mode, rtx, poly_int64, bool = false);

/* In rtl.c */
extern rtx rtx_alloc (RTX_CODE CXX_MEM_STAT_INFO);
extern rtx rtx_alloc_stat_v (RTX_CODE MEM_STAT_DECL, int);
#define rtx_alloc_v(c, SZ) rtx_alloc_stat_v (c MEM_STAT_INFO, SZ)
#define const_wide_int_alloc(NWORDS)				\
  rtx_alloc_v (CONST_WIDE_INT,					\
	       (sizeof (struct hwivec_def)			\
		+ ((NWORDS)-1) * sizeof (HOST_WIDE_INT)))	\

extern rtvec rtvec_alloc (int);
extern rtvec shallow_copy_rtvec (rtvec);
extern bool shared_const_p (const_rtx);
extern bool unique_const_p (const_rtx);
extern rtx copy_rtx (rtx);
extern enum rtx_code classify_insn (rtx);
extern void dump_rtx_statistics (void);

/* In emit-rtl.c */
extern rtx copy_rtx_if_shared (rtx);

/* In rtl.c */
extern unsigned int rtx_size (const_rtx);
extern rtx shallow_copy_rtx (const_rtx CXX_MEM_STAT_INFO);
extern int rtx_equal_p (const_rtx, const_rtx);
extern bool rtvec_all_equal_p (const_rtvec);

/* Return true if X is a vector constant with a duplicated element value.  */

inline bool
const_vec_duplicate_p (const_rtx x)
{
  return ((GET_CODE (x) == CONST_VECTOR && rtvec_all_equal_p (XVEC (x, 0)))
	  || (GET_CODE (x) == CONST
	      && GET_CODE (XEXP (x, 0)) == VEC_DUPLICATE));
}

/* Return true if X is a vector constant with a duplicated element value.
   Store the duplicated element in *ELT if so.  */

template <typename T>
inline bool
const_vec_duplicate_p (T x, T *elt)
{
  if (GET_CODE (x) == CONST_VECTOR && rtvec_all_equal_p (XVEC (x, 0)))
    {
      *elt = CONST_VECTOR_ELT (x, 0);
      return true;
    }
  if (GET_CODE (x) == CONST && GET_CODE (XEXP (x, 0)) == VEC_DUPLICATE)
    {
      *elt = XEXP (XEXP (x, 0), 0);
      return true;
    }
  return false;
}

/* If X is a vector constant with a duplicated element value, return that
   element value, otherwise return X.  */

template <typename T>
inline T
unwrap_const_vec_duplicate (T x)
{
  if (GET_CODE (x) == CONST_VECTOR && rtvec_all_equal_p (XVEC (x, 0)))
    return CONST_VECTOR_ELT (x, 0);
  if (GET_CODE (x) == CONST && GET_CODE (XEXP (x, 0)) == VEC_DUPLICATE)
    return XEXP (XEXP (x, 0), 0);
  return x;
}

/* Return the unpromoted (outer) mode of SUBREG_PROMOTED_VAR_P subreg X.  */

inline scalar_int_mode
subreg_unpromoted_mode (rtx x)
{
  gcc_checking_assert (SUBREG_PROMOTED_VAR_P (x));
  return as_a <scalar_int_mode> (GET_MODE (x));
}

/* Return the promoted (inner) mode of SUBREG_PROMOTED_VAR_P subreg X.  */

inline scalar_int_mode
subreg_promoted_mode (rtx x)
{
  gcc_checking_assert (SUBREG_PROMOTED_VAR_P (x));
  return as_a <scalar_int_mode> (GET_MODE (SUBREG_REG (x)));
}

/* In emit-rtl.c */
extern rtvec gen_rtvec_v (int, rtx *);
extern rtvec gen_rtvec_v (int, rtx_insn **);
extern rtx gen_reg_rtx (machine_mode);
extern rtx gen_rtx_REG_offset (rtx, machine_mode, unsigned int, poly_int64);
extern rtx gen_reg_rtx_offset (rtx, machine_mode, int);
extern rtx gen_reg_rtx_and_attrs (rtx);
extern rtx_code_label *gen_label_rtx (void);
extern rtx gen_lowpart_common (machine_mode, rtx);

/* In cse.c */
extern rtx gen_lowpart_if_possible (machine_mode, rtx);

/* In emit-rtl.c */
extern rtx gen_highpart (machine_mode, rtx);
extern rtx gen_highpart_mode (machine_mode, machine_mode, rtx);
<<<<<<< HEAD
extern rtx operand_subword (rtx, poly_int64, int, machine_mode);
extern rtx operand_subword_force (rtx, poly_int64, machine_mode);
extern bool partial_subreg_p (machine_mode, machine_mode);
extern bool partial_subreg_p (const_rtx);
extern machine_mode wider_subreg_mode (machine_mode, machine_mode);
extern machine_mode wider_subreg_mode (const_rtx);
extern machine_mode narrower_subreg_mode (machine_mode, machine_mode);
extern bool paradoxical_subreg_p (machine_mode, machine_mode);
extern bool paradoxical_subreg_p (const_rtx);
=======
extern rtx operand_subword (rtx, unsigned int, int, machine_mode);

/* In emit-rtl.c */
extern rtx operand_subword_force (rtx, unsigned int, machine_mode);
>>>>>>> 5865bc94
extern int subreg_lowpart_p (const_rtx);
extern poly_int64 subreg_size_lowpart_offset (poly_int64, poly_int64);

/* Return true if a subreg with the given outer and inner modes is
   paradoxical.  */

inline bool
paradoxical_subreg_p (machine_mode outermode, machine_mode innermode)
{
  return GET_MODE_PRECISION (outermode) > GET_MODE_PRECISION (innermode);
}

/* Return true if X is a paradoxical subreg, false otherwise.  */

inline bool
paradoxical_subreg_p (const_rtx x)
{
  if (GET_CODE (x) != SUBREG)
    return false;
  return paradoxical_subreg_p (GET_MODE (x), GET_MODE (SUBREG_REG (x)));
}

/* Return the SUBREG_BYTE for an OUTERMODE lowpart of an INNERMODE value.  */

inline poly_int64
subreg_lowpart_offset (machine_mode outermode, machine_mode innermode)
{
  return subreg_size_lowpart_offset (GET_MODE_SIZE (outermode),
				     GET_MODE_SIZE (innermode));
}

extern poly_int64 subreg_size_highpart_offset (poly_int64, poly_int64);

/* Return the SUBREG_BYTE for an OUTERMODE highpart of an INNERMODE value.  */

inline poly_int64
subreg_highpart_offset (machine_mode outermode, machine_mode innermode)
{
  return subreg_size_highpart_offset (GET_MODE_SIZE (outermode),
				      GET_MODE_SIZE (innermode));
}

extern poly_int64 byte_lowpart_offset (machine_mode, machine_mode);
extern poly_int64 subreg_memory_offset (machine_mode, machine_mode,
					poly_int64);
extern poly_int64 subreg_memory_offset (const_rtx);
extern rtx make_safe_from (rtx, rtx);
extern rtx convert_memory_address_addr_space_1 (scalar_int_mode, rtx,
						addr_space_t, bool, bool);
extern rtx convert_memory_address_addr_space (scalar_int_mode, rtx,
					      addr_space_t);
#define convert_memory_address(to_mode,x) \
	convert_memory_address_addr_space ((to_mode), (x), ADDR_SPACE_GENERIC)
extern const char *get_insn_name (int);
extern rtx_insn *get_last_insn_anywhere (void);
extern rtx_insn *get_first_nonnote_insn (void);
extern rtx_insn *get_last_nonnote_insn (void);
extern void start_sequence (void);
extern void push_to_sequence (rtx_insn *);
extern void push_to_sequence2 (rtx_insn *, rtx_insn *);
extern void end_sequence (void);
#if TARGET_SUPPORTS_WIDE_INT == 0
extern double_int rtx_to_double_int (const_rtx);
#endif
extern void cwi_output_hex (FILE *, const_rtx);
#ifndef GENERATOR_FILE
extern rtx immed_wide_int_const (const wide_int_ref &, machine_mode);
#endif
#if TARGET_SUPPORTS_WIDE_INT == 0
extern rtx immed_double_const (HOST_WIDE_INT, HOST_WIDE_INT,
			       machine_mode);
#endif
template<unsigned int N, typename T>
extern rtx immed_poly_int_const (const poly_int_pod<N, T> &, machine_mode);

/* In varasm.c  */
extern rtx force_const_mem (machine_mode, rtx);

/* In varasm.c  */

struct function;
extern rtx get_pool_constant (const_rtx);
extern rtx get_pool_constant_mark (rtx, bool *);
extern fixed_size_mode get_pool_mode (const_rtx);
extern rtx simplify_subtraction (rtx);
extern void decide_function_section (tree);

/* In emit-rtl.c */
extern rtx_insn *emit_insn_before (rtx, rtx);
extern rtx_insn *emit_insn_before_noloc (rtx, rtx_insn *, basic_block);
extern rtx_insn *emit_insn_before_setloc (rtx, rtx_insn *, int);
extern rtx_jump_insn *emit_jump_insn_before (rtx, rtx);
extern rtx_jump_insn *emit_jump_insn_before_noloc (rtx, rtx_insn *);
extern rtx_jump_insn *emit_jump_insn_before_setloc (rtx, rtx_insn *, int);
extern rtx_insn *emit_call_insn_before (rtx, rtx_insn *);
extern rtx_insn *emit_call_insn_before_noloc (rtx, rtx_insn *);
extern rtx_insn *emit_call_insn_before_setloc (rtx, rtx_insn *, int);
extern rtx_insn *emit_debug_insn_before (rtx, rtx_insn *);
extern rtx_insn *emit_debug_insn_before_noloc (rtx, rtx);
extern rtx_insn *emit_debug_insn_before_setloc (rtx, rtx, int);
extern rtx_barrier *emit_barrier_before (rtx);
extern rtx_code_label *emit_label_before (rtx, rtx_insn *);
extern rtx_note *emit_note_before (enum insn_note, rtx_insn *);
extern rtx_insn *emit_insn_after (rtx, rtx);
extern rtx_insn *emit_insn_after_noloc (rtx, rtx, basic_block);
extern rtx_insn *emit_insn_after_setloc (rtx, rtx, int);
extern rtx_jump_insn *emit_jump_insn_after (rtx, rtx);
extern rtx_jump_insn *emit_jump_insn_after_noloc (rtx, rtx);
extern rtx_jump_insn *emit_jump_insn_after_setloc (rtx, rtx, int);
extern rtx_insn *emit_call_insn_after (rtx, rtx);
extern rtx_insn *emit_call_insn_after_noloc (rtx, rtx);
extern rtx_insn *emit_call_insn_after_setloc (rtx, rtx, int);
extern rtx_insn *emit_debug_insn_after (rtx, rtx);
extern rtx_insn *emit_debug_insn_after_noloc (rtx, rtx);
extern rtx_insn *emit_debug_insn_after_setloc (rtx, rtx, int);
extern rtx_barrier *emit_barrier_after (rtx);
extern rtx_insn *emit_label_after (rtx, rtx_insn *);
extern rtx_note *emit_note_after (enum insn_note, rtx_insn *);
extern rtx_insn *emit_insn (rtx);
extern rtx_insn *emit_debug_insn (rtx);
extern rtx_insn *emit_jump_insn (rtx);
extern rtx_insn *emit_call_insn (rtx);
extern rtx_code_label *emit_label (rtx);
extern rtx_jump_table_data *emit_jump_table_data (rtx);
extern rtx_barrier *emit_barrier (void);
extern rtx_note *emit_note (enum insn_note);
extern rtx_note *emit_note_copy (rtx_note *);
extern rtx_insn *gen_clobber (rtx);
extern rtx_insn *emit_clobber (rtx);
extern rtx_insn *gen_use (rtx);
extern rtx_insn *emit_use (rtx);
extern rtx_insn *make_insn_raw (rtx);
extern void add_function_usage_to (rtx, rtx);
extern rtx_call_insn *last_call_insn (void);
extern rtx_insn *previous_insn (rtx_insn *);
extern rtx_insn *next_insn (rtx_insn *);
extern rtx_insn *prev_nonnote_insn (rtx_insn *);
extern rtx_insn *prev_nonnote_insn_bb (rtx_insn *);
extern rtx_insn *next_nonnote_insn (rtx_insn *);
extern rtx_insn *next_nonnote_insn_bb (rtx_insn *);
extern rtx_insn *prev_nondebug_insn (rtx_insn *);
extern rtx_insn *next_nondebug_insn (rtx_insn *);
extern rtx_insn *prev_nonnote_nondebug_insn (rtx_insn *);
extern rtx_insn *next_nonnote_nondebug_insn (rtx_insn *);
extern rtx_insn *prev_real_insn (rtx_insn *);
extern rtx_insn *next_real_insn (rtx);
extern rtx_insn *prev_active_insn (rtx_insn *);
extern rtx_insn *next_active_insn (rtx_insn *);
extern int active_insn_p (const rtx_insn *);
extern rtx_insn *next_cc0_user (rtx_insn *);
extern rtx_insn *prev_cc0_setter (rtx_insn *);

/* In emit-rtl.c  */
extern int insn_line (const rtx_insn *);
extern const char * insn_file (const rtx_insn *);
extern tree insn_scope (const rtx_insn *);
extern expanded_location insn_location (const rtx_insn *);
extern location_t prologue_location, epilogue_location;

/* In jump.c */
extern enum rtx_code reverse_condition (enum rtx_code);
extern enum rtx_code reverse_condition_maybe_unordered (enum rtx_code);
extern enum rtx_code swap_condition (enum rtx_code);
extern enum rtx_code unsigned_condition (enum rtx_code);
extern enum rtx_code signed_condition (enum rtx_code);
extern void mark_jump_label (rtx, rtx_insn *, int);

/* In jump.c */
extern rtx_insn *delete_related_insns (rtx);

/* In recog.c  */
extern rtx *find_constant_term_loc (rtx *);

/* In emit-rtl.c  */
extern rtx_insn *try_split (rtx, rtx_insn *, int);

/* In insn-recog.c (generated by genrecog).  */
extern rtx_insn *split_insns (rtx, rtx_insn *);

/* In simplify-rtx.c  */
extern rtx simplify_const_unary_operation (enum rtx_code, machine_mode,
					   rtx, machine_mode);
extern rtx simplify_unary_operation (enum rtx_code, machine_mode, rtx,
				     machine_mode);
extern rtx simplify_const_binary_operation (enum rtx_code, machine_mode,
					    rtx, rtx);
extern rtx simplify_binary_operation (enum rtx_code, machine_mode, rtx,
				      rtx);
extern rtx simplify_ternary_operation (enum rtx_code, machine_mode,
				       machine_mode, rtx, rtx, rtx);
extern rtx simplify_const_relational_operation (enum rtx_code,
						machine_mode, rtx, rtx);
extern rtx simplify_relational_operation (enum rtx_code, machine_mode,
					  machine_mode, rtx, rtx);
extern rtx simplify_gen_binary (enum rtx_code, machine_mode, rtx, rtx);
extern rtx simplify_gen_unary (enum rtx_code, machine_mode, rtx,
			       machine_mode);
extern rtx simplify_gen_ternary (enum rtx_code, machine_mode,
				 machine_mode, rtx, rtx, rtx);
extern rtx simplify_gen_relational (enum rtx_code, machine_mode,
				    machine_mode, rtx, rtx);
extern rtx simplify_subreg (machine_mode, rtx, machine_mode, poly_int64);
extern rtx simplify_gen_subreg (machine_mode, rtx, machine_mode, poly_int64);
extern rtx lowpart_subreg (machine_mode, rtx, machine_mode);
extern rtx simplify_replace_fn_rtx (rtx, const_rtx,
				    rtx (*fn) (rtx, const_rtx, void *), void *);
extern rtx simplify_replace_rtx (rtx, const_rtx, rtx);
extern rtx simplify_rtx (const_rtx);
extern rtx avoid_constant_pool_reference (rtx);
extern rtx delegitimize_mem_from_attrs (rtx);
extern bool mode_signbit_p (machine_mode, const_rtx);
extern bool val_signbit_p (machine_mode, unsigned HOST_WIDE_INT);
extern bool val_signbit_known_set_p (machine_mode,
				     unsigned HOST_WIDE_INT);
extern bool val_signbit_known_clear_p (machine_mode,
				       unsigned HOST_WIDE_INT);

/* In reginfo.c  */
extern machine_mode choose_hard_reg_mode (unsigned int, unsigned int,
					       bool);
extern const HARD_REG_SET &simplifiable_subregs (const subreg_shape &);

/* In emit-rtl.c  */
extern rtx set_for_reg_notes (rtx);
extern rtx set_unique_reg_note (rtx, enum reg_note, rtx);
extern rtx set_dst_reg_note (rtx, enum reg_note, rtx, rtx);
extern void set_insn_deleted (rtx);

/* Functions in rtlanal.c */

extern rtx single_set_2 (const rtx_insn *, const_rtx);
extern bool contains_symbol_ref_p (const_rtx);
extern bool contains_symbolic_reference_p (const_rtx);

/* Handle the cheap and common cases inline for performance.  */

inline rtx single_set (const rtx_insn *insn)
{
  if (!INSN_P (insn))
    return NULL_RTX;

  if (GET_CODE (PATTERN (insn)) == SET)
    return PATTERN (insn);

  /* Defer to the more expensive case.  */
  return single_set_2 (insn, PATTERN (insn));
}

extern scalar_int_mode get_address_mode (rtx mem);
extern int rtx_addr_can_trap_p (const_rtx);
extern bool nonzero_address_p (const_rtx);
extern int rtx_unstable_p (const_rtx);
extern bool rtx_varies_p (const_rtx, bool);
extern bool rtx_addr_varies_p (const_rtx, bool);
extern rtx get_call_rtx_from (rtx);
extern HOST_WIDE_INT get_integer_term (const_rtx);
extern rtx get_related_value (const_rtx);
extern bool offset_within_block_p (const_rtx, HOST_WIDE_INT);
extern void split_const (rtx, rtx *, rtx *);
extern rtx strip_offset (rtx, poly_int64 *);
extern bool poly_int_const_p (scalar_int_mode, const_rtx, poly_wide_int *);
extern bool poly_int_const_p (const_rtx, poly_int64 *);
extern poly_int64 rtx_to_poly_int64 (const_rtx);
extern poly_int64 get_args_size (const_rtx);
extern bool unsigned_reg_p (rtx);
extern int reg_mentioned_p (const_rtx, const_rtx);
extern int count_occurrences (const_rtx, const_rtx, int);
extern int reg_referenced_p (const_rtx, const_rtx);
extern int reg_used_between_p (const_rtx, const rtx_insn *, const rtx_insn *);
extern int reg_set_between_p (const_rtx, const rtx_insn *, const rtx_insn *);
extern int commutative_operand_precedence (rtx);
extern bool swap_commutative_operands_p (rtx, rtx);
extern int modified_between_p (const_rtx, const rtx_insn *, const rtx_insn *);
extern int no_labels_between_p (const rtx_insn *, const rtx_insn *);
extern int modified_in_p (const_rtx, const_rtx);
extern int reg_set_p (const_rtx, const_rtx);
extern int multiple_sets (const_rtx);
extern int set_noop_p (const_rtx);
extern int noop_move_p (const rtx_insn *);
extern bool refers_to_regno_p (unsigned int, unsigned int, const_rtx, rtx *);
extern int reg_overlap_mentioned_p (const_rtx, const_rtx);
extern const_rtx set_of (const_rtx, const_rtx);
extern void record_hard_reg_sets (rtx, const_rtx, void *);
extern void record_hard_reg_uses (rtx *, void *);
extern void find_all_hard_regs (const_rtx, HARD_REG_SET *);
extern void find_all_hard_reg_sets (const rtx_insn *, HARD_REG_SET *, bool);
extern void note_stores (const_rtx, void (*) (rtx, const_rtx, void *), void *);
extern void note_uses (rtx *, void (*) (rtx *, void *), void *);
extern int dead_or_set_p (const rtx_insn *, const_rtx);
extern int dead_or_set_regno_p (const rtx_insn *, unsigned int);
extern rtx find_reg_note (const_rtx, enum reg_note, const_rtx);
extern rtx find_regno_note (const_rtx, enum reg_note, unsigned int);
extern rtx find_reg_equal_equiv_note (const_rtx);
extern rtx find_constant_src (const rtx_insn *);
extern int find_reg_fusage (const_rtx, enum rtx_code, const_rtx);
extern int find_regno_fusage (const_rtx, enum rtx_code, unsigned int);
extern rtx alloc_reg_note (enum reg_note, rtx, rtx);
extern void add_reg_note (rtx, enum reg_note, rtx);
extern void add_int_reg_note (rtx_insn *, enum reg_note, int);
extern void add_args_size_note (rtx_insn *, poly_int64);
extern void add_shallow_copy_of_reg_note (rtx_insn *, rtx);
extern rtx duplicate_reg_note (rtx);
extern void remove_note (rtx_insn *, const_rtx);
extern bool remove_reg_equal_equiv_notes (rtx_insn *);
extern void remove_reg_equal_equiv_notes_for_regno (unsigned int);
extern int side_effects_p (const_rtx);
extern int volatile_refs_p (const_rtx);
extern int volatile_insn_p (const_rtx);
extern int may_trap_p_1 (const_rtx, unsigned);
extern int may_trap_p (const_rtx);
extern int may_trap_or_fault_p (const_rtx);
extern bool can_throw_internal (const_rtx);
extern bool can_throw_external (const_rtx);
extern bool insn_could_throw_p (const_rtx);
extern bool insn_nothrow_p (const_rtx);
extern bool can_nonlocal_goto (const rtx_insn *);
extern void copy_reg_eh_region_note_forward (rtx, rtx_insn *, rtx);
extern void copy_reg_eh_region_note_backward (rtx, rtx_insn *, rtx);
extern int inequality_comparisons_p (const_rtx);
extern rtx replace_rtx (rtx, rtx, rtx, bool = false);
extern void replace_label (rtx *, rtx, rtx, bool);
extern void replace_label_in_insn (rtx_insn *, rtx_insn *, rtx_insn *, bool);
extern bool rtx_referenced_p (const_rtx, const_rtx);
extern bool tablejump_p (const rtx_insn *, rtx_insn **, rtx_jump_table_data **);
extern int computed_jump_p (const rtx_insn *);
extern bool tls_referenced_p (const_rtx);
extern bool contains_mem_rtx_p (rtx x);

/* Overload for refers_to_regno_p for checking a single register.  */
inline bool
refers_to_regno_p (unsigned int regnum, const_rtx x, rtx* loc = NULL)
{
  return refers_to_regno_p (regnum, regnum + 1, x, loc);
}

/* Callback for for_each_inc_dec, to process the autoinc operation OP
   within MEM that sets DEST to SRC + SRCOFF, or SRC if SRCOFF is
   NULL.  The callback is passed the same opaque ARG passed to
   for_each_inc_dec.  Return zero to continue looking for other
   autoinc operations or any other value to interrupt the traversal and
   return that value to the caller of for_each_inc_dec.  */
typedef int (*for_each_inc_dec_fn) (rtx mem, rtx op, rtx dest, rtx src,
				    rtx srcoff, void *arg);
extern int for_each_inc_dec (rtx, for_each_inc_dec_fn, void *arg);

typedef int (*rtx_equal_p_callback_function) (const_rtx *, const_rtx *,
                                              rtx *, rtx *);
extern int rtx_equal_p_cb (const_rtx, const_rtx,
                           rtx_equal_p_callback_function);

typedef int (*hash_rtx_callback_function) (const_rtx, machine_mode, rtx *,
                                           machine_mode *);
extern unsigned hash_rtx_cb (const_rtx, machine_mode, int *, int *,
                             bool, hash_rtx_callback_function);

extern rtx regno_use_in (unsigned int, rtx);
extern int auto_inc_p (const_rtx);
extern bool in_insn_list_p (const rtx_insn_list *, const rtx_insn *);
extern void remove_node_from_expr_list (const_rtx, rtx_expr_list **);
extern void remove_node_from_insn_list (const rtx_insn *, rtx_insn_list **);
extern int loc_mentioned_in_p (rtx *, const_rtx);
extern rtx_insn *find_first_parameter_load (rtx_insn *, rtx_insn *);
extern bool keep_with_call_p (const rtx_insn *);
extern bool label_is_jump_target_p (const_rtx, const rtx_insn *);
extern int insn_rtx_cost (rtx, bool);
extern unsigned seq_cost (const rtx_insn *, bool);

/* Given an insn and condition, return a canonical description of
   the test being made.  */
extern rtx canonicalize_condition (rtx_insn *, rtx, int, rtx_insn **, rtx,
				   int, int);

/* Given a JUMP_INSN, return a canonical description of the test
   being made.  */
extern rtx get_condition (rtx_insn *, rtx_insn **, int, int);

/* Information about a subreg of a hard register.  */
struct subreg_info
{
  /* Offset of first hard register involved in the subreg.  */
  int offset;
  /* Number of hard registers involved in the subreg.  In the case of
     a paradoxical subreg, this is the number of registers that would
     be modified by writing to the subreg; some of them may be don't-care
     when reading from the subreg.  */
  int nregs;
  /* Whether this subreg can be represented as a hard reg with the new
     mode (by adding OFFSET to the original hard register).  */
  bool representable_p;
};

extern void subreg_get_info (unsigned int, machine_mode,
			     poly_int64, machine_mode,
			     struct subreg_info *);

/* lists.c */

extern void free_EXPR_LIST_list (rtx_expr_list **);
extern void free_INSN_LIST_list (rtx_insn_list **);
extern void free_EXPR_LIST_node (rtx);
extern void free_INSN_LIST_node (rtx);
extern rtx_insn_list *alloc_INSN_LIST (rtx, rtx);
extern rtx_insn_list *copy_INSN_LIST (rtx_insn_list *);
extern rtx_insn_list *concat_INSN_LIST (rtx_insn_list *, rtx_insn_list *);
extern rtx_expr_list *alloc_EXPR_LIST (int, rtx, rtx);
extern void remove_free_INSN_LIST_elem (rtx_insn *, rtx_insn_list **);
extern rtx remove_list_elem (rtx, rtx *);
extern rtx_insn *remove_free_INSN_LIST_node (rtx_insn_list **);
extern rtx remove_free_EXPR_LIST_node (rtx_expr_list **);


/* reginfo.c */

/* Resize reg info.  */
extern bool resize_reg_info (void);
/* Free up register info memory.  */
extern void free_reg_info (void);
extern void init_subregs_of_mode (void);
extern void finish_subregs_of_mode (void);

/* recog.c */
extern rtx extract_asm_operands (rtx);
extern int asm_noperands (const_rtx);
extern const char *decode_asm_operands (rtx, rtx *, rtx **, const char **,
					machine_mode *, location_t *);
extern void get_referenced_operands (const char *, bool *, unsigned int);

extern enum reg_class reg_preferred_class (int);
extern enum reg_class reg_alternate_class (int);
extern enum reg_class reg_allocno_class (int);
extern void setup_reg_classes (int, enum reg_class, enum reg_class,
			       enum reg_class);

extern void split_all_insns (void);
extern unsigned int split_all_insns_noflow (void);

#define MAX_SAVED_CONST_INT 64
extern GTY(()) rtx const_int_rtx[MAX_SAVED_CONST_INT * 2 + 1];

#define const0_rtx	(const_int_rtx[MAX_SAVED_CONST_INT])
#define const1_rtx	(const_int_rtx[MAX_SAVED_CONST_INT+1])
#define const2_rtx	(const_int_rtx[MAX_SAVED_CONST_INT+2])
#define constm1_rtx	(const_int_rtx[MAX_SAVED_CONST_INT-1])
extern GTY(()) rtx const_true_rtx;

extern GTY(()) rtx const_tiny_rtx[4][(int) MAX_MACHINE_MODE];

/* Returns a constant 0 rtx in mode MODE.  Integer modes are treated the
   same as VOIDmode.  */

#define CONST0_RTX(MODE) (const_tiny_rtx[0][(int) (MODE)])

/* Likewise, for the constants 1 and 2 and -1.  */

#define CONST1_RTX(MODE) (const_tiny_rtx[1][(int) (MODE)])
#define CONST2_RTX(MODE) (const_tiny_rtx[2][(int) (MODE)])
#define CONSTM1_RTX(MODE) (const_tiny_rtx[3][(int) (MODE)])

extern GTY(()) rtx pc_rtx;
extern GTY(()) rtx cc0_rtx;
extern GTY(()) rtx ret_rtx;
extern GTY(()) rtx simple_return_rtx;
extern GTY(()) rtx_insn *invalid_insn_rtx;

/* If HARD_FRAME_POINTER_REGNUM is defined, then a special dummy reg
   is used to represent the frame pointer.  This is because the
   hard frame pointer and the automatic variables are separated by an amount
   that cannot be determined until after register allocation.  We can assume
   that in this case ELIMINABLE_REGS will be defined, one action of which
   will be to eliminate FRAME_POINTER_REGNUM into HARD_FRAME_POINTER_REGNUM.  */
#ifndef HARD_FRAME_POINTER_REGNUM
#define HARD_FRAME_POINTER_REGNUM FRAME_POINTER_REGNUM
#endif

#ifndef HARD_FRAME_POINTER_IS_FRAME_POINTER
#define HARD_FRAME_POINTER_IS_FRAME_POINTER \
  (HARD_FRAME_POINTER_REGNUM == FRAME_POINTER_REGNUM)
#endif

#ifndef HARD_FRAME_POINTER_IS_ARG_POINTER
#define HARD_FRAME_POINTER_IS_ARG_POINTER \
  (HARD_FRAME_POINTER_REGNUM == ARG_POINTER_REGNUM)
#endif

/* Index labels for global_rtl.  */
enum global_rtl_index
{
  GR_STACK_POINTER,
  GR_FRAME_POINTER,
/* For register elimination to work properly these hard_frame_pointer_rtx,
   frame_pointer_rtx, and arg_pointer_rtx must be the same if they refer to
   the same register.  */
#if FRAME_POINTER_REGNUM == ARG_POINTER_REGNUM
  GR_ARG_POINTER = GR_FRAME_POINTER,
#endif
#if HARD_FRAME_POINTER_IS_FRAME_POINTER
  GR_HARD_FRAME_POINTER = GR_FRAME_POINTER,
#else
  GR_HARD_FRAME_POINTER,
#endif
#if FRAME_POINTER_REGNUM != ARG_POINTER_REGNUM
#if HARD_FRAME_POINTER_IS_ARG_POINTER
  GR_ARG_POINTER = GR_HARD_FRAME_POINTER,
#else
  GR_ARG_POINTER,
#endif
#endif
  GR_VIRTUAL_INCOMING_ARGS,
  GR_VIRTUAL_STACK_ARGS,
  GR_VIRTUAL_STACK_DYNAMIC,
  GR_VIRTUAL_OUTGOING_ARGS,
  GR_VIRTUAL_CFA,
  GR_VIRTUAL_PREFERRED_STACK_BOUNDARY,

  GR_MAX
};

/* Target-dependent globals.  */
struct GTY(()) target_rtl {
  /* All references to the hard registers in global_rtl_index go through
     these unique rtl objects.  On machines where the frame-pointer and
     arg-pointer are the same register, they use the same unique object.

     After register allocation, other rtl objects which used to be pseudo-regs
     may be clobbered to refer to the frame-pointer register.
     But references that were originally to the frame-pointer can be
     distinguished from the others because they contain frame_pointer_rtx.

     When to use frame_pointer_rtx and hard_frame_pointer_rtx is a little
     tricky: until register elimination has taken place hard_frame_pointer_rtx
     should be used if it is being set, and frame_pointer_rtx otherwise.  After
     register elimination hard_frame_pointer_rtx should always be used.
     On machines where the two registers are same (most) then these are the
     same.  */
  rtx x_global_rtl[GR_MAX];

  /* A unique representation of (REG:Pmode PIC_OFFSET_TABLE_REGNUM).  */
  rtx x_pic_offset_table_rtx;

  /* A unique representation of (REG:Pmode RETURN_ADDRESS_POINTER_REGNUM).
     This is used to implement __builtin_return_address for some machines;
     see for instance the MIPS port.  */
  rtx x_return_address_pointer_rtx;

  /* Commonly used RTL for hard registers.  These objects are not
     necessarily unique, so we allocate them separately from global_rtl.
     They are initialized once per compilation unit, then copied into
     regno_reg_rtx at the beginning of each function.  */
  rtx x_initial_regno_reg_rtx[FIRST_PSEUDO_REGISTER];

  /* A sample (mem:M stack_pointer_rtx) rtx for each mode M.  */
  rtx x_top_of_stack[MAX_MACHINE_MODE];

  /* Static hunks of RTL used by the aliasing code; these are treated
     as persistent to avoid unnecessary RTL allocations.  */
  rtx x_static_reg_base_value[FIRST_PSEUDO_REGISTER];

  /* The default memory attributes for each mode.  */
  struct mem_attrs *x_mode_mem_attrs[(int) MAX_MACHINE_MODE];

  /* Track if RTL has been initialized.  */
  bool target_specific_initialized;
};

extern GTY(()) struct target_rtl default_target_rtl;
#if SWITCHABLE_TARGET
extern struct target_rtl *this_target_rtl;
#else
#define this_target_rtl (&default_target_rtl)
#endif

#define global_rtl				\
  (this_target_rtl->x_global_rtl)
#define pic_offset_table_rtx \
  (this_target_rtl->x_pic_offset_table_rtx)
#define return_address_pointer_rtx \
  (this_target_rtl->x_return_address_pointer_rtx)
#define top_of_stack \
  (this_target_rtl->x_top_of_stack)
#define mode_mem_attrs \
  (this_target_rtl->x_mode_mem_attrs)

/* All references to certain hard regs, except those created
   by allocating pseudo regs into them (when that's possible),
   go through these unique rtx objects.  */
#define stack_pointer_rtx       (global_rtl[GR_STACK_POINTER])
#define frame_pointer_rtx       (global_rtl[GR_FRAME_POINTER])
#define hard_frame_pointer_rtx	(global_rtl[GR_HARD_FRAME_POINTER])
#define arg_pointer_rtx		(global_rtl[GR_ARG_POINTER])

#ifndef GENERATOR_FILE
/* Return the attributes of a MEM rtx.  */
static inline const struct mem_attrs *
get_mem_attrs (const_rtx x)
{
  struct mem_attrs *attrs;

  attrs = MEM_ATTRS (x);
  if (!attrs)
    attrs = mode_mem_attrs[(int) GET_MODE (x)];
  return attrs;
}
#endif

/* Include the RTL generation functions.  */

#ifndef GENERATOR_FILE
#include "genrtl.h"
#undef gen_rtx_ASM_INPUT
#define gen_rtx_ASM_INPUT(MODE, ARG0)				\
  gen_rtx_fmt_si (ASM_INPUT, (MODE), (ARG0), 0)
#define gen_rtx_ASM_INPUT_loc(MODE, ARG0, LOC)			\
  gen_rtx_fmt_si (ASM_INPUT, (MODE), (ARG0), (LOC))
#endif

/* There are some RTL codes that require special attention; the
   generation functions included above do the raw handling.  If you
   add to this list, modify special_rtx in gengenrtl.c as well.  */

extern rtx_expr_list *gen_rtx_EXPR_LIST (machine_mode, rtx, rtx);
extern rtx_insn_list *gen_rtx_INSN_LIST (machine_mode, rtx, rtx);
extern rtx_insn *
gen_rtx_INSN (machine_mode mode, rtx_insn *prev_insn, rtx_insn *next_insn,
	      basic_block bb, rtx pattern, int location, int code,
	      rtx reg_notes);
extern rtx gen_rtx_CONST (machine_mode, rtx);
extern rtx gen_rtx_CONST_INT (machine_mode, HOST_WIDE_INT);
extern rtx gen_rtx_CONST_VECTOR (machine_mode, rtvec);
extern void set_mode_and_regno (rtx, machine_mode, unsigned int);
extern rtx gen_raw_REG (machine_mode, unsigned int);
extern rtx gen_rtx_REG (machine_mode, unsigned int);
extern rtx gen_rtx_SUBREG (machine_mode, rtx, poly_int64);
extern rtx gen_rtx_MEM (machine_mode, rtx);
extern rtx gen_rtx_VAR_LOCATION (machine_mode, tree, rtx,
				 enum var_init_status);

#ifdef GENERATOR_FILE
#define PUT_MODE(RTX, MODE) PUT_MODE_RAW (RTX, MODE)
#else
static inline void
PUT_MODE (rtx x, machine_mode mode)
{
  if (REG_P (x))
    set_mode_and_regno (x, mode, REGNO (x));
  else
    PUT_MODE_RAW (x, mode);
}
#endif

#define GEN_INT(N)  gen_rtx_CONST_INT (VOIDmode, (N))

/* Virtual registers are used during RTL generation to refer to locations into
   the stack frame when the actual location isn't known until RTL generation
   is complete.  The routine instantiate_virtual_regs replaces these with
   the proper value, which is normally {frame,arg,stack}_pointer_rtx plus
   a constant.  */

#define FIRST_VIRTUAL_REGISTER	(FIRST_PSEUDO_REGISTER)

/* This points to the first word of the incoming arguments passed on the stack,
   either by the caller or by the callee when pretending it was passed by the
   caller.  */

#define virtual_incoming_args_rtx       (global_rtl[GR_VIRTUAL_INCOMING_ARGS])

#define VIRTUAL_INCOMING_ARGS_REGNUM	(FIRST_VIRTUAL_REGISTER)

/* If FRAME_GROWS_DOWNWARD, this points to immediately above the first
   variable on the stack.  Otherwise, it points to the first variable on
   the stack.  */

#define virtual_stack_vars_rtx	        (global_rtl[GR_VIRTUAL_STACK_ARGS])

#define VIRTUAL_STACK_VARS_REGNUM	((FIRST_VIRTUAL_REGISTER) + 1)

/* This points to the location of dynamically-allocated memory on the stack
   immediately after the stack pointer has been adjusted by the amount
   desired.  */

#define virtual_stack_dynamic_rtx	(global_rtl[GR_VIRTUAL_STACK_DYNAMIC])

#define VIRTUAL_STACK_DYNAMIC_REGNUM	((FIRST_VIRTUAL_REGISTER) + 2)

/* This points to the location in the stack at which outgoing arguments should
   be written when the stack is pre-pushed (arguments pushed using push
   insns always use sp).  */

#define virtual_outgoing_args_rtx	(global_rtl[GR_VIRTUAL_OUTGOING_ARGS])

#define VIRTUAL_OUTGOING_ARGS_REGNUM	((FIRST_VIRTUAL_REGISTER) + 3)

/* This points to the Canonical Frame Address of the function.  This
   should correspond to the CFA produced by INCOMING_FRAME_SP_OFFSET,
   but is calculated relative to the arg pointer for simplicity; the
   frame pointer nor stack pointer are necessarily fixed relative to
   the CFA until after reload.  */

#define virtual_cfa_rtx			(global_rtl[GR_VIRTUAL_CFA])

#define VIRTUAL_CFA_REGNUM		((FIRST_VIRTUAL_REGISTER) + 4)

#define LAST_VIRTUAL_POINTER_REGISTER	((FIRST_VIRTUAL_REGISTER) + 4)

/* This is replaced by crtl->preferred_stack_boundary / BITS_PER_UNIT
   when finalized.  */

#define virtual_preferred_stack_boundary_rtx \
	(global_rtl[GR_VIRTUAL_PREFERRED_STACK_BOUNDARY])

#define VIRTUAL_PREFERRED_STACK_BOUNDARY_REGNUM \
					((FIRST_VIRTUAL_REGISTER) + 5)

#define LAST_VIRTUAL_REGISTER		((FIRST_VIRTUAL_REGISTER) + 5)

/* Nonzero if REGNUM is a pointer into the stack frame.  */
#define REGNO_PTR_FRAME_P(REGNUM)		\
  ((REGNUM) == STACK_POINTER_REGNUM		\
   || (REGNUM) == FRAME_POINTER_REGNUM		\
   || (REGNUM) == HARD_FRAME_POINTER_REGNUM	\
   || (REGNUM) == ARG_POINTER_REGNUM		\
   || ((REGNUM) >= FIRST_VIRTUAL_REGISTER	\
       && (REGNUM) <= LAST_VIRTUAL_POINTER_REGISTER))

/* REGNUM never really appearing in the INSN stream.  */
#define INVALID_REGNUM			(~(unsigned int) 0)

/* REGNUM for which no debug information can be generated.  */
#define IGNORED_DWARF_REGNUM            (INVALID_REGNUM - 1)

extern rtx output_constant_def (tree, int);
extern rtx lookup_constant_def (tree);

/* Nonzero after end of reload pass.
   Set to 1 or 0 by reload1.c.  */

extern int reload_completed;

/* Nonzero after thread_prologue_and_epilogue_insns has run.  */
extern int epilogue_completed;

/* Set to 1 while reload_as_needed is operating.
   Required by some machines to handle any generated moves differently.  */

extern int reload_in_progress;

/* Set to 1 while in lra.  */
extern int lra_in_progress;

/* This macro indicates whether you may create a new
   pseudo-register.  */

#define can_create_pseudo_p() (!reload_in_progress && !reload_completed)

#ifdef STACK_REGS
/* Nonzero after end of regstack pass.
   Set to 1 or 0 by reg-stack.c.  */
extern int regstack_completed;
#endif

/* If this is nonzero, we do not bother generating VOLATILE
   around volatile memory references, and we are willing to
   output indirect addresses.  If cse is to follow, we reject
   indirect addresses so a useful potential cse is generated;
   if it is used only once, instruction combination will produce
   the same indirect address eventually.  */
extern int cse_not_expected;

/* Translates rtx code to tree code, for those codes needed by
   real_arithmetic.  The function returns an int because the caller may not
   know what `enum tree_code' means.  */

extern int rtx_to_tree_code (enum rtx_code);

/* In cse.c */
extern int delete_trivially_dead_insns (rtx_insn *, int);
extern int exp_equiv_p (const_rtx, const_rtx, int, bool);
extern unsigned hash_rtx (const_rtx x, machine_mode, int *, int *, bool);

/* In dse.c */
extern bool check_for_inc_dec (rtx_insn *insn);

/* In jump.c */
extern int comparison_dominates_p (enum rtx_code, enum rtx_code);
extern bool jump_to_label_p (const rtx_insn *);
extern int condjump_p (const rtx_insn *);
extern int any_condjump_p (const rtx_insn *);
extern int any_uncondjump_p (const rtx_insn *);
extern rtx pc_set (const rtx_insn *);
extern rtx condjump_label (const rtx_insn *);
extern int simplejump_p (const rtx_insn *);
extern int returnjump_p (const rtx_insn *);
extern int eh_returnjump_p (rtx_insn *);
extern int onlyjump_p (const rtx_insn *);
extern int only_sets_cc0_p (const_rtx);
extern int sets_cc0_p (const_rtx);
extern int invert_jump_1 (rtx_jump_insn *, rtx);
extern int invert_jump (rtx_jump_insn *, rtx, int);
extern int rtx_renumbered_equal_p (const_rtx, const_rtx);
extern int true_regnum (const_rtx);
extern unsigned int reg_or_subregno (const_rtx);
extern int redirect_jump_1 (rtx_insn *, rtx);
extern void redirect_jump_2 (rtx_jump_insn *, rtx, rtx, int, int);
extern int redirect_jump (rtx_jump_insn *, rtx, int);
extern void rebuild_jump_labels (rtx_insn *);
extern void rebuild_jump_labels_chain (rtx_insn *);
extern rtx reversed_comparison (const_rtx, machine_mode);
extern enum rtx_code reversed_comparison_code (const_rtx, const rtx_insn *);
extern enum rtx_code reversed_comparison_code_parts (enum rtx_code, const_rtx,
						     const_rtx, const rtx_insn *);
extern void delete_for_peephole (rtx_insn *, rtx_insn *);
extern int condjump_in_parallel_p (const rtx_insn *);

/* In emit-rtl.c.  */
extern int max_reg_num (void);
extern int max_label_num (void);
extern int get_first_label_num (void);
extern void maybe_set_first_label_num (rtx_code_label *);
extern void delete_insns_since (rtx_insn *);
extern void mark_reg_pointer (rtx, int);
extern void mark_user_reg (rtx);
extern void reset_used_flags (rtx);
extern void set_used_flags (rtx);
extern void reorder_insns (rtx_insn *, rtx_insn *, rtx_insn *);
extern void reorder_insns_nobb (rtx_insn *, rtx_insn *, rtx_insn *);
extern int get_max_insn_count (void);
extern int in_sequence_p (void);
extern void init_emit (void);
extern void init_emit_regs (void);
extern void init_derived_machine_modes (void);
extern void init_emit_once (void);
extern void push_topmost_sequence (void);
extern void pop_topmost_sequence (void);
extern void set_new_first_and_last_insn (rtx_insn *, rtx_insn *);
extern unsigned int unshare_all_rtl (void);
extern void unshare_all_rtl_again (rtx_insn *);
extern void unshare_all_rtl_in_chain (rtx_insn *);
extern void verify_rtl_sharing (void);
extern void add_insn (rtx_insn *);
extern void add_insn_before (rtx, rtx, basic_block);
extern void add_insn_after (rtx, rtx, basic_block);
extern void remove_insn (rtx);
extern rtx_insn *emit (rtx, bool = true);
extern void emit_insn_at_entry (rtx);
extern rtx gen_lowpart_SUBREG (machine_mode, rtx);
extern rtx gen_const_mem (machine_mode, rtx);
extern rtx gen_frame_mem (machine_mode, rtx);
extern rtx gen_tmp_stack_mem (machine_mode, rtx);
extern bool validate_subreg (machine_mode, machine_mode,
			     const_rtx, poly_int64);

/* In combine.c  */
extern unsigned int extended_count (const_rtx, machine_mode, int);
extern rtx remove_death (unsigned int, rtx_insn *);
extern void dump_combine_stats (FILE *);
extern void dump_combine_total_stats (FILE *);
extern rtx make_compound_operation (rtx, enum rtx_code);

/* In sched-rgn.c.  */
extern void schedule_insns (void);

/* In sched-ebb.c.  */
extern void schedule_ebbs (void);

/* In sel-sched-dump.c.  */
extern void sel_sched_fix_param (const char *param, const char *val);

/* In print-rtl.c */
extern const char *print_rtx_head;
extern void debug (const rtx_def &ref);
extern void debug (const rtx_def *ptr);
extern void debug_rtx (const_rtx);
extern void debug_rtx_list (const rtx_insn *, int);
extern void debug_rtx_range (const rtx_insn *, const rtx_insn *);
extern const rtx_insn *debug_rtx_find (const rtx_insn *, int);
extern void print_mem_expr (FILE *, const_tree);
extern void print_rtl (FILE *, const_rtx);
extern void print_simple_rtl (FILE *, const_rtx);
extern int print_rtl_single (FILE *, const_rtx);
extern int print_rtl_single_with_indent (FILE *, const_rtx, int);
extern void print_inline_rtx (FILE *, const_rtx, int);

/* In stmt.c */
extern void expand_null_return (void);
extern void expand_naked_return (void);
extern void emit_jump (rtx);

/* In expr.c */
extern rtx move_by_pieces (rtx, rtx, unsigned HOST_WIDE_INT,
			   unsigned int, int);
extern poly_int64 find_args_size_adjust (rtx_insn *);
extern poly_int64 fixup_args_size_notes (rtx_insn *, rtx_insn *, poly_int64);

/* In expmed.c */
extern void init_expmed (void);
extern void expand_inc (rtx, rtx);
extern void expand_dec (rtx, rtx);

/* In lower-subreg.c */
extern void init_lower_subreg (void);

/* In gcse.c */
extern bool can_copy_p (machine_mode);
extern bool can_assign_to_reg_without_clobbers_p (rtx, machine_mode);
extern rtx fis_get_condition (rtx_insn *);

/* In ira.c */
extern HARD_REG_SET eliminable_regset;
extern void mark_elimination (int, int);

/* In reginfo.c */
extern int reg_classes_intersect_p (reg_class_t, reg_class_t);
extern int reg_class_subset_p (reg_class_t, reg_class_t);
extern void globalize_reg (tree, int);
extern void init_reg_modes_target (void);
extern void init_regs (void);
extern void reinit_regs (void);
extern void init_fake_stack_mems (void);
extern void save_register_info (void);
extern void init_reg_sets (void);
extern void regclass (rtx, int);
extern void reg_scan (rtx_insn *, unsigned int);
extern void fix_register (const char *, int, int);
extern const HARD_REG_SET *valid_mode_changes_for_regno (unsigned int);

/* In reload1.c */
extern int function_invariant_p (const_rtx);

/* In calls.c */
enum libcall_type
{
  LCT_NORMAL = 0,
  LCT_CONST = 1,
  LCT_PURE = 2,
  LCT_NORETURN = 3,
  LCT_THROW = 4,
  LCT_RETURNS_TWICE = 5
};

extern void emit_library_call (rtx, enum libcall_type, machine_mode, int,
			       ...);
extern rtx emit_library_call_value (rtx, rtx, enum libcall_type,
				    machine_mode, int, ...);

/* In varasm.c */
extern void init_varasm_once (void);

extern rtx make_debug_expr_from_rtl (const_rtx);

/* In read-rtl.c */
#ifdef GENERATOR_FILE
extern bool read_rtx (const char *, vec<rtx> *);
#endif

/* In alias.c */
extern rtx canon_rtx (rtx);
extern int true_dependence (const_rtx, machine_mode, const_rtx);
extern rtx get_addr (rtx);
extern int canon_true_dependence (const_rtx, machine_mode, rtx,
				  const_rtx, rtx);
extern int read_dependence (const_rtx, const_rtx);
extern int anti_dependence (const_rtx, const_rtx);
extern int canon_anti_dependence (const_rtx, bool,
				  const_rtx, machine_mode, rtx);
extern int output_dependence (const_rtx, const_rtx);
extern int canon_output_dependence (const_rtx, bool,
				    const_rtx, machine_mode, rtx);
extern int may_alias_p (const_rtx, const_rtx);
extern void init_alias_target (void);
extern void init_alias_analysis (void);
extern void end_alias_analysis (void);
extern void vt_equate_reg_base_value (const_rtx, const_rtx);
extern bool memory_modified_in_insn_p (const_rtx, const_rtx);
extern bool may_be_sp_based_p (rtx);
extern rtx gen_hard_reg_clobber (machine_mode, unsigned int);
extern rtx get_reg_known_value (unsigned int);
extern bool get_reg_known_equiv_p (unsigned int);
extern rtx get_reg_base_value (unsigned int);

#ifdef STACK_REGS
extern int stack_regs_mentioned (const_rtx insn);
#endif

/* In toplev.c */
extern GTY(()) rtx stack_limit_rtx;

/* In var-tracking.c */
extern unsigned int variable_tracking_main (void);

/* In stor-layout.c.  */
extern void get_mode_bounds (scalar_int_mode, int,
			     scalar_int_mode, rtx *, rtx *);

/* In loop-iv.c  */
extern rtx canon_condition (rtx);
extern void simplify_using_condition (rtx, rtx *, bitmap);

/* In final.c  */
extern unsigned int compute_alignments (void);
extern void update_alignments (vec<rtx> &);
extern int asm_str_count (const char *templ);

struct rtl_hooks
{
  rtx (*gen_lowpart) (machine_mode, rtx);
  rtx (*gen_lowpart_no_emit) (machine_mode, rtx);
  rtx (*reg_nonzero_bits) (const_rtx, scalar_int_mode, scalar_int_mode,
			   unsigned HOST_WIDE_INT *);
  rtx (*reg_num_sign_bit_copies) (const_rtx, scalar_int_mode, scalar_int_mode,
				  unsigned int *);
  bool (*reg_truncated_to_mode) (machine_mode, const_rtx);

  /* Whenever you add entries here, make sure you adjust rtlhooks-def.h.  */
};

/* Each pass can provide its own.  */
extern struct rtl_hooks rtl_hooks;

/* ... but then it has to restore these.  */
extern const struct rtl_hooks general_rtl_hooks;

/* Keep this for the nonce.  */
#define gen_lowpart rtl_hooks.gen_lowpart

extern void insn_locations_init (void);
extern void insn_locations_finalize (void);
extern void set_curr_insn_location (location_t);
extern location_t curr_insn_location (void);

/* rtl-error.c */
extern void _fatal_insn_not_found (const_rtx, const char *, int, const char *)
     ATTRIBUTE_NORETURN ATTRIBUTE_COLD;
extern void _fatal_insn (const char *, const_rtx, const char *, int, const char *)
     ATTRIBUTE_NORETURN ATTRIBUTE_COLD;

#define fatal_insn(msgid, insn) \
	_fatal_insn (msgid, insn, __FILE__, __LINE__, __FUNCTION__)
#define fatal_insn_not_found(insn) \
	_fatal_insn_not_found (insn, __FILE__, __LINE__, __FUNCTION__)

/* reginfo.c */
extern tree GTY(()) global_regs_decl[FIRST_PSEUDO_REGISTER];

/* Information about the function that is propagated by the RTL backend.
   Available only for functions that has been already assembled.  */

struct GTY(()) cgraph_rtl_info {
   unsigned int preferred_incoming_stack_boundary;

  /* Call unsaved hard registers really used by the corresponding
     function (including ones used by functions called by the
     function).  */
  HARD_REG_SET function_used_regs;
  /* Set if function_used_regs is valid.  */
  unsigned function_used_regs_valid: 1;
};

/* If loads from memories of mode MODE always sign or zero extend,
   return SIGN_EXTEND or ZERO_EXTEND as appropriate.  Return UNKNOWN
   otherwise.  */

inline rtx_code
load_extend_op (machine_mode mode)
{
  scalar_int_mode int_mode;
  if (is_a <scalar_int_mode> (mode, &int_mode)
      && GET_MODE_PRECISION (int_mode) < BITS_PER_WORD)
    return LOAD_EXTEND_OP (int_mode);
  return UNKNOWN;
}

/* If X is a PLUS of a base and a constant offset, add the constant to *OFFSET
   and return the base.  Return X otherwise.  */

inline rtx
strip_offset_and_add (rtx x, poly_int64 *offset)
{
  if (GET_CODE (x) == PLUS)
    {
      poly_int64 suboffset;
      x = strip_offset (x, &suboffset);
      *offset += suboffset;
    }
  return x;
}

/* gtype-desc.c.  */
extern void gt_ggc_mx (rtx &);
extern void gt_pch_nx (rtx &);
extern void gt_pch_nx (rtx &, gt_pointer_operator, void *);

#endif /* ! GCC_RTL_H */<|MERGE_RESOLUTION|>--- conflicted
+++ resolved
@@ -2842,32 +2842,55 @@
 /* In emit-rtl.c */
 extern rtx gen_highpart (machine_mode, rtx);
 extern rtx gen_highpart_mode (machine_mode, machine_mode, rtx);
-<<<<<<< HEAD
 extern rtx operand_subword (rtx, poly_int64, int, machine_mode);
 extern rtx operand_subword_force (rtx, poly_int64, machine_mode);
-extern bool partial_subreg_p (machine_mode, machine_mode);
-extern bool partial_subreg_p (const_rtx);
 extern machine_mode wider_subreg_mode (machine_mode, machine_mode);
 extern machine_mode wider_subreg_mode (const_rtx);
 extern machine_mode narrower_subreg_mode (machine_mode, machine_mode);
-extern bool paradoxical_subreg_p (machine_mode, machine_mode);
-extern bool paradoxical_subreg_p (const_rtx);
-=======
-extern rtx operand_subword (rtx, unsigned int, int, machine_mode);
-
-/* In emit-rtl.c */
-extern rtx operand_subword_force (rtx, unsigned int, machine_mode);
->>>>>>> 5865bc94
 extern int subreg_lowpart_p (const_rtx);
 extern poly_int64 subreg_size_lowpart_offset (poly_int64, poly_int64);
 
+/* Return true if a subreg of mode OUTERMODE would only access part of
+   an inner register with mode INNERMODE.  The other bits of the inner
+   register would then be "don't care" on read.  The behavior for writes
+   depends on REGMODE_NATURAL_SIZE; bits in the same REGMODE_NATURAL_SIZE-d
+   chunk would be clobbered but other bits would be preserved.  */
+
+inline bool
+partial_subreg_p (machine_mode outermode, machine_mode innermode)
+{
+  /* Modes involved in a subreg must be ordered.  In particular, we must
+     always know at compile time whether the subreg is paradoxical.  */
+  poly_int64 outer_prec = GET_MODE_PRECISION (outermode);
+  poly_int64 inner_prec = GET_MODE_PRECISION (innermode);
+  gcc_checking_assert (ordered_p (outer_prec, inner_prec));
+  return may_lt (outer_prec, inner_prec);
+}
+
+/* Likewise return true if X is a subreg that is smaller than the inner
+   register.  Use df_read_modify_subreg_p to test whether writing to such
+   a subreg preserves any part of the inner register.  */
+
+inline bool
+partial_subreg_p (const_rtx x)
+{
+  if (GET_CODE (x) != SUBREG)
+    return false;
+  return partial_subreg_p (GET_MODE (x), GET_MODE (SUBREG_REG (x)));
+}
+
 /* Return true if a subreg with the given outer and inner modes is
    paradoxical.  */
 
 inline bool
 paradoxical_subreg_p (machine_mode outermode, machine_mode innermode)
 {
-  return GET_MODE_PRECISION (outermode) > GET_MODE_PRECISION (innermode);
+  /* Modes involved in a subreg must be ordered.  In particular, we must
+     always know at compile time whether the subreg is paradoxical.  */
+  poly_int64 outer_prec = GET_MODE_PRECISION (outermode);
+  poly_int64 inner_prec = GET_MODE_PRECISION (innermode);
+  gcc_checking_assert (ordered_p (outer_prec, inner_prec));
+  return may_gt (outer_prec, inner_prec);
 }
 
 /* Return true if X is a paradoxical subreg, false otherwise.  */
