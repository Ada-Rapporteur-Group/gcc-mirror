--- conflicted
+++ resolved
@@ -1704,15 +1704,7 @@
 		     and we must instead make sure to make the operand visible
 		     to the machinery that tracks hard registers.  */
 		  machine_mode i_mode = recog_data.operand_mode[i];
-<<<<<<< HEAD
-		  machine_mode matches_mode = recog_data.operand_mode[matches];
-		  if (matches >= 0
-		      && may_ne (GET_MODE_SIZE (i_mode),
-				 GET_MODE_SIZE (matches_mode))
-		      && !verify_reg_in_set (op, &live_in_chains))
-=======
 		  if (matches >= 0)
->>>>>>> 70783a86
 		    {
 		      machine_mode matches_mode
 			= recog_data.operand_mode[matches];
