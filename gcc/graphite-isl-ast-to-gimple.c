/* Translation of isl AST to Gimple.
   Copyright (C) 2014-2017 Free Software Foundation, Inc.
   Contributed by Roman Gareev <gareevroman@gmail.com>.

This file is part of GCC.

GCC is free software; you can redistribute it and/or modify
it under the terms of the GNU General Public License as published by
the Free Software Foundation; either version 3, or (at your option)
any later version.

GCC is distributed in the hope that it will be useful,
but WITHOUT ANY WARRANTY; without even the implied warranty of
MERCHANTABILITY or FITNESS FOR A PARTICULAR PURPOSE.  See the
GNU General Public License for more details.

You should have received a copy of the GNU General Public License
along with GCC; see the file COPYING3.  If not see
<http://www.gnu.org/licenses/>.  */

#define USES_ISL

#include "config.h"

#ifdef HAVE_isl

#define INCLUDE_MAP
#include "system.h"
#include "coretypes.h"
#include "backend.h"
#include "cfghooks.h"
#include "tree.h"
#include "gimple.h"
#include "params.h"
#include "fold-const.h"
#include "gimple-fold.h"
#include "gimple-iterator.h"
#include "gimplify.h"
#include "gimplify-me.h"
#include "tree-eh.h"
#include "tree-ssa-loop.h"
#include "tree-ssa-operands.h"
#include "tree-ssa-propagate.h"
#include "tree-pass.h"
#include "cfgloop.h"
#include "tree-data-ref.h"
#include "tree-ssa-loop-manip.h"
#include "tree-scalar-evolution.h"
#include "gimple-ssa.h"
#include "tree-phinodes.h"
#include "tree-into-ssa.h"
#include "ssa-iterators.h"
#include "tree-cfg.h"
#include "gimple-pretty-print.h"
#include "cfganal.h"
#include "value-prof.h"
#include "graphite.h"

/* We always try to use signed 128 bit types, but fall back to smaller types
   in case a platform does not provide types of these sizes. In the future we
   should use isl to derive the optimal type for each subexpression.  */

static int max_mode_int_precision =
<<<<<<< HEAD
  GET_MODE_PRECISION (*int_mode_for_size (MAX_FIXED_MODE_SIZE, 0));
=======
  GET_MODE_PRECISION (int_mode_for_size (MAX_FIXED_MODE_SIZE, 0).require ());
>>>>>>> 5a462df3
static int graphite_expression_type_precision = 128 <= max_mode_int_precision ?
						128 : max_mode_int_precision;

struct ast_build_info
{
  ast_build_info()
    : is_parallelizable(false)
  { }
  bool is_parallelizable;
};

/* Verifies properties that GRAPHITE should maintain during translation.  */

static inline void
graphite_verify (void)
{
  checking_verify_loop_structure ();
  checking_verify_loop_closed_ssa (true);
}

/* IVS_PARAMS maps isl's scattering and parameter identifiers
   to corresponding trees.  */

typedef std::map<isl_id *, tree> ivs_params;

/* Free all memory allocated for isl's identifiers.  */

static void ivs_params_clear (ivs_params &ip)
{
  std::map<isl_id *, tree>::iterator it;
  for (it = ip.begin ();
       it != ip.end (); it++)
    {
      isl_id_free (it->first);
    }
}

/* Set the "separate" option for the schedule node.  */

static isl_schedule_node *
set_separate_option (__isl_take isl_schedule_node *node, void *user)
{
  if (user)
    return node;

  if (isl_schedule_node_get_type (node) != isl_schedule_node_band)
    return node;

  /* Set the "separate" option unless it is set earlier to another option.  */
  if (isl_schedule_node_band_member_get_ast_loop_type (node, 0)
      == isl_ast_loop_default)
    return isl_schedule_node_band_member_set_ast_loop_type
      (node, 0, isl_ast_loop_separate);

  return node;
}

/* Print SCHEDULE under an AST form on file F.  */

void
print_schedule_ast (FILE *f, __isl_keep isl_schedule *schedule, scop_p scop)
{
  isl_set *set = isl_set_params (isl_set_copy (scop->param_context));
  isl_ast_build *context = isl_ast_build_from_context (set);
  isl_ast_node *ast
    = isl_ast_build_node_from_schedule (context, isl_schedule_copy (schedule));
  isl_ast_build_free (context);
  print_isl_ast (f, ast);
  isl_ast_node_free (ast);
}

DEBUG_FUNCTION void
debug_schedule_ast (__isl_keep isl_schedule *s, scop_p scop)
{
  print_schedule_ast (stderr, s, scop);
}

enum phi_node_kind
{
  unknown_phi,
  loop_phi,
  close_phi,
  cond_phi
};

class translate_isl_ast_to_gimple
{
 public:
  translate_isl_ast_to_gimple (sese_info_p r)
    : region (r), codegen_error (false) { }
  edge translate_isl_ast (loop_p context_loop, __isl_keep isl_ast_node *node,
			  edge next_e, ivs_params &ip);
  edge translate_isl_ast_node_for (loop_p context_loop,
				   __isl_keep isl_ast_node *node,
				   edge next_e, ivs_params &ip);
  edge translate_isl_ast_for_loop (loop_p context_loop,
				   __isl_keep isl_ast_node *node_for,
				   edge next_e,
				   tree type, tree lb, tree ub,
				   ivs_params &ip);
  edge translate_isl_ast_node_if (loop_p context_loop,
				  __isl_keep isl_ast_node *node,
				  edge next_e, ivs_params &ip);
  edge translate_isl_ast_node_user (__isl_keep isl_ast_node *node,
				    edge next_e, ivs_params &ip);
  edge translate_isl_ast_node_block (loop_p context_loop,
				     __isl_keep isl_ast_node *node,
				     edge next_e, ivs_params &ip);
  tree unary_op_to_tree (tree type, __isl_take isl_ast_expr *expr,
			 ivs_params &ip);
  tree binary_op_to_tree (tree type, __isl_take isl_ast_expr *expr,
			  ivs_params &ip);
  tree ternary_op_to_tree (tree type, __isl_take isl_ast_expr *expr,
			   ivs_params &ip);
  tree nary_op_to_tree (tree type, __isl_take isl_ast_expr *expr,
			ivs_params &ip);
  tree gcc_expression_from_isl_expression (tree type,
					   __isl_take isl_ast_expr *,
					   ivs_params &ip);
  tree gcc_expression_from_isl_ast_expr_id (tree type,
					    __isl_keep isl_ast_expr *expr_id,
					    ivs_params &ip);
  tree gcc_expression_from_isl_expr_int (tree type,
					 __isl_take isl_ast_expr *expr);
  tree gcc_expression_from_isl_expr_op (tree type,
					__isl_take isl_ast_expr *expr,
					ivs_params &ip);
  struct loop *graphite_create_new_loop (edge entry_edge,
					 __isl_keep isl_ast_node *node_for,
					 loop_p outer, tree type,
					 tree lb, tree ub, ivs_params &ip);
  edge graphite_create_new_loop_guard (edge entry_edge,
				       __isl_keep isl_ast_node *node_for,
				       tree *type,
				       tree *lb, tree *ub, ivs_params &ip);
  edge graphite_create_new_guard (edge entry_edge,
				  __isl_take isl_ast_expr *if_cond,
				  ivs_params &ip);
  void build_iv_mapping (vec<tree> iv_map, gimple_poly_bb_p gbb,
			 __isl_keep isl_ast_expr *user_expr, ivs_params &ip,
			 sese_l &region);
  void translate_pending_phi_nodes (void);
  void add_parameters_to_ivs_params (scop_p scop, ivs_params &ip);
  __isl_give isl_ast_build *generate_isl_context (scop_p scop);

  __isl_give isl_ast_node * scop_to_isl_ast (scop_p scop);

  bool is_valid_rename (tree rename, basic_block def_bb, basic_block use_bb,
			phi_node_kind, tree old_name, basic_block old_bb) const;
  tree get_rename (basic_block new_bb, tree old_name,
		   basic_block old_bb, phi_node_kind) const;
  tree get_rename_from_scev (tree old_name, gimple_seq *stmts, loop_p loop,
			     basic_block new_bb, basic_block old_bb,
			     vec<tree> iv_map);
  basic_block get_def_bb_for_const (basic_block bb, basic_block old_bb) const;
  tree get_new_name (basic_block new_bb, tree op,
		     basic_block old_bb, phi_node_kind) const;
  void collect_all_ssa_names (tree new_expr, vec<tree> *vec_ssa);
  bool copy_loop_phi_args (gphi *old_phi, init_back_edge_pair_t &ibp_old_bb,
			   gphi *new_phi, init_back_edge_pair_t &ibp_new_bb,
			   bool postpone);
  bool copy_loop_phi_nodes (basic_block bb, basic_block new_bb);
  bool add_close_phis_to_merge_points (gphi *old_phi, gphi *new_phi,
				       tree default_value);
  tree add_close_phis_to_outer_loops (tree last_merge_name, edge merge_e,
				      gimple *old_close_phi);
  bool copy_loop_close_phi_args (basic_block old_bb, basic_block new_bb,
				 vec<tree> iv_map, bool postpone);
  bool copy_loop_close_phi_nodes (basic_block old_bb, basic_block new_bb,
				  vec<tree> iv_map);
  bool copy_cond_phi_args (gphi *phi, gphi *new_phi, vec<tree> iv_map,
			   bool postpone);
  bool copy_cond_phi_nodes (basic_block bb, basic_block new_bb,
			    vec<tree> iv_map);
  bool graphite_copy_stmts_from_block (basic_block bb, basic_block new_bb,
				       vec<tree> iv_map);
  edge copy_bb_and_scalar_dependences (basic_block bb, edge next_e,
				       vec<tree> iv_map);
  edge edge_for_new_close_phis (basic_block bb);
  bool add_phi_arg_for_new_expr (tree old_phi_args[2], tree new_phi_args[2],
				 edge old_bb_dominating_edge,
				 edge old_bb_non_dominating_edge,
				 gphi *phi, gphi *new_phi,
				 basic_block new_bb);
  bool rename_uses (gimple *copy, gimple_stmt_iterator *gsi_tgt,
		    basic_block old_bb, loop_p loop, vec<tree> iv_map);
  void set_rename (tree old_name, tree expr);
  void set_rename_for_each_def (gimple *stmt);
  void gsi_insert_earliest (gimple_seq seq);
  tree rename_all_uses (tree new_expr, basic_block new_bb, basic_block old_bb);
  bool codegen_error_p () const { return codegen_error; }
  bool is_constant (tree op) const
  {
    return TREE_CODE (op) == INTEGER_CST
      || TREE_CODE (op) == REAL_CST
      || TREE_CODE (op) == COMPLEX_CST
      || TREE_CODE (op) == VECTOR_CST;
  }

private:
  /* The region to be translated.  */
  sese_info_p region;

  /* This flag is set when an error occurred during the translation of isl AST
     to Gimple.  */
  bool codegen_error;

  /* A vector of all the edges at if_condition merge points.  */
  auto_vec<edge, 2> merge_points;
};

/* Return the tree variable that corresponds to the given isl ast identifier
   expression (an isl_ast_expr of type isl_ast_expr_id).

   FIXME: We should replace blind conversion of id's type with derivation
   of the optimal type when we get the corresponding isl support.  Blindly
   converting type sizes may be problematic when we switch to smaller
   types.  */

tree translate_isl_ast_to_gimple::
gcc_expression_from_isl_ast_expr_id (tree type,
				     __isl_take isl_ast_expr *expr_id,
				     ivs_params &ip)
{
  gcc_assert (isl_ast_expr_get_type (expr_id) == isl_ast_expr_id);
  isl_id *tmp_isl_id = isl_ast_expr_get_id (expr_id);
  std::map<isl_id *, tree>::iterator res;
  res = ip.find (tmp_isl_id);
  isl_id_free (tmp_isl_id);
  gcc_assert (res != ip.end () &&
	      "Could not map isl_id to tree expression");
  isl_ast_expr_free (expr_id);
  tree t = res->second;
  tree *val = region->parameter_rename_map->get(t);

  if (!val)
   val = &t;
  return fold_convert (type, *val);
}

/* Converts an isl_ast_expr_int expression E to a GCC expression tree of
   type TYPE.  */

tree translate_isl_ast_to_gimple::
gcc_expression_from_isl_expr_int (tree type, __isl_take isl_ast_expr *expr)
{
  gcc_assert (isl_ast_expr_get_type (expr) == isl_ast_expr_int);
  isl_val *val = isl_ast_expr_get_val (expr);
  size_t n = isl_val_n_abs_num_chunks (val, sizeof (HOST_WIDE_INT));
  HOST_WIDE_INT *chunks = XALLOCAVEC (HOST_WIDE_INT, n);
  tree res;
  if (isl_val_get_abs_num_chunks (val, sizeof (HOST_WIDE_INT), chunks) == -1)
    res = NULL_TREE;
  else
    {
      widest_int wi = widest_int::from_array (chunks, n, true);
      if (isl_val_is_neg (val))
	wi = -wi;
      res = wide_int_to_tree (type, wi);
    }
  isl_val_free (val);
  isl_ast_expr_free (expr);
  return res;
}

/* Converts a binary isl_ast_expr_op expression E to a GCC expression tree of
   type TYPE.  */

tree translate_isl_ast_to_gimple::
binary_op_to_tree (tree type, __isl_take isl_ast_expr *expr, ivs_params &ip)
{
  isl_ast_expr *arg_expr = isl_ast_expr_get_op_arg (expr, 0);
  tree tree_lhs_expr = gcc_expression_from_isl_expression (type, arg_expr, ip);
  arg_expr = isl_ast_expr_get_op_arg (expr, 1);
  tree tree_rhs_expr = gcc_expression_from_isl_expression (type, arg_expr, ip);

  enum isl_ast_op_type expr_type = isl_ast_expr_get_op_type (expr);
  isl_ast_expr_free (expr);

  if (codegen_error_p ())
    return NULL_TREE;

  switch (expr_type)
    {
    case isl_ast_op_add:
      return fold_build2 (PLUS_EXPR, type, tree_lhs_expr, tree_rhs_expr);

    case isl_ast_op_sub:
      return fold_build2 (MINUS_EXPR, type, tree_lhs_expr, tree_rhs_expr);

    case isl_ast_op_mul:
      return fold_build2 (MULT_EXPR, type, tree_lhs_expr, tree_rhs_expr);

    case isl_ast_op_div:
      /* As isl operates on arbitrary precision numbers, we may end up with
	 division by 2^64 that is folded to 0.  */
      if (integer_zerop (tree_rhs_expr))
	{
	  codegen_error = true;
	  return NULL_TREE;
	}
      return fold_build2 (EXACT_DIV_EXPR, type, tree_lhs_expr, tree_rhs_expr);

    case isl_ast_op_pdiv_q:
      /* As isl operates on arbitrary precision numbers, we may end up with
	 division by 2^64 that is folded to 0.  */
      if (integer_zerop (tree_rhs_expr))
	{
	  codegen_error = true;
	  return NULL_TREE;
	}
      return fold_build2 (TRUNC_DIV_EXPR, type, tree_lhs_expr, tree_rhs_expr);

    case isl_ast_op_zdiv_r:
    case isl_ast_op_pdiv_r:
      /* As isl operates on arbitrary precision numbers, we may end up with
	 division by 2^64 that is folded to 0.  */
      if (integer_zerop (tree_rhs_expr))
	{
	  codegen_error = true;
	  return NULL_TREE;
	}
      return fold_build2 (TRUNC_MOD_EXPR, type, tree_lhs_expr, tree_rhs_expr);

    case isl_ast_op_fdiv_q:
      /* As isl operates on arbitrary precision numbers, we may end up with
	 division by 2^64 that is folded to 0.  */
      if (integer_zerop (tree_rhs_expr))
	{
	  codegen_error = true;
	  return NULL_TREE;
	}
      return fold_build2 (FLOOR_DIV_EXPR, type, tree_lhs_expr, tree_rhs_expr);

    case isl_ast_op_and:
      return fold_build2 (TRUTH_ANDIF_EXPR, type,
			  tree_lhs_expr, tree_rhs_expr);

    case isl_ast_op_or:
      return fold_build2 (TRUTH_ORIF_EXPR, type, tree_lhs_expr, tree_rhs_expr);

    case isl_ast_op_eq:
      return fold_build2 (EQ_EXPR, type, tree_lhs_expr, tree_rhs_expr);

    case isl_ast_op_le:
      return fold_build2 (LE_EXPR, type, tree_lhs_expr, tree_rhs_expr);

    case isl_ast_op_lt:
      return fold_build2 (LT_EXPR, type, tree_lhs_expr, tree_rhs_expr);

    case isl_ast_op_ge:
      return fold_build2 (GE_EXPR, type, tree_lhs_expr, tree_rhs_expr);

    case isl_ast_op_gt:
      return fold_build2 (GT_EXPR, type, tree_lhs_expr, tree_rhs_expr);

    default:
      gcc_unreachable ();
    }
}

/* Converts a ternary isl_ast_expr_op expression E to a GCC expression tree of
   type TYPE.  */

tree translate_isl_ast_to_gimple::
ternary_op_to_tree (tree type, __isl_take isl_ast_expr *expr, ivs_params &ip)
{
  enum isl_ast_op_type t = isl_ast_expr_get_op_type (expr);
  gcc_assert (t == isl_ast_op_cond || t == isl_ast_op_select);
  isl_ast_expr *arg_expr = isl_ast_expr_get_op_arg (expr, 0);
  tree a = gcc_expression_from_isl_expression (type, arg_expr, ip);
  arg_expr = isl_ast_expr_get_op_arg (expr, 1);
  tree b = gcc_expression_from_isl_expression (type, arg_expr, ip);
  arg_expr = isl_ast_expr_get_op_arg (expr, 2);
  tree c = gcc_expression_from_isl_expression (type, arg_expr, ip);
  isl_ast_expr_free (expr);

  if (codegen_error_p ())
    return NULL_TREE;

  return fold_build3 (COND_EXPR, type, a, b, c);
}

/* Converts a unary isl_ast_expr_op expression E to a GCC expression tree of
   type TYPE.  */

tree translate_isl_ast_to_gimple::
unary_op_to_tree (tree type, __isl_take isl_ast_expr *expr, ivs_params &ip)
{
  gcc_assert (isl_ast_expr_get_op_type (expr) == isl_ast_op_minus);
  isl_ast_expr *arg_expr = isl_ast_expr_get_op_arg (expr, 0);
  tree tree_expr = gcc_expression_from_isl_expression (type, arg_expr, ip);
  isl_ast_expr_free (expr);
  return codegen_error_p () ? NULL_TREE
    : fold_build1 (NEGATE_EXPR, type, tree_expr);
}

/* Converts an isl_ast_expr_op expression E with unknown number of arguments
   to a GCC expression tree of type TYPE.  */

tree translate_isl_ast_to_gimple::
nary_op_to_tree (tree type, __isl_take isl_ast_expr *expr, ivs_params &ip)
{
  enum tree_code op_code;
  switch (isl_ast_expr_get_op_type (expr))
    {
    case isl_ast_op_max:
      op_code = MAX_EXPR;
      break;

    case isl_ast_op_min:
      op_code = MIN_EXPR;
      break;

    default:
      gcc_unreachable ();    
    }
  isl_ast_expr *arg_expr = isl_ast_expr_get_op_arg (expr, 0);
  tree res = gcc_expression_from_isl_expression (type, arg_expr, ip);

  if (codegen_error_p ())
    {
      isl_ast_expr_free (expr);
      return NULL_TREE;
    }

  int i;
  for (i = 1; i < isl_ast_expr_get_op_n_arg (expr); i++)
    {
      arg_expr = isl_ast_expr_get_op_arg (expr, i);
      tree t = gcc_expression_from_isl_expression (type, arg_expr, ip);

      if (codegen_error_p ())
	{
	  isl_ast_expr_free (expr);
	  return NULL_TREE;
	}

      res = fold_build2 (op_code, type, res, t);
    }
  isl_ast_expr_free (expr);
  return res;
}

/* Converts an isl_ast_expr_op expression E to a GCC expression tree of
   type TYPE.  */

tree translate_isl_ast_to_gimple::
gcc_expression_from_isl_expr_op (tree type, __isl_take isl_ast_expr *expr,
				 ivs_params &ip)
{
  if (codegen_error_p ())
    {
      isl_ast_expr_free (expr);
      return NULL_TREE;
    }

  gcc_assert (isl_ast_expr_get_type (expr) == isl_ast_expr_op);
  switch (isl_ast_expr_get_op_type (expr))
    {
    /* These isl ast expressions are not supported yet.  */
    case isl_ast_op_error:
    case isl_ast_op_call:
    case isl_ast_op_and_then:
    case isl_ast_op_or_else:
      gcc_unreachable ();

    case isl_ast_op_max:
    case isl_ast_op_min:
      return nary_op_to_tree (type, expr, ip);

    case isl_ast_op_add:
    case isl_ast_op_sub:
    case isl_ast_op_mul:
    case isl_ast_op_div:
    case isl_ast_op_pdiv_q:
    case isl_ast_op_pdiv_r:
    case isl_ast_op_fdiv_q:
    case isl_ast_op_zdiv_r:
    case isl_ast_op_and:
    case isl_ast_op_or:
    case isl_ast_op_eq:
    case isl_ast_op_le:
    case isl_ast_op_lt:
    case isl_ast_op_ge:
    case isl_ast_op_gt:
      return binary_op_to_tree (type, expr, ip);

    case isl_ast_op_minus:
      return unary_op_to_tree (type, expr, ip);

    case isl_ast_op_cond:
    case isl_ast_op_select:
      return ternary_op_to_tree (type, expr, ip);

    default:
      gcc_unreachable ();
    }

  return NULL_TREE;
}

/* Converts an isl AST expression E back to a GCC expression tree of
   type TYPE.  */

tree translate_isl_ast_to_gimple::
gcc_expression_from_isl_expression (tree type, __isl_take isl_ast_expr *expr,
				    ivs_params &ip)
{
  if (codegen_error_p ())
    {
      isl_ast_expr_free (expr);
      return NULL_TREE;
    }

  switch (isl_ast_expr_get_type (expr))
    {
    case isl_ast_expr_id:
      return gcc_expression_from_isl_ast_expr_id (type, expr, ip);

    case isl_ast_expr_int:
      return gcc_expression_from_isl_expr_int (type, expr);

    case isl_ast_expr_op:
      return gcc_expression_from_isl_expr_op (type, expr, ip);

    default:
      gcc_unreachable ();
    }

  return NULL_TREE;
}

/* Creates a new LOOP corresponding to isl_ast_node_for.  Inserts an
   induction variable for the new LOOP.  New LOOP is attached to CFG
   starting at ENTRY_EDGE.  LOOP is inserted into the loop tree and
   becomes the child loop of the OUTER_LOOP.  NEWIVS_INDEX binds
   isl's scattering name to the induction variable created for the
   loop of STMT.  The new induction variable is inserted in the NEWIVS
   vector and is of type TYPE.  */

struct loop *translate_isl_ast_to_gimple::
graphite_create_new_loop (edge entry_edge, __isl_keep isl_ast_node *node_for,
			  loop_p outer, tree type, tree lb, tree ub,
			  ivs_params &ip)
{
  isl_ast_expr *for_inc = isl_ast_node_for_get_inc (node_for);
  tree stride = gcc_expression_from_isl_expression (type, for_inc, ip);

  /* To fail code generation, we generate wrong code until we discard it.  */
  if (codegen_error_p ())
    stride = integer_zero_node;

  tree ivvar = create_tmp_var (type, "graphite_IV");
  tree iv, iv_after_increment;
  loop_p loop = create_empty_loop_on_edge
    (entry_edge, lb, stride, ub, ivvar, &iv, &iv_after_increment,
     outer ? outer : entry_edge->src->loop_father);

  isl_ast_expr *for_iterator = isl_ast_node_for_get_iterator (node_for);
  isl_id *id = isl_ast_expr_get_id (for_iterator);
  std::map<isl_id *, tree>::iterator res;
  res = ip.find (id);
  if (ip.count (id))
    isl_id_free (res->first);
  ip[id] = iv;
  isl_ast_expr_free (for_iterator);
  return loop;
}

/* Create the loop for a isl_ast_node_for.

   - NEXT_E is the edge where new generated code should be attached.  */

edge translate_isl_ast_to_gimple::
translate_isl_ast_for_loop (loop_p context_loop,
			    __isl_keep isl_ast_node *node_for, edge next_e,
			    tree type, tree lb, tree ub,
			    ivs_params &ip)
{
  gcc_assert (isl_ast_node_get_type (node_for) == isl_ast_node_for);
  struct loop *loop = graphite_create_new_loop (next_e, node_for, context_loop,
						type, lb, ub, ip);
  edge last_e = single_exit (loop);
  edge to_body = single_succ_edge (loop->header);
  basic_block after = to_body->dest;

  /* Translate the body of the loop.  */
  isl_ast_node *for_body = isl_ast_node_for_get_body (node_for);
  next_e = translate_isl_ast (loop, for_body, to_body, ip);
  isl_ast_node_free (for_body);

  /* Early return if we failed to translate loop body.  */
  if (!next_e || codegen_error_p ())
    return NULL;

  if (next_e->dest != after)
    redirect_edge_succ_nodup (next_e, after);
  set_immediate_dominator (CDI_DOMINATORS, next_e->dest, next_e->src);

  if (flag_loop_parallelize_all)
    {
      isl_id *id = isl_ast_node_get_annotation (node_for);
      gcc_assert (id);
      ast_build_info *for_info = (ast_build_info *) isl_id_get_user (id);
      loop->can_be_parallel = for_info->is_parallelizable;
      free (for_info);
      isl_id_free (id);
    }

  return last_e;
}

/* We use this function to get the upper bound because of the form,
   which is used by isl to represent loops:

   for (iterator = init; cond; iterator += inc)

   {

   ...

   }

   The loop condition is an arbitrary expression, which contains the
   current loop iterator.

   (e.g. iterator + 3 < B && C > iterator + A)

   We have to know the upper bound of the iterator to generate a loop
   in Gimple form. It can be obtained from the special representation
   of the loop condition, which is generated by isl,
   if the ast_build_atomic_upper_bound option is set. In this case,
   isl generates a loop condition that consists of the current loop
   iterator, + an operator (< or <=) and an expression not involving
   the iterator, which is processed and returned by this function.

   (e.g iterator <= upper-bound-expression-without-iterator)  */

static __isl_give isl_ast_expr *
get_upper_bound (__isl_keep isl_ast_node *node_for)
{
  gcc_assert (isl_ast_node_get_type (node_for) == isl_ast_node_for);
  isl_ast_expr *for_cond = isl_ast_node_for_get_cond (node_for);
  gcc_assert (isl_ast_expr_get_type (for_cond) == isl_ast_expr_op);
  isl_ast_expr *res;
  switch (isl_ast_expr_get_op_type (for_cond))
    {
    case isl_ast_op_le:
      res = isl_ast_expr_get_op_arg (for_cond, 1);
      break;

    case isl_ast_op_lt:
      {
	/* (iterator < ub) => (iterator <= ub - 1).  */
        isl_val *one =
          isl_val_int_from_si (isl_ast_expr_get_ctx (for_cond), 1);
        isl_ast_expr *ub = isl_ast_expr_get_op_arg (for_cond, 1);
        res = isl_ast_expr_sub (ub, isl_ast_expr_from_val (one));
        break;
      }

    default:
      gcc_unreachable ();
    }
  isl_ast_expr_free (for_cond);
  return res;
}

/* All loops generated by create_empty_loop_on_edge have the form of
   a post-test loop:

   do

   {
     body of the loop;
   } while (lower bound < upper bound);

   We create a new if region protecting the loop to be executed, if
   the execution count is zero (lower bound > upper bound).  */

edge translate_isl_ast_to_gimple::
graphite_create_new_loop_guard (edge entry_edge,
				__isl_keep isl_ast_node *node_for, tree *type,
				tree *lb, tree *ub, ivs_params &ip)
{
  gcc_assert (isl_ast_node_get_type (node_for) == isl_ast_node_for);
  tree cond_expr;
  edge exit_edge;

  *type =
    build_nonstandard_integer_type (graphite_expression_type_precision, 0);
  isl_ast_expr *for_init = isl_ast_node_for_get_init (node_for);
  *lb = gcc_expression_from_isl_expression (*type, for_init, ip);

  /* To fail code generation, we generate wrong code until we discard it.  */
  if (codegen_error_p ())
    *lb = integer_zero_node;

  isl_ast_expr *upper_bound = get_upper_bound (node_for);
  *ub = gcc_expression_from_isl_expression (*type, upper_bound, ip);

  /* To fail code generation, we generate wrong code until we discard it.  */
  if (codegen_error_p ())
    *ub = integer_zero_node;
  
  /* When ub is simply a constant or a parameter, use lb <= ub.  */
  if (TREE_CODE (*ub) == INTEGER_CST || TREE_CODE (*ub) == SSA_NAME)
    cond_expr = fold_build2 (LE_EXPR, boolean_type_node, *lb, *ub);
  else
    {
      tree one = (POINTER_TYPE_P (*type)
		  ? convert_to_ptrofftype (integer_one_node)
		  : fold_convert (*type, integer_one_node));
      /* Adding +1 and using LT_EXPR helps with loop latches that have a
	 loop iteration count of "PARAMETER - 1".  For PARAMETER == 0 this
	 becomes 2^k-1 due to integer overflow, and the condition lb <= ub
	 is true, even if we do not want this.  However lb < ub + 1 is false,
	 as expected.  */
      tree ub_one = fold_build2 (POINTER_TYPE_P (*type) ? POINTER_PLUS_EXPR
				 : PLUS_EXPR, *type, *ub, one);

      cond_expr = fold_build2 (LT_EXPR, boolean_type_node, *lb, ub_one);
    }

  if (integer_onep (cond_expr))
    exit_edge = entry_edge;
  else
    exit_edge = create_empty_if_region_on_edge (entry_edge,
						unshare_expr (cond_expr));

  return exit_edge;
}

/* Translates an isl_ast_node_for to Gimple. */

edge translate_isl_ast_to_gimple::
translate_isl_ast_node_for (loop_p context_loop, __isl_keep isl_ast_node *node,
			    edge next_e, ivs_params &ip)
{
  gcc_assert (isl_ast_node_get_type (node) == isl_ast_node_for);
  tree type, lb, ub;
  edge last_e = graphite_create_new_loop_guard (next_e, node, &type,
						&lb, &ub, ip);

  if (last_e == next_e)
    {
      /* There was no guard generated.  */
      last_e = single_succ_edge (split_edge (last_e));

      translate_isl_ast_for_loop (context_loop, node, next_e,
				  type, lb, ub, ip);
      return last_e;
    }

  edge true_e = get_true_edge_from_guard_bb (next_e->dest);
  merge_points.safe_push (last_e);

  last_e = single_succ_edge (split_edge (last_e));
  translate_isl_ast_for_loop (context_loop, node, true_e, type, lb, ub, ip);

  return last_e;
}

/* Inserts in iv_map a tuple (OLD_LOOP->num, NEW_NAME) for the induction
   variables of the loops around GBB in SESE.
 
   FIXME: Instead of using a vec<tree> that maps each loop id to a possible
   chrec, we could consider using a map<int, tree> that maps loop ids to the
   corresponding tree expressions.  */

void translate_isl_ast_to_gimple::
build_iv_mapping (vec<tree> iv_map, gimple_poly_bb_p gbb,
		  __isl_keep isl_ast_expr *user_expr, ivs_params &ip,
		  sese_l &region)
{
  gcc_assert (isl_ast_expr_get_type (user_expr) == isl_ast_expr_op &&
	      isl_ast_expr_get_op_type (user_expr) == isl_ast_op_call);
  int i;
  isl_ast_expr *arg_expr;
  for (i = 1; i < isl_ast_expr_get_op_n_arg (user_expr); i++)
    {
      arg_expr = isl_ast_expr_get_op_arg (user_expr, i);
      tree type =
	build_nonstandard_integer_type (graphite_expression_type_precision, 0);
      tree t = gcc_expression_from_isl_expression (type, arg_expr, ip);

      /* To fail code generation, we generate wrong code until we discard it.  */
      if (codegen_error_p ())
	t = integer_zero_node;

      loop_p old_loop = gbb_loop_at_index (gbb, region, i - 1);
      iv_map[old_loop->num] = t;
    }
}

/* Translates an isl_ast_node_user to Gimple.

   FIXME: We should remove iv_map.create (loop->num + 1), if it is possible.  */

edge translate_isl_ast_to_gimple::
translate_isl_ast_node_user (__isl_keep isl_ast_node *node,
			     edge next_e, ivs_params &ip)
{
  gcc_assert (isl_ast_node_get_type (node) == isl_ast_node_user);

  isl_ast_expr *user_expr = isl_ast_node_user_get_expr (node);
  isl_ast_expr *name_expr = isl_ast_expr_get_op_arg (user_expr, 0);
  gcc_assert (isl_ast_expr_get_type (name_expr) == isl_ast_expr_id);

  isl_id *name_id = isl_ast_expr_get_id (name_expr);
  poly_bb_p pbb = (poly_bb_p) isl_id_get_user (name_id);
  gcc_assert (pbb);

  gimple_poly_bb_p gbb = PBB_BLACK_BOX (pbb);

  isl_ast_expr_free (name_expr);
  isl_id_free (name_id);

  gcc_assert (GBB_BB (gbb) != ENTRY_BLOCK_PTR_FOR_FN (cfun) &&
	      "The entry block should not even appear within a scop");

  const int nb_loops = number_of_loops (cfun);
  vec<tree> iv_map;
  iv_map.create (nb_loops);
  iv_map.safe_grow_cleared (nb_loops);

  build_iv_mapping (iv_map, gbb, user_expr, ip, pbb->scop->scop_info->region);
  isl_ast_expr_free (user_expr);

  basic_block old_bb = GBB_BB (gbb);
  if (dump_file)
    {
      fprintf (dump_file,
	       "[codegen] copying from bb_%d on edge (bb_%d, bb_%d)\n",
	       old_bb->index, next_e->src->index, next_e->dest->index);
      print_loops_bb (dump_file, GBB_BB (gbb), 0, 3);

    }

  next_e = copy_bb_and_scalar_dependences (old_bb, next_e, iv_map);

  iv_map.release ();

  if (codegen_error_p ())
    return NULL;

  if (dump_file)
    {
      fprintf (dump_file, "[codegen] (after copy) new basic block\n");
      print_loops_bb (dump_file, next_e->src, 0, 3);
    }

  return next_e;
}

/* Translates an isl_ast_node_block to Gimple. */

edge translate_isl_ast_to_gimple::
translate_isl_ast_node_block (loop_p context_loop,
			      __isl_keep isl_ast_node *node,
			      edge next_e, ivs_params &ip)
{
  gcc_assert (isl_ast_node_get_type (node) == isl_ast_node_block);
  isl_ast_node_list *node_list = isl_ast_node_block_get_children (node);
  int i;
  for (i = 0; i < isl_ast_node_list_n_ast_node (node_list); i++)
    {
      isl_ast_node *tmp_node = isl_ast_node_list_get_ast_node (node_list, i);
      next_e = translate_isl_ast (context_loop, tmp_node, next_e, ip);
      isl_ast_node_free (tmp_node);
    }
  isl_ast_node_list_free (node_list);
  return next_e;
}
 
/* Creates a new if region corresponding to isl's cond.  */

edge translate_isl_ast_to_gimple::
graphite_create_new_guard (edge entry_edge, __isl_take isl_ast_expr *if_cond,
			   ivs_params &ip)
{
  tree type =
    build_nonstandard_integer_type (graphite_expression_type_precision, 0);
  tree cond_expr = gcc_expression_from_isl_expression (type, if_cond, ip);

  /* To fail code generation, we generate wrong code until we discard it.  */
  if (codegen_error_p ())
    cond_expr = integer_zero_node;

  edge exit_edge = create_empty_if_region_on_edge (entry_edge, cond_expr);
  return exit_edge;
}

/* Translates an isl_ast_node_if to Gimple.  */

edge translate_isl_ast_to_gimple::
translate_isl_ast_node_if (loop_p context_loop,
			   __isl_keep isl_ast_node *node,
			   edge next_e, ivs_params &ip)
{
  gcc_assert (isl_ast_node_get_type (node) == isl_ast_node_if);
  isl_ast_expr *if_cond = isl_ast_node_if_get_cond (node);
  edge last_e = graphite_create_new_guard (next_e, if_cond, ip);
  edge true_e = get_true_edge_from_guard_bb (next_e->dest);
  merge_points.safe_push (last_e);

  isl_ast_node *then_node = isl_ast_node_if_get_then (node);
  translate_isl_ast (context_loop, then_node, true_e, ip);
  isl_ast_node_free (then_node);

  edge false_e = get_false_edge_from_guard_bb (next_e->dest);
  isl_ast_node *else_node = isl_ast_node_if_get_else (node);
  if (isl_ast_node_get_type (else_node) != isl_ast_node_error)
    translate_isl_ast (context_loop, else_node, false_e, ip);

  isl_ast_node_free (else_node);
  return last_e;
}

/* Translates an isl AST node NODE to GCC representation in the
   context of a SESE.  */

edge translate_isl_ast_to_gimple::
translate_isl_ast (loop_p context_loop, __isl_keep isl_ast_node *node,
		   edge next_e, ivs_params &ip)
{
  if (codegen_error_p ())
    return NULL;

  switch (isl_ast_node_get_type (node))
    {
    case isl_ast_node_error:
      gcc_unreachable ();

    case isl_ast_node_for:
      return translate_isl_ast_node_for (context_loop, node,
					 next_e, ip);

    case isl_ast_node_if:
      return translate_isl_ast_node_if (context_loop, node,
					next_e, ip);

    case isl_ast_node_user:
      return translate_isl_ast_node_user (node, next_e, ip);

    case isl_ast_node_block:
      return translate_isl_ast_node_block (context_loop, node,
					   next_e, ip);

    case isl_ast_node_mark:
      {
	isl_ast_node *n = isl_ast_node_mark_get_node (node);
	edge e = translate_isl_ast (context_loop, n, next_e, ip);
	isl_ast_node_free (n);
	return e;
      }

    default:
      gcc_unreachable ();
    }
}

/* Return true when BB contains loop close phi nodes.  A loop close phi node is
   at the exit of loop which takes one argument that is the last value of the
   variable being used out of the loop.  */

static bool
bb_contains_loop_close_phi_nodes (basic_block bb)
{
  return single_pred_p (bb)
    && bb->loop_father != single_pred_edge (bb)->src->loop_father;
}

/* Return true when BB contains loop phi nodes.  A loop phi node is the loop
   header containing phi nodes which has one init-edge and one back-edge.  */

static bool
bb_contains_loop_phi_nodes (basic_block bb)
{
  if (EDGE_COUNT (bb->preds) != 2)
    return false;

  unsigned depth = loop_depth (bb->loop_father);

  edge preds[2] = { (*bb->preds)[0], (*bb->preds)[1] };

  if (depth > loop_depth (preds[0]->src->loop_father)
      || depth > loop_depth (preds[1]->src->loop_father))
    return true;

  /* When one of the edges correspond to the same loop father and other
     doesn't.  */
  if (bb->loop_father != preds[0]->src->loop_father
      && bb->loop_father == preds[1]->src->loop_father)
    return true;

  if (bb->loop_father != preds[1]->src->loop_father
      && bb->loop_father == preds[0]->src->loop_father)
    return true;

  return false;
}

/* Check if USE is defined in a basic block from where the definition of USE can
   propagate from all the paths.  FIXME: Verify checks for virtual operands.  */

static bool
is_loop_closed_ssa_use (basic_block bb, tree use)
{
  if (TREE_CODE (use) != SSA_NAME || virtual_operand_p (use))
    return true;

  /* For close-phi nodes def always comes from a loop which has a back-edge.  */
  if (bb_contains_loop_close_phi_nodes (bb))
    return true;

  gimple *def = SSA_NAME_DEF_STMT (use);
  basic_block def_bb = gimple_bb (def);
  return (!def_bb
	  || flow_bb_inside_loop_p (def_bb->loop_father, bb));
}

/* Return the number of phi nodes in BB.  */

static int
number_of_phi_nodes (basic_block bb)
{
  int num_phis = 0;
  for (gphi_iterator psi = gsi_start_phis (bb); !gsi_end_p (psi);
       gsi_next (&psi))
    num_phis++;
  return num_phis;
}

/* Returns true if BB uses name in one of its PHIs.  */

static bool
phi_uses_name (basic_block bb, tree name)
{
  for (gphi_iterator psi = gsi_start_phis (bb); !gsi_end_p (psi);
       gsi_next (&psi))
    {
      gphi *phi = psi.phi ();
      for (unsigned i = 0; i < gimple_phi_num_args (phi); i++)
	{
	  tree use_arg = gimple_phi_arg_def (phi, i);
	  if (use_arg == name)
	    return true;
	}
    }
  return false;
}

/* Return true if RENAME (defined in BB) is a valid use in NEW_BB.  The
   definition should flow into use, and the use should respect the loop-closed
   SSA form.  */

bool translate_isl_ast_to_gimple::
is_valid_rename (tree rename, basic_block def_bb, basic_block use_bb,
		 phi_node_kind phi_kind, tree old_name, basic_block old_bb) const
{
  if (SSA_NAME_IS_DEFAULT_DEF (rename))
    return true;

  /* The def of the rename must either dominate the uses or come from a
     back-edge.  Also the def must respect the loop closed ssa form.  */
  if (!is_loop_closed_ssa_use (use_bb, rename))
    {
      if (dump_file)
	{
	  fprintf (dump_file, "[codegen] rename not in loop closed ssa: ");
	  print_generic_expr (dump_file, rename);
	  fprintf (dump_file, "\n");
	}
      return false;
    }

  if (dominated_by_p (CDI_DOMINATORS, use_bb, def_bb))
    return true;

  if (bb_contains_loop_phi_nodes (use_bb) && phi_kind == loop_phi)
    {
      /* The loop-header dominates the loop-body.  */
      if (!dominated_by_p (CDI_DOMINATORS, def_bb, use_bb))
	return false;

      /* RENAME would be used in loop-phi.  */
      gcc_assert (number_of_phi_nodes (use_bb));

      /* For definitions coming from back edges, we should check that
	 old_name is used in a loop PHI node.
	 FIXME: Verify if this is true.  */
      if (phi_uses_name (old_bb, old_name))
	return true;
    }
  return false;
}

/* Returns the expression associated to OLD_NAME (which is used in OLD_BB), in
   NEW_BB from RENAME_MAP.  PHI_KIND determines the kind of phi node.  */

tree translate_isl_ast_to_gimple::
get_rename (basic_block new_bb, tree old_name, basic_block old_bb,
	    phi_node_kind phi_kind) const
{
  gcc_assert (TREE_CODE (old_name) == SSA_NAME);
  vec <tree> *renames = region->rename_map->get (old_name);

  if (!renames || renames->is_empty ())
    return NULL_TREE;

  if (1 == renames->length ())
    {
      tree rename = (*renames)[0];
      if (TREE_CODE (rename) == SSA_NAME)
	{
	  basic_block bb = gimple_bb (SSA_NAME_DEF_STMT (rename));
	  if (is_valid_rename (rename, bb, new_bb, phi_kind, old_name, old_bb)
	      && (phi_kind == close_phi
		  || ! bb
		  || flow_bb_inside_loop_p (bb->loop_father, new_bb)))
	    return rename;
	  return NULL_TREE;
	}

      if (is_constant (rename))
	return rename;

      return NULL_TREE;
    }

  /* More than one renames corresponding to the old_name.  Find the rename for
     which the definition flows into usage at new_bb.  */
  int i;
  tree t1 = NULL_TREE, t2;
  basic_block t1_bb = NULL;
  FOR_EACH_VEC_ELT (*renames, i, t2)
    {
      basic_block t2_bb = gimple_bb (SSA_NAME_DEF_STMT (t2));

      /* Defined in the same basic block as used.  */
      if (t2_bb == new_bb)
	return t2;

      /* NEW_BB and T2_BB are in two unrelated if-clauses.  */
      if (!dominated_by_p (CDI_DOMINATORS, new_bb, t2_bb))
	continue;

      if (!flow_bb_inside_loop_p (t2_bb->loop_father, new_bb))
	continue;

      /* Compute the nearest dominator.  */
      if (!t1 || dominated_by_p (CDI_DOMINATORS, t2_bb, t1_bb))
	{
	  t1_bb = t2_bb;
	  t1 = t2;
	}
    }

  return t1;
}

/* Register in RENAME_MAP the rename tuple (OLD_NAME, EXPR).
   When OLD_NAME and EXPR are the same we assert.  */

void translate_isl_ast_to_gimple::
set_rename (tree old_name, tree expr)
{
  if (dump_file)
    {
      fprintf (dump_file, "[codegen] setting rename: old_name = ");
      print_generic_expr (dump_file, old_name);
      fprintf (dump_file, ", new_name = ");
      print_generic_expr (dump_file, expr);
      fprintf (dump_file, "\n");
    }

  if (old_name == expr)
    return;

  vec <tree> *renames = region->rename_map->get (old_name);

  if (renames)
    renames->safe_push (expr);
  else
    {
      vec<tree> r;
      r.create (2);
      r.safe_push (expr);
      region->rename_map->put (old_name, r);
    }

  tree t;
  int i;
  /* For a parameter of a scop we don't want to rename it.  */
  FOR_EACH_VEC_ELT (region->params, i, t)
    if (old_name == t)
      region->parameter_rename_map->put(old_name, expr);
}

/* Return an iterator to the instructions comes last in the execution order.
   Either GSI1 and GSI2 should belong to the same basic block or one of their
   respective basic blocks should dominate the other.  */

gimple_stmt_iterator
later_of_the_two (gimple_stmt_iterator gsi1, gimple_stmt_iterator gsi2)
{
  basic_block bb1 = gsi_bb (gsi1);
  basic_block bb2 = gsi_bb (gsi2);

  /* Find the iterator which is the latest.  */
  if (bb1 == bb2)
    {
      gimple *stmt1 = gsi_stmt (gsi1);
      gimple *stmt2 = gsi_stmt (gsi2);

      if (stmt1 != NULL && stmt2 != NULL)
	{
	  bool is_phi1 = gimple_code (stmt1) == GIMPLE_PHI;
	  bool is_phi2 = gimple_code (stmt2) == GIMPLE_PHI;

	  if (is_phi1 != is_phi2)
	    return is_phi1 ? gsi2 : gsi1;
	}

      /* For empty basic blocks gsis point to the end of the sequence.  Since
	 there is no operator== defined for gimple_stmt_iterator and for gsis
	 not pointing to a valid statement gsi_next would assert.  */
      gimple_stmt_iterator gsi = gsi1;
      do {
	if (gsi_stmt (gsi) == gsi_stmt (gsi2))
	  return gsi2;
	gsi_next (&gsi);
      } while (!gsi_end_p (gsi));

      return gsi1;
    }

  /* Find the basic block closest to the basic block which defines stmt.  */
  if (dominated_by_p (CDI_DOMINATORS, bb1, bb2))
    return gsi1;

  gcc_assert (dominated_by_p (CDI_DOMINATORS, bb2, bb1));
  return gsi2;
}

/* Insert each statement from SEQ at its earliest insertion p.  */

void translate_isl_ast_to_gimple::
gsi_insert_earliest (gimple_seq seq)
{
  update_modified_stmts (seq);
  sese_l &codegen_region = region->if_region->true_region->region;
  basic_block begin_bb = get_entry_bb (codegen_region);

  /* Inserting the gimple statements in a vector because gimple_seq behave
     in strage ways when inserting the stmts from it into different basic
     blocks one at a time.  */
  auto_vec<gimple *, 3> stmts;
  for (gimple_stmt_iterator gsi = gsi_start (seq); !gsi_end_p (gsi);
       gsi_next (&gsi))
    stmts.safe_push (gsi_stmt (gsi));

  int i;
  gimple *use_stmt;
  FOR_EACH_VEC_ELT (stmts, i, use_stmt)
    {
      gcc_assert (gimple_code (use_stmt) != GIMPLE_PHI);
      gimple_stmt_iterator gsi_def_stmt = gsi_start_bb_nondebug (begin_bb);

      use_operand_p use_p;
      ssa_op_iter op_iter;
      FOR_EACH_SSA_USE_OPERAND (use_p, use_stmt, op_iter, SSA_OP_USE)
	{
	  /* Iterator to the current def of use_p.  For function parameters or
	     anything where def is not found, insert at the beginning of the
	     generated region.  */
	  gimple_stmt_iterator gsi_stmt = gsi_def_stmt;

	  tree op = USE_FROM_PTR (use_p);
	  gimple *stmt = SSA_NAME_DEF_STMT (op);
	  if (stmt && (gimple_code (stmt) != GIMPLE_NOP))
	    gsi_stmt = gsi_for_stmt (stmt);

	  /* For region parameters, insert at the beginning of the generated
	     region.  */
	  if (!bb_in_sese_p (gsi_bb (gsi_stmt), codegen_region))
	    gsi_stmt = gsi_def_stmt;

	  gsi_def_stmt = later_of_the_two (gsi_stmt, gsi_def_stmt);
	}

      if (!gsi_stmt (gsi_def_stmt))
	{
	  gimple_stmt_iterator gsi = gsi_after_labels (gsi_bb (gsi_def_stmt));
	  gsi_insert_before (&gsi, use_stmt, GSI_NEW_STMT);
	}
      else if (gimple_code (gsi_stmt (gsi_def_stmt)) == GIMPLE_PHI)
	{
	  gimple_stmt_iterator bsi
	    = gsi_start_bb_nondebug (gsi_bb (gsi_def_stmt));
	  /* Insert right after the PHI statements.  */
	  gsi_insert_before (&bsi, use_stmt, GSI_NEW_STMT);
	}
      else
	gsi_insert_after (&gsi_def_stmt, use_stmt, GSI_NEW_STMT);

      if (dump_file)
	{
	  fprintf (dump_file, "[codegen] inserting statement: ");
	  print_gimple_stmt (dump_file, use_stmt, 0, TDF_VOPS | TDF_MEMSYMS);
	  print_loops_bb (dump_file, gimple_bb (use_stmt), 0, 3);
	}
    }
}

/* Collect all the operands of NEW_EXPR by recursively visiting each
   operand.  */

void translate_isl_ast_to_gimple::
collect_all_ssa_names (tree new_expr, vec<tree> *vec_ssa)
{
  if (new_expr == NULL_TREE)
    return;

  /* Rename all uses in new_expr.  */
  if (TREE_CODE (new_expr) == SSA_NAME)
    {
      vec_ssa->safe_push (new_expr);
      return;
    }

  /* Iterate over SSA_NAMES in NEW_EXPR.  */
  for (int i = 0; i < (TREE_CODE_LENGTH (TREE_CODE (new_expr))); i++)
    {
      tree op = TREE_OPERAND (new_expr, i);
      collect_all_ssa_names (op, vec_ssa);
    }
}

/* This is abridged version of the function copied from:
   tree.c:substitute_in_expr (tree exp, tree f, tree r).  */

static tree
substitute_ssa_name (tree exp, tree f, tree r)
{
  enum tree_code code = TREE_CODE (exp);
  tree op0, op1, op2, op3;
  tree new_tree;

  /* We handle TREE_LIST and COMPONENT_REF separately.  */
  if (code == TREE_LIST)
    {
      op0 = substitute_ssa_name (TREE_CHAIN (exp), f, r);
      op1 = substitute_ssa_name (TREE_VALUE (exp), f, r);
      if (op0 == TREE_CHAIN (exp) && op1 == TREE_VALUE (exp))
	return exp;

      return tree_cons (TREE_PURPOSE (exp), op1, op0);
    }
  else if (code == COMPONENT_REF)
    {
      tree inner;

      /* If this expression is getting a value from a PLACEHOLDER_EXPR
	 and it is the right field, replace it with R.  */
      for (inner = TREE_OPERAND (exp, 0);
	   REFERENCE_CLASS_P (inner);
	   inner = TREE_OPERAND (inner, 0))
	;

      /* The field.  */
      op1 = TREE_OPERAND (exp, 1);

      if (TREE_CODE (inner) == PLACEHOLDER_EXPR && op1 == f)
	return r;

      /* If this expression hasn't been completed let, leave it alone.  */
      if (TREE_CODE (inner) == PLACEHOLDER_EXPR && !TREE_TYPE (inner))
	return exp;

      op0 = substitute_ssa_name (TREE_OPERAND (exp, 0), f, r);
      if (op0 == TREE_OPERAND (exp, 0))
	return exp;

      new_tree
	= fold_build3 (COMPONENT_REF, TREE_TYPE (exp), op0, op1, NULL_TREE);
    }
  else
    switch (TREE_CODE_CLASS (code))
      {
      case tcc_constant:
	return exp;

      case tcc_declaration:
	if (exp == f)
	  return r;
	else
	  return exp;

      case tcc_expression:
	if (exp == f)
	  return r;

	/* Fall through.  */

      case tcc_exceptional:
      case tcc_unary:
      case tcc_binary:
      case tcc_comparison:
      case tcc_reference:
	switch (TREE_CODE_LENGTH (code))
	  {
	  case 0:
	    if (exp == f)
	      return r;
	    return exp;

	  case 1:
	    op0 = substitute_ssa_name (TREE_OPERAND (exp, 0), f, r);
	    if (op0 == TREE_OPERAND (exp, 0))
	      return exp;

	    new_tree = fold_build1 (code, TREE_TYPE (exp), op0);
	    break;

	  case 2:
	    op0 = substitute_ssa_name (TREE_OPERAND (exp, 0), f, r);
	    op1 = substitute_ssa_name (TREE_OPERAND (exp, 1), f, r);

	    if (op0 == TREE_OPERAND (exp, 0) && op1 == TREE_OPERAND (exp, 1))
	      return exp;

	    new_tree = fold_build2 (code, TREE_TYPE (exp), op0, op1);
	    break;

	  case 3:
	    op0 = substitute_ssa_name (TREE_OPERAND (exp, 0), f, r);
	    op1 = substitute_ssa_name (TREE_OPERAND (exp, 1), f, r);
	    op2 = substitute_ssa_name (TREE_OPERAND (exp, 2), f, r);

	    if (op0 == TREE_OPERAND (exp, 0) && op1 == TREE_OPERAND (exp, 1)
		&& op2 == TREE_OPERAND (exp, 2))
	      return exp;

	    new_tree = fold_build3 (code, TREE_TYPE (exp), op0, op1, op2);
	    break;

	  case 4:
	    op0 = substitute_ssa_name (TREE_OPERAND (exp, 0), f, r);
	    op1 = substitute_ssa_name (TREE_OPERAND (exp, 1), f, r);
	    op2 = substitute_ssa_name (TREE_OPERAND (exp, 2), f, r);
	    op3 = substitute_ssa_name (TREE_OPERAND (exp, 3), f, r);

	    if (op0 == TREE_OPERAND (exp, 0) && op1 == TREE_OPERAND (exp, 1)
		&& op2 == TREE_OPERAND (exp, 2)
		&& op3 == TREE_OPERAND (exp, 3))
	      return exp;

	    new_tree
	      = fold (build4 (code, TREE_TYPE (exp), op0, op1, op2, op3));
	    break;

	  default:
	    gcc_unreachable ();
	  }
	break;

      case tcc_vl_exp:
      default:
	gcc_unreachable ();
      }

  TREE_READONLY (new_tree) |= TREE_READONLY (exp);

  if (code == INDIRECT_REF || code == ARRAY_REF || code == ARRAY_RANGE_REF)
    TREE_THIS_NOTRAP (new_tree) |= TREE_THIS_NOTRAP (exp);

  return new_tree;
}

/* Rename all the operands of NEW_EXPR by recursively visiting each operand.  */

tree translate_isl_ast_to_gimple::
rename_all_uses (tree new_expr, basic_block new_bb, basic_block old_bb)
{
  auto_vec<tree, 2> ssa_names;
  collect_all_ssa_names (new_expr, &ssa_names);
  tree t;
  int i;
  FOR_EACH_VEC_ELT (ssa_names, i, t)
    if (tree r = get_rename (new_bb, t, old_bb, unknown_phi))
      new_expr = substitute_ssa_name (new_expr, t, r);

  return new_expr;
}

/* For ops which are scev_analyzeable, we can regenerate a new name from its
   scalar evolution around LOOP.  */

tree translate_isl_ast_to_gimple::
get_rename_from_scev (tree old_name, gimple_seq *stmts, loop_p loop,
		      basic_block new_bb, basic_block old_bb,
		      vec<tree> iv_map)
{
  tree scev = scalar_evolution_in_region (region->region, loop, old_name);

  /* At this point we should know the exact scev for each
     scalar SSA_NAME used in the scop: all the other scalar
     SSA_NAMEs should have been translated out of SSA using
     arrays with one element.  */
  tree new_expr;
  if (chrec_contains_undetermined (scev))
    {
      codegen_error = true;
      return build_zero_cst (TREE_TYPE (old_name));
    }

  new_expr = chrec_apply_map (scev, iv_map);

  /* The apply should produce an expression tree containing
     the uses of the new induction variables.  We should be
     able to use new_expr instead of the old_name in the newly
     generated loop nest.  */
  if (chrec_contains_undetermined (new_expr)
      || tree_contains_chrecs (new_expr, NULL))
    {
      codegen_error = true;
      return build_zero_cst (TREE_TYPE (old_name));
    }

  if (TREE_CODE (new_expr) == SSA_NAME)
    {
      basic_block bb = gimple_bb (SSA_NAME_DEF_STMT (new_expr));
      if (bb && !dominated_by_p (CDI_DOMINATORS, new_bb, bb))
	{
	  codegen_error = true;
	  return build_zero_cst (TREE_TYPE (old_name));
	}
    }

  new_expr = rename_all_uses (new_expr, new_bb, old_bb);

  /* We check all the operands and all of them should dominate the use at
     new_expr.  */
  auto_vec <tree, 2> new_ssa_names;
  collect_all_ssa_names (new_expr, &new_ssa_names);
  int i;
  tree new_ssa_name;
  FOR_EACH_VEC_ELT (new_ssa_names, i, new_ssa_name)
    {
      if (TREE_CODE (new_ssa_name) == SSA_NAME)
	{
	  basic_block bb = gimple_bb (SSA_NAME_DEF_STMT (new_ssa_name));
	  if (bb && !dominated_by_p (CDI_DOMINATORS, new_bb, bb))
	    {
	      codegen_error = true;
	      return build_zero_cst (TREE_TYPE (old_name));
	    }
	}
    }

  /* Replace the old_name with the new_expr.  */
  return force_gimple_operand (unshare_expr (new_expr), stmts,
			       true, NULL_TREE);
}

/* Renames the scalar uses of the statement COPY, using the
   substitution map RENAME_MAP, inserting the gimplification code at
   GSI_TGT, for the translation REGION, with the original copied
   statement in LOOP, and using the induction variable renaming map
   IV_MAP.  Returns true when something has been renamed.  */

bool translate_isl_ast_to_gimple::
rename_uses (gimple *copy, gimple_stmt_iterator *gsi_tgt, basic_block old_bb,
	     loop_p loop, vec<tree> iv_map)
{
  bool changed = false;

  if (is_gimple_debug (copy))
    {
      if (gimple_debug_bind_p (copy))
	gimple_debug_bind_reset_value (copy);
      else if (gimple_debug_source_bind_p (copy))
	return false;
      else
	gcc_unreachable ();

      return false;
    }

  if (dump_file)
    {
      fprintf (dump_file, "[codegen] renaming uses of stmt: ");
      print_gimple_stmt (dump_file, copy, 0);
    }

  use_operand_p use_p;
  ssa_op_iter op_iter;
  FOR_EACH_SSA_USE_OPERAND (use_p, copy, op_iter, SSA_OP_USE)
    {
      tree old_name = USE_FROM_PTR (use_p);

      if (dump_file)
	{
	  fprintf (dump_file, "[codegen] renaming old_name = ");
	  print_generic_expr (dump_file, old_name);
	  fprintf (dump_file, "\n");
	}

      if (TREE_CODE (old_name) != SSA_NAME
	  || SSA_NAME_IS_DEFAULT_DEF (old_name))
	continue;

      changed = true;
      tree new_expr = get_rename (gsi_tgt->bb, old_name,
				  old_bb, unknown_phi);

      if (new_expr)
	{
	  tree type_old_name = TREE_TYPE (old_name);
	  tree type_new_expr = TREE_TYPE (new_expr);

	  if (dump_file)
	    {
	      fprintf (dump_file, "[codegen] from rename_map: new_name = ");
	      print_generic_expr (dump_file, new_expr);
	      fprintf (dump_file, "\n");
	    }

	  if (type_old_name != type_new_expr
	      || TREE_CODE (new_expr) != SSA_NAME)
	    {
	      tree var = create_tmp_var (type_old_name, "var");

	      if (!useless_type_conversion_p (type_old_name, type_new_expr))
		new_expr = fold_convert (type_old_name, new_expr);

	      gimple_seq stmts;
	      new_expr = force_gimple_operand (new_expr, &stmts, true, var);
	      gsi_insert_earliest (stmts);
	    }

	  replace_exp (use_p, new_expr);
	  continue;
	}

      gimple_seq stmts;
      new_expr = get_rename_from_scev (old_name, &stmts, loop, gimple_bb (copy),
				       old_bb, iv_map);
      if (!new_expr || codegen_error_p ())
	return false;

      if (dump_file)
	{
	  fprintf (dump_file, "[codegen] not in rename map, scev: ");
	  print_generic_expr (dump_file, new_expr);
	  fprintf (dump_file, "\n");
	}

      gsi_insert_earliest (stmts);
      replace_exp (use_p, new_expr);

      if (TREE_CODE (new_expr) == INTEGER_CST
	  && is_gimple_assign (copy))
	{
	  tree rhs = gimple_assign_rhs1 (copy);

	  if (TREE_CODE (rhs) == ADDR_EXPR)
	    recompute_tree_invariant_for_addr_expr (rhs);
	}

      set_rename (old_name, new_expr);
    }

  return changed;
}

/* Returns a basic block that could correspond to where a constant was defined
   in the original code.  In the original code OLD_BB had the definition, we
   need to find which basic block out of the copies of old_bb, in the new
   region, should a definition correspond to if it has to reach BB.  */

basic_block translate_isl_ast_to_gimple::
get_def_bb_for_const (basic_block bb, basic_block old_bb) const
{
  vec <basic_block> *bbs = region->copied_bb_map->get (old_bb);

  if (!bbs || bbs->is_empty ())
    return NULL;

  if (1 == bbs->length ())
    return (*bbs)[0];

  int i;
  basic_block b1 = NULL, b2;
  FOR_EACH_VEC_ELT (*bbs, i, b2)
    {
      if (b2 == bb)
	return bb;

      /* BB and B2 are in two unrelated if-clauses.  */
      if (!dominated_by_p (CDI_DOMINATORS, bb, b2))
	continue;

      /* Compute the nearest dominator.  */
      if (!b1 || dominated_by_p (CDI_DOMINATORS, b2, b1))
	b1 = b2;
    }

  return b1;
}

/* Get the new name of OP (from OLD_BB) to be used in NEW_BB.  PHI_KIND
   determines the kind of phi node.  */

tree translate_isl_ast_to_gimple::
get_new_name (basic_block new_bb, tree op,
	      basic_block old_bb, phi_node_kind phi_kind) const
{
  /* For constants the names are the same.  */
  if (TREE_CODE (op) != SSA_NAME)
    return op;

  return get_rename (new_bb, op, old_bb, phi_kind);
}

/* Return a debug location for OP.  */

static location_t
get_loc (tree op)
{
  location_t loc = UNKNOWN_LOCATION;

  if (TREE_CODE (op) == SSA_NAME)
    loc = gimple_location (SSA_NAME_DEF_STMT (op));
  return loc;
}

/* Returns the incoming edges of basic_block BB in the pair.  The first edge is
   the init edge (from outside the loop) and the second one is the back edge
   from the same loop.  */

std::pair<edge, edge>
get_edges (basic_block bb)
{
  std::pair<edge, edge> edges;
  edge e;
  edge_iterator ei;
  FOR_EACH_EDGE (e, ei, bb->preds)
    if (bb->loop_father != e->src->loop_father)
      edges.first = e;
    else
      edges.second = e;
  return edges;
}

/* Copy the PHI arguments from OLD_PHI to the NEW_PHI.  The arguments to NEW_PHI
   must be found unless they can be POSTPONEd for later.  */

bool translate_isl_ast_to_gimple::
copy_loop_phi_args (gphi *old_phi, init_back_edge_pair_t &ibp_old_bb,
		    gphi *new_phi, init_back_edge_pair_t &ibp_new_bb,
		    bool postpone)
{
  gcc_assert (gimple_phi_num_args (old_phi) == gimple_phi_num_args (new_phi));

  basic_block new_bb = gimple_bb (new_phi);
  for (unsigned i = 0; i < gimple_phi_num_args (old_phi); i++)
    {
      edge e;
      if (gimple_phi_arg_edge (old_phi, i) == ibp_old_bb.first)
	e = ibp_new_bb.first;
      else
	e = ibp_new_bb.second;

      tree old_name = gimple_phi_arg_def (old_phi, i);
      tree new_name = get_new_name (new_bb, old_name,
				    gimple_bb (old_phi), loop_phi);
      if (new_name)
	{
	  add_phi_arg (new_phi, new_name, e, get_loc (old_name));
	  continue;
	}

      gimple *old_def_stmt = SSA_NAME_DEF_STMT (old_name);
      if (!old_def_stmt || gimple_code (old_def_stmt) == GIMPLE_NOP)
	/* If the phi arg was a function arg, or wasn't defined, just use the
	   old name.  */
	add_phi_arg (new_phi, old_name, e, get_loc (old_name));
      else if (postpone)
	{
	  /* Postpone code gen for later for those back-edges we don't have the
	     names yet.  */
	  region->incomplete_phis.safe_push (std::make_pair (old_phi, new_phi));
	  if (dump_file)
	    fprintf (dump_file, "[codegen] postpone loop phi nodes.\n");
	}
      else
	/* Either we should add the arg to phi or, we should postpone.  */
	return false;
    }
  return true;
}

/* Copy loop phi nodes from BB to NEW_BB.  */

bool translate_isl_ast_to_gimple::
copy_loop_phi_nodes (basic_block bb, basic_block new_bb)
{
  if (dump_file)
    fprintf (dump_file, "[codegen] copying loop phi nodes in bb_%d.\n",
	     new_bb->index);

  /* Loop phi nodes should have only two arguments.  */
  gcc_assert (2 == EDGE_COUNT (bb->preds));

  /* First edge is the init edge and second is the back edge.  */
  init_back_edge_pair_t ibp_old_bb = get_edges (bb);

  /* First edge is the init edge and second is the back edge.  */
  init_back_edge_pair_t ibp_new_bb = get_edges (new_bb);

  for (gphi_iterator psi = gsi_start_phis (bb); !gsi_end_p (psi);
       gsi_next (&psi))
    {
      gphi *phi = psi.phi ();
      tree res = gimple_phi_result (phi);
      if (virtual_operand_p (res))
	continue;
      if (is_gimple_reg (res) && scev_analyzable_p (res, region->region))
	continue;

      gphi *new_phi = create_phi_node (NULL_TREE, new_bb);
      tree new_res = create_new_def_for (res, new_phi,
					 gimple_phi_result_ptr (new_phi));
      set_rename (res, new_res);
      codegen_error = !copy_loop_phi_args (phi, ibp_old_bb, new_phi,
					   ibp_new_bb, true);
      update_stmt (new_phi);

      if (dump_file)
	{
	  fprintf (dump_file, "[codegen] creating loop-phi node: ");
	  print_gimple_stmt (dump_file, new_phi, 0);
	}
    }

  return true;
}

/* Return the init value of PHI, the value coming from outside the loop.  */

static tree
get_loop_init_value (gphi *phi)
{

  loop_p loop = gimple_bb (phi)->loop_father;

  edge e;
  edge_iterator ei;
  FOR_EACH_EDGE (e, ei, gimple_bb (phi)->preds)
    if (e->src->loop_father != loop)
      return gimple_phi_arg_def (phi, e->dest_idx);

  return NULL_TREE;
}

/* Find the init value (the value which comes from outside the loop), of one of
   the operands of DEF which is defined by a loop phi.  */

static tree
find_init_value (gimple *def)
{
  if (gimple_code (def) == GIMPLE_PHI)
    return get_loop_init_value (as_a <gphi*> (def));

  if (gimple_vuse (def))
    return NULL_TREE;

  ssa_op_iter iter;
  use_operand_p use_p;
  FOR_EACH_SSA_USE_OPERAND (use_p, def, iter, SSA_OP_USE)
    {
      tree use = USE_FROM_PTR (use_p);
      if (TREE_CODE (use) == SSA_NAME)
	{
	  if (tree res = find_init_value (SSA_NAME_DEF_STMT (use)))
	    return res;
	}
    }

  return NULL_TREE;
}

/* Return the init value, the value coming from outside the loop.  */

static tree
find_init_value_close_phi (gphi *phi)
{
  gcc_assert (gimple_phi_num_args (phi) == 1);
  tree use_arg = gimple_phi_arg_def (phi, 0);
  gimple *def = SSA_NAME_DEF_STMT (use_arg);
  return find_init_value (def);
}


tree translate_isl_ast_to_gimple::
add_close_phis_to_outer_loops (tree last_merge_name, edge last_e,
			       gimple *old_close_phi)
{
  sese_l &codegen_region = region->if_region->true_region->region;
  gimple *stmt = SSA_NAME_DEF_STMT (last_merge_name);
  basic_block bb = gimple_bb (stmt);
  if (!bb_in_sese_p (bb, codegen_region))
    return last_merge_name;

  loop_p loop = bb->loop_father;
  if (!loop_in_sese_p (loop, codegen_region))
    return last_merge_name;

  edge e = single_exit (loop);

  if (dominated_by_p (CDI_DOMINATORS, e->dest, last_e->src))
    return last_merge_name;

  tree old_name = gimple_phi_arg_def (old_close_phi, 0);
  tree old_close_phi_name = gimple_phi_result (old_close_phi);

  bb = e->dest;
  if (!bb_contains_loop_close_phi_nodes (bb) || !single_succ_p (bb))
    bb = split_edge (e);

  gphi *close_phi = create_phi_node (NULL_TREE, bb);
  tree res = create_new_def_for (last_merge_name, close_phi,
				 gimple_phi_result_ptr (close_phi));
  set_rename (old_close_phi_name, res);
  add_phi_arg (close_phi, last_merge_name, e, get_loc (old_name));
  last_merge_name = res;

  return add_close_phis_to_outer_loops (last_merge_name, last_e, old_close_phi);
}

/* Add phi nodes to all merge points of all the diamonds enclosing the loop of
   the close phi node PHI.  */

bool translate_isl_ast_to_gimple::
add_close_phis_to_merge_points (gphi *old_close_phi, gphi *new_close_phi,
				tree default_value)
{
  sese_l &codegen_region = region->if_region->true_region->region;
  basic_block default_value_bb = get_entry_bb (codegen_region);
  if (SSA_NAME == TREE_CODE (default_value))
    {
      gimple *stmt = SSA_NAME_DEF_STMT (default_value);
      if (!stmt || gimple_code (stmt) == GIMPLE_NOP)
	return false;
      default_value_bb = gimple_bb (stmt);
    }

  basic_block new_close_phi_bb = gimple_bb (new_close_phi);

  tree old_close_phi_name = gimple_phi_result (old_close_phi);
  tree new_close_phi_name = gimple_phi_result (new_close_phi);
  tree last_merge_name = new_close_phi_name;
  tree old_name = gimple_phi_arg_def (old_close_phi, 0);

  int i;
  edge merge_e;
  FOR_EACH_VEC_ELT_REVERSE (merge_points, i, merge_e)
    {
      basic_block new_merge_bb = merge_e->src;
      if (!dominated_by_p (CDI_DOMINATORS, new_merge_bb, default_value_bb))
	continue;

      last_merge_name = add_close_phis_to_outer_loops (last_merge_name, merge_e,
						       old_close_phi);

      gphi *merge_phi = create_phi_node (NULL_TREE, new_merge_bb);
      tree merge_res = create_new_def_for (old_close_phi_name, merge_phi,
					   gimple_phi_result_ptr (merge_phi));
      set_rename (old_close_phi_name, merge_res);

      edge from_loop = NULL, from_default_value = NULL;
      edge e;
      edge_iterator ei;
      FOR_EACH_EDGE (e, ei, new_merge_bb->preds)
	if (dominated_by_p (CDI_DOMINATORS, e->src, new_close_phi_bb))
	  from_loop = e;
	else
	  from_default_value = e;

      /* Because CDI_POST_DOMINATORS are not updated, we only rely on
	 CDI_DOMINATORS, which may not handle all cases where new_close_phi_bb
	 is contained in another condition.  */
      if (!from_default_value || !from_loop)
	return false;

      add_phi_arg (merge_phi, last_merge_name, from_loop, get_loc (old_name));
      add_phi_arg (merge_phi, default_value, from_default_value, get_loc (old_name));

      if (dump_file)
	{
	  fprintf (dump_file, "[codegen] Adding guard-phi: ");
	  print_gimple_stmt (dump_file, merge_phi, 0);
	}

      update_stmt (merge_phi);
      last_merge_name = merge_res;
    }

  return true;
}

/* Copy all the loop-close phi args from BB to NEW_BB.  */

bool translate_isl_ast_to_gimple::
copy_loop_close_phi_args (basic_block old_bb, basic_block new_bb,
			  vec<tree> iv_map, bool postpone)
{
  for (gphi_iterator psi = gsi_start_phis (old_bb); !gsi_end_p (psi);
       gsi_next (&psi))
    {
      gphi *old_close_phi = psi.phi ();
      tree res = gimple_phi_result (old_close_phi);
      if (virtual_operand_p (res))
	continue;

      gphi *new_close_phi = create_phi_node (NULL_TREE, new_bb);
      tree new_res = create_new_def_for (res, new_close_phi,
					 gimple_phi_result_ptr (new_close_phi));
      set_rename (res, new_res);

      tree old_name = gimple_phi_arg_def (old_close_phi, 0);
      tree new_name;
      if (is_gimple_reg (res) && scev_analyzable_p (res, region->region))
	{
	  gimple_seq stmts;
	  new_name = get_rename_from_scev (old_name, &stmts,
					   old_bb->loop_father,
					   new_bb, old_bb, iv_map);
	  if (! codegen_error_p ())
	    gsi_insert_earliest (stmts);
	}
      else
	new_name = get_new_name (new_bb, old_name, old_bb, close_phi);

      /* Predecessor basic blocks of a loop close phi should have been code
	 generated before.  FIXME: This is fixable by merging PHIs from inner
	 loops as well.  See: gfortran.dg/graphite/interchange-3.f90.  */
      if (!new_name || codegen_error_p ())
	return false;

      add_phi_arg (new_close_phi, new_name, single_pred_edge (new_bb),
		   get_loc (old_name));
      if (dump_file)
	{
	  fprintf (dump_file, "[codegen] Adding loop close phi: ");
	  print_gimple_stmt (dump_file, new_close_phi, 0);
	}

      update_stmt (new_close_phi);

      /* When there is no loop guard around this codegenerated loop, there is no
	 need to collect the close-phi arg.  */
      if (merge_points.is_empty ())
	continue;

      /* Add a PHI in the succ_new_bb for each close phi of the loop.  */
      tree default_value = find_init_value_close_phi (new_close_phi);

      /* A close phi must come from a loop-phi having a default value.  */
      if (!default_value)
	{
	  if (!postpone)
	    return false;

	  region->incomplete_phis.safe_push (std::make_pair (old_close_phi,
							     new_close_phi));
	  if (dump_file)
	    {
	      fprintf (dump_file, "[codegen] postpone close phi nodes: ");
	      print_gimple_stmt (dump_file, new_close_phi, 0);
	    }
	  continue;
	}

      if (!add_close_phis_to_merge_points (old_close_phi, new_close_phi,
					   default_value))
	return false;
    }

  return true;
}

/* Copy loop close phi nodes from BB to NEW_BB.  */

bool translate_isl_ast_to_gimple::
copy_loop_close_phi_nodes (basic_block old_bb, basic_block new_bb,
			   vec<tree> iv_map)
{
  if (dump_file)
    fprintf (dump_file, "[codegen] copying loop close phi nodes in bb_%d.\n",
	     new_bb->index);
  /* Loop close phi nodes should have only one argument.  */
  gcc_assert (1 == EDGE_COUNT (old_bb->preds));

  return copy_loop_close_phi_args (old_bb, new_bb, iv_map, true);
}


/* Add NEW_NAME as the ARGNUM-th arg of NEW_PHI which is in NEW_BB.
   DOMINATING_PRED is the predecessor basic block of OLD_BB which dominates the
   other pred of OLD_BB as well.  If no such basic block exists then it is NULL.
   NON_DOMINATING_PRED is a pred which does not dominate OLD_BB, it cannot be
   NULL.

   Case1: OLD_BB->preds {BB1, BB2} and BB1 does not dominate BB2 and vice versa.
   In this case DOMINATING_PRED = NULL.

   Case2: OLD_BB->preds {BB1, BB2} and BB1 dominates BB2.

   Returns true on successful copy of the args, false otherwise.  */

bool translate_isl_ast_to_gimple::
add_phi_arg_for_new_expr (tree old_phi_args[2], tree new_phi_args[2],
			  edge old_bb_dominating_edge,
			  edge old_bb_non_dominating_edge,
			  gphi *phi, gphi *new_phi,
			  basic_block new_bb)
{
  basic_block def_pred[2] = { NULL, NULL };
  int not_found_bb_index = -1;
  for (int i = 0; i < 2; i++)
    {
      /* If the corresponding def_bb could not be found the entry will be
	 NULL.  */
      if (TREE_CODE (old_phi_args[i]) == INTEGER_CST)
	def_pred[i] = get_def_bb_for_const (new_bb,
					    gimple_phi_arg_edge (phi, i)->src);
      else if (new_phi_args[i] && (TREE_CODE (new_phi_args[i]) == SSA_NAME))
	def_pred[i] = gimple_bb (SSA_NAME_DEF_STMT (new_phi_args[i]));

      if (!def_pred[i])
	{
	  /* When non are available bail out.  */
	  if (not_found_bb_index != -1)
	    return false;
	  not_found_bb_index = i;
	}
    }

  /* Here we are pattern matching on the structure of CFG w.r.t. old one.  */
  if (old_bb_dominating_edge)
    {
      if (not_found_bb_index != -1)
	return false;

      basic_block new_pred1 = (*new_bb->preds)[0]->src;
      basic_block new_pred2 = (*new_bb->preds)[1]->src;
      vec <basic_block> *bbs
	= region->copied_bb_map->get (old_bb_non_dominating_edge->src);

      /* Could not find a mapping.  */
      if (!bbs)
	return false;

      basic_block new_pred = NULL;
      basic_block b;
      int i;
      FOR_EACH_VEC_ELT (*bbs, i, b)
	{
	  if (dominated_by_p (CDI_DOMINATORS, new_pred1, b))
	    {
	      /* FIXME: If we have already found new_pred then we have to
		 disambiguate, bail out for now.  */
	      if (new_pred)
		return false;
	      new_pred = new_pred1;
	    }
	  if (dominated_by_p (CDI_DOMINATORS, new_pred2, b))
	    {
	      /* FIXME: If we have already found new_pred then we have to either
		 it dominates both or we have to disambiguate, bail out.  */
	      if (new_pred)
		return false;
	      new_pred = new_pred2;
	    }
	}

      if (!new_pred)
	return false;

      edge new_non_dominating_edge = find_edge (new_pred, new_bb);
      gcc_assert (new_non_dominating_edge);
      /* FIXME: Validate each args just like in loop-phis.  */
      /* By the process of elimination we first insert insert phi-edge for
	 non-dominating pred which is computed above and then we insert the
	 remaining one.  */
      int inserted_edge = 0;
      for (; inserted_edge < 2; inserted_edge++)
	{
	  edge new_bb_pred_edge = gimple_phi_arg_edge (new_phi, inserted_edge);
	  if (new_non_dominating_edge == new_bb_pred_edge)
	    {
	      add_phi_arg (new_phi, new_phi_args[inserted_edge],
			   new_non_dominating_edge,
			   get_loc (old_phi_args[inserted_edge]));
	      break;
	    }
	}
      if (inserted_edge == 2)
	return false;

      int edge_dominating = inserted_edge == 0 ? 1 : 0;

      edge new_dominating_edge = NULL;
      for (inserted_edge = 0; inserted_edge < 2; inserted_edge++)
	{
	  edge e = gimple_phi_arg_edge (new_phi, inserted_edge);
	  if (e != new_non_dominating_edge)
	    {
	      new_dominating_edge = e;
	      add_phi_arg (new_phi, new_phi_args[edge_dominating],
			   new_dominating_edge,
			   get_loc (old_phi_args[inserted_edge]));
	      break;
	    }
	}
      gcc_assert (new_dominating_edge);
    }
  else
    {
      /* Classic diamond structure: both edges are non-dominating.  We need to
	 find one unique edge then the other can be found be elimination.  If
	 any definition (def_pred) dominates both the preds of new_bb then we
	 bail out.  Entries of def_pred maybe NULL, in that case we must
	 uniquely find pred with help of only one entry.  */
      edge new_e[2] = { NULL, NULL };
      for (int i = 0; i < 2; i++)
	{
	  edge e;
	  edge_iterator ei;
	  FOR_EACH_EDGE (e, ei, new_bb->preds)
	    if (def_pred[i]
		&& dominated_by_p (CDI_DOMINATORS, e->src, def_pred[i]))
	      {
		if (new_e[i])
		  /* We do not know how to handle the case when def_pred
		     dominates more than a predecessor.  */
		  return false;
		new_e[i] = e;
	      }
	}

      gcc_assert (new_e[0] || new_e[1]);

      /* Find the other edge by process of elimination.  */
      if (not_found_bb_index != -1)
	{
	  gcc_assert (!new_e[not_found_bb_index]);
	  int found_bb_index = not_found_bb_index == 1 ? 0 : 1;
	  edge e;
	  edge_iterator ei;
	  FOR_EACH_EDGE (e, ei, new_bb->preds)
	    {
	      if (new_e[found_bb_index] == e)
		continue;
	      new_e[not_found_bb_index] = e;
	    }
	}

      /* Add edges to phi args.  */
      for (int i = 0; i < 2; i++)
	add_phi_arg (new_phi, new_phi_args[i], new_e[i],
		     get_loc (old_phi_args[i]));
    }

  return true;
}

/* Copy the arguments of cond-phi node PHI, to NEW_PHI in the codegenerated
   region.  If postpone is true and it isn't possible to copy any arg of PHI,
   the PHI is added to the REGION->INCOMPLETE_PHIS to be codegenerated later.
   Returns false if the copying was unsuccessful.  */

bool translate_isl_ast_to_gimple::
copy_cond_phi_args (gphi *phi, gphi *new_phi, vec<tree> iv_map, bool postpone)
{
  if (dump_file)
    fprintf (dump_file, "[codegen] copying cond phi args.\n");
  gcc_assert (2 == gimple_phi_num_args (phi));

  basic_block new_bb = gimple_bb (new_phi);
  loop_p loop = gimple_bb (phi)->loop_father;

  basic_block old_bb = gimple_bb (phi);
  edge old_bb_non_dominating_edge = NULL, old_bb_dominating_edge = NULL;

  edge e;
  edge_iterator ei;
  FOR_EACH_EDGE (e, ei, old_bb->preds)
    if (!dominated_by_p (CDI_DOMINATORS, old_bb, e->src))
      old_bb_non_dominating_edge = e;
    else
      old_bb_dominating_edge = e;

  gcc_assert (!dominated_by_p (CDI_DOMINATORS, old_bb,
			       old_bb_non_dominating_edge->src));

  tree new_phi_args[2];
  tree old_phi_args[2];

  for (unsigned i = 0; i < gimple_phi_num_args (phi); i++)
    {
      tree old_name = gimple_phi_arg_def (phi, i);
      tree new_name = get_new_name (new_bb, old_name, old_bb, cond_phi);
      old_phi_args[i] = old_name;
      if (new_name)
	{
	  new_phi_args [i] = new_name;
	  continue;
	}

      /* If the phi-arg was a parameter.  */
      if (vec_find (region->params, old_name) != -1)
	{
	  new_phi_args [i] = old_name;
	  if (dump_file)
	    {
	      fprintf (dump_file,
		       "[codegen] parameter argument to phi, new_expr: ");
	      print_generic_expr (dump_file, new_phi_args[i]);
	      fprintf (dump_file, "\n");
	    }
	  continue;
	}

      gimple *old_def_stmt = SSA_NAME_DEF_STMT (old_name);
      if (!old_def_stmt || gimple_code (old_def_stmt) == GIMPLE_NOP)
	/* FIXME: If the phi arg was a function arg, or wasn't defined, just use
	   the old name.  */
	return false;

      if (postpone)
	{
	  /* If the phi-arg is scev-analyzeable but only in the first stage.  */
	  if (is_gimple_reg (old_name)
	      && scev_analyzable_p (old_name, region->region))
	    {
	      gimple_seq stmts;
	      tree new_expr = get_rename_from_scev (old_name, &stmts, loop,
						    new_bb, old_bb, iv_map);
	      if (codegen_error_p ())
		return false;

	      gcc_assert (new_expr);
	      if (dump_file)
		{
		  fprintf (dump_file,
			   "[codegen] scev analyzeable, new_expr: ");
		  print_generic_expr (dump_file, new_expr);
		  fprintf (dump_file, "\n");
		}
	      gsi_insert_earliest (stmts);
	      new_phi_args[i] = new_expr;
	      continue;
	    }

	  /* Postpone code gen for later for back-edges.  */
	  region->incomplete_phis.safe_push (std::make_pair (phi, new_phi));

	  if (dump_file)
	    {
	      fprintf (dump_file, "[codegen] postpone cond phi nodes: ");
	      print_gimple_stmt (dump_file, new_phi, 0);
	    }

	  new_phi_args [i] = NULL_TREE;
	  continue;
	}
      else
	/* Either we should add the arg to phi or, we should postpone.  */
	return false;
    }

  /* If none of the args have been determined in the first stage then wait until
     later.  */
  if (postpone && !new_phi_args[0] && !new_phi_args[1])
    return true;

  return add_phi_arg_for_new_expr (old_phi_args, new_phi_args,
				   old_bb_dominating_edge,
				   old_bb_non_dominating_edge,
				   phi, new_phi, new_bb);
}

/* Copy cond phi nodes from BB to NEW_BB.  A cond-phi node is a basic block
   containing phi nodes coming from two predecessors, and none of them are back
   edges.  */

bool translate_isl_ast_to_gimple::
copy_cond_phi_nodes (basic_block bb, basic_block new_bb, vec<tree> iv_map)
{

  gcc_assert (!bb_contains_loop_close_phi_nodes (bb));

  /* TODO: Handle cond phi nodes with more than 2 predecessors.  */
  if (EDGE_COUNT (bb->preds) != 2)
    return false;

  if (dump_file)
    fprintf (dump_file, "[codegen] copying cond phi nodes in bb_%d.\n",
	     new_bb->index);

  for (gphi_iterator psi = gsi_start_phis (bb); !gsi_end_p (psi);
       gsi_next (&psi))
    {
      gphi *phi = psi.phi ();
      tree res = gimple_phi_result (phi);
      if (virtual_operand_p (res))
	continue;

      gphi *new_phi = create_phi_node (NULL_TREE, new_bb);
      tree new_res = create_new_def_for (res, new_phi,
					 gimple_phi_result_ptr (new_phi));
      set_rename (res, new_res);

      if (!copy_cond_phi_args (phi, new_phi, iv_map, true))
	return false;

      update_stmt (new_phi);
    }

  return true;
}

/* Return true if STMT should be copied from region to the new code-generated
   region.  LABELs, CONDITIONS, induction-variables and region parameters need
   not be copied.  */

static bool
should_copy_to_new_region (gimple *stmt, sese_info_p region)
{
  /* Do not copy labels or conditions.  */
  if (gimple_code (stmt) == GIMPLE_LABEL
      || gimple_code (stmt) == GIMPLE_COND)
    return false;

  tree lhs;
  /* Do not copy induction variables.  */
  if (is_gimple_assign (stmt)
      && (lhs = gimple_assign_lhs (stmt))
      && TREE_CODE (lhs) == SSA_NAME
      && is_gimple_reg (lhs)
      && scev_analyzable_p (lhs, region->region))
    return false;

  /* Do not copy parameters that have been generated in the header of the
     scop.  */
  if (is_gimple_assign (stmt)
      && (lhs = gimple_assign_lhs (stmt))
      && TREE_CODE (lhs) == SSA_NAME
      && region->parameter_rename_map->get(lhs))
    return false;

  return true;
}

/* Create new names for all the definitions created by COPY and add replacement
   mappings for each new name.  */

void translate_isl_ast_to_gimple::
set_rename_for_each_def (gimple *stmt)
{
  def_operand_p def_p;
  ssa_op_iter op_iter;
  FOR_EACH_SSA_DEF_OPERAND (def_p, stmt, op_iter, SSA_OP_ALL_DEFS)
    {
      tree old_name = DEF_FROM_PTR (def_p);
      tree new_name = create_new_def_for (old_name, stmt, def_p);
      set_rename (old_name, new_name);
    }
}

/* Duplicates the statements of basic block BB into basic block NEW_BB
   and compute the new induction variables according to the IV_MAP.  */

bool translate_isl_ast_to_gimple::
graphite_copy_stmts_from_block (basic_block bb, basic_block new_bb,
				vec<tree> iv_map)
{
  /* Iterator poining to the place where new statement (s) will be inserted.  */
  gimple_stmt_iterator gsi_tgt = gsi_last_bb (new_bb);

  for (gimple_stmt_iterator gsi = gsi_start_bb (bb); !gsi_end_p (gsi);
       gsi_next (&gsi))
    {
      gimple *stmt = gsi_stmt (gsi);
      if (!should_copy_to_new_region (stmt, region))
	continue;

      /* Create a new copy of STMT and duplicate STMT's virtual
	 operands.  */
      gimple *copy = gimple_copy (stmt);
      gsi_insert_after (&gsi_tgt, copy, GSI_NEW_STMT);

      if (dump_file)
	{
	  fprintf (dump_file, "[codegen] inserting statement: ");
	  print_gimple_stmt (dump_file, copy, 0);
	}

      maybe_duplicate_eh_stmt (copy, stmt);
      gimple_duplicate_stmt_histograms (cfun, copy, cfun, stmt);

      /* Crete new names for each def in the copied stmt.  */
      set_rename_for_each_def (copy);

      loop_p loop = bb->loop_father;
      if (rename_uses (copy, &gsi_tgt, bb, loop, iv_map))
	{
	  fold_stmt_inplace (&gsi_tgt);
	  gcc_assert (gsi_stmt (gsi_tgt) == copy);
	}

      if (codegen_error_p ())
	return false;

      /* For each SSA_NAME in the parameter_rename_map rename their usage.  */
      ssa_op_iter iter;
      use_operand_p use_p;
      if (!is_gimple_debug (copy))
	FOR_EACH_SSA_USE_OPERAND (use_p, copy, iter, SSA_OP_USE)
	  {
	    tree old_name = USE_FROM_PTR (use_p);

	    if (TREE_CODE (old_name) != SSA_NAME
		|| SSA_NAME_IS_DEFAULT_DEF (old_name))
	      continue;

	    tree *new_expr = region->parameter_rename_map->get (old_name);
	    if (!new_expr)
	      continue;

	    replace_exp (use_p, *new_expr);
	  }

      update_stmt (copy);
    }

  return true;
}


/* Given a basic block containing close-phi it returns the new basic block where
   to insert a copy of the close-phi nodes.  All the uses in close phis should
   come from a single loop otherwise it returns NULL.  */

edge translate_isl_ast_to_gimple::
edge_for_new_close_phis (basic_block bb)
{
  /* Make sure that NEW_BB is the new_loop->exit->dest.  We find the definition
     of close phi in the original code and then find the mapping of basic block
     defining that variable.  If there are multiple close-phis and they are
     defined in different loops (in the original or in the new code) because of
     loop splitting, then we bail out.  */
  loop_p new_loop = NULL;
  for (gphi_iterator psi = gsi_start_phis (bb); !gsi_end_p (psi);
       gsi_next (&psi))
    {
      gphi *phi = psi.phi ();
      tree name = gimple_phi_arg_def (phi, 0);
      basic_block old_loop_bb = gimple_bb (SSA_NAME_DEF_STMT (name));

      vec <basic_block> *bbs = region->copied_bb_map->get (old_loop_bb);
      if (!bbs || bbs->length () != 1)
	/* This is one of the places which shows preserving original structure
	   is not always possible, as we may need to insert close PHI for a loop
	   where the latch does not have any mapping, or the mapping is
	   ambiguous.  */
	return NULL;

      if (!new_loop)
	new_loop = (*bbs)[0]->loop_father;
      else if (new_loop != (*bbs)[0]->loop_father)
	return NULL;
    }

  if (!new_loop)
    return NULL;

  return single_exit (new_loop);
}

/* Copies BB and includes in the copied BB all the statements that can
   be reached following the use-def chains from the memory accesses,
   and returns the next edge following this new block.  */

edge translate_isl_ast_to_gimple::
copy_bb_and_scalar_dependences (basic_block bb, edge next_e, vec<tree> iv_map)
{
  int num_phis = number_of_phi_nodes (bb);

  if (region->copied_bb_map->get (bb))
    {
      /* FIXME: we should be able to handle phi nodes with args coming from
	 outside the region.  */
      if (num_phis)
	{
	  codegen_error = true;
	  return NULL;
	}
    }

  basic_block new_bb = NULL;
  if (bb_contains_loop_close_phi_nodes (bb))
    {
      if (dump_file)
	fprintf (dump_file, "[codegen] bb_%d contains close phi nodes.\n",
		 bb->index);

      edge e = edge_for_new_close_phis (bb);
      if (!e)
	{
	  codegen_error = true;
	  return NULL;
	}

      basic_block phi_bb = e->dest;

      if (!bb_contains_loop_close_phi_nodes (phi_bb) || !single_succ_p (phi_bb))
	phi_bb = split_edge (e);

      gcc_assert (single_pred_edge (phi_bb)->src->loop_father
		  != single_pred_edge (phi_bb)->dest->loop_father);

      if (!copy_loop_close_phi_nodes (bb, phi_bb, iv_map))
	{
	  codegen_error = true;
	  return NULL;
	}

      if (e == next_e)
	new_bb = phi_bb;
      else
	new_bb = split_edge (next_e);
    }
  else
    {
      new_bb = split_edge (next_e);
      if (num_phis > 0 && bb_contains_loop_phi_nodes (bb))
	{
	  basic_block phi_bb = next_e->dest->loop_father->header;

	  /* At this point we are unable to codegenerate by still preserving the SSA
	     structure because maybe the loop is completely unrolled and the PHIs
	     and cross-bb scalar dependencies are untrackable w.r.t. the original
	     code.  See gfortran.dg/graphite/pr29832.f90.  */
	  if (EDGE_COUNT (bb->preds) != EDGE_COUNT (phi_bb->preds))
	    {
	      codegen_error = true;
	      return NULL;
	    }

	  /* In case isl did some loop peeling, like this:

	       S_8(0);
	       for (int c1 = 1; c1 <= 5; c1 += 1) {
	         S_8(c1);
	       }
	       S_8(6);

	     there should be no loop-phi nodes in S_8(0).

	     FIXME: We need to reason about dynamic instances of S_8, i.e., the
	     values of all scalar variables: for the moment we instantiate only
	     SCEV analyzable expressions on the iteration domain, and we need to
	     extend that to reductions that cannot be analyzed by SCEV.  */
	  if (!bb_in_sese_p (phi_bb, region->if_region->true_region->region))
	    {
	      codegen_error = true;
	      return NULL;
	    }

	  if (dump_file)
	    fprintf (dump_file, "[codegen] bb_%d contains loop phi nodes.\n",
		     bb->index);
	  if (!copy_loop_phi_nodes (bb, phi_bb))
	    {
	      codegen_error = true;
	      return NULL;
	    }
	}
      else if (num_phis > 0)
	{
	  if (dump_file)
	    fprintf (dump_file, "[codegen] bb_%d contains cond phi nodes.\n",
		     bb->index);

	  basic_block phi_bb = single_pred (new_bb);
	  loop_p loop_father = new_bb->loop_father;

	  /* Move back until we find the block with two predecessors.  */
	  while (single_pred_p (phi_bb))
	    phi_bb = single_pred_edge (phi_bb)->src;

	  /* If a corresponding merge-point was not found, then abort codegen.  */
	  if (phi_bb->loop_father != loop_father
	      || !bb_in_sese_p (phi_bb, region->if_region->true_region->region)
	      || !copy_cond_phi_nodes (bb, phi_bb, iv_map))
	    {
	      codegen_error = true;
	      return NULL;
	    }
	}
    }

  if (dump_file)
    fprintf (dump_file, "[codegen] copying from bb_%d to bb_%d.\n",
	     bb->index, new_bb->index);

  vec <basic_block> *copied_bbs = region->copied_bb_map->get (bb);
  if (copied_bbs)
    copied_bbs->safe_push (new_bb);
  else
    {
      vec<basic_block> bbs;
      bbs.create (2);
      bbs.safe_push (new_bb);
      region->copied_bb_map->put (bb, bbs);
    }

  if (!graphite_copy_stmts_from_block (bb, new_bb, iv_map))
    {
      codegen_error = true;
      return NULL;
    }

  return single_succ_edge (new_bb);
}

/* Patch the missing arguments of the phi nodes.  */

void translate_isl_ast_to_gimple::
translate_pending_phi_nodes ()
{
  int i;
  phi_rename *rename;
  FOR_EACH_VEC_ELT (region->incomplete_phis, i, rename)
    {
      gphi *old_phi = rename->first;
      gphi *new_phi = rename->second;
      basic_block old_bb = gimple_bb (old_phi);
      basic_block new_bb = gimple_bb (new_phi);

      /* First edge is the init edge and second is the back edge.  */
      init_back_edge_pair_t ibp_old_bb = get_edges (old_bb);
      init_back_edge_pair_t ibp_new_bb = get_edges (new_bb);

      if (dump_file)
	{
	  fprintf (dump_file, "[codegen] translating pending old-phi: ");
	  print_gimple_stmt (dump_file, old_phi, 0);
	}

      auto_vec <tree, 1> iv_map;
      if (bb_contains_loop_phi_nodes (new_bb))
	codegen_error = !copy_loop_phi_args (old_phi, ibp_old_bb, new_phi,
					    ibp_new_bb, false);
      else if (bb_contains_loop_close_phi_nodes (new_bb))
	codegen_error = !copy_loop_close_phi_args (old_bb, new_bb, iv_map, false);
      else
	codegen_error = !copy_cond_phi_args (old_phi, new_phi, iv_map, false);

      if (dump_file)
	{
	  fprintf (dump_file, "[codegen] to new-phi: ");
	  print_gimple_stmt (dump_file, new_phi, 0);
	}
      if (codegen_error_p ())
	return;
    }
}

/* Add isl's parameter identifiers and corresponding trees to ivs_params.  */

void translate_isl_ast_to_gimple::
add_parameters_to_ivs_params (scop_p scop, ivs_params &ip)
{
  sese_info_p region = scop->scop_info;
  unsigned nb_parameters = isl_set_dim (scop->param_context, isl_dim_param);
  gcc_assert (nb_parameters == region->params.length ());
  unsigned i;
  for (i = 0; i < nb_parameters; i++)
    {
      isl_id *tmp_id = isl_set_get_dim_id (scop->param_context,
					   isl_dim_param, i);
      ip[tmp_id] = region->params[i];
    }
}


/* Generates a build, which specifies the constraints on the parameters.  */

__isl_give isl_ast_build *translate_isl_ast_to_gimple::
generate_isl_context (scop_p scop)
{
  isl_set *context_isl = isl_set_params (isl_set_copy (scop->param_context));
  return isl_ast_build_from_context (context_isl);
}

/* This method is executed before the construction of a for node.  */
__isl_give isl_id *
ast_build_before_for (__isl_keep isl_ast_build *build, void *user)
{
  isl_union_map *dependences = (isl_union_map *) user;
  ast_build_info *for_info = XNEW (struct ast_build_info);
  isl_union_map *schedule = isl_ast_build_get_schedule (build);
  isl_space *schedule_space = isl_ast_build_get_schedule_space (build);
  int dimension = isl_space_dim (schedule_space, isl_dim_out);
  for_info->is_parallelizable =
    !carries_deps (schedule, dependences, dimension);
  isl_union_map_free (schedule);
  isl_space_free (schedule_space);
  isl_id *id = isl_id_alloc (isl_ast_build_get_ctx (build), "", for_info);
  return id;
}

/* Generate isl AST from schedule of SCOP.  */

__isl_give isl_ast_node *translate_isl_ast_to_gimple::
scop_to_isl_ast (scop_p scop)
{
  gcc_assert (scop->transformed_schedule);

  /* Set the separate option to reduce control flow overhead.  */
  isl_schedule *schedule = isl_schedule_map_schedule_node_bottom_up
    (isl_schedule_copy (scop->transformed_schedule), set_separate_option, NULL);
  isl_ast_build *context_isl = generate_isl_context (scop);

  if (flag_loop_parallelize_all)
    {
      scop_get_dependences (scop);
      context_isl =
	isl_ast_build_set_before_each_for (context_isl, ast_build_before_for,
					   scop->dependence);
    }

  isl_ast_node *ast_isl = isl_ast_build_node_from_schedule
    (context_isl, schedule);
  isl_ast_build_free (context_isl);
  return ast_isl;
}

/* Copy def from sese REGION to the newly created TO_REGION. TR is defined by
   DEF_STMT. GSI points to entry basic block of the TO_REGION.  */

static void
copy_def (tree tr, gimple *def_stmt, sese_info_p region, sese_info_p to_region,
	  gimple_stmt_iterator *gsi)
{
  if (!defined_in_sese_p (tr, region->region))
    return;

  ssa_op_iter iter;
  use_operand_p use_p;
  FOR_EACH_SSA_USE_OPERAND (use_p, def_stmt, iter, SSA_OP_USE)
    {
      tree use_tr = USE_FROM_PTR (use_p);

      /* Do not copy parameters that have been generated in the header of the
	 scop.  */
      if (region->parameter_rename_map->get(use_tr))
	continue;

      gimple *def_of_use = SSA_NAME_DEF_STMT (use_tr);
      if (!def_of_use)
	continue;

      copy_def (use_tr, def_of_use, region, to_region, gsi);
    }

  gimple *copy = gimple_copy (def_stmt);
  gsi_insert_after (gsi, copy, GSI_NEW_STMT);

  /* Create new names for all the definitions created by COPY and
     add replacement mappings for each new name.  */
  def_operand_p def_p;
  ssa_op_iter op_iter;
  FOR_EACH_SSA_DEF_OPERAND (def_p, copy, op_iter, SSA_OP_ALL_DEFS)
    {
      tree old_name = DEF_FROM_PTR (def_p);
      tree new_name = create_new_def_for (old_name, copy, def_p);
      region->parameter_rename_map->put(old_name, new_name);
    }

  update_stmt (copy);
}

static void
copy_internal_parameters (sese_info_p region, sese_info_p to_region)
{
  /* For all the parameters which definitino is in the if_region->false_region,
     insert code on true_region (if_region->true_region->entry). */

  int i;
  tree tr;
  gimple_stmt_iterator gsi = gsi_start_bb(to_region->region.entry->dest);

  FOR_EACH_VEC_ELT (region->params, i, tr)
    {
      // If def is not in region.
      gimple *def_stmt = SSA_NAME_DEF_STMT (tr);
      if (def_stmt)
	copy_def (tr, def_stmt, region, to_region, &gsi);
    }
}

/* GIMPLE Loop Generator: generates loops in GIMPLE form for the given SCOP.
   Return true if code generation succeeded.  */

bool
graphite_regenerate_ast_isl (scop_p scop)
{
  sese_info_p region = scop->scop_info;
  translate_isl_ast_to_gimple t (region);

  ifsese if_region = NULL;
  isl_ast_node *root_node;
  ivs_params ip;

  timevar_push (TV_GRAPHITE_CODE_GEN);
  t.add_parameters_to_ivs_params (scop, ip);
  root_node = t.scop_to_isl_ast (scop);

  if (dump_file && (dump_flags & TDF_DETAILS))
    {
      fprintf (dump_file, "[scheduler] original schedule:\n");
      print_isl_schedule (dump_file, scop->original_schedule);
      fprintf (dump_file, "[scheduler] isl transformed schedule:\n");
      print_isl_schedule (dump_file, scop->transformed_schedule);

      fprintf (dump_file, "[scheduler] original ast:\n");
      print_schedule_ast (dump_file, scop->original_schedule, scop);
      fprintf (dump_file, "[scheduler] AST generated by isl:\n");
      print_isl_ast (dump_file, root_node);
    }

  recompute_all_dominators ();
  graphite_verify ();

  if_region = move_sese_in_condition (region);
  region->if_region = if_region;
  recompute_all_dominators ();

  loop_p context_loop = region->region.entry->src->loop_father;

  /* Copy all the parameters which are defined in the region.  */
  copy_internal_parameters(if_region->false_region, if_region->true_region);

  edge e = single_succ_edge (if_region->true_region->region.entry->dest);
  basic_block bb = split_edge (e);

  /* Update the true_region exit edge.  */
  region->if_region->true_region->region.exit = single_succ_edge (bb);

  t.translate_isl_ast (context_loop, root_node, e, ip);
  if (t.codegen_error_p ())
    {
      if (dump_file)
	fprintf (dump_file, "codegen error: "
		 "reverting back to the original code.\n");
      set_ifsese_condition (if_region, integer_zero_node);
    }
  else
    {
      t.translate_pending_phi_nodes ();
      if (!t.codegen_error_p ())
	{
	  sese_insert_phis_for_liveouts (region,
					 if_region->region->region.exit->src,
					 if_region->false_region->region.exit,
					 if_region->true_region->region.exit);
	  mark_virtual_operands_for_renaming (cfun);
	  update_ssa (TODO_update_ssa);


	  graphite_verify ();
	  scev_reset ();
	  recompute_all_dominators ();
	  graphite_verify ();

	  if (dump_file)
	    fprintf (dump_file, "[codegen] isl AST to Gimple succeeded.\n");
	}
      else
	{
	  if (dump_file)
	    fprintf (dump_file, "[codegen] unsuccessful in translating"
		     " pending phis, reverting back to the original code.\n");
	  set_ifsese_condition (if_region, integer_zero_node);
	}
    }

  free (if_region->true_region);
  free (if_region->region);
  free (if_region);

  ivs_params_clear (ip);
  isl_ast_node_free (root_node);
  timevar_pop (TV_GRAPHITE_CODE_GEN);

  if (dump_file && (dump_flags & TDF_DETAILS))
    {
      loop_p loop;
      int num_no_dependency = 0;

      FOR_EACH_LOOP (loop, 0)
	if (loop->can_be_parallel)
	  num_no_dependency++;

      fprintf (dump_file, "%d loops carried no dependency.\n",
	       num_no_dependency);
    }

  return !t.codegen_error_p ();
}

#endif  /* HAVE_isl */<|MERGE_RESOLUTION|>--- conflicted
+++ resolved
@@ -61,11 +61,7 @@
    should use isl to derive the optimal type for each subexpression.  */
 
 static int max_mode_int_precision =
-<<<<<<< HEAD
-  GET_MODE_PRECISION (*int_mode_for_size (MAX_FIXED_MODE_SIZE, 0));
-=======
   GET_MODE_PRECISION (int_mode_for_size (MAX_FIXED_MODE_SIZE, 0).require ());
->>>>>>> 5a462df3
 static int graphite_expression_type_precision = 128 <= max_mode_int_precision ?
 						128 : max_mode_int_precision;
 
