--- conflicted
+++ resolved
@@ -20,11 +20,7 @@
 <http://www.gnu.org/licenses/>.  */
 
 /* Describe a value.  */
-<<<<<<< HEAD
-typedef struct GTY(()) cselib_val_struct {
-=======
 typedef struct cselib_val_struct {
->>>>>>> 3082eeb7
   /* The hash value.  */
   unsigned int hash;
 
@@ -46,39 +42,13 @@
 } cselib_val;
 
 /* A list of rtl expressions that hold the same value.  */
-<<<<<<< HEAD
-struct GTY(()) elt_loc_list {
-=======
 struct elt_loc_list {
->>>>>>> 3082eeb7
   /* Next element in the list.  */
   struct elt_loc_list *next;
   /* An rtl expression that holds the value.  */
   rtx loc;
   /* The insn that made the equivalence.  */
   rtx setting_insn;
-};
-
-<<<<<<< HEAD
-/* A list of cselib_val structures.  */
-struct GTY(()) elt_list {
-  struct elt_list *next;
-  cselib_val *elt;
-=======
-/* Describe a single set that is part of an insn.  */
-struct cselib_set
-{
-  rtx src;
-  rtx dest;
-  cselib_val *src_elt;
-  cselib_val *dest_addr_elt;
-};
-
-enum cselib_record_what
-{
-  CSELIB_RECORD_MEMORY = 1,
-  CSELIB_PRESERVE_CONSTANTS = 2
->>>>>>> 3082eeb7
 };
 
 /* Describe a single set that is part of an insn.  */
@@ -100,15 +70,10 @@
 extern void (*cselib_record_sets_hook) (rtx insn, struct cselib_set *sets,
 					int n_sets);
 
-<<<<<<< HEAD
-extern cselib_val *cselib_lookup (rtx, enum machine_mode, int);
-extern cselib_val *cselib_lookup_from_insn (rtx, enum machine_mode, int, rtx);
-=======
 extern cselib_val *cselib_lookup (rtx, enum machine_mode,
 				  int, enum machine_mode);
 extern cselib_val *cselib_lookup_from_insn (rtx, enum machine_mode,
 					    int, enum machine_mode, rtx);
->>>>>>> 3082eeb7
 extern void cselib_init (int);
 extern void cselib_clear_table (void);
 extern void cselib_finish (void);
@@ -122,11 +87,7 @@
 				       cselib_expand_callback, void *);
 extern bool cselib_dummy_expand_value_rtx_cb (rtx, bitmap, int,
 					      cselib_expand_callback, void *);
-<<<<<<< HEAD
-extern rtx cselib_subst_to_values (rtx);
-=======
 extern rtx cselib_subst_to_values (rtx, enum machine_mode);
->>>>>>> 3082eeb7
 extern void cselib_invalidate_rtx (rtx);
 
 extern void cselib_reset_table (unsigned int);
@@ -134,10 +95,6 @@
 extern void cselib_preserve_value (cselib_val *);
 extern bool cselib_preserved_value_p (cselib_val *);
 extern void cselib_preserve_only_values (void);
-<<<<<<< HEAD
-extern void cselib_preserve_cfa_base_value (cselib_val *);
-=======
 extern void cselib_preserve_cfa_base_value (cselib_val *, unsigned int);
->>>>>>> 3082eeb7
 
 extern void dump_cselib_table (FILE *);