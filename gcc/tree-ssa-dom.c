--- conflicted
+++ resolved
@@ -1716,114 +1716,7 @@
           tree op1 = gimple_cond_rhs (stmt);
           enum tree_code code = gimple_cond_code (stmt);
 
-<<<<<<< HEAD
 	  extract_true_false_edges_from_block (bb, &true_edge, &false_edge);
-=======
-	      edge_info = allocate_edge_info (true_edge);
-	      edge_info->lhs = cond;
-	      edge_info->rhs = constant_boolean_node (1, TREE_TYPE (cond));
-
-	      edge_info = allocate_edge_info (false_edge);
-	      edge_info->lhs = cond;
-	      edge_info->rhs = constant_boolean_node (0, TREE_TYPE (cond));
-	    }
-	  /* Equality tests may create one or two equivalences.  */
-	  else if (COMPARISON_CLASS_P (cond))
-	    {
-	      tree op0 = TREE_OPERAND (cond, 0);
-	      tree op1 = TREE_OPERAND (cond, 1);
-
-	      /* Special case comparing booleans against a constant as we
-		 know the value of OP0 on both arms of the branch, i.e., we
-		 can record an equivalence for OP0 rather than COND.  */
-	      if ((TREE_CODE (cond) == EQ_EXPR || TREE_CODE (cond) == NE_EXPR)
-		  && TREE_CODE (op0) == SSA_NAME
-		  && TREE_CODE (TREE_TYPE (op0)) == BOOLEAN_TYPE
-		  && is_gimple_min_invariant (op1))
-		{
-		  if (TREE_CODE (cond) == EQ_EXPR)
-		    {
-		      edge_info = allocate_edge_info (true_edge);
-		      edge_info->lhs = op0;
-		      edge_info->rhs = (integer_zerop (op1)
-					    ? boolean_false_node
-					    : boolean_true_node);
-
-		      edge_info = allocate_edge_info (false_edge);
-		      edge_info->lhs = op0;
-		      edge_info->rhs = (integer_zerop (op1)
-					    ? boolean_true_node
-					    : boolean_false_node);
-		    }
-		  else
-		    {
-		      edge_info = allocate_edge_info (true_edge);
-		      edge_info->lhs = op0;
-		      edge_info->rhs = (integer_zerop (op1)
-					    ? boolean_true_node
-					    : boolean_false_node);
-
-		      edge_info = allocate_edge_info (false_edge);
-		      edge_info->lhs = op0;
-		      edge_info->rhs = (integer_zerop (op1)
-					    ? boolean_false_node
-					    : boolean_true_node);
-		    }
-		}
-
-	      else if (is_gimple_min_invariant (op0)
-		       && (TREE_CODE (op1) == SSA_NAME
-			   || is_gimple_min_invariant (op1)))
-		{
-		  tree inverted = invert_truthvalue (cond);
-		  struct edge_info *edge_info;
-
-		  edge_info = allocate_edge_info (true_edge);
-		  record_conditions (edge_info, cond, inverted);
-
-		  if (TREE_CODE (cond) == EQ_EXPR)
-		    {
-		      edge_info->lhs = op1;
-		      edge_info->rhs = op0;
-		    }
-
-		  edge_info = allocate_edge_info (false_edge);
-		  record_conditions (edge_info, inverted, cond);
-
-		  if (TREE_CODE (cond) == NE_EXPR)
-		    {
-		      edge_info->lhs = op1;
-		      edge_info->rhs = op0;
-		    }
-		}
-
-	      else if (TREE_CODE (op0) == SSA_NAME
-		       && (is_gimple_min_invariant (op1)
-			   || TREE_CODE (op1) == SSA_NAME))
-		{
-		  tree inverted = invert_truthvalue (cond);
-		  struct edge_info *edge_info;
-
-		  edge_info = allocate_edge_info (true_edge);
-		  record_conditions (edge_info, cond, inverted);
-
-		  if (TREE_CODE (cond) == EQ_EXPR)
-		    {
-		      edge_info->lhs = op0;
-		      edge_info->rhs = op1;
-		    }
-
-		  edge_info = allocate_edge_info (false_edge);
-		  record_conditions (edge_info, inverted, cond);
-
-		  if (TREE_CODE (cond) == NE_EXPR)
-		    {
-		      edge_info->lhs = op0;
-		      edge_info->rhs = op1;
-		    }
-		}
-	    }
->>>>>>> c4fe74e0
 
           /* Special case comparing booleans against a constant as we
              know the value of OP0 on both arms of the branch.  i.e., we
@@ -1862,7 +1755,6 @@
                                     : boolean_true_node);
                 }
             }
-
           else if (is_gimple_min_invariant (op0)
                    && (TREE_CODE (op1) == SSA_NAME
                        || is_gimple_min_invariant (op1)))
