/* Input functions for reading LTO sections.

   Copyright (C) 2009-2019 Free Software Foundation, Inc.
   Contributed by Kenneth Zadeck <zadeck@naturalbridge.com>

This file is part of GCC.

GCC is free software; you can redistribute it and/or modify it under
the terms of the GNU General Public License as published by the Free
Software Foundation; either version 3, or (at your option) any later
version.

GCC is distributed in the hope that it will be useful, but WITHOUT ANY
WARRANTY; without even the implied warranty of MERCHANTABILITY or
FITNESS FOR A PARTICULAR PURPOSE.  See the GNU General Public License
for more details.

You should have received a copy of the GNU General Public License
along with GCC; see the file COPYING3.  If not see
<http://www.gnu.org/licenses/>.  */

#include "config.h"
#include "system.h"
#include "coretypes.h"
#include "backend.h"
#include "rtl.h"
#include "tree.h"
#include "gimple.h"
#include "cgraph.h"
#include "lto-streamer.h"
#include "lto-compress.h"

/* Section names.  These must correspond to the values of
   enum lto_section_type.  */
const char *lto_section_name[LTO_N_SECTION_TYPES] =
{
  "decls",
  "function_body",
  "statics",
  "symtab",
  "refs",
  "asm",
  "jmpfuncs",
  "pureconst",
  "reference",
  "profile",
  "symbol_nodes",
  "opts",
  "cgraphopt",
  "inline",
  "ipcp_trans",
  "icf",
  "offload_table",
  "mode_table",
  "hsa",
<<<<<<< HEAD
  "ipa-sra"
=======
  "lto"
>>>>>>> 13849273
};

/* Hooks so that the ipa passes can call into the lto front end to get
   sections.  */

static struct lto_file_decl_data ** file_decl_data;
static lto_get_section_data_f* get_section_f;
static lto_free_section_data_f* free_section_f;


/* This is called from the lto front end to set up the hooks that are
   used by the ipa passes to get the data that they will
   deserialize.  */

void
lto_set_in_hooks (struct lto_file_decl_data ** data,
		  lto_get_section_data_f* get_f,
		  lto_free_section_data_f* free_f)
{
  file_decl_data = data;
  get_section_f = get_f;
  free_section_f = free_f;
}


/* Return an array of file decl datas for all of the files passed to
   this compilation.  */

struct lto_file_decl_data **
lto_get_file_decl_data (void)
{
  gcc_assert (file_decl_data);
  return file_decl_data;
}

/* Buffer structure for accumulating data from compression callbacks.  */

struct lto_buffer
{
  char *data;
  size_t length;
};

/* Compression callback, append LENGTH bytes from DATA to the buffer pointed
   to by OPAQUE.  */

static void
lto_append_data (const char *data, unsigned length, void *opaque)
{
  struct lto_buffer *buffer = (struct lto_buffer *) opaque;

  buffer->data = (char *) xrealloc (buffer->data, buffer->length + length);
  memcpy (buffer->data + buffer->length, data, length);
  buffer->length += length;
}

/* Header placed in returned uncompressed data streams.  Allows the
   uncompressed allocated data to be mapped back to the underlying
   compressed data for use with free_section_f.  */

struct lto_data_header
{
  const char *data;
  size_t len;
};

/* Return a char pointer to the start of a data stream for an LTO pass
   or function.  FILE_DATA indicates where to obtain the data.
   SECTION_TYPE is the type of information to be obtained.  NAME is
   the name of the function and is only used when finding a function
   body; otherwise it is NULL.  LEN is the size of the data
   returned.  */

const char *
lto_get_section_data (struct lto_file_decl_data *file_data,
		      enum lto_section_type section_type,
		      const char *name,
		      size_t *len, bool decompress)
{
  const char *data = (get_section_f) (file_data, section_type, name, len);
  const size_t header_length = sizeof (struct lto_data_header);
  struct lto_data_header *header;
  struct lto_buffer buffer;
  struct lto_compression_stream *stream;
  lto_stats.section_size[section_type] += *len;

  if (data == NULL)
    return NULL;

  /* WPA->ltrans streams are not compressed with exception of function bodies
     and variable initializers that has been verbatim copied from earlier
     compilations.  */
  if ((!flag_ltrans || decompress) && section_type != LTO_section_lto)
    {
      /* Create a mapping header containing the underlying data and length,
	 and prepend this to the uncompression buffer.  The uncompressed data
	 then follows, and a pointer to the start of the uncompressed data is
	 returned.  */
      header = (struct lto_data_header *) xmalloc (header_length);
      header->data = data;
      header->len = *len;

      buffer.data = (char *) header;
      buffer.length = header_length;

      stream = lto_start_uncompression (lto_append_data, &buffer);
      lto_uncompress_block (stream, data, *len);
      lto_end_uncompression (stream, file_data->lto_section_header.compression);

      *len = buffer.length - header_length;
      data = buffer.data + header_length;
    }

  return data;
}

/* Get the section data without any header parsing or uncompression.  */

const char *
lto_get_raw_section_data (struct lto_file_decl_data *file_data,
			  enum lto_section_type section_type,
			  const char *name,
			  size_t *len)
{
  return (get_section_f) (file_data, section_type, name, len);
}

/* Free the data found from the above call.  The first three
   parameters are the same as above.  DATA is the data to be freed and
   LEN is the length of that data.  */

void
lto_free_section_data (struct lto_file_decl_data *file_data,
		       enum lto_section_type section_type,
		       const char *name,
		       const char *data,
		       size_t len, bool decompress)
{
  const size_t header_length = sizeof (struct lto_data_header);
  const char *real_data = data - header_length;
  const struct lto_data_header *header
    = (const struct lto_data_header *) real_data;

  gcc_assert (free_section_f);

  if (flag_ltrans && !decompress)
    {
      (free_section_f) (file_data, section_type, name, data, len);
      return;
    }

  /* The underlying data address has been extracted from the mapping header.
     Free that, then free the allocated uncompression buffer.  */
  (free_section_f) (file_data, section_type, name, header->data, header->len);
  free (CONST_CAST (char *, real_data));
}

/* Free data allocated by lto_get_raw_section_data.  */

void
lto_free_raw_section_data (struct lto_file_decl_data *file_data,
		           enum lto_section_type section_type,
		           const char *name,
		           const char *data,
		           size_t len)
{
  (free_section_f) (file_data, section_type, name, data, len);
}

/* Load a section of type SECTION_TYPE from FILE_DATA, parse the
   header and then return an input block pointing to the section.  The
   raw pointer to the section is returned in DATAR and LEN.  These are
   used to free the section.  Return NULL if the section is not present.  */

struct lto_input_block *
lto_create_simple_input_block (struct lto_file_decl_data *file_data,
			       enum lto_section_type section_type,
			       const char **datar, size_t *len)
{
  const char *data = lto_get_section_data (file_data, section_type, NULL, len);
  const struct lto_simple_header * header
    = (const struct lto_simple_header *) data;

  int main_offset = sizeof (struct lto_simple_header);

  if (!data)
    return NULL;

  *datar = data;
  return new lto_input_block (data + main_offset, header->main_size,
			      file_data->mode_table);
}


/* Close the section returned from a call to
   LTO_CREATE_SIMPLE_INPUT_BLOCK.  IB is the input block returned from
   that call.  The FILE_DATA and SECTION_TYPE are the same as what was
   passed to that call and the DATA and LEN are what was returned from
   that call.  */

void
lto_destroy_simple_input_block (struct lto_file_decl_data *file_data,
				enum lto_section_type section_type,
				struct lto_input_block *ib,
				const char *data, size_t len)
{
  delete ib;
  lto_free_section_data (file_data, section_type, NULL, data, len);
}

/*****************************************************************************/
/* Record renamings of static declarations                                   */
/*****************************************************************************/

struct lto_renaming_slot
{
  const char *old_name;
  const char *new_name;
};

/* Returns a hash code for P.  */

static hashval_t
hash_name (const void *p)
{
  const struct lto_renaming_slot *ds = (const struct lto_renaming_slot *) p;
  return (hashval_t) htab_hash_string (ds->new_name);
}

/* Returns nonzero if P1 and P2 are equal.  */

static int
eq_name (const void *p1, const void *p2)
{
  const struct lto_renaming_slot *s1 =
    (const struct lto_renaming_slot *) p1;
  const struct lto_renaming_slot *s2 =
    (const struct lto_renaming_slot *) p2;

  return strcmp (s1->new_name, s2->new_name) == 0;
}

/* Free a renaming table entry.  */

static void
renaming_slot_free (void *slot)
{
  struct lto_renaming_slot *s = (struct lto_renaming_slot *) slot;

  free (CONST_CAST (void *, (const void *) s->old_name));
  free (CONST_CAST (void *, (const void *) s->new_name));
  free ((void *) s);
}

/* Create an empty hash table for recording declaration renamings.  */

htab_t
lto_create_renaming_table (void)
{
  return htab_create (37, hash_name, eq_name, renaming_slot_free);
}

/* Record a declaration name mapping OLD_NAME -> NEW_NAME.  DECL_DATA
   holds the renaming hash table to use.  */

void
lto_record_renamed_decl (struct lto_file_decl_data *decl_data,
			 const char *old_name, const char *new_name)
{
  void **slot;
  struct lto_renaming_slot r_slot;

  r_slot.new_name = new_name;
  slot = htab_find_slot (decl_data->renaming_hash_table, &r_slot, INSERT);
  if (*slot == NULL)
    {
      struct lto_renaming_slot *new_slot = XNEW (struct lto_renaming_slot);
      new_slot->old_name = xstrdup (old_name);
      new_slot->new_name = xstrdup (new_name);
      *slot = new_slot;
    }
  else
    gcc_unreachable ();
}


/* Given a string NAME, return the string that it has been mapped to
   by lto_record_renamed_decl.  If NAME was not renamed, it is
   returned unchanged.  DECL_DATA holds the renaming hash table to use.  */

const char *
lto_get_decl_name_mapping (struct lto_file_decl_data *decl_data,
			   const char *name)
{
  htab_t renaming_hash_table = decl_data->renaming_hash_table;
  struct lto_renaming_slot *slot;
  struct lto_renaming_slot r_slot;

  r_slot.new_name = name;
  slot = (struct lto_renaming_slot *) htab_find (renaming_hash_table, &r_slot);
  if (slot)
    return slot->old_name;
  else
    return name;
}

/*****************************************************************************/
/* Input decl state object.                                                  */
/*****************************************************************************/

/* Return a newly created in-decl state object. */

struct lto_in_decl_state *
lto_new_in_decl_state (void)
{
  return ggc_cleared_alloc<lto_in_decl_state> ();
}

/* Delete STATE and its components. */

void
lto_delete_in_decl_state (struct lto_in_decl_state *state)
{
  int i;

  for (i = 0; i < LTO_N_DECL_STREAMS; i++)
    vec_free (state->streams[i]);
  ggc_free (state);
}

/* Search the in-decl state of a function FUNC contained in the file
   associated with FILE_DATA.  Return NULL if not found.  */

struct lto_in_decl_state*
lto_get_function_in_decl_state (struct lto_file_decl_data *file_data,
				tree func)
{
  struct lto_in_decl_state temp;
  lto_in_decl_state **slot;

  temp.fn_decl = func;
  slot = file_data->function_decl_states->find_slot (&temp, NO_INSERT);
  return slot? *slot : NULL;
}

/* Free decl_states.  */

void
lto_free_function_in_decl_state (struct lto_in_decl_state *state)
{
  int i;
  for (i = 0; i < LTO_N_DECL_STREAMS; i++)
    vec_free (state->streams[i]);
  ggc_free (state);
}

/* Free decl_states associated with NODE.  This makes it possible to furhter
   release trees needed by the NODE's body.  */

void
lto_free_function_in_decl_state_for_node (symtab_node *node)
{
  struct lto_in_decl_state temp;
  lto_in_decl_state **slot;

  if (!node->lto_file_data)
    return;

  temp.fn_decl = node->decl;
  slot
    = node->lto_file_data->function_decl_states->find_slot (&temp, NO_INSERT);
  if (slot && *slot)
    {
      lto_free_function_in_decl_state (*slot);
      node->lto_file_data->function_decl_states->clear_slot (slot);
    }
  node->lto_file_data = NULL;
}


/* Report read pass end of the section.  */

void
lto_section_overrun (struct lto_input_block *ib)
{
  fatal_error (input_location, "bytecode stream: trying to read %d bytes "
	       "after the end of the input buffer", ib->p - ib->len);
}

/* Report out of range value.  */

void
lto_value_range_error (const char *purpose, HOST_WIDE_INT val,
		       HOST_WIDE_INT min, HOST_WIDE_INT max)
{
  fatal_error (input_location,
	       "%s out of range: Range is %i to %i, value is %i",
	       purpose, (int)min, (int)max, (int)val);
}<|MERGE_RESOLUTION|>--- conflicted
+++ resolved
@@ -53,11 +53,8 @@
   "offload_table",
   "mode_table",
   "hsa",
-<<<<<<< HEAD
+  "lto",
   "ipa-sra"
-=======
-  "lto"
->>>>>>> 13849273
 };
 
 /* Hooks so that the ipa passes can call into the lto front end to get
