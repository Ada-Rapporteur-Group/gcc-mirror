/* Header file for tree data flow functions.
   Copyright (C) 2013-2014 Free Software Foundation, Inc.

This file is part of GCC.

GCC is free software; you can redistribute it and/or modify it under
the terms of the GNU General Public License as published by the Free
Software Foundation; either version 3, or (at your option) any later
version.

GCC is distributed in the hope that it will be useful, but WITHOUT ANY
WARRANTY; without even the implied warranty of MERCHANTABILITY or
FITNESS FOR A PARTICULAR PURPOSE.  See the GNU General Public License
 for more details.

You should have received a copy of the GNU General Public License
along with GCC; see the file COPYING3.  If not see
<http://www.gnu.org/licenses/>.  */

#ifndef GCC_TREE_DFA_H
#define GCC_TREE_DFA_H

extern void renumber_gimple_stmt_uids (void);
extern void renumber_gimple_stmt_uids_in_blocks (basic_block *, int);
extern void dump_variable (FILE *, tree);
extern void debug_variable (tree);
extern void dump_dfa_stats (FILE *);
extern void debug_dfa_stats (void);
extern tree ssa_default_def (struct function *, tree);
extern void set_ssa_default_def (struct function *, tree, tree);
extern tree get_or_create_ssa_default_def (struct function *, tree);
extern tree get_ref_base_and_extent (tree, HOST_WIDE_INT *,
<<<<<<< HEAD
				     HOST_WIDE_INT *, HOST_WIDE_INT *, bool *);
=======
				     HOST_WIDE_INT *, HOST_WIDE_INT *);
extern tree get_addr_base_and_unit_offset_1 (tree, HOST_WIDE_INT *,
					     tree (*) (tree));
>>>>>>> 36cd680e
extern tree get_addr_base_and_unit_offset (tree, HOST_WIDE_INT *);
extern bool stmt_references_abnormal_ssa_name (gimple);
extern void dump_enumerated_decls (FILE *, int);

<<<<<<< HEAD
/* Returns the base object and a constant BITS_PER_UNIT offset in *POFFSET that
   denotes the starting address of the memory access EXP.
   Returns NULL_TREE if the offset is not constant or any component
   is not BITS_PER_UNIT-aligned.
   VALUEIZE if non-NULL is used to valueize SSA names.  It should return
   its argument or a constant if the argument is known to be constant.  */
/* ??? This is a static inline here to avoid the overhead of the indirect calls
   to VALUEIZE.  But is this overhead really that significant?  And should we
   perhaps just rely on WHOPR to specialize the function?  */

static inline tree
get_addr_base_and_unit_offset_1 (tree exp, HOST_WIDE_INT *poffset,
				 tree (*valueize) (tree))
{
  HOST_WIDE_INT byte_offset = 0;

  /* Compute cumulative byte-offset for nested component-refs and array-refs,
     and find the ultimate containing object.  */
  while (1)
    {
      switch (TREE_CODE (exp))
	{
	case BIT_FIELD_REF:
	  {
	    HOST_WIDE_INT this_off = TREE_INT_CST_LOW (TREE_OPERAND (exp, 2));
	    if (this_off % BITS_PER_UNIT)
	      return NULL_TREE;
	    byte_offset += this_off / BITS_PER_UNIT;
	  }
	  break;

	case COMPONENT_REF:
	  {
	    tree field = TREE_OPERAND (exp, 1);
	    tree this_offset = component_ref_field_offset (exp);
	    HOST_WIDE_INT hthis_offset;

	    if (!this_offset
		|| TREE_CODE (this_offset) != INTEGER_CST
		|| (TREE_INT_CST_LOW (DECL_FIELD_BIT_OFFSET (field))
		    % BITS_PER_UNIT))
	      return NULL_TREE;

	    hthis_offset = TREE_INT_CST_LOW (this_offset);
	    hthis_offset += (TREE_INT_CST_LOW (DECL_FIELD_BIT_OFFSET (field))
			     / BITS_PER_UNIT);
	    byte_offset += hthis_offset;
	  }
	  break;

	case ARRAY_REF:
	case ARRAY_RANGE_REF:
	  {
	    tree index = TREE_OPERAND (exp, 1);
	    tree low_bound, unit_size;

	    if (valueize
		&& TREE_CODE (index) == SSA_NAME)
	      index = (*valueize) (index);

	    /* If the resulting bit-offset is constant, track it.  */
	    if (TREE_CODE (index) == INTEGER_CST
		&& (low_bound = array_ref_low_bound (exp),
		    TREE_CODE (low_bound) == INTEGER_CST)
		&& (unit_size = array_ref_element_size (exp),
		    TREE_CODE (unit_size) == INTEGER_CST))
	      {
		offset_int woffset
		  = wi::sext (wi::to_offset (index) - wi::to_offset (low_bound),
			      TYPE_PRECISION (TREE_TYPE (index)));
		woffset *= wi::to_offset (unit_size);
		byte_offset += woffset.to_shwi ();
	      }
	    else
	      return NULL_TREE;
	  }
	  break;

	case REALPART_EXPR:
	  break;

	case IMAGPART_EXPR:
	  byte_offset += TREE_INT_CST_LOW (TYPE_SIZE_UNIT (TREE_TYPE (exp)));
	  break;

	case VIEW_CONVERT_EXPR:
	  break;

	case MEM_REF:
	  {
	    tree base = TREE_OPERAND (exp, 0);
	    if (valueize
		&& TREE_CODE (base) == SSA_NAME)
	      base = (*valueize) (base);

	    /* Hand back the decl for MEM[&decl, off].  */
	    if (TREE_CODE (base) == ADDR_EXPR)
	      {
		if (!integer_zerop (TREE_OPERAND (exp, 1)))
		  {
		    offset_int off = mem_ref_offset (exp);
		    byte_offset += off.to_short_addr ();
		  }
		exp = TREE_OPERAND (base, 0);
	      }
	    goto done;
	  }

	case TARGET_MEM_REF:
	  {
	    tree base = TREE_OPERAND (exp, 0);
	    if (valueize
		&& TREE_CODE (base) == SSA_NAME)
	      base = (*valueize) (base);

	    /* Hand back the decl for MEM[&decl, off].  */
	    if (TREE_CODE (base) == ADDR_EXPR)
	      {
		if (TMR_INDEX (exp) || TMR_INDEX2 (exp))
		  return NULL_TREE;
		if (!integer_zerop (TMR_OFFSET (exp)))
		  {
		    offset_int off = mem_ref_offset (exp);
		    byte_offset += off.to_short_addr ();
		  }
		exp = TREE_OPERAND (base, 0);
	      }
	    goto done;
	  }

	default:
	  goto done;
	}

      exp = TREE_OPERAND (exp, 0);
    }
done:

  *poffset = byte_offset;
  return exp;
}

/* Return true if REF is a storage order barrier, i.e. a VIEW_CONVERT_EXPR
   that can modify the storage order of objects.  Note that, even if the
   TYPE_REVERSE_STORAGE_ORDER flag is set on both the inner type and the
   outer type, a VIEW_CONVERT_EXPR can modify the storage order because
   it can change the partition of the aggregate object into scalars.  */

static inline bool
storage_order_barrier_p (const_tree ref)
{
  tree op;

  if (TREE_CODE (ref) != VIEW_CONVERT_EXPR)
    return false;

  if (AGGREGATE_TYPE_P (TREE_TYPE (ref))
      && TYPE_REVERSE_STORAGE_ORDER (TREE_TYPE (ref)))
    return true;

  op = TREE_OPERAND (ref, 0);

  if (AGGREGATE_TYPE_P (TREE_TYPE (op))
      && TYPE_REVERSE_STORAGE_ORDER (TREE_TYPE (op)))
    return true;

  return false;
}


=======
>>>>>>> 36cd680e

#endif /* GCC_TREE_DFA_H */<|MERGE_RESOLUTION|>--- conflicted
+++ resolved
@@ -30,189 +30,12 @@
 extern void set_ssa_default_def (struct function *, tree, tree);
 extern tree get_or_create_ssa_default_def (struct function *, tree);
 extern tree get_ref_base_and_extent (tree, HOST_WIDE_INT *,
-<<<<<<< HEAD
 				     HOST_WIDE_INT *, HOST_WIDE_INT *, bool *);
-=======
-				     HOST_WIDE_INT *, HOST_WIDE_INT *);
 extern tree get_addr_base_and_unit_offset_1 (tree, HOST_WIDE_INT *,
 					     tree (*) (tree));
->>>>>>> 36cd680e
 extern tree get_addr_base_and_unit_offset (tree, HOST_WIDE_INT *);
 extern bool stmt_references_abnormal_ssa_name (gimple);
 extern void dump_enumerated_decls (FILE *, int);
 
-<<<<<<< HEAD
-/* Returns the base object and a constant BITS_PER_UNIT offset in *POFFSET that
-   denotes the starting address of the memory access EXP.
-   Returns NULL_TREE if the offset is not constant or any component
-   is not BITS_PER_UNIT-aligned.
-   VALUEIZE if non-NULL is used to valueize SSA names.  It should return
-   its argument or a constant if the argument is known to be constant.  */
-/* ??? This is a static inline here to avoid the overhead of the indirect calls
-   to VALUEIZE.  But is this overhead really that significant?  And should we
-   perhaps just rely on WHOPR to specialize the function?  */
-
-static inline tree
-get_addr_base_and_unit_offset_1 (tree exp, HOST_WIDE_INT *poffset,
-				 tree (*valueize) (tree))
-{
-  HOST_WIDE_INT byte_offset = 0;
-
-  /* Compute cumulative byte-offset for nested component-refs and array-refs,
-     and find the ultimate containing object.  */
-  while (1)
-    {
-      switch (TREE_CODE (exp))
-	{
-	case BIT_FIELD_REF:
-	  {
-	    HOST_WIDE_INT this_off = TREE_INT_CST_LOW (TREE_OPERAND (exp, 2));
-	    if (this_off % BITS_PER_UNIT)
-	      return NULL_TREE;
-	    byte_offset += this_off / BITS_PER_UNIT;
-	  }
-	  break;
-
-	case COMPONENT_REF:
-	  {
-	    tree field = TREE_OPERAND (exp, 1);
-	    tree this_offset = component_ref_field_offset (exp);
-	    HOST_WIDE_INT hthis_offset;
-
-	    if (!this_offset
-		|| TREE_CODE (this_offset) != INTEGER_CST
-		|| (TREE_INT_CST_LOW (DECL_FIELD_BIT_OFFSET (field))
-		    % BITS_PER_UNIT))
-	      return NULL_TREE;
-
-	    hthis_offset = TREE_INT_CST_LOW (this_offset);
-	    hthis_offset += (TREE_INT_CST_LOW (DECL_FIELD_BIT_OFFSET (field))
-			     / BITS_PER_UNIT);
-	    byte_offset += hthis_offset;
-	  }
-	  break;
-
-	case ARRAY_REF:
-	case ARRAY_RANGE_REF:
-	  {
-	    tree index = TREE_OPERAND (exp, 1);
-	    tree low_bound, unit_size;
-
-	    if (valueize
-		&& TREE_CODE (index) == SSA_NAME)
-	      index = (*valueize) (index);
-
-	    /* If the resulting bit-offset is constant, track it.  */
-	    if (TREE_CODE (index) == INTEGER_CST
-		&& (low_bound = array_ref_low_bound (exp),
-		    TREE_CODE (low_bound) == INTEGER_CST)
-		&& (unit_size = array_ref_element_size (exp),
-		    TREE_CODE (unit_size) == INTEGER_CST))
-	      {
-		offset_int woffset
-		  = wi::sext (wi::to_offset (index) - wi::to_offset (low_bound),
-			      TYPE_PRECISION (TREE_TYPE (index)));
-		woffset *= wi::to_offset (unit_size);
-		byte_offset += woffset.to_shwi ();
-	      }
-	    else
-	      return NULL_TREE;
-	  }
-	  break;
-
-	case REALPART_EXPR:
-	  break;
-
-	case IMAGPART_EXPR:
-	  byte_offset += TREE_INT_CST_LOW (TYPE_SIZE_UNIT (TREE_TYPE (exp)));
-	  break;
-
-	case VIEW_CONVERT_EXPR:
-	  break;
-
-	case MEM_REF:
-	  {
-	    tree base = TREE_OPERAND (exp, 0);
-	    if (valueize
-		&& TREE_CODE (base) == SSA_NAME)
-	      base = (*valueize) (base);
-
-	    /* Hand back the decl for MEM[&decl, off].  */
-	    if (TREE_CODE (base) == ADDR_EXPR)
-	      {
-		if (!integer_zerop (TREE_OPERAND (exp, 1)))
-		  {
-		    offset_int off = mem_ref_offset (exp);
-		    byte_offset += off.to_short_addr ();
-		  }
-		exp = TREE_OPERAND (base, 0);
-	      }
-	    goto done;
-	  }
-
-	case TARGET_MEM_REF:
-	  {
-	    tree base = TREE_OPERAND (exp, 0);
-	    if (valueize
-		&& TREE_CODE (base) == SSA_NAME)
-	      base = (*valueize) (base);
-
-	    /* Hand back the decl for MEM[&decl, off].  */
-	    if (TREE_CODE (base) == ADDR_EXPR)
-	      {
-		if (TMR_INDEX (exp) || TMR_INDEX2 (exp))
-		  return NULL_TREE;
-		if (!integer_zerop (TMR_OFFSET (exp)))
-		  {
-		    offset_int off = mem_ref_offset (exp);
-		    byte_offset += off.to_short_addr ();
-		  }
-		exp = TREE_OPERAND (base, 0);
-	      }
-	    goto done;
-	  }
-
-	default:
-	  goto done;
-	}
-
-      exp = TREE_OPERAND (exp, 0);
-    }
-done:
-
-  *poffset = byte_offset;
-  return exp;
-}
-
-/* Return true if REF is a storage order barrier, i.e. a VIEW_CONVERT_EXPR
-   that can modify the storage order of objects.  Note that, even if the
-   TYPE_REVERSE_STORAGE_ORDER flag is set on both the inner type and the
-   outer type, a VIEW_CONVERT_EXPR can modify the storage order because
-   it can change the partition of the aggregate object into scalars.  */
-
-static inline bool
-storage_order_barrier_p (const_tree ref)
-{
-  tree op;
-
-  if (TREE_CODE (ref) != VIEW_CONVERT_EXPR)
-    return false;
-
-  if (AGGREGATE_TYPE_P (TREE_TYPE (ref))
-      && TYPE_REVERSE_STORAGE_ORDER (TREE_TYPE (ref)))
-    return true;
-
-  op = TREE_OPERAND (ref, 0);
-
-  if (AGGREGATE_TYPE_P (TREE_TYPE (op))
-      && TYPE_REVERSE_STORAGE_ORDER (TREE_TYPE (op)))
-    return true;
-
-  return false;
-}
-
-
-=======
->>>>>>> 36cd680e
 
 #endif /* GCC_TREE_DFA_H */