--- conflicted
+++ resolved
@@ -443,15 +443,9 @@
   /* True if dbr_schedule has already been called for this function.  */
   bool dbr_scheduled_p;
 
-<<<<<<< HEAD
-  /* True if current function can not throw.  Unlike TREE_NOTHROW (current_function_decl)
-     it is set even for overwrittable function where currently compiled version of
-     it is nothrow.  */
-=======
   /* True if current function can not throw.  Unlike
      TREE_NOTHROW (current_function_decl) it is set even for overwritable
      function where currently compiled version of it is nothrow.  */
->>>>>>> 593812b6
   bool nothrow;
 };
 
