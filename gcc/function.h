--- conflicted
+++ resolved
@@ -27,9 +27,6 @@
 #include "vecprim.h"
 #include "tm.h"		/* For CUMULATIVE_ARGS.  */
 #include "hard-reg-set.h"
-<<<<<<< HEAD
-#include "target-gtypes.h"
-=======
 #include "multi-target.h"
 #ifdef GENERATOR_FILE
 #include "target-gtypes.h"
@@ -43,7 +40,6 @@
 #else
 #include "target-types.h"
 #endif
->>>>>>> a52a02eb
 
 /* Stack of pending (incomplete) sequences saved by `start_sequence'.
    Each element describes one pending sequence.
@@ -234,11 +230,6 @@
   rtx internal_arg_pointer;
 };
 
-<<<<<<< HEAD
-#define INCOMING_ARGS_INFO(INCOMING_ARGS) ((INCOMING_ARGS).info._ca)
-#define MACHINE_FUNCTION(FUNCTION) ((FUNCTION).machine._mf)
-#define CRTL_ASM_CLOBBERS (crtl->asm_clobbers._hrs)
-=======
 #ifdef EXTRA_TARGET
 #define CONCAT_(A,B) A##B
 #define CONCAT(A,B) CONCAT_(A,B)
@@ -252,7 +243,6 @@
 #define MACHINE_FUNCTION(FUNCTION) ((FUNCTION).machine._mf)
 #define CRTL_ASM_CLOBBERS (crtl->asm_clobbers._hrs)
 #endif
->>>>>>> a52a02eb
 
 /* Data for function partitioning.  */
 struct GTY(()) function_subsections {
