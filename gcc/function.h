/* Structure for saving state for a nested function.
   Copyright (C) 1989, 1992, 1993, 1994, 1995, 1996, 1997, 1998,
<<<<<<< HEAD
   1999, 2000, 2003, 2004, 2005, 2006, 2007, 2008, 2009
=======
   1999, 2000, 2003, 2004, 2005, 2006, 2007, 2008, 2009, 2010, 2011
>>>>>>> 3082eeb7
   Free Software Foundation, Inc.

This file is part of GCC.

GCC is free software; you can redistribute it and/or modify it under
the terms of the GNU General Public License as published by the Free
Software Foundation; either version 3, or (at your option) any later
version.

GCC is distributed in the hope that it will be useful, but WITHOUT ANY
WARRANTY; without even the implied warranty of MERCHANTABILITY or
FITNESS FOR A PARTICULAR PURPOSE.  See the GNU General Public License
for more details.

You should have received a copy of the GNU General Public License
along with GCC; see the file COPYING3.  If not see
<http://www.gnu.org/licenses/>.  */

#ifndef GCC_FUNCTION_H
#define GCC_FUNCTION_H

#include "tree.h"
#include "hashtab.h"
#include "vecprim.h"
<<<<<<< HEAD
=======
#include "tm.h"		/* For CUMULATIVE_ARGS.  */
#include "hard-reg-set.h"
>>>>>>> 3082eeb7

/* Stack of pending (incomplete) sequences saved by `start_sequence'.
   Each element describes one pending sequence.
   The main insn-chain is saved in the last element of the chain,
   unless the chain is empty.  */

struct GTY(()) sequence_stack {
  /* First and last insns in the chain of the saved sequence.  */
  rtx first;
  rtx last;
  struct sequence_stack *next;
};

struct GTY(()) emit_status {
  /* This is reset to LAST_VIRTUAL_REGISTER + 1 at the start of each function.
     After rtl generation, it is 1 plus the largest register number used.  */
  int x_reg_rtx_no;

  /* Lowest label number in current function.  */
  int x_first_label_num;

  /* The ends of the doubly-linked chain of rtl for the current function.
     Both are reset to null at the start of rtl generation for the function.

     start_sequence saves both of these on `sequence_stack' and then starts
     a new, nested sequence of insns.  */
  rtx x_first_insn;
  rtx x_last_insn;

  /* Stack of pending (incomplete) sequences saved by `start_sequence'.
     Each element describes one pending sequence.
     The main insn-chain is saved in the last element of the chain,
     unless the chain is empty.  */
  struct sequence_stack *sequence_stack;

  /* INSN_UID for next insn emitted.
     Reset to 1 for each function compiled.  */
  int x_cur_insn_uid;

  /* INSN_UID for next debug insn emitted.  Only used if
     --param min-nondebug-insn-uid=<value> is given with nonzero value.  */
  int x_cur_debug_insn_uid;

  /* Location the last line-number NOTE emitted.
     This is used to avoid generating duplicates.  */
  location_t x_last_location;

  /* The length of the regno_pointer_align, regno_decl, and x_regno_reg_rtx
     vectors.  Since these vectors are needed during the expansion phase when
     the total number of registers in the function is not yet known, the
     vectors are copied and made bigger when necessary.  */
  int regno_pointer_align_length;

  /* Indexed by pseudo register number, if nonzero gives the known alignment
     for that pseudo (if REG_POINTER is set in x_regno_reg_rtx).
     Allocated in parallel with x_regno_reg_rtx.  */
  unsigned char * GTY((skip)) regno_pointer_align;
};


/* Indexed by pseudo register number, gives the rtx for that pseudo.
   Allocated in parallel with regno_pointer_align.
   FIXME: We could put it into emit_status struct, but gengtype is not able to deal
   with length attribute nested in top level structures.  */

extern GTY ((length ("crtl->emit.x_reg_rtx_no"))) rtx * regno_reg_rtx;

/* For backward compatibility... eventually these should all go away.  */
#define reg_rtx_no (crtl->emit.x_reg_rtx_no)
#define seq_stack (crtl->emit.sequence_stack)

#define REGNO_POINTER_ALIGN(REGNO) (crtl->emit.regno_pointer_align[REGNO])

struct GTY(()) expr_status {
  /* Number of units that we should eventually pop off the stack.
     These are the arguments to function calls that have already returned.  */
  int x_pending_stack_adjust;

  /* Under some ABIs, it is the caller's responsibility to pop arguments
     pushed for function calls.  A naive implementation would simply pop
     the arguments immediately after each call.  However, if several
     function calls are made in a row, it is typically cheaper to pop
     all the arguments after all of the calls are complete since a
     single pop instruction can be used.  Therefore, GCC attempts to
     defer popping the arguments until absolutely necessary.  (For
     example, at the end of a conditional, the arguments must be popped,
     since code outside the conditional won't know whether or not the
     arguments need to be popped.)

     When INHIBIT_DEFER_POP is nonzero, however, the compiler does not
     attempt to defer pops.  Instead, the stack is popped immediately
     after each call.  Rather then setting this variable directly, use
     NO_DEFER_POP and OK_DEFER_POP.  */
  int x_inhibit_defer_pop;

  /* If PREFERRED_STACK_BOUNDARY and PUSH_ROUNDING are defined, the stack
     boundary can be momentarily unaligned while pushing the arguments.
     Record the delta since last aligned boundary here in order to get
     stack alignment in the nested function calls working right.  */
  int x_stack_pointer_delta;

  /* Nonzero means __builtin_saveregs has already been done in this function.
     The value is the pseudoreg containing the value __builtin_saveregs
     returned.  */
  rtx x_saveregs_value;

  /* Similarly for __builtin_apply_args.  */
  rtx x_apply_args_value;

  /* List of labels that must never be deleted.  */
  rtx x_forced_labels;
};

typedef struct call_site_record_d *call_site_record;
DEF_VEC_P(call_site_record);
DEF_VEC_ALLOC_P(call_site_record, gc);

/* RTL representation of exception handling.  */
struct GTY(()) rtl_eh {
  rtx ehr_stackadj;
  rtx ehr_handler;
  rtx ehr_label;

  rtx sjlj_fc;
  rtx sjlj_exit_after;

  VEC(uchar,gc) *action_record_data;

  VEC(call_site_record,gc) *call_site_record[2];
};

#define pending_stack_adjust (crtl->expr.x_pending_stack_adjust)
#define inhibit_defer_pop (crtl->expr.x_inhibit_defer_pop)
#define saveregs_value (crtl->expr.x_saveregs_value)
#define apply_args_value (crtl->expr.x_apply_args_value)
#define forced_labels (crtl->expr.x_forced_labels)
#define stack_pointer_delta (crtl->expr.x_stack_pointer_delta)

struct gimple_df;
struct temp_slot;
typedef struct temp_slot *temp_slot_p;
struct call_site_record_d;
<<<<<<< HEAD
=======
struct dw_fde_struct;
>>>>>>> 3082eeb7

DEF_VEC_P(temp_slot_p);
DEF_VEC_ALLOC_P(temp_slot_p,gc);
struct ipa_opt_pass_d;
typedef struct ipa_opt_pass_d *ipa_opt_pass;

DEF_VEC_P(ipa_opt_pass);
DEF_VEC_ALLOC_P(ipa_opt_pass,heap);

<<<<<<< HEAD
enum function_frequency {
  /* This function most likely won't be executed at all.
     (set only when profile feedback is available or via function attribute). */
  FUNCTION_FREQUENCY_UNLIKELY_EXECUTED,
  /* The default value.  */
  FUNCTION_FREQUENCY_NORMAL,
  /* Optimize this function hard
     (set only when profile feedback is available or via function attribute). */
  FUNCTION_FREQUENCY_HOT
};

=======
>>>>>>> 3082eeb7
struct GTY(()) varasm_status {
  /* If we're using a per-function constant pool, this is it.  */
  struct rtx_constant_pool *pool;

  /* Number of tree-constants deferred during the expansion of this
     function.  */
  unsigned int deferred_constants;
};

/* Information mainlined about RTL representation of incoming arguments.  */
struct GTY(()) incoming_args {
  /* Number of bytes of args popped by function being compiled on its return.
     Zero if no bytes are to be popped.
     May affect compilation of return insn or of function epilogue.  */
  int pops_args;

  /* If function's args have a fixed size, this is that size, in bytes.
     Otherwise, it is -1.
     May affect compilation of return insn or of function epilogue.  */
  int size;

  /* # bytes the prologue should push and pretend that the caller pushed them.
     The prologue must do this, but only if parms can be passed in
     registers.  */
  int pretend_args_size;

  /* This is the offset from the arg pointer to the place where the first
     anonymous arg can be found, if there is one.  */
  rtx arg_offset_rtx;

  /* Quantities of various kinds of registers
     used for the current function's args.  */
  CUMULATIVE_ARGS info;

  /* The arg pointer hard register, or the pseudo into which it was copied.  */
  rtx internal_arg_pointer;
};

/* Data for function partitioning.  */
struct GTY(()) function_subsections {
  /* Assembly labels for the hot and cold text sections, to
     be used by debugger functions for determining the size of text
     sections.  */

  const char *hot_section_label;
  const char *cold_section_label;
  const char *hot_section_end_label;
  const char *cold_section_end_label;
};

/* Describe an empty area of space in the stack frame.  These can be chained
   into a list; this is used to keep track of space wasted for alignment
   reasons.  */
struct GTY(()) frame_space
{
  struct frame_space *next;

  HOST_WIDE_INT start;
  HOST_WIDE_INT length;
};

/* Datastructures maintained for currently processed function in RTL form.  */
struct GTY(()) rtl_data {
  struct expr_status expr;
  struct emit_status emit;
  struct varasm_status varasm;
  struct incoming_args args;
  struct function_subsections subsections;
  struct rtl_eh eh;

  /* For function.c  */

  /* # of bytes of outgoing arguments.  If ACCUMULATE_OUTGOING_ARGS is
     defined, the needed space is pushed by the prologue.  */
  int outgoing_args_size;

  /* If nonzero, an RTL expression for the location at which the current
     function returns its result.  If the current function returns its
     result in a register, current_function_return_rtx will always be
     the hard register containing the result.  */
  rtx return_rtx;

  /* Opaque pointer used by get_hard_reg_initial_val and
     has_hard_reg_initial_val (see integrate.[hc]).  */
  struct initial_value_struct *hard_reg_initial_vals;

  /* A variable living at the top of the frame that holds a known value.
     Used for detecting stack clobbers.  */
  tree stack_protect_guard;

  /* List (chain of EXPR_LIST) of labels heading the current handlers for
     nonlocal gotos.  */
  rtx x_nonlocal_goto_handler_labels;

  /* Label that will go on function epilogue.
     Jumping to this label serves as a "return" instruction
     on machines which require execution of the epilogue on all returns.  */
  rtx x_return_label;

  /* Label that will go on the end of function epilogue.
     Jumping to this label serves as a "naked return" instruction
     on machines which require execution of the epilogue on all returns.  */
  rtx x_naked_return_label;

  /* List (chain of EXPR_LISTs) of all stack slots in this function.
     Made for the sake of unshare_all_rtl.  */
  rtx x_stack_slot_list;

  /* List of empty areas in the stack frame.  */
  struct frame_space *frame_space_list;

  /* Place after which to insert the tail_recursion_label if we need one.  */
  rtx x_stack_check_probe_note;

  /* Location at which to save the argument pointer if it will need to be
     referenced.  There are two cases where this is done: if nonlocal gotos
     exist, or if vars stored at an offset from the argument pointer will be
     needed by inner routines.  */
  rtx x_arg_pointer_save_area;

  /* Dynamic Realign Argument Pointer used for realigning stack.  */
  rtx drap_reg;

  /* Offset to end of allocated area of stack frame.
     If stack grows down, this is the address of the last stack slot allocated.
     If stack grows up, this is the address for the next slot.  */
  HOST_WIDE_INT x_frame_offset;

  /* Insn after which register parms and SAVE_EXPRs are born, if nonopt.  */
  rtx x_parm_birth_insn;

  /* List of all used temporaries allocated, by level.  */
  VEC(temp_slot_p,gc) *x_used_temp_slots;

  /* List of available temp slots.  */
  struct temp_slot *x_avail_temp_slots;

  /* Current nesting level for temporaries.  */
  int x_temp_slot_level;

  /* The largest alignment needed on the stack, including requirement
     for outgoing stack alignment.  */
  unsigned int stack_alignment_needed;

  /* Preferred alignment of the end of stack frame, which is preferred
     to call other functions.  */
  unsigned int preferred_stack_boundary;

  /* The minimum alignment of parameter stack.  */
  unsigned int parm_stack_boundary;

  /* The largest alignment of slot allocated on the stack.  */
  unsigned int max_used_stack_slot_alignment;

  /* The stack alignment estimated before reload, with consideration of
     following factors:
     1. Alignment of local stack variables (max_used_stack_slot_alignment)
     2. Alignment requirement to call other functions
        (preferred_stack_boundary)
     3. Alignment of non-local stack variables but might be spilled in
        local stack.  */
  unsigned int stack_alignment_estimated;

  /* For reorg.  */

  /* If some insns can be deferred to the delay slots of the epilogue, the
     delay list for them is recorded here.  */
  rtx epilogue_delay_list;

  /* Nonzero if function being compiled called builtin_return_addr or
     builtin_frame_address with nonzero count.  */
  bool accesses_prior_frames;

  /* Nonzero if the function calls __builtin_eh_return.  */
  bool calls_eh_return;

  /* Nonzero if function saves all registers, e.g. if it has a nonlocal
     label that can reach the exit block via non-exceptional paths. */
  bool saves_all_registers;

  /* Nonzero if function being compiled has nonlocal gotos to parent
     function.  */
  bool has_nonlocal_goto;

  /* Nonzero if function being compiled has an asm statement.  */
  bool has_asm_statement;

  /* This bit is used by the exception handling logic.  It is set if all
     calls (if any) are sibling calls.  Such functions do not have to
     have EH tables generated, as they cannot throw.  A call to such a
     function, however, should be treated as throwing if any of its callees
     can throw.  */
  bool all_throwers_are_sibcalls;

  /* Nonzero if stack limit checking should be enabled in the current
     function.  */
  bool limit_stack;

  /* Nonzero if profiling code should be generated.  */
  bool profile;

  /* Nonzero if the current function uses the constant pool.  */
  bool uses_const_pool;

  /* Nonzero if the current function uses pic_offset_table_rtx.  */
  bool uses_pic_offset_table;

  /* Nonzero if the current function needs an lsda for exception handling.  */
  bool uses_eh_lsda;

  /* Set when the tail call has been produced.  */
  bool tail_call_emit;

  /* Nonzero if code to initialize arg_pointer_save_area has been emitted.  */
  bool arg_pointer_save_area_init;

  /* Nonzero if current function must be given a frame pointer.
     Set in global.c if anything is allocated on the stack there.  */
  bool frame_pointer_needed;

  /* When set, expand should optimize for speed.  */
  bool maybe_hot_insn_p;

  /* Nonzero if function stack realignment is needed.  This flag may be
     set twice: before and after reload.  It is set before reload wrt
     stack alignment estimation before reload.  It will be changed after
     reload if by then criteria of stack realignment is different.
     The value set after reload is the accurate one and is finalized.  */
  bool stack_realign_needed;

  /* Nonzero if function stack realignment is tried.  This flag is set
     only once before reload.  It affects register elimination.  This
     is used to generate DWARF debug info for stack variables.  */
  bool stack_realign_tried;

  /* Nonzero if function being compiled needs dynamic realigned
     argument pointer (drap) if stack needs realigning.  */
  bool need_drap;

  /* Nonzero if function stack realignment estimation is done, namely
     stack_realign_needed flag has been set before reload wrt estimated
     stack alignment info.  */
  bool stack_realign_processed;

  /* Nonzero if function stack realignment has been finalized, namely
     stack_realign_needed flag has been set and finalized after reload.  */
  bool stack_realign_finalized;

  /* True if dbr_schedule has already been called for this function.  */
  bool dbr_scheduled_p;

  /* True if current function can not throw.  Unlike
     TREE_NOTHROW (current_function_decl) it is set even for overwritable
     function where currently compiled version of it is nothrow.  */
  bool nothrow;
<<<<<<< HEAD
=======

  /* Like regs_ever_live, but 1 if a reg is set or clobbered from an
     asm.  Unlike regs_ever_live, elements of this array corresponding
     to eliminable regs (like the frame pointer) are set if an asm
     sets them.  */
  HARD_REG_SET asm_clobbers;
>>>>>>> 3082eeb7
};

#define return_label (crtl->x_return_label)
#define naked_return_label (crtl->x_naked_return_label)
#define stack_slot_list (crtl->x_stack_slot_list)
#define parm_birth_insn (crtl->x_parm_birth_insn)
#define frame_offset (crtl->x_frame_offset)
#define stack_check_probe_note (crtl->x_stack_check_probe_note)
#define arg_pointer_save_area (crtl->x_arg_pointer_save_area)
#define used_temp_slots (crtl->x_used_temp_slots)
#define avail_temp_slots (crtl->x_avail_temp_slots)
#define temp_slot_level (crtl->x_temp_slot_level)
#define nonlocal_goto_handler_labels (crtl->x_nonlocal_goto_handler_labels)
#define frame_pointer_needed (crtl->frame_pointer_needed)
#define stack_realign_fp (crtl->stack_realign_needed && !crtl->need_drap)
#define stack_realign_drap (crtl->stack_realign_needed && crtl->need_drap)

extern GTY(()) struct rtl_data x_rtl;

/* Accessor to RTL datastructures.  We keep them statically allocated now since
   we never keep multiple functions.  For threaded compiler we might however
   want to do differently.  */
#define crtl (&x_rtl)

<<<<<<< HEAD
/* This structure is used to map a gimple statement to a label,
   or list of labels to represent transaction restart.  */

struct GTY(()) tm_restart_node {
  gimple stmt;
  tree label_or_list;
};

=======
struct GTY(()) stack_usage
{
  /* # of bytes of static stack space allocated by the function.  */
  HOST_WIDE_INT static_stack_size;

  /* # of bytes of dynamic stack space allocated by the function.  This is
     meaningful only if has_unbounded_dynamic_stack_size is zero.  */
  HOST_WIDE_INT dynamic_stack_size;

  /* # of bytes of space pushed onto the stack after the prologue.  If
     !ACCUMULATE_OUTGOING_ARGS, it contains the outgoing arguments.  */
  int pushed_stack_size;

  /* Nonzero if the amount of stack space allocated dynamically cannot
     be bounded at compile-time.  */
  unsigned int has_unbounded_dynamic_stack_size : 1;
};

#define current_function_static_stack_size (cfun->su->static_stack_size)
#define current_function_dynamic_stack_size (cfun->su->dynamic_stack_size)
#define current_function_pushed_stack_size (cfun->su->pushed_stack_size)
#define current_function_has_unbounded_dynamic_stack_size \
  (cfun->su->has_unbounded_dynamic_stack_size)
#define current_function_allocates_dynamic_stack_space    \
  (current_function_dynamic_stack_size != 0               \
   || current_function_has_unbounded_dynamic_stack_size)

>>>>>>> 3082eeb7
/* This structure can save all the important global and static variables
   describing the status of the current function.  */

struct GTY(()) function {
  struct eh_status *eh;

  /* The control flow graph for this function.  */
  struct control_flow_graph *cfg;

  /* GIMPLE body for this function.  */
  struct gimple_seq_d *gimple_body;

  /* SSA and dataflow information.  */
  struct gimple_df *gimple_df;

  /* The loops in this function.  */
  struct loops *x_current_loops;

  /* The stack usage of this function.  */
  struct stack_usage *su;

  /* Value histograms attached to particular statements.  */
  htab_t GTY((skip)) value_histograms;

  /* Map gimple stmt to tree label (or list of labels) for transaction
     restart and abort.  */
  htab_t GTY ((param_is (struct tm_restart_node))) tm_restart;

  /* For function.c.  */

  /* Points to the FUNCTION_DECL of this function.  */
  tree decl;

  /* A PARM_DECL that should contain the static chain for this function.
     It will be initialized at the beginning of the function.  */
  tree static_chain_decl;

  /* An expression that contains the non-local goto save area.  The first
     word is the saved frame pointer and the second is the saved stack
     pointer.  */
  tree nonlocal_goto_save_area;

<<<<<<< HEAD
  /* List of function local variables, functions, types and constants.  */
  tree local_decls;
=======
  /* Vector of function local variables, functions, types and constants.  */
  VEC(tree,gc) *local_decls;
>>>>>>> 3082eeb7

  /* For md files.  */

  /* tm.h can use this to store whatever it likes.  */
  struct machine_function * GTY ((maybe_undef)) machine;

  /* Language-specific code can use this to store whatever it likes.  */
  struct language_function * language;

  /* Used types hash table.  */
  htab_t GTY ((param_is (union tree_node))) used_types_hash;

  /* Dwarf2 Frame Description Entry, containing the Call Frame Instructions
     used for unwinding.  Only set when either dwarf2 unwinding or dwarf2
     debugging is enabled.  */
  struct dw_fde_struct *fde;

  /* Last statement uid.  */
  int last_stmt_uid;

  /* Function sequence number for profiling, debugging, etc.  */
  int funcdef_no;

  /* Line number of the start of the function for debugging purposes.  */
  location_t function_start_locus;

  /* Line number of the end of the function.  */
  location_t function_end_locus;

  /* Properties used by the pass manager.  */
  unsigned int curr_properties;
  unsigned int last_verified;

  /* Non-null if the function does something that would prevent it from
     being copied; this applies to both versioning and inlining.  Set to
     a string describing the reason for failure.  */
  const char * GTY((skip)) cannot_be_copied_reason;

  /* Collected bit flags.  */

  /* Number of units of general registers that need saving in stdarg
     function.  What unit is depends on the backend, either it is number
     of bytes, or it can be number of registers.  */
  unsigned int va_list_gpr_size : 8;

  /* Number of units of floating point registers that need saving in stdarg
     function.  */
  unsigned int va_list_fpr_size : 8;

<<<<<<< HEAD
  /* How commonly executed the function is.  Initialized during branch
     probabilities pass.  */
  ENUM_BITFIELD (function_frequency) function_frequency : 2;

=======
>>>>>>> 3082eeb7
  /* Nonzero if function being compiled can call setjmp.  */
  unsigned int calls_setjmp : 1;

  /* Nonzero if function being compiled can call alloca,
     either as a subroutine or builtin.  */
  unsigned int calls_alloca : 1;

  /* Nonzero if function being compiled receives nonlocal gotos
     from nested functions.  */
  unsigned int has_nonlocal_label : 1;

  /* Nonzero if we've set cannot_be_copied_reason.  I.e. if
     (cannot_be_copied_set && !cannot_be_copied_reason), the function
     can in fact be copied.  */
  unsigned int cannot_be_copied_set : 1;

  /* Nonzero if current function uses stdarg.h or equivalent.  */
  unsigned int stdarg : 1;

  unsigned int after_inlining : 1;
  unsigned int always_inline_functions_inlined : 1;
<<<<<<< HEAD
=======

  /* Nonzero if function being compiled can throw synchronous non-call
     exceptions.  */
  unsigned int can_throw_non_call_exceptions : 1;
>>>>>>> 3082eeb7

  /* Fields below this point are not set for abstract functions; see
     allocate_struct_function.  */

  /* Nonzero if function being compiled needs to be given an address
     where the value should be stored.  */
  unsigned int returns_struct : 1;

  /* Nonzero if function being compiled needs to
     return the address of where it has put a structure value.  */
  unsigned int returns_pcc_struct : 1;

  /* Nonzero if pass_tree_profile was run on this function.  */
  unsigned int after_tree_profile : 1;

  /* Nonzero if this function has local DECL_HARD_REGISTER variables.
     In this case code motion has to be done more carefully.  */
  unsigned int has_local_explicit_reg_vars : 1;

  /* Nonzero if the current function is a thunk, i.e., a lightweight
     function implemented by the output_mi_thunk hook) that just
     adjusts one of its arguments and forwards to another
     function.  */
  unsigned int is_thunk : 1;
};

/* Add the decl D to the local_decls list of FUN.  */

static inline void
add_local_decl (struct function *fun, tree d)
{
  VEC_safe_push (tree, gc, fun->local_decls, d);
}

#define FOR_EACH_LOCAL_DECL(FUN, I, D)		\
  FOR_EACH_VEC_ELT_REVERSE (tree, (FUN)->local_decls, I, D)

/* If va_list_[gf]pr_size is set to this, it means we don't know how
   many units need to be saved.  */
#define VA_LIST_MAX_GPR_SIZE	255
#define VA_LIST_MAX_FPR_SIZE	255

/* The function currently being compiled.  */
extern GTY(()) struct function *cfun;

/* In order to ensure that cfun is not set directly, we redefine it so
   that it is not an lvalue.  Rather than assign to cfun, use
   push_cfun or set_cfun.  */
#define cfun (cfun + 0)

/* Nonzero if we've already converted virtual regs to hard regs.  */
extern int virtuals_instantiated;

/* Nonzero if at least one trampoline has been created.  */
extern int trampolines_created;

struct GTY(()) types_used_by_vars_entry {
  tree type;
  tree var_decl;
};

/* Hash table making the relationship between a global variable
   and the types it references in its initializer. The key of the
   entry is a referenced type, and the value is the DECL of the global
   variable. types_use_by_vars_do_hash and types_used_by_vars_eq below are
   the hash and equality functions to use for this hash table.  */
extern GTY((param_is (struct types_used_by_vars_entry))) htab_t
  types_used_by_vars_hash;

hashval_t types_used_by_vars_do_hash (const void*);
int types_used_by_vars_eq (const void *, const void *);
void types_used_by_var_decl_insert (tree type, tree var_decl);

<<<<<<< HEAD
/* During parsing of a global variable, this linked list points to
   the list of types referenced by the global variable.  */
extern GTY(()) tree types_used_by_cur_var_decl;
=======
/* During parsing of a global variable, this vector contains the types
   referenced by the global variable.  */
extern GTY(()) VEC(tree,gc) *types_used_by_cur_var_decl;
>>>>>>> 3082eeb7


/* cfun shouldn't be set directly; use one of these functions instead.  */
extern void set_cfun (struct function *new_cfun);
extern void push_cfun (struct function *new_cfun);
extern void pop_cfun (void);
extern void instantiate_decl_rtl (rtx x);

/* For backward compatibility... eventually these should all go away.  */
#define current_function_funcdef_no (cfun->funcdef_no)

#define current_loops (cfun->x_current_loops)
#define dom_computed (cfun->cfg->x_dom_computed)
#define n_bbs_in_dom_tree (cfun->cfg->x_n_bbs_in_dom_tree)
#define VALUE_HISTOGRAMS(fun) (fun)->value_histograms

/* Identify BLOCKs referenced by more than one NOTE_INSN_BLOCK_{BEG,END},
   and create duplicate blocks.  */
extern void reorder_blocks (void);

/* Set BLOCK_NUMBER for all the blocks in FN.  */
extern void number_blocks (tree);

extern void clear_block_marks (tree);
extern tree blocks_nreverse (tree);
extern tree block_chainon (tree, tree);

/* Return size needed for stack frame based on slots so far allocated.
   This size counts from zero.  It is not rounded to STACK_BOUNDARY;
   the caller may have to do that.  */
extern HOST_WIDE_INT get_frame_size (void);

/* Issue an error message and return TRUE if frame OFFSET overflows in
   the signed target pointer arithmetics for function FUNC.  Otherwise
   return FALSE.  */
extern bool frame_offset_overflow (HOST_WIDE_INT, tree);

/* A pointer to a function to create target specific, per-function
   data structures.  */
extern struct machine_function * (*init_machine_status) (void);

/* Save and restore status information for a nested function.  */
extern void free_after_parsing (struct function *);
extern void free_after_compilation (struct function *);

extern void init_varasm_status (void);

#ifdef RTX_CODE
extern void diddle_return_value (void (*)(rtx, void*), void*);
extern void clobber_return_register (void);
#endif

extern rtx get_arg_pointer_save_area (void);

/* Returns the name of the current function.  */
extern const char *current_function_name (void);

extern void do_warn_unused_parameter (tree);

extern bool pass_by_reference (CUMULATIVE_ARGS *, enum machine_mode,
			       tree, bool);
extern bool reference_callee_copied (CUMULATIVE_ARGS *, enum machine_mode,
				     tree, bool);

extern void used_types_insert (tree);

extern int get_next_funcdef_no (void);
extern int get_last_funcdef_no (void);

/* In predict.c */
extern bool optimize_function_for_size_p (struct function *);
extern bool optimize_function_for_speed_p (struct function *);

#endif  /* GCC_FUNCTION_H */<|MERGE_RESOLUTION|>--- conflicted
+++ resolved
@@ -1,10 +1,6 @@
 /* Structure for saving state for a nested function.
    Copyright (C) 1989, 1992, 1993, 1994, 1995, 1996, 1997, 1998,
-<<<<<<< HEAD
-   1999, 2000, 2003, 2004, 2005, 2006, 2007, 2008, 2009
-=======
    1999, 2000, 2003, 2004, 2005, 2006, 2007, 2008, 2009, 2010, 2011
->>>>>>> 3082eeb7
    Free Software Foundation, Inc.
 
 This file is part of GCC.
@@ -29,11 +25,8 @@
 #include "tree.h"
 #include "hashtab.h"
 #include "vecprim.h"
-<<<<<<< HEAD
-=======
 #include "tm.h"		/* For CUMULATIVE_ARGS.  */
 #include "hard-reg-set.h"
->>>>>>> 3082eeb7
 
 /* Stack of pending (incomplete) sequences saved by `start_sequence'.
    Each element describes one pending sequence.
@@ -177,10 +170,7 @@
 struct temp_slot;
 typedef struct temp_slot *temp_slot_p;
 struct call_site_record_d;
-<<<<<<< HEAD
-=======
 struct dw_fde_struct;
->>>>>>> 3082eeb7
 
 DEF_VEC_P(temp_slot_p);
 DEF_VEC_ALLOC_P(temp_slot_p,gc);
@@ -190,20 +180,6 @@
 DEF_VEC_P(ipa_opt_pass);
 DEF_VEC_ALLOC_P(ipa_opt_pass,heap);
 
-<<<<<<< HEAD
-enum function_frequency {
-  /* This function most likely won't be executed at all.
-     (set only when profile feedback is available or via function attribute). */
-  FUNCTION_FREQUENCY_UNLIKELY_EXECUTED,
-  /* The default value.  */
-  FUNCTION_FREQUENCY_NORMAL,
-  /* Optimize this function hard
-     (set only when profile feedback is available or via function attribute). */
-  FUNCTION_FREQUENCY_HOT
-};
-
-=======
->>>>>>> 3082eeb7
 struct GTY(()) varasm_status {
   /* If we're using a per-function constant pool, this is it.  */
   struct rtx_constant_pool *pool;
@@ -459,15 +435,12 @@
      TREE_NOTHROW (current_function_decl) it is set even for overwritable
      function where currently compiled version of it is nothrow.  */
   bool nothrow;
-<<<<<<< HEAD
-=======
 
   /* Like regs_ever_live, but 1 if a reg is set or clobbered from an
      asm.  Unlike regs_ever_live, elements of this array corresponding
      to eliminable regs (like the frame pointer) are set if an asm
      sets them.  */
   HARD_REG_SET asm_clobbers;
->>>>>>> 3082eeb7
 };
 
 #define return_label (crtl->x_return_label)
@@ -492,7 +465,6 @@
    want to do differently.  */
 #define crtl (&x_rtl)
 
-<<<<<<< HEAD
 /* This structure is used to map a gimple statement to a label,
    or list of labels to represent transaction restart.  */
 
@@ -501,7 +473,6 @@
   tree label_or_list;
 };
 
-=======
 struct GTY(()) stack_usage
 {
   /* # of bytes of static stack space allocated by the function.  */
@@ -529,7 +500,6 @@
   (current_function_dynamic_stack_size != 0               \
    || current_function_has_unbounded_dynamic_stack_size)
 
->>>>>>> 3082eeb7
 /* This structure can save all the important global and static variables
    describing the status of the current function.  */
 
@@ -572,13 +542,8 @@
      pointer.  */
   tree nonlocal_goto_save_area;
 
-<<<<<<< HEAD
-  /* List of function local variables, functions, types and constants.  */
-  tree local_decls;
-=======
   /* Vector of function local variables, functions, types and constants.  */
   VEC(tree,gc) *local_decls;
->>>>>>> 3082eeb7
 
   /* For md files.  */
 
@@ -628,13 +593,6 @@
      function.  */
   unsigned int va_list_fpr_size : 8;
 
-<<<<<<< HEAD
-  /* How commonly executed the function is.  Initialized during branch
-     probabilities pass.  */
-  ENUM_BITFIELD (function_frequency) function_frequency : 2;
-
-=======
->>>>>>> 3082eeb7
   /* Nonzero if function being compiled can call setjmp.  */
   unsigned int calls_setjmp : 1;
 
@@ -656,13 +614,10 @@
 
   unsigned int after_inlining : 1;
   unsigned int always_inline_functions_inlined : 1;
-<<<<<<< HEAD
-=======
 
   /* Nonzero if function being compiled can throw synchronous non-call
      exceptions.  */
   unsigned int can_throw_non_call_exceptions : 1;
->>>>>>> 3082eeb7
 
   /* Fields below this point are not set for abstract functions; see
      allocate_struct_function.  */
@@ -736,15 +691,9 @@
 int types_used_by_vars_eq (const void *, const void *);
 void types_used_by_var_decl_insert (tree type, tree var_decl);
 
-<<<<<<< HEAD
-/* During parsing of a global variable, this linked list points to
-   the list of types referenced by the global variable.  */
-extern GTY(()) tree types_used_by_cur_var_decl;
-=======
 /* During parsing of a global variable, this vector contains the types
    referenced by the global variable.  */
 extern GTY(()) VEC(tree,gc) *types_used_by_cur_var_decl;
->>>>>>> 3082eeb7
 
 
 /* cfun shouldn't be set directly; use one of these functions instead.  */
