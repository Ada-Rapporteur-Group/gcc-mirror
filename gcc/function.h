--- conflicted
+++ resolved
@@ -465,7 +465,6 @@
    want to do differently.  */
 #define crtl (&x_rtl)
 
-<<<<<<< HEAD
 /* This structure is used to map a gimple statement to a label,
    or list of labels to represent transaction restart.  */
 
@@ -474,7 +473,6 @@
   tree label_or_list;
 };
 
-=======
 struct GTY(()) stack_usage
 {
   /* # of bytes of static stack space allocated by the function.  */
@@ -502,7 +500,6 @@
   (current_function_dynamic_stack_size != 0               \
    || current_function_has_unbounded_dynamic_stack_size)
 
->>>>>>> f61fc398
 /* This structure can save all the important global and static variables
    describing the status of the current function.  */
 
