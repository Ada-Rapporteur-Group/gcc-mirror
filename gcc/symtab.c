--- conflicted
+++ resolved
@@ -92,7 +92,7 @@
 
 /* Hash asmnames ignoring the user specified marks.  */
 
-static hashval_t
+hashval_t
 decl_assembler_name_hash (const_tree asmname)
 {
   if (IDENTIFIER_POINTER (asmname)[0] == '*')
@@ -123,7 +123,7 @@
 
 /* Compare ASMNAME with the DECL_ASSEMBLER_NAME of DECL.  */
 
-static bool
+bool
 decl_assembler_name_equal (tree decl, const_tree asmname)
 {
   tree decl_asmname = DECL_ASSEMBLER_NAME (decl);
@@ -189,13 +189,8 @@
 
 /* Insert NODE to assembler name hash.  */
 
-<<<<<<< HEAD
-void
-insert_to_assembler_name_hash (symtab_node node, bool with_clones)
-=======
-static void
+void
 insert_to_assembler_name_hash (symtab_node *node, bool with_clones)
->>>>>>> ca9431f7
 {
   if (is_a <varpool_node> (node) && DECL_HARD_REGISTER (node->decl))
     return;
@@ -230,13 +225,8 @@
 
 /* Remove NODE from assembler name hash.  */
 
-<<<<<<< HEAD
-void
-unlink_from_assembler_name_hash (symtab_node node, bool with_clones)
-=======
-static void
+void
 unlink_from_assembler_name_hash (symtab_node *node, bool with_clones)
->>>>>>> ca9431f7
 {
   if (assembler_name_hash)
     {
