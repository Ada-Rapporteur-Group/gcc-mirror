--- conflicted
+++ resolved
@@ -366,11 +366,7 @@
   NULL,                                 /* sub */
   NULL,                                 /* next */
   0,                                    /* static_pass_number */
-<<<<<<< HEAD
-  TV_NONE,				/* tv_id */
-=======
   TV_NONE,                              /* tv_id */
->>>>>>> 81f40b79
   0,                                    /* properties_required */
   PROP_cfglayout,                       /* properties_provided */
   0,                                    /* properties_destroyed */
@@ -389,11 +385,7 @@
   NULL,                                 /* sub */
   NULL,                                 /* next */
   0,                                    /* static_pass_number */
-<<<<<<< HEAD
-  TV_NONE,				/* tv_id */
-=======
   TV_NONE,                              /* tv_id */
->>>>>>> 81f40b79
   0,                                    /* properties_required */
   0,                                    /* properties_provided */
   PROP_cfglayout,                       /* properties_destroyed */
