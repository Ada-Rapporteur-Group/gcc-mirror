/* Simple garbage collection for the GNU compiler.
   Copyright (C) 1999, 2000, 2001, 2002, 2003, 2004, 2005, 2006, 2007, 2008,
   2009, 2010 Free Software Foundation, Inc.

This file is part of GCC.

GCC is free software; you can redistribute it and/or modify it under
the terms of the GNU General Public License as published by the Free
Software Foundation; either version 3, or (at your option) any later
version.

GCC is distributed in the hope that it will be useful, but WITHOUT ANY
WARRANTY; without even the implied warranty of MERCHANTABILITY or
FITNESS FOR A PARTICULAR PURPOSE.  See the GNU General Public License
for more details.

You should have received a copy of the GNU General Public License
along with GCC; see the file COPYING3.  If not see
<http://www.gnu.org/licenses/>.  */

/* Generic garbage collection (GC) functions and data, not specific to
   any particular GC implementation.  */

#include "config.h"
#include "system.h"
#include "coretypes.h"
#include "hashtab.h"
#include "ggc.h"
#include "ggc-internal.h"
#include "diagnostic-core.h"
#include "params.h"
#include "hosthooks.h"
#include "hosthooks-def.h"
#include "plugin.h"
#include "vec.h"
<<<<<<< HEAD

#ifdef HAVE_SYS_RESOURCE_H
# include <sys/resource.h>
#endif

#ifdef HAVE_MMAP_FILE
# include <sys/mman.h>
# ifdef HAVE_MINCORE
/* This is on Solaris.  */
#  include <sys/types.h>
# endif
#endif

#ifndef MAP_FAILED
# define MAP_FAILED ((void *)-1)
#endif
=======
#include "timevar.h"
>>>>>>> 3082eeb7

/* When set, ggc_collect will do collection.  */
bool ggc_force_collect;

/* When true, protect the contents of the identifier hash table.  */
bool ggc_protect_identifiers = true;

/* Statistics about the allocation.  */
static ggc_statistics *ggc_stats;

struct traversal_state;

static int ggc_htab_delete (void **, void *);
static hashval_t saving_htab_hash (const void *);
static int saving_htab_eq (const void *, const void *);
static int call_count (void **, void *);
static int call_alloc (void **, void *);
static int compare_ptr_data (const void *, const void *);
static void relocate_ptrs (void *, void *);
static void write_pch_globals (const struct ggc_root_tab * const *tab,
			       struct traversal_state *state);

/* Maintain global roots that are preserved during GC.  */

/* Process a slot of an htab by deleting it if it has not been marked.  */

static int
ggc_htab_delete (void **slot, void *info)
{
  const struct ggc_cache_tab *r = (const struct ggc_cache_tab *) info;

  if (! (*r->marked_p) (*slot))
    htab_clear_slot (*r->base, slot);
  else
    (*r->cb) (*slot);

  return 1;
}


/* This extra vector of dynamically registered root_tab-s is used by
   ggc_mark_roots and gives the ability to dynamically add new GGC root
   tables, for instance from some plugins; this vector is on the heap
   since it is used by GGC internally.  */
typedef const struct ggc_root_tab *const_ggc_root_tab_t;
DEF_VEC_P(const_ggc_root_tab_t);
DEF_VEC_ALLOC_P(const_ggc_root_tab_t, heap);
static VEC(const_ggc_root_tab_t, heap) *extra_root_vec;

/* Dynamically register a new GGC root table RT. This is useful for
   plugins. */

void
ggc_register_root_tab (const struct ggc_root_tab* rt)
{
  if (rt)
    VEC_safe_push (const_ggc_root_tab_t, heap, extra_root_vec, rt);
}

/* This extra vector of dynamically registered cache_tab-s is used by
   ggc_mark_roots and gives the ability to dynamically add new GGC cache
   tables, for instance from some plugins; this vector is on the heap
   since it is used by GGC internally.  */
typedef const struct ggc_cache_tab *const_ggc_cache_tab_t;
DEF_VEC_P(const_ggc_cache_tab_t);
DEF_VEC_ALLOC_P(const_ggc_cache_tab_t, heap);
static VEC(const_ggc_cache_tab_t, heap) *extra_cache_vec;

/* Dynamically register a new GGC cache table CT. This is useful for
   plugins. */

void
ggc_register_cache_tab (const struct ggc_cache_tab* ct)
{
  if (ct)
    VEC_safe_push (const_ggc_cache_tab_t, heap, extra_cache_vec, ct);
}

/* Scan a hash table that has objects which are to be deleted if they are not
   already marked.  */

static void
ggc_scan_cache_tab (const_ggc_cache_tab_t ctp)
{
  const struct ggc_cache_tab *cti;

  for (cti = ctp; cti->base != NULL; cti++)
    if (*cti->base)
      {
        ggc_set_mark (*cti->base);
        htab_traverse_noresize (*cti->base, ggc_htab_delete,
                                CONST_CAST (void *, (const void *)cti));
        ggc_set_mark ((*cti->base)->entries);
      }
}

<<<<<<< HEAD
=======
/* Mark all the roots in the table RT.  */

static void
ggc_mark_root_tab (const_ggc_root_tab_t rt)
{
  size_t i;

  for ( ; rt->base != NULL; rt++)
    for (i = 0; i < rt->nelt; i++)
      (*rt->cb) (*(void **) ((char *)rt->base + rt->stride * i));
}

>>>>>>> 3082eeb7
/* Iterate through all registered roots and mark each element.  */

void
ggc_mark_roots (void)
{
  const struct ggc_root_tab *const *rt;
<<<<<<< HEAD
  const struct ggc_root_tab *rti;
  const_ggc_root_tab_t rtp;
=======
  const_ggc_root_tab_t rtp, rti;
>>>>>>> 3082eeb7
  const struct ggc_cache_tab *const *ct;
  const_ggc_cache_tab_t ctp;
  size_t i;

  for (rt = gt_ggc_deletable_rtab; *rt; rt++)
    for (rti = *rt; rti->base != NULL; rti++)
      memset (rti->base, 0, rti->stride);

  for (rt = gt_ggc_rtab; *rt; rt++)
<<<<<<< HEAD
    for (rti = *rt; rti->base != NULL; rti++)
      for (i = 0; i < rti->nelt; i++)
	(*rti->cb) (*(void **)((char *)rti->base + rti->stride * i));

  for (i = 0; VEC_iterate (const_ggc_root_tab_t, extra_root_vec, i, rtp); i++)
    {
      for (rti = rtp; rti->base != NULL; rti++)
        for (i = 0; i < rti->nelt; i++)
          (*rti->cb) (*(void **) ((char *)rti->base + rti->stride * i));
    }
=======
    ggc_mark_root_tab (*rt);

  FOR_EACH_VEC_ELT (const_ggc_root_tab_t, extra_root_vec, i, rtp)
    ggc_mark_root_tab (rtp);
>>>>>>> 3082eeb7

  if (ggc_protect_identifiers)
    ggc_mark_stringpool ();

  /* Now scan all hash tables that have objects which are to be deleted if
     they are not already marked.  */
  for (ct = gt_ggc_cache_rtab; *ct; ct++)
    ggc_scan_cache_tab (*ct);

<<<<<<< HEAD
  for (i = 0; VEC_iterate (const_ggc_cache_tab_t, extra_cache_vec, i, ctp); i++)
=======
  FOR_EACH_VEC_ELT (const_ggc_cache_tab_t, extra_cache_vec, i, ctp)
>>>>>>> 3082eeb7
    ggc_scan_cache_tab (ctp);

  if (! ggc_protect_identifiers)
    ggc_purge_stringpool ();

  /* Some plugins may call ggc_set_mark from here.  */
  invoke_plugin_callbacks (PLUGIN_GGC_MARKING, NULL);
}

/* Allocate a block of memory, then clear it.  */
void *
ggc_internal_cleared_alloc_stat (size_t size MEM_STAT_DECL)
{
  void *buf = ggc_internal_alloc_stat (size PASS_MEM_STAT);
  memset (buf, 0, size);
  return buf;
}

/* Resize a block of memory, possibly re-allocating it.  */
void *
ggc_realloc_stat (void *x, size_t size MEM_STAT_DECL)
{
  void *r;
  size_t old_size;

  if (x == NULL)
    return ggc_internal_alloc_stat (size PASS_MEM_STAT);

  old_size = ggc_get_size (x);

  if (size <= old_size)
    {
      /* Mark the unwanted memory as unaccessible.  We also need to make
	 the "new" size accessible, since ggc_get_size returns the size of
	 the pool, not the size of the individually allocated object, the
	 size which was previously made accessible.  Unfortunately, we
	 don't know that previously allocated size.  Without that
	 knowledge we have to lose some initialization-tracking for the
	 old parts of the object.  An alternative is to mark the whole
	 old_size as reachable, but that would lose tracking of writes
	 after the end of the object (by small offsets).  Discard the
	 handle to avoid handle leak.  */
      VALGRIND_DISCARD (VALGRIND_MAKE_MEM_NOACCESS ((char *) x + size,
						    old_size - size));
      VALGRIND_DISCARD (VALGRIND_MAKE_MEM_DEFINED (x, size));
      return x;
    }

  r = ggc_internal_alloc_stat (size PASS_MEM_STAT);

  /* Since ggc_get_size returns the size of the pool, not the size of the
     individually allocated object, we'd access parts of the old object
     that were marked invalid with the memcpy below.  We lose a bit of the
     initialization-tracking since some of it may be uninitialized.  */
  VALGRIND_DISCARD (VALGRIND_MAKE_MEM_DEFINED (x, old_size));

  memcpy (r, x, old_size);

  /* The old object is not supposed to be used anymore.  */
  ggc_free (x);

  return r;
}

void *
ggc_cleared_alloc_htab_ignore_args (size_t c ATTRIBUTE_UNUSED,
				    size_t n ATTRIBUTE_UNUSED)
{
  gcc_assert (c * n == sizeof (struct htab));
  return ggc_alloc_cleared_htab ();
}

/* TODO: once we actually use type information in GGC, create a new tag
   gt_gcc_ptr_array and use it for pointer arrays.  */
void *
ggc_cleared_alloc_ptr_array_two_args (size_t c, size_t n)
{
  gcc_assert (sizeof (PTR *) == n);
  return ggc_internal_cleared_vec_alloc (sizeof (PTR *), c);
}

/* These are for splay_tree_new_ggc.  */
void *
ggc_splay_alloc (enum gt_types_enum obj_type ATTRIBUTE_UNUSED, int sz,
		 void *nl)
{
  gcc_assert (!nl);
  return ggc_internal_alloc (sz);
}

void
ggc_splay_dont_free (void * x ATTRIBUTE_UNUSED, void *nl)
{
  gcc_assert (!nl);
}

/* Print statistics that are independent of the collector in use.  */
#define SCALE(x) ((unsigned long) ((x) < 1024*10 \
		  ? (x) \
		  : ((x) < 1024*1024*10 \
		     ? (x) / 1024 \
		     : (x) / (1024*1024))))
#define LABEL(x) ((x) < 1024*10 ? ' ' : ((x) < 1024*1024*10 ? 'k' : 'M'))

void
ggc_print_common_statistics (FILE *stream ATTRIBUTE_UNUSED,
			     ggc_statistics *stats)
{
  /* Set the pointer so that during collection we will actually gather
     the statistics.  */
  ggc_stats = stats;

  /* Then do one collection to fill in the statistics.  */
  ggc_collect ();

  /* At present, we don't really gather any interesting statistics.  */

  /* Don't gather statistics any more.  */
  ggc_stats = NULL;
}

/* Functions for saving and restoring GCable memory to disk.  */

static htab_t saving_htab;

struct ptr_data
{
  void *obj;
  void *note_ptr_cookie;
  gt_note_pointers note_ptr_fn;
  gt_handle_reorder reorder_fn;
  size_t size;
  void *new_addr;
  enum gt_types_enum type;
};

#define POINTER_HASH(x) (hashval_t)((long)x >> 3)

/* Register an object in the hash table.  */

int
gt_pch_note_object (void *obj, void *note_ptr_cookie,
		    gt_note_pointers note_ptr_fn,
		    enum gt_types_enum type)
{
  struct ptr_data **slot;

  if (obj == NULL || obj == (void *) 1)
    return 0;

  slot = (struct ptr_data **)
    htab_find_slot_with_hash (saving_htab, obj, POINTER_HASH (obj),
			      INSERT);
  if (*slot != NULL)
    {
      gcc_assert ((*slot)->note_ptr_fn == note_ptr_fn
		  && (*slot)->note_ptr_cookie == note_ptr_cookie);
      return 0;
    }

  *slot = XCNEW (struct ptr_data);
  (*slot)->obj = obj;
  (*slot)->note_ptr_fn = note_ptr_fn;
  (*slot)->note_ptr_cookie = note_ptr_cookie;
  if (note_ptr_fn == gt_pch_p_S)
    (*slot)->size = strlen ((const char *)obj) + 1;
  else
    (*slot)->size = ggc_get_size (obj);
  (*slot)->type = type;
  return 1;
}

/* Register an object in the hash table.  */

void
gt_pch_note_reorder (void *obj, void *note_ptr_cookie,
		     gt_handle_reorder reorder_fn)
{
  struct ptr_data *data;

  if (obj == NULL || obj == (void *) 1)
    return;

  data = (struct ptr_data *)
    htab_find_with_hash (saving_htab, obj, POINTER_HASH (obj));
  gcc_assert (data && data->note_ptr_cookie == note_ptr_cookie);

  data->reorder_fn = reorder_fn;
}

/* Hash and equality functions for saving_htab, callbacks for htab_create.  */

static hashval_t
saving_htab_hash (const void *p)
{
  return POINTER_HASH (((const struct ptr_data *)p)->obj);
}

static int
saving_htab_eq (const void *p1, const void *p2)
{
  return ((const struct ptr_data *)p1)->obj == p2;
}

/* Handy state for the traversal functions.  */

struct traversal_state
{
  FILE *f;
  struct ggc_pch_data *d;
  size_t count;
  struct ptr_data **ptrs;
  size_t ptrs_i;
};

/* Callbacks for htab_traverse.  */

static int
call_count (void **slot, void *state_p)
{
  struct ptr_data *d = (struct ptr_data *)*slot;
  struct traversal_state *state = (struct traversal_state *)state_p;

  ggc_pch_count_object (state->d, d->obj, d->size,
			d->note_ptr_fn == gt_pch_p_S,
			d->type);
  state->count++;
  return 1;
}

static int
call_alloc (void **slot, void *state_p)
{
  struct ptr_data *d = (struct ptr_data *)*slot;
  struct traversal_state *state = (struct traversal_state *)state_p;

  d->new_addr = ggc_pch_alloc_object (state->d, d->obj, d->size,
				      d->note_ptr_fn == gt_pch_p_S,
				      d->type);
  state->ptrs[state->ptrs_i++] = d;
  return 1;
}

/* Callback for qsort.  */

static int
compare_ptr_data (const void *p1_p, const void *p2_p)
{
  const struct ptr_data *const p1 = *(const struct ptr_data *const *)p1_p;
  const struct ptr_data *const p2 = *(const struct ptr_data *const *)p2_p;
  return (((size_t)p1->new_addr > (size_t)p2->new_addr)
	  - ((size_t)p1->new_addr < (size_t)p2->new_addr));
}

/* Callbacks for note_ptr_fn.  */

static void
relocate_ptrs (void *ptr_p, void *state_p)
{
  void **ptr = (void **)ptr_p;
  struct traversal_state *state ATTRIBUTE_UNUSED
    = (struct traversal_state *)state_p;
  struct ptr_data *result;

  if (*ptr == NULL || *ptr == (void *)1)
    return;

  result = (struct ptr_data *)
    htab_find_with_hash (saving_htab, *ptr, POINTER_HASH (*ptr));
  gcc_assert (result);
  *ptr = result->new_addr;
}

/* Write out, after relocation, the pointers in TAB.  */
static void
write_pch_globals (const struct ggc_root_tab * const *tab,
		   struct traversal_state *state)
{
  const struct ggc_root_tab *const *rt;
  const struct ggc_root_tab *rti;
  size_t i;

  for (rt = tab; *rt; rt++)
    for (rti = *rt; rti->base != NULL; rti++)
      for (i = 0; i < rti->nelt; i++)
	{
	  void *ptr = *(void **)((char *)rti->base + rti->stride * i);
	  struct ptr_data *new_ptr;
	  if (ptr == NULL || ptr == (void *)1)
	    {
	      if (fwrite (&ptr, sizeof (void *), 1, state->f)
		  != 1)
		fatal_error ("can%'t write PCH file: %m");
	    }
	  else
	    {
	      new_ptr = (struct ptr_data *)
		htab_find_with_hash (saving_htab, ptr, POINTER_HASH (ptr));
	      if (fwrite (&new_ptr->new_addr, sizeof (void *), 1, state->f)
		  != 1)
		fatal_error ("can%'t write PCH file: %m");
	    }
	}
}

/* Hold the information we need to mmap the file back in.  */

struct mmap_info
{
  size_t offset;
  size_t size;
  void *preferred_base;
};

/* Write out the state of the compiler to F.  */

void
gt_pch_save (FILE *f)
{
  const struct ggc_root_tab *const *rt;
  const struct ggc_root_tab *rti;
  size_t i;
  struct traversal_state state;
  char *this_object = NULL;
  size_t this_object_size = 0;
  struct mmap_info mmi;
  const size_t mmap_offset_alignment = host_hooks.gt_pch_alloc_granularity();

  gt_pch_save_stringpool ();

  timevar_push (TV_PCH_PTR_REALLOC);
  saving_htab = htab_create (50000, saving_htab_hash, saving_htab_eq, free);

  for (rt = gt_ggc_rtab; *rt; rt++)
    for (rti = *rt; rti->base != NULL; rti++)
      for (i = 0; i < rti->nelt; i++)
	(*rti->pchw)(*(void **)((char *)rti->base + rti->stride * i));

  for (rt = gt_pch_cache_rtab; *rt; rt++)
    for (rti = *rt; rti->base != NULL; rti++)
      for (i = 0; i < rti->nelt; i++)
	(*rti->pchw)(*(void **)((char *)rti->base + rti->stride * i));

  /* Prepare the objects for writing, determine addresses and such.  */
  state.f = f;
  state.d = init_ggc_pch ();
  state.count = 0;
  htab_traverse (saving_htab, call_count, &state);

  mmi.size = ggc_pch_total_size (state.d);

  /* Try to arrange things so that no relocation is necessary, but
     don't try very hard.  On most platforms, this will always work,
     and on the rest it's a lot of work to do better.
     (The extra work goes in HOST_HOOKS_GT_PCH_GET_ADDRESS and
     HOST_HOOKS_GT_PCH_USE_ADDRESS.)  */
  mmi.preferred_base = host_hooks.gt_pch_get_address (mmi.size, fileno (f));

  ggc_pch_this_base (state.d, mmi.preferred_base);

  state.ptrs = XNEWVEC (struct ptr_data *, state.count);
  state.ptrs_i = 0;

  htab_traverse (saving_htab, call_alloc, &state);
  timevar_pop (TV_PCH_PTR_REALLOC);

  timevar_push (TV_PCH_PTR_SORT);
  qsort (state.ptrs, state.count, sizeof (*state.ptrs), compare_ptr_data);
  timevar_pop (TV_PCH_PTR_SORT);

  /* Write out all the scalar variables.  */
  for (rt = gt_pch_scalar_rtab; *rt; rt++)
    for (rti = *rt; rti->base != NULL; rti++)
      if (fwrite (rti->base, rti->stride, 1, f) != 1)
	fatal_error ("can%'t write PCH file: %m");

  /* Write out all the global pointers, after translation.  */
  write_pch_globals (gt_ggc_rtab, &state);
  write_pch_globals (gt_pch_cache_rtab, &state);

  /* Pad the PCH file so that the mmapped area starts on an allocation
     granularity (usually page) boundary.  */
  {
    long o;
    o = ftell (state.f) + sizeof (mmi);
    if (o == -1)
      fatal_error ("can%'t get position in PCH file: %m");
    mmi.offset = mmap_offset_alignment - o % mmap_offset_alignment;
    if (mmi.offset == mmap_offset_alignment)
      mmi.offset = 0;
    mmi.offset += o;
  }
  if (fwrite (&mmi, sizeof (mmi), 1, state.f) != 1)
    fatal_error ("can%'t write PCH file: %m");
  if (mmi.offset != 0
      && fseek (state.f, mmi.offset, SEEK_SET) != 0)
    fatal_error ("can%'t write padding to PCH file: %m");

  ggc_pch_prepare_write (state.d, state.f);

  /* Actually write out the objects.  */
  for (i = 0; i < state.count; i++)
    {
      if (this_object_size < state.ptrs[i]->size)
	{
	  this_object_size = state.ptrs[i]->size;
	  this_object = XRESIZEVAR (char, this_object, this_object_size);
	}
      memcpy (this_object, state.ptrs[i]->obj, state.ptrs[i]->size);
      if (state.ptrs[i]->reorder_fn != NULL)
	state.ptrs[i]->reorder_fn (state.ptrs[i]->obj,
				   state.ptrs[i]->note_ptr_cookie,
				   relocate_ptrs, &state);
      state.ptrs[i]->note_ptr_fn (state.ptrs[i]->obj,
				  state.ptrs[i]->note_ptr_cookie,
				  relocate_ptrs, &state);
      ggc_pch_write_object (state.d, state.f, state.ptrs[i]->obj,
			    state.ptrs[i]->new_addr, state.ptrs[i]->size,
			    state.ptrs[i]->note_ptr_fn == gt_pch_p_S);
      if (state.ptrs[i]->note_ptr_fn != gt_pch_p_S)
	memcpy (state.ptrs[i]->obj, this_object, state.ptrs[i]->size);
    }
  ggc_pch_finish (state.d, state.f);
  gt_pch_fixup_stringpool ();

  free (state.ptrs);
  htab_delete (saving_htab);
}

/* Read the state of the compiler back in from F.  */

void
gt_pch_restore (FILE *f)
{
  const struct ggc_root_tab *const *rt;
  const struct ggc_root_tab *rti;
  size_t i;
  struct mmap_info mmi;
  int result;

  /* Delete any deletable objects.  This makes ggc_pch_read much
     faster, as it can be sure that no GCable objects remain other
     than the ones just read in.  */
  for (rt = gt_ggc_deletable_rtab; *rt; rt++)
    for (rti = *rt; rti->base != NULL; rti++)
      memset (rti->base, 0, rti->stride);

  /* Read in all the scalar variables.  */
  for (rt = gt_pch_scalar_rtab; *rt; rt++)
    for (rti = *rt; rti->base != NULL; rti++)
      if (fread (rti->base, rti->stride, 1, f) != 1)
	fatal_error ("can%'t read PCH file: %m");

  /* Read in all the global pointers, in 6 easy loops.  */
  for (rt = gt_ggc_rtab; *rt; rt++)
    for (rti = *rt; rti->base != NULL; rti++)
      for (i = 0; i < rti->nelt; i++)
	if (fread ((char *)rti->base + rti->stride * i,
		   sizeof (void *), 1, f) != 1)
	  fatal_error ("can%'t read PCH file: %m");

  for (rt = gt_pch_cache_rtab; *rt; rt++)
    for (rti = *rt; rti->base != NULL; rti++)
      for (i = 0; i < rti->nelt; i++)
	if (fread ((char *)rti->base + rti->stride * i,
		   sizeof (void *), 1, f) != 1)
	  fatal_error ("can%'t read PCH file: %m");

  if (fread (&mmi, sizeof (mmi), 1, f) != 1)
    fatal_error ("can%'t read PCH file: %m");

  result = host_hooks.gt_pch_use_address (mmi.preferred_base, mmi.size,
					  fileno (f), mmi.offset);
  if (result < 0)
    fatal_error ("had to relocate PCH");
  if (result == 0)
    {
      if (fseek (f, mmi.offset, SEEK_SET) != 0
	  || fread (mmi.preferred_base, mmi.size, 1, f) != 1)
	fatal_error ("can%'t read PCH file: %m");
    }
  else if (fseek (f, mmi.offset + mmi.size, SEEK_SET) != 0)
    fatal_error ("can%'t read PCH file: %m");

  ggc_pch_read (f, mmi.preferred_base);

  gt_pch_restore_stringpool ();
}

/* Default version of HOST_HOOKS_GT_PCH_GET_ADDRESS when mmap is not present.
   Select no address whatsoever, and let gt_pch_save choose what it will with
   malloc, presumably.  */

void *
default_gt_pch_get_address (size_t size ATTRIBUTE_UNUSED,
			    int fd ATTRIBUTE_UNUSED)
{
  return NULL;
}

/* Default version of HOST_HOOKS_GT_PCH_USE_ADDRESS when mmap is not present.
   Allocate SIZE bytes with malloc.  Return 0 if the address we got is the
   same as base, indicating that the memory has been allocated but needs to
   be read in from the file.  Return -1 if the address differs, to relocation
   of the PCH file would be required.  */

int
default_gt_pch_use_address (void *base, size_t size, int fd ATTRIBUTE_UNUSED,
			    size_t offset ATTRIBUTE_UNUSED)
{
  void *addr = xmalloc (size);
  return (addr == base) - 1;
}

/* Default version of HOST_HOOKS_GT_PCH_GET_ADDRESS.   Return the
   alignment required for allocating virtual memory. Usually this is the
   same as pagesize.  */

size_t
default_gt_pch_alloc_granularity (void)
{
  return getpagesize();
}

#if HAVE_MMAP_FILE
/* Default version of HOST_HOOKS_GT_PCH_GET_ADDRESS when mmap is present.
   We temporarily allocate SIZE bytes, and let the kernel place the data
   wherever it will.  If it worked, that's our spot, if not we're likely
   to be in trouble.  */

void *
mmap_gt_pch_get_address (size_t size, int fd)
{
  void *ret;

  ret = mmap (NULL, size, PROT_READ | PROT_WRITE, MAP_PRIVATE, fd, 0);
  if (ret == (void *) MAP_FAILED)
    ret = NULL;
  else
    munmap ((caddr_t) ret, size);

  return ret;
}

/* Default version of HOST_HOOKS_GT_PCH_USE_ADDRESS when mmap is present.
   Map SIZE bytes of FD+OFFSET at BASE.  Return 1 if we succeeded at
   mapping the data at BASE, -1 if we couldn't.

   This version assumes that the kernel honors the START operand of mmap
   even without MAP_FIXED if START through START+SIZE are not currently
   mapped with something.  */

int
mmap_gt_pch_use_address (void *base, size_t size, int fd, size_t offset)
{
  void *addr;

  /* We're called with size == 0 if we're not planning to load a PCH
     file at all.  This allows the hook to free any static space that
     we might have allocated at link time.  */
  if (size == 0)
    return -1;

  addr = mmap ((caddr_t) base, size, PROT_READ | PROT_WRITE, MAP_PRIVATE,
	       fd, offset);

  return addr == base ? 1 : -1;
}
#endif /* HAVE_MMAP_FILE */

#if !defined ENABLE_GC_CHECKING && !defined ENABLE_GC_ALWAYS_COLLECT

/* Modify the bound based on rlimits.  */
static double
ggc_rlimit_bound (double limit)
{
#if defined(HAVE_GETRLIMIT)
  struct rlimit rlim;
# if defined (RLIMIT_AS)
  /* RLIMIT_AS is what POSIX says is the limit on mmap.  Presumably
     any OS which has RLIMIT_AS also has a working mmap that GCC will use.  */
  if (getrlimit (RLIMIT_AS, &rlim) == 0
      && rlim.rlim_cur != (rlim_t) RLIM_INFINITY
      && rlim.rlim_cur < limit)
    limit = rlim.rlim_cur;
# elif defined (RLIMIT_DATA)
  /* ... but some older OSs bound mmap based on RLIMIT_DATA, or we
     might be on an OS that has a broken mmap.  (Others don't bound
     mmap at all, apparently.)  */
  if (getrlimit (RLIMIT_DATA, &rlim) == 0
      && rlim.rlim_cur != (rlim_t) RLIM_INFINITY
      && rlim.rlim_cur < limit
      /* Darwin has this horribly bogus default setting of
	 RLIMIT_DATA, to 6144Kb.  No-one notices because RLIMIT_DATA
	 appears to be ignored.  Ignore such silliness.  If a limit
	 this small was actually effective for mmap, GCC wouldn't even
	 start up.  */
      && rlim.rlim_cur >= 8 * 1024 * 1024)
    limit = rlim.rlim_cur;
# endif /* RLIMIT_AS or RLIMIT_DATA */
#endif /* HAVE_GETRLIMIT */

  return limit;
}

/* Heuristic to set a default for GGC_MIN_EXPAND.  */
static int
ggc_min_expand_heuristic (void)
{
  double min_expand = physmem_total();

  /* Adjust for rlimits.  */
  min_expand = ggc_rlimit_bound (min_expand);

  /* The heuristic is a percentage equal to 30% + 70%*(RAM/1GB), yielding
     a lower bound of 30% and an upper bound of 100% (when RAM >= 1GB).  */
  min_expand /= 1024*1024*1024;
  min_expand *= 70;
  min_expand = MIN (min_expand, 70);
  min_expand += 30;

  return min_expand;
}

/* Heuristic to set a default for GGC_MIN_HEAPSIZE.  */
static int
ggc_min_heapsize_heuristic (void)
{
  double phys_kbytes = physmem_total();
  double limit_kbytes = ggc_rlimit_bound (phys_kbytes * 2);

  phys_kbytes /= 1024; /* Convert to Kbytes.  */
  limit_kbytes /= 1024;

  /* The heuristic is RAM/8, with a lower bound of 4M and an upper
     bound of 128M (when RAM >= 1GB).  */
  phys_kbytes /= 8;

#if defined(HAVE_GETRLIMIT) && defined (RLIMIT_RSS)
  /* Try not to overrun the RSS limit while doing garbage collection.
     The RSS limit is only advisory, so no margin is subtracted.  */
 {
   struct rlimit rlim;
   if (getrlimit (RLIMIT_RSS, &rlim) == 0
       && rlim.rlim_cur != (rlim_t) RLIM_INFINITY)
     phys_kbytes = MIN (phys_kbytes, rlim.rlim_cur / 1024);
 }
# endif

  /* Don't blindly run over our data limit; do GC at least when the
     *next* GC would be within 20Mb of the limit or within a quarter of
     the limit, whichever is larger.  If GCC does hit the data limit,
     compilation will fail, so this tries to be conservative.  */
  limit_kbytes = MAX (0, limit_kbytes - MAX (limit_kbytes / 4, 20 * 1024));
  limit_kbytes = (limit_kbytes * 100) / (110 + ggc_min_expand_heuristic ());
  phys_kbytes = MIN (phys_kbytes, limit_kbytes);

  phys_kbytes = MAX (phys_kbytes, 4 * 1024);
  phys_kbytes = MIN (phys_kbytes, 128 * 1024);

  return phys_kbytes;
}
#endif

void
init_ggc_heuristics (void)
{
#if !defined ENABLE_GC_CHECKING && !defined ENABLE_GC_ALWAYS_COLLECT
  set_default_param_value (GGC_MIN_EXPAND, ggc_min_expand_heuristic ());
  set_default_param_value (GGC_MIN_HEAPSIZE, ggc_min_heapsize_heuristic ());
#endif
}

#ifdef GATHER_STATISTICS

/* Datastructure used to store per-call-site statistics.  */
struct loc_descriptor
{
  const char *file;
  int line;
  const char *function;
  int times;
  size_t allocated;
  size_t overhead;
  size_t freed;
  size_t collected;
};

/* Hashtable used for statistics.  */
static htab_t loc_hash;

/* Hash table helpers functions.  */
static hashval_t
hash_descriptor (const void *p)
{
  const struct loc_descriptor *const d = (const struct loc_descriptor *) p;

  return htab_hash_pointer (d->function) | d->line;
}

static int
eq_descriptor (const void *p1, const void *p2)
{
  const struct loc_descriptor *const d = (const struct loc_descriptor *) p1;
  const struct loc_descriptor *const d2 = (const struct loc_descriptor *) p2;

  return (d->file == d2->file && d->line == d2->line
	  && d->function == d2->function);
}

/* Hashtable converting address of allocated field to loc descriptor.  */
static htab_t ptr_hash;
struct ptr_hash_entry
{
  void *ptr;
  struct loc_descriptor *loc;
  size_t size;
};

/* Hash table helpers functions.  */
static hashval_t
hash_ptr (const void *p)
{
  const struct ptr_hash_entry *const d = (const struct ptr_hash_entry *) p;

  return htab_hash_pointer (d->ptr);
}

static int
eq_ptr (const void *p1, const void *p2)
{
  const struct ptr_hash_entry *const p = (const struct ptr_hash_entry *) p1;

  return (p->ptr == p2);
}

/* Return descriptor for given call site, create new one if needed.  */
static struct loc_descriptor *
loc_descriptor (const char *name, int line, const char *function)
{
  struct loc_descriptor loc;
  struct loc_descriptor **slot;

  loc.file = name;
  loc.line = line;
  loc.function = function;
  if (!loc_hash)
    loc_hash = htab_create (10, hash_descriptor, eq_descriptor, NULL);

  slot = (struct loc_descriptor **) htab_find_slot (loc_hash, &loc, INSERT);
  if (*slot)
    return *slot;
  *slot = XCNEW (struct loc_descriptor);
  (*slot)->file = name;
  (*slot)->line = line;
  (*slot)->function = function;
  return *slot;
}

/* Record ALLOCATED and OVERHEAD bytes to descriptor NAME:LINE (FUNCTION).  */
void
ggc_record_overhead (size_t allocated, size_t overhead, void *ptr,
		     const char *name, int line, const char *function)
{
  struct loc_descriptor *loc = loc_descriptor (name, line, function);
  struct ptr_hash_entry *p = XNEW (struct ptr_hash_entry);
  PTR *slot;

  p->ptr = ptr;
  p->loc = loc;
  p->size = allocated + overhead;
  if (!ptr_hash)
    ptr_hash = htab_create (10, hash_ptr, eq_ptr, NULL);
  slot = htab_find_slot_with_hash (ptr_hash, ptr, htab_hash_pointer (ptr), INSERT);
  gcc_assert (!*slot);
  *slot = p;

  loc->times++;
  loc->allocated+=allocated;
  loc->overhead+=overhead;
}

/* Helper function for prune_overhead_list.  See if SLOT is still marked and
   remove it from hashtable if it is not.  */
static int
ggc_prune_ptr (void **slot, void *b ATTRIBUTE_UNUSED)
{
  struct ptr_hash_entry *p = (struct ptr_hash_entry *) *slot;
  if (!ggc_marked_p (p->ptr))
    {
      p->loc->collected += p->size;
      htab_clear_slot (ptr_hash, slot);
      free (p);
    }
  return 1;
}

/* After live values has been marked, walk all recorded pointers and see if
   they are still live.  */
void
ggc_prune_overhead_list (void)
{
  htab_traverse (ptr_hash, ggc_prune_ptr, NULL);
}

/* Notice that the pointer has been freed.  */
void
ggc_free_overhead (void *ptr)
{
  PTR *slot = htab_find_slot_with_hash (ptr_hash, ptr, htab_hash_pointer (ptr),
					NO_INSERT);
  struct ptr_hash_entry *p;
  /* The pointer might be not found if a PCH read happened between allocation
     and ggc_free () call.  FIXME: account memory properly in the presence of
     PCH. */
  if (!slot)
      return;
  p = (struct ptr_hash_entry *) *slot;
  p->loc->freed += p->size;
  htab_clear_slot (ptr_hash, slot);
  free (p);
}

/* Helper for qsort; sort descriptors by amount of memory consumed.  */
static int
final_cmp_statistic (const void *loc1, const void *loc2)
{
  const struct loc_descriptor *const l1 =
    *(const struct loc_descriptor *const *) loc1;
  const struct loc_descriptor *const l2 =
    *(const struct loc_descriptor *const *) loc2;
  long diff;
  diff = ((long)(l1->allocated + l1->overhead - l1->freed) -
	  (l2->allocated + l2->overhead - l2->freed));
  return diff > 0 ? 1 : diff < 0 ? -1 : 0;
}

/* Helper for qsort; sort descriptors by amount of memory consumed.  */
static int
cmp_statistic (const void *loc1, const void *loc2)
{
  const struct loc_descriptor *const l1 =
    *(const struct loc_descriptor *const *) loc1;
  const struct loc_descriptor *const l2 =
    *(const struct loc_descriptor *const *) loc2;
  long diff;

  diff = ((long)(l1->allocated + l1->overhead - l1->freed - l1->collected) -
	  (l2->allocated + l2->overhead - l2->freed - l2->collected));
  if (diff)
    return diff > 0 ? 1 : diff < 0 ? -1 : 0;
  diff =  ((long)(l1->allocated + l1->overhead - l1->freed) -
	   (l2->allocated + l2->overhead - l2->freed));
  return diff > 0 ? 1 : diff < 0 ? -1 : 0;
}

/* Collect array of the descriptors from hashtable.  */
static struct loc_descriptor **loc_array;
static int
add_statistics (void **slot, void *b)
{
  int *n = (int *)b;
  loc_array[*n] = (struct loc_descriptor *) *slot;
  (*n)++;
  return 1;
}

/* Dump per-site memory statistics.  */
#endif
void
dump_ggc_loc_statistics (bool final ATTRIBUTE_UNUSED)
{
#ifdef GATHER_STATISTICS
  int nentries = 0;
  char s[4096];
  size_t collected = 0, freed = 0, allocated = 0, overhead = 0, times = 0;
  int i;

  ggc_force_collect = true;
  ggc_collect ();

  loc_array = XCNEWVEC (struct loc_descriptor *, loc_hash->n_elements);
  fprintf (stderr, "-------------------------------------------------------\n");
  fprintf (stderr, "\n%-48s %10s       %10s       %10s       %10s       %10s\n",
	   "source location", "Garbage", "Freed", "Leak", "Overhead", "Times");
  fprintf (stderr, "-------------------------------------------------------\n");
  htab_traverse (loc_hash, add_statistics, &nentries);
  qsort (loc_array, nentries, sizeof (*loc_array),
	 final ? final_cmp_statistic : cmp_statistic);
  for (i = 0; i < nentries; i++)
    {
      struct loc_descriptor *d = loc_array[i];
      allocated += d->allocated;
      times += d->times;
      freed += d->freed;
      collected += d->collected;
      overhead += d->overhead;
    }
  for (i = 0; i < nentries; i++)
    {
      struct loc_descriptor *d = loc_array[i];
      if (d->allocated)
	{
	  const char *s1 = d->file;
	  const char *s2;
	  while ((s2 = strstr (s1, "gcc/")))
	    s1 = s2 + 4;
	  sprintf (s, "%s:%i (%s)", s1, d->line, d->function);
	  s[48] = 0;
	  fprintf (stderr, "%-48s %10li:%4.1f%% %10li:%4.1f%% %10li:%4.1f%% %10li:%4.1f%% %10li\n", s,
		   (long)d->collected,
		   (d->collected) * 100.0 / collected,
		   (long)d->freed,
		   (d->freed) * 100.0 / freed,
		   (long)(d->allocated + d->overhead - d->freed - d->collected),
		   (d->allocated + d->overhead - d->freed - d->collected) * 100.0
		   / (allocated + overhead - freed - collected),
		   (long)d->overhead,
		   d->overhead * 100.0 / overhead,
		   (long)d->times);
	}
    }
  fprintf (stderr, "%-48s %10ld       %10ld       %10ld       %10ld       %10ld\n",
	   "Total", (long)collected, (long)freed,
	   (long)(allocated + overhead - freed - collected), (long)overhead,
	   (long)times);
  fprintf (stderr, "%-48s %10s       %10s       %10s       %10s       %10s\n",
	   "source location", "Garbage", "Freed", "Leak", "Overhead", "Times");
  fprintf (stderr, "-------------------------------------------------------\n");
  ggc_force_collect = false;
#endif
}<|MERGE_RESOLUTION|>--- conflicted
+++ resolved
@@ -33,26 +33,7 @@
 #include "hosthooks-def.h"
 #include "plugin.h"
 #include "vec.h"
-<<<<<<< HEAD
-
-#ifdef HAVE_SYS_RESOURCE_H
-# include <sys/resource.h>
-#endif
-
-#ifdef HAVE_MMAP_FILE
-# include <sys/mman.h>
-# ifdef HAVE_MINCORE
-/* This is on Solaris.  */
-#  include <sys/types.h>
-# endif
-#endif
-
-#ifndef MAP_FAILED
-# define MAP_FAILED ((void *)-1)
-#endif
-=======
 #include "timevar.h"
->>>>>>> 3082eeb7
 
 /* When set, ggc_collect will do collection.  */
 bool ggc_force_collect;
@@ -149,8 +130,6 @@
       }
 }
 
-<<<<<<< HEAD
-=======
 /* Mark all the roots in the table RT.  */
 
 static void
@@ -163,19 +142,13 @@
       (*rt->cb) (*(void **) ((char *)rt->base + rt->stride * i));
 }
 
->>>>>>> 3082eeb7
 /* Iterate through all registered roots and mark each element.  */
 
 void
 ggc_mark_roots (void)
 {
   const struct ggc_root_tab *const *rt;
-<<<<<<< HEAD
-  const struct ggc_root_tab *rti;
-  const_ggc_root_tab_t rtp;
-=======
   const_ggc_root_tab_t rtp, rti;
->>>>>>> 3082eeb7
   const struct ggc_cache_tab *const *ct;
   const_ggc_cache_tab_t ctp;
   size_t i;
@@ -185,23 +158,10 @@
       memset (rti->base, 0, rti->stride);
 
   for (rt = gt_ggc_rtab; *rt; rt++)
-<<<<<<< HEAD
-    for (rti = *rt; rti->base != NULL; rti++)
-      for (i = 0; i < rti->nelt; i++)
-	(*rti->cb) (*(void **)((char *)rti->base + rti->stride * i));
-
-  for (i = 0; VEC_iterate (const_ggc_root_tab_t, extra_root_vec, i, rtp); i++)
-    {
-      for (rti = rtp; rti->base != NULL; rti++)
-        for (i = 0; i < rti->nelt; i++)
-          (*rti->cb) (*(void **) ((char *)rti->base + rti->stride * i));
-    }
-=======
     ggc_mark_root_tab (*rt);
 
   FOR_EACH_VEC_ELT (const_ggc_root_tab_t, extra_root_vec, i, rtp)
     ggc_mark_root_tab (rtp);
->>>>>>> 3082eeb7
 
   if (ggc_protect_identifiers)
     ggc_mark_stringpool ();
@@ -211,11 +171,7 @@
   for (ct = gt_ggc_cache_rtab; *ct; ct++)
     ggc_scan_cache_tab (*ct);
 
-<<<<<<< HEAD
-  for (i = 0; VEC_iterate (const_ggc_cache_tab_t, extra_cache_vec, i, ctp); i++)
-=======
   FOR_EACH_VEC_ELT (const_ggc_cache_tab_t, extra_cache_vec, i, ctp)
->>>>>>> 3082eeb7
     ggc_scan_cache_tab (ctp);
 
   if (! ggc_protect_identifiers)
