/* Generic SSA value propagation engine.
   Copyright (C) 2004, 2005, 2006, 2007, 2008, 2009, 2010
   Free Software Foundation, Inc.
   Contributed by Diego Novillo <dnovillo@redhat.com>

   This file is part of GCC.

   GCC is free software; you can redistribute it and/or modify it
   under the terms of the GNU General Public License as published by the
   Free Software Foundation; either version 3, or (at your option) any
   later version.

   GCC is distributed in the hope that it will be useful, but WITHOUT
   ANY WARRANTY; without even the implied warranty of MERCHANTABILITY or
   FITNESS FOR A PARTICULAR PURPOSE.  See the GNU General Public License
   for more details.

   You should have received a copy of the GNU General Public License
   along with GCC; see the file COPYING3.  If not see
   <http://www.gnu.org/licenses/>.  */

#include "config.h"
#include "system.h"
#include "coretypes.h"
#include "tm.h"
#include "tree.h"
#include "flags.h"
#include "tm_p.h"
#include "basic-block.h"
#include "output.h"
#include "function.h"
#include "gimple-pretty-print.h"
#include "timevar.h"
#include "tree-dump.h"
#include "tree-flow.h"
#include "tree-pass.h"
#include "tree-ssa-propagate.h"
#include "langhooks.h"
#include "vec.h"
#include "value-prof.h"
#include "gimple.h"

/* This file implements a generic value propagation engine based on
   the same propagation used by the SSA-CCP algorithm [1].

   Propagation is performed by simulating the execution of every
   statement that produces the value being propagated.  Simulation
   proceeds as follows:

   1- Initially, all edges of the CFG are marked not executable and
      the CFG worklist is seeded with all the statements in the entry
      basic block (block 0).

   2- Every statement S is simulated with a call to the call-back
      function SSA_PROP_VISIT_STMT.  This evaluation may produce 3
      results:

      	SSA_PROP_NOT_INTERESTING: Statement S produces nothing of
	    interest and does not affect any of the work lists.

	SSA_PROP_VARYING: The value produced by S cannot be determined
	    at compile time.  Further simulation of S is not required.
	    If S is a conditional jump, all the outgoing edges for the
	    block are considered executable and added to the work
	    list.

	SSA_PROP_INTERESTING: S produces a value that can be computed
	    at compile time.  Its result can be propagated into the
	    statements that feed from S.  Furthermore, if S is a
	    conditional jump, only the edge known to be taken is added
	    to the work list.  Edges that are known not to execute are
	    never simulated.

   3- PHI nodes are simulated with a call to SSA_PROP_VISIT_PHI.  The
      return value from SSA_PROP_VISIT_PHI has the same semantics as
      described in #2.

   4- Three work lists are kept.  Statements are only added to these
      lists if they produce one of SSA_PROP_INTERESTING or
      SSA_PROP_VARYING.

   	CFG_BLOCKS contains the list of blocks to be simulated.
	    Blocks are added to this list if their incoming edges are
	    found executable.

	VARYING_SSA_EDGES contains the list of statements that feed
	    from statements that produce an SSA_PROP_VARYING result.
	    These are simulated first to speed up processing.

	INTERESTING_SSA_EDGES contains the list of statements that
	    feed from statements that produce an SSA_PROP_INTERESTING
	    result.

   5- Simulation terminates when all three work lists are drained.

   Before calling ssa_propagate, it is important to clear
   prop_simulate_again_p for all the statements in the program that
   should be simulated.  This initialization allows an implementation
   to specify which statements should never be simulated.

   It is also important to compute def-use information before calling
   ssa_propagate.

   References:

     [1] Constant propagation with conditional branches,
         Wegman and Zadeck, ACM TOPLAS 13(2):181-210.

     [2] Building an Optimizing Compiler,
	 Robert Morgan, Butterworth-Heinemann, 1998, Section 8.9.

     [3] Advanced Compiler Design and Implementation,
	 Steven Muchnick, Morgan Kaufmann, 1997, Section 12.6  */

/* Function pointers used to parameterize the propagation engine.  */
static ssa_prop_visit_stmt_fn ssa_prop_visit_stmt;
static ssa_prop_visit_phi_fn ssa_prop_visit_phi;

/* Keep track of statements that have been added to one of the SSA
   edges worklists.  This flag is used to avoid visiting statements
   unnecessarily when draining an SSA edge worklist.  If while
   simulating a basic block, we find a statement with
   STMT_IN_SSA_EDGE_WORKLIST set, we clear it to prevent SSA edge
   processing from visiting it again.

   NOTE: users of the propagation engine are not allowed to use
   the GF_PLF_1 flag.  */
#define STMT_IN_SSA_EDGE_WORKLIST	GF_PLF_1

/* A bitmap to keep track of executable blocks in the CFG.  */
static sbitmap executable_blocks;

/* Array of control flow edges on the worklist.  */
static VEC(basic_block,heap) *cfg_blocks;

static unsigned int cfg_blocks_num = 0;
static int cfg_blocks_tail;
static int cfg_blocks_head;

static sbitmap bb_in_list;

/* Worklist of SSA edges which will need reexamination as their
   definition has changed.  SSA edges are def-use edges in the SSA
   web.  For each D-U edge, we store the target statement or PHI node
   U.  */
static GTY(()) VEC(gimple,gc) *interesting_ssa_edges;

/* Identical to INTERESTING_SSA_EDGES.  For performance reasons, the
   list of SSA edges is split into two.  One contains all SSA edges
   who need to be reexamined because their lattice value changed to
   varying (this worklist), and the other contains all other SSA edges
   to be reexamined (INTERESTING_SSA_EDGES).

   Since most values in the program are VARYING, the ideal situation
   is to move them to that lattice value as quickly as possible.
   Thus, it doesn't make sense to process any other type of lattice
   value until all VARYING values are propagated fully, which is one
   thing using the VARYING worklist achieves.  In addition, if we
   don't use a separate worklist for VARYING edges, we end up with
   situations where lattice values move from
   UNDEFINED->INTERESTING->VARYING instead of UNDEFINED->VARYING.  */
static GTY(()) VEC(gimple,gc) *varying_ssa_edges;


/* Return true if the block worklist empty.  */

static inline bool
cfg_blocks_empty_p (void)
{
  return (cfg_blocks_num == 0);
}


/* Add a basic block to the worklist.  The block must not be already
   in the worklist, and it must not be the ENTRY or EXIT block.  */

static void
cfg_blocks_add (basic_block bb)
{
  bool head = false;

  gcc_assert (bb != ENTRY_BLOCK_PTR && bb != EXIT_BLOCK_PTR);
  gcc_assert (!TEST_BIT (bb_in_list, bb->index));

  if (cfg_blocks_empty_p ())
    {
      cfg_blocks_tail = cfg_blocks_head = 0;
      cfg_blocks_num = 1;
    }
  else
    {
      cfg_blocks_num++;
      if (cfg_blocks_num > VEC_length (basic_block, cfg_blocks))
	{
	  /* We have to grow the array now.  Adjust to queue to occupy
	     the full space of the original array.  We do not need to
	     initialize the newly allocated portion of the array
	     because we keep track of CFG_BLOCKS_HEAD and
	     CFG_BLOCKS_HEAD.  */
	  cfg_blocks_tail = VEC_length (basic_block, cfg_blocks);
	  cfg_blocks_head = 0;
	  VEC_safe_grow (basic_block, heap, cfg_blocks, 2 * cfg_blocks_tail);
	}
      /* Minor optimization: we prefer to see blocks with more
	 predecessors later, because there is more of a chance that
	 the incoming edges will be executable.  */
      else if (EDGE_COUNT (bb->preds)
	       >= EDGE_COUNT (VEC_index (basic_block, cfg_blocks,
					 cfg_blocks_head)->preds))
	cfg_blocks_tail = ((cfg_blocks_tail + 1)
			   % VEC_length (basic_block, cfg_blocks));
      else
	{
	  if (cfg_blocks_head == 0)
	    cfg_blocks_head = VEC_length (basic_block, cfg_blocks);
	  --cfg_blocks_head;
	  head = true;
	}
    }

  VEC_replace (basic_block, cfg_blocks,
	       head ? cfg_blocks_head : cfg_blocks_tail,
	       bb);
  SET_BIT (bb_in_list, bb->index);
}


/* Remove a block from the worklist.  */

static basic_block
cfg_blocks_get (void)
{
  basic_block bb;

  bb = VEC_index (basic_block, cfg_blocks, cfg_blocks_head);

  gcc_assert (!cfg_blocks_empty_p ());
  gcc_assert (bb);

  cfg_blocks_head = ((cfg_blocks_head + 1)
		     % VEC_length (basic_block, cfg_blocks));
  --cfg_blocks_num;
  RESET_BIT (bb_in_list, bb->index);

  return bb;
}


/* We have just defined a new value for VAR.  If IS_VARYING is true,
   add all immediate uses of VAR to VARYING_SSA_EDGES, otherwise add
   them to INTERESTING_SSA_EDGES.  */

static void
add_ssa_edge (tree var, bool is_varying)
{
  imm_use_iterator iter;
  use_operand_p use_p;

  FOR_EACH_IMM_USE_FAST (use_p, iter, var)
    {
      gimple use_stmt = USE_STMT (use_p);

      if (prop_simulate_again_p (use_stmt)
	  && !gimple_plf (use_stmt, STMT_IN_SSA_EDGE_WORKLIST))
	{
	  gimple_set_plf (use_stmt, STMT_IN_SSA_EDGE_WORKLIST, true);
	  if (is_varying)
	    VEC_safe_push (gimple, gc, varying_ssa_edges, use_stmt);
	  else
	    VEC_safe_push (gimple, gc, interesting_ssa_edges, use_stmt);
	}
    }
}


/* Add edge E to the control flow worklist.  */

static void
add_control_edge (edge e)
{
  basic_block bb = e->dest;
  if (bb == EXIT_BLOCK_PTR)
    return;

  /* If the edge had already been executed, skip it.  */
  if (e->flags & EDGE_EXECUTABLE)
    return;

  e->flags |= EDGE_EXECUTABLE;

  /* If the block is already in the list, we're done.  */
  if (TEST_BIT (bb_in_list, bb->index))
    return;

  cfg_blocks_add (bb);

  if (dump_file && (dump_flags & TDF_DETAILS))
    fprintf (dump_file, "Adding Destination of edge (%d -> %d) to worklist\n\n",
	e->src->index, e->dest->index);
}


/* Simulate the execution of STMT and update the work lists accordingly.  */

static void
simulate_stmt (gimple stmt)
{
  enum ssa_prop_result val = SSA_PROP_NOT_INTERESTING;
  edge taken_edge = NULL;
  tree output_name = NULL_TREE;

  /* Don't bother visiting statements that are already
     considered varying by the propagator.  */
  if (!prop_simulate_again_p (stmt))
    return;

  if (gimple_code (stmt) == GIMPLE_PHI)
    {
      val = ssa_prop_visit_phi (stmt);
      output_name = gimple_phi_result (stmt);
    }
  else
    val = ssa_prop_visit_stmt (stmt, &taken_edge, &output_name);

  if (val == SSA_PROP_VARYING)
    {
      prop_set_simulate_again (stmt, false);

      /* If the statement produced a new varying value, add the SSA
	 edges coming out of OUTPUT_NAME.  */
      if (output_name)
	add_ssa_edge (output_name, true);

      /* If STMT transfers control out of its basic block, add
	 all outgoing edges to the work list.  */
      if (stmt_ends_bb_p (stmt))
	{
	  edge e;
	  edge_iterator ei;
	  basic_block bb = gimple_bb (stmt);
	  FOR_EACH_EDGE (e, ei, bb->succs)
	    add_control_edge (e);
	}
    }
  else if (val == SSA_PROP_INTERESTING)
    {
      /* If the statement produced new value, add the SSA edges coming
	 out of OUTPUT_NAME.  */
      if (output_name)
	add_ssa_edge (output_name, false);

      /* If we know which edge is going to be taken out of this block,
	 add it to the CFG work list.  */
      if (taken_edge)
	add_control_edge (taken_edge);
    }
}

/* Process an SSA edge worklist.  WORKLIST is the SSA edge worklist to
   drain.  This pops statements off the given WORKLIST and processes
   them until there are no more statements on WORKLIST.
   We take a pointer to WORKLIST because it may be reallocated when an
   SSA edge is added to it in simulate_stmt.  */

static void
process_ssa_edge_worklist (VEC(gimple,gc) **worklist)
{
  /* Drain the entire worklist.  */
  while (VEC_length (gimple, *worklist) > 0)
    {
      basic_block bb;

      /* Pull the statement to simulate off the worklist.  */
      gimple stmt = VEC_pop (gimple, *worklist);

      /* If this statement was already visited by simulate_block, then
	 we don't need to visit it again here.  */
      if (!gimple_plf (stmt, STMT_IN_SSA_EDGE_WORKLIST))
	continue;

      /* STMT is no longer in a worklist.  */
      gimple_set_plf (stmt, STMT_IN_SSA_EDGE_WORKLIST, false);

      if (dump_file && (dump_flags & TDF_DETAILS))
	{
	  fprintf (dump_file, "\nSimulating statement (from ssa_edges): ");
	  print_gimple_stmt (dump_file, stmt, 0, dump_flags);
	}

      bb = gimple_bb (stmt);

      /* PHI nodes are always visited, regardless of whether or not
	 the destination block is executable.  Otherwise, visit the
	 statement only if its block is marked executable.  */
      if (gimple_code (stmt) == GIMPLE_PHI
	  || TEST_BIT (executable_blocks, bb->index))
	simulate_stmt (stmt);
    }
}


/* Simulate the execution of BLOCK.  Evaluate the statement associated
   with each variable reference inside the block.  */

static void
simulate_block (basic_block block)
{
  gimple_stmt_iterator gsi;

  /* There is nothing to do for the exit block.  */
  if (block == EXIT_BLOCK_PTR)
    return;

  if (dump_file && (dump_flags & TDF_DETAILS))
    fprintf (dump_file, "\nSimulating block %d\n", block->index);

  /* Always simulate PHI nodes, even if we have simulated this block
     before.  */
  for (gsi = gsi_start_phis (block); !gsi_end_p (gsi); gsi_next (&gsi))
    simulate_stmt (gsi_stmt (gsi));

  /* If this is the first time we've simulated this block, then we
     must simulate each of its statements.  */
  if (!TEST_BIT (executable_blocks, block->index))
    {
      gimple_stmt_iterator j;
      unsigned int normal_edge_count;
      edge e, normal_edge;
      edge_iterator ei;

      /* Note that we have simulated this block.  */
      SET_BIT (executable_blocks, block->index);

      for (j = gsi_start_bb (block); !gsi_end_p (j); gsi_next (&j))
	{
	  gimple stmt = gsi_stmt (j);

	  /* If this statement is already in the worklist then
	     "cancel" it.  The reevaluation implied by the worklist
	     entry will produce the same value we generate here and
	     thus reevaluating it again from the worklist is
	     pointless.  */
	  if (gimple_plf (stmt, STMT_IN_SSA_EDGE_WORKLIST))
	    gimple_set_plf (stmt, STMT_IN_SSA_EDGE_WORKLIST, false);

	  simulate_stmt (stmt);
	}

      /* We can not predict when abnormal and EH edges will be executed, so
	 once a block is considered executable, we consider any
	 outgoing abnormal edges as executable.

	 TODO: This is not exactly true.  Simplifying statement might
	 prove it non-throwing and also computed goto can be handled
	 when destination is known.

	 At the same time, if this block has only one successor that is
	 reached by non-abnormal edges, then add that successor to the
	 worklist.  */
      normal_edge_count = 0;
      normal_edge = NULL;
      FOR_EACH_EDGE (e, ei, block->succs)
	{
	  if (e->flags & (EDGE_ABNORMAL | EDGE_EH))
	    add_control_edge (e);
	  else
	    {
	      normal_edge_count++;
	      normal_edge = e;
	    }
	}

      if (normal_edge_count == 1)
	add_control_edge (normal_edge);
    }
}


/* Initialize local data structures and work lists.  */

static void
ssa_prop_init (void)
{
  edge e;
  edge_iterator ei;
  basic_block bb;

  /* Worklists of SSA edges.  */
  interesting_ssa_edges = VEC_alloc (gimple, gc, 20);
  varying_ssa_edges = VEC_alloc (gimple, gc, 20);

  executable_blocks = sbitmap_alloc (last_basic_block);
  sbitmap_zero (executable_blocks);

  bb_in_list = sbitmap_alloc (last_basic_block);
  sbitmap_zero (bb_in_list);

  if (dump_file && (dump_flags & TDF_DETAILS))
    dump_immediate_uses (dump_file);

  cfg_blocks = VEC_alloc (basic_block, heap, 20);
  VEC_safe_grow (basic_block, heap, cfg_blocks, 20);

  /* Initially assume that every edge in the CFG is not executable.
     (including the edges coming out of ENTRY_BLOCK_PTR).  */
  FOR_ALL_BB (bb)
    {
      gimple_stmt_iterator si;

      for (si = gsi_start_bb (bb); !gsi_end_p (si); gsi_next (&si))
	gimple_set_plf (gsi_stmt (si), STMT_IN_SSA_EDGE_WORKLIST, false);

      for (si = gsi_start_phis (bb); !gsi_end_p (si); gsi_next (&si))
	gimple_set_plf (gsi_stmt (si), STMT_IN_SSA_EDGE_WORKLIST, false);

      FOR_EACH_EDGE (e, ei, bb->succs)
	e->flags &= ~EDGE_EXECUTABLE;
    }

  /* Seed the algorithm by adding the successors of the entry block to the
     edge worklist.  */
  FOR_EACH_EDGE (e, ei, ENTRY_BLOCK_PTR->succs)
    add_control_edge (e);
}


/* Free allocated storage.  */

static void
ssa_prop_fini (void)
{
  VEC_free (gimple, gc, interesting_ssa_edges);
  VEC_free (gimple, gc, varying_ssa_edges);
  VEC_free (basic_block, heap, cfg_blocks);
  cfg_blocks = NULL;
  sbitmap_free (bb_in_list);
  sbitmap_free (executable_blocks);
}


/* Return true if EXPR is an acceptable right-hand-side for a
   GIMPLE assignment.  We validate the entire tree, not just
   the root node, thus catching expressions that embed complex
   operands that are not permitted in GIMPLE.  This function
   is needed because the folding routines in fold-const.c
   may return such expressions in some cases, e.g., an array
   access with an embedded index addition.  It may make more
   sense to have folding routines that are sensitive to the
   constraints on GIMPLE operands, rather than abandoning any
   any attempt to fold if the usual folding turns out to be too
   aggressive.  */

bool
valid_gimple_rhs_p (tree expr)
{
  enum tree_code code = TREE_CODE (expr);

  switch (TREE_CODE_CLASS (code))
    {
    case tcc_declaration:
      if (!is_gimple_variable (expr))
	return false;
      break;

    case tcc_constant:
      /* All constants are ok.  */
      break;

    case tcc_binary:
    case tcc_comparison:
      if (!is_gimple_val (TREE_OPERAND (expr, 0))
	  || !is_gimple_val (TREE_OPERAND (expr, 1)))
	return false;
      break;

    case tcc_unary:
      if (!is_gimple_val (TREE_OPERAND (expr, 0)))
	return false;
      break;

    case tcc_expression:
      switch (code)
        {
        case ADDR_EXPR:
          {
	    tree t;
	    if (is_gimple_min_invariant (expr))
	      return true;
            t = TREE_OPERAND (expr, 0);
            while (handled_component_p (t))
              {
                /* ??? More checks needed, see the GIMPLE verifier.  */
                if ((TREE_CODE (t) == ARRAY_REF
                     || TREE_CODE (t) == ARRAY_RANGE_REF)
                    && !is_gimple_val (TREE_OPERAND (t, 1)))
                  return false;
                t = TREE_OPERAND (t, 0);
              }
            if (!is_gimple_id (t))
              return false;
          }
          break;

	case TRUTH_NOT_EXPR:
	  if (!is_gimple_val (TREE_OPERAND (expr, 0)))
	    return false;
	  break;

	case TRUTH_AND_EXPR:
	case TRUTH_XOR_EXPR:
	case TRUTH_OR_EXPR:
	  if (!is_gimple_val (TREE_OPERAND (expr, 0))
	      || !is_gimple_val (TREE_OPERAND (expr, 1)))
	    return false;
	  break;

	default:
	  return false;
	}
      break;

    case tcc_vl_exp:
      return false;

    case tcc_exceptional:
      if (code != SSA_NAME)
        return false;
      break;

    default:
      return false;
    }

  return true;
}


/* Return true if EXPR is a CALL_EXPR suitable for representation
   as a single GIMPLE_CALL statement.  If the arguments require
   further gimplification, return false.  */

static bool
valid_gimple_call_p (tree expr)
{
  unsigned i, nargs;

  if (TREE_CODE (expr) != CALL_EXPR)
    return false;

  nargs = call_expr_nargs (expr);
  for (i = 0; i < nargs; i++)
    {
      tree arg = CALL_EXPR_ARG (expr, i);
      if (is_gimple_reg_type (arg))
	{
	  if (!is_gimple_val (arg))
	    return false;
	}
      else
	if (!is_gimple_lvalue (arg))
	  return false;
    }

  return true;
}


/* Make SSA names defined by OLD_STMT point to NEW_STMT
   as their defining statement.  */

void
move_ssa_defining_stmt_for_defs (gimple new_stmt, gimple old_stmt)
{
  tree var;
  ssa_op_iter iter;

  if (gimple_in_ssa_p (cfun))
    {
      /* Make defined SSA_NAMEs point to the new
         statement as their definition.  */
      FOR_EACH_SSA_TREE_OPERAND (var, old_stmt, iter, SSA_OP_ALL_DEFS)
        {
          if (TREE_CODE (var) == SSA_NAME)
            SSA_NAME_DEF_STMT (var) = new_stmt;
        }
    }
}


/* Update a GIMPLE_CALL statement at iterator *SI_P to reflect the
   value of EXPR, which is expected to be the result of folding the
   call.  This can only be done if EXPR is a CALL_EXPR with valid
   GIMPLE operands as arguments, or if it is a suitable RHS expression
   for a GIMPLE_ASSIGN.  More complex expressions will require
   gimplification, which will introduce addtional statements.  In this
   event, no update is performed, and the function returns false.
   Note that we cannot mutate a GIMPLE_CALL in-place, so we always
   replace the statement at *SI_P with an entirely new statement.
   The new statement need not be a call, e.g., if the original call
   folded to a constant.  */

bool
update_call_from_tree (gimple_stmt_iterator *si_p, tree expr)
{
  tree lhs;

  gimple stmt = gsi_stmt (*si_p);

  gcc_assert (is_gimple_call (stmt));

  lhs = gimple_call_lhs (stmt);

  if (valid_gimple_call_p (expr))
    {
      /* The call has simplified to another call.  */
      tree fn = CALL_EXPR_FN (expr);
      unsigned i;
      unsigned nargs = call_expr_nargs (expr);
      VEC(tree, heap) *args = NULL;
      gimple new_stmt;

      if (nargs > 0)
        {
          args = VEC_alloc (tree, heap, nargs);
          VEC_safe_grow (tree, heap, args, nargs);

          for (i = 0; i < nargs; i++)
            VEC_replace (tree, args, i, CALL_EXPR_ARG (expr, i));
        }

      new_stmt = gimple_build_call_vec (fn, args);
      gimple_call_set_lhs (new_stmt, lhs);
      move_ssa_defining_stmt_for_defs (new_stmt, stmt);
      gimple_set_vuse (new_stmt, gimple_vuse (stmt));
      gimple_set_vdef (new_stmt, gimple_vdef (stmt));
      gimple_set_location (new_stmt, gimple_location (stmt));
      gsi_replace (si_p, new_stmt, false);
      VEC_free (tree, heap, args);

      return true;
    }
  else if (valid_gimple_rhs_p (expr))
    {
      gimple new_stmt;

      /* The call has simplified to an expression
         that cannot be represented as a GIMPLE_CALL. */
      if (lhs)
        {
          /* A value is expected.
             Introduce a new GIMPLE_ASSIGN statement.  */
          STRIP_USELESS_TYPE_CONVERSION (expr);
          new_stmt = gimple_build_assign (lhs, expr);
          move_ssa_defining_stmt_for_defs (new_stmt, stmt);
	  gimple_set_vuse (new_stmt, gimple_vuse (stmt));
	  gimple_set_vdef (new_stmt, gimple_vdef (stmt));
        }
      else if (!TREE_SIDE_EFFECTS (expr))
        {
          /* No value is expected, and EXPR has no effect.
             Replace it with an empty statement.  */
          new_stmt = gimple_build_nop ();
	  if (gimple_in_ssa_p (cfun))
	    {
	      unlink_stmt_vdef (stmt);
	      release_defs (stmt);
	    }
        }
      else
        {
          /* No value is expected, but EXPR has an effect,
             e.g., it could be a reference to a volatile
             variable.  Create an assignment statement
             with a dummy (unused) lhs variable.  */
          STRIP_USELESS_TYPE_CONVERSION (expr);
          lhs = create_tmp_var (TREE_TYPE (expr), NULL);
          new_stmt = gimple_build_assign (lhs, expr);
          add_referenced_var (lhs);
	  if (gimple_in_ssa_p (cfun))
	    lhs = make_ssa_name (lhs, new_stmt);
          gimple_assign_set_lhs (new_stmt, lhs);
	  gimple_set_vuse (new_stmt, gimple_vuse (stmt));
	  gimple_set_vdef (new_stmt, gimple_vdef (stmt));
          move_ssa_defining_stmt_for_defs (new_stmt, stmt);
        }
      gimple_set_location (new_stmt, gimple_location (stmt));
      gsi_replace (si_p, new_stmt, false);
      return true;
    }
  else
    /* The call simplified to an expression that is
       not a valid GIMPLE RHS.  */
    return false;
}


/* Entry point to the propagation engine.

   VISIT_STMT is called for every statement visited.
   VISIT_PHI is called for every PHI node visited.  */

void
ssa_propagate (ssa_prop_visit_stmt_fn visit_stmt,
	       ssa_prop_visit_phi_fn visit_phi)
{
  ssa_prop_visit_stmt = visit_stmt;
  ssa_prop_visit_phi = visit_phi;

  ssa_prop_init ();

  /* Iterate until the worklists are empty.  */
  while (!cfg_blocks_empty_p ()
	 || VEC_length (gimple, interesting_ssa_edges) > 0
	 || VEC_length (gimple, varying_ssa_edges) > 0)
    {
      if (!cfg_blocks_empty_p ())
	{
	  /* Pull the next block to simulate off the worklist.  */
	  basic_block dest_block = cfg_blocks_get ();
	  simulate_block (dest_block);
	}

      /* In order to move things to varying as quickly as
	 possible,process the VARYING_SSA_EDGES worklist first.  */
      process_ssa_edge_worklist (&varying_ssa_edges);

      /* Now process the INTERESTING_SSA_EDGES worklist.  */
      process_ssa_edge_worklist (&interesting_ssa_edges);
    }

  ssa_prop_fini ();
}


/* Return true if STMT is of the form 'mem_ref = RHS', where 'mem_ref'
   is a non-volatile pointer dereference, a structure reference or a
   reference to a single _DECL.  Ignore volatile memory references
   because they are not interesting for the optimizers.  */

bool
stmt_makes_single_store (gimple stmt)
{
  tree lhs;

  if (gimple_code (stmt) != GIMPLE_ASSIGN
      && gimple_code (stmt) != GIMPLE_CALL)
    return false;

  if (!gimple_vdef (stmt))
    return false;

  lhs = gimple_get_lhs (stmt);

  /* A call statement may have a null LHS.  */
  if (!lhs)
    return false;

  return (!TREE_THIS_VOLATILE (lhs)
          && (DECL_P (lhs)
	      || REFERENCE_CLASS_P (lhs)));
}


/* Propagation statistics.  */
struct prop_stats_d
{
  long num_const_prop;
  long num_copy_prop;
  long num_stmts_folded;
  long num_dce;
};

static struct prop_stats_d prop_stats;

/* Replace USE references in statement STMT with the values stored in
   PROP_VALUE. Return true if at least one reference was replaced.  */

static bool
replace_uses_in (gimple stmt, ssa_prop_get_value_fn get_value)
{
  bool replaced = false;
  use_operand_p use;
  ssa_op_iter iter;

  FOR_EACH_SSA_USE_OPERAND (use, stmt, iter, SSA_OP_USE)
    {
      tree tuse = USE_FROM_PTR (use);
      tree val = (*get_value) (tuse);

      if (val == tuse || val == NULL_TREE)
	continue;

      if (gimple_code (stmt) == GIMPLE_ASM
	  && !may_propagate_copy_into_asm (tuse))
	continue;

      if (!may_propagate_copy (tuse, val))
	continue;

      if (TREE_CODE (val) != SSA_NAME)
	prop_stats.num_const_prop++;
      else
	prop_stats.num_copy_prop++;

      propagate_value (use, val);

      replaced = true;
    }

  return replaced;
}


/* Replace propagated values into all the arguments for PHI using the
   values from PROP_VALUE.  */

static void
replace_phi_args_in (gimple phi, ssa_prop_get_value_fn get_value)
{
  size_t i;
  bool replaced = false;

  if (dump_file && (dump_flags & TDF_DETAILS))
    {
      fprintf (dump_file, "Folding PHI node: ");
      print_gimple_stmt (dump_file, phi, 0, TDF_SLIM);
    }

  for (i = 0; i < gimple_phi_num_args (phi); i++)
    {
      tree arg = gimple_phi_arg_def (phi, i);

      if (TREE_CODE (arg) == SSA_NAME)
	{
	  tree val = (*get_value) (arg);

	  if (val && val != arg && may_propagate_copy (arg, val))
	    {
	      if (TREE_CODE (val) != SSA_NAME)
		prop_stats.num_const_prop++;
	      else
		prop_stats.num_copy_prop++;

	      propagate_value (PHI_ARG_DEF_PTR (phi, i), val);
	      replaced = true;

	      /* If we propagated a copy and this argument flows
		 through an abnormal edge, update the replacement
		 accordingly.  */
	      if (TREE_CODE (val) == SSA_NAME
		  && gimple_phi_arg_edge (phi, i)->flags & EDGE_ABNORMAL)
		SSA_NAME_OCCURS_IN_ABNORMAL_PHI (val) = 1;
	    }
	}
    }

  if (dump_file && (dump_flags & TDF_DETAILS))
    {
      if (!replaced)
	fprintf (dump_file, "No folding possible\n");
      else
	{
	  fprintf (dump_file, "Folded into: ");
	  print_gimple_stmt (dump_file, phi, 0, TDF_SLIM);
	  fprintf (dump_file, "\n");
	}
    }
}


/* Perform final substitution and folding of propagated values.

   PROP_VALUE[I] contains the single value that should be substituted
   at every use of SSA name N_I.  If PROP_VALUE is NULL, no values are
   substituted.

   If FOLD_FN is non-NULL the function will be invoked on all statements
   before propagating values for pass specific simplification.

   DO_DCE is true if trivially dead stmts can be removed.

   Return TRUE when something changed.  */

bool
<<<<<<< HEAD
substitute_and_fold (prop_value_t *prop_value, ssa_prop_fold_stmt_fn fold_fn,
=======
substitute_and_fold (ssa_prop_get_value_fn get_value_fn,
		     ssa_prop_fold_stmt_fn fold_fn,
>>>>>>> 155d23aa
		     bool do_dce)
{
  basic_block bb;
  bool something_changed = false;
  unsigned i;

  if (!get_value_fn && !fold_fn)
    return false;

  if (dump_file && (dump_flags & TDF_DETAILS))
    fprintf (dump_file, "\nSubstituting values and folding statements\n\n");

  memset (&prop_stats, 0, sizeof (prop_stats));

  /* Substitute lattice values at definition sites.  */
  if (get_value_fn)
    for (i = 1; i < num_ssa_names; ++i)
      {
	tree name = ssa_name (i);
	tree val;
	gimple def_stmt;
	gimple_stmt_iterator gsi;

	if (!name
	    || !is_gimple_reg (name))
	  continue;

	def_stmt = SSA_NAME_DEF_STMT (name);
	if (gimple_nop_p (def_stmt)
	    /* Do not substitute ASSERT_EXPR rhs, this will confuse VRP.  */
	    || (gimple_assign_single_p (def_stmt)
		&& gimple_assign_rhs_code (def_stmt) == ASSERT_EXPR)
	    || !(val = (*get_value_fn) (name))
	    || !may_propagate_copy (name, val))
	  continue;

	gsi = gsi_for_stmt (def_stmt);
	if (is_gimple_assign (def_stmt))
	  {
	    gimple_assign_set_rhs_with_ops (&gsi, TREE_CODE (val),
					    val, NULL_TREE);
	    gcc_assert (gsi_stmt (gsi) == def_stmt);
	    if (maybe_clean_eh_stmt (def_stmt))
	      gimple_purge_dead_eh_edges (gimple_bb (def_stmt));
	    update_stmt (def_stmt);
	  }
	else if (is_gimple_call (def_stmt))
	  {
	    if (update_call_from_tree (&gsi, val)
		&& maybe_clean_or_replace_eh_stmt (def_stmt, gsi_stmt (gsi)))
	      gimple_purge_dead_eh_edges (gimple_bb (gsi_stmt (gsi)));
	  }
	else if (gimple_code (def_stmt) == GIMPLE_PHI)
	  {
	    gimple new_stmt = gimple_build_assign (name, val);
	    gimple_stmt_iterator gsi2;
	    SSA_NAME_DEF_STMT (name) = new_stmt;
	    gsi2 = gsi_after_labels (gimple_bb (def_stmt));
	    gsi_insert_before (&gsi2, new_stmt, GSI_SAME_STMT);
	    remove_phi_node (&gsi, false);
	  }

	something_changed = true;
      }

  /* Propagate into all uses and fold.  */
  FOR_EACH_BB (bb)
    {
      gimple_stmt_iterator i;

      /* Propagate known values into PHI nodes.  */
      if (get_value_fn)
	for (i = gsi_start_phis (bb); !gsi_end_p (i); gsi_next (&i))
	  replace_phi_args_in (gsi_stmt (i), get_value_fn);

      /* Propagate known values into stmts.  Do a backward walk to expose
	 more trivially deletable stmts.  */
      for (i = gsi_last_bb (bb); !gsi_end_p (i);)
	{
          bool did_replace;
	  gimple stmt = gsi_stmt (i);
	  gimple old_stmt;
	  enum gimple_code code = gimple_code (stmt);
	  gimple_stmt_iterator oldi;

	  oldi = i;
	  gsi_prev (&i);

	  /* Ignore ASSERT_EXPRs.  They are used by VRP to generate
	     range information for names and they are discarded
	     afterwards.  */

	  if (code == GIMPLE_ASSIGN
	      && TREE_CODE (gimple_assign_rhs1 (stmt)) == ASSERT_EXPR)
	    continue;

	  /* No point propagating into a stmt whose result is not used,
	     but instead we might be able to remove a trivially dead stmt.
	     Don't do this when called from VRP, since the SSA_NAME which
	     is going to be released could be still referenced in VRP
	     ranges.  */
	  if (do_dce
	      && gimple_get_lhs (stmt)
	      && TREE_CODE (gimple_get_lhs (stmt)) == SSA_NAME
	      && has_zero_uses (gimple_get_lhs (stmt))
	      && !stmt_could_throw_p (stmt)
	      && !gimple_has_side_effects (stmt))
	    {
	      gimple_stmt_iterator i2;

	      if (dump_file && dump_flags & TDF_DETAILS)
		{
		  fprintf (dump_file, "Removing dead stmt ");
		  print_gimple_stmt (dump_file, stmt, 0, 0);
		  fprintf (dump_file, "\n");
		}
	      prop_stats.num_dce++;
	      i2 = gsi_for_stmt (stmt);
	      gsi_remove (&i2, true);
	      release_defs (stmt);
	      continue;
	    }

	  /* Replace the statement with its folded version and mark it
	     folded.  */
	  did_replace = false;
	  if (dump_file && (dump_flags & TDF_DETAILS))
	    {
	      fprintf (dump_file, "Folding statement: ");
	      print_gimple_stmt (dump_file, stmt, 0, TDF_SLIM);
	    }

	  old_stmt = stmt;

	  /* Some statements may be simplified using propagator
	     specific information.  Do this before propagating
	     into the stmt to not disturb pass specific information.  */
	  if (fold_fn
	      && (*fold_fn)(&oldi))
	    {
	      did_replace = true;
	      prop_stats.num_stmts_folded++;
	      stmt = gsi_stmt (oldi);
	      update_stmt (stmt);
	    }

	  /* Replace real uses in the statement.  */
	  if (get_value_fn)
	    did_replace |= replace_uses_in (stmt, get_value_fn);

	  /* If we made a replacement, fold the statement.  */
	  if (did_replace)
	    fold_stmt (&oldi);

	  /* Now cleanup.  */
	  if (did_replace)
	    {
	      stmt = gsi_stmt (oldi);

              /* If we cleaned up EH information from the statement,
                 remove EH edges.  */
	      if (maybe_clean_or_replace_eh_stmt (old_stmt, stmt))
		gimple_purge_dead_eh_edges (bb);

              if (is_gimple_assign (stmt)
                  && (get_gimple_rhs_class (gimple_assign_rhs_code (stmt))
                      == GIMPLE_SINGLE_RHS))
              {
                tree rhs = gimple_assign_rhs1 (stmt);

                if (TREE_CODE (rhs) == ADDR_EXPR)
                  recompute_tree_invariant_for_addr_expr (rhs);
              }

	      /* Determine what needs to be done to update the SSA form.  */
	      update_stmt (stmt);
	      if (!is_gimple_debug (stmt))
		something_changed = true;
	    }

	  if (dump_file && (dump_flags & TDF_DETAILS))
	    {
	      if (did_replace)
		{
		  fprintf (dump_file, "Folded into: ");
		  print_gimple_stmt (dump_file, stmt, 0, TDF_SLIM);
		  fprintf (dump_file, "\n");
		}
	      else
		fprintf (dump_file, "Not folded\n");
	    }
	}
    }

  statistics_counter_event (cfun, "Constants propagated",
			    prop_stats.num_const_prop);
  statistics_counter_event (cfun, "Copies propagated",
			    prop_stats.num_copy_prop);
  statistics_counter_event (cfun, "Statements folded",
			    prop_stats.num_stmts_folded);
  statistics_counter_event (cfun, "Statements deleted",
			    prop_stats.num_dce);
  return something_changed;
}

#include "gt-tree-ssa-propagate.h"<|MERGE_RESOLUTION|>--- conflicted
+++ resolved
@@ -982,12 +982,8 @@
    Return TRUE when something changed.  */
 
 bool
-<<<<<<< HEAD
-substitute_and_fold (prop_value_t *prop_value, ssa_prop_fold_stmt_fn fold_fn,
-=======
 substitute_and_fold (ssa_prop_get_value_fn get_value_fn,
 		     ssa_prop_fold_stmt_fn fold_fn,
->>>>>>> 155d23aa
 		     bool do_dce)
 {
   basic_block bb;
