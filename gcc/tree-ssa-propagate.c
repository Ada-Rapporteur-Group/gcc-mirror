--- conflicted
+++ resolved
@@ -868,13 +868,9 @@
   FOR_EACH_SSA_USE_OPERAND (use, stmt, iter, SSA_OP_USE)
     {
       tree tuse = USE_FROM_PTR (use);
-<<<<<<< HEAD
-=======
       tree val = value_of_expr (tuse, stmt);
->>>>>>> 968ec08e
-
-      tree val = value_of_expr (tuse, stmt);
-      if (!val || val == tuse)
+
+      if (val == tuse || val == NULL_TREE)
 	continue;
 
       if (gimple_code (stmt) == GIMPLE_ASM
@@ -915,10 +911,7 @@
 	{
 	  edge e = gimple_phi_arg_edge (phi, i);
 	  tree val = value_on_edge (e, arg);
-<<<<<<< HEAD
-=======
-
->>>>>>> 968ec08e
+
 	  if (val && val != arg && may_propagate_copy (arg, val))
 	    {
 	      if (TREE_CODE (val) != SSA_NAME)
@@ -1043,12 +1036,8 @@
 	      || virtual_operand_p (arg))
 	    continue;
 	  tree val = value_on_edge (e, arg);
-<<<<<<< HEAD
-	  if (val && is_gimple_min_invariant (val)
-=======
 	  if (val
 	      && is_gimple_min_invariant (val)
->>>>>>> 968ec08e
 	      && may_propagate_copy (arg, val))
 	    {
 	      propagate_value (use_p, val);
@@ -1081,13 +1070,9 @@
       if (res && TREE_CODE (res) == SSA_NAME)
 	{
 	  tree sprime = substitute_and_fold_engine->value_of_expr (res, phi);
-<<<<<<< HEAD
-	  if (sprime && sprime != res && may_propagate_copy (res, sprime))
-=======
 	  if (sprime
 	      && sprime != res
 	      && may_propagate_copy (res, sprime))
->>>>>>> 968ec08e
 	    {
 	      if (dump_file && (dump_flags & TDF_DETAILS))
 		{
@@ -1125,12 +1110,8 @@
       if (lhs && TREE_CODE (lhs) == SSA_NAME)
 	{
 	  tree sprime = substitute_and_fold_engine->value_of_expr (lhs, stmt);
-<<<<<<< HEAD
-	  if (sprime && sprime != lhs
-=======
 	  if (sprime
 	      && sprime != lhs
->>>>>>> 968ec08e
 	      && may_propagate_copy (lhs, sprime)
 	      && !stmt_could_throw_p (cfun, stmt)
 	      && !gimple_has_side_effects (stmt)
