/* AddressSanitizer, a fast memory error detector.
   Copyright (C) 2012-2014 Free Software Foundation, Inc.
   Contributed by Kostya Serebryany <kcc@google.com>

This file is part of GCC.

GCC is free software; you can redistribute it and/or modify it under
the terms of the GNU General Public License as published by the Free
Software Foundation; either version 3, or (at your option) any later
version.

GCC is distributed in the hope that it will be useful, but WITHOUT ANY
WARRANTY; without even the implied warranty of MERCHANTABILITY or
FITNESS FOR A PARTICULAR PURPOSE.  See the GNU General Public License
for more details.

You should have received a copy of the GNU General Public License
along with GCC; see the file COPYING3.  If not see
<http://www.gnu.org/licenses/>.  */


#include "config.h"
#include "system.h"
#include "coretypes.h"
#include "tree.h"
#include "hash-table.h"
#include "predict.h"
#include "vec.h"
#include "hashtab.h"
#include "hash-set.h"
#include "machmode.h"
#include "tm.h"
#include "hard-reg-set.h"
#include "input.h"
#include "function.h"
#include "dominance.h"
#include "cfg.h"
#include "cfganal.h"
#include "basic-block.h"
#include "tree-ssa-alias.h"
#include "internal-fn.h"
#include "gimple-expr.h"
#include "is-a.h"
#include "inchash.h"
#include "gimple.h"
#include "gimplify.h"
#include "gimple-iterator.h"
#include "calls.h"
#include "varasm.h"
#include "stor-layout.h"
#include "tree-iterator.h"
#include "hash-map.h"
#include "plugin-api.h"
#include "ipa-ref.h"
#include "cgraph.h"
#include "stringpool.h"
#include "tree-ssanames.h"
#include "tree-pass.h"
#include "asan.h"
#include "gimple-pretty-print.h"
#include "target.h"
#include "expr.h"
#include "insn-codes.h"
#include "optabs.h"
#include "output.h"
#include "tm_p.h"
#include "langhooks.h"
#include "alloc-pool.h"
#include "cfgloop.h"
#include "gimple-builder.h"
#include "ubsan.h"
#include "params.h"
#include "builtins.h"

/* AddressSanitizer finds out-of-bounds and use-after-free bugs
   with <2x slowdown on average.

   The tool consists of two parts:
   instrumentation module (this file) and a run-time library.
   The instrumentation module adds a run-time check before every memory insn.
     For a 8- or 16- byte load accessing address X:
       ShadowAddr = (X >> 3) + Offset
       ShadowValue = *(char*)ShadowAddr;  // *(short*) for 16-byte access.
       if (ShadowValue)
	 __asan_report_load8(X);
     For a load of N bytes (N=1, 2 or 4) from address X:
       ShadowAddr = (X >> 3) + Offset
       ShadowValue = *(char*)ShadowAddr;
       if (ShadowValue)
	 if ((X & 7) + N - 1 > ShadowValue)
	   __asan_report_loadN(X);
   Stores are instrumented similarly, but using __asan_report_storeN functions.
   A call too __asan_init_vN() is inserted to the list of module CTORs.
   N is the version number of the AddressSanitizer API. The changes between the
   API versions are listed in libsanitizer/asan/asan_interface_internal.h.

   The run-time library redefines malloc (so that redzone are inserted around
   the allocated memory) and free (so that reuse of free-ed memory is delayed),
   provides __asan_report* and __asan_init_vN functions.

   Read more:
   http://code.google.com/p/address-sanitizer/wiki/AddressSanitizerAlgorithm

   The current implementation supports detection of out-of-bounds and
   use-after-free in the heap, on the stack and for global variables.

   [Protection of stack variables]

   To understand how detection of out-of-bounds and use-after-free works
   for stack variables, lets look at this example on x86_64 where the
   stack grows downward:

     int
     foo ()
     {
       char a[23] = {0};
       int b[2] = {0};

       a[5] = 1;
       b[1] = 2;

       return a[5] + b[1];
     }

   For this function, the stack protected by asan will be organized as
   follows, from the top of the stack to the bottom:

   Slot 1/ [red zone of 32 bytes called 'RIGHT RedZone']

   Slot 2/ [8 bytes of red zone, that adds up to the space of 'a' to make
	   the next slot be 32 bytes aligned; this one is called Partial
	   Redzone; this 32 bytes alignment is an asan constraint]

   Slot 3/ [24 bytes for variable 'a']

   Slot 4/ [red zone of 32 bytes called 'Middle RedZone']

   Slot 5/ [24 bytes of Partial Red Zone (similar to slot 2]

   Slot 6/ [8 bytes for variable 'b']

   Slot 7/ [32 bytes of Red Zone at the bottom of the stack, called
	    'LEFT RedZone']

   The 32 bytes of LEFT red zone at the bottom of the stack can be
   decomposed as such:

     1/ The first 8 bytes contain a magical asan number that is always
     0x41B58AB3.

     2/ The following 8 bytes contains a pointer to a string (to be
     parsed at runtime by the runtime asan library), which format is
     the following:

      "<function-name> <space> <num-of-variables-on-the-stack>
      (<32-bytes-aligned-offset-in-bytes-of-variable> <space>
      <length-of-var-in-bytes> ){n} "

	where '(...){n}' means the content inside the parenthesis occurs 'n'
	times, with 'n' being the number of variables on the stack.
     
     3/ The following 8 bytes contain the PC of the current function which
     will be used by the run-time library to print an error message.

     4/ The following 8 bytes are reserved for internal use by the run-time.

   The shadow memory for that stack layout is going to look like this:

     - content of shadow memory 8 bytes for slot 7: 0xF1F1F1F1.
       The F1 byte pattern is a magic number called
       ASAN_STACK_MAGIC_LEFT and is a way for the runtime to know that
       the memory for that shadow byte is part of a the LEFT red zone
       intended to seat at the bottom of the variables on the stack.

     - content of shadow memory 8 bytes for slots 6 and 5:
       0xF4F4F400.  The F4 byte pattern is a magic number
       called ASAN_STACK_MAGIC_PARTIAL.  It flags the fact that the
       memory region for this shadow byte is a PARTIAL red zone
       intended to pad a variable A, so that the slot following
       {A,padding} is 32 bytes aligned.

       Note that the fact that the least significant byte of this
       shadow memory content is 00 means that 8 bytes of its
       corresponding memory (which corresponds to the memory of
       variable 'b') is addressable.

     - content of shadow memory 8 bytes for slot 4: 0xF2F2F2F2.
       The F2 byte pattern is a magic number called
       ASAN_STACK_MAGIC_MIDDLE.  It flags the fact that the memory
       region for this shadow byte is a MIDDLE red zone intended to
       seat between two 32 aligned slots of {variable,padding}.

     - content of shadow memory 8 bytes for slot 3 and 2:
       0xF4000000.  This represents is the concatenation of
       variable 'a' and the partial red zone following it, like what we
       had for variable 'b'.  The least significant 3 bytes being 00
       means that the 3 bytes of variable 'a' are addressable.

     - content of shadow memory 8 bytes for slot 1: 0xF3F3F3F3.
       The F3 byte pattern is a magic number called
       ASAN_STACK_MAGIC_RIGHT.  It flags the fact that the memory
       region for this shadow byte is a RIGHT red zone intended to seat
       at the top of the variables of the stack.

   Note that the real variable layout is done in expand_used_vars in
   cfgexpand.c.  As far as Address Sanitizer is concerned, it lays out
   stack variables as well as the different red zones, emits some
   prologue code to populate the shadow memory as to poison (mark as
   non-accessible) the regions of the red zones and mark the regions of
   stack variables as accessible, and emit some epilogue code to
   un-poison (mark as accessible) the regions of red zones right before
   the function exits.

   [Protection of global variables]

   The basic idea is to insert a red zone between two global variables
   and install a constructor function that calls the asan runtime to do
   the populating of the relevant shadow memory regions at load time.

   So the global variables are laid out as to insert a red zone between
   them. The size of the red zones is so that each variable starts on a
   32 bytes boundary.

   Then a constructor function is installed so that, for each global
   variable, it calls the runtime asan library function
   __asan_register_globals_with an instance of this type:

     struct __asan_global
     {
       // Address of the beginning of the global variable.
       const void *__beg;

       // Initial size of the global variable.
       uptr __size;

       // Size of the global variable + size of the red zone.  This
       //   size is 32 bytes aligned.
       uptr __size_with_redzone;

       // Name of the global variable.
       const void *__name;

       // Name of the module where the global variable is declared.
       const void *__module_name;

       // 1 if it has dynamic initialization, 0 otherwise.
       uptr __has_dynamic_init;

       // A pointer to struct that contains source location, could be NULL.
       __asan_global_source_location *__location;
     }

   A destructor function that calls the runtime asan library function
   _asan_unregister_globals is also installed.  */

static unsigned HOST_WIDE_INT asan_shadow_offset_value;
static bool asan_shadow_offset_computed;

/* Sets shadow offset to value in string VAL.  */

bool
set_asan_shadow_offset (const char *val)
{
  char *endp;
  
  errno = 0;
#ifdef HAVE_LONG_LONG
  asan_shadow_offset_value = strtoull (val, &endp, 0);
#else
  asan_shadow_offset_value = strtoul (val, &endp, 0);
#endif
  if (!(*val != '\0' && *endp == '\0' && errno == 0))
    return false;

  asan_shadow_offset_computed = true;

  return true;
}

/* Returns Asan shadow offset.  */

static unsigned HOST_WIDE_INT
asan_shadow_offset ()
{
  if (!asan_shadow_offset_computed)
    {
      asan_shadow_offset_computed = true;
      asan_shadow_offset_value = targetm.asan_shadow_offset ();
    }
  return asan_shadow_offset_value;
}

alias_set_type asan_shadow_set = -1;

/* Pointer types to 1 resp. 2 byte integers in shadow memory.  A separate
   alias set is used for all shadow memory accesses.  */
static GTY(()) tree shadow_ptr_types[2];

/* Decl for __asan_option_detect_stack_use_after_return.  */
static GTY(()) tree asan_detect_stack_use_after_return;

/* Various flags for Asan builtins.  */
enum asan_check_flags
{
  ASAN_CHECK_STORE = 1 << 0,
  ASAN_CHECK_SCALAR_ACCESS = 1 << 1,
  ASAN_CHECK_NON_ZERO_LEN = 1 << 2,
  ASAN_CHECK_LAST = 1 << 3
};

/* Hashtable support for memory references used by gimple
   statements.  */

/* This type represents a reference to a memory region.  */
struct asan_mem_ref
{
  /* The expression of the beginning of the memory region.  */
  tree start;

  /* The size of the access.  */
  HOST_WIDE_INT access_size;
};

static alloc_pool asan_mem_ref_alloc_pool;

/* This creates the alloc pool used to store the instances of
   asan_mem_ref that are stored in the hash table asan_mem_ref_ht.  */

static alloc_pool
asan_mem_ref_get_alloc_pool ()
{
  if (asan_mem_ref_alloc_pool == NULL)
    asan_mem_ref_alloc_pool = create_alloc_pool ("asan_mem_ref",
						 sizeof (asan_mem_ref),
						 10);
  return asan_mem_ref_alloc_pool;
    
}

/* Initializes an instance of asan_mem_ref.  */

static void
asan_mem_ref_init (asan_mem_ref *ref, tree start, HOST_WIDE_INT access_size)
{
  ref->start = start;
  ref->access_size = access_size;
}

/* Allocates memory for an instance of asan_mem_ref into the memory
   pool returned by asan_mem_ref_get_alloc_pool and initialize it.
   START is the address of (or the expression pointing to) the
   beginning of memory reference.  ACCESS_SIZE is the size of the
   access to the referenced memory.  */

static asan_mem_ref*
asan_mem_ref_new (tree start, HOST_WIDE_INT access_size)
{
  asan_mem_ref *ref =
    (asan_mem_ref *) pool_alloc (asan_mem_ref_get_alloc_pool ());

  asan_mem_ref_init (ref, start, access_size);
  return ref;
}

/* This builds and returns a pointer to the end of the memory region
   that starts at START and of length LEN.  */

tree
asan_mem_ref_get_end (tree start, tree len)
{
  if (len == NULL_TREE || integer_zerop (len))
    return start;

  if (!ptrofftype_p (len))
    len = convert_to_ptrofftype (len);

  return fold_build2 (POINTER_PLUS_EXPR, TREE_TYPE (start), start, len);
}

/*  Return a tree expression that represents the end of the referenced
    memory region.  Beware that this function can actually build a new
    tree expression.  */

tree
asan_mem_ref_get_end (const asan_mem_ref *ref, tree len)
{
  return asan_mem_ref_get_end (ref->start, len);
}

struct asan_mem_ref_hasher
  : typed_noop_remove <asan_mem_ref>
{
  typedef asan_mem_ref value_type;
  typedef asan_mem_ref compare_type;

  static inline hashval_t hash (const value_type *);
  static inline bool equal (const value_type *, const compare_type *);
};

/* Hash a memory reference.  */

inline hashval_t
asan_mem_ref_hasher::hash (const asan_mem_ref *mem_ref)
{
  return iterative_hash_expr (mem_ref->start, 0);
}

/* Compare two memory references.  We accept the length of either
   memory references to be NULL_TREE.  */

inline bool
asan_mem_ref_hasher::equal (const asan_mem_ref *m1,
			    const asan_mem_ref *m2)
{
  return operand_equal_p (m1->start, m2->start, 0);
}

static hash_table<asan_mem_ref_hasher> *asan_mem_ref_ht;

/* Returns a reference to the hash table containing memory references.
   This function ensures that the hash table is created.  Note that
   this hash table is updated by the function
   update_mem_ref_hash_table.  */

static hash_table<asan_mem_ref_hasher> *
get_mem_ref_hash_table ()
{
  if (!asan_mem_ref_ht)
    asan_mem_ref_ht = new hash_table<asan_mem_ref_hasher> (10);

  return asan_mem_ref_ht;
}

/* Clear all entries from the memory references hash table.  */

static void
empty_mem_ref_hash_table ()
{
  if (asan_mem_ref_ht)
    asan_mem_ref_ht->empty ();
}

/* Free the memory references hash table.  */

static void
free_mem_ref_resources ()
{
  delete asan_mem_ref_ht;
  asan_mem_ref_ht = NULL;

  if (asan_mem_ref_alloc_pool)
    {
      free_alloc_pool (asan_mem_ref_alloc_pool);
      asan_mem_ref_alloc_pool = NULL;
    }
}

/* Return true iff the memory reference REF has been instrumented.  */

static bool
has_mem_ref_been_instrumented (tree ref, HOST_WIDE_INT access_size)
{
  asan_mem_ref r;
  asan_mem_ref_init (&r, ref, access_size);

  asan_mem_ref *saved_ref = get_mem_ref_hash_table ()->find (&r);
  return saved_ref && saved_ref->access_size >= access_size;
}

/* Return true iff the memory reference REF has been instrumented.  */

static bool
has_mem_ref_been_instrumented (const asan_mem_ref *ref)
{
  return has_mem_ref_been_instrumented (ref->start, ref->access_size);
}

/* Return true iff access to memory region starting at REF and of
   length LEN has been instrumented.  */

static bool
has_mem_ref_been_instrumented (const asan_mem_ref *ref, tree len)
{
  HOST_WIDE_INT size_in_bytes
    = tree_fits_shwi_p (len) ? tree_to_shwi (len) : -1;

  return size_in_bytes != -1
    && has_mem_ref_been_instrumented (ref->start, size_in_bytes);
}

/* Set REF to the memory reference present in a gimple assignment
   ASSIGNMENT.  Return true upon successful completion, false
   otherwise.  */

static bool
get_mem_ref_of_assignment (const gimple assignment,
			   asan_mem_ref *ref,
			   bool *ref_is_store)
{
  gcc_assert (gimple_assign_single_p (assignment));

  if (gimple_store_p (assignment)
      && !gimple_clobber_p (assignment))
    {
      ref->start = gimple_assign_lhs (assignment);
      *ref_is_store = true;
    }
  else if (gimple_assign_load_p (assignment))
    {
      ref->start = gimple_assign_rhs1 (assignment);
      *ref_is_store = false;
    }
  else
    return false;

  ref->access_size = int_size_in_bytes (TREE_TYPE (ref->start));
  return true;
}

/* Return the memory references contained in a gimple statement
   representing a builtin call that has to do with memory access.  */

static bool
get_mem_refs_of_builtin_call (const gimple call,
			      asan_mem_ref *src0,
			      tree *src0_len,
			      bool *src0_is_store,
			      asan_mem_ref *src1,
			      tree *src1_len,
			      bool *src1_is_store,
			      asan_mem_ref *dst,
			      tree *dst_len,
			      bool *dst_is_store,
			      bool *dest_is_deref,
			      bool *intercepted_p)
{
  gcc_checking_assert (gimple_call_builtin_p (call, BUILT_IN_NORMAL));

  tree callee = gimple_call_fndecl (call);
  tree source0 = NULL_TREE, source1 = NULL_TREE,
    dest = NULL_TREE, len = NULL_TREE;
  bool is_store = true, got_reference_p = false;
  HOST_WIDE_INT access_size = 1;

  *intercepted_p = asan_intercepted_p ((DECL_FUNCTION_CODE (callee)));

  switch (DECL_FUNCTION_CODE (callee))
    {
      /* (s, s, n) style memops.  */
    case BUILT_IN_BCMP:
    case BUILT_IN_MEMCMP:
      source0 = gimple_call_arg (call, 0);
      source1 = gimple_call_arg (call, 1);
      len = gimple_call_arg (call, 2);
      break;

      /* (src, dest, n) style memops.  */
    case BUILT_IN_BCOPY:
      source0 = gimple_call_arg (call, 0);
      dest = gimple_call_arg (call, 1);
      len = gimple_call_arg (call, 2);
      break;

      /* (dest, src, n) style memops.  */
    case BUILT_IN_MEMCPY:
    case BUILT_IN_MEMCPY_CHK:
    case BUILT_IN_MEMMOVE:
    case BUILT_IN_MEMMOVE_CHK:
    case BUILT_IN_MEMPCPY:
    case BUILT_IN_MEMPCPY_CHK:
      dest = gimple_call_arg (call, 0);
      source0 = gimple_call_arg (call, 1);
      len = gimple_call_arg (call, 2);
      break;

      /* (dest, n) style memops.  */
    case BUILT_IN_BZERO:
      dest = gimple_call_arg (call, 0);
      len = gimple_call_arg (call, 1);
      break;

      /* (dest, x, n) style memops*/
    case BUILT_IN_MEMSET:
    case BUILT_IN_MEMSET_CHK:
      dest = gimple_call_arg (call, 0);
      len = gimple_call_arg (call, 2);
      break;

    case BUILT_IN_STRLEN:
      source0 = gimple_call_arg (call, 0);
      len = gimple_call_lhs (call);
      break ;

    /* And now the __atomic* and __sync builtins.
       These are handled differently from the classical memory memory
       access builtins above.  */

    case BUILT_IN_ATOMIC_LOAD_1:
    case BUILT_IN_ATOMIC_LOAD_2:
    case BUILT_IN_ATOMIC_LOAD_4:
    case BUILT_IN_ATOMIC_LOAD_8:
    case BUILT_IN_ATOMIC_LOAD_16:
      is_store = false;
      /* fall through.  */

    case BUILT_IN_SYNC_FETCH_AND_ADD_1:
    case BUILT_IN_SYNC_FETCH_AND_ADD_2:
    case BUILT_IN_SYNC_FETCH_AND_ADD_4:
    case BUILT_IN_SYNC_FETCH_AND_ADD_8:
    case BUILT_IN_SYNC_FETCH_AND_ADD_16:

    case BUILT_IN_SYNC_FETCH_AND_SUB_1:
    case BUILT_IN_SYNC_FETCH_AND_SUB_2:
    case BUILT_IN_SYNC_FETCH_AND_SUB_4:
    case BUILT_IN_SYNC_FETCH_AND_SUB_8:
    case BUILT_IN_SYNC_FETCH_AND_SUB_16:

    case BUILT_IN_SYNC_FETCH_AND_OR_1:
    case BUILT_IN_SYNC_FETCH_AND_OR_2:
    case BUILT_IN_SYNC_FETCH_AND_OR_4:
    case BUILT_IN_SYNC_FETCH_AND_OR_8:
    case BUILT_IN_SYNC_FETCH_AND_OR_16:

    case BUILT_IN_SYNC_FETCH_AND_AND_1:
    case BUILT_IN_SYNC_FETCH_AND_AND_2:
    case BUILT_IN_SYNC_FETCH_AND_AND_4:
    case BUILT_IN_SYNC_FETCH_AND_AND_8:
    case BUILT_IN_SYNC_FETCH_AND_AND_16:

    case BUILT_IN_SYNC_FETCH_AND_XOR_1:
    case BUILT_IN_SYNC_FETCH_AND_XOR_2:
    case BUILT_IN_SYNC_FETCH_AND_XOR_4:
    case BUILT_IN_SYNC_FETCH_AND_XOR_8:
    case BUILT_IN_SYNC_FETCH_AND_XOR_16:

    case BUILT_IN_SYNC_FETCH_AND_NAND_1:
    case BUILT_IN_SYNC_FETCH_AND_NAND_2:
    case BUILT_IN_SYNC_FETCH_AND_NAND_4:
    case BUILT_IN_SYNC_FETCH_AND_NAND_8:

    case BUILT_IN_SYNC_ADD_AND_FETCH_1:
    case BUILT_IN_SYNC_ADD_AND_FETCH_2:
    case BUILT_IN_SYNC_ADD_AND_FETCH_4:
    case BUILT_IN_SYNC_ADD_AND_FETCH_8:
    case BUILT_IN_SYNC_ADD_AND_FETCH_16:

    case BUILT_IN_SYNC_SUB_AND_FETCH_1:
    case BUILT_IN_SYNC_SUB_AND_FETCH_2:
    case BUILT_IN_SYNC_SUB_AND_FETCH_4:
    case BUILT_IN_SYNC_SUB_AND_FETCH_8:
    case BUILT_IN_SYNC_SUB_AND_FETCH_16:

    case BUILT_IN_SYNC_OR_AND_FETCH_1:
    case BUILT_IN_SYNC_OR_AND_FETCH_2:
    case BUILT_IN_SYNC_OR_AND_FETCH_4:
    case BUILT_IN_SYNC_OR_AND_FETCH_8:
    case BUILT_IN_SYNC_OR_AND_FETCH_16:

    case BUILT_IN_SYNC_AND_AND_FETCH_1:
    case BUILT_IN_SYNC_AND_AND_FETCH_2:
    case BUILT_IN_SYNC_AND_AND_FETCH_4:
    case BUILT_IN_SYNC_AND_AND_FETCH_8:
    case BUILT_IN_SYNC_AND_AND_FETCH_16:

    case BUILT_IN_SYNC_XOR_AND_FETCH_1:
    case BUILT_IN_SYNC_XOR_AND_FETCH_2:
    case BUILT_IN_SYNC_XOR_AND_FETCH_4:
    case BUILT_IN_SYNC_XOR_AND_FETCH_8:
    case BUILT_IN_SYNC_XOR_AND_FETCH_16:

    case BUILT_IN_SYNC_NAND_AND_FETCH_1:
    case BUILT_IN_SYNC_NAND_AND_FETCH_2:
    case BUILT_IN_SYNC_NAND_AND_FETCH_4:
    case BUILT_IN_SYNC_NAND_AND_FETCH_8:

    case BUILT_IN_SYNC_BOOL_COMPARE_AND_SWAP_1:
    case BUILT_IN_SYNC_BOOL_COMPARE_AND_SWAP_2:
    case BUILT_IN_SYNC_BOOL_COMPARE_AND_SWAP_4:
    case BUILT_IN_SYNC_BOOL_COMPARE_AND_SWAP_8:
    case BUILT_IN_SYNC_BOOL_COMPARE_AND_SWAP_16:

    case BUILT_IN_SYNC_VAL_COMPARE_AND_SWAP_1:
    case BUILT_IN_SYNC_VAL_COMPARE_AND_SWAP_2:
    case BUILT_IN_SYNC_VAL_COMPARE_AND_SWAP_4:
    case BUILT_IN_SYNC_VAL_COMPARE_AND_SWAP_8:
    case BUILT_IN_SYNC_VAL_COMPARE_AND_SWAP_16:

    case BUILT_IN_SYNC_LOCK_TEST_AND_SET_1:
    case BUILT_IN_SYNC_LOCK_TEST_AND_SET_2:
    case BUILT_IN_SYNC_LOCK_TEST_AND_SET_4:
    case BUILT_IN_SYNC_LOCK_TEST_AND_SET_8:
    case BUILT_IN_SYNC_LOCK_TEST_AND_SET_16:

    case BUILT_IN_SYNC_LOCK_RELEASE_1:
    case BUILT_IN_SYNC_LOCK_RELEASE_2:
    case BUILT_IN_SYNC_LOCK_RELEASE_4:
    case BUILT_IN_SYNC_LOCK_RELEASE_8:
    case BUILT_IN_SYNC_LOCK_RELEASE_16:

    case BUILT_IN_ATOMIC_EXCHANGE_1:
    case BUILT_IN_ATOMIC_EXCHANGE_2:
    case BUILT_IN_ATOMIC_EXCHANGE_4:
    case BUILT_IN_ATOMIC_EXCHANGE_8:
    case BUILT_IN_ATOMIC_EXCHANGE_16:

    case BUILT_IN_ATOMIC_COMPARE_EXCHANGE_1:
    case BUILT_IN_ATOMIC_COMPARE_EXCHANGE_2:
    case BUILT_IN_ATOMIC_COMPARE_EXCHANGE_4:
    case BUILT_IN_ATOMIC_COMPARE_EXCHANGE_8:
    case BUILT_IN_ATOMIC_COMPARE_EXCHANGE_16:

    case BUILT_IN_ATOMIC_STORE_1:
    case BUILT_IN_ATOMIC_STORE_2:
    case BUILT_IN_ATOMIC_STORE_4:
    case BUILT_IN_ATOMIC_STORE_8:
    case BUILT_IN_ATOMIC_STORE_16:

    case BUILT_IN_ATOMIC_ADD_FETCH_1:
    case BUILT_IN_ATOMIC_ADD_FETCH_2:
    case BUILT_IN_ATOMIC_ADD_FETCH_4:
    case BUILT_IN_ATOMIC_ADD_FETCH_8:
    case BUILT_IN_ATOMIC_ADD_FETCH_16:

    case BUILT_IN_ATOMIC_SUB_FETCH_1:
    case BUILT_IN_ATOMIC_SUB_FETCH_2:
    case BUILT_IN_ATOMIC_SUB_FETCH_4:
    case BUILT_IN_ATOMIC_SUB_FETCH_8:
    case BUILT_IN_ATOMIC_SUB_FETCH_16:

    case BUILT_IN_ATOMIC_AND_FETCH_1:
    case BUILT_IN_ATOMIC_AND_FETCH_2:
    case BUILT_IN_ATOMIC_AND_FETCH_4:
    case BUILT_IN_ATOMIC_AND_FETCH_8:
    case BUILT_IN_ATOMIC_AND_FETCH_16:

    case BUILT_IN_ATOMIC_NAND_FETCH_1:
    case BUILT_IN_ATOMIC_NAND_FETCH_2:
    case BUILT_IN_ATOMIC_NAND_FETCH_4:
    case BUILT_IN_ATOMIC_NAND_FETCH_8:
    case BUILT_IN_ATOMIC_NAND_FETCH_16:

    case BUILT_IN_ATOMIC_XOR_FETCH_1:
    case BUILT_IN_ATOMIC_XOR_FETCH_2:
    case BUILT_IN_ATOMIC_XOR_FETCH_4:
    case BUILT_IN_ATOMIC_XOR_FETCH_8:
    case BUILT_IN_ATOMIC_XOR_FETCH_16:

    case BUILT_IN_ATOMIC_OR_FETCH_1:
    case BUILT_IN_ATOMIC_OR_FETCH_2:
    case BUILT_IN_ATOMIC_OR_FETCH_4:
    case BUILT_IN_ATOMIC_OR_FETCH_8:
    case BUILT_IN_ATOMIC_OR_FETCH_16:

    case BUILT_IN_ATOMIC_FETCH_ADD_1:
    case BUILT_IN_ATOMIC_FETCH_ADD_2:
    case BUILT_IN_ATOMIC_FETCH_ADD_4:
    case BUILT_IN_ATOMIC_FETCH_ADD_8:
    case BUILT_IN_ATOMIC_FETCH_ADD_16:

    case BUILT_IN_ATOMIC_FETCH_SUB_1:
    case BUILT_IN_ATOMIC_FETCH_SUB_2:
    case BUILT_IN_ATOMIC_FETCH_SUB_4:
    case BUILT_IN_ATOMIC_FETCH_SUB_8:
    case BUILT_IN_ATOMIC_FETCH_SUB_16:

    case BUILT_IN_ATOMIC_FETCH_AND_1:
    case BUILT_IN_ATOMIC_FETCH_AND_2:
    case BUILT_IN_ATOMIC_FETCH_AND_4:
    case BUILT_IN_ATOMIC_FETCH_AND_8:
    case BUILT_IN_ATOMIC_FETCH_AND_16:

    case BUILT_IN_ATOMIC_FETCH_NAND_1:
    case BUILT_IN_ATOMIC_FETCH_NAND_2:
    case BUILT_IN_ATOMIC_FETCH_NAND_4:
    case BUILT_IN_ATOMIC_FETCH_NAND_8:
    case BUILT_IN_ATOMIC_FETCH_NAND_16:

    case BUILT_IN_ATOMIC_FETCH_XOR_1:
    case BUILT_IN_ATOMIC_FETCH_XOR_2:
    case BUILT_IN_ATOMIC_FETCH_XOR_4:
    case BUILT_IN_ATOMIC_FETCH_XOR_8:
    case BUILT_IN_ATOMIC_FETCH_XOR_16:

    case BUILT_IN_ATOMIC_FETCH_OR_1:
    case BUILT_IN_ATOMIC_FETCH_OR_2:
    case BUILT_IN_ATOMIC_FETCH_OR_4:
    case BUILT_IN_ATOMIC_FETCH_OR_8:
    case BUILT_IN_ATOMIC_FETCH_OR_16:
      {
	dest = gimple_call_arg (call, 0);
	/* DEST represents the address of a memory location.
	   instrument_derefs wants the memory location, so lets
	   dereference the address DEST before handing it to
	   instrument_derefs.  */
	if (TREE_CODE (dest) == ADDR_EXPR)
	  dest = TREE_OPERAND (dest, 0);
	else if (TREE_CODE (dest) == SSA_NAME || TREE_CODE (dest) == INTEGER_CST)
	  dest = build2 (MEM_REF, TREE_TYPE (TREE_TYPE (dest)),
			 dest, build_int_cst (TREE_TYPE (dest), 0));
	else
	  gcc_unreachable ();

	access_size = int_size_in_bytes (TREE_TYPE (dest));
      }

    default:
      /* The other builtins memory access are not instrumented in this
	 function because they either don't have any length parameter,
	 or their length parameter is just a limit.  */
      break;
    }

  if (len != NULL_TREE)
    {
      if (source0 != NULL_TREE)
	{
	  src0->start = source0;
	  src0->access_size = access_size;
	  *src0_len = len;
	  *src0_is_store = false;
	}

      if (source1 != NULL_TREE)
	{
	  src1->start = source1;
	  src1->access_size = access_size;
	  *src1_len = len;
	  *src1_is_store = false;
	}

      if (dest != NULL_TREE)
	{
	  dst->start = dest;
	  dst->access_size = access_size;
	  *dst_len = len;
	  *dst_is_store = true;
	}

      got_reference_p = true;
    }
  else if (dest)
    {
      dst->start = dest;
      dst->access_size = access_size;
      *dst_len = NULL_TREE;
      *dst_is_store = is_store;
      *dest_is_deref = true;
      got_reference_p = true;
    }

  return got_reference_p;
}

/* Return true iff a given gimple statement has been instrumented.
   Note that the statement is "defined" by the memory references it
   contains.  */

static bool
has_stmt_been_instrumented_p (gimple stmt)
{
  if (gimple_assign_single_p (stmt))
    {
      bool r_is_store;
      asan_mem_ref r;
      asan_mem_ref_init (&r, NULL, 1);

      if (get_mem_ref_of_assignment (stmt, &r, &r_is_store))
	return has_mem_ref_been_instrumented (&r);
    }
  else if (gimple_call_builtin_p (stmt, BUILT_IN_NORMAL))
    {
      asan_mem_ref src0, src1, dest;
      asan_mem_ref_init (&src0, NULL, 1);
      asan_mem_ref_init (&src1, NULL, 1);
      asan_mem_ref_init (&dest, NULL, 1);

      tree src0_len = NULL_TREE, src1_len = NULL_TREE, dest_len = NULL_TREE;
      bool src0_is_store = false, src1_is_store = false,
	dest_is_store = false, dest_is_deref = false, intercepted_p = true;
      if (get_mem_refs_of_builtin_call (stmt,
					&src0, &src0_len, &src0_is_store,
					&src1, &src1_len, &src1_is_store,
					&dest, &dest_len, &dest_is_store,
					&dest_is_deref, &intercepted_p))
	{
	  if (src0.start != NULL_TREE
	      && !has_mem_ref_been_instrumented (&src0, src0_len))
	    return false;

	  if (src1.start != NULL_TREE
	      && !has_mem_ref_been_instrumented (&src1, src1_len))
	    return false;

	  if (dest.start != NULL_TREE
	      && !has_mem_ref_been_instrumented (&dest, dest_len))
	    return false;

	  return true;
	}
    }
  return false;
}

/*  Insert a memory reference into the hash table.  */

static void
update_mem_ref_hash_table (tree ref, HOST_WIDE_INT access_size)
{
  hash_table<asan_mem_ref_hasher> *ht = get_mem_ref_hash_table ();

  asan_mem_ref r;
  asan_mem_ref_init (&r, ref, access_size);

  asan_mem_ref **slot = ht->find_slot (&r, INSERT);
  if (*slot == NULL || (*slot)->access_size < access_size)
    *slot = asan_mem_ref_new (ref, access_size);
}

/* Initialize shadow_ptr_types array.  */

static void
asan_init_shadow_ptr_types (void)
{
  asan_shadow_set = new_alias_set ();
  shadow_ptr_types[0] = build_distinct_type_copy (signed_char_type_node);
  TYPE_ALIAS_SET (shadow_ptr_types[0]) = asan_shadow_set;
  shadow_ptr_types[0] = build_pointer_type (shadow_ptr_types[0]);
  shadow_ptr_types[1] = build_distinct_type_copy (short_integer_type_node);
  TYPE_ALIAS_SET (shadow_ptr_types[1]) = asan_shadow_set;
  shadow_ptr_types[1] = build_pointer_type (shadow_ptr_types[1]);
  initialize_sanitizer_builtins ();
}

/* Create ADDR_EXPR of STRING_CST with the PP pretty printer text.  */

static tree
asan_pp_string (pretty_printer *pp)
{
  const char *buf = pp_formatted_text (pp);
  size_t len = strlen (buf);
  tree ret = build_string (len + 1, buf);
  TREE_TYPE (ret)
    = build_array_type (TREE_TYPE (shadow_ptr_types[0]),
			build_index_type (size_int (len)));
  TREE_READONLY (ret) = 1;
  TREE_STATIC (ret) = 1;
  return build1 (ADDR_EXPR, shadow_ptr_types[0], ret);
}

/* Return a CONST_INT representing 4 subsequent shadow memory bytes.  */

static rtx
asan_shadow_cst (unsigned char shadow_bytes[4])
{
  int i;
  unsigned HOST_WIDE_INT val = 0;
  gcc_assert (WORDS_BIG_ENDIAN == BYTES_BIG_ENDIAN);
  for (i = 0; i < 4; i++)
    val |= (unsigned HOST_WIDE_INT) shadow_bytes[BYTES_BIG_ENDIAN ? 3 - i : i]
	   << (BITS_PER_UNIT * i);
  return gen_int_mode (val, SImode);
}

/* Clear shadow memory at SHADOW_MEM, LEN bytes.  Can't call a library call here
   though.  */

static void
asan_clear_shadow (rtx shadow_mem, HOST_WIDE_INT len)
{
  rtx_insn *insn, *insns, *jump;
  rtx_code_label *top_label;
  rtx end, addr, tmp;

  start_sequence ();
  clear_storage (shadow_mem, GEN_INT (len), BLOCK_OP_NORMAL);
  insns = get_insns ();
  end_sequence ();
  for (insn = insns; insn; insn = NEXT_INSN (insn))
    if (CALL_P (insn))
      break;
  if (insn == NULL_RTX)
    {
      emit_insn (insns);
      return;
    }

  gcc_assert ((len & 3) == 0);
  top_label = gen_label_rtx ();
  addr = copy_to_mode_reg (Pmode, XEXP (shadow_mem, 0));
  shadow_mem = adjust_automodify_address (shadow_mem, SImode, addr, 0);
  end = force_reg (Pmode, plus_constant (Pmode, addr, len));
  emit_label (top_label);

  emit_move_insn (shadow_mem, const0_rtx);
  tmp = expand_simple_binop (Pmode, PLUS, addr, gen_int_mode (4, Pmode), addr,
			     true, OPTAB_LIB_WIDEN);
  if (tmp != addr)
    emit_move_insn (addr, tmp);
  emit_cmp_and_jump_insns (addr, end, LT, NULL_RTX, Pmode, true, top_label);
  jump = get_last_insn ();
  gcc_assert (JUMP_P (jump));
  add_int_reg_note (jump, REG_BR_PROB, REG_BR_PROB_BASE * 80 / 100);
}

void
asan_function_start (void)
{
  section *fnsec = function_section (current_function_decl);
  switch_to_section (fnsec);
  ASM_OUTPUT_DEBUG_LABEL (asm_out_file, "LASANPC",
			 current_function_funcdef_no);
}

/* Insert code to protect stack vars.  The prologue sequence should be emitted
   directly, epilogue sequence returned.  BASE is the register holding the
   stack base, against which OFFSETS array offsets are relative to, OFFSETS
   array contains pairs of offsets in reverse order, always the end offset
   of some gap that needs protection followed by starting offset,
   and DECLS is an array of representative decls for each var partition.
   LENGTH is the length of the OFFSETS array, DECLS array is LENGTH / 2 - 1
   elements long (OFFSETS include gap before the first variable as well
   as gaps after each stack variable).  PBASE is, if non-NULL, some pseudo
   register which stack vars DECL_RTLs are based on.  Either BASE should be
   assigned to PBASE, when not doing use after return protection, or
   corresponding address based on __asan_stack_malloc* return value.  */

rtx_insn *
asan_emit_stack_protection (rtx base, rtx pbase, unsigned int alignb,
			    HOST_WIDE_INT *offsets, tree *decls, int length)
{
  rtx shadow_base, shadow_mem, ret, mem, orig_base;
  rtx_code_label *lab;
  rtx_insn *insns;
  char buf[30];
  unsigned char shadow_bytes[4];
  HOST_WIDE_INT base_offset = offsets[length - 1];
  HOST_WIDE_INT base_align_bias = 0, offset, prev_offset;
  HOST_WIDE_INT asan_frame_size = offsets[0] - base_offset;
  HOST_WIDE_INT last_offset, last_size;
  int l;
  unsigned char cur_shadow_byte = ASAN_STACK_MAGIC_LEFT;
  tree str_cst, decl, id;
  int use_after_return_class = -1;

  if (shadow_ptr_types[0] == NULL_TREE)
    asan_init_shadow_ptr_types ();

  /* First of all, prepare the description string.  */
  pretty_printer asan_pp;

  pp_decimal_int (&asan_pp, length / 2 - 1);
  pp_space (&asan_pp);
  for (l = length - 2; l; l -= 2)
    {
      tree decl = decls[l / 2 - 1];
      pp_wide_integer (&asan_pp, offsets[l] - base_offset);
      pp_space (&asan_pp);
      pp_wide_integer (&asan_pp, offsets[l - 1] - offsets[l]);
      pp_space (&asan_pp);
      if (DECL_P (decl) && DECL_NAME (decl))
	{
	  pp_decimal_int (&asan_pp, IDENTIFIER_LENGTH (DECL_NAME (decl)));
	  pp_space (&asan_pp);
	  pp_tree_identifier (&asan_pp, DECL_NAME (decl));
	}
      else
	pp_string (&asan_pp, "9 <unknown>");
      pp_space (&asan_pp);
    }
  str_cst = asan_pp_string (&asan_pp);

  /* Emit the prologue sequence.  */
  if (asan_frame_size > 32 && asan_frame_size <= 65536 && pbase
      && ASAN_USE_AFTER_RETURN)
    {
      use_after_return_class = floor_log2 (asan_frame_size - 1) - 5;
      /* __asan_stack_malloc_N guarantees alignment
	 N < 6 ? (64 << N) : 4096 bytes.  */
      if (alignb > (use_after_return_class < 6
		    ? (64U << use_after_return_class) : 4096U))
	use_after_return_class = -1;
      else if (alignb > ASAN_RED_ZONE_SIZE && (asan_frame_size & (alignb - 1)))
	base_align_bias = ((asan_frame_size + alignb - 1)
			   & ~(alignb - HOST_WIDE_INT_1)) - asan_frame_size;
    }
  /* Align base if target is STRICT_ALIGNMENT.  */
  if (STRICT_ALIGNMENT)
    base = expand_binop (Pmode, and_optab, base,
			 gen_int_mode (-((GET_MODE_ALIGNMENT (SImode)
					  << ASAN_SHADOW_SHIFT)
					 / BITS_PER_UNIT), Pmode), NULL_RTX,
			 1, OPTAB_DIRECT);

  if (use_after_return_class == -1 && pbase)
    emit_move_insn (pbase, base);

  base = expand_binop (Pmode, add_optab, base,
		       gen_int_mode (base_offset - base_align_bias, Pmode),
		       NULL_RTX, 1, OPTAB_DIRECT);
  orig_base = NULL_RTX;
  if (use_after_return_class != -1)
    {
      if (asan_detect_stack_use_after_return == NULL_TREE)
	{
	  id = get_identifier ("__asan_option_detect_stack_use_after_return");
	  decl = build_decl (BUILTINS_LOCATION, VAR_DECL, id,
			     integer_type_node);
	  SET_DECL_ASSEMBLER_NAME (decl, id);
	  TREE_ADDRESSABLE (decl) = 1;
	  DECL_ARTIFICIAL (decl) = 1;
	  DECL_IGNORED_P (decl) = 1;
	  DECL_EXTERNAL (decl) = 1;
	  TREE_STATIC (decl) = 1;
	  TREE_PUBLIC (decl) = 1;
	  TREE_USED (decl) = 1;
	  asan_detect_stack_use_after_return = decl;
	}
      orig_base = gen_reg_rtx (Pmode);
      emit_move_insn (orig_base, base);
      ret = expand_normal (asan_detect_stack_use_after_return);
      lab = gen_label_rtx ();
      int very_likely = REG_BR_PROB_BASE - (REG_BR_PROB_BASE / 2000 - 1);
      emit_cmp_and_jump_insns (ret, const0_rtx, EQ, NULL_RTX,
			       VOIDmode, 0, lab, very_likely);
      snprintf (buf, sizeof buf, "__asan_stack_malloc_%d",
		use_after_return_class);
      ret = init_one_libfunc (buf);
      rtx addr = convert_memory_address (ptr_mode, base);
      ret = emit_library_call_value (ret, NULL_RTX, LCT_NORMAL, ptr_mode, 2,
				     GEN_INT (asan_frame_size
					      + base_align_bias),
				     TYPE_MODE (pointer_sized_int_node),
				     addr, ptr_mode);
      ret = convert_memory_address (Pmode, ret);
      emit_move_insn (base, ret);
      emit_label (lab);
      emit_move_insn (pbase, expand_binop (Pmode, add_optab, base,
					   gen_int_mode (base_align_bias
							 - base_offset, Pmode),
					   NULL_RTX, 1, OPTAB_DIRECT));
    }
  mem = gen_rtx_MEM (ptr_mode, base);
  mem = adjust_address (mem, VOIDmode, base_align_bias);
  emit_move_insn (mem, gen_int_mode (ASAN_STACK_FRAME_MAGIC, ptr_mode));
  mem = adjust_address (mem, VOIDmode, GET_MODE_SIZE (ptr_mode));
  emit_move_insn (mem, expand_normal (str_cst));
  mem = adjust_address (mem, VOIDmode, GET_MODE_SIZE (ptr_mode));
  ASM_GENERATE_INTERNAL_LABEL (buf, "LASANPC", current_function_funcdef_no);
  id = get_identifier (buf);
  decl = build_decl (DECL_SOURCE_LOCATION (current_function_decl),
		    VAR_DECL, id, char_type_node);
  SET_DECL_ASSEMBLER_NAME (decl, id);
  TREE_ADDRESSABLE (decl) = 1;
  TREE_READONLY (decl) = 1;
  DECL_ARTIFICIAL (decl) = 1;
  DECL_IGNORED_P (decl) = 1;
  TREE_STATIC (decl) = 1;
  TREE_PUBLIC (decl) = 0;
  TREE_USED (decl) = 1;
  DECL_INITIAL (decl) = decl;
  TREE_ASM_WRITTEN (decl) = 1;
  TREE_ASM_WRITTEN (id) = 1;
  emit_move_insn (mem, expand_normal (build_fold_addr_expr (decl)));
  shadow_base = expand_binop (Pmode, lshr_optab, base,
			      GEN_INT (ASAN_SHADOW_SHIFT),
			      NULL_RTX, 1, OPTAB_DIRECT);
  shadow_base
    = plus_constant (Pmode, shadow_base,
		     asan_shadow_offset ()
		     + (base_align_bias >> ASAN_SHADOW_SHIFT));
  gcc_assert (asan_shadow_set != -1
	      && (ASAN_RED_ZONE_SIZE >> ASAN_SHADOW_SHIFT) == 4);
  shadow_mem = gen_rtx_MEM (SImode, shadow_base);
  set_mem_alias_set (shadow_mem, asan_shadow_set);
  if (STRICT_ALIGNMENT)
    set_mem_align (shadow_mem, (GET_MODE_ALIGNMENT (SImode)));
  prev_offset = base_offset;
  for (l = length; l; l -= 2)
    {
      if (l == 2)
	cur_shadow_byte = ASAN_STACK_MAGIC_RIGHT;
      offset = offsets[l - 1];
      if ((offset - base_offset) & (ASAN_RED_ZONE_SIZE - 1))
	{
	  int i;
	  HOST_WIDE_INT aoff
	    = base_offset + ((offset - base_offset)
			     & ~(ASAN_RED_ZONE_SIZE - HOST_WIDE_INT_1));
	  shadow_mem = adjust_address (shadow_mem, VOIDmode,
				       (aoff - prev_offset)
				       >> ASAN_SHADOW_SHIFT);
	  prev_offset = aoff;
	  for (i = 0; i < 4; i++, aoff += (1 << ASAN_SHADOW_SHIFT))
	    if (aoff < offset)
	      {
		if (aoff < offset - (1 << ASAN_SHADOW_SHIFT) + 1)
		  shadow_bytes[i] = 0;
		else
		  shadow_bytes[i] = offset - aoff;
	      }
	    else
	      shadow_bytes[i] = ASAN_STACK_MAGIC_PARTIAL;
	  emit_move_insn (shadow_mem, asan_shadow_cst (shadow_bytes));
	  offset = aoff;
	}
      while (offset <= offsets[l - 2] - ASAN_RED_ZONE_SIZE)
	{
	  shadow_mem = adjust_address (shadow_mem, VOIDmode,
				       (offset - prev_offset)
				       >> ASAN_SHADOW_SHIFT);
	  prev_offset = offset;
	  memset (shadow_bytes, cur_shadow_byte, 4);
	  emit_move_insn (shadow_mem, asan_shadow_cst (shadow_bytes));
	  offset += ASAN_RED_ZONE_SIZE;
	}
      cur_shadow_byte = ASAN_STACK_MAGIC_MIDDLE;
    }
  do_pending_stack_adjust ();

  /* Construct epilogue sequence.  */
  start_sequence ();

  lab = NULL;
  if (use_after_return_class != -1)
    {
      rtx_code_label *lab2 = gen_label_rtx ();
      char c = (char) ASAN_STACK_MAGIC_USE_AFTER_RET;
      int very_likely = REG_BR_PROB_BASE - (REG_BR_PROB_BASE / 2000 - 1);
      emit_cmp_and_jump_insns (orig_base, base, EQ, NULL_RTX,
			       VOIDmode, 0, lab2, very_likely);
      shadow_mem = gen_rtx_MEM (BLKmode, shadow_base);
      set_mem_alias_set (shadow_mem, asan_shadow_set);
      mem = gen_rtx_MEM (ptr_mode, base);
      mem = adjust_address (mem, VOIDmode, base_align_bias);
      emit_move_insn (mem, gen_int_mode (ASAN_STACK_RETIRED_MAGIC, ptr_mode));
      unsigned HOST_WIDE_INT sz = asan_frame_size >> ASAN_SHADOW_SHIFT;
      if (use_after_return_class < 5
	  && can_store_by_pieces (sz, builtin_memset_read_str, &c,
				  BITS_PER_UNIT, true))
	store_by_pieces (shadow_mem, sz, builtin_memset_read_str, &c,
			 BITS_PER_UNIT, true, 0);
      else if (use_after_return_class >= 5
	       || !set_storage_via_setmem (shadow_mem,
					   GEN_INT (sz),
					   gen_int_mode (c, QImode),
					   BITS_PER_UNIT, BITS_PER_UNIT,
					   -1, sz, sz, sz))
	{
	  snprintf (buf, sizeof buf, "__asan_stack_free_%d",
		    use_after_return_class);
	  ret = init_one_libfunc (buf);
	  rtx addr = convert_memory_address (ptr_mode, base);
	  rtx orig_addr = convert_memory_address (ptr_mode, orig_base);
	  emit_library_call (ret, LCT_NORMAL, ptr_mode, 3, addr, ptr_mode,
			     GEN_INT (asan_frame_size + base_align_bias),
			     TYPE_MODE (pointer_sized_int_node),
			     orig_addr, ptr_mode);
	}
      lab = gen_label_rtx ();
      emit_jump (lab);
      emit_label (lab2);
    }

  shadow_mem = gen_rtx_MEM (BLKmode, shadow_base);
  set_mem_alias_set (shadow_mem, asan_shadow_set);

  if (STRICT_ALIGNMENT)
    set_mem_align (shadow_mem, (GET_MODE_ALIGNMENT (SImode)));

  prev_offset = base_offset;
  last_offset = base_offset;
  last_size = 0;
  for (l = length; l; l -= 2)
    {
      offset = base_offset + ((offsets[l - 1] - base_offset)
			     & ~(ASAN_RED_ZONE_SIZE - HOST_WIDE_INT_1));
      if (last_offset + last_size != offset)
	{
	  shadow_mem = adjust_address (shadow_mem, VOIDmode,
				       (last_offset - prev_offset)
				       >> ASAN_SHADOW_SHIFT);
	  prev_offset = last_offset;
	  asan_clear_shadow (shadow_mem, last_size >> ASAN_SHADOW_SHIFT);
	  last_offset = offset;
	  last_size = 0;
	}
      last_size += base_offset + ((offsets[l - 2] - base_offset)
				  & ~(ASAN_RED_ZONE_SIZE - HOST_WIDE_INT_1))
		   - offset;
    }
  if (last_size)
    {
      shadow_mem = adjust_address (shadow_mem, VOIDmode,
				   (last_offset - prev_offset)
				   >> ASAN_SHADOW_SHIFT);
      asan_clear_shadow (shadow_mem, last_size >> ASAN_SHADOW_SHIFT);
    }

  do_pending_stack_adjust ();
  if (lab)
    emit_label (lab);

  insns = get_insns ();
  end_sequence ();
  return insns;
}

/* Return true if DECL, a global var, might be overridden and needs
   therefore a local alias.  */

static bool
asan_needs_local_alias (tree decl)
{
  return DECL_WEAK (decl) || !targetm.binds_local_p (decl);
}

/* Return true if DECL is a VAR_DECL that should be protected
   by Address Sanitizer, by appending a red zone with protected
   shadow memory after it and aligning it to at least
   ASAN_RED_ZONE_SIZE bytes.  */

bool
asan_protect_global (tree decl)
{
  if (!ASAN_GLOBALS)
    return false;

  rtx rtl, symbol;

  if (TREE_CODE (decl) == STRING_CST)
    {
      /* Instrument all STRING_CSTs except those created
	 by asan_pp_string here.  */
      if (shadow_ptr_types[0] != NULL_TREE
	  && TREE_CODE (TREE_TYPE (decl)) == ARRAY_TYPE
	  && TREE_TYPE (TREE_TYPE (decl)) == TREE_TYPE (shadow_ptr_types[0]))
	return false;
      return true;
    }
  if (TREE_CODE (decl) != VAR_DECL
      /* TLS vars aren't statically protectable.  */
      || DECL_THREAD_LOCAL_P (decl)
      /* Externs will be protected elsewhere.  */
      || DECL_EXTERNAL (decl)
      || !DECL_RTL_SET_P (decl)
      /* Comdat vars pose an ABI problem, we can't know if
	 the var that is selected by the linker will have
	 padding or not.  */
      || DECL_ONE_ONLY (decl)
      /* Similarly for common vars.  People can use -fno-common.  */
      || (DECL_COMMON (decl) && TREE_PUBLIC (decl))
      /* Don't protect if using user section, often vars placed
	 into user section from multiple TUs are then assumed
	 to be an array of such vars, putting padding in there
	 breaks this assumption.  */
      || (DECL_SECTION_NAME (decl) != NULL
	  && !symtab_node::get (decl)->implicit_section)
      || DECL_SIZE (decl) == 0
      || ASAN_RED_ZONE_SIZE * BITS_PER_UNIT > MAX_OFILE_ALIGNMENT
      || !valid_constant_size_p (DECL_SIZE_UNIT (decl))
      || DECL_ALIGN_UNIT (decl) > 2 * ASAN_RED_ZONE_SIZE
      || TREE_TYPE (decl) == ubsan_get_source_location_type ())
    return false;

  rtl = DECL_RTL (decl);
  if (!MEM_P (rtl) || GET_CODE (XEXP (rtl, 0)) != SYMBOL_REF)
    return false;
  symbol = XEXP (rtl, 0);

  if (CONSTANT_POOL_ADDRESS_P (symbol)
      || TREE_CONSTANT_POOL_ADDRESS_P (symbol))
    return false;

  if (lookup_attribute ("weakref", DECL_ATTRIBUTES (decl)))
    return false;

#ifndef ASM_OUTPUT_DEF
  if (asan_needs_local_alias (decl))
    return false;
#endif

  return true;
}

/* Construct a function tree for __asan_report_{load,store}{1,2,4,8,16,_n}.
   IS_STORE is either 1 (for a store) or 0 (for a load).  */

static tree
report_error_func (bool is_store, bool recover_p, HOST_WIDE_INT size_in_bytes,
		   int *nargs)
{
  static enum built_in_function report[2][2][6]
    = { { { BUILT_IN_ASAN_REPORT_LOAD1, BUILT_IN_ASAN_REPORT_LOAD2,
	    BUILT_IN_ASAN_REPORT_LOAD4, BUILT_IN_ASAN_REPORT_LOAD8,
	    BUILT_IN_ASAN_REPORT_LOAD16, BUILT_IN_ASAN_REPORT_LOAD_N },
	  { BUILT_IN_ASAN_REPORT_STORE1, BUILT_IN_ASAN_REPORT_STORE2,
	    BUILT_IN_ASAN_REPORT_STORE4, BUILT_IN_ASAN_REPORT_STORE8,
	    BUILT_IN_ASAN_REPORT_STORE16, BUILT_IN_ASAN_REPORT_STORE_N } },
	{ { BUILT_IN_ASAN_REPORT_LOAD1_NOABORT,
	    BUILT_IN_ASAN_REPORT_LOAD2_NOABORT,
	    BUILT_IN_ASAN_REPORT_LOAD4_NOABORT,
	    BUILT_IN_ASAN_REPORT_LOAD8_NOABORT,
	    BUILT_IN_ASAN_REPORT_LOAD16_NOABORT,
	    BUILT_IN_ASAN_REPORT_LOAD_N_NOABORT },
	  { BUILT_IN_ASAN_REPORT_STORE1_NOABORT,
	    BUILT_IN_ASAN_REPORT_STORE2_NOABORT,
	    BUILT_IN_ASAN_REPORT_STORE4_NOABORT,
	    BUILT_IN_ASAN_REPORT_STORE8_NOABORT,
	    BUILT_IN_ASAN_REPORT_STORE16_NOABORT,
	    BUILT_IN_ASAN_REPORT_STORE_N_NOABORT } } };
  if (size_in_bytes == -1)
    {
      *nargs = 2;
      return builtin_decl_implicit (report[recover_p][is_store][5]);
    }
  *nargs = 1;
  int size_log2 = exact_log2 (size_in_bytes);
  return builtin_decl_implicit (report[recover_p][is_store][size_log2]);
}

/* Construct a function tree for __asan_{load,store}{1,2,4,8,16,_n}.
   IS_STORE is either 1 (for a store) or 0 (for a load).  */

static tree
check_func (bool is_store, bool recover_p, HOST_WIDE_INT size_in_bytes,
	    int *nargs)
{
  static enum built_in_function check[2][2][6]
    = { { { BUILT_IN_ASAN_LOAD1, BUILT_IN_ASAN_LOAD2,
	    BUILT_IN_ASAN_LOAD4, BUILT_IN_ASAN_LOAD8,
	    BUILT_IN_ASAN_LOAD16, BUILT_IN_ASAN_LOADN },
	  { BUILT_IN_ASAN_STORE1, BUILT_IN_ASAN_STORE2,
	    BUILT_IN_ASAN_STORE4, BUILT_IN_ASAN_STORE8,
	    BUILT_IN_ASAN_STORE16, BUILT_IN_ASAN_STOREN } },
	{ { BUILT_IN_ASAN_LOAD1_NOABORT,
	    BUILT_IN_ASAN_LOAD2_NOABORT,
	    BUILT_IN_ASAN_LOAD4_NOABORT,
	    BUILT_IN_ASAN_LOAD8_NOABORT,
	    BUILT_IN_ASAN_LOAD16_NOABORT,
	    BUILT_IN_ASAN_LOADN_NOABORT },
	  { BUILT_IN_ASAN_STORE1_NOABORT,
	    BUILT_IN_ASAN_STORE2_NOABORT,
	    BUILT_IN_ASAN_STORE4_NOABORT,
	    BUILT_IN_ASAN_STORE8_NOABORT,
	    BUILT_IN_ASAN_STORE16_NOABORT,
	    BUILT_IN_ASAN_STOREN_NOABORT } } };
  if (size_in_bytes == -1)
    {
      *nargs = 2;
      return builtin_decl_implicit (check[recover_p][is_store][5]);
    }
  *nargs = 1;
  int size_log2 = exact_log2 (size_in_bytes);
  return builtin_decl_implicit (check[recover_p][is_store][size_log2]);
}

/* Split the current basic block and create a condition statement
   insertion point right before or after the statement pointed to by
   ITER.  Return an iterator to the point at which the caller might
   safely insert the condition statement.

   THEN_BLOCK must be set to the address of an uninitialized instance
   of basic_block.  The function will then set *THEN_BLOCK to the
   'then block' of the condition statement to be inserted by the
   caller.

   If CREATE_THEN_FALLTHRU_EDGE is false, no edge will be created from
   *THEN_BLOCK to *FALLTHROUGH_BLOCK.

   Similarly, the function will set *FALLTRHOUGH_BLOCK to the 'else
   block' of the condition statement to be inserted by the caller.

   Note that *FALLTHROUGH_BLOCK is a new block that contains the
   statements starting from *ITER, and *THEN_BLOCK is a new empty
   block.

   *ITER is adjusted to point to always point to the first statement
    of the basic block * FALLTHROUGH_BLOCK.  That statement is the
    same as what ITER was pointing to prior to calling this function,
    if BEFORE_P is true; otherwise, it is its following statement.  */

gimple_stmt_iterator
create_cond_insert_point (gimple_stmt_iterator *iter,
			  bool before_p,
			  bool then_more_likely_p,
			  bool create_then_fallthru_edge,
			  basic_block *then_block,
			  basic_block *fallthrough_block)
{
  gimple_stmt_iterator gsi = *iter;

  if (!gsi_end_p (gsi) && before_p)
    gsi_prev (&gsi);

  basic_block cur_bb = gsi_bb (*iter);

  edge e = split_block (cur_bb, gsi_stmt (gsi));

  /* Get a hold on the 'condition block', the 'then block' and the
     'else block'.  */
  basic_block cond_bb = e->src;
  basic_block fallthru_bb = e->dest;
  basic_block then_bb = create_empty_bb (cond_bb);
  if (current_loops)
    {
      add_bb_to_loop (then_bb, cond_bb->loop_father);
      loops_state_set (LOOPS_NEED_FIXUP);
    }

  /* Set up the newly created 'then block'.  */
  e = make_edge (cond_bb, then_bb, EDGE_TRUE_VALUE);
  int fallthrough_probability
    = then_more_likely_p
    ? PROB_VERY_UNLIKELY
    : PROB_ALWAYS - PROB_VERY_UNLIKELY;
  e->probability = PROB_ALWAYS - fallthrough_probability;
  if (create_then_fallthru_edge)
    make_single_succ_edge (then_bb, fallthru_bb, EDGE_FALLTHRU);

  /* Set up the fallthrough basic block.  */
  e = find_edge (cond_bb, fallthru_bb);
  e->flags = EDGE_FALSE_VALUE;
  e->count = cond_bb->count;
  e->probability = fallthrough_probability;

  /* Update dominance info for the newly created then_bb; note that
     fallthru_bb's dominance info has already been updated by
     split_bock.  */
  if (dom_info_available_p (CDI_DOMINATORS))
    set_immediate_dominator (CDI_DOMINATORS, then_bb, cond_bb);

  *then_block = then_bb;
  *fallthrough_block = fallthru_bb;
  *iter = gsi_start_bb (fallthru_bb);

  return gsi_last_bb (cond_bb);
}

/* Insert an if condition followed by a 'then block' right before the
   statement pointed to by ITER.  The fallthrough block -- which is the
   else block of the condition as well as the destination of the
   outcoming edge of the 'then block' -- starts with the statement
   pointed to by ITER.

   COND is the condition of the if.

   If THEN_MORE_LIKELY_P is true, the probability of the edge to the
   'then block' is higher than the probability of the edge to the
   fallthrough block.

   Upon completion of the function, *THEN_BB is set to the newly
   inserted 'then block' and similarly, *FALLTHROUGH_BB is set to the
   fallthrough block.

   *ITER is adjusted to still point to the same statement it was
   pointing to initially.  */

static void
insert_if_then_before_iter (gimple cond,
			    gimple_stmt_iterator *iter,
			    bool then_more_likely_p,
			    basic_block *then_bb,
			    basic_block *fallthrough_bb)
{
  gimple_stmt_iterator cond_insert_point =
    create_cond_insert_point (iter,
			      /*before_p=*/true,
			      then_more_likely_p,
			      /*create_then_fallthru_edge=*/true,
			      then_bb,
			      fallthrough_bb);
  gsi_insert_after (&cond_insert_point, cond, GSI_NEW_STMT);
}

/* Build
   (base_addr >> ASAN_SHADOW_SHIFT) + asan_shadow_offset ().  */

static tree
build_shadow_mem_access (gimple_stmt_iterator *gsi, location_t location,
			 tree base_addr, tree shadow_ptr_type)
{
  tree t, uintptr_type = TREE_TYPE (base_addr);
  tree shadow_type = TREE_TYPE (shadow_ptr_type);
  gimple g;

  t = build_int_cst (uintptr_type, ASAN_SHADOW_SHIFT);
  g = gimple_build_assign_with_ops (RSHIFT_EXPR,
				    make_ssa_name (uintptr_type, NULL),
				    base_addr, t);
  gimple_set_location (g, location);
  gsi_insert_after (gsi, g, GSI_NEW_STMT);

  t = build_int_cst (uintptr_type, asan_shadow_offset ());
  g = gimple_build_assign_with_ops (PLUS_EXPR,
				    make_ssa_name (uintptr_type, NULL),
				    gimple_assign_lhs (g), t);
  gimple_set_location (g, location);
  gsi_insert_after (gsi, g, GSI_NEW_STMT);

  g = gimple_build_assign_with_ops (NOP_EXPR,
				    make_ssa_name (shadow_ptr_type, NULL),
				    gimple_assign_lhs (g), NULL_TREE);
  gimple_set_location (g, location);
  gsi_insert_after (gsi, g, GSI_NEW_STMT);

  t = build2 (MEM_REF, shadow_type, gimple_assign_lhs (g),
	      build_int_cst (shadow_ptr_type, 0));
  g = gimple_build_assign_with_ops (MEM_REF,
				    make_ssa_name (shadow_type, NULL),
				    t, NULL_TREE);
  gimple_set_location (g, location);
  gsi_insert_after (gsi, g, GSI_NEW_STMT);
  return gimple_assign_lhs (g);
}

/* BASE can already be an SSA_NAME; in that case, do not create a
   new SSA_NAME for it.  */

static tree
maybe_create_ssa_name (location_t loc, tree base, gimple_stmt_iterator *iter,
		       bool before_p)
{
  if (TREE_CODE (base) == SSA_NAME)
    return base;
  gimple g
    = gimple_build_assign_with_ops (TREE_CODE (base),
				    make_ssa_name (TREE_TYPE (base), NULL),
				    base, NULL_TREE);
  gimple_set_location (g, loc);
  if (before_p)
    gsi_insert_before (iter, g, GSI_SAME_STMT);
  else
    gsi_insert_after (iter, g, GSI_NEW_STMT);
  return gimple_assign_lhs (g);
}

/* LEN can already have necessary size and precision;
   in that case, do not create a new variable.  */

tree
maybe_cast_to_ptrmode (location_t loc, tree len, gimple_stmt_iterator *iter,
		       bool before_p)
{
  if (ptrofftype_p (len))
    return len;
  gimple g
    = gimple_build_assign_with_ops (NOP_EXPR,
				    make_ssa_name (pointer_sized_int_node, NULL),
				    len, NULL);
  gimple_set_location (g, loc);
  if (before_p)
    gsi_insert_before (iter, g, GSI_SAME_STMT);
  else
    gsi_insert_after (iter, g, GSI_NEW_STMT);
  return gimple_assign_lhs (g);
}

/* Instrument the memory access instruction BASE.  Insert new
   statements before or after ITER.

   Note that the memory access represented by BASE can be either an
   SSA_NAME, or a non-SSA expression.  LOCATION is the source code
   location.  IS_STORE is TRUE for a store, FALSE for a load.
   BEFORE_P is TRUE for inserting the instrumentation code before
   ITER, FALSE for inserting it after ITER.  IS_SCALAR_ACCESS is TRUE
   for a scalar memory access and FALSE for memory region access.
   NON_ZERO_P is TRUE if memory region is guaranteed to have non-zero
   length.  ALIGN tells alignment of accessed memory object.

   START_INSTRUMENTED and END_INSTRUMENTED are TRUE if start/end of
   memory region have already been instrumented.

   If BEFORE_P is TRUE, *ITER is arranged to still point to the
   statement it was pointing to prior to calling this function,
   otherwise, it points to the statement logically following it.  */

static void
build_check_stmt (location_t loc, tree base, tree len,
		  HOST_WIDE_INT size_in_bytes, gimple_stmt_iterator *iter,
		  bool is_non_zero_len, bool before_p, bool is_store,
		  bool is_scalar_access, unsigned int align = 0)
{
  gimple_stmt_iterator gsi = *iter;
  gimple g;

  gcc_assert (!(size_in_bytes > 0 && !is_non_zero_len));

  gsi = *iter;

  base = unshare_expr (base);
  base = maybe_create_ssa_name (loc, base, &gsi, before_p);

  if (len)
    {
      len = unshare_expr (len);
      len = maybe_cast_to_ptrmode (loc, len, iter, before_p);
    }
  else
    {
      gcc_assert (size_in_bytes != -1);
      len = build_int_cst (pointer_sized_int_node, size_in_bytes);
    }

  if (size_in_bytes > 1)
    {
      if ((size_in_bytes & (size_in_bytes - 1)) != 0
	  || size_in_bytes > 16)
	is_scalar_access = false;
      else if (align && align < size_in_bytes * BITS_PER_UNIT)
	{
	  /* On non-strict alignment targets, if
	     16-byte access is just 8-byte aligned,
	     this will result in misaligned shadow
	     memory 2 byte load, but otherwise can
	     be handled using one read.  */
	  if (size_in_bytes != 16
	      || STRICT_ALIGNMENT
	      || align < 8 * BITS_PER_UNIT)
	    is_scalar_access = false;
	}
    }

  HOST_WIDE_INT flags = 0;
  if (is_store)
    flags |= ASAN_CHECK_STORE;
  if (is_non_zero_len)
    flags |= ASAN_CHECK_NON_ZERO_LEN;
  if (is_scalar_access)
    flags |= ASAN_CHECK_SCALAR_ACCESS;

  g = gimple_build_call_internal (IFN_ASAN_CHECK, 4,
				  build_int_cst (integer_type_node, flags),
				  base, len,
				  build_int_cst (integer_type_node,
						 align / BITS_PER_UNIT));
  gimple_set_location (g, loc);
  if (before_p)
    gsi_insert_before (&gsi, g, GSI_SAME_STMT);
  else
    {
      gsi_insert_after (&gsi, g, GSI_NEW_STMT);
      gsi_next (&gsi);
      *iter = gsi;
    }
}

/* If T represents a memory access, add instrumentation code before ITER.
   LOCATION is source code location.
   IS_STORE is either TRUE (for a store) or FALSE (for a load).  */

static void
instrument_derefs (gimple_stmt_iterator *iter, tree t,
		   location_t location, bool is_store)
{
  if (is_store && !ASAN_INSTRUMENT_WRITES)
    return;
  if (!is_store && !ASAN_INSTRUMENT_READS)
    return;

  tree type, base;
  HOST_WIDE_INT size_in_bytes;

  type = TREE_TYPE (t);
  switch (TREE_CODE (t))
    {
    case ARRAY_REF:
    case COMPONENT_REF:
    case INDIRECT_REF:
    case MEM_REF:
    case VAR_DECL:
    case BIT_FIELD_REF:
      break;
      /* FALLTHRU */
    default:
      return;
    }

  size_in_bytes = int_size_in_bytes (type);
  if (size_in_bytes <= 0)
    return;

  HOST_WIDE_INT bitsize, bitpos;
  tree offset;
<<<<<<< HEAD
  enum machine_mode mode;
  int unsignedp, reversep, volatilep = 0;
  tree inner = get_inner_reference (t, &bitsize, &bitpos, &offset, &mode,
				    &unsignedp, &reversep, &volatilep, false);
=======
  machine_mode mode;
  int volatilep = 0, unsignedp = 0;
  tree inner = get_inner_reference (t, &bitsize, &bitpos, &offset,
				    &mode, &unsignedp, &volatilep, false);
>>>>>>> 95795723

  if (TREE_CODE (t) == COMPONENT_REF
      && DECL_BIT_FIELD_REPRESENTATIVE (TREE_OPERAND (t, 1)) != NULL_TREE)
    {
      tree repr = DECL_BIT_FIELD_REPRESENTATIVE (TREE_OPERAND (t, 1));
      instrument_derefs (iter, build3 (COMPONENT_REF, TREE_TYPE (repr),
				       TREE_OPERAND (t, 0), repr,
				       NULL_TREE), location, is_store);
      return;
    }

  if (bitpos % BITS_PER_UNIT
      || bitsize != size_in_bytes * BITS_PER_UNIT)
    return;

  if (TREE_CODE (inner) == VAR_DECL
      && offset == NULL_TREE
      && bitpos >= 0
      && DECL_SIZE (inner)
      && tree_fits_shwi_p (DECL_SIZE (inner))
      && bitpos + bitsize <= tree_to_shwi (DECL_SIZE (inner)))
    {
      if (DECL_THREAD_LOCAL_P (inner))
	return;
      if (!TREE_STATIC (inner))
	{
	  /* Automatic vars in the current function will be always
	     accessible.  */
	  if (decl_function_context (inner) == current_function_decl)
	    return;
	}
      /* Always instrument external vars, they might be dynamically
	 initialized.  */
      else if (!DECL_EXTERNAL (inner))
	{
	  /* For static vars if they are known not to be dynamically
	     initialized, they will be always accessible.  */
	  varpool_node *vnode = varpool_node::get (inner);
	  if (vnode && !vnode->dynamically_initialized)
	    return;
	}
    }

  base = build_fold_addr_expr (t);
  if (!has_mem_ref_been_instrumented (base, size_in_bytes))
    {
      unsigned int align = get_object_alignment (t);
      build_check_stmt (location, base, NULL_TREE, size_in_bytes, iter,
			/*is_non_zero_len*/size_in_bytes > 0, /*before_p=*/true,
			is_store, /*is_scalar_access*/true, align);
      update_mem_ref_hash_table (base, size_in_bytes);
      update_mem_ref_hash_table (t, size_in_bytes);
    }

}

/*  Insert a memory reference into the hash table if access length
    can be determined in compile time.  */

static void
maybe_update_mem_ref_hash_table (tree base, tree len)
{
  if (!POINTER_TYPE_P (TREE_TYPE (base))
      || !INTEGRAL_TYPE_P (TREE_TYPE (len)))
    return;

  HOST_WIDE_INT size_in_bytes = tree_fits_shwi_p (len) ? tree_to_shwi (len) : -1;

  if (size_in_bytes != -1)
    update_mem_ref_hash_table (base, size_in_bytes);
}

/* Instrument an access to a contiguous memory region that starts at
   the address pointed to by BASE, over a length of LEN (expressed in
   the sizeof (*BASE) bytes).  ITER points to the instruction before
   which the instrumentation instructions must be inserted.  LOCATION
   is the source location that the instrumentation instructions must
   have.  If IS_STORE is true, then the memory access is a store;
   otherwise, it's a load.  */

static void
instrument_mem_region_access (tree base, tree len,
			      gimple_stmt_iterator *iter,
			      location_t location, bool is_store)
{
  if (!POINTER_TYPE_P (TREE_TYPE (base))
      || !INTEGRAL_TYPE_P (TREE_TYPE (len))
      || integer_zerop (len))
    return;

  HOST_WIDE_INT size_in_bytes = tree_fits_shwi_p (len) ? tree_to_shwi (len) : -1;

  if ((size_in_bytes == -1)
      || !has_mem_ref_been_instrumented (base, size_in_bytes))
    {
      build_check_stmt (location, base, len, size_in_bytes, iter,
			/*is_non_zero_len*/size_in_bytes > 0, /*before_p*/true,
			is_store, /*is_scalar_access*/false, /*align*/0);
    }

  maybe_update_mem_ref_hash_table (base, len);
  *iter = gsi_for_stmt (gsi_stmt (*iter));
}

/* Instrument the call to a built-in memory access function that is
   pointed to by the iterator ITER.

   Upon completion, return TRUE iff *ITER has been advanced to the
   statement following the one it was originally pointing to.  */

static bool
instrument_builtin_call (gimple_stmt_iterator *iter)
{
  if (!ASAN_MEMINTRIN)
    return false;

  bool iter_advanced_p = false;
  gimple call = gsi_stmt (*iter);

  gcc_checking_assert (gimple_call_builtin_p (call, BUILT_IN_NORMAL));

  location_t loc = gimple_location (call);

  asan_mem_ref src0, src1, dest;
  asan_mem_ref_init (&src0, NULL, 1);
  asan_mem_ref_init (&src1, NULL, 1);
  asan_mem_ref_init (&dest, NULL, 1);

  tree src0_len = NULL_TREE, src1_len = NULL_TREE, dest_len = NULL_TREE;
  bool src0_is_store = false, src1_is_store = false, dest_is_store = false,
    dest_is_deref = false, intercepted_p = true;

  if (get_mem_refs_of_builtin_call (call,
				    &src0, &src0_len, &src0_is_store,
				    &src1, &src1_len, &src1_is_store,
				    &dest, &dest_len, &dest_is_store,
				    &dest_is_deref, &intercepted_p))
    {
      if (dest_is_deref)
	{
	  instrument_derefs (iter, dest.start, loc, dest_is_store);
	  gsi_next (iter);
	  iter_advanced_p = true;
	}
      else if (!intercepted_p
	       && (src0_len || src1_len || dest_len))
	{
	  if (src0.start != NULL_TREE)
	    instrument_mem_region_access (src0.start, src0_len,
					  iter, loc, /*is_store=*/false);
	  if (src1.start != NULL_TREE)
	    instrument_mem_region_access (src1.start, src1_len,
					  iter, loc, /*is_store=*/false);
	  if (dest.start != NULL_TREE)
	    instrument_mem_region_access (dest.start, dest_len,
					  iter, loc, /*is_store=*/true);

	  *iter = gsi_for_stmt (call);
	  gsi_next (iter);
	  iter_advanced_p = true;
	}
      else
	{
	  if (src0.start != NULL_TREE)
	    maybe_update_mem_ref_hash_table (src0.start, src0_len);
	  if (src1.start != NULL_TREE)
	    maybe_update_mem_ref_hash_table (src1.start, src1_len);
	  if (dest.start != NULL_TREE)
	    maybe_update_mem_ref_hash_table (dest.start, dest_len);
	}
    }
  return iter_advanced_p;
}

/*  Instrument the assignment statement ITER if it is subject to
    instrumentation.  Return TRUE iff instrumentation actually
    happened.  In that case, the iterator ITER is advanced to the next
    logical expression following the one initially pointed to by ITER,
    and the relevant memory reference that which access has been
    instrumented is added to the memory references hash table.  */

static bool
maybe_instrument_assignment (gimple_stmt_iterator *iter)
{
  gimple s = gsi_stmt (*iter);

  gcc_assert (gimple_assign_single_p (s));

  tree ref_expr = NULL_TREE;
  bool is_store, is_instrumented = false;

  if (gimple_store_p (s))
    {
      ref_expr = gimple_assign_lhs (s);
      is_store = true;
      instrument_derefs (iter, ref_expr,
			 gimple_location (s),
			 is_store);
      is_instrumented = true;
    }
 
  if (gimple_assign_load_p (s))
    {
      ref_expr = gimple_assign_rhs1 (s);
      is_store = false;
      instrument_derefs (iter, ref_expr,
			 gimple_location (s),
			 is_store);
      is_instrumented = true;
    }

  if (is_instrumented)
    gsi_next (iter);

  return is_instrumented;
}

/* Instrument the function call pointed to by the iterator ITER, if it
   is subject to instrumentation.  At the moment, the only function
   calls that are instrumented are some built-in functions that access
   memory.  Look at instrument_builtin_call to learn more.

   Upon completion return TRUE iff *ITER was advanced to the statement
   following the one it was originally pointing to.  */

static bool
maybe_instrument_call (gimple_stmt_iterator *iter)
{
  gimple stmt = gsi_stmt (*iter);
  bool is_builtin = gimple_call_builtin_p (stmt, BUILT_IN_NORMAL);

  if (is_builtin && instrument_builtin_call (iter))
    return true;

  if (gimple_call_noreturn_p (stmt))
    {
      if (is_builtin)
	{
	  tree callee = gimple_call_fndecl (stmt);
	  switch (DECL_FUNCTION_CODE (callee))
	    {
	    case BUILT_IN_UNREACHABLE:
	    case BUILT_IN_TRAP:
	      /* Don't instrument these.  */
	      return false;
	    default:
	      break;
	    }
	}
      tree decl = builtin_decl_implicit (BUILT_IN_ASAN_HANDLE_NO_RETURN);
      gimple g = gimple_build_call (decl, 0);
      gimple_set_location (g, gimple_location (stmt));
      gsi_insert_before (iter, g, GSI_SAME_STMT);
    }
  return false;
}

/* Walk each instruction of all basic block and instrument those that
   represent memory references: loads, stores, or function calls.
   In a given basic block, this function avoids instrumenting memory
   references that have already been instrumented.  */

static void
transform_statements (void)
{
  basic_block bb, last_bb = NULL;
  gimple_stmt_iterator i;
  int saved_last_basic_block = last_basic_block_for_fn (cfun);

  FOR_EACH_BB_FN (bb, cfun)
    {
      basic_block prev_bb = bb;

      if (bb->index >= saved_last_basic_block) continue;

      /* Flush the mem ref hash table, if current bb doesn't have
	 exactly one predecessor, or if that predecessor (skipping
	 over asan created basic blocks) isn't the last processed
	 basic block.  Thus we effectively flush on extended basic
	 block boundaries.  */
      while (single_pred_p (prev_bb))
	{
	  prev_bb = single_pred (prev_bb);
	  if (prev_bb->index < saved_last_basic_block)
	    break;
	}
      if (prev_bb != last_bb)
	empty_mem_ref_hash_table ();
      last_bb = bb;

      for (i = gsi_start_bb (bb); !gsi_end_p (i);)
	{
	  gimple s = gsi_stmt (i);

	  if (has_stmt_been_instrumented_p (s))
	    gsi_next (&i);
	  else if (gimple_assign_single_p (s)
		   && !gimple_clobber_p (s)
		   && maybe_instrument_assignment (&i))
	    /*  Nothing to do as maybe_instrument_assignment advanced
		the iterator I.  */;
	  else if (is_gimple_call (s) && maybe_instrument_call (&i))
	    /*  Nothing to do as maybe_instrument_call
		advanced the iterator I.  */;
	  else
	    {
	      /* No instrumentation happened.

		 If the current instruction is a function call that
		 might free something, let's forget about the memory
		 references that got instrumented.  Otherwise we might
		 miss some instrumentation opportunities.  */
	      if (is_gimple_call (s) && !nonfreeing_call_p (s))
		empty_mem_ref_hash_table ();

	      gsi_next (&i);
	    }
	}
    }
  free_mem_ref_resources ();
}

/* Build
   __asan_before_dynamic_init (module_name)
   or
   __asan_after_dynamic_init ()
   call.  */

tree
asan_dynamic_init_call (bool after_p)
{
  tree fn = builtin_decl_implicit (after_p
				   ? BUILT_IN_ASAN_AFTER_DYNAMIC_INIT
				   : BUILT_IN_ASAN_BEFORE_DYNAMIC_INIT);
  tree module_name_cst = NULL_TREE;
  if (!after_p)
    {
      pretty_printer module_name_pp;
      pp_string (&module_name_pp, main_input_filename);

      if (shadow_ptr_types[0] == NULL_TREE)
	asan_init_shadow_ptr_types ();
      module_name_cst = asan_pp_string (&module_name_pp);
      module_name_cst = fold_convert (const_ptr_type_node,
				      module_name_cst);
    }

  return build_call_expr (fn, after_p ? 0 : 1, module_name_cst);
}

/* Build
   struct __asan_global
   {
     const void *__beg;
     uptr __size;
     uptr __size_with_redzone;
     const void *__name;
     const void *__module_name;
     uptr __has_dynamic_init;
     __asan_global_source_location *__location;
   } type.  */

static tree
asan_global_struct (void)
{
  static const char *field_names[7]
    = { "__beg", "__size", "__size_with_redzone",
	"__name", "__module_name", "__has_dynamic_init", "__location"};
  tree fields[7], ret;
  int i;

  ret = make_node (RECORD_TYPE);
  for (i = 0; i < 7; i++)
    {
      fields[i]
	= build_decl (UNKNOWN_LOCATION, FIELD_DECL,
		      get_identifier (field_names[i]),
		      (i == 0 || i == 3) ? const_ptr_type_node
		      : pointer_sized_int_node);
      DECL_CONTEXT (fields[i]) = ret;
      if (i)
	DECL_CHAIN (fields[i - 1]) = fields[i];
    }
  TYPE_FIELDS (ret) = fields[0];
  TYPE_NAME (ret) = get_identifier ("__asan_global");
  layout_type (ret);
  return ret;
}

/* Append description of a single global DECL into vector V.
   TYPE is __asan_global struct type as returned by asan_global_struct.  */

static void
asan_add_global (tree decl, tree type, vec<constructor_elt, va_gc> *v)
{
  tree init, uptr = TREE_TYPE (DECL_CHAIN (TYPE_FIELDS (type)));
  unsigned HOST_WIDE_INT size;
  tree str_cst, module_name_cst, refdecl = decl;
  vec<constructor_elt, va_gc> *vinner = NULL;

  pretty_printer asan_pp, module_name_pp;

  if (DECL_NAME (decl))
    pp_tree_identifier (&asan_pp, DECL_NAME (decl));
  else
    pp_string (&asan_pp, "<unknown>");
  str_cst = asan_pp_string (&asan_pp);

  pp_string (&module_name_pp, main_input_filename);
  module_name_cst = asan_pp_string (&module_name_pp);

  if (asan_needs_local_alias (decl))
    {
      char buf[20];
      ASM_GENERATE_INTERNAL_LABEL (buf, "LASAN", vec_safe_length (v) + 1);
      refdecl = build_decl (DECL_SOURCE_LOCATION (decl),
			    VAR_DECL, get_identifier (buf), TREE_TYPE (decl));
      TREE_ADDRESSABLE (refdecl) = TREE_ADDRESSABLE (decl);
      TREE_READONLY (refdecl) = TREE_READONLY (decl);
      TREE_THIS_VOLATILE (refdecl) = TREE_THIS_VOLATILE (decl);
      DECL_GIMPLE_REG_P (refdecl) = DECL_GIMPLE_REG_P (decl);
      DECL_ARTIFICIAL (refdecl) = DECL_ARTIFICIAL (decl);
      DECL_IGNORED_P (refdecl) = DECL_IGNORED_P (decl);
      TREE_STATIC (refdecl) = 1;
      TREE_PUBLIC (refdecl) = 0;
      TREE_USED (refdecl) = 1;
      assemble_alias (refdecl, DECL_ASSEMBLER_NAME (decl));
    }

  CONSTRUCTOR_APPEND_ELT (vinner, NULL_TREE,
			  fold_convert (const_ptr_type_node,
					build_fold_addr_expr (refdecl)));
  size = tree_to_uhwi (DECL_SIZE_UNIT (decl));
  CONSTRUCTOR_APPEND_ELT (vinner, NULL_TREE, build_int_cst (uptr, size));
  size += asan_red_zone_size (size);
  CONSTRUCTOR_APPEND_ELT (vinner, NULL_TREE, build_int_cst (uptr, size));
  CONSTRUCTOR_APPEND_ELT (vinner, NULL_TREE,
			  fold_convert (const_ptr_type_node, str_cst));
  CONSTRUCTOR_APPEND_ELT (vinner, NULL_TREE,
			  fold_convert (const_ptr_type_node, module_name_cst));
  varpool_node *vnode = varpool_node::get (decl);
  int has_dynamic_init = vnode ? vnode->dynamically_initialized : 0;
  CONSTRUCTOR_APPEND_ELT (vinner, NULL_TREE,
			  build_int_cst (uptr, has_dynamic_init));
  tree locptr = NULL_TREE;
  location_t loc = DECL_SOURCE_LOCATION (decl);
  expanded_location xloc = expand_location (loc);
  if (xloc.file != NULL)
    {
      static int lasanloccnt = 0;
      char buf[25];
      ASM_GENERATE_INTERNAL_LABEL (buf, "LASANLOC", ++lasanloccnt);
      tree var = build_decl (UNKNOWN_LOCATION, VAR_DECL, get_identifier (buf),
			     ubsan_get_source_location_type ());
      TREE_STATIC (var) = 1;
      TREE_PUBLIC (var) = 0;
      DECL_ARTIFICIAL (var) = 1;
      DECL_IGNORED_P (var) = 1;
      pretty_printer filename_pp;
      pp_string (&filename_pp, xloc.file);
      tree str = asan_pp_string (&filename_pp);
      tree ctor = build_constructor_va (TREE_TYPE (var), 3,
					NULL_TREE, str, NULL_TREE,
					build_int_cst (unsigned_type_node,
						       xloc.line), NULL_TREE,
					build_int_cst (unsigned_type_node,
						       xloc.column));
      TREE_CONSTANT (ctor) = 1;
      TREE_STATIC (ctor) = 1;
      DECL_INITIAL (var) = ctor;
      varpool_node::finalize_decl (var);
      locptr = fold_convert (uptr, build_fold_addr_expr (var));
    }
  else
    locptr = build_int_cst (uptr, 0);
  CONSTRUCTOR_APPEND_ELT (vinner, NULL_TREE, locptr);
  init = build_constructor (type, vinner);
  CONSTRUCTOR_APPEND_ELT (v, NULL_TREE, init);
}

/* Initialize sanitizer.def builtins if the FE hasn't initialized them.  */
void
initialize_sanitizer_builtins (void)
{
  tree decl;

  if (builtin_decl_implicit_p (BUILT_IN_ASAN_INIT))
    return;

  tree BT_FN_VOID = build_function_type_list (void_type_node, NULL_TREE);
  tree BT_FN_VOID_PTR
    = build_function_type_list (void_type_node, ptr_type_node, NULL_TREE);
  tree BT_FN_VOID_CONST_PTR
    = build_function_type_list (void_type_node, const_ptr_type_node, NULL_TREE);
  tree BT_FN_VOID_PTR_PTR
    = build_function_type_list (void_type_node, ptr_type_node,
				ptr_type_node, NULL_TREE);
  tree BT_FN_VOID_PTR_PTR_PTR
    = build_function_type_list (void_type_node, ptr_type_node,
				ptr_type_node, ptr_type_node, NULL_TREE);
  tree BT_FN_VOID_PTR_PTRMODE
    = build_function_type_list (void_type_node, ptr_type_node,
				pointer_sized_int_node, NULL_TREE);
  tree BT_FN_VOID_INT
    = build_function_type_list (void_type_node, integer_type_node, NULL_TREE);
  tree BT_FN_BOOL_VPTR_PTR_IX_INT_INT[5];
  tree BT_FN_IX_CONST_VPTR_INT[5];
  tree BT_FN_IX_VPTR_IX_INT[5];
  tree BT_FN_VOID_VPTR_IX_INT[5];
  tree vptr
    = build_pointer_type (build_qualified_type (void_type_node,
						TYPE_QUAL_VOLATILE));
  tree cvptr
    = build_pointer_type (build_qualified_type (void_type_node,
						TYPE_QUAL_VOLATILE
						|TYPE_QUAL_CONST));
  tree boolt
    = lang_hooks.types.type_for_size (BOOL_TYPE_SIZE, 1);
  int i;
  for (i = 0; i < 5; i++)
    {
      tree ix = build_nonstandard_integer_type (BITS_PER_UNIT * (1 << i), 1);
      BT_FN_BOOL_VPTR_PTR_IX_INT_INT[i]
	= build_function_type_list (boolt, vptr, ptr_type_node, ix,
				    integer_type_node, integer_type_node,
				    NULL_TREE);
      BT_FN_IX_CONST_VPTR_INT[i]
	= build_function_type_list (ix, cvptr, integer_type_node, NULL_TREE);
      BT_FN_IX_VPTR_IX_INT[i]
	= build_function_type_list (ix, vptr, ix, integer_type_node,
				    NULL_TREE);
      BT_FN_VOID_VPTR_IX_INT[i]
	= build_function_type_list (void_type_node, vptr, ix,
				    integer_type_node, NULL_TREE);
    }
#define BT_FN_BOOL_VPTR_PTR_I1_INT_INT BT_FN_BOOL_VPTR_PTR_IX_INT_INT[0]
#define BT_FN_I1_CONST_VPTR_INT BT_FN_IX_CONST_VPTR_INT[0]
#define BT_FN_I1_VPTR_I1_INT BT_FN_IX_VPTR_IX_INT[0]
#define BT_FN_VOID_VPTR_I1_INT BT_FN_VOID_VPTR_IX_INT[0]
#define BT_FN_BOOL_VPTR_PTR_I2_INT_INT BT_FN_BOOL_VPTR_PTR_IX_INT_INT[1]
#define BT_FN_I2_CONST_VPTR_INT BT_FN_IX_CONST_VPTR_INT[1]
#define BT_FN_I2_VPTR_I2_INT BT_FN_IX_VPTR_IX_INT[1]
#define BT_FN_VOID_VPTR_I2_INT BT_FN_VOID_VPTR_IX_INT[1]
#define BT_FN_BOOL_VPTR_PTR_I4_INT_INT BT_FN_BOOL_VPTR_PTR_IX_INT_INT[2]
#define BT_FN_I4_CONST_VPTR_INT BT_FN_IX_CONST_VPTR_INT[2]
#define BT_FN_I4_VPTR_I4_INT BT_FN_IX_VPTR_IX_INT[2]
#define BT_FN_VOID_VPTR_I4_INT BT_FN_VOID_VPTR_IX_INT[2]
#define BT_FN_BOOL_VPTR_PTR_I8_INT_INT BT_FN_BOOL_VPTR_PTR_IX_INT_INT[3]
#define BT_FN_I8_CONST_VPTR_INT BT_FN_IX_CONST_VPTR_INT[3]
#define BT_FN_I8_VPTR_I8_INT BT_FN_IX_VPTR_IX_INT[3]
#define BT_FN_VOID_VPTR_I8_INT BT_FN_VOID_VPTR_IX_INT[3]
#define BT_FN_BOOL_VPTR_PTR_I16_INT_INT BT_FN_BOOL_VPTR_PTR_IX_INT_INT[4]
#define BT_FN_I16_CONST_VPTR_INT BT_FN_IX_CONST_VPTR_INT[4]
#define BT_FN_I16_VPTR_I16_INT BT_FN_IX_VPTR_IX_INT[4]
#define BT_FN_VOID_VPTR_I16_INT BT_FN_VOID_VPTR_IX_INT[4]
#undef ATTR_NOTHROW_LEAF_LIST
#define ATTR_NOTHROW_LEAF_LIST ECF_NOTHROW | ECF_LEAF
#undef ATTR_TMPURE_NOTHROW_LEAF_LIST
#define ATTR_TMPURE_NOTHROW_LEAF_LIST ECF_TM_PURE | ATTR_NOTHROW_LEAF_LIST
#undef ATTR_NORETURN_NOTHROW_LEAF_LIST
#define ATTR_NORETURN_NOTHROW_LEAF_LIST ECF_NORETURN | ATTR_NOTHROW_LEAF_LIST
#undef ATTR_TMPURE_NORETURN_NOTHROW_LEAF_LIST
#define ATTR_TMPURE_NORETURN_NOTHROW_LEAF_LIST \
  ECF_TM_PURE | ATTR_NORETURN_NOTHROW_LEAF_LIST
#undef ATTR_COLD_NOTHROW_LEAF_LIST
#define ATTR_COLD_NOTHROW_LEAF_LIST \
  /* ECF_COLD missing */ ATTR_NOTHROW_LEAF_LIST
#undef ATTR_COLD_NORETURN_NOTHROW_LEAF_LIST
#define ATTR_COLD_NORETURN_NOTHROW_LEAF_LIST \
  /* ECF_COLD missing */ ATTR_NORETURN_NOTHROW_LEAF_LIST
#undef DEF_SANITIZER_BUILTIN
#define DEF_SANITIZER_BUILTIN(ENUM, NAME, TYPE, ATTRS) \
  decl = add_builtin_function ("__builtin_" NAME, TYPE, ENUM,		\
			       BUILT_IN_NORMAL, NAME, NULL_TREE);	\
  set_call_expr_flags (decl, ATTRS);					\
  set_builtin_decl (ENUM, decl, true);

#include "sanitizer.def"

#undef DEF_SANITIZER_BUILTIN
}

/* Called via htab_traverse.  Count number of emitted
   STRING_CSTs in the constant hash table.  */

int
count_string_csts (constant_descriptor_tree **slot,
		   unsigned HOST_WIDE_INT *data)
{
  struct constant_descriptor_tree *desc = *slot;
  if (TREE_CODE (desc->value) == STRING_CST
      && TREE_ASM_WRITTEN (desc->value)
      && asan_protect_global (desc->value))
    ++*data;
  return 1;
}

/* Helper structure to pass two parameters to
   add_string_csts.  */

struct asan_add_string_csts_data
{
  tree type;
  vec<constructor_elt, va_gc> *v;
};

/* Called via hash_table::traverse.  Call asan_add_global
   on emitted STRING_CSTs from the constant hash table.  */

int
add_string_csts (constant_descriptor_tree **slot,
		 asan_add_string_csts_data *aascd)
{
  struct constant_descriptor_tree *desc = *slot;
  if (TREE_CODE (desc->value) == STRING_CST
      && TREE_ASM_WRITTEN (desc->value)
      && asan_protect_global (desc->value))
    {
      asan_add_global (SYMBOL_REF_DECL (XEXP (desc->rtl, 0)),
		       aascd->type, aascd->v);
    }
  return 1;
}

/* Needs to be GTY(()), because cgraph_build_static_cdtor may
   invoke ggc_collect.  */
static GTY(()) tree asan_ctor_statements;

/* Module-level instrumentation.
   - Insert __asan_init_vN() into the list of CTORs.
   - TODO: insert redzones around globals.
 */

void
asan_finish_file (void)
{
  varpool_node *vnode;
  unsigned HOST_WIDE_INT gcount = 0;

  if (shadow_ptr_types[0] == NULL_TREE)
    asan_init_shadow_ptr_types ();
  /* Avoid instrumenting code in the asan ctors/dtors.
     We don't need to insert padding after the description strings,
     nor after .LASAN* array.  */
  flag_sanitize &= ~SANITIZE_ADDRESS;

  if (flag_sanitize & SANITIZE_USER_ADDRESS)
    {
      tree fn = builtin_decl_implicit (BUILT_IN_ASAN_INIT);
      append_to_statement_list (build_call_expr (fn, 0), &asan_ctor_statements);
    }
  FOR_EACH_DEFINED_VARIABLE (vnode)
    if (TREE_ASM_WRITTEN (vnode->decl)
	&& asan_protect_global (vnode->decl))
      ++gcount;
  hash_table<tree_descriptor_hasher> *const_desc_htab = constant_pool_htab ();
  const_desc_htab->traverse<unsigned HOST_WIDE_INT *, count_string_csts>
    (&gcount);
  if (gcount)
    {
      tree type = asan_global_struct (), var, ctor;
      tree dtor_statements = NULL_TREE;
      vec<constructor_elt, va_gc> *v;
      char buf[20];

      type = build_array_type_nelts (type, gcount);
      ASM_GENERATE_INTERNAL_LABEL (buf, "LASAN", 0);
      var = build_decl (UNKNOWN_LOCATION, VAR_DECL, get_identifier (buf),
			type);
      TREE_STATIC (var) = 1;
      TREE_PUBLIC (var) = 0;
      DECL_ARTIFICIAL (var) = 1;
      DECL_IGNORED_P (var) = 1;
      vec_alloc (v, gcount);
      FOR_EACH_DEFINED_VARIABLE (vnode)
	if (TREE_ASM_WRITTEN (vnode->decl)
	    && asan_protect_global (vnode->decl))
	  asan_add_global (vnode->decl, TREE_TYPE (type), v);
      struct asan_add_string_csts_data aascd;
      aascd.type = TREE_TYPE (type);
      aascd.v = v;
      const_desc_htab->traverse<asan_add_string_csts_data *, add_string_csts>
       	(&aascd);
      ctor = build_constructor (type, v);
      TREE_CONSTANT (ctor) = 1;
      TREE_STATIC (ctor) = 1;
      DECL_INITIAL (var) = ctor;
      varpool_node::finalize_decl (var);

      tree fn = builtin_decl_implicit (BUILT_IN_ASAN_REGISTER_GLOBALS);
      tree gcount_tree = build_int_cst (pointer_sized_int_node, gcount);
      append_to_statement_list (build_call_expr (fn, 2,
						 build_fold_addr_expr (var),
						 gcount_tree),
				&asan_ctor_statements);

      fn = builtin_decl_implicit (BUILT_IN_ASAN_UNREGISTER_GLOBALS);
      append_to_statement_list (build_call_expr (fn, 2,
						 build_fold_addr_expr (var),
						 gcount_tree),
				&dtor_statements);
      cgraph_build_static_cdtor ('D', dtor_statements,
				 MAX_RESERVED_INIT_PRIORITY - 1);
    }
  if (asan_ctor_statements)
    cgraph_build_static_cdtor ('I', asan_ctor_statements,
			       MAX_RESERVED_INIT_PRIORITY - 1);
  flag_sanitize |= SANITIZE_ADDRESS;
}

/* Expand the ASAN_{LOAD,STORE} builtins.  */

bool
asan_expand_check_ifn (gimple_stmt_iterator *iter, bool use_calls)
{
  gimple g = gsi_stmt (*iter);
  location_t loc = gimple_location (g);

  bool recover_p
    = (flag_sanitize & flag_sanitize_recover & SANITIZE_KERNEL_ADDRESS) != 0;

  HOST_WIDE_INT flags = tree_to_shwi (gimple_call_arg (g, 0));
  gcc_assert (flags < ASAN_CHECK_LAST);
  bool is_scalar_access = (flags & ASAN_CHECK_SCALAR_ACCESS) != 0;
  bool is_store = (flags & ASAN_CHECK_STORE) != 0;
  bool is_non_zero_len = (flags & ASAN_CHECK_NON_ZERO_LEN) != 0;

  tree base = gimple_call_arg (g, 1);
  tree len = gimple_call_arg (g, 2);
  HOST_WIDE_INT align = tree_to_shwi (gimple_call_arg (g, 3));

  HOST_WIDE_INT size_in_bytes
    = is_scalar_access && tree_fits_shwi_p (len) ? tree_to_shwi (len) : -1;

  if (use_calls)
    {
      /* Instrument using callbacks.  */
      gimple g
	= gimple_build_assign_with_ops (NOP_EXPR,
					make_ssa_name (pointer_sized_int_node,
					NULL),
					base, NULL_TREE);
      gimple_set_location (g, loc);
      gsi_insert_before (iter, g, GSI_SAME_STMT);
      tree base_addr = gimple_assign_lhs (g);

      int nargs;
      tree fun = check_func (is_store, recover_p, size_in_bytes, &nargs);
      if (nargs == 1)
	g = gimple_build_call (fun, 1, base_addr);
      else
	{
	  gcc_assert (nargs == 2);
	  g = gimple_build_assign_with_ops (NOP_EXPR,
					    make_ssa_name (pointer_sized_int_node,
							   NULL),
					    len, NULL_TREE);
	  gimple_set_location (g, loc);
	  gsi_insert_before (iter, g, GSI_SAME_STMT);
	  tree sz_arg = gimple_assign_lhs (g);
	  g = gimple_build_call (fun, nargs, base_addr, sz_arg);
	}
      gimple_set_location (g, loc);
      gsi_replace (iter, g, false);
      return false;
    }

  HOST_WIDE_INT real_size_in_bytes = size_in_bytes == -1 ? 1 : size_in_bytes;

  tree shadow_ptr_type = shadow_ptr_types[real_size_in_bytes == 16 ? 1 : 0];
  tree shadow_type = TREE_TYPE (shadow_ptr_type);

  gimple_stmt_iterator gsi = *iter;

  if (!is_non_zero_len)
    {
      /* So, the length of the memory area to asan-protect is
	 non-constant.  Let's guard the generated instrumentation code
	 like:

	 if (len != 0)
	   {
	     //asan instrumentation code goes here.
	   }
	 // falltrough instructions, starting with *ITER.  */

      g = gimple_build_cond (NE_EXPR,
			    len,
			    build_int_cst (TREE_TYPE (len), 0),
			    NULL_TREE, NULL_TREE);
      gimple_set_location (g, loc);

      basic_block then_bb, fallthrough_bb;
      insert_if_then_before_iter (g, iter, /*then_more_likely_p=*/true,
				 &then_bb, &fallthrough_bb);
      /* Note that fallthrough_bb starts with the statement that was
	pointed to by ITER.  */

      /* The 'then block' of the 'if (len != 0) condition is where
	we'll generate the asan instrumentation code now.  */
      gsi = gsi_last_bb (then_bb);
    }

  /* Get an iterator on the point where we can add the condition
     statement for the instrumentation.  */
  basic_block then_bb, else_bb;
  gsi = create_cond_insert_point (&gsi, /*before_p*/false,
				  /*then_more_likely_p=*/false,
				  /*create_then_fallthru_edge*/recover_p,
				  &then_bb,
				  &else_bb);

  g = gimple_build_assign_with_ops (NOP_EXPR,
				    make_ssa_name (pointer_sized_int_node,
						   NULL),
				    base, NULL_TREE);
  gimple_set_location (g, loc);
  gsi_insert_before (&gsi, g, GSI_NEW_STMT);
  tree base_addr = gimple_assign_lhs (g);

  tree t = NULL_TREE;
  if (real_size_in_bytes >= 8)
    {
      tree shadow = build_shadow_mem_access (&gsi, loc, base_addr,
					     shadow_ptr_type);
      t = shadow;
    }
  else
    {
      /* Slow path for 1, 2 and 4 byte accesses.  */
      /* Test (shadow != 0)
	 & ((base_addr & 7) + (real_size_in_bytes - 1)) >= shadow).  */
      tree shadow = build_shadow_mem_access (&gsi, loc, base_addr,
					     shadow_ptr_type);
      gimple shadow_test = build_assign (NE_EXPR, shadow, 0);
      gimple_seq seq = NULL;
      gimple_seq_add_stmt (&seq, shadow_test);
      /* Aligned (>= 8 bytes) can test just
	 (real_size_in_bytes - 1 >= shadow), as base_addr & 7 is known
	 to be 0.  */
      if (align < 8)
	{
	  gimple_seq_add_stmt (&seq, build_assign (BIT_AND_EXPR,
						   base_addr, 7));
	  gimple_seq_add_stmt (&seq,
			       build_type_cast (shadow_type,
						gimple_seq_last (seq)));
	  if (real_size_in_bytes > 1)
	    gimple_seq_add_stmt (&seq,
				 build_assign (PLUS_EXPR,
					       gimple_seq_last (seq),
					       real_size_in_bytes - 1));
	  t = gimple_assign_lhs (gimple_seq_last_stmt (seq));
	}
      else
	t = build_int_cst (shadow_type, real_size_in_bytes - 1);
      gimple_seq_add_stmt (&seq, build_assign (GE_EXPR, t, shadow));
      gimple_seq_add_stmt (&seq, build_assign (BIT_AND_EXPR, shadow_test,
					       gimple_seq_last (seq)));
      t = gimple_assign_lhs (gimple_seq_last (seq));
      gimple_seq_set_location (seq, loc);
      gsi_insert_seq_after (&gsi, seq, GSI_CONTINUE_LINKING);

      /* For non-constant, misaligned or otherwise weird access sizes,
       check first and last byte.  */
      if (size_in_bytes == -1)
	{
	  g = gimple_build_assign_with_ops (MINUS_EXPR,
					    make_ssa_name (pointer_sized_int_node, NULL),
					    len,
					    build_int_cst (pointer_sized_int_node, 1));
	  gimple_set_location (g, loc);
	  gsi_insert_after (&gsi, g, GSI_NEW_STMT);
	  tree last = gimple_assign_lhs (g);
	  g = gimple_build_assign_with_ops (PLUS_EXPR,
					    make_ssa_name (pointer_sized_int_node, NULL),
					    base_addr,
					    last);
	  gimple_set_location (g, loc);
	  gsi_insert_after (&gsi, g, GSI_NEW_STMT);
	  tree base_end_addr = gimple_assign_lhs (g);

	  tree shadow = build_shadow_mem_access (&gsi, loc, base_end_addr,
						 shadow_ptr_type);
	  gimple shadow_test = build_assign (NE_EXPR, shadow, 0);
	  gimple_seq seq = NULL;
	  gimple_seq_add_stmt (&seq, shadow_test);
	  gimple_seq_add_stmt (&seq, build_assign (BIT_AND_EXPR,
						   base_end_addr, 7));
	  gimple_seq_add_stmt (&seq, build_type_cast (shadow_type,
						      gimple_seq_last (seq)));
	  gimple_seq_add_stmt (&seq, build_assign (GE_EXPR,
						   gimple_seq_last (seq),
						   shadow));
	  gimple_seq_add_stmt (&seq, build_assign (BIT_AND_EXPR, shadow_test,
						   gimple_seq_last (seq)));
	  gimple_seq_add_stmt (&seq, build_assign (BIT_IOR_EXPR, t,
						   gimple_seq_last (seq)));
	  t = gimple_assign_lhs (gimple_seq_last (seq));
	  gimple_seq_set_location (seq, loc);
	  gsi_insert_seq_after (&gsi, seq, GSI_CONTINUE_LINKING);
	}
    }

  g = gimple_build_cond (NE_EXPR, t, build_int_cst (TREE_TYPE (t), 0),
			 NULL_TREE, NULL_TREE);
  gimple_set_location (g, loc);
  gsi_insert_after (&gsi, g, GSI_NEW_STMT);

  /* Generate call to the run-time library (e.g. __asan_report_load8).  */
  gsi = gsi_start_bb (then_bb);
  int nargs;
  tree fun = report_error_func (is_store, recover_p, size_in_bytes, &nargs);
  g = gimple_build_call (fun, nargs, base_addr, len);
  gimple_set_location (g, loc);
  gsi_insert_after (&gsi, g, GSI_NEW_STMT);

  gsi_remove (iter, true);
  *iter = gsi_start_bb (else_bb);

  return true;
}

/* Instrument the current function.  */

static unsigned int
asan_instrument (void)
{
  if (shadow_ptr_types[0] == NULL_TREE)
    asan_init_shadow_ptr_types ();
  transform_statements ();
  return 0;
}

static bool
gate_asan (void)
{
  return (flag_sanitize & SANITIZE_ADDRESS) != 0
	  && !lookup_attribute ("no_sanitize_address",
				DECL_ATTRIBUTES (current_function_decl));
}

namespace {

const pass_data pass_data_asan =
{
  GIMPLE_PASS, /* type */
  "asan", /* name */
  OPTGROUP_NONE, /* optinfo_flags */
  TV_NONE, /* tv_id */
  ( PROP_ssa | PROP_cfg | PROP_gimple_leh ), /* properties_required */
  0, /* properties_provided */
  0, /* properties_destroyed */
  0, /* todo_flags_start */
  TODO_update_ssa, /* todo_flags_finish */
};

class pass_asan : public gimple_opt_pass
{
public:
  pass_asan (gcc::context *ctxt)
    : gimple_opt_pass (pass_data_asan, ctxt)
  {}

  /* opt_pass methods: */
  opt_pass * clone () { return new pass_asan (m_ctxt); }
  virtual bool gate (function *) { return gate_asan (); }
  virtual unsigned int execute (function *) { return asan_instrument (); }

}; // class pass_asan

} // anon namespace

gimple_opt_pass *
make_pass_asan (gcc::context *ctxt)
{
  return new pass_asan (ctxt);
}

namespace {

const pass_data pass_data_asan_O0 =
{
  GIMPLE_PASS, /* type */
  "asan0", /* name */
  OPTGROUP_NONE, /* optinfo_flags */
  TV_NONE, /* tv_id */
  ( PROP_ssa | PROP_cfg | PROP_gimple_leh ), /* properties_required */
  0, /* properties_provided */
  0, /* properties_destroyed */
  0, /* todo_flags_start */
  TODO_update_ssa, /* todo_flags_finish */
};

class pass_asan_O0 : public gimple_opt_pass
{
public:
  pass_asan_O0 (gcc::context *ctxt)
    : gimple_opt_pass (pass_data_asan_O0, ctxt)
  {}

  /* opt_pass methods: */
  virtual bool gate (function *) { return !optimize && gate_asan (); }
  virtual unsigned int execute (function *) { return asan_instrument (); }

}; // class pass_asan_O0

} // anon namespace

gimple_opt_pass *
make_pass_asan_O0 (gcc::context *ctxt)
{
  return new pass_asan_O0 (ctxt);
}

#include "gt-asan.h"<|MERGE_RESOLUTION|>--- conflicted
+++ resolved
@@ -1781,17 +1781,10 @@
 
   HOST_WIDE_INT bitsize, bitpos;
   tree offset;
-<<<<<<< HEAD
-  enum machine_mode mode;
+  machine_mode mode;
   int unsignedp, reversep, volatilep = 0;
   tree inner = get_inner_reference (t, &bitsize, &bitpos, &offset, &mode,
 				    &unsignedp, &reversep, &volatilep, false);
-=======
-  machine_mode mode;
-  int volatilep = 0, unsignedp = 0;
-  tree inner = get_inner_reference (t, &bitsize, &bitpos, &offset,
-				    &mode, &unsignedp, &volatilep, false);
->>>>>>> 95795723
 
   if (TREE_CODE (t) == COMPONENT_REF
       && DECL_BIT_FIELD_REPRESENTATIVE (TREE_OPERAND (t, 1)) != NULL_TREE)
