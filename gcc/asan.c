/* AddressSanitizer, a fast memory error detector.
   Copyright (C) 2012-2018 Free Software Foundation, Inc.
   Contributed by Kostya Serebryany <kcc@google.com>

This file is part of GCC.

GCC is free software; you can redistribute it and/or modify it under
the terms of the GNU General Public License as published by the Free
Software Foundation; either version 3, or (at your option) any later
version.

GCC is distributed in the hope that it will be useful, but WITHOUT ANY
WARRANTY; without even the implied warranty of MERCHANTABILITY or
FITNESS FOR A PARTICULAR PURPOSE.  See the GNU General Public License
for more details.

You should have received a copy of the GNU General Public License
along with GCC; see the file COPYING3.  If not see
<http://www.gnu.org/licenses/>.  */


#include "config.h"
#include "system.h"
#include "coretypes.h"
#include "backend.h"
#include "target.h"
#include "rtl.h"
#include "tree.h"
#include "gimple.h"
#include "cfghooks.h"
#include "alloc-pool.h"
#include "tree-pass.h"
#include "memmodel.h"
#include "tm_p.h"
#include "ssa.h"
#include "stringpool.h"
#include "tree-ssanames.h"
#include "optabs.h"
#include "emit-rtl.h"
#include "cgraph.h"
#include "gimple-pretty-print.h"
#include "alias.h"
#include "fold-const.h"
#include "cfganal.h"
#include "gimplify.h"
#include "gimple-iterator.h"
#include "varasm.h"
#include "stor-layout.h"
#include "tree-iterator.h"
#include "stringpool.h"
#include "attribs.h"
#include "asan.h"
#include "dojump.h"
#include "explow.h"
#include "expr.h"
#include "output.h"
#include "langhooks.h"
#include "cfgloop.h"
#include "gimple-builder.h"
#include "gimple-fold.h"
#include "ubsan.h"
#include "params.h"
#include "builtins.h"
#include "fnmatch.h"
#include "tree-inline.h"

/* AddressSanitizer finds out-of-bounds and use-after-free bugs
   with <2x slowdown on average.

   The tool consists of two parts:
   instrumentation module (this file) and a run-time library.
   The instrumentation module adds a run-time check before every memory insn.
     For a 8- or 16- byte load accessing address X:
       ShadowAddr = (X >> 3) + Offset
       ShadowValue = *(char*)ShadowAddr;  // *(short*) for 16-byte access.
       if (ShadowValue)
	 __asan_report_load8(X);
     For a load of N bytes (N=1, 2 or 4) from address X:
       ShadowAddr = (X >> 3) + Offset
       ShadowValue = *(char*)ShadowAddr;
       if (ShadowValue)
	 if ((X & 7) + N - 1 > ShadowValue)
	   __asan_report_loadN(X);
   Stores are instrumented similarly, but using __asan_report_storeN functions.
   A call too __asan_init_vN() is inserted to the list of module CTORs.
   N is the version number of the AddressSanitizer API. The changes between the
   API versions are listed in libsanitizer/asan/asan_interface_internal.h.

   The run-time library redefines malloc (so that redzone are inserted around
   the allocated memory) and free (so that reuse of free-ed memory is delayed),
   provides __asan_report* and __asan_init_vN functions.

   Read more:
   http://code.google.com/p/address-sanitizer/wiki/AddressSanitizerAlgorithm

   The current implementation supports detection of out-of-bounds and
   use-after-free in the heap, on the stack and for global variables.

   [Protection of stack variables]

   To understand how detection of out-of-bounds and use-after-free works
   for stack variables, lets look at this example on x86_64 where the
   stack grows downward:

     int
     foo ()
     {
       char a[23] = {0};
       int b[2] = {0};

       a[5] = 1;
       b[1] = 2;

       return a[5] + b[1];
     }

   For this function, the stack protected by asan will be organized as
   follows, from the top of the stack to the bottom:

   Slot 1/ [red zone of 32 bytes called 'RIGHT RedZone']

   Slot 2/ [8 bytes of red zone, that adds up to the space of 'a' to make
	   the next slot be 32 bytes aligned; this one is called Partial
	   Redzone; this 32 bytes alignment is an asan constraint]

   Slot 3/ [24 bytes for variable 'a']

   Slot 4/ [red zone of 32 bytes called 'Middle RedZone']

   Slot 5/ [24 bytes of Partial Red Zone (similar to slot 2]

   Slot 6/ [8 bytes for variable 'b']

   Slot 7/ [32 bytes of Red Zone at the bottom of the stack, called
	    'LEFT RedZone']

   The 32 bytes of LEFT red zone at the bottom of the stack can be
   decomposed as such:

     1/ The first 8 bytes contain a magical asan number that is always
     0x41B58AB3.

     2/ The following 8 bytes contains a pointer to a string (to be
     parsed at runtime by the runtime asan library), which format is
     the following:

      "<function-name> <space> <num-of-variables-on-the-stack>
      (<32-bytes-aligned-offset-in-bytes-of-variable> <space>
      <length-of-var-in-bytes> ){n} "

	where '(...){n}' means the content inside the parenthesis occurs 'n'
	times, with 'n' being the number of variables on the stack.

     3/ The following 8 bytes contain the PC of the current function which
     will be used by the run-time library to print an error message.

     4/ The following 8 bytes are reserved for internal use by the run-time.

   The shadow memory for that stack layout is going to look like this:

     - content of shadow memory 8 bytes for slot 7: 0xF1F1F1F1.
       The F1 byte pattern is a magic number called
       ASAN_STACK_MAGIC_LEFT and is a way for the runtime to know that
       the memory for that shadow byte is part of a the LEFT red zone
       intended to seat at the bottom of the variables on the stack.

     - content of shadow memory 8 bytes for slots 6 and 5:
       0xF4F4F400.  The F4 byte pattern is a magic number
       called ASAN_STACK_MAGIC_PARTIAL.  It flags the fact that the
       memory region for this shadow byte is a PARTIAL red zone
       intended to pad a variable A, so that the slot following
       {A,padding} is 32 bytes aligned.

       Note that the fact that the least significant byte of this
       shadow memory content is 00 means that 8 bytes of its
       corresponding memory (which corresponds to the memory of
       variable 'b') is addressable.

     - content of shadow memory 8 bytes for slot 4: 0xF2F2F2F2.
       The F2 byte pattern is a magic number called
       ASAN_STACK_MAGIC_MIDDLE.  It flags the fact that the memory
       region for this shadow byte is a MIDDLE red zone intended to
       seat between two 32 aligned slots of {variable,padding}.

     - content of shadow memory 8 bytes for slot 3 and 2:
       0xF4000000.  This represents is the concatenation of
       variable 'a' and the partial red zone following it, like what we
       had for variable 'b'.  The least significant 3 bytes being 00
       means that the 3 bytes of variable 'a' are addressable.

     - content of shadow memory 8 bytes for slot 1: 0xF3F3F3F3.
       The F3 byte pattern is a magic number called
       ASAN_STACK_MAGIC_RIGHT.  It flags the fact that the memory
       region for this shadow byte is a RIGHT red zone intended to seat
       at the top of the variables of the stack.

   Note that the real variable layout is done in expand_used_vars in
   cfgexpand.c.  As far as Address Sanitizer is concerned, it lays out
   stack variables as well as the different red zones, emits some
   prologue code to populate the shadow memory as to poison (mark as
   non-accessible) the regions of the red zones and mark the regions of
   stack variables as accessible, and emit some epilogue code to
   un-poison (mark as accessible) the regions of red zones right before
   the function exits.

   [Protection of global variables]

   The basic idea is to insert a red zone between two global variables
   and install a constructor function that calls the asan runtime to do
   the populating of the relevant shadow memory regions at load time.

   So the global variables are laid out as to insert a red zone between
   them. The size of the red zones is so that each variable starts on a
   32 bytes boundary.

   Then a constructor function is installed so that, for each global
   variable, it calls the runtime asan library function
   __asan_register_globals_with an instance of this type:

     struct __asan_global
     {
       // Address of the beginning of the global variable.
       const void *__beg;

       // Initial size of the global variable.
       uptr __size;

       // Size of the global variable + size of the red zone.  This
       //   size is 32 bytes aligned.
       uptr __size_with_redzone;

       // Name of the global variable.
       const void *__name;

       // Name of the module where the global variable is declared.
       const void *__module_name;

       // 1 if it has dynamic initialization, 0 otherwise.
       uptr __has_dynamic_init;

       // A pointer to struct that contains source location, could be NULL.
       __asan_global_source_location *__location;
     }

   A destructor function that calls the runtime asan library function
   _asan_unregister_globals is also installed.  */

static unsigned HOST_WIDE_INT asan_shadow_offset_value;
static bool asan_shadow_offset_computed;
static vec<char *> sanitized_sections;
static tree last_alloca_addr;

/* Set of variable declarations that are going to be guarded by
   use-after-scope sanitizer.  */

static hash_set<tree> *asan_handled_variables = NULL;

hash_set <tree> *asan_used_labels = NULL;

/* Sets shadow offset to value in string VAL.  */

bool
set_asan_shadow_offset (const char *val)
{
  char *endp;

  errno = 0;
#ifdef HAVE_LONG_LONG
  asan_shadow_offset_value = strtoull (val, &endp, 0);
#else
  asan_shadow_offset_value = strtoul (val, &endp, 0);
#endif
  if (!(*val != '\0' && *endp == '\0' && errno == 0))
    return false;

  asan_shadow_offset_computed = true;

  return true;
}

/* Set list of user-defined sections that need to be sanitized.  */

void
set_sanitized_sections (const char *sections)
{
  char *pat;
  unsigned i;
  FOR_EACH_VEC_ELT (sanitized_sections, i, pat)
    free (pat);
  sanitized_sections.truncate (0);

  for (const char *s = sections; *s; )
    {
      const char *end;
      for (end = s; *end && *end != ','; ++end);
      size_t len = end - s;
      sanitized_sections.safe_push (xstrndup (s, len));
      s = *end ? end + 1 : end;
    }
}

bool
asan_mark_p (gimple *stmt, enum asan_mark_flags flag)
{
  return (gimple_call_internal_p (stmt, IFN_ASAN_MARK)
	  && tree_to_uhwi (gimple_call_arg (stmt, 0)) == flag);
}

bool
asan_sanitize_stack_p (void)
{
  return (sanitize_flags_p (SANITIZE_ADDRESS) && ASAN_STACK);
}

bool
asan_sanitize_allocas_p (void)
{
  return (asan_sanitize_stack_p () && ASAN_PROTECT_ALLOCAS);
}

/* Checks whether section SEC should be sanitized.  */

static bool
section_sanitized_p (const char *sec)
{
  char *pat;
  unsigned i;
  FOR_EACH_VEC_ELT (sanitized_sections, i, pat)
    if (fnmatch (pat, sec, FNM_PERIOD) == 0)
      return true;
  return false;
}

/* Returns Asan shadow offset.  */

static unsigned HOST_WIDE_INT
asan_shadow_offset ()
{
  if (!asan_shadow_offset_computed)
    {
      asan_shadow_offset_computed = true;
      asan_shadow_offset_value = targetm.asan_shadow_offset ();
    }
  return asan_shadow_offset_value;
}

alias_set_type asan_shadow_set = -1;

/* Pointer types to 1, 2 or 4 byte integers in shadow memory.  A separate
   alias set is used for all shadow memory accesses.  */
static GTY(()) tree shadow_ptr_types[3];

/* Decl for __asan_option_detect_stack_use_after_return.  */
static GTY(()) tree asan_detect_stack_use_after_return;

/* Hashtable support for memory references used by gimple
   statements.  */

/* This type represents a reference to a memory region.  */
struct asan_mem_ref
{
  /* The expression of the beginning of the memory region.  */
  tree start;

  /* The size of the access.  */
  HOST_WIDE_INT access_size;
};

object_allocator <asan_mem_ref> asan_mem_ref_pool ("asan_mem_ref");

/* Initializes an instance of asan_mem_ref.  */

static void
asan_mem_ref_init (asan_mem_ref *ref, tree start, HOST_WIDE_INT access_size)
{
  ref->start = start;
  ref->access_size = access_size;
}

/* Allocates memory for an instance of asan_mem_ref into the memory
   pool returned by asan_mem_ref_get_alloc_pool and initialize it.
   START is the address of (or the expression pointing to) the
   beginning of memory reference.  ACCESS_SIZE is the size of the
   access to the referenced memory.  */

static asan_mem_ref*
asan_mem_ref_new (tree start, HOST_WIDE_INT access_size)
{
  asan_mem_ref *ref = asan_mem_ref_pool.allocate ();

  asan_mem_ref_init (ref, start, access_size);
  return ref;
}

/* This builds and returns a pointer to the end of the memory region
   that starts at START and of length LEN.  */

tree
asan_mem_ref_get_end (tree start, tree len)
{
  if (len == NULL_TREE || integer_zerop (len))
    return start;

  if (!ptrofftype_p (len))
    len = convert_to_ptrofftype (len);

  return fold_build2 (POINTER_PLUS_EXPR, TREE_TYPE (start), start, len);
}

/*  Return a tree expression that represents the end of the referenced
    memory region.  Beware that this function can actually build a new
    tree expression.  */

tree
asan_mem_ref_get_end (const asan_mem_ref *ref, tree len)
{
  return asan_mem_ref_get_end (ref->start, len);
}

struct asan_mem_ref_hasher : nofree_ptr_hash <asan_mem_ref>
{
  static inline hashval_t hash (const asan_mem_ref *);
  static inline bool equal (const asan_mem_ref *, const asan_mem_ref *);
};

/* Hash a memory reference.  */

inline hashval_t
asan_mem_ref_hasher::hash (const asan_mem_ref *mem_ref)
{
  return iterative_hash_expr (mem_ref->start, 0);
}

/* Compare two memory references.  We accept the length of either
   memory references to be NULL_TREE.  */

inline bool
asan_mem_ref_hasher::equal (const asan_mem_ref *m1,
			    const asan_mem_ref *m2)
{
  return operand_equal_p (m1->start, m2->start, 0);
}

static hash_table<asan_mem_ref_hasher> *asan_mem_ref_ht;

/* Returns a reference to the hash table containing memory references.
   This function ensures that the hash table is created.  Note that
   this hash table is updated by the function
   update_mem_ref_hash_table.  */

static hash_table<asan_mem_ref_hasher> *
get_mem_ref_hash_table ()
{
  if (!asan_mem_ref_ht)
    asan_mem_ref_ht = new hash_table<asan_mem_ref_hasher> (10);

  return asan_mem_ref_ht;
}

/* Clear all entries from the memory references hash table.  */

static void
empty_mem_ref_hash_table ()
{
  if (asan_mem_ref_ht)
    asan_mem_ref_ht->empty ();
}

/* Free the memory references hash table.  */

static void
free_mem_ref_resources ()
{
  delete asan_mem_ref_ht;
  asan_mem_ref_ht = NULL;

  asan_mem_ref_pool.release ();
}

/* Return true iff the memory reference REF has been instrumented.  */

static bool
has_mem_ref_been_instrumented (tree ref, HOST_WIDE_INT access_size)
{
  asan_mem_ref r;
  asan_mem_ref_init (&r, ref, access_size);

  asan_mem_ref *saved_ref = get_mem_ref_hash_table ()->find (&r);
  return saved_ref && saved_ref->access_size >= access_size;
}

/* Return true iff the memory reference REF has been instrumented.  */

static bool
has_mem_ref_been_instrumented (const asan_mem_ref *ref)
{
  return has_mem_ref_been_instrumented (ref->start, ref->access_size);
}

/* Return true iff access to memory region starting at REF and of
   length LEN has been instrumented.  */

static bool
has_mem_ref_been_instrumented (const asan_mem_ref *ref, tree len)
{
  HOST_WIDE_INT size_in_bytes
    = tree_fits_shwi_p (len) ? tree_to_shwi (len) : -1;

  return size_in_bytes != -1
    && has_mem_ref_been_instrumented (ref->start, size_in_bytes);
}

/* Set REF to the memory reference present in a gimple assignment
   ASSIGNMENT.  Return true upon successful completion, false
   otherwise.  */

static bool
get_mem_ref_of_assignment (const gassign *assignment,
			   asan_mem_ref *ref,
			   bool *ref_is_store)
{
  gcc_assert (gimple_assign_single_p (assignment));

  if (gimple_store_p (assignment)
      && !gimple_clobber_p (assignment))
    {
      ref->start = gimple_assign_lhs (assignment);
      *ref_is_store = true;
    }
  else if (gimple_assign_load_p (assignment))
    {
      ref->start = gimple_assign_rhs1 (assignment);
      *ref_is_store = false;
    }
  else
    return false;

  ref->access_size = int_size_in_bytes (TREE_TYPE (ref->start));
  return true;
}

/* Return address of last allocated dynamic alloca.  */

static tree
get_last_alloca_addr ()
{
  if (last_alloca_addr)
    return last_alloca_addr;

  last_alloca_addr = create_tmp_reg (ptr_type_node, "last_alloca_addr");
  gassign *g = gimple_build_assign (last_alloca_addr, null_pointer_node);
  edge e = single_succ_edge (ENTRY_BLOCK_PTR_FOR_FN (cfun));
  gsi_insert_on_edge_immediate (e, g);
  return last_alloca_addr;
}

/* Insert __asan_allocas_unpoison (top, bottom) call before
   __builtin_stack_restore (new_sp) call.
   The pseudocode of this routine should look like this:
     top = last_alloca_addr;
     bot = new_sp;
     __asan_allocas_unpoison (top, bot);
     last_alloca_addr = new_sp;
     __builtin_stack_restore (new_sp);
   In general, we can't use new_sp as bot parameter because on some
   architectures SP has non zero offset from dynamic stack area.  Moreover, on
   some architectures this offset (STACK_DYNAMIC_OFFSET) becomes known for each
   particular function only after all callees were expanded to rtl.
   The most noticeable example is PowerPC{,64}, see
   http://refspecs.linuxfoundation.org/ELF/ppc64/PPC-elf64abi.html#DYNAM-STACK.
   To overcome the issue we use following trick: pass new_sp as a second
   parameter to __asan_allocas_unpoison and rewrite it during expansion with
   new_sp + (virtual_dynamic_stack_rtx - sp) later in
   expand_asan_emit_allocas_unpoison function.  */

static void
handle_builtin_stack_restore (gcall *call, gimple_stmt_iterator *iter)
{
  if (!iter || !asan_sanitize_allocas_p ())
    return;

  tree last_alloca = get_last_alloca_addr ();
  tree restored_stack = gimple_call_arg (call, 0);
  tree fn = builtin_decl_implicit (BUILT_IN_ASAN_ALLOCAS_UNPOISON);
  gimple *g = gimple_build_call (fn, 2, last_alloca, restored_stack);
  gsi_insert_before (iter, g, GSI_SAME_STMT);
  g = gimple_build_assign (last_alloca, restored_stack);
  gsi_insert_before (iter, g, GSI_SAME_STMT);
}

/* Deploy and poison redzones around __builtin_alloca call.  To do this, we
   should replace this call with another one with changed parameters and
   replace all its uses with new address, so
       addr = __builtin_alloca (old_size, align);
   is replaced by
       left_redzone_size = max (align, ASAN_RED_ZONE_SIZE);
   Following two statements are optimized out if we know that
   old_size & (ASAN_RED_ZONE_SIZE - 1) == 0, i.e. alloca doesn't need partial
   redzone.
       misalign = old_size & (ASAN_RED_ZONE_SIZE - 1);
       partial_redzone_size = ASAN_RED_ZONE_SIZE - misalign;
       right_redzone_size = ASAN_RED_ZONE_SIZE;
       additional_size = left_redzone_size + partial_redzone_size +
                         right_redzone_size;
       new_size = old_size + additional_size;
       new_alloca = __builtin_alloca (new_size, max (align, 32))
       __asan_alloca_poison (new_alloca, old_size)
       addr = new_alloca + max (align, ASAN_RED_ZONE_SIZE);
       last_alloca_addr = new_alloca;
   ADDITIONAL_SIZE is added to make new memory allocation contain not only
   requested memory, but also left, partial and right redzones as well as some
   additional space, required by alignment.  */

static void
handle_builtin_alloca (gcall *call, gimple_stmt_iterator *iter)
{
  if (!iter || !asan_sanitize_allocas_p ())
    return;

  gassign *g;
  gcall *gg;
  const HOST_WIDE_INT redzone_mask = ASAN_RED_ZONE_SIZE - 1;

  tree last_alloca = get_last_alloca_addr ();
  tree callee = gimple_call_fndecl (call);
  tree old_size = gimple_call_arg (call, 0);
  tree ptr_type = gimple_call_lhs (call) ? TREE_TYPE (gimple_call_lhs (call))
					 : ptr_type_node;
  tree partial_size = NULL_TREE;
  unsigned int align
    = DECL_FUNCTION_CODE (callee) == BUILT_IN_ALLOCA
      ? 0 : tree_to_uhwi (gimple_call_arg (call, 1));

  /* If ALIGN > ASAN_RED_ZONE_SIZE, we embed left redzone into first ALIGN
     bytes of allocated space.  Otherwise, align alloca to ASAN_RED_ZONE_SIZE
     manually.  */
  align = MAX (align, ASAN_RED_ZONE_SIZE * BITS_PER_UNIT);

  tree alloca_rz_mask = build_int_cst (size_type_node, redzone_mask);
  tree redzone_size = build_int_cst (size_type_node, ASAN_RED_ZONE_SIZE);

  /* Extract lower bits from old_size.  */
  wide_int size_nonzero_bits = get_nonzero_bits (old_size);
  wide_int rz_mask
    = wi::uhwi (redzone_mask, wi::get_precision (size_nonzero_bits));
  wide_int old_size_lower_bits = wi::bit_and (size_nonzero_bits, rz_mask);

  /* If alloca size is aligned to ASAN_RED_ZONE_SIZE, we don't need partial
     redzone.  Otherwise, compute its size here.  */
  if (wi::ne_p (old_size_lower_bits, 0))
    {
      /* misalign = size & (ASAN_RED_ZONE_SIZE - 1)
         partial_size = ASAN_RED_ZONE_SIZE - misalign.  */
      g = gimple_build_assign (make_ssa_name (size_type_node, NULL),
			       BIT_AND_EXPR, old_size, alloca_rz_mask);
      gsi_insert_before (iter, g, GSI_SAME_STMT);
      tree misalign = gimple_assign_lhs (g);
      g = gimple_build_assign (make_ssa_name (size_type_node, NULL), MINUS_EXPR,
			       redzone_size, misalign);
      gsi_insert_before (iter, g, GSI_SAME_STMT);
      partial_size = gimple_assign_lhs (g);
    }

  /* additional_size = align + ASAN_RED_ZONE_SIZE.  */
  tree additional_size = build_int_cst (size_type_node, align / BITS_PER_UNIT
							+ ASAN_RED_ZONE_SIZE);
  /* If alloca has partial redzone, include it to additional_size too.  */
  if (partial_size)
    {
      /* additional_size += partial_size.  */
      g = gimple_build_assign (make_ssa_name (size_type_node), PLUS_EXPR,
			       partial_size, additional_size);
      gsi_insert_before (iter, g, GSI_SAME_STMT);
      additional_size = gimple_assign_lhs (g);
    }

  /* new_size = old_size + additional_size.  */
  g = gimple_build_assign (make_ssa_name (size_type_node), PLUS_EXPR, old_size,
			   additional_size);
  gsi_insert_before (iter, g, GSI_SAME_STMT);
  tree new_size = gimple_assign_lhs (g);

  /* Build new __builtin_alloca call:
       new_alloca_with_rz = __builtin_alloca (new_size, align).  */
  tree fn = builtin_decl_implicit (BUILT_IN_ALLOCA_WITH_ALIGN);
  gg = gimple_build_call (fn, 2, new_size,
			  build_int_cst (size_type_node, align));
  tree new_alloca_with_rz = make_ssa_name (ptr_type, gg);
  gimple_call_set_lhs (gg, new_alloca_with_rz);
  gsi_insert_before (iter, gg, GSI_SAME_STMT);

  /* new_alloca = new_alloca_with_rz + align.  */
  g = gimple_build_assign (make_ssa_name (ptr_type), POINTER_PLUS_EXPR,
			   new_alloca_with_rz,
			   build_int_cst (size_type_node,
					  align / BITS_PER_UNIT));
  gsi_insert_before (iter, g, GSI_SAME_STMT);
  tree new_alloca = gimple_assign_lhs (g);

  /* Poison newly created alloca redzones:
      __asan_alloca_poison (new_alloca, old_size).  */
  fn = builtin_decl_implicit (BUILT_IN_ASAN_ALLOCA_POISON);
  gg = gimple_build_call (fn, 2, new_alloca, old_size);
  gsi_insert_before (iter, gg, GSI_SAME_STMT);

  /* Save new_alloca_with_rz value into last_alloca to use it during
     allocas unpoisoning.  */
  g = gimple_build_assign (last_alloca, new_alloca_with_rz);
  gsi_insert_before (iter, g, GSI_SAME_STMT);

  /* Finally, replace old alloca ptr with NEW_ALLOCA.  */
  replace_call_with_value (iter, new_alloca);
}

/* Return the memory references contained in a gimple statement
   representing a builtin call that has to do with memory access.  */

static bool
get_mem_refs_of_builtin_call (gcall *call,
			      asan_mem_ref *src0,
			      tree *src0_len,
			      bool *src0_is_store,
			      asan_mem_ref *src1,
			      tree *src1_len,
			      bool *src1_is_store,
			      asan_mem_ref *dst,
			      tree *dst_len,
			      bool *dst_is_store,
			      bool *dest_is_deref,
			      bool *intercepted_p,
			      gimple_stmt_iterator *iter = NULL)
{
  gcc_checking_assert (gimple_call_builtin_p (call, BUILT_IN_NORMAL));

  tree callee = gimple_call_fndecl (call);
  tree source0 = NULL_TREE, source1 = NULL_TREE,
    dest = NULL_TREE, len = NULL_TREE;
  bool is_store = true, got_reference_p = false;
  HOST_WIDE_INT access_size = 1;

  *intercepted_p = asan_intercepted_p ((DECL_FUNCTION_CODE (callee)));

  switch (DECL_FUNCTION_CODE (callee))
    {
      /* (s, s, n) style memops.  */
    case BUILT_IN_BCMP:
    case BUILT_IN_MEMCMP:
      source0 = gimple_call_arg (call, 0);
      source1 = gimple_call_arg (call, 1);
      len = gimple_call_arg (call, 2);
      break;

      /* (src, dest, n) style memops.  */
    case BUILT_IN_BCOPY:
      source0 = gimple_call_arg (call, 0);
      dest = gimple_call_arg (call, 1);
      len = gimple_call_arg (call, 2);
      break;

      /* (dest, src, n) style memops.  */
    case BUILT_IN_MEMCPY:
    case BUILT_IN_MEMCPY_CHK:
    case BUILT_IN_MEMMOVE:
    case BUILT_IN_MEMMOVE_CHK:
    case BUILT_IN_MEMPCPY:
    case BUILT_IN_MEMPCPY_CHK:
      dest = gimple_call_arg (call, 0);
      source0 = gimple_call_arg (call, 1);
      len = gimple_call_arg (call, 2);
      break;

      /* (dest, n) style memops.  */
    case BUILT_IN_BZERO:
      dest = gimple_call_arg (call, 0);
      len = gimple_call_arg (call, 1);
      break;

      /* (dest, x, n) style memops*/
    case BUILT_IN_MEMSET:
    case BUILT_IN_MEMSET_CHK:
      dest = gimple_call_arg (call, 0);
      len = gimple_call_arg (call, 2);
      break;

    case BUILT_IN_STRLEN:
      source0 = gimple_call_arg (call, 0);
      len = gimple_call_lhs (call);
      break;

    case BUILT_IN_STACK_RESTORE:
      handle_builtin_stack_restore (call, iter);
      break;

    CASE_BUILT_IN_ALLOCA:
      handle_builtin_alloca (call, iter);
      break;
    /* And now the __atomic* and __sync builtins.
       These are handled differently from the classical memory memory
       access builtins above.  */

    case BUILT_IN_ATOMIC_LOAD_1:
      is_store = false;
      /* FALLTHRU */
    case BUILT_IN_SYNC_FETCH_AND_ADD_1:
    case BUILT_IN_SYNC_FETCH_AND_SUB_1:
    case BUILT_IN_SYNC_FETCH_AND_OR_1:
    case BUILT_IN_SYNC_FETCH_AND_AND_1:
    case BUILT_IN_SYNC_FETCH_AND_XOR_1:
    case BUILT_IN_SYNC_FETCH_AND_NAND_1:
    case BUILT_IN_SYNC_ADD_AND_FETCH_1:
    case BUILT_IN_SYNC_SUB_AND_FETCH_1:
    case BUILT_IN_SYNC_OR_AND_FETCH_1:
    case BUILT_IN_SYNC_AND_AND_FETCH_1:
    case BUILT_IN_SYNC_XOR_AND_FETCH_1:
    case BUILT_IN_SYNC_NAND_AND_FETCH_1:
    case BUILT_IN_SYNC_BOOL_COMPARE_AND_SWAP_1:
    case BUILT_IN_SYNC_VAL_COMPARE_AND_SWAP_1:
    case BUILT_IN_SYNC_LOCK_TEST_AND_SET_1:
    case BUILT_IN_SYNC_LOCK_RELEASE_1:
    case BUILT_IN_ATOMIC_EXCHANGE_1:
    case BUILT_IN_ATOMIC_COMPARE_EXCHANGE_1:
    case BUILT_IN_ATOMIC_STORE_1:
    case BUILT_IN_ATOMIC_ADD_FETCH_1:
    case BUILT_IN_ATOMIC_SUB_FETCH_1:
    case BUILT_IN_ATOMIC_AND_FETCH_1:
    case BUILT_IN_ATOMIC_NAND_FETCH_1:
    case BUILT_IN_ATOMIC_XOR_FETCH_1:
    case BUILT_IN_ATOMIC_OR_FETCH_1:
    case BUILT_IN_ATOMIC_FETCH_ADD_1:
    case BUILT_IN_ATOMIC_FETCH_SUB_1:
    case BUILT_IN_ATOMIC_FETCH_AND_1:
    case BUILT_IN_ATOMIC_FETCH_NAND_1:
    case BUILT_IN_ATOMIC_FETCH_XOR_1:
    case BUILT_IN_ATOMIC_FETCH_OR_1:
      access_size = 1;
      goto do_atomic;

    case BUILT_IN_ATOMIC_LOAD_2:
      is_store = false;
      /* FALLTHRU */
    case BUILT_IN_SYNC_FETCH_AND_ADD_2:
    case BUILT_IN_SYNC_FETCH_AND_SUB_2:
    case BUILT_IN_SYNC_FETCH_AND_OR_2:
    case BUILT_IN_SYNC_FETCH_AND_AND_2:
    case BUILT_IN_SYNC_FETCH_AND_XOR_2:
    case BUILT_IN_SYNC_FETCH_AND_NAND_2:
    case BUILT_IN_SYNC_ADD_AND_FETCH_2:
    case BUILT_IN_SYNC_SUB_AND_FETCH_2:
    case BUILT_IN_SYNC_OR_AND_FETCH_2:
    case BUILT_IN_SYNC_AND_AND_FETCH_2:
    case BUILT_IN_SYNC_XOR_AND_FETCH_2:
    case BUILT_IN_SYNC_NAND_AND_FETCH_2:
    case BUILT_IN_SYNC_BOOL_COMPARE_AND_SWAP_2:
    case BUILT_IN_SYNC_VAL_COMPARE_AND_SWAP_2:
    case BUILT_IN_SYNC_LOCK_TEST_AND_SET_2:
    case BUILT_IN_SYNC_LOCK_RELEASE_2:
    case BUILT_IN_ATOMIC_EXCHANGE_2:
    case BUILT_IN_ATOMIC_COMPARE_EXCHANGE_2:
    case BUILT_IN_ATOMIC_STORE_2:
    case BUILT_IN_ATOMIC_ADD_FETCH_2:
    case BUILT_IN_ATOMIC_SUB_FETCH_2:
    case BUILT_IN_ATOMIC_AND_FETCH_2:
    case BUILT_IN_ATOMIC_NAND_FETCH_2:
    case BUILT_IN_ATOMIC_XOR_FETCH_2:
    case BUILT_IN_ATOMIC_OR_FETCH_2:
    case BUILT_IN_ATOMIC_FETCH_ADD_2:
    case BUILT_IN_ATOMIC_FETCH_SUB_2:
    case BUILT_IN_ATOMIC_FETCH_AND_2:
    case BUILT_IN_ATOMIC_FETCH_NAND_2:
    case BUILT_IN_ATOMIC_FETCH_XOR_2:
    case BUILT_IN_ATOMIC_FETCH_OR_2:
      access_size = 2;
      goto do_atomic;

    case BUILT_IN_ATOMIC_LOAD_4:
      is_store = false;
      /* FALLTHRU */
    case BUILT_IN_SYNC_FETCH_AND_ADD_4:
    case BUILT_IN_SYNC_FETCH_AND_SUB_4:
    case BUILT_IN_SYNC_FETCH_AND_OR_4:
    case BUILT_IN_SYNC_FETCH_AND_AND_4:
    case BUILT_IN_SYNC_FETCH_AND_XOR_4:
    case BUILT_IN_SYNC_FETCH_AND_NAND_4:
    case BUILT_IN_SYNC_ADD_AND_FETCH_4:
    case BUILT_IN_SYNC_SUB_AND_FETCH_4:
    case BUILT_IN_SYNC_OR_AND_FETCH_4:
    case BUILT_IN_SYNC_AND_AND_FETCH_4:
    case BUILT_IN_SYNC_XOR_AND_FETCH_4:
    case BUILT_IN_SYNC_NAND_AND_FETCH_4:
    case BUILT_IN_SYNC_BOOL_COMPARE_AND_SWAP_4:
    case BUILT_IN_SYNC_VAL_COMPARE_AND_SWAP_4:
    case BUILT_IN_SYNC_LOCK_TEST_AND_SET_4:
    case BUILT_IN_SYNC_LOCK_RELEASE_4:
    case BUILT_IN_ATOMIC_EXCHANGE_4:
    case BUILT_IN_ATOMIC_COMPARE_EXCHANGE_4:
    case BUILT_IN_ATOMIC_STORE_4:
    case BUILT_IN_ATOMIC_ADD_FETCH_4:
    case BUILT_IN_ATOMIC_SUB_FETCH_4:
    case BUILT_IN_ATOMIC_AND_FETCH_4:
    case BUILT_IN_ATOMIC_NAND_FETCH_4:
    case BUILT_IN_ATOMIC_XOR_FETCH_4:
    case BUILT_IN_ATOMIC_OR_FETCH_4:
    case BUILT_IN_ATOMIC_FETCH_ADD_4:
    case BUILT_IN_ATOMIC_FETCH_SUB_4:
    case BUILT_IN_ATOMIC_FETCH_AND_4:
    case BUILT_IN_ATOMIC_FETCH_NAND_4:
    case BUILT_IN_ATOMIC_FETCH_XOR_4:
    case BUILT_IN_ATOMIC_FETCH_OR_4:
      access_size = 4;
      goto do_atomic;

    case BUILT_IN_ATOMIC_LOAD_8:
      is_store = false;
      /* FALLTHRU */
    case BUILT_IN_SYNC_FETCH_AND_ADD_8:
    case BUILT_IN_SYNC_FETCH_AND_SUB_8:
    case BUILT_IN_SYNC_FETCH_AND_OR_8:
    case BUILT_IN_SYNC_FETCH_AND_AND_8:
    case BUILT_IN_SYNC_FETCH_AND_XOR_8:
    case BUILT_IN_SYNC_FETCH_AND_NAND_8:
    case BUILT_IN_SYNC_ADD_AND_FETCH_8:
    case BUILT_IN_SYNC_SUB_AND_FETCH_8:
    case BUILT_IN_SYNC_OR_AND_FETCH_8:
    case BUILT_IN_SYNC_AND_AND_FETCH_8:
    case BUILT_IN_SYNC_XOR_AND_FETCH_8:
    case BUILT_IN_SYNC_NAND_AND_FETCH_8:
    case BUILT_IN_SYNC_BOOL_COMPARE_AND_SWAP_8:
    case BUILT_IN_SYNC_VAL_COMPARE_AND_SWAP_8:
    case BUILT_IN_SYNC_LOCK_TEST_AND_SET_8:
    case BUILT_IN_SYNC_LOCK_RELEASE_8:
    case BUILT_IN_ATOMIC_EXCHANGE_8:
    case BUILT_IN_ATOMIC_COMPARE_EXCHANGE_8:
    case BUILT_IN_ATOMIC_STORE_8:
    case BUILT_IN_ATOMIC_ADD_FETCH_8:
    case BUILT_IN_ATOMIC_SUB_FETCH_8:
    case BUILT_IN_ATOMIC_AND_FETCH_8:
    case BUILT_IN_ATOMIC_NAND_FETCH_8:
    case BUILT_IN_ATOMIC_XOR_FETCH_8:
    case BUILT_IN_ATOMIC_OR_FETCH_8:
    case BUILT_IN_ATOMIC_FETCH_ADD_8:
    case BUILT_IN_ATOMIC_FETCH_SUB_8:
    case BUILT_IN_ATOMIC_FETCH_AND_8:
    case BUILT_IN_ATOMIC_FETCH_NAND_8:
    case BUILT_IN_ATOMIC_FETCH_XOR_8:
    case BUILT_IN_ATOMIC_FETCH_OR_8:
      access_size = 8;
      goto do_atomic;

    case BUILT_IN_ATOMIC_LOAD_16:
      is_store = false;
      /* FALLTHRU */
    case BUILT_IN_SYNC_FETCH_AND_ADD_16:
    case BUILT_IN_SYNC_FETCH_AND_SUB_16:
    case BUILT_IN_SYNC_FETCH_AND_OR_16:
    case BUILT_IN_SYNC_FETCH_AND_AND_16:
    case BUILT_IN_SYNC_FETCH_AND_XOR_16:
    case BUILT_IN_SYNC_FETCH_AND_NAND_16:
    case BUILT_IN_SYNC_ADD_AND_FETCH_16:
    case BUILT_IN_SYNC_SUB_AND_FETCH_16:
    case BUILT_IN_SYNC_OR_AND_FETCH_16:
    case BUILT_IN_SYNC_AND_AND_FETCH_16:
    case BUILT_IN_SYNC_XOR_AND_FETCH_16:
    case BUILT_IN_SYNC_NAND_AND_FETCH_16:
    case BUILT_IN_SYNC_BOOL_COMPARE_AND_SWAP_16:
    case BUILT_IN_SYNC_VAL_COMPARE_AND_SWAP_16:
    case BUILT_IN_SYNC_LOCK_TEST_AND_SET_16:
    case BUILT_IN_SYNC_LOCK_RELEASE_16:
    case BUILT_IN_ATOMIC_EXCHANGE_16:
    case BUILT_IN_ATOMIC_COMPARE_EXCHANGE_16:
    case BUILT_IN_ATOMIC_STORE_16:
    case BUILT_IN_ATOMIC_ADD_FETCH_16:
    case BUILT_IN_ATOMIC_SUB_FETCH_16:
    case BUILT_IN_ATOMIC_AND_FETCH_16:
    case BUILT_IN_ATOMIC_NAND_FETCH_16:
    case BUILT_IN_ATOMIC_XOR_FETCH_16:
    case BUILT_IN_ATOMIC_OR_FETCH_16:
    case BUILT_IN_ATOMIC_FETCH_ADD_16:
    case BUILT_IN_ATOMIC_FETCH_SUB_16:
    case BUILT_IN_ATOMIC_FETCH_AND_16:
    case BUILT_IN_ATOMIC_FETCH_NAND_16:
    case BUILT_IN_ATOMIC_FETCH_XOR_16:
    case BUILT_IN_ATOMIC_FETCH_OR_16:
      access_size = 16;
      /* FALLTHRU */
    do_atomic:
      {
	dest = gimple_call_arg (call, 0);
	/* DEST represents the address of a memory location.
	   instrument_derefs wants the memory location, so lets
	   dereference the address DEST before handing it to
	   instrument_derefs.  */
	tree type = build_nonstandard_integer_type (access_size
						    * BITS_PER_UNIT, 1);
	dest = build2 (MEM_REF, type, dest,
		       build_int_cst (build_pointer_type (char_type_node), 0));
	break;
      }

    default:
      /* The other builtins memory access are not instrumented in this
	 function because they either don't have any length parameter,
	 or their length parameter is just a limit.  */
      break;
    }

  if (len != NULL_TREE)
    {
      if (source0 != NULL_TREE)
	{
	  src0->start = source0;
	  src0->access_size = access_size;
	  *src0_len = len;
	  *src0_is_store = false;
	}

      if (source1 != NULL_TREE)
	{
	  src1->start = source1;
	  src1->access_size = access_size;
	  *src1_len = len;
	  *src1_is_store = false;
	}

      if (dest != NULL_TREE)
	{
	  dst->start = dest;
	  dst->access_size = access_size;
	  *dst_len = len;
	  *dst_is_store = true;
	}

      got_reference_p = true;
    }
  else if (dest)
    {
      dst->start = dest;
      dst->access_size = access_size;
      *dst_len = NULL_TREE;
      *dst_is_store = is_store;
      *dest_is_deref = true;
      got_reference_p = true;
    }

  return got_reference_p;
}

/* Return true iff a given gimple statement has been instrumented.
   Note that the statement is "defined" by the memory references it
   contains.  */

static bool
has_stmt_been_instrumented_p (gimple *stmt)
{
  if (gimple_assign_single_p (stmt))
    {
      bool r_is_store;
      asan_mem_ref r;
      asan_mem_ref_init (&r, NULL, 1);

      if (get_mem_ref_of_assignment (as_a <gassign *> (stmt), &r,
				     &r_is_store))
	return has_mem_ref_been_instrumented (&r);
    }
  else if (gimple_call_builtin_p (stmt, BUILT_IN_NORMAL))
    {
      asan_mem_ref src0, src1, dest;
      asan_mem_ref_init (&src0, NULL, 1);
      asan_mem_ref_init (&src1, NULL, 1);
      asan_mem_ref_init (&dest, NULL, 1);

      tree src0_len = NULL_TREE, src1_len = NULL_TREE, dest_len = NULL_TREE;
      bool src0_is_store = false, src1_is_store = false,
	dest_is_store = false, dest_is_deref = false, intercepted_p = true;
      if (get_mem_refs_of_builtin_call (as_a <gcall *> (stmt),
					&src0, &src0_len, &src0_is_store,
					&src1, &src1_len, &src1_is_store,
					&dest, &dest_len, &dest_is_store,
					&dest_is_deref, &intercepted_p))
	{
	  if (src0.start != NULL_TREE
	      && !has_mem_ref_been_instrumented (&src0, src0_len))
	    return false;

	  if (src1.start != NULL_TREE
	      && !has_mem_ref_been_instrumented (&src1, src1_len))
	    return false;

	  if (dest.start != NULL_TREE
	      && !has_mem_ref_been_instrumented (&dest, dest_len))
	    return false;

	  return true;
	}
    }
  else if (is_gimple_call (stmt) && gimple_store_p (stmt))
    {
      asan_mem_ref r;
      asan_mem_ref_init (&r, NULL, 1);

      r.start = gimple_call_lhs (stmt);
      r.access_size = int_size_in_bytes (TREE_TYPE (r.start));
      return has_mem_ref_been_instrumented (&r);
    }

  return false;
}

/*  Insert a memory reference into the hash table.  */

static void
update_mem_ref_hash_table (tree ref, HOST_WIDE_INT access_size)
{
  hash_table<asan_mem_ref_hasher> *ht = get_mem_ref_hash_table ();

  asan_mem_ref r;
  asan_mem_ref_init (&r, ref, access_size);

  asan_mem_ref **slot = ht->find_slot (&r, INSERT);
  if (*slot == NULL || (*slot)->access_size < access_size)
    *slot = asan_mem_ref_new (ref, access_size);
}

/* Initialize shadow_ptr_types array.  */

static void
asan_init_shadow_ptr_types (void)
{
  asan_shadow_set = new_alias_set ();
  tree types[3] = { signed_char_type_node, short_integer_type_node,
		    integer_type_node };

  for (unsigned i = 0; i < 3; i++)
    {
      shadow_ptr_types[i] = build_distinct_type_copy (types[i]);
      TYPE_ALIAS_SET (shadow_ptr_types[i]) = asan_shadow_set;
      shadow_ptr_types[i] = build_pointer_type (shadow_ptr_types[i]);
    }

  initialize_sanitizer_builtins ();
}

/* Create ADDR_EXPR of STRING_CST with the PP pretty printer text.  */

static tree
asan_pp_string (pretty_printer *pp)
{
  const char *buf = pp_formatted_text (pp);
  size_t len = strlen (buf);
  tree ret = build_string (len + 1, buf);
  TREE_TYPE (ret)
    = build_array_type (TREE_TYPE (shadow_ptr_types[0]),
			build_index_type (size_int (len)));
  TREE_READONLY (ret) = 1;
  TREE_STATIC (ret) = 1;
  return build1 (ADDR_EXPR, shadow_ptr_types[0], ret);
}

/* Return a CONST_INT representing 4 subsequent shadow memory bytes.  */

static rtx
asan_shadow_cst (unsigned char shadow_bytes[4])
{
  int i;
  unsigned HOST_WIDE_INT val = 0;
  gcc_assert (WORDS_BIG_ENDIAN == BYTES_BIG_ENDIAN);
  for (i = 0; i < 4; i++)
    val |= (unsigned HOST_WIDE_INT) shadow_bytes[BYTES_BIG_ENDIAN ? 3 - i : i]
	   << (BITS_PER_UNIT * i);
  return gen_int_mode (val, SImode);
}

/* Clear shadow memory at SHADOW_MEM, LEN bytes.  Can't call a library call here
   though.  */

static void
asan_clear_shadow (rtx shadow_mem, HOST_WIDE_INT len)
{
  rtx_insn *insn, *insns, *jump;
  rtx_code_label *top_label;
  rtx end, addr, tmp;

  start_sequence ();
  clear_storage (shadow_mem, GEN_INT (len), BLOCK_OP_NORMAL);
  insns = get_insns ();
  end_sequence ();
  for (insn = insns; insn; insn = NEXT_INSN (insn))
    if (CALL_P (insn))
      break;
  if (insn == NULL_RTX)
    {
      emit_insn (insns);
      return;
    }

  gcc_assert ((len & 3) == 0);
  top_label = gen_label_rtx ();
  addr = copy_to_mode_reg (Pmode, XEXP (shadow_mem, 0));
  shadow_mem = adjust_automodify_address (shadow_mem, SImode, addr, 0);
  end = force_reg (Pmode, plus_constant (Pmode, addr, len));
  emit_label (top_label);

  emit_move_insn (shadow_mem, const0_rtx);
  tmp = expand_simple_binop (Pmode, PLUS, addr, gen_int_mode (4, Pmode), addr,
			     true, OPTAB_LIB_WIDEN);
  if (tmp != addr)
    emit_move_insn (addr, tmp);
  emit_cmp_and_jump_insns (addr, end, LT, NULL_RTX, Pmode, true, top_label);
  jump = get_last_insn ();
  gcc_assert (JUMP_P (jump));
  add_reg_br_prob_note (jump,
			profile_probability::guessed_always ()
			   .apply_scale (80, 100));
}

void
asan_function_start (void)
{
  section *fnsec = function_section (current_function_decl);
  switch_to_section (fnsec);
  ASM_OUTPUT_DEBUG_LABEL (asm_out_file, "LASANPC",
			 current_function_funcdef_no);
}

/* Return number of shadow bytes that are occupied by a local variable
   of SIZE bytes.  */

static unsigned HOST_WIDE_INT
shadow_mem_size (unsigned HOST_WIDE_INT size)
{
  /* It must be possible to align stack variables to granularity
     of shadow memory.  */
  gcc_assert (BITS_PER_UNIT
	      * ASAN_SHADOW_GRANULARITY <= MAX_SUPPORTED_STACK_ALIGNMENT);

  return ROUND_UP (size, ASAN_SHADOW_GRANULARITY) / ASAN_SHADOW_GRANULARITY;
}

/* Insert code to protect stack vars.  The prologue sequence should be emitted
   directly, epilogue sequence returned.  BASE is the register holding the
   stack base, against which OFFSETS array offsets are relative to, OFFSETS
   array contains pairs of offsets in reverse order, always the end offset
   of some gap that needs protection followed by starting offset,
   and DECLS is an array of representative decls for each var partition.
   LENGTH is the length of the OFFSETS array, DECLS array is LENGTH / 2 - 1
   elements long (OFFSETS include gap before the first variable as well
   as gaps after each stack variable).  PBASE is, if non-NULL, some pseudo
   register which stack vars DECL_RTLs are based on.  Either BASE should be
   assigned to PBASE, when not doing use after return protection, or
   corresponding address based on __asan_stack_malloc* return value.  */

rtx_insn *
asan_emit_stack_protection (rtx base, rtx pbase, unsigned int alignb,
			    HOST_WIDE_INT *offsets, tree *decls, int length)
{
  rtx shadow_base, shadow_mem, ret, mem, orig_base;
  rtx_code_label *lab;
  rtx_insn *insns;
  char buf[32];
  unsigned char shadow_bytes[4];
  HOST_WIDE_INT base_offset = offsets[length - 1];
  HOST_WIDE_INT base_align_bias = 0, offset, prev_offset;
  HOST_WIDE_INT asan_frame_size = offsets[0] - base_offset;
  HOST_WIDE_INT last_offset, last_size;
  int l;
  unsigned char cur_shadow_byte = ASAN_STACK_MAGIC_LEFT;
  tree str_cst, decl, id;
  int use_after_return_class = -1;

  if (shadow_ptr_types[0] == NULL_TREE)
    asan_init_shadow_ptr_types ();

  /* First of all, prepare the description string.  */
  pretty_printer asan_pp;

  pp_decimal_int (&asan_pp, length / 2 - 1);
  pp_space (&asan_pp);
  for (l = length - 2; l; l -= 2)
    {
      tree decl = decls[l / 2 - 1];
      pp_wide_integer (&asan_pp, offsets[l] - base_offset);
      pp_space (&asan_pp);
      pp_wide_integer (&asan_pp, offsets[l - 1] - offsets[l]);
      pp_space (&asan_pp);
      if (DECL_P (decl) && DECL_NAME (decl))
	{
	  pp_decimal_int (&asan_pp, IDENTIFIER_LENGTH (DECL_NAME (decl)));
	  pp_space (&asan_pp);
	  pp_tree_identifier (&asan_pp, DECL_NAME (decl));
	}
      else
	pp_string (&asan_pp, "9 <unknown>");
      pp_space (&asan_pp);
    }
  str_cst = asan_pp_string (&asan_pp);

  /* Emit the prologue sequence.  */
  if (asan_frame_size > 32 && asan_frame_size <= 65536 && pbase
      && ASAN_USE_AFTER_RETURN)
    {
      use_after_return_class = floor_log2 (asan_frame_size - 1) - 5;
      /* __asan_stack_malloc_N guarantees alignment
	 N < 6 ? (64 << N) : 4096 bytes.  */
      if (alignb > (use_after_return_class < 6
		    ? (64U << use_after_return_class) : 4096U))
	use_after_return_class = -1;
      else if (alignb > ASAN_RED_ZONE_SIZE && (asan_frame_size & (alignb - 1)))
	base_align_bias = ((asan_frame_size + alignb - 1)
			   & ~(alignb - HOST_WIDE_INT_1)) - asan_frame_size;
    }
  /* Align base if target is STRICT_ALIGNMENT.  */
  if (STRICT_ALIGNMENT)
    base = expand_binop (Pmode, and_optab, base,
			 gen_int_mode (-((GET_MODE_ALIGNMENT (SImode)
					  << ASAN_SHADOW_SHIFT)
					 / BITS_PER_UNIT), Pmode), NULL_RTX,
			 1, OPTAB_DIRECT);

  if (use_after_return_class == -1 && pbase)
    emit_move_insn (pbase, base);

  base = expand_binop (Pmode, add_optab, base,
		       gen_int_mode (base_offset - base_align_bias, Pmode),
		       NULL_RTX, 1, OPTAB_DIRECT);
  orig_base = NULL_RTX;
  if (use_after_return_class != -1)
    {
      if (asan_detect_stack_use_after_return == NULL_TREE)
	{
	  id = get_identifier ("__asan_option_detect_stack_use_after_return");
	  decl = build_decl (BUILTINS_LOCATION, VAR_DECL, id,
			     integer_type_node);
	  SET_DECL_ASSEMBLER_NAME (decl, id);
	  TREE_ADDRESSABLE (decl) = 1;
	  DECL_ARTIFICIAL (decl) = 1;
	  DECL_IGNORED_P (decl) = 1;
	  DECL_EXTERNAL (decl) = 1;
	  TREE_STATIC (decl) = 1;
	  TREE_PUBLIC (decl) = 1;
	  TREE_USED (decl) = 1;
	  asan_detect_stack_use_after_return = decl;
	}
      orig_base = gen_reg_rtx (Pmode);
      emit_move_insn (orig_base, base);
      ret = expand_normal (asan_detect_stack_use_after_return);
      lab = gen_label_rtx ();
      emit_cmp_and_jump_insns (ret, const0_rtx, EQ, NULL_RTX,
			       VOIDmode, 0, lab,
			       profile_probability::very_likely ());
      snprintf (buf, sizeof buf, "__asan_stack_malloc_%d",
		use_after_return_class);
      ret = init_one_libfunc (buf);
      ret = emit_library_call_value (ret, NULL_RTX, LCT_NORMAL, ptr_mode,
				     GEN_INT (asan_frame_size
					      + base_align_bias),
				     TYPE_MODE (pointer_sized_int_node));
      /* __asan_stack_malloc_[n] returns a pointer to fake stack if succeeded
	 and NULL otherwise.  Check RET value is NULL here and jump over the
	 BASE reassignment in this case.  Otherwise, reassign BASE to RET.  */
      emit_cmp_and_jump_insns (ret, const0_rtx, EQ, NULL_RTX,
			       VOIDmode, 0, lab,
			       profile_probability:: very_unlikely ());
      ret = convert_memory_address (Pmode, ret);
      emit_move_insn (base, ret);
      emit_label (lab);
      emit_move_insn (pbase, expand_binop (Pmode, add_optab, base,
					   gen_int_mode (base_align_bias
							 - base_offset, Pmode),
					   NULL_RTX, 1, OPTAB_DIRECT));
    }
  mem = gen_rtx_MEM (ptr_mode, base);
  mem = adjust_address (mem, VOIDmode, base_align_bias);
  emit_move_insn (mem, gen_int_mode (ASAN_STACK_FRAME_MAGIC, ptr_mode));
  mem = adjust_address (mem, VOIDmode, GET_MODE_SIZE (ptr_mode));
  emit_move_insn (mem, expand_normal (str_cst));
  mem = adjust_address (mem, VOIDmode, GET_MODE_SIZE (ptr_mode));
  ASM_GENERATE_INTERNAL_LABEL (buf, "LASANPC", current_function_funcdef_no);
  id = get_identifier (buf);
  decl = build_decl (DECL_SOURCE_LOCATION (current_function_decl),
		    VAR_DECL, id, char_type_node);
  SET_DECL_ASSEMBLER_NAME (decl, id);
  TREE_ADDRESSABLE (decl) = 1;
  TREE_READONLY (decl) = 1;
  DECL_ARTIFICIAL (decl) = 1;
  DECL_IGNORED_P (decl) = 1;
  TREE_STATIC (decl) = 1;
  TREE_PUBLIC (decl) = 0;
  TREE_USED (decl) = 1;
  DECL_INITIAL (decl) = decl;
  TREE_ASM_WRITTEN (decl) = 1;
  TREE_ASM_WRITTEN (id) = 1;
  emit_move_insn (mem, expand_normal (build_fold_addr_expr (decl)));
  shadow_base = expand_binop (Pmode, lshr_optab, base,
			      gen_int_shift_amount (Pmode, ASAN_SHADOW_SHIFT),
			      NULL_RTX, 1, OPTAB_DIRECT);
  shadow_base
    = plus_constant (Pmode, shadow_base,
		     asan_shadow_offset ()
		     + (base_align_bias >> ASAN_SHADOW_SHIFT));
  gcc_assert (asan_shadow_set != -1
	      && (ASAN_RED_ZONE_SIZE >> ASAN_SHADOW_SHIFT) == 4);
  shadow_mem = gen_rtx_MEM (SImode, shadow_base);
  set_mem_alias_set (shadow_mem, asan_shadow_set);
  if (STRICT_ALIGNMENT)
    set_mem_align (shadow_mem, (GET_MODE_ALIGNMENT (SImode)));
  prev_offset = base_offset;
  for (l = length; l; l -= 2)
    {
      if (l == 2)
	cur_shadow_byte = ASAN_STACK_MAGIC_RIGHT;
      offset = offsets[l - 1];
      if ((offset - base_offset) & (ASAN_RED_ZONE_SIZE - 1))
	{
	  int i;
	  HOST_WIDE_INT aoff
	    = base_offset + ((offset - base_offset)
			     & ~(ASAN_RED_ZONE_SIZE - HOST_WIDE_INT_1));
	  shadow_mem = adjust_address (shadow_mem, VOIDmode,
				       (aoff - prev_offset)
				       >> ASAN_SHADOW_SHIFT);
	  prev_offset = aoff;
	  for (i = 0; i < 4; i++, aoff += ASAN_SHADOW_GRANULARITY)
	    if (aoff < offset)
	      {
		if (aoff < offset - (HOST_WIDE_INT)ASAN_SHADOW_GRANULARITY + 1)
		  shadow_bytes[i] = 0;
		else
		  shadow_bytes[i] = offset - aoff;
	      }
	    else
	      shadow_bytes[i] = ASAN_STACK_MAGIC_MIDDLE;
	  emit_move_insn (shadow_mem, asan_shadow_cst (shadow_bytes));
	  offset = aoff;
	}
      while (offset <= offsets[l - 2] - ASAN_RED_ZONE_SIZE)
	{
	  shadow_mem = adjust_address (shadow_mem, VOIDmode,
				       (offset - prev_offset)
				       >> ASAN_SHADOW_SHIFT);
	  prev_offset = offset;
	  memset (shadow_bytes, cur_shadow_byte, 4);
	  emit_move_insn (shadow_mem, asan_shadow_cst (shadow_bytes));
	  offset += ASAN_RED_ZONE_SIZE;
	}
      cur_shadow_byte = ASAN_STACK_MAGIC_MIDDLE;
    }
  do_pending_stack_adjust ();

  /* Construct epilogue sequence.  */
  start_sequence ();

  lab = NULL;
  if (use_after_return_class != -1)
    {
      rtx_code_label *lab2 = gen_label_rtx ();
      char c = (char) ASAN_STACK_MAGIC_USE_AFTER_RET;
      emit_cmp_and_jump_insns (orig_base, base, EQ, NULL_RTX,
			       VOIDmode, 0, lab2,
			       profile_probability::very_likely ());
      shadow_mem = gen_rtx_MEM (BLKmode, shadow_base);
      set_mem_alias_set (shadow_mem, asan_shadow_set);
      mem = gen_rtx_MEM (ptr_mode, base);
      mem = adjust_address (mem, VOIDmode, base_align_bias);
      emit_move_insn (mem, gen_int_mode (ASAN_STACK_RETIRED_MAGIC, ptr_mode));
      unsigned HOST_WIDE_INT sz = asan_frame_size >> ASAN_SHADOW_SHIFT;
      if (use_after_return_class < 5
	  && can_store_by_pieces (sz, builtin_memset_read_str, &c,
				  BITS_PER_UNIT, true))
	store_by_pieces (shadow_mem, sz, builtin_memset_read_str, &c,
			 BITS_PER_UNIT, true, 0);
      else if (use_after_return_class >= 5
	       || !set_storage_via_setmem (shadow_mem,
					   GEN_INT (sz),
					   gen_int_mode (c, QImode),
					   BITS_PER_UNIT, BITS_PER_UNIT,
					   -1, sz, sz, sz))
	{
	  snprintf (buf, sizeof buf, "__asan_stack_free_%d",
		    use_after_return_class);
	  ret = init_one_libfunc (buf);
	  rtx addr = convert_memory_address (ptr_mode, base);
	  rtx orig_addr = convert_memory_address (ptr_mode, orig_base);
	  emit_library_call (ret, LCT_NORMAL, ptr_mode, addr, ptr_mode,
			     GEN_INT (asan_frame_size + base_align_bias),
			     TYPE_MODE (pointer_sized_int_node),
			     orig_addr, ptr_mode);
	}
      lab = gen_label_rtx ();
      emit_jump (lab);
      emit_label (lab2);
    }

  shadow_mem = gen_rtx_MEM (BLKmode, shadow_base);
  set_mem_alias_set (shadow_mem, asan_shadow_set);

  if (STRICT_ALIGNMENT)
    set_mem_align (shadow_mem, (GET_MODE_ALIGNMENT (SImode)));

  prev_offset = base_offset;
  last_offset = base_offset;
  last_size = 0;
  for (l = length; l; l -= 2)
    {
      offset = base_offset + ((offsets[l - 1] - base_offset)
			     & ~(ASAN_RED_ZONE_SIZE - HOST_WIDE_INT_1));
      if (last_offset + last_size != offset)
	{
	  shadow_mem = adjust_address (shadow_mem, VOIDmode,
				       (last_offset - prev_offset)
				       >> ASAN_SHADOW_SHIFT);
	  prev_offset = last_offset;
	  asan_clear_shadow (shadow_mem, last_size >> ASAN_SHADOW_SHIFT);
	  last_offset = offset;
	  last_size = 0;
	}
      last_size += base_offset + ((offsets[l - 2] - base_offset)
				  & ~(ASAN_RED_ZONE_SIZE - HOST_WIDE_INT_1))
		   - offset;

      /* Unpoison shadow memory that corresponds to a variable that is 
	 is subject of use-after-return sanitization.  */
      if (l > 2)
	{
	  decl = decls[l / 2 - 2];
	  if (asan_handled_variables != NULL
	      && asan_handled_variables->contains (decl))
	    {
	      HOST_WIDE_INT size = offsets[l - 3] - offsets[l - 2];
	      if (dump_file && (dump_flags & TDF_DETAILS))
		{
		  const char *n = (DECL_NAME (decl)
				   ? IDENTIFIER_POINTER (DECL_NAME (decl))
				   : "<unknown>");
		  fprintf (dump_file, "Unpoisoning shadow stack for variable: "
			   "%s (%" PRId64 " B)\n", n, size);
		}

		last_size += size & ~(ASAN_RED_ZONE_SIZE - HOST_WIDE_INT_1);
	    }
	}
    }
  if (last_size)
    {
      shadow_mem = adjust_address (shadow_mem, VOIDmode,
				   (last_offset - prev_offset)
				   >> ASAN_SHADOW_SHIFT);
      asan_clear_shadow (shadow_mem, last_size >> ASAN_SHADOW_SHIFT);
    }

  /* Clean-up set with instrumented stack variables.  */
  delete asan_handled_variables;
  asan_handled_variables = NULL;
  delete asan_used_labels;
  asan_used_labels = NULL;

  do_pending_stack_adjust ();
  if (lab)
    emit_label (lab);

  insns = get_insns ();
  end_sequence ();
  return insns;
}

/* Emit __asan_allocas_unpoison (top, bot) call.  The BASE parameter corresponds
   to BOT argument, for TOP virtual_stack_dynamic_rtx is used.  NEW_SEQUENCE
   indicates whether we're emitting new instructions sequence or not.  */

rtx_insn *
asan_emit_allocas_unpoison (rtx top, rtx bot, rtx_insn *before)
{
  if (before)
    push_to_sequence (before);
  else
    start_sequence ();
  rtx ret = init_one_libfunc ("__asan_allocas_unpoison");
  top = convert_memory_address (ptr_mode, top);
  bot = convert_memory_address (ptr_mode, bot);
  ret = emit_library_call_value (ret, NULL_RTX, LCT_NORMAL, ptr_mode,
				 top, ptr_mode, bot, ptr_mode);

  do_pending_stack_adjust ();
  rtx_insn *insns = get_insns ();
  end_sequence ();
  return insns;
}

/* Return true if DECL, a global var, might be overridden and needs
   therefore a local alias.  */

static bool
asan_needs_local_alias (tree decl)
{
  return DECL_WEAK (decl) || !targetm.binds_local_p (decl);
}

/* Return true if DECL, a global var, is an artificial ODR indicator symbol
   therefore doesn't need protection.  */

static bool
is_odr_indicator (tree decl)
{
  return (DECL_ARTIFICIAL (decl)
	  && lookup_attribute ("asan odr indicator", DECL_ATTRIBUTES (decl)));
}

/* Return true if DECL is a VAR_DECL that should be protected
   by Address Sanitizer, by appending a red zone with protected
   shadow memory after it and aligning it to at least
   ASAN_RED_ZONE_SIZE bytes.  */

bool
asan_protect_global (tree decl, bool ignore_decl_rtl_set_p)
{
  if (!ASAN_GLOBALS)
    return false;

  rtx rtl, symbol;

  if (TREE_CODE (decl) == STRING_CST)
    {
      /* Instrument all STRING_CSTs except those created
	 by asan_pp_string here.  */
      if (shadow_ptr_types[0] != NULL_TREE
	  && TREE_CODE (TREE_TYPE (decl)) == ARRAY_TYPE
	  && TREE_TYPE (TREE_TYPE (decl)) == TREE_TYPE (shadow_ptr_types[0]))
	return false;
      return true;
    }
  if (!VAR_P (decl)
      /* TLS vars aren't statically protectable.  */
      || DECL_THREAD_LOCAL_P (decl)
      /* Externs will be protected elsewhere.  */
      || DECL_EXTERNAL (decl)
      /* PR sanitizer/81697: For architectures that use section anchors first
	 call to asan_protect_global may occur before DECL_RTL (decl) is set.
	 We should ignore DECL_RTL_SET_P then, because otherwise the first call
	 to asan_protect_global will return FALSE and the following calls on the
	 same decl after setting DECL_RTL (decl) will return TRUE and we'll end
	 up with inconsistency at runtime.  */
      || (!DECL_RTL_SET_P (decl) && !ignore_decl_rtl_set_p)
      /* Comdat vars pose an ABI problem, we can't know if
	 the var that is selected by the linker will have
	 padding or not.  */
      || DECL_ONE_ONLY (decl)
      /* Similarly for common vars.  People can use -fno-common.
	 Note: Linux kernel is built with -fno-common, so we do instrument
	 globals there even if it is C.  */
      || (DECL_COMMON (decl) && TREE_PUBLIC (decl))
      /* Don't protect if using user section, often vars placed
	 into user section from multiple TUs are then assumed
	 to be an array of such vars, putting padding in there
	 breaks this assumption.  */
      || (DECL_SECTION_NAME (decl) != NULL
	  && !symtab_node::get (decl)->implicit_section
	  && !section_sanitized_p (DECL_SECTION_NAME (decl)))
      || DECL_SIZE (decl) == 0
      || ASAN_RED_ZONE_SIZE * BITS_PER_UNIT > MAX_OFILE_ALIGNMENT
      || TREE_CODE (DECL_SIZE_UNIT (decl)) != INTEGER_CST
      || !valid_constant_size_p (DECL_SIZE_UNIT (decl))
      || DECL_ALIGN_UNIT (decl) > 2 * ASAN_RED_ZONE_SIZE
      || TREE_TYPE (decl) == ubsan_get_source_location_type ()
      || is_odr_indicator (decl))
    return false;

  if (!ignore_decl_rtl_set_p || DECL_RTL_SET_P (decl))
    {

      rtl = DECL_RTL (decl);
      if (!MEM_P (rtl) || GET_CODE (XEXP (rtl, 0)) != SYMBOL_REF)
	return false;
      symbol = XEXP (rtl, 0);

      if (CONSTANT_POOL_ADDRESS_P (symbol)
	  || TREE_CONSTANT_POOL_ADDRESS_P (symbol))
	return false;
    }

  if (lookup_attribute ("weakref", DECL_ATTRIBUTES (decl)))
    return false;

  if (!TARGET_SUPPORTS_ALIASES && asan_needs_local_alias (decl))
    return false;

  return true;
}

/* Construct a function tree for __asan_report_{load,store}{1,2,4,8,16,_n}.
   IS_STORE is either 1 (for a store) or 0 (for a load).  */

static tree
report_error_func (bool is_store, bool recover_p, HOST_WIDE_INT size_in_bytes,
		   int *nargs)
{
  static enum built_in_function report[2][2][6]
    = { { { BUILT_IN_ASAN_REPORT_LOAD1, BUILT_IN_ASAN_REPORT_LOAD2,
	    BUILT_IN_ASAN_REPORT_LOAD4, BUILT_IN_ASAN_REPORT_LOAD8,
	    BUILT_IN_ASAN_REPORT_LOAD16, BUILT_IN_ASAN_REPORT_LOAD_N },
	  { BUILT_IN_ASAN_REPORT_STORE1, BUILT_IN_ASAN_REPORT_STORE2,
	    BUILT_IN_ASAN_REPORT_STORE4, BUILT_IN_ASAN_REPORT_STORE8,
	    BUILT_IN_ASAN_REPORT_STORE16, BUILT_IN_ASAN_REPORT_STORE_N } },
	{ { BUILT_IN_ASAN_REPORT_LOAD1_NOABORT,
	    BUILT_IN_ASAN_REPORT_LOAD2_NOABORT,
	    BUILT_IN_ASAN_REPORT_LOAD4_NOABORT,
	    BUILT_IN_ASAN_REPORT_LOAD8_NOABORT,
	    BUILT_IN_ASAN_REPORT_LOAD16_NOABORT,
	    BUILT_IN_ASAN_REPORT_LOAD_N_NOABORT },
	  { BUILT_IN_ASAN_REPORT_STORE1_NOABORT,
	    BUILT_IN_ASAN_REPORT_STORE2_NOABORT,
	    BUILT_IN_ASAN_REPORT_STORE4_NOABORT,
	    BUILT_IN_ASAN_REPORT_STORE8_NOABORT,
	    BUILT_IN_ASAN_REPORT_STORE16_NOABORT,
	    BUILT_IN_ASAN_REPORT_STORE_N_NOABORT } } };
  if (size_in_bytes == -1)
    {
      *nargs = 2;
      return builtin_decl_implicit (report[recover_p][is_store][5]);
    }
  *nargs = 1;
  int size_log2 = exact_log2 (size_in_bytes);
  return builtin_decl_implicit (report[recover_p][is_store][size_log2]);
}

/* Construct a function tree for __asan_{load,store}{1,2,4,8,16,_n}.
   IS_STORE is either 1 (for a store) or 0 (for a load).  */

static tree
check_func (bool is_store, bool recover_p, HOST_WIDE_INT size_in_bytes,
	    int *nargs)
{
  static enum built_in_function check[2][2][6]
    = { { { BUILT_IN_ASAN_LOAD1, BUILT_IN_ASAN_LOAD2,
	    BUILT_IN_ASAN_LOAD4, BUILT_IN_ASAN_LOAD8,
	    BUILT_IN_ASAN_LOAD16, BUILT_IN_ASAN_LOADN },
	  { BUILT_IN_ASAN_STORE1, BUILT_IN_ASAN_STORE2,
	    BUILT_IN_ASAN_STORE4, BUILT_IN_ASAN_STORE8,
	    BUILT_IN_ASAN_STORE16, BUILT_IN_ASAN_STOREN } },
	{ { BUILT_IN_ASAN_LOAD1_NOABORT,
	    BUILT_IN_ASAN_LOAD2_NOABORT,
	    BUILT_IN_ASAN_LOAD4_NOABORT,
	    BUILT_IN_ASAN_LOAD8_NOABORT,
	    BUILT_IN_ASAN_LOAD16_NOABORT,
	    BUILT_IN_ASAN_LOADN_NOABORT },
	  { BUILT_IN_ASAN_STORE1_NOABORT,
	    BUILT_IN_ASAN_STORE2_NOABORT,
	    BUILT_IN_ASAN_STORE4_NOABORT,
	    BUILT_IN_ASAN_STORE8_NOABORT,
	    BUILT_IN_ASAN_STORE16_NOABORT,
	    BUILT_IN_ASAN_STOREN_NOABORT } } };
  if (size_in_bytes == -1)
    {
      *nargs = 2;
      return builtin_decl_implicit (check[recover_p][is_store][5]);
    }
  *nargs = 1;
  int size_log2 = exact_log2 (size_in_bytes);
  return builtin_decl_implicit (check[recover_p][is_store][size_log2]);
}

/* Split the current basic block and create a condition statement
   insertion point right before or after the statement pointed to by
   ITER.  Return an iterator to the point at which the caller might
   safely insert the condition statement.

   THEN_BLOCK must be set to the address of an uninitialized instance
   of basic_block.  The function will then set *THEN_BLOCK to the
   'then block' of the condition statement to be inserted by the
   caller.

   If CREATE_THEN_FALLTHRU_EDGE is false, no edge will be created from
   *THEN_BLOCK to *FALLTHROUGH_BLOCK.

   Similarly, the function will set *FALLTRHOUGH_BLOCK to the 'else
   block' of the condition statement to be inserted by the caller.

   Note that *FALLTHROUGH_BLOCK is a new block that contains the
   statements starting from *ITER, and *THEN_BLOCK is a new empty
   block.

   *ITER is adjusted to point to always point to the first statement
    of the basic block * FALLTHROUGH_BLOCK.  That statement is the
    same as what ITER was pointing to prior to calling this function,
    if BEFORE_P is true; otherwise, it is its following statement.  */

gimple_stmt_iterator
create_cond_insert_point (gimple_stmt_iterator *iter,
			  bool before_p,
			  bool then_more_likely_p,
			  bool create_then_fallthru_edge,
			  basic_block *then_block,
			  basic_block *fallthrough_block)
{
  gimple_stmt_iterator gsi = *iter;

  if (!gsi_end_p (gsi) && before_p)
    gsi_prev (&gsi);

  basic_block cur_bb = gsi_bb (*iter);

  edge e = split_block (cur_bb, gsi_stmt (gsi));

  /* Get a hold on the 'condition block', the 'then block' and the
     'else block'.  */
  basic_block cond_bb = e->src;
  basic_block fallthru_bb = e->dest;
  basic_block then_bb = create_empty_bb (cond_bb);
  if (current_loops)
    {
      add_bb_to_loop (then_bb, cond_bb->loop_father);
      loops_state_set (LOOPS_NEED_FIXUP);
    }

  /* Set up the newly created 'then block'.  */
  e = make_edge (cond_bb, then_bb, EDGE_TRUE_VALUE);
  profile_probability fallthrough_probability
    = then_more_likely_p
    ? profile_probability::very_unlikely ()
    : profile_probability::very_likely ();
  e->probability = fallthrough_probability.invert ();
  then_bb->count = e->count ();
  if (create_then_fallthru_edge)
    make_single_succ_edge (then_bb, fallthru_bb, EDGE_FALLTHRU);

  /* Set up the fallthrough basic block.  */
  e = find_edge (cond_bb, fallthru_bb);
  e->flags = EDGE_FALSE_VALUE;
  e->probability = fallthrough_probability;

  /* Update dominance info for the newly created then_bb; note that
     fallthru_bb's dominance info has already been updated by
     split_bock.  */
  if (dom_info_available_p (CDI_DOMINATORS))
    set_immediate_dominator (CDI_DOMINATORS, then_bb, cond_bb);

  *then_block = then_bb;
  *fallthrough_block = fallthru_bb;
  *iter = gsi_start_bb (fallthru_bb);

  return gsi_last_bb (cond_bb);
}

/* Insert an if condition followed by a 'then block' right before the
   statement pointed to by ITER.  The fallthrough block -- which is the
   else block of the condition as well as the destination of the
   outcoming edge of the 'then block' -- starts with the statement
   pointed to by ITER.

   COND is the condition of the if.

   If THEN_MORE_LIKELY_P is true, the probability of the edge to the
   'then block' is higher than the probability of the edge to the
   fallthrough block.

   Upon completion of the function, *THEN_BB is set to the newly
   inserted 'then block' and similarly, *FALLTHROUGH_BB is set to the
   fallthrough block.

   *ITER is adjusted to still point to the same statement it was
   pointing to initially.  */

static void
insert_if_then_before_iter (gcond *cond,
			    gimple_stmt_iterator *iter,
			    bool then_more_likely_p,
			    basic_block *then_bb,
			    basic_block *fallthrough_bb)
{
  gimple_stmt_iterator cond_insert_point =
    create_cond_insert_point (iter,
			      /*before_p=*/true,
			      then_more_likely_p,
			      /*create_then_fallthru_edge=*/true,
			      then_bb,
			      fallthrough_bb);
  gsi_insert_after (&cond_insert_point, cond, GSI_NEW_STMT);
}

/* Build (base_addr >> ASAN_SHADOW_SHIFT) + asan_shadow_offset ().
   If RETURN_ADDRESS is set to true, return memory location instread
   of a value in the shadow memory.  */

static tree
build_shadow_mem_access (gimple_stmt_iterator *gsi, location_t location,
			 tree base_addr, tree shadow_ptr_type,
			 bool return_address = false)
{
  tree t, uintptr_type = TREE_TYPE (base_addr);
  tree shadow_type = TREE_TYPE (shadow_ptr_type);
  gimple *g;

  t = build_int_cst (uintptr_type, ASAN_SHADOW_SHIFT);
  g = gimple_build_assign (make_ssa_name (uintptr_type), RSHIFT_EXPR,
			   base_addr, t);
  gimple_set_location (g, location);
  gsi_insert_after (gsi, g, GSI_NEW_STMT);

  t = build_int_cst (uintptr_type, asan_shadow_offset ());
  g = gimple_build_assign (make_ssa_name (uintptr_type), PLUS_EXPR,
			   gimple_assign_lhs (g), t);
  gimple_set_location (g, location);
  gsi_insert_after (gsi, g, GSI_NEW_STMT);

  g = gimple_build_assign (make_ssa_name (shadow_ptr_type), NOP_EXPR,
			   gimple_assign_lhs (g));
  gimple_set_location (g, location);
  gsi_insert_after (gsi, g, GSI_NEW_STMT);

  if (!return_address)
    {
      t = build2 (MEM_REF, shadow_type, gimple_assign_lhs (g),
		  build_int_cst (shadow_ptr_type, 0));
      g = gimple_build_assign (make_ssa_name (shadow_type), MEM_REF, t);
      gimple_set_location (g, location);
      gsi_insert_after (gsi, g, GSI_NEW_STMT);
    }

  return gimple_assign_lhs (g);
}

/* BASE can already be an SSA_NAME; in that case, do not create a
   new SSA_NAME for it.  */

static tree
maybe_create_ssa_name (location_t loc, tree base, gimple_stmt_iterator *iter,
		       bool before_p)
{
  if (TREE_CODE (base) == SSA_NAME)
    return base;
  gimple *g = gimple_build_assign (make_ssa_name (TREE_TYPE (base)),
				  TREE_CODE (base), base);
  gimple_set_location (g, loc);
  if (before_p)
    gsi_insert_before (iter, g, GSI_SAME_STMT);
  else
    gsi_insert_after (iter, g, GSI_NEW_STMT);
  return gimple_assign_lhs (g);
}

/* LEN can already have necessary size and precision;
   in that case, do not create a new variable.  */

tree
maybe_cast_to_ptrmode (location_t loc, tree len, gimple_stmt_iterator *iter,
		       bool before_p)
{
  if (ptrofftype_p (len))
    return len;
  gimple *g = gimple_build_assign (make_ssa_name (pointer_sized_int_node),
				  NOP_EXPR, len);
  gimple_set_location (g, loc);
  if (before_p)
    gsi_insert_before (iter, g, GSI_SAME_STMT);
  else
    gsi_insert_after (iter, g, GSI_NEW_STMT);
  return gimple_assign_lhs (g);
}

/* Instrument the memory access instruction BASE.  Insert new
   statements before or after ITER.

   Note that the memory access represented by BASE can be either an
   SSA_NAME, or a non-SSA expression.  LOCATION is the source code
   location.  IS_STORE is TRUE for a store, FALSE for a load.
   BEFORE_P is TRUE for inserting the instrumentation code before
   ITER, FALSE for inserting it after ITER.  IS_SCALAR_ACCESS is TRUE
   for a scalar memory access and FALSE for memory region access.
   NON_ZERO_P is TRUE if memory region is guaranteed to have non-zero
   length.  ALIGN tells alignment of accessed memory object.

   START_INSTRUMENTED and END_INSTRUMENTED are TRUE if start/end of
   memory region have already been instrumented.

   If BEFORE_P is TRUE, *ITER is arranged to still point to the
   statement it was pointing to prior to calling this function,
   otherwise, it points to the statement logically following it.  */

static void
build_check_stmt (location_t loc, tree base, tree len,
		  HOST_WIDE_INT size_in_bytes, gimple_stmt_iterator *iter,
		  bool is_non_zero_len, bool before_p, bool is_store,
		  bool is_scalar_access, unsigned int align = 0)
{
  gimple_stmt_iterator gsi = *iter;
  gimple *g;

  gcc_assert (!(size_in_bytes > 0 && !is_non_zero_len));

  gsi = *iter;

  base = unshare_expr (base);
  base = maybe_create_ssa_name (loc, base, &gsi, before_p);

  if (len)
    {
      len = unshare_expr (len);
      len = maybe_cast_to_ptrmode (loc, len, iter, before_p);
    }
  else
    {
      gcc_assert (size_in_bytes != -1);
      len = build_int_cst (pointer_sized_int_node, size_in_bytes);
    }

  if (size_in_bytes > 1)
    {
      if ((size_in_bytes & (size_in_bytes - 1)) != 0
	  || size_in_bytes > 16)
	is_scalar_access = false;
      else if (align && align < size_in_bytes * BITS_PER_UNIT)
	{
	  /* On non-strict alignment targets, if
	     16-byte access is just 8-byte aligned,
	     this will result in misaligned shadow
	     memory 2 byte load, but otherwise can
	     be handled using one read.  */
	  if (size_in_bytes != 16
	      || STRICT_ALIGNMENT
	      || align < 8 * BITS_PER_UNIT)
	    is_scalar_access = false;
	}
    }

  HOST_WIDE_INT flags = 0;
  if (is_store)
    flags |= ASAN_CHECK_STORE;
  if (is_non_zero_len)
    flags |= ASAN_CHECK_NON_ZERO_LEN;
  if (is_scalar_access)
    flags |= ASAN_CHECK_SCALAR_ACCESS;

  g = gimple_build_call_internal (IFN_ASAN_CHECK, 4,
				  build_int_cst (integer_type_node, flags),
				  base, len,
				  build_int_cst (integer_type_node,
						 align / BITS_PER_UNIT));
  gimple_set_location (g, loc);
  if (before_p)
    gsi_insert_before (&gsi, g, GSI_SAME_STMT);
  else
    {
      gsi_insert_after (&gsi, g, GSI_NEW_STMT);
      gsi_next (&gsi);
      *iter = gsi;
    }
}

/* If T represents a memory access, add instrumentation code before ITER.
   LOCATION is source code location.
   IS_STORE is either TRUE (for a store) or FALSE (for a load).  */

static void
instrument_derefs (gimple_stmt_iterator *iter, tree t,
		   location_t location, bool is_store)
{
  if (is_store && !ASAN_INSTRUMENT_WRITES)
    return;
  if (!is_store && !ASAN_INSTRUMENT_READS)
    return;

  tree type, base;
  HOST_WIDE_INT size_in_bytes;
  if (location == UNKNOWN_LOCATION)
    location = EXPR_LOCATION (t);

  type = TREE_TYPE (t);
  switch (TREE_CODE (t))
    {
    case ARRAY_REF:
    case COMPONENT_REF:
    case INDIRECT_REF:
    case MEM_REF:
    case VAR_DECL:
    case BIT_FIELD_REF:
      break;
      /* FALLTHRU */
    default:
      return;
    }

  size_in_bytes = int_size_in_bytes (type);
  if (size_in_bytes <= 0)
    return;

  poly_int64 bitsize, bitpos;
  tree offset;
  machine_mode mode;
  int unsignedp, reversep, volatilep = 0;
  tree inner = get_inner_reference (t, &bitsize, &bitpos, &offset, &mode,
				    &unsignedp, &reversep, &volatilep);

  if (TREE_CODE (t) == COMPONENT_REF
      && DECL_BIT_FIELD_REPRESENTATIVE (TREE_OPERAND (t, 1)) != NULL_TREE)
    {
      tree repr = DECL_BIT_FIELD_REPRESENTATIVE (TREE_OPERAND (t, 1));
      instrument_derefs (iter, build3 (COMPONENT_REF, TREE_TYPE (repr),
				       TREE_OPERAND (t, 0), repr,
				       TREE_OPERAND (t, 2)),
			 location, is_store);
      return;
    }

  if (!multiple_p (bitpos, BITS_PER_UNIT)
<<<<<<< HEAD
      || may_ne (bitsize, size_in_bytes * BITS_PER_UNIT))
=======
      || maybe_ne (bitsize, size_in_bytes * BITS_PER_UNIT))
>>>>>>> 70783a86
    return;

  if (VAR_P (inner) && DECL_HARD_REGISTER (inner))
    return;

  poly_int64 decl_size;
  if (VAR_P (inner)
      && offset == NULL_TREE
      && DECL_SIZE (inner)
      && poly_int_tree_p (DECL_SIZE (inner), &decl_size)
      && known_subrange_p (bitpos, bitsize, 0, decl_size))
    {
      if (DECL_THREAD_LOCAL_P (inner))
	return;
      if (!ASAN_GLOBALS && is_global_var (inner))
        return;
      if (!TREE_STATIC (inner))
	{
	  /* Automatic vars in the current function will be always
	     accessible.  */
	  if (decl_function_context (inner) == current_function_decl
	      && (!asan_sanitize_use_after_scope ()
		  || !TREE_ADDRESSABLE (inner)))
	    return;
	}
      /* Always instrument external vars, they might be dynamically
	 initialized.  */
      else if (!DECL_EXTERNAL (inner))
	{
	  /* For static vars if they are known not to be dynamically
	     initialized, they will be always accessible.  */
	  varpool_node *vnode = varpool_node::get (inner);
	  if (vnode && !vnode->dynamically_initialized)
	    return;
	}
    }

  base = build_fold_addr_expr (t);
  if (!has_mem_ref_been_instrumented (base, size_in_bytes))
    {
      unsigned int align = get_object_alignment (t);
      build_check_stmt (location, base, NULL_TREE, size_in_bytes, iter,
			/*is_non_zero_len*/size_in_bytes > 0, /*before_p=*/true,
			is_store, /*is_scalar_access*/true, align);
      update_mem_ref_hash_table (base, size_in_bytes);
      update_mem_ref_hash_table (t, size_in_bytes);
    }

}

/*  Insert a memory reference into the hash table if access length
    can be determined in compile time.  */

static void
maybe_update_mem_ref_hash_table (tree base, tree len)
{
  if (!POINTER_TYPE_P (TREE_TYPE (base))
      || !INTEGRAL_TYPE_P (TREE_TYPE (len)))
    return;

  HOST_WIDE_INT size_in_bytes = tree_fits_shwi_p (len) ? tree_to_shwi (len) : -1;

  if (size_in_bytes != -1)
    update_mem_ref_hash_table (base, size_in_bytes);
}

/* Instrument an access to a contiguous memory region that starts at
   the address pointed to by BASE, over a length of LEN (expressed in
   the sizeof (*BASE) bytes).  ITER points to the instruction before
   which the instrumentation instructions must be inserted.  LOCATION
   is the source location that the instrumentation instructions must
   have.  If IS_STORE is true, then the memory access is a store;
   otherwise, it's a load.  */

static void
instrument_mem_region_access (tree base, tree len,
			      gimple_stmt_iterator *iter,
			      location_t location, bool is_store)
{
  if (!POINTER_TYPE_P (TREE_TYPE (base))
      || !INTEGRAL_TYPE_P (TREE_TYPE (len))
      || integer_zerop (len))
    return;

  HOST_WIDE_INT size_in_bytes = tree_fits_shwi_p (len) ? tree_to_shwi (len) : -1;

  if ((size_in_bytes == -1)
      || !has_mem_ref_been_instrumented (base, size_in_bytes))
    {
      build_check_stmt (location, base, len, size_in_bytes, iter,
			/*is_non_zero_len*/size_in_bytes > 0, /*before_p*/true,
			is_store, /*is_scalar_access*/false, /*align*/0);
    }

  maybe_update_mem_ref_hash_table (base, len);
  *iter = gsi_for_stmt (gsi_stmt (*iter));
}

/* Instrument the call to a built-in memory access function that is
   pointed to by the iterator ITER.

   Upon completion, return TRUE iff *ITER has been advanced to the
   statement following the one it was originally pointing to.  */

static bool
instrument_builtin_call (gimple_stmt_iterator *iter)
{
  if (!ASAN_MEMINTRIN)
    return false;

  bool iter_advanced_p = false;
  gcall *call = as_a <gcall *> (gsi_stmt (*iter));

  gcc_checking_assert (gimple_call_builtin_p (call, BUILT_IN_NORMAL));

  location_t loc = gimple_location (call);

  asan_mem_ref src0, src1, dest;
  asan_mem_ref_init (&src0, NULL, 1);
  asan_mem_ref_init (&src1, NULL, 1);
  asan_mem_ref_init (&dest, NULL, 1);

  tree src0_len = NULL_TREE, src1_len = NULL_TREE, dest_len = NULL_TREE;
  bool src0_is_store = false, src1_is_store = false, dest_is_store = false,
    dest_is_deref = false, intercepted_p = true;

  if (get_mem_refs_of_builtin_call (call,
				    &src0, &src0_len, &src0_is_store,
				    &src1, &src1_len, &src1_is_store,
				    &dest, &dest_len, &dest_is_store,
				    &dest_is_deref, &intercepted_p, iter))
    {
      if (dest_is_deref)
	{
	  instrument_derefs (iter, dest.start, loc, dest_is_store);
	  gsi_next (iter);
	  iter_advanced_p = true;
	}
      else if (!intercepted_p
	       && (src0_len || src1_len || dest_len))
	{
	  if (src0.start != NULL_TREE)
	    instrument_mem_region_access (src0.start, src0_len,
					  iter, loc, /*is_store=*/false);
	  if (src1.start != NULL_TREE)
	    instrument_mem_region_access (src1.start, src1_len,
					  iter, loc, /*is_store=*/false);
	  if (dest.start != NULL_TREE)
	    instrument_mem_region_access (dest.start, dest_len,
					  iter, loc, /*is_store=*/true);

	  *iter = gsi_for_stmt (call);
	  gsi_next (iter);
	  iter_advanced_p = true;
	}
      else
	{
	  if (src0.start != NULL_TREE)
	    maybe_update_mem_ref_hash_table (src0.start, src0_len);
	  if (src1.start != NULL_TREE)
	    maybe_update_mem_ref_hash_table (src1.start, src1_len);
	  if (dest.start != NULL_TREE)
	    maybe_update_mem_ref_hash_table (dest.start, dest_len);
	}
    }
  return iter_advanced_p;
}

/*  Instrument the assignment statement ITER if it is subject to
    instrumentation.  Return TRUE iff instrumentation actually
    happened.  In that case, the iterator ITER is advanced to the next
    logical expression following the one initially pointed to by ITER,
    and the relevant memory reference that which access has been
    instrumented is added to the memory references hash table.  */

static bool
maybe_instrument_assignment (gimple_stmt_iterator *iter)
{
  gimple *s = gsi_stmt (*iter);

  gcc_assert (gimple_assign_single_p (s));

  tree ref_expr = NULL_TREE;
  bool is_store, is_instrumented = false;

  if (gimple_store_p (s))
    {
      ref_expr = gimple_assign_lhs (s);
      is_store = true;
      instrument_derefs (iter, ref_expr,
			 gimple_location (s),
			 is_store);
      is_instrumented = true;
    }

  if (gimple_assign_load_p (s))
    {
      ref_expr = gimple_assign_rhs1 (s);
      is_store = false;
      instrument_derefs (iter, ref_expr,
			 gimple_location (s),
			 is_store);
      is_instrumented = true;
    }

  if (is_instrumented)
    gsi_next (iter);

  return is_instrumented;
}

/* Instrument the function call pointed to by the iterator ITER, if it
   is subject to instrumentation.  At the moment, the only function
   calls that are instrumented are some built-in functions that access
   memory.  Look at instrument_builtin_call to learn more.

   Upon completion return TRUE iff *ITER was advanced to the statement
   following the one it was originally pointing to.  */

static bool
maybe_instrument_call (gimple_stmt_iterator *iter)
{
  gimple *stmt = gsi_stmt (*iter);
  bool is_builtin = gimple_call_builtin_p (stmt, BUILT_IN_NORMAL);

  if (is_builtin && instrument_builtin_call (iter))
    return true;

  if (gimple_call_noreturn_p (stmt))
    {
      if (is_builtin)
	{
	  tree callee = gimple_call_fndecl (stmt);
	  switch (DECL_FUNCTION_CODE (callee))
	    {
	    case BUILT_IN_UNREACHABLE:
	    case BUILT_IN_TRAP:
	      /* Don't instrument these.  */
	      return false;
	    default:
	      break;
	    }
	}
      tree decl = builtin_decl_implicit (BUILT_IN_ASAN_HANDLE_NO_RETURN);
      gimple *g = gimple_build_call (decl, 0);
      gimple_set_location (g, gimple_location (stmt));
      gsi_insert_before (iter, g, GSI_SAME_STMT);
    }

  bool instrumented = false;
  if (gimple_store_p (stmt))
    {
      tree ref_expr = gimple_call_lhs (stmt);
      instrument_derefs (iter, ref_expr,
			 gimple_location (stmt),
			 /*is_store=*/true);

      instrumented = true;
    }

  /* Walk through gimple_call arguments and check them id needed.  */
  unsigned args_num = gimple_call_num_args (stmt);
  for (unsigned i = 0; i < args_num; ++i)
    {
      tree arg = gimple_call_arg (stmt, i);
      /* If ARG is not a non-aggregate register variable, compiler in general
	 creates temporary for it and pass it as argument to gimple call.
	 But in some cases, e.g. when we pass by value a small structure that
	 fits to register, compiler can avoid extra overhead by pulling out
	 these temporaries.  In this case, we should check the argument.  */
      if (!is_gimple_reg (arg) && !is_gimple_min_invariant (arg))
	{
	  instrument_derefs (iter, arg,
			     gimple_location (stmt),
			     /*is_store=*/false);
	  instrumented = true;
	}
    }
  if (instrumented)
    gsi_next (iter);
  return instrumented;
}

/* Walk each instruction of all basic block and instrument those that
   represent memory references: loads, stores, or function calls.
   In a given basic block, this function avoids instrumenting memory
   references that have already been instrumented.  */

static void
transform_statements (void)
{
  basic_block bb, last_bb = NULL;
  gimple_stmt_iterator i;
  int saved_last_basic_block = last_basic_block_for_fn (cfun);

  FOR_EACH_BB_FN (bb, cfun)
    {
      basic_block prev_bb = bb;

      if (bb->index >= saved_last_basic_block) continue;

      /* Flush the mem ref hash table, if current bb doesn't have
	 exactly one predecessor, or if that predecessor (skipping
	 over asan created basic blocks) isn't the last processed
	 basic block.  Thus we effectively flush on extended basic
	 block boundaries.  */
      while (single_pred_p (prev_bb))
	{
	  prev_bb = single_pred (prev_bb);
	  if (prev_bb->index < saved_last_basic_block)
	    break;
	}
      if (prev_bb != last_bb)
	empty_mem_ref_hash_table ();
      last_bb = bb;

      for (i = gsi_start_bb (bb); !gsi_end_p (i);)
	{
	  gimple *s = gsi_stmt (i);

	  if (has_stmt_been_instrumented_p (s))
	    gsi_next (&i);
	  else if (gimple_assign_single_p (s)
		   && !gimple_clobber_p (s)
		   && maybe_instrument_assignment (&i))
	    /*  Nothing to do as maybe_instrument_assignment advanced
		the iterator I.  */;
	  else if (is_gimple_call (s) && maybe_instrument_call (&i))
	    /*  Nothing to do as maybe_instrument_call
		advanced the iterator I.  */;
	  else
	    {
	      /* No instrumentation happened.

		 If the current instruction is a function call that
		 might free something, let's forget about the memory
		 references that got instrumented.  Otherwise we might
		 miss some instrumentation opportunities.  Do the same
		 for a ASAN_MARK poisoning internal function.  */
	      if (is_gimple_call (s)
		  && (!nonfreeing_call_p (s)
		      || asan_mark_p (s, ASAN_MARK_POISON)))
		empty_mem_ref_hash_table ();

	      gsi_next (&i);
	    }
	}
    }
  free_mem_ref_resources ();
}

/* Build
   __asan_before_dynamic_init (module_name)
   or
   __asan_after_dynamic_init ()
   call.  */

tree
asan_dynamic_init_call (bool after_p)
{
  if (shadow_ptr_types[0] == NULL_TREE)
    asan_init_shadow_ptr_types ();

  tree fn = builtin_decl_implicit (after_p
				   ? BUILT_IN_ASAN_AFTER_DYNAMIC_INIT
				   : BUILT_IN_ASAN_BEFORE_DYNAMIC_INIT);
  tree module_name_cst = NULL_TREE;
  if (!after_p)
    {
      pretty_printer module_name_pp;
      pp_string (&module_name_pp, main_input_filename);

      module_name_cst = asan_pp_string (&module_name_pp);
      module_name_cst = fold_convert (const_ptr_type_node,
				      module_name_cst);
    }

  return build_call_expr (fn, after_p ? 0 : 1, module_name_cst);
}

/* Build
   struct __asan_global
   {
     const void *__beg;
     uptr __size;
     uptr __size_with_redzone;
     const void *__name;
     const void *__module_name;
     uptr __has_dynamic_init;
     __asan_global_source_location *__location;
     char *__odr_indicator;
   } type.  */

static tree
asan_global_struct (void)
{
  static const char *field_names[]
    = { "__beg", "__size", "__size_with_redzone",
	"__name", "__module_name", "__has_dynamic_init", "__location",
	"__odr_indicator" };
  tree fields[ARRAY_SIZE (field_names)], ret;
  unsigned i;

  ret = make_node (RECORD_TYPE);
  for (i = 0; i < ARRAY_SIZE (field_names); i++)
    {
      fields[i]
	= build_decl (UNKNOWN_LOCATION, FIELD_DECL,
		      get_identifier (field_names[i]),
		      (i == 0 || i == 3) ? const_ptr_type_node
		      : pointer_sized_int_node);
      DECL_CONTEXT (fields[i]) = ret;
      if (i)
	DECL_CHAIN (fields[i - 1]) = fields[i];
    }
  tree type_decl = build_decl (input_location, TYPE_DECL,
			       get_identifier ("__asan_global"), ret);
  DECL_IGNORED_P (type_decl) = 1;
  DECL_ARTIFICIAL (type_decl) = 1;
  TYPE_FIELDS (ret) = fields[0];
  TYPE_NAME (ret) = type_decl;
  TYPE_STUB_DECL (ret) = type_decl;
  layout_type (ret);
  return ret;
}

/* Create and return odr indicator symbol for DECL.
   TYPE is __asan_global struct type as returned by asan_global_struct.  */

static tree
create_odr_indicator (tree decl, tree type)
{
  char *name;
  tree uptr = TREE_TYPE (DECL_CHAIN (TYPE_FIELDS (type)));
  tree decl_name
    = (HAS_DECL_ASSEMBLER_NAME_P (decl) ? DECL_ASSEMBLER_NAME (decl)
					: DECL_NAME (decl));
  /* DECL_NAME theoretically might be NULL.  Bail out with 0 in this case.  */
  if (decl_name == NULL_TREE)
    return build_int_cst (uptr, 0);
  const char *dname = IDENTIFIER_POINTER (decl_name);
  if (HAS_DECL_ASSEMBLER_NAME_P (decl))
    dname = targetm.strip_name_encoding (dname);
  size_t len = strlen (dname) + sizeof ("__odr_asan_");
  name = XALLOCAVEC (char, len);
  snprintf (name, len, "__odr_asan_%s", dname);
#ifndef NO_DOT_IN_LABEL
  name[sizeof ("__odr_asan") - 1] = '.';
#elif !defined(NO_DOLLAR_IN_LABEL)
  name[sizeof ("__odr_asan") - 1] = '$';
#endif
  tree var = build_decl (UNKNOWN_LOCATION, VAR_DECL, get_identifier (name),
			 char_type_node);
  TREE_ADDRESSABLE (var) = 1;
  TREE_READONLY (var) = 0;
  TREE_THIS_VOLATILE (var) = 1;
  DECL_GIMPLE_REG_P (var) = 0;
  DECL_ARTIFICIAL (var) = 1;
  DECL_IGNORED_P (var) = 1;
  TREE_STATIC (var) = 1;
  TREE_PUBLIC (var) = 1;
  DECL_VISIBILITY (var) = DECL_VISIBILITY (decl);
  DECL_VISIBILITY_SPECIFIED (var) = DECL_VISIBILITY_SPECIFIED (decl);

  TREE_USED (var) = 1;
  tree ctor = build_constructor_va (TREE_TYPE (var), 1, NULL_TREE,
				    build_int_cst (unsigned_type_node, 0));
  TREE_CONSTANT (ctor) = 1;
  TREE_STATIC (ctor) = 1;
  DECL_INITIAL (var) = ctor;
  DECL_ATTRIBUTES (var) = tree_cons (get_identifier ("asan odr indicator"),
				     NULL, DECL_ATTRIBUTES (var));
  make_decl_rtl (var);
  varpool_node::finalize_decl (var);
  return fold_convert (uptr, build_fold_addr_expr (var));
}

/* Return true if DECL, a global var, might be overridden and needs
   an additional odr indicator symbol.  */

static bool
asan_needs_odr_indicator_p (tree decl)
{
  /* Don't emit ODR indicators for kernel because:
     a) Kernel is written in C thus doesn't need ODR indicators.
     b) Some kernel code may have assumptions about symbols containing specific
        patterns in their names.  Since ODR indicators contain original names
        of symbols they are emitted for, these assumptions would be broken for
        ODR indicator symbols.  */
  return (!(flag_sanitize & SANITIZE_KERNEL_ADDRESS)
	  && !DECL_ARTIFICIAL (decl)
	  && !DECL_WEAK (decl)
	  && TREE_PUBLIC (decl));
}

/* Append description of a single global DECL into vector V.
   TYPE is __asan_global struct type as returned by asan_global_struct.  */

static void
asan_add_global (tree decl, tree type, vec<constructor_elt, va_gc> *v)
{
  tree init, uptr = TREE_TYPE (DECL_CHAIN (TYPE_FIELDS (type)));
  unsigned HOST_WIDE_INT size;
  tree str_cst, module_name_cst, refdecl = decl;
  vec<constructor_elt, va_gc> *vinner = NULL;

  pretty_printer asan_pp, module_name_pp;

  if (DECL_NAME (decl))
    pp_tree_identifier (&asan_pp, DECL_NAME (decl));
  else
    pp_string (&asan_pp, "<unknown>");
  str_cst = asan_pp_string (&asan_pp);

  pp_string (&module_name_pp, main_input_filename);
  module_name_cst = asan_pp_string (&module_name_pp);

  if (asan_needs_local_alias (decl))
    {
      char buf[20];
      ASM_GENERATE_INTERNAL_LABEL (buf, "LASAN", vec_safe_length (v) + 1);
      refdecl = build_decl (DECL_SOURCE_LOCATION (decl),
			    VAR_DECL, get_identifier (buf), TREE_TYPE (decl));
      TREE_ADDRESSABLE (refdecl) = TREE_ADDRESSABLE (decl);
      TREE_READONLY (refdecl) = TREE_READONLY (decl);
      TREE_THIS_VOLATILE (refdecl) = TREE_THIS_VOLATILE (decl);
      DECL_GIMPLE_REG_P (refdecl) = DECL_GIMPLE_REG_P (decl);
      DECL_ARTIFICIAL (refdecl) = DECL_ARTIFICIAL (decl);
      DECL_IGNORED_P (refdecl) = DECL_IGNORED_P (decl);
      TREE_STATIC (refdecl) = 1;
      TREE_PUBLIC (refdecl) = 0;
      TREE_USED (refdecl) = 1;
      assemble_alias (refdecl, DECL_ASSEMBLER_NAME (decl));
    }

  tree odr_indicator_ptr
    = (asan_needs_odr_indicator_p (decl) ? create_odr_indicator (decl, type)
					 : build_int_cst (uptr, 0));
  CONSTRUCTOR_APPEND_ELT (vinner, NULL_TREE,
			  fold_convert (const_ptr_type_node,
					build_fold_addr_expr (refdecl)));
  size = tree_to_uhwi (DECL_SIZE_UNIT (decl));
  CONSTRUCTOR_APPEND_ELT (vinner, NULL_TREE, build_int_cst (uptr, size));
  size += asan_red_zone_size (size);
  CONSTRUCTOR_APPEND_ELT (vinner, NULL_TREE, build_int_cst (uptr, size));
  CONSTRUCTOR_APPEND_ELT (vinner, NULL_TREE,
			  fold_convert (const_ptr_type_node, str_cst));
  CONSTRUCTOR_APPEND_ELT (vinner, NULL_TREE,
			  fold_convert (const_ptr_type_node, module_name_cst));
  varpool_node *vnode = varpool_node::get (decl);
  int has_dynamic_init = 0;
  /* FIXME: Enable initialization order fiasco detection in LTO mode once
     proper fix for PR 79061 will be applied.  */
  if (!in_lto_p)
    has_dynamic_init = vnode ? vnode->dynamically_initialized : 0;
  CONSTRUCTOR_APPEND_ELT (vinner, NULL_TREE,
			  build_int_cst (uptr, has_dynamic_init));
  tree locptr = NULL_TREE;
  location_t loc = DECL_SOURCE_LOCATION (decl);
  expanded_location xloc = expand_location (loc);
  if (xloc.file != NULL)
    {
      static int lasanloccnt = 0;
      char buf[25];
      ASM_GENERATE_INTERNAL_LABEL (buf, "LASANLOC", ++lasanloccnt);
      tree var = build_decl (UNKNOWN_LOCATION, VAR_DECL, get_identifier (buf),
			     ubsan_get_source_location_type ());
      TREE_STATIC (var) = 1;
      TREE_PUBLIC (var) = 0;
      DECL_ARTIFICIAL (var) = 1;
      DECL_IGNORED_P (var) = 1;
      pretty_printer filename_pp;
      pp_string (&filename_pp, xloc.file);
      tree str = asan_pp_string (&filename_pp);
      tree ctor = build_constructor_va (TREE_TYPE (var), 3,
					NULL_TREE, str, NULL_TREE,
					build_int_cst (unsigned_type_node,
						       xloc.line), NULL_TREE,
					build_int_cst (unsigned_type_node,
						       xloc.column));
      TREE_CONSTANT (ctor) = 1;
      TREE_STATIC (ctor) = 1;
      DECL_INITIAL (var) = ctor;
      varpool_node::finalize_decl (var);
      locptr = fold_convert (uptr, build_fold_addr_expr (var));
    }
  else
    locptr = build_int_cst (uptr, 0);
  CONSTRUCTOR_APPEND_ELT (vinner, NULL_TREE, locptr);
  CONSTRUCTOR_APPEND_ELT (vinner, NULL_TREE, odr_indicator_ptr);
  init = build_constructor (type, vinner);
  CONSTRUCTOR_APPEND_ELT (v, NULL_TREE, init);
}

/* Initialize sanitizer.def builtins if the FE hasn't initialized them.  */
void
initialize_sanitizer_builtins (void)
{
  tree decl;

  if (builtin_decl_implicit_p (BUILT_IN_ASAN_INIT))
    return;

  tree BT_FN_VOID = build_function_type_list (void_type_node, NULL_TREE);
  tree BT_FN_VOID_PTR
    = build_function_type_list (void_type_node, ptr_type_node, NULL_TREE);
  tree BT_FN_VOID_CONST_PTR
    = build_function_type_list (void_type_node, const_ptr_type_node, NULL_TREE);
  tree BT_FN_VOID_PTR_PTR
    = build_function_type_list (void_type_node, ptr_type_node,
				ptr_type_node, NULL_TREE);
  tree BT_FN_VOID_PTR_PTR_PTR
    = build_function_type_list (void_type_node, ptr_type_node,
				ptr_type_node, ptr_type_node, NULL_TREE);
  tree BT_FN_VOID_PTR_PTRMODE
    = build_function_type_list (void_type_node, ptr_type_node,
				pointer_sized_int_node, NULL_TREE);
  tree BT_FN_VOID_INT
    = build_function_type_list (void_type_node, integer_type_node, NULL_TREE);
  tree BT_FN_SIZE_CONST_PTR_INT
    = build_function_type_list (size_type_node, const_ptr_type_node,
				integer_type_node, NULL_TREE);

  tree BT_FN_VOID_UINT8_UINT8
    = build_function_type_list (void_type_node, unsigned_char_type_node,
				unsigned_char_type_node, NULL_TREE);
  tree BT_FN_VOID_UINT16_UINT16
    = build_function_type_list (void_type_node, uint16_type_node,
				uint16_type_node, NULL_TREE);
  tree BT_FN_VOID_UINT32_UINT32
    = build_function_type_list (void_type_node, uint32_type_node,
				uint32_type_node, NULL_TREE);
  tree BT_FN_VOID_UINT64_UINT64
    = build_function_type_list (void_type_node, uint64_type_node,
				uint64_type_node, NULL_TREE);
  tree BT_FN_VOID_FLOAT_FLOAT
    = build_function_type_list (void_type_node, float_type_node,
				float_type_node, NULL_TREE);
  tree BT_FN_VOID_DOUBLE_DOUBLE
    = build_function_type_list (void_type_node, double_type_node,
				double_type_node, NULL_TREE);
  tree BT_FN_VOID_UINT64_PTR
    = build_function_type_list (void_type_node, uint64_type_node,
				ptr_type_node, NULL_TREE);

  tree BT_FN_BOOL_VPTR_PTR_IX_INT_INT[5];
  tree BT_FN_IX_CONST_VPTR_INT[5];
  tree BT_FN_IX_VPTR_IX_INT[5];
  tree BT_FN_VOID_VPTR_IX_INT[5];
  tree vptr
    = build_pointer_type (build_qualified_type (void_type_node,
						TYPE_QUAL_VOLATILE));
  tree cvptr
    = build_pointer_type (build_qualified_type (void_type_node,
						TYPE_QUAL_VOLATILE
						|TYPE_QUAL_CONST));
  tree boolt
    = lang_hooks.types.type_for_size (BOOL_TYPE_SIZE, 1);
  int i;
  for (i = 0; i < 5; i++)
    {
      tree ix = build_nonstandard_integer_type (BITS_PER_UNIT * (1 << i), 1);
      BT_FN_BOOL_VPTR_PTR_IX_INT_INT[i]
	= build_function_type_list (boolt, vptr, ptr_type_node, ix,
				    integer_type_node, integer_type_node,
				    NULL_TREE);
      BT_FN_IX_CONST_VPTR_INT[i]
	= build_function_type_list (ix, cvptr, integer_type_node, NULL_TREE);
      BT_FN_IX_VPTR_IX_INT[i]
	= build_function_type_list (ix, vptr, ix, integer_type_node,
				    NULL_TREE);
      BT_FN_VOID_VPTR_IX_INT[i]
	= build_function_type_list (void_type_node, vptr, ix,
				    integer_type_node, NULL_TREE);
    }
#define BT_FN_BOOL_VPTR_PTR_I1_INT_INT BT_FN_BOOL_VPTR_PTR_IX_INT_INT[0]
#define BT_FN_I1_CONST_VPTR_INT BT_FN_IX_CONST_VPTR_INT[0]
#define BT_FN_I1_VPTR_I1_INT BT_FN_IX_VPTR_IX_INT[0]
#define BT_FN_VOID_VPTR_I1_INT BT_FN_VOID_VPTR_IX_INT[0]
#define BT_FN_BOOL_VPTR_PTR_I2_INT_INT BT_FN_BOOL_VPTR_PTR_IX_INT_INT[1]
#define BT_FN_I2_CONST_VPTR_INT BT_FN_IX_CONST_VPTR_INT[1]
#define BT_FN_I2_VPTR_I2_INT BT_FN_IX_VPTR_IX_INT[1]
#define BT_FN_VOID_VPTR_I2_INT BT_FN_VOID_VPTR_IX_INT[1]
#define BT_FN_BOOL_VPTR_PTR_I4_INT_INT BT_FN_BOOL_VPTR_PTR_IX_INT_INT[2]
#define BT_FN_I4_CONST_VPTR_INT BT_FN_IX_CONST_VPTR_INT[2]
#define BT_FN_I4_VPTR_I4_INT BT_FN_IX_VPTR_IX_INT[2]
#define BT_FN_VOID_VPTR_I4_INT BT_FN_VOID_VPTR_IX_INT[2]
#define BT_FN_BOOL_VPTR_PTR_I8_INT_INT BT_FN_BOOL_VPTR_PTR_IX_INT_INT[3]
#define BT_FN_I8_CONST_VPTR_INT BT_FN_IX_CONST_VPTR_INT[3]
#define BT_FN_I8_VPTR_I8_INT BT_FN_IX_VPTR_IX_INT[3]
#define BT_FN_VOID_VPTR_I8_INT BT_FN_VOID_VPTR_IX_INT[3]
#define BT_FN_BOOL_VPTR_PTR_I16_INT_INT BT_FN_BOOL_VPTR_PTR_IX_INT_INT[4]
#define BT_FN_I16_CONST_VPTR_INT BT_FN_IX_CONST_VPTR_INT[4]
#define BT_FN_I16_VPTR_I16_INT BT_FN_IX_VPTR_IX_INT[4]
#define BT_FN_VOID_VPTR_I16_INT BT_FN_VOID_VPTR_IX_INT[4]
#undef ATTR_NOTHROW_LEAF_LIST
#define ATTR_NOTHROW_LEAF_LIST ECF_NOTHROW | ECF_LEAF
#undef ATTR_TMPURE_NOTHROW_LEAF_LIST
#define ATTR_TMPURE_NOTHROW_LEAF_LIST ECF_TM_PURE | ATTR_NOTHROW_LEAF_LIST
#undef ATTR_NORETURN_NOTHROW_LEAF_LIST
#define ATTR_NORETURN_NOTHROW_LEAF_LIST ECF_NORETURN | ATTR_NOTHROW_LEAF_LIST
#undef ATTR_CONST_NORETURN_NOTHROW_LEAF_LIST
#define ATTR_CONST_NORETURN_NOTHROW_LEAF_LIST \
  ECF_CONST | ATTR_NORETURN_NOTHROW_LEAF_LIST
#undef ATTR_TMPURE_NORETURN_NOTHROW_LEAF_LIST
#define ATTR_TMPURE_NORETURN_NOTHROW_LEAF_LIST \
  ECF_TM_PURE | ATTR_NORETURN_NOTHROW_LEAF_LIST
#undef ATTR_COLD_NOTHROW_LEAF_LIST
#define ATTR_COLD_NOTHROW_LEAF_LIST \
  /* ECF_COLD missing */ ATTR_NOTHROW_LEAF_LIST
#undef ATTR_COLD_NORETURN_NOTHROW_LEAF_LIST
#define ATTR_COLD_NORETURN_NOTHROW_LEAF_LIST \
  /* ECF_COLD missing */ ATTR_NORETURN_NOTHROW_LEAF_LIST
#undef ATTR_COLD_CONST_NORETURN_NOTHROW_LEAF_LIST
#define ATTR_COLD_CONST_NORETURN_NOTHROW_LEAF_LIST \
  /* ECF_COLD missing */ ATTR_CONST_NORETURN_NOTHROW_LEAF_LIST
#undef ATTR_PURE_NOTHROW_LEAF_LIST
#define ATTR_PURE_NOTHROW_LEAF_LIST ECF_PURE | ATTR_NOTHROW_LEAF_LIST
#undef DEF_BUILTIN_STUB
#define DEF_BUILTIN_STUB(ENUM, NAME)
#undef DEF_SANITIZER_BUILTIN_1
#define DEF_SANITIZER_BUILTIN_1(ENUM, NAME, TYPE, ATTRS)		\
  do {									\
    decl = add_builtin_function ("__builtin_" NAME, TYPE, ENUM,		\
				 BUILT_IN_NORMAL, NAME, NULL_TREE);	\
    set_call_expr_flags (decl, ATTRS);					\
    set_builtin_decl (ENUM, decl, true);				\
  } while (0)
#undef DEF_SANITIZER_BUILTIN
#define DEF_SANITIZER_BUILTIN(ENUM, NAME, TYPE, ATTRS)	\
  DEF_SANITIZER_BUILTIN_1 (ENUM, NAME, TYPE, ATTRS);

#include "sanitizer.def"

  /* -fsanitize=object-size uses __builtin_object_size, but that might
     not be available for e.g. Fortran at this point.  We use
     DEF_SANITIZER_BUILTIN here only as a convenience macro.  */
  if ((flag_sanitize & SANITIZE_OBJECT_SIZE)
      && !builtin_decl_implicit_p (BUILT_IN_OBJECT_SIZE))
    DEF_SANITIZER_BUILTIN_1 (BUILT_IN_OBJECT_SIZE, "object_size",
			     BT_FN_SIZE_CONST_PTR_INT,
			     ATTR_PURE_NOTHROW_LEAF_LIST);

#undef DEF_SANITIZER_BUILTIN_1
#undef DEF_SANITIZER_BUILTIN
#undef DEF_BUILTIN_STUB
}

/* Called via htab_traverse.  Count number of emitted
   STRING_CSTs in the constant hash table.  */

int
count_string_csts (constant_descriptor_tree **slot,
		   unsigned HOST_WIDE_INT *data)
{
  struct constant_descriptor_tree *desc = *slot;
  if (TREE_CODE (desc->value) == STRING_CST
      && TREE_ASM_WRITTEN (desc->value)
      && asan_protect_global (desc->value))
    ++*data;
  return 1;
}

/* Helper structure to pass two parameters to
   add_string_csts.  */

struct asan_add_string_csts_data
{
  tree type;
  vec<constructor_elt, va_gc> *v;
};

/* Called via hash_table::traverse.  Call asan_add_global
   on emitted STRING_CSTs from the constant hash table.  */

int
add_string_csts (constant_descriptor_tree **slot,
		 asan_add_string_csts_data *aascd)
{
  struct constant_descriptor_tree *desc = *slot;
  if (TREE_CODE (desc->value) == STRING_CST
      && TREE_ASM_WRITTEN (desc->value)
      && asan_protect_global (desc->value))
    {
      asan_add_global (SYMBOL_REF_DECL (XEXP (desc->rtl, 0)),
		       aascd->type, aascd->v);
    }
  return 1;
}

/* Needs to be GTY(()), because cgraph_build_static_cdtor may
   invoke ggc_collect.  */
static GTY(()) tree asan_ctor_statements;

/* Module-level instrumentation.
   - Insert __asan_init_vN() into the list of CTORs.
   - TODO: insert redzones around globals.
 */

void
asan_finish_file (void)
{
  varpool_node *vnode;
  unsigned HOST_WIDE_INT gcount = 0;

  if (shadow_ptr_types[0] == NULL_TREE)
    asan_init_shadow_ptr_types ();
  /* Avoid instrumenting code in the asan ctors/dtors.
     We don't need to insert padding after the description strings,
     nor after .LASAN* array.  */
  flag_sanitize &= ~SANITIZE_ADDRESS;

  /* For user-space we want asan constructors to run first.
     Linux kernel does not support priorities other than default, and the only
     other user of constructors is coverage. So we run with the default
     priority.  */
  int priority = flag_sanitize & SANITIZE_USER_ADDRESS
                 ? MAX_RESERVED_INIT_PRIORITY - 1 : DEFAULT_INIT_PRIORITY;

  if (flag_sanitize & SANITIZE_USER_ADDRESS)
    {
      tree fn = builtin_decl_implicit (BUILT_IN_ASAN_INIT);
      append_to_statement_list (build_call_expr (fn, 0), &asan_ctor_statements);
      fn = builtin_decl_implicit (BUILT_IN_ASAN_VERSION_MISMATCH_CHECK);
      append_to_statement_list (build_call_expr (fn, 0), &asan_ctor_statements);
    }
  FOR_EACH_DEFINED_VARIABLE (vnode)
    if (TREE_ASM_WRITTEN (vnode->decl)
	&& asan_protect_global (vnode->decl))
      ++gcount;
  hash_table<tree_descriptor_hasher> *const_desc_htab = constant_pool_htab ();
  const_desc_htab->traverse<unsigned HOST_WIDE_INT *, count_string_csts>
    (&gcount);
  if (gcount)
    {
      tree type = asan_global_struct (), var, ctor;
      tree dtor_statements = NULL_TREE;
      vec<constructor_elt, va_gc> *v;
      char buf[20];

      type = build_array_type_nelts (type, gcount);
      ASM_GENERATE_INTERNAL_LABEL (buf, "LASAN", 0);
      var = build_decl (UNKNOWN_LOCATION, VAR_DECL, get_identifier (buf),
			type);
      TREE_STATIC (var) = 1;
      TREE_PUBLIC (var) = 0;
      DECL_ARTIFICIAL (var) = 1;
      DECL_IGNORED_P (var) = 1;
      vec_alloc (v, gcount);
      FOR_EACH_DEFINED_VARIABLE (vnode)
	if (TREE_ASM_WRITTEN (vnode->decl)
	    && asan_protect_global (vnode->decl))
	  asan_add_global (vnode->decl, TREE_TYPE (type), v);
      struct asan_add_string_csts_data aascd;
      aascd.type = TREE_TYPE (type);
      aascd.v = v;
      const_desc_htab->traverse<asan_add_string_csts_data *, add_string_csts>
       	(&aascd);
      ctor = build_constructor (type, v);
      TREE_CONSTANT (ctor) = 1;
      TREE_STATIC (ctor) = 1;
      DECL_INITIAL (var) = ctor;
      SET_DECL_ALIGN (var, MAX (DECL_ALIGN (var),
				ASAN_SHADOW_GRANULARITY * BITS_PER_UNIT));

      varpool_node::finalize_decl (var);

      tree fn = builtin_decl_implicit (BUILT_IN_ASAN_REGISTER_GLOBALS);
      tree gcount_tree = build_int_cst (pointer_sized_int_node, gcount);
      append_to_statement_list (build_call_expr (fn, 2,
						 build_fold_addr_expr (var),
						 gcount_tree),
				&asan_ctor_statements);

      fn = builtin_decl_implicit (BUILT_IN_ASAN_UNREGISTER_GLOBALS);
      append_to_statement_list (build_call_expr (fn, 2,
						 build_fold_addr_expr (var),
						 gcount_tree),
				&dtor_statements);
      cgraph_build_static_cdtor ('D', dtor_statements, priority);
    }
  if (asan_ctor_statements)
    cgraph_build_static_cdtor ('I', asan_ctor_statements, priority);
  flag_sanitize |= SANITIZE_ADDRESS;
}

/* Poison or unpoison (depending on IS_CLOBBER variable) shadow memory based
   on SHADOW address.  Newly added statements will be added to ITER with
   given location LOC.  We mark SIZE bytes in shadow memory, where
   LAST_CHUNK_SIZE is greater than zero in situation where we are at the
   end of a variable.  */

static void
asan_store_shadow_bytes (gimple_stmt_iterator *iter, location_t loc,
			 tree shadow,
			 unsigned HOST_WIDE_INT base_addr_offset,
			 bool is_clobber, unsigned size,
			 unsigned last_chunk_size)
{
  tree shadow_ptr_type;

  switch (size)
    {
    case 1:
      shadow_ptr_type = shadow_ptr_types[0];
      break;
    case 2:
      shadow_ptr_type = shadow_ptr_types[1];
      break;
    case 4:
      shadow_ptr_type = shadow_ptr_types[2];
      break;
    default:
      gcc_unreachable ();
    }

  unsigned char c = (char) is_clobber ? ASAN_STACK_MAGIC_USE_AFTER_SCOPE : 0;
  unsigned HOST_WIDE_INT val = 0;
  unsigned last_pos = size;
  if (last_chunk_size && !is_clobber)
    last_pos = BYTES_BIG_ENDIAN ? 0 : size - 1;
  for (unsigned i = 0; i < size; ++i)
    {
      unsigned char shadow_c = c;
      if (i == last_pos)
	shadow_c = last_chunk_size;
      val |= (unsigned HOST_WIDE_INT) shadow_c << (BITS_PER_UNIT * i);
    }

  /* Handle last chunk in unpoisoning.  */
  tree magic = build_int_cst (TREE_TYPE (shadow_ptr_type), val);

  tree dest = build2 (MEM_REF, TREE_TYPE (shadow_ptr_type), shadow,
		      build_int_cst (shadow_ptr_type, base_addr_offset));

  gimple *g = gimple_build_assign (dest, magic);
  gimple_set_location (g, loc);
  gsi_insert_after (iter, g, GSI_NEW_STMT);
}

/* Expand the ASAN_MARK builtins.  */

bool
asan_expand_mark_ifn (gimple_stmt_iterator *iter)
{
  gimple *g = gsi_stmt (*iter);
  location_t loc = gimple_location (g);
  HOST_WIDE_INT flag = tree_to_shwi (gimple_call_arg (g, 0));
  bool is_poison = ((asan_mark_flags)flag) == ASAN_MARK_POISON;

  tree base = gimple_call_arg (g, 1);
  gcc_checking_assert (TREE_CODE (base) == ADDR_EXPR);
  tree decl = TREE_OPERAND (base, 0);

  /* For a nested function, we can have: ASAN_MARK (2, &FRAME.2.fp_input, 4) */
  if (TREE_CODE (decl) == COMPONENT_REF
      && DECL_NONLOCAL_FRAME (TREE_OPERAND (decl, 0)))
    decl = TREE_OPERAND (decl, 0);

  gcc_checking_assert (TREE_CODE (decl) == VAR_DECL);

  if (is_poison)
    {
      if (asan_handled_variables == NULL)
	asan_handled_variables = new hash_set<tree> (16);
      asan_handled_variables->add (decl);
    }
  tree len = gimple_call_arg (g, 2);

  gcc_assert (tree_fits_shwi_p (len));
  unsigned HOST_WIDE_INT size_in_bytes = tree_to_shwi (len);
  gcc_assert (size_in_bytes);

  g = gimple_build_assign (make_ssa_name (pointer_sized_int_node),
			   NOP_EXPR, base);
  gimple_set_location (g, loc);
  gsi_replace (iter, g, false);
  tree base_addr = gimple_assign_lhs (g);

  /* Generate direct emission if size_in_bytes is small.  */
  if (size_in_bytes <= ASAN_PARAM_USE_AFTER_SCOPE_DIRECT_EMISSION_THRESHOLD)
    {
      unsigned HOST_WIDE_INT shadow_size = shadow_mem_size (size_in_bytes);

      tree shadow = build_shadow_mem_access (iter, loc, base_addr,
					     shadow_ptr_types[0], true);

      for (unsigned HOST_WIDE_INT offset = 0; offset < shadow_size;)
	{
	  unsigned size = 1;
	  if (shadow_size - offset >= 4)
	    size = 4;
	  else if (shadow_size - offset >= 2)
	    size = 2;

	  unsigned HOST_WIDE_INT last_chunk_size = 0;
	  unsigned HOST_WIDE_INT s = (offset + size) * ASAN_SHADOW_GRANULARITY;
	  if (s > size_in_bytes)
	    last_chunk_size = ASAN_SHADOW_GRANULARITY - (s - size_in_bytes);

	  asan_store_shadow_bytes (iter, loc, shadow, offset, is_poison,
				   size, last_chunk_size);
	  offset += size;
	}
    }
  else
    {
      g = gimple_build_assign (make_ssa_name (pointer_sized_int_node),
			       NOP_EXPR, len);
      gimple_set_location (g, loc);
      gsi_insert_before (iter, g, GSI_SAME_STMT);
      tree sz_arg = gimple_assign_lhs (g);

      tree fun
	= builtin_decl_implicit (is_poison ? BUILT_IN_ASAN_POISON_STACK_MEMORY
				 : BUILT_IN_ASAN_UNPOISON_STACK_MEMORY);
      g = gimple_build_call (fun, 2, base_addr, sz_arg);
      gimple_set_location (g, loc);
      gsi_insert_after (iter, g, GSI_NEW_STMT);
    }

  return false;
}

/* Expand the ASAN_{LOAD,STORE} builtins.  */

bool
asan_expand_check_ifn (gimple_stmt_iterator *iter, bool use_calls)
{
  gimple *g = gsi_stmt (*iter);
  location_t loc = gimple_location (g);
  bool recover_p;
  if (flag_sanitize & SANITIZE_USER_ADDRESS)
    recover_p = (flag_sanitize_recover & SANITIZE_USER_ADDRESS) != 0;
  else
    recover_p = (flag_sanitize_recover & SANITIZE_KERNEL_ADDRESS) != 0;

  HOST_WIDE_INT flags = tree_to_shwi (gimple_call_arg (g, 0));
  gcc_assert (flags < ASAN_CHECK_LAST);
  bool is_scalar_access = (flags & ASAN_CHECK_SCALAR_ACCESS) != 0;
  bool is_store = (flags & ASAN_CHECK_STORE) != 0;
  bool is_non_zero_len = (flags & ASAN_CHECK_NON_ZERO_LEN) != 0;

  tree base = gimple_call_arg (g, 1);
  tree len = gimple_call_arg (g, 2);
  HOST_WIDE_INT align = tree_to_shwi (gimple_call_arg (g, 3));

  HOST_WIDE_INT size_in_bytes
    = is_scalar_access && tree_fits_shwi_p (len) ? tree_to_shwi (len) : -1;

  if (use_calls)
    {
      /* Instrument using callbacks.  */
      gimple *g = gimple_build_assign (make_ssa_name (pointer_sized_int_node),
				      NOP_EXPR, base);
      gimple_set_location (g, loc);
      gsi_insert_before (iter, g, GSI_SAME_STMT);
      tree base_addr = gimple_assign_lhs (g);

      int nargs;
      tree fun = check_func (is_store, recover_p, size_in_bytes, &nargs);
      if (nargs == 1)
	g = gimple_build_call (fun, 1, base_addr);
      else
	{
	  gcc_assert (nargs == 2);
	  g = gimple_build_assign (make_ssa_name (pointer_sized_int_node),
				   NOP_EXPR, len);
	  gimple_set_location (g, loc);
	  gsi_insert_before (iter, g, GSI_SAME_STMT);
	  tree sz_arg = gimple_assign_lhs (g);
	  g = gimple_build_call (fun, nargs, base_addr, sz_arg);
	}
      gimple_set_location (g, loc);
      gsi_replace (iter, g, false);
      return false;
    }

  HOST_WIDE_INT real_size_in_bytes = size_in_bytes == -1 ? 1 : size_in_bytes;

  tree shadow_ptr_type = shadow_ptr_types[real_size_in_bytes == 16 ? 1 : 0];
  tree shadow_type = TREE_TYPE (shadow_ptr_type);

  gimple_stmt_iterator gsi = *iter;

  if (!is_non_zero_len)
    {
      /* So, the length of the memory area to asan-protect is
	 non-constant.  Let's guard the generated instrumentation code
	 like:

	 if (len != 0)
	   {
	     //asan instrumentation code goes here.
	   }
	 // falltrough instructions, starting with *ITER.  */

      g = gimple_build_cond (NE_EXPR,
			    len,
			    build_int_cst (TREE_TYPE (len), 0),
			    NULL_TREE, NULL_TREE);
      gimple_set_location (g, loc);

      basic_block then_bb, fallthrough_bb;
      insert_if_then_before_iter (as_a <gcond *> (g), iter,
				  /*then_more_likely_p=*/true,
				  &then_bb, &fallthrough_bb);
      /* Note that fallthrough_bb starts with the statement that was
	pointed to by ITER.  */

      /* The 'then block' of the 'if (len != 0) condition is where
	we'll generate the asan instrumentation code now.  */
      gsi = gsi_last_bb (then_bb);
    }

  /* Get an iterator on the point where we can add the condition
     statement for the instrumentation.  */
  basic_block then_bb, else_bb;
  gsi = create_cond_insert_point (&gsi, /*before_p*/false,
				  /*then_more_likely_p=*/false,
				  /*create_then_fallthru_edge*/recover_p,
				  &then_bb,
				  &else_bb);

  g = gimple_build_assign (make_ssa_name (pointer_sized_int_node),
			   NOP_EXPR, base);
  gimple_set_location (g, loc);
  gsi_insert_before (&gsi, g, GSI_NEW_STMT);
  tree base_addr = gimple_assign_lhs (g);

  tree t = NULL_TREE;
  if (real_size_in_bytes >= 8)
    {
      tree shadow = build_shadow_mem_access (&gsi, loc, base_addr,
					     shadow_ptr_type);
      t = shadow;
    }
  else
    {
      /* Slow path for 1, 2 and 4 byte accesses.  */
      /* Test (shadow != 0)
	 & ((base_addr & 7) + (real_size_in_bytes - 1)) >= shadow).  */
      tree shadow = build_shadow_mem_access (&gsi, loc, base_addr,
					     shadow_ptr_type);
      gimple *shadow_test = build_assign (NE_EXPR, shadow, 0);
      gimple_seq seq = NULL;
      gimple_seq_add_stmt (&seq, shadow_test);
      /* Aligned (>= 8 bytes) can test just
	 (real_size_in_bytes - 1 >= shadow), as base_addr & 7 is known
	 to be 0.  */
      if (align < 8)
	{
	  gimple_seq_add_stmt (&seq, build_assign (BIT_AND_EXPR,
						   base_addr, 7));
	  gimple_seq_add_stmt (&seq,
			       build_type_cast (shadow_type,
						gimple_seq_last (seq)));
	  if (real_size_in_bytes > 1)
	    gimple_seq_add_stmt (&seq,
				 build_assign (PLUS_EXPR,
					       gimple_seq_last (seq),
					       real_size_in_bytes - 1));
	  t = gimple_assign_lhs (gimple_seq_last_stmt (seq));
	}
      else
	t = build_int_cst (shadow_type, real_size_in_bytes - 1);
      gimple_seq_add_stmt (&seq, build_assign (GE_EXPR, t, shadow));
      gimple_seq_add_stmt (&seq, build_assign (BIT_AND_EXPR, shadow_test,
					       gimple_seq_last (seq)));
      t = gimple_assign_lhs (gimple_seq_last (seq));
      gimple_seq_set_location (seq, loc);
      gsi_insert_seq_after (&gsi, seq, GSI_CONTINUE_LINKING);

      /* For non-constant, misaligned or otherwise weird access sizes,
       check first and last byte.  */
      if (size_in_bytes == -1)
	{
	  g = gimple_build_assign (make_ssa_name (pointer_sized_int_node),
				   MINUS_EXPR, len,
				   build_int_cst (pointer_sized_int_node, 1));
	  gimple_set_location (g, loc);
	  gsi_insert_after (&gsi, g, GSI_NEW_STMT);
	  tree last = gimple_assign_lhs (g);
	  g = gimple_build_assign (make_ssa_name (pointer_sized_int_node),
				   PLUS_EXPR, base_addr, last);
	  gimple_set_location (g, loc);
	  gsi_insert_after (&gsi, g, GSI_NEW_STMT);
	  tree base_end_addr = gimple_assign_lhs (g);

	  tree shadow = build_shadow_mem_access (&gsi, loc, base_end_addr,
						 shadow_ptr_type);
	  gimple *shadow_test = build_assign (NE_EXPR, shadow, 0);
	  gimple_seq seq = NULL;
	  gimple_seq_add_stmt (&seq, shadow_test);
	  gimple_seq_add_stmt (&seq, build_assign (BIT_AND_EXPR,
						   base_end_addr, 7));
	  gimple_seq_add_stmt (&seq, build_type_cast (shadow_type,
						      gimple_seq_last (seq)));
	  gimple_seq_add_stmt (&seq, build_assign (GE_EXPR,
						   gimple_seq_last (seq),
						   shadow));
	  gimple_seq_add_stmt (&seq, build_assign (BIT_AND_EXPR, shadow_test,
						   gimple_seq_last (seq)));
	  gimple_seq_add_stmt (&seq, build_assign (BIT_IOR_EXPR, t,
						   gimple_seq_last (seq)));
	  t = gimple_assign_lhs (gimple_seq_last (seq));
	  gimple_seq_set_location (seq, loc);
	  gsi_insert_seq_after (&gsi, seq, GSI_CONTINUE_LINKING);
	}
    }

  g = gimple_build_cond (NE_EXPR, t, build_int_cst (TREE_TYPE (t), 0),
			 NULL_TREE, NULL_TREE);
  gimple_set_location (g, loc);
  gsi_insert_after (&gsi, g, GSI_NEW_STMT);

  /* Generate call to the run-time library (e.g. __asan_report_load8).  */
  gsi = gsi_start_bb (then_bb);
  int nargs;
  tree fun = report_error_func (is_store, recover_p, size_in_bytes, &nargs);
  g = gimple_build_call (fun, nargs, base_addr, len);
  gimple_set_location (g, loc);
  gsi_insert_after (&gsi, g, GSI_NEW_STMT);

  gsi_remove (iter, true);
  *iter = gsi_start_bb (else_bb);

  return true;
}

/* Create ASAN shadow variable for a VAR_DECL which has been rewritten
   into SSA.  Already seen VAR_DECLs are stored in SHADOW_VARS_MAPPING.  */

static tree
create_asan_shadow_var (tree var_decl,
			hash_map<tree, tree> &shadow_vars_mapping)
{
  tree *slot = shadow_vars_mapping.get (var_decl);
  if (slot == NULL)
    {
      tree shadow_var = copy_node (var_decl);

      copy_body_data id;
      memset (&id, 0, sizeof (copy_body_data));
      id.src_fn = id.dst_fn = current_function_decl;
      copy_decl_for_dup_finish (&id, var_decl, shadow_var);

      DECL_ARTIFICIAL (shadow_var) = 1;
      DECL_IGNORED_P (shadow_var) = 1;
      DECL_SEEN_IN_BIND_EXPR_P (shadow_var) = 0;
      gimple_add_tmp_var (shadow_var);

      shadow_vars_mapping.put (var_decl, shadow_var);
      return shadow_var;
    }
  else
    return *slot;
}

/* Expand ASAN_POISON ifn.  */

bool
asan_expand_poison_ifn (gimple_stmt_iterator *iter,
			bool *need_commit_edge_insert,
			hash_map<tree, tree> &shadow_vars_mapping)
{
  gimple *g = gsi_stmt (*iter);
  tree poisoned_var = gimple_call_lhs (g);
  if (!poisoned_var || has_zero_uses (poisoned_var))
    {
      gsi_remove (iter, true);
      return true;
    }

  if (SSA_NAME_VAR (poisoned_var) == NULL_TREE)
    SET_SSA_NAME_VAR_OR_IDENTIFIER (poisoned_var,
				    create_tmp_var (TREE_TYPE (poisoned_var)));

  tree shadow_var = create_asan_shadow_var (SSA_NAME_VAR (poisoned_var),
					    shadow_vars_mapping);

  bool recover_p;
  if (flag_sanitize & SANITIZE_USER_ADDRESS)
    recover_p = (flag_sanitize_recover & SANITIZE_USER_ADDRESS) != 0;
  else
    recover_p = (flag_sanitize_recover & SANITIZE_KERNEL_ADDRESS) != 0;
  tree size = DECL_SIZE_UNIT (shadow_var);
  gimple *poison_call
    = gimple_build_call_internal (IFN_ASAN_MARK, 3,
				  build_int_cst (integer_type_node,
						 ASAN_MARK_POISON),
				  build_fold_addr_expr (shadow_var), size);

  gimple *use;
  imm_use_iterator imm_iter;
  FOR_EACH_IMM_USE_STMT (use, imm_iter, poisoned_var)
    {
      if (is_gimple_debug (use))
	continue;

      int nargs;
      bool store_p = gimple_call_internal_p (use, IFN_ASAN_POISON_USE);
      tree fun = report_error_func (store_p, recover_p, tree_to_uhwi (size),
				    &nargs);

      gcall *call = gimple_build_call (fun, 1,
				       build_fold_addr_expr (shadow_var));
      gimple_set_location (call, gimple_location (use));
      gimple *call_to_insert = call;

      /* The USE can be a gimple PHI node.  If so, insert the call on
	 all edges leading to the PHI node.  */
      if (is_a <gphi *> (use))
	{
	  gphi *phi = dyn_cast<gphi *> (use);
	  for (unsigned i = 0; i < gimple_phi_num_args (phi); ++i)
	    if (gimple_phi_arg_def (phi, i) == poisoned_var)
	      {
		edge e = gimple_phi_arg_edge (phi, i);

		/* Do not insert on an edge we can't split.  */
		if (e->flags & EDGE_ABNORMAL)
		  continue;

		if (call_to_insert == NULL)
		  call_to_insert = gimple_copy (call);

		gsi_insert_seq_on_edge (e, call_to_insert);
		*need_commit_edge_insert = true;
		call_to_insert = NULL;
	      }
	}
      else
	{
	  gimple_stmt_iterator gsi = gsi_for_stmt (use);
	  if (store_p)
	    gsi_replace (&gsi, call, true);
	  else
	    gsi_insert_before (&gsi, call, GSI_NEW_STMT);
	}
    }

  SSA_NAME_IS_DEFAULT_DEF (poisoned_var) = true;
  SSA_NAME_DEF_STMT (poisoned_var) = gimple_build_nop ();
  gsi_replace (iter, poison_call, false);

  return true;
}

/* Instrument the current function.  */

static unsigned int
asan_instrument (void)
{
  if (shadow_ptr_types[0] == NULL_TREE)
    asan_init_shadow_ptr_types ();
  transform_statements ();
  last_alloca_addr = NULL_TREE;
  return 0;
}

static bool
gate_asan (void)
{
  return sanitize_flags_p (SANITIZE_ADDRESS);
}

namespace {

const pass_data pass_data_asan =
{
  GIMPLE_PASS, /* type */
  "asan", /* name */
  OPTGROUP_NONE, /* optinfo_flags */
  TV_NONE, /* tv_id */
  ( PROP_ssa | PROP_cfg | PROP_gimple_leh ), /* properties_required */
  0, /* properties_provided */
  0, /* properties_destroyed */
  0, /* todo_flags_start */
  TODO_update_ssa, /* todo_flags_finish */
};

class pass_asan : public gimple_opt_pass
{
public:
  pass_asan (gcc::context *ctxt)
    : gimple_opt_pass (pass_data_asan, ctxt)
  {}

  /* opt_pass methods: */
  opt_pass * clone () { return new pass_asan (m_ctxt); }
  virtual bool gate (function *) { return gate_asan (); }
  virtual unsigned int execute (function *) { return asan_instrument (); }

}; // class pass_asan

} // anon namespace

gimple_opt_pass *
make_pass_asan (gcc::context *ctxt)
{
  return new pass_asan (ctxt);
}

namespace {

const pass_data pass_data_asan_O0 =
{
  GIMPLE_PASS, /* type */
  "asan0", /* name */
  OPTGROUP_NONE, /* optinfo_flags */
  TV_NONE, /* tv_id */
  ( PROP_ssa | PROP_cfg | PROP_gimple_leh ), /* properties_required */
  0, /* properties_provided */
  0, /* properties_destroyed */
  0, /* todo_flags_start */
  TODO_update_ssa, /* todo_flags_finish */
};

class pass_asan_O0 : public gimple_opt_pass
{
public:
  pass_asan_O0 (gcc::context *ctxt)
    : gimple_opt_pass (pass_data_asan_O0, ctxt)
  {}

  /* opt_pass methods: */
  virtual bool gate (function *) { return !optimize && gate_asan (); }
  virtual unsigned int execute (function *) { return asan_instrument (); }

}; // class pass_asan_O0

} // anon namespace

gimple_opt_pass *
make_pass_asan_O0 (gcc::context *ctxt)
{
  return new pass_asan_O0 (ctxt);
}

#include "gt-asan.h"<|MERGE_RESOLUTION|>--- conflicted
+++ resolved
@@ -2099,11 +2099,7 @@
     }
 
   if (!multiple_p (bitpos, BITS_PER_UNIT)
-<<<<<<< HEAD
-      || may_ne (bitsize, size_in_bytes * BITS_PER_UNIT))
-=======
       || maybe_ne (bitsize, size_in_bytes * BITS_PER_UNIT))
->>>>>>> 70783a86
     return;
 
   if (VAR_P (inner) && DECL_HARD_REGISTER (inner))
