/* Optimization of PHI nodes by converting them into straightline code.
   Copyright (C) 2004, 2005, 2006, 2007, 2008, 2009, 2010
   Free Software Foundation, Inc.

This file is part of GCC.

GCC is free software; you can redistribute it and/or modify it
under the terms of the GNU General Public License as published by the
Free Software Foundation; either version 3, or (at your option) any
later version.

GCC is distributed in the hope that it will be useful, but WITHOUT
ANY WARRANTY; without even the implied warranty of MERCHANTABILITY or
FITNESS FOR A PARTICULAR PURPOSE.  See the GNU General Public License
for more details.

You should have received a copy of the GNU General Public License
along with GCC; see the file COPYING3.  If not see
<http://www.gnu.org/licenses/>.  */

#include "config.h"
#include "system.h"
#include "coretypes.h"
#include "tm.h"
#include "ggc.h"
#include "tree.h"
#include "flags.h"
#include "tm_p.h"
#include "basic-block.h"
#include "timevar.h"
#include "tree-flow.h"
#include "tree-pass.h"
#include "tree-dump.h"
#include "langhooks.h"
#include "pointer-set.h"
#include "domwalk.h"
#include "cfgloop.h"
#include "tree-data-ref.h"

static unsigned int tree_ssa_phiopt (void);
static unsigned int tree_ssa_phiopt_worker (bool);
static bool conditional_replacement (basic_block, basic_block,
				     edge, edge, gimple, tree, tree);
static bool value_replacement (basic_block, basic_block,
			       edge, edge, gimple, tree, tree);
static bool minmax_replacement (basic_block, basic_block,
				edge, edge, gimple, tree, tree);
static bool abs_replacement (basic_block, basic_block,
			     edge, edge, gimple, tree, tree);
static bool cond_store_replacement (basic_block, basic_block, edge, edge,
				    struct pointer_set_t *);
static bool cond_if_else_store_replacement (basic_block, basic_block, basic_block);
static struct pointer_set_t * get_non_trapping (void);
static void replace_phi_edge_with_variable (basic_block, edge, gimple, tree);

/* This pass tries to replaces an if-then-else block with an
   assignment.  We have four kinds of transformations.  Some of these
   transformations are also performed by the ifcvt RTL optimizer.

   Conditional Replacement
   -----------------------

   This transformation, implemented in conditional_replacement,
   replaces

     bb0:
      if (cond) goto bb2; else goto bb1;
     bb1:
     bb2:
      x = PHI <0 (bb1), 1 (bb0), ...>;

   with

     bb0:
      x' = cond;
      goto bb2;
     bb2:
      x = PHI <x' (bb0), ...>;

   We remove bb1 as it becomes unreachable.  This occurs often due to
   gimplification of conditionals.

   Value Replacement
   -----------------

   This transformation, implemented in value_replacement, replaces

     bb0:
       if (a != b) goto bb2; else goto bb1;
     bb1:
     bb2:
       x = PHI <a (bb1), b (bb0), ...>;

   with

     bb0:
     bb2:
       x = PHI <b (bb0), ...>;

   This opportunity can sometimes occur as a result of other
   optimizations.

   ABS Replacement
   ---------------

   This transformation, implemented in abs_replacement, replaces

     bb0:
       if (a >= 0) goto bb2; else goto bb1;
     bb1:
       x = -a;
     bb2:
       x = PHI <x (bb1), a (bb0), ...>;

   with

     bb0:
       x' = ABS_EXPR< a >;
     bb2:
       x = PHI <x' (bb0), ...>;

   MIN/MAX Replacement
   -------------------

   This transformation, minmax_replacement replaces

     bb0:
       if (a <= b) goto bb2; else goto bb1;
     bb1:
     bb2:
       x = PHI <b (bb1), a (bb0), ...>;

   with

     bb0:
       x' = MIN_EXPR (a, b)
     bb2:
       x = PHI <x' (bb0), ...>;

   A similar transformation is done for MAX_EXPR.  */

static unsigned int
tree_ssa_phiopt (void)
{
  return tree_ssa_phiopt_worker (false);
}

/* This pass tries to transform conditional stores into unconditional
   ones, enabling further simplifications with the simpler then and else
   blocks.  In particular it replaces this:

     bb0:
       if (cond) goto bb2; else goto bb1;
     bb1:
       *p = RHS;
     bb2:

   with

     bb0:
       if (cond) goto bb1; else goto bb2;
     bb1:
       condtmp' = *p;
     bb2:
       condtmp = PHI <RHS, condtmp'>
       *p = condtmp;

   This transformation can only be done under several constraints,
   documented below.  It also replaces:

     bb0:
       if (cond) goto bb2; else goto bb1;
     bb1:
       *p = RHS1;
       goto bb3;
     bb2:
       *p = RHS2;
     bb3:

   with

     bb0:
       if (cond) goto bb3; else goto bb1;
     bb1:
     bb3:
       condtmp = PHI <RHS1, RHS2>
       *p = condtmp;  */

static unsigned int
tree_ssa_cs_elim (void)
{
  return tree_ssa_phiopt_worker (true);
}

/* For conditional store replacement we need a temporary to
   put the old contents of the memory in.  */
static tree condstoretemp;

/* The core routine of conditional store replacement and normal
   phi optimizations.  Both share much of the infrastructure in how
   to match applicable basic block patterns.  DO_STORE_ELIM is true
   when we want to do conditional store replacement, false otherwise.  */
static unsigned int
tree_ssa_phiopt_worker (bool do_store_elim)
{
  basic_block bb;
  basic_block *bb_order;
  unsigned n, i;
  bool cfgchanged = false;
  struct pointer_set_t *nontrap = 0;

  if (do_store_elim)
    {
      condstoretemp = NULL_TREE;
      /* Calculate the set of non-trapping memory accesses.  */
      nontrap = get_non_trapping ();
    }

  /* Search every basic block for COND_EXPR we may be able to optimize.

     We walk the blocks in order that guarantees that a block with
     a single predecessor is processed before the predecessor.
     This ensures that we collapse inner ifs before visiting the
     outer ones, and also that we do not try to visit a removed
     block.  */
  bb_order = blocks_in_phiopt_order ();
  n = n_basic_blocks - NUM_FIXED_BLOCKS;

  for (i = 0; i < n; i++)
    {
      gimple cond_stmt, phi;
      basic_block bb1, bb2;
      edge e1, e2;
      tree arg0, arg1;

      bb = bb_order[i];

      cond_stmt = last_stmt (bb);
      /* Check to see if the last statement is a GIMPLE_COND.  */
      if (!cond_stmt
          || gimple_code (cond_stmt) != GIMPLE_COND)
        continue;

      e1 = EDGE_SUCC (bb, 0);
      bb1 = e1->dest;
      e2 = EDGE_SUCC (bb, 1);
      bb2 = e2->dest;

      /* We cannot do the optimization on abnormal edges.  */
      if ((e1->flags & EDGE_ABNORMAL) != 0
          || (e2->flags & EDGE_ABNORMAL) != 0)
       continue;

      /* If either bb1's succ or bb2 or bb2's succ is non NULL.  */
      if (EDGE_COUNT (bb1->succs) == 0
          || bb2 == NULL
	  || EDGE_COUNT (bb2->succs) == 0)
        continue;

      /* Find the bb which is the fall through to the other.  */
      if (EDGE_SUCC (bb1, 0)->dest == bb2)
        ;
      else if (EDGE_SUCC (bb2, 0)->dest == bb1)
        {
	  basic_block bb_tmp = bb1;
	  edge e_tmp = e1;
	  bb1 = bb2;
	  bb2 = bb_tmp;
	  e1 = e2;
	  e2 = e_tmp;
	}
      else if (do_store_elim
	       && EDGE_SUCC (bb1, 0)->dest == EDGE_SUCC (bb2, 0)->dest)
	{
	  basic_block bb3 = EDGE_SUCC (bb1, 0)->dest;

	  if (!single_succ_p (bb1)
	      || (EDGE_SUCC (bb1, 0)->flags & EDGE_FALLTHRU) == 0
	      || !single_succ_p (bb2)
	      || (EDGE_SUCC (bb2, 0)->flags & EDGE_FALLTHRU) == 0
	      || EDGE_COUNT (bb3->preds) != 2)
	    continue;
	  if (cond_if_else_store_replacement (bb1, bb2, bb3))
	    cfgchanged = true;
	  continue;
	}
      else
	continue;      

      e1 = EDGE_SUCC (bb1, 0);

      /* Make sure that bb1 is just a fall through.  */
      if (!single_succ_p (bb1)
	  || (e1->flags & EDGE_FALLTHRU) == 0)
        continue;

      /* Also make sure that bb1 only have one predecessor and that it
	 is bb.  */
      if (!single_pred_p (bb1)
          || single_pred (bb1) != bb)
	continue;

      if (do_store_elim)
	{
	  /* bb1 is the middle block, bb2 the join block, bb the split block,
	     e1 the fallthrough edge from bb1 to bb2.  We can't do the
	     optimization if the join block has more than two predecessors.  */
	  if (EDGE_COUNT (bb2->preds) > 2)
	    continue;
	  if (cond_store_replacement (bb1, bb2, e1, e2, nontrap))
	    cfgchanged = true;
	}
      else
	{
	  gimple_seq phis = phi_nodes (bb2);
	  gimple_stmt_iterator gsi;

	  /* Check to make sure that there is only one non-virtual PHI node.
	     TODO: we could do it with more than one iff the other PHI nodes
	     have the same elements for these two edges.  */
	  phi = NULL;
	  for (gsi = gsi_start (phis); !gsi_end_p (gsi); gsi_next (&gsi))
	    {
	      if (!is_gimple_reg (gimple_phi_result (gsi_stmt (gsi))))
		continue;
	      if (phi)
		{
		  phi = NULL;
		  break;
		}
	      phi = gsi_stmt (gsi);
	    }
	  if (!phi)
	    continue;

	  arg0 = gimple_phi_arg_def (phi, e1->dest_idx);
	  arg1 = gimple_phi_arg_def (phi, e2->dest_idx);

	  /* Something is wrong if we cannot find the arguments in the PHI
	     node.  */
	  gcc_assert (arg0 != NULL && arg1 != NULL);

	  /* Do the replacement of conditional if it can be done.  */
	  if (conditional_replacement (bb, bb1, e1, e2, phi, arg0, arg1))
	    cfgchanged = true;
	  else if (value_replacement (bb, bb1, e1, e2, phi, arg0, arg1))
	    cfgchanged = true;
	  else if (abs_replacement (bb, bb1, e1, e2, phi, arg0, arg1))
	    cfgchanged = true;
	  else if (minmax_replacement (bb, bb1, e1, e2, phi, arg0, arg1))
	    cfgchanged = true;
	}
    }

  free (bb_order);

  if (do_store_elim)
    pointer_set_destroy (nontrap);
  /* If the CFG has changed, we should cleanup the CFG.  */
  if (cfgchanged && do_store_elim)
    {
      /* In cond-store replacement we have added some loads on edges
         and new VOPS (as we moved the store, and created a load).  */
      gsi_commit_edge_inserts ();
      return TODO_cleanup_cfg | TODO_update_ssa_only_virtuals;
    }
  else if (cfgchanged)
    return TODO_cleanup_cfg;
  return 0;
}

/* Returns the list of basic blocks in the function in an order that guarantees
   that if a block X has just a single predecessor Y, then Y is after X in the
   ordering.  */

basic_block *
blocks_in_phiopt_order (void)
{
  basic_block x, y;
  basic_block *order = XNEWVEC (basic_block, n_basic_blocks);
  unsigned n = n_basic_blocks - NUM_FIXED_BLOCKS;
  unsigned np, i;
  sbitmap visited = sbitmap_alloc (last_basic_block);

#define MARK_VISITED(BB) (SET_BIT (visited, (BB)->index))
#define VISITED_P(BB) (TEST_BIT (visited, (BB)->index))

  sbitmap_zero (visited);

  MARK_VISITED (ENTRY_BLOCK_PTR);
  FOR_EACH_BB (x)
    {
      if (VISITED_P (x))
	continue;

      /* Walk the predecessors of x as long as they have precisely one
	 predecessor and add them to the list, so that they get stored
	 after x.  */
      for (y = x, np = 1;
	   single_pred_p (y) && !VISITED_P (single_pred (y));
	   y = single_pred (y))
	np++;
      for (y = x, i = n - np;
	   single_pred_p (y) && !VISITED_P (single_pred (y));
	   y = single_pred (y), i++)
	{
	  order[i] = y;
	  MARK_VISITED (y);
	}
      order[i] = y;
      MARK_VISITED (y);

      gcc_assert (i == n - 1);
      n -= np;
    }

  sbitmap_free (visited);
  gcc_assert (n == 0);
  return order;

#undef MARK_VISITED
#undef VISITED_P
}


/* Return TRUE if block BB has no executable statements, otherwise return
   FALSE.  */

bool
empty_block_p (basic_block bb)
{
  /* BB must have no executable statements.  */
  gimple_stmt_iterator gsi = gsi_after_labels (bb);
  if (gsi_end_p (gsi))
    return true;
  if (is_gimple_debug (gsi_stmt (gsi)))
    gsi_next_nondebug (&gsi);
  return gsi_end_p (gsi);
}

/* Replace PHI node element whose edge is E in block BB with variable NEW.
   Remove the edge from COND_BLOCK which does not lead to BB (COND_BLOCK
   is known to have two edges, one of which must reach BB).  */

static void
replace_phi_edge_with_variable (basic_block cond_block,
				edge e, gimple phi, tree new_tree)
{
  basic_block bb = gimple_bb (phi);
  basic_block block_to_remove;
  gimple_stmt_iterator gsi;

  /* Change the PHI argument to new.  */
  SET_USE (PHI_ARG_DEF_PTR (phi, e->dest_idx), new_tree);

  /* Remove the empty basic block.  */
  if (EDGE_SUCC (cond_block, 0)->dest == bb)
    {
      EDGE_SUCC (cond_block, 0)->flags |= EDGE_FALLTHRU;
      EDGE_SUCC (cond_block, 0)->flags &= ~(EDGE_TRUE_VALUE | EDGE_FALSE_VALUE);
      EDGE_SUCC (cond_block, 0)->probability = REG_BR_PROB_BASE;
      EDGE_SUCC (cond_block, 0)->count += EDGE_SUCC (cond_block, 1)->count;

      block_to_remove = EDGE_SUCC (cond_block, 1)->dest;
    }
  else
    {
      EDGE_SUCC (cond_block, 1)->flags |= EDGE_FALLTHRU;
      EDGE_SUCC (cond_block, 1)->flags
	&= ~(EDGE_TRUE_VALUE | EDGE_FALSE_VALUE);
      EDGE_SUCC (cond_block, 1)->probability = REG_BR_PROB_BASE;
      EDGE_SUCC (cond_block, 1)->count += EDGE_SUCC (cond_block, 0)->count;

      block_to_remove = EDGE_SUCC (cond_block, 0)->dest;
    }
  delete_basic_block (block_to_remove);

  /* Eliminate the COND_EXPR at the end of COND_BLOCK.  */
  gsi = gsi_last_bb (cond_block);
  gsi_remove (&gsi, true);

  if (dump_file && (dump_flags & TDF_DETAILS))
    fprintf (dump_file,
	      "COND_EXPR in block %d and PHI in block %d converted to straightline code.\n",
	      cond_block->index,
	      bb->index);
}

/*  The function conditional_replacement does the main work of doing the
    conditional replacement.  Return true if the replacement is done.
    Otherwise return false.
    BB is the basic block where the replacement is going to be done on.  ARG0
    is argument 0 from PHI.  Likewise for ARG1.  */

static bool
conditional_replacement (basic_block cond_bb, basic_block middle_bb,
			 edge e0, edge e1, gimple phi,
			 tree arg0, tree arg1)
{
  tree result;
  gimple stmt, new_stmt;
  tree cond;
  gimple_stmt_iterator gsi;
  edge true_edge, false_edge;
  tree new_var, new_var2;

  /* FIXME: Gimplification of complex type is too hard for now.  */
  if (TREE_CODE (TREE_TYPE (arg0)) == COMPLEX_TYPE
      || TREE_CODE (TREE_TYPE (arg1)) == COMPLEX_TYPE)
    return false;

  /* The PHI arguments have the constants 0 and 1, then convert
     it to the conditional.  */
  if ((integer_zerop (arg0) && integer_onep (arg1))
      || (integer_zerop (arg1) && integer_onep (arg0)))
    ;
  else
    return false;

  if (!empty_block_p (middle_bb))
    return false;

  /* At this point we know we have a GIMPLE_COND with two successors.
     One successor is BB, the other successor is an empty block which
     falls through into BB.

     There is a single PHI node at the join point (BB) and its arguments
     are constants (0, 1).

     So, given the condition COND, and the two PHI arguments, we can
     rewrite this PHI into non-branching code:

       dest = (COND) or dest = COND'

     We use the condition as-is if the argument associated with the
     true edge has the value one or the argument associated with the
     false edge as the value zero.  Note that those conditions are not
     the same since only one of the outgoing edges from the GIMPLE_COND
     will directly reach BB and thus be associated with an argument.  */

  stmt = last_stmt (cond_bb);
  result = PHI_RESULT (phi);

  /* To handle special cases like floating point comparison, it is easier and
     less error-prone to build a tree and gimplify it on the fly though it is
     less efficient.  */
  cond = fold_build2_loc (gimple_location (stmt),
			  gimple_cond_code (stmt), boolean_type_node,
			  gimple_cond_lhs (stmt), gimple_cond_rhs (stmt));

  /* We need to know which is the true edge and which is the false
     edge so that we know when to invert the condition below.  */
  extract_true_false_edges_from_block (cond_bb, &true_edge, &false_edge);
  if ((e0 == true_edge && integer_zerop (arg0))
      || (e0 == false_edge && integer_onep (arg0))
      || (e1 == true_edge && integer_zerop (arg1))
      || (e1 == false_edge && integer_onep (arg1)))
    cond = fold_build1_loc (gimple_location (stmt),
			    TRUTH_NOT_EXPR, TREE_TYPE (cond), cond);

  /* Insert our new statements at the end of conditional block before the
     COND_STMT.  */
  gsi = gsi_for_stmt (stmt);
  new_var = force_gimple_operand_gsi (&gsi, cond, true, NULL, true,
				      GSI_SAME_STMT);

  if (!useless_type_conversion_p (TREE_TYPE (result), TREE_TYPE (new_var)))
    {
      source_location locus_0, locus_1;

      new_var2 = create_tmp_var (TREE_TYPE (result), NULL);
      add_referenced_var (new_var2);
      new_stmt = gimple_build_assign_with_ops (CONVERT_EXPR, new_var2,
					       new_var, NULL);
      new_var2 = make_ssa_name (new_var2, new_stmt);
      gimple_assign_set_lhs (new_stmt, new_var2);
      gsi_insert_before (&gsi, new_stmt, GSI_SAME_STMT);
      new_var = new_var2;

      /* Set the locus to the first argument, unless is doesn't have one.  */
      locus_0 = gimple_phi_arg_location (phi, 0);
      locus_1 = gimple_phi_arg_location (phi, 1);
      if (locus_0 == UNKNOWN_LOCATION)
        locus_0 = locus_1;
      gimple_set_location (new_stmt, locus_0);
    }

  replace_phi_edge_with_variable (cond_bb, e1, phi, new_var);

  /* Note that we optimized this PHI.  */
  return true;
}

/*  The function value_replacement does the main work of doing the value
    replacement.  Return true if the replacement is done.  Otherwise return
    false.
    BB is the basic block where the replacement is going to be done on.  ARG0
    is argument 0 from the PHI.  Likewise for ARG1.  */

static bool
value_replacement (basic_block cond_bb, basic_block middle_bb,
		   edge e0, edge e1, gimple phi,
		   tree arg0, tree arg1)
{
  gimple cond;
  edge true_edge, false_edge;
  enum tree_code code;

  /* If the type says honor signed zeros we cannot do this
     optimization.  */
  if (HONOR_SIGNED_ZEROS (TYPE_MODE (TREE_TYPE (arg1))))
    return false;

  if (!empty_block_p (middle_bb))
    return false;

  cond = last_stmt (cond_bb);
  code = gimple_cond_code (cond);

  /* This transformation is only valid for equality comparisons.  */
  if (code != NE_EXPR && code != EQ_EXPR)
    return false;

  /* We need to know which is the true edge and which is the false
      edge so that we know if have abs or negative abs.  */
  extract_true_false_edges_from_block (cond_bb, &true_edge, &false_edge);

  /* At this point we know we have a COND_EXPR with two successors.
     One successor is BB, the other successor is an empty block which
     falls through into BB.

     The condition for the COND_EXPR is known to be NE_EXPR or EQ_EXPR.

     There is a single PHI node at the join point (BB) with two arguments.

     We now need to verify that the two arguments in the PHI node match
     the two arguments to the equality comparison.  */

  if ((operand_equal_for_phi_arg_p (arg0, gimple_cond_lhs (cond))
       && operand_equal_for_phi_arg_p (arg1, gimple_cond_rhs (cond)))
      || (operand_equal_for_phi_arg_p (arg1, gimple_cond_lhs (cond))
	  && operand_equal_for_phi_arg_p (arg0, gimple_cond_rhs (cond))))
    {
      edge e;
      tree arg;

      /* For NE_EXPR, we want to build an assignment result = arg where
	 arg is the PHI argument associated with the true edge.  For
	 EQ_EXPR we want the PHI argument associated with the false edge.  */
      e = (code == NE_EXPR ? true_edge : false_edge);

      /* Unfortunately, E may not reach BB (it may instead have gone to
	 OTHER_BLOCK).  If that is the case, then we want the single outgoing
	 edge from OTHER_BLOCK which reaches BB and represents the desired
	 path from COND_BLOCK.  */
      if (e->dest == middle_bb)
	e = single_succ_edge (e->dest);

      /* Now we know the incoming edge to BB that has the argument for the
	 RHS of our new assignment statement.  */
      if (e0 == e)
	arg = arg0;
      else
	arg = arg1;

      replace_phi_edge_with_variable (cond_bb, e1, phi, arg);

      /* Note that we optimized this PHI.  */
      return true;
    }
  return false;
}

/*  The function minmax_replacement does the main work of doing the minmax
    replacement.  Return true if the replacement is done.  Otherwise return
    false.
    BB is the basic block where the replacement is going to be done on.  ARG0
    is argument 0 from the PHI.  Likewise for ARG1.  */

static bool
minmax_replacement (basic_block cond_bb, basic_block middle_bb,
		    edge e0, edge e1, gimple phi,
		    tree arg0, tree arg1)
{
  tree result, type;
  gimple cond, new_stmt;
  edge true_edge, false_edge;
  enum tree_code cmp, minmax, ass_code;
  tree smaller, larger, arg_true, arg_false;
  gimple_stmt_iterator gsi, gsi_from;

  type = TREE_TYPE (PHI_RESULT (phi));

  /* The optimization may be unsafe due to NaNs.  */
  if (HONOR_NANS (TYPE_MODE (type)))
    return false;

  cond = last_stmt (cond_bb);
  cmp = gimple_cond_code (cond);

  /* This transformation is only valid for order comparisons.  Record which
     operand is smaller/larger if the result of the comparison is true.  */
  if (cmp == LT_EXPR || cmp == LE_EXPR)
    {
      smaller = gimple_cond_lhs (cond);
      larger = gimple_cond_rhs (cond);
    }
  else if (cmp == GT_EXPR || cmp == GE_EXPR)
    {
      smaller = gimple_cond_rhs (cond);
      larger = gimple_cond_lhs (cond);
    }
  else
    return false;

  /* We need to know which is the true edge and which is the false
      edge so that we know if have abs or negative abs.  */
  extract_true_false_edges_from_block (cond_bb, &true_edge, &false_edge);

  /* Forward the edges over the middle basic block.  */
  if (true_edge->dest == middle_bb)
    true_edge = EDGE_SUCC (true_edge->dest, 0);
  if (false_edge->dest == middle_bb)
    false_edge = EDGE_SUCC (false_edge->dest, 0);

  if (true_edge == e0)
    {
      gcc_assert (false_edge == e1);
      arg_true = arg0;
      arg_false = arg1;
    }
  else
    {
      gcc_assert (false_edge == e0);
      gcc_assert (true_edge == e1);
      arg_true = arg1;
      arg_false = arg0;
    }

  if (empty_block_p (middle_bb))
    {
      if (operand_equal_for_phi_arg_p (arg_true, smaller)
	  && operand_equal_for_phi_arg_p (arg_false, larger))
	{
	  /* Case

	     if (smaller < larger)
	     rslt = smaller;
	     else
	     rslt = larger;  */
	  minmax = MIN_EXPR;
	}
      else if (operand_equal_for_phi_arg_p (arg_false, smaller)
	       && operand_equal_for_phi_arg_p (arg_true, larger))
	minmax = MAX_EXPR;
      else
	return false;
    }
  else
    {
      /* Recognize the following case, assuming d <= u:

	 if (a <= u)
	   b = MAX (a, d);
	 x = PHI <b, u>

	 This is equivalent to

	 b = MAX (a, d);
	 x = MIN (b, u);  */

      gimple assign = last_and_only_stmt (middle_bb);
      tree lhs, op0, op1, bound;

      if (!assign
	  || gimple_code (assign) != GIMPLE_ASSIGN)
	return false;

      lhs = gimple_assign_lhs (assign);
      ass_code = gimple_assign_rhs_code (assign);
      if (ass_code != MAX_EXPR && ass_code != MIN_EXPR)
	return false;
      op0 = gimple_assign_rhs1 (assign);
      op1 = gimple_assign_rhs2 (assign);

      if (true_edge->src == middle_bb)
	{
	  /* We got here if the condition is true, i.e., SMALLER < LARGER.  */
	  if (!operand_equal_for_phi_arg_p (lhs, arg_true))
	    return false;

	  if (operand_equal_for_phi_arg_p (arg_false, larger))
	    {
	      /* Case

		 if (smaller < larger)
		   {
		     r' = MAX_EXPR (smaller, bound)
		   }
		 r = PHI <r', larger>  --> to be turned to MIN_EXPR.  */
	      if (ass_code != MAX_EXPR)
		return false;

	      minmax = MIN_EXPR;
	      if (operand_equal_for_phi_arg_p (op0, smaller))
		bound = op1;
	      else if (operand_equal_for_phi_arg_p (op1, smaller))
		bound = op0;
	      else
		return false;

	      /* We need BOUND <= LARGER.  */
	      if (!integer_nonzerop (fold_build2 (LE_EXPR, boolean_type_node,
						  bound, larger)))
		return false;
	    }
	  else if (operand_equal_for_phi_arg_p (arg_false, smaller))
	    {
	      /* Case

		 if (smaller < larger)
		   {
		     r' = MIN_EXPR (larger, bound)
		   }
		 r = PHI <r', smaller>  --> to be turned to MAX_EXPR.  */
	      if (ass_code != MIN_EXPR)
		return false;

	      minmax = MAX_EXPR;
	      if (operand_equal_for_phi_arg_p (op0, larger))
		bound = op1;
	      else if (operand_equal_for_phi_arg_p (op1, larger))
		bound = op0;
	      else
		return false;

	      /* We need BOUND >= SMALLER.  */
	      if (!integer_nonzerop (fold_build2 (GE_EXPR, boolean_type_node,
						  bound, smaller)))
		return false;
	    }
	  else
	    return false;
	}
      else
	{
	  /* We got here if the condition is false, i.e., SMALLER > LARGER.  */
	  if (!operand_equal_for_phi_arg_p (lhs, arg_false))
	    return false;

	  if (operand_equal_for_phi_arg_p (arg_true, larger))
	    {
	      /* Case

		 if (smaller > larger)
		   {
		     r' = MIN_EXPR (smaller, bound)
		   }
		 r = PHI <r', larger>  --> to be turned to MAX_EXPR.  */
	      if (ass_code != MIN_EXPR)
		return false;

	      minmax = MAX_EXPR;
	      if (operand_equal_for_phi_arg_p (op0, smaller))
		bound = op1;
	      else if (operand_equal_for_phi_arg_p (op1, smaller))
		bound = op0;
	      else
		return false;

	      /* We need BOUND >= LARGER.  */
	      if (!integer_nonzerop (fold_build2 (GE_EXPR, boolean_type_node,
						  bound, larger)))
		return false;
	    }
	  else if (operand_equal_for_phi_arg_p (arg_true, smaller))
	    {
	      /* Case

		 if (smaller > larger)
		   {
		     r' = MAX_EXPR (larger, bound)
		   }
		 r = PHI <r', smaller>  --> to be turned to MIN_EXPR.  */
	      if (ass_code != MAX_EXPR)
		return false;

	      minmax = MIN_EXPR;
	      if (operand_equal_for_phi_arg_p (op0, larger))
		bound = op1;
	      else if (operand_equal_for_phi_arg_p (op1, larger))
		bound = op0;
	      else
		return false;

	      /* We need BOUND <= SMALLER.  */
	      if (!integer_nonzerop (fold_build2 (LE_EXPR, boolean_type_node,
						  bound, smaller)))
		return false;
	    }
	  else
	    return false;
	}

      /* Move the statement from the middle block.  */
      gsi = gsi_last_bb (cond_bb);
      gsi_from = gsi_last_nondebug_bb (middle_bb);
      gsi_move_before (&gsi_from, &gsi);
    }

  /* Emit the statement to compute min/max.  */
  result = duplicate_ssa_name (PHI_RESULT (phi), NULL);
  new_stmt = gimple_build_assign_with_ops (minmax, result, arg0, arg1);
  gsi = gsi_last_bb (cond_bb);
  gsi_insert_before (&gsi, new_stmt, GSI_NEW_STMT);

  replace_phi_edge_with_variable (cond_bb, e1, phi, result);
  return true;
}

/*  The function absolute_replacement does the main work of doing the absolute
    replacement.  Return true if the replacement is done.  Otherwise return
    false.
    bb is the basic block where the replacement is going to be done on.  arg0
    is argument 0 from the phi.  Likewise for arg1.  */

static bool
abs_replacement (basic_block cond_bb, basic_block middle_bb,
		 edge e0 ATTRIBUTE_UNUSED, edge e1,
		 gimple phi, tree arg0, tree arg1)
{
  tree result;
  gimple new_stmt, cond;
  gimple_stmt_iterator gsi;
  edge true_edge, false_edge;
  gimple assign;
  edge e;
  tree rhs, lhs;
  bool negate;
  enum tree_code cond_code;

  /* If the type says honor signed zeros we cannot do this
     optimization.  */
  if (HONOR_SIGNED_ZEROS (TYPE_MODE (TREE_TYPE (arg1))))
    return false;

  /* OTHER_BLOCK must have only one executable statement which must have the
     form arg0 = -arg1 or arg1 = -arg0.  */

  assign = last_and_only_stmt (middle_bb);
  /* If we did not find the proper negation assignment, then we can not
     optimize.  */
  if (assign == NULL)
    return false;

  /* If we got here, then we have found the only executable statement
     in OTHER_BLOCK.  If it is anything other than arg = -arg1 or
     arg1 = -arg0, then we can not optimize.  */
  if (gimple_code (assign) != GIMPLE_ASSIGN)
    return false;

  lhs = gimple_assign_lhs (assign);

  if (gimple_assign_rhs_code (assign) != NEGATE_EXPR)
    return false;

  rhs = gimple_assign_rhs1 (assign);

  /* The assignment has to be arg0 = -arg1 or arg1 = -arg0.  */
  if (!(lhs == arg0 && rhs == arg1)
      && !(lhs == arg1 && rhs == arg0))
    return false;

  cond = last_stmt (cond_bb);
  result = PHI_RESULT (phi);

  /* Only relationals comparing arg[01] against zero are interesting.  */
  cond_code = gimple_cond_code (cond);
  if (cond_code != GT_EXPR && cond_code != GE_EXPR
      && cond_code != LT_EXPR && cond_code != LE_EXPR)
    return false;

  /* Make sure the conditional is arg[01] OP y.  */
  if (gimple_cond_lhs (cond) != rhs)
    return false;

  if (FLOAT_TYPE_P (TREE_TYPE (gimple_cond_rhs (cond)))
	       ? real_zerop (gimple_cond_rhs (cond))
	       : integer_zerop (gimple_cond_rhs (cond)))
    ;
  else
    return false;

  /* We need to know which is the true edge and which is the false
     edge so that we know if have abs or negative abs.  */
  extract_true_false_edges_from_block (cond_bb, &true_edge, &false_edge);

  /* For GT_EXPR/GE_EXPR, if the true edge goes to OTHER_BLOCK, then we
     will need to negate the result.  Similarly for LT_EXPR/LE_EXPR if
     the false edge goes to OTHER_BLOCK.  */
  if (cond_code == GT_EXPR || cond_code == GE_EXPR)
    e = true_edge;
  else
    e = false_edge;

  if (e->dest == middle_bb)
    negate = true;
  else
    negate = false;

  result = duplicate_ssa_name (result, NULL);

  if (negate)
    {
      tree tmp = create_tmp_var (TREE_TYPE (result), NULL);
      add_referenced_var (tmp);
      lhs = make_ssa_name (tmp, NULL);
    }
  else
    lhs = result;

  /* Build the modify expression with abs expression.  */
  new_stmt = gimple_build_assign_with_ops (ABS_EXPR, lhs, rhs, NULL);

  gsi = gsi_last_bb (cond_bb);
  gsi_insert_before (&gsi, new_stmt, GSI_NEW_STMT);

  if (negate)
    {
      /* Get the right GSI.  We want to insert after the recently
	 added ABS_EXPR statement (which we know is the first statement
	 in the block.  */
      new_stmt = gimple_build_assign_with_ops (NEGATE_EXPR, result, lhs, NULL);

      gsi_insert_after (&gsi, new_stmt, GSI_NEW_STMT);
    }

  replace_phi_edge_with_variable (cond_bb, e1, phi, result);

  /* Note that we optimized this PHI.  */
  return true;
}

/* Auxiliary functions to determine the set of memory accesses which
   can't trap because they are preceded by accesses to the same memory
   portion.  We do that for MEM_REFs, so we only need to track
   the SSA_NAME of the pointer indirectly referenced.  The algorithm
   simply is a walk over all instructions in dominator order.  When
   we see an MEM_REF we determine if we've already seen a same
   ref anywhere up to the root of the dominator tree.  If we do the
   current access can't trap.  If we don't see any dominating access
   the current access might trap, but might also make later accesses
   non-trapping, so we remember it.  We need to be careful with loads
   or stores, for instance a load might not trap, while a store would,
   so if we see a dominating read access this doesn't mean that a later
   write access would not trap.  Hence we also need to differentiate the
   type of access(es) seen.

   ??? We currently are very conservative and assume that a load might
   trap even if a store doesn't (write-only memory).  This probably is
   overly conservative.  */

/* A hash-table of SSA_NAMEs, and in which basic block an MEM_REF
   through it was seen, which would constitute a no-trap region for
   same accesses.  */
struct name_to_bb
{
  tree ssa_name;
  basic_block bb;
  unsigned store : 1;
};

/* The hash table for remembering what we've seen.  */
static htab_t seen_ssa_names;

/* The set of MEM_REFs which can't trap.  */
static struct pointer_set_t *nontrap_set;

/* The hash function, based on the pointer to the pointer SSA_NAME.  */
static hashval_t
name_to_bb_hash (const void *p)
{
  const_tree n = ((const struct name_to_bb *)p)->ssa_name;
  return htab_hash_pointer (n) ^ ((const struct name_to_bb *)p)->store;
}

/* The equality function of *P1 and *P2.  SSA_NAMEs are shared, so
   it's enough to simply compare them for equality.  */
static int
name_to_bb_eq (const void *p1, const void *p2)
{
  const struct name_to_bb *n1 = (const struct name_to_bb *)p1;
  const struct name_to_bb *n2 = (const struct name_to_bb *)p2;

  return n1->ssa_name == n2->ssa_name && n1->store == n2->store;
}

/* We see the expression EXP in basic block BB.  If it's an interesting
   expression (an MEM_REF through an SSA_NAME) possibly insert the
   expression into the set NONTRAP or the hash table of seen expressions.
   STORE is true if this expression is on the LHS, otherwise it's on
   the RHS.  */
static void
add_or_mark_expr (basic_block bb, tree exp,
		  struct pointer_set_t *nontrap, bool store)
{
  if (TREE_CODE (exp) == MEM_REF
      && TREE_CODE (TREE_OPERAND (exp, 0)) == SSA_NAME)
    {
      tree name = TREE_OPERAND (exp, 0);
      struct name_to_bb map;
      void **slot;
      struct name_to_bb *n2bb;
      basic_block found_bb = 0;

      /* Try to find the last seen MEM_REF through the same
         SSA_NAME, which can trap.  */
      map.ssa_name = name;
      map.bb = 0;
      map.store = store;
      slot = htab_find_slot (seen_ssa_names, &map, INSERT);
      n2bb = (struct name_to_bb *) *slot;
      if (n2bb)
        found_bb = n2bb->bb;

      /* If we've found a trapping MEM_REF, _and_ it dominates EXP
         (it's in a basic block on the path from us to the dominator root)
	 then we can't trap.  */
      if (found_bb && found_bb->aux == (void *)1)
	{
	  pointer_set_insert (nontrap, exp);
	}
      else
        {
	  /* EXP might trap, so insert it into the hash table.  */
	  if (n2bb)
	    {
	      n2bb->bb = bb;
	    }
	  else
	    {
	      n2bb = XNEW (struct name_to_bb);
	      n2bb->ssa_name = name;
	      n2bb->bb = bb;
	      n2bb->store = store;
	      *slot = n2bb;
	    }
	}
    }
}

/* Called by walk_dominator_tree, when entering the block BB.  */
static void
nt_init_block (struct dom_walk_data *data ATTRIBUTE_UNUSED, basic_block bb)
{
  gimple_stmt_iterator gsi;
  /* Mark this BB as being on the path to dominator root.  */
  bb->aux = (void*)1;

  /* And walk the statements in order.  */
  for (gsi = gsi_start_bb (bb); !gsi_end_p (gsi); gsi_next (&gsi))
    {
      gimple stmt = gsi_stmt (gsi);

      if (is_gimple_assign (stmt))
	{
	  add_or_mark_expr (bb, gimple_assign_lhs (stmt), nontrap_set, true);
	  add_or_mark_expr (bb, gimple_assign_rhs1 (stmt), nontrap_set, false);
	  if (get_gimple_rhs_num_ops (gimple_assign_rhs_code (stmt)) > 1)
	    add_or_mark_expr (bb, gimple_assign_rhs2 (stmt), nontrap_set,
			      false);
	}
    }
}

/* Called by walk_dominator_tree, when basic block BB is exited.  */
static void
nt_fini_block (struct dom_walk_data *data ATTRIBUTE_UNUSED, basic_block bb)
{
  /* This BB isn't on the path to dominator root anymore.  */
  bb->aux = NULL;
}

/* This is the entry point of gathering non trapping memory accesses.
   It will do a dominator walk over the whole function, and it will
   make use of the bb->aux pointers.  It returns a set of trees
   (the MEM_REFs itself) which can't trap.  */
static struct pointer_set_t *
get_non_trapping (void)
{
  struct pointer_set_t *nontrap;
  struct dom_walk_data walk_data;

  nontrap = pointer_set_create ();
  seen_ssa_names = htab_create (128, name_to_bb_hash, name_to_bb_eq,
				free);
  /* We're going to do a dominator walk, so ensure that we have
     dominance information.  */
  calculate_dominance_info (CDI_DOMINATORS);

  /* Setup callbacks for the generic dominator tree walker.  */
  nontrap_set = nontrap;
  walk_data.dom_direction = CDI_DOMINATORS;
  walk_data.initialize_block_local_data = NULL;
  walk_data.before_dom_children = nt_init_block;
  walk_data.after_dom_children = nt_fini_block;
  walk_data.global_data = NULL;
  walk_data.block_local_data_size = 0;

  init_walk_dominator_tree (&walk_data);
  walk_dominator_tree (&walk_data, ENTRY_BLOCK_PTR);
  fini_walk_dominator_tree (&walk_data);
  htab_delete (seen_ssa_names);

  return nontrap;
}

/* Do the main work of conditional store replacement.  We already know
   that the recognized pattern looks like so:

   split:
     if (cond) goto MIDDLE_BB; else goto JOIN_BB (edge E1)
   MIDDLE_BB:
     something
     fallthrough (edge E0)
   JOIN_BB:
     some more

   We check that MIDDLE_BB contains only one store, that that store
   doesn't trap (not via NOTRAP, but via checking if an access to the same
   memory location dominates us) and that the store has a "simple" RHS.  */

static bool
cond_store_replacement (basic_block middle_bb, basic_block join_bb,
			edge e0, edge e1, struct pointer_set_t *nontrap)
{
  gimple assign = last_and_only_stmt (middle_bb);
  tree lhs, rhs, name;
  gimple newphi, new_stmt;
  gimple_stmt_iterator gsi;
  source_location locus;
<<<<<<< HEAD
  enum tree_code code;
=======
>>>>>>> 3082eeb7

  /* Check if middle_bb contains of only one store.  */
  if (!assign
      || !gimple_assign_single_p (assign))
    return false;

  locus = gimple_location (assign);
  lhs = gimple_assign_lhs (assign);
  rhs = gimple_assign_rhs1 (assign);
  if (TREE_CODE (lhs) != MEM_REF
      || TREE_CODE (TREE_OPERAND (lhs, 0)) != SSA_NAME
      || !is_gimple_reg_type (TREE_TYPE (lhs)))
    return false;

  /* Prove that we can move the store down.  We could also check
     TREE_THIS_NOTRAP here, but in that case we also could move stores,
     whose value is not available readily, which we want to avoid.  */
  if (!pointer_set_contains (nontrap, lhs))
    return false;

  /* Now we've checked the constraints, so do the transformation:
     1) Remove the single store.  */
  gsi = gsi_for_stmt (assign);
  unlink_stmt_vdef (assign);
  gsi_remove (&gsi, true);
  release_defs (assign);

  /* 2) Create a temporary where we can store the old content
        of the memory touched by the store, if we need to.  */
  if (!condstoretemp || TREE_TYPE (lhs) != TREE_TYPE (condstoretemp))
    condstoretemp = create_tmp_reg (TREE_TYPE (lhs), "cstore");
  add_referenced_var (condstoretemp);

  /* 3) Insert a load from the memory of the store to the temporary
        on the edge which did not contain the store.  */
  lhs = unshare_expr (lhs);
  new_stmt = gimple_build_assign (condstoretemp, lhs);
  name = make_ssa_name (condstoretemp, new_stmt);
  gimple_assign_set_lhs (new_stmt, name);
  gimple_set_location (new_stmt, locus);
<<<<<<< HEAD
  mark_symbols_for_renaming (new_stmt);
=======
>>>>>>> 3082eeb7
  gsi_insert_on_edge (e1, new_stmt);

  /* 4) Create a PHI node at the join block, with one argument
        holding the old RHS, and the other holding the temporary
        where we stored the old memory contents.  */
  newphi = create_phi_node (condstoretemp, join_bb);
  add_phi_arg (newphi, rhs, e0, locus);
  add_phi_arg (newphi, name, e1, locus);

  lhs = unshare_expr (lhs);
  new_stmt = gimple_build_assign (lhs, PHI_RESULT (newphi));

  /* 5) Insert that PHI node.  */
  gsi = gsi_after_labels (join_bb);
  if (gsi_end_p (gsi))
    {
      gsi = gsi_last_bb (join_bb);
      gsi_insert_after (&gsi, new_stmt, GSI_NEW_STMT);
    }
  else
    gsi_insert_before (&gsi, new_stmt, GSI_NEW_STMT);

  return true;
}

/* Do the main work of conditional store replacement.  */

static bool
cond_if_else_store_replacement_1 (basic_block then_bb, basic_block else_bb,
				  basic_block join_bb, gimple then_assign,
				  gimple else_assign)
{
  tree lhs_base, lhs, then_rhs, else_rhs;
  source_location then_locus, else_locus;
  gimple_stmt_iterator gsi;
  gimple newphi, new_stmt;

  if (then_assign == NULL
      || !gimple_assign_single_p (then_assign)
      || else_assign == NULL
      || !gimple_assign_single_p (else_assign))
    return false;

  lhs = gimple_assign_lhs (then_assign);
  if (!is_gimple_reg_type (TREE_TYPE (lhs))
      || !operand_equal_p (lhs, gimple_assign_lhs (else_assign), 0))
    return false;

  lhs_base = get_base_address (lhs);
  if (lhs_base == NULL_TREE
      || (!DECL_P (lhs_base) && TREE_CODE (lhs_base) != MEM_REF))
    return false;

  then_rhs = gimple_assign_rhs1 (then_assign);
  else_rhs = gimple_assign_rhs1 (else_assign);
  then_locus = gimple_location (then_assign);
  else_locus = gimple_location (else_assign);

  /* Now we've checked the constraints, so do the transformation:
     1) Remove the stores.  */
  gsi = gsi_for_stmt (then_assign);
  unlink_stmt_vdef (then_assign);
  gsi_remove (&gsi, true);
  release_defs (then_assign);

  gsi = gsi_for_stmt (else_assign);
  unlink_stmt_vdef (else_assign);
  gsi_remove (&gsi, true);
  release_defs (else_assign);

  /* 2) Create a temporary where we can store the old content
	of the memory touched by the store, if we need to.  */
  if (!condstoretemp || TREE_TYPE (lhs) != TREE_TYPE (condstoretemp))
    condstoretemp = create_tmp_reg (TREE_TYPE (lhs), "cstore");
  add_referenced_var (condstoretemp);

  /* 3) Create a PHI node at the join block, with one argument
	holding the old RHS, and the other holding the temporary
	where we stored the old memory contents.  */
  newphi = create_phi_node (condstoretemp, join_bb);
  add_phi_arg (newphi, then_rhs, EDGE_SUCC (then_bb, 0), then_locus);
  add_phi_arg (newphi, else_rhs, EDGE_SUCC (else_bb, 0), else_locus);

  new_stmt = gimple_build_assign (lhs, PHI_RESULT (newphi));

  /* 4) Insert that PHI node.  */
  gsi = gsi_after_labels (join_bb);
  if (gsi_end_p (gsi))
    {
      gsi = gsi_last_bb (join_bb);
      gsi_insert_after (&gsi, new_stmt, GSI_NEW_STMT);
    }
  else
    gsi_insert_before (&gsi, new_stmt, GSI_NEW_STMT);

  return true;
}

/* Conditional store replacement.  We already know
   that the recognized pattern looks like so:

   split:
     if (cond) goto THEN_BB; else goto ELSE_BB (edge E1)
   THEN_BB:
     ...
     X = Y;
     ...
     goto JOIN_BB;
   ELSE_BB:
     ...
     X = Z;
     ...
     fallthrough (edge E0)
   JOIN_BB:
     some more

   We check that it is safe to sink the store to JOIN_BB by verifying that
   there are no read-after-write or write-after-write dependencies in
   THEN_BB and ELSE_BB.  */

static bool
cond_if_else_store_replacement (basic_block then_bb, basic_block else_bb,
                                basic_block join_bb)
{
  gimple then_assign = last_and_only_stmt (then_bb);
  gimple else_assign = last_and_only_stmt (else_bb);
  VEC (data_reference_p, heap) *then_datarefs, *else_datarefs;
  VEC (ddr_p, heap) *then_ddrs, *else_ddrs;
  gimple then_store, else_store;
  bool found, ok = false, res;
  struct data_dependence_relation *ddr;
  data_reference_p then_dr, else_dr;
  int i, j;
  tree then_lhs, else_lhs;
  VEC (gimple, heap) *then_stores, *else_stores;
  basic_block blocks[3];

  if (MAX_STORES_TO_SINK == 0)
    return false;

  /* Handle the case with single statement in THEN_BB and ELSE_BB.  */
  if (then_assign && else_assign)
    return cond_if_else_store_replacement_1 (then_bb, else_bb, join_bb,
                                             then_assign, else_assign);

  /* Find data references.  */
  then_datarefs = VEC_alloc (data_reference_p, heap, 1);
  else_datarefs = VEC_alloc (data_reference_p, heap, 1);
  if ((find_data_references_in_bb (NULL, then_bb, &then_datarefs)
        == chrec_dont_know)
      || !VEC_length (data_reference_p, then_datarefs)
      || (find_data_references_in_bb (NULL, else_bb, &else_datarefs)
        == chrec_dont_know)
      || !VEC_length (data_reference_p, else_datarefs))
    {
      free_data_refs (then_datarefs);
      free_data_refs (else_datarefs);
      return false;
    }

  /* Find pairs of stores with equal LHS.  */
  then_stores = VEC_alloc (gimple, heap, 1);
  else_stores = VEC_alloc (gimple, heap, 1);
  FOR_EACH_VEC_ELT (data_reference_p, then_datarefs, i, then_dr)
    {
      if (DR_IS_READ (then_dr))
        continue;

      then_store = DR_STMT (then_dr);
      then_lhs = gimple_get_lhs (then_store);
      found = false;

      FOR_EACH_VEC_ELT (data_reference_p, else_datarefs, j, else_dr)
        {
          if (DR_IS_READ (else_dr))
            continue;

          else_store = DR_STMT (else_dr);
          else_lhs = gimple_get_lhs (else_store);

          if (operand_equal_p (then_lhs, else_lhs, 0))
            {
              found = true;
              break;
            }
        }

      if (!found)
        continue;

      VEC_safe_push (gimple, heap, then_stores, then_store);
      VEC_safe_push (gimple, heap, else_stores, else_store);
    }

  /* No pairs of stores found.  */
  if (!VEC_length (gimple, then_stores)
      || VEC_length (gimple, then_stores) > (unsigned) MAX_STORES_TO_SINK)
    {
      free_data_refs (then_datarefs);
      free_data_refs (else_datarefs);
      VEC_free (gimple, heap, then_stores);
      VEC_free (gimple, heap, else_stores);
      return false;
    }

  /* Compute and check data dependencies in both basic blocks.  */
  then_ddrs = VEC_alloc (ddr_p, heap, 1);
  else_ddrs = VEC_alloc (ddr_p, heap, 1);
  compute_all_dependences (then_datarefs, &then_ddrs, NULL, false);
  compute_all_dependences (else_datarefs, &else_ddrs, NULL, false);
  blocks[0] = then_bb;
  blocks[1] = else_bb;
  blocks[2] = join_bb;
  renumber_gimple_stmt_uids_in_blocks (blocks, 3);

  /* Check that there are no read-after-write or write-after-write dependencies
     in THEN_BB.  */
  FOR_EACH_VEC_ELT (ddr_p, then_ddrs, i, ddr)
    {
      struct data_reference *dra = DDR_A (ddr);
      struct data_reference *drb = DDR_B (ddr);

      if (DDR_ARE_DEPENDENT (ddr) != chrec_known
          && ((DR_IS_READ (dra) && DR_IS_WRITE (drb)
               && gimple_uid (DR_STMT (dra)) > gimple_uid (DR_STMT (drb)))
              || (DR_IS_READ (drb) && DR_IS_WRITE (dra)
                  && gimple_uid (DR_STMT (drb)) > gimple_uid (DR_STMT (dra)))
              || (DR_IS_WRITE (dra) && DR_IS_WRITE (drb))))
        {
          free_dependence_relations (then_ddrs);
          free_dependence_relations (else_ddrs);
	  free_data_refs (then_datarefs);
	  free_data_refs (else_datarefs);
          VEC_free (gimple, heap, then_stores);
          VEC_free (gimple, heap, else_stores);
          return false;
        }
    }

  /* Check that there are no read-after-write or write-after-write dependencies
     in ELSE_BB.  */
  FOR_EACH_VEC_ELT (ddr_p, else_ddrs, i, ddr)
    {
      struct data_reference *dra = DDR_A (ddr);
      struct data_reference *drb = DDR_B (ddr);

      if (DDR_ARE_DEPENDENT (ddr) != chrec_known
          && ((DR_IS_READ (dra) && DR_IS_WRITE (drb)
               && gimple_uid (DR_STMT (dra)) > gimple_uid (DR_STMT (drb)))
              || (DR_IS_READ (drb) && DR_IS_WRITE (dra)
                  && gimple_uid (DR_STMT (drb)) > gimple_uid (DR_STMT (dra)))
              || (DR_IS_WRITE (dra) && DR_IS_WRITE (drb))))
        {
          free_dependence_relations (then_ddrs);
          free_dependence_relations (else_ddrs);
	  free_data_refs (then_datarefs);
	  free_data_refs (else_datarefs);
          VEC_free (gimple, heap, then_stores);
          VEC_free (gimple, heap, else_stores);
          return false;
        }
    }

  /* Sink stores with same LHS.  */
  FOR_EACH_VEC_ELT (gimple, then_stores, i, then_store)
    {
      else_store = VEC_index (gimple, else_stores, i);
      res = cond_if_else_store_replacement_1 (then_bb, else_bb, join_bb,
                                              then_store, else_store);
      ok = ok || res;
    }

  free_dependence_relations (then_ddrs);
  free_dependence_relations (else_ddrs);
  free_data_refs (then_datarefs);
  free_data_refs (else_datarefs);
  VEC_free (gimple, heap, then_stores);
  VEC_free (gimple, heap, else_stores);

  return ok;
}

/* Always do these optimizations if we have SSA
   trees to work on.  */
static bool
gate_phiopt (void)
{
  return 1;
}

struct gimple_opt_pass pass_phiopt =
{
 {
  GIMPLE_PASS,
  "phiopt",				/* name */
  gate_phiopt,				/* gate */
  tree_ssa_phiopt,			/* execute */
  NULL,					/* sub */
  NULL,					/* next */
  0,					/* static_pass_number */
  TV_TREE_PHIOPT,			/* tv_id */
  PROP_cfg | PROP_ssa,			/* properties_required */
  0,					/* properties_provided */
  0,					/* properties_destroyed */
  0,					/* todo_flags_start */
  TODO_ggc_collect
    | TODO_verify_ssa
    | TODO_verify_flow
    | TODO_verify_stmts	 		/* todo_flags_finish */
 }
};

static bool
gate_cselim (void)
{
  return flag_tree_cselim;
}

struct gimple_opt_pass pass_cselim =
{
 {
  GIMPLE_PASS,
  "cselim",				/* name */
  gate_cselim,				/* gate */
  tree_ssa_cs_elim,			/* execute */
  NULL,					/* sub */
  NULL,					/* next */
  0,					/* static_pass_number */
  TV_TREE_PHIOPT,			/* tv_id */
  PROP_cfg | PROP_ssa,			/* properties_required */
  0,					/* properties_provided */
  0,					/* properties_destroyed */
  0,					/* todo_flags_start */
  TODO_ggc_collect
    | TODO_verify_ssa
    | TODO_verify_flow
    | TODO_verify_stmts	 		/* todo_flags_finish */
 }
};<|MERGE_RESOLUTION|>--- conflicted
+++ resolved
@@ -1239,10 +1239,6 @@
   gimple newphi, new_stmt;
   gimple_stmt_iterator gsi;
   source_location locus;
-<<<<<<< HEAD
-  enum tree_code code;
-=======
->>>>>>> 3082eeb7
 
   /* Check if middle_bb contains of only one store.  */
   if (!assign
@@ -1283,10 +1279,6 @@
   name = make_ssa_name (condstoretemp, new_stmt);
   gimple_assign_set_lhs (new_stmt, name);
   gimple_set_location (new_stmt, locus);
-<<<<<<< HEAD
-  mark_symbols_for_renaming (new_stmt);
-=======
->>>>>>> 3082eeb7
   gsi_insert_on_edge (e1, new_stmt);
 
   /* 4) Create a PHI node at the join block, with one argument
