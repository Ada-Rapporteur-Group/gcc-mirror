--- conflicted
+++ resolved
@@ -275,12 +275,9 @@
   ssa_op_iter iter;
   tree var;
   basic_block bb = gimple_bb (stmt);
-<<<<<<< HEAD
 
   if (IS_DEBUG_STMT (stmt))
     return;
-=======
->>>>>>> a0daa400
 
   FOR_EACH_SSA_TREE_OPERAND (var, stmt, iter, SSA_OP_ALL_USES)
     find_uses_to_rename_use (bb, var, use_blocks, need_phis);
