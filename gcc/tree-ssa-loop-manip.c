/* High-level loop manipulation functions.
   Copyright (C) 2004, 2005, 2006, 2007, 2008, 2010
   Free Software Foundation, Inc.

This file is part of GCC.

GCC is free software; you can redistribute it and/or modify it
under the terms of the GNU General Public License as published by the
Free Software Foundation; either version 3, or (at your option) any
later version.

GCC is distributed in the hope that it will be useful, but WITHOUT
ANY WARRANTY; without even the implied warranty of MERCHANTABILITY or
FITNESS FOR A PARTICULAR PURPOSE.  See the GNU General Public License
for more details.

You should have received a copy of the GNU General Public License
along with GCC; see the file COPYING3.  If not see
<http://www.gnu.org/licenses/>.  */

#include "config.h"
#include "system.h"
#include "coretypes.h"
#include "tm.h"
#include "tree.h"
#include "tm_p.h"
#include "basic-block.h"
#include "output.h"
#include "tree-flow.h"
#include "tree-dump.h"
#include "timevar.h"
#include "cfgloop.h"
#include "tree-pass.h"
#include "cfglayout.h"
#include "tree-scalar-evolution.h"
#include "params.h"
#include "tree-inline.h"
#include "langhooks.h"

/* Creates an induction variable with value BASE + STEP * iteration in LOOP.
   It is expected that neither BASE nor STEP are shared with other expressions
   (unless the sharing rules allow this).  Use VAR as a base var_decl for it
   (if NULL, a new temporary will be created).  The increment will occur at
   INCR_POS (after it if AFTER is true, before it otherwise).  INCR_POS and
   AFTER can be computed using standard_iv_increment_position.  The ssa versions
   of the variable before and after increment will be stored in VAR_BEFORE and
   VAR_AFTER (unless they are NULL).  */

void
create_iv (tree base, tree step, tree var, struct loop *loop,
	   gimple_stmt_iterator *incr_pos, bool after,
	   tree *var_before, tree *var_after)
{
  gimple stmt;
  tree initial, step1;
  gimple_seq stmts;
  tree vb, va;
  enum tree_code incr_op = PLUS_EXPR;
  edge pe = loop_preheader_edge (loop);

  if (!var)
    {
      var = create_tmp_var (TREE_TYPE (base), "ivtmp");
      add_referenced_var (var);
    }

  vb = make_ssa_name (var, NULL);
  if (var_before)
    *var_before = vb;
  va = make_ssa_name (var, NULL);
  if (var_after)
    *var_after = va;

  /* For easier readability of the created code, produce MINUS_EXPRs
     when suitable.  */
  if (TREE_CODE (step) == INTEGER_CST)
    {
      if (TYPE_UNSIGNED (TREE_TYPE (step)))
	{
	  step1 = fold_build1 (NEGATE_EXPR, TREE_TYPE (step), step);
	  if (tree_int_cst_lt (step1, step))
	    {
	      incr_op = MINUS_EXPR;
	      step = step1;
	    }
	}
      else
	{
	  bool ovf;

	  if (!tree_expr_nonnegative_warnv_p (step, &ovf)
	      && may_negate_without_overflow_p (step))
	    {
	      incr_op = MINUS_EXPR;
	      step = fold_build1 (NEGATE_EXPR, TREE_TYPE (step), step);
	    }
	}
    }
  if (POINTER_TYPE_P (TREE_TYPE (base)))
    {
      if (TREE_CODE (base) == ADDR_EXPR)
	mark_addressable (TREE_OPERAND (base, 0));
<<<<<<< HEAD
      step = fold_convert (sizetype, step);
=======
      step = convert_to_ptrofftype (step);
>>>>>>> 3082eeb7
      if (incr_op == MINUS_EXPR)
	step = fold_build1 (NEGATE_EXPR, TREE_TYPE (step), step);
      incr_op = POINTER_PLUS_EXPR;
    }
  /* Gimplify the step if necessary.  We put the computations in front of the
     loop (i.e. the step should be loop invariant).  */
  step = force_gimple_operand (step, &stmts, true, NULL_TREE);
  if (stmts)
    gsi_insert_seq_on_edge_immediate (pe, stmts);

  stmt = gimple_build_assign_with_ops (incr_op, va, vb, step);
  if (after)
    gsi_insert_after (incr_pos, stmt, GSI_NEW_STMT);
  else
    gsi_insert_before (incr_pos, stmt, GSI_NEW_STMT);

  initial = force_gimple_operand (base, &stmts, true, var);
  if (stmts)
    gsi_insert_seq_on_edge_immediate (pe, stmts);

  stmt = create_phi_node (vb, loop->header);
  SSA_NAME_DEF_STMT (vb) = stmt;
  add_phi_arg (stmt, initial, loop_preheader_edge (loop), UNKNOWN_LOCATION);
  add_phi_arg (stmt, va, loop_latch_edge (loop), UNKNOWN_LOCATION);
}

/* Add exit phis for the USE on EXIT.  */

static void
add_exit_phis_edge (basic_block exit, tree use)
{
  gimple phi, def_stmt = SSA_NAME_DEF_STMT (use);
  basic_block def_bb = gimple_bb (def_stmt);
  struct loop *def_loop;
  edge e;
  edge_iterator ei;

  /* Check that some of the edges entering the EXIT block exits a loop in
     that USE is defined.  */
  FOR_EACH_EDGE (e, ei, exit->preds)
    {
      def_loop = find_common_loop (def_bb->loop_father, e->src->loop_father);
      if (!flow_bb_inside_loop_p (def_loop, e->dest))
	break;
    }

  if (!e)
    return;

  phi = create_phi_node (use, exit);
  create_new_def_for (gimple_phi_result (phi), phi,
		      gimple_phi_result_ptr (phi));
  FOR_EACH_EDGE (e, ei, exit->preds)
    add_phi_arg (phi, use, e, UNKNOWN_LOCATION);
}

/* Add exit phis for VAR that is used in LIVEIN.
   Exits of the loops are stored in EXITS.  */

static void
add_exit_phis_var (tree var, bitmap livein, bitmap exits)
{
  bitmap def;
  unsigned index;
  basic_block def_bb = gimple_bb (SSA_NAME_DEF_STMT (var));
  bitmap_iterator bi;

  if (is_gimple_reg (var))
    bitmap_clear_bit (livein, def_bb->index);
  else
    bitmap_set_bit (livein, def_bb->index);

  def = BITMAP_ALLOC (NULL);
  bitmap_set_bit (def, def_bb->index);
  compute_global_livein (livein, def);
  BITMAP_FREE (def);

  EXECUTE_IF_AND_IN_BITMAP (exits, livein, 0, index, bi)
    {
      add_exit_phis_edge (BASIC_BLOCK (index), var);
    }
}

/* Add exit phis for the names marked in NAMES_TO_RENAME.
   Exits of the loops are stored in EXITS.  Sets of blocks where the ssa
   names are used are stored in USE_BLOCKS.  */

static void
add_exit_phis (bitmap names_to_rename, bitmap *use_blocks, bitmap loop_exits)
{
  unsigned i;
  bitmap_iterator bi;

  EXECUTE_IF_SET_IN_BITMAP (names_to_rename, 0, i, bi)
    {
      add_exit_phis_var (ssa_name (i), use_blocks[i], loop_exits);
    }
}

/* Returns a bitmap of all loop exit edge targets.  */

static bitmap
get_loops_exits (void)
{
  bitmap exits = BITMAP_ALLOC (NULL);
  basic_block bb;
  edge e;
  edge_iterator ei;

  FOR_EACH_BB (bb)
    {
      FOR_EACH_EDGE (e, ei, bb->preds)
	if (e->src != ENTRY_BLOCK_PTR
	    && !flow_bb_inside_loop_p (e->src->loop_father, bb))
	  {
	    bitmap_set_bit (exits, bb->index);
	    break;
	  }
    }

  return exits;
}

/* For USE in BB, if it is used outside of the loop it is defined in,
   mark it for rewrite.  Record basic block BB where it is used
   to USE_BLOCKS.  Record the ssa name index to NEED_PHIS bitmap.  */

static void
find_uses_to_rename_use (basic_block bb, tree use, bitmap *use_blocks,
			 bitmap need_phis)
{
  unsigned ver;
  basic_block def_bb;
  struct loop *def_loop;

  if (TREE_CODE (use) != SSA_NAME)
    return;

  /* We don't need to keep virtual operands in loop-closed form.  */
  if (!is_gimple_reg (use))
    return;

  ver = SSA_NAME_VERSION (use);
  def_bb = gimple_bb (SSA_NAME_DEF_STMT (use));
  if (!def_bb)
    return;
  def_loop = def_bb->loop_father;

  /* If the definition is not inside a loop, it is not interesting.  */
  if (!loop_outer (def_loop))
    return;

  /* If the use is not outside of the loop it is defined in, it is not
     interesting.  */
  if (flow_bb_inside_loop_p (def_loop, bb))
    return;

  if (!use_blocks[ver])
    use_blocks[ver] = BITMAP_ALLOC (NULL);
  bitmap_set_bit (use_blocks[ver], bb->index);

  bitmap_set_bit (need_phis, ver);
}

/* For uses in STMT, mark names that are used outside of the loop they are
   defined to rewrite.  Record the set of blocks in that the ssa
   names are defined to USE_BLOCKS and the ssa names themselves to
   NEED_PHIS.  */

static void
find_uses_to_rename_stmt (gimple stmt, bitmap *use_blocks, bitmap need_phis)
{
  ssa_op_iter iter;
  tree var;
  basic_block bb = gimple_bb (stmt);

  if (is_gimple_debug (stmt))
    return;

  FOR_EACH_SSA_TREE_OPERAND (var, stmt, iter, SSA_OP_ALL_USES)
    find_uses_to_rename_use (bb, var, use_blocks, need_phis);
}

/* Marks names that are used in BB and outside of the loop they are
   defined in for rewrite.  Records the set of blocks in that the ssa
   names are defined to USE_BLOCKS.  Record the SSA names that will
   need exit PHIs in NEED_PHIS.  */

static void
find_uses_to_rename_bb (basic_block bb, bitmap *use_blocks, bitmap need_phis)
{
  gimple_stmt_iterator bsi;
  edge e;
  edge_iterator ei;

  FOR_EACH_EDGE (e, ei, bb->succs)
    for (bsi = gsi_start_phis (e->dest); !gsi_end_p (bsi); gsi_next (&bsi))
      find_uses_to_rename_use (bb, PHI_ARG_DEF_FROM_EDGE (gsi_stmt (bsi), e),
			       use_blocks, need_phis);

  for (bsi = gsi_start_bb (bb); !gsi_end_p (bsi); gsi_next (&bsi))
    find_uses_to_rename_stmt (gsi_stmt (bsi), use_blocks, need_phis);
}

/* Marks names that are used outside of the loop they are defined in
   for rewrite.  Records the set of blocks in that the ssa
   names are defined to USE_BLOCKS.  If CHANGED_BBS is not NULL,
   scan only blocks in this set.  */

static void
find_uses_to_rename (bitmap changed_bbs, bitmap *use_blocks, bitmap need_phis)
{
  basic_block bb;
  unsigned index;
  bitmap_iterator bi;

  if (changed_bbs && !bitmap_empty_p (changed_bbs))
    {
      EXECUTE_IF_SET_IN_BITMAP (changed_bbs, 0, index, bi)
	{
	  find_uses_to_rename_bb (BASIC_BLOCK (index), use_blocks, need_phis);
	}
    }
  else
    {
      FOR_EACH_BB (bb)
	{
	  find_uses_to_rename_bb (bb, use_blocks, need_phis);
	}
    }
}

/* Rewrites the program into a loop closed ssa form -- i.e. inserts extra
   phi nodes to ensure that no variable is used outside the loop it is
   defined in.

   This strengthening of the basic ssa form has several advantages:

   1) Updating it during unrolling/peeling/versioning is trivial, since
      we do not need to care about the uses outside of the loop.
   2) The behavior of all uses of an induction variable is the same.
      Without this, you need to distinguish the case when the variable
      is used outside of the loop it is defined in, for example

      for (i = 0; i < 100; i++)
	{
	  for (j = 0; j < 100; j++)
	    {
	      k = i + j;
	      use1 (k);
	    }
	  use2 (k);
	}

      Looking from the outer loop with the normal SSA form, the first use of k
      is not well-behaved, while the second one is an induction variable with
      base 99 and step 1.

      If CHANGED_BBS is not NULL, we look for uses outside loops only in
      the basic blocks in this set.

      UPDATE_FLAG is used in the call to update_ssa.  See
      TODO_update_ssa* for documentation.  */

void
rewrite_into_loop_closed_ssa (bitmap changed_bbs, unsigned update_flag)
{
  bitmap loop_exits;
  bitmap *use_blocks;
  unsigned i, old_num_ssa_names;
  bitmap names_to_rename;

  loops_state_set (LOOP_CLOSED_SSA);
  if (number_of_loops () <= 1)
    return;

  loop_exits = get_loops_exits ();
  names_to_rename = BITMAP_ALLOC (NULL);

  /* If the pass has caused the SSA form to be out-of-date, update it
     now.  */
  update_ssa (update_flag);

  old_num_ssa_names = num_ssa_names;
  use_blocks = XCNEWVEC (bitmap, old_num_ssa_names);

  /* Find the uses outside loops.  */
  find_uses_to_rename (changed_bbs, use_blocks, names_to_rename);

  /* Add the PHI nodes on exits of the loops for the names we need to
     rewrite.  */
  add_exit_phis (names_to_rename, use_blocks, loop_exits);

  for (i = 0; i < old_num_ssa_names; i++)
    BITMAP_FREE (use_blocks[i]);
  free (use_blocks);
  BITMAP_FREE (loop_exits);
  BITMAP_FREE (names_to_rename);

  /* Fix up all the names found to be used outside their original
     loops.  */
  update_ssa (TODO_update_ssa);
}

/* Check invariants of the loop closed ssa form for the USE in BB.  */

static void
check_loop_closed_ssa_use (basic_block bb, tree use)
{
  gimple def;
  basic_block def_bb;

  if (TREE_CODE (use) != SSA_NAME || !is_gimple_reg (use))
    return;

  def = SSA_NAME_DEF_STMT (use);
  def_bb = gimple_bb (def);
  gcc_assert (!def_bb
	      || flow_bb_inside_loop_p (def_bb->loop_father, bb));
}

/* Checks invariants of loop closed ssa form in statement STMT in BB.  */

static void
check_loop_closed_ssa_stmt (basic_block bb, gimple stmt)
{
  ssa_op_iter iter;
  tree var;

  if (is_gimple_debug (stmt))
    return;

  FOR_EACH_SSA_TREE_OPERAND (var, stmt, iter, SSA_OP_ALL_USES)
    check_loop_closed_ssa_use (bb, var);
}

/* Checks that invariants of the loop closed ssa form are preserved.
   Call verify_ssa when VERIFY_SSA_P is true.  */

<<<<<<< HEAD
void
=======
DEBUG_FUNCTION void
>>>>>>> 3082eeb7
verify_loop_closed_ssa (bool verify_ssa_p)
{
  basic_block bb;
  gimple_stmt_iterator bsi;
  gimple phi;
  edge e;
  edge_iterator ei;

  if (number_of_loops () <= 1)
    return;

  if (verify_ssa_p)
    verify_ssa (false);
<<<<<<< HEAD
=======

  timevar_push (TV_VERIFY_LOOP_CLOSED);
>>>>>>> 3082eeb7

  FOR_EACH_BB (bb)
    {
      for (bsi = gsi_start_phis (bb); !gsi_end_p (bsi); gsi_next (&bsi))
	{
	  phi = gsi_stmt (bsi);
	  FOR_EACH_EDGE (e, ei, bb->preds)
	    check_loop_closed_ssa_use (e->src,
				       PHI_ARG_DEF_FROM_EDGE (phi, e));
	}

      for (bsi = gsi_start_bb (bb); !gsi_end_p (bsi); gsi_next (&bsi))
	check_loop_closed_ssa_stmt (bb, gsi_stmt (bsi));
    }

  timevar_pop (TV_VERIFY_LOOP_CLOSED);
}

/* Split loop exit edge EXIT.  The things are a bit complicated by a need to
   preserve the loop closed ssa form.  The newly created block is returned.  */

basic_block
split_loop_exit_edge (edge exit)
{
  basic_block dest = exit->dest;
  basic_block bb = split_edge (exit);
  gimple phi, new_phi;
  tree new_name, name;
  use_operand_p op_p;
  gimple_stmt_iterator psi;
  source_location locus;

  for (psi = gsi_start_phis (dest); !gsi_end_p (psi); gsi_next (&psi))
    {
      phi = gsi_stmt (psi);
      op_p = PHI_ARG_DEF_PTR_FROM_EDGE (phi, single_succ_edge (bb));
      locus = gimple_phi_arg_location_from_edge (phi, single_succ_edge (bb));

      name = USE_FROM_PTR (op_p);

      /* If the argument of the PHI node is a constant, we do not need
	 to keep it inside loop.  */
      if (TREE_CODE (name) != SSA_NAME)
	continue;

      /* Otherwise create an auxiliary phi node that will copy the value
	 of the SSA name out of the loop.  */
      new_name = duplicate_ssa_name (name, NULL);
      new_phi = create_phi_node (new_name, bb);
      SSA_NAME_DEF_STMT (new_name) = new_phi;
      add_phi_arg (new_phi, name, exit, locus);
      SET_USE (op_p, new_name);
    }

  return bb;
}

/* Returns the basic block in that statements should be emitted for induction
   variables incremented at the end of the LOOP.  */

basic_block
ip_end_pos (struct loop *loop)
{
  return loop->latch;
}

/* Returns the basic block in that statements should be emitted for induction
   variables incremented just before exit condition of a LOOP.  */

basic_block
ip_normal_pos (struct loop *loop)
{
  gimple last;
  basic_block bb;
  edge exit;

  if (!single_pred_p (loop->latch))
    return NULL;

  bb = single_pred (loop->latch);
  last = last_stmt (bb);
  if (!last
      || gimple_code (last) != GIMPLE_COND)
    return NULL;

  exit = EDGE_SUCC (bb, 0);
  if (exit->dest == loop->latch)
    exit = EDGE_SUCC (bb, 1);

  if (flow_bb_inside_loop_p (loop, exit->dest))
    return NULL;

  return bb;
}

/* Stores the standard position for induction variable increment in LOOP
   (just before the exit condition if it is available and latch block is empty,
   end of the latch block otherwise) to BSI.  INSERT_AFTER is set to true if
   the increment should be inserted after *BSI.  */

void
standard_iv_increment_position (struct loop *loop, gimple_stmt_iterator *bsi,
				bool *insert_after)
{
  basic_block bb = ip_normal_pos (loop), latch = ip_end_pos (loop);
  gimple last = last_stmt (latch);

  if (!bb
      || (last && gimple_code (last) != GIMPLE_LABEL))
    {
      *bsi = gsi_last_bb (latch);
      *insert_after = true;
    }
  else
    {
      *bsi = gsi_last_bb (bb);
      *insert_after = false;
    }
}

/* Copies phi node arguments for duplicated blocks.  The index of the first
   duplicated block is FIRST_NEW_BLOCK.  */

static void
copy_phi_node_args (unsigned first_new_block)
{
  unsigned i;

  for (i = first_new_block; i < (unsigned) last_basic_block; i++)
    BASIC_BLOCK (i)->flags |= BB_DUPLICATED;

  for (i = first_new_block; i < (unsigned) last_basic_block; i++)
    add_phi_args_after_copy_bb (BASIC_BLOCK (i));

  for (i = first_new_block; i < (unsigned) last_basic_block; i++)
    BASIC_BLOCK (i)->flags &= ~BB_DUPLICATED;
}


/* The same as cfgloopmanip.c:duplicate_loop_to_header_edge, but also
   updates the PHI nodes at start of the copied region.  In order to
   achieve this, only loops whose exits all lead to the same location
   are handled.

   Notice that we do not completely update the SSA web after
   duplication.  The caller is responsible for calling update_ssa
   after the loop has been duplicated.  */

bool
gimple_duplicate_loop_to_header_edge (struct loop *loop, edge e,
				    unsigned int ndupl, sbitmap wont_exit,
				    edge orig, VEC (edge, heap) **to_remove,
				    int flags)
{
  unsigned first_new_block;

  if (!loops_state_satisfies_p (LOOPS_HAVE_SIMPLE_LATCHES))
    return false;
  if (!loops_state_satisfies_p (LOOPS_HAVE_PREHEADERS))
    return false;

#ifdef ENABLE_CHECKING
  if (loops_state_satisfies_p (LOOP_CLOSED_SSA))
    verify_loop_closed_ssa (true);
#endif

  first_new_block = last_basic_block;
  if (!duplicate_loop_to_header_edge (loop, e, ndupl, wont_exit,
				      orig, to_remove, flags))
    return false;

  /* Readd the removed phi args for e.  */
  flush_pending_stmts (e);

  /* Copy the phi node arguments.  */
  copy_phi_node_args (first_new_block);

  scev_reset ();

  return true;
}

/* Returns true if we can unroll LOOP FACTOR times.  Number
   of iterations of the loop is returned in NITER.  */

bool
can_unroll_loop_p (struct loop *loop, unsigned factor,
		   struct tree_niter_desc *niter)
{
  edge exit;

  /* Check whether unrolling is possible.  We only want to unroll loops
     for that we are able to determine number of iterations.  We also
     want to split the extra iterations of the loop from its end,
     therefore we require that the loop has precisely one
     exit.  */

  exit = single_dom_exit (loop);
  if (!exit)
    return false;

  if (!number_of_iterations_exit (loop, exit, niter, false)
      || niter->cmp == ERROR_MARK
      /* Scalar evolutions analysis might have copy propagated
	 the abnormal ssa names into these expressions, hence
	 emitting the computations based on them during loop
	 unrolling might create overlapping life ranges for
	 them, and failures in out-of-ssa.  */
      || contains_abnormal_ssa_name_p (niter->may_be_zero)
      || contains_abnormal_ssa_name_p (niter->control.base)
      || contains_abnormal_ssa_name_p (niter->control.step)
      || contains_abnormal_ssa_name_p (niter->bound))
    return false;

  /* And of course, we must be able to duplicate the loop.  */
  if (!can_duplicate_loop_p (loop))
    return false;

  /* The final loop should be small enough.  */
  if (tree_num_loop_insns (loop, &eni_size_weights) * factor
      > (unsigned) PARAM_VALUE (PARAM_MAX_UNROLLED_INSNS))
    return false;

  return true;
}

/* Determines the conditions that control execution of LOOP unrolled FACTOR
   times.  DESC is number of iterations of LOOP.  ENTER_COND is set to
   condition that must be true if the main loop can be entered.
   EXIT_BASE, EXIT_STEP, EXIT_CMP and EXIT_BOUND are set to values describing
   how the exit from the unrolled loop should be controlled.  */

static void
determine_exit_conditions (struct loop *loop, struct tree_niter_desc *desc,
			   unsigned factor, tree *enter_cond,
			   tree *exit_base, tree *exit_step,
			   enum tree_code *exit_cmp, tree *exit_bound)
{
  gimple_seq stmts;
  tree base = desc->control.base;
  tree step = desc->control.step;
  tree bound = desc->bound;
  tree type = TREE_TYPE (step);
  tree bigstep, delta;
  tree min = lower_bound_in_type (type, type);
  tree max = upper_bound_in_type (type, type);
  enum tree_code cmp = desc->cmp;
  tree cond = boolean_true_node, assum;

  /* For pointers, do the arithmetics in the type of step.  */
  base = fold_convert (type, base);
  bound = fold_convert (type, bound);

  *enter_cond = boolean_false_node;
  *exit_base = NULL_TREE;
  *exit_step = NULL_TREE;
  *exit_cmp = ERROR_MARK;
  *exit_bound = NULL_TREE;
  gcc_assert (cmp != ERROR_MARK);

  /* We only need to be correct when we answer question
     "Do at least FACTOR more iterations remain?" in the unrolled loop.
     Thus, transforming BASE + STEP * i <> BOUND to
     BASE + STEP * i < BOUND is ok.  */
  if (cmp == NE_EXPR)
    {
      if (tree_int_cst_sign_bit (step))
	cmp = GT_EXPR;
      else
	cmp = LT_EXPR;
    }
  else if (cmp == LT_EXPR)
    {
      gcc_assert (!tree_int_cst_sign_bit (step));
    }
  else if (cmp == GT_EXPR)
    {
      gcc_assert (tree_int_cst_sign_bit (step));
    }
  else
    gcc_unreachable ();

  /* The main body of the loop may be entered iff:

     1) desc->may_be_zero is false.
     2) it is possible to check that there are at least FACTOR iterations
	of the loop, i.e., BOUND - step * FACTOR does not overflow.
     3) # of iterations is at least FACTOR  */

  if (!integer_zerop (desc->may_be_zero))
    cond = fold_build2 (TRUTH_AND_EXPR, boolean_type_node,
			invert_truthvalue (desc->may_be_zero),
			cond);

  bigstep = fold_build2 (MULT_EXPR, type, step,
			 build_int_cst_type (type, factor));
  delta = fold_build2 (MINUS_EXPR, type, bigstep, step);
  if (cmp == LT_EXPR)
    assum = fold_build2 (GE_EXPR, boolean_type_node,
			 bound,
			 fold_build2 (PLUS_EXPR, type, min, delta));
  else
    assum = fold_build2 (LE_EXPR, boolean_type_node,
			 bound,
			 fold_build2 (PLUS_EXPR, type, max, delta));
  cond = fold_build2 (TRUTH_AND_EXPR, boolean_type_node, assum, cond);

  bound = fold_build2 (MINUS_EXPR, type, bound, delta);
  assum = fold_build2 (cmp, boolean_type_node, base, bound);
  cond = fold_build2 (TRUTH_AND_EXPR, boolean_type_node, assum, cond);

  cond = force_gimple_operand (unshare_expr (cond), &stmts, false, NULL_TREE);
  if (stmts)
    gsi_insert_seq_on_edge_immediate (loop_preheader_edge (loop), stmts);
  /* cond now may be a gimple comparison, which would be OK, but also any
     other gimple rhs (say a && b).  In this case we need to force it to
     operand.  */
  if (!is_gimple_condexpr (cond))
    {
      cond = force_gimple_operand (cond, &stmts, true, NULL_TREE);
      if (stmts)
	gsi_insert_seq_on_edge_immediate (loop_preheader_edge (loop), stmts);
    }
  *enter_cond = cond;

  base = force_gimple_operand (unshare_expr (base), &stmts, true, NULL_TREE);
  if (stmts)
    gsi_insert_seq_on_edge_immediate (loop_preheader_edge (loop), stmts);
  bound = force_gimple_operand (unshare_expr (bound), &stmts, true, NULL_TREE);
  if (stmts)
    gsi_insert_seq_on_edge_immediate (loop_preheader_edge (loop), stmts);

  *exit_base = base;
  *exit_step = bigstep;
  *exit_cmp = cmp;
  *exit_bound = bound;
}

/* Scales the frequencies of all basic blocks in LOOP that are strictly
   dominated by BB by NUM/DEN.  */

static void
scale_dominated_blocks_in_loop (struct loop *loop, basic_block bb,
				int num, int den)
{
  basic_block son;

  if (den == 0)
    return;

  for (son = first_dom_son (CDI_DOMINATORS, bb);
       son;
       son = next_dom_son (CDI_DOMINATORS, son))
    {
      if (!flow_bb_inside_loop_p (loop, son))
	continue;
      scale_bbs_frequencies_int (&son, 1, num, den);
      scale_dominated_blocks_in_loop (loop, son, num, den);
    }
}

/* Unroll LOOP FACTOR times.  DESC describes number of iterations of LOOP.
   EXIT is the exit of the loop to that DESC corresponds.

   If N is number of iterations of the loop and MAY_BE_ZERO is the condition
   under that loop exits in the first iteration even if N != 0,

   while (1)
     {
       x = phi (init, next);

       pre;
       if (st)
         break;
       post;
     }

   becomes (with possibly the exit conditions formulated a bit differently,
   avoiding the need to create a new iv):

   if (MAY_BE_ZERO || N < FACTOR)
     goto rest;

   do
     {
       x = phi (init, next);

       pre;
       post;
       pre;
       post;
       ...
       pre;
       post;
       N -= FACTOR;

     } while (N >= FACTOR);

   rest:
     init' = phi (init, x);

   while (1)
     {
       x = phi (init', next);

       pre;
       if (st)
         break;
       post;
     }

   Before the loop is unrolled, TRANSFORM is called for it (only for the
   unrolled loop, but not for its versioned copy).  DATA is passed to
   TRANSFORM.  */

/* Probability in % that the unrolled loop is entered.  Just a guess.  */
#define PROB_UNROLLED_LOOP_ENTERED 90

void
tree_transform_and_unroll_loop (struct loop *loop, unsigned factor,
				edge exit, struct tree_niter_desc *desc,
				transform_callback transform,
				void *data)
{
  gimple exit_if;
  tree ctr_before, ctr_after;
  tree enter_main_cond, exit_base, exit_step, exit_bound;
  enum tree_code exit_cmp;
  gimple phi_old_loop, phi_new_loop, phi_rest;
  gimple_stmt_iterator psi_old_loop, psi_new_loop;
  tree init, next, new_init, var;
  struct loop *new_loop;
  basic_block rest, exit_bb;
  edge old_entry, new_entry, old_latch, precond_edge, new_exit;
  edge new_nonexit, e;
  gimple_stmt_iterator bsi;
  use_operand_p op;
  bool ok;
  unsigned est_niter, prob_entry, scale_unrolled, scale_rest, freq_e, freq_h;
  unsigned new_est_niter, i, prob;
  unsigned irr = loop_preheader_edge (loop)->flags & EDGE_IRREDUCIBLE_LOOP;
  sbitmap wont_exit;
  VEC (edge, heap) *to_remove = NULL;

  est_niter = expected_loop_iterations (loop);
  determine_exit_conditions (loop, desc, factor,
			     &enter_main_cond, &exit_base, &exit_step,
			     &exit_cmp, &exit_bound);

  /* Let us assume that the unrolled loop is quite likely to be entered.  */
  if (integer_nonzerop (enter_main_cond))
    prob_entry = REG_BR_PROB_BASE;
  else
    prob_entry = PROB_UNROLLED_LOOP_ENTERED * REG_BR_PROB_BASE / 100;

  /* The values for scales should keep profile consistent, and somewhat close
     to correct.

     TODO: The current value of SCALE_REST makes it appear that the loop that
     is created by splitting the remaining iterations of the unrolled loop is
     executed the same number of times as the original loop, and with the same
     frequencies, which is obviously wrong.  This does not appear to cause
     problems, so we do not bother with fixing it for now.  To make the profile
     correct, we would need to change the probability of the exit edge of the
     loop, and recompute the distribution of frequencies in its body because
     of this change (scale the frequencies of blocks before and after the exit
     by appropriate factors).  */
  scale_unrolled = prob_entry;
  scale_rest = REG_BR_PROB_BASE;

  new_loop = loop_version (loop, enter_main_cond, NULL,
			   prob_entry, scale_unrolled, scale_rest, true);
  gcc_assert (new_loop != NULL);
  update_ssa (TODO_update_ssa);

  /* Determine the probability of the exit edge of the unrolled loop.  */
  new_est_niter = est_niter / factor;

  /* Without profile feedback, loops for that we do not know a better estimate
     are assumed to roll 10 times.  When we unroll such loop, it appears to
     roll too little, and it may even seem to be cold.  To avoid this, we
     ensure that the created loop appears to roll at least 5 times (but at
     most as many times as before unrolling).  */
  if (new_est_niter < 5)
    {
      if (est_niter < 5)
	new_est_niter = est_niter;
      else
	new_est_niter = 5;
    }

  /* Prepare the cfg and update the phi nodes.  Move the loop exit to the
     loop latch (and make its condition dummy, for the moment).  */
  rest = loop_preheader_edge (new_loop)->src;
  precond_edge = single_pred_edge (rest);
  split_edge (loop_latch_edge (loop));
  exit_bb = single_pred (loop->latch);

  /* Since the exit edge will be removed, the frequency of all the blocks
     in the loop that are dominated by it must be scaled by
     1 / (1 - exit->probability).  */
  scale_dominated_blocks_in_loop (loop, exit->src,
				  REG_BR_PROB_BASE,
				  REG_BR_PROB_BASE - exit->probability);

  bsi = gsi_last_bb (exit_bb);
  exit_if = gimple_build_cond (EQ_EXPR, integer_zero_node,
			       integer_zero_node,
			       NULL_TREE, NULL_TREE);

  gsi_insert_after (&bsi, exit_if, GSI_NEW_STMT);
  new_exit = make_edge (exit_bb, rest, EDGE_FALSE_VALUE | irr);
  rescan_loop_exit (new_exit, true, false);

  /* Set the probability of new exit to the same of the old one.  Fix
     the frequency of the latch block, by scaling it back by
     1 - exit->probability.  */
  new_exit->count = exit->count;
  new_exit->probability = exit->probability;
  new_nonexit = single_pred_edge (loop->latch);
  new_nonexit->probability = REG_BR_PROB_BASE - exit->probability;
  new_nonexit->flags = EDGE_TRUE_VALUE;
  new_nonexit->count -= exit->count;
  if (new_nonexit->count < 0)
    new_nonexit->count = 0;
  scale_bbs_frequencies_int (&loop->latch, 1, new_nonexit->probability,
			     REG_BR_PROB_BASE);

  old_entry = loop_preheader_edge (loop);
  new_entry = loop_preheader_edge (new_loop);
  old_latch = loop_latch_edge (loop);
  for (psi_old_loop = gsi_start_phis (loop->header),
       psi_new_loop = gsi_start_phis (new_loop->header);
       !gsi_end_p (psi_old_loop);
       gsi_next (&psi_old_loop), gsi_next (&psi_new_loop))
    {
      phi_old_loop = gsi_stmt (psi_old_loop);
      phi_new_loop = gsi_stmt (psi_new_loop);

      init = PHI_ARG_DEF_FROM_EDGE (phi_old_loop, old_entry);
      op = PHI_ARG_DEF_PTR_FROM_EDGE (phi_new_loop, new_entry);
      gcc_assert (operand_equal_for_phi_arg_p (init, USE_FROM_PTR (op)));
      next = PHI_ARG_DEF_FROM_EDGE (phi_old_loop, old_latch);

      /* Prefer using original variable as a base for the new ssa name.
	 This is necessary for virtual ops, and useful in order to avoid
	 losing debug info for real ops.  */
      if (TREE_CODE (next) == SSA_NAME
	  && useless_type_conversion_p (TREE_TYPE (next),
					TREE_TYPE (init)))
	var = SSA_NAME_VAR (next);
      else if (TREE_CODE (init) == SSA_NAME
	       && useless_type_conversion_p (TREE_TYPE (init),
					     TREE_TYPE (next)))
	var = SSA_NAME_VAR (init);
      else if (useless_type_conversion_p (TREE_TYPE (next), TREE_TYPE (init)))
	{
	  var = create_tmp_var (TREE_TYPE (next), "unrinittmp");
	  add_referenced_var (var);
	}
      else
	{
	  var = create_tmp_var (TREE_TYPE (init), "unrinittmp");
	  add_referenced_var (var);
	}

      new_init = make_ssa_name (var, NULL);
      phi_rest = create_phi_node (new_init, rest);
      SSA_NAME_DEF_STMT (new_init) = phi_rest;

      add_phi_arg (phi_rest, init, precond_edge, UNKNOWN_LOCATION);
      add_phi_arg (phi_rest, next, new_exit, UNKNOWN_LOCATION);
      SET_USE (op, new_init);
    }

  remove_path (exit);

  /* Transform the loop.  */
  if (transform)
    (*transform) (loop, data);

  /* Unroll the loop and remove the exits in all iterations except for the
     last one.  */
  wont_exit = sbitmap_alloc (factor);
  sbitmap_ones (wont_exit);
  RESET_BIT (wont_exit, factor - 1);

  ok = gimple_duplicate_loop_to_header_edge
	  (loop, loop_latch_edge (loop), factor - 1,
	   wont_exit, new_exit, &to_remove, DLTHE_FLAG_UPDATE_FREQ);
  free (wont_exit);
  gcc_assert (ok);

  FOR_EACH_VEC_ELT (edge, to_remove, i, e)
    {
      ok = remove_path (e);
      gcc_assert (ok);
    }
  VEC_free (edge, heap, to_remove);
  update_ssa (TODO_update_ssa);

  /* Ensure that the frequencies in the loop match the new estimated
     number of iterations, and change the probability of the new
     exit edge.  */
  freq_h = loop->header->frequency;
  freq_e = EDGE_FREQUENCY (loop_preheader_edge (loop));
  if (freq_h != 0)
    scale_loop_frequencies (loop, freq_e * (new_est_niter + 1), freq_h);

  exit_bb = single_pred (loop->latch);
  new_exit = find_edge (exit_bb, rest);
  new_exit->count = loop_preheader_edge (loop)->count;
  new_exit->probability = REG_BR_PROB_BASE / (new_est_niter + 1);

  rest->count += new_exit->count;
  rest->frequency += EDGE_FREQUENCY (new_exit);

  new_nonexit = single_pred_edge (loop->latch);
  prob = new_nonexit->probability;
  new_nonexit->probability = REG_BR_PROB_BASE - new_exit->probability;
  new_nonexit->count = exit_bb->count - new_exit->count;
  if (new_nonexit->count < 0)
    new_nonexit->count = 0;
  if (prob > 0)
    scale_bbs_frequencies_int (&loop->latch, 1, new_nonexit->probability,
			       prob);

  /* Finally create the new counter for number of iterations and add the new
     exit instruction.  */
  bsi = gsi_last_nondebug_bb (exit_bb);
  exit_if = gsi_stmt (bsi);
  create_iv (exit_base, exit_step, NULL_TREE, loop,
	     &bsi, false, &ctr_before, &ctr_after);
  gimple_cond_set_code (exit_if, exit_cmp);
  gimple_cond_set_lhs (exit_if, ctr_after);
  gimple_cond_set_rhs (exit_if, exit_bound);
  update_stmt (exit_if);

#ifdef ENABLE_CHECKING
  verify_flow_info ();
  verify_dominators (CDI_DOMINATORS);
  verify_loop_structure ();
  verify_loop_closed_ssa (true);
#endif
}

/* Wrapper over tree_transform_and_unroll_loop for case we do not
   want to transform the loop before unrolling.  The meaning
   of the arguments is the same as for tree_transform_and_unroll_loop.  */

void
tree_unroll_loop (struct loop *loop, unsigned factor,
		  edge exit, struct tree_niter_desc *desc)
{
  tree_transform_and_unroll_loop (loop, factor, exit, desc,
				  NULL, NULL);
}

/* Rewrite the phi node at position PSI in function of the main
   induction variable MAIN_IV and insert the generated code at GSI.  */

static void
rewrite_phi_with_iv (loop_p loop,
		     gimple_stmt_iterator *psi,
		     gimple_stmt_iterator *gsi,
		     tree main_iv)
{
  affine_iv iv;
  gimple stmt, phi = gsi_stmt (*psi);
  tree atype, mtype, val, res = PHI_RESULT (phi);

  if (!is_gimple_reg (res) || res == main_iv)
    {
      gsi_next (psi);
      return;
    }

  if (!simple_iv (loop, loop, res, &iv, true))
    {
      gsi_next (psi);
      return;
    }

  remove_phi_node (psi, false);

  atype = TREE_TYPE (res);
  mtype = POINTER_TYPE_P (atype) ? sizetype : atype;
  val = fold_build2 (MULT_EXPR, mtype, unshare_expr (iv.step),
		     fold_convert (mtype, main_iv));
  val = fold_build2 (POINTER_TYPE_P (atype)
		     ? POINTER_PLUS_EXPR : PLUS_EXPR,
		     atype, unshare_expr (iv.base), val);
  val = force_gimple_operand_gsi (gsi, val, false, NULL_TREE, true,
				  GSI_SAME_STMT);
  stmt = gimple_build_assign (res, val);
  gsi_insert_before (gsi, stmt, GSI_SAME_STMT);
  SSA_NAME_DEF_STMT (res) = stmt;
}

/* Rewrite all the phi nodes of LOOP in function of the main induction
   variable MAIN_IV.  */

static void
rewrite_all_phi_nodes_with_iv (loop_p loop, tree main_iv)
{
  unsigned i;
  basic_block *bbs = get_loop_body_in_dom_order (loop);
  gimple_stmt_iterator psi;

  for (i = 0; i < loop->num_nodes; i++)
    {
      basic_block bb = bbs[i];
      gimple_stmt_iterator gsi = gsi_after_labels (bb);

      if (bb->loop_father != loop)
	continue;

      for (psi = gsi_start_phis (bb); !gsi_end_p (psi); )
	rewrite_phi_with_iv (loop, &psi, &gsi, main_iv);
    }

  free (bbs);
}

/* Bases all the induction variables in LOOP on a single induction
   variable (unsigned with base 0 and step 1), whose final value is
   compared with *NIT.  When the IV type precision has to be larger
   than *NIT type precision, *NIT is converted to the larger type, the
   conversion code is inserted before the loop, and *NIT is updated to
   the new definition.  When BUMP_IN_LATCH is true, the induction
   variable is incremented in the loop latch, otherwise it is
   incremented in the loop header.  Return the induction variable that
   was created.  */

tree
canonicalize_loop_ivs (struct loop *loop, tree *nit, bool bump_in_latch)
{
  unsigned precision = TYPE_PRECISION (TREE_TYPE (*nit));
  unsigned original_precision = precision;
  tree type, var_before;
  gimple_stmt_iterator gsi, psi;
  gimple stmt;
  edge exit = single_dom_exit (loop);
  gimple_seq stmts;
<<<<<<< HEAD
=======
  enum machine_mode mode;
  bool unsigned_p = false;
>>>>>>> 3082eeb7

  for (psi = gsi_start_phis (loop->header);
       !gsi_end_p (psi); gsi_next (&psi))
    {
      gimple phi = gsi_stmt (psi);
      tree res = PHI_RESULT (phi);
<<<<<<< HEAD

      if (is_gimple_reg (res) && TYPE_PRECISION (TREE_TYPE (res)) > precision)
	precision = TYPE_PRECISION (TREE_TYPE (res));
    }

  type = lang_hooks.types.type_for_size (precision, 1);
=======
      bool uns;

      type = TREE_TYPE (res);
      if (!is_gimple_reg (res)
	  || (!INTEGRAL_TYPE_P (type)
	      && !POINTER_TYPE_P (type))
	  || TYPE_PRECISION (type) < precision)
	continue;

      uns = POINTER_TYPE_P (type) | TYPE_UNSIGNED (type);

      if (TYPE_PRECISION (type) > precision)
	unsigned_p = uns;
      else
	unsigned_p |= uns;

      precision = TYPE_PRECISION (type);
    }

  mode = smallest_mode_for_size (precision, MODE_INT);
  precision = GET_MODE_PRECISION (mode);
  type = build_nonstandard_integer_type (precision, unsigned_p);
>>>>>>> 3082eeb7

  if (original_precision != precision)
    {
      *nit = fold_convert (type, *nit);
      *nit = force_gimple_operand (*nit, &stmts, true, NULL_TREE);
      if (stmts)
	gsi_insert_seq_on_edge_immediate (loop_preheader_edge (loop), stmts);
    }

<<<<<<< HEAD
  gsi = gsi_last_bb (bump_in_latch ? loop->latch : loop->header);
=======
  if (bump_in_latch)
    gsi = gsi_last_bb (loop->latch);
  else
    gsi = gsi_last_nondebug_bb (loop->header);
>>>>>>> 3082eeb7
  create_iv (build_int_cst_type (type, 0), build_int_cst (type, 1), NULL_TREE,
	     loop, &gsi, bump_in_latch, &var_before, NULL);

  rewrite_all_phi_nodes_with_iv (loop, var_before);

  stmt = last_stmt (exit->src);
  /* Make the loop exit if the control condition is not satisfied.  */
  if (exit->flags & EDGE_TRUE_VALUE)
    {
      edge te, fe;

      extract_true_false_edges_from_block (exit->src, &te, &fe);
      te->flags = EDGE_FALSE_VALUE;
      fe->flags = EDGE_TRUE_VALUE;
    }
  gimple_cond_set_code (stmt, LT_EXPR);
  gimple_cond_set_lhs (stmt, var_before);
  gimple_cond_set_rhs (stmt, *nit);
  update_stmt (stmt);

  return var_before;
}<|MERGE_RESOLUTION|>--- conflicted
+++ resolved
@@ -100,11 +100,7 @@
     {
       if (TREE_CODE (base) == ADDR_EXPR)
 	mark_addressable (TREE_OPERAND (base, 0));
-<<<<<<< HEAD
-      step = fold_convert (sizetype, step);
-=======
       step = convert_to_ptrofftype (step);
->>>>>>> 3082eeb7
       if (incr_op == MINUS_EXPR)
 	step = fold_build1 (NEGATE_EXPR, TREE_TYPE (step), step);
       incr_op = POINTER_PLUS_EXPR;
@@ -444,11 +440,7 @@
 /* Checks that invariants of the loop closed ssa form are preserved.
    Call verify_ssa when VERIFY_SSA_P is true.  */
 
-<<<<<<< HEAD
-void
-=======
 DEBUG_FUNCTION void
->>>>>>> 3082eeb7
 verify_loop_closed_ssa (bool verify_ssa_p)
 {
   basic_block bb;
@@ -462,11 +454,8 @@
 
   if (verify_ssa_p)
     verify_ssa (false);
-<<<<<<< HEAD
-=======
 
   timevar_push (TV_VERIFY_LOOP_CLOSED);
->>>>>>> 3082eeb7
 
   FOR_EACH_BB (bb)
     {
@@ -1211,25 +1200,14 @@
   gimple stmt;
   edge exit = single_dom_exit (loop);
   gimple_seq stmts;
-<<<<<<< HEAD
-=======
   enum machine_mode mode;
   bool unsigned_p = false;
->>>>>>> 3082eeb7
 
   for (psi = gsi_start_phis (loop->header);
        !gsi_end_p (psi); gsi_next (&psi))
     {
       gimple phi = gsi_stmt (psi);
       tree res = PHI_RESULT (phi);
-<<<<<<< HEAD
-
-      if (is_gimple_reg (res) && TYPE_PRECISION (TREE_TYPE (res)) > precision)
-	precision = TYPE_PRECISION (TREE_TYPE (res));
-    }
-
-  type = lang_hooks.types.type_for_size (precision, 1);
-=======
       bool uns;
 
       type = TREE_TYPE (res);
@@ -1252,7 +1230,6 @@
   mode = smallest_mode_for_size (precision, MODE_INT);
   precision = GET_MODE_PRECISION (mode);
   type = build_nonstandard_integer_type (precision, unsigned_p);
->>>>>>> 3082eeb7
 
   if (original_precision != precision)
     {
@@ -1262,14 +1239,10 @@
 	gsi_insert_seq_on_edge_immediate (loop_preheader_edge (loop), stmts);
     }
 
-<<<<<<< HEAD
-  gsi = gsi_last_bb (bump_in_latch ? loop->latch : loop->header);
-=======
   if (bump_in_latch)
     gsi = gsi_last_bb (loop->latch);
   else
     gsi = gsi_last_nondebug_bb (loop->header);
->>>>>>> 3082eeb7
   create_iv (build_int_cst_type (type, 0), build_int_cst (type, 1), NULL_TREE,
 	     loop, &gsi, bump_in_latch, &var_before, NULL);
 
