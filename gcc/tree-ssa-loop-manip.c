/* High-level loop manipulation functions.
   Copyright (C) 2004, 2005, 2006, 2007 Free Software Foundation, Inc.
   
This file is part of GCC.
   
GCC is free software; you can redistribute it and/or modify it
under the terms of the GNU General Public License as published by the
Free Software Foundation; either version 2, or (at your option) any
later version.
   
GCC is distributed in the hope that it will be useful, but WITHOUT
ANY WARRANTY; without even the implied warranty of MERCHANTABILITY or
FITNESS FOR A PARTICULAR PURPOSE.  See the GNU General Public License
for more details.
   
You should have received a copy of the GNU General Public License
along with GCC; see the file COPYING.  If not, write to the Free
Software Foundation, 51 Franklin Street, Fifth Floor, Boston, MA
02110-1301, USA.  */

#include "config.h"
#include "system.h"
#include "coretypes.h"
#include "tm.h"
#include "tree.h"
#include "rtl.h"
#include "tm_p.h"
#include "hard-reg-set.h"
#include "basic-block.h"
#include "output.h"
#include "diagnostic.h"
#include "tree-flow.h"
#include "tree-dump.h"
#include "timevar.h"
#include "cfgloop.h"
#include "tree-pass.h"
#include "cfglayout.h"
#include "tree-scalar-evolution.h"
#include "params.h"
#include "tree-inline.h"

/* Creates an induction variable with value BASE + STEP * iteration in LOOP.
   It is expected that neither BASE nor STEP are shared with other expressions
   (unless the sharing rules allow this).  Use VAR as a base var_decl for it
   (if NULL, a new temporary will be created).  The increment will occur at
   INCR_POS (after it if AFTER is true, before it otherwise).  INCR_POS and 
   AFTER can be computed using standard_iv_increment_position.  The ssa versions
   of the variable before and after increment will be stored in VAR_BEFORE and
   VAR_AFTER (unless they are NULL).  */

void
create_iv (tree base, tree step, tree var, struct loop *loop,
	   block_stmt_iterator *incr_pos, bool after,
	   tree *var_before, tree *var_after)
{
  tree stmt, initial, step1, stmts;
  tree vb, va;
  enum tree_code incr_op = PLUS_EXPR;
  edge pe = loop_preheader_edge (loop);

  if (!var)
    {
      var = create_tmp_var (TREE_TYPE (base), "ivtmp");
      add_referenced_var (var);
    }

  vb = make_ssa_name (var, NULL_TREE);
  if (var_before)
    *var_before = vb;
  va = make_ssa_name (var, NULL_TREE);
  if (var_after)
    *var_after = va;

  /* For easier readability of the created code, produce MINUS_EXPRs
     when suitable.  */
  if (TREE_CODE (step) == INTEGER_CST)
    {
      if (TYPE_UNSIGNED (TREE_TYPE (step)))
	{
	  step1 = fold_build1 (NEGATE_EXPR, TREE_TYPE (step), step);
	  if (tree_int_cst_lt (step1, step))
	    {
	      incr_op = MINUS_EXPR;
	      step = step1;
	    }
	}
      else
	{
	  bool ovf;

	  if (!tree_expr_nonnegative_warnv_p (step, &ovf)
	      && may_negate_without_overflow_p (step))
	    {
	      incr_op = MINUS_EXPR;
	      step = fold_build1 (NEGATE_EXPR, TREE_TYPE (step), step);
	    }
	}
    }

  /* Gimplify the step if necessary.  We put the computations in front of the
     loop (i.e. the step should be loop invariant).  */
  step = force_gimple_operand (step, &stmts, true, var);
  if (stmts)
    bsi_insert_on_edge_immediate (pe, stmts);

<<<<<<< HEAD
  stmt = build2_gimple (GIMPLE_MODIFY_STMT, va,
		        build2 (incr_op, TREE_TYPE (base), vb, step));
=======
  stmt = build_gimple_modify_stmt (va,
				   build2 (incr_op, TREE_TYPE (base),
					   vb, step));
>>>>>>> 29c07800
  SSA_NAME_DEF_STMT (va) = stmt;
  if (after)
    bsi_insert_after (incr_pos, stmt, BSI_NEW_STMT);
  else
    bsi_insert_before (incr_pos, stmt, BSI_NEW_STMT);

  initial = force_gimple_operand (base, &stmts, true, var);
  if (stmts)
    bsi_insert_on_edge_immediate (pe, stmts);

  stmt = create_phi_node (vb, loop->header);
  SSA_NAME_DEF_STMT (vb) = stmt;
  add_phi_arg (stmt, initial, loop_preheader_edge (loop));
  add_phi_arg (stmt, va, loop_latch_edge (loop));
}

/* Add exit phis for the USE on EXIT.  */

static void
add_exit_phis_edge (basic_block exit, tree use)
{
  tree phi, def_stmt = SSA_NAME_DEF_STMT (use);
  basic_block def_bb = bb_for_stmt (def_stmt);
  struct loop *def_loop;
  edge e;
  edge_iterator ei;

  /* Check that some of the edges entering the EXIT block exits a loop in
     that USE is defined.  */
  FOR_EACH_EDGE (e, ei, exit->preds)
    {
      def_loop = find_common_loop (def_bb->loop_father, e->src->loop_father);
      if (!flow_bb_inside_loop_p (def_loop, e->dest))
	break;
    }

  if (!e)
    return;

  phi = create_phi_node (use, exit);
  create_new_def_for (PHI_RESULT (phi), phi, PHI_RESULT_PTR (phi));
  FOR_EACH_EDGE (e, ei, exit->preds)
    add_phi_arg (phi, use, e);
}

/* Add exit phis for VAR that is used in LIVEIN.
   Exits of the loops are stored in EXITS.  */

static void
add_exit_phis_var (tree var, bitmap livein, bitmap exits)
{
  bitmap def;
  unsigned index;
  basic_block def_bb = bb_for_stmt (SSA_NAME_DEF_STMT (var));
  bitmap_iterator bi;

  if (is_gimple_reg (var))
    bitmap_clear_bit (livein, def_bb->index);
  else
    bitmap_set_bit (livein, def_bb->index);

  def = BITMAP_ALLOC (NULL);
  bitmap_set_bit (def, def_bb->index);
  compute_global_livein (livein, def);
  BITMAP_FREE (def);

  EXECUTE_IF_AND_IN_BITMAP (exits, livein, 0, index, bi)
    {
      add_exit_phis_edge (BASIC_BLOCK (index), var);
    }
}

/* Add exit phis for the names marked in NAMES_TO_RENAME.
   Exits of the loops are stored in EXITS.  Sets of blocks where the ssa
   names are used are stored in USE_BLOCKS.  */

static void
add_exit_phis (bitmap names_to_rename, bitmap *use_blocks, bitmap loop_exits)
{
  unsigned i;
  bitmap_iterator bi;

  EXECUTE_IF_SET_IN_BITMAP (names_to_rename, 0, i, bi)
    {
      add_exit_phis_var (ssa_name (i), use_blocks[i], loop_exits);
    }
}

/* Returns a bitmap of all loop exit edge targets.  */

static bitmap
get_loops_exits (void)
{
  bitmap exits = BITMAP_ALLOC (NULL);
  basic_block bb;
  edge e;
  edge_iterator ei;

  FOR_EACH_BB (bb)
    {
      FOR_EACH_EDGE (e, ei, bb->preds)
	if (e->src != ENTRY_BLOCK_PTR
	    && !flow_bb_inside_loop_p (e->src->loop_father, bb))
	  {
	    bitmap_set_bit (exits, bb->index);
	    break;
	  }
    }

  return exits;
}

/* For USE in BB, if it is used outside of the loop it is defined in,
   mark it for rewrite.  Record basic block BB where it is used
   to USE_BLOCKS.  Record the ssa name index to NEED_PHIS bitmap.  */

static void
find_uses_to_rename_use (basic_block bb, tree use, bitmap *use_blocks,
			 bitmap need_phis)
{
  unsigned ver;
  basic_block def_bb;
  struct loop *def_loop;

  if (TREE_CODE (use) != SSA_NAME)
    return;

  /* We don't need to keep virtual operands in loop-closed form.  */
  if (!is_gimple_reg (use))
    return;

  ver = SSA_NAME_VERSION (use);
  def_bb = bb_for_stmt (SSA_NAME_DEF_STMT (use));
  if (!def_bb)
    return;
  def_loop = def_bb->loop_father;

  /* If the definition is not inside loop, it is not interesting.  */
  if (!def_loop->outer)
    return;

  if (!use_blocks[ver])
    use_blocks[ver] = BITMAP_ALLOC (NULL);
  bitmap_set_bit (use_blocks[ver], bb->index);

  bitmap_set_bit (need_phis, ver);
}

/* For uses in STMT, mark names that are used outside of the loop they are
   defined to rewrite.  Record the set of blocks in that the ssa
   names are defined to USE_BLOCKS and the ssa names themselves to
   NEED_PHIS.  */

static void
find_uses_to_rename_stmt (tree stmt, bitmap *use_blocks, bitmap need_phis)
{
  ssa_op_iter iter;
  tree var;
  basic_block bb = bb_for_stmt (stmt);

  FOR_EACH_SSA_TREE_OPERAND (var, stmt, iter, SSA_OP_ALL_USES)
    find_uses_to_rename_use (bb, var, use_blocks, need_phis);
}

/* Marks names that are used in BB and outside of the loop they are
   defined in for rewrite.  Records the set of blocks in that the ssa
   names are defined to USE_BLOCKS.  Record the SSA names that will
   need exit PHIs in NEED_PHIS.  */

static void
find_uses_to_rename_bb (basic_block bb, bitmap *use_blocks, bitmap need_phis)
{
  block_stmt_iterator bsi;
  edge e;
  edge_iterator ei;
  tree phi;

  FOR_EACH_EDGE (e, ei, bb->succs)
    for (phi = phi_nodes (e->dest); phi; phi = PHI_CHAIN (phi))
      find_uses_to_rename_use (bb, PHI_ARG_DEF_FROM_EDGE (phi, e),
			       use_blocks, need_phis);
 
  for (bsi = bsi_start (bb); !bsi_end_p (bsi); bsi_next (&bsi))
    find_uses_to_rename_stmt (bsi_stmt (bsi), use_blocks, need_phis);
}
     
/* Marks names that are used outside of the loop they are defined in
   for rewrite.  Records the set of blocks in that the ssa
   names are defined to USE_BLOCKS.  If CHANGED_BBS is not NULL,
   scan only blocks in this set.  */

static void
find_uses_to_rename (bitmap changed_bbs, bitmap *use_blocks, bitmap need_phis)
{
  basic_block bb;
  unsigned index;
  bitmap_iterator bi;

  if (changed_bbs && !bitmap_empty_p (changed_bbs))
    {
      EXECUTE_IF_SET_IN_BITMAP (changed_bbs, 0, index, bi)
	{
	  find_uses_to_rename_bb (BASIC_BLOCK (index), use_blocks, need_phis);
	}
    }
  else
    {
      FOR_EACH_BB (bb)
	{
	  find_uses_to_rename_bb (bb, use_blocks, need_phis);
	}
    }
}

/* Rewrites the program into a loop closed ssa form -- i.e. inserts extra
   phi nodes to ensure that no variable is used outside the loop it is
   defined in.

   This strengthening of the basic ssa form has several advantages:

   1) Updating it during unrolling/peeling/versioning is trivial, since
      we do not need to care about the uses outside of the loop.
   2) The behavior of all uses of an induction variable is the same.
      Without this, you need to distinguish the case when the variable
      is used outside of the loop it is defined in, for example

      for (i = 0; i < 100; i++)
	{
	  for (j = 0; j < 100; j++)
	    {
	      k = i + j;
	      use1 (k);
	    }
	  use2 (k);
	}

      Looking from the outer loop with the normal SSA form, the first use of k
      is not well-behaved, while the second one is an induction variable with
      base 99 and step 1.
      
      If CHANGED_BBS is not NULL, we look for uses outside loops only in
      the basic blocks in this set.

      UPDATE_FLAG is used in the call to update_ssa.  See
      TODO_update_ssa* for documentation.  */

void
rewrite_into_loop_closed_ssa (bitmap changed_bbs, unsigned update_flag)
{
  bitmap loop_exits = get_loops_exits ();
  bitmap *use_blocks;
  unsigned i, old_num_ssa_names;
  bitmap names_to_rename = BITMAP_ALLOC (NULL);

  /* If the pass has caused the SSA form to be out-of-date, update it
     now.  */
  update_ssa (update_flag);

  old_num_ssa_names = num_ssa_names;
  use_blocks = XCNEWVEC (bitmap, old_num_ssa_names);

  /* Find the uses outside loops.  */
  find_uses_to_rename (changed_bbs, use_blocks, names_to_rename);

  /* Add the PHI nodes on exits of the loops for the names we need to
     rewrite.  */
  add_exit_phis (names_to_rename, use_blocks, loop_exits);

  for (i = 0; i < old_num_ssa_names; i++)
    BITMAP_FREE (use_blocks[i]);
  free (use_blocks);
  BITMAP_FREE (loop_exits);
  BITMAP_FREE (names_to_rename);

  /* Fix up all the names found to be used outside their original
     loops.  */
  update_ssa (TODO_update_ssa);
}

/* Check invariants of the loop closed ssa form for the USE in BB.  */

static void
check_loop_closed_ssa_use (basic_block bb, tree use)
{
  tree def;
  basic_block def_bb;
  
  if (TREE_CODE (use) != SSA_NAME || !is_gimple_reg (use))
    return;

  def = SSA_NAME_DEF_STMT (use);
  def_bb = bb_for_stmt (def);
  gcc_assert (!def_bb
	      || flow_bb_inside_loop_p (def_bb->loop_father, bb));
}

/* Checks invariants of loop closed ssa form in statement STMT in BB.  */

static void
check_loop_closed_ssa_stmt (basic_block bb, tree stmt)
{
  ssa_op_iter iter;
  tree var;

  FOR_EACH_SSA_TREE_OPERAND (var, stmt, iter, SSA_OP_ALL_USES)
    check_loop_closed_ssa_use (bb, var);
}

/* Checks that invariants of the loop closed ssa form are preserved.  */

void
verify_loop_closed_ssa (void)
{
  basic_block bb;
  block_stmt_iterator bsi;
  tree phi;
  unsigned i;

  if (current_loops == NULL)
    return;

  verify_ssa (false);

  FOR_EACH_BB (bb)
    {
      for (phi = phi_nodes (bb); phi; phi = PHI_CHAIN (phi))
	for (i = 0; i < (unsigned) PHI_NUM_ARGS (phi); i++)
	  check_loop_closed_ssa_use (PHI_ARG_EDGE (phi, i)->src,
				     PHI_ARG_DEF (phi, i));

      for (bsi = bsi_start (bb); !bsi_end_p (bsi); bsi_next (&bsi))
	check_loop_closed_ssa_stmt (bb, bsi_stmt (bsi));
    }
}

/* Split loop exit edge EXIT.  The things are a bit complicated by a need to
   preserve the loop closed ssa form.  */

void
split_loop_exit_edge (edge exit)
{
  basic_block dest = exit->dest;
  basic_block bb = split_edge (exit);
  tree phi, new_phi, new_name, name;
  use_operand_p op_p;

  for (phi = phi_nodes (dest); phi; phi = PHI_CHAIN (phi))
    {
      op_p = PHI_ARG_DEF_PTR_FROM_EDGE (phi, single_succ_edge (bb));

      name = USE_FROM_PTR (op_p);

      /* If the argument of the PHI node is a constant, we do not need
	 to keep it inside loop.  */
      if (TREE_CODE (name) != SSA_NAME)
	continue;

      /* Otherwise create an auxiliary phi node that will copy the value
	 of the SSA name out of the loop.  */
      new_name = duplicate_ssa_name (name, NULL);
      new_phi = create_phi_node (new_name, bb);
      SSA_NAME_DEF_STMT (new_name) = new_phi;
      add_phi_arg (new_phi, name, exit);
      SET_USE (op_p, new_name);
    }
}

/* Returns the basic block in that statements should be emitted for induction
   variables incremented at the end of the LOOP.  */

basic_block
ip_end_pos (struct loop *loop)
{
  return loop->latch;
}

/* Returns the basic block in that statements should be emitted for induction
   variables incremented just before exit condition of a LOOP.  */

basic_block
ip_normal_pos (struct loop *loop)
{
  tree last;
  basic_block bb;
  edge exit;

  if (!single_pred_p (loop->latch))
    return NULL;

  bb = single_pred (loop->latch);
  last = last_stmt (bb);
  if (TREE_CODE (last) != COND_EXPR)
    return NULL;

  exit = EDGE_SUCC (bb, 0);
  if (exit->dest == loop->latch)
    exit = EDGE_SUCC (bb, 1);

  if (flow_bb_inside_loop_p (loop, exit->dest))
    return NULL;

  return bb;
}

/* Stores the standard position for induction variable increment in LOOP
   (just before the exit condition if it is available and latch block is empty,
   end of the latch block otherwise) to BSI.  INSERT_AFTER is set to true if
   the increment should be inserted after *BSI.  */

void
standard_iv_increment_position (struct loop *loop, block_stmt_iterator *bsi,
				bool *insert_after)
{
  basic_block bb = ip_normal_pos (loop), latch = ip_end_pos (loop);
  tree last = last_stmt (latch);

  if (!bb
      || (last && TREE_CODE (last) != LABEL_EXPR))
    {
      *bsi = bsi_last (latch);
      *insert_after = true;
    }
  else
    {
      *bsi = bsi_last (bb);
      *insert_after = false;
    }
}

/* Copies phi node arguments for duplicated blocks.  The index of the first
   duplicated block is FIRST_NEW_BLOCK.  */

static void
copy_phi_node_args (unsigned first_new_block)
{
  unsigned i;

  for (i = first_new_block; i < (unsigned) last_basic_block; i++)
    BASIC_BLOCK (i)->flags |= BB_DUPLICATED;

  for (i = first_new_block; i < (unsigned) last_basic_block; i++)
    add_phi_args_after_copy_bb (BASIC_BLOCK (i));

  for (i = first_new_block; i < (unsigned) last_basic_block; i++)
    BASIC_BLOCK (i)->flags &= ~BB_DUPLICATED;
}


/* The same as cfgloopmanip.c:duplicate_loop_to_header_edge, but also
   updates the PHI nodes at start of the copied region.  In order to
   achieve this, only loops whose exits all lead to the same location
   are handled.

   Notice that we do not completely update the SSA web after
   duplication.  The caller is responsible for calling update_ssa
   after the loop has been duplicated.  */

bool
tree_duplicate_loop_to_header_edge (struct loop *loop, edge e,
				    unsigned int ndupl, sbitmap wont_exit,
				    edge orig, VEC (edge, heap) **to_remove,
				    int flags)
{
  unsigned first_new_block;

  if (!(current_loops->state & LOOPS_HAVE_SIMPLE_LATCHES))
    return false;
  if (!(current_loops->state & LOOPS_HAVE_PREHEADERS))
    return false;

#ifdef ENABLE_CHECKING
  verify_loop_closed_ssa ();
#endif

  first_new_block = last_basic_block;
  if (!duplicate_loop_to_header_edge (loop, e, ndupl, wont_exit,
				      orig, to_remove, flags))
    return false;

  /* Readd the removed phi args for e.  */
  flush_pending_stmts (e);

  /* Copy the phi node arguments.  */
  copy_phi_node_args (first_new_block);

  scev_reset ();

  return true;
}

/* Build if (COND) goto THEN_LABEL; else goto ELSE_LABEL;  */

static tree
build_if_stmt (tree cond, tree then_label, tree else_label)
{
  return build3 (COND_EXPR, void_type_node,
		 cond,
		 build1 (GOTO_EXPR, void_type_node, then_label),
		 build1 (GOTO_EXPR, void_type_node, else_label));
}

/* Returns true if we can unroll LOOP FACTOR times.  Number
   of iterations of the loop is returned in NITER.  */

bool
can_unroll_loop_p (struct loop *loop, unsigned factor,
		   struct tree_niter_desc *niter)
{
  edge exit;

  /* Check whether unrolling is possible.  We only want to unroll loops
     for that we are able to determine number of iterations.  We also
     want to split the extra iterations of the loop from its end,
     therefore we require that the loop has precisely one
     exit.  */

  exit = single_dom_exit (loop);
  if (!exit)
    return false;

  if (!number_of_iterations_exit (loop, exit, niter, false)
      || niter->cmp == ERROR_MARK
      /* Scalar evolutions analysis might have copy propagated
	 the abnormal ssa names into these expressions, hence
	 emitting the computations based on them during loop
	 unrolling might create overlapping life ranges for
	 them, and failures in out-of-ssa.  */
      || contains_abnormal_ssa_name_p (niter->may_be_zero)
      || contains_abnormal_ssa_name_p (niter->control.base)
      || contains_abnormal_ssa_name_p (niter->control.step)
      || contains_abnormal_ssa_name_p (niter->bound))
    return false;

  /* And of course, we must be able to duplicate the loop.  */
  if (!can_duplicate_loop_p (loop))
    return false;

  /* The final loop should be small enough.  */
  if (tree_num_loop_insns (loop, &eni_size_weights) * factor
      > (unsigned) PARAM_VALUE (PARAM_MAX_UNROLLED_INSNS))
    return false;

  return true;
}

/* Determines the conditions that control execution of LOOP unrolled FACTOR
   times.  DESC is number of iterations of LOOP.  ENTER_COND is set to
   condition that must be true if the main loop can be entered.
   EXIT_BASE, EXIT_STEP, EXIT_CMP and EXIT_BOUND are set to values describing
   how the exit from the unrolled loop should be controlled.  */

static void
determine_exit_conditions (struct loop *loop, struct tree_niter_desc *desc,
			   unsigned factor, tree *enter_cond,
			   tree *exit_base, tree *exit_step,
			   enum tree_code *exit_cmp, tree *exit_bound)
{
  tree stmts;
  tree base = desc->control.base;
  tree step = desc->control.step;
  tree bound = desc->bound;
  tree type = TREE_TYPE (base);
  tree bigstep, delta;
  tree min = lower_bound_in_type (type, type);
  tree max = upper_bound_in_type (type, type);
  enum tree_code cmp = desc->cmp;
  tree cond = boolean_true_node, assum;

  *enter_cond = boolean_false_node;
  *exit_base = NULL_TREE;
  *exit_step = NULL_TREE;
  *exit_cmp = ERROR_MARK;
  *exit_bound = NULL_TREE;
  gcc_assert (cmp != ERROR_MARK);

  /* We only need to be correct when we answer question
     "Do at least FACTOR more iterations remain?" in the unrolled loop.
     Thus, transforming BASE + STEP * i <> BOUND to
     BASE + STEP * i < BOUND is ok.  */
  if (cmp == NE_EXPR)
    {
      if (tree_int_cst_sign_bit (step))
	cmp = GT_EXPR;
      else
	cmp = LT_EXPR;
    }
  else if (cmp == LT_EXPR)
    {
      gcc_assert (!tree_int_cst_sign_bit (step));
    }
  else if (cmp == GT_EXPR)
    {
      gcc_assert (tree_int_cst_sign_bit (step));
    }
  else
    gcc_unreachable ();

  /* The main body of the loop may be entered iff:

     1) desc->may_be_zero is false.
     2) it is possible to check that there are at least FACTOR iterations
	of the loop, i.e., BOUND - step * FACTOR does not overflow.
     3) # of iterations is at least FACTOR  */

  if (!integer_zerop (desc->may_be_zero))
    cond = fold_build2 (TRUTH_AND_EXPR, boolean_type_node,
			invert_truthvalue (desc->may_be_zero),
			cond);

  bigstep = fold_build2 (MULT_EXPR, type, step,
			 build_int_cst_type (type, factor));
  delta = fold_build2 (MINUS_EXPR, type, bigstep, step);
  if (cmp == LT_EXPR)
    assum = fold_build2 (GE_EXPR, boolean_type_node,
			 bound,
			 fold_build2 (PLUS_EXPR, type, min, delta));
  else
    assum = fold_build2 (LE_EXPR, boolean_type_node,
			 bound,
			 fold_build2 (PLUS_EXPR, type, max, delta));
  cond = fold_build2 (TRUTH_AND_EXPR, boolean_type_node, assum, cond);

  bound = fold_build2 (MINUS_EXPR, type, bound, delta);
  assum = fold_build2 (cmp, boolean_type_node, base, bound);
  cond = fold_build2 (TRUTH_AND_EXPR, boolean_type_node, assum, cond);

  cond = force_gimple_operand (unshare_expr (cond), &stmts, false, NULL_TREE);
  if (stmts)
    bsi_insert_on_edge_immediate (loop_preheader_edge (loop), stmts);
  /* cond now may be a gimple comparison, which would be OK, but also any
     other gimple rhs (say a && b).  In this case we need to force it to
     operand.  */
  if (!is_gimple_condexpr (cond))
    {
      cond = force_gimple_operand (cond, &stmts, true, NULL_TREE);
      if (stmts)
	bsi_insert_on_edge_immediate (loop_preheader_edge (loop), stmts);
    }
  *enter_cond = cond;

  base = force_gimple_operand (unshare_expr (base), &stmts, true, NULL_TREE);
  if (stmts)
    bsi_insert_on_edge_immediate (loop_preheader_edge (loop), stmts);
  bound = force_gimple_operand (unshare_expr (bound), &stmts, true, NULL_TREE);
  if (stmts)
    bsi_insert_on_edge_immediate (loop_preheader_edge (loop), stmts);

  *exit_base = base;
  *exit_step = bigstep;
  *exit_cmp = cmp;
  *exit_bound = bound;
}

/* Scales the frequencies of all basic blocks in LOOP that are strictly
   dominated by BB by NUM/DEN.  */

static void
scale_dominated_blocks_in_loop (struct loop *loop, basic_block bb,
				int num, int den)
{
  basic_block son;

  if (den == 0)
    return;

  for (son = first_dom_son (CDI_DOMINATORS, bb);
       son;
       son = next_dom_son (CDI_DOMINATORS, son))
    {
      if (!flow_bb_inside_loop_p (loop, son))
	continue;
      scale_bbs_frequencies_int (&son, 1, num, den);
      scale_dominated_blocks_in_loop (loop, son, num, den);
    }
}

/* Unroll LOOP FACTOR times.  DESC describes number of iterations of LOOP.
   EXIT is the exit of the loop to that DESC corresponds.

   If N is number of iterations of the loop and MAY_BE_ZERO is the condition
   under that loop exits in the first iteration even if N != 0,
   
   while (1)
     {
       x = phi (init, next);

       pre;
       if (st)
         break;
       post;
     }

   becomes (with possibly the exit conditions formulated a bit differently,
   avoiding the need to create a new iv):
   
   if (MAY_BE_ZERO || N < FACTOR)
     goto rest;

   do
     {
       x = phi (init, next);

       pre;
       post;
       pre;
       post;
       ...
       pre;
       post;
       N -= FACTOR;
       
     } while (N >= FACTOR);

   rest:
     init' = phi (init, x);

   while (1)
     {
       x = phi (init', next);

       pre;
       if (st)
         break;
       post;
     }
 
   Before the loop is unrolled, TRANSFORM is called for it (only for the
   unrolled loop, but not for its versioned copy).  DATA is passed to
   TRANSFORM.  */

/* Probability in % that the unrolled loop is entered.  Just a guess.  */
#define PROB_UNROLLED_LOOP_ENTERED 90

void
tree_transform_and_unroll_loop (struct loop *loop, unsigned factor,
				edge exit, struct tree_niter_desc *desc,
				transform_callback transform,
				void *data)
{
  tree  exit_if, ctr_before, ctr_after;
  tree enter_main_cond, exit_base, exit_step, exit_bound;
  enum tree_code exit_cmp;
  tree phi_old_loop, phi_new_loop, phi_rest, init, next, new_init, var;
  struct loop *new_loop;
  basic_block rest, exit_bb;
  edge old_entry, new_entry, old_latch, precond_edge, new_exit;
  edge new_nonexit, e;
  block_stmt_iterator bsi;
  use_operand_p op;
  bool ok;
  unsigned est_niter, prob_entry, scale_unrolled, scale_rest, freq_e, freq_h;
  unsigned new_est_niter, i, prob;
  unsigned irr = loop_preheader_edge (loop)->flags & EDGE_IRREDUCIBLE_LOOP;
  sbitmap wont_exit;
  VEC (edge, heap) *to_remove = NULL;

  est_niter = expected_loop_iterations (loop);
  determine_exit_conditions (loop, desc, factor,
			     &enter_main_cond, &exit_base, &exit_step,
			     &exit_cmp, &exit_bound);

  /* Let us assume that the unrolled loop is quite likely to be entered.  */
  if (integer_nonzerop (enter_main_cond))
    prob_entry = REG_BR_PROB_BASE;
  else
    prob_entry = PROB_UNROLLED_LOOP_ENTERED * REG_BR_PROB_BASE / 100;

  /* The values for scales should keep profile consistent, and somewhat close
     to correct.

     TODO: The current value of SCALE_REST makes it appear that the loop that
     is created by splitting the remaining iterations of the unrolled loop is
     executed the same number of times as the original loop, and with the same
     frequencies, which is obviously wrong.  This does not appear to cause
     problems, so we do not bother with fixing it for now.  To make the profile
     correct, we would need to change the probability of the exit edge of the
     loop, and recompute the distribution of frequencies in its body because
     of this change (scale the frequencies of blocks before and after the exit
     by appropriate factors).  */
  scale_unrolled = prob_entry;
  scale_rest = REG_BR_PROB_BASE;

  new_loop = loop_version (loop, enter_main_cond, NULL,
			   prob_entry, scale_unrolled, scale_rest, true);
  gcc_assert (new_loop != NULL);
  update_ssa (TODO_update_ssa);

  /* Determine the probability of the exit edge of the unrolled loop.  */
  new_est_niter = est_niter / factor;

  /* Without profile feedback, loops for that we do not know a better estimate
     are assumed to roll 10 times.  When we unroll such loop, it appears to
     roll too little, and it may even seem to be cold.  To avoid this, we
     ensure that the created loop appears to roll at least 5 times (but at
     most as many times as before unrolling).  */
  if (new_est_niter < 5)
    {
      if (est_niter < 5)
	new_est_niter = est_niter;
      else
	new_est_niter = 5;
    }

  /* Prepare the cfg and update the phi nodes.  Move the loop exit to the
     loop latch (and make its condition dummy, for the moment).  */
  rest = loop_preheader_edge (new_loop)->src;
  precond_edge = single_pred_edge (rest);
  split_edge (loop_latch_edge (loop));
  exit_bb = single_pred (loop->latch);

  /* Since the exit edge will be removed, the frequency of all the blocks
     in the loop that are dominated by it must be scaled by
     1 / (1 - exit->probability).  */
  scale_dominated_blocks_in_loop (loop, exit->src,
				  REG_BR_PROB_BASE,
				  REG_BR_PROB_BASE - exit->probability);

  bsi = bsi_last (exit_bb);
  exit_if = build_if_stmt (boolean_true_node,
			   tree_block_label (loop->latch),
			   tree_block_label (rest));
  bsi_insert_after (&bsi, exit_if, BSI_NEW_STMT);
  new_exit = make_edge (exit_bb, rest, EDGE_FALSE_VALUE | irr);
  rescan_loop_exit (new_exit, true, false);

  /* Set the probability of new exit to the same of the old one.  Fix
     the frequency of the latch block, by scaling it back by
     1 - exit->probability.  */
  new_exit->count = exit->count;
  new_exit->probability = exit->probability;
  new_nonexit = single_pred_edge (loop->latch);
  new_nonexit->probability = REG_BR_PROB_BASE - exit->probability;
  new_nonexit->flags = EDGE_TRUE_VALUE;
  new_nonexit->count -= exit->count;
  if (new_nonexit->count < 0)
    new_nonexit->count = 0;
  scale_bbs_frequencies_int (&loop->latch, 1, new_nonexit->probability,
			     REG_BR_PROB_BASE);

  old_entry = loop_preheader_edge (loop);
  new_entry = loop_preheader_edge (new_loop);
  old_latch = loop_latch_edge (loop);
  for (phi_old_loop = phi_nodes (loop->header),
       phi_new_loop = phi_nodes (new_loop->header);
       phi_old_loop;
       phi_old_loop = PHI_CHAIN (phi_old_loop),
       phi_new_loop = PHI_CHAIN (phi_new_loop))
    {
      init = PHI_ARG_DEF_FROM_EDGE (phi_old_loop, old_entry);
      op = PHI_ARG_DEF_PTR_FROM_EDGE (phi_new_loop, new_entry);
      gcc_assert (operand_equal_for_phi_arg_p (init, USE_FROM_PTR (op)));
      next = PHI_ARG_DEF_FROM_EDGE (phi_old_loop, old_latch);

      /* Prefer using original variable as a base for the new ssa name.
	 This is necessary for virtual ops, and useful in order to avoid
	 losing debug info for real ops.  */
      if (TREE_CODE (next) == SSA_NAME)
	var = SSA_NAME_VAR (next);
      else if (TREE_CODE (init) == SSA_NAME)
	var = SSA_NAME_VAR (init);
      else
	{
	  var = create_tmp_var (TREE_TYPE (init), "unrinittmp");
	  add_referenced_var (var);
	}

      new_init = make_ssa_name (var, NULL_TREE);
      phi_rest = create_phi_node (new_init, rest);
      SSA_NAME_DEF_STMT (new_init) = phi_rest;

      add_phi_arg (phi_rest, init, precond_edge);
      add_phi_arg (phi_rest, next, new_exit);
      SET_USE (op, new_init);
    }

  remove_path (exit);

  /* Transform the loop.  */
  if (transform)
    (*transform) (loop, data);

  /* Unroll the loop and remove the exits in all iterations except for the
     last one.  */
  wont_exit = sbitmap_alloc (factor);
  sbitmap_ones (wont_exit);
  RESET_BIT (wont_exit, factor - 1);

  ok = tree_duplicate_loop_to_header_edge
	  (loop, loop_latch_edge (loop), factor - 1,
	   wont_exit, new_exit, &to_remove, DLTHE_FLAG_UPDATE_FREQ);
  free (wont_exit);
  gcc_assert (ok);

  for (i = 0; VEC_iterate (edge, to_remove, i, e); i++)
    {
      ok = remove_path (e);
      gcc_assert (ok);
    }
  VEC_free (edge, heap, to_remove);
  update_ssa (TODO_update_ssa);

  /* Ensure that the frequencies in the loop match the new estimated
     number of iterations, and change the probability of the new
     exit edge.  */
  freq_h = loop->header->frequency;
  freq_e = EDGE_FREQUENCY (loop_preheader_edge (loop));
  if (freq_h != 0)
    scale_loop_frequencies (loop, freq_e * (new_est_niter + 1), freq_h);

  exit_bb = single_pred (loop->latch);
  new_exit = find_edge (exit_bb, rest);
  new_exit->count = loop_preheader_edge (loop)->count;
  new_exit->probability = REG_BR_PROB_BASE / (new_est_niter + 1);

  rest->count += new_exit->count;
  rest->frequency += EDGE_FREQUENCY (new_exit);

  new_nonexit = single_pred_edge (loop->latch);
  prob = new_nonexit->probability;
  new_nonexit->probability = REG_BR_PROB_BASE - new_exit->probability;
  new_nonexit->count = exit_bb->count - new_exit->count;
  if (new_nonexit->count < 0)
    new_nonexit->count = 0;
  scale_bbs_frequencies_int (&loop->latch, 1, new_nonexit->probability,
			     prob);

  /* Finally create the new counter for number of iterations and add the new
     exit instruction.  */
  bsi = bsi_last (exit_bb);
  exit_if = bsi_stmt (bsi);
  create_iv (exit_base, exit_step, NULL_TREE, loop,
	     &bsi, false, &ctr_before, &ctr_after);
  COND_EXPR_COND (exit_if) = build2 (exit_cmp, boolean_type_node, ctr_after,
				     exit_bound);
  update_stmt (exit_if);

#ifdef ENABLE_CHECKING
  verify_flow_info ();
  verify_dominators (CDI_DOMINATORS);
  verify_loop_structure ();
  verify_loop_closed_ssa ();
#endif
}

/* Wrapper over tree_transform_and_unroll_loop for case we do not
   want to transform the loop before unrolling.  The meaning
   of the arguments is the same as for tree_transform_and_unroll_loop.  */

void
tree_unroll_loop (struct loop *loop, unsigned factor,
		  edge exit, struct tree_niter_desc *desc)
{
  tree_transform_and_unroll_loop (loop, factor, exit, desc,
				  NULL, NULL);
}<|MERGE_RESOLUTION|>--- conflicted
+++ resolved
@@ -103,14 +103,9 @@
   if (stmts)
     bsi_insert_on_edge_immediate (pe, stmts);
 
-<<<<<<< HEAD
-  stmt = build2_gimple (GIMPLE_MODIFY_STMT, va,
-		        build2 (incr_op, TREE_TYPE (base), vb, step));
-=======
   stmt = build_gimple_modify_stmt (va,
 				   build2 (incr_op, TREE_TYPE (base),
 					   vb, step));
->>>>>>> 29c07800
   SSA_NAME_DEF_STMT (va) = stmt;
   if (after)
     bsi_insert_after (incr_pos, stmt, BSI_NEW_STMT);
