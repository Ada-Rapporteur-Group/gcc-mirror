/* Support routines for value ranges.
   Copyright (C) 2019-2020 Free Software Foundation, Inc.
   Contributed by Aldy Hernandez <aldyh@redhat.com> and
   Andrew Macleod <amacleod@redhat.com>.

This file is part of GCC.

GCC is free software; you can redistribute it and/or modify
it under the terms of the GNU General Public License as published by
the Free Software Foundation; either version 3, or (at your option)
any later version.

GCC is distributed in the hope that it will be useful,
but WITHOUT ANY WARRANTY; without even the implied warranty of
MERCHANTABILITY or FITNESS FOR A PARTICULAR PURPOSE.  See the
GNU General Public License for more details.

You should have received a copy of the GNU General Public License
along with GCC; see the file COPYING3.  If not see
<http://www.gnu.org/licenses/>.  */

#ifndef GCC_VALUE_RANGE_H
#define GCC_VALUE_RANGE_H

// Types of value ranges.
enum value_range_kind
{
  /* Empty range.  */
  VR_UNDEFINED,
  /* Range spans the entire domain.  */
  VR_VARYING,
  /* Range is [MIN, MAX].  */
  VR_RANGE,
  /* Range is ~[MIN, MAX].  */
  VR_ANTI_RANGE,
  /* Range is a nice guy.  */
  VR_LAST
};

// Range of values that can be associated with an SSA_NAME.
//
// This is the base class without any storage.

class irange
{
<<<<<<< HEAD
  friend class irange_pool;
=======
  friend class irange_allocator;
>>>>>>> 968ec08e
public:
  // In-place setters.
  void set (tree, tree, value_range_kind = VR_RANGE);
  void set_nonzero (tree);
  void set_zero (tree);
  void set_varying (tree type);
  void set_undefined ();

  // Range types.
  static bool supports_type_p (tree);
  tree type () const;

  // Iteration over sub-ranges.
  unsigned num_pairs () const;
  wide_int lower_bound (unsigned = 0) const;
  wide_int upper_bound (unsigned) const;
  wide_int upper_bound () const;

  // Predicates.
  bool zero_p () const;
  bool nonzero_p () const;
  bool undefined_p () const;
  bool varying_p () const;
  bool singleton_p (tree *result = NULL) const;
  bool contains_p (tree) const;

  // In-place operators.
  void union_ (const irange &);
  void intersect (const irange &);
  void invert ();

  // Operator overloads.
  irange& operator= (const irange &);
  bool operator== (const irange &) const;
  bool operator!= (const irange &r) const { return !(*this == r); }

  // Misc methods.
  bool fits_p (const irange &r) { return m_max_ranges >= r.num_pairs (); }
  void dump (FILE * = stderr) const;

  // Deprecated legacy public methods.
  enum value_range_kind kind () const;		// DEPRECATED
  tree min () const;				// DEPRECATED
  tree max () const;				// DEPRECATED
  bool symbolic_p () const;			// DEPRECATED
  bool constant_p () const;			// DEPRECATED
  void normalize_symbolics ();			// DEPRECATED
  void normalize_addresses ();			// DEPRECATED
  bool may_contain_p (tree) const;		// DEPRECATED
  void set (tree);				// DEPRECATED
  bool equal_p (const irange &) const;		// DEPRECATED
  void union_ (const class irange *);		// DEPRECATED
  void intersect (const irange *);		// DEPRECATED

protected:
  irange (tree *, unsigned);
  // potential promotion to public?
  tree tree_lower_bound (unsigned = 0) const;
  tree tree_upper_bound (unsigned) const;
  tree tree_upper_bound () const;

   // In-place operators.
  void irange_union (const irange &);
  void irange_intersect (const irange &);
  void irange_set (tree, tree);
  void irange_set_anti_range (tree, tree);

  bool swap_out_of_order_endpoints (tree &min, tree &max, value_range_kind &);
  bool normalize_min_max (tree type, tree min, tree max, value_range_kind);

  bool legacy_mode_p () const;
  bool legacy_equal_p (const irange &) const;
  void legacy_union (irange *, const irange *);
  void legacy_intersect (irange *, const irange *);
  void verify_range ();
  unsigned legacy_num_pairs () const;
  wide_int legacy_lower_bound (unsigned = 0) const;
  wide_int legacy_upper_bound (unsigned) const;
  int value_inside_range (tree) const;
  bool maybe_anti_range () const;
  void copy_legacy_range (const irange &);

private:
  unsigned char m_num_ranges;
  unsigned char m_max_ranges;
  ENUM_BITFIELD(value_range_kind) m_kind : 8;
  tree *m_base;
};

// Here we describe an irange with N pairs of ranges.  The storage for
// the pairs is embedded in the class as an array.

template<unsigned N>
class GTY((user)) int_range : public irange
{
public:
  int_range ();
  int_range (tree, tree, value_range_kind = VR_RANGE);
  int_range (tree type, const wide_int &, const wide_int &,
	     value_range_kind = VR_RANGE);
  int_range (tree type);
  int_range (const int_range &);
  int_range (const irange &);
  int_range& operator= (const int_range &);
private:
  template <unsigned X> friend void gt_ggc_mx (int_range<X> *);
  template <unsigned X> friend void gt_pch_nx (int_range<X> *);
  template <unsigned X> friend void gt_pch_nx (int_range<X> *,
					       gt_pointer_operator, void *);
  // ?? hash-traits.h has its own extern for these, which is causing
  // them to never be picked up by the templates.  For now, define
  // elsewhere.
  //template<unsigned X> friend void gt_ggc_mx (int_range<X> *&);
  //template<unsigned X> friend void gt_pch_nx (int_range<X> *&);
  friend void gt_ggc_mx (int_range<1> *&);
  friend void gt_pch_nx (int_range<1> *&);

  tree m_ranges[N*2];
};

// This is a special int_range<1> with only one pair, plus
// VR_ANTI_RANGE magic to describe slightly more than can be described
// in one pair.  It is described in the code as a "legacy range" (as
// opposed to multi-ranges which have multiple sub-ranges).  It is
// provided for backward compatibility with code that has not been
// converted to multi-range irange's.
//
// There are copy operators to seamlessly copy to/fro multi-ranges.
typedef int_range<1> value_range;

// This is an "infinite" precision irange for use in temporary
// calculations.
typedef int_range<255> int_range_max;

// Returns true for an old-school value_range as described above.
inline bool
irange::legacy_mode_p () const
{
  return m_max_ranges == 1;
}

extern bool range_has_numeric_bounds_p (const irange *);
extern bool ranges_from_anti_range (const value_range *,
				    value_range *, value_range *);
extern void dump_value_range (FILE *, const irange *);
extern bool vrp_val_is_min (const_tree);
extern bool vrp_val_is_max (const_tree);
extern bool vrp_operand_equal_p (const_tree, const_tree);

inline value_range_kind
irange::kind () const
{
  if (legacy_mode_p ())
    return m_kind;

  if (undefined_p ())
    return VR_UNDEFINED;

  if (varying_p ())
    return VR_VARYING;

  return VR_RANGE;
}

// Number of sub-ranges in a range.

inline unsigned
irange::num_pairs () const
{
  if (!legacy_mode_p ())
    return m_num_ranges;
  else
    return legacy_num_pairs ();
}

inline tree
irange::type () const
{
  gcc_checking_assert (!undefined_p ());
  return TREE_TYPE (m_base[0]);
}

// Return the lower bound of a sub-range expressed as a tree.  PAIR is
// the sub-range in question.

inline tree
irange::tree_lower_bound (unsigned pair) const
{
  return m_base[pair * 2];
}

// Return the upper bound of a sub-range expressed as a tree.  PAIR is
// the sub-range in question.

inline tree
irange::tree_upper_bound (unsigned pair) const
{
  return m_base[pair * 2 + 1];
}

// Return the highest bound of a range expressed as a tree.

inline tree
irange::tree_upper_bound () const
{
  gcc_checking_assert (m_num_ranges);
  return tree_upper_bound (m_num_ranges - 1);
}

inline tree
irange::min () const
{
  return tree_lower_bound (0);
}

inline tree
irange::max () const
{
  if (m_num_ranges)
    return tree_upper_bound ();
  else
    return NULL;
}

inline bool
irange::varying_p () const
{
  if (legacy_mode_p ())
    return m_kind == VR_VARYING;

  if (m_num_ranges != 1)
    return false;

  tree l = m_base[0];
  tree u = m_base[1];
  tree t = TREE_TYPE (l);
  if (INTEGRAL_TYPE_P (t))
    return l == TYPE_MIN_VALUE (t) && u == TYPE_MAX_VALUE (t);
  if (POINTER_TYPE_P (t))
    return wi::to_wide (l) == 0
	   && wi::to_wide (u) == wi::max_value (TYPE_PRECISION (t),
						TYPE_SIGN (t));
  return true;

}

inline bool
irange::undefined_p () const
{
  if (!legacy_mode_p ())
    return m_num_ranges == 0;

  if (CHECKING_P && legacy_mode_p ())
    {
      if (m_kind == VR_UNDEFINED)
	gcc_checking_assert (m_num_ranges == 0);
      else
	gcc_checking_assert (m_num_ranges != 0);
    }
  return m_kind == VR_UNDEFINED;
}

inline bool
irange::zero_p () const
{
  return (m_kind == VR_RANGE && m_num_ranges == 1
	  && integer_zerop (tree_lower_bound (0))
	  && integer_zerop (tree_upper_bound (0)));
}

inline bool
irange::nonzero_p () const
{
  if (undefined_p ())
    return false;

  tree zero = build_zero_cst (type ());
  return *this == int_range<1> (zero, zero, VR_ANTI_RANGE);
}

inline bool
irange::supports_type_p (tree type)
{
  if (type && (INTEGRAL_TYPE_P (type) || POINTER_TYPE_P (type)))
    return type;
  return false;
}

inline bool
range_includes_zero_p (const irange *vr)
{
  if (vr->undefined_p ())
    return false;

  if (vr->varying_p ())
    return true;

  return vr->may_contain_p (build_zero_cst (vr->type ()));
}

template<unsigned N>
inline void
gt_ggc_mx (int_range<N> *x)
{
  for (unsigned i = 0; i < N; ++i)
    {
      gt_ggc_mx (x->m_ranges[i * 2]);
      gt_ggc_mx (x->m_ranges[i * 2 + 1]);
    }
}

template<unsigned N>
inline void
gt_pch_nx (int_range<N> *x)
{
  for (unsigned i = 0; i < N; ++i)
    {
      gt_pch_nx (x->m_ranges[i * 2]);
      gt_pch_nx (x->m_ranges[i * 2 + 1]);
    }
}

template<unsigned N>
inline void
gt_pch_nx (int_range<N> *x, gt_pointer_operator op, void *cookie)
{
  for (unsigned i = 0; i < N; ++i)
    {
      op (&x->m_ranges[i * 2], cookie);
      op (&x->m_ranges[i * 2 + 1], cookie);
    }
}

// Constructors for irange

inline
irange::irange (tree *base, unsigned nranges)
{
  m_base = base;
  m_num_ranges = 0;
  m_max_ranges = nranges;
  if (legacy_mode_p ())
    m_kind = VR_UNDEFINED;
  else
    m_kind = VR_RANGE;
}

// Constructors for int_range<>.

template<unsigned N>
inline
int_range<N>::int_range ()
  : irange (m_ranges, N)
{
}

template<unsigned N>
int_range<N>::int_range (const int_range &other)
  : irange (m_ranges, N)
{
  irange::operator= (other);
}

template<unsigned N>
int_range<N>::int_range (tree min, tree max, value_range_kind kind)
  : irange (m_ranges, N)
{
  irange::set (min, max, kind);
}

template<unsigned N>
int_range<N>::int_range (tree type)
  : irange (m_ranges, N)
{
  set_varying (type);
}

template<unsigned N>
int_range<N>::int_range (tree type, const wide_int &wmin, const wide_int &wmax,
			 value_range_kind kind)
  : irange (m_ranges, N)
{
  tree min = wide_int_to_tree (type, wmin);
  tree max = wide_int_to_tree (type, wmax);
  set (min, max, kind);
}

template<unsigned N>
int_range<N>::int_range (const irange &other)
  : irange (m_ranges, N)
{
  irange::operator= (other);
}

template<unsigned N>
int_range<N>&
int_range<N>::operator= (const int_range &src)
{
  irange::operator= (src);
  return *this;
}

inline void
irange::set (tree val)
{
  set (val, val);
}

inline void
irange::set_undefined ()
{
  m_num_ranges = 0;
  if (legacy_mode_p ())
    m_kind = VR_UNDEFINED;
}

inline void
irange::set_varying (tree type)
{
  if (legacy_mode_p ())
    m_kind = VR_VARYING;

  m_num_ranges = 1;
  if (INTEGRAL_TYPE_P (type))
    {
      m_base[0] = TYPE_MIN_VALUE (type);
      m_base[1] = TYPE_MAX_VALUE (type);
    }
  else if (POINTER_TYPE_P (type))
    {
      m_base[0] = build_int_cst (type, 0);
      m_base[1] = build_int_cst (type, -1);
    }
  else
    m_base[0] = m_base[1] = error_mark_node;
}

inline bool
irange::operator== (const irange &r) const
{
  return equal_p (r);
}

// Return the lower bound of a sub-range.  PAIR is the sub-range in
// question.

inline wide_int
irange::lower_bound (unsigned pair) const
{
  if (legacy_mode_p ())
    return legacy_lower_bound (pair);
  gcc_checking_assert (!undefined_p ());
  gcc_checking_assert (pair + 1 <= num_pairs ());
  return wi::to_wide (tree_lower_bound (pair));
}

// Return the upper bound of a sub-range.  PAIR is the sub-range in
// question.

inline wide_int
irange::upper_bound (unsigned pair) const
{
  if (legacy_mode_p ())
    return legacy_upper_bound (pair);
  gcc_checking_assert (!undefined_p ());
  gcc_checking_assert (pair + 1 <= num_pairs ());
  return wi::to_wide (tree_upper_bound (pair));
}

// Return the highest bound of a range.

inline wide_int
irange::upper_bound () const
{
  unsigned pairs = num_pairs ();
  gcc_checking_assert (pairs > 0);
  return upper_bound (pairs - 1);
}

inline void
irange::union_ (const irange &r)
{
  dump_flags_t m_flags = dump_flags;
  dump_flags &= ~TDF_DETAILS;
  irange::union_ (&r);
  dump_flags = m_flags;
}

inline void
irange::intersect (const irange &r)
{
  dump_flags_t m_flags = dump_flags;
  dump_flags &= ~TDF_DETAILS;
  irange::intersect (&r);
  dump_flags = m_flags;
}

// Set value range VR to a nonzero range of type TYPE.

inline void
irange::set_nonzero (tree type)
{
  tree zero = build_int_cst (type, 0);
  if (legacy_mode_p ())
    set (zero, zero, VR_ANTI_RANGE);
  else
    irange_set_anti_range (zero, zero);
}

// Set value range VR to a ZERO range of type TYPE.

inline void
irange::set_zero (tree type)
{
  tree z = build_int_cst (type, 0);
  if (legacy_mode_p ())
    set (z);
  else
    irange_set (z, z);
}

// Normalize [MIN, MAX] into VARYING and ~[MIN, MAX] into UNDEFINED.
//
// Avoid using TYPE_{MIN,MAX}_VALUE because -fstrict-enums can
// restrict those to a subset of what actually fits in the type.
// Instead use the extremes of the type precision which will allow
// compare_range_with_value() to check if a value is inside a range,
// whereas if we used TYPE_*_VAL, said function would just punt upon
// seeing a VARYING.

inline bool
irange::normalize_min_max (tree type, tree min, tree max,
			   value_range_kind kind)
{
  unsigned prec = TYPE_PRECISION (type);
  signop sign = TYPE_SIGN (type);
  if (wi::eq_p (wi::to_wide (min), wi::min_value (prec, sign))
      && wi::eq_p (wi::to_wide (max), wi::max_value (prec, sign)))
    {
      if (kind == VR_RANGE)
	set_varying (type);
      else if (kind == VR_ANTI_RANGE)
	set_undefined ();
      else
	gcc_unreachable ();
      return true;
    }
  return false;
}

// Return the maximum value for TYPE.

inline tree
vrp_val_max (const_tree type)
{
  if (INTEGRAL_TYPE_P (type))
    return TYPE_MAX_VALUE (type);
  if (POINTER_TYPE_P (type))
    {
      wide_int max = wi::max_value (TYPE_PRECISION (type), TYPE_SIGN (type));
      return wide_int_to_tree (const_cast<tree> (type), max);
    }
  return NULL_TREE;
}

// Return the minimum value for TYPE.

inline tree
vrp_val_min (const_tree type)
{
  if (INTEGRAL_TYPE_P (type))
    return TYPE_MIN_VALUE (type);
  if (POINTER_TYPE_P (type))
    return build_zero_cst (const_cast<tree> (type));
  return NULL_TREE;
}

// This is the irange storage class.  It is used to allocate the
// minimum amount of storage needed for a given irange.  Storage is
<<<<<<< HEAD
// automatically freed at destruction.
//
// It is meant for long term storage, as opposed to int_range_max
// which is meant for intermediate temporary results on the stack.

class irange_pool
{
public:
  irange_pool ();
  ~irange_pool ();
=======
// automatically freed at destruction of the storage class.
//
// It is meant for long term storage, as opposed to int_range_max
// which is meant for intermediate temporary results on the stack.
//
// The newly allocated irange is initialized to the empty set
// (undefined_p() is true).

class irange_allocator
{
public:
  irange_allocator ();
  ~irange_allocator ();
>>>>>>> 968ec08e
  // Return a new range with NUM_PAIRS.
  irange *allocate (unsigned num_pairs);
  // Return a copy of SRC with the minimum amount of sub-ranges needed
  // to represent it.
  irange *allocate (const irange &src);
private:
<<<<<<< HEAD
  struct obstack irange_obstack;
};

inline
irange_pool::irange_pool ()
{
  obstack_init (&irange_obstack);
}

inline
irange_pool::~irange_pool ()
{
  obstack_free (&irange_obstack, NULL);
=======
  DISABLE_COPY_AND_ASSIGN (irange_allocator);
  struct obstack m_obstack;
};

inline
irange_allocator::irange_allocator ()
{
  obstack_init (&m_obstack);
}

inline
irange_allocator::~irange_allocator ()
{
  obstack_free (&m_obstack, NULL);
>>>>>>> 968ec08e
}

// Return a new range with NUM_PAIRS.

inline irange *
<<<<<<< HEAD
irange_pool::allocate (unsigned num_pairs)
=======
irange_allocator::allocate (unsigned num_pairs)
>>>>>>> 968ec08e
{
  // Never allocate 0 pairs.
  // Don't allocate 1 either, or we get legacy value_range's.
  if (num_pairs < 2)
    num_pairs = 2;

  struct newir {
    irange range;
    tree mem[1];
  };
<<<<<<< HEAD
  struct newir *r
    = (struct newir *) obstack_alloc (&irange_obstack,
				      sizeof (struct newir)
				      + sizeof (tree) * 2 * (num_pairs - 1));
  return new ((irange *) r) irange (&(r->mem[0]), num_pairs);
}

inline irange *
irange_pool::allocate (const irange &src)
=======
  size_t nbytes = (sizeof (newir) + sizeof (tree) * 2 * (num_pairs - 1));
  struct newir *r = (newir *) obstack_alloc (&m_obstack, nbytes);
  return new (r) irange (r->mem, num_pairs);
}

inline irange *
irange_allocator::allocate (const irange &src)
>>>>>>> 968ec08e
{
  irange *r = allocate (src.num_pairs ());
  *r = src;
  return r;
}

#endif // GCC_VALUE_RANGE_H<|MERGE_RESOLUTION|>--- conflicted
+++ resolved
@@ -43,11 +43,7 @@
 
 class irange
 {
-<<<<<<< HEAD
-  friend class irange_pool;
-=======
   friend class irange_allocator;
->>>>>>> 968ec08e
 public:
   // In-place setters.
   void set (tree, tree, value_range_kind = VR_RANGE);
@@ -627,18 +623,6 @@
 
 // This is the irange storage class.  It is used to allocate the
 // minimum amount of storage needed for a given irange.  Storage is
-<<<<<<< HEAD
-// automatically freed at destruction.
-//
-// It is meant for long term storage, as opposed to int_range_max
-// which is meant for intermediate temporary results on the stack.
-
-class irange_pool
-{
-public:
-  irange_pool ();
-  ~irange_pool ();
-=======
 // automatically freed at destruction of the storage class.
 //
 // It is meant for long term storage, as opposed to int_range_max
@@ -652,28 +636,12 @@
 public:
   irange_allocator ();
   ~irange_allocator ();
->>>>>>> 968ec08e
   // Return a new range with NUM_PAIRS.
   irange *allocate (unsigned num_pairs);
   // Return a copy of SRC with the minimum amount of sub-ranges needed
   // to represent it.
   irange *allocate (const irange &src);
 private:
-<<<<<<< HEAD
-  struct obstack irange_obstack;
-};
-
-inline
-irange_pool::irange_pool ()
-{
-  obstack_init (&irange_obstack);
-}
-
-inline
-irange_pool::~irange_pool ()
-{
-  obstack_free (&irange_obstack, NULL);
-=======
   DISABLE_COPY_AND_ASSIGN (irange_allocator);
   struct obstack m_obstack;
 };
@@ -688,17 +656,12 @@
 irange_allocator::~irange_allocator ()
 {
   obstack_free (&m_obstack, NULL);
->>>>>>> 968ec08e
 }
 
 // Return a new range with NUM_PAIRS.
 
 inline irange *
-<<<<<<< HEAD
-irange_pool::allocate (unsigned num_pairs)
-=======
 irange_allocator::allocate (unsigned num_pairs)
->>>>>>> 968ec08e
 {
   // Never allocate 0 pairs.
   // Don't allocate 1 either, or we get legacy value_range's.
@@ -709,17 +672,6 @@
     irange range;
     tree mem[1];
   };
-<<<<<<< HEAD
-  struct newir *r
-    = (struct newir *) obstack_alloc (&irange_obstack,
-				      sizeof (struct newir)
-				      + sizeof (tree) * 2 * (num_pairs - 1));
-  return new ((irange *) r) irange (&(r->mem[0]), num_pairs);
-}
-
-inline irange *
-irange_pool::allocate (const irange &src)
-=======
   size_t nbytes = (sizeof (newir) + sizeof (tree) * 2 * (num_pairs - 1));
   struct newir *r = (newir *) obstack_alloc (&m_obstack, nbytes);
   return new (r) irange (r->mem, num_pairs);
@@ -727,7 +679,6 @@
 
 inline irange *
 irange_allocator::allocate (const irange &src)
->>>>>>> 968ec08e
 {
   irange *r = allocate (src.num_pairs ());
   *r = src;
