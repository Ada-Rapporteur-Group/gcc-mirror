/* Functions to analyze and validate GIMPLE trees.
   Copyright (C) 2002, 2003, 2004, 2005, 2006, 2007
   Free Software Foundation, Inc.
   Contributed by Diego Novillo <dnovillo@redhat.com>
   Rewritten by Jason Merrill <jason@redhat.com>

This file is part of GCC.

GCC is free software; you can redistribute it and/or modify
it under the terms of the GNU General Public License as published by
the Free Software Foundation; either version 3, or (at your option)
any later version.

GCC is distributed in the hope that it will be useful,
but WITHOUT ANY WARRANTY; without even the implied warranty of
MERCHANTABILITY or FITNESS FOR A PARTICULAR PURPOSE.  See the
GNU General Public License for more details.

You should have received a copy of the GNU General Public License
along with GCC; see the file COPYING3.  If not see
<http://www.gnu.org/licenses/>.  */

#include "config.h"
#include "system.h"
#include "coretypes.h"
#include "ggc.h"
#include "tm.h"
#include "tree.h"
#include "tree-gimple.h"
#include "tree-flow.h"
#include "output.h"
#include "rtl.h"
#include "expr.h"
#include "bitmap.h"

/* For the definitive definition of GIMPLE, see doc/tree-ssa.texi.  */

/* Validation of GIMPLE expressions.  */

/* Return true if OP is an acceptable tree node to be used as a GIMPLE
   operand.  */

bool
is_gimple_operand (const_tree op)
{
  return op && get_gimple_rhs_class (TREE_CODE (op)) == GIMPLE_SINGLE_RHS;
}


/* Determine if expression T is one of the valid expressions that can
   be used on the RHS of GIMPLE assignments.  */

enum gimple_rhs_class
get_gimple_rhs_class (enum tree_code code)
{
  switch (TREE_CODE_CLASS (code))
    {
    case tcc_unary:
      return GIMPLE_UNARY_RHS;

    case tcc_binary:
    case tcc_comparison:
      return GIMPLE_BINARY_RHS;

    case tcc_constant:
    case tcc_declaration:
    case tcc_reference:
      return GIMPLE_SINGLE_RHS;

    default:
      break;
    }

  switch (code)
    {
    case TRUTH_AND_EXPR:
    case TRUTH_OR_EXPR:
    case TRUTH_XOR_EXPR:
      return GIMPLE_BINARY_RHS;

    case TRUTH_NOT_EXPR:
      return GIMPLE_UNARY_RHS;

    case COND_EXPR:
    case CONSTRUCTOR:
    case OBJ_TYPE_REF:
    case ASSERT_EXPR:
    case ADDR_EXPR:
    case WITH_SIZE_EXPR:
    case EXC_PTR_EXPR:
    case SSA_NAME:
    case FILTER_EXPR:
      return GIMPLE_SINGLE_RHS;

    default:
      break;
    }

  return GIMPLE_INVALID_RHS;
}

/* Return the code of the expression computed on the rhs of assignment
   statement GS.  In case that the rhs is a single object, returns the
   tree code of the object.  */

enum tree_code
gimple_assign_rhs_code (const_gimple gs)
{
  enum tree_code code;
  GIMPLE_CHECK (gs, GIMPLE_ASSIGN);

  code = gimple_subcode (gs);
  if (get_gimple_rhs_class (code) == GIMPLE_SINGLE_RHS)
    code = TREE_CODE (gimple_assign_rhs1 (gs));

  return code;
}


/* Return the number of operands needed on the RHS of a GIMPLE
   assignment for an expression with tree code CODE.  */

size_t
get_gimple_rhs_num_ops (enum tree_code code)
{
  enum gimple_rhs_class rhs_class = get_gimple_rhs_class (code);

  if (rhs_class == GIMPLE_UNARY_RHS || rhs_class == GIMPLE_SINGLE_RHS)
    return 1;
  else if (rhs_class == GIMPLE_BINARY_RHS)
    return 2;
  else
    gcc_unreachable ();
}


/* Return true if T is a GIMPLE RHS for an assignment to a temporary.  */

bool
is_gimple_formal_tmp_rhs (tree t)
{
  if (is_gimple_lvalue (t) || is_gimple_val (t))
    return true;

  return get_gimple_rhs_class (TREE_CODE (t)) != GIMPLE_INVALID_RHS;
}

/* Returns true iff T is a valid RHS for an assignment to a renamed
   user -- or front-end generated artificial -- variable.  */

bool
is_gimple_reg_rhs (tree t)
{
  /* If the RHS of the GIMPLE_MODIFY_STMT may throw or make a nonlocal goto
     and the LHS is a user variable, then we need to introduce a formal
     temporary.  This way the optimizers can determine that the user
     variable is only modified if evaluation of the RHS does not throw.

     Don't force a temp of a non-renamable type; the copy could be
     arbitrarily expensive.  Instead we will generate a VDEF for
     the assignment.  */

  if (is_gimple_reg_type (TREE_TYPE (t))
      && ((TREE_CODE (t) == CALL_EXPR && TREE_SIDE_EFFECTS (t))
	  || tree_could_throw_p (t)))
    return false;

  return is_gimple_formal_tmp_rhs (t);
}

/* Returns true iff T is a valid RHS for an assignment to an un-renamed
   LHS, or for a call argument.  */

bool
is_gimple_mem_rhs (tree t)
{
  /* If we're dealing with a renamable type, either source or dest must be
     a renamed variable.  Also force a temporary if the type doesn't need
     to be stored in memory, since it's cheap and prevents erroneous
     tailcalls (PR 17526).  */
  if (is_gimple_reg_type (TREE_TYPE (t))
      || (TYPE_MODE (TREE_TYPE (t)) != BLKmode
	  && (TREE_CODE (t) != CALL_EXPR
              || ! aggregate_value_p (t, t))))
    return is_gimple_val (t);
  else
    return is_gimple_formal_tmp_rhs (t);
}

/*  Return true if T is a valid LHS for a GIMPLE assignment expression.  */

bool
is_gimple_lvalue (tree t)
{
  return (is_gimple_addressable (t)
	  || TREE_CODE (t) == WITH_SIZE_EXPR
	  /* These are complex lvalues, but don't have addresses, so they
	     go here.  */
	  || TREE_CODE (t) == BIT_FIELD_REF);
}

/*  Return true if T is a GIMPLE condition.  */

bool
is_gimple_condexpr (tree t)
{
  return (is_gimple_val (t) || (COMPARISON_CLASS_P (t)
<<<<<<< HEAD
				&& !tree_could_trap_p (t)));
=======
				&& !tree_could_trap_p (t)
				&& is_gimple_val (TREE_OPERAND (t, 0))
				&& is_gimple_val (TREE_OPERAND (t, 1))));
>>>>>>> cc7f489c
}

/*  Return true if T is something whose address can be taken.  */

bool
is_gimple_addressable (tree t)
{
  return (is_gimple_id (t) || handled_component_p (t) || INDIRECT_REF_P (t));
}

/* Return true if T is a valid gimple constant.  */

bool
is_gimple_constant (const_tree t)
{
  switch (TREE_CODE (t))
    {
    case INTEGER_CST:
    case REAL_CST:
    case FIXED_CST:
    case STRING_CST:
    case COMPLEX_CST:
    case VECTOR_CST:
      return true;

    /* Vector constant constructors are gimple invariant.  */
    case CONSTRUCTOR:
      if (TREE_TYPE (t) && TREE_CODE (TREE_TYPE (t)) == VECTOR_TYPE)
	return TREE_CONSTANT (t);
      else
	return false;

    default:
      return false;
    }
}

/* Return true if T is a gimple address.  */

bool
is_gimple_address (const_tree t)
{
  tree op;

  if (TREE_CODE (t) != ADDR_EXPR)
    return false;

  op = TREE_OPERAND (t, 0);
  while (handled_component_p (op))
    {
      if ((TREE_CODE (op) == ARRAY_REF
	   || TREE_CODE (op) == ARRAY_RANGE_REF)
	  && !is_gimple_val (TREE_OPERAND (op, 1)))
	    return false;

      op = TREE_OPERAND (op, 0);
    }

  if (CONSTANT_CLASS_P (op) || INDIRECT_REF_P (op))
    return true;

  switch (TREE_CODE (op))
    {
    case PARM_DECL:
    case RESULT_DECL:
    case LABEL_DECL:
    case FUNCTION_DECL:
    case VAR_DECL:
    case CONST_DECL:
      return true;

    default:
      return false;
    }
}

/* Return true if T is a gimple invariant address.  */

bool
is_gimple_invariant_address (const_tree t)
{
  tree op;

  if (TREE_CODE (t) != ADDR_EXPR)
    return false;

  op = TREE_OPERAND (t, 0);
  while (handled_component_p (op))
    {
      switch (TREE_CODE (op))
	{
	case ARRAY_REF:
	case ARRAY_RANGE_REF:
	  if (!is_gimple_constant (TREE_OPERAND (op, 1))
	      || TREE_OPERAND (op, 2) != NULL_TREE
	      || TREE_OPERAND (op, 3) != NULL_TREE)
	    return false;
	  break;

	case COMPONENT_REF:
	  if (TREE_OPERAND (op, 2) != NULL_TREE)
	    return false;
	  break;

	default:;
	}
      op = TREE_OPERAND (op, 0);
    }

  return CONSTANT_CLASS_P (op) || decl_address_invariant_p (op);
}

/* Return true if T is a GIMPLE minimal invariant.  It's a restricted
   form of function invariant.  */

bool
is_gimple_min_invariant (const_tree t)
{
  if (TREE_CODE (t) == ADDR_EXPR)
    return is_gimple_invariant_address (t);

  return is_gimple_constant (t);
}

/* Return true if T looks like a valid GIMPLE statement.  */

bool
is_gimple_stmt (tree t)
{
  const enum tree_code code = TREE_CODE (t);

  switch (code)
    {
    case NOP_EXPR:
      /* The only valid NOP_EXPR is the empty statement.  */
      return IS_EMPTY_STMT (t);

    case BIND_EXPR:
    case COND_EXPR:
      /* These are only valid if they're void.  */
      return TREE_TYPE (t) == NULL || VOID_TYPE_P (TREE_TYPE (t));

    case SWITCH_EXPR:
    case GOTO_EXPR:
    case RETURN_EXPR:
    case LABEL_EXPR:
    case CASE_LABEL_EXPR:
    case TRY_CATCH_EXPR:
    case TRY_FINALLY_EXPR:
    case EH_FILTER_EXPR:
    case CATCH_EXPR:
    case CHANGE_DYNAMIC_TYPE_EXPR:
    case ASM_EXPR:
    case RESX_EXPR:
    case STATEMENT_LIST:
    case OMP_PARALLEL:
    case OMP_FOR:
    case OMP_SECTIONS:
    case OMP_SECTIONS_SWITCH:
    case OMP_SECTION:
    case OMP_SINGLE:
    case OMP_MASTER:
    case OMP_ORDERED:
    case OMP_CRITICAL:
    case OMP_ATOMIC_LOAD:
    case OMP_ATOMIC_STORE:
      /* These are always void.  */
      return true;

    case CALL_EXPR:
    case GIMPLE_MODIFY_STMT:
    case PREDICT_EXPR:
      /* These are valid regardless of their type.  */
      return true;

    default:
      return false;
    }
}

/* Return true if T is a variable.  */

bool
is_gimple_variable (tree t)
{
  return (TREE_CODE (t) == VAR_DECL
	  || TREE_CODE (t) == PARM_DECL
	  || TREE_CODE (t) == RESULT_DECL
	  || TREE_CODE (t) == SSA_NAME);
}

/*  Return true if T is a GIMPLE identifier (something with an address).  */

bool
is_gimple_id (tree t)
{
  return (is_gimple_variable (t)
	  || TREE_CODE (t) == FUNCTION_DECL
	  || TREE_CODE (t) == LABEL_DECL
	  || TREE_CODE (t) == CONST_DECL
	  /* Allow string constants, since they are addressable.  */
	  || TREE_CODE (t) == STRING_CST);
}

/* Return true if TYPE is a suitable type for a scalar register variable.  */

bool
is_gimple_reg_type (tree type)
{
  /* In addition to aggregate types, we also exclude complex types if not
     optimizing because they can be subject to partial stores in GNU C by
     means of the __real__ and __imag__ operators and we cannot promote
     them to total stores (see gimplify_modify_expr_complex_part).  */
  return !(AGGREGATE_TYPE_P (type)
	   || (TREE_CODE (type) == COMPLEX_TYPE && !optimize));

}

/* Return true if T is a non-aggregate register variable.  */

bool
is_gimple_reg (tree t)
{
  if (TREE_CODE (t) == SSA_NAME)
    t = SSA_NAME_VAR (t);

  if (MTAG_P (t))
    return false;

  if (!is_gimple_variable (t))
    return false;

  if (!is_gimple_reg_type (TREE_TYPE (t)))
    return false;

  /* A volatile decl is not acceptable because we can't reuse it as
     needed.  We need to copy it into a temp first.  */
  if (TREE_THIS_VOLATILE (t))
    return false;

  /* We define "registers" as things that can be renamed as needed,
     which with our infrastructure does not apply to memory.  */
  if (needs_to_live_in_memory (t))
    return false;

  /* Hard register variables are an interesting case.  For those that
     are call-clobbered, we don't know where all the calls are, since
     we don't (want to) take into account which operations will turn
     into libcalls at the rtl level.  For those that are call-saved,
     we don't currently model the fact that calls may in fact change
     global hard registers, nor do we examine ASM_CLOBBERS at the tree
     level, and so miss variable changes that might imply.  All around,
     it seems safest to not do too much optimization with these at the
     tree level at all.  We'll have to rely on the rtl optimizers to
     clean this up, as there we've got all the appropriate bits exposed.  */
  if (TREE_CODE (t) == VAR_DECL && DECL_HARD_REGISTER (t))
    return false;

  /* Complex and vector values must have been put into SSA-like form.
     That is, no assignments to the individual components.  */
  if (TREE_CODE (TREE_TYPE (t)) == COMPLEX_TYPE
      || TREE_CODE (TREE_TYPE (t)) == VECTOR_TYPE)
    return DECL_GIMPLE_REG_P (t);

  return true;
}


/* Returns true if T is a GIMPLE formal temporary variable.  */

bool
is_gimple_formal_tmp_var (tree t)
{
  if (TREE_CODE (t) == SSA_NAME)
    return true;

  return TREE_CODE (t) == VAR_DECL && DECL_GIMPLE_FORMAL_TEMP_P (t);
}

/* Returns true if T is a GIMPLE formal temporary register variable.  */

bool
is_gimple_formal_tmp_reg (tree t)
{
  /* The intent of this is to get hold of a value that won't change.
     An SSA_NAME qualifies no matter if its of a user variable or not.  */
  if (TREE_CODE (t) == SSA_NAME)
    return true;

  /* We don't know the lifetime characteristics of user variables.  */
  if (!is_gimple_formal_tmp_var (t))
    return false;

  /* Finally, it must be capable of being placed in a register.  */
  return is_gimple_reg (t);
}

/* Return true if T is a GIMPLE variable whose address is not needed.  */

bool
is_gimple_non_addressable (tree t)
{
  if (TREE_CODE (t) == SSA_NAME)
    t = SSA_NAME_VAR (t);

  return (is_gimple_variable (t) && ! needs_to_live_in_memory (t));
}

/* Return true if T is a GIMPLE rvalue, i.e. an identifier or a constant.  */

bool
is_gimple_val (tree t)
{
  /* Make loads from volatiles and memory vars explicit.  */
  if (is_gimple_variable (t)
      && is_gimple_reg_type (TREE_TYPE (t))
      && !is_gimple_reg (t))
    return false;

  /* FIXME make these decls.  That can happen only when we expose the
     entire landing-pad construct at the tree level.  */
  if (TREE_CODE (t) == EXC_PTR_EXPR || TREE_CODE (t) == FILTER_EXPR)
    return true;

  return (is_gimple_variable (t) || is_gimple_min_invariant (t));
}

/* Similarly, but accept hard registers as inputs to asm statements.  */

bool
is_gimple_asm_val (tree t)
{
  if (TREE_CODE (t) == VAR_DECL && DECL_HARD_REGISTER (t))
    return true;

  return is_gimple_val (t);
}

/* Return true if T is a GIMPLE minimal lvalue.  */

bool
is_gimple_min_lval (tree t)
{
  return (is_gimple_id (t) || TREE_CODE (t) == INDIRECT_REF);
}

/* Return true if T is a typecast operation.  */

bool
is_gimple_cast (tree t)
{
  return (CONVERT_EXPR_P (t)
          || TREE_CODE (t) == FIX_TRUNC_EXPR);
}

/* Return true if T is a valid function operand of a CALL_EXPR.  */

bool
is_gimple_call_addr (tree t)
{
  return (TREE_CODE (t) == OBJ_TYPE_REF || is_gimple_val (t));
}

/* If T makes a function call, return the corresponding CALL_EXPR operand.
   Otherwise, return NULL_TREE.  */

tree
get_call_expr_in (tree t)
{
  /* FIXME tuples: delete the assertion below when conversion complete.  */
  gcc_assert (TREE_CODE (t) != MODIFY_EXPR);
  if (TREE_CODE (t) == GIMPLE_MODIFY_STMT)
    t = GIMPLE_STMT_OPERAND (t, 1);
  if (TREE_CODE (t) == WITH_SIZE_EXPR)
    t = TREE_OPERAND (t, 0);
  if (TREE_CODE (t) == CALL_EXPR)
    return t;
  return NULL_TREE;
}


/* Given a memory reference expression T, return its base address.
   The base address of a memory reference expression is the main
   object being referenced.  For instance, the base address for
   'array[i].fld[j]' is 'array'.  You can think of this as stripping
   away the offset part from a memory address.

   This function calls handled_component_p to strip away all the inner
   parts of the memory reference until it reaches the base object.  */

tree
get_base_address (tree t)
{
  while (handled_component_p (t))
    t = TREE_OPERAND (t, 0);
  
  if (SSA_VAR_P (t)
      || TREE_CODE (t) == STRING_CST
      || TREE_CODE (t) == CONSTRUCTOR
      || INDIRECT_REF_P (t))
    return t;
  else
    return NULL_TREE;
}

void
recalculate_side_effects (tree t)
{
  enum tree_code code = TREE_CODE (t);
  int len = TREE_OPERAND_LENGTH (t);
  int i;

  switch (TREE_CODE_CLASS (code))
    {
    case tcc_expression:
      switch (code)
	{
	case INIT_EXPR:
	case GIMPLE_MODIFY_STMT:
	case VA_ARG_EXPR:
	case PREDECREMENT_EXPR:
	case PREINCREMENT_EXPR:
	case POSTDECREMENT_EXPR:
	case POSTINCREMENT_EXPR:
	  /* All of these have side-effects, no matter what their
	     operands are.  */
	  return;

	default:
	  break;
	}
      /* Fall through.  */

    case tcc_comparison:  /* a comparison expression */
    case tcc_unary:       /* a unary arithmetic expression */
    case tcc_binary:      /* a binary arithmetic expression */
    case tcc_reference:   /* a reference */
    case tcc_vl_exp:        /* a function call */
      TREE_SIDE_EFFECTS (t) = TREE_THIS_VOLATILE (t);
      for (i = 0; i < len; ++i)
	{
	  tree op = TREE_OPERAND (t, i);
	  if (op && TREE_SIDE_EFFECTS (op))
	    TREE_SIDE_EFFECTS (t) = 1;
	}
      break;

    default:
      /* Can never be used with non-expressions.  */
      gcc_unreachable ();
   }
}

/* Canonicalize a tree T for use in a COND_EXPR as conditional.  Returns
   a canonicalized tree that is valid for a COND_EXPR or NULL_TREE, if
   we failed to create one.  */

tree
canonicalize_cond_expr_cond (tree t)
{
  /* For (bool)x use x != 0.  */
  if (TREE_CODE (t) == NOP_EXPR
      && TREE_TYPE (t) == boolean_type_node)
    {
      tree top0 = TREE_OPERAND (t, 0);
      t = build2 (NE_EXPR, TREE_TYPE (t),
		  top0, build_int_cst (TREE_TYPE (top0), 0));
    }
  /* For !x use x == 0.  */
  else if (TREE_CODE (t) == TRUTH_NOT_EXPR)
    {
      tree top0 = TREE_OPERAND (t, 0);
      t = build2 (EQ_EXPR, TREE_TYPE (t),
		  top0, build_int_cst (TREE_TYPE (top0), 0));
    }
  /* For cmp ? 1 : 0 use cmp.  */
  else if (TREE_CODE (t) == COND_EXPR
	   && COMPARISON_CLASS_P (TREE_OPERAND (t, 0))
	   && integer_onep (TREE_OPERAND (t, 1))
	   && integer_zerop (TREE_OPERAND (t, 2)))
    {
      tree top0 = TREE_OPERAND (t, 0);
      t = build2 (TREE_CODE (top0), TREE_TYPE (t),
		  TREE_OPERAND (top0, 0), TREE_OPERAND (top0, 1));
    }

  if (is_gimple_condexpr (t))
    return t;

  return NULL_TREE;
}<|MERGE_RESOLUTION|>--- conflicted
+++ resolved
@@ -205,13 +205,9 @@
 is_gimple_condexpr (tree t)
 {
   return (is_gimple_val (t) || (COMPARISON_CLASS_P (t)
-<<<<<<< HEAD
-				&& !tree_could_trap_p (t)));
-=======
 				&& !tree_could_trap_p (t)
 				&& is_gimple_val (TREE_OPERAND (t, 0))
 				&& is_gimple_val (TREE_OPERAND (t, 1))));
->>>>>>> cc7f489c
 }
 
 /*  Return true if T is something whose address can be taken.  */
