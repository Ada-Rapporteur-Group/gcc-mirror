--- conflicted
+++ resolved
@@ -601,7 +601,7 @@
       && (!TYPE_VECTOR_SUBPARTS (vectype).is_constant (&const_vf)
 	  || const_vf > group_size))
     {
-      dump_printf_loc (MSG_MISSED_OPTIMIZATION, vect_location, 
+      dump_printf_loc (MSG_MISSED_OPTIMIZATION, vect_location,
 		       "Build SLP failed: unrolling required "
 		       "in basic block SLP\n");
       /* Fatal mismatch.  */
@@ -1014,9 +1014,8 @@
   if (alt_stmt_code != ERROR_MARK
       && TREE_CODE_CLASS (alt_stmt_code) != tcc_reference)
     {
-<<<<<<< HEAD
-      unsigned HOST_WIDE_INT nelts;
-      if (!TYPE_VECTOR_SUBPARTS (vectype).is_constant (&nelts))
+      unsigned HOST_WIDE_INT count;
+      if (!TYPE_VECTOR_SUBPARTS (vectype).is_constant (&count))
 	{
 	  if (dump_enabled_p ())
 	    dump_printf_loc (MSG_MISSED_OPTIMIZATION, vect_location,
@@ -1024,26 +1023,15 @@
 			     "not allowed with variable-length SLP.\n");
 	  return false;
 	}
-      unsigned char *sel = XALLOCAVEC (unsigned char, nelts);
-      for (i = 0; i < nelts; ++i)
-=======
-      unsigned int count = TYPE_VECTOR_SUBPARTS (vectype);
       auto_vec_perm_indices sel (count);
       for (i = 0; i < count; ++i)
->>>>>>> 4a85c0b1
 	{
 	  unsigned int elt = i;
 	  if (gimple_assign_rhs_code (stmts[i % group_size]) == alt_stmt_code)
-<<<<<<< HEAD
-	    sel[i] += nelts;
-	}
-      if (!can_vec_perm_p (TYPE_MODE (vectype), false, nelts, sel))
-=======
 	    elt += count;
 	  sel.quick_push (elt);
 	}
       if (!can_vec_perm_p (TYPE_MODE (vectype), false, &sel))
->>>>>>> 4a85c0b1
 	{
 	  for (i = 0; i < group_size; ++i)
 	    if (gimple_assign_rhs_code (stmts[i]) == alt_stmt_code)
@@ -2821,7 +2809,7 @@
 }
 
 
-/* Analyze statements in SLP instances of VINFO.  Return TRUE if the
+/* Analyze statements in SLP instances of VINFO.  Return true if the
    operations are supported. */
 
 bool
@@ -3332,7 +3320,7 @@
   return VECTOR_BOOLEAN_TYPE_P (STMT_VINFO_VECTYPE (stmt_vinfo));
 }
 
-/* Build a variable-length vector in which ELTS[0:NELTS] are repeated
+/* Build a variable-length vector in which the elements in ELTS are repeated
    to a fill NRESULTS vectors of type VECTOR_TYPE.  Store the vectors in
    RESULTS and add any new instructions to SEQ.
 
@@ -3355,10 +3343,10 @@
    to cut down on the number of interleaves.  */
 
 void
-duplicate_and_interleave (gimple_seq *seq, tree vector_type,
-			  unsigned int nelts, tree *elts,
+duplicate_and_interleave (gimple_seq *seq, tree vector_type, vec<tree> elts,
 			  unsigned int nresults, vec<tree> &results)
 {
+  unsigned int nelts = elts.length ();
   tree element_type = TREE_TYPE (vector_type);
 
   /* (1) Find a vector mode VM with integer elements of mode IM.  */
@@ -3379,14 +3367,17 @@
   unsigned int partial_nelts = nelts / nvectors;
   tree partial_vector_type = build_vector_type (element_type, partial_nelts);
 
-  auto_vec<tree, 16> pieces;
-  pieces.safe_grow (nvectors * 2);
+  auto_vec<tree, 32> partial_elts (partial_nelts);
+  partial_elts.quick_grow (partial_nelts);
+  auto_vec<tree, 32> pieces (nvectors * 2);
+  pieces.quick_grow (nvectors * 2);
   for (unsigned int i = 0; i < nvectors; ++i)
     {
       /* (2) Replace ELTS[0:NELTS] with ELTS'[0:NELTS'], where each element of
 	     ELTS' has mode IM.  */
-      tree t = gimple_build_vector (seq, partial_vector_type,
-				    partial_nelts, elts + i * partial_nelts);
+      for (unsigned int j = 0; j < partial_nelts; ++j)
+	partial_elts[j] = elts[i * partial_nelts + j];
+      tree t = gimple_build_vector (seq, partial_vector_type, partial_elts);
       t = gimple_build (seq, VIEW_CONVERT_EXPR, new_element_type, t);
 
       /* (3) Duplicate each ELTS'[I] into a vector of mode VM.  */
@@ -3519,13 +3510,8 @@
   number_of_copies = nunits * number_of_vectors / group_size;
 
   number_of_places_left_in_vector = nunits;
-<<<<<<< HEAD
-  elts = XALLOCAVEC (tree, nunits);
-=======
-  constant_p = true;
   auto_vec<tree, 32> elts (nunits);
   elts.quick_grow (nunits);
->>>>>>> 4a85c0b1
   bool place_after_defs = false;
   for (j = 0; j < number_of_copies; j++)
     {
@@ -3641,8 +3627,7 @@
             {
 	      if (must_eq (TYPE_VECTOR_SUBPARTS (vector_type), nunits))
 		/* Build the vector directly from ELTS.  */
-		vec_cst = gimple_build_vector (&ctor_seq, vector_type,
-					       nunits, elts);
+		vec_cst = gimple_build_vector (&ctor_seq, vector_type, elts);
 	      else if (neutral_op)
 		{
 		  vec_cst = gimple_build_vector_from_val (&ctor_seq,
@@ -3664,8 +3649,8 @@
 	      else
 		{
 		  if (vec_oprnds->is_empty ())
-		    duplicate_and_interleave (&ctor_seq, vector_type,
-					      nunits, elts, number_of_vectors,
+		    duplicate_and_interleave (&ctor_seq, vector_type, elts,
+					      number_of_vectors,
 					      permute_results);
 		  vec_cst = permute_results[number_of_vectors - j - 1];
 		}
@@ -3867,12 +3852,7 @@
   int vec_index = 0;
   tree vectype = STMT_VINFO_VECTYPE (stmt_info);
   int group_size = SLP_INSTANCE_GROUP_SIZE (slp_node_instance);
-<<<<<<< HEAD
   unsigned int mask_element;
-  unsigned char *mask;
-=======
-  int mask_element;
->>>>>>> 4a85c0b1
   machine_mode mode;
   unsigned HOST_WIDE_INT nunits, const_vf;
 
@@ -3895,13 +3875,8 @@
   mask_element_type = lang_hooks.types.type_for_mode
     (int_mode_for_mode (TYPE_MODE (TREE_TYPE (vectype))).require (), 1);
   mask_type = get_vectype_for_scalar_type (mask_element_type);
-<<<<<<< HEAD
-  mask = XALLOCAVEC (unsigned char, nunits);
-=======
-  nunits = TYPE_VECTOR_SUBPARTS (vectype);
   auto_vec_perm_indices mask (nunits);
   mask.quick_grow (nunits);
->>>>>>> 4a85c0b1
 
   /* Initialize the vect stmts of NODE to properly insert the generated
      stmts later.  */
@@ -3975,11 +3950,7 @@
 	  if (index == nunits)
 	    {
 	      if (! noop_p
-<<<<<<< HEAD
-		  && ! can_vec_perm_p (mode, false, nunits, mask))
-=======
 		  && ! can_vec_perm_p (mode, false, &mask))
->>>>>>> 4a85c0b1
 		{
 		  if (dump_enabled_p ())
 		    {
@@ -4002,19 +3973,11 @@
 		  
 		  if (! noop_p)
 		    {
-<<<<<<< HEAD
-		      tree *mask_elts = XALLOCAVEC (tree, nunits);
+		      auto_vec<tree, 32> mask_elts (nunits);
 		      for (unsigned int l = 0; l < nunits; ++l)
-			mask_elts[l] = build_int_cst (mask_element_type,
-						      mask[l]);
-		      mask_vec = build_vector (mask_type, nunits, mask_elts);
-=======
-		      auto_vec<tree, 32> mask_elts (nunits);
-		      for (int l = 0; l < nunits; ++l)
 			mask_elts.quick_push (build_int_cst (mask_element_type,
 							     mask[l]));
 		      mask_vec = build_vector (mask_type, mask_elts);
->>>>>>> 4a85c0b1
 		    }
 
 		  if (second_vec_index == -1)
@@ -4152,29 +4115,19 @@
 	  unsigned k = 0, l;
 	  for (j = 0; j < v0.length (); ++j)
 	    {
-<<<<<<< HEAD
 	      /* Enforced by vect_build_slp_tree, which rejects variable-length
 		 vectors for SLP_TREE_TWO_OPERATORS.  */
 	      unsigned int const_nunits = nunits.to_constant ();
-	      tree *melts = XALLOCAVEC (tree, const_nunits);
+	      auto_vec<tree, 32> melts (const_nunits);
 	      for (l = 0; l < const_nunits; ++l)
 		{
 		  if (k >= group_size)
 		    k = 0;
-		  melts[l] = build_int_cst (meltype,
-					    mask[k++] * const_nunits + l);
-=======
-	      unsigned int nunits = TYPE_VECTOR_SUBPARTS (vectype);
-	      auto_vec<tree, 32> melts (nunits);
-	      for (l = 0; l < nunits; ++l)
-		{
-		  if (k >= group_size)
-		    k = 0;
-		  tree t = build_int_cst (meltype, mask[k++] * nunits + l);
+		  tree t = build_int_cst (meltype,
+					  mask[k++] * const_nunits + l);
 		  melts.quick_push (t);
->>>>>>> 4a85c0b1
 		}
-	      tmask = build_vector (mvectype, const_nunits, melts);
+	      tmask = build_vector (mvectype, melts);
 
 	      /* ???  Not all targets support a VEC_PERM_EXPR with a
 	         constant mask that would translate to a vec_merge RTX
