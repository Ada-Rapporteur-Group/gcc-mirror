/* SLP - Basic Block Vectorization
   Copyright (C) 2007-2017 Free Software Foundation, Inc.
   Contributed by Dorit Naishlos <dorit@il.ibm.com>
   and Ira Rosen <irar@il.ibm.com>

This file is part of GCC.

GCC is free software; you can redistribute it and/or modify it under
the terms of the GNU General Public License as published by the Free
Software Foundation; either version 3, or (at your option) any later
version.

GCC is distributed in the hope that it will be useful, but WITHOUT ANY
WARRANTY; without even the implied warranty of MERCHANTABILITY or
FITNESS FOR A PARTICULAR PURPOSE.  See the GNU General Public License
for more details.

You should have received a copy of the GNU General Public License
along with GCC; see the file COPYING3.  If not see
<http://www.gnu.org/licenses/>.  */

#include "config.h"
#include "system.h"
#include "coretypes.h"
#include "backend.h"
#include "target.h"
#include "rtl.h"
#include "tree.h"
#include "gimple.h"
#include "tree-pass.h"
#include "ssa.h"
#include "optabs-tree.h"
#include "insn-config.h"
#include "recog.h"		/* FIXME: for insn_data */
#include "params.h"
#include "fold-const.h"
#include "stor-layout.h"
#include "gimple-iterator.h"
#include "cfgloop.h"
#include "tree-vectorizer.h"
#include "langhooks.h"
#include "gimple-walk.h"
#include "dbgcnt.h"
#include "gimple-fold.h"


/* Recursively free the memory allocated for the SLP tree rooted at NODE.  */

static void
vect_free_slp_tree (slp_tree node)
{
  int i;
  slp_tree child;

  FOR_EACH_VEC_ELT (SLP_TREE_CHILDREN (node), i, child)
    vect_free_slp_tree (child);

  gimple *stmt;
  FOR_EACH_VEC_ELT (SLP_TREE_SCALAR_STMTS (node), i, stmt)
    /* After transform some stmts are removed and thus their vinfo is gone.  */
    if (vinfo_for_stmt (stmt))
      {
	gcc_assert (STMT_VINFO_NUM_SLP_USES (vinfo_for_stmt (stmt)) > 0);
	STMT_VINFO_NUM_SLP_USES (vinfo_for_stmt (stmt))--;
      }

  SLP_TREE_CHILDREN (node).release ();
  SLP_TREE_SCALAR_STMTS (node).release ();
  SLP_TREE_VEC_STMTS (node).release ();
  SLP_TREE_LOAD_PERMUTATION (node).release ();

  free (node);
}


/* Free the memory allocated for the SLP instance.  */

void
vect_free_slp_instance (slp_instance instance)
{
  vect_free_slp_tree (SLP_INSTANCE_TREE (instance));
  SLP_INSTANCE_LOADS (instance).release ();
  free (instance);
}


/* Create an SLP node for SCALAR_STMTS.  */

static slp_tree
vect_create_new_slp_node (vec<gimple *> scalar_stmts)
{
  slp_tree node;
  gimple *stmt = scalar_stmts[0];
  unsigned int nops;

  if (is_gimple_call (stmt))
    nops = gimple_call_num_args (stmt);
  else if (is_gimple_assign (stmt))
    {
      nops = gimple_num_ops (stmt) - 1;
      if (gimple_assign_rhs_code (stmt) == COND_EXPR)
	nops++;
    }
  else
    return NULL;

  node = XNEW (struct _slp_tree);
  SLP_TREE_SCALAR_STMTS (node) = scalar_stmts;
  SLP_TREE_VEC_STMTS (node).create (0);
  SLP_TREE_CHILDREN (node).create (nops);
  SLP_TREE_LOAD_PERMUTATION (node) = vNULL;
  SLP_TREE_TWO_OPERATORS (node) = false;
  SLP_TREE_DEF_TYPE (node) = vect_internal_def;

  unsigned i;
  FOR_EACH_VEC_ELT (scalar_stmts, i, stmt)
    STMT_VINFO_NUM_SLP_USES (vinfo_for_stmt (stmt))++;

  return node;
}


/* This structure is used in creation of an SLP tree.  Each instance
   corresponds to the same operand in a group of scalar stmts in an SLP
   node.  */
typedef struct _slp_oprnd_info
{
  /* Def-stmts for the operands.  */
  vec<gimple *> def_stmts;
  /* Information about the first statement, its vector def-type, type, the
     operand itself in case it's constant, and an indication if it's a pattern
     stmt.  */
  tree first_op_type;
  enum vect_def_type first_dt;
  bool first_pattern;
  bool second_pattern;
} *slp_oprnd_info;


/* Allocate operands info for NOPS operands, and GROUP_SIZE def-stmts for each
   operand.  */
static vec<slp_oprnd_info> 
vect_create_oprnd_info (int nops, int group_size)
{
  int i;
  slp_oprnd_info oprnd_info;
  vec<slp_oprnd_info> oprnds_info;

  oprnds_info.create (nops);
  for (i = 0; i < nops; i++)
    {
      oprnd_info = XNEW (struct _slp_oprnd_info);
      oprnd_info->def_stmts.create (group_size);
      oprnd_info->first_dt = vect_uninitialized_def;
      oprnd_info->first_op_type = NULL_TREE;
      oprnd_info->first_pattern = false;
      oprnd_info->second_pattern = false;
      oprnds_info.quick_push (oprnd_info);
    }

  return oprnds_info;
}


/* Free operands info.  */

static void
vect_free_oprnd_info (vec<slp_oprnd_info> &oprnds_info)
{
  int i;
  slp_oprnd_info oprnd_info;

  FOR_EACH_VEC_ELT (oprnds_info, i, oprnd_info)
    {
      oprnd_info->def_stmts.release ();
      XDELETE (oprnd_info);
    }

  oprnds_info.release ();
}


/* Find the place of the data-ref in STMT in the interleaving chain that starts
   from FIRST_STMT.  Return -1 if the data-ref is not a part of the chain.  */

static int
vect_get_place_in_interleaving_chain (gimple *stmt, gimple *first_stmt)
{
  gimple *next_stmt = first_stmt;
  int result = 0;

  if (first_stmt != GROUP_FIRST_ELEMENT (vinfo_for_stmt (stmt)))
    return -1;

  do
    {
      if (next_stmt == stmt)
	return result;
      next_stmt = GROUP_NEXT_ELEMENT (vinfo_for_stmt (next_stmt));
      if (next_stmt)
	result += GROUP_GAP (vinfo_for_stmt (next_stmt));
    }
  while (next_stmt);

  return -1;
}

/* Check whether it is possible to load COUNT elements of type ELT_MODE
   using the method implemented by duplicate_and_interleave.  Return true
   if so, returning the number of intermediate vectors in *NVECTORS_OUT
   and the mode of each intermediate vector in *VEC_MODE_OUT.  */

static bool
can_duplicate_and_interleave_p (unsigned int count, machine_mode elt_mode,
				unsigned int *nvectors_out,
				machine_mode *vec_mode_out)
{
  poly_int64 elt_bytes = count * GET_MODE_SIZE (elt_mode);
  poly_int64 nelts;
  unsigned int nvectors = 1;
  for (;;)
    {
      scalar_int_mode int_mode;
      if (multiple_p (current_vector_size, elt_bytes, &nelts)
	  && int_mode_for_size (elt_bytes * BITS_PER_UNIT,
				0).exists (&int_mode))
	{
	  machine_mode vec_mode = mode_for_vector (int_mode, nelts);
	  if (vec_mode != VOIDmode
	      && targetm.vector_mode_supported_p (vec_mode))
	    {
	      *nvectors_out = nvectors;
	      *vec_mode_out = vec_mode;
	      return true;
	    }
	}
      if (!multiple_p (elt_bytes, 2, &elt_bytes))
	return false;
      nvectors *= 2;
    }
}

/* Get the defs for the rhs of STMT (collect them in OPRNDS_INFO), check that
   they are of a valid type and that they match the defs of the first stmt of
   the SLP group (stored in OPRNDS_INFO).  This function tries to match stmts
   by swapping operands of STMTS[STMT_NUM] when possible.  Non-zero *SWAP
   indicates swap is required for cond_expr stmts.  Specifically, *SWAP
   is 1 if STMT is cond and operands of comparison need to be swapped;
   *SWAP is 2 if STMT is cond and code of comparison needs to be inverted.
   If there is any operand swap in this function, *SWAP is set to non-zero
   value.
   If there was a fatal error return -1; if the error could be corrected by
   swapping operands of father node of this one, return 1; if everything is
   ok return 0.  */
static int
vect_get_and_check_slp_defs (vec_info *vinfo, unsigned char *swap,
			     vec<gimple *> stmts, unsigned stmt_num,
			     vec<slp_oprnd_info> *oprnds_info)
{
  gimple *stmt = stmts[stmt_num];
  tree oprnd;
  unsigned int i, number_of_oprnds;
  gimple *def_stmt;
  enum vect_def_type dt = vect_uninitialized_def;
  bool pattern = false;
  slp_oprnd_info oprnd_info;
  int first_op_idx = 1;
  bool commutative = false;
  bool first_op_cond = false;
  bool first = stmt_num == 0;
  bool second = stmt_num == 1;

  if (is_gimple_call (stmt))
    {
      number_of_oprnds = gimple_call_num_args (stmt);
      first_op_idx = 3;
    }
  else if (is_gimple_assign (stmt))
    {
      enum tree_code code = gimple_assign_rhs_code (stmt);
      number_of_oprnds = gimple_num_ops (stmt) - 1;
      /* Swap can only be done for cond_expr if asked to, otherwise we
	 could result in different comparison code to the first stmt.  */
      if (gimple_assign_rhs_code (stmt) == COND_EXPR
	  && COMPARISON_CLASS_P (gimple_assign_rhs1 (stmt)))
	{
	  first_op_cond = true;
	  number_of_oprnds++;
	}
      else
	commutative = commutative_tree_code (code);
    }
  else
    return -1;

  bool swapped = (*swap != 0);
  gcc_assert (!swapped || first_op_cond);
  for (i = 0; i < number_of_oprnds; i++)
    {
again:
      if (first_op_cond)
	{
	  /* Map indicating how operands of cond_expr should be swapped.  */
	  int maps[3][4] = {{0, 1, 2, 3}, {1, 0, 2, 3}, {0, 1, 3, 2}};
	  int *map = maps[*swap];

	  if (i < 2)
	    oprnd = TREE_OPERAND (gimple_op (stmt, first_op_idx), map[i]);
	  else
	    oprnd = gimple_op (stmt, map[i]);
	}
      else
	oprnd = gimple_op (stmt, first_op_idx + (swapped ? !i : i));

      oprnd_info = (*oprnds_info)[i];

      if (!vect_is_simple_use (oprnd, vinfo, &def_stmt, &dt))
	{
	  if (dump_enabled_p ())
	    {
	      dump_printf_loc (MSG_MISSED_OPTIMIZATION, vect_location,
			       "Build SLP failed: can't analyze def for ");
	      dump_generic_expr (MSG_MISSED_OPTIMIZATION, TDF_SLIM, oprnd);
              dump_printf (MSG_MISSED_OPTIMIZATION, "\n");
	    }

	  return -1;
	}

      /* Check if DEF_STMT is a part of a pattern in LOOP and get the def stmt
         from the pattern.  Check that all the stmts of the node are in the
         pattern.  */
      if (def_stmt && gimple_bb (def_stmt)
          && vect_stmt_in_region_p (vinfo, def_stmt)
          && vinfo_for_stmt (def_stmt)
          && STMT_VINFO_IN_PATTERN_P (vinfo_for_stmt (def_stmt))
	  && !STMT_VINFO_RELEVANT (vinfo_for_stmt (def_stmt))
	  && !STMT_VINFO_LIVE_P (vinfo_for_stmt (def_stmt)))
        {
          pattern = true;
          if (!first && !oprnd_info->first_pattern
	      /* Allow different pattern state for the defs of the
		 first stmt in reduction chains.  */
	      && (oprnd_info->first_dt != vect_reduction_def
		  || (!second && !oprnd_info->second_pattern)))
	    {
	      if (i == 0
		  && !swapped
		  && commutative)
		{
		  swapped = true;
		  goto again;
		}

	      if (dump_enabled_p ())
		{
		  dump_printf_loc (MSG_MISSED_OPTIMIZATION, vect_location,
				   "Build SLP failed: some of the stmts"
				   " are in a pattern, and others are not ");
		  dump_generic_expr (MSG_MISSED_OPTIMIZATION, TDF_SLIM, oprnd);
                  dump_printf (MSG_MISSED_OPTIMIZATION, "\n");
		}

	      return 1;
            }

          def_stmt = STMT_VINFO_RELATED_STMT (vinfo_for_stmt (def_stmt));
          dt = STMT_VINFO_DEF_TYPE (vinfo_for_stmt (def_stmt));

          if (dt == vect_unknown_def_type)
            {
              if (dump_enabled_p ())
                dump_printf_loc (MSG_MISSED_OPTIMIZATION, vect_location,
				 "Unsupported pattern.\n");
              return -1;
            }

          switch (gimple_code (def_stmt))
            {
            case GIMPLE_PHI:
            case GIMPLE_ASSIGN:
	      break;

	    default:
	      if (dump_enabled_p ())
		dump_printf_loc (MSG_MISSED_OPTIMIZATION, vect_location,
				 "unsupported defining stmt:\n");
	      return -1;
            }
        }

      if (second)
	oprnd_info->second_pattern = pattern;

      if (first)
	{
	  oprnd_info->first_dt = dt;
	  oprnd_info->first_pattern = pattern;
	  oprnd_info->first_op_type = TREE_TYPE (oprnd);
	}
      else
	{
	  /* Not first stmt of the group, check that the def-stmt/s match
	     the def-stmt/s of the first stmt.  Allow different definition
	     types for reduction chains: the first stmt must be a
	     vect_reduction_def (a phi node), and the rest
	     vect_internal_def.  */
	  tree type = TREE_TYPE (oprnd);
	  if ((oprnd_info->first_dt != dt
	       && !(oprnd_info->first_dt == vect_reduction_def
		    && dt == vect_internal_def)
	       && !((oprnd_info->first_dt == vect_external_def
		     || oprnd_info->first_dt == vect_constant_def)
		    && (dt == vect_external_def
			|| dt == vect_constant_def)))
	      || !types_compatible_p (oprnd_info->first_op_type, type))
	    {
	      /* Try swapping operands if we got a mismatch.  */
	      if (i == 0
		  && !swapped
		  && commutative)
		{
		  swapped = true;
		  goto again;
		}

	      if (dump_enabled_p ())
		dump_printf_loc (MSG_MISSED_OPTIMIZATION, vect_location,
				 "Build SLP failed: different types\n");

	      return 1;
	    }
	  unsigned int nvectors;
	  machine_mode vec_mode;
	  if ((dt == vect_constant_def
	       || dt == vect_external_def)
	      && !current_vector_size.is_constant ()
	      && (TREE_CODE (type) == BOOLEAN_TYPE
		  || !can_duplicate_and_interleave_p (stmts.length (),
						      TYPE_MODE (type),
						      &nvectors, &vec_mode)))
	    {
	      if (dump_enabled_p ())
		{
		  dump_printf_loc (MSG_MISSED_OPTIMIZATION, vect_location,
				   "Build SLP failed: invalid type of def "
				   "for variable-length SLP ");
		  dump_generic_expr (MSG_MISSED_OPTIMIZATION, TDF_SLIM, oprnd);
		  dump_printf (MSG_MISSED_OPTIMIZATION, "\n");
		}
	      return -1;
	    }
	}

      /* Check the types of the definitions.  */
      switch (dt)
	{
	case vect_constant_def:
	case vect_external_def:
        case vect_reduction_def:
	  break;

	case vect_internal_def:
	  oprnd_info->def_stmts.quick_push (def_stmt);
	  break;

	default:
	  /* FORNOW: Not supported.  */
	  if (dump_enabled_p ())
	    {
	      dump_printf_loc (MSG_MISSED_OPTIMIZATION, vect_location,
			       "Build SLP failed: illegal type of def ");
	      dump_generic_expr (MSG_MISSED_OPTIMIZATION, TDF_SLIM, oprnd);
              dump_printf (MSG_MISSED_OPTIMIZATION, "\n");
	    }

	  return -1;
	}
    }

  /* Swap operands.  */
  if (swapped)
    {
      /* If there are already uses of this stmt in a SLP instance then
         we've committed to the operand order and can't swap it.  */
      if (STMT_VINFO_NUM_SLP_USES (vinfo_for_stmt (stmt)) != 0)
	{
	  if (dump_enabled_p ())
	    {
	      dump_printf_loc (MSG_MISSED_OPTIMIZATION, vect_location,
			       "Build SLP failed: cannot swap operands of "
			       "shared stmt ");
	      dump_gimple_stmt (MSG_MISSED_OPTIMIZATION, TDF_SLIM, stmt, 0);
	    }
	  return -1;
	}

      if (first_op_cond)
	{
	  tree cond = gimple_assign_rhs1 (stmt);
	  enum tree_code code = TREE_CODE (cond);

	  /* Swap.  */
	  if (*swap == 1)
	    {
	      swap_ssa_operands (stmt, &TREE_OPERAND (cond, 0),
				 &TREE_OPERAND (cond, 1));
	      TREE_SET_CODE (cond, swap_tree_comparison (code));
	    }
	  /* Invert.  */
	  else
	    {
	      swap_ssa_operands (stmt, gimple_assign_rhs2_ptr (stmt),
				 gimple_assign_rhs3_ptr (stmt));
	      bool honor_nans = HONOR_NANS (TREE_OPERAND (cond, 0));
	      code = invert_tree_comparison (TREE_CODE (cond), honor_nans);
	      gcc_assert (code != ERROR_MARK);
	      TREE_SET_CODE (cond, code);
	    }
	}
      else
	swap_ssa_operands (stmt, gimple_assign_rhs1_ptr (stmt),
			   gimple_assign_rhs2_ptr (stmt));
      if (dump_enabled_p ())
	{
	  dump_printf_loc (MSG_NOTE, vect_location,
			   "swapped operands to match def types in ");
	  dump_gimple_stmt (MSG_NOTE, TDF_SLIM, stmt, 0);
	}
    }

  *swap = swapped;
  return 0;
}


/* Verify if the scalar stmts STMTS are isomorphic, require data
   permutation or are of unsupported types of operation.  Return
   true if they are, otherwise return false and indicate in *MATCHES
   which stmts are not isomorphic to the first one.  If MATCHES[0]
   is false then this indicates the comparison could not be
   carried out or the stmts will never be vectorized by SLP.

   Note COND_EXPR is possibly ismorphic to another one after swapping its
   operands.  Set SWAP[i] to 1 if stmt I is COND_EXPR and isomorphic to
   the first stmt by swapping the two operands of comparison; set SWAP[i]
   to 2 if stmt I is isormorphic to the first stmt by inverting the code
   of comparison.  Take A1 >= B1 ? X1 : Y1 as an exmple, it can be swapped
   to (B1 <= A1 ? X1 : Y1); or be inverted to (A1 < B1) ? Y1 : X1.  */

static bool
vect_build_slp_tree_1 (vec_info *vinfo, unsigned char *swap,
		       vec<gimple *> stmts, unsigned int group_size,
		       unsigned nops, poly_uint64 *max_nunits,
		       bool *matches, bool *two_operators)
{
  unsigned int i;
  gimple *first_stmt = stmts[0], *stmt = stmts[0];
  enum tree_code first_stmt_code = ERROR_MARK;
  enum tree_code alt_stmt_code = ERROR_MARK;
  enum tree_code rhs_code = ERROR_MARK;
  enum tree_code first_cond_code = ERROR_MARK;
  tree lhs;
  bool need_same_oprnds = false;
  tree vectype = NULL_TREE, scalar_type, first_op1 = NULL_TREE;
  optab optab;
  int icode;
  machine_mode optab_op2_mode;
  machine_mode vec_mode;
  HOST_WIDE_INT dummy;
  gimple *first_load = NULL, *prev_first_load = NULL;

  /* For every stmt in NODE find its def stmt/s.  */
  FOR_EACH_VEC_ELT (stmts, i, stmt)
    {
      swap[i] = 0;
      matches[i] = false;

      if (dump_enabled_p ())
	{
	  dump_printf_loc (MSG_NOTE, vect_location, "Build SLP for ");
	  dump_gimple_stmt (MSG_NOTE, TDF_SLIM, stmt, 0);
	}

      /* Fail to vectorize statements marked as unvectorizable.  */
      if (!STMT_VINFO_VECTORIZABLE (vinfo_for_stmt (stmt)))
        {
          if (dump_enabled_p ())
            {
              dump_printf_loc (MSG_MISSED_OPTIMIZATION, vect_location,
			       "Build SLP failed: unvectorizable statement ");
              dump_gimple_stmt (MSG_MISSED_OPTIMIZATION, TDF_SLIM, stmt, 0);
            }
	  /* Fatal mismatch.  */
	  matches[0] = false;
          return false;
        }

      lhs = gimple_get_lhs (stmt);
      if (lhs == NULL_TREE)
	{
	  if (dump_enabled_p ())
	    {
	      dump_printf_loc (MSG_MISSED_OPTIMIZATION, vect_location,
			       "Build SLP failed: not GIMPLE_ASSIGN nor "
			       "GIMPLE_CALL ");
	      dump_gimple_stmt (MSG_MISSED_OPTIMIZATION, TDF_SLIM, stmt, 0);
	    }
	  /* Fatal mismatch.  */
	  matches[0] = false;
	  return false;
	}

      scalar_type = vect_get_smallest_scalar_type (stmt, &dummy, &dummy);
      vectype = get_vectype_for_scalar_type (scalar_type);
      if (!vectype)
        {
          if (dump_enabled_p ())
            {
              dump_printf_loc (MSG_MISSED_OPTIMIZATION, vect_location, 
			       "Build SLP failed: unsupported data-type ");
              dump_generic_expr (MSG_MISSED_OPTIMIZATION, TDF_SLIM,
				 scalar_type);
              dump_printf (MSG_MISSED_OPTIMIZATION, "\n");
            }
	  /* Fatal mismatch.  */
	  matches[0] = false;
          return false;
        }

      /* If populating the vector type requires unrolling then fail
         before adjusting *max_nunits for basic-block vectorization.  */
      unsigned HOST_WIDE_INT const_vf;
      if (is_a <bb_vec_info> (vinfo)
	  && (!TYPE_VECTOR_SUBPARTS (vectype).is_constant (&const_vf)
	      || const_vf > group_size))
	{
	  dump_printf_loc (MSG_MISSED_OPTIMIZATION, vect_location, 
			   "Build SLP failed: unrolling required "
			   "in basic block SLP\n");
	  /* Fatal mismatch.  */
	  matches[0] = false;
	  return false;
	}

      /* In case of multiple types we need to detect the smallest type.  */
      *max_nunits = common_multiple (*max_nunits,
				     TYPE_VECTOR_SUBPARTS (vectype));

      if (gcall *call_stmt = dyn_cast <gcall *> (stmt))
	{
	  rhs_code = CALL_EXPR;
	  if (gimple_call_internal_p (call_stmt)
	      || gimple_call_tail_p (call_stmt)
	      || gimple_call_noreturn_p (call_stmt)
	      || !gimple_call_nothrow_p (call_stmt)
	      || gimple_call_chain (call_stmt))
	    {
	      if (dump_enabled_p ())
		{
		  dump_printf_loc (MSG_MISSED_OPTIMIZATION, vect_location, 
				   "Build SLP failed: unsupported call type ");
		  dump_gimple_stmt (MSG_MISSED_OPTIMIZATION, TDF_SLIM,
				    call_stmt, 0);
		}
	      /* Fatal mismatch.  */
	      matches[0] = false;
	      return false;
	    }
	}
      else
	rhs_code = gimple_assign_rhs_code (stmt);

      /* Check the operation.  */
      if (i == 0)
	{
	  first_stmt_code = rhs_code;

	  /* Shift arguments should be equal in all the packed stmts for a
	     vector shift with scalar shift operand.  */
	  if (rhs_code == LSHIFT_EXPR || rhs_code == RSHIFT_EXPR
	      || rhs_code == LROTATE_EXPR
	      || rhs_code == RROTATE_EXPR)
	    {
	      vec_mode = TYPE_MODE (vectype);

	      /* First see if we have a vector/vector shift.  */
	      optab = optab_for_tree_code (rhs_code, vectype,
					   optab_vector);

	      if (!optab
		  || optab_handler (optab, vec_mode) == CODE_FOR_nothing)
		{
		  /* No vector/vector shift, try for a vector/scalar shift.  */
		  optab = optab_for_tree_code (rhs_code, vectype,
					       optab_scalar);

		  if (!optab)
		    {
		      if (dump_enabled_p ())
			dump_printf_loc (MSG_MISSED_OPTIMIZATION, vect_location,
					 "Build SLP failed: no optab.\n");
		      /* Fatal mismatch.  */
		      matches[0] = false;
		      return false;
		    }
		  icode = (int) optab_handler (optab, vec_mode);
		  if (icode == CODE_FOR_nothing)
		    {
		      if (dump_enabled_p ())
			dump_printf_loc (MSG_MISSED_OPTIMIZATION, vect_location,
					 "Build SLP failed: "
					 "op not supported by target.\n");
		      /* Fatal mismatch.  */
		      matches[0] = false;
		      return false;
		    }
		  optab_op2_mode = insn_data[icode].operand[2].mode;
		  if (!VECTOR_MODE_P (optab_op2_mode))
		    {
		      need_same_oprnds = true;
		      first_op1 = gimple_assign_rhs2 (stmt);
		    }
		}
	    }
	  else if (rhs_code == WIDEN_LSHIFT_EXPR)
            {
              need_same_oprnds = true;
              first_op1 = gimple_assign_rhs2 (stmt);
            }
	}
      else
	{
	  if (first_stmt_code != rhs_code
	      && alt_stmt_code == ERROR_MARK)
	    alt_stmt_code = rhs_code;
	  if (first_stmt_code != rhs_code
	      && (first_stmt_code != IMAGPART_EXPR
		  || rhs_code != REALPART_EXPR)
	      && (first_stmt_code != REALPART_EXPR
		  || rhs_code != IMAGPART_EXPR)
	      /* Handle mismatches in plus/minus by computing both
		 and merging the results.  */
	      && !((first_stmt_code == PLUS_EXPR
		    || first_stmt_code == MINUS_EXPR)
		   && (alt_stmt_code == PLUS_EXPR
		       || alt_stmt_code == MINUS_EXPR)
		   && rhs_code == alt_stmt_code)
              && !(STMT_VINFO_GROUPED_ACCESS (vinfo_for_stmt (stmt))
                   && (first_stmt_code == ARRAY_REF
                       || first_stmt_code == BIT_FIELD_REF
                       || first_stmt_code == INDIRECT_REF
                       || first_stmt_code == COMPONENT_REF
                       || first_stmt_code == MEM_REF)))
	    {
	      if (dump_enabled_p ())
		{
		  dump_printf_loc (MSG_MISSED_OPTIMIZATION, vect_location, 
				   "Build SLP failed: different operation "
				   "in stmt ");
		  dump_gimple_stmt (MSG_MISSED_OPTIMIZATION, TDF_SLIM, stmt, 0);
		  dump_printf_loc (MSG_MISSED_OPTIMIZATION, vect_location,
				   "original stmt ");
		  dump_gimple_stmt (MSG_MISSED_OPTIMIZATION, TDF_SLIM,
				    first_stmt, 0);
		}
	      /* Mismatch.  */
	      continue;
	    }

	  if (need_same_oprnds
	      && !operand_equal_p (first_op1, gimple_assign_rhs2 (stmt), 0))
	    {
	      if (dump_enabled_p ())
		{
		  dump_printf_loc (MSG_MISSED_OPTIMIZATION, vect_location, 
				   "Build SLP failed: different shift "
				   "arguments in ");
		  dump_gimple_stmt (MSG_MISSED_OPTIMIZATION, TDF_SLIM, stmt, 0);
		}
	      /* Mismatch.  */
	      continue;
	    }

	  if (rhs_code == CALL_EXPR)
	    {
	      gimple *first_stmt = stmts[0];
	      if (gimple_call_num_args (stmt) != nops
		  || !operand_equal_p (gimple_call_fn (first_stmt),
				       gimple_call_fn (stmt), 0)
		  || gimple_call_fntype (first_stmt)
		     != gimple_call_fntype (stmt))
		{
		  if (dump_enabled_p ())
		    {
		      dump_printf_loc (MSG_MISSED_OPTIMIZATION, vect_location, 
				       "Build SLP failed: different calls in ");
		      dump_gimple_stmt (MSG_MISSED_OPTIMIZATION, TDF_SLIM,
					stmt, 0);
		    }
		  /* Mismatch.  */
		  continue;
		}
	    }
	}

      /* Grouped store or load.  */
      if (STMT_VINFO_GROUPED_ACCESS (vinfo_for_stmt (stmt)))
	{
	  if (REFERENCE_CLASS_P (lhs))
	    {
	      /* Store.  */
	      ;
	    }
	  else
	    {
	      /* Load.  */
              first_load = GROUP_FIRST_ELEMENT (vinfo_for_stmt (stmt));
              if (prev_first_load)
                {
                  /* Check that there are no loads from different interleaving
                     chains in the same node.  */
                  if (prev_first_load != first_load)
                    {
                      if (dump_enabled_p ())
                        {
                          dump_printf_loc (MSG_MISSED_OPTIMIZATION,
					   vect_location, 
					   "Build SLP failed: different "
					   "interleaving chains in one node ");
                          dump_gimple_stmt (MSG_MISSED_OPTIMIZATION, TDF_SLIM,
					    stmt, 0);
                        }
		      /* Mismatch.  */
		      continue;
                    }
                }
              else
                prev_first_load = first_load;
           }
        } /* Grouped access.  */
      else
	{
	  if (TREE_CODE_CLASS (rhs_code) == tcc_reference)
	    {
	      /* Not grouped load.  */
	      if (dump_enabled_p ())
		{
		  dump_printf_loc (MSG_MISSED_OPTIMIZATION, vect_location, 
				   "Build SLP failed: not grouped load ");
		  dump_gimple_stmt (MSG_MISSED_OPTIMIZATION, TDF_SLIM, stmt, 0);
		}

	      /* FORNOW: Not grouped loads are not supported.  */
	      /* Fatal mismatch.  */
	      matches[0] = false;
	      return false;
	    }

	  /* Not memory operation.  */
	  if (TREE_CODE_CLASS (rhs_code) != tcc_binary
	      && TREE_CODE_CLASS (rhs_code) != tcc_unary
	      && TREE_CODE_CLASS (rhs_code) != tcc_expression
	      && TREE_CODE_CLASS (rhs_code) != tcc_comparison
	      && rhs_code != CALL_EXPR)
	    {
	      if (dump_enabled_p ())
		{
		  dump_printf_loc (MSG_MISSED_OPTIMIZATION, vect_location,
				   "Build SLP failed: operation");
		  dump_printf (MSG_MISSED_OPTIMIZATION, " unsupported ");
		  dump_gimple_stmt (MSG_MISSED_OPTIMIZATION, TDF_SLIM, stmt, 0);
		}
	      /* Fatal mismatch.  */
	      matches[0] = false;
	      return false;
	    }

	  if (rhs_code == COND_EXPR)
	    {
	      tree cond_expr = gimple_assign_rhs1 (stmt);
	      enum tree_code cond_code = TREE_CODE (cond_expr);
	      enum tree_code swap_code = ERROR_MARK;
	      enum tree_code invert_code = ERROR_MARK;

	      if (i == 0)
		first_cond_code = TREE_CODE (cond_expr);
	      else if (TREE_CODE_CLASS (cond_code) == tcc_comparison)
		{
		  bool honor_nans = HONOR_NANS (TREE_OPERAND (cond_expr, 0));
		  swap_code = swap_tree_comparison (cond_code);
		  invert_code = invert_tree_comparison (cond_code, honor_nans);
		}

	      if (first_cond_code == cond_code)
		;
	      /* Isomorphic can be achieved by swapping.  */
	      else if (first_cond_code == swap_code)
		swap[i] = 1;
	      /* Isomorphic can be achieved by inverting.  */
	      else if (first_cond_code == invert_code)
		swap[i] = 2;
	      else
		{
		  if (dump_enabled_p ())
		    {
		      dump_printf_loc (MSG_MISSED_OPTIMIZATION, vect_location,
				       "Build SLP failed: different"
				       " operation");
		      dump_gimple_stmt (MSG_MISSED_OPTIMIZATION, TDF_SLIM,
					stmt, 0);
		    }
		  /* Mismatch.  */
		  continue;
		}
	    }
	}

      matches[i] = true;
    }

  for (i = 0; i < group_size; ++i)
    if (!matches[i])
      return false;

  /* If we allowed a two-operation SLP node verify the target can cope
     with the permute we are going to use.  */
  if (alt_stmt_code != ERROR_MARK
      && TREE_CODE_CLASS (alt_stmt_code) != tcc_reference)
    {
      unsigned HOST_WIDE_INT nelts;
      if (!TYPE_VECTOR_SUBPARTS (vectype).is_constant (&nelts))
	{
	  if (dump_enabled_p ())
	    dump_printf_loc (MSG_MISSED_OPTIMIZATION, vect_location,
			     "Build SLP failed: different operations "
			     "not allowed with variable-length SLP.\n");
	  return false;
	}
      unsigned char *sel = XALLOCAVEC (unsigned char, nelts);
      for (i = 0; i < nelts; ++i)
	{
	  sel[i] = i;
	  if (gimple_assign_rhs_code (stmts[i % group_size]) == alt_stmt_code)
	    sel[i] += nelts;
	}
      if (!can_vec_perm_p (TYPE_MODE (vectype), false, nelts, sel))
	{
	  for (i = 0; i < group_size; ++i)
	    if (gimple_assign_rhs_code (stmts[i]) == alt_stmt_code)
	      {
		matches[i] = false;
		if (dump_enabled_p ())
		  {
		    dump_printf_loc (MSG_MISSED_OPTIMIZATION, vect_location,
				     "Build SLP failed: different operation "
				     "in stmt ");
		    dump_gimple_stmt (MSG_MISSED_OPTIMIZATION, TDF_SLIM,
				      stmts[i], 0);
		    dump_printf_loc (MSG_MISSED_OPTIMIZATION, vect_location,
				     "original stmt ");
		    dump_gimple_stmt (MSG_MISSED_OPTIMIZATION, TDF_SLIM,
				      first_stmt, 0);
		  }
	      }
	  return false;
	}
      *two_operators = true;
    }

  return true;
}

/* Recursively build an SLP tree starting from NODE.
   Fail (and return a value not equal to zero) if def-stmts are not
   isomorphic, require data permutation or are of unsupported types of
   operation.  Otherwise, return 0.
   The value returned is the depth in the SLP tree where a mismatch
   was found.  */

static slp_tree
vect_build_slp_tree (vec_info *vinfo,
		     vec<gimple *> stmts, unsigned int group_size,
		     poly_uint64 *max_nunits, vec<slp_tree> *loads,
		     bool *matches, unsigned *npermutes, unsigned *tree_size,
		     unsigned max_tree_size)
{
  unsigned nops, i, this_tree_size = 0;
  poly_uint64 this_max_nunits = *max_nunits;
  gimple *stmt;
  slp_tree node;

  matches[0] = false;

  stmt = stmts[0];
  if (is_gimple_call (stmt))
    nops = gimple_call_num_args (stmt);
  else if (is_gimple_assign (stmt))
    {
      nops = gimple_num_ops (stmt) - 1;
      if (gimple_assign_rhs_code (stmt) == COND_EXPR)
	nops++;
    }
  else
    return NULL;

  bool two_operators = false;
  unsigned char *swap = XALLOCAVEC (unsigned char, group_size);
  if (!vect_build_slp_tree_1 (vinfo, swap,
			      stmts, group_size, nops,
			      &this_max_nunits, matches, &two_operators))
    return NULL;

  /* If the SLP node is a load, terminate the recursion.  */
  if (STMT_VINFO_GROUPED_ACCESS (vinfo_for_stmt (stmt))
      && DR_IS_READ (STMT_VINFO_DATA_REF (vinfo_for_stmt (stmt))))
    {
      *max_nunits = this_max_nunits;
      node = vect_create_new_slp_node (stmts);
      loads->safe_push (node);
      return node;
    }

  /* Get at the operands, verifying they are compatible.  */
  vec<slp_oprnd_info> oprnds_info = vect_create_oprnd_info (nops, group_size);
  slp_oprnd_info oprnd_info;
  FOR_EACH_VEC_ELT (stmts, i, stmt)
    {
      int res = vect_get_and_check_slp_defs (vinfo, &swap[i],
					     stmts, i, &oprnds_info);
      if (res != 0)
	matches[(res == -1) ? 0 : i] = false;
      if (!matches[0])
	break;
    }
  for (i = 0; i < group_size; ++i)
    if (!matches[i])
      {
	vect_free_oprnd_info (oprnds_info);
	return NULL;
      }

  auto_vec<slp_tree, 4> children;
  auto_vec<slp_tree> this_loads;

  stmt = stmts[0];

  /* Create SLP_TREE nodes for the definition node/s.  */
  FOR_EACH_VEC_ELT (oprnds_info, i, oprnd_info)
    {
      slp_tree child;
      unsigned old_nloads = this_loads.length ();
      unsigned old_tree_size = this_tree_size;
      unsigned int j;

      if (oprnd_info->first_dt != vect_internal_def)
        continue;

      if (++this_tree_size > max_tree_size)
	{
	  FOR_EACH_VEC_ELT (children, j, child)
	    vect_free_slp_tree (child);
	  vect_free_oprnd_info (oprnds_info);
	  return NULL;
	}

      if ((child = vect_build_slp_tree (vinfo, oprnd_info->def_stmts,
					group_size, &this_max_nunits,
					&this_loads, matches, npermutes,
					&this_tree_size,
					max_tree_size)) != NULL)
	{
	  /* If we have all children of child built up from scalars then just
	     throw that away and build it up this node from scalars.  */
	  if (!SLP_TREE_CHILDREN (child).is_empty ()
	      /* ???  Rejecting patterns this way doesn't work.  We'd have to
		 do extra work to cancel the pattern so the uses see the
		 scalar version.  */
	      && !is_pattern_stmt_p
	            (vinfo_for_stmt (SLP_TREE_SCALAR_STMTS (child)[0])))
	    {
	      slp_tree grandchild;

	      FOR_EACH_VEC_ELT (SLP_TREE_CHILDREN (child), j, grandchild)
		if (SLP_TREE_DEF_TYPE (grandchild) == vect_internal_def)
		  break;
	      if (!grandchild)
		{
		  /* Roll back.  */
		  this_loads.truncate (old_nloads);
		  this_tree_size = old_tree_size;
		  FOR_EACH_VEC_ELT (SLP_TREE_CHILDREN (child), j, grandchild)
		    vect_free_slp_tree (grandchild);
		  SLP_TREE_CHILDREN (child).truncate (0);

		  dump_printf_loc (MSG_NOTE, vect_location,
				   "Building parent vector operands from "
				   "scalars instead\n");
		  oprnd_info->def_stmts = vNULL;
		  SLP_TREE_DEF_TYPE (child) = vect_external_def;
		  children.safe_push (child);
		  continue;
		}
	    }

	  oprnd_info->def_stmts = vNULL;
	  children.safe_push (child);
	  continue;
	}

      /* If the SLP build failed fatally and we analyze a basic-block
         simply treat nodes we fail to build as externally defined
	 (and thus build vectors from the scalar defs).
	 The cost model will reject outright expensive cases.
	 ???  This doesn't treat cases where permutation ultimatively
	 fails (or we don't try permutation below).  Ideally we'd
	 even compute a permutation that will end up with the maximum
	 SLP tree size...  */
      if (is_a <bb_vec_info> (vinfo)
	  && !matches[0]
	  /* ???  Rejecting patterns this way doesn't work.  We'd have to
	     do extra work to cancel the pattern so the uses see the
	     scalar version.  */
	  && !is_pattern_stmt_p (vinfo_for_stmt (stmt)))
	{
	  dump_printf_loc (MSG_NOTE, vect_location,
			   "Building vector operands from scalars\n");
	  child = vect_create_new_slp_node (oprnd_info->def_stmts);
	  SLP_TREE_DEF_TYPE (child) = vect_external_def;
	  children.safe_push (child);
	  oprnd_info->def_stmts = vNULL;
	  continue;
	}

      /* If the SLP build for operand zero failed and operand zero
	 and one can be commutated try that for the scalar stmts
	 that failed the match.  */
      if (i == 0
	  /* A first scalar stmt mismatch signals a fatal mismatch.  */
	  && matches[0]
	  /* ???  For COND_EXPRs we can swap the comparison operands
	     as well as the arms under some constraints.  */
	  && nops == 2
	  && oprnds_info[1]->first_dt == vect_internal_def
	  && is_gimple_assign (stmt)
	  && commutative_tree_code (gimple_assign_rhs_code (stmt))
	  && ! two_operators
	  /* Do so only if the number of not successful permutes was nor more
	     than a cut-ff as re-trying the recursive match on
	     possibly each level of the tree would expose exponential
	     behavior.  */
	  && *npermutes < 4)
	{
	  /* Verify if we can safely swap or if we committed to a specific
	     operand order already.  */
	  for (j = 0; j < group_size; ++j)
	    if (!matches[j]
		&& (swap[j] != 0
		    || STMT_VINFO_NUM_SLP_USES (vinfo_for_stmt (stmts[j]))))
	      {
		if (dump_enabled_p ())
		  {
		    dump_printf_loc (MSG_MISSED_OPTIMIZATION, vect_location,
				     "Build SLP failed: cannot swap operands "
				     "of shared stmt ");
		    dump_gimple_stmt (MSG_MISSED_OPTIMIZATION, TDF_SLIM,
				      stmts[j], 0);
		  }
		goto fail;
	      }

	  /* Swap mismatched definition stmts.  */
	  dump_printf_loc (MSG_NOTE, vect_location,
			   "Re-trying with swapped operands of stmts ");
	  for (j = 0; j < group_size; ++j)
	    if (!matches[j])
	      {
		std::swap (oprnds_info[0]->def_stmts[j],
			   oprnds_info[1]->def_stmts[j]);
		dump_printf (MSG_NOTE, "%d ", j);
	      }
	  dump_printf (MSG_NOTE, "\n");
	  /* And try again with scratch 'matches' ... */
	  bool *tem = XALLOCAVEC (bool, group_size);
	  if ((child = vect_build_slp_tree (vinfo, oprnd_info->def_stmts,
					    group_size, &this_max_nunits,
					    &this_loads, tem, npermutes,
					    &this_tree_size,
					    max_tree_size)) != NULL)
	    {
	      /* ... so if successful we can apply the operand swapping
		 to the GIMPLE IL.  This is necessary because for example
		 vect_get_slp_defs uses operand indexes and thus expects
		 canonical operand order.  This is also necessary even
		 if we end up building the operand from scalars as
		 we'll continue to process swapped operand two.  */
	      for (j = 0; j < group_size; ++j)
		{
		  gimple *stmt = stmts[j];
		  gimple_set_plf (stmt, GF_PLF_1, false);
		}
	      for (j = 0; j < group_size; ++j)
		{
		  gimple *stmt = stmts[j];
		  if (!matches[j])
		    {
		      /* Avoid swapping operands twice.  */
		      if (gimple_plf (stmt, GF_PLF_1))
			continue;
		      swap_ssa_operands (stmt, gimple_assign_rhs1_ptr (stmt),
					 gimple_assign_rhs2_ptr (stmt));
		      gimple_set_plf (stmt, GF_PLF_1, true);
		    }
		}
	      /* Verify we swap all duplicates or none.  */
	      if (flag_checking)
		for (j = 0; j < group_size; ++j)
		  {
		    gimple *stmt = stmts[j];
		    gcc_assert (gimple_plf (stmt, GF_PLF_1) == ! matches[j]);
		  }

	      /* If we have all children of child built up from scalars then
		 just throw that away and build it up this node from scalars.  */
	      if (!SLP_TREE_CHILDREN (child).is_empty ()
		  /* ???  Rejecting patterns this way doesn't work.  We'd have
		     to do extra work to cancel the pattern so the uses see the
		     scalar version.  */
		  && !is_pattern_stmt_p
			(vinfo_for_stmt (SLP_TREE_SCALAR_STMTS (child)[0])))
		{
		  unsigned int j;
		  slp_tree grandchild;

		  FOR_EACH_VEC_ELT (SLP_TREE_CHILDREN (child), j, grandchild)
		    if (SLP_TREE_DEF_TYPE (grandchild) == vect_internal_def)
		      break;
		  if (!grandchild)
		    {
		      /* Roll back.  */
		      this_loads.truncate (old_nloads);
		      this_tree_size = old_tree_size;
		      FOR_EACH_VEC_ELT (SLP_TREE_CHILDREN (child), j, grandchild)
			vect_free_slp_tree (grandchild);
		      SLP_TREE_CHILDREN (child).truncate (0);

		      dump_printf_loc (MSG_NOTE, vect_location,
				       "Building parent vector operands from "
				       "scalars instead\n");
		      oprnd_info->def_stmts = vNULL;
		      SLP_TREE_DEF_TYPE (child) = vect_external_def;
		      children.safe_push (child);
		      continue;
		    }
		}

	      oprnd_info->def_stmts = vNULL;
	      children.safe_push (child);
	      continue;
	    }

	  ++*npermutes;
	}

fail:
      gcc_assert (child == NULL);
      FOR_EACH_VEC_ELT (children, j, child)
	vect_free_slp_tree (child);
      vect_free_oprnd_info (oprnds_info);
      return NULL;
    }

  vect_free_oprnd_info (oprnds_info);

  if (tree_size)
    *tree_size += this_tree_size;
  *max_nunits = this_max_nunits;
  loads->safe_splice (this_loads);

  node = vect_create_new_slp_node (stmts);
  SLP_TREE_TWO_OPERATORS (node) = two_operators;
  SLP_TREE_CHILDREN (node).splice (children);
  return node;
}

/* Dump a slp tree NODE using flags specified in DUMP_KIND.  */

static void
vect_print_slp_tree (int dump_kind, location_t loc, slp_tree node)
{
  int i;
  gimple *stmt;
  slp_tree child;

  dump_printf_loc (dump_kind, loc, "node%s\n",
		   SLP_TREE_DEF_TYPE (node) != vect_internal_def
		   ? " (external)" : "");
  FOR_EACH_VEC_ELT (SLP_TREE_SCALAR_STMTS (node), i, stmt)
    {
      dump_printf_loc (dump_kind, loc, "\tstmt %d ", i);
      dump_gimple_stmt (dump_kind, TDF_SLIM, stmt, 0);
    }
  FOR_EACH_VEC_ELT (SLP_TREE_CHILDREN (node), i, child)
    vect_print_slp_tree (dump_kind, loc, child);
}


/* Mark the tree rooted at NODE with MARK (PURE_SLP or HYBRID).
   If MARK is HYBRID, it refers to a specific stmt in NODE (the stmt at index
   J).  Otherwise, MARK is PURE_SLP and J is -1, which indicates that all the
   stmts in NODE are to be marked.  */

static void
vect_mark_slp_stmts (slp_tree node, enum slp_vect_type mark, int j)
{
  int i;
  gimple *stmt;
  slp_tree child;

  if (SLP_TREE_DEF_TYPE (node) != vect_internal_def)
    return;

  FOR_EACH_VEC_ELT (SLP_TREE_SCALAR_STMTS (node), i, stmt)
    if (j < 0 || i == j)
      STMT_SLP_TYPE (vinfo_for_stmt (stmt)) = mark;

  FOR_EACH_VEC_ELT (SLP_TREE_CHILDREN (node), i, child)
    vect_mark_slp_stmts (child, mark, j);
}


/* Mark the statements of the tree rooted at NODE as relevant (vect_used).  */

static void
vect_mark_slp_stmts_relevant (slp_tree node)
{
  int i;
  gimple *stmt;
  stmt_vec_info stmt_info;
  slp_tree child;

  if (SLP_TREE_DEF_TYPE (node) != vect_internal_def)
    return;

  FOR_EACH_VEC_ELT (SLP_TREE_SCALAR_STMTS (node), i, stmt)
    {
      stmt_info = vinfo_for_stmt (stmt);
      gcc_assert (!STMT_VINFO_RELEVANT (stmt_info)
                  || STMT_VINFO_RELEVANT (stmt_info) == vect_used_in_scope);
      STMT_VINFO_RELEVANT (stmt_info) = vect_used_in_scope;
    }

  FOR_EACH_VEC_ELT (SLP_TREE_CHILDREN (node), i, child)
    vect_mark_slp_stmts_relevant (child);
}


/* Rearrange the statements of NODE according to PERMUTATION.  */

static void
vect_slp_rearrange_stmts (slp_tree node, unsigned int group_size,
                          vec<unsigned> permutation)
{
  gimple *stmt;
  vec<gimple *> tmp_stmts;
  unsigned int i;
  slp_tree child;

  FOR_EACH_VEC_ELT (SLP_TREE_CHILDREN (node), i, child)
    vect_slp_rearrange_stmts (child, group_size, permutation);

  gcc_assert (group_size == SLP_TREE_SCALAR_STMTS (node).length ());
  tmp_stmts.create (group_size);
  tmp_stmts.quick_grow_cleared (group_size);

  FOR_EACH_VEC_ELT (SLP_TREE_SCALAR_STMTS (node), i, stmt)
    tmp_stmts[permutation[i]] = stmt;

  SLP_TREE_SCALAR_STMTS (node).release ();
  SLP_TREE_SCALAR_STMTS (node) = tmp_stmts;
}


/* Attempt to reorder stmts in a reduction chain so that we don't
   require any load permutation.  Return true if that was possible,
   otherwise return false.  */

static bool
vect_attempt_slp_rearrange_stmts (slp_instance slp_instn)
{
  unsigned int group_size = SLP_INSTANCE_GROUP_SIZE (slp_instn);
  unsigned int i, j;
  unsigned int lidx;
  slp_tree node, load;

  /* Compare all the permutation sequences to the first one.  We know
     that at least one load is permuted.  */
  node = SLP_INSTANCE_LOADS (slp_instn)[0];
  if (!node->load_permutation.exists ())
    return false;
  for (i = 1; SLP_INSTANCE_LOADS (slp_instn).iterate (i, &load); ++i)
    {
      if (!load->load_permutation.exists ())
	return false;
      FOR_EACH_VEC_ELT (load->load_permutation, j, lidx)
	if (lidx != node->load_permutation[j])
	  return false;
    }

  /* Check that the loads in the first sequence are different and there
     are no gaps between them.  */
  auto_sbitmap load_index (group_size);
  bitmap_clear (load_index);
  FOR_EACH_VEC_ELT (node->load_permutation, i, lidx)
    {
      if (lidx >= group_size)
	return false;
      if (bitmap_bit_p (load_index, lidx))
	return false;

      bitmap_set_bit (load_index, lidx);
    }
  for (i = 0; i < group_size; i++)
    if (!bitmap_bit_p (load_index, i))
      return false;

  /* This permutation is valid for reduction.  Since the order of the
     statements in the nodes is not important unless they are memory
     accesses, we can rearrange the statements in all the nodes
     according to the order of the loads.  */
  vect_slp_rearrange_stmts (SLP_INSTANCE_TREE (slp_instn), group_size,
			    node->load_permutation);

  /* We are done, no actual permutations need to be generated.  */
  poly_int64 unrolling_factor = SLP_INSTANCE_UNROLLING_FACTOR (slp_instn);
  FOR_EACH_VEC_ELT (SLP_INSTANCE_LOADS (slp_instn), i, node)
    {
      gimple *first_stmt = SLP_TREE_SCALAR_STMTS (node)[0];
      first_stmt = GROUP_FIRST_ELEMENT (vinfo_for_stmt (first_stmt));
      /* But we have to keep those permutations that are required because
         of handling of gaps.  */
      if (must_eq (unrolling_factor, 1)
	  || (group_size == GROUP_SIZE (vinfo_for_stmt (first_stmt))
	      && GROUP_GAP (vinfo_for_stmt (first_stmt)) == 0))
	SLP_TREE_LOAD_PERMUTATION (node).release ();
      else
	for (j = 0; j < SLP_TREE_LOAD_PERMUTATION (node).length (); ++j)
	  SLP_TREE_LOAD_PERMUTATION (node)[j] = j;
    }

  return true;
}

/* Check if the required load permutations in the SLP instance
   SLP_INSTN are supported.  */

static bool
vect_supported_load_permutation_p (slp_instance slp_instn)
{
  unsigned int group_size = SLP_INSTANCE_GROUP_SIZE (slp_instn);
  unsigned int i, j, k, next;
  slp_tree node;
  gimple *stmt, *load, *next_load;

  if (dump_enabled_p ())
    {
      dump_printf_loc (MSG_NOTE, vect_location, "Load permutation ");
      FOR_EACH_VEC_ELT (SLP_INSTANCE_LOADS (slp_instn), i, node)
	if (node->load_permutation.exists ())
	  FOR_EACH_VEC_ELT (node->load_permutation, j, next)
	    dump_printf (MSG_NOTE, "%d ", next);
	else
	  for (k = 0; k < group_size; ++k)
	    dump_printf (MSG_NOTE, "%d ", k);
      dump_printf (MSG_NOTE, "\n");
    }

  /* In case of reduction every load permutation is allowed, since the order
     of the reduction statements is not important (as opposed to the case of
     grouped stores).  The only condition we need to check is that all the
     load nodes are of the same size and have the same permutation (and then
     rearrange all the nodes of the SLP instance according to this 
     permutation).  */

  /* Check that all the load nodes are of the same size.  */
  /* ???  Can't we assert this? */
  FOR_EACH_VEC_ELT (SLP_INSTANCE_LOADS (slp_instn), i, node)
    if (SLP_TREE_SCALAR_STMTS (node).length () != (unsigned) group_size)
      return false;

  node = SLP_INSTANCE_TREE (slp_instn);
  stmt = SLP_TREE_SCALAR_STMTS (node)[0];

  /* Reduction (there are no data-refs in the root).
     In reduction chain the order of the loads is not important.  */
  if (!STMT_VINFO_DATA_REF (vinfo_for_stmt (stmt))
      && !GROUP_FIRST_ELEMENT (vinfo_for_stmt (stmt)))
    vect_attempt_slp_rearrange_stmts (slp_instn);

  /* In basic block vectorization we allow any subchain of an interleaving
     chain.
     FORNOW: not supported in loop SLP because of realignment compications.  */
  if (STMT_VINFO_BB_VINFO (vinfo_for_stmt (stmt)))
    {
      /* Check whether the loads in an instance form a subchain and thus
         no permutation is necessary.  */
      FOR_EACH_VEC_ELT (SLP_INSTANCE_LOADS (slp_instn), i, node)
        {
	  if (!SLP_TREE_LOAD_PERMUTATION (node).exists ())
	    continue;
	  bool subchain_p = true;
          next_load = NULL;
          FOR_EACH_VEC_ELT (SLP_TREE_SCALAR_STMTS (node), j, load)
            {
              if (j != 0
		  && (next_load != load
		      || GROUP_GAP (vinfo_for_stmt (load)) != 1))
		{
		  subchain_p = false;
		  break;
		}
              next_load = GROUP_NEXT_ELEMENT (vinfo_for_stmt (load));
            }
	  if (subchain_p)
	    SLP_TREE_LOAD_PERMUTATION (node).release ();
	  else
	    {
	      stmt_vec_info group_info
		= vinfo_for_stmt (SLP_TREE_SCALAR_STMTS (node)[0]);
	      group_info = vinfo_for_stmt (GROUP_FIRST_ELEMENT (group_info));
	      unsigned int lowest_nunits
		= (constant_lower_bound
		   (TYPE_VECTOR_SUBPARTS (STMT_VINFO_VECTYPE (group_info))));
	      unsigned k, maxk = 0;
	      FOR_EACH_VEC_ELT (SLP_TREE_LOAD_PERMUTATION (node), j, k)
		if (k > maxk)
		  maxk = k;
	      /* In BB vectorization we may not actually use a loaded vector
		 accessing elements in excess of GROUP_SIZE.  */
	      if (maxk >= (GROUP_SIZE (group_info) & ~(lowest_nunits - 1)))
		{
		  dump_printf_loc (MSG_MISSED_OPTIMIZATION, vect_location,
				   "BB vectorization with gaps at the end of "
				   "a load is not supported\n");
		  return false;
		}

	      /* Verify the permutation can be generated.  */
	      vec<tree> tem;
	      unsigned n_perms;
	      if (!vect_transform_slp_perm_load (node, tem, NULL,
						 1, slp_instn, true, &n_perms))
		{
		  dump_printf_loc (MSG_MISSED_OPTIMIZATION,
				   vect_location,
				   "unsupported load permutation\n");
		  return false;
		}
	    }
        }
      return true;
    }

  /* For loop vectorization verify we can generate the permutation.  */
  unsigned n_perms;
  FOR_EACH_VEC_ELT (SLP_INSTANCE_LOADS (slp_instn), i, node)
    if (node->load_permutation.exists ()
	&& !vect_transform_slp_perm_load
	      (node, vNULL, NULL,
	       SLP_INSTANCE_UNROLLING_FACTOR (slp_instn), slp_instn, true,
	       &n_perms))
      return false;

  return true;
}


/* Find the last store in SLP INSTANCE.  */

gimple *
vect_find_last_scalar_stmt_in_slp (slp_tree node)
{
  gimple *last = NULL, *stmt;

  for (int i = 0; SLP_TREE_SCALAR_STMTS (node).iterate (i, &stmt); i++)
    {
      stmt_vec_info stmt_vinfo = vinfo_for_stmt (stmt);
      if (is_pattern_stmt_p (stmt_vinfo))
	last = get_later_stmt (STMT_VINFO_RELATED_STMT (stmt_vinfo), last);
      else
	last = get_later_stmt (stmt, last);
    }

  return last;
}

/* Compute the cost for the SLP node NODE in the SLP instance INSTANCE.  */

static void
vect_analyze_slp_cost_1 (slp_instance instance, slp_tree node,
			 stmt_vector_for_cost *prologue_cost_vec,
			 stmt_vector_for_cost *body_cost_vec,
			 unsigned ncopies_for_cost)
{
  unsigned i, j;
  slp_tree child;
  gimple *stmt;
  stmt_vec_info stmt_info;
  tree lhs;

  /* Recurse down the SLP tree.  */
  FOR_EACH_VEC_ELT (SLP_TREE_CHILDREN (node), i, child)
    if (SLP_TREE_DEF_TYPE (child) == vect_internal_def)
      vect_analyze_slp_cost_1 (instance, child, prologue_cost_vec,
			       body_cost_vec, ncopies_for_cost);

  /* Look at the first scalar stmt to determine the cost.  */
  stmt = SLP_TREE_SCALAR_STMTS (node)[0];
  stmt_info = vinfo_for_stmt (stmt);
  if (STMT_VINFO_GROUPED_ACCESS (stmt_info))
    {
      vect_memory_access_type memory_access_type
	= (STMT_VINFO_STRIDED_P (stmt_info)
	   ? VMAT_STRIDED_SLP
	   : VMAT_CONTIGUOUS);
      if (DR_IS_WRITE (STMT_VINFO_DATA_REF (stmt_info)))
	vect_model_store_cost (stmt_info, ncopies_for_cost,
			       memory_access_type, vect_uninitialized_def,
			       node, prologue_cost_vec, body_cost_vec);
      else
	{
	  gcc_checking_assert (DR_IS_READ (STMT_VINFO_DATA_REF (stmt_info)));
	  if (SLP_TREE_LOAD_PERMUTATION (node).exists ())
	    {
	      /* If the load is permuted then the alignment is determined by
		 the first group element not by the first scalar stmt DR.  */
	      stmt = GROUP_FIRST_ELEMENT (stmt_info);
	      stmt_info = vinfo_for_stmt (stmt);
	      /* Record the cost for the permutation.  */
	      unsigned n_perms;
	      vect_transform_slp_perm_load (node, vNULL, NULL,
					    ncopies_for_cost, instance, true,
					    &n_perms);
	      record_stmt_cost (body_cost_vec, n_perms, vec_perm,
				stmt_info, 0, vect_body);
	      unsigned assumed_nunits
		= vect_nunits_for_cost (STMT_VINFO_VECTYPE (stmt_info));
	      /* And adjust the number of loads performed.  This handles
	         redundancies as well as loads that are later dead.  */
	      auto_sbitmap perm (GROUP_SIZE (stmt_info));
	      bitmap_clear (perm);
	      for (i = 0; i < SLP_TREE_LOAD_PERMUTATION (node).length (); ++i)
		bitmap_set_bit (perm, SLP_TREE_LOAD_PERMUTATION (node)[i]);
	      ncopies_for_cost = 0;
	      bool load_seen = false;
	      for (i = 0; i < GROUP_SIZE (stmt_info); ++i)
		{
		  if (i % assumed_nunits == 0)
		    {
		      if (load_seen)
			ncopies_for_cost++;
		      load_seen = false;
		    }
		  if (bitmap_bit_p (perm, i))
		    load_seen = true;
		}
	      if (load_seen)
		ncopies_for_cost++;
	      gcc_assert (ncopies_for_cost
			  <= (GROUP_SIZE (stmt_info) - GROUP_GAP (stmt_info)
			      + assumed_nunits - 1) / assumed_nunits);
	      poly_uint64 uf = SLP_INSTANCE_UNROLLING_FACTOR (instance);
	      ncopies_for_cost *= estimated_poly_value (uf);
	    }
	  /* Record the cost for the vector loads.  */
	  vect_model_load_cost (stmt_info, ncopies_for_cost,
				memory_access_type, node, prologue_cost_vec,
				body_cost_vec);
	  return;
	}
    }
  else
    {
      record_stmt_cost (body_cost_vec, ncopies_for_cost, vector_stmt,
			stmt_info, 0, vect_body);
      if (SLP_TREE_TWO_OPERATORS (node))
	{
	  record_stmt_cost (body_cost_vec, ncopies_for_cost, vector_stmt,
			    stmt_info, 0, vect_body);
	  record_stmt_cost (body_cost_vec, ncopies_for_cost, vec_perm,
			    stmt_info, 0, vect_body);
	}
    }

  /* Push SLP node def-type to stmts.  */
  FOR_EACH_VEC_ELT (SLP_TREE_CHILDREN (node), i, child)
    if (SLP_TREE_DEF_TYPE (child) != vect_internal_def)
      FOR_EACH_VEC_ELT (SLP_TREE_SCALAR_STMTS (child), j, stmt)
	STMT_VINFO_DEF_TYPE (vinfo_for_stmt (stmt)) = SLP_TREE_DEF_TYPE (child);

  /* Scan operands and account for prologue cost of constants/externals.
     ???  This over-estimates cost for multiple uses and should be
     re-engineered.  */
  stmt = SLP_TREE_SCALAR_STMTS (node)[0];
  lhs = gimple_get_lhs (stmt);
  for (i = 0; i < gimple_num_ops (stmt); ++i)
    {
      tree op = gimple_op (stmt, i);
      gimple *def_stmt;
      enum vect_def_type dt;
      if (!op || op == lhs)
	continue;
      if (vect_is_simple_use (op, stmt_info->vinfo, &def_stmt, &dt))
	{
	  /* Without looking at the actual initializer a vector of
	     constants can be implemented as load from the constant pool.
	     ???  We need to pass down stmt_info for a vector type
	     even if it points to the wrong stmt.  */
	  if (dt == vect_constant_def)
	    record_stmt_cost (prologue_cost_vec, 1, vector_load,
			      stmt_info, 0, vect_prologue);
	  else if (dt == vect_external_def)
	    record_stmt_cost (prologue_cost_vec, 1, vec_construct,
			      stmt_info, 0, vect_prologue);
	}
    }

  /* Restore stmt def-types.  */
  FOR_EACH_VEC_ELT (SLP_TREE_CHILDREN (node), i, child)
    if (SLP_TREE_DEF_TYPE (child) != vect_internal_def)
      FOR_EACH_VEC_ELT (SLP_TREE_SCALAR_STMTS (child), j, stmt)
	STMT_VINFO_DEF_TYPE (vinfo_for_stmt (stmt)) = vect_internal_def;
}

/* Compute the cost for the SLP instance INSTANCE.  */

static void
vect_analyze_slp_cost (slp_instance instance, void *data)
{
  stmt_vector_for_cost body_cost_vec, prologue_cost_vec;
  unsigned ncopies_for_cost;
  stmt_info_for_cost *si;
  unsigned i;

  if (dump_enabled_p ())
    dump_printf_loc (MSG_NOTE, vect_location,
		     "=== vect_analyze_slp_cost ===\n");

  /* Calculate the number of vector stmts to create based on the unrolling
     factor (number of vectors is 1 if NUNITS >= GROUP_SIZE, and is
     GROUP_SIZE / NUNITS otherwise.  */
  unsigned group_size = SLP_INSTANCE_GROUP_SIZE (instance);
  slp_tree node = SLP_INSTANCE_TREE (instance);
  stmt_vec_info stmt_info = vinfo_for_stmt (SLP_TREE_SCALAR_STMTS (node)[0]);
  /* Get the estimated vectorization factor, which is always one for
     basic-block vectorization.  */
  unsigned int assumed_vf;
  if (STMT_VINFO_LOOP_VINFO (stmt_info))
    assumed_vf = vect_vf_for_cost (STMT_VINFO_LOOP_VINFO (stmt_info));
  else
    assumed_vf = 1;
  /* For reductions look at a reduction operand in case the reduction
     operation is widening like DOT_PROD or SAD.  */
  tree vectype_for_cost = STMT_VINFO_VECTYPE (stmt_info);
  if (!STMT_VINFO_GROUPED_ACCESS (stmt_info))
    {
      gimple *stmt = SLP_TREE_SCALAR_STMTS (node)[0];
      switch (gimple_assign_rhs_code (stmt))
	{
	case DOT_PROD_EXPR:
	case SAD_EXPR:
	  vectype_for_cost = get_vectype_for_scalar_type
	    (TREE_TYPE (gimple_assign_rhs1 (stmt)));
	  break;
	default:;
	}
    }
  unsigned assumed_nunits = vect_nunits_for_cost (vectype_for_cost);
  ncopies_for_cost = (least_common_multiple (assumed_nunits,
					     group_size * assumed_vf)
		      / assumed_nunits);

  prologue_cost_vec.create (10);
  body_cost_vec.create (10);
  vect_analyze_slp_cost_1 (instance, SLP_INSTANCE_TREE (instance),
			   &prologue_cost_vec, &body_cost_vec,
			   ncopies_for_cost);

  /* Record the prologue costs, which were delayed until we were
     sure that SLP was successful.  */
  FOR_EACH_VEC_ELT (prologue_cost_vec, i, si)
    {
      struct _stmt_vec_info *stmt_info
	= si->stmt ? vinfo_for_stmt (si->stmt) : NULL;
      (void) add_stmt_cost (data, si->count, si->kind, stmt_info,
			    si->misalign, vect_prologue);
    }

  /* Record the instance's instructions in the target cost model.  */
  FOR_EACH_VEC_ELT (body_cost_vec, i, si)
    {
      struct _stmt_vec_info *stmt_info
	= si->stmt ? vinfo_for_stmt (si->stmt) : NULL;
      (void) add_stmt_cost (data, si->count, si->kind, stmt_info,
			    si->misalign, vect_body);
    }

  prologue_cost_vec.release ();
  body_cost_vec.release ();
}

/* Splits a group of stores, currently beginning at FIRST_STMT, into two groups:
   one (still beginning at FIRST_STMT) of size GROUP1_SIZE (also containing
   the first GROUP1_SIZE stmts, since stores are consecutive), the second
   containing the remainder.
   Return the first stmt in the second group.  */

static gimple *
vect_split_slp_store_group (gimple *first_stmt, unsigned group1_size)
{
  stmt_vec_info first_vinfo = vinfo_for_stmt (first_stmt);
  gcc_assert (GROUP_FIRST_ELEMENT (first_vinfo) == first_stmt);
  gcc_assert (group1_size > 0);
  int group2_size = GROUP_SIZE (first_vinfo) - group1_size;
  gcc_assert (group2_size > 0);
  unsigned int first_uid = gimple_uid (first_stmt);
  unsigned int last_uid = first_uid;
  GROUP_SIZE (first_vinfo) = group1_size;
  GROUP_NUM_STMTS (first_vinfo) = group1_size;

  gimple *stmt = first_stmt;
  for (unsigned i = group1_size; i > 1; i--)
    {
      stmt = GROUP_NEXT_ELEMENT (vinfo_for_stmt (stmt));
      first_uid = MIN (first_uid, gimple_uid (stmt));
      last_uid = MAX (last_uid, gimple_uid (stmt));
      gcc_assert (GROUP_GAP (vinfo_for_stmt (stmt)) == 1);
    }
  GROUP_FIRST_UID (first_vinfo) = first_uid;
  GROUP_LAST_UID (first_vinfo) = last_uid;

  /* STMT is now the last element of the first group.  */
  gimple *group2 = GROUP_NEXT_ELEMENT (vinfo_for_stmt (stmt));
  GROUP_NEXT_ELEMENT (vinfo_for_stmt (stmt)) = 0;

  first_uid = last_uid = gimple_uid (group2);
  GROUP_SIZE (vinfo_for_stmt (group2)) = group2_size;
  GROUP_NUM_STMTS (vinfo_for_stmt (group2)) = 0;
  for (stmt = group2; stmt; stmt = GROUP_NEXT_ELEMENT (vinfo_for_stmt (stmt)))
    {
      first_uid = MIN (first_uid, gimple_uid (stmt));
      last_uid = MAX (last_uid, gimple_uid (stmt));
      GROUP_NUM_STMTS (vinfo_for_stmt (group2)) += 1;
      GROUP_FIRST_ELEMENT (vinfo_for_stmt (stmt)) = group2;
      gcc_assert (GROUP_GAP (vinfo_for_stmt (stmt)) == 1);
    }

  /* For the second group, the GROUP_GAP is that before the original group,
     plus skipping over the first vector.  */
  GROUP_GAP (vinfo_for_stmt (group2)) =
    GROUP_GAP (first_vinfo) + group1_size;
  GROUP_FIRST_UID (vinfo_for_stmt (group2)) = first_uid;
  GROUP_LAST_UID (vinfo_for_stmt (group2)) = last_uid;

  /* GROUP_GAP of the first group now has to skip over the second group too.  */
  GROUP_GAP (first_vinfo) += group2_size;

  if (dump_enabled_p ())
    dump_printf_loc (MSG_NOTE, vect_location, "Split group into %d and %d\n",
		     group1_size, group2_size);

  return group2;
}

/* Calculate the unrolling factor for an SLP instance with GROUP_SIZE
   statements and a vector of NUNITS elements.  */

static poly_uint64
calculate_unrolling_factor (poly_uint64 nunits, unsigned int group_size)
{
  return exact_div (common_multiple (nunits, group_size), group_size);
}

/* Analyze an SLP instance starting from a group of grouped stores.  Call
   vect_build_slp_tree to build a tree of packed stmts if possible.
   Return FALSE if it's impossible to SLP any stmt in the loop.  */

static bool
vect_analyze_slp_instance (vec_info *vinfo,
			   gimple *stmt, unsigned max_tree_size)
{
  slp_instance new_instance;
  slp_tree node;
  unsigned int group_size = GROUP_SIZE (vinfo_for_stmt (stmt));
  tree vectype, scalar_type = NULL_TREE;
  gimple *next;
  unsigned int i;
  vec<slp_tree> loads;
  struct data_reference *dr = STMT_VINFO_DATA_REF (vinfo_for_stmt (stmt));
  vec<gimple *> scalar_stmts;

  if (GROUP_FIRST_ELEMENT (vinfo_for_stmt (stmt)))
    {
      if (dr)
        {
          scalar_type = TREE_TYPE (DR_REF (dr));
          vectype = get_vectype_for_scalar_type (scalar_type);
        }
      else
        {
          gcc_assert (is_a <loop_vec_info> (vinfo));
          vectype = STMT_VINFO_VECTYPE (vinfo_for_stmt (stmt));
        }

      group_size = GROUP_SIZE (vinfo_for_stmt (stmt));
    }
  else
    {
      gcc_assert (is_a <loop_vec_info> (vinfo));
      vectype = STMT_VINFO_VECTYPE (vinfo_for_stmt (stmt));
      group_size = as_a <loop_vec_info> (vinfo)->reductions.length ();
    }

  if (!vectype)
    {
      if (dump_enabled_p ())
        {
          dump_printf_loc (MSG_MISSED_OPTIMIZATION, vect_location,
			   "Build SLP failed: unsupported data-type ");
          dump_generic_expr (MSG_MISSED_OPTIMIZATION, TDF_SLIM, scalar_type);
          dump_printf (MSG_MISSED_OPTIMIZATION, "\n");
        }

      return false;
    }
  poly_uint64 nunits = TYPE_VECTOR_SUBPARTS (vectype);

  /* Create a node (a root of the SLP tree) for the packed grouped stores.  */
  scalar_stmts.create (group_size);
  next = stmt;
  if (GROUP_FIRST_ELEMENT (vinfo_for_stmt (stmt)))
    {
      /* Collect the stores and store them in SLP_TREE_SCALAR_STMTS.  */
      while (next)
        {
	  if (STMT_VINFO_IN_PATTERN_P (vinfo_for_stmt (next))
	      && STMT_VINFO_RELATED_STMT (vinfo_for_stmt (next)))
	    scalar_stmts.safe_push (
		  STMT_VINFO_RELATED_STMT (vinfo_for_stmt (next)));
	  else
            scalar_stmts.safe_push (next);
          next = GROUP_NEXT_ELEMENT (vinfo_for_stmt (next));
        }
      /* Mark the first element of the reduction chain as reduction to properly
	 transform the node.  In the reduction analysis phase only the last
	 element of the chain is marked as reduction.  */
      if (!STMT_VINFO_GROUPED_ACCESS (vinfo_for_stmt (stmt)))
	STMT_VINFO_DEF_TYPE (vinfo_for_stmt (stmt)) = vect_reduction_def;
    }
  else
    {
      /* Collect reduction statements.  */
      vec<gimple *> reductions = as_a <loop_vec_info> (vinfo)->reductions;
      for (i = 0; reductions.iterate (i, &next); i++)
	scalar_stmts.safe_push (next);
    }

  loads.create (group_size);

  /* Build the tree for the SLP instance.  */
  bool *matches = XALLOCAVEC (bool, group_size);
  unsigned npermutes = 0;
  poly_uint64 max_nunits = nunits;
  node = vect_build_slp_tree (vinfo, scalar_stmts, group_size,
			      &max_nunits, &loads, matches, &npermutes,
			      NULL, max_tree_size);
  if (node != NULL)
    {
      /* Calculate the unrolling factor based on the smallest type.  */
      poly_uint64 unrolling_factor
	= calculate_unrolling_factor (max_nunits, group_size);

      if (may_ne (unrolling_factor, 1U)
	  && is_a <bb_vec_info> (vinfo))
	{
	  unsigned HOST_WIDE_INT const_max_nunits;
	  if (!max_nunits.is_constant (&const_max_nunits)
	      || const_max_nunits > group_size)
	    {
	      if (dump_enabled_p ())
		dump_printf_loc (MSG_MISSED_OPTIMIZATION, vect_location,
				 "Build SLP failed: store group "
				 "size not a multiple of the vector size "
				 "in basic block SLP\n");
	      vect_free_slp_tree (node);
	      loads.release ();
	      return false;
	    }
	  /* Fatal mismatch.  */
	  matches[group_size / const_max_nunits * const_max_nunits] = false;
	  vect_free_slp_tree (node);
	  loads.release ();
	}
      else
	{
      /* Create a new SLP instance.  */
      new_instance = XNEW (struct _slp_instance);
      SLP_INSTANCE_TREE (new_instance) = node;
      SLP_INSTANCE_GROUP_SIZE (new_instance) = group_size;
      SLP_INSTANCE_UNROLLING_FACTOR (new_instance) = unrolling_factor;
      SLP_INSTANCE_LOADS (new_instance) = loads;

      /* Compute the load permutation.  */
      slp_tree load_node;
      bool loads_permuted = false;
      FOR_EACH_VEC_ELT (loads, i, load_node)
	{
	  vec<unsigned> load_permutation;
	  int j;
	  gimple *load, *first_stmt;
	  bool this_load_permuted = false;
	  load_permutation.create (group_size);
	  first_stmt = GROUP_FIRST_ELEMENT
	      (vinfo_for_stmt (SLP_TREE_SCALAR_STMTS (load_node)[0]));
	  FOR_EACH_VEC_ELT (SLP_TREE_SCALAR_STMTS (load_node), j, load)
	    {
		  int load_place = vect_get_place_in_interleaving_chain
				     (load, first_stmt);
	      gcc_assert (load_place != -1);
	      if (load_place != j)
		this_load_permuted = true;
	      load_permutation.safe_push (load_place);
	    }
	  if (!this_load_permuted
	      /* The load requires permutation when unrolling exposes
	         a gap either because the group is larger than the SLP
		 group-size or because there is a gap between the groups.  */
	      && (must_eq (unrolling_factor, 1U)
		  || (group_size == GROUP_SIZE (vinfo_for_stmt (first_stmt))
		      && GROUP_GAP (vinfo_for_stmt (first_stmt)) == 0)))
	    {
	      load_permutation.release ();
	      continue;
	    }
	  SLP_TREE_LOAD_PERMUTATION (load_node) = load_permutation;
	  loads_permuted = true;
	}

      if (loads_permuted)
        {
          if (!vect_supported_load_permutation_p (new_instance))
            {
              if (dump_enabled_p ())
                {
                  dump_printf_loc (MSG_MISSED_OPTIMIZATION, vect_location,
				   "Build SLP failed: unsupported load "
				   "permutation ");
		      dump_gimple_stmt (MSG_MISSED_OPTIMIZATION,
					TDF_SLIM, stmt, 0);
                }
              vect_free_slp_instance (new_instance);
              return false;
            }
        }

	  /* If the loads and stores can be handled with load/store-lan
	 instructions do not generate this SLP instance.  */
      if (is_a <loop_vec_info> (vinfo)
	  && loads_permuted
	  && dr && vect_store_lanes_supported (vectype, group_size, false))
	{
	  slp_tree load_node;
	  FOR_EACH_VEC_ELT (loads, i, load_node)
	    {
	      gimple *first_stmt = GROUP_FIRST_ELEMENT
		  (vinfo_for_stmt (SLP_TREE_SCALAR_STMTS (load_node)[0]));
	      stmt_vec_info stmt_vinfo = vinfo_for_stmt (first_stmt);
		  /* Use SLP for strided accesses (or if we
		     can't load-lanes).  */
	      if (STMT_VINFO_STRIDED_P (stmt_vinfo)
		  || ! vect_load_lanes_supported
			(STMT_VINFO_VECTYPE (stmt_vinfo),
			 GROUP_SIZE (stmt_vinfo), false))
		break;
	    }
	  if (i == loads.length ())
	    {
	      if (dump_enabled_p ())
		dump_printf_loc (MSG_MISSED_OPTIMIZATION, vect_location,
				 "Built SLP cancelled: can use "
				 "load/store-lanes\n");
	      vect_free_slp_instance (new_instance);
	      return false;
	    }
	}

      vinfo->slp_instances.safe_push (new_instance);

      if (dump_enabled_p ())
	{
	  dump_printf_loc (MSG_NOTE, vect_location,
			   "Final SLP tree for instance:\n");
	  vect_print_slp_tree (MSG_NOTE, vect_location, node);
	}

      return true;
    }
    }
  else
    {
  /* Failed to SLP.  */
  /* Free the allocated memory.  */
  scalar_stmts.release ();
  loads.release ();
    }

  /* For basic block SLP, try to break the group up into multiples of the
     vector size.  */
  unsigned HOST_WIDE_INT const_nunits;
  if (is_a <bb_vec_info> (vinfo)
      && GROUP_FIRST_ELEMENT (vinfo_for_stmt (stmt))
      && STMT_VINFO_GROUPED_ACCESS (vinfo_for_stmt (stmt))
      && nunits.is_constant (&const_nunits))
    {
      /* We consider breaking the group only on VF boundaries from the existing
	 start.  */
      for (i = 0; i < group_size; i++)
	if (!matches[i]) break;

      if (i >= const_nunits && i < group_size)
	{
	  /* Split into two groups at the first vector boundary before i.  */
	  gcc_assert ((const_nunits & (const_nunits - 1)) == 0);
	  unsigned group1_size = i & ~(const_nunits - 1);

	  gimple *rest = vect_split_slp_store_group (stmt, group1_size);
	  bool res = vect_analyze_slp_instance (vinfo, stmt, max_tree_size);
	  /* If the first non-match was in the middle of a vector,
	     skip the rest of that vector.  */
	  if (group1_size < i)
	    {
	      i = group1_size + const_nunits;
	      if (i < group_size)
		rest = vect_split_slp_store_group (rest, const_nunits);
	    }
	  if (i < group_size)
	    res |= vect_analyze_slp_instance (vinfo, rest, max_tree_size);
	  return res;
	}
      /* Even though the first vector did not all match, we might be able to SLP
	 (some) of the remainder.  FORNOW ignore this possibility.  */
    }

  return false;
}


/* Check if there are stmts in the loop can be vectorized using SLP.  Build SLP
   trees of packed scalar stmts if SLP is possible.  */

bool
vect_analyze_slp (vec_info *vinfo, unsigned max_tree_size)
{
  unsigned int i;
  gimple *first_element;
  bool ok = false;

  if (dump_enabled_p ())
    dump_printf_loc (MSG_NOTE, vect_location, "=== vect_analyze_slp ===\n");

  /* Find SLP sequences starting from groups of grouped stores.  */
  FOR_EACH_VEC_ELT (vinfo->grouped_stores, i, first_element)
    if (vect_analyze_slp_instance (vinfo, first_element, max_tree_size))
      ok = true;

  if (loop_vec_info loop_vinfo = dyn_cast <loop_vec_info> (vinfo))
    {
      if (loop_vinfo->reduction_chains.length () > 0)
	{
	  /* Find SLP sequences starting from reduction chains.  */
	  FOR_EACH_VEC_ELT (loop_vinfo->reduction_chains, i, first_element)
	      if (vect_analyze_slp_instance (vinfo, first_element,
					     max_tree_size))
		ok = true;
	      else
		return false;

	  /* Don't try to vectorize SLP reductions if reduction chain was
	     detected.  */
	  return ok;
	}

      /* Find SLP sequences starting from groups of reductions.  */
      if (loop_vinfo->reductions.length () > 1
	  && vect_analyze_slp_instance (vinfo, loop_vinfo->reductions[0],
					max_tree_size))
	ok = true;
    }

  return true;
}


/* For each possible SLP instance decide whether to SLP it and calculate overall
   unrolling factor needed to SLP the loop.  Return TRUE if decided to SLP at
   least one instance.  */

bool
vect_make_slp_decision (loop_vec_info loop_vinfo)
{
  unsigned int i;
  poly_uint64 unrolling_factor = 1;
  vec<slp_instance> slp_instances = LOOP_VINFO_SLP_INSTANCES (loop_vinfo);
  slp_instance instance;
  int decided_to_slp = 0;

  if (dump_enabled_p ())
    dump_printf_loc (MSG_NOTE, vect_location, "=== vect_make_slp_decision ==="
                     "\n");

  FOR_EACH_VEC_ELT (slp_instances, i, instance)
    {
      /* FORNOW: SLP if you can.  */
      unrolling_factor
	= common_multiple (unrolling_factor,
			   SLP_INSTANCE_UNROLLING_FACTOR (instance));

      /* Mark all the stmts that belong to INSTANCE as PURE_SLP stmts.  Later we
	 call vect_detect_hybrid_slp () to find stmts that need hybrid SLP and
	 loop-based vectorization.  Such stmts will be marked as HYBRID.  */
      vect_mark_slp_stmts (SLP_INSTANCE_TREE (instance), pure_slp, -1);
      decided_to_slp++;
    }

  LOOP_VINFO_SLP_UNROLLING_FACTOR (loop_vinfo) = unrolling_factor;

  if (decided_to_slp && dump_enabled_p ())
    {
      dump_printf_loc (MSG_NOTE, vect_location,
		       "Decided to SLP %d instances. Unrolling factor ",
		       decided_to_slp);
      dump_dec (MSG_NOTE, unrolling_factor);
      dump_printf (MSG_NOTE, "\n");
    }

  return (decided_to_slp > 0);
}


/* Find stmts that must be both vectorized and SLPed (since they feed stmts that
   can't be SLPed) in the tree rooted at NODE.  Mark such stmts as HYBRID.  */

static void
vect_detect_hybrid_slp_stmts (slp_tree node, unsigned i, slp_vect_type stype)
{
  gimple *stmt = SLP_TREE_SCALAR_STMTS (node)[i];
  imm_use_iterator imm_iter;
  gimple *use_stmt;
  stmt_vec_info use_vinfo, stmt_vinfo = vinfo_for_stmt (stmt);
  slp_tree child;
  loop_vec_info loop_vinfo = STMT_VINFO_LOOP_VINFO (stmt_vinfo);
  struct loop *loop = LOOP_VINFO_LOOP (loop_vinfo);
  int j;

  /* Propagate hybrid down the SLP tree.  */
  if (stype == hybrid)
    ;
  else if (HYBRID_SLP_STMT (stmt_vinfo))
    stype = hybrid;
  else
    {
      /* Check if a pure SLP stmt has uses in non-SLP stmts.  */
      gcc_checking_assert (PURE_SLP_STMT (stmt_vinfo));
      /* If we get a pattern stmt here we have to use the LHS of the
         original stmt for immediate uses.  */
      if (! STMT_VINFO_IN_PATTERN_P (stmt_vinfo)
	  && STMT_VINFO_RELATED_STMT (stmt_vinfo))
	stmt = STMT_VINFO_RELATED_STMT (stmt_vinfo);
      if (TREE_CODE (gimple_op (stmt, 0)) == SSA_NAME)
	FOR_EACH_IMM_USE_STMT (use_stmt, imm_iter, gimple_op (stmt, 0))
	  {
	    if (!flow_bb_inside_loop_p (loop, gimple_bb (use_stmt)))
	      continue;
	    use_vinfo = vinfo_for_stmt (use_stmt);
	    if (STMT_VINFO_IN_PATTERN_P (use_vinfo)
		&& STMT_VINFO_RELATED_STMT (use_vinfo))
	      use_vinfo = vinfo_for_stmt (STMT_VINFO_RELATED_STMT (use_vinfo));
	    if (!STMT_SLP_TYPE (use_vinfo)
		&& (STMT_VINFO_RELEVANT (use_vinfo)
		    || VECTORIZABLE_CYCLE_DEF (STMT_VINFO_DEF_TYPE (use_vinfo)))
		&& !(gimple_code (use_stmt) == GIMPLE_PHI
		     && STMT_VINFO_DEF_TYPE (use_vinfo) == vect_reduction_def))
	      {
		if (dump_enabled_p ())
		  {
		    dump_printf_loc (MSG_NOTE, vect_location, "use of SLP "
				     "def in non-SLP stmt: ");
		    dump_gimple_stmt (MSG_NOTE, TDF_SLIM, use_stmt, 0);
		  }
		stype = hybrid;
	      }
	  }
    }

  if (stype == hybrid
      && !HYBRID_SLP_STMT (stmt_vinfo))
    {
      if (dump_enabled_p ())
	{
	  dump_printf_loc (MSG_NOTE, vect_location, "marking hybrid: ");
	  dump_gimple_stmt (MSG_NOTE, TDF_SLIM, stmt, 0);
	}
      STMT_SLP_TYPE (stmt_vinfo) = hybrid;
    }

  FOR_EACH_VEC_ELT (SLP_TREE_CHILDREN (node), j, child)
    if (SLP_TREE_DEF_TYPE (child) != vect_external_def)
      vect_detect_hybrid_slp_stmts (child, i, stype);
}

/* Helpers for vect_detect_hybrid_slp walking pattern stmt uses.  */

static tree
vect_detect_hybrid_slp_1 (tree *tp, int *, void *data)
{
  walk_stmt_info *wi = (walk_stmt_info *)data;
  struct loop *loopp = (struct loop *)wi->info;

  if (wi->is_lhs)
    return NULL_TREE;

  if (TREE_CODE (*tp) == SSA_NAME
      && !SSA_NAME_IS_DEFAULT_DEF (*tp))
    {
      gimple *def_stmt = SSA_NAME_DEF_STMT (*tp);
      if (flow_bb_inside_loop_p (loopp, gimple_bb (def_stmt))
	  && PURE_SLP_STMT (vinfo_for_stmt (def_stmt)))
	{
	  if (dump_enabled_p ())
	    {
	      dump_printf_loc (MSG_NOTE, vect_location, "marking hybrid: ");
	      dump_gimple_stmt (MSG_NOTE, TDF_SLIM, def_stmt, 0);
	    }
	  STMT_SLP_TYPE (vinfo_for_stmt (def_stmt)) = hybrid;
	}
    }

  return NULL_TREE;
}

static tree
vect_detect_hybrid_slp_2 (gimple_stmt_iterator *gsi, bool *handled,
			  walk_stmt_info *)
{
  /* If the stmt is in a SLP instance then this isn't a reason
     to mark use definitions in other SLP instances as hybrid.  */
  if (STMT_SLP_TYPE (vinfo_for_stmt (gsi_stmt (*gsi))) != loop_vect)
    *handled = true;
  return NULL_TREE;
}

/* Find stmts that must be both vectorized and SLPed.  */

void
vect_detect_hybrid_slp (loop_vec_info loop_vinfo)
{
  unsigned int i;
  vec<slp_instance> slp_instances = LOOP_VINFO_SLP_INSTANCES (loop_vinfo);
  slp_instance instance;

  if (dump_enabled_p ())
    dump_printf_loc (MSG_NOTE, vect_location, "=== vect_detect_hybrid_slp ==="
                     "\n");

  /* First walk all pattern stmt in the loop and mark defs of uses as
     hybrid because immediate uses in them are not recorded.  */
  for (i = 0; i < LOOP_VINFO_LOOP (loop_vinfo)->num_nodes; ++i)
    {
      basic_block bb = LOOP_VINFO_BBS (loop_vinfo)[i];
      for (gimple_stmt_iterator gsi = gsi_start_bb (bb); !gsi_end_p (gsi);
	   gsi_next (&gsi))
	{
	  gimple *stmt = gsi_stmt (gsi);
	  stmt_vec_info stmt_info = vinfo_for_stmt (stmt);
	  if (STMT_VINFO_IN_PATTERN_P (stmt_info))
	    {
	      walk_stmt_info wi;
	      memset (&wi, 0, sizeof (wi));
	      wi.info = LOOP_VINFO_LOOP (loop_vinfo);
	      gimple_stmt_iterator gsi2
		= gsi_for_stmt (STMT_VINFO_RELATED_STMT (stmt_info));
	      walk_gimple_stmt (&gsi2, vect_detect_hybrid_slp_2,
				vect_detect_hybrid_slp_1, &wi);
	      walk_gimple_seq (STMT_VINFO_PATTERN_DEF_SEQ (stmt_info),
			       vect_detect_hybrid_slp_2,
			       vect_detect_hybrid_slp_1, &wi);
	    }
	}
    }

  /* Then walk the SLP instance trees marking stmts with uses in
     non-SLP stmts as hybrid, also propagating hybrid down the
     SLP tree, collecting the above info on-the-fly.  */
  FOR_EACH_VEC_ELT (slp_instances, i, instance)
    {
      for (unsigned i = 0; i < SLP_INSTANCE_GROUP_SIZE (instance); ++i)
	vect_detect_hybrid_slp_stmts (SLP_INSTANCE_TREE (instance),
				      i, pure_slp);
    }
}


/* Create and initialize a new bb_vec_info struct for BB, as well as
   stmt_vec_info structs for all the stmts in it.  */

static bb_vec_info
new_bb_vec_info (gimple_stmt_iterator region_begin,
		 gimple_stmt_iterator region_end)
{
  basic_block bb = gsi_bb (region_begin);
  bb_vec_info res = NULL;
  gimple_stmt_iterator gsi;

  res = (bb_vec_info) xcalloc (1, sizeof (struct _bb_vec_info));
  res->kind = vec_info::bb;
  BB_VINFO_BB (res) = bb;
  res->region_begin = region_begin;
  res->region_end = region_end;

  for (gsi = region_begin; gsi_stmt (gsi) != gsi_stmt (region_end);
       gsi_next (&gsi))
    {
      gimple *stmt = gsi_stmt (gsi);
      gimple_set_uid (stmt, 0);
      set_vinfo_for_stmt (stmt, new_stmt_vec_info (stmt, res));
    }

  BB_VINFO_GROUPED_STORES (res).create (10);
  BB_VINFO_SLP_INSTANCES (res).create (2);
  BB_VINFO_TARGET_COST_DATA (res) = init_cost (NULL);

  bb->aux = res;
  return res;
}


/* Free BB_VINFO struct, as well as all the stmt_vec_info structs of all the
   stmts in the basic block.  */

static void
destroy_bb_vec_info (bb_vec_info bb_vinfo)
{
  slp_instance instance;
  unsigned i;

  if (!bb_vinfo)
    return;

  vect_destroy_datarefs (bb_vinfo);
  free_dependence_relations (BB_VINFO_DDRS (bb_vinfo));
  BB_VINFO_GROUPED_STORES (bb_vinfo).release ();
  FOR_EACH_VEC_ELT (BB_VINFO_SLP_INSTANCES (bb_vinfo), i, instance)
    vect_free_slp_instance (instance);
  BB_VINFO_SLP_INSTANCES (bb_vinfo).release ();
  destroy_cost_data (BB_VINFO_TARGET_COST_DATA (bb_vinfo));

  for (gimple_stmt_iterator si = bb_vinfo->region_begin;
       gsi_stmt (si) != gsi_stmt (bb_vinfo->region_end); gsi_next (&si))
    {
      gimple *stmt = gsi_stmt (si);
      stmt_vec_info stmt_info = vinfo_for_stmt (stmt);

      if (stmt_info)
        /* Free stmt_vec_info.  */
        free_stmt_vec_info (stmt);

      /* Reset region marker.  */
      gimple_set_uid (stmt, -1);
    }

  BB_VINFO_BB (bb_vinfo)->aux = NULL;
  free (bb_vinfo);
}


/* Analyze statements contained in SLP tree node after recursively analyzing
   the subtree. Return TRUE if the operations are supported.  */

static bool
vect_slp_analyze_node_operations (slp_tree node)
{
  bool dummy;
  int i, j;
  gimple *stmt;
  slp_tree child;

  if (SLP_TREE_DEF_TYPE (node) != vect_internal_def)
    return true;

  FOR_EACH_VEC_ELT (SLP_TREE_CHILDREN (node), i, child)
    if (!vect_slp_analyze_node_operations (child))
      return false;

  bool res = true;
  FOR_EACH_VEC_ELT (SLP_TREE_SCALAR_STMTS (node), i, stmt)
    {
      stmt_vec_info stmt_info = vinfo_for_stmt (stmt);
      gcc_assert (stmt_info);
      gcc_assert (STMT_SLP_TYPE (stmt_info) != loop_vect);

      /* Push SLP node def-type to stmt operands.  */
      FOR_EACH_VEC_ELT (SLP_TREE_CHILDREN (node), j, child)
	if (SLP_TREE_DEF_TYPE (child) != vect_internal_def)
	  STMT_VINFO_DEF_TYPE (vinfo_for_stmt (SLP_TREE_SCALAR_STMTS (child)[i]))
	    = SLP_TREE_DEF_TYPE (child);
      res = vect_analyze_stmt (stmt, &dummy, node, i);
      /* Restore def-types.  */
      FOR_EACH_VEC_ELT (SLP_TREE_CHILDREN (node), j, child)
	if (SLP_TREE_DEF_TYPE (child) != vect_internal_def)
	  STMT_VINFO_DEF_TYPE (vinfo_for_stmt (SLP_TREE_SCALAR_STMTS (child)[i]))
	    = vect_internal_def;
      if (! res)
	break;
    }

  return res;
}


/* Analyze statements in SLP instances of the basic block.  Return TRUE if the
   operations are supported. */

bool
vect_slp_analyze_operations (vec<slp_instance> slp_instances, void *data)
{
  slp_instance instance;
  int i;

  if (dump_enabled_p ())
    dump_printf_loc (MSG_NOTE, vect_location,
		     "=== vect_slp_analyze_operations ===\n");

  for (i = 0; slp_instances.iterate (i, &instance); )
    {
      if (!vect_slp_analyze_node_operations (SLP_INSTANCE_TREE (instance)))
        {
	  dump_printf_loc (MSG_NOTE, vect_location,
			   "removing SLP instance operations starting from: ");
	  dump_gimple_stmt (MSG_NOTE, TDF_SLIM,
			    SLP_TREE_SCALAR_STMTS
			      (SLP_INSTANCE_TREE (instance))[0], 0);
	  vect_free_slp_instance (instance);
          slp_instances.ordered_remove (i);
	}
      else
	{
	  /* Compute the costs of the SLP instance.  */
	  vect_analyze_slp_cost (instance, data);
	  i++;
	}
    }

  if (!slp_instances.length ())
    return false;

  return true;
}


/* Compute the scalar cost of the SLP node NODE and its children
   and return it.  Do not account defs that are marked in LIFE and
   update LIFE according to uses of NODE.  */

static unsigned
vect_bb_slp_scalar_cost (basic_block bb,
			 slp_tree node, vec<bool, va_heap> *life)
{
  unsigned scalar_cost = 0;
  unsigned i;
  gimple *stmt;
  slp_tree child;

  FOR_EACH_VEC_ELT (SLP_TREE_SCALAR_STMTS (node), i, stmt)
    {
      unsigned stmt_cost;
      ssa_op_iter op_iter;
      def_operand_p def_p;
      stmt_vec_info stmt_info;

      if ((*life)[i])
	continue;

      /* If there is a non-vectorized use of the defs then the scalar
         stmt is kept live in which case we do not account it or any
	 required defs in the SLP children in the scalar cost.  This
	 way we make the vectorization more costly when compared to
	 the scalar cost.  */
      FOR_EACH_SSA_DEF_OPERAND (def_p, stmt, op_iter, SSA_OP_DEF)
	{
	  imm_use_iterator use_iter;
	  gimple *use_stmt;
	  FOR_EACH_IMM_USE_STMT (use_stmt, use_iter, DEF_FROM_PTR (def_p))
	    if (!is_gimple_debug (use_stmt)
		&& (! vect_stmt_in_region_p (vinfo_for_stmt (stmt)->vinfo,
					     use_stmt)
		    || ! PURE_SLP_STMT (vinfo_for_stmt (use_stmt))))
	      {
		(*life)[i] = true;
		BREAK_FROM_IMM_USE_STMT (use_iter);
	      }
	}
      if ((*life)[i])
	continue;

      /* Count scalar stmts only once.  */
      if (gimple_visited_p (stmt))
	continue;
      gimple_set_visited (stmt, true);

      stmt_info = vinfo_for_stmt (stmt);
      if (STMT_VINFO_DATA_REF (stmt_info))
        {
          if (DR_IS_READ (STMT_VINFO_DATA_REF (stmt_info)))
            stmt_cost = vect_get_stmt_cost (scalar_load);
          else
            stmt_cost = vect_get_stmt_cost (scalar_store);
        }
      else
        stmt_cost = vect_get_stmt_cost (scalar_stmt);

      scalar_cost += stmt_cost;
    }

  FOR_EACH_VEC_ELT (SLP_TREE_CHILDREN (node), i, child)
    if (SLP_TREE_DEF_TYPE (child) == vect_internal_def)
      scalar_cost += vect_bb_slp_scalar_cost (bb, child, life);

  return scalar_cost;
}

/* Check if vectorization of the basic block is profitable.  */

static bool
vect_bb_vectorization_profitable_p (bb_vec_info bb_vinfo)
{
  vec<slp_instance> slp_instances = BB_VINFO_SLP_INSTANCES (bb_vinfo);
  slp_instance instance;
  int i;
  unsigned int vec_inside_cost = 0, vec_outside_cost = 0, scalar_cost = 0;
  unsigned int vec_prologue_cost = 0, vec_epilogue_cost = 0;

  /* Calculate scalar cost.  */
  FOR_EACH_VEC_ELT (slp_instances, i, instance)
    {
      auto_vec<bool, 20> life;
      life.safe_grow_cleared (SLP_INSTANCE_GROUP_SIZE (instance));
      scalar_cost += vect_bb_slp_scalar_cost (BB_VINFO_BB (bb_vinfo),
					      SLP_INSTANCE_TREE (instance),
					      &life);
    }

  /* Unset visited flag.  */
  for (gimple_stmt_iterator gsi = bb_vinfo->region_begin;
       gsi_stmt (gsi) != gsi_stmt (bb_vinfo->region_end); gsi_next (&gsi))
    gimple_set_visited  (gsi_stmt (gsi), false);

  /* Complete the target-specific cost calculation.  */
  finish_cost (BB_VINFO_TARGET_COST_DATA (bb_vinfo), &vec_prologue_cost,
	       &vec_inside_cost, &vec_epilogue_cost);

  vec_outside_cost = vec_prologue_cost + vec_epilogue_cost;

  if (dump_enabled_p ())
    {
      dump_printf_loc (MSG_NOTE, vect_location, "Cost model analysis: \n");
      dump_printf (MSG_NOTE, "  Vector inside of basic block cost: %d\n",
		   vec_inside_cost);
      dump_printf (MSG_NOTE, "  Vector prologue cost: %d\n", vec_prologue_cost);
      dump_printf (MSG_NOTE, "  Vector epilogue cost: %d\n", vec_epilogue_cost);
      dump_printf (MSG_NOTE, "  Scalar cost of basic block: %d\n", scalar_cost);
    }

  /* Vectorization is profitable if its cost is more than the cost of scalar
     version.  Note that we err on the vector side for equal cost because
     the cost estimate is otherwise quite pessimistic (constant uses are
     free on the scalar side but cost a load on the vector side for
     example).  */
  if (vec_outside_cost + vec_inside_cost > scalar_cost)
    return false;

  return true;
}

/* Check if the basic block can be vectorized.  Returns a bb_vec_info
   if so and sets fatal to true if failure is independent of
   current_vector_size.  */

static bb_vec_info
vect_slp_analyze_bb_1 (gimple_stmt_iterator region_begin,
		       gimple_stmt_iterator region_end,
		       vec<data_reference_p> datarefs, int n_stmts,
		       bool &fatal)
{
  bb_vec_info bb_vinfo;
  slp_instance instance;
  int i;
  poly_uint64 min_vf = 2;

  /* The first group of checks is independent of the vector size.  */
  fatal = true;

  if (n_stmts > PARAM_VALUE (PARAM_SLP_MAX_INSNS_IN_BB))
    {
      if (dump_enabled_p ())
	dump_printf_loc (MSG_MISSED_OPTIMIZATION, vect_location,
			 "not vectorized: too many instructions in "
			 "basic block.\n");
      free_data_refs (datarefs);
      return NULL;
    }

  bb_vinfo = new_bb_vec_info (region_begin, region_end);
  if (!bb_vinfo)
    return NULL;

  BB_VINFO_DATAREFS (bb_vinfo) = datarefs;

  /* Analyze the data references.  */

  if (!vect_analyze_data_refs (bb_vinfo, &min_vf))
    {
      if (dump_enabled_p ())
        dump_printf_loc (MSG_MISSED_OPTIMIZATION, vect_location,
			 "not vectorized: unhandled data-ref in basic "
			 "block.\n");

      destroy_bb_vec_info (bb_vinfo);
      return NULL;
    }

  if (BB_VINFO_DATAREFS (bb_vinfo).length () < 2)
    {
      if (dump_enabled_p ())
        dump_printf_loc (MSG_MISSED_OPTIMIZATION, vect_location,
			 "not vectorized: not enough data-refs in "
			 "basic block.\n");

      destroy_bb_vec_info (bb_vinfo);
      return NULL;
    }

  if (!vect_analyze_data_ref_accesses (bb_vinfo))
    {
     if (dump_enabled_p ())
       dump_printf_loc (MSG_MISSED_OPTIMIZATION, vect_location,
			"not vectorized: unhandled data access in "
			"basic block.\n");

      destroy_bb_vec_info (bb_vinfo);
      return NULL;
    }

  /* If there are no grouped stores in the region there is no need
     to continue with pattern recog as vect_analyze_slp will fail
     anyway.  */
  if (bb_vinfo->grouped_stores.is_empty ())
    {
      if (dump_enabled_p ())
	dump_printf_loc (MSG_MISSED_OPTIMIZATION, vect_location,
			 "not vectorized: no grouped stores in "
			 "basic block.\n");

      destroy_bb_vec_info (bb_vinfo);
      return NULL;
    }

  /* While the rest of the analysis below depends on it in some way.  */
  fatal = false;

  vect_pattern_recog (bb_vinfo);

  /* Check the SLP opportunities in the basic block, analyze and build SLP
     trees.  */
  if (!vect_analyze_slp (bb_vinfo, n_stmts))
    {
      if (dump_enabled_p ())
	{
	  dump_printf_loc (MSG_MISSED_OPTIMIZATION, vect_location,
			   "Failed to SLP the basic block.\n");
	  dump_printf_loc (MSG_MISSED_OPTIMIZATION, vect_location, 
			   "not vectorized: failed to find SLP opportunities "
			   "in basic block.\n");
	}

      destroy_bb_vec_info (bb_vinfo);
      return NULL;
    }

  /* Analyze and verify the alignment of data references and the
     dependence in the SLP instances.  */
  for (i = 0; BB_VINFO_SLP_INSTANCES (bb_vinfo).iterate (i, &instance); )
    {
      if (! vect_slp_analyze_and_verify_instance_alignment (instance)
	  || ! vect_slp_analyze_instance_dependence (instance))
	{
	  dump_printf_loc (MSG_NOTE, vect_location,
			   "removing SLP instance operations starting from: ");
	  dump_gimple_stmt (MSG_NOTE, TDF_SLIM,
			    SLP_TREE_SCALAR_STMTS
			      (SLP_INSTANCE_TREE (instance))[0], 0);
	  vect_free_slp_instance (instance);
	  BB_VINFO_SLP_INSTANCES (bb_vinfo).ordered_remove (i);
	  continue;
	}

      /* Mark all the statements that we want to vectorize as pure SLP and
	 relevant.  */
      vect_mark_slp_stmts (SLP_INSTANCE_TREE (instance), pure_slp, -1);
      vect_mark_slp_stmts_relevant (SLP_INSTANCE_TREE (instance));

      i++;
    }
  if (! BB_VINFO_SLP_INSTANCES (bb_vinfo).length ())
    {
      destroy_bb_vec_info (bb_vinfo);
      return NULL;
    }

  if (!vect_slp_analyze_operations (BB_VINFO_SLP_INSTANCES (bb_vinfo),
				    BB_VINFO_TARGET_COST_DATA (bb_vinfo)))
    {
      if (dump_enabled_p ())
        dump_printf_loc (MSG_MISSED_OPTIMIZATION, vect_location,
			 "not vectorized: bad operation in basic block.\n");

      destroy_bb_vec_info (bb_vinfo);
      return NULL;
    }

  /* Cost model: check if the vectorization is worthwhile.  */
  if (!unlimited_cost_model (NULL)
      && !vect_bb_vectorization_profitable_p (bb_vinfo))
    {
      if (dump_enabled_p ())
        dump_printf_loc (MSG_MISSED_OPTIMIZATION, vect_location,
			 "not vectorized: vectorization is not "
			 "profitable.\n");

      destroy_bb_vec_info (bb_vinfo);
      return NULL;
    }

  if (dump_enabled_p ())
    dump_printf_loc (MSG_NOTE, vect_location,
		     "Basic block will be vectorized using SLP\n");

  return bb_vinfo;
}


/* Main entry for the BB vectorizer.  Analyze and transform BB, returns
   true if anything in the basic-block was vectorized.  */

bool
vect_slp_bb (basic_block bb)
{
  bb_vec_info bb_vinfo;
  gimple_stmt_iterator gsi;
  bool any_vectorized = false;
  auto_vec<poly_uint64, 8> vector_sizes;

  if (dump_enabled_p ())
    dump_printf_loc (MSG_NOTE, vect_location, "===vect_slp_analyze_bb===\n");

  /* Autodetect first vector size we try.  */
  current_vector_size = 0;
  targetm.vectorize.autovectorize_vector_sizes (vector_sizes);
  unsigned int next_size = 0;

  gsi = gsi_start_bb (bb);

  poly_uint64 autodetected_vector_size = 0;
  while (1)
    {
      if (gsi_end_p (gsi))
	break;

      gimple_stmt_iterator region_begin = gsi;
      vec<data_reference_p> datarefs = vNULL;
      int insns = 0;

      for (; !gsi_end_p (gsi); gsi_next (&gsi))
	{
	  gimple *stmt = gsi_stmt (gsi);
	  if (is_gimple_debug (stmt))
	    continue;
	  insns++;

	  if (gimple_location (stmt) != UNKNOWN_LOCATION)
	    vect_location = gimple_location (stmt);

	  if (!find_data_references_in_stmt (NULL, stmt, &datarefs))
	    break;
	}

      /* Skip leading unhandled stmts.  */
      if (gsi_stmt (region_begin) == gsi_stmt (gsi))
	{
	  gsi_next (&gsi);
	  continue;
	}

      gimple_stmt_iterator region_end = gsi;

      bool vectorized = false;
      bool fatal = false;
      bb_vinfo = vect_slp_analyze_bb_1 (region_begin, region_end,
					datarefs, insns, fatal);
      if (bb_vinfo
	  && dbg_cnt (vect_slp))
	{
	  if (dump_enabled_p ())
	    dump_printf_loc (MSG_NOTE, vect_location, "SLPing BB part\n");

	  vect_schedule_slp (bb_vinfo);

	  if (dump_enabled_p ())
	    dump_printf_loc (MSG_NOTE, vect_location,
			     "basic block part vectorized\n");

	  destroy_bb_vec_info (bb_vinfo);

	  vectorized = true;
	}
      else
	destroy_bb_vec_info (bb_vinfo);

      any_vectorized |= vectorized;

      if (next_size == 0)
	autodetected_vector_size = current_vector_size;

      if (next_size < vector_sizes.length ()
	  && must_eq (vector_sizes[next_size], autodetected_vector_size))
	next_size += 1;

      if (vectorized
	  || next_size == vector_sizes.length ()
	  || must_eq (current_vector_size, 0U)
	  /* If vect_slp_analyze_bb_1 signaled that analysis for all
	     vector sizes will fail do not bother iterating.  */
	  || fatal)
	{
	  if (gsi_end_p (region_end))
	    break;

	  /* Skip the unhandled stmt.  */
	  gsi_next (&gsi);

	  /* And reset vector sizes.  */
	  current_vector_size = 0;
	  next_size = 0;
	}
      else
	{
	  /* Try the next biggest vector size.  */
	  current_vector_size = vector_sizes[next_size++];
	  if (dump_enabled_p ())
	    {
	      dump_printf_loc (MSG_NOTE, vect_location,
			       "***** Re-trying analysis with "
			       "vector size ");
	      dump_dec (MSG_NOTE, current_vector_size);
	      dump_printf (MSG_NOTE, "\n");
	    }

	  /* Start over.  */
	  gsi = region_begin;
	}
    }

  return any_vectorized;
}


/* Return 1 if vector type of boolean constant which is OPNUM
   operand in statement STMT is a boolean vector.  */

static bool
vect_mask_constant_operand_p (gimple *stmt, int opnum)
{
  stmt_vec_info stmt_vinfo = vinfo_for_stmt (stmt);
  enum tree_code code = gimple_expr_code (stmt);
  tree op, vectype;
  gimple *def_stmt;
  enum vect_def_type dt;

  /* For comparison and COND_EXPR type is chosen depending
     on the other comparison operand.  */
  if (TREE_CODE_CLASS (code) == tcc_comparison)
    {
      if (opnum)
	op = gimple_assign_rhs1 (stmt);
      else
	op = gimple_assign_rhs2 (stmt);

      if (!vect_is_simple_use (op, stmt_vinfo->vinfo, &def_stmt,
			       &dt, &vectype))
	gcc_unreachable ();

      return !vectype || VECTOR_BOOLEAN_TYPE_P (vectype);
    }

  if (code == COND_EXPR)
    {
      tree cond = gimple_assign_rhs1 (stmt);

      if (TREE_CODE (cond) == SSA_NAME)
	op = cond;
      else if (opnum)
	op = TREE_OPERAND (cond, 1);
      else
	op = TREE_OPERAND (cond, 0);

      if (!vect_is_simple_use (op, stmt_vinfo->vinfo, &def_stmt,
			       &dt, &vectype))
	gcc_unreachable ();

      return !vectype || VECTOR_BOOLEAN_TYPE_P (vectype);
    }

  return VECTOR_BOOLEAN_TYPE_P (STMT_VINFO_VECTYPE (stmt_vinfo));
}

/* Build a variable-length vector in which ELTS[0:NELTS] are repeated
   to a fill NRESULTS vectors of type VECTOR_TYPE.  Store the vectors in
   RESULTS and add any new instructions to SEQ.

   The approach we use is:

   (1) Find a vector mode VM with integer elements of mode IM.

   (2) Replace ELTS[0:NELTS] with ELTS'[0:NELTS'], where each element of
       ELTS' has mode IM.  This involves creating NELTS' VIEW_CONVERT_EXPRs
       from small vectors to IM.

   (3) Duplicate each ELTS'[I] into a vector of mode VM.

   (4) Use a tree of VEC_INTERLEAVE_HI/LOs to create VMs with the
       correct byte contents.

   (5) Use VIEW_CONVERT_EXPR to cast the final VM to the required type.

   We try to find the largest IM for which this sequence works, in order
   to cut down on the number of interleaves.  */

static void
duplicate_and_interleave (gimple_seq *seq, tree vector_type,
			  unsigned int nelts, tree *elts,
			  unsigned int nresults, vec<tree> &results)
{
  tree element_type = TREE_TYPE (vector_type);

  /* (1) Find a vector mode VM with integer elements of mode IM.  */
  unsigned int nvectors = 1;
  machine_mode new_vector_mode;
  if (!can_duplicate_and_interleave_p (nelts, TYPE_MODE (element_type),
				       &nvectors, &new_vector_mode))
    gcc_unreachable ();

  /* Get the types associated with IM and VM above.  */
  unsigned int new_element_bits = GET_MODE_UNIT_BITSIZE (new_vector_mode);
  tree new_element_type
    = build_nonstandard_integer_type (new_element_bits, 1);
  tree new_vector_type
    = build_vector_type (new_element_type, GET_MODE_NUNITS (new_vector_mode));

  /* Get a vector type that holds ELTS[0:NELTS/NELTS'].  */
  unsigned int partial_nelts = nelts / nvectors;
  tree partial_vector_type = build_vector_type (element_type, partial_nelts);

  auto_vec<tree, 16> pieces;
  pieces.safe_grow (nvectors * 2);
  for (unsigned int i = 0; i < nvectors; ++i)
    {
      /* (2) Replace ELTS[0:NELTS] with ELTS'[0:NELTS'], where each element of
	     ELTS' has mode IM.  */
      tree t = gimple_build_vector (seq, partial_vector_type,
				    partial_nelts, elts + i * partial_nelts);
      t = gimple_build (seq, VIEW_CONVERT_EXPR, new_element_type, t);

      /* (3) Duplicate each ELTS'[I] into a vector of mode VM.  */
      pieces[i] = gimple_build_vector_from_val (seq, new_vector_type, t);
    }

  /* (4) Use a tree of VEC_INTERLEAVE_HIs to create a single VM with the
	 correct byte contents.

     We need to repeat the following operation log2(nvectors) times:

	out[i * 2] = VEC_INTERLEAVE_HI (in[i], in[i + lo_start]);
	out[i * 2 + 1] = VEC_INTERLEAVE_LO (in[i], in[i + lo_start]);

     However, if each input repeats every N elements and the VF is
     a multiple of N * 2, the LO result is the same as the HI.  */
  unsigned int in_start = 0;
  unsigned int out_start = nvectors;
  unsigned int lo_start = nvectors / 2;
  /* A bound on the number of outputs needed to produce NRESULTS results
     in the final iteration.  */
  unsigned int noutputs_bound = nvectors * nresults;
  for (unsigned int in_repeat = 1; in_repeat < nvectors; in_repeat *= 2)
    {
      noutputs_bound /= 2;
      unsigned int limit = MIN (noutputs_bound, nvectors);
      for (unsigned int i = 0; i < limit; ++i)
	{
	  if ((i & 1) != 0
	      && multiple_p (GET_MODE_NUNITS (new_vector_mode),
			     2 * in_repeat))
	    {
	      pieces[out_start + i] = pieces[out_start + i - 1];
	      continue;
	    }

	  tree output = make_ssa_name (new_vector_type);
	  tree input1 = pieces[in_start + (i / 2)];
	  tree input2 = pieces[in_start + (i / 2) + lo_start];
	  internal_fn fn = ((i & 1) != 0
			    ? IFN_VEC_INTERLEAVE_LO
			    : IFN_VEC_INTERLEAVE_HI);
	  gcall *call = gimple_build_call_internal (fn, 2, input1, input2);
	  gimple_call_set_lhs (call, output);
	  gimple_seq_add_stmt (seq, call);
	  pieces[out_start + i] = output;
	}
      std::swap (in_start, out_start);
    }

  /* (5) Use VIEW_CONVERT_EXPR to cast the final VM to the required type.  */
  results.reserve (nresults);
  for (unsigned int i = 0; i < nresults; ++i)
    if (i < nvectors)
      results.quick_push (gimple_build (seq, VIEW_CONVERT_EXPR, vector_type,
					pieces[in_start + i]));
    else
      results.quick_push (results[i - nvectors]);
}


/* For constant and loop invariant defs of SLP_NODE this function returns
   (vector) defs (VEC_OPRNDS) that will be used in the vectorized stmts.
   OP_NUM determines if we gather defs for operand 0 or operand 1 of the RHS of
   scalar stmts.  NUMBER_OF_VECTORS is the number of vector defs to create.
   REDUC_INDEX is the index of the reduction operand in the statements, unless
   it is -1.  */

static void
vect_get_constant_vectors (tree op, slp_tree slp_node,
                           vec<tree> *vec_oprnds,
			   unsigned int op_num, unsigned int number_of_vectors,
                           int reduc_index)
{
  vec<gimple *> stmts = SLP_TREE_SCALAR_STMTS (slp_node);
  gimple *stmt = stmts[0];
  stmt_vec_info stmt_vinfo = vinfo_for_stmt (stmt);
  unsigned HOST_WIDE_INT nunits;
  tree vec_cst;
  tree *elts;
  unsigned j, number_of_places_left_in_vector;
  tree vector_type;
  tree vop;
  int group_size = stmts.length ();
  unsigned int vec_num, i;
  unsigned number_of_copies = 1;
  vec<tree> voprnds;
  voprnds.create (number_of_vectors);
  bool is_store;
  tree neutral_op = NULL;
  enum tree_code code = gimple_expr_code (stmt);
  gimple *def_stmt;
  struct loop *loop;
  gimple_seq ctor_seq = NULL;
  auto_vec<tree, 16> permute_results;

  /* Check if vector type is a boolean vector.  */
  if (VECT_SCALAR_BOOLEAN_TYPE_P (TREE_TYPE (op))
      && vect_mask_constant_operand_p (stmt, op_num))
    vector_type
      = build_same_sized_truth_vector_type (STMT_VINFO_VECTYPE (stmt_vinfo));
  else
    vector_type = get_vectype_for_scalar_type (TREE_TYPE (op));

  if (STMT_VINFO_DEF_TYPE (stmt_vinfo) == vect_reduction_def
      && reduc_index != -1)
    {
      op_num = reduc_index;
      op = gimple_op (stmt, op_num + 1);
      /* For additional copies (see the explanation of NUMBER_OF_COPIES below)
         we need either neutral operands or the original operands.  See
         get_initial_def_for_reduction() for details.  */
      switch (code)
        {
          case WIDEN_SUM_EXPR:
          case DOT_PROD_EXPR:
	  case SAD_EXPR:
          case PLUS_EXPR:
          case MINUS_EXPR:
          case BIT_IOR_EXPR:
          case BIT_XOR_EXPR:
             if (SCALAR_FLOAT_TYPE_P (TREE_TYPE (op)))
               neutral_op = build_real (TREE_TYPE (op), dconst0);
             else
               neutral_op = build_int_cst (TREE_TYPE (op), 0);

             break;

          case MULT_EXPR:
             if (SCALAR_FLOAT_TYPE_P (TREE_TYPE (op)))
               neutral_op = build_real (TREE_TYPE (op), dconst1);
             else
               neutral_op = build_int_cst (TREE_TYPE (op), 1);

             break;

          case BIT_AND_EXPR:
            neutral_op = build_int_cst (TREE_TYPE (op), -1);
            break;

	  /* For MIN/MAX we don't have an easy neutral operand but
	     the initial values can be used fine here.  Only for
	     a reduction chain we have to force a neutral element.  */
	  case MAX_EXPR:
	  case MIN_EXPR:
	    if (!GROUP_FIRST_ELEMENT (stmt_vinfo))
	      neutral_op = NULL;
	    else
	      {
		def_stmt = SSA_NAME_DEF_STMT (op);
		loop = (gimple_bb (stmt))->loop_father;
		neutral_op = PHI_ARG_DEF_FROM_EDGE (def_stmt,
						    loop_preheader_edge (loop));
	      }
	    break;

          default:
	    gcc_assert (!GROUP_FIRST_ELEMENT (stmt_vinfo));
            neutral_op = NULL;
        }
    }

  if (STMT_VINFO_DATA_REF (stmt_vinfo))
    {
      is_store = true;
      op = gimple_assign_rhs1 (stmt);
    }
  else
    is_store = false;

  gcc_assert (op);

  /* NUMBER_OF_COPIES is the number of times we need to use the same values in
     created vectors. It is greater than 1 if unrolling is performed.

     For example, we have two scalar operands, s1 and s2 (e.g., group of
     strided accesses of size two), while NUNITS is four (i.e., four scalars
     of this type can be packed in a vector).  The output vector will contain
     two copies of each scalar operand: {s1, s2, s1, s2}.  (NUMBER_OF_COPIES
     will be 2).

     If GROUP_SIZE > NUNITS, the scalars will be split into several vectors
     containing the operands.

     For example, NUNITS is four as before, and the group size is 8
     (s1, s2, ..., s8).  We will create two vectors {s1, s2, s3, s4} and
     {s5, s6, s7, s8}.  */

  if (!TYPE_VECTOR_SUBPARTS (vector_type).is_constant (&nunits))
    nunits = group_size;

  number_of_copies = nunits * number_of_vectors / group_size;

  number_of_places_left_in_vector = nunits;
  elts = XALLOCAVEC (tree, nunits);
  bool place_after_defs = false;
  for (j = 0; j < number_of_copies; j++)
    {
      for (i = group_size - 1; stmts.iterate (i, &stmt); i--)
        {
          if (is_store)
            op = gimple_assign_rhs1 (stmt);
          else
	    {
	      switch (code)
		{
		  case COND_EXPR:
		    {
		      tree cond = gimple_assign_rhs1 (stmt);
		      if (TREE_CODE (cond) == SSA_NAME)
			op = gimple_op (stmt, op_num + 1);
		      else if (op_num == 0 || op_num == 1)
			op = TREE_OPERAND (cond, op_num);
		      else
			{
			  if (op_num == 2)
			    op = gimple_assign_rhs2 (stmt);
			  else
			    op = gimple_assign_rhs3 (stmt);
			}
		    }
		    break;

		  case CALL_EXPR:
		    op = gimple_call_arg (stmt, op_num);
		    break;

		  case LSHIFT_EXPR:
		  case RSHIFT_EXPR:
		  case LROTATE_EXPR:
		  case RROTATE_EXPR:
		    op = gimple_op (stmt, op_num + 1);
		    /* Unlike the other binary operators, shifts/rotates have
		       the shift count being int, instead of the same type as
		       the lhs, so make sure the scalar is the right type if
		       we are dealing with vectors of
		       long long/long/short/char.  */
		    if (op_num == 1 && TREE_CODE (op) == INTEGER_CST)
		      op = fold_convert (TREE_TYPE (vector_type), op);
		    break;

		  default:
		    op = gimple_op (stmt, op_num + 1);
		    break;
		}
	    }

          if (reduc_index != -1)
            {
              loop = (gimple_bb (stmt))->loop_father;
              def_stmt = SSA_NAME_DEF_STMT (op);

              gcc_assert (loop);

              /* Get the def before the loop.  In reduction chain we have only
                 one initial value.  */
              if ((j != (number_of_copies - 1)
                   || (GROUP_FIRST_ELEMENT (vinfo_for_stmt (stmt))
                       && i != 0))
                  && neutral_op)
                op = neutral_op;
              else
                op = PHI_ARG_DEF_FROM_EDGE (def_stmt,
                                            loop_preheader_edge (loop));
            }

          /* Create 'vect_ = {op0,op1,...,opn}'.  */
          number_of_places_left_in_vector--;
	  tree orig_op = op;
	  if (!types_compatible_p (TREE_TYPE (vector_type), TREE_TYPE (op)))
	    {
	      if (constant_tree_p (op))
		{
		  if (VECTOR_BOOLEAN_TYPE_P (vector_type))
		    {
		      /* Can't use VIEW_CONVERT_EXPR for booleans because
			 of possibly different sizes of scalar value and
			 vector element.  */
		      if (integer_zerop (op))
			op = build_int_cst (TREE_TYPE (vector_type), 0);
		      else if (integer_onep (op))
			op = build_all_ones_cst (TREE_TYPE (vector_type));
		      else
			gcc_unreachable ();
		    }
		  else
		    op = fold_unary (VIEW_CONVERT_EXPR,
				     TREE_TYPE (vector_type), op);
		  gcc_assert (op && constant_tree_p (op));
		}
	      else
		{
		  tree new_temp = make_ssa_name (TREE_TYPE (vector_type));
		  gimple *init_stmt;
		  if (VECTOR_BOOLEAN_TYPE_P (vector_type))
		    {
		      tree true_val
			= build_all_ones_cst (TREE_TYPE (vector_type));
		      tree false_val
			= build_zero_cst (TREE_TYPE (vector_type));
		      gcc_assert (INTEGRAL_TYPE_P (TREE_TYPE (op)));
		      init_stmt = gimple_build_assign (new_temp, COND_EXPR,
						       op, true_val,
						       false_val);
		    }
		  else
		    {
		      op = build1 (VIEW_CONVERT_EXPR, TREE_TYPE (vector_type),
				   op);
		      init_stmt
			= gimple_build_assign (new_temp, VIEW_CONVERT_EXPR,
					       op);
		    }
		  gimple_seq_add_stmt (&ctor_seq, init_stmt);
		  op = new_temp;
		}
	    }
	  elts[number_of_places_left_in_vector] = op;
	  if (TREE_CODE (orig_op) == SSA_NAME
	      && !SSA_NAME_IS_DEFAULT_DEF (orig_op)
	      && STMT_VINFO_BB_VINFO (stmt_vinfo)
	      && (STMT_VINFO_BB_VINFO (stmt_vinfo)->bb
		  == gimple_bb (SSA_NAME_DEF_STMT (orig_op))))
	    place_after_defs = true;

          if (number_of_places_left_in_vector == 0)
            {
              number_of_places_left_in_vector = nunits;

	      if (must_eq (TYPE_VECTOR_SUBPARTS (vector_type), nunits))
		/* Build the vector directly from ELTS.  */
		vec_cst = gimple_build_vector (&ctor_seq, vector_type,
					       nunits, elts);
	      else if (neutral_op)
		{
		  vec_cst = gimple_build_vector_from_val (&ctor_seq,
							  vector_type,
							  neutral_op);
		  int k = nunits;
		  while (k > 0 && elts[k - 1] == neutral_op)
		    k -= 1;
		  while (k > 0)
		    {
		      k -= 1;
		      gcall *call = gimple_build_call_internal
			(IFN_VEC_SHL_INSERT, 2, vec_cst, elts[k]);
		      vec_cst = make_ssa_name (vector_type);
		      gimple_call_set_lhs (call, vec_cst);
		      gimple_seq_add_stmt (&ctor_seq, call);
		    }
		}
	      else
		{
		  if (vec_oprnds->is_empty ())
		    duplicate_and_interleave (&ctor_seq, vector_type,
					      nunits, elts, number_of_vectors,
					      permute_results);
		  vec_cst = permute_results[number_of_vectors - j - 1];
		}
	      tree init;
	      gimple_stmt_iterator gsi;
	      if (place_after_defs)
		{
		  gsi = gsi_for_stmt
		          (vect_find_last_scalar_stmt_in_slp (slp_node));
		  init = vect_init_vector (stmt, vec_cst, vector_type, &gsi);
		}
	      else
		init = vect_init_vector (stmt, vec_cst, vector_type, NULL);
	      if (ctor_seq != NULL)
		{
		  gsi = gsi_for_stmt (SSA_NAME_DEF_STMT (init));
		  gsi_insert_seq_before (&gsi, ctor_seq, GSI_SAME_STMT);
		  ctor_seq = NULL;
		}
	      voprnds.quick_push (init);
	      place_after_defs = false;
            }
        }
    }

  /* Since the vectors are created in the reverse order, we should invert
     them.  */
  vec_num = voprnds.length ();
  for (j = vec_num; j != 0; j--)
    {
      vop = voprnds[j - 1];
      vec_oprnds->quick_push (vop);
    }

  voprnds.release ();

  /* In case that VF is greater than the unrolling factor needed for the SLP
     group of stmts, NUMBER_OF_VECTORS to be created is greater than
     NUMBER_OF_SCALARS/NUNITS or NUNITS/NUMBER_OF_SCALARS, and hence we have
     to replicate the vectors.  */
  while (number_of_vectors > vec_oprnds->length ())
    {
      tree neutral_vec = NULL;

      if (neutral_op)
        {
          if (!neutral_vec)
	    neutral_vec = build_vector_from_val (vector_type, neutral_op);

          vec_oprnds->quick_push (neutral_vec);
        }
      else
        {
          for (i = 0; vec_oprnds->iterate (i, &vop) && i < vec_num; i++)
            vec_oprnds->quick_push (vop);
        }
    }
}


/* Get vectorized definitions from SLP_NODE that contains corresponding
   vectorized def-stmts.  */

static void
vect_get_slp_vect_defs (slp_tree slp_node, vec<tree> *vec_oprnds)
{
  tree vec_oprnd;
  gimple *vec_def_stmt;
  unsigned int i;

  gcc_assert (SLP_TREE_VEC_STMTS (slp_node).exists ());

  FOR_EACH_VEC_ELT (SLP_TREE_VEC_STMTS (slp_node), i, vec_def_stmt)
    {
      gcc_assert (vec_def_stmt);
      vec_oprnd = gimple_get_lhs (vec_def_stmt);
      vec_oprnds->quick_push (vec_oprnd);
    }
}


/* Get vectorized definitions for SLP_NODE.
   If the scalar definitions are loop invariants or constants, collect them and
   call vect_get_constant_vectors() to create vector stmts.
   Otherwise, the def-stmts must be already vectorized and the vectorized stmts
   must be stored in the corresponding child of SLP_NODE, and we call
   vect_get_slp_vect_defs () to retrieve them.  */

void
vect_get_slp_defs (vec<tree> ops, slp_tree slp_node,
		   vec<vec<tree> > *vec_oprnds, int reduc_index)
{
  gimple *first_stmt;
  int number_of_vects = 0, i;
  HOST_WIDE_INT lhs_size_unit, rhs_size_unit;
  slp_tree child = NULL;
  vec<tree> vec_defs;
  tree oprnd;
  bool first_iteration = true;

  first_stmt = SLP_TREE_SCALAR_STMTS (slp_node)[0];
  FOR_EACH_VEC_ELT (ops, i, oprnd)
    {
      bool vectorized_defs = false;

      if (oprnd == NULL)
	{
	  vec_defs = vNULL;
	  vec_defs.create (0);
	  vec_oprnds->quick_push (vec_defs);
	  continue;
	}

      /* For each operand we check if it has vectorized definitions in a child
	 node or we need to create them (for invariants and constants).  We
	 check if the LHS of the first stmt of the next child matches OPRND.
	 If it does, we found the correct child.  Otherwise, we call
	 vect_get_constant_vectors ().  */
      for (unsigned int child_index = 0;
	   child_index < SLP_TREE_CHILDREN (slp_node).length (); child_index++)
        {
          child = SLP_TREE_CHILDREN (slp_node)[child_index];

	  /* We have to check both pattern and original def, if available.  */
	  if (SLP_TREE_DEF_TYPE (child) == vect_internal_def)
	    {
	      gimple *first_def = SLP_TREE_SCALAR_STMTS (child)[0];
	      gimple *related
		= STMT_VINFO_RELATED_STMT (vinfo_for_stmt (first_def));

	      if (operand_equal_p (oprnd, gimple_get_lhs (first_def), 0)
		  || (related
		      && operand_equal_p (oprnd, gimple_get_lhs (related), 0)))
		{
		  /* The number of vector defs is determined by the number of
		     vector statements in the node from which we get those
		     statements.  */
		  number_of_vects = SLP_TREE_NUMBER_OF_VEC_STMTS (child);
		  vectorized_defs = true;
		  break;
		}
	    }
        }

      if (!vectorized_defs && first_iteration)
	{
	  number_of_vects = SLP_TREE_NUMBER_OF_VEC_STMTS (slp_node);
	  /* Number of vector stmts was calculated according to LHS in
	     vect_schedule_slp_instance (), fix it by replacing LHS with
	     RHS, if necessary.  See vect_get_smallest_scalar_type () for
	     details.  */
	  vect_get_smallest_scalar_type (first_stmt, &lhs_size_unit,
					 &rhs_size_unit);
	  if (rhs_size_unit != lhs_size_unit)
	    {
	      number_of_vects *= rhs_size_unit;
	      number_of_vects /= lhs_size_unit;
	    }
        }

      /* Allocate memory for vectorized defs.  */
      vec_defs = vNULL;
      vec_defs.create (number_of_vects);

      /* For reduction defs we call vect_get_constant_vectors (), since we are
         looking for initial loop invariant values.  */
      if (vectorized_defs && reduc_index == -1)
        /* The defs are already vectorized.  */
	vect_get_slp_vect_defs (child, &vec_defs);
      else
        /* Build vectors from scalar defs.  */
	vect_get_constant_vectors (oprnd, slp_node, &vec_defs, i,
                                   number_of_vects, reduc_index);

      vec_oprnds->quick_push (vec_defs);

      /* For reductions, we only need initial values.  */
      if (reduc_index != -1)
        return;

      first_iteration = false;
    }
}

/* Generate vector permute statements from a list of loads in DR_CHAIN.
   If ANALYZE_ONLY is TRUE, only check that it is possible to create valid
   permute statements for the SLP node NODE of the SLP instance
   SLP_NODE_INSTANCE.  */

bool
vect_transform_slp_perm_load (slp_tree node, vec<tree> dr_chain,
			      gimple_stmt_iterator *gsi, poly_uint64 vf,
                              slp_instance slp_node_instance, bool analyze_only,
			      unsigned *n_perms)
{
  gimple *stmt = SLP_TREE_SCALAR_STMTS (node)[0];
  stmt_vec_info stmt_info = vinfo_for_stmt (stmt);
  tree mask_element_type = NULL_TREE, mask_type;
  int vec_index = 0;
  tree vectype = STMT_VINFO_VECTYPE (stmt_info);
  int group_size = SLP_INSTANCE_GROUP_SIZE (slp_node_instance);
<<<<<<< HEAD
  unsigned int mask_element, ncopies;
=======
  int mask_element;
>>>>>>> 633c65dd
  unsigned char *mask;
  machine_mode mode;
  unsigned HOST_WIDE_INT unroll_factor, nunits;

  if (!STMT_VINFO_GROUPED_ACCESS (stmt_info))
    return false;

  stmt_info = vinfo_for_stmt (GROUP_FIRST_ELEMENT (stmt_info));

  mode = TYPE_MODE (vectype);

  /* At the moment, all permutations are represented using per-element
     indices, so we can't cope with variable unroll factors or variable
     vector lengths.  */
  if (!(SLP_INSTANCE_UNROLLING_FACTOR (slp_node_instance)
	.is_constant (&unroll_factor))
      || !TYPE_VECTOR_SUBPARTS (vectype).is_constant (&nunits))
    return false;

  /* The number of copies is determined by the final vectorization factor
     relative to the SLP_NODE_INSTANCE unrolling factor.  */
  if (!constant_multiple_p (vf, unroll_factor, &ncopies))
    return false;

  /* The generic VEC_PERM_EXPR code always uses an integral type of the
     same size as the vector element being permuted.  */
  mask_element_type = lang_hooks.types.type_for_mode
		(*int_mode_for_mode (TYPE_MODE (TREE_TYPE (vectype))), 1);
  mask_type = get_vectype_for_scalar_type (mask_element_type);
  mask = XALLOCAVEC (unsigned char, nunits);
<<<<<<< HEAD
=======

  /* Initialize the vect stmts of NODE to properly insert the generated
     stmts later.  */
  if (! analyze_only)
    for (unsigned i = SLP_TREE_VEC_STMTS (node).length ();
	 i < SLP_TREE_NUMBER_OF_VEC_STMTS (node); i++)
      SLP_TREE_VEC_STMTS (node).quick_push (NULL);
>>>>>>> 633c65dd

  /* Generate permutation masks for every NODE. Number of masks for each NODE
     is equal to GROUP_SIZE.
     E.g., we have a group of three nodes with three loads from the same
     location in each node, and the vector size is 4. I.e., we have a
     a0b0c0a1b1c1... sequence and we need to create the following vectors:
     for a's: a0a0a0a1 a1a1a2a2 a2a3a3a3
     for b's: b0b0b0b1 b1b1b2b2 b2b3b3b3
     ...

     The masks for a's should be: {0,0,0,3} {3,3,6,6} {6,9,9,9}.
     The last mask is illegal since we assume two operands for permute
     operation, and the mask element values can't be outside that range.
     Hence, the last mask must be converted into {2,5,5,5}.
     For the first two permutations we need the first and the second input
     vectors: {a0,b0,c0,a1} and {b1,c1,a2,b2}, and for the last permutation
     we need the second and the third vectors: {b1,c1,a2,b2} and
     {c2,a3,b3,c3}.  */

  int vect_stmts_counter = 0;
  unsigned int index = 0;
  int first_vec_index = -1;
  int second_vec_index = -1;
  bool noop_p = true;
  *n_perms = 0;

<<<<<<< HEAD
  for (unsigned int j = 0; j < unroll_factor; j++)
=======
  for (int j = 0; j < vf; j++)
>>>>>>> 633c65dd
    {
      for (int k = 0; k < group_size; k++)
	{
	  unsigned int i = (SLP_TREE_LOAD_PERMUTATION (node)[k]
			    + j * STMT_VINFO_GROUP_SIZE (stmt_info));
	  vec_index = i / nunits;
	  mask_element = i % nunits;
	  if (vec_index == first_vec_index
	      || first_vec_index == -1)
	    {
	      first_vec_index = vec_index;
	    }
	  else if (vec_index == second_vec_index
		   || second_vec_index == -1)
	    {
	      second_vec_index = vec_index;
	      mask_element += nunits;
	    }
	  else
	    {
	      if (dump_enabled_p ())
		{
		  dump_printf_loc (MSG_MISSED_OPTIMIZATION, vect_location,
				   "permutation requires at "
				   "least three vectors ");
		  dump_gimple_stmt (MSG_MISSED_OPTIMIZATION, TDF_SLIM,
				    stmt, 0);
		}
	      return false;
	    }

	  gcc_assert (mask_element < 2 * nunits);
	  if (mask_element != index)
	    noop_p = false;
	  mask[index++] = mask_element;

	  if (index == nunits)
	    {
	      if (! noop_p
		  && ! can_vec_perm_p (mode, false, nunits, mask))
		{
		  if (dump_enabled_p ())
		    {
		      dump_printf_loc (MSG_MISSED_OPTIMIZATION,
				       vect_location, 
				       "unsupported vect permute { ");
		      for (i = 0; i < nunits; ++i)
			dump_printf (MSG_MISSED_OPTIMIZATION, "%d ", mask[i]);
		      dump_printf (MSG_MISSED_OPTIMIZATION, "}\n");
		    }
		  return false;
		}

	      if (! noop_p)
		++*n_perms;

	      if (!analyze_only)
		{
		  tree mask_vec = NULL_TREE;
		  
		  if (! noop_p)
		    {
		      tree *mask_elts = XALLOCAVEC (tree, nunits);
		      for (unsigned int l = 0; l < nunits; ++l)
			mask_elts[l] = build_int_cst (mask_element_type,
						      mask[l]);
		      mask_vec = build_vector (mask_type, nunits, mask_elts);
		    }

		  if (second_vec_index == -1)
		    second_vec_index = first_vec_index;

		  /* Generate the permute statement if necessary.  */
		  tree first_vec = dr_chain[first_vec_index];
		  tree second_vec = dr_chain[second_vec_index];
		  gimple *perm_stmt;
		  if (! noop_p)
		    {
		      tree perm_dest
			= vect_create_destination_var (gimple_assign_lhs (stmt),
						       vectype);
		      perm_dest = make_ssa_name (perm_dest);
		      perm_stmt = gimple_build_assign (perm_dest,
						       VEC_PERM_EXPR,
						       first_vec, second_vec,
						       mask_vec);
		      vect_finish_stmt_generation (stmt, perm_stmt, gsi);
		    }
		  else
		    /* If mask was NULL_TREE generate the requested
		       identity transform.  */
		    perm_stmt = SSA_NAME_DEF_STMT (first_vec);

		  /* Store the vector statement in NODE.  */
		  SLP_TREE_VEC_STMTS (node)[vect_stmts_counter++] = perm_stmt;
		}

	      index = 0;
	      first_vec_index = -1;
	      second_vec_index = -1;
	      noop_p = true;
	    }
	}
    }

  return true;
}



/* Vectorize SLP instance tree in postorder.  */

static bool
vect_schedule_slp_instance (slp_tree node, slp_instance instance,
			    poly_uint64 vectorization_factor)
{
  gimple *stmt;
  bool grouped_store, is_store;
  gimple_stmt_iterator si;
  stmt_vec_info stmt_info;
  unsigned int vec_stmts_size, group_size;
  tree vectype;
  int i, j;
  slp_tree child;

  if (SLP_TREE_DEF_TYPE (node) != vect_internal_def)
    return false;

  FOR_EACH_VEC_ELT (SLP_TREE_CHILDREN (node), i, child)
    vect_schedule_slp_instance (child, instance, vectorization_factor);

  /* Push SLP node def-type to stmts.  */
  FOR_EACH_VEC_ELT (SLP_TREE_CHILDREN (node), i, child)
    if (SLP_TREE_DEF_TYPE (child) != vect_internal_def)
      FOR_EACH_VEC_ELT (SLP_TREE_SCALAR_STMTS (child), j, stmt)
	STMT_VINFO_DEF_TYPE (vinfo_for_stmt (stmt)) = SLP_TREE_DEF_TYPE (child);

  stmt = SLP_TREE_SCALAR_STMTS (node)[0];
  stmt_info = vinfo_for_stmt (stmt);

  /* VECTYPE is the type of the destination.  */
  vectype = STMT_VINFO_VECTYPE (stmt_info);
  poly_uint64 nunits = TYPE_VECTOR_SUBPARTS (vectype);
  group_size = SLP_INSTANCE_GROUP_SIZE (instance);

  /* For each SLP instance calculate number of vector stmts to be created
     for the scalar stmts in each node of the SLP tree.  Number of vector
     elements in one vector iteration is the number of scalar elements in
     one scalar iteration (GROUP_SIZE) multiplied by VF divided by vector
     size.
     Unless this is a SLP reduction in which case the number of vector
     stmts is equal to the number of vector stmts of the children.  */
  if (GROUP_FIRST_ELEMENT (stmt_info)
      && !STMT_VINFO_GROUPED_ACCESS (stmt_info))
    vec_stmts_size = SLP_TREE_NUMBER_OF_VEC_STMTS (SLP_TREE_CHILDREN (node)[0]);
  else
    vec_stmts_size = vect_get_num_vectors (vectorization_factor * group_size,
					   vectype);

  if (!SLP_TREE_VEC_STMTS (node).exists ())
    {
      SLP_TREE_VEC_STMTS (node).create (vec_stmts_size);
      SLP_TREE_NUMBER_OF_VEC_STMTS (node) = vec_stmts_size;
    }

  if (dump_enabled_p ())
    {
      dump_printf_loc (MSG_NOTE,vect_location,
		       "------>vectorizing SLP node starting from: ");
      dump_gimple_stmt (MSG_NOTE, TDF_SLIM, stmt, 0);
    }

  /* Vectorized stmts go before the last scalar stmt which is where
     all uses are ready.  */
  si = gsi_for_stmt (vect_find_last_scalar_stmt_in_slp (node));

  /* Mark the first element of the reduction chain as reduction to properly
     transform the node.  In the analysis phase only the last element of the
     chain is marked as reduction.  */
  if (GROUP_FIRST_ELEMENT (stmt_info) && !STMT_VINFO_GROUPED_ACCESS (stmt_info)
      && GROUP_FIRST_ELEMENT (stmt_info) == stmt)
    {
      STMT_VINFO_DEF_TYPE (stmt_info) = vect_reduction_def;
      STMT_VINFO_TYPE (stmt_info) = reduc_vec_info_type;
    }

  /* Handle two-operation SLP nodes by vectorizing the group with
     both operations and then performing a merge.  */
  if (SLP_TREE_TWO_OPERATORS (node))
    {
      enum tree_code code0 = gimple_assign_rhs_code (stmt);
      enum tree_code ocode = ERROR_MARK;
      gimple *ostmt;
      unsigned char *mask = XALLOCAVEC (unsigned char, group_size);
      FOR_EACH_VEC_ELT (SLP_TREE_SCALAR_STMTS (node), i, ostmt)
	if (gimple_assign_rhs_code (ostmt) != code0)
	  {
	    mask[i] = 1;
	    ocode = gimple_assign_rhs_code (ostmt);
	  }
	else
	  mask[i] = 0;
      if (ocode != ERROR_MARK)
	{
	  vec<gimple *> v0;
	  vec<gimple *> v1;
	  unsigned j;
	  tree tmask = NULL_TREE;
	  vect_transform_stmt (stmt, &si, &grouped_store, node, instance);
	  v0 = SLP_TREE_VEC_STMTS (node).copy ();
	  SLP_TREE_VEC_STMTS (node).truncate (0);
	  gimple_assign_set_rhs_code (stmt, ocode);
	  vect_transform_stmt (stmt, &si, &grouped_store, node, instance);
	  gimple_assign_set_rhs_code (stmt, code0);
	  v1 = SLP_TREE_VEC_STMTS (node).copy ();
	  SLP_TREE_VEC_STMTS (node).truncate (0);
	  tree meltype = build_nonstandard_integer_type
	      (GET_MODE_BITSIZE (SCALAR_TYPE_MODE (TREE_TYPE (vectype))), 1);
	  tree mvectype = get_same_sized_vectype (meltype, vectype);
	  unsigned k = 0, l;
	  for (j = 0; j < v0.length (); ++j)
	    {
	      /* Enforced by vect_build_slp_tree, which rejects variable-length
		 vectors for SLP_TREE_TWO_OPERATORS.  */
	      unsigned int const_nunits = nunits.to_constant ();
	      tree *melts = XALLOCAVEC (tree, const_nunits);
	      for (l = 0; l < const_nunits; ++l)
		{
		  if (k >= group_size)
		    k = 0;
		  melts[l] = build_int_cst (meltype,
					    mask[k++] * const_nunits + l);
		}
	      tmask = build_vector (mvectype, const_nunits, melts);

	      /* ???  Not all targets support a VEC_PERM_EXPR with a
	         constant mask that would translate to a vec_merge RTX
		 (with their vec_perm_const_ok).  We can either not
		 vectorize in that case or let veclower do its job.
		 Unfortunately that isn't too great and at least for
		 plus/minus we'd eventually like to match targets
		 vector addsub instructions.  */
	      gimple *vstmt;
	      vstmt = gimple_build_assign (make_ssa_name (vectype),
					   VEC_PERM_EXPR,
					   gimple_assign_lhs (v0[j]),
					   gimple_assign_lhs (v1[j]), tmask);
	      vect_finish_stmt_generation (stmt, vstmt, &si);
	      SLP_TREE_VEC_STMTS (node).quick_push (vstmt);
	    }
	  v0.release ();
	  v1.release ();
	  return false;
	}
    }
  is_store = vect_transform_stmt (stmt, &si, &grouped_store, node, instance);

  /* Restore stmt def-types.  */
  FOR_EACH_VEC_ELT (SLP_TREE_CHILDREN (node), i, child)
    if (SLP_TREE_DEF_TYPE (child) != vect_internal_def)
      FOR_EACH_VEC_ELT (SLP_TREE_SCALAR_STMTS (child), j, stmt)
	STMT_VINFO_DEF_TYPE (vinfo_for_stmt (stmt)) = vect_internal_def;

  return is_store;
}

/* Replace scalar calls from SLP node NODE with setting of their lhs to zero.
   For loop vectorization this is done in vectorizable_call, but for SLP
   it needs to be deferred until end of vect_schedule_slp, because multiple
   SLP instances may refer to the same scalar stmt.  */

static void
vect_remove_slp_scalar_calls (slp_tree node)
{
  gimple *stmt, *new_stmt;
  gimple_stmt_iterator gsi;
  int i;
  slp_tree child;
  tree lhs;
  stmt_vec_info stmt_info;

  if (SLP_TREE_DEF_TYPE (node) != vect_internal_def)
    return;

  FOR_EACH_VEC_ELT (SLP_TREE_CHILDREN (node), i, child)
    vect_remove_slp_scalar_calls (child);

  FOR_EACH_VEC_ELT (SLP_TREE_SCALAR_STMTS (node), i, stmt)
    {
      if (!is_gimple_call (stmt) || gimple_bb (stmt) == NULL)
	continue;
      stmt_info = vinfo_for_stmt (stmt);
      if (stmt_info == NULL
	  || is_pattern_stmt_p (stmt_info)
	  || !PURE_SLP_STMT (stmt_info))
	continue;
      lhs = gimple_call_lhs (stmt);
      new_stmt = gimple_build_assign (lhs, build_zero_cst (TREE_TYPE (lhs)));
      set_vinfo_for_stmt (new_stmt, stmt_info);
      set_vinfo_for_stmt (stmt, NULL);
      STMT_VINFO_STMT (stmt_info) = new_stmt;
      gsi = gsi_for_stmt (stmt);
      gsi_replace (&gsi, new_stmt, false);
      SSA_NAME_DEF_STMT (gimple_assign_lhs (new_stmt)) = new_stmt;
    }
}

/* Generate vector code for all SLP instances in the loop/basic block.  */

bool
vect_schedule_slp (vec_info *vinfo)
{
  vec<slp_instance> slp_instances;
  slp_instance instance;
  unsigned int i;
  poly_uint64 vf;
  bool is_store = false;

  slp_instances = vinfo->slp_instances;
  if (is_a <loop_vec_info> (vinfo))
    vf = as_a <loop_vec_info> (vinfo)->vectorization_factor;
  else
    vf = 1;

  FOR_EACH_VEC_ELT (slp_instances, i, instance)
    {
      /* Schedule the tree of INSTANCE.  */
      is_store = vect_schedule_slp_instance (SLP_INSTANCE_TREE (instance),
                                             instance, vf);
      if (dump_enabled_p ())
	dump_printf_loc (MSG_NOTE, vect_location,
                         "vectorizing stmts using SLP.\n");
    }

  FOR_EACH_VEC_ELT (slp_instances, i, instance)
    {
      slp_tree root = SLP_INSTANCE_TREE (instance);
      gimple *store;
      unsigned int j;
      gimple_stmt_iterator gsi;

      /* Remove scalar call stmts.  Do not do this for basic-block
	 vectorization as not all uses may be vectorized.
	 ???  Why should this be necessary?  DCE should be able to
	 remove the stmts itself.
	 ???  For BB vectorization we can as well remove scalar
	 stmts starting from the SLP tree root if they have no
	 uses.  */
      if (is_a <loop_vec_info> (vinfo))
	vect_remove_slp_scalar_calls (root);

      for (j = 0; SLP_TREE_SCALAR_STMTS (root).iterate (j, &store)
                  && j < SLP_INSTANCE_GROUP_SIZE (instance); j++)
        {
          if (!STMT_VINFO_DATA_REF (vinfo_for_stmt (store)))
            break;

         if (is_pattern_stmt_p (vinfo_for_stmt (store)))
           store = STMT_VINFO_RELATED_STMT (vinfo_for_stmt (store));
          /* Free the attached stmt_vec_info and remove the stmt.  */
          gsi = gsi_for_stmt (store);
	  unlink_stmt_vdef (store);
          gsi_remove (&gsi, true);
	  release_defs (store);
          free_stmt_vec_info (store);
        }
    }

  return is_store;
}<|MERGE_RESOLUTION|>--- conflicted
+++ resolved
@@ -3644,14 +3644,10 @@
   int vec_index = 0;
   tree vectype = STMT_VINFO_VECTYPE (stmt_info);
   int group_size = SLP_INSTANCE_GROUP_SIZE (slp_node_instance);
-<<<<<<< HEAD
-  unsigned int mask_element, ncopies;
-=======
-  int mask_element;
->>>>>>> 633c65dd
+  unsigned int mask_element;
   unsigned char *mask;
   machine_mode mode;
-  unsigned HOST_WIDE_INT unroll_factor, nunits;
+  unsigned HOST_WIDE_INT nunits, const_vf;
 
   if (!STMT_VINFO_GROUPED_ACCESS (stmt_info))
     return false;
@@ -3661,16 +3657,10 @@
   mode = TYPE_MODE (vectype);
 
   /* At the moment, all permutations are represented using per-element
-     indices, so we can't cope with variable unroll factors or variable
-     vector lengths.  */
-  if (!(SLP_INSTANCE_UNROLLING_FACTOR (slp_node_instance)
-	.is_constant (&unroll_factor))
-      || !TYPE_VECTOR_SUBPARTS (vectype).is_constant (&nunits))
-    return false;
-
-  /* The number of copies is determined by the final vectorization factor
-     relative to the SLP_NODE_INSTANCE unrolling factor.  */
-  if (!constant_multiple_p (vf, unroll_factor, &ncopies))
+     indices, so we can't cope with variable vector lengths or
+     vectorization factors.  */
+  if (!TYPE_VECTOR_SUBPARTS (vectype).is_constant (&nunits)
+      || !vf.is_constant (&const_vf))
     return false;
 
   /* The generic VEC_PERM_EXPR code always uses an integral type of the
@@ -3679,8 +3669,6 @@
 		(*int_mode_for_mode (TYPE_MODE (TREE_TYPE (vectype))), 1);
   mask_type = get_vectype_for_scalar_type (mask_element_type);
   mask = XALLOCAVEC (unsigned char, nunits);
-<<<<<<< HEAD
-=======
 
   /* Initialize the vect stmts of NODE to properly insert the generated
      stmts later.  */
@@ -3688,7 +3676,6 @@
     for (unsigned i = SLP_TREE_VEC_STMTS (node).length ();
 	 i < SLP_TREE_NUMBER_OF_VEC_STMTS (node); i++)
       SLP_TREE_VEC_STMTS (node).quick_push (NULL);
->>>>>>> 633c65dd
 
   /* Generate permutation masks for every NODE. Number of masks for each NODE
      is equal to GROUP_SIZE.
@@ -3715,11 +3702,7 @@
   bool noop_p = true;
   *n_perms = 0;
 
-<<<<<<< HEAD
-  for (unsigned int j = 0; j < unroll_factor; j++)
-=======
-  for (int j = 0; j < vf; j++)
->>>>>>> 633c65dd
+  for (unsigned int j = 0; j < const_vf; j++)
     {
       for (int k = 0; k < group_size; k++)
 	{
