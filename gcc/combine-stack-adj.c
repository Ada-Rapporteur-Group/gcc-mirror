/* Combine stack adjustments.
   Copyright (C) 1987-2018 Free Software Foundation, Inc.

This file is part of GCC.

GCC is free software; you can redistribute it and/or modify it under
the terms of the GNU General Public License as published by the Free
Software Foundation; either version 3, or (at your option) any later
version.

GCC is distributed in the hope that it will be useful, but WITHOUT ANY
WARRANTY; without even the implied warranty of MERCHANTABILITY or
FITNESS FOR A PARTICULAR PURPOSE.  See the GNU General Public License
for more details.

You should have received a copy of the GNU General Public License
along with GCC; see the file COPYING3.  If not see
<http://www.gnu.org/licenses/>.  */

/* Track stack adjustments and stack memory references.  Attempt to
   reduce the number of stack adjustments by back-propagating across
   the memory references.

   This is intended primarily for use with targets that do not define
   ACCUMULATE_OUTGOING_ARGS.  It is of significantly more value to
   targets that define PREFERRED_STACK_BOUNDARY more aligned than
   STACK_BOUNDARY (e.g. x86), or if not all registers can be pushed
   (e.g. x86 fp regs) which would ordinarily have to be implemented
   as a sub/mov pair due to restrictions in calls.c.

   Propagation stops when any of the insns that need adjusting are
   (a) no longer valid because we've exceeded their range, (b) a
   non-trivial push instruction, or (c) a call instruction.

   Restriction B is based on the assumption that push instructions
   are smaller or faster.  If a port really wants to remove all
   pushes, it should have defined ACCUMULATE_OUTGOING_ARGS.  The
   one exception that is made is for an add immediately followed
   by a push.  */

#include "config.h"
#include "system.h"
#include "coretypes.h"
#include "backend.h"
#include "rtl.h"
#include "df.h"
#include "insn-config.h"
#include "memmodel.h"
#include "emit-rtl.h"
#include "recog.h"
#include "cfgrtl.h"
#include "tree-pass.h"
#include "rtl-iter.h"


/* This structure records two kinds of stack references between stack
   adjusting instructions: stack references in memory addresses for
   regular insns and all stack references for debug insns.  */

struct csa_reflist
{
  HOST_WIDE_INT sp_offset;
  rtx_insn *insn;
  rtx *ref;
  struct csa_reflist *next;
};

static int stack_memref_p (rtx);
static rtx single_set_for_csa (rtx_insn *);
static void free_csa_reflist (struct csa_reflist *);
static struct csa_reflist *record_one_stack_ref (rtx_insn *, rtx *,
						 struct csa_reflist *);
static int try_apply_stack_adjustment (rtx_insn *, struct csa_reflist *,
				       HOST_WIDE_INT, HOST_WIDE_INT);
static void combine_stack_adjustments_for_block (basic_block);


/* Main entry point for stack adjustment combination.  */

static void
combine_stack_adjustments (void)
{
  basic_block bb;

  FOR_EACH_BB_FN (bb, cfun)
    combine_stack_adjustments_for_block (bb);
}

/* Recognize a MEM of the form (sp) or (plus sp const).  */

static int
stack_memref_p (rtx x)
{
  if (!MEM_P (x))
    return 0;
  x = XEXP (x, 0);

  if (x == stack_pointer_rtx)
    return 1;
  if (GET_CODE (x) == PLUS
      && XEXP (x, 0) == stack_pointer_rtx
      && CONST_INT_P (XEXP (x, 1)))
    return 1;

  return 0;
}

/* Recognize either normal single_set or the hack in i386.md for
   tying fp and sp adjustments.  */

static rtx
single_set_for_csa (rtx_insn *insn)
{
  int i;
  rtx tmp = single_set (insn);
  if (tmp)
    return tmp;

  if (!NONJUMP_INSN_P (insn)
      || GET_CODE (PATTERN (insn)) != PARALLEL)
    return NULL_RTX;

  tmp = PATTERN (insn);
  if (GET_CODE (XVECEXP (tmp, 0, 0)) != SET)
    return NULL_RTX;

  for (i = 1; i < XVECLEN (tmp, 0); ++i)
    {
      rtx this_rtx = XVECEXP (tmp, 0, i);

      /* The special case is allowing a no-op set.  */
      if (GET_CODE (this_rtx) == SET
	  && SET_SRC (this_rtx) == SET_DEST (this_rtx))
	;
      else if (GET_CODE (this_rtx) != CLOBBER
	       && GET_CODE (this_rtx) != USE)
	return NULL_RTX;
    }

  return XVECEXP (tmp, 0, 0);
}

/* Free the list of csa_reflist nodes.  */

static void
free_csa_reflist (struct csa_reflist *reflist)
{
  struct csa_reflist *next;
  for (; reflist ; reflist = next)
    {
      next = reflist->next;
      free (reflist);
    }
}

/* Create a new csa_reflist node from the given stack reference.
   It is already known that the reference is either a MEM satisfying the
   predicate stack_memref_p or a REG representing the stack pointer.  */

static struct csa_reflist *
record_one_stack_ref (rtx_insn *insn, rtx *ref, struct csa_reflist *next_reflist)
{
  struct csa_reflist *ml;

  ml = XNEW (struct csa_reflist);

  if (REG_P (*ref) || XEXP (*ref, 0) == stack_pointer_rtx)
    ml->sp_offset = 0;
  else
    ml->sp_offset = INTVAL (XEXP (XEXP (*ref, 0), 1));

  ml->insn = insn;
  ml->ref = ref;
  ml->next = next_reflist;

  return ml;
}

/* We only know how to adjust the CFA; no other frame-related changes
   may appear in any insn to be deleted.  */

static bool
no_unhandled_cfa (rtx_insn *insn)
{
  if (!RTX_FRAME_RELATED_P (insn))
    return true;

  /* No CFA notes at all is a legacy interpretation like
     FRAME_RELATED_EXPR, and is context sensitive within
     the prologue state machine.  We can't handle that here.  */
  bool has_cfa_adjust = false;

  for (rtx link = REG_NOTES (insn); link; link = XEXP (link, 1))
    switch (REG_NOTE_KIND (link))
      {
      default:
        break;
      case REG_CFA_ADJUST_CFA:
	has_cfa_adjust = true;
	break;

      case REG_FRAME_RELATED_EXPR:
      case REG_CFA_DEF_CFA:
      case REG_CFA_OFFSET:
      case REG_CFA_REGISTER:
      case REG_CFA_EXPRESSION:
      case REG_CFA_RESTORE:
      case REG_CFA_SET_VDRAP:
      case REG_CFA_WINDOW_SAVE:
      case REG_CFA_FLUSH_QUEUE:
      case REG_CFA_TOGGLE_RA_MANGLE:
	return false;
      }

  return has_cfa_adjust;
}

/* Attempt to apply ADJUST to the stack adjusting insn INSN, as well
   as each of the memories and stack references in REFLIST.  Return true
   on success.  */

static int
try_apply_stack_adjustment (rtx_insn *insn, struct csa_reflist *reflist,
			    HOST_WIDE_INT new_adjust, HOST_WIDE_INT delta)
{
  struct csa_reflist *ml;
  rtx set;

  set = single_set_for_csa (insn);
  if (MEM_P (SET_DEST (set)))
    validate_change (insn, &SET_DEST (set),
		     replace_equiv_address (SET_DEST (set), stack_pointer_rtx),
		     1);
  else
    validate_change (insn, &XEXP (SET_SRC (set), 1), GEN_INT (new_adjust), 1);

  for (ml = reflist; ml ; ml = ml->next)
    {
      rtx new_addr = plus_constant (Pmode, stack_pointer_rtx,
				    ml->sp_offset - delta);
      rtx new_val;

      if (MEM_P (*ml->ref))
	new_val = replace_equiv_address_nv (*ml->ref, new_addr);
      else if (GET_MODE (*ml->ref) == GET_MODE (stack_pointer_rtx))
	new_val = new_addr;
      else
	new_val = lowpart_subreg (GET_MODE (*ml->ref), new_addr,
				  GET_MODE (new_addr));
      validate_change (ml->insn, ml->ref, new_val, 1);
    }

  if (apply_change_group ())
    {
      /* Succeeded.  Update our knowledge of the stack references.  */
      for (ml = reflist; ml ; ml = ml->next)
	ml->sp_offset -= delta;

      return 1;
    }
  else
    return 0;
}

/* For non-debug insns, record all stack memory references in INSN
   and return true if there were no other (unrecorded) references to the
   stack pointer.  For debug insns, record all stack references regardless
   of context and unconditionally return true.  */

static bool
record_stack_refs (rtx_insn *insn, struct csa_reflist **reflist)
{
  subrtx_ptr_iterator::array_type array;
  FOR_EACH_SUBRTX_PTR (iter, array, &PATTERN (insn), NONCONST)
    {
      rtx *loc = *iter;
      rtx x = *loc;
      switch (GET_CODE (x))
	{
	case MEM:
	  if (!reg_mentioned_p (stack_pointer_rtx, x))
	    iter.skip_subrtxes ();
	  /* We are not able to handle correctly all possible memrefs
	     containing stack pointer, so this check is necessary.  */
	  else if (stack_memref_p (x))
	    {
	      *reflist = record_one_stack_ref (insn, loc, *reflist);
	      iter.skip_subrtxes ();
	    }
	  /* Try harder for DEBUG_INSNs, handle e.g.
	     (mem (mem (sp + 16) + 4).  */
	  else if (!DEBUG_INSN_P (insn))
	    return false;
	  break;

	case REG:
	  /* ??? We want be able to handle non-memory stack pointer
	     references later.  For now just discard all insns referring to
	     stack pointer outside mem expressions.  We would probably
	     want to teach validate_replace to simplify expressions first.

	     We can't just compare with STACK_POINTER_RTX because the
	     reference to the stack pointer might be in some other mode.
	     In particular, an explicit clobber in an asm statement will
	     result in a QImode clobber.

	     In DEBUG_INSNs, we want to replace all occurrences, otherwise
	     they will cause -fcompare-debug failures.  */
	  if (REGNO (x) == STACK_POINTER_REGNUM)
	    {
	      if (!DEBUG_INSN_P (insn))
		return false;
	      *reflist = record_one_stack_ref (insn, loc, *reflist);
	    }
	  break;

	default:
	  break;
	}
    }
  return true;
}

/* If INSN has a REG_ARGS_SIZE note, move it to LAST.
   AFTER is true iff LAST follows INSN in the instruction stream.  */

static void
maybe_move_args_size_note (rtx_insn *last, rtx_insn *insn, bool after)
{
  rtx note, last_note;

  note = find_reg_note (insn, REG_ARGS_SIZE, NULL_RTX);
  if (note == NULL)
    return;

  last_note = find_reg_note (last, REG_ARGS_SIZE, NULL_RTX);
  if (last_note)
    {
      /* The ARGS_SIZE notes are *not* cumulative.  They represent an
	 absolute value, and the "most recent" note wins.  */
      if (!after)
        XEXP (last_note, 0) = XEXP (note, 0);
    }
  else
    add_reg_note (last, REG_ARGS_SIZE, XEXP (note, 0));
}

/* Merge any REG_CFA_ADJUST_CFA note from SRC into DST.
   AFTER is true iff DST follows SRC in the instruction stream.  */

static void
maybe_merge_cfa_adjust (rtx_insn *dst, rtx_insn *src, bool after)
{
  rtx snote = NULL, dnote = NULL;
  rtx sexp, dexp;
  rtx exp1, exp2;

  if (RTX_FRAME_RELATED_P (src))
    snote = find_reg_note (src, REG_CFA_ADJUST_CFA, NULL_RTX);
  if (snote == NULL)
    return;
  sexp = XEXP (snote, 0);

  if (RTX_FRAME_RELATED_P (dst))
    dnote = find_reg_note (dst, REG_CFA_ADJUST_CFA, NULL_RTX);
  if (dnote == NULL)
    {
      add_reg_note (dst, REG_CFA_ADJUST_CFA, sexp);
      return;
    }
  dexp = XEXP (dnote, 0);

  gcc_assert (GET_CODE (sexp) == SET);
  gcc_assert (GET_CODE (dexp) == SET);

  if (after)
    exp1 = dexp, exp2 = sexp;
  else
    exp1 = sexp, exp2 = dexp;

  SET_SRC (exp1) = simplify_replace_rtx (SET_SRC (exp1), SET_DEST (exp2),
					 SET_SRC (exp2));
  XEXP (dnote, 0) = exp1;
}

/* Return the next (or previous) active insn within BB.  */

static rtx_insn *
prev_active_insn_bb (basic_block bb, rtx_insn *insn)
{
  for (insn = PREV_INSN (insn);
       insn != PREV_INSN (BB_HEAD (bb));
       insn = PREV_INSN (insn))
    if (active_insn_p (insn))
      return insn;
  return NULL;
}

static rtx_insn *
next_active_insn_bb (basic_block bb, rtx_insn *insn)
{
  for (insn = NEXT_INSN (insn);
       insn != NEXT_INSN (BB_END (bb));
       insn = NEXT_INSN (insn))
    if (active_insn_p (insn))
      return insn;
  return NULL;
}

/* If INSN has a REG_ARGS_SIZE note, if possible move it to PREV.  Otherwise
   search for a nearby candidate within BB where we can stick the note.  */

static void
force_move_args_size_note (basic_block bb, rtx_insn *prev, rtx_insn *insn)
{
  rtx note;
  rtx_insn *test, *next_candidate, *prev_candidate;

  /* If PREV exists, tail-call to the logic in the other function.  */
  if (prev)
    {
      maybe_move_args_size_note (prev, insn, false);
      return;
    }

  /* First, make sure there's anything that needs doing.  */
  note = find_reg_note (insn, REG_ARGS_SIZE, NULL_RTX);
  if (note == NULL)
    return;

  /* We need to find a spot between the previous and next exception points
     where we can place the note and "properly" deallocate the arguments.  */
  next_candidate = prev_candidate = NULL;

  /* It is often the case that we have insns in the order:
	call
	add sp (previous deallocation)
	sub sp (align for next arglist)
	push arg
     and the add/sub cancel.  Therefore we begin by searching forward.  */

  test = insn;
  while ((test = next_active_insn_bb (bb, test)) != NULL)
    {
      /* Found an existing note: nothing to do.  */
      if (find_reg_note (test, REG_ARGS_SIZE, NULL_RTX))
        return;
      /* Found something that affects unwinding.  Stop searching.  */
      if (CALL_P (test) || !insn_nothrow_p (test))
	break;
      if (next_candidate == NULL)
	next_candidate = test;
    }

  test = insn;
  while ((test = prev_active_insn_bb (bb, test)) != NULL)
    {
      rtx tnote;
      /* Found a place that seems logical to adjust the stack.  */
      tnote = find_reg_note (test, REG_ARGS_SIZE, NULL_RTX);
      if (tnote)
	{
	  XEXP (tnote, 0) = XEXP (note, 0);
	  return;
	}
      if (prev_candidate == NULL)
	prev_candidate = test;
      /* Found something that affects unwinding.  Stop searching.  */
      if (CALL_P (test) || !insn_nothrow_p (test))
	break;
    }

  if (prev_candidate)
    test = prev_candidate;
  else if (next_candidate)
    test = next_candidate;
  else
    {
      /* ??? We *must* have a place, lest we ICE on the lost adjustment.
	 Options are: dummy clobber insn, nop, or prevent the removal of
	 the sp += 0 insn.  */
      /* TODO: Find another way to indicate to the dwarf2 code that we
	 have not in fact lost an adjustment.  */
      test = emit_insn_before (gen_rtx_CLOBBER (VOIDmode, const0_rtx), insn);
    }
  add_reg_note (test, REG_ARGS_SIZE, XEXP (note, 0));
}

/* Subroutine of combine_stack_adjustments, called for each basic block.  */

static void
combine_stack_adjustments_for_block (basic_block bb)
{
  HOST_WIDE_INT last_sp_adjust = 0;
  rtx_insn *last_sp_set = NULL;
  rtx_insn *last2_sp_set = NULL;
  struct csa_reflist *reflist = NULL;
  rtx_insn *insn, *next;
  rtx set;
  bool end_of_block = false;

  for (insn = BB_HEAD (bb); !end_of_block ; insn = next)
    {
      end_of_block = insn == BB_END (bb);
      next = NEXT_INSN (insn);

      if (! INSN_P (insn))
	continue;

      set = single_set_for_csa (insn);
      if (set && find_reg_note (insn, REG_STACK_CHECK, NULL_RTX))
	set = NULL_RTX;
      if (set)
	{
	  rtx dest = SET_DEST (set);
	  rtx src = SET_SRC (set);

	  /* Find constant additions to the stack pointer.  */
	  if (dest == stack_pointer_rtx
	      && GET_CODE (src) == PLUS
	      && XEXP (src, 0) == stack_pointer_rtx
	      && CONST_INT_P (XEXP (src, 1)))
	    {
	      HOST_WIDE_INT this_adjust = INTVAL (XEXP (src, 1));

	      /* If we've not seen an adjustment previously, record
		 it now and continue.  */
	      if (! last_sp_set)
		{
		  last_sp_set = insn;
		  last_sp_adjust = this_adjust;
		  continue;
		}

	      /* If not all recorded refs can be adjusted, or the
		 adjustment is now too large for a constant addition,
		 we cannot merge the two stack adjustments.

		 Also we need to be careful to not move stack pointer
		 such that we create stack accesses outside the allocated
		 area.  We can combine an allocation into the first insn,
		 or a deallocation into the second insn.  We can not
		 combine an allocation followed by a deallocation.

		 The only somewhat frequent occurrence of the later is when
		 a function allocates a stack frame but does not use it.
		 For this case, we would need to analyze rtl stream to be
		 sure that allocated area is really unused.  This means not
		 only checking the memory references, but also all registers
		 or global memory references possibly containing a stack
		 frame address.

		 Perhaps the best way to address this problem is to teach
		 gcc not to allocate stack for objects never used.  */

	      /* Combine an allocation into the first instruction.  */
	      if (STACK_GROWS_DOWNWARD ? this_adjust <= 0 : this_adjust >= 0)
		{
		  if (no_unhandled_cfa (insn)
		      && try_apply_stack_adjustment (last_sp_set, reflist,
						     last_sp_adjust
						     + this_adjust,
						     this_adjust))
		    {
		      /* It worked!  */
		      maybe_move_args_size_note (last_sp_set, insn, false);
		      maybe_merge_cfa_adjust (last_sp_set, insn, false);
		      delete_insn (insn);
		      last_sp_adjust += this_adjust;
		      continue;
		    }
		}

	      /* Otherwise we have a deallocation.  Do not combine with
		 a previous allocation.  Combine into the second insn.  */
	      else if (STACK_GROWS_DOWNWARD
		       ? last_sp_adjust >= 0 : last_sp_adjust <= 0)
		{
		  if (no_unhandled_cfa (last_sp_set)
		      && try_apply_stack_adjustment (insn, reflist,
						     last_sp_adjust
						     + this_adjust,
						     -last_sp_adjust))
		    {
		      /* It worked!  */
		      maybe_move_args_size_note (insn, last_sp_set, true);
		      maybe_merge_cfa_adjust (insn, last_sp_set, true);
		      delete_insn (last_sp_set);
		      last_sp_set = insn;
		      last_sp_adjust += this_adjust;
		      free_csa_reflist (reflist);
		      reflist = NULL;
		      continue;
		    }
		}

	      /* Combination failed.  Restart processing from here.  If
		 deallocation+allocation conspired to cancel, we can
		 delete the old deallocation insn.  */
	      if (last_sp_set)
		{
		  if (last_sp_adjust == 0 && no_unhandled_cfa (last_sp_set))
		    {
		      maybe_move_args_size_note (insn, last_sp_set, true);
		      maybe_merge_cfa_adjust (insn, last_sp_set, true);
		      delete_insn (last_sp_set);
		    }
		  else
		    last2_sp_set = last_sp_set;
		}
	      free_csa_reflist (reflist);
	      reflist = NULL;
	      last_sp_set = insn;
	      last_sp_adjust = this_adjust;
	      continue;
	    }

	  /* Find a store with pre-(dec|inc)rement or pre-modify of exactly
	     the previous adjustment and turn it into a simple store.  This
	     is equivalent to anticipating the stack adjustment so this must
	     be an allocation.  */
	  if (MEM_P (dest)
	      && ((STACK_GROWS_DOWNWARD
		   ? (GET_CODE (XEXP (dest, 0)) == PRE_DEC
<<<<<<< HEAD
		      && must_eq (last_sp_adjust,
				  GET_MODE_SIZE (GET_MODE (dest))))
		   : (GET_CODE (XEXP (dest, 0)) == PRE_INC
		      && must_eq (-last_sp_adjust,
				  GET_MODE_SIZE (GET_MODE (dest)))))
=======
		      && known_eq (last_sp_adjust,
				   GET_MODE_SIZE (GET_MODE (dest))))
		   : (GET_CODE (XEXP (dest, 0)) == PRE_INC
		      && known_eq (-last_sp_adjust,
				   GET_MODE_SIZE (GET_MODE (dest)))))
>>>>>>> 70783a86
		  || ((STACK_GROWS_DOWNWARD
		       ? last_sp_adjust >= 0 : last_sp_adjust <= 0)
		      && GET_CODE (XEXP (dest, 0)) == PRE_MODIFY
		      && GET_CODE (XEXP (XEXP (dest, 0), 1)) == PLUS
		      && XEXP (XEXP (XEXP (dest, 0), 1), 0)
			 == stack_pointer_rtx
		      && GET_CODE (XEXP (XEXP (XEXP (dest, 0), 1), 1))
		         == CONST_INT
		      && INTVAL (XEXP (XEXP (XEXP (dest, 0), 1), 1))
		         == -last_sp_adjust))
	      && XEXP (XEXP (dest, 0), 0) == stack_pointer_rtx
	      && !reg_mentioned_p (stack_pointer_rtx, src)
	      && memory_address_p (GET_MODE (dest), stack_pointer_rtx)
	      && try_apply_stack_adjustment (insn, reflist, 0,
					     -last_sp_adjust))
	    {
	      if (last2_sp_set)
		maybe_move_args_size_note (last2_sp_set, last_sp_set, false);
	      else
	        maybe_move_args_size_note (insn, last_sp_set, true);
	      delete_insn (last_sp_set);
	      free_csa_reflist (reflist);
	      reflist = NULL;
	      last_sp_set = NULL;
	      last_sp_adjust = 0;
	      continue;
	    }
	}

      if (!CALL_P (insn) && last_sp_set
	  && record_stack_refs (insn, &reflist))
	continue;

      /* Otherwise, we were not able to process the instruction.
	 Do not continue collecting data across such a one.  */
      if (last_sp_set
	  && (CALL_P (insn)
	      || reg_mentioned_p (stack_pointer_rtx, PATTERN (insn))))
	{
	  if (last_sp_set && last_sp_adjust == 0)
	    {
	      force_move_args_size_note (bb, last2_sp_set, last_sp_set);
	      delete_insn (last_sp_set);
	    }
	  free_csa_reflist (reflist);
	  reflist = NULL;
	  last2_sp_set = NULL;
	  last_sp_set = NULL;
	  last_sp_adjust = 0;
	}
    }

  if (last_sp_set && last_sp_adjust == 0)
    {
      force_move_args_size_note (bb, last2_sp_set, last_sp_set);
      delete_insn (last_sp_set);
    }

  if (reflist)
    free_csa_reflist (reflist);
}

static unsigned int
rest_of_handle_stack_adjustments (void)
{
  df_note_add_problem ();
  df_analyze ();
  combine_stack_adjustments ();
  return 0;
}

namespace {

const pass_data pass_data_stack_adjustments =
{
  RTL_PASS, /* type */
  "csa", /* name */
  OPTGROUP_NONE, /* optinfo_flags */
  TV_COMBINE_STACK_ADJUST, /* tv_id */
  0, /* properties_required */
  0, /* properties_provided */
  0, /* properties_destroyed */
  0, /* todo_flags_start */
  TODO_df_finish, /* todo_flags_finish */
};

class pass_stack_adjustments : public rtl_opt_pass
{
public:
  pass_stack_adjustments (gcc::context *ctxt)
    : rtl_opt_pass (pass_data_stack_adjustments, ctxt)
  {}

  /* opt_pass methods: */
  virtual bool gate (function *);
  virtual unsigned int execute (function *)
    {
      return rest_of_handle_stack_adjustments ();
    }

}; // class pass_stack_adjustments

bool
pass_stack_adjustments::gate (function *)
{
  /* This is kind of a heuristic.  We need to run combine_stack_adjustments
     even for machines with possibly nonzero TARGET_RETURN_POPS_ARGS
     and ACCUMULATE_OUTGOING_ARGS.  We expect that only ports having
     push instructions will have popping returns.  */
#ifndef PUSH_ROUNDING
  if (ACCUMULATE_OUTGOING_ARGS)
    return false;
#endif
  return flag_combine_stack_adjustments;
}

} // anon namespace

rtl_opt_pass *
make_pass_stack_adjustments (gcc::context *ctxt)
{
  return new pass_stack_adjustments (ctxt);
}<|MERGE_RESOLUTION|>--- conflicted
+++ resolved
@@ -623,19 +623,11 @@
 	  if (MEM_P (dest)
 	      && ((STACK_GROWS_DOWNWARD
 		   ? (GET_CODE (XEXP (dest, 0)) == PRE_DEC
-<<<<<<< HEAD
-		      && must_eq (last_sp_adjust,
-				  GET_MODE_SIZE (GET_MODE (dest))))
-		   : (GET_CODE (XEXP (dest, 0)) == PRE_INC
-		      && must_eq (-last_sp_adjust,
-				  GET_MODE_SIZE (GET_MODE (dest)))))
-=======
 		      && known_eq (last_sp_adjust,
 				   GET_MODE_SIZE (GET_MODE (dest))))
 		   : (GET_CODE (XEXP (dest, 0)) == PRE_INC
 		      && known_eq (-last_sp_adjust,
 				   GET_MODE_SIZE (GET_MODE (dest)))))
->>>>>>> 70783a86
 		  || ((STACK_GROWS_DOWNWARD
 		       ? last_sp_adjust >= 0 : last_sp_adjust <= 0)
 		      && GET_CODE (XEXP (dest, 0)) == PRE_MODIFY
