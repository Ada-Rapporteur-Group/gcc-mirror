--- conflicted
+++ resolved
@@ -59,10 +59,6 @@
 #include "diagnostic.h"
 #include "langhooks.h"
 #include "lto-streamer.h"
-<<<<<<< HEAD
-#include "toplev.h"
-=======
->>>>>>> 03d20231
 
 static void remove_node_data (struct cgraph_node *node,
 			      void *data ATTRIBUTE_UNUSED);
@@ -90,11 +86,7 @@
   bitmap statics_written;
 };
 
-<<<<<<< HEAD
-/* Information we save about every function after ipa-reference is completted.  */
-=======
 /* Information we save about every function after ipa-reference is completed.  */
->>>>>>> 03d20231
 
 struct ipa_reference_optimization_summary_d
 {
@@ -207,11 +199,8 @@
   info = get_reference_optimization_summary (fn);
   if (info)
     return info->statics_not_read;
-<<<<<<< HEAD
-=======
   else if (flags_from_decl_or_type (fn->decl) & ECF_LEAF)
     return all_module_statics;
->>>>>>> 03d20231
   else
     return NULL;
 }
@@ -229,11 +218,8 @@
   info = get_reference_optimization_summary (fn);
   if (info)
     return info->statics_not_written;
-<<<<<<< HEAD
-=======
   else if (flags_from_decl_or_type (fn->decl) & ECF_LEAF)
     return all_module_statics;
->>>>>>> 03d20231
   else
     return NULL;
 }
@@ -319,16 +305,11 @@
       struct cgraph_node *y = e->callee;
       enum availability avail;
 
-<<<<<<< HEAD
-      /* Only look into nodes we can propagate something.  */
-      if (cgraph_function_body_availability (e->callee) > AVAIL_OVERWRITABLE)
-=======
       avail = cgraph_function_body_availability (e->callee);
       /* Only look into nodes we can propagate something.  */
       if (avail > AVAIL_OVERWRITABLE
 	  || (avail == AVAIL_OVERWRITABLE
 	      && (flags_from_decl_or_type (e->callee->decl) & ECF_LEAF)))
->>>>>>> 03d20231
 	{
 	  int flags = flags_from_decl_or_type (e->callee->decl);
 	  if (get_reference_vars_info (y))
@@ -601,13 +582,6 @@
 {
   tree decl = node->decl;
   int flags = flags_from_decl_or_type (decl);
-<<<<<<< HEAD
-  if (flags & ECF_CONST)
-    ;
-  else if ((flags & ECF_PURE)
-	   || cgraph_node_cannot_return (node))
-    *read_all = true;
-=======
   if ((flags & ECF_LEAF)
       && cgraph_function_body_availability (node) <= AVAIL_OVERWRITABLE)
     ;
@@ -621,19 +595,15 @@
          fprintf (dump_file, "   %s/%i -> read all\n",
 		  cgraph_node_name (node), node->uid);
     }
->>>>>>> 03d20231
   else
     {
        /* TODO: To be able to produce sane results, we should also handle
 	  common builtins, in particular throw.  */
       *read_all = true;
       *write_all = true;
-<<<<<<< HEAD
-=======
       if (dump_file && (dump_flags & TDF_DETAILS))
          fprintf (dump_file, "   %s/%i -> read all, write all\n",
 		  cgraph_node_name (node), node->uid);
->>>>>>> 03d20231
     }
 }
 
@@ -679,32 +649,6 @@
       node_info = get_reference_vars_info (node);
       gcc_assert (node_info);
 
-<<<<<<< HEAD
-      node_l = &node_info->local;
-      node_g = &node_info->global;
-
-      read_all = false;
-      write_all = false;
-
-      /* When function is overwrittable, we can not assume anything.  */
-      if (cgraph_function_body_availability (node) <= AVAIL_OVERWRITABLE)
-        read_write_all_from_decl (node, &read_all, &write_all);
-
-      for (e = node->callees; e; e = e->next_callee)
-        if (cgraph_function_body_availability (e->callee) <= AVAIL_OVERWRITABLE)
-          read_write_all_from_decl (e->callee, &read_all, &write_all);
-
-      for (ie = node->indirect_calls; ie; ie = ie->next_callee)
-	if (!(ie->indirect_info->ecf_flags & ECF_CONST))
-	  {
-	    read_all = true;
-	    if (!cgraph_edge_cannot_lead_to_return (ie)
-		&& !(ie->indirect_info->ecf_flags & ECF_PURE))
-	      write_all = true;
-	  }
-
-
-=======
 
       if (dump_file && (dump_flags & TDF_DETAILS))
 	fprintf (dump_file, "Starting cycle with %s/%i\n",
@@ -740,21 +684,16 @@
 	  }
 
 
->>>>>>> 03d20231
       /* If any node in a cycle is read_all or write_all
 	 they all are. */
       w_info = (struct ipa_dfs_info *) node->aux;
       w = w_info->next_cycle;
       while (w && (!read_all || !write_all))
 	{
-<<<<<<< HEAD
-	  /* When function is overwrittable, we can not assume anything.  */
-=======
 	  if (dump_file && (dump_flags & TDF_DETAILS))
 	    fprintf (dump_file, "  Visiting %s/%i\n",
 		      cgraph_node_name (w), w->uid);
 	  /* When function is overwritable, we can not assume anything.  */
->>>>>>> 03d20231
 	  if (cgraph_function_body_availability (w) <= AVAIL_OVERWRITABLE)
 	    read_write_all_from_decl (w, &read_all, &write_all);
 
@@ -766,11 +705,6 @@
 	    if (!(ie->indirect_info->ecf_flags & ECF_CONST))
 	      {
 		read_all = true;
-<<<<<<< HEAD
-		if (!cgraph_edge_cannot_lead_to_return (ie)
-		    && !(ie->indirect_info->ecf_flags & ECF_PURE))
-		  write_all = true;
-=======
 		if (dump_file && (dump_flags & TDF_DETAILS))
 		   fprintf (dump_file, "   indirect call -> read all\n");
 		if (!cgraph_edge_cannot_lead_to_return (ie)
@@ -780,7 +714,6 @@
 		    if (dump_file && (dump_flags & TDF_DETAILS))
 		       fprintf (dump_file, "   indirect call -> write all\n");
 		  }
->>>>>>> 03d20231
 	      }
 
 	  w_info = (struct ipa_dfs_info *) w->aux;
@@ -948,12 +881,8 @@
         continue;
 
       node_info = get_reference_vars_info (node);
-<<<<<<< HEAD
-      if (cgraph_function_body_availability (node) > AVAIL_OVERWRITABLE)
-=======
       if (cgraph_function_body_availability (node) > AVAIL_OVERWRITABLE
 	  || (flags_from_decl_or_type (node->decl) & ECF_LEAF))
->>>>>>> 03d20231
 	{
 	  node_g = &node_info->global;
 
