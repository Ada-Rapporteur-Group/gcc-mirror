/* Unit tests for RTL-handling.
   Copyright (C) 2015-2018 Free Software Foundation, Inc.

This file is part of GCC.

GCC is free software; you can redistribute it and/or modify it under
the terms of the GNU General Public License as published by the Free
Software Foundation; either version 3, or (at your option) any later
version.

GCC is distributed in the hope that it will be useful, but WITHOUT ANY
WARRANTY; without even the implied warranty of MERCHANTABILITY or
FITNESS FOR A PARTICULAR PURPOSE.  See the GNU General Public License
for more details.

You should have received a copy of the GNU General Public License
along with GCC; see the file COPYING3.  If not see
<http://www.gnu.org/licenses/>.  */

#include "config.h"
#include "system.h"
#include "coretypes.h"
#include "tm.h"
#include "opts.h"
#include "hash-set.h"
#include "fixed-value.h"
#include "alias.h"
#include "flags.h"
#include "symtab.h"
#include "tree-core.h"
#include "stor-layout.h"
#include "tree.h"
#include "stringpool.h"
#include "stor-layout.h"
#include "rtl.h"
#include "pretty-print.h"
#include "cfgbuild.h"
#include "print-rtl.h"
#include "selftest.h"
#include "selftest-rtl.h"
#include "function.h"
#include "memmodel.h"
#include "emit-rtl.h"

#if CHECKING_P

namespace selftest {

/* Verify that PAT is printed as EXPECTED.  Helper function for
   selftests.  */

static void
verify_print_pattern (const char *expected, rtx pat)
{
  pretty_printer pp;
  print_pattern (&pp, pat, 1);
  ASSERT_STREQ (expected, pp_formatted_text (&pp));
}

/* Verify that X is dumped as EXPECTED_DUMP, using compact mode.
   Use LOC as the effective location when reporting errors.  */

void
assert_rtl_dump_eq (const location &loc, const char *expected_dump, rtx x,
		    rtx_reuse_manager *reuse_manager)
{
  named_temp_file tmp_out (".rtl");
  FILE *outfile = fopen (tmp_out.get_filename (), "w");
  rtx_writer w (outfile, 0, false, true, reuse_manager);
  w.print_rtl (x);
  fclose (outfile);

  char *dump = read_file (SELFTEST_LOCATION, tmp_out.get_filename ());
  ASSERT_STREQ_AT (loc, expected_dump, dump);
  free (dump);
}

/* Verify that regs are dumped as expected (in compact mode).  */

static void
test_dumping_regs ()
{
  /* Dumps of hard regs contain a target-specific name, so we don't test
     it here; this can be tested in target-specific selftests.  */

  /* Test dumping of virtual regs.  The various virtual regs are inited as
     Pmode, so this is target-specific.  The tests below assume DImode, so
     only run the tests for targets where Pmode is DImode.  */
  if (Pmode == DImode)
    {
      ASSERT_RTL_DUMP_EQ ("(reg:DI virtual-incoming-args)",
			  virtual_incoming_args_rtx);
      ASSERT_RTL_DUMP_EQ ("(reg:DI virtual-stack-vars)",
			  virtual_stack_vars_rtx);
      ASSERT_RTL_DUMP_EQ ("(reg:DI virtual-stack-dynamic)",
			  virtual_stack_dynamic_rtx);
      ASSERT_RTL_DUMP_EQ ("(reg:DI virtual-outgoing-args)",
			  virtual_outgoing_args_rtx);
      ASSERT_RTL_DUMP_EQ ("(reg:DI virtual-cfa)",
			  virtual_cfa_rtx);
      ASSERT_RTL_DUMP_EQ ("(reg:DI virtual-preferred-stack-boundary)",
			  virtual_preferred_stack_boundary_rtx);
    }

  /* Test dumping of non-virtual pseudos.  */
  ASSERT_RTL_DUMP_EQ ("(reg:SI <0>)",
    gen_raw_REG (SImode, LAST_VIRTUAL_REGISTER + 1));
  ASSERT_RTL_DUMP_EQ ("(reg:SI <1>)",
    gen_raw_REG (SImode, LAST_VIRTUAL_REGISTER + 2));
}

/* Verify that insns are dumped as expected (in compact mode).  */

static void
test_dumping_insns ()
{
  /* Barriers.  */
  rtx_barrier *barrier = as_a <rtx_barrier *> (rtx_alloc (BARRIER));
  SET_NEXT_INSN (barrier) = NULL;
  ASSERT_RTL_DUMP_EQ ("(cbarrier 0)\n", barrier);

  /* Labels.  */
  rtx_insn *label = gen_label_rtx ();
  CODE_LABEL_NUMBER (label) = 42;
  ASSERT_RTL_DUMP_EQ ("(clabel 0 42)\n", label);

  LABEL_NAME (label)= "some_label";
  ASSERT_RTL_DUMP_EQ ("(clabel 0 42 (\"some_label\"))\n", label);
}

/* Manually exercise the rtx_reuse_manager code.  */

static void
test_dumping_rtx_reuse ()
{
  rtx_reuse_manager r;

  rtx x = rtx_alloc (SCRATCH);
  rtx y = rtx_alloc (SCRATCH);
  rtx z = rtx_alloc (SCRATCH);

  /* x and y will be seen more than once.  */
  r.preprocess (x);
  r.preprocess (x);
  r.preprocess (y);
  r.preprocess (y);

  /* z will be only seen once.  */
  r.preprocess (z);

  /* Verify that x and y have been assigned reuse IDs.  */
  int reuse_id_for_x;
  ASSERT_TRUE (r.has_reuse_id (x, &reuse_id_for_x));
  ASSERT_EQ (0, reuse_id_for_x);

  int reuse_id_for_y;
  ASSERT_TRUE (r.has_reuse_id (y, &reuse_id_for_y));
  ASSERT_EQ (1, reuse_id_for_y);

  /* z is only seen once and thus shouldn't get a reuse ID.  */
  ASSERT_FALSE (r.has_reuse_id (z, NULL));

  /* The first dumps of x and y should be prefixed by reuse ID;
     all subsequent dumps of them should show up as "reuse_rtx".  */
  ASSERT_RTL_DUMP_EQ_WITH_REUSE ("(0|scratch)", x, &r);
  ASSERT_RTL_DUMP_EQ_WITH_REUSE ("(reuse_rtx 0)", x, &r);
  ASSERT_RTL_DUMP_EQ_WITH_REUSE ("(reuse_rtx 0)", x, &r);

  ASSERT_RTL_DUMP_EQ_WITH_REUSE ("(1|scratch)", y, &r);
  ASSERT_RTL_DUMP_EQ_WITH_REUSE ("(reuse_rtx 1)", y, &r);
  ASSERT_RTL_DUMP_EQ_WITH_REUSE ("(reuse_rtx 1)", y, &r);

  /* z only appears once and thus shouldn't be prefixed with a
     reuse ID.  */
  ASSERT_RTL_DUMP_EQ_WITH_REUSE ("(scratch)", z, &r);
}

/* Unit testing of "single_set".  */

static void
test_single_set ()
{
  /* A label is not a SET.  */
  ASSERT_EQ (NULL_RTX, single_set (gen_label_rtx ()));

  /* An unconditional jump insn is a single SET.  */
  rtx set_pc = gen_rtx_SET (pc_rtx,
			    gen_rtx_LABEL_REF (VOIDmode,
					       gen_label_rtx ()));
  rtx_insn *jump_insn = emit_jump_insn (set_pc);
  ASSERT_EQ (set_pc, single_set (jump_insn));

  /* etc */
}

/* Construct an unconditional jump to a label, and verify that
   various properties of it are sane.  */

static void
test_uncond_jump ()
{
  set_new_first_and_last_insn (NULL, NULL);
  rtx_insn *label = gen_label_rtx ();
  rtx jump_pat = gen_rtx_SET (pc_rtx,
			      gen_rtx_LABEL_REF (VOIDmode,
						 label));
  ASSERT_EQ (SET, jump_pat->code);
  ASSERT_EQ (LABEL_REF, SET_SRC (jump_pat)->code);
  ASSERT_EQ (label, label_ref_label (SET_SRC (jump_pat)));
  ASSERT_EQ (PC, SET_DEST (jump_pat)->code);

  verify_print_pattern ("pc=L0", jump_pat);

  ASSERT_RTL_DUMP_EQ ("(set (pc)\n"
		      "    (label_ref 0))",
		      jump_pat);

  rtx_insn *jump_insn = emit_jump_insn (jump_pat);
  ASSERT_FALSE (any_condjump_p (jump_insn));
  ASSERT_TRUE (any_uncondjump_p (jump_insn));
  ASSERT_TRUE (pc_set (jump_insn));
  ASSERT_TRUE (simplejump_p (jump_insn));
  ASSERT_TRUE (onlyjump_p (jump_insn));
  ASSERT_TRUE (control_flow_insn_p (jump_insn));

  ASSERT_RTL_DUMP_EQ ("(cjump_insn 1 (set (pc)\n"
		      "        (label_ref 0)))\n",
		      jump_insn);
}

template<unsigned int N>
struct const_poly_int_tests
{
  static void run ();
};

template<>
struct const_poly_int_tests<1>
{
  static void run () {}
};

/* Test various CONST_POLY_INT properties.  */

template<unsigned int N>
void
const_poly_int_tests<N>::run ()
{
  rtx x1 = gen_int_mode (poly_int64 (1, 1), QImode);
  rtx x255 = gen_int_mode (poly_int64 (1, 255), QImode);

  /* Test that constants are unique.  */
  ASSERT_EQ (x1, gen_int_mode (poly_int64 (1, 1), QImode));
  ASSERT_NE (x1, gen_int_mode (poly_int64 (1, 1), HImode));
  ASSERT_NE (x1, x255);

  /* Test const_poly_int_value.  */
<<<<<<< HEAD
  ASSERT_MUST_EQ (const_poly_int_value (x1), poly_int64 (1, 1));
  ASSERT_MUST_EQ (const_poly_int_value (x255), poly_int64 (1, -1));

  /* Test rtx_to_poly_int64.  */
  ASSERT_MUST_EQ (rtx_to_poly_int64 (x1), poly_int64 (1, 1));
  ASSERT_MUST_EQ (rtx_to_poly_int64 (x255), poly_int64 (1, -1));
  ASSERT_MAY_NE (rtx_to_poly_int64 (x255), poly_int64 (1, 255));
=======
  ASSERT_KNOWN_EQ (const_poly_int_value (x1), poly_int64 (1, 1));
  ASSERT_KNOWN_EQ (const_poly_int_value (x255), poly_int64 (1, -1));

  /* Test rtx_to_poly_int64.  */
  ASSERT_KNOWN_EQ (rtx_to_poly_int64 (x1), poly_int64 (1, 1));
  ASSERT_KNOWN_EQ (rtx_to_poly_int64 (x255), poly_int64 (1, -1));
  ASSERT_MAYBE_NE (rtx_to_poly_int64 (x255), poly_int64 (1, 255));
>>>>>>> 70783a86

  /* Test plus_constant of a symbol.  */
  rtx symbol = gen_rtx_SYMBOL_REF (Pmode, "foo");
  rtx offset1 = gen_int_mode (poly_int64 (9, 11), Pmode);
  rtx sum1 = gen_rtx_CONST (Pmode, gen_rtx_PLUS (Pmode, symbol, offset1));
  ASSERT_RTX_EQ (plus_constant (Pmode, symbol, poly_int64 (9, 11)), sum1);

  /* Test plus_constant of a CONST.  */
  rtx offset2 = gen_int_mode (poly_int64 (12, 20), Pmode);
  rtx sum2 = gen_rtx_CONST (Pmode, gen_rtx_PLUS (Pmode, symbol, offset2));
  ASSERT_RTX_EQ (plus_constant (Pmode, sum1, poly_int64 (3, 9)), sum2);

  /* Test a cancelling plus_constant.  */
  ASSERT_EQ (plus_constant (Pmode, sum2, poly_int64 (-12, -20)), symbol);

  /* Test plus_constant on integer constants.  */
  ASSERT_EQ (plus_constant (QImode, const1_rtx, poly_int64 (4, -2)),
	     gen_int_mode (poly_int64 (5, -2), QImode));
  ASSERT_EQ (plus_constant (QImode, x1, poly_int64 (4, -2)),
	     gen_int_mode (poly_int64 (5, -1), QImode));
}

/* Run all of the selftests within this file.  */

void
rtl_tests_c_tests ()
{
  test_dumping_regs ();
  test_dumping_insns ();
  test_dumping_rtx_reuse ();
  test_single_set ();
  test_uncond_jump ();
  const_poly_int_tests<NUM_POLY_INT_COEFFS>::run ();

  /* Purge state.  */
  set_first_insn (NULL);
  set_last_insn (NULL);
}

} // namespace selftest
#endif /* #if CHECKING_P */<|MERGE_RESOLUTION|>--- conflicted
+++ resolved
@@ -255,15 +255,6 @@
   ASSERT_NE (x1, x255);
 
   /* Test const_poly_int_value.  */
-<<<<<<< HEAD
-  ASSERT_MUST_EQ (const_poly_int_value (x1), poly_int64 (1, 1));
-  ASSERT_MUST_EQ (const_poly_int_value (x255), poly_int64 (1, -1));
-
-  /* Test rtx_to_poly_int64.  */
-  ASSERT_MUST_EQ (rtx_to_poly_int64 (x1), poly_int64 (1, 1));
-  ASSERT_MUST_EQ (rtx_to_poly_int64 (x255), poly_int64 (1, -1));
-  ASSERT_MAY_NE (rtx_to_poly_int64 (x255), poly_int64 (1, 255));
-=======
   ASSERT_KNOWN_EQ (const_poly_int_value (x1), poly_int64 (1, 1));
   ASSERT_KNOWN_EQ (const_poly_int_value (x255), poly_int64 (1, -1));
 
@@ -271,7 +262,6 @@
   ASSERT_KNOWN_EQ (rtx_to_poly_int64 (x1), poly_int64 (1, 1));
   ASSERT_KNOWN_EQ (rtx_to_poly_int64 (x255), poly_int64 (1, -1));
   ASSERT_MAYBE_NE (rtx_to_poly_int64 (x255), poly_int64 (1, 255));
->>>>>>> 70783a86
 
   /* Test plus_constant of a symbol.  */
   rtx symbol = gen_rtx_SYMBOL_REF (Pmode, "foo");
