/* SSA operands management for trees.
   Copyright (C) 2003, 2004, 2005, 2006, 2007 Free Software Foundation, Inc.

This file is part of GCC.

GCC is free software; you can redistribute it and/or modify
it under the terms of the GNU General Public License as published by
the Free Software Foundation; either version 3, or (at your option)
any later version.

GCC is distributed in the hope that it will be useful,
but WITHOUT ANY WARRANTY; without even the implied warranty of
MERCHANTABILITY or FITNESS FOR A PARTICULAR PURPOSE.  See the
GNU General Public License for more details.

You should have received a copy of the GNU General Public License
along with GCC; see the file COPYING3.  If not see
<http://www.gnu.org/licenses/>.  */

#include "config.h"
#include "system.h"
#include "coretypes.h"
#include "tm.h"
#include "tree.h"
#include "flags.h"
#include "function.h"
#include "diagnostic.h"
#include "tree-flow.h"
#include "tree-inline.h"
#include "tree-pass.h"
#include "ggc.h"
#include "timevar.h"
#include "toplev.h"
#include "langhooks.h"
#include "ipa-reference.h"

/* This file contains the code required to manage the operands cache of the 
   SSA optimizer.  For every stmt, we maintain an operand cache in the stmt 
   annotation.  This cache contains operands that will be of interest to 
   optimizers and other passes wishing to manipulate the IL. 

   The operand type are broken up into REAL and VIRTUAL operands.  The real 
   operands are represented as pointers into the stmt's operand tree.  Thus 
   any manipulation of the real operands will be reflected in the actual tree.
   Virtual operands are represented solely in the cache, although the base 
   variable for the SSA_NAME may, or may not occur in the stmt's tree.  
   Manipulation of the virtual operands will not be reflected in the stmt tree.

   The routines in this file are concerned with creating this operand cache 
   from a stmt tree.

   The operand tree is the parsed by the various get_* routines which look 
   through the stmt tree for the occurrence of operands which may be of 
   interest, and calls are made to the append_* routines whenever one is 
   found.  There are 4 of these routines, each representing one of the 
   4 types of operands. Defs, Uses, Virtual Uses, and Virtual May Defs.

   The append_* routines check for duplication, and simply keep a list of 
   unique objects for each operand type in the build_* extendable vectors.

   Once the stmt tree is completely parsed, the finalize_ssa_operands() 
   routine is called, which proceeds to perform the finalization routine 
   on each of the 4 operand vectors which have been built up.

   If the stmt had a previous operand cache, the finalization routines 
   attempt to match up the new operands with the old ones.  If it's a perfect 
   match, the old vector is simply reused.  If it isn't a perfect match, then 
   a new vector is created and the new operands are placed there.  For 
   virtual operands, if the previous cache had SSA_NAME version of a 
   variable, and that same variable occurs in the same operands cache, then 
   the new cache vector will also get the same SSA_NAME.

   i.e., if a stmt had a VUSE of 'a_5', and 'a' occurs in the new
   operand vector for VUSE, then the new vector will also be modified
   such that it contains 'a_5' rather than 'a'.  */

/* Structure storing statistics on how many call clobbers we have, and
   how many where avoided.  */

static struct 
{
  /* Number of call-clobbered ops we attempt to add to calls in
     add_call_clobbered_mem_symbols.  */
  unsigned int clobbered_vars;

  /* Number of write-clobbers (VDEFs) avoided by using
     not_written information.  */
  unsigned int static_write_clobbers_avoided;

  /* Number of reads (VUSEs) avoided by using not_read information.  */
  unsigned int static_read_clobbers_avoided;
  
  /* Number of write-clobbers avoided because the variable can't escape to
     this call.  */
  unsigned int unescapable_clobbers_avoided;

  /* Number of read-only uses we attempt to add to calls in
     add_call_read_mem_symbols.  */
  unsigned int readonly_clobbers;

  /* Number of read-only uses we avoid using not_read information.  */
  unsigned int static_readonly_clobbers_avoided;
} clobber_stats;


/* Flags to describe operand properties in helpers.  */

/* By default, operands are loaded.  */
#define opf_use		0

/* Operand is the target of an assignment expression or a 
   call-clobbered variable.  */
#define opf_def 	(1 << 0)

/* No virtual operands should be created in the expression.  This is used
   when traversing ADDR_EXPR nodes which have different semantics than
   other expressions.  Inside an ADDR_EXPR node, the only operands that we
   need to consider are indices into arrays.  For instance, &a.b[i] should
   generate a USE of 'i' but it should not generate a VUSE for 'a' nor a
   VUSE for 'b'.  */
#define opf_no_vops 	(1 << 1)

/* Operand is an implicit reference.  This is used to distinguish
   explicit assignments in the form of GIMPLE_MODIFY_STMT from
   clobbering sites like function calls or ASM_EXPRs.  */
#define opf_implicit	(1 << 2)

/* Array for building all the def operands.  */
static VEC(tree,heap) *build_defs;

/* Array for building all the use operands.  */
static VEC(tree,heap) *build_uses;

/* Set for building all the VDEF operands.  */
static VEC(tree,heap) *build_vdefs;

/* Set for building all the VUSE operands.  */
static VEC(tree,heap) *build_vuses;

/* Bitmap obstack for our datastructures that needs to survive across	
   compilations of multiple functions.  */
static bitmap_obstack operands_bitmap_obstack;

/* Set for building all the loaded symbols.  */
static bitmap build_loads;

/* Set for building all the stored symbols.  */
static bitmap build_stores;

static void get_expr_operands (gimple, tree *, int);

/* Number of functions with initialized ssa_operands.  */
static int n_initialized = 0;

/* Statement change buffer.  Data structure used to record state
   information for statements.  This is used to determine what needs
   to be done in order to update the SSA web after a statement is
   modified by a pass.  If STMT is a statement that has just been
   created, or needs to be folded via fold_stmt, or anything that
   changes its physical structure then the pass should:

   1- Call push_stmt_changes (&stmt) to record the current state of
      STMT before any modifications are made.

   2- Make all appropriate modifications to the statement.

   3- Call pop_stmt_changes (&stmt) to find new symbols that
      need to be put in SSA form, SSA name mappings for names that
      have disappeared, recompute invariantness for address
      expressions, cleanup EH information, etc.

   If it is possible to determine that the statement was not modified,
   instead of calling pop_stmt_changes it is quicker to call
   discard_stmt_changes to avoid the expensive and unnecessary operand
   re-scan and change comparison.  */

struct scb_d
{
  /* Pointer to the statement being modified.  */
  gimple *stmt_p;

  /* If the statement references memory these are the sets of symbols
     loaded and stored by the statement.  */
  bitmap loads;
  bitmap stores;
};

typedef struct scb_d *scb_t;
DEF_VEC_P(scb_t);
DEF_VEC_ALLOC_P(scb_t,heap);

/* Stack of statement change buffers (SCB).  Every call to
   push_stmt_changes pushes a new buffer onto the stack.  Calls to
   pop_stmt_changes pop a buffer off of the stack and compute the set
   of changes for the popped statement.  */
static VEC(scb_t,heap) *scb_stack;

/* Return the DECL_UID of the base variable of T.  */

static inline unsigned
get_name_decl (const_tree t)
{
  if (TREE_CODE (t) != SSA_NAME)
    return DECL_UID (t);
  else
    return DECL_UID (SSA_NAME_VAR (t));
}


/* Comparison function for qsort used in operand_build_sort_virtual.  */

int
operand_build_cmp (const void *p, const void *q)
{
  const_tree const e1 = *((const_tree const *)p);
  const_tree const e2 = *((const_tree const *)q);
  const unsigned int u1 = get_name_decl (e1);
  const unsigned int u2 = get_name_decl (e2);

  /* We want to sort in ascending order.  They can never be equal.  */
#ifdef ENABLE_CHECKING
  gcc_assert (u1 != u2);
#endif
  return (u1 > u2 ? 1 : -1);
}


/* Sort the virtual operands in LIST from lowest DECL_UID to highest.  */

static inline void
operand_build_sort_virtual (VEC(tree,heap) *list)
{
  int num = VEC_length (tree, list);

  if (num < 2)
    return;

  if (num == 2)
    {
      if (get_name_decl (VEC_index (tree, list, 0)) 
	  > get_name_decl (VEC_index (tree, list, 1)))
	{  
	  /* Swap elements if in the wrong order.  */
	  tree tmp = VEC_index (tree, list, 0);
	  VEC_replace (tree, list, 0, VEC_index (tree, list, 1));
	  VEC_replace (tree, list, 1, tmp);
	}
      return;
    }

  /* There are 3 or more elements, call qsort.  */
  qsort (VEC_address (tree, list), 
	 VEC_length (tree, list), 
	 sizeof (tree),
	 operand_build_cmp);
}

/*  Return true if the SSA operands cache is active.  */

bool
ssa_operands_active (void)
{
  gcc_assert (cfun);
  return cfun->gimple_df && gimple_ssa_operands (cfun)->ops_active;
}


/* VOPs are of variable sized, so the free list maps "free buckets" to the 
   following table:  
    bucket   # operands
    ------   ----------
	0	1
	1	2
	  ...
	15	16
	16	17-24
	17	25-32
	18	31-40
	  ...
	29	121-128
   Any VOPs larger than this are simply added to the largest bucket when they
   are freed.  */


/* Return the number of operands used in bucket BUCKET.  */

static inline int
vop_free_bucket_size (int bucket)
{
#ifdef ENABLE_CHECKING
  gcc_assert (bucket >= 0 && bucket < NUM_VOP_FREE_BUCKETS);
#endif
  if (bucket < 16)
    return bucket + 1;
  return (bucket - 13) * 8;
}


/* For a vop of NUM operands, return the bucket NUM belongs to.  If NUM is 
   beyond the end of the bucket table, return -1.  */

static inline int 
vop_free_bucket_index (int num)
{
  gcc_assert (num > 0 && NUM_VOP_FREE_BUCKETS > 16);

  /* Sizes 1 through 16 use buckets 0-15.  */
  if (num <= 16)
    return num - 1;
  /* Buckets 16 - NUM_VOP_FREE_BUCKETS represent 8 unit chunks.  */
  num = 14 + (num - 1) / 8;
  if (num >= NUM_VOP_FREE_BUCKETS)
    return -1;
  else
    return num;
}


/* Initialize the VOP free buckets.  */

static inline void
init_vop_buckets (void)
{
  int x;

  for (x = 0; x < NUM_VOP_FREE_BUCKETS; x++)
    gimple_ssa_operands (cfun)->vop_free_buckets[x] = NULL;
}


/* Add PTR to the appropriate VOP bucket.  */

static inline void
add_vop_to_freelist (voptype_p ptr)
{
  int bucket = vop_free_bucket_index (VUSE_VECT_NUM_ELEM (ptr->usev));

  /* Too large, use the largest bucket so its not a complete throw away.  */
  if (bucket == -1)
    bucket = NUM_VOP_FREE_BUCKETS - 1;

  ptr->next = gimple_ssa_operands (cfun)->vop_free_buckets[bucket];
  gimple_ssa_operands (cfun)->vop_free_buckets[bucket] = ptr;
}
 

/* These are the sizes of the operand memory  buffer which gets allocated each 
   time more operands space is required.  The final value is the amount that is
   allocated every time after that.  */
  
#define OP_SIZE_INIT	0
#define OP_SIZE_1	30
#define OP_SIZE_2	110
#define OP_SIZE_3	511

/* Initialize the operand cache routines.  */

void
init_ssa_operands (void)
{
  if (!n_initialized++)
    {
      build_defs = VEC_alloc (tree, heap, 5);
      build_uses = VEC_alloc (tree, heap, 10);
      build_vuses = VEC_alloc (tree, heap, 25);
      build_vdefs = VEC_alloc (tree, heap, 25);
      bitmap_obstack_initialize (&operands_bitmap_obstack);
      build_loads = BITMAP_ALLOC (&operands_bitmap_obstack);
      build_stores = BITMAP_ALLOC (&operands_bitmap_obstack);
      scb_stack = VEC_alloc (scb_t, heap, 20);
    }

  gcc_assert (gimple_ssa_operands (cfun)->operand_memory == NULL);
  gcc_assert (gimple_ssa_operands (cfun)->mpt_table == NULL);
  gimple_ssa_operands (cfun)->operand_memory_index
     = gimple_ssa_operands (cfun)->ssa_operand_mem_size;
  gimple_ssa_operands (cfun)->ops_active = true;
  memset (&clobber_stats, 0, sizeof (clobber_stats));
  init_vop_buckets ();
  gimple_ssa_operands (cfun)->ssa_operand_mem_size = OP_SIZE_INIT;
}


/* Dispose of anything required by the operand routines.  */

void
fini_ssa_operands (void)
{
  struct ssa_operand_memory_d *ptr;
  unsigned ix;
  tree mpt;

  if (!--n_initialized)
    {
      VEC_free (tree, heap, build_defs);
      VEC_free (tree, heap, build_uses);
      VEC_free (tree, heap, build_vdefs);
      VEC_free (tree, heap, build_vuses);
      BITMAP_FREE (build_loads);
      BITMAP_FREE (build_stores);

      /* The change buffer stack had better be empty.  */
      gcc_assert (VEC_length (scb_t, scb_stack) == 0);
      VEC_free (scb_t, heap, scb_stack);
      scb_stack = NULL;
    }

  gimple_ssa_operands (cfun)->free_defs = NULL;
  gimple_ssa_operands (cfun)->free_uses = NULL;

  while ((ptr = gimple_ssa_operands (cfun)->operand_memory) != NULL)
    {
      gimple_ssa_operands (cfun)->operand_memory
	= gimple_ssa_operands (cfun)->operand_memory->next;
      ggc_free (ptr);
    }

  for (ix = 0;
       VEC_iterate (tree, gimple_ssa_operands (cfun)->mpt_table, ix, mpt);
       ix++)
    {
      if (mpt)
	BITMAP_FREE (MPT_SYMBOLS (mpt));
    }

  VEC_free (tree, heap, gimple_ssa_operands (cfun)->mpt_table);

  gimple_ssa_operands (cfun)->ops_active = false;

  if (!n_initialized)
    bitmap_obstack_release (&operands_bitmap_obstack);

  if (dump_file && (dump_flags & TDF_STATS))
    {
      fprintf (dump_file, "Original clobbered vars:           %d\n",
	       clobber_stats.clobbered_vars);
      fprintf (dump_file, "Static write clobbers avoided:     %d\n",
	       clobber_stats.static_write_clobbers_avoided);
      fprintf (dump_file, "Static read clobbers avoided:      %d\n",
	       clobber_stats.static_read_clobbers_avoided);
      fprintf (dump_file, "Unescapable clobbers avoided:      %d\n",
	       clobber_stats.unescapable_clobbers_avoided);
      fprintf (dump_file, "Original read-only clobbers:       %d\n",
	       clobber_stats.readonly_clobbers);
      fprintf (dump_file, "Static read-only clobbers avoided: %d\n",
	       clobber_stats.static_readonly_clobbers_avoided);
    }
}


/* Return memory for operands of SIZE chunks.  */
                                                                              
static inline void *
ssa_operand_alloc (unsigned size)
{
  char *ptr;

  if (gimple_ssa_operands (cfun)->operand_memory_index + size
      >= gimple_ssa_operands (cfun)->ssa_operand_mem_size)
    {
      struct ssa_operand_memory_d *ptr;

      if (gimple_ssa_operands (cfun)->ssa_operand_mem_size == OP_SIZE_INIT)
	gimple_ssa_operands (cfun)->ssa_operand_mem_size
	   = OP_SIZE_1 * sizeof (struct voptype_d);
      else
	if (gimple_ssa_operands (cfun)->ssa_operand_mem_size
	    == OP_SIZE_1 * sizeof (struct voptype_d))
	  gimple_ssa_operands (cfun)->ssa_operand_mem_size
	     = OP_SIZE_2 * sizeof (struct voptype_d);
	else
	  gimple_ssa_operands (cfun)->ssa_operand_mem_size
	     = OP_SIZE_3 * sizeof (struct voptype_d);

      /* Go right to the maximum size if the request is too large.  */
      if (size > gimple_ssa_operands (cfun)->ssa_operand_mem_size)
        gimple_ssa_operands (cfun)->ssa_operand_mem_size
	  = OP_SIZE_3 * sizeof (struct voptype_d);

      /* We can reliably trigger the case that we need arbitrary many
	 operands (see PR34093), so allocate a buffer just for this request.  */
      if (size > gimple_ssa_operands (cfun)->ssa_operand_mem_size)
	gimple_ssa_operands (cfun)->ssa_operand_mem_size = size;

      ptr = (struct ssa_operand_memory_d *) 
	      ggc_alloc (sizeof (struct ssa_operand_memory_d) 
			 + gimple_ssa_operands (cfun)->ssa_operand_mem_size - 1);
      ptr->next = gimple_ssa_operands (cfun)->operand_memory;
      gimple_ssa_operands (cfun)->operand_memory = ptr;
      gimple_ssa_operands (cfun)->operand_memory_index = 0;
    }
  ptr = &(gimple_ssa_operands (cfun)->operand_memory
	  ->mem[gimple_ssa_operands (cfun)->operand_memory_index]);
  gimple_ssa_operands (cfun)->operand_memory_index += size;
  return ptr;
}


/* Allocate a DEF operand.  */

static inline struct def_optype_d *
alloc_def (void)
{
  struct def_optype_d *ret;
  if (gimple_ssa_operands (cfun)->free_defs)
    {
      ret = gimple_ssa_operands (cfun)->free_defs;
      gimple_ssa_operands (cfun)->free_defs
	= gimple_ssa_operands (cfun)->free_defs->next;
    }
  else
    ret = (struct def_optype_d *)
	  ssa_operand_alloc (sizeof (struct def_optype_d));
  return ret;
}


/* Allocate a USE operand.  */

static inline struct use_optype_d *
alloc_use (void)
{
  struct use_optype_d *ret;
  if (gimple_ssa_operands (cfun)->free_uses)
    {
      ret = gimple_ssa_operands (cfun)->free_uses;
      gimple_ssa_operands (cfun)->free_uses
	= gimple_ssa_operands (cfun)->free_uses->next;
    }
  else
    ret = (struct use_optype_d *)
          ssa_operand_alloc (sizeof (struct use_optype_d));
  return ret;
}


/* Allocate a vop with NUM elements.  */

static inline struct voptype_d *
alloc_vop (int num)
{
  struct voptype_d *ret = NULL;
  int alloc_size = 0;

  int bucket = vop_free_bucket_index (num);
  if (bucket != -1)
    {
      /* If there is a free operand, use it.  */
      if (gimple_ssa_operands (cfun)->vop_free_buckets[bucket] != NULL)
	{
	  ret = gimple_ssa_operands (cfun)->vop_free_buckets[bucket];
	  gimple_ssa_operands (cfun)->vop_free_buckets[bucket] = 
		  gimple_ssa_operands (cfun)->vop_free_buckets[bucket]->next;
	}
      else
        alloc_size = vop_free_bucket_size(bucket);
    }
  else
    alloc_size = num;

  if (alloc_size > 0)
    ret = (struct voptype_d *)ssa_operand_alloc (
	sizeof (struct voptype_d) + (alloc_size - 1) * sizeof (vuse_element_t));

  VUSE_VECT_NUM_ELEM (ret->usev) = num;
  return ret;
}


/* This routine makes sure that PTR is in an immediate use list, and makes
   sure the stmt pointer is set to the current stmt.  */

static inline void
set_virtual_use_link (use_operand_p ptr, gimple stmt)
{
  /*  fold_stmt may have changed the stmt pointers.  */
  if (ptr->loc.stmt != stmt)
    ptr->loc.stmt = stmt;

  /* If this use isn't in a list, add it to the correct list.  */
  if (!ptr->prev)
    link_imm_use (ptr, *(ptr->use));
}


/* Adds OP to the list of defs after LAST.  */

static inline def_optype_p 
add_def_op (tree *op, def_optype_p last)
{
  def_optype_p new_def;

  new_def = alloc_def ();
  DEF_OP_PTR (new_def) = op;
  last->next = new_def;
  new_def->next = NULL;
  return new_def;
}


/* Adds OP to the list of uses of statement STMT after LAST.  */

static inline use_optype_p
add_use_op (gimple stmt, tree *op, use_optype_p last)
{
  use_optype_p new_use;

  new_use = alloc_use ();
  USE_OP_PTR (new_use)->use = op;
  link_imm_use_stmt (USE_OP_PTR (new_use), *op, stmt);
  last->next = new_use;
  new_use->next = NULL;
  return new_use;
}


/* Return a virtual op pointer with NUM elements which are all
   initialized to OP and are linked into the immediate uses for STMT.
   The new vop is appended after PREV.  */

static inline voptype_p
add_vop (gimple stmt, tree op, int num, voptype_p prev)
{
  voptype_p new_vop;
  int x;

  new_vop = alloc_vop (num);
  for (x = 0; x < num; x++)
    {
      VUSE_OP_PTR (new_vop, x)->prev = NULL;
      SET_VUSE_OP (new_vop, x, op);
      VUSE_OP_PTR (new_vop, x)->use = &new_vop->usev.uses[x].use_var;
      link_imm_use_stmt (VUSE_OP_PTR (new_vop, x),
			 new_vop->usev.uses[x].use_var, stmt);
    }

  if (prev)
    prev->next = new_vop;
  new_vop->next = NULL;
  return new_vop;
}


/* Adds OP to the list of vuses of statement STMT after LAST, and moves
   LAST to the new element.  */

static inline voptype_p
add_vuse_op (gimple stmt, tree op, int num, voptype_p last)
{
  voptype_p new_vop = add_vop (stmt, op, num, last);
  VDEF_RESULT (new_vop) = NULL_TREE;
  return new_vop;
}


/* Adds OP to the list of vdefs of statement STMT after LAST, and moves
   LAST to the new element.  */

static inline voptype_p
add_vdef_op (gimple stmt, tree op, int num, voptype_p last)
{
  voptype_p new_vop = add_vop (stmt, op, num, last);
  VDEF_RESULT (new_vop) = op;
  return new_vop;
}
  

/* Takes elements from build_defs and turns them into def operands of STMT.
   TODO -- Make build_defs VEC of tree *.  */

static inline void
finalize_ssa_defs (gimple stmt)
{
  unsigned new_i;
  struct def_optype_d new_list;
  def_optype_p old_ops, last;
  unsigned int num = VEC_length (tree, build_defs);

  /* There should only be a single real definition per assignment.  */
  gcc_assert ((stmt && gimple_code (stmt) != GIMPLE_ASSIGN) || num <= 1);

  new_list.next = NULL;
  last = &new_list;

  old_ops = gimple_def_ops (stmt);

  new_i = 0;

  /* Check for the common case of 1 def that hasn't changed.  */
  if (old_ops && old_ops->next == NULL && num == 1
      && (tree *) VEC_index (tree, build_defs, 0) == DEF_OP_PTR (old_ops))
    return;

  /* If there is anything in the old list, free it.  */
  if (old_ops)
    {
      old_ops->next = gimple_ssa_operands (cfun)->free_defs;
      gimple_ssa_operands (cfun)->free_defs = old_ops;
    }

  /* If there is anything remaining in the build_defs list, simply emit it.  */
  for ( ; new_i < num; new_i++)
    last = add_def_op ((tree *) VEC_index (tree, build_defs, new_i), last);

  /* Now set the stmt's operands.  */
  gimple_set_def_ops (stmt, new_list.next);

#ifdef ENABLE_CHECKING
  {
    def_optype_p ptr;
    unsigned x = 0;
    for (ptr = gimple_def_ops (stmt); ptr; ptr = ptr->next)
      x++;

    gcc_assert (x == num);
  }
#endif
}


/* Takes elements from build_uses and turns them into use operands of STMT.
   TODO -- Make build_uses VEC of tree *.  */

static inline void
finalize_ssa_uses (gimple stmt)
{
  unsigned new_i;
  struct use_optype_d new_list;
  use_optype_p old_ops, ptr, last;

  new_list.next = NULL;
  last = &new_list;

  old_ops = gimple_use_ops (stmt);

  /* If there is anything in the old list, free it.  */
  if (old_ops)
    {
      for (ptr = old_ops; ptr; ptr = ptr->next)
	delink_imm_use (USE_OP_PTR (ptr));
      old_ops->next = gimple_ssa_operands (cfun)->free_uses;
      gimple_ssa_operands (cfun)->free_uses = old_ops;
    }

  /* Now create nodes for all the new nodes.  */
  for (new_i = 0; new_i < VEC_length (tree, build_uses); new_i++)
    last = add_use_op (stmt, 
		       (tree *) VEC_index (tree, build_uses, new_i), 
		       last);

  /* Now set the stmt's operands.  */
  gimple_set_use_ops (stmt, new_list.next);

#ifdef ENABLE_CHECKING
  {
    unsigned x = 0;
    for (ptr = gimple_use_ops (stmt); ptr; ptr = ptr->next)
      x++;

    gcc_assert (x == VEC_length (tree, build_uses));
  }
#endif
}


/* Make SYMS be the set of symbols stored by STMT.  If SYMS is NULL or
   empty, the storage used is freed up.  */

static void
gimple_set_stored_syms (gimple stmt, bitmap syms)
{
  gcc_assert (gimple_has_mem_ops (stmt));

  if (syms == NULL)
    BITMAP_FREE (stmt->with_mem_ops.stores);
  else
    {
      if (stmt->with_mem_ops.stores == NULL)
	stmt->with_mem_ops.stores = BITMAP_ALLOC (&operands_bitmap_obstack);

      bitmap_copy (stmt->with_mem_ops.stores, syms);
    }
}


/* Deep copy SYMS into the set of symbols loaded by STMT.  If SYMS is
   NULL or empty, the storage used is freed up.  */

static void
gimple_set_loaded_syms (gimple stmt, bitmap syms)
{
  gcc_assert (gimple_has_mem_ops (stmt));

  if (syms == NULL)
    BITMAP_FREE (stmt->with_mem_ops.loads);
  else
    {
      if (stmt->with_mem_ops.loads == NULL)
	stmt->with_mem_ops.loads = BITMAP_ALLOC (&operands_bitmap_obstack);

      bitmap_copy (stmt->with_mem_ops.loads, syms);
    }
}




/* Takes elements from BUILD_VDEFS and turns them into vdef operands of
   STMT.  */

static inline void
finalize_ssa_vdefs (gimple stmt)
{
  unsigned new_i;
  struct voptype_d new_list;
  voptype_p old_ops, ptr, last;

  /* Set the symbols referenced by STMT.  */
  gimple_set_stored_syms (stmt, build_stores);

  /* If aliases have not been computed, do not instantiate a virtual
     operator on STMT.  Initially, we only compute the SSA form on
     GIMPLE registers.  The virtual SSA form is only computed after
     alias analysis, so virtual operators will remain unrenamed and
     the verifier will complain.  However, alias analysis needs to
     access symbol load/store information, so we need to compute
     those.  */
  if (!gimple_aliases_computed_p (cfun))
    return;

  new_list.next = NULL;
  last = &new_list;

  old_ops = gimple_vdef_ops (stmt);
  new_i = 0;
  while (old_ops && new_i < VEC_length (tree, build_vdefs))
    {
      tree op = VEC_index (tree, build_vdefs, new_i);
      unsigned new_uid = get_name_decl (op);
      unsigned old_uid = get_name_decl (VDEF_RESULT (old_ops));

      /* FIXME, for now each VDEF operator should have at most one
	 operand in their RHS.  */
      gcc_assert (VDEF_NUM (old_ops) == 1);

      if (old_uid == new_uid)
        {
	  /* If the symbols are the same, reuse the existing operand.  */
	  last->next = old_ops;
	  last = old_ops;
	  old_ops = old_ops->next;
	  last->next = NULL;
	  set_virtual_use_link (VDEF_OP_PTR (last, 0), stmt);
	  new_i++;
	}
      else if (old_uid < new_uid)
	{
	  /* If old is less than new, old goes to the free list.  */
	  voptype_p next;
	  delink_imm_use (VDEF_OP_PTR (old_ops, 0));
	  next = old_ops->next;
	  add_vop_to_freelist (old_ops);
	  old_ops = next;
	}
      else
	{
	  /* This is a new operand.  */
	  last = add_vdef_op (stmt, op, 1, last);
	  new_i++;
	}
    }

  /* If there is anything remaining in BUILD_VDEFS, simply emit it.  */
  for ( ; new_i < VEC_length (tree, build_vdefs); new_i++)
    last = add_vdef_op (stmt, VEC_index (tree, build_vdefs, new_i), 1, last);

  /* If there is anything in the old list, free it.  */
  if (old_ops)
    {
      for (ptr = old_ops; ptr; ptr = last)
        {
	  last = ptr->next;
	  delink_imm_use (VDEF_OP_PTR (ptr, 0));
	  add_vop_to_freelist (ptr);
	}
    }

  /* Now set STMT's operands.  */
  gimple_set_vdef_ops (stmt, new_list.next);

#ifdef ENABLE_CHECKING
  {
    unsigned x = 0;
    for (ptr = gimple_vdef_ops (stmt); ptr; ptr = ptr->next)
      x++;

    gcc_assert (x == VEC_length (tree, build_vdefs));
  }
#endif
}


/* Takes elements from BUILD_VUSES and turns them into VUSE operands of
   STMT.  */

static inline void
finalize_ssa_vuse_ops (gimple stmt)
{
  unsigned new_i, old_i;
  voptype_p old_ops, last;
  VEC(tree,heap) *new_ops;

  /* Set the symbols referenced by STMT.  */
  gimple_set_loaded_syms (stmt, build_loads);

  /* If aliases have not been computed, do not instantiate a virtual
     operator on STMT.  Initially, we only compute the SSA form on
     GIMPLE registers.  The virtual SSA form is only computed after
     alias analysis, so virtual operators will remain unrenamed and
     the verifier will complain.  However, alias analysis needs to
     access symbol load/store information, so we need to compute
     those.  */
  if (!gimple_aliases_computed_p (cfun))
    return;

  /* STMT should have at most one VUSE operator.  */
  old_ops = gimple_vuse_ops (stmt);
  gcc_assert (old_ops == NULL || old_ops->next == NULL);

  new_ops = NULL;
  new_i = old_i = 0;
  while (old_ops
         && old_i < VUSE_NUM (old_ops)
	 && new_i < VEC_length (tree, build_vuses))
    {
      tree new_op = VEC_index (tree, build_vuses, new_i);
      tree old_op = VUSE_OP (old_ops, old_i);
      unsigned new_uid = get_name_decl (new_op);
      unsigned old_uid = get_name_decl (old_op);

      if (old_uid == new_uid)
        {
	  /* If the symbols are the same, reuse the existing operand.  */
	  VEC_safe_push (tree, heap, new_ops, old_op);
	  new_i++;
	  old_i++;
	}
      else if (old_uid < new_uid)
	{
	  /* If OLD_UID is less than NEW_UID, the old operand has
	     disappeared, skip to the next old operand.  */
	  old_i++;
	}
      else
	{
	  /* This is a new operand.  */
	  VEC_safe_push (tree, heap, new_ops, new_op);
	  new_i++;
	}
    }

  /* If there is anything remaining in the build_vuses list, simply emit it.  */
  for ( ; new_i < VEC_length (tree, build_vuses); new_i++)
    VEC_safe_push (tree, heap, new_ops, VEC_index (tree, build_vuses, new_i));

  /* If there is anything in the old list, free it.  */
  if (old_ops)
    {
      for (old_i = 0; old_i < VUSE_NUM (old_ops); old_i++)
	delink_imm_use (VUSE_OP_PTR (old_ops, old_i));
      add_vop_to_freelist (old_ops);
      gimple_set_vuse_ops (stmt, NULL);
    }

  /* If there are any operands, instantiate a VUSE operator for STMT.  */
  if (new_ops)
    {
      tree op;
      unsigned i;

      last = add_vuse_op (stmt, NULL, VEC_length (tree, new_ops), NULL);

      for (i = 0; VEC_iterate (tree, new_ops, i, op); i++)
	SET_USE (VUSE_OP_PTR (last, (int) i), op);

      gimple_set_vuse_ops (stmt, last);
      VEC_free (tree, heap, new_ops);
    }

#ifdef ENABLE_CHECKING
  {
    unsigned x;
    
    if (gimple_vuse_ops (stmt))
      {
	gcc_assert (gimple_vuse_ops (stmt)->next == NULL);
	x = VUSE_NUM (gimple_vuse_ops (stmt));
      }
    else
      x = 0;

    gcc_assert (x == VEC_length (tree, build_vuses));
  }
#endif
}

/* Return a new VUSE operand vector for STMT.  */
                                                                              
static void
finalize_ssa_vuses (gimple stmt)
{
  unsigned num, num_vdefs;
  unsigned vuse_index;

  /* Remove superfluous VUSE operands.  If the statement already has a
     VDEF operator for a variable 'a', then a VUSE for 'a' is not
     needed because VDEFs imply a VUSE of the variable.  For instance,
     suppose that variable 'a' is pointed-to by p and q:

	      # VUSE <a_2>
	      # a_3 = VDEF <a_2>
	      *p = *q;

     The VUSE <a_2> is superfluous because it is implied by the
     VDEF operator.  */
  num = VEC_length (tree, build_vuses);
  num_vdefs = VEC_length (tree, build_vdefs);

  if (num > 0 && num_vdefs > 0)
    for (vuse_index = 0; vuse_index < VEC_length (tree, build_vuses); )
      {
	tree vuse;
	vuse = VEC_index (tree, build_vuses, vuse_index);
	if (TREE_CODE (vuse) != SSA_NAME)
	  {
	    var_ann_t ann = var_ann (vuse);
	    ann->in_vuse_list = 0;
	    if (ann->in_vdef_list)
	      {
		VEC_ordered_remove (tree, build_vuses, vuse_index);
		continue;
	      }
	  }
	vuse_index++;
      }

  finalize_ssa_vuse_ops (stmt);
}


/* Clear the in_list bits and empty the build array for VDEFs and
   VUSEs.  */

static inline void
cleanup_build_arrays (void)
{
  unsigned i;
  tree t;

  for (i = 0; VEC_iterate (tree, build_vdefs, i, t); i++)
    if (TREE_CODE (t) != SSA_NAME)
      var_ann (t)->in_vdef_list = false;

  for (i = 0; VEC_iterate (tree, build_vuses, i, t); i++)
    if (TREE_CODE (t) != SSA_NAME)
      var_ann (t)->in_vuse_list = false;

  VEC_truncate (tree, build_vdefs, 0);
  VEC_truncate (tree, build_vuses, 0);
  VEC_truncate (tree, build_defs, 0);
  VEC_truncate (tree, build_uses, 0);
  bitmap_clear (build_loads);
  bitmap_clear (build_stores);
}


/* Finalize all the build vectors, fill the new ones into INFO.  */
                                                                              
static inline void
finalize_ssa_stmt_operands (gimple stmt)
{
  finalize_ssa_defs (stmt);
  finalize_ssa_uses (stmt);
  if (gimple_has_mem_ops (stmt))
    {
      finalize_ssa_vdefs (stmt);
      finalize_ssa_vuses (stmt);
    }
  cleanup_build_arrays ();
}


/* Start the process of building up operands vectors in INFO.  */

static inline void
start_ssa_stmt_operands (void)
{
  gcc_assert (VEC_length (tree, build_defs) == 0);
  gcc_assert (VEC_length (tree, build_uses) == 0);
  gcc_assert (VEC_length (tree, build_vuses) == 0);
  gcc_assert (VEC_length (tree, build_vdefs) == 0);
  gcc_assert (bitmap_empty_p (build_loads));
  gcc_assert (bitmap_empty_p (build_stores));
}


/* Add DEF_P to the list of pointers to operands.  */

static inline void
append_def (tree *def_p)
{
  VEC_safe_push (tree, heap, build_defs, (tree) def_p);
}


/* Add USE_P to the list of pointers to operands.  */

static inline void
append_use (tree *use_p)
{
  VEC_safe_push (tree, heap, build_uses, (tree) use_p);
}


/* Add VAR to the set of variables that require a VDEF operator.  */

static inline void
append_vdef (tree var)
{
  tree sym;

  if (TREE_CODE (var) != SSA_NAME)
    {
      tree mpt;
      var_ann_t ann;

      /* If VAR belongs to a memory partition, use it instead of VAR.  */
      mpt = memory_partition (var);
      if (mpt)
	var = mpt;

      /* Don't allow duplicate entries.  */
      ann = get_var_ann (var);
      if (ann->in_vdef_list)
        return;

      ann->in_vdef_list = true;
      sym = var;
    }
  else
    sym = SSA_NAME_VAR (var);

  VEC_safe_push (tree, heap, build_vdefs, var);
  bitmap_set_bit (build_stores, DECL_UID (sym));
}


/* Add VAR to the set of variables that require a VUSE operator.  */

static inline void
append_vuse (tree var)
{
  tree sym;

  if (TREE_CODE (var) != SSA_NAME)
    {
      tree mpt;
      var_ann_t ann;

      /* If VAR belongs to a memory partition, use it instead of VAR.  */
      mpt = memory_partition (var);
      if (mpt)
	var = mpt;

      /* Don't allow duplicate entries.  */
      ann = get_var_ann (var);
      if (ann->in_vuse_list)
	return;
      else if (ann->in_vdef_list)
       {
         /* We don't want a vuse if we already have a vdef, but we must
            still put this in build_loads.  */
         bitmap_set_bit (build_loads, DECL_UID (var));
         return;
       }

      ann->in_vuse_list = true;
      sym = var;
    }
  else
    sym = SSA_NAME_VAR (var);

  VEC_safe_push (tree, heap, build_vuses, var);
  bitmap_set_bit (build_loads, DECL_UID (sym));
}


/* REF is a tree that contains the entire pointer dereference
   expression, if available, or NULL otherwise.  ALIAS is the variable
   we are asking if REF can access.  OFFSET and SIZE come from the
   memory access expression that generated this virtual operand.

   XXX: We should handle the NO_ALIAS attributes here.  */

static bool
access_can_touch_variable (tree ref, tree alias, HOST_WIDE_INT offset,
			   HOST_WIDE_INT size)
{
  bool offsetgtz = offset > 0;
  unsigned HOST_WIDE_INT uoffset = (unsigned HOST_WIDE_INT) offset;
  tree base = ref ? get_base_address (ref) : NULL;

  /* If ALIAS is .GLOBAL_VAR then the memory reference REF must be
     using a call-clobbered memory tag.  By definition, call-clobbered
     memory tags can always touch .GLOBAL_VAR.  */
  if (alias == gimple_global_var (cfun))
    return true;

  /* If ref is a TARGET_MEM_REF, just return true, as we can't really
     disambiguate them right now.  */
  if (ref && TREE_CODE (ref) == TARGET_MEM_REF)
    return true;
  
  /* If ALIAS is an SFT, it can't be touched if the offset     
     and size of the access is not overlapping with the SFT offset and
     size.  This is only true if we are accessing through a pointer
     to a type that is the same as SFT_PARENT_VAR.  Otherwise, we may
     be accessing through a pointer to some substruct of the
     structure, and if we try to prune there, we will have the wrong
     offset, and get the wrong answer.
     i.e., we can't prune without more work if we have something like

     struct gcc_target
     {
       struct asm_out
       {
         const char *byte_op;
	 struct asm_int_op
	 {    
	   const char *hi;
	 } aligned_op;
       } asm_out;
     } targetm;
     
     foo = &targetm.asm_out.aligned_op;
     return foo->hi;

     SFT.1, which represents hi, will have SFT_OFFSET=32 because in
     terms of SFT_PARENT_VAR, that is where it is.
     However, the access through the foo pointer will be at offset 0.  */
  if (size != -1
      && TREE_CODE (alias) == STRUCT_FIELD_TAG
      && base
      && TREE_TYPE (base) == TREE_TYPE (SFT_PARENT_VAR (alias))
      && !overlap_subvar (offset, size, alias, NULL))
    {
#ifdef ACCESS_DEBUGGING
      fprintf (stderr, "Access to ");
      print_generic_expr (stderr, ref, 0);
      fprintf (stderr, " may not touch ");
      print_generic_expr (stderr, alias, 0);
      fprintf (stderr, " in function %s\n", get_name (current_function_decl));
#endif
      return false;
    }

  /* Without strict aliasing, it is impossible for a component access
     through a pointer to touch a random variable, unless that
     variable *is* a structure or a pointer.

     That is, given p->c, and some random global variable b,
     there is no legal way that p->c could be an access to b.
     
     Without strict aliasing on, we consider it legal to do something
     like:

     struct foos { int l; };
     int foo;
     static struct foos *getfoo(void);
     int main (void)
     {
       struct foos *f = getfoo();
       f->l = 1;
       foo = 2;
       if (f->l == 1)
         abort();
       exit(0);
     }
     static struct foos *getfoo(void)     
     { return (struct foos *)&foo; }
     
     (taken from 20000623-1.c)

     The docs also say/imply that access through union pointers
     is legal (but *not* if you take the address of the union member,
     i.e. the inverse), such that you can do

     typedef union {
       int d;
     } U;

     int rv;
     void breakme()
     {
       U *rv0;
       U *pretmp = (U*)&rv;
       rv0 = pretmp;
       rv0->d = 42;    
     }
     To implement this, we just punt on accesses through union
     pointers entirely.

     Another case we have to allow is accessing a variable
     through an array access at offset zero.  This happens from
     code generated by the fortran frontend like

     char[1:1] & my_char_ref;
     char my_char;
     my_char_ref_1 = (char[1:1] &) &my_char;
     D.874_2 = (*my_char_ref_1)[1]{lb: 1 sz: 1};
  */
  else if (ref 
	   && flag_strict_aliasing
	   && TREE_CODE (ref) != INDIRECT_REF
	   && !MTAG_P (alias)
	   && base
	   && (TREE_CODE (base) != INDIRECT_REF
	       || TREE_CODE (TREE_TYPE (base)) != UNION_TYPE)
	   && (TREE_CODE (base) != INDIRECT_REF
	       || TREE_CODE (ref) != ARRAY_REF
	       || offset != 0
	       || (DECL_SIZE (alias)
		   && TREE_CODE (DECL_SIZE (alias)) == INTEGER_CST
		   && size != -1
		   && (unsigned HOST_WIDE_INT)size
		      != TREE_INT_CST_LOW (DECL_SIZE (alias))))
	   && !AGGREGATE_TYPE_P (TREE_TYPE (alias))
	   && TREE_CODE (TREE_TYPE (alias)) != COMPLEX_TYPE
	   && !var_ann (alias)->is_heapvar
	   /* When the struct has may_alias attached to it, we need not to
	      return true.  */
	   && get_alias_set (base))
    {
#ifdef ACCESS_DEBUGGING
      fprintf (stderr, "Access to ");
      print_generic_expr (stderr, ref, 0);
      fprintf (stderr, " may not touch ");
      print_generic_expr (stderr, alias, 0);
      fprintf (stderr, " in function %s\n", get_name (current_function_decl));
#endif
      return false;
    }

  /* If the offset of the access is greater than the size of one of
     the possible aliases, it can't be touching that alias, because it
     would be past the end of the structure.  */
  else if (ref
	   && flag_strict_aliasing
	   && TREE_CODE (ref) != INDIRECT_REF
	   && !MTAG_P (alias)
	   && !POINTER_TYPE_P (TREE_TYPE (alias))
	   && offsetgtz
	   && DECL_SIZE (alias)
	   && TREE_CODE (DECL_SIZE (alias)) == INTEGER_CST
	   && uoffset > TREE_INT_CST_LOW (DECL_SIZE (alias)))
    {
#ifdef ACCESS_DEBUGGING
      fprintf (stderr, "Access to ");
      print_generic_expr (stderr, ref, 0);
      fprintf (stderr, " may not touch ");
      print_generic_expr (stderr, alias, 0);
      fprintf (stderr, " in function %s\n", get_name (current_function_decl));
#endif
      return false;
    }	   

  return true;
}

/* Add the actual variables accessed, given a member of a points-to set
   that is the SFT VAR, where the access is of SIZE at OFFSET from VAR.
   IS_CALL_SITE is true if this is a call, and IS_DEF is true if this is
   supposed to be a vdef, and false if this should be a VUSE.

   The real purpose of this function is to take a points-to set for a
   pointer to a structure, say

   struct s {
     int a;
     int b;
   } foo, *foop = &foo;

   and discover which variables an access, such as foop->b, can alias.
   
   This is necessary because foop only actually points to foo's first
   member, so that is all the points-to set contains.  However, an access
   to foop->a may be touching some single SFT if we have created some
   SFT's for a structure.  */

static bool
add_vars_for_offset (tree var, unsigned HOST_WIDE_INT offset,
		     unsigned HOST_WIDE_INT size, bool is_def)
{
  bool added = false;
  tree subvar;
  subvar_t sv;
  unsigned int i;

  /* Adjust offset by the pointed-to location.  */
  offset += SFT_OFFSET (var);

  /* Add all subvars of var that overlap with the access.
     Binary search for the first relevant SFT.  */
  sv = get_subvars_for_var (SFT_PARENT_VAR (var));
  if (!get_first_overlapping_subvar (sv, offset, size, &i))
    return false;

  for (; VEC_iterate (tree, sv, i, subvar); ++i)
    {
      if (SFT_OFFSET (subvar) > offset
	  && size <= SFT_OFFSET (subvar) - offset)
	break;

      if (is_def)
	append_vdef (subvar);
      else
	append_vuse (subvar);
      added = true;
    }

  return added;
}


/* Add VAR to the virtual operands for STMT.  FLAGS is as in
   get_expr_operands.  FULL_REF is a tree that contains the entire
   pointer dereference expression, if available, or NULL otherwise.
   OFFSET and SIZE come from the memory access expression that
   generated this virtual operand.  IS_CALL_SITE is true if the
   affected statement is a call site.  */

static void
add_virtual_operand (tree var, gimple stmt, int flags,
		     tree full_ref, HOST_WIDE_INT offset,
		     HOST_WIDE_INT size, bool is_call_site)
{
  bitmap aliases = NULL;
  tree sym;
  var_ann_t v_ann;
  
  sym = (TREE_CODE (var) == SSA_NAME ? SSA_NAME_VAR (var) : var);
  v_ann = var_ann (sym);
  
  /* If the variable cannot be modified and this is a VDEF change
     it into a VUSE.  This happens when read-only variables are marked
     call-clobbered and/or aliased to writable variables.  So we only
     check that this only happens on non-specific stores.

     Note that if this is a specific store, i.e. associated with a
     GIMPLE_MODIFY_STMT, then we can't suppress the VDEF, lest we run
     into validation problems.

     This can happen when programs cast away const, leaving us with a
     store to read-only memory.  If the statement is actually executed
     at runtime, then the program is ill formed.  If the statement is
     not executed then all is well.  At the very least, we cannot ICE.  */
  if ((flags & opf_implicit) && unmodifiable_var_p (var))
    flags &= ~opf_def;
  
  /* The variable is not a GIMPLE register.  Add it (or its aliases) to
     virtual operands, unless the caller has specifically requested
     not to add virtual operands (used when adding operands inside an
     ADDR_EXPR expression).  */
  if (flags & opf_no_vops)
    return;
  
  if (MTAG_P (var))
    aliases = MTAG_ALIASES (var);

  if (aliases == NULL)
    {
      if (!gimple_aliases_computed_p (cfun) && (flags & opf_def))
	gimple_set_has_volatile_ops (stmt, true);

      /* The variable is not aliased or it is an alias tag.  */
      if (flags & opf_def)
	append_vdef (var);
      else
	append_vuse (var);
    }
  else
    {
      bitmap_iterator bi;
      unsigned int i;
      bool none_added = true;
      
      /* The variable is aliased.  Add its aliases to the virtual
	 operands.  */
      gcc_assert (!bitmap_empty_p (aliases));

      EXECUTE_IF_SET_IN_BITMAP (aliases, 0, i, bi)
	{
	  tree al = referenced_var (i);

	  /* For SFTs we have to consider all subvariables of the parent var
	     if it is a potential points-to location.  */
	  if (TREE_CODE (al) == STRUCT_FIELD_TAG
	      && TREE_CODE (var) == NAME_MEMORY_TAG)
	    {
	      if (SFT_BASE_FOR_COMPONENTS_P (al))
		{
		  /* If AL is the first SFT of a component, it can be used
		     to find other SFTs at [offset, size] adjacent to it.  */
		  none_added &= !add_vars_for_offset (al, offset, size,
						      flags & opf_def);
		}
	      else if ((unsigned HOST_WIDE_INT)offset < SFT_SIZE (al))
		{
		  /* Otherwise, we only need to consider it if
		     [offset, size] overlaps with AL.  */
		  if (flags & opf_def)
		    append_vdef (al);
		  else
		    append_vuse (al);
		  none_added = false;
		}
	    }
	  else
	    {
	      /* Call-clobbered tags may have non-call-clobbered
		 symbols in their alias sets.  Ignore them if we are
		 adding VOPs for a call site.  */
	      if (is_call_site && !is_call_clobbered (al))
		 continue;

	      /* If we do not know the full reference tree or if the access is
		 unspecified [0, -1], we cannot prune it.  Otherwise try doing
		 so using access_can_touch_variable.  */
	      if (full_ref
		  && !access_can_touch_variable (full_ref, al, offset, size))
		continue;

	      if (flags & opf_def)
		append_vdef (al);
	      else
		append_vuse (al);
	      none_added = false;
	    }
	}

      if (flags & opf_def)
	{
	  /* If the variable is also an alias tag, add a virtual
	     operand for it, otherwise we will miss representing
	     references to the members of the variable's alias set.	     
	     This fixes the bug in gcc.c-torture/execute/20020503-1.c.
	     
	     It is also necessary to add bare defs on clobbers for
	     SMT's, so that bare SMT uses caused by pruning all the
	     aliases will link up properly with calls.   In order to
	     keep the number of these bare defs we add down to the
	     minimum necessary, we keep track of which SMT's were used
	     alone in statement vdefs or VUSEs.  */
	  if (none_added
	      || (TREE_CODE (var) == SYMBOL_MEMORY_TAG
		  && is_call_site))
	    append_vdef (var);
	}
      else
	{
	  /* Even if no aliases have been added, we still need to
	     establish def-use and use-def chains, lest
	     transformations think that this is not a memory
	     reference.  For an example of this scenario, see
	     testsuite/g++.dg/opt/cleanup1.C.  */
	  if (none_added)
	    append_vuse (var);
	}
    }
}


/* Add *VAR_P to the appropriate operand array for statement STMT.
   FLAGS is as in get_expr_operands.  If *VAR_P is a GIMPLE register,
   it will be added to the statement's real operands, otherwise it is
   added to virtual operands.  */

static void
add_stmt_operand (tree *var_p, gimple stmt, int flags)
{
  tree var, sym;
  var_ann_t v_ann;

  gcc_assert (SSA_VAR_P (*var_p));

  var = *var_p;
  sym = (TREE_CODE (var) == SSA_NAME ? SSA_NAME_VAR (var) : var);
  v_ann = var_ann (sym);

  /* Mark statements with volatile operands.  */
  if (TREE_THIS_VOLATILE (sym))
    gimple_set_has_volatile_ops (stmt, true);

  if (is_gimple_reg (sym))
    {
      /* The variable is a GIMPLE register.  Add it to real operands.  */
      if (flags & opf_def)
	append_def (var_p);
      else
	append_use (var_p);
    }
  else
    add_virtual_operand (var, stmt, flags, NULL_TREE, 0, -1, false);
}

/* Subroutine of get_indirect_ref_operands.  ADDR is the address
   that is dereferenced, the meaning of the rest of the arguments
   is the same as in get_indirect_ref_operands.  */

static void
get_addr_dereference_operands (gimple stmt, tree *addr, int flags,
			       tree full_ref, HOST_WIDE_INT offset,
			       HOST_WIDE_INT size, bool recurse_on_base)
{
  tree ptr = *addr;

  if (SSA_VAR_P (ptr))
    {
      struct ptr_info_def *pi = NULL;

      /* If PTR has flow-sensitive points-to information, use it.  */
      if (TREE_CODE (ptr) == SSA_NAME
	  && (pi = SSA_NAME_PTR_INFO (ptr)) != NULL
	  && pi->name_mem_tag)
	{
	  /* PTR has its own memory tag.  Use it.  */
	  add_virtual_operand (pi->name_mem_tag, stmt, flags,
			       full_ref, offset, size, false);
	}
      else
	{
	  /* If PTR is not an SSA_NAME or it doesn't have a name
	     tag, use its symbol memory tag.  */
	  var_ann_t v_ann;

	  /* If we are emitting debugging dumps, display a warning if
	     PTR is an SSA_NAME with no flow-sensitive alias
	     information.  That means that we may need to compute
	     aliasing again or that a propagation pass forgot to
	     update the alias information on the pointers.  */
	  if (dump_file
	      && TREE_CODE (ptr) == SSA_NAME
	      && (pi == NULL
		  || pi->name_mem_tag == NULL_TREE))
	    {
	      fprintf (dump_file,
		  "NOTE: no flow-sensitive alias info for ");
	      print_generic_expr (dump_file, ptr, dump_flags);
	      fprintf (dump_file, " in ");
	      print_gimple_stmt (dump_file, stmt, 0, 0);
	    }

	  if (TREE_CODE (ptr) == SSA_NAME)
	    ptr = SSA_NAME_VAR (ptr);
	  v_ann = var_ann (ptr);

	  /* If we don't know what this pointer points to then we have
	     to make sure to not prune virtual operands based on offset
	     and size.  */
	  if (v_ann->symbol_mem_tag)
	    {
	      add_virtual_operand (v_ann->symbol_mem_tag, stmt, flags,
				   full_ref, 0, -1, false);
	      /* Make sure we add the SMT itself.  */
	      if (!(flags & opf_no_vops))
		{
		  if (flags & opf_def)
		    append_vdef (v_ann->symbol_mem_tag);
		  else
		    append_vuse (v_ann->symbol_mem_tag);
		}
	    }

	  /* Aliasing information is missing; mark statement as
	     volatile so we won't optimize it out too actively.  */
          else if (!gimple_aliases_computed_p (cfun)
                   && (flags & opf_def))
	    gimple_set_has_volatile_ops (stmt, true);
	}
    }
  else if (TREE_CODE (ptr) == INTEGER_CST)
    {
      /* If a constant is used as a pointer, we can't generate a real
	 operand for it but we mark the statement volatile to prevent
	 optimizations from messing things up.  */
      gimple_set_has_volatile_ops (stmt, true);
      return;
    }
  else
    {
      /* Ok, this isn't even is_gimple_min_invariant.  Something's broke.  */
      gcc_unreachable ();
    }

  /* If requested, add a USE operand for the base pointer.  */
  if (recurse_on_base)
    get_expr_operands (stmt, addr, opf_use);
}


/* A subroutine of get_expr_operands to handle INDIRECT_REF,
   ALIGN_INDIRECT_REF and MISALIGNED_INDIRECT_REF.  

   STMT is the statement being processed, EXPR is the INDIRECT_REF
      that got us here.
   
   FLAGS is as in get_expr_operands.

   FULL_REF contains the full pointer dereference expression, if we
      have it, or NULL otherwise.

   OFFSET and SIZE are the location of the access inside the
      dereferenced pointer, if known.

   RECURSE_ON_BASE should be set to true if we want to continue
      calling get_expr_operands on the base pointer, and false if
      something else will do it for us.  */

static void
get_indirect_ref_operands (gimple stmt, tree expr, int flags, tree full_ref,
			   HOST_WIDE_INT offset, HOST_WIDE_INT size,
			   bool recurse_on_base)
{
  tree *pptr = &TREE_OPERAND (expr, 0);

  if (TREE_THIS_VOLATILE (expr))
    gimple_set_has_volatile_ops (stmt, true);

  get_addr_dereference_operands (stmt, pptr, flags, full_ref, offset, size,
				 recurse_on_base);
}


/* A subroutine of get_expr_operands to handle TARGET_MEM_REF.  */

static void
get_tmr_operands (gimple stmt, tree expr, int flags)
{
  tree tag;

  /* First record the real operands.  */
  get_expr_operands (stmt, &TMR_BASE (expr), opf_use);
  get_expr_operands (stmt, &TMR_INDEX (expr), opf_use);

  if (TMR_SYMBOL (expr))
    gimple_add_to_addresses_taken (stmt, TMR_SYMBOL (expr));

  tag = TMR_TAG (expr);
  if (!tag)
    {
      /* Something weird, so ensure that we will be careful.  */
      gimple_set_has_volatile_ops (stmt, true);
      return;
    }
  if (!MTAG_P (tag))
    {
      get_expr_operands (stmt, &tag, flags);
      return;
    }

  add_virtual_operand (tag, stmt, flags, expr, 0, -1, false);
}


/* Add clobbering definitions for .GLOBAL_VAR or for each of the call
   clobbered variables in the function.  */

static void
add_call_clobber_ops (gimple stmt, tree callee ATTRIBUTE_UNUSED)
{
  unsigned u;
  bitmap_iterator bi;
  bitmap not_read_b, not_written_b;
  
  /* If we created .GLOBAL_VAR earlier, just use it.  */
  if (gimple_global_var (cfun))
    {
      tree var = gimple_global_var (cfun);
      add_virtual_operand (var, stmt, opf_def, NULL, 0, -1, true);
      return;
    }

  /* Get info for local and module level statics.  There is a bit
     set for each static if the call being processed does not read
     or write that variable.  */
  /* FIXME tuples.  */
#if 0
  not_read_b = callee ? ipa_reference_get_not_read_global (callee) : NULL; 
  not_written_b = callee ? ipa_reference_get_not_written_global (callee) : NULL;
#else
  not_read_b = NULL;
  not_written_b = NULL;
#endif

  /* Add a VDEF operand for every call clobbered variable.  */
  EXECUTE_IF_SET_IN_BITMAP (gimple_call_clobbered_vars (cfun), 0, u, bi)
    {
      tree var = referenced_var_lookup (u);
      unsigned int escape_mask = var_ann (var)->escape_mask;
      tree real_var = var;
      bool not_read;
      bool not_written;
      
      /* Not read and not written are computed on regular vars, not
	 subvars, so look at the parent var if this is an SFT. */
      if (TREE_CODE (var) == STRUCT_FIELD_TAG)
	real_var = SFT_PARENT_VAR (var);

      not_read = not_read_b
	         ? bitmap_bit_p (not_read_b, DECL_UID (real_var))
	         : false;

      not_written = not_written_b
	            ? bitmap_bit_p (not_written_b, DECL_UID (real_var))
		    : false;
      gcc_assert (!unmodifiable_var_p (var));
      
      clobber_stats.clobbered_vars++;

      /* See if this variable is really clobbered by this function.  */

      /* Trivial case: Things escaping only to pure/const are not
	 clobbered by non-pure-const, and only read by pure/const. */
      if ((escape_mask & ~(ESCAPE_TO_PURE_CONST)) == 0)
	{
	  if (gimple_call_flags (stmt) & (ECF_CONST | ECF_PURE))
	    {
	      add_virtual_operand (var, stmt, opf_use, NULL, 0, -1, true);
	      clobber_stats.unescapable_clobbers_avoided++;
	      continue;
	    }
	  else
	    {
	      clobber_stats.unescapable_clobbers_avoided++;
	      continue;
	    }
	}
            
      if (not_written)
	{
	  clobber_stats.static_write_clobbers_avoided++;
	  if (!not_read)
	    add_virtual_operand (var, stmt, opf_use, NULL, 0, -1, true);
	  else
	    clobber_stats.static_read_clobbers_avoided++;
	}
      else
	add_virtual_operand (var, stmt, opf_def, NULL, 0, -1, true);
    }
}


/* Add VUSE operands for .GLOBAL_VAR or all call clobbered variables in the
   function.  */

static void
add_call_read_ops (gimple stmt, tree callee ATTRIBUTE_UNUSED)
{
  unsigned u;
  bitmap_iterator bi;
  bitmap not_read_b;

  /* if the function is not pure, it may reference memory.  Add
     a VUSE for .GLOBAL_VAR if it has been created.  See add_referenced_var
     for the heuristic used to decide whether to create .GLOBAL_VAR.  */
  if (gimple_global_var (cfun))
    {
      tree var = gimple_global_var (cfun);
      add_virtual_operand (var, stmt, opf_use, NULL, 0, -1, true);
      return;
    }
  
  /* FIXME tuples.  */
#if 0
  not_read_b = callee ? ipa_reference_get_not_read_global (callee) : NULL; 
#else
  not_read_b = NULL;
  gimple_unreachable ();
#endif

  /* Add a VUSE for each call-clobbered variable.  */
  EXECUTE_IF_SET_IN_BITMAP (gimple_call_clobbered_vars (cfun), 0, u, bi)
    {
      tree var = referenced_var (u);
      tree real_var = var;
      bool not_read;
      
      clobber_stats.readonly_clobbers++;

      /* Not read and not written are computed on regular vars, not
	 subvars, so look at the parent var if this is an SFT. */

      if (TREE_CODE (var) == STRUCT_FIELD_TAG)
	real_var = SFT_PARENT_VAR (var);

      not_read = not_read_b ? bitmap_bit_p (not_read_b, DECL_UID (real_var))
	                    : false;
      
      if (not_read)
	{
	  clobber_stats.static_readonly_clobbers_avoided++;
	  continue;
	}
            
      add_virtual_operand (var, stmt, opf_use, NULL, 0, -1, true);
    }
}


/* If STMT is a call that may clobber globals and other symbols that
   escape, add them to the VDEF/VUSE lists for it.  */

static void
maybe_add_call_clobbered_vops (gimple stmt)
{
  int call_flags = gimple_call_flags (stmt);

  /* If aliases have been computed already, add VDEF or VUSE
     operands for all the symbols that have been found to be
     call-clobbered.  */
  if (gimple_aliases_computed_p (cfun) && !(call_flags & ECF_NOVOPS))
    {
      /* A 'pure' or a 'const' function never call-clobbers anything. 
	 A 'noreturn' function might, but since we don't return anyway 
	 there is no point in recording that.  */ 
      if (!(call_flags & (ECF_PURE | ECF_CONST | ECF_NORETURN)))
	add_call_clobber_ops (stmt, gimple_call_fndecl (stmt));
      else if (!(call_flags & ECF_CONST))
	add_call_read_ops (stmt, gimple_call_fndecl (stmt));
    }
}


/* Scan operands in the ASM_EXPR stmt referred to in INFO.  */

static void
get_asm_expr_operands (gimple stmt)
{
  size_t i, noutputs;
  const char **oconstraints;
  const char *constraint;
  bool allows_mem, allows_reg, is_inout;

  noutputs = gimple_asm_noutputs (stmt);
  oconstraints = (const char **) alloca ((noutputs) * sizeof (const char *));

  /* Gather all output operands.  */
  for (i = 0; i < gimple_asm_noutputs (stmt); i++)
    {
      tree link = gimple_asm_output_op (stmt, i);
      constraint = TREE_STRING_POINTER (TREE_VALUE (TREE_PURPOSE (link)));
      oconstraints[i] = constraint;
      parse_output_constraint (&constraint, i, 0, 0, &allows_mem,
	                       &allows_reg, &is_inout);

      /* This should have been split in gimplify_asm_expr.  */
      gcc_assert (!allows_reg || !is_inout);

      /* Memory operands are addressable.  Note that STMT needs the
	 address of this operand.  */
      if (!allows_reg && allows_mem)
	{
	  tree t = get_base_address (TREE_VALUE (link));
	  if (t && DECL_P (t))
	    gimple_add_to_addresses_taken (stmt, t);
	}

      get_expr_operands (stmt, &TREE_VALUE (link), opf_def);
    }

  /* Gather all input operands.  */
  for (i = 0; i < gimple_asm_ninputs (stmt); i++)
    {
      tree link = gimple_asm_input_op (stmt, i);
      constraint = TREE_STRING_POINTER (TREE_VALUE (TREE_PURPOSE (link)));
      parse_input_constraint (&constraint, 0, 0, noutputs, 0, oconstraints,
	                      &allows_mem, &allows_reg);

      /* Memory operands are addressable.  Note that STMT needs the
	 address of this operand.  */
      if (!allows_reg && allows_mem)
	{
	  tree t = get_base_address (TREE_VALUE (link));
	  if (t && DECL_P (t))
	    gimple_add_to_addresses_taken (stmt, t);
	}

      get_expr_operands (stmt, &TREE_VALUE (link), 0);
    }

  /* Clobber all memory and addressable symbols for asm ("" : : : "memory");  */
  for (i = 0; i < gimple_asm_nclobbers (stmt); i++)
    {
      tree link = gimple_asm_clobber_op (stmt, i);
      if (strcmp (TREE_STRING_POINTER (TREE_VALUE (link)), "memory") == 0)
	{
	  unsigned i;
	  bitmap_iterator bi;

	  EXECUTE_IF_SET_IN_BITMAP (gimple_call_clobbered_vars (cfun), 0, i, bi)
	    {
	      tree var = referenced_var (i);
	      add_stmt_operand (&var, stmt, opf_def | opf_implicit);
	    }

	  EXECUTE_IF_SET_IN_BITMAP (gimple_addressable_vars (cfun), 0, i, bi)
	    {
	      tree var = referenced_var (i);

	      /* Subvars are explicitly represented in this list, so we
		 don't need the original to be added to the clobber ops,
		 but the original *will* be in this list because we keep
		 the addressability of the original variable up-to-date
		 to avoid confusing the back-end.  */
	      if (var_can_have_subvars (var)
		  && get_subvars_for_var (var) != NULL)
		continue;		

	      add_stmt_operand (&var, stmt, opf_def | opf_implicit);
	    }
	  break;
	}
    }
}


/* Recursively scan the expression pointed to by EXPR_P in statement
   STMT.  FLAGS is one of the OPF_* constants modifying how to
   interpret the operands found.  */

static void
get_expr_operands (gimple stmt, tree *expr_p, int flags)
{
  enum tree_code code;
  enum tree_code_class codeclass;
  tree expr = *expr_p;

  if (expr == NULL)
    return;

  code = TREE_CODE (expr);
  codeclass = TREE_CODE_CLASS (code);

  switch (code)
    {
    case ADDR_EXPR:
      /* Taking the address of a variable does not represent a
	 reference to it, but the fact that the statement takes its
	 address will be of interest to some passes (e.g. alias
	 resolution).  */
      gimple_add_to_addresses_taken (stmt, TREE_OPERAND (expr, 0));

      /* If the address is invariant, there may be no interesting
	 variable references inside.  */
      if (is_gimple_min_invariant (expr))
	return;

      /* Otherwise, there may be variables referenced inside but there
	 should be no VUSEs created, since the referenced objects are
	 not really accessed.  The only operands that we should find
	 here are ARRAY_REF indices which will always be real operands
	 (GIMPLE does not allow non-registers as array indices).  */
      flags |= opf_no_vops;
      get_expr_operands (stmt, &TREE_OPERAND (expr, 0), flags);
      return;

    case SSA_NAME:
    case STRUCT_FIELD_TAG:
    case SYMBOL_MEMORY_TAG:
    case NAME_MEMORY_TAG:
     add_stmt_operand (expr_p, stmt, flags);
     return;

    case VAR_DECL:
    case PARM_DECL:
    case RESULT_DECL:
      {
	subvar_t svars;
	
	/* Add the subvars for a variable, if it has subvars, to DEFS
	   or USES.  Otherwise, add the variable itself.  Whether it
	   goes to USES or DEFS depends on the operand flags.  */
	if (var_can_have_subvars (expr)
	    && (svars = get_subvars_for_var (expr)))
	  {
	    unsigned int i;
	    tree subvar;
	    for (i = 0; VEC_iterate (tree, svars, i, subvar); ++i)
	      add_stmt_operand (&subvar, stmt, flags);
	  }
	else
	  add_stmt_operand (expr_p, stmt, flags);

	return;
      }

    case MISALIGNED_INDIRECT_REF:
      get_expr_operands (stmt, &TREE_OPERAND (expr, 1), flags);
      /* fall through */

    case ALIGN_INDIRECT_REF:
    case INDIRECT_REF:
      get_indirect_ref_operands (stmt, expr, flags, expr, 0, -1, true);
      return;

    case TARGET_MEM_REF:
      get_tmr_operands (stmt, expr, flags);
      return;

    case ARRAY_REF:
    case ARRAY_RANGE_REF:
    case COMPONENT_REF:
    case REALPART_EXPR:
    case IMAGPART_EXPR:
      {
	tree ref;
	HOST_WIDE_INT offset, size, maxsize;
	bool none = true;

	if (TREE_THIS_VOLATILE (expr))
	  gimple_set_has_volatile_ops (stmt, true);

	/* This component reference becomes an access to all of the
	   subvariables it can touch, if we can determine that, but
	   *NOT* the real one.  If we can't determine which fields we
	   could touch, the recursion will eventually get to a
	   variable and add *all* of its subvars, or whatever is the
	   minimum correct subset.  */
	ref = get_ref_base_and_extent (expr, &offset, &size, &maxsize);
	if (SSA_VAR_P (ref) && get_subvars_for_var (ref))
	  {
	    subvar_t svars = get_subvars_for_var (ref);
	    unsigned int i;
	    tree subvar;

	    for (i = 0; VEC_iterate (tree, svars, i, subvar); ++i)
	      {
		bool exact;		

		if (overlap_subvar (offset, maxsize, subvar, &exact))
		  {
	            int subvar_flags = flags;
		    none = false;
		    add_stmt_operand (&subvar, stmt, subvar_flags);
		  }
	      }

	    if (!none)
	      flags |= opf_no_vops;

	    if ((DECL_P (ref) && TREE_THIS_VOLATILE (ref))
		|| (TREE_CODE (ref) == SSA_NAME
		    && TREE_THIS_VOLATILE (SSA_NAME_VAR (ref))))
	      gimple_set_has_volatile_ops (stmt, true);
	  }
	else if (TREE_CODE (ref) == INDIRECT_REF)
	  {
	    get_indirect_ref_operands (stmt, ref, flags, expr, offset,
		                       maxsize, false);
	    flags |= opf_no_vops;
	  }

	/* Even if we found subvars above we need to ensure to see
	   immediate uses for d in s.a[d].  In case of s.a having
	   a subvar or we would miss it otherwise.  */
	get_expr_operands (stmt, &TREE_OPERAND (expr, 0), flags);
	
	if (code == COMPONENT_REF)
	  {
	    if (TREE_THIS_VOLATILE (TREE_OPERAND (expr, 1)))
	      gimple_set_has_volatile_ops (stmt, true);
	    get_expr_operands (stmt, &TREE_OPERAND (expr, 2), opf_use);
	  }
	else if (code == ARRAY_REF || code == ARRAY_RANGE_REF)
	  {
            get_expr_operands (stmt, &TREE_OPERAND (expr, 1), opf_use);
            get_expr_operands (stmt, &TREE_OPERAND (expr, 2), opf_use);
            get_expr_operands (stmt, &TREE_OPERAND (expr, 3), opf_use);
	  }

	return;
      }

    case WITH_SIZE_EXPR:
      /* WITH_SIZE_EXPR is a pass-through reference to its first argument,
	 and an rvalue reference to its second argument.  */
      get_expr_operands (stmt, &TREE_OPERAND (expr, 1), opf_use);
      get_expr_operands (stmt, &TREE_OPERAND (expr, 0), flags);
      return;

    case CONSTRUCTOR:
      {
	/* General aggregate CONSTRUCTORs have been decomposed, but they
	   are still in use as the COMPLEX_EXPR equivalent for vectors.  */
	constructor_elt *ce;
	unsigned HOST_WIDE_INT idx;

	for (idx = 0;
	     VEC_iterate (constructor_elt, CONSTRUCTOR_ELTS (expr), idx, ce);
	     idx++)
	  get_expr_operands (stmt, &ce->value, opf_use);

	return;
      }

    case BIT_FIELD_REF:
    case TRUTH_NOT_EXPR:
    case VIEW_CONVERT_EXPR:
    do_unary:
      get_expr_operands (stmt, &TREE_OPERAND (expr, 0), flags);
      return;

    case TRUTH_AND_EXPR:
    case TRUTH_OR_EXPR:
    case TRUTH_XOR_EXPR:
    case COMPOUND_EXPR:
    case OBJ_TYPE_REF:
    case ASSERT_EXPR:
    do_binary:
      {
	get_expr_operands (stmt, &TREE_OPERAND (expr, 0), flags);
	get_expr_operands (stmt, &TREE_OPERAND (expr, 1), flags);
	return;
      }

    case DOT_PROD_EXPR:
    case REALIGN_LOAD_EXPR:
      {
	get_expr_operands (stmt, &TREE_OPERAND (expr, 0), flags);
        get_expr_operands (stmt, &TREE_OPERAND (expr, 1), flags);
        get_expr_operands (stmt, &TREE_OPERAND (expr, 2), flags);
        return;
      }

    case CHANGE_DYNAMIC_TYPE_EXPR:
      gcc_unreachable ();

    case OMP_FOR:
      {
	/* FIXME tuples.  */
#if 0
	tree init = OMP_FOR_INIT (expr);
	tree cond = OMP_FOR_COND (expr);
	tree incr = OMP_FOR_INCR (expr);
	tree c, clauses = gimple_omp_for_clauses (stmt);

	get_expr_operands (stmt, &GIMPLE_STMT_OPERAND (init, 0), opf_def);
	get_expr_operands (stmt, &GIMPLE_STMT_OPERAND (init, 1), opf_use);
	get_expr_operands (stmt, &TREE_OPERAND (cond, 1), opf_use);
	get_expr_operands (stmt,
	                   &TREE_OPERAND (GIMPLE_STMT_OPERAND (incr, 1), 1),
			   opf_use);

	c = find_omp_clause (clauses, OMP_CLAUSE_SCHEDULE);
	if (c)
	  get_expr_operands (stmt, &OMP_CLAUSE_SCHEDULE_CHUNK_EXPR (c),
			     opf_use);
#else
	gimple_unreachable ();
#endif
	return;
      }

    case OMP_CONTINUE:
      {
	/* FIXME tuples.  */
#if 0
	get_expr_operands (stmt, &TREE_OPERAND (expr, 0), opf_def);
	get_expr_operands (stmt, &TREE_OPERAND (expr, 1), opf_use);
	return;
#else
	gimple_unreachable ();
#endif
      }

    case OMP_PARALLEL:
      {
	/* FIXME tuples.  */
#if 0
	tree c, clauses = gimple_omp_parallel_clauses (stmt);

	if (gimple_omp_parallel_data_arg (stmt))
	  {
	    get_expr_operands (stmt, gimple_omp_parallel_data_arg_ptr (stmt),
			       opf_use);
	    gimple_add_to_addresses_taken (stmt, gimple_omp_parallel_data_arg (stmt));
	  }

	c = find_omp_clause (clauses, OMP_CLAUSE_IF);
	if (c)
	  get_expr_operands (stmt, &OMP_CLAUSE_IF_EXPR (c), opf_use);
	c = find_omp_clause (clauses, OMP_CLAUSE_NUM_THREADS);
	if (c)
	  get_expr_operands (stmt, &OMP_CLAUSE_NUM_THREADS_EXPR (c), opf_use);
#else
	gimple_unreachable ();
#endif
	return;
      }

    case OMP_SECTIONS:
      {
	/* FIXME tuples.  */
#if 0
	get_expr_operands (stmt, &OMP_SECTIONS_CONTROL (expr), opf_def);
	return;
#else
	gimple_unreachable ();
#endif
      }

    case OMP_ATOMIC_LOAD:
      {
	/* FIXME tuples.  */
#if 0
	tree *addr = &TREE_OPERAND (expr, 1);
	get_expr_operands (stmt, &TREE_OPERAND (expr, 0), opf_def);

	if (TREE_CODE (*addr) == ADDR_EXPR)
	  get_expr_operands (stmt, &TREE_OPERAND (*addr, 0), opf_def);
	else
	  get_addr_dereference_operands (stmt, addr, opf_def,
					 NULL_TREE, 0, -1, true);
	return;
#else
	gimple_unreachable ();
#endif
      }

    case OMP_ATOMIC_STORE:
      {
	/* FIXME tuples.  */
#if 0
	get_expr_operands (stmt, &TREE_OPERAND (expr, 0), opf_use);
	return;
#else
	gimple_unreachable ();
#endif
      }

    case FUNCTION_DECL:
    case LABEL_DECL:
    case CONST_DECL:
<<<<<<< HEAD
    case CASE_LABEL_EXPR:
    case FILTER_EXPR:
    case EXC_PTR_EXPR:
=======
    case OMP_SINGLE:
    case OMP_MASTER:
    case OMP_ORDERED:
    case OMP_CRITICAL:
    case OMP_RETURN:
    case OMP_SECTION:
    case OMP_SECTIONS_SWITCH:
    case PREDICT_EXPR:
>>>>>>> 2e28e797
      /* Expressions that make no memory references.  */
      return;

    default:
      if (codeclass == tcc_unary)
	goto do_unary;
      if (codeclass == tcc_binary || codeclass == tcc_comparison)
	goto do_binary;
      if (codeclass == tcc_constant || codeclass == tcc_type)
	return;
    }

  /* If we get here, something has gone wrong.  */
#ifdef ENABLE_CHECKING
  fprintf (stderr, "unhandled expression in get_expr_operands():\n");
  debug_tree (expr);
  fputs ("\n", stderr);
#endif
  gcc_unreachable ();
}


/* Parse STMT looking for operands.  When finished, the various
   build_* operand vectors will have potential operands in them.  */

static void
parse_ssa_operands (gimple stmt)
{
  enum gimple_code code = gimple_code (stmt);

  if (code == GIMPLE_ASM)
    get_asm_expr_operands (stmt);
  else
    {
      size_t i, start = 0;

      if (code == GIMPLE_ASSIGN || code == GIMPLE_CALL)
	{
	  get_expr_operands (stmt, gimple_op_ptr (stmt, 0), opf_def);
	  start = 1;
	}

      for (i = start; i < gimple_num_ops (stmt); i++)
	get_expr_operands (stmt, gimple_op_ptr (stmt, i), opf_use);

      /* Add call-clobbered operands, if needed.  */
      if (code == GIMPLE_CALL)
	maybe_add_call_clobbered_vops (stmt);
    }
}


/* Create an operands cache for STMT.  */

static void
build_ssa_operands (gimple stmt)
{
  /* Initially assume that the statement has no volatile operands.  */
  gimple_set_has_volatile_ops (stmt, false);

  /* Just clear the bitmap so we don't end up reallocating it over and over.  */
  if (gimple_addresses_taken (stmt))
    bitmap_clear (gimple_addresses_taken (stmt));

  start_ssa_stmt_operands ();
  parse_ssa_operands (stmt);
  operand_build_sort_virtual (build_vuses);
  operand_build_sort_virtual (build_vdefs);
  finalize_ssa_stmt_operands (stmt);
}


/* Releases the operands of STMT back to their freelists, and clears
   the stmt operand lists.  */

void
free_stmt_operands (gimple stmt)
{
  def_optype_p defs = gimple_def_ops (stmt), last_def;
  use_optype_p uses = gimple_use_ops (stmt), last_use;
  voptype_p vuses = gimple_vuse_ops (stmt);
  voptype_p vdefs = gimple_vdef_ops (stmt), vdef, next_vdef;
  unsigned i;

  if (defs)
    {
      for (last_def = defs; last_def->next; last_def = last_def->next)
	continue;
      last_def->next = gimple_ssa_operands (cfun)->free_defs;
      gimple_ssa_operands (cfun)->free_defs = defs;
      gimple_set_def_ops (stmt, NULL);
    }

  if (uses)
    {
      for (last_use = uses; last_use->next; last_use = last_use->next)
	delink_imm_use (USE_OP_PTR (last_use));
      delink_imm_use (USE_OP_PTR (last_use));
      last_use->next = gimple_ssa_operands (cfun)->free_uses;
      gimple_ssa_operands (cfun)->free_uses = uses;
      gimple_set_use_ops (stmt, NULL);
    }

  if (vuses)
    {
      for (i = 0; i < VUSE_NUM (vuses); i++)
	delink_imm_use (VUSE_OP_PTR (vuses, i));
      add_vop_to_freelist (vuses);
      gimple_set_vuse_ops (stmt, NULL);
    }

  if (vdefs)
    {
      for (vdef = vdefs; vdef; vdef = next_vdef)
	{
	  next_vdef = vdef->next;
	  delink_imm_use (VDEF_OP_PTR (vdef, 0));
	  add_vop_to_freelist (vdef);
	}
      gimple_set_vdef_ops (stmt, NULL);
    }

  if (gimple_has_ops (stmt))
    BITMAP_FREE (stmt->with_ops.addresses_taken);

  if (gimple_has_mem_ops (stmt))
    {
      gimple_set_stored_syms (stmt, NULL);
      gimple_set_loaded_syms (stmt, NULL);
    }
}


/* Get the operands of statement STMT.  */

void
update_stmt_operands (gimple stmt)
{
  /* If update_stmt_operands is called before SSA is initialized, do
     nothing.  */
  if (!ssa_operands_active ())
    return;

  timevar_push (TV_TREE_OPS);

  gcc_assert (gimple_modified_p (stmt));
  build_ssa_operands (stmt);
  gimple_set_modified (stmt, false);

  timevar_pop (TV_TREE_OPS);
}


/* Copies virtual operands from SRC to DST.  */

void
copy_virtual_operands (gimple dest, gimple src)
{
  unsigned int i, n;
  voptype_p src_vuses, dest_vuses;
  voptype_p src_vdefs, dest_vdefs;
  struct voptype_d vuse;
  struct voptype_d vdef;

  if (!gimple_has_mem_ops (src))
    return;

  gimple_set_vdef_ops (dest, NULL);
  gimple_set_vuse_ops (dest, NULL);

  gimple_set_stored_syms (dest, gimple_stored_syms (src));
  gimple_set_loaded_syms (dest, gimple_loaded_syms (src));

  /* Copy all the VUSE operators and corresponding operands.  */
  dest_vuses = &vuse;
  for (src_vuses = gimple_vuse_ops (src);
       src_vuses;
       src_vuses = src_vuses->next)
    {
      n = VUSE_NUM (src_vuses);
      dest_vuses = add_vuse_op (dest, NULL_TREE, n, dest_vuses);
      for (i = 0; i < n; i++)
	SET_USE (VUSE_OP_PTR (dest_vuses, i), VUSE_OP (src_vuses, i));

      if (gimple_vuse_ops (dest) == NULL)
	gimple_set_vuse_ops (dest, vuse.next);
    }

  /* Copy all the VDEF operators and corresponding operands.  */
  dest_vdefs = &vdef;
  for (src_vdefs = gimple_vdef_ops (src);
       src_vdefs;
       src_vdefs = src_vdefs->next)
    {
      n = VUSE_NUM (src_vdefs);
      dest_vdefs = add_vdef_op (dest, NULL_TREE, n, dest_vdefs);
      VDEF_RESULT (dest_vdefs) = VDEF_RESULT (src_vdefs);
      for (i = 0; i < n; i++)
	SET_USE (VUSE_OP_PTR (dest_vdefs, i), VUSE_OP (src_vdefs, i));

      if (gimple_vdef_ops (dest) == NULL)
	gimple_set_vdef_ops (dest, vdef.next);
    }
}


/* Specifically for use in DOM's expression analysis.  Given a store, we
   create an artificial stmt which looks like a load from the store, this can
   be used to eliminate redundant loads.  OLD_OPS are the operands from the 
   store stmt, and NEW_STMT is the new load which represents a load of the
   values stored.  If DELINK_IMM_USES_P is specified, the immediate
   uses of this stmt will be de-linked.  */

void
create_ssa_artificial_load_stmt (gimple new_stmt, gimple old_stmt,
				 bool delink_imm_uses_p)
{
  tree op;
  ssa_op_iter iter;
  use_operand_p use_p;
  unsigned i;

  gimple_set_modified (new_stmt, false);

  /* Process NEW_STMT looking for operands.  */
  start_ssa_stmt_operands ();
  parse_ssa_operands (new_stmt);

  for (i = 0; VEC_iterate (tree, build_vuses, i, op); i++)
    if (TREE_CODE (op) != SSA_NAME)
      var_ann (op)->in_vuse_list = false;
   
  for (i = 0; VEC_iterate (tree, build_vdefs, i, op); i++)
    if (TREE_CODE (op) != SSA_NAME)
      var_ann (op)->in_vdef_list = false;

  /* Remove any virtual operands that were found.  */
  VEC_truncate (tree, build_vdefs, 0);
  VEC_truncate (tree, build_vuses, 0);

  /* Clear the loads and stores bitmaps.  */
  bitmap_clear (build_loads);
  bitmap_clear (build_stores);

  /* For each VDEF on the original statement, we want to create a
     VUSE of the VDEF result operand on the new statement.  */
  FOR_EACH_SSA_TREE_OPERAND (op, old_stmt, iter, SSA_OP_VDEF)
    append_vuse (op);

  finalize_ssa_stmt_operands (new_stmt);

  /* All uses in this fake stmt must not be in the immediate use lists.  */
  if (delink_imm_uses_p)
    FOR_EACH_SSA_USE_OPERAND (use_p, new_stmt, iter, SSA_OP_ALL_USES)
      delink_imm_use (use_p);
}


/* Swap operands EXP0 and EXP1 in statement STMT.  No attempt is done
   to test the validity of the swap operation.  */

void
swap_tree_operands (gimple stmt, tree *exp0, tree *exp1)
{
  tree op0, op1;
  op0 = *exp0;
  op1 = *exp1;

  /* If the operand cache is active, attempt to preserve the relative
     positions of these two operands in their respective immediate use
     lists.  */
  if (ssa_operands_active () && op0 != op1)
    {
      use_optype_p use0, use1, ptr;
      use0 = use1 = NULL;

      /* Find the 2 operands in the cache, if they are there.  */
      for (ptr = gimple_use_ops (stmt); ptr; ptr = ptr->next)
	if (USE_OP_PTR (ptr)->use == exp0)
	  {
	    use0 = ptr;
	    break;
	  }

      for (ptr = gimple_use_ops (stmt); ptr; ptr = ptr->next)
	if (USE_OP_PTR (ptr)->use == exp1)
	  {
	    use1 = ptr;
	    break;
	  }

      /* If both uses don't have operand entries, there isn't much we can do
         at this point.  Presumably we don't need to worry about it.  */
      if (use0 && use1)
        {
	  tree *tmp = USE_OP_PTR (use1)->use;
	  USE_OP_PTR (use1)->use = USE_OP_PTR (use0)->use;
	  USE_OP_PTR (use0)->use = tmp;
	}
    }

  /* Now swap the data.  */
  *exp0 = op1;
  *exp1 = op0;
}

/* Add the base address of REF to SET.  */

void
add_to_addressable_set (tree ref, bitmap *set)
{
  tree var;
  subvar_t svars;

  /* Note that it is *NOT OKAY* to use the target of a COMPONENT_REF
     as the only thing we take the address of.  If VAR is a structure,
     taking the address of a field means that the whole structure may
     be referenced using pointer arithmetic.  See PR 21407 and the
     ensuing mailing list discussion.  */
  var = get_base_address (ref);
  if (var && SSA_VAR_P (var))
    {
      bitmap b;

      if (*set == NULL)
	*set = BITMAP_ALLOC (&operands_bitmap_obstack);

      b = *set;

      if (var_can_have_subvars (var)
	  && (svars = get_subvars_for_var (var)))
	{
	  unsigned int i;
	  tree subvar;
	  for (i = 0; VEC_iterate (tree, svars, i, subvar); ++i)
	    {
	      bitmap_set_bit (b, DECL_UID (subvar));
	      TREE_ADDRESSABLE (subvar) = 1;
	    }
	}
      else
	{
	  bitmap_set_bit (b, DECL_UID (var));
	  TREE_ADDRESSABLE (var) = 1;
	}
    }
}


/* Add the base address of REF to the set of addresses taken by STMT.
   REF may be a single variable whose address has been taken or any
   other valid GIMPLE memory reference (structure reference, array,
   etc).  If the base address of REF is a decl that has sub-variables,
   also add all of its sub-variables.  */

void
gimple_add_to_addresses_taken (gimple stmt, tree ref)
{
  gcc_assert (gimple_has_ops (stmt));
  add_to_addressable_set (ref, &stmt->with_ops.addresses_taken);
}


/* Scan the immediate_use list for VAR making sure its linked properly.
   Return TRUE if there is a problem and emit an error message to F.  */

bool
verify_imm_links (FILE *f, tree var)
{
  use_operand_p ptr, prev, list;
  int count;

  gcc_assert (TREE_CODE (var) == SSA_NAME);

  list = &(SSA_NAME_IMM_USE_NODE (var));
  gcc_assert (list->use == NULL);

  if (list->prev == NULL)
    {
      gcc_assert (list->next == NULL);
      return false;
    }

  prev = list;
  count = 0;
  for (ptr = list->next; ptr != list; )
    {
      if (prev != ptr->prev)
	goto error;
      
      if (ptr->use == NULL)
	goto error; /* 2 roots, or SAFE guard node.  */
      else if (*(ptr->use) != var)
	goto error;

      prev = ptr;
      ptr = ptr->next;

      /* Avoid infinite loops.  50,000,000 uses probably indicates a
	 problem.  */
      if (count++ > 50000000)
	goto error;
    }

  /* Verify list in the other direction.  */
  prev = list;
  for (ptr = list->prev; ptr != list; )
    {
      if (prev != ptr->next)
	goto error;
      prev = ptr;
      ptr = ptr->prev;
      if (count-- < 0)
	goto error;
    }

  if (count != 0)
    goto error;

  return false;

 error:
  if (ptr->loc.stmt && gimple_modified_p (ptr->loc.stmt))
    {
      fprintf (f, " STMT MODIFIED. - <%p> ", (void *)ptr->loc.stmt);
      print_gimple_stmt (f, ptr->loc.stmt, 0, TDF_SLIM);
    }
  fprintf (f, " IMM ERROR : (use_p : tree - %p:%p)", (void *)ptr, 
	   (void *)ptr->use);
  print_generic_expr (f, USE_FROM_PTR (ptr), TDF_SLIM);
  fprintf(f, "\n");
  return true;
}


/* Dump all the immediate uses to FILE.  */

void
dump_immediate_uses_for (FILE *file, tree var)
{
  imm_use_iterator iter;
  use_operand_p use_p;

  gcc_assert (var && TREE_CODE (var) == SSA_NAME);

  print_generic_expr (file, var, TDF_SLIM);
  fprintf (file, " : -->");
  if (has_zero_uses (var))
    fprintf (file, " no uses.\n");
  else
    if (has_single_use (var))
      fprintf (file, " single use.\n");
    else
      fprintf (file, "%d uses.\n", num_imm_uses (var));

  FOR_EACH_IMM_USE_FAST (use_p, iter, var)
    {
      if (use_p->loc.stmt == NULL && use_p->use == NULL)
        fprintf (file, "***end of stmt iterator marker***\n");
      else
	if (!is_gimple_reg (USE_FROM_PTR (use_p)))
	  print_gimple_stmt (file, USE_STMT (use_p), 0, TDF_VOPS|TDF_MEMSYMS);
	else
	  print_gimple_stmt (file, USE_STMT (use_p), 0, TDF_SLIM);
    }
  fprintf(file, "\n");
}


/* Dump all the immediate uses to FILE.  */

void
dump_immediate_uses (FILE *file)
{
  tree var;
  unsigned int x;

  fprintf (file, "Immediate_uses: \n\n");
  for (x = 1; x < num_ssa_names; x++)
    {
      var = ssa_name(x);
      if (!var)
        continue;
      dump_immediate_uses_for (file, var);
    }
}


/* Dump def-use edges on stderr.  */

void
debug_immediate_uses (void)
{
  dump_immediate_uses (stderr);
}


/* Dump def-use edges on stderr.  */

void
debug_immediate_uses_for (tree var)
{
  dump_immediate_uses_for (stderr, var);
}


/* Create a new change buffer for the statement pointed by STMT_P and
   push the buffer into SCB_STACK.  Each change buffer
   records state information needed to determine what changed in the
   statement.  Mainly, this keeps track of symbols that may need to be
   put into SSA form, SSA name replacements and other information
   needed to keep the SSA form up to date.  */

void
push_stmt_changes (gimple *stmt_p)
{
  gimple stmt;
  scb_t buf;

  stmt = *stmt_p;

  /* It makes no sense to keep track of PHI nodes.  */
  if (gimple_code (stmt) == GIMPLE_PHI)
    return;

  buf = XNEW (struct scb_d);
  memset (buf, 0, sizeof *buf);

  buf->stmt_p = stmt_p;

  if (stmt_references_memory_p (stmt))
    {
      tree op;
      ssa_op_iter i;

      FOR_EACH_SSA_TREE_OPERAND (op, stmt, i, SSA_OP_VUSE)
	{
	  tree sym = TREE_CODE (op) == SSA_NAME ? SSA_NAME_VAR (op) : op;
	  if (buf->loads == NULL)
	    buf->loads = BITMAP_ALLOC (NULL);
	  bitmap_set_bit (buf->loads, DECL_UID (sym));
	}

      FOR_EACH_SSA_TREE_OPERAND (op, stmt, i, SSA_OP_VDEF)
	{
	  tree sym = TREE_CODE (op) == SSA_NAME ? SSA_NAME_VAR (op) : op;
	  if (buf->stores == NULL)
	    buf->stores = BITMAP_ALLOC (NULL);
	  bitmap_set_bit (buf->stores, DECL_UID (sym));
	}
    }

  VEC_safe_push (scb_t, heap, scb_stack, buf);
}


/* Given two sets S1 and S2, mark the symbols that differ in S1 and S2
   for renaming.  The set to mark for renaming is (S1 & ~S2) | (S2 & ~S1).  */

static void
mark_difference_for_renaming (bitmap s1, bitmap s2)
{
  if (s1 == NULL && s2 == NULL)
    return;

  if (s1 && s2 == NULL)
    mark_set_for_renaming (s1);
  else if (s1 == NULL && s2)
    mark_set_for_renaming (s2);
  else if (!bitmap_equal_p (s1, s2))
    {
      bitmap t1 = BITMAP_ALLOC (NULL);
      bitmap t2 = BITMAP_ALLOC (NULL);

      bitmap_and_compl (t1, s1, s2);
      bitmap_and_compl (t2, s2, s1);
      bitmap_ior_into (t1, t2);
      mark_set_for_renaming (t1);

      BITMAP_FREE (t1);
      BITMAP_FREE (t2);
    }
}


/* Pop the top SCB from SCB_STACK and act on the differences between
   what was recorded by push_stmt_changes and the current state of
   the statement.  */

void
pop_stmt_changes (gimple *stmt_p)
{
  tree op;
  gimple stmt;
  ssa_op_iter iter;
  bitmap loads, stores;
  scb_t buf;

  stmt = *stmt_p;

  /* It makes no sense to keep track of PHI nodes.  */
  if (gimple_code (stmt) == GIMPLE_PHI)
    return;

  buf = VEC_pop (scb_t, scb_stack);
  gcc_assert (stmt_p == buf->stmt_p);

  /* Force an operand re-scan on the statement and mark any newly
     exposed variables.  */
  update_stmt (stmt);

  /* Determine whether any memory symbols need to be renamed.  If the
     sets of loads and stores are different after the statement is
     modified, then the affected symbols need to be renamed.
     
     Note that it may be possible for the statement to not reference
     memory anymore, but we still need to act on the differences in
     the sets of symbols.  */
  loads = stores = NULL;
  if (stmt_references_memory_p (stmt))
    {
      tree op;
      ssa_op_iter i;

      FOR_EACH_SSA_TREE_OPERAND (op, stmt, i, SSA_OP_VUSE)
	{
	  tree sym = TREE_CODE (op) == SSA_NAME ? SSA_NAME_VAR (op) : op;
	  if (loads == NULL)
	    loads = BITMAP_ALLOC (NULL);
	  bitmap_set_bit (loads, DECL_UID (sym));
	}

      FOR_EACH_SSA_TREE_OPERAND (op, stmt, i, SSA_OP_VDEF)
	{
	  tree sym = TREE_CODE (op) == SSA_NAME ? SSA_NAME_VAR (op) : op;
	  if (stores == NULL)
	    stores = BITMAP_ALLOC (NULL);
	  bitmap_set_bit (stores, DECL_UID (sym));
	}
    }

  /* If LOADS is different from BUF->LOADS, the affected
     symbols need to be marked for renaming.  */
  mark_difference_for_renaming (loads, buf->loads);

  /* Similarly for STORES and BUF->STORES.  */
  mark_difference_for_renaming (stores, buf->stores);

  /* Mark all the naked GIMPLE register operands for renaming.  */
  FOR_EACH_SSA_TREE_OPERAND (op, stmt, iter, SSA_OP_DEF|SSA_OP_USE)
    if (DECL_P (op))
      mark_sym_for_renaming (op);

  /* FIXME, need to add more finalizers here.  Cleanup EH info,
     recompute invariants for address expressions, add
     SSA replacement mappings, etc.  For instance, given
     testsuite/gcc.c-torture/compile/pr16808.c, we fold a statement of
     the form:

	  # SMT.4_20 = VDEF <SMT.4_16>
	  D.1576_11 = 1.0e+0;

     So, the VDEF will disappear, but instead of marking SMT.4 for
     renaming it would be far more efficient to establish a
     replacement mapping that would replace every reference of
     SMT.4_20 with SMT.4_16.  */

  /* Free memory used by the buffer.  */
  BITMAP_FREE (buf->loads);
  BITMAP_FREE (buf->stores);
  BITMAP_FREE (loads);
  BITMAP_FREE (stores);
  buf->stmt_p = NULL;
  free (buf);
}


/* Discard the topmost change buffer from SCB_STACK.  This is useful
   when the caller realized that it did not actually modified the
   statement.  It avoids the expensive operand re-scan.  */

void
discard_stmt_changes (gimple *stmt_p)
{
  scb_t buf;
  gimple stmt;
  
  /* It makes no sense to keep track of PHI nodes.  */
  stmt = *stmt_p;
  if (gimple_code (stmt) == GIMPLE_PHI)
    return;

  buf = VEC_pop (scb_t, scb_stack);
  gcc_assert (stmt_p == buf->stmt_p);

  /* Free memory used by the buffer.  */
  BITMAP_FREE (buf->loads);
  BITMAP_FREE (buf->stores);
  buf->stmt_p = NULL;
  free (buf);
}


/* Returns true if statement STMT may access memory.  */

bool
stmt_references_memory_p (gimple stmt)
{
  if (!gimple_ssa_operands (cfun)->ops_active
      || gimple_code (stmt) == GIMPLE_PHI)
    return false;

  /* Statements with volatile operands are assumed to access memory
     as well.  */
  return gimple_has_mem_ops (stmt)
	 && (stmt->with_mem_ops.vdef_ops
	     || stmt->with_mem_ops.vuse_ops
	     || stmt->with_mem_ops.has_volatile_ops);
}<|MERGE_RESOLUTION|>--- conflicted
+++ resolved
@@ -2351,20 +2351,10 @@
     case FUNCTION_DECL:
     case LABEL_DECL:
     case CONST_DECL:
-<<<<<<< HEAD
     case CASE_LABEL_EXPR:
     case FILTER_EXPR:
     case EXC_PTR_EXPR:
-=======
-    case OMP_SINGLE:
-    case OMP_MASTER:
-    case OMP_ORDERED:
-    case OMP_CRITICAL:
-    case OMP_RETURN:
-    case OMP_SECTION:
-    case OMP_SECTIONS_SWITCH:
     case PREDICT_EXPR:
->>>>>>> 2e28e797
       /* Expressions that make no memory references.  */
       return;
 
