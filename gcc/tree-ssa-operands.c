/* SSA operands management for trees.
   Copyright (C) 2003, 2004, 2005, 2006, 2007, 2008, 2009, 2010
   Free Software Foundation, Inc.

This file is part of GCC.

GCC is free software; you can redistribute it and/or modify
it under the terms of the GNU General Public License as published by
the Free Software Foundation; either version 3, or (at your option)
any later version.

GCC is distributed in the hope that it will be useful,
but WITHOUT ANY WARRANTY; without even the implied warranty of
MERCHANTABILITY or FITNESS FOR A PARTICULAR PURPOSE.  See the
GNU General Public License for more details.

You should have received a copy of the GNU General Public License
along with GCC; see the file COPYING3.  If not see
<http://www.gnu.org/licenses/>.  */

#include "config.h"
#include "system.h"
#include "coretypes.h"
#include "tm.h"
#include "tree.h"
#include "flags.h"
#include "function.h"
#include "tree-pretty-print.h"
#include "gimple-pretty-print.h"
#include "tree-flow.h"
#include "tree-inline.h"
#include "tree-pass.h"
#include "ggc.h"
#include "timevar.h"
#include "langhooks.h"
#include "ipa-reference.h"

/* This file contains the code required to manage the operands cache of the
   SSA optimizer.  For every stmt, we maintain an operand cache in the stmt
   annotation.  This cache contains operands that will be of interest to
   optimizers and other passes wishing to manipulate the IL.

   The operand type are broken up into REAL and VIRTUAL operands.  The real
   operands are represented as pointers into the stmt's operand tree.  Thus
   any manipulation of the real operands will be reflected in the actual tree.
   Virtual operands are represented solely in the cache, although the base
   variable for the SSA_NAME may, or may not occur in the stmt's tree.
   Manipulation of the virtual operands will not be reflected in the stmt tree.

   The routines in this file are concerned with creating this operand cache
   from a stmt tree.

   The operand tree is the parsed by the various get_* routines which look
   through the stmt tree for the occurrence of operands which may be of
   interest, and calls are made to the append_* routines whenever one is
   found.  There are 4 of these routines, each representing one of the
   4 types of operands. Defs, Uses, Virtual Uses, and Virtual May Defs.

   The append_* routines check for duplication, and simply keep a list of
   unique objects for each operand type in the build_* extendable vectors.

   Once the stmt tree is completely parsed, the finalize_ssa_operands()
   routine is called, which proceeds to perform the finalization routine
   on each of the 4 operand vectors which have been built up.

   If the stmt had a previous operand cache, the finalization routines
   attempt to match up the new operands with the old ones.  If it's a perfect
   match, the old vector is simply reused.  If it isn't a perfect match, then
   a new vector is created and the new operands are placed there.  For
   virtual operands, if the previous cache had SSA_NAME version of a
   variable, and that same variable occurs in the same operands cache, then
   the new cache vector will also get the same SSA_NAME.

   i.e., if a stmt had a VUSE of 'a_5', and 'a' occurs in the new
   operand vector for VUSE, then the new vector will also be modified
   such that it contains 'a_5' rather than 'a'.  */

/* Structure storing statistics on how many call clobbers we have, and
   how many where avoided.  */

static struct
{
  /* Number of call-clobbered ops we attempt to add to calls in
     add_call_clobbered_mem_symbols.  */
  unsigned int clobbered_vars;

  /* Number of write-clobbers (VDEFs) avoided by using
     not_written information.  */
  unsigned int static_write_clobbers_avoided;

  /* Number of reads (VUSEs) avoided by using not_read information.  */
  unsigned int static_read_clobbers_avoided;

  /* Number of write-clobbers avoided because the variable can't escape to
     this call.  */
  unsigned int unescapable_clobbers_avoided;

  /* Number of read-only uses we attempt to add to calls in
     add_call_read_mem_symbols.  */
  unsigned int readonly_clobbers;

  /* Number of read-only uses we avoid using not_read information.  */
  unsigned int static_readonly_clobbers_avoided;
} clobber_stats;


/* Flags to describe operand properties in helpers.  */

/* By default, operands are loaded.  */
#define opf_use		0

/* Operand is the target of an assignment expression or a
   call-clobbered variable.  */
#define opf_def 	(1 << 0)

/* No virtual operands should be created in the expression.  This is used
   when traversing ADDR_EXPR nodes which have different semantics than
   other expressions.  Inside an ADDR_EXPR node, the only operands that we
   need to consider are indices into arrays.  For instance, &a.b[i] should
   generate a USE of 'i' but it should not generate a VUSE for 'a' nor a
   VUSE for 'b'.  */
#define opf_no_vops 	(1 << 1)

/* Operand is an implicit reference.  This is used to distinguish
   explicit assignments in the form of MODIFY_EXPR from
   clobbering sites like function calls or ASM_EXPRs.  */
#define opf_implicit	(1 << 2)

/* Operand is in a place where address-taken does not imply addressable.  */
#define opf_non_addressable (1 << 3)

/* Operand is in a place where opf_non_addressable does not apply.  */
#define opf_not_non_addressable (1 << 4)

/* Array for building all the def operands.  */
static VEC(tree,heap) *build_defs;

/* Array for building all the use operands.  */
static VEC(tree,heap) *build_uses;

/* The built VDEF operand.  */
static tree build_vdef;

/* The built VUSE operand.  */
static tree build_vuse;

/* Bitmap obstack for our datastructures that needs to survive across
   compilations of multiple functions.  */
static bitmap_obstack operands_bitmap_obstack;

static void get_expr_operands (gimple, tree *, int);

/* Number of functions with initialized ssa_operands.  */
static int n_initialized = 0;

/* Return the DECL_UID of the base variable of T.  */

static inline unsigned
get_name_decl (const_tree t)
{
  if (TREE_CODE (t) != SSA_NAME)
    return DECL_UID (t);
  else
    return DECL_UID (SSA_NAME_VAR (t));
}


/*  Return true if the SSA operands cache is active.  */

bool
ssa_operands_active (void)
{
  /* This function may be invoked from contexts where CFUN is NULL
     (IPA passes), return false for now.  FIXME: operands may be
     active in each individual function, maybe this function should
     take CFUN as a parameter.  */
  if (cfun == NULL)
    return false;

  return cfun->gimple_df && gimple_ssa_operands (cfun)->ops_active;
}


/* Create the VOP variable, an artificial global variable to act as a
   representative of all of the virtual operands FUD chain.  */

static void
create_vop_var (void)
{
  tree global_var;

  gcc_assert (cfun->gimple_df->vop == NULL_TREE);

  global_var = build_decl (BUILTINS_LOCATION, VAR_DECL,
			   get_identifier (".MEM"),
			   void_type_node);
  DECL_ARTIFICIAL (global_var) = 1;
  TREE_READONLY (global_var) = 0;
  DECL_EXTERNAL (global_var) = 1;
  TREE_STATIC (global_var) = 1;
  TREE_USED (global_var) = 1;
  DECL_CONTEXT (global_var) = NULL_TREE;
  TREE_THIS_VOLATILE (global_var) = 0;
  TREE_ADDRESSABLE (global_var) = 0;

  create_var_ann (global_var);
  add_referenced_var (global_var);
  cfun->gimple_df->vop = global_var;
}

/* These are the sizes of the operand memory buffer in bytes which gets
   allocated each time more operands space is required.  The final value is
   the amount that is allocated every time after that.
   In 1k we can fit 25 use operands (or 63 def operands) on a host with
   8 byte pointers, that would be 10 statements each with 1 def and 2
   uses.  */

#define OP_SIZE_INIT	0
#define OP_SIZE_1	(1024 - sizeof (void *))
#define OP_SIZE_2	(1024 * 4 - sizeof (void *))
#define OP_SIZE_3	(1024 * 16 - sizeof (void *))

/* Initialize the operand cache routines.  */

void
init_ssa_operands (void)
{
  if (!n_initialized++)
    {
      build_defs = VEC_alloc (tree, heap, 5);
      build_uses = VEC_alloc (tree, heap, 10);
      build_vuse = NULL_TREE;
      build_vdef = NULL_TREE;
      bitmap_obstack_initialize (&operands_bitmap_obstack);
    }

  gcc_assert (gimple_ssa_operands (cfun)->operand_memory == NULL);
  gimple_ssa_operands (cfun)->operand_memory_index
     = gimple_ssa_operands (cfun)->ssa_operand_mem_size;
  gimple_ssa_operands (cfun)->ops_active = true;
  memset (&clobber_stats, 0, sizeof (clobber_stats));
  gimple_ssa_operands (cfun)->ssa_operand_mem_size = OP_SIZE_INIT;
  create_vop_var ();
}


/* Dispose of anything required by the operand routines.  */

void
fini_ssa_operands (void)
{
  struct ssa_operand_memory_d *ptr;

  if (!--n_initialized)
    {
      VEC_free (tree, heap, build_defs);
      VEC_free (tree, heap, build_uses);
      build_vdef = NULL_TREE;
      build_vuse = NULL_TREE;
    }

  gimple_ssa_operands (cfun)->free_defs = NULL;
  gimple_ssa_operands (cfun)->free_uses = NULL;

  while ((ptr = gimple_ssa_operands (cfun)->operand_memory) != NULL)
    {
      gimple_ssa_operands (cfun)->operand_memory
	= gimple_ssa_operands (cfun)->operand_memory->next;
      ggc_free (ptr);
    }

  gimple_ssa_operands (cfun)->ops_active = false;

  if (!n_initialized)
    bitmap_obstack_release (&operands_bitmap_obstack);

  cfun->gimple_df->vop = NULL_TREE;

  if (dump_file && (dump_flags & TDF_STATS))
    {
      fprintf (dump_file, "Original clobbered vars:           %d\n",
	       clobber_stats.clobbered_vars);
      fprintf (dump_file, "Static write clobbers avoided:     %d\n",
	       clobber_stats.static_write_clobbers_avoided);
      fprintf (dump_file, "Static read clobbers avoided:      %d\n",
	       clobber_stats.static_read_clobbers_avoided);
      fprintf (dump_file, "Unescapable clobbers avoided:      %d\n",
	       clobber_stats.unescapable_clobbers_avoided);
      fprintf (dump_file, "Original read-only clobbers:       %d\n",
	       clobber_stats.readonly_clobbers);
      fprintf (dump_file, "Static read-only clobbers avoided: %d\n",
	       clobber_stats.static_readonly_clobbers_avoided);
    }
}


/* Return memory for an operand of size SIZE.  */

static inline void *
ssa_operand_alloc (unsigned size)
{
  char *ptr;

  gcc_assert (size == sizeof (struct use_optype_d)
	      || size == sizeof (struct def_optype_d));

  if (gimple_ssa_operands (cfun)->operand_memory_index + size
      >= gimple_ssa_operands (cfun)->ssa_operand_mem_size)
    {
      struct ssa_operand_memory_d *ptr;

      switch (gimple_ssa_operands (cfun)->ssa_operand_mem_size)
	{
	case OP_SIZE_INIT:
	  gimple_ssa_operands (cfun)->ssa_operand_mem_size = OP_SIZE_1;
	  break;
	case OP_SIZE_1:
	  gimple_ssa_operands (cfun)->ssa_operand_mem_size = OP_SIZE_2;
	  break;
	case OP_SIZE_2:
	case OP_SIZE_3:
	  gimple_ssa_operands (cfun)->ssa_operand_mem_size = OP_SIZE_3;
	  break;
	default:
	  gcc_unreachable ();
	}


      ptr = ggc_alloc_ssa_operand_memory_d (sizeof (void *)
                        + gimple_ssa_operands (cfun)->ssa_operand_mem_size);

      ptr->next = gimple_ssa_operands (cfun)->operand_memory;
      gimple_ssa_operands (cfun)->operand_memory = ptr;
      gimple_ssa_operands (cfun)->operand_memory_index = 0;
    }

  ptr = &(gimple_ssa_operands (cfun)->operand_memory
	  ->mem[gimple_ssa_operands (cfun)->operand_memory_index]);
  gimple_ssa_operands (cfun)->operand_memory_index += size;
  return ptr;
}


/* Allocate a DEF operand.  */

static inline struct def_optype_d *
alloc_def (void)
{
  struct def_optype_d *ret;
  if (gimple_ssa_operands (cfun)->free_defs)
    {
      ret = gimple_ssa_operands (cfun)->free_defs;
      gimple_ssa_operands (cfun)->free_defs
	= gimple_ssa_operands (cfun)->free_defs->next;
    }
  else
    ret = (struct def_optype_d *)
	  ssa_operand_alloc (sizeof (struct def_optype_d));
  return ret;
}


/* Allocate a USE operand.  */

static inline struct use_optype_d *
alloc_use (void)
{
  struct use_optype_d *ret;
  if (gimple_ssa_operands (cfun)->free_uses)
    {
      ret = gimple_ssa_operands (cfun)->free_uses;
      gimple_ssa_operands (cfun)->free_uses
	= gimple_ssa_operands (cfun)->free_uses->next;
    }
  else
    ret = (struct use_optype_d *)
          ssa_operand_alloc (sizeof (struct use_optype_d));
  return ret;
}


/* Adds OP to the list of defs after LAST.  */

static inline def_optype_p
add_def_op (tree *op, def_optype_p last)
{
  def_optype_p new_def;

  new_def = alloc_def ();
  DEF_OP_PTR (new_def) = op;
  last->next = new_def;
  new_def->next = NULL;
  return new_def;
}


/* Adds OP to the list of uses of statement STMT after LAST.  */

static inline use_optype_p
add_use_op (gimple stmt, tree *op, use_optype_p last)
{
  use_optype_p new_use;

  new_use = alloc_use ();
  USE_OP_PTR (new_use)->use = op;
  link_imm_use_stmt (USE_OP_PTR (new_use), *op, stmt);
  last->next = new_use;
  new_use->next = NULL;
  return new_use;
}



/* Takes elements from build_defs and turns them into def operands of STMT.
   TODO -- Make build_defs VEC of tree *.  */

static inline void
finalize_ssa_defs (gimple stmt)
{
  unsigned new_i;
  struct def_optype_d new_list;
  def_optype_p old_ops, last;
  unsigned int num = VEC_length (tree, build_defs);

  /* There should only be a single real definition per assignment.  */
  gcc_assert ((stmt && gimple_code (stmt) != GIMPLE_ASSIGN) || num <= 1);

  /* Pre-pend the vdef we may have built.  */
  if (build_vdef != NULL_TREE)
    {
      tree oldvdef = gimple_vdef (stmt);
      if (oldvdef
	  && TREE_CODE (oldvdef) == SSA_NAME)
	oldvdef = SSA_NAME_VAR (oldvdef);
      if (oldvdef != build_vdef)
	gimple_set_vdef (stmt, build_vdef);
      VEC_safe_insert (tree, heap, build_defs, 0, (tree)gimple_vdef_ptr (stmt));
      ++num;
    }

  new_list.next = NULL;
  last = &new_list;

  old_ops = gimple_def_ops (stmt);

  new_i = 0;

  /* Clear and unlink a no longer necessary VDEF.  */
  if (build_vdef == NULL_TREE
      && gimple_vdef (stmt) != NULL_TREE)
    {
      if (TREE_CODE (gimple_vdef (stmt)) == SSA_NAME)
	{
	  unlink_stmt_vdef (stmt);
	  release_ssa_name (gimple_vdef (stmt));
	}
      gimple_set_vdef (stmt, NULL_TREE);
    }

  /* If we have a non-SSA_NAME VDEF, mark it for renaming.  */
  if (gimple_vdef (stmt)
      && TREE_CODE (gimple_vdef (stmt)) != SSA_NAME)
    mark_sym_for_renaming (gimple_vdef (stmt));

  /* Check for the common case of 1 def that hasn't changed.  */
  if (old_ops && old_ops->next == NULL && num == 1
      && (tree *) VEC_index (tree, build_defs, 0) == DEF_OP_PTR (old_ops))
    return;

  /* If there is anything in the old list, free it.  */
  if (old_ops)
    {
      old_ops->next = gimple_ssa_operands (cfun)->free_defs;
      gimple_ssa_operands (cfun)->free_defs = old_ops;
    }

  /* If there is anything remaining in the build_defs list, simply emit it.  */
  for ( ; new_i < num; new_i++)
    last = add_def_op ((tree *) VEC_index (tree, build_defs, new_i), last);

  /* Now set the stmt's operands.  */
  gimple_set_def_ops (stmt, new_list.next);
}


/* Takes elements from build_uses and turns them into use operands of STMT.
   TODO -- Make build_uses VEC of tree *.  */

static inline void
finalize_ssa_uses (gimple stmt)
{
  unsigned new_i;
  struct use_optype_d new_list;
  use_optype_p old_ops, ptr, last;

  /* Pre-pend the VUSE we may have built.  */
  if (build_vuse != NULL_TREE)
    {
      tree oldvuse = gimple_vuse (stmt);
      if (oldvuse
	  && TREE_CODE (oldvuse) == SSA_NAME)
	oldvuse = SSA_NAME_VAR (oldvuse);
      if (oldvuse != (build_vuse != NULL_TREE
		      ? build_vuse : build_vdef))
	gimple_set_vuse (stmt, NULL_TREE);
      VEC_safe_insert (tree, heap, build_uses, 0, (tree)gimple_vuse_ptr (stmt));
    }

  new_list.next = NULL;
  last = &new_list;

  old_ops = gimple_use_ops (stmt);

  /* Clear a no longer necessary VUSE.  */
  if (build_vuse == NULL_TREE
      && gimple_vuse (stmt) != NULL_TREE)
    gimple_set_vuse (stmt, NULL_TREE);

  /* If there is anything in the old list, free it.  */
  if (old_ops)
    {
      for (ptr = old_ops; ptr; ptr = ptr->next)
	delink_imm_use (USE_OP_PTR (ptr));
      old_ops->next = gimple_ssa_operands (cfun)->free_uses;
      gimple_ssa_operands (cfun)->free_uses = old_ops;
    }

  /* If we added a VUSE, make sure to set the operand if it is not already
     present and mark it for renaming.  */
  if (build_vuse != NULL_TREE
      && gimple_vuse (stmt) == NULL_TREE)
    {
      gimple_set_vuse (stmt, gimple_vop (cfun));
      mark_sym_for_renaming (gimple_vop (cfun));
    }

  /* Now create nodes for all the new nodes.  */
  for (new_i = 0; new_i < VEC_length (tree, build_uses); new_i++)
    last = add_use_op (stmt,
		       (tree *) VEC_index (tree, build_uses, new_i),
		       last);

  /* Now set the stmt's operands.  */
  gimple_set_use_ops (stmt, new_list.next);
}


/* Clear the in_list bits and empty the build array for VDEFs and
   VUSEs.  */

static inline void
cleanup_build_arrays (void)
{
  build_vdef = NULL_TREE;
  build_vuse = NULL_TREE;
  VEC_truncate (tree, build_defs, 0);
  VEC_truncate (tree, build_uses, 0);
}


/* Finalize all the build vectors, fill the new ones into INFO.  */

static inline void
finalize_ssa_stmt_operands (gimple stmt)
{
  finalize_ssa_defs (stmt);
  finalize_ssa_uses (stmt);
  cleanup_build_arrays ();
}


/* Start the process of building up operands vectors in INFO.  */

static inline void
start_ssa_stmt_operands (void)
{
  gcc_assert (VEC_length (tree, build_defs) == 0);
  gcc_assert (VEC_length (tree, build_uses) == 0);
  gcc_assert (build_vuse == NULL_TREE);
  gcc_assert (build_vdef == NULL_TREE);
}


/* Add DEF_P to the list of pointers to operands.  */

static inline void
append_def (tree *def_p)
{
  VEC_safe_push (tree, heap, build_defs, (tree) def_p);
}


/* Add USE_P to the list of pointers to operands.  */

static inline void
append_use (tree *use_p)
{
  VEC_safe_push (tree, heap, build_uses, (tree) use_p);
}


/* Add VAR to the set of variables that require a VDEF operator.  */

static inline void
append_vdef (tree var)
{
  if (!optimize)
    return;

  gcc_assert ((build_vdef == NULL_TREE
	       || build_vdef == var)
	      && (build_vuse == NULL_TREE
		  || build_vuse == var));

  build_vdef = var;
  build_vuse = var;
}


/* Add VAR to the set of variables that require a VUSE operator.  */

static inline void
append_vuse (tree var)
{
  if (!optimize)
    return;

  gcc_assert (build_vuse == NULL_TREE
	      || build_vuse == var);

  build_vuse = var;
}

/* Add virtual operands for STMT.  FLAGS is as in get_expr_operands.  */

static void
add_virtual_operand (gimple stmt ATTRIBUTE_UNUSED, int flags)
{
  /* Add virtual operands to the stmt, unless the caller has specifically
     requested not to do that (used when adding operands inside an
     ADDR_EXPR expression).  */
  if (flags & opf_no_vops)
    return;

  gcc_assert (!is_gimple_debug (stmt));

  if (flags & opf_def)
    append_vdef (gimple_vop (cfun));
  else
    append_vuse (gimple_vop (cfun));
}


/* Add *VAR_P to the appropriate operand array for statement STMT.
   FLAGS is as in get_expr_operands.  If *VAR_P is a GIMPLE register,
   it will be added to the statement's real operands, otherwise it is
   added to virtual operands.  */

static void
add_stmt_operand (tree *var_p, gimple stmt, int flags)
{
  tree var, sym;

  gcc_assert (SSA_VAR_P (*var_p));

  var = *var_p;
  sym = (TREE_CODE (var) == SSA_NAME ? SSA_NAME_VAR (var) : var);

  /* Mark statements with volatile operands.  */
  if (TREE_THIS_VOLATILE (sym))
    gimple_set_has_volatile_ops (stmt, true);

  if (is_gimple_reg (sym))
    {
      /* The variable is a GIMPLE register.  Add it to real operands.  */
      if (flags & opf_def)
	append_def (var_p);
      else
	append_use (var_p);
    }
  else
    add_virtual_operand (stmt, flags);
}

/* Mark the base address of REF as having its address taken.
   REF may be a single variable whose address has been taken or any
   other valid GIMPLE memory reference (structure reference, array,
   etc).  */

static void
mark_address_taken (tree ref)
{
  tree var;

  /* Note that it is *NOT OKAY* to use the target of a COMPONENT_REF
     as the only thing we take the address of.  If VAR is a structure,
     taking the address of a field means that the whole structure may
     be referenced using pointer arithmetic.  See PR 21407 and the
     ensuing mailing list discussion.  */
  var = get_base_address (ref);
  if (var)
    {
      if (DECL_P (var))
	TREE_ADDRESSABLE (var) = 1;
      else if (TREE_CODE (var) == MEM_REF
	       && TREE_CODE (TREE_OPERAND (var, 0)) == ADDR_EXPR
	       && DECL_P (TREE_OPERAND (TREE_OPERAND (var, 0), 0)))
	TREE_ADDRESSABLE (TREE_OPERAND (TREE_OPERAND (var, 0), 0)) = 1;
    }
}


/* A subroutine of get_expr_operands to handle MEM_REF.

   STMT is the statement being processed, EXPR is the MEM_REF
      that got us here.

   FLAGS is as in get_expr_operands.

   RECURSE_ON_BASE should be set to true if we want to continue
      calling get_expr_operands on the base pointer, and false if
      something else will do it for us.  */

static void
get_indirect_ref_operands (gimple stmt, tree expr, int flags,
			   bool recurse_on_base)
{
  tree *pptr = &TREE_OPERAND (expr, 0);

  if (TREE_THIS_VOLATILE (expr))
    gimple_set_has_volatile_ops (stmt, true);

  /* Add the VOP.  */
  add_virtual_operand (stmt, flags);

  /* If requested, add a USE operand for the base pointer.  */
  if (recurse_on_base)
    get_expr_operands (stmt, pptr,
		       opf_non_addressable | opf_use
		       | (flags & (opf_no_vops|opf_not_non_addressable)));
}


/* A subroutine of get_expr_operands to handle TARGET_MEM_REF.  */

static void
get_tmr_operands (gimple stmt, tree expr, int flags)
{
  if (TREE_THIS_VOLATILE (expr))
    gimple_set_has_volatile_ops (stmt, true);

  /* First record the real operands.  */
  get_expr_operands (stmt, &TMR_BASE (expr), opf_use | (flags & opf_no_vops));
  get_expr_operands (stmt, &TMR_INDEX (expr), opf_use | (flags & opf_no_vops));
  get_expr_operands (stmt, &TMR_INDEX2 (expr), opf_use | (flags & opf_no_vops));

  add_virtual_operand (stmt, flags);
}


/* If STMT is a call that may clobber globals and other symbols that
   escape, add them to the VDEF/VUSE lists for it.  */

static void
maybe_add_call_vops (gimple stmt)
{
  int call_flags = gimple_call_flags (stmt);

  /* If aliases have been computed already, add VDEF or VUSE
     operands for all the symbols that have been found to be
     call-clobbered.  */
  if (!(call_flags & ECF_NOVOPS))
    {
      /* A 'pure' or a 'const' function never call-clobbers anything.
	 A 'noreturn' function might, but since we don't return anyway
	 there is no point in recording that.  */
      if (!(call_flags & (ECF_PURE | ECF_CONST | ECF_NORETURN)))
	add_virtual_operand (stmt, opf_def);
      else if (!(call_flags & ECF_CONST))
	add_virtual_operand (stmt, opf_use);
    }
}


/* Scan operands in the ASM_EXPR stmt referred to in INFO.  */

static void
get_asm_expr_operands (gimple stmt)
{
  size_t i, noutputs;
  const char **oconstraints;
  const char *constraint;
  bool allows_mem, allows_reg, is_inout;

  noutputs = gimple_asm_noutputs (stmt);
  oconstraints = (const char **) alloca ((noutputs) * sizeof (const char *));

  /* Gather all output operands.  */
  for (i = 0; i < gimple_asm_noutputs (stmt); i++)
    {
      tree link = gimple_asm_output_op (stmt, i);
      constraint = TREE_STRING_POINTER (TREE_VALUE (TREE_PURPOSE (link)));
      oconstraints[i] = constraint;
      parse_output_constraint (&constraint, i, 0, 0, &allows_mem,
	                       &allows_reg, &is_inout);

      /* This should have been split in gimplify_asm_expr.  */
      gcc_assert (!allows_reg || !is_inout);

      /* Memory operands are addressable.  Note that STMT needs the
	 address of this operand.  */
      if (!allows_reg && allows_mem)
	mark_address_taken (TREE_VALUE (link));

      get_expr_operands (stmt, &TREE_VALUE (link), opf_def | opf_not_non_addressable);
    }

  /* Gather all input operands.  */
  for (i = 0; i < gimple_asm_ninputs (stmt); i++)
    {
      tree link = gimple_asm_input_op (stmt, i);
      constraint = TREE_STRING_POINTER (TREE_VALUE (TREE_PURPOSE (link)));
      parse_input_constraint (&constraint, 0, 0, noutputs, 0, oconstraints,
	                      &allows_mem, &allows_reg);

      /* Memory operands are addressable.  Note that STMT needs the
	 address of this operand.  */
      if (!allows_reg && allows_mem)
	mark_address_taken (TREE_VALUE (link));

      get_expr_operands (stmt, &TREE_VALUE (link), opf_not_non_addressable);
    }

  /* Clobber all memory and addressable symbols for asm ("" : : : "memory");  */
  for (i = 0; i < gimple_asm_nclobbers (stmt); i++)
    {
      tree link = gimple_asm_clobber_op (stmt, i);
      if (strcmp (TREE_STRING_POINTER (TREE_VALUE (link)), "memory") == 0)
	{
	  add_virtual_operand (stmt, opf_def);
	  break;
	}
    }
}


/* Recursively scan the expression pointed to by EXPR_P in statement
   STMT.  FLAGS is one of the OPF_* constants modifying how to
   interpret the operands found.  */

static void
get_expr_operands (gimple stmt, tree *expr_p, int flags)
{
  enum tree_code code;
  enum tree_code_class codeclass;
  tree expr = *expr_p;
  int uflags = opf_use;

  if (expr == NULL)
    return;

  if (is_gimple_debug (stmt))
    uflags |= (flags & opf_no_vops);

  code = TREE_CODE (expr);
  codeclass = TREE_CODE_CLASS (code);

  switch (code)
    {
    case ADDR_EXPR:
      /* Taking the address of a variable does not represent a
	 reference to it, but the fact that the statement takes its
	 address will be of interest to some passes (e.g. alias
	 resolution).  */
      if ((!(flags & opf_non_addressable)
	   || (flags & opf_not_non_addressable))
	  && !is_gimple_debug (stmt))
	mark_address_taken (TREE_OPERAND (expr, 0));

      /* If the address is invariant, there may be no interesting
	 variable references inside.  */
      if (is_gimple_min_invariant (expr))
	return;

      /* Otherwise, there may be variables referenced inside but there
	 should be no VUSEs created, since the referenced objects are
	 not really accessed.  The only operands that we should find
	 here are ARRAY_REF indices which will always be real operands
	 (GIMPLE does not allow non-registers as array indices).  */
      flags |= opf_no_vops;
      get_expr_operands (stmt, &TREE_OPERAND (expr, 0),
			 flags | opf_not_non_addressable);
      return;

    case SSA_NAME:
     add_stmt_operand (expr_p, stmt, flags);
     return;

    case VAR_DECL:
    case PARM_DECL:
    case RESULT_DECL:
      add_stmt_operand (expr_p, stmt, flags);
      return;

    case DEBUG_EXPR_DECL:
      gcc_assert (gimple_debug_bind_p (stmt));
      return;

    case MEM_REF:
      get_indirect_ref_operands (stmt, expr, flags, true);
      return;

    case TARGET_MEM_REF:
      get_tmr_operands (stmt, expr, flags);
      return;

    case ARRAY_REF:
    case ARRAY_RANGE_REF:
    case COMPONENT_REF:
    case REALPART_EXPR:
    case IMAGPART_EXPR:
      {
	if (TREE_THIS_VOLATILE (expr))
	  gimple_set_has_volatile_ops (stmt, true);

	get_expr_operands (stmt, &TREE_OPERAND (expr, 0), flags);

	if (code == COMPONENT_REF)
	  {
	    if (TREE_THIS_VOLATILE (TREE_OPERAND (expr, 1)))
	      gimple_set_has_volatile_ops (stmt, true);
	    get_expr_operands (stmt, &TREE_OPERAND (expr, 2), uflags);
	  }
	else if (code == ARRAY_REF || code == ARRAY_RANGE_REF)
	  {
            get_expr_operands (stmt, &TREE_OPERAND (expr, 1), uflags);
            get_expr_operands (stmt, &TREE_OPERAND (expr, 2), uflags);
            get_expr_operands (stmt, &TREE_OPERAND (expr, 3), uflags);
	  }

	return;
      }

    case WITH_SIZE_EXPR:
      /* WITH_SIZE_EXPR is a pass-through reference to its first argument,
	 and an rvalue reference to its second argument.  */
      get_expr_operands (stmt, &TREE_OPERAND (expr, 1), uflags);
      get_expr_operands (stmt, &TREE_OPERAND (expr, 0), flags);
      return;

    case COND_EXPR:
    case VEC_COND_EXPR:
      get_expr_operands (stmt, &TREE_OPERAND (expr, 0), uflags);
      get_expr_operands (stmt, &TREE_OPERAND (expr, 1), uflags);
      get_expr_operands (stmt, &TREE_OPERAND (expr, 2), uflags);
      return;

    case CONSTRUCTOR:
      {
	/* General aggregate CONSTRUCTORs have been decomposed, but they
	   are still in use as the COMPLEX_EXPR equivalent for vectors.  */
	constructor_elt *ce;
	unsigned HOST_WIDE_INT idx;

	for (idx = 0;
	     VEC_iterate (constructor_elt, CONSTRUCTOR_ELTS (expr), idx, ce);
	     idx++)
	  get_expr_operands (stmt, &ce->value, uflags);

	return;
      }

    case BIT_FIELD_REF:
      if (TREE_THIS_VOLATILE (expr))
	gimple_set_has_volatile_ops (stmt, true);
      /* FALLTHRU */

    case TRUTH_NOT_EXPR:
    case VIEW_CONVERT_EXPR:
    do_unary:
      get_expr_operands (stmt, &TREE_OPERAND (expr, 0), flags);
      return;

    case TRUTH_AND_EXPR:
    case TRUTH_OR_EXPR:
    case TRUTH_XOR_EXPR:
    case COMPOUND_EXPR:
    case OBJ_TYPE_REF:
    case ASSERT_EXPR:
    do_binary:
      {
	get_expr_operands (stmt, &TREE_OPERAND (expr, 0), flags);
	get_expr_operands (stmt, &TREE_OPERAND (expr, 1), flags);
	return;
      }

    case DOT_PROD_EXPR:
    case REALIGN_LOAD_EXPR:
    case WIDEN_MULT_PLUS_EXPR:
    case WIDEN_MULT_MINUS_EXPR:
<<<<<<< HEAD
=======
    case FMA_EXPR:
>>>>>>> 155d23aa
      {
	get_expr_operands (stmt, &TREE_OPERAND (expr, 0), flags);
	get_expr_operands (stmt, &TREE_OPERAND (expr, 1), flags);
	get_expr_operands (stmt, &TREE_OPERAND (expr, 2), flags);
	return;
      }

    case FUNCTION_DECL:
    case LABEL_DECL:
    case CONST_DECL:
    case CASE_LABEL_EXPR:
      /* Expressions that make no memory references.  */
      return;

    default:
      if (codeclass == tcc_unary)
	goto do_unary;
      if (codeclass == tcc_binary || codeclass == tcc_comparison)
	goto do_binary;
      if (codeclass == tcc_constant || codeclass == tcc_type)
	return;
    }

  /* If we get here, something has gone wrong.  */
#ifdef ENABLE_CHECKING
  fprintf (stderr, "unhandled expression in get_expr_operands():\n");
  debug_tree (expr);
  fputs ("\n", stderr);
#endif
  gcc_unreachable ();
}


/* Parse STMT looking for operands.  When finished, the various
   build_* operand vectors will have potential operands in them.  */

static void
parse_ssa_operands (gimple stmt)
{
  enum gimple_code code = gimple_code (stmt);

  if (code == GIMPLE_ASM)
    get_asm_expr_operands (stmt);
  else if (is_gimple_debug (stmt))
    {
      if (gimple_debug_bind_p (stmt)
	  && gimple_debug_bind_has_value_p (stmt))
	get_expr_operands (stmt, gimple_debug_bind_get_value_ptr (stmt),
			   opf_use | opf_no_vops);
    }
  else
    {
      size_t i, start = 0;

      if (code == GIMPLE_ASSIGN || code == GIMPLE_CALL)
	{
	  get_expr_operands (stmt, gimple_op_ptr (stmt, 0), opf_def);
	  start = 1;
	}

      for (i = start; i < gimple_num_ops (stmt); i++)
	get_expr_operands (stmt, gimple_op_ptr (stmt, i), opf_use);

      /* Add call-clobbered operands, if needed.  */
      if (code == GIMPLE_CALL)
	maybe_add_call_vops (stmt);
    }
}


/* Create an operands cache for STMT.  */

static void
build_ssa_operands (gimple stmt)
{
  /* Initially assume that the statement has no volatile operands.  */
  gimple_set_has_volatile_ops (stmt, false);

  start_ssa_stmt_operands ();
  parse_ssa_operands (stmt);
  finalize_ssa_stmt_operands (stmt);
}


/* Releases the operands of STMT back to their freelists, and clears
   the stmt operand lists.  */

void
free_stmt_operands (gimple stmt)
{
  def_optype_p defs = gimple_def_ops (stmt), last_def;
  use_optype_p uses = gimple_use_ops (stmt), last_use;

  if (defs)
    {
      for (last_def = defs; last_def->next; last_def = last_def->next)
	continue;
      last_def->next = gimple_ssa_operands (cfun)->free_defs;
      gimple_ssa_operands (cfun)->free_defs = defs;
      gimple_set_def_ops (stmt, NULL);
    }

  if (uses)
    {
      for (last_use = uses; last_use->next; last_use = last_use->next)
	delink_imm_use (USE_OP_PTR (last_use));
      delink_imm_use (USE_OP_PTR (last_use));
      last_use->next = gimple_ssa_operands (cfun)->free_uses;
      gimple_ssa_operands (cfun)->free_uses = uses;
      gimple_set_use_ops (stmt, NULL);
    }

  if (gimple_has_mem_ops (stmt))
    {
      gimple_set_vuse (stmt, NULL_TREE);
      gimple_set_vdef (stmt, NULL_TREE);
    }
}


/* Get the operands of statement STMT.  */

void
update_stmt_operands (gimple stmt)
{
  /* If update_stmt_operands is called before SSA is initialized, do
     nothing.  */
  if (!ssa_operands_active ())
    return;

  timevar_push (TV_TREE_OPS);

  gcc_assert (gimple_modified_p (stmt));
  build_ssa_operands (stmt);
  gimple_set_modified (stmt, false);

  timevar_pop (TV_TREE_OPS);
}


/* Swap operands EXP0 and EXP1 in statement STMT.  No attempt is done
   to test the validity of the swap operation.  */

void
swap_tree_operands (gimple stmt, tree *exp0, tree *exp1)
{
  tree op0, op1;
  op0 = *exp0;
  op1 = *exp1;

  /* If the operand cache is active, attempt to preserve the relative
     positions of these two operands in their respective immediate use
     lists.  */
  if (ssa_operands_active () && op0 != op1)
    {
      use_optype_p use0, use1, ptr;
      use0 = use1 = NULL;

      /* Find the 2 operands in the cache, if they are there.  */
      for (ptr = gimple_use_ops (stmt); ptr; ptr = ptr->next)
	if (USE_OP_PTR (ptr)->use == exp0)
	  {
	    use0 = ptr;
	    break;
	  }

      for (ptr = gimple_use_ops (stmt); ptr; ptr = ptr->next)
	if (USE_OP_PTR (ptr)->use == exp1)
	  {
	    use1 = ptr;
	    break;
	  }

      /* If both uses don't have operand entries, there isn't much we can do
         at this point.  Presumably we don't need to worry about it.  */
      if (use0 && use1)
        {
	  tree *tmp = USE_OP_PTR (use1)->use;
	  USE_OP_PTR (use1)->use = USE_OP_PTR (use0)->use;
	  USE_OP_PTR (use0)->use = tmp;
	}
    }

  /* Now swap the data.  */
  *exp0 = op1;
  *exp1 = op0;
}


/* Scan the immediate_use list for VAR making sure its linked properly.
   Return TRUE if there is a problem and emit an error message to F.  */

DEBUG_FUNCTION bool
verify_imm_links (FILE *f, tree var)
{
  use_operand_p ptr, prev, list;
  int count;

  gcc_assert (TREE_CODE (var) == SSA_NAME);

  list = &(SSA_NAME_IMM_USE_NODE (var));
  gcc_assert (list->use == NULL);

  if (list->prev == NULL)
    {
      gcc_assert (list->next == NULL);
      return false;
    }

  prev = list;
  count = 0;
  for (ptr = list->next; ptr != list; )
    {
      if (prev != ptr->prev)
	goto error;

      if (ptr->use == NULL)
	goto error; /* 2 roots, or SAFE guard node.  */
      else if (*(ptr->use) != var)
	goto error;

      prev = ptr;
      ptr = ptr->next;

      /* Avoid infinite loops.  50,000,000 uses probably indicates a
	 problem.  */
      if (count++ > 50000000)
	goto error;
    }

  /* Verify list in the other direction.  */
  prev = list;
  for (ptr = list->prev; ptr != list; )
    {
      if (prev != ptr->next)
	goto error;
      prev = ptr;
      ptr = ptr->prev;
      if (count-- < 0)
	goto error;
    }

  if (count != 0)
    goto error;

  return false;

 error:
  if (ptr->loc.stmt && gimple_modified_p (ptr->loc.stmt))
    {
      fprintf (f, " STMT MODIFIED. - <%p> ", (void *)ptr->loc.stmt);
      print_gimple_stmt (f, ptr->loc.stmt, 0, TDF_SLIM);
    }
  fprintf (f, " IMM ERROR : (use_p : tree - %p:%p)", (void *)ptr,
	   (void *)ptr->use);
  print_generic_expr (f, USE_FROM_PTR (ptr), TDF_SLIM);
  fprintf(f, "\n");
  return true;
}


/* Dump all the immediate uses to FILE.  */

void
dump_immediate_uses_for (FILE *file, tree var)
{
  imm_use_iterator iter;
  use_operand_p use_p;

  gcc_assert (var && TREE_CODE (var) == SSA_NAME);

  print_generic_expr (file, var, TDF_SLIM);
  fprintf (file, " : -->");
  if (has_zero_uses (var))
    fprintf (file, " no uses.\n");
  else
    if (has_single_use (var))
      fprintf (file, " single use.\n");
    else
      fprintf (file, "%d uses.\n", num_imm_uses (var));

  FOR_EACH_IMM_USE_FAST (use_p, iter, var)
    {
      if (use_p->loc.stmt == NULL && use_p->use == NULL)
        fprintf (file, "***end of stmt iterator marker***\n");
      else
	if (!is_gimple_reg (USE_FROM_PTR (use_p)))
	  print_gimple_stmt (file, USE_STMT (use_p), 0, TDF_VOPS|TDF_MEMSYMS);
	else
	  print_gimple_stmt (file, USE_STMT (use_p), 0, TDF_SLIM);
    }
  fprintf(file, "\n");
}


/* Dump all the immediate uses to FILE.  */

void
dump_immediate_uses (FILE *file)
{
  tree var;
  unsigned int x;

  fprintf (file, "Immediate_uses: \n\n");
  for (x = 1; x < num_ssa_names; x++)
    {
      var = ssa_name(x);
      if (!var)
        continue;
      dump_immediate_uses_for (file, var);
    }
}


/* Dump def-use edges on stderr.  */

DEBUG_FUNCTION void
debug_immediate_uses (void)
{
  dump_immediate_uses (stderr);
}


/* Dump def-use edges on stderr.  */

DEBUG_FUNCTION void
debug_immediate_uses_for (tree var)
{
  dump_immediate_uses_for (stderr, var);
}


/* Unlink STMTs virtual definition from the IL by propagating its use.  */

void
unlink_stmt_vdef (gimple stmt)
{
  use_operand_p use_p;
  imm_use_iterator iter;
  gimple use_stmt;
  tree vdef = gimple_vdef (stmt);

  if (!vdef
      || TREE_CODE (vdef) != SSA_NAME)
    return;

  FOR_EACH_IMM_USE_STMT (use_stmt, iter, gimple_vdef (stmt))
    {
      FOR_EACH_IMM_USE_ON_STMT (use_p, iter)
	SET_USE (use_p, gimple_vuse (stmt));
    }

  if (SSA_NAME_OCCURS_IN_ABNORMAL_PHI (gimple_vdef (stmt)))
    SSA_NAME_OCCURS_IN_ABNORMAL_PHI (gimple_vuse (stmt)) = 1;
}
<|MERGE_RESOLUTION|>--- conflicted
+++ resolved
@@ -998,10 +998,7 @@
     case REALIGN_LOAD_EXPR:
     case WIDEN_MULT_PLUS_EXPR:
     case WIDEN_MULT_MINUS_EXPR:
-<<<<<<< HEAD
-=======
     case FMA_EXPR:
->>>>>>> 155d23aa
       {
 	get_expr_operands (stmt, &TREE_OPERAND (expr, 0), flags);
 	get_expr_operands (stmt, &TREE_OPERAND (expr, 1), flags);
