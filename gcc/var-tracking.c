--- conflicted
+++ resolved
@@ -757,7 +757,7 @@
 			 || (C) == RESULT_DECL || (C) == COMPONENT_REF)
 
 /* Check that VALUE won't ever look like a DECL.  */
-static char check_value_is_not_decl [(!IS_DECL_CODE (VALUE))
+static char check_value_is_not_decl [(!IS_DECL_CODE ((enum tree_code)VALUE))
 				     ? 1 : -1] ATTRIBUTE_UNUSED;
 
 
@@ -1107,13 +1107,8 @@
 		    dv_from_decl (decl), offset, set_src, INSERT);
 }
 
-<<<<<<< HEAD
-static int
+static enum var_init_status
 get_init_value (dataflow_set *set, rtx loc, decl_or_value dv)
-=======
-static enum var_init_status
-get_init_value (dataflow_set *set, rtx loc, tree decl)
->>>>>>> 4a4a4e99
 {
   void **slot;
   variable var;
