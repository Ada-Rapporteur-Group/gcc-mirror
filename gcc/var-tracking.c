/* Variable tracking routines for the GNU compiler.
   Copyright (C) 2002, 2003, 2004, 2005, 2007, 2008, 2009, 2010
   Free Software Foundation, Inc.

   This file is part of GCC.

   GCC is free software; you can redistribute it and/or modify it
   under the terms of the GNU General Public License as published by
   the Free Software Foundation; either version 3, or (at your option)
   any later version.

   GCC is distributed in the hope that it will be useful, but WITHOUT
   ANY WARRANTY; without even the implied warranty of MERCHANTABILITY
   or FITNESS FOR A PARTICULAR PURPOSE.  See the GNU General Public
   License for more details.

   You should have received a copy of the GNU General Public License
   along with GCC; see the file COPYING3.  If not see
   <http://www.gnu.org/licenses/>.  */

/* This file contains the variable tracking pass.  It computes where
   variables are located (which registers or where in memory) at each position
   in instruction stream and emits notes describing the locations.
   Debug information (DWARF2 location lists) is finally generated from
   these notes.
   With this debug information, it is possible to show variables
   even when debugging optimized code.

   How does the variable tracking pass work?

   First, it scans RTL code for uses, stores and clobbers (register/memory
   references in instructions), for call insns and for stack adjustments
   separately for each basic block and saves them to an array of micro
   operations.
   The micro operations of one instruction are ordered so that
   pre-modifying stack adjustment < use < use with no var < call insn <
     < set < clobber < post-modifying stack adjustment

   Then, a forward dataflow analysis is performed to find out how locations
   of variables change through code and to propagate the variable locations
   along control flow graph.
   The IN set for basic block BB is computed as a union of OUT sets of BB's
   predecessors, the OUT set for BB is copied from the IN set for BB and
   is changed according to micro operations in BB.

   The IN and OUT sets for basic blocks consist of a current stack adjustment
   (used for adjusting offset of variables addressed using stack pointer),
   the table of structures describing the locations of parts of a variable
   and for each physical register a linked list for each physical register.
   The linked list is a list of variable parts stored in the register,
   i.e. it is a list of triplets (reg, decl, offset) where decl is
   REG_EXPR (reg) and offset is REG_OFFSET (reg).  The linked list is used for
   effective deleting appropriate variable parts when we set or clobber the
   register.

   There may be more than one variable part in a register.  The linked lists
   should be pretty short so it is a good data structure here.
   For example in the following code, register allocator may assign same
   register to variables A and B, and both of them are stored in the same
   register in CODE:

     if (cond)
       set A;
     else
       set B;
     CODE;
     if (cond)
       use A;
     else
       use B;

   Finally, the NOTE_INSN_VAR_LOCATION notes describing the variable locations
   are emitted to appropriate positions in RTL code.  Each such a note describes
   the location of one variable at the point in instruction stream where the
   note is.  There is no need to emit a note for each variable before each
   instruction, we only emit these notes where the location of variable changes
   (this means that we also emit notes for changes between the OUT set of the
   previous block and the IN set of the current block).

   The notes consist of two parts:
   1. the declaration (from REG_EXPR or MEM_EXPR)
   2. the location of a variable - it is either a simple register/memory
      reference (for simple variables, for example int),
      or a parallel of register/memory references (for a large variables
      which consist of several parts, for example long long).

*/

#include "config.h"
#include "system.h"
#include "coretypes.h"
#include "tm.h"
#include "rtl.h"
#include "tree.h"
#include "hard-reg-set.h"
#include "basic-block.h"
#include "flags.h"
#include "output.h"
#include "insn-config.h"
#include "reload.h"
#include "sbitmap.h"
#include "alloc-pool.h"
#include "fibheap.h"
#include "hashtab.h"
#include "regs.h"
#include "expr.h"
#include "timevar.h"
#include "tree-pass.h"
#include "tree-flow.h"
#include "cselib.h"
#include "target.h"
#include "toplev.h"
#include "params.h"
#include "diagnostic.h"
#include "tree-pretty-print.h"
#include "pointer-set.h"
#include "recog.h"

/* var-tracking.c assumes that tree code with the same value as VALUE rtx code
   has no chance to appear in REG_EXPR/MEM_EXPRs and isn't a decl.
   Currently the value is the same as IDENTIFIER_NODE, which has such
   a property.  If this compile time assertion ever fails, make sure that
   the new tree code that equals (int) VALUE has the same property.  */
extern char check_value_val[(int) VALUE == (int) IDENTIFIER_NODE ? 1 : -1];

/* Type of micro operation.  */
enum micro_operation_type
{
  MO_USE,	/* Use location (REG or MEM).  */
  MO_USE_NO_VAR,/* Use location which is not associated with a variable
		   or the variable is not trackable.  */
  MO_VAL_USE,	/* Use location which is associated with a value.  */
  MO_VAL_LOC,   /* Use location which appears in a debug insn.  */
  MO_VAL_SET,	/* Set location associated with a value.  */
  MO_SET,	/* Set location.  */
  MO_COPY,	/* Copy the same portion of a variable from one
		   location to another.  */
  MO_CLOBBER,	/* Clobber location.  */
  MO_CALL,	/* Call insn.  */
  MO_ADJUST	/* Adjust stack pointer.  */

};

static const char * const ATTRIBUTE_UNUSED
micro_operation_type_name[] = {
  "MO_USE",
  "MO_USE_NO_VAR",
  "MO_VAL_USE",
  "MO_VAL_LOC",
  "MO_VAL_SET",
  "MO_SET",
  "MO_COPY",
  "MO_CLOBBER",
  "MO_CALL",
  "MO_ADJUST"
};

/* Where shall the note be emitted?  BEFORE or AFTER the instruction.
   Notes emitted as AFTER_CALL are to take effect during the call,
   rather than after the call.  */
enum emit_note_where
{
  EMIT_NOTE_BEFORE_INSN,
  EMIT_NOTE_AFTER_INSN,
  EMIT_NOTE_AFTER_CALL_INSN
};

/* Structure holding information about micro operation.  */
typedef struct micro_operation_def
{
  /* Type of micro operation.  */
  enum micro_operation_type type;

  /* The instruction which the micro operation is in, for MO_USE,
     MO_USE_NO_VAR, MO_CALL and MO_ADJUST, or the subsequent
     instruction or note in the original flow (before any var-tracking
     notes are inserted, to simplify emission of notes), for MO_SET
     and MO_CLOBBER.  */
  rtx insn;

  union {
    /* Location.  For MO_SET and MO_COPY, this is the SET that
       performs the assignment, if known, otherwise it is the target
       of the assignment.  For MO_VAL_USE and MO_VAL_SET, it is a
       CONCAT of the VALUE and the LOC associated with it.  For
       MO_VAL_LOC, it is a CONCAT of the VALUE and the VAR_LOCATION
       associated with it.  */
    rtx loc;

    /* Stack adjustment.  */
    HOST_WIDE_INT adjust;
  } u;
} micro_operation;

DEF_VEC_O(micro_operation);
DEF_VEC_ALLOC_O(micro_operation,heap);

/* A declaration of a variable, or an RTL value being handled like a
   declaration.  */
typedef void *decl_or_value;

/* Structure for passing some other parameters to function
   emit_note_insn_var_location.  */
typedef struct emit_note_data_def
{
  /* The instruction which the note will be emitted before/after.  */
  rtx insn;

  /* Where the note will be emitted (before/after insn)?  */
  enum emit_note_where where;

  /* The variables and values active at this point.  */
  htab_t vars;
} emit_note_data;

/* Description of location of a part of a variable.  The content of a physical
   register is described by a chain of these structures.
   The chains are pretty short (usually 1 or 2 elements) and thus
   chain is the best data structure.  */
typedef struct attrs_def
{
  /* Pointer to next member of the list.  */
  struct attrs_def *next;

  /* The rtx of register.  */
  rtx loc;

  /* The declaration corresponding to LOC.  */
  decl_or_value dv;

  /* Offset from start of DECL.  */
  HOST_WIDE_INT offset;
} *attrs;

/* Structure holding a refcounted hash table.  If refcount > 1,
   it must be first unshared before modified.  */
typedef struct shared_hash_def
{
  /* Reference count.  */
  int refcount;

  /* Actual hash table.  */
  htab_t htab;
} *shared_hash;

/* Structure holding the IN or OUT set for a basic block.  */
typedef struct dataflow_set_def
{
  /* Adjustment of stack offset.  */
  HOST_WIDE_INT stack_adjust;

  /* Attributes for registers (lists of attrs).  */
  attrs regs[FIRST_PSEUDO_REGISTER];

  /* Variable locations.  */
  shared_hash vars;

  /* Vars that is being traversed.  */
  shared_hash traversed_vars;
} dataflow_set;

/* The structure (one for each basic block) containing the information
   needed for variable tracking.  */
typedef struct variable_tracking_info_def
{
  /* The vector of micro operations.  */
  VEC(micro_operation, heap) *mos;

  /* The IN and OUT set for dataflow analysis.  */
  dataflow_set in;
  dataflow_set out;

  /* The permanent-in dataflow set for this block.  This is used to
     hold values for which we had to compute entry values.  ??? This
     should probably be dynamically allocated, to avoid using more
     memory in non-debug builds.  */
  dataflow_set *permp;

  /* Has the block been visited in DFS?  */
  bool visited;

  /* Has the block been flooded in VTA?  */
  bool flooded;

} *variable_tracking_info;

/* Structure for chaining the locations.  */
typedef struct location_chain_def
{
  /* Next element in the chain.  */
  struct location_chain_def *next;

  /* The location (REG, MEM or VALUE).  */
  rtx loc;

  /* The "value" stored in this location.  */
  rtx set_src;

  /* Initialized? */
  enum var_init_status init;
} *location_chain;

/* Structure describing one part of variable.  */
typedef struct variable_part_def
{
  /* Chain of locations of the part.  */
  location_chain loc_chain;

  /* Location which was last emitted to location list.  */
  rtx cur_loc;

  /* The offset in the variable.  */
  HOST_WIDE_INT offset;
} variable_part;

/* Maximum number of location parts.  */
#define MAX_VAR_PARTS 16

/* Structure describing where the variable is located.  */
typedef struct variable_def
{
  /* The declaration of the variable, or an RTL value being handled
     like a declaration.  */
  decl_or_value dv;

  /* Reference count.  */
  int refcount;

  /* Number of variable parts.  */
  char n_var_parts;

  /* True if this variable changed (any of its) cur_loc fields
     during the current emit_notes_for_changes resp.
     emit_notes_for_differences call.  */
  bool cur_loc_changed;

  /* True if this variable_def struct is currently in the
     changed_variables hash table.  */
  bool in_changed_variables;

  /* The variable parts.  */
  variable_part var_part[1];
} *variable;
typedef const struct variable_def *const_variable;

/* Structure for chaining backlinks from referenced VALUEs to
   DVs that are referencing them.  */
typedef struct value_chain_def
{
  /* Next value_chain entry.  */
  struct value_chain_def *next;

  /* The declaration of the variable, or an RTL value
     being handled like a declaration, whose var_parts[0].loc_chain
     references the VALUE owning this value_chain.  */
  decl_or_value dv;

  /* Reference count.  */
  int refcount;
} *value_chain;
typedef const struct value_chain_def *const_value_chain;

/* Pointer to the BB's information specific to variable tracking pass.  */
#define VTI(BB) ((variable_tracking_info) (BB)->aux)

/* Macro to access MEM_OFFSET as an HOST_WIDE_INT.  Evaluates MEM twice.  */
#define INT_MEM_OFFSET(mem) (MEM_OFFSET (mem) ? INTVAL (MEM_OFFSET (mem)) : 0)

/* Alloc pool for struct attrs_def.  */
static alloc_pool attrs_pool;

/* Alloc pool for struct variable_def with MAX_VAR_PARTS entries.  */
static alloc_pool var_pool;

/* Alloc pool for struct variable_def with a single var_part entry.  */
static alloc_pool valvar_pool;

/* Alloc pool for struct location_chain_def.  */
static alloc_pool loc_chain_pool;

/* Alloc pool for struct shared_hash_def.  */
static alloc_pool shared_hash_pool;

/* Alloc pool for struct value_chain_def.  */
static alloc_pool value_chain_pool;

/* Changed variables, notes will be emitted for them.  */
static htab_t changed_variables;

/* Links from VALUEs to DVs referencing them in their current loc_chains.  */
static htab_t value_chains;

/* Shall notes be emitted?  */
static bool emit_notes;

/* Empty shared hashtable.  */
static shared_hash empty_shared_hash;

/* Scratch register bitmap used by cselib_expand_value_rtx.  */
static bitmap scratch_regs = NULL;

/* Variable used to tell whether cselib_process_insn called our hook.  */
static bool cselib_hook_called;

/* Local function prototypes.  */
static void stack_adjust_offset_pre_post (rtx, HOST_WIDE_INT *,
					  HOST_WIDE_INT *);
static void insn_stack_adjust_offset_pre_post (rtx, HOST_WIDE_INT *,
					       HOST_WIDE_INT *);
static bool vt_stack_adjustments (void);
static rtx compute_cfa_pointer (HOST_WIDE_INT);
static hashval_t variable_htab_hash (const void *);
static int variable_htab_eq (const void *, const void *);
static void variable_htab_free (void *);

static void init_attrs_list_set (attrs *);
static void attrs_list_clear (attrs *);
static attrs attrs_list_member (attrs, decl_or_value, HOST_WIDE_INT);
static void attrs_list_insert (attrs *, decl_or_value, HOST_WIDE_INT, rtx);
static void attrs_list_copy (attrs *, attrs);
static void attrs_list_union (attrs *, attrs);

static void **unshare_variable (dataflow_set *set, void **slot, variable var,
				enum var_init_status);
static void vars_copy (htab_t, htab_t);
static tree var_debug_decl (tree);
static void var_reg_set (dataflow_set *, rtx, enum var_init_status, rtx);
static void var_reg_delete_and_set (dataflow_set *, rtx, bool,
				    enum var_init_status, rtx);
static void var_reg_delete (dataflow_set *, rtx, bool);
static void var_regno_delete (dataflow_set *, int);
static void var_mem_set (dataflow_set *, rtx, enum var_init_status, rtx);
static void var_mem_delete_and_set (dataflow_set *, rtx, bool,
				    enum var_init_status, rtx);
static void var_mem_delete (dataflow_set *, rtx, bool);

static void dataflow_set_init (dataflow_set *);
static void dataflow_set_clear (dataflow_set *);
static void dataflow_set_copy (dataflow_set *, dataflow_set *);
static int variable_union_info_cmp_pos (const void *, const void *);
static void dataflow_set_union (dataflow_set *, dataflow_set *);
static location_chain find_loc_in_1pdv (rtx, variable, htab_t);
static bool canon_value_cmp (rtx, rtx);
static int loc_cmp (rtx, rtx);
static bool variable_part_different_p (variable_part *, variable_part *);
static bool onepart_variable_different_p (variable, variable);
static bool variable_different_p (variable, variable);
static bool dataflow_set_different (dataflow_set *, dataflow_set *);
static void dataflow_set_destroy (dataflow_set *);

static bool contains_symbol_ref (rtx);
static bool track_expr_p (tree, bool);
static bool same_variable_part_p (rtx, tree, HOST_WIDE_INT);
static int add_uses (rtx *, void *);
static void add_uses_1 (rtx *, void *);
static void add_stores (rtx, const_rtx, void *);
static bool compute_bb_dataflow (basic_block);
static bool vt_find_locations (void);

static void dump_attrs_list (attrs);
static int dump_var_slot (void **, void *);
static void dump_var (variable);
static void dump_vars (htab_t);
static void dump_dataflow_set (dataflow_set *);
static void dump_dataflow_sets (void);

static void variable_was_changed (variable, dataflow_set *);
static void **set_slot_part (dataflow_set *, rtx, void **,
			     decl_or_value, HOST_WIDE_INT,
			     enum var_init_status, rtx);
static void set_variable_part (dataflow_set *, rtx,
			       decl_or_value, HOST_WIDE_INT,
			       enum var_init_status, rtx, enum insert_option);
static void **clobber_slot_part (dataflow_set *, rtx,
				 void **, HOST_WIDE_INT, rtx);
static void clobber_variable_part (dataflow_set *, rtx,
				   decl_or_value, HOST_WIDE_INT, rtx);
static void **delete_slot_part (dataflow_set *, rtx, void **, HOST_WIDE_INT);
static void delete_variable_part (dataflow_set *, rtx,
				  decl_or_value, HOST_WIDE_INT);
static int emit_note_insn_var_location (void **, void *);
static void emit_notes_for_changes (rtx, enum emit_note_where, shared_hash);
static int emit_notes_for_differences_1 (void **, void *);
static int emit_notes_for_differences_2 (void **, void *);
static void emit_notes_for_differences (rtx, dataflow_set *, dataflow_set *);
static void emit_notes_in_bb (basic_block, dataflow_set *);
static void vt_emit_notes (void);

static bool vt_get_decl_and_offset (rtx, tree *, HOST_WIDE_INT *);
static void vt_add_function_parameters (void);
static bool vt_initialize (void);
static void vt_finalize (void);

/* Given a SET, calculate the amount of stack adjustment it contains
   PRE- and POST-modifying stack pointer.
   This function is similar to stack_adjust_offset.  */

static void
stack_adjust_offset_pre_post (rtx pattern, HOST_WIDE_INT *pre,
			      HOST_WIDE_INT *post)
{
  rtx src = SET_SRC (pattern);
  rtx dest = SET_DEST (pattern);
  enum rtx_code code;

  if (dest == stack_pointer_rtx)
    {
      /* (set (reg sp) (plus (reg sp) (const_int))) */
      code = GET_CODE (src);
      if (! (code == PLUS || code == MINUS)
	  || XEXP (src, 0) != stack_pointer_rtx
	  || !CONST_INT_P (XEXP (src, 1)))
	return;

      if (code == MINUS)
	*post += INTVAL (XEXP (src, 1));
      else
	*post -= INTVAL (XEXP (src, 1));
    }
  else if (MEM_P (dest))
    {
      /* (set (mem (pre_dec (reg sp))) (foo)) */
      src = XEXP (dest, 0);
      code = GET_CODE (src);

      switch (code)
	{
	case PRE_MODIFY:
	case POST_MODIFY:
	  if (XEXP (src, 0) == stack_pointer_rtx)
	    {
	      rtx val = XEXP (XEXP (src, 1), 1);
	      /* We handle only adjustments by constant amount.  */
	      gcc_assert (GET_CODE (XEXP (src, 1)) == PLUS &&
			  CONST_INT_P (val));

	      if (code == PRE_MODIFY)
		*pre -= INTVAL (val);
	      else
		*post -= INTVAL (val);
	      break;
	    }
	  return;

	case PRE_DEC:
	  if (XEXP (src, 0) == stack_pointer_rtx)
	    {
	      *pre += GET_MODE_SIZE (GET_MODE (dest));
	      break;
	    }
	  return;

	case POST_DEC:
	  if (XEXP (src, 0) == stack_pointer_rtx)
	    {
	      *post += GET_MODE_SIZE (GET_MODE (dest));
	      break;
	    }
	  return;

	case PRE_INC:
	  if (XEXP (src, 0) == stack_pointer_rtx)
	    {
	      *pre -= GET_MODE_SIZE (GET_MODE (dest));
	      break;
	    }
	  return;

	case POST_INC:
	  if (XEXP (src, 0) == stack_pointer_rtx)
	    {
	      *post -= GET_MODE_SIZE (GET_MODE (dest));
	      break;
	    }
	  return;

	default:
	  return;
	}
    }
}

/* Given an INSN, calculate the amount of stack adjustment it contains
   PRE- and POST-modifying stack pointer.  */

static void
insn_stack_adjust_offset_pre_post (rtx insn, HOST_WIDE_INT *pre,
				   HOST_WIDE_INT *post)
{
  rtx pattern;

  *pre = 0;
  *post = 0;

  pattern = PATTERN (insn);
  if (RTX_FRAME_RELATED_P (insn))
    {
      rtx expr = find_reg_note (insn, REG_FRAME_RELATED_EXPR, NULL_RTX);
      if (expr)
	pattern = XEXP (expr, 0);
    }

  if (GET_CODE (pattern) == SET)
    stack_adjust_offset_pre_post (pattern, pre, post);
  else if (GET_CODE (pattern) == PARALLEL
	   || GET_CODE (pattern) == SEQUENCE)
    {
      int i;

      /* There may be stack adjustments inside compound insns.  Search
	 for them.  */
      for ( i = XVECLEN (pattern, 0) - 1; i >= 0; i--)
	if (GET_CODE (XVECEXP (pattern, 0, i)) == SET)
	  stack_adjust_offset_pre_post (XVECEXP (pattern, 0, i), pre, post);
    }
}

/* Compute stack adjustments for all blocks by traversing DFS tree.
   Return true when the adjustments on all incoming edges are consistent.
   Heavily borrowed from pre_and_rev_post_order_compute.  */

static bool
vt_stack_adjustments (void)
{
  edge_iterator *stack;
  int sp;

  /* Initialize entry block.  */
  VTI (ENTRY_BLOCK_PTR)->visited = true;
  VTI (ENTRY_BLOCK_PTR)->in.stack_adjust = INCOMING_FRAME_SP_OFFSET;
  VTI (ENTRY_BLOCK_PTR)->out.stack_adjust = INCOMING_FRAME_SP_OFFSET;

  /* Allocate stack for back-tracking up CFG.  */
  stack = XNEWVEC (edge_iterator, n_basic_blocks + 1);
  sp = 0;

  /* Push the first edge on to the stack.  */
  stack[sp++] = ei_start (ENTRY_BLOCK_PTR->succs);

  while (sp)
    {
      edge_iterator ei;
      basic_block src;
      basic_block dest;

      /* Look at the edge on the top of the stack.  */
      ei = stack[sp - 1];
      src = ei_edge (ei)->src;
      dest = ei_edge (ei)->dest;

      /* Check if the edge destination has been visited yet.  */
      if (!VTI (dest)->visited)
	{
	  rtx insn;
	  HOST_WIDE_INT pre, post, offset;
	  VTI (dest)->visited = true;
	  VTI (dest)->in.stack_adjust = offset = VTI (src)->out.stack_adjust;

	  if (dest != EXIT_BLOCK_PTR)
	    for (insn = BB_HEAD (dest);
		 insn != NEXT_INSN (BB_END (dest));
		 insn = NEXT_INSN (insn))
	      if (INSN_P (insn))
		{
		  insn_stack_adjust_offset_pre_post (insn, &pre, &post);
		  offset += pre + post;
		}

	  VTI (dest)->out.stack_adjust = offset;

	  if (EDGE_COUNT (dest->succs) > 0)
	    /* Since the DEST node has been visited for the first
	       time, check its successors.  */
	    stack[sp++] = ei_start (dest->succs);
	}
      else
	{
	  /* Check whether the adjustments on the edges are the same.  */
	  if (VTI (dest)->in.stack_adjust != VTI (src)->out.stack_adjust)
	    {
	      free (stack);
	      return false;
	    }

	  if (! ei_one_before_end_p (ei))
	    /* Go to the next edge.  */
	    ei_next (&stack[sp - 1]);
	  else
	    /* Return to previous level if there are no more edges.  */
	    sp--;
	}
    }

  free (stack);
  return true;
}

/* Compute a CFA-based value for the stack pointer.  */

static rtx
compute_cfa_pointer (HOST_WIDE_INT adjustment)
{
  rtx cfa;

#ifdef FRAME_POINTER_CFA_OFFSET
  adjustment -= FRAME_POINTER_CFA_OFFSET (current_function_decl);
  cfa = plus_constant (frame_pointer_rtx, adjustment);
#else
  adjustment -= ARG_POINTER_CFA_OFFSET (current_function_decl);
  cfa = plus_constant (arg_pointer_rtx, adjustment);
#endif

  return cfa;
}

/* Adjustment for hard_frame_pointer_rtx to cfa base reg,
   or -1 if the replacement shouldn't be done.  */
static HOST_WIDE_INT hard_frame_pointer_adjustment = -1;

/* Data for adjust_mems callback.  */

struct adjust_mem_data
{
  bool store;
  enum machine_mode mem_mode;
  HOST_WIDE_INT stack_adjust;
  rtx side_effects;
};

/* Helper for adjust_mems.  Return 1 if *loc is unsuitable for
   transformation of wider mode arithmetics to narrower mode,
   -1 if it is suitable and subexpressions shouldn't be
   traversed and 0 if it is suitable and subexpressions should
   be traversed.  Called through for_each_rtx.  */

static int
use_narrower_mode_test (rtx *loc, void *data)
{
  rtx subreg = (rtx) data;

  if (CONSTANT_P (*loc))
    return -1;
  switch (GET_CODE (*loc))
    {
    case REG:
      if (cselib_lookup (*loc, GET_MODE (SUBREG_REG (subreg)), 0))
	return 1;
      return -1;
    case PLUS:
    case MINUS:
    case MULT:
      return 0;
    case ASHIFT:
      if (for_each_rtx (&XEXP (*loc, 0), use_narrower_mode_test, data))
	return 1;
      else
	return -1;
    default:
      return 1;
    }
}

/* Transform X into narrower mode MODE from wider mode WMODE.  */

static rtx
use_narrower_mode (rtx x, enum machine_mode mode, enum machine_mode wmode)
{
  rtx op0, op1;
  if (CONSTANT_P (x))
    return lowpart_subreg (mode, x, wmode);
  switch (GET_CODE (x))
    {
    case REG:
      return lowpart_subreg (mode, x, wmode);
    case PLUS:
    case MINUS:
    case MULT:
      op0 = use_narrower_mode (XEXP (x, 0), mode, wmode);
      op1 = use_narrower_mode (XEXP (x, 1), mode, wmode);
      return simplify_gen_binary (GET_CODE (x), mode, op0, op1);
    case ASHIFT:
      op0 = use_narrower_mode (XEXP (x, 0), mode, wmode);
      return simplify_gen_binary (ASHIFT, mode, op0, XEXP (x, 1));
    default:
      gcc_unreachable ();
    }
}

/* Helper function for adjusting used MEMs.  */

static rtx
adjust_mems (rtx loc, const_rtx old_rtx, void *data)
{
  struct adjust_mem_data *amd = (struct adjust_mem_data *) data;
  rtx mem, addr = loc, tem;
  enum machine_mode mem_mode_save;
  bool store_save;
  switch (GET_CODE (loc))
    {
    case REG:
      /* Don't do any sp or fp replacements outside of MEM addresses
         on the LHS.  */
      if (amd->mem_mode == VOIDmode && amd->store)
	return loc;
      if (loc == stack_pointer_rtx
	  && !frame_pointer_needed)
	return compute_cfa_pointer (amd->stack_adjust);
      else if (loc == hard_frame_pointer_rtx
	       && frame_pointer_needed
	       && hard_frame_pointer_adjustment != -1)
	return compute_cfa_pointer (hard_frame_pointer_adjustment);
      return loc;
    case MEM:
      mem = loc;
      if (!amd->store)
	{
	  mem = targetm.delegitimize_address (mem);
	  if (mem != loc && !MEM_P (mem))
	    return simplify_replace_fn_rtx (mem, old_rtx, adjust_mems, data);
	}

      addr = XEXP (mem, 0);
      mem_mode_save = amd->mem_mode;
      amd->mem_mode = GET_MODE (mem);
      store_save = amd->store;
      amd->store = false;
      addr = simplify_replace_fn_rtx (addr, old_rtx, adjust_mems, data);
      amd->store = store_save;
      amd->mem_mode = mem_mode_save;
      if (mem == loc)
	addr = targetm.delegitimize_address (addr);
      if (addr != XEXP (mem, 0))
	mem = replace_equiv_address_nv (mem, addr);
      if (!amd->store)
	mem = avoid_constant_pool_reference (mem);
      return mem;
    case PRE_INC:
    case PRE_DEC:
      addr = gen_rtx_PLUS (GET_MODE (loc), XEXP (loc, 0),
			   GEN_INT (GET_CODE (loc) == PRE_INC
				    ? GET_MODE_SIZE (amd->mem_mode)
				    : -GET_MODE_SIZE (amd->mem_mode)));
    case POST_INC:
    case POST_DEC:
      if (addr == loc)
	addr = XEXP (loc, 0);
      gcc_assert (amd->mem_mode != VOIDmode && amd->mem_mode != BLKmode);
      addr = simplify_replace_fn_rtx (addr, old_rtx, adjust_mems, data);
      tem = gen_rtx_PLUS (GET_MODE (loc), XEXP (loc, 0),
			   GEN_INT ((GET_CODE (loc) == PRE_INC
				     || GET_CODE (loc) == POST_INC)
				    ? GET_MODE_SIZE (amd->mem_mode)
				    : -GET_MODE_SIZE (amd->mem_mode)));
      amd->side_effects = alloc_EXPR_LIST (0,
					   gen_rtx_SET (VOIDmode,
							XEXP (loc, 0),
							tem),
					   amd->side_effects);
      return addr;
    case PRE_MODIFY:
      addr = XEXP (loc, 1);
    case POST_MODIFY:
      if (addr == loc)
	addr = XEXP (loc, 0);
      gcc_assert (amd->mem_mode != VOIDmode);
      addr = simplify_replace_fn_rtx (addr, old_rtx, adjust_mems, data);
      amd->side_effects = alloc_EXPR_LIST (0,
					   gen_rtx_SET (VOIDmode,
							XEXP (loc, 0),
							XEXP (loc, 1)),
					   amd->side_effects);
      return addr;
    case SUBREG:
      /* First try without delegitimization of whole MEMs and
	 avoid_constant_pool_reference, which is more likely to succeed.  */
      store_save = amd->store;
      amd->store = true;
      addr = simplify_replace_fn_rtx (SUBREG_REG (loc), old_rtx, adjust_mems,
				      data);
      amd->store = store_save;
      mem = simplify_replace_fn_rtx (addr, old_rtx, adjust_mems, data);
      if (mem == SUBREG_REG (loc))
	{
	  tem = loc;
	  goto finish_subreg;
	}
      tem = simplify_gen_subreg (GET_MODE (loc), mem,
				 GET_MODE (SUBREG_REG (loc)),
				 SUBREG_BYTE (loc));
      if (tem)
	goto finish_subreg;
      tem = simplify_gen_subreg (GET_MODE (loc), addr,
				 GET_MODE (SUBREG_REG (loc)),
				 SUBREG_BYTE (loc));
      if (tem == NULL_RTX)
	tem = gen_rtx_raw_SUBREG (GET_MODE (loc), addr, SUBREG_BYTE (loc));
    finish_subreg:
      if (MAY_HAVE_DEBUG_INSNS
	  && GET_CODE (tem) == SUBREG
	  && (GET_CODE (SUBREG_REG (tem)) == PLUS
	      || GET_CODE (SUBREG_REG (tem)) == MINUS
	      || GET_CODE (SUBREG_REG (tem)) == MULT
	      || GET_CODE (SUBREG_REG (tem)) == ASHIFT)
	  && GET_MODE_CLASS (GET_MODE (tem)) == MODE_INT
	  && GET_MODE_CLASS (GET_MODE (SUBREG_REG (tem))) == MODE_INT
	  && GET_MODE_SIZE (GET_MODE (tem))
	     < GET_MODE_SIZE (GET_MODE (SUBREG_REG (tem)))
	  && subreg_lowpart_p (tem)
	  && !for_each_rtx (&SUBREG_REG (tem), use_narrower_mode_test, tem))
	return use_narrower_mode (SUBREG_REG (tem), GET_MODE (tem),
				  GET_MODE (SUBREG_REG (tem)));
      return tem;
    case ASM_OPERANDS:
      /* Don't do any replacements in second and following
	 ASM_OPERANDS of inline-asm with multiple sets.
	 ASM_OPERANDS_INPUT_VEC, ASM_OPERANDS_INPUT_CONSTRAINT_VEC
	 and ASM_OPERANDS_LABEL_VEC need to be equal between
	 all the ASM_OPERANDs in the insn and adjust_insn will
	 fix this up.  */
      if (ASM_OPERANDS_OUTPUT_IDX (loc) != 0)
	return loc;
      break;
    default:
      break;
    }
  return NULL_RTX;
}

/* Helper function for replacement of uses.  */

static void
adjust_mem_uses (rtx *x, void *data)
{
  rtx new_x = simplify_replace_fn_rtx (*x, NULL_RTX, adjust_mems, data);
  if (new_x != *x)
    validate_change (NULL_RTX, x, new_x, true);
}

/* Helper function for replacement of stores.  */

static void
adjust_mem_stores (rtx loc, const_rtx expr, void *data)
{
  if (MEM_P (loc))
    {
      rtx new_dest = simplify_replace_fn_rtx (SET_DEST (expr), NULL_RTX,
					      adjust_mems, data);
      if (new_dest != SET_DEST (expr))
	{
	  rtx xexpr = CONST_CAST_RTX (expr);
	  validate_change (NULL_RTX, &SET_DEST (xexpr), new_dest, true);
	}
    }
}

/* Simplify INSN.  Remove all {PRE,POST}_{INC,DEC,MODIFY} rtxes,
   replace them with their value in the insn and add the side-effects
   as other sets to the insn.  */

static void
adjust_insn (basic_block bb, rtx insn)
{
  struct adjust_mem_data amd;
  rtx set;
  amd.mem_mode = VOIDmode;
  amd.stack_adjust = -VTI (bb)->out.stack_adjust;
  amd.side_effects = NULL_RTX;

  amd.store = true;
  note_stores (PATTERN (insn), adjust_mem_stores, &amd);

  amd.store = false;
  if (GET_CODE (PATTERN (insn)) == PARALLEL
      && asm_noperands (PATTERN (insn)) > 0
      && GET_CODE (XVECEXP (PATTERN (insn), 0, 0)) == SET)
    {
      rtx body, set0;
      int i;

      /* inline-asm with multiple sets is tiny bit more complicated,
	 because the 3 vectors in ASM_OPERANDS need to be shared between
	 all ASM_OPERANDS in the instruction.  adjust_mems will
	 not touch ASM_OPERANDS other than the first one, asm_noperands
	 test above needs to be called before that (otherwise it would fail)
	 and afterwards this code fixes it up.  */
      note_uses (&PATTERN (insn), adjust_mem_uses, &amd);
      body = PATTERN (insn);
      set0 = XVECEXP (body, 0, 0);
      gcc_checking_assert (GET_CODE (set0) == SET
			   && GET_CODE (SET_SRC (set0)) == ASM_OPERANDS
			   && ASM_OPERANDS_OUTPUT_IDX (SET_SRC (set0)) == 0);
      for (i = 1; i < XVECLEN (body, 0); i++)
	if (GET_CODE (XVECEXP (body, 0, i)) != SET)
	  break;
	else
	  {
	    set = XVECEXP (body, 0, i);
	    gcc_checking_assert (GET_CODE (SET_SRC (set)) == ASM_OPERANDS
				 && ASM_OPERANDS_OUTPUT_IDX (SET_SRC (set))
				    == i);
	    if (ASM_OPERANDS_INPUT_VEC (SET_SRC (set))
		!= ASM_OPERANDS_INPUT_VEC (SET_SRC (set0))
		|| ASM_OPERANDS_INPUT_CONSTRAINT_VEC (SET_SRC (set))
		   != ASM_OPERANDS_INPUT_CONSTRAINT_VEC (SET_SRC (set0))
		|| ASM_OPERANDS_LABEL_VEC (SET_SRC (set))
		   != ASM_OPERANDS_LABEL_VEC (SET_SRC (set0)))
	      {
		rtx newsrc = shallow_copy_rtx (SET_SRC (set));
		ASM_OPERANDS_INPUT_VEC (newsrc)
		  = ASM_OPERANDS_INPUT_VEC (SET_SRC (set0));
		ASM_OPERANDS_INPUT_CONSTRAINT_VEC (newsrc)
		  = ASM_OPERANDS_INPUT_CONSTRAINT_VEC (SET_SRC (set0));
		ASM_OPERANDS_LABEL_VEC (newsrc)
		  = ASM_OPERANDS_LABEL_VEC (SET_SRC (set0));
		validate_change (NULL_RTX, &SET_SRC (set), newsrc, true);
	      }
	  }
    }
  else
    note_uses (&PATTERN (insn), adjust_mem_uses, &amd);

  /* For read-only MEMs containing some constant, prefer those
     constants.  */
  set = single_set (insn);
  if (set && MEM_P (SET_SRC (set)) && MEM_READONLY_P (SET_SRC (set)))
    {
      rtx note = find_reg_equal_equiv_note (insn);

      if (note && CONSTANT_P (XEXP (note, 0)))
	validate_change (NULL_RTX, &SET_SRC (set), XEXP (note, 0), true);
    }

  if (amd.side_effects)
    {
      rtx *pat, new_pat, s;
      int i, oldn, newn;

      pat = &PATTERN (insn);
      if (GET_CODE (*pat) == COND_EXEC)
	pat = &COND_EXEC_CODE (*pat);
      if (GET_CODE (*pat) == PARALLEL)
	oldn = XVECLEN (*pat, 0);
      else
	oldn = 1;
      for (s = amd.side_effects, newn = 0; s; newn++)
	s = XEXP (s, 1);
      new_pat = gen_rtx_PARALLEL (VOIDmode, rtvec_alloc (oldn + newn));
      if (GET_CODE (*pat) == PARALLEL)
	for (i = 0; i < oldn; i++)
	  XVECEXP (new_pat, 0, i) = XVECEXP (*pat, 0, i);
      else
	XVECEXP (new_pat, 0, 0) = *pat;
      for (s = amd.side_effects, i = oldn; i < oldn + newn; i++, s = XEXP (s, 1))
	XVECEXP (new_pat, 0, i) = XEXP (s, 0);
      free_EXPR_LIST_list (&amd.side_effects);
      validate_change (NULL_RTX, pat, new_pat, true);
    }
}

/* Return true if a decl_or_value DV is a DECL or NULL.  */
static inline bool
dv_is_decl_p (decl_or_value dv)
{
  return !dv || (int) TREE_CODE ((tree) dv) != (int) VALUE;
}

/* Return true if a decl_or_value is a VALUE rtl.  */
static inline bool
dv_is_value_p (decl_or_value dv)
{
  return dv && !dv_is_decl_p (dv);
}

/* Return the decl in the decl_or_value.  */
static inline tree
dv_as_decl (decl_or_value dv)
{
#ifdef ENABLE_CHECKING
  gcc_assert (dv_is_decl_p (dv));
#endif
  return (tree) dv;
}

/* Return the value in the decl_or_value.  */
static inline rtx
dv_as_value (decl_or_value dv)
{
#ifdef ENABLE_CHECKING
  gcc_assert (dv_is_value_p (dv));
#endif
  return (rtx)dv;
}

/* Return the opaque pointer in the decl_or_value.  */
static inline void *
dv_as_opaque (decl_or_value dv)
{
  return dv;
}

/* Return true if a decl_or_value must not have more than one variable
   part.  */
static inline bool
dv_onepart_p (decl_or_value dv)
{
  tree decl;

  if (!MAY_HAVE_DEBUG_INSNS)
    return false;

  if (dv_is_value_p (dv))
    return true;

  decl = dv_as_decl (dv);

  if (!decl)
    return true;

  if (TREE_CODE (decl) == DEBUG_EXPR_DECL)
    return true;

  return (target_for_debug_bind (decl) != NULL_TREE);
}

/* Return the variable pool to be used for dv, depending on whether it
   can have multiple parts or not.  */
static inline alloc_pool
dv_pool (decl_or_value dv)
{
  return dv_onepart_p (dv) ? valvar_pool : var_pool;
}

/* Build a decl_or_value out of a decl.  */
static inline decl_or_value
dv_from_decl (tree decl)
{
  decl_or_value dv;
  dv = decl;
#ifdef ENABLE_CHECKING
  gcc_assert (dv_is_decl_p (dv));
#endif
  return dv;
}

/* Build a decl_or_value out of a value.  */
static inline decl_or_value
dv_from_value (rtx value)
{
  decl_or_value dv;
  dv = value;
#ifdef ENABLE_CHECKING
  gcc_assert (dv_is_value_p (dv));
#endif
  return dv;
}

extern void debug_dv (decl_or_value dv);

DEBUG_FUNCTION void
debug_dv (decl_or_value dv)
{
  if (dv_is_value_p (dv))
    debug_rtx (dv_as_value (dv));
  else
    debug_generic_stmt (dv_as_decl (dv));
}

typedef unsigned int dvuid;

/* Return the uid of DV.  */

static inline dvuid
dv_uid (decl_or_value dv)
{
  if (dv_is_value_p (dv))
    return CSELIB_VAL_PTR (dv_as_value (dv))->uid;
  else
    return DECL_UID (dv_as_decl (dv));
}

/* Compute the hash from the uid.  */

static inline hashval_t
dv_uid2hash (dvuid uid)
{
  return uid;
}

/* The hash function for a mask table in a shared_htab chain.  */

static inline hashval_t
dv_htab_hash (decl_or_value dv)
{
  return dv_uid2hash (dv_uid (dv));
}

/* The hash function for variable_htab, computes the hash value
   from the declaration of variable X.  */

static hashval_t
variable_htab_hash (const void *x)
{
  const_variable const v = (const_variable) x;

  return dv_htab_hash (v->dv);
}

/* Compare the declaration of variable X with declaration Y.  */

static int
variable_htab_eq (const void *x, const void *y)
{
  const_variable const v = (const_variable) x;
  decl_or_value dv = CONST_CAST2 (decl_or_value, const void *, y);

  return (dv_as_opaque (v->dv) == dv_as_opaque (dv));
}

/* Free the element of VARIABLE_HTAB (its type is struct variable_def).  */

static void
variable_htab_free (void *elem)
{
  int i;
  variable var = (variable) elem;
  location_chain node, next;

  gcc_checking_assert (var->refcount > 0);

  var->refcount--;
  if (var->refcount > 0)
    return;

  for (i = 0; i < var->n_var_parts; i++)
    {
      for (node = var->var_part[i].loc_chain; node; node = next)
	{
	  next = node->next;
	  pool_free (loc_chain_pool, node);
	}
      var->var_part[i].loc_chain = NULL;
    }
  pool_free (dv_pool (var->dv), var);
}

/* The hash function for value_chains htab, computes the hash value
   from the VALUE.  */

static hashval_t
value_chain_htab_hash (const void *x)
{
  const_value_chain const v = (const_value_chain) x;

  return dv_htab_hash (v->dv);
}

/* Compare the VALUE X with VALUE Y.  */

static int
value_chain_htab_eq (const void *x, const void *y)
{
  const_value_chain const v = (const_value_chain) x;
  decl_or_value dv = CONST_CAST2 (decl_or_value, const void *, y);

  return dv_as_opaque (v->dv) == dv_as_opaque (dv);
}

/* Initialize the set (array) SET of attrs to empty lists.  */

static void
init_attrs_list_set (attrs *set)
{
  int i;

  for (i = 0; i < FIRST_PSEUDO_REGISTER; i++)
    set[i] = NULL;
}

/* Make the list *LISTP empty.  */

static void
attrs_list_clear (attrs *listp)
{
  attrs list, next;

  for (list = *listp; list; list = next)
    {
      next = list->next;
      pool_free (attrs_pool, list);
    }
  *listp = NULL;
}

/* Return true if the pair of DECL and OFFSET is the member of the LIST.  */

static attrs
attrs_list_member (attrs list, decl_or_value dv, HOST_WIDE_INT offset)
{
  for (; list; list = list->next)
    if (dv_as_opaque (list->dv) == dv_as_opaque (dv) && list->offset == offset)
      return list;
  return NULL;
}

/* Insert the triplet DECL, OFFSET, LOC to the list *LISTP.  */

static void
attrs_list_insert (attrs *listp, decl_or_value dv,
		   HOST_WIDE_INT offset, rtx loc)
{
  attrs list;

  list = (attrs) pool_alloc (attrs_pool);
  list->loc = loc;
  list->dv = dv;
  list->offset = offset;
  list->next = *listp;
  *listp = list;
}

/* Copy all nodes from SRC and create a list *DSTP of the copies.  */

static void
attrs_list_copy (attrs *dstp, attrs src)
{
  attrs n;

  attrs_list_clear (dstp);
  for (; src; src = src->next)
    {
      n = (attrs) pool_alloc (attrs_pool);
      n->loc = src->loc;
      n->dv = src->dv;
      n->offset = src->offset;
      n->next = *dstp;
      *dstp = n;
    }
}

/* Add all nodes from SRC which are not in *DSTP to *DSTP.  */

static void
attrs_list_union (attrs *dstp, attrs src)
{
  for (; src; src = src->next)
    {
      if (!attrs_list_member (*dstp, src->dv, src->offset))
	attrs_list_insert (dstp, src->dv, src->offset, src->loc);
    }
}

/* Combine nodes that are not onepart nodes from SRC and SRC2 into
   *DSTP.  */

static void
attrs_list_mpdv_union (attrs *dstp, attrs src, attrs src2)
{
  gcc_assert (!*dstp);
  for (; src; src = src->next)
    {
      if (!dv_onepart_p (src->dv))
	attrs_list_insert (dstp, src->dv, src->offset, src->loc);
    }
  for (src = src2; src; src = src->next)
    {
      if (!dv_onepart_p (src->dv)
	  && !attrs_list_member (*dstp, src->dv, src->offset))
	attrs_list_insert (dstp, src->dv, src->offset, src->loc);
    }
}

/* Shared hashtable support.  */

/* Return true if VARS is shared.  */

static inline bool
shared_hash_shared (shared_hash vars)
{
  return vars->refcount > 1;
}

/* Return the hash table for VARS.  */

static inline htab_t
shared_hash_htab (shared_hash vars)
{
  return vars->htab;
}

/* Return true if VAR is shared, or maybe because VARS is shared.  */

static inline bool
shared_var_p (variable var, shared_hash vars)
{
  /* Don't count an entry in the changed_variables table as a duplicate.  */
  return ((var->refcount > 1 + (int) var->in_changed_variables)
	  || shared_hash_shared (vars));
}

/* Copy variables into a new hash table.  */

static shared_hash
shared_hash_unshare (shared_hash vars)
{
  shared_hash new_vars = (shared_hash) pool_alloc (shared_hash_pool);
  gcc_assert (vars->refcount > 1);
  new_vars->refcount = 1;
  new_vars->htab
    = htab_create (htab_elements (vars->htab) + 3, variable_htab_hash,
		   variable_htab_eq, variable_htab_free);
  vars_copy (new_vars->htab, vars->htab);
  vars->refcount--;
  return new_vars;
}

/* Increment reference counter on VARS and return it.  */

static inline shared_hash
shared_hash_copy (shared_hash vars)
{
  vars->refcount++;
  return vars;
}

/* Decrement reference counter and destroy hash table if not shared
   anymore.  */

static void
shared_hash_destroy (shared_hash vars)
{
  gcc_checking_assert (vars->refcount > 0);
  if (--vars->refcount == 0)
    {
      htab_delete (vars->htab);
      pool_free (shared_hash_pool, vars);
    }
}

/* Unshare *PVARS if shared and return slot for DV.  If INS is
   INSERT, insert it if not already present.  */

static inline void **
shared_hash_find_slot_unshare_1 (shared_hash *pvars, decl_or_value dv,
				 hashval_t dvhash, enum insert_option ins)
{
  if (shared_hash_shared (*pvars))
    *pvars = shared_hash_unshare (*pvars);
  return htab_find_slot_with_hash (shared_hash_htab (*pvars), dv, dvhash, ins);
}

static inline void **
shared_hash_find_slot_unshare (shared_hash *pvars, decl_or_value dv,
			       enum insert_option ins)
{
  return shared_hash_find_slot_unshare_1 (pvars, dv, dv_htab_hash (dv), ins);
}

/* Return slot for DV, if it is already present in the hash table.
   If it is not present, insert it only VARS is not shared, otherwise
   return NULL.  */

static inline void **
shared_hash_find_slot_1 (shared_hash vars, decl_or_value dv, hashval_t dvhash)
{
  return htab_find_slot_with_hash (shared_hash_htab (vars), dv, dvhash,
				   shared_hash_shared (vars)
				   ? NO_INSERT : INSERT);
}

static inline void **
shared_hash_find_slot (shared_hash vars, decl_or_value dv)
{
  return shared_hash_find_slot_1 (vars, dv, dv_htab_hash (dv));
}

/* Return slot for DV only if it is already present in the hash table.  */

static inline void **
shared_hash_find_slot_noinsert_1 (shared_hash vars, decl_or_value dv,
				  hashval_t dvhash)
{
  return htab_find_slot_with_hash (shared_hash_htab (vars), dv, dvhash,
				   NO_INSERT);
}

static inline void **
shared_hash_find_slot_noinsert (shared_hash vars, decl_or_value dv)
{
  return shared_hash_find_slot_noinsert_1 (vars, dv, dv_htab_hash (dv));
}

/* Return variable for DV or NULL if not already present in the hash
   table.  */

static inline variable
shared_hash_find_1 (shared_hash vars, decl_or_value dv, hashval_t dvhash)
{
  return (variable) htab_find_with_hash (shared_hash_htab (vars), dv, dvhash);
}

static inline variable
shared_hash_find (shared_hash vars, decl_or_value dv)
{
  return shared_hash_find_1 (vars, dv, dv_htab_hash (dv));
}

/* Return true if TVAL is better than CVAL as a canonival value.  We
   choose lowest-numbered VALUEs, using the RTX address as a
   tie-breaker.  The idea is to arrange them into a star topology,
   such that all of them are at most one step away from the canonical
   value, and the canonical value has backlinks to all of them, in
   addition to all the actual locations.  We don't enforce this
   topology throughout the entire dataflow analysis, though.
 */

static inline bool
canon_value_cmp (rtx tval, rtx cval)
{
  return !cval
    || CSELIB_VAL_PTR (tval)->uid < CSELIB_VAL_PTR (cval)->uid;
}

static bool dst_can_be_shared;

/* Return a copy of a variable VAR and insert it to dataflow set SET.  */

static void **
unshare_variable (dataflow_set *set, void **slot, variable var,
		  enum var_init_status initialized)
{
  variable new_var;
  int i;

  new_var = (variable) pool_alloc (dv_pool (var->dv));
  new_var->dv = var->dv;
  new_var->refcount = 1;
  var->refcount--;
  new_var->n_var_parts = var->n_var_parts;
  new_var->cur_loc_changed = var->cur_loc_changed;
  var->cur_loc_changed = false;
  new_var->in_changed_variables = false;

  if (! flag_var_tracking_uninit)
    initialized = VAR_INIT_STATUS_INITIALIZED;

  for (i = 0; i < var->n_var_parts; i++)
    {
      location_chain node;
      location_chain *nextp;

      new_var->var_part[i].offset = var->var_part[i].offset;
      nextp = &new_var->var_part[i].loc_chain;
      for (node = var->var_part[i].loc_chain; node; node = node->next)
	{
	  location_chain new_lc;

	  new_lc = (location_chain) pool_alloc (loc_chain_pool);
	  new_lc->next = NULL;
	  if (node->init > initialized)
	    new_lc->init = node->init;
	  else
	    new_lc->init = initialized;
	  if (node->set_src && !(MEM_P (node->set_src)))
	    new_lc->set_src = node->set_src;
	  else
	    new_lc->set_src = NULL;
	  new_lc->loc = node->loc;

	  *nextp = new_lc;
	  nextp = &new_lc->next;
	}

      new_var->var_part[i].cur_loc = var->var_part[i].cur_loc;
    }

  dst_can_be_shared = false;
  if (shared_hash_shared (set->vars))
    slot = shared_hash_find_slot_unshare (&set->vars, var->dv, NO_INSERT);
  else if (set->traversed_vars && set->vars != set->traversed_vars)
    slot = shared_hash_find_slot_noinsert (set->vars, var->dv);
  *slot = new_var;
  if (var->in_changed_variables)
    {
      void **cslot
	= htab_find_slot_with_hash (changed_variables, var->dv,
				    dv_htab_hash (var->dv), NO_INSERT);
      gcc_assert (*cslot == (void *) var);
      var->in_changed_variables = false;
      variable_htab_free (var);
      *cslot = new_var;
      new_var->in_changed_variables = true;
    }
  return slot;
}

/* Copy all variables from hash table SRC to hash table DST.  */

static void
vars_copy (htab_t dst, htab_t src)
{
  htab_iterator hi;
  variable var;

  FOR_EACH_HTAB_ELEMENT (src, var, variable, hi)
    {
      void **dstp;
      var->refcount++;
      dstp = htab_find_slot_with_hash (dst, var->dv,
				       dv_htab_hash (var->dv),
				       INSERT);
      *dstp = var;
    }
}

/* Map a decl to its main debug decl.  */

static inline tree
var_debug_decl (tree decl)
{
  if (decl && DECL_P (decl)
      && DECL_DEBUG_EXPR_IS_FROM (decl))
    {
      tree debugdecl = DECL_DEBUG_EXPR (decl);
      if (debugdecl && DECL_P (debugdecl))
	decl = debugdecl;
    }

  return decl;
}

/* Set the register LOC to contain DV, OFFSET.  */

static void
var_reg_decl_set (dataflow_set *set, rtx loc, enum var_init_status initialized,
		  decl_or_value dv, HOST_WIDE_INT offset, rtx set_src,
		  enum insert_option iopt)
{
  attrs node;
  bool decl_p = dv_is_decl_p (dv);

  if (decl_p)
    dv = dv_from_decl (var_debug_decl (dv_as_decl (dv)));

  for (node = set->regs[REGNO (loc)]; node; node = node->next)
    if (dv_as_opaque (node->dv) == dv_as_opaque (dv)
	&& node->offset == offset)
      break;
  if (!node)
    attrs_list_insert (&set->regs[REGNO (loc)], dv, offset, loc);
  set_variable_part (set, loc, dv, offset, initialized, set_src, iopt);
}

/* Set the register to contain REG_EXPR (LOC), REG_OFFSET (LOC).  */

static void
var_reg_set (dataflow_set *set, rtx loc, enum var_init_status initialized,
	     rtx set_src)
{
  tree decl = REG_EXPR (loc);
  HOST_WIDE_INT offset = REG_OFFSET (loc);

  var_reg_decl_set (set, loc, initialized,
		    dv_from_decl (decl), offset, set_src, INSERT);
}

static enum var_init_status
get_init_value (dataflow_set *set, rtx loc, decl_or_value dv)
{
  variable var;
  int i;
  enum var_init_status ret_val = VAR_INIT_STATUS_UNKNOWN;

  if (! flag_var_tracking_uninit)
    return VAR_INIT_STATUS_INITIALIZED;

  var = shared_hash_find (set->vars, dv);
  if (var)
    {
      for (i = 0; i < var->n_var_parts && ret_val == VAR_INIT_STATUS_UNKNOWN; i++)
	{
	  location_chain nextp;
	  for (nextp = var->var_part[i].loc_chain; nextp; nextp = nextp->next)
	    if (rtx_equal_p (nextp->loc, loc))
	      {
		ret_val = nextp->init;
		break;
	      }
	}
    }

  return ret_val;
}

/* Delete current content of register LOC in dataflow set SET and set
   the register to contain REG_EXPR (LOC), REG_OFFSET (LOC).  If
   MODIFY is true, any other live copies of the same variable part are
   also deleted from the dataflow set, otherwise the variable part is
   assumed to be copied from another location holding the same
   part.  */

static void
var_reg_delete_and_set (dataflow_set *set, rtx loc, bool modify,
			enum var_init_status initialized, rtx set_src)
{
  tree decl = REG_EXPR (loc);
  HOST_WIDE_INT offset = REG_OFFSET (loc);
  attrs node, next;
  attrs *nextp;

  decl = var_debug_decl (decl);

  if (initialized == VAR_INIT_STATUS_UNKNOWN)
    initialized = get_init_value (set, loc, dv_from_decl (decl));

  nextp = &set->regs[REGNO (loc)];
  for (node = *nextp; node; node = next)
    {
      next = node->next;
      if (dv_as_opaque (node->dv) != decl || node->offset != offset)
	{
	  delete_variable_part (set, node->loc, node->dv, node->offset);
	  pool_free (attrs_pool, node);
	  *nextp = next;
	}
      else
	{
	  node->loc = loc;
	  nextp = &node->next;
	}
    }
  if (modify)
    clobber_variable_part (set, loc, dv_from_decl (decl), offset, set_src);
  var_reg_set (set, loc, initialized, set_src);
}

/* Delete the association of register LOC in dataflow set SET with any
   variables that aren't onepart.  If CLOBBER is true, also delete any
   other live copies of the same variable part, and delete the
   association with onepart dvs too.  */

static void
var_reg_delete (dataflow_set *set, rtx loc, bool clobber)
{
  attrs *nextp = &set->regs[REGNO (loc)];
  attrs node, next;

  if (clobber)
    {
      tree decl = REG_EXPR (loc);
      HOST_WIDE_INT offset = REG_OFFSET (loc);

      decl = var_debug_decl (decl);

      clobber_variable_part (set, NULL, dv_from_decl (decl), offset, NULL);
    }

  for (node = *nextp; node; node = next)
    {
      next = node->next;
      if (clobber || !dv_onepart_p (node->dv))
	{
	  delete_variable_part (set, node->loc, node->dv, node->offset);
	  pool_free (attrs_pool, node);
	  *nextp = next;
	}
      else
	nextp = &node->next;
    }
}

/* Delete content of register with number REGNO in dataflow set SET.  */

static void
var_regno_delete (dataflow_set *set, int regno)
{
  attrs *reg = &set->regs[regno];
  attrs node, next;

  for (node = *reg; node; node = next)
    {
      next = node->next;
      delete_variable_part (set, node->loc, node->dv, node->offset);
      pool_free (attrs_pool, node);
    }
  *reg = NULL;
}

/* Set the location of DV, OFFSET as the MEM LOC.  */

static void
var_mem_decl_set (dataflow_set *set, rtx loc, enum var_init_status initialized,
		  decl_or_value dv, HOST_WIDE_INT offset, rtx set_src,
		  enum insert_option iopt)
{
  if (dv_is_decl_p (dv))
    dv = dv_from_decl (var_debug_decl (dv_as_decl (dv)));

  set_variable_part (set, loc, dv, offset, initialized, set_src, iopt);
}

/* Set the location part of variable MEM_EXPR (LOC) in dataflow set
   SET to LOC.
   Adjust the address first if it is stack pointer based.  */

static void
var_mem_set (dataflow_set *set, rtx loc, enum var_init_status initialized,
	     rtx set_src)
{
  tree decl = MEM_EXPR (loc);
  HOST_WIDE_INT offset = INT_MEM_OFFSET (loc);

  var_mem_decl_set (set, loc, initialized,
		    dv_from_decl (decl), offset, set_src, INSERT);
}

/* Delete and set the location part of variable MEM_EXPR (LOC) in
   dataflow set SET to LOC.  If MODIFY is true, any other live copies
   of the same variable part are also deleted from the dataflow set,
   otherwise the variable part is assumed to be copied from another
   location holding the same part.
   Adjust the address first if it is stack pointer based.  */

static void
var_mem_delete_and_set (dataflow_set *set, rtx loc, bool modify,
			enum var_init_status initialized, rtx set_src)
{
  tree decl = MEM_EXPR (loc);
  HOST_WIDE_INT offset = INT_MEM_OFFSET (loc);

  decl = var_debug_decl (decl);

  if (initialized == VAR_INIT_STATUS_UNKNOWN)
    initialized = get_init_value (set, loc, dv_from_decl (decl));

  if (modify)
    clobber_variable_part (set, NULL, dv_from_decl (decl), offset, set_src);
  var_mem_set (set, loc, initialized, set_src);
}

/* Delete the location part LOC from dataflow set SET.  If CLOBBER is
   true, also delete any other live copies of the same variable part.
   Adjust the address first if it is stack pointer based.  */

static void
var_mem_delete (dataflow_set *set, rtx loc, bool clobber)
{
  tree decl = MEM_EXPR (loc);
  HOST_WIDE_INT offset = INT_MEM_OFFSET (loc);

  decl = var_debug_decl (decl);
  if (clobber)
    clobber_variable_part (set, NULL, dv_from_decl (decl), offset, NULL);
  delete_variable_part (set, loc, dv_from_decl (decl), offset);
}

/* Bind a value to a location it was just stored in.  If MODIFIED
   holds, assume the location was modified, detaching it from any
   values bound to it.  */

static void
val_store (dataflow_set *set, rtx val, rtx loc, rtx insn, bool modified)
{
  cselib_val *v = CSELIB_VAL_PTR (val);

  gcc_assert (cselib_preserved_value_p (v));

  if (dump_file)
    {
      fprintf (dump_file, "%i: ", INSN_UID (insn));
      print_inline_rtx (dump_file, val, 0);
      fprintf (dump_file, " stored in ");
      print_inline_rtx (dump_file, loc, 0);
      if (v->locs)
	{
	  struct elt_loc_list *l;
	  for (l = v->locs; l; l = l->next)
	    {
	      fprintf (dump_file, "\n%i: ", INSN_UID (l->setting_insn));
	      print_inline_rtx (dump_file, l->loc, 0);
	    }
	}
      fprintf (dump_file, "\n");
    }

  if (REG_P (loc))
    {
      if (modified)
	var_regno_delete (set, REGNO (loc));
      var_reg_decl_set (set, loc, VAR_INIT_STATUS_INITIALIZED,
			dv_from_value (val), 0, NULL_RTX, INSERT);
    }
  else if (MEM_P (loc))
    var_mem_decl_set (set, loc, VAR_INIT_STATUS_INITIALIZED,
		      dv_from_value (val), 0, NULL_RTX, INSERT);
  else
    set_variable_part (set, loc, dv_from_value (val), 0,
		       VAR_INIT_STATUS_INITIALIZED, NULL_RTX, INSERT);
}

/* Reset this node, detaching all its equivalences.  Return the slot
   in the variable hash table that holds dv, if there is one.  */

static void
val_reset (dataflow_set *set, decl_or_value dv)
{
  variable var = shared_hash_find (set->vars, dv) ;
  location_chain node;
  rtx cval;

  if (!var || !var->n_var_parts)
    return;

  gcc_assert (var->n_var_parts == 1);

  cval = NULL;
  for (node = var->var_part[0].loc_chain; node; node = node->next)
    if (GET_CODE (node->loc) == VALUE
	&& canon_value_cmp (node->loc, cval))
      cval = node->loc;

  for (node = var->var_part[0].loc_chain; node; node = node->next)
    if (GET_CODE (node->loc) == VALUE && cval != node->loc)
      {
	/* Redirect the equivalence link to the new canonical
	   value, or simply remove it if it would point at
	   itself.  */
	if (cval)
	  set_variable_part (set, cval, dv_from_value (node->loc),
			     0, node->init, node->set_src, NO_INSERT);
	delete_variable_part (set, dv_as_value (dv),
			      dv_from_value (node->loc), 0);
      }

  if (cval)
    {
      decl_or_value cdv = dv_from_value (cval);

      /* Keep the remaining values connected, accummulating links
	 in the canonical value.  */
      for (node = var->var_part[0].loc_chain; node; node = node->next)
	{
	  if (node->loc == cval)
	    continue;
	  else if (GET_CODE (node->loc) == REG)
	    var_reg_decl_set (set, node->loc, node->init, cdv, 0,
			      node->set_src, NO_INSERT);
	  else if (GET_CODE (node->loc) == MEM)
	    var_mem_decl_set (set, node->loc, node->init, cdv, 0,
			      node->set_src, NO_INSERT);
	  else
	    set_variable_part (set, node->loc, cdv, 0,
			       node->init, node->set_src, NO_INSERT);
	}
    }

  /* We remove this last, to make sure that the canonical value is not
     removed to the point of requiring reinsertion.  */
  if (cval)
    delete_variable_part (set, dv_as_value (dv), dv_from_value (cval), 0);

  clobber_variable_part (set, NULL, dv, 0, NULL);

  /* ??? Should we make sure there aren't other available values or
     variables whose values involve this one other than by
     equivalence?  E.g., at the very least we should reset MEMs, those
     shouldn't be too hard to find cselib-looking up the value as an
     address, then locating the resulting value in our own hash
     table.  */
}

/* Find the values in a given location and map the val to another
   value, if it is unique, or add the location as one holding the
   value.  */

static void
val_resolve (dataflow_set *set, rtx val, rtx loc, rtx insn)
{
  decl_or_value dv = dv_from_value (val);

  if (dump_file && (dump_flags & TDF_DETAILS))
    {
      if (insn)
	fprintf (dump_file, "%i: ", INSN_UID (insn));
      else
	fprintf (dump_file, "head: ");
      print_inline_rtx (dump_file, val, 0);
      fputs (" is at ", dump_file);
      print_inline_rtx (dump_file, loc, 0);
      fputc ('\n', dump_file);
    }

  val_reset (set, dv);

  if (REG_P (loc))
    {
      attrs node, found = NULL;

      for (node = set->regs[REGNO (loc)]; node; node = node->next)
	if (dv_is_value_p (node->dv)
	    && GET_MODE (dv_as_value (node->dv)) == GET_MODE (loc))
	  {
	    found = node;

	    /* Map incoming equivalences.  ??? Wouldn't it be nice if
	     we just started sharing the location lists?  Maybe a
	     circular list ending at the value itself or some
	     such.  */
	    set_variable_part (set, dv_as_value (node->dv),
			       dv_from_value (val), node->offset,
			       VAR_INIT_STATUS_INITIALIZED, NULL_RTX, INSERT);
	    set_variable_part (set, val, node->dv, node->offset,
			       VAR_INIT_STATUS_INITIALIZED, NULL_RTX, INSERT);
	  }

      /* If we didn't find any equivalence, we need to remember that
	 this value is held in the named register.  */
      if (!found)
	var_reg_decl_set (set, loc, VAR_INIT_STATUS_INITIALIZED,
			  dv_from_value (val), 0, NULL_RTX, INSERT);
    }
  else if (MEM_P (loc))
    /* ??? Merge equivalent MEMs.  */
    var_mem_decl_set (set, loc, VAR_INIT_STATUS_INITIALIZED,
		      dv_from_value (val), 0, NULL_RTX, INSERT);
  else
    /* ??? Merge equivalent expressions.  */
    set_variable_part (set, loc, dv_from_value (val), 0,
		       VAR_INIT_STATUS_INITIALIZED, NULL_RTX, INSERT);
}

/* Initialize dataflow set SET to be empty.
   VARS_SIZE is the initial size of hash table VARS.  */

static void
dataflow_set_init (dataflow_set *set)
{
  init_attrs_list_set (set->regs);
  set->vars = shared_hash_copy (empty_shared_hash);
  set->stack_adjust = 0;
  set->traversed_vars = NULL;
}

/* Delete the contents of dataflow set SET.  */

static void
dataflow_set_clear (dataflow_set *set)
{
  int i;

  for (i = 0; i < FIRST_PSEUDO_REGISTER; i++)
    attrs_list_clear (&set->regs[i]);

  shared_hash_destroy (set->vars);
  set->vars = shared_hash_copy (empty_shared_hash);
}

/* Copy the contents of dataflow set SRC to DST.  */

static void
dataflow_set_copy (dataflow_set *dst, dataflow_set *src)
{
  int i;

  for (i = 0; i < FIRST_PSEUDO_REGISTER; i++)
    attrs_list_copy (&dst->regs[i], src->regs[i]);

  shared_hash_destroy (dst->vars);
  dst->vars = shared_hash_copy (src->vars);
  dst->stack_adjust = src->stack_adjust;
}

/* Information for merging lists of locations for a given offset of variable.
 */
struct variable_union_info
{
  /* Node of the location chain.  */
  location_chain lc;

  /* The sum of positions in the input chains.  */
  int pos;

  /* The position in the chain of DST dataflow set.  */
  int pos_dst;
};

/* Buffer for location list sorting and its allocated size.  */
static struct variable_union_info *vui_vec;
static int vui_allocated;

/* Compare function for qsort, order the structures by POS element.  */

static int
variable_union_info_cmp_pos (const void *n1, const void *n2)
{
  const struct variable_union_info *const i1 =
    (const struct variable_union_info *) n1;
  const struct variable_union_info *const i2 =
    ( const struct variable_union_info *) n2;

  if (i1->pos != i2->pos)
    return i1->pos - i2->pos;

  return (i1->pos_dst - i2->pos_dst);
}

/* Compute union of location parts of variable *SLOT and the same variable
   from hash table DATA.  Compute "sorted" union of the location chains
   for common offsets, i.e. the locations of a variable part are sorted by
   a priority where the priority is the sum of the positions in the 2 chains
   (if a location is only in one list the position in the second list is
   defined to be larger than the length of the chains).
   When we are updating the location parts the newest location is in the
   beginning of the chain, so when we do the described "sorted" union
   we keep the newest locations in the beginning.  */

static int
variable_union (variable src, dataflow_set *set)
{
  variable dst;
  void **dstp;
  int i, j, k;

  dstp = shared_hash_find_slot (set->vars, src->dv);
  if (!dstp || !*dstp)
    {
      src->refcount++;

      dst_can_be_shared = false;
      if (!dstp)
	dstp = shared_hash_find_slot_unshare (&set->vars, src->dv, INSERT);

      *dstp = src;

      /* Continue traversing the hash table.  */
      return 1;
    }
  else
    dst = (variable) *dstp;

  gcc_assert (src->n_var_parts);

  /* We can combine one-part variables very efficiently, because their
     entries are in canonical order.  */
  if (dv_onepart_p (src->dv))
    {
      location_chain *nodep, dnode, snode;

      gcc_assert (src->n_var_parts == 1
		  && dst->n_var_parts == 1);

      snode = src->var_part[0].loc_chain;
      gcc_assert (snode);

    restart_onepart_unshared:
      nodep = &dst->var_part[0].loc_chain;
      dnode = *nodep;
      gcc_assert (dnode);

      while (snode)
	{
	  int r = dnode ? loc_cmp (dnode->loc, snode->loc) : 1;

	  if (r > 0)
	    {
	      location_chain nnode;

	      if (shared_var_p (dst, set->vars))
		{
		  dstp = unshare_variable (set, dstp, dst,
					   VAR_INIT_STATUS_INITIALIZED);
		  dst = (variable)*dstp;
		  goto restart_onepart_unshared;
		}

	      *nodep = nnode = (location_chain) pool_alloc (loc_chain_pool);
	      nnode->loc = snode->loc;
	      nnode->init = snode->init;
	      if (!snode->set_src || MEM_P (snode->set_src))
		nnode->set_src = NULL;
	      else
		nnode->set_src = snode->set_src;
	      nnode->next = dnode;
	      dnode = nnode;
	    }
#ifdef ENABLE_CHECKING
	  else if (r == 0)
	    gcc_assert (rtx_equal_p (dnode->loc, snode->loc));
#endif

	  if (r >= 0)
	    snode = snode->next;

	  nodep = &dnode->next;
	  dnode = *nodep;
	}

      return 1;
    }

  /* Count the number of location parts, result is K.  */
  for (i = 0, j = 0, k = 0;
       i < src->n_var_parts && j < dst->n_var_parts; k++)
    {
      if (src->var_part[i].offset == dst->var_part[j].offset)
	{
	  i++;
	  j++;
	}
      else if (src->var_part[i].offset < dst->var_part[j].offset)
	i++;
      else
	j++;
    }
  k += src->n_var_parts - i;
  k += dst->n_var_parts - j;

  /* We track only variables whose size is <= MAX_VAR_PARTS bytes
     thus there are at most MAX_VAR_PARTS different offsets.  */
  gcc_assert (dv_onepart_p (dst->dv) ? k == 1 : k <= MAX_VAR_PARTS);

  if (dst->n_var_parts != k && shared_var_p (dst, set->vars))
    {
      dstp = unshare_variable (set, dstp, dst, VAR_INIT_STATUS_UNKNOWN);
      dst = (variable)*dstp;
    }

  i = src->n_var_parts - 1;
  j = dst->n_var_parts - 1;
  dst->n_var_parts = k;

  for (k--; k >= 0; k--)
    {
      location_chain node, node2;

      if (i >= 0 && j >= 0
	  && src->var_part[i].offset == dst->var_part[j].offset)
	{
	  /* Compute the "sorted" union of the chains, i.e. the locations which
	     are in both chains go first, they are sorted by the sum of
	     positions in the chains.  */
	  int dst_l, src_l;
	  int ii, jj, n;
	  struct variable_union_info *vui;

	  /* If DST is shared compare the location chains.
	     If they are different we will modify the chain in DST with
	     high probability so make a copy of DST.  */
	  if (shared_var_p (dst, set->vars))
	    {
	      for (node = src->var_part[i].loc_chain,
		   node2 = dst->var_part[j].loc_chain; node && node2;
		   node = node->next, node2 = node2->next)
		{
		  if (!((REG_P (node2->loc)
			 && REG_P (node->loc)
			 && REGNO (node2->loc) == REGNO (node->loc))
			|| rtx_equal_p (node2->loc, node->loc)))
		    {
		      if (node2->init < node->init)
		        node2->init = node->init;
		      break;
		    }
		}
	      if (node || node2)
		{
		  dstp = unshare_variable (set, dstp, dst,
					   VAR_INIT_STATUS_UNKNOWN);
		  dst = (variable)*dstp;
		}
	    }

	  src_l = 0;
	  for (node = src->var_part[i].loc_chain; node; node = node->next)
	    src_l++;
	  dst_l = 0;
	  for (node = dst->var_part[j].loc_chain; node; node = node->next)
	    dst_l++;

	  if (dst_l == 1)
	    {
	      /* The most common case, much simpler, no qsort is needed.  */
	      location_chain dstnode = dst->var_part[j].loc_chain;
	      dst->var_part[k].loc_chain = dstnode;
	      dst->var_part[k].offset = dst->var_part[j].offset;
	      node2 = dstnode;
	      for (node = src->var_part[i].loc_chain; node; node = node->next)
		if (!((REG_P (dstnode->loc)
		       && REG_P (node->loc)
		       && REGNO (dstnode->loc) == REGNO (node->loc))
		      || rtx_equal_p (dstnode->loc, node->loc)))
		  {
		    location_chain new_node;

		    /* Copy the location from SRC.  */
		    new_node = (location_chain) pool_alloc (loc_chain_pool);
		    new_node->loc = node->loc;
		    new_node->init = node->init;
		    if (!node->set_src || MEM_P (node->set_src))
		      new_node->set_src = NULL;
		    else
		      new_node->set_src = node->set_src;
		    node2->next = new_node;
		    node2 = new_node;
		  }
	      node2->next = NULL;
	    }
	  else
	    {
	      if (src_l + dst_l > vui_allocated)
		{
		  vui_allocated = MAX (vui_allocated * 2, src_l + dst_l);
		  vui_vec = XRESIZEVEC (struct variable_union_info, vui_vec,
					vui_allocated);
		}
	      vui = vui_vec;

	      /* Fill in the locations from DST.  */
	      for (node = dst->var_part[j].loc_chain, jj = 0; node;
		   node = node->next, jj++)
		{
		  vui[jj].lc = node;
		  vui[jj].pos_dst = jj;

		  /* Pos plus value larger than a sum of 2 valid positions.  */
		  vui[jj].pos = jj + src_l + dst_l;
		}

	      /* Fill in the locations from SRC.  */
	      n = dst_l;
	      for (node = src->var_part[i].loc_chain, ii = 0; node;
		   node = node->next, ii++)
		{
		  /* Find location from NODE.  */
		  for (jj = 0; jj < dst_l; jj++)
		    {
		      if ((REG_P (vui[jj].lc->loc)
			   && REG_P (node->loc)
			   && REGNO (vui[jj].lc->loc) == REGNO (node->loc))
			  || rtx_equal_p (vui[jj].lc->loc, node->loc))
			{
			  vui[jj].pos = jj + ii;
			  break;
			}
		    }
		  if (jj >= dst_l)	/* The location has not been found.  */
		    {
		      location_chain new_node;

		      /* Copy the location from SRC.  */
		      new_node = (location_chain) pool_alloc (loc_chain_pool);
		      new_node->loc = node->loc;
		      new_node->init = node->init;
		      if (!node->set_src || MEM_P (node->set_src))
			new_node->set_src = NULL;
		      else
			new_node->set_src = node->set_src;
		      vui[n].lc = new_node;
		      vui[n].pos_dst = src_l + dst_l;
		      vui[n].pos = ii + src_l + dst_l;
		      n++;
		    }
		}

	      if (dst_l == 2)
		{
		  /* Special case still very common case.  For dst_l == 2
		     all entries dst_l ... n-1 are sorted, with for i >= dst_l
		     vui[i].pos == i + src_l + dst_l.  */
		  if (vui[0].pos > vui[1].pos)
		    {
		      /* Order should be 1, 0, 2... */
		      dst->var_part[k].loc_chain = vui[1].lc;
		      vui[1].lc->next = vui[0].lc;
		      if (n >= 3)
			{
			  vui[0].lc->next = vui[2].lc;
			  vui[n - 1].lc->next = NULL;
			}
		      else
			vui[0].lc->next = NULL;
		      ii = 3;
		    }
		  else
		    {
		      dst->var_part[k].loc_chain = vui[0].lc;
		      if (n >= 3 && vui[2].pos < vui[1].pos)
			{
			  /* Order should be 0, 2, 1, 3... */
			  vui[0].lc->next = vui[2].lc;
			  vui[2].lc->next = vui[1].lc;
			  if (n >= 4)
			    {
			      vui[1].lc->next = vui[3].lc;
			      vui[n - 1].lc->next = NULL;
			    }
			  else
			    vui[1].lc->next = NULL;
			  ii = 4;
			}
		      else
			{
			  /* Order should be 0, 1, 2... */
			  ii = 1;
			  vui[n - 1].lc->next = NULL;
			}
		    }
		  for (; ii < n; ii++)
		    vui[ii - 1].lc->next = vui[ii].lc;
		}
	      else
		{
		  qsort (vui, n, sizeof (struct variable_union_info),
			 variable_union_info_cmp_pos);

		  /* Reconnect the nodes in sorted order.  */
		  for (ii = 1; ii < n; ii++)
		    vui[ii - 1].lc->next = vui[ii].lc;
		  vui[n - 1].lc->next = NULL;
		  dst->var_part[k].loc_chain = vui[0].lc;
		}

	      dst->var_part[k].offset = dst->var_part[j].offset;
	    }
	  i--;
	  j--;
	}
      else if ((i >= 0 && j >= 0
		&& src->var_part[i].offset < dst->var_part[j].offset)
	       || i < 0)
	{
	  dst->var_part[k] = dst->var_part[j];
	  j--;
	}
      else if ((i >= 0 && j >= 0
		&& src->var_part[i].offset > dst->var_part[j].offset)
	       || j < 0)
	{
	  location_chain *nextp;

	  /* Copy the chain from SRC.  */
	  nextp = &dst->var_part[k].loc_chain;
	  for (node = src->var_part[i].loc_chain; node; node = node->next)
	    {
	      location_chain new_lc;

	      new_lc = (location_chain) pool_alloc (loc_chain_pool);
	      new_lc->next = NULL;
	      new_lc->init = node->init;
	      if (!node->set_src || MEM_P (node->set_src))
		new_lc->set_src = NULL;
	      else
		new_lc->set_src = node->set_src;
	      new_lc->loc = node->loc;

	      *nextp = new_lc;
	      nextp = &new_lc->next;
	    }

	  dst->var_part[k].offset = src->var_part[i].offset;
	  i--;
	}
      dst->var_part[k].cur_loc = NULL;
    }

  if (flag_var_tracking_uninit)
    for (i = 0; i < src->n_var_parts && i < dst->n_var_parts; i++)
      {
	location_chain node, node2;
	for (node = src->var_part[i].loc_chain; node; node = node->next)
	  for (node2 = dst->var_part[i].loc_chain; node2; node2 = node2->next)
	    if (rtx_equal_p (node->loc, node2->loc))
	      {
		if (node->init > node2->init)
		  node2->init = node->init;
	      }
      }

  /* Continue traversing the hash table.  */
  return 1;
}

/* Compute union of dataflow sets SRC and DST and store it to DST.  */

static void
dataflow_set_union (dataflow_set *dst, dataflow_set *src)
{
  int i;

  for (i = 0; i < FIRST_PSEUDO_REGISTER; i++)
    attrs_list_union (&dst->regs[i], src->regs[i]);

  if (dst->vars == empty_shared_hash)
    {
      shared_hash_destroy (dst->vars);
      dst->vars = shared_hash_copy (src->vars);
    }
  else
    {
      htab_iterator hi;
      variable var;

      FOR_EACH_HTAB_ELEMENT (shared_hash_htab (src->vars), var, variable, hi)
	variable_union (var, dst);
    }
}

/* Whether the value is currently being expanded.  */
#define VALUE_RECURSED_INTO(x) \
  (RTL_FLAG_CHECK2 ("VALUE_RECURSED_INTO", (x), VALUE, DEBUG_EXPR)->used)
/* Whether the value is in changed_variables hash table.  */
#define VALUE_CHANGED(x) \
  (RTL_FLAG_CHECK1 ("VALUE_CHANGED", (x), VALUE)->frame_related)
/* Whether the decl is in changed_variables hash table.  */
#define DECL_CHANGED(x) TREE_VISITED (x)

/* Record that DV has been added into resp. removed from changed_variables
   hashtable.  */

static inline void
set_dv_changed (decl_or_value dv, bool newv)
{
  if (dv_is_value_p (dv))
    VALUE_CHANGED (dv_as_value (dv)) = newv;
  else
    DECL_CHANGED (dv_as_decl (dv)) = newv;
}

/* Return true if DV is present in changed_variables hash table.  */

static inline bool
dv_changed_p (decl_or_value dv)
{
  return (dv_is_value_p (dv)
	  ? VALUE_CHANGED (dv_as_value (dv))
	  : DECL_CHANGED (dv_as_decl (dv)));
}

/* Return a location list node whose loc is rtx_equal to LOC, in the
   location list of a one-part variable or value VAR, or in that of
   any values recursively mentioned in the location lists.  VARS must
   be in star-canonical form.  */

static location_chain
find_loc_in_1pdv (rtx loc, variable var, htab_t vars)
{
  location_chain node;
  enum rtx_code loc_code;

  if (!var)
    return NULL;

#ifdef ENABLE_CHECKING
  gcc_assert (dv_onepart_p (var->dv));
#endif

  if (!var->n_var_parts)
    return NULL;

#ifdef ENABLE_CHECKING
  gcc_assert (var->var_part[0].offset == 0);
  gcc_assert (loc != dv_as_opaque (var->dv));
#endif

  loc_code = GET_CODE (loc);
  for (node = var->var_part[0].loc_chain; node; node = node->next)
    {
      decl_or_value dv;
      variable rvar;

      if (GET_CODE (node->loc) != loc_code)
	{
	  if (GET_CODE (node->loc) != VALUE)
	    continue;
	}
      else if (loc == node->loc)
	return node;
      else if (loc_code != VALUE)
	{
	  if (rtx_equal_p (loc, node->loc))
	    return node;
	  continue;
	}

      /* Since we're in star-canonical form, we don't need to visit
	 non-canonical nodes: one-part variables and non-canonical
	 values would only point back to the canonical node.  */
      if (dv_is_value_p (var->dv)
	  && !canon_value_cmp (node->loc, dv_as_value (var->dv)))
	{
	  /* Skip all subsequent VALUEs.  */
	  while (node->next && GET_CODE (node->next->loc) == VALUE)
	    {
	      node = node->next;
#ifdef ENABLE_CHECKING
	      gcc_assert (!canon_value_cmp (node->loc,
					    dv_as_value (var->dv)));
#endif
	      if (loc == node->loc)
		return node;
	    }
	  continue;
	}

#ifdef ENABLE_CHECKING
      gcc_assert (node == var->var_part[0].loc_chain);
      gcc_assert (!node->next);
#endif

      dv = dv_from_value (node->loc);
      rvar = (variable) htab_find_with_hash (vars, dv, dv_htab_hash (dv));
      return find_loc_in_1pdv (loc, rvar, vars);
    }

  return NULL;
}

/* Hash table iteration argument passed to variable_merge.  */
struct dfset_merge
{
  /* The set in which the merge is to be inserted.  */
  dataflow_set *dst;
  /* The set that we're iterating in.  */
  dataflow_set *cur;
  /* The set that may contain the other dv we are to merge with.  */
  dataflow_set *src;
  /* Number of onepart dvs in src.  */
  int src_onepart_cnt;
};

/* Insert LOC in *DNODE, if it's not there yet.  The list must be in
   loc_cmp order, and it is maintained as such.  */

static void
insert_into_intersection (location_chain *nodep, rtx loc,
			  enum var_init_status status)
{
  location_chain node;
  int r;

  for (node = *nodep; node; nodep = &node->next, node = *nodep)
    if ((r = loc_cmp (node->loc, loc)) == 0)
      {
	node->init = MIN (node->init, status);
	return;
      }
    else if (r > 0)
      break;

  node = (location_chain) pool_alloc (loc_chain_pool);

  node->loc = loc;
  node->set_src = NULL;
  node->init = status;
  node->next = *nodep;
  *nodep = node;
}

/* Insert in DEST the intersection the locations present in both
   S1NODE and S2VAR, directly or indirectly.  S1NODE is from a
   variable in DSM->cur, whereas S2VAR is from DSM->src.  dvar is in
   DSM->dst.  */

static void
intersect_loc_chains (rtx val, location_chain *dest, struct dfset_merge *dsm,
		      location_chain s1node, variable s2var)
{
  dataflow_set *s1set = dsm->cur;
  dataflow_set *s2set = dsm->src;
  location_chain found;

  if (s2var)
    {
      location_chain s2node;

#ifdef ENABLE_CHECKING
      gcc_assert (dv_onepart_p (s2var->dv));
#endif

      if (s2var->n_var_parts)
	{
#ifdef ENABLE_CHECKING
	  gcc_assert (s2var->var_part[0].offset == 0);
#endif
	  s2node = s2var->var_part[0].loc_chain;

	  for (; s1node && s2node;
	       s1node = s1node->next, s2node = s2node->next)
	    if (s1node->loc != s2node->loc)
	      break;
	    else if (s1node->loc == val)
	      continue;
	    else
	      insert_into_intersection (dest, s1node->loc,
					MIN (s1node->init, s2node->init));
	}
    }

  for (; s1node; s1node = s1node->next)
    {
      if (s1node->loc == val)
	continue;

      if ((found = find_loc_in_1pdv (s1node->loc, s2var,
				     shared_hash_htab (s2set->vars))))
	{
	  insert_into_intersection (dest, s1node->loc,
				    MIN (s1node->init, found->init));
	  continue;
	}

      if (GET_CODE (s1node->loc) == VALUE
	  && !VALUE_RECURSED_INTO (s1node->loc))
	{
	  decl_or_value dv = dv_from_value (s1node->loc);
	  variable svar = shared_hash_find (s1set->vars, dv);
	  if (svar)
	    {
	      if (svar->n_var_parts == 1)
		{
		  VALUE_RECURSED_INTO (s1node->loc) = true;
		  intersect_loc_chains (val, dest, dsm,
					svar->var_part[0].loc_chain,
					s2var);
		  VALUE_RECURSED_INTO (s1node->loc) = false;
		}
	    }
	}

      /* ??? if the location is equivalent to any location in src,
	 searched recursively

	   add to dst the values needed to represent the equivalence

     telling whether locations S is equivalent to another dv's
     location list:

       for each location D in the list

         if S and D satisfy rtx_equal_p, then it is present

	 else if D is a value, recurse without cycles

	 else if S and D have the same CODE and MODE

	   for each operand oS and the corresponding oD

	     if oS and oD are not equivalent, then S an D are not equivalent

	     else if they are RTX vectors

	       if any vector oS element is not equivalent to its respective oD,
	       then S and D are not equivalent

   */


    }
}

/* Return -1 if X should be before Y in a location list for a 1-part
   variable, 1 if Y should be before X, and 0 if they're equivalent
   and should not appear in the list.  */

static int
loc_cmp (rtx x, rtx y)
{
  int i, j, r;
  RTX_CODE code = GET_CODE (x);
  const char *fmt;

  if (x == y)
    return 0;

  if (REG_P (x))
    {
      if (!REG_P (y))
	return -1;
      gcc_assert (GET_MODE (x) == GET_MODE (y));
      if (REGNO (x) == REGNO (y))
	return 0;
      else if (REGNO (x) < REGNO (y))
	return -1;
      else
	return 1;
    }

  if (REG_P (y))
    return 1;

  if (MEM_P (x))
    {
      if (!MEM_P (y))
	return -1;
      gcc_assert (GET_MODE (x) == GET_MODE (y));
      return loc_cmp (XEXP (x, 0), XEXP (y, 0));
    }

  if (MEM_P (y))
    return 1;

  if (GET_CODE (x) == VALUE)
    {
      if (GET_CODE (y) != VALUE)
	return -1;
      /* Don't assert the modes are the same, that is true only
	 when not recursing.  (subreg:QI (value:SI 1:1) 0)
	 and (subreg:QI (value:DI 2:2) 0) can be compared,
	 even when the modes are different.  */
      if (canon_value_cmp (x, y))
	return -1;
      else
	return 1;
    }

  if (GET_CODE (y) == VALUE)
    return 1;

  if (GET_CODE (x) == GET_CODE (y))
    /* Compare operands below.  */;
  else if (GET_CODE (x) < GET_CODE (y))
    return -1;
  else
    return 1;

  gcc_assert (GET_MODE (x) == GET_MODE (y));

  if (GET_CODE (x) == DEBUG_EXPR)
    {
      if (DEBUG_TEMP_UID (DEBUG_EXPR_TREE_DECL (x))
	  < DEBUG_TEMP_UID (DEBUG_EXPR_TREE_DECL (y)))
	return -1;
#ifdef ENABLE_CHECKING
      gcc_assert (DEBUG_TEMP_UID (DEBUG_EXPR_TREE_DECL (x))
		  > DEBUG_TEMP_UID (DEBUG_EXPR_TREE_DECL (y)));
#endif
      return 1;
    }

  fmt = GET_RTX_FORMAT (code);
  for (i = 0; i < GET_RTX_LENGTH (code); i++)
    switch (fmt[i])
      {
      case 'w':
	if (XWINT (x, i) == XWINT (y, i))
	  break;
	else if (XWINT (x, i) < XWINT (y, i))
	  return -1;
	else
	  return 1;

      case 'n':
      case 'i':
	if (XINT (x, i) == XINT (y, i))
	  break;
	else if (XINT (x, i) < XINT (y, i))
	  return -1;
	else
	  return 1;

      case 'V':
      case 'E':
	/* Compare the vector length first.  */
	if (XVECLEN (x, i) == XVECLEN (y, i))
	  /* Compare the vectors elements.  */;
	else if (XVECLEN (x, i) < XVECLEN (y, i))
	  return -1;
	else
	  return 1;

	for (j = 0; j < XVECLEN (x, i); j++)
	  if ((r = loc_cmp (XVECEXP (x, i, j),
			    XVECEXP (y, i, j))))
	    return r;
	break;

      case 'e':
	if ((r = loc_cmp (XEXP (x, i), XEXP (y, i))))
	  return r;
	break;

      case 'S':
      case 's':
	if (XSTR (x, i) == XSTR (y, i))
	  break;
	if (!XSTR (x, i))
	  return -1;
	if (!XSTR (y, i))
	  return 1;
	if ((r = strcmp (XSTR (x, i), XSTR (y, i))) == 0)
	  break;
	else if (r < 0)
	  return -1;
	else
	  return 1;

      case 'u':
	/* These are just backpointers, so they don't matter.  */
	break;

      case '0':
      case 't':
	break;

	/* It is believed that rtx's at this level will never
	   contain anything but integers and other rtx's,
	   except for within LABEL_REFs and SYMBOL_REFs.  */
      default:
	gcc_unreachable ();
      }

  return 0;
}

/* If decl or value DVP refers to VALUE from *LOC, add backlinks
   from VALUE to DVP.  */

static int
add_value_chain (rtx *loc, void *dvp)
{
  decl_or_value dv, ldv;
  value_chain vc, nvc;
  void **slot;

  if (GET_CODE (*loc) == VALUE)
    ldv = dv_from_value (*loc);
  else if (GET_CODE (*loc) == DEBUG_EXPR)
    ldv = dv_from_decl (DEBUG_EXPR_TREE_DECL (*loc));
  else
    return 0;

  if (dv_as_opaque (ldv) == dvp)
    return 0;

  dv = (decl_or_value) dvp;
  slot = htab_find_slot_with_hash (value_chains, ldv, dv_htab_hash (ldv),
				   INSERT);
  if (!*slot)
    {
      vc = (value_chain) pool_alloc (value_chain_pool);
      vc->dv = ldv;
      vc->next = NULL;
      vc->refcount = 0;
      *slot = (void *) vc;
    }
  else
    {
      for (vc = ((value_chain) *slot)->next; vc; vc = vc->next)
	if (dv_as_opaque (vc->dv) == dv_as_opaque (dv))
	  break;
      if (vc)
	{
	  vc->refcount++;
	  return 0;
	}
    }
  vc = (value_chain) *slot;
  nvc = (value_chain) pool_alloc (value_chain_pool);
  nvc->dv = dv;
  nvc->next = vc->next;
  nvc->refcount = 1;
  vc->next = nvc;
  return 0;
}

/* If decl or value DVP refers to VALUEs from within LOC, add backlinks
   from those VALUEs to DVP.  */

static void
add_value_chains (decl_or_value dv, rtx loc)
{
  if (GET_CODE (loc) == VALUE || GET_CODE (loc) == DEBUG_EXPR)
    {
      add_value_chain (&loc, dv_as_opaque (dv));
      return;
    }
  if (REG_P (loc))
    return;
  if (MEM_P (loc))
    loc = XEXP (loc, 0);
  for_each_rtx (&loc, add_value_chain, dv_as_opaque (dv));
}

/* If CSELIB_VAL_PTR of value DV refer to VALUEs, add backlinks from those
   VALUEs to DV.  Add the same time get rid of ASM_OPERANDS from locs list,
   that is something we never can express in .debug_info and can prevent
   reverse ops from being used.  */

static void
add_cselib_value_chains (decl_or_value dv)
{
  struct elt_loc_list **l;

  for (l = &CSELIB_VAL_PTR (dv_as_value (dv))->locs; *l;)
    if (GET_CODE ((*l)->loc) == ASM_OPERANDS)
      *l = (*l)->next;
    else
      {
	for_each_rtx (&(*l)->loc, add_value_chain, dv_as_opaque (dv));
	l = &(*l)->next;
      }
}

/* If decl or value DVP refers to VALUE from *LOC, remove backlinks
   from VALUE to DVP.  */

static int
remove_value_chain (rtx *loc, void *dvp)
{
  decl_or_value dv, ldv;
  value_chain vc;
  void **slot;

  if (GET_CODE (*loc) == VALUE)
    ldv = dv_from_value (*loc);
  else if (GET_CODE (*loc) == DEBUG_EXPR)
    ldv = dv_from_decl (DEBUG_EXPR_TREE_DECL (*loc));
  else
    return 0;

  if (dv_as_opaque (ldv) == dvp)
    return 0;

  dv = (decl_or_value) dvp;
  slot = htab_find_slot_with_hash (value_chains, ldv, dv_htab_hash (ldv),
				   NO_INSERT);
  for (vc = (value_chain) *slot; vc->next; vc = vc->next)
    if (dv_as_opaque (vc->next->dv) == dv_as_opaque (dv))
      {
	value_chain dvc = vc->next;
	gcc_assert (dvc->refcount > 0);
	if (--dvc->refcount == 0)
	  {
	    vc->next = dvc->next;
	    pool_free (value_chain_pool, dvc);
	    if (vc->next == NULL && vc == (value_chain) *slot)
	      {
		pool_free (value_chain_pool, vc);
		htab_clear_slot (value_chains, slot);
	      }
	  }
	return 0;
      }
  gcc_unreachable ();
}

/* If decl or value DVP refers to VALUEs from within LOC, remove backlinks
   from those VALUEs to DVP.  */

static void
remove_value_chains (decl_or_value dv, rtx loc)
{
  if (GET_CODE (loc) == VALUE || GET_CODE (loc) == DEBUG_EXPR)
    {
      remove_value_chain (&loc, dv_as_opaque (dv));
      return;
    }
  if (REG_P (loc))
    return;
  if (MEM_P (loc))
    loc = XEXP (loc, 0);
  for_each_rtx (&loc, remove_value_chain, dv_as_opaque (dv));
}

#if ENABLE_CHECKING
/* If CSELIB_VAL_PTR of value DV refer to VALUEs, remove backlinks from those
   VALUEs to DV.  */

static void
remove_cselib_value_chains (decl_or_value dv)
{
  struct elt_loc_list *l;

  for (l = CSELIB_VAL_PTR (dv_as_value (dv))->locs; l; l = l->next)
    for_each_rtx (&l->loc, remove_value_chain, dv_as_opaque (dv));
}

/* Check the order of entries in one-part variables.   */

static int
canonicalize_loc_order_check (void **slot, void *data ATTRIBUTE_UNUSED)
{
  variable var = (variable) *slot;
  decl_or_value dv = var->dv;
  location_chain node, next;

#ifdef ENABLE_RTL_CHECKING
  int i;
  for (i = 0; i < var->n_var_parts; i++)
    gcc_assert (var->var_part[0].cur_loc == NULL);
  gcc_assert (!var->cur_loc_changed && !var->in_changed_variables);
#endif

  if (!dv_onepart_p (dv))
    return 1;

  gcc_assert (var->n_var_parts == 1);
  node = var->var_part[0].loc_chain;
  gcc_assert (node);

  while ((next = node->next))
    {
      gcc_assert (loc_cmp (node->loc, next->loc) < 0);
      node = next;
    }

  return 1;
}
#endif

/* Mark with VALUE_RECURSED_INTO values that have neighbors that are
   more likely to be chosen as canonical for an equivalence set.
   Ensure less likely values can reach more likely neighbors, making
   the connections bidirectional.  */

static int
canonicalize_values_mark (void **slot, void *data)
{
  dataflow_set *set = (dataflow_set *)data;
  variable var = (variable) *slot;
  decl_or_value dv = var->dv;
  rtx val;
  location_chain node;

  if (!dv_is_value_p (dv))
    return 1;

  gcc_checking_assert (var->n_var_parts == 1);

  val = dv_as_value (dv);

  for (node = var->var_part[0].loc_chain; node; node = node->next)
    if (GET_CODE (node->loc) == VALUE)
      {
	if (canon_value_cmp (node->loc, val))
	  VALUE_RECURSED_INTO (val) = true;
	else
	  {
	    decl_or_value odv = dv_from_value (node->loc);
	    void **oslot = shared_hash_find_slot_noinsert (set->vars, odv);

	    oslot = set_slot_part (set, val, oslot, odv, 0,
				   node->init, NULL_RTX);

	    VALUE_RECURSED_INTO (node->loc) = true;
	  }
      }

  return 1;
}

/* Remove redundant entries from equivalence lists in onepart
   variables, canonicalizing equivalence sets into star shapes.  */

static int
canonicalize_values_star (void **slot, void *data)
{
  dataflow_set *set = (dataflow_set *)data;
  variable var = (variable) *slot;
  decl_or_value dv = var->dv;
  location_chain node;
  decl_or_value cdv;
  rtx val, cval;
  void **cslot;
  bool has_value;
  bool has_marks;

  if (!dv_onepart_p (dv))
    return 1;

  gcc_checking_assert (var->n_var_parts == 1);

  if (dv_is_value_p (dv))
    {
      cval = dv_as_value (dv);
      if (!VALUE_RECURSED_INTO (cval))
	return 1;
      VALUE_RECURSED_INTO (cval) = false;
    }
  else
    cval = NULL_RTX;

 restart:
  val = cval;
  has_value = false;
  has_marks = false;

  gcc_assert (var->n_var_parts == 1);

  for (node = var->var_part[0].loc_chain; node; node = node->next)
    if (GET_CODE (node->loc) == VALUE)
      {
	has_value = true;
	if (VALUE_RECURSED_INTO (node->loc))
	  has_marks = true;
	if (canon_value_cmp (node->loc, cval))
	  cval = node->loc;
      }

  if (!has_value)
    return 1;

  if (cval == val)
    {
      if (!has_marks || dv_is_decl_p (dv))
	return 1;

      /* Keep it marked so that we revisit it, either after visiting a
	 child node, or after visiting a new parent that might be
	 found out.  */
      VALUE_RECURSED_INTO (val) = true;

      for (node = var->var_part[0].loc_chain; node; node = node->next)
	if (GET_CODE (node->loc) == VALUE
	    && VALUE_RECURSED_INTO (node->loc))
	  {
	    cval = node->loc;
	  restart_with_cval:
	    VALUE_RECURSED_INTO (cval) = false;
	    dv = dv_from_value (cval);
	    slot = shared_hash_find_slot_noinsert (set->vars, dv);
	    if (!slot)
	      {
		gcc_assert (dv_is_decl_p (var->dv));
		/* The canonical value was reset and dropped.
		   Remove it.  */
		clobber_variable_part (set, NULL, var->dv, 0, NULL);
		return 1;
	      }
	    var = (variable)*slot;
	    gcc_assert (dv_is_value_p (var->dv));
	    if (var->n_var_parts == 0)
	      return 1;
	    gcc_assert (var->n_var_parts == 1);
	    goto restart;
	  }

      VALUE_RECURSED_INTO (val) = false;

      return 1;
    }

  /* Push values to the canonical one.  */
  cdv = dv_from_value (cval);
  cslot = shared_hash_find_slot_noinsert (set->vars, cdv);

  for (node = var->var_part[0].loc_chain; node; node = node->next)
    if (node->loc != cval)
      {
	cslot = set_slot_part (set, node->loc, cslot, cdv, 0,
			       node->init, NULL_RTX);
	if (GET_CODE (node->loc) == VALUE)
	  {
	    decl_or_value ndv = dv_from_value (node->loc);

	    set_variable_part (set, cval, ndv, 0, node->init, NULL_RTX,
			       NO_INSERT);

	    if (canon_value_cmp (node->loc, val))
	      {
		/* If it could have been a local minimum, it's not any more,
		   since it's now neighbor to cval, so it may have to push
		   to it.  Conversely, if it wouldn't have prevailed over
		   val, then whatever mark it has is fine: if it was to
		   push, it will now push to a more canonical node, but if
		   it wasn't, then it has already pushed any values it might
		   have to.  */
		VALUE_RECURSED_INTO (node->loc) = true;
		/* Make sure we visit node->loc by ensuring we cval is
		   visited too.  */
		VALUE_RECURSED_INTO (cval) = true;
	      }
	    else if (!VALUE_RECURSED_INTO (node->loc))
	      /* If we have no need to "recurse" into this node, it's
		 already "canonicalized", so drop the link to the old
		 parent.  */
	      clobber_variable_part (set, cval, ndv, 0, NULL);
	  }
	else if (GET_CODE (node->loc) == REG)
	  {
	    attrs list = set->regs[REGNO (node->loc)], *listp;

	    /* Change an existing attribute referring to dv so that it
	       refers to cdv, removing any duplicate this might
	       introduce, and checking that no previous duplicates
	       existed, all in a single pass.  */

	    while (list)
	      {
		if (list->offset == 0
		    && (dv_as_opaque (list->dv) == dv_as_opaque (dv)
			|| dv_as_opaque (list->dv) == dv_as_opaque (cdv)))
		  break;

		list = list->next;
	      }

	    gcc_assert (list);
	    if (dv_as_opaque (list->dv) == dv_as_opaque (dv))
	      {
		list->dv = cdv;
		for (listp = &list->next; (list = *listp); listp = &list->next)
		  {
		    if (list->offset)
		      continue;

		    if (dv_as_opaque (list->dv) == dv_as_opaque (cdv))
		      {
			*listp = list->next;
			pool_free (attrs_pool, list);
			list = *listp;
			break;
		      }

		    gcc_assert (dv_as_opaque (list->dv) != dv_as_opaque (dv));
		  }
	      }
	    else if (dv_as_opaque (list->dv) == dv_as_opaque (cdv))
	      {
		for (listp = &list->next; (list = *listp); listp = &list->next)
		  {
		    if (list->offset)
		      continue;

		    if (dv_as_opaque (list->dv) == dv_as_opaque (dv))
		      {
			*listp = list->next;
			pool_free (attrs_pool, list);
			list = *listp;
			break;
		      }

		    gcc_assert (dv_as_opaque (list->dv) != dv_as_opaque (cdv));
		  }
	      }
	    else
	      gcc_unreachable ();

#if ENABLE_CHECKING
	    while (list)
	      {
		if (list->offset == 0
		    && (dv_as_opaque (list->dv) == dv_as_opaque (dv)
			|| dv_as_opaque (list->dv) == dv_as_opaque (cdv)))
		  gcc_unreachable ();

		list = list->next;
	      }
#endif
	  }
      }

  if (val)
    cslot = set_slot_part (set, val, cslot, cdv, 0,
			   VAR_INIT_STATUS_INITIALIZED, NULL_RTX);

  slot = clobber_slot_part (set, cval, slot, 0, NULL);

  /* Variable may have been unshared.  */
  var = (variable)*slot;
  gcc_checking_assert (var->n_var_parts && var->var_part[0].loc_chain->loc == cval
		       && var->var_part[0].loc_chain->next == NULL);

  if (VALUE_RECURSED_INTO (cval))
    goto restart_with_cval;

  return 1;
}

/* Bind one-part variables to the canonical value in an equivalence
   set.  Not doing this causes dataflow convergence failure in rare
   circumstances, see PR42873.  Unfortunately we can't do this
   efficiently as part of canonicalize_values_star, since we may not
   have determined or even seen the canonical value of a set when we
   get to a variable that references another member of the set.  */

static int
canonicalize_vars_star (void **slot, void *data)
{
  dataflow_set *set = (dataflow_set *)data;
  variable var = (variable) *slot;
  decl_or_value dv = var->dv;
  location_chain node;
  rtx cval;
  decl_or_value cdv;
  void **cslot;
  variable cvar;
  location_chain cnode;

  if (!dv_onepart_p (dv) || dv_is_value_p (dv))
    return 1;

  gcc_assert (var->n_var_parts == 1);

  node = var->var_part[0].loc_chain;

  if (GET_CODE (node->loc) != VALUE)
    return 1;

  gcc_assert (!node->next);
  cval = node->loc;

  /* Push values to the canonical one.  */
  cdv = dv_from_value (cval);
  cslot = shared_hash_find_slot_noinsert (set->vars, cdv);
  if (!cslot)
    return 1;
  cvar = (variable)*cslot;
  gcc_assert (cvar->n_var_parts == 1);

  cnode = cvar->var_part[0].loc_chain;

  /* CVAL is canonical if its value list contains non-VALUEs or VALUEs
     that are not “more canonical” than it.  */
  if (GET_CODE (cnode->loc) != VALUE
      || !canon_value_cmp (cnode->loc, cval))
    return 1;

  /* CVAL was found to be non-canonical.  Change the variable to point
     to the canonical VALUE.  */
  gcc_assert (!cnode->next);
  cval = cnode->loc;

  slot = set_slot_part (set, cval, slot, dv, 0,
			node->init, node->set_src);
  slot = clobber_slot_part (set, cval, slot, 0, node->set_src);

  return 1;
}

/* Combine variable or value in *S1SLOT (in DSM->cur) with the
   corresponding entry in DSM->src.  Multi-part variables are combined
   with variable_union, whereas onepart dvs are combined with
   intersection.  */

static int
variable_merge_over_cur (variable s1var, struct dfset_merge *dsm)
{
  dataflow_set *dst = dsm->dst;
  void **dstslot;
  variable s2var, dvar = NULL;
  decl_or_value dv = s1var->dv;
  bool onepart = dv_onepart_p (dv);
  rtx val;
  hashval_t dvhash;
  location_chain node, *nodep;

  /* If the incoming onepart variable has an empty location list, then
     the intersection will be just as empty.  For other variables,
     it's always union.  */
  gcc_checking_assert (s1var->n_var_parts
		       && s1var->var_part[0].loc_chain);

  if (!onepart)
    return variable_union (s1var, dst);

  gcc_checking_assert (s1var->n_var_parts == 1
		       && s1var->var_part[0].offset == 0);

  dvhash = dv_htab_hash (dv);
  if (dv_is_value_p (dv))
    val = dv_as_value (dv);
  else
    val = NULL;

  s2var = shared_hash_find_1 (dsm->src->vars, dv, dvhash);
  if (!s2var)
    {
      dst_can_be_shared = false;
      return 1;
    }

  dsm->src_onepart_cnt--;
  gcc_assert (s2var->var_part[0].loc_chain
	      && s2var->n_var_parts == 1
	      && s2var->var_part[0].offset == 0);

  dstslot = shared_hash_find_slot_noinsert_1 (dst->vars, dv, dvhash);
  if (dstslot)
    {
      dvar = (variable)*dstslot;
      gcc_assert (dvar->refcount == 1
		  && dvar->n_var_parts == 1
		  && dvar->var_part[0].offset == 0);
      nodep = &dvar->var_part[0].loc_chain;
    }
  else
    {
      nodep = &node;
      node = NULL;
    }

  if (!dstslot && !onepart_variable_different_p (s1var, s2var))
    {
      dstslot = shared_hash_find_slot_unshare_1 (&dst->vars, dv,
						 dvhash, INSERT);
      *dstslot = dvar = s2var;
      dvar->refcount++;
    }
  else
    {
      dst_can_be_shared = false;

      intersect_loc_chains (val, nodep, dsm,
			    s1var->var_part[0].loc_chain, s2var);

      if (!dstslot)
	{
	  if (node)
	    {
	      dvar = (variable) pool_alloc (dv_pool (dv));
	      dvar->dv = dv;
	      dvar->refcount = 1;
	      dvar->n_var_parts = 1;
	      dvar->cur_loc_changed = false;
	      dvar->in_changed_variables = false;
	      dvar->var_part[0].offset = 0;
	      dvar->var_part[0].loc_chain = node;
	      dvar->var_part[0].cur_loc = NULL;

	      dstslot
		= shared_hash_find_slot_unshare_1 (&dst->vars, dv, dvhash,
						   INSERT);
	      gcc_assert (!*dstslot);
	      *dstslot = dvar;
	    }
	  else
	    return 1;
	}
    }

  nodep = &dvar->var_part[0].loc_chain;
  while ((node = *nodep))
    {
      location_chain *nextp = &node->next;

      if (GET_CODE (node->loc) == REG)
	{
	  attrs list;

	  for (list = dst->regs[REGNO (node->loc)]; list; list = list->next)
	    if (GET_MODE (node->loc) == GET_MODE (list->loc)
		&& dv_is_value_p (list->dv))
	      break;

	  if (!list)
	    attrs_list_insert (&dst->regs[REGNO (node->loc)],
			       dv, 0, node->loc);
	  /* If this value became canonical for another value that had
	     this register, we want to leave it alone.  */
	  else if (dv_as_value (list->dv) != val)
	    {
	      dstslot = set_slot_part (dst, dv_as_value (list->dv),
				       dstslot, dv, 0,
				       node->init, NULL_RTX);
	      dstslot = delete_slot_part (dst, node->loc, dstslot, 0);

	      /* Since nextp points into the removed node, we can't
		 use it.  The pointer to the next node moved to nodep.
		 However, if the variable we're walking is unshared
		 during our walk, we'll keep walking the location list
		 of the previously-shared variable, in which case the
		 node won't have been removed, and we'll want to skip
		 it.  That's why we test *nodep here.  */
	      if (*nodep != node)
		nextp = nodep;
	    }
	}
      else
	/* Canonicalization puts registers first, so we don't have to
	   walk it all.  */
	break;
      nodep = nextp;
    }

  if (dvar != (variable)*dstslot)
    dvar = (variable)*dstslot;
  nodep = &dvar->var_part[0].loc_chain;

  if (val)
    {
      /* Mark all referenced nodes for canonicalization, and make sure
	 we have mutual equivalence links.  */
      VALUE_RECURSED_INTO (val) = true;
      for (node = *nodep; node; node = node->next)
	if (GET_CODE (node->loc) == VALUE)
	  {
	    VALUE_RECURSED_INTO (node->loc) = true;
	    set_variable_part (dst, val, dv_from_value (node->loc), 0,
			       node->init, NULL, INSERT);
	  }

      dstslot = shared_hash_find_slot_noinsert_1 (dst->vars, dv, dvhash);
      gcc_assert (*dstslot == dvar);
      canonicalize_values_star (dstslot, dst);
#ifdef ENABLE_CHECKING
      gcc_assert (dstslot
		  == shared_hash_find_slot_noinsert_1 (dst->vars, dv, dvhash));
#endif
      dvar = (variable)*dstslot;
    }
  else
    {
      bool has_value = false, has_other = false;

      /* If we have one value and anything else, we're going to
	 canonicalize this, so make sure all values have an entry in
	 the table and are marked for canonicalization.  */
      for (node = *nodep; node; node = node->next)
	{
	  if (GET_CODE (node->loc) == VALUE)
	    {
	      /* If this was marked during register canonicalization,
		 we know we have to canonicalize values.  */
	      if (has_value)
		has_other = true;
	      has_value = true;
	      if (has_other)
		break;
	    }
	  else
	    {
	      has_other = true;
	      if (has_value)
		break;
	    }
	}

      if (has_value && has_other)
	{
	  for (node = *nodep; node; node = node->next)
	    {
	      if (GET_CODE (node->loc) == VALUE)
		{
		  decl_or_value dv = dv_from_value (node->loc);
		  void **slot = NULL;

		  if (shared_hash_shared (dst->vars))
		    slot = shared_hash_find_slot_noinsert (dst->vars, dv);
		  if (!slot)
		    slot = shared_hash_find_slot_unshare (&dst->vars, dv,
							  INSERT);
		  if (!*slot)
		    {
		      variable var = (variable) pool_alloc (dv_pool (dv));
		      var->dv = dv;
		      var->refcount = 1;
		      var->n_var_parts = 1;
		      var->cur_loc_changed = false;
		      var->in_changed_variables = false;
		      var->var_part[0].offset = 0;
		      var->var_part[0].loc_chain = NULL;
		      var->var_part[0].cur_loc = NULL;
		      *slot = var;
		    }

		  VALUE_RECURSED_INTO (node->loc) = true;
		}
	    }

	  dstslot = shared_hash_find_slot_noinsert_1 (dst->vars, dv, dvhash);
	  gcc_assert (*dstslot == dvar);
	  canonicalize_values_star (dstslot, dst);
#ifdef ENABLE_CHECKING
	  gcc_assert (dstslot
		      == shared_hash_find_slot_noinsert_1 (dst->vars,
							   dv, dvhash));
#endif
	  dvar = (variable)*dstslot;
	}
    }

  if (!onepart_variable_different_p (dvar, s2var))
    {
      variable_htab_free (dvar);
      *dstslot = dvar = s2var;
      dvar->refcount++;
    }
  else if (s2var != s1var && !onepart_variable_different_p (dvar, s1var))
    {
      variable_htab_free (dvar);
      *dstslot = dvar = s1var;
      dvar->refcount++;
      dst_can_be_shared = false;
    }
  else
    dst_can_be_shared = false;

  return 1;
}

/* Copy s2slot (in DSM->src) to DSM->dst if the variable is a
   multi-part variable.  Unions of multi-part variables and
   intersections of one-part ones will be handled in
   variable_merge_over_cur().  */

static int
variable_merge_over_src (variable s2var, struct dfset_merge *dsm)
{
  dataflow_set *dst = dsm->dst;
  decl_or_value dv = s2var->dv;
  bool onepart = dv_onepart_p (dv);

  if (!onepart)
    {
      void **dstp = shared_hash_find_slot (dst->vars, dv);
      *dstp = s2var;
      s2var->refcount++;
      return 1;
    }

  dsm->src_onepart_cnt++;
  return 1;
}

/* Combine dataflow set information from SRC2 into DST, using PDST
   to carry over information across passes.  */

static void
dataflow_set_merge (dataflow_set *dst, dataflow_set *src2)
{
  dataflow_set cur = *dst;
  dataflow_set *src1 = &cur;
  struct dfset_merge dsm;
  int i;
  size_t src1_elems, src2_elems;
  htab_iterator hi;
  variable var;

  src1_elems = htab_elements (shared_hash_htab (src1->vars));
  src2_elems = htab_elements (shared_hash_htab (src2->vars));
  dataflow_set_init (dst);
  dst->stack_adjust = cur.stack_adjust;
  shared_hash_destroy (dst->vars);
  dst->vars = (shared_hash) pool_alloc (shared_hash_pool);
  dst->vars->refcount = 1;
  dst->vars->htab
    = htab_create (MAX (src1_elems, src2_elems), variable_htab_hash,
		   variable_htab_eq, variable_htab_free);

  for (i = 0; i < FIRST_PSEUDO_REGISTER; i++)
    attrs_list_mpdv_union (&dst->regs[i], src1->regs[i], src2->regs[i]);

  dsm.dst = dst;
  dsm.src = src2;
  dsm.cur = src1;
  dsm.src_onepart_cnt = 0;

  FOR_EACH_HTAB_ELEMENT (shared_hash_htab (dsm.src->vars), var, variable, hi)
    variable_merge_over_src (var, &dsm);
  FOR_EACH_HTAB_ELEMENT (shared_hash_htab (dsm.cur->vars), var, variable, hi)
    variable_merge_over_cur (var, &dsm);

  if (dsm.src_onepart_cnt)
    dst_can_be_shared = false;

  dataflow_set_destroy (src1);
}

/* Mark register equivalences.  */

static void
dataflow_set_equiv_regs (dataflow_set *set)
{
  int i;
  attrs list, *listp;

  for (i = 0; i < FIRST_PSEUDO_REGISTER; i++)
    {
      rtx canon[NUM_MACHINE_MODES];

      /* If the list is empty or one entry, no need to canonicalize
	 anything.  */
      if (set->regs[i] == NULL || set->regs[i]->next == NULL)
	continue;

      memset (canon, 0, sizeof (canon));

      for (list = set->regs[i]; list; list = list->next)
	if (list->offset == 0 && dv_is_value_p (list->dv))
	  {
	    rtx val = dv_as_value (list->dv);
	    rtx *cvalp = &canon[(int)GET_MODE (val)];
	    rtx cval = *cvalp;

	    if (canon_value_cmp (val, cval))
	      *cvalp = val;
	  }

      for (list = set->regs[i]; list; list = list->next)
	if (list->offset == 0 && dv_onepart_p (list->dv))
	  {
	    rtx cval = canon[(int)GET_MODE (list->loc)];

	    if (!cval)
	      continue;

	    if (dv_is_value_p (list->dv))
	      {
		rtx val = dv_as_value (list->dv);

		if (val == cval)
		  continue;

		VALUE_RECURSED_INTO (val) = true;
		set_variable_part (set, val, dv_from_value (cval), 0,
				   VAR_INIT_STATUS_INITIALIZED,
				   NULL, NO_INSERT);
	      }

	    VALUE_RECURSED_INTO (cval) = true;
	    set_variable_part (set, cval, list->dv, 0,
			       VAR_INIT_STATUS_INITIALIZED, NULL, NO_INSERT);
	  }

      for (listp = &set->regs[i]; (list = *listp);
	   listp = list ? &list->next : listp)
	if (list->offset == 0 && dv_onepart_p (list->dv))
	  {
	    rtx cval = canon[(int)GET_MODE (list->loc)];
	    void **slot;

	    if (!cval)
	      continue;

	    if (dv_is_value_p (list->dv))
	      {
		rtx val = dv_as_value (list->dv);
		if (!VALUE_RECURSED_INTO (val))
		  continue;
	      }

	    slot = shared_hash_find_slot_noinsert (set->vars, list->dv);
	    canonicalize_values_star (slot, set);
	    if (*listp != list)
	      list = NULL;
	  }
    }
}

/* Remove any redundant values in the location list of VAR, which must
   be unshared and 1-part.  */

static void
remove_duplicate_values (variable var)
{
  location_chain node, *nodep;

  gcc_assert (dv_onepart_p (var->dv));
  gcc_assert (var->n_var_parts == 1);
  gcc_assert (var->refcount == 1);

  for (nodep = &var->var_part[0].loc_chain; (node = *nodep); )
    {
      if (GET_CODE (node->loc) == VALUE)
	{
	  if (VALUE_RECURSED_INTO (node->loc))
	    {
	      /* Remove duplicate value node.  */
	      *nodep = node->next;
	      pool_free (loc_chain_pool, node);
	      continue;
	    }
	  else
	    VALUE_RECURSED_INTO (node->loc) = true;
	}
      nodep = &node->next;
    }

  for (node = var->var_part[0].loc_chain; node; node = node->next)
    if (GET_CODE (node->loc) == VALUE)
      {
	gcc_assert (VALUE_RECURSED_INTO (node->loc));
	VALUE_RECURSED_INTO (node->loc) = false;
      }
}


/* Hash table iteration argument passed to variable_post_merge.  */
struct dfset_post_merge
{
  /* The new input set for the current block.  */
  dataflow_set *set;
  /* Pointer to the permanent input set for the current block, or
     NULL.  */
  dataflow_set **permp;
};

/* Create values for incoming expressions associated with one-part
   variables that don't have value numbers for them.  */

static int
variable_post_merge_new_vals (void **slot, void *info)
{
  struct dfset_post_merge *dfpm = (struct dfset_post_merge *)info;
  dataflow_set *set = dfpm->set;
  variable var = (variable)*slot;
  location_chain node;

  if (!dv_onepart_p (var->dv) || !var->n_var_parts)
    return 1;

  gcc_assert (var->n_var_parts == 1);

  if (dv_is_decl_p (var->dv))
    {
      bool check_dupes = false;

    restart:
      for (node = var->var_part[0].loc_chain; node; node = node->next)
	{
	  if (GET_CODE (node->loc) == VALUE)
	    gcc_assert (!VALUE_RECURSED_INTO (node->loc));
	  else if (GET_CODE (node->loc) == REG)
	    {
	      attrs att, *attp, *curp = NULL;

	      if (var->refcount != 1)
		{
		  slot = unshare_variable (set, slot, var,
					   VAR_INIT_STATUS_INITIALIZED);
		  var = (variable)*slot;
		  goto restart;
		}

	      for (attp = &set->regs[REGNO (node->loc)]; (att = *attp);
		   attp = &att->next)
		if (att->offset == 0
		    && GET_MODE (att->loc) == GET_MODE (node->loc))
		  {
		    if (dv_is_value_p (att->dv))
		      {
			rtx cval = dv_as_value (att->dv);
			node->loc = cval;
			check_dupes = true;
			break;
		      }
		    else if (dv_as_opaque (att->dv) == dv_as_opaque (var->dv))
		      curp = attp;
		  }

	      if (!curp)
		{
		  curp = attp;
		  while (*curp)
		    if ((*curp)->offset == 0
			&& GET_MODE ((*curp)->loc) == GET_MODE (node->loc)
			&& dv_as_opaque ((*curp)->dv) == dv_as_opaque (var->dv))
		      break;
		    else
		      curp = &(*curp)->next;
		  gcc_assert (*curp);
		}

	      if (!att)
		{
		  decl_or_value cdv;
		  rtx cval;

		  if (!*dfpm->permp)
		    {
		      *dfpm->permp = XNEW (dataflow_set);
		      dataflow_set_init (*dfpm->permp);
		    }

		  for (att = (*dfpm->permp)->regs[REGNO (node->loc)];
		       att; att = att->next)
		    if (GET_MODE (att->loc) == GET_MODE (node->loc))
		      {
			gcc_assert (att->offset == 0
				    && dv_is_value_p (att->dv));
			val_reset (set, att->dv);
			break;
		      }

		  if (att)
		    {
		      cdv = att->dv;
		      cval = dv_as_value (cdv);
		    }
		  else
		    {
		      /* Create a unique value to hold this register,
			 that ought to be found and reused in
			 subsequent rounds.  */
		      cselib_val *v;
		      gcc_assert (!cselib_lookup (node->loc,
						  GET_MODE (node->loc), 0));
		      v = cselib_lookup (node->loc, GET_MODE (node->loc), 1);
		      cselib_preserve_value (v);
		      cselib_invalidate_rtx (node->loc);
		      cval = v->val_rtx;
		      cdv = dv_from_value (cval);
		      if (dump_file)
			fprintf (dump_file,
				 "Created new value %u:%u for reg %i\n",
				 v->uid, v->hash, REGNO (node->loc));
		    }

		  var_reg_decl_set (*dfpm->permp, node->loc,
				    VAR_INIT_STATUS_INITIALIZED,
				    cdv, 0, NULL, INSERT);

		  node->loc = cval;
		  check_dupes = true;
		}

	      /* Remove attribute referring to the decl, which now
		 uses the value for the register, already existing or
		 to be added when we bring perm in.  */
	      att = *curp;
	      *curp = att->next;
	      pool_free (attrs_pool, att);
	    }
	}

      if (check_dupes)
	remove_duplicate_values (var);
    }

  return 1;
}

/* Reset values in the permanent set that are not associated with the
   chosen expression.  */

static int
variable_post_merge_perm_vals (void **pslot, void *info)
{
  struct dfset_post_merge *dfpm = (struct dfset_post_merge *)info;
  dataflow_set *set = dfpm->set;
  variable pvar = (variable)*pslot, var;
  location_chain pnode;
  decl_or_value dv;
  attrs att;

  gcc_assert (dv_is_value_p (pvar->dv)
	      && pvar->n_var_parts == 1);
  pnode = pvar->var_part[0].loc_chain;
  gcc_assert (pnode
	      && !pnode->next
	      && REG_P (pnode->loc));

  dv = pvar->dv;

  var = shared_hash_find (set->vars, dv);
  if (var)
    {
      /* Although variable_post_merge_new_vals may have made decls
	 non-star-canonical, values that pre-existed in canonical form
	 remain canonical, and newly-created values reference a single
	 REG, so they are canonical as well.  Since VAR has the
	 location list for a VALUE, using find_loc_in_1pdv for it is
	 fine, since VALUEs don't map back to DECLs.  */
      if (find_loc_in_1pdv (pnode->loc, var, shared_hash_htab (set->vars)))
	return 1;
      val_reset (set, dv);
    }

  for (att = set->regs[REGNO (pnode->loc)]; att; att = att->next)
    if (att->offset == 0
	&& GET_MODE (att->loc) == GET_MODE (pnode->loc)
	&& dv_is_value_p (att->dv))
      break;

  /* If there is a value associated with this register already, create
     an equivalence.  */
  if (att && dv_as_value (att->dv) != dv_as_value (dv))
    {
      rtx cval = dv_as_value (att->dv);
      set_variable_part (set, cval, dv, 0, pnode->init, NULL, INSERT);
      set_variable_part (set, dv_as_value (dv), att->dv, 0, pnode->init,
			 NULL, INSERT);
    }
  else if (!att)
    {
      attrs_list_insert (&set->regs[REGNO (pnode->loc)],
			 dv, 0, pnode->loc);
      variable_union (pvar, set);
    }

  return 1;
}

/* Just checking stuff and registering register attributes for
   now.  */

static void
dataflow_post_merge_adjust (dataflow_set *set, dataflow_set **permp)
{
  struct dfset_post_merge dfpm;

  dfpm.set = set;
  dfpm.permp = permp;

  htab_traverse (shared_hash_htab (set->vars), variable_post_merge_new_vals,
		 &dfpm);
  if (*permp)
    htab_traverse (shared_hash_htab ((*permp)->vars),
		   variable_post_merge_perm_vals, &dfpm);
  htab_traverse (shared_hash_htab (set->vars), canonicalize_values_star, set);
  htab_traverse (shared_hash_htab (set->vars), canonicalize_vars_star, set);
}

/* Return a node whose loc is a MEM that refers to EXPR in the
   location list of a one-part variable or value VAR, or in that of
   any values recursively mentioned in the location lists.  */

static location_chain
find_mem_expr_in_1pdv (tree expr, rtx val, htab_t vars)
{
  location_chain node;
  decl_or_value dv;
  variable var;
  location_chain where = NULL;

  if (!val)
    return NULL;

  gcc_assert (GET_CODE (val) == VALUE
	      && !VALUE_RECURSED_INTO (val));

  dv = dv_from_value (val);
  var = (variable) htab_find_with_hash (vars, dv, dv_htab_hash (dv));

  if (!var)
    return NULL;

  gcc_assert (dv_onepart_p (var->dv));

  if (!var->n_var_parts)
    return NULL;

  gcc_assert (var->var_part[0].offset == 0);

  VALUE_RECURSED_INTO (val) = true;

  for (node = var->var_part[0].loc_chain; node; node = node->next)
    if (MEM_P (node->loc) && MEM_EXPR (node->loc) == expr
	&& MEM_OFFSET (node->loc) == 0)
      {
	where = node;
	break;
      }
    else if (GET_CODE (node->loc) == VALUE
	     && !VALUE_RECURSED_INTO (node->loc)
	     && (where = find_mem_expr_in_1pdv (expr, node->loc, vars)))
      break;

  VALUE_RECURSED_INTO (val) = false;

  return where;
}

/* Return TRUE if the value of MEM may vary across a call.  */

static bool
mem_dies_at_call (rtx mem)
{
  tree expr = MEM_EXPR (mem);
  tree decl;

  if (!expr)
    return true;

  decl = get_base_address (expr);

  if (!decl)
    return true;

  if (!DECL_P (decl))
    return true;

  return (may_be_aliased (decl)
	  || (!TREE_READONLY (decl) && is_global_var (decl)));
}

/* Remove all MEMs from the location list of a hash table entry for a
   one-part variable, except those whose MEM attributes map back to
   the variable itself, directly or within a VALUE.  */

static int
dataflow_set_preserve_mem_locs (void **slot, void *data)
{
  dataflow_set *set = (dataflow_set *) data;
  variable var = (variable) *slot;

  if (dv_is_decl_p (var->dv) && dv_onepart_p (var->dv))
    {
      tree decl = dv_as_decl (var->dv);
      location_chain loc, *locp;
      bool changed = false;

      if (!var->n_var_parts)
	return 1;

      gcc_assert (var->n_var_parts == 1);

      if (shared_var_p (var, set->vars))
	{
	  for (loc = var->var_part[0].loc_chain; loc; loc = loc->next)
	    {
	      /* We want to remove dying MEMs that doesn't refer to
		 DECL.  */
	      if (GET_CODE (loc->loc) == MEM
		  && (MEM_EXPR (loc->loc) != decl
		      || MEM_OFFSET (loc->loc))
		  && !mem_dies_at_call (loc->loc))
		break;
	      /* We want to move here MEMs that do refer to DECL.  */
	      else if (GET_CODE (loc->loc) == VALUE
		       && find_mem_expr_in_1pdv (decl, loc->loc,
						 shared_hash_htab (set->vars)))
		break;
	    }

	  if (!loc)
	    return 1;

	  slot = unshare_variable (set, slot, var, VAR_INIT_STATUS_UNKNOWN);
	  var = (variable)*slot;
	  gcc_assert (var->n_var_parts == 1);
	}

      for (locp = &var->var_part[0].loc_chain, loc = *locp;
	   loc; loc = *locp)
	{
	  rtx old_loc = loc->loc;
	  if (GET_CODE (old_loc) == VALUE)
	    {
	      location_chain mem_node
		= find_mem_expr_in_1pdv (decl, loc->loc,
					 shared_hash_htab (set->vars));

	      /* ??? This picks up only one out of multiple MEMs that
		 refer to the same variable.  Do we ever need to be
		 concerned about dealing with more than one, or, given
		 that they should all map to the same variable
		 location, their addresses will have been merged and
		 they will be regarded as equivalent?  */
	      if (mem_node)
		{
		  loc->loc = mem_node->loc;
		  loc->set_src = mem_node->set_src;
		  loc->init = MIN (loc->init, mem_node->init);
		}
	    }

	  if (GET_CODE (loc->loc) != MEM
	      || (MEM_EXPR (loc->loc) == decl
		  && MEM_OFFSET (loc->loc) == 0)
	      || !mem_dies_at_call (loc->loc))
	    {
	      if (old_loc != loc->loc && emit_notes)
		{
		  if (old_loc == var->var_part[0].cur_loc)
		    {
		      changed = true;
		      var->var_part[0].cur_loc = NULL;
		      var->cur_loc_changed = true;
		    }
		  add_value_chains (var->dv, loc->loc);
		  remove_value_chains (var->dv, old_loc);
		}
	      locp = &loc->next;
	      continue;
	    }

	  if (emit_notes)
	    {
	      remove_value_chains (var->dv, old_loc);
	      if (old_loc == var->var_part[0].cur_loc)
		{
		  changed = true;
		  var->var_part[0].cur_loc = NULL;
		  var->cur_loc_changed = true;
		}
	    }
	  *locp = loc->next;
	  pool_free (loc_chain_pool, loc);
	}

      if (!var->var_part[0].loc_chain)
	{
	  var->n_var_parts--;
	  changed = true;
	}
      if (changed)
	variable_was_changed (var, set);
    }

  return 1;
}

/* Remove all MEMs from the location list of a hash table entry for a
   value.  */

static int
dataflow_set_remove_mem_locs (void **slot, void *data)
{
  dataflow_set *set = (dataflow_set *) data;
  variable var = (variable) *slot;

  if (dv_is_value_p (var->dv))
    {
      location_chain loc, *locp;
      bool changed = false;

      gcc_assert (var->n_var_parts == 1);

      if (shared_var_p (var, set->vars))
	{
	  for (loc = var->var_part[0].loc_chain; loc; loc = loc->next)
	    if (GET_CODE (loc->loc) == MEM
		&& mem_dies_at_call (loc->loc))
	      break;

	  if (!loc)
	    return 1;

	  slot = unshare_variable (set, slot, var, VAR_INIT_STATUS_UNKNOWN);
	  var = (variable)*slot;
	  gcc_assert (var->n_var_parts == 1);
	}

      for (locp = &var->var_part[0].loc_chain, loc = *locp;
	   loc; loc = *locp)
	{
	  if (GET_CODE (loc->loc) != MEM
	      || !mem_dies_at_call (loc->loc))
	    {
	      locp = &loc->next;
	      continue;
	    }

	  if (emit_notes)
	    remove_value_chains (var->dv, loc->loc);
	  *locp = loc->next;
	  /* If we have deleted the location which was last emitted
	     we have to emit new location so add the variable to set
	     of changed variables.  */
	  if (var->var_part[0].cur_loc == loc->loc)
	    {
	      changed = true;
	      var->var_part[0].cur_loc = NULL;
	      var->cur_loc_changed = true;
	    }
	  pool_free (loc_chain_pool, loc);
	}

      if (!var->var_part[0].loc_chain)
	{
	  var->n_var_parts--;
	  changed = true;
	}
      if (changed)
	variable_was_changed (var, set);
    }

  return 1;
}

/* Remove all variable-location information about call-clobbered
   registers, as well as associations between MEMs and VALUEs.  */

static void
dataflow_set_clear_at_call (dataflow_set *set)
{
  int r;

  for (r = 0; r < FIRST_PSEUDO_REGISTER; r++)
    if (TEST_HARD_REG_BIT (regs_invalidated_by_call, r))
      var_regno_delete (set, r);

  if (MAY_HAVE_DEBUG_INSNS)
    {
      set->traversed_vars = set->vars;
      htab_traverse (shared_hash_htab (set->vars),
		     dataflow_set_preserve_mem_locs, set);
      set->traversed_vars = set->vars;
      htab_traverse (shared_hash_htab (set->vars), dataflow_set_remove_mem_locs,
		     set);
      set->traversed_vars = NULL;
    }
}

static bool
variable_part_different_p (variable_part *vp1, variable_part *vp2)
{
  location_chain lc1, lc2;

  for (lc1 = vp1->loc_chain; lc1; lc1 = lc1->next)
    {
      for (lc2 = vp2->loc_chain; lc2; lc2 = lc2->next)
	{
	  if (REG_P (lc1->loc) && REG_P (lc2->loc))
	    {
	      if (REGNO (lc1->loc) == REGNO (lc2->loc))
		break;
	    }
	  if (rtx_equal_p (lc1->loc, lc2->loc))
	    break;
	}
      if (!lc2)
	return true;
    }
  return false;
}

/* Return true if one-part variables VAR1 and VAR2 are different.
   They must be in canonical order.  */

static bool
onepart_variable_different_p (variable var1, variable var2)
{
  location_chain lc1, lc2;

  if (var1 == var2)
    return false;

  gcc_assert (var1->n_var_parts == 1
	      && var2->n_var_parts == 1);

  lc1 = var1->var_part[0].loc_chain;
  lc2 = var2->var_part[0].loc_chain;

  gcc_assert (lc1 && lc2);

  while (lc1 && lc2)
    {
      if (loc_cmp (lc1->loc, lc2->loc))
	return true;
      lc1 = lc1->next;
      lc2 = lc2->next;
    }

  return lc1 != lc2;
}

/* Return true if variables VAR1 and VAR2 are different.  */

static bool
variable_different_p (variable var1, variable var2)
{
  int i;

  if (var1 == var2)
    return false;

  if (var1->n_var_parts != var2->n_var_parts)
    return true;

  for (i = 0; i < var1->n_var_parts; i++)
    {
      if (var1->var_part[i].offset != var2->var_part[i].offset)
	return true;
      /* One-part values have locations in a canonical order.  */
      if (i == 0 && var1->var_part[i].offset == 0 && dv_onepart_p (var1->dv))
	{
	  gcc_assert (var1->n_var_parts == 1
		      && dv_as_opaque (var1->dv) == dv_as_opaque (var2->dv));
	  return onepart_variable_different_p (var1, var2);
	}
      if (variable_part_different_p (&var1->var_part[i], &var2->var_part[i]))
	return true;
      if (variable_part_different_p (&var2->var_part[i], &var1->var_part[i]))
	return true;
    }
  return false;
}

/* Return true if dataflow sets OLD_SET and NEW_SET differ.  */

static bool
dataflow_set_different (dataflow_set *old_set, dataflow_set *new_set)
{
  htab_iterator hi;
  variable var1;

  if (old_set->vars == new_set->vars)
    return false;

  if (htab_elements (shared_hash_htab (old_set->vars))
      != htab_elements (shared_hash_htab (new_set->vars)))
    return true;

  FOR_EACH_HTAB_ELEMENT (shared_hash_htab (old_set->vars), var1, variable, hi)
    {
      htab_t htab = shared_hash_htab (new_set->vars);
      variable var2 = (variable) htab_find_with_hash (htab, var1->dv,
						      dv_htab_hash (var1->dv));
      if (!var2)
	{
	  if (dump_file && (dump_flags & TDF_DETAILS))
	    {
	      fprintf (dump_file, "dataflow difference found: removal of:\n");
	      dump_var (var1);
	    }
	  return true;
	}

      if (variable_different_p (var1, var2))
	{
	  if (dump_file && (dump_flags & TDF_DETAILS))
	    {
	      fprintf (dump_file, "dataflow difference found: "
		       "old and new follow:\n");
	      dump_var (var1);
	      dump_var (var2);
	    }
	  return true;
	}
    }

  /* No need to traverse the second hashtab, if both have the same number
     of elements and the second one had all entries found in the first one,
     then it can't have any extra entries.  */
  return false;
}

/* Free the contents of dataflow set SET.  */

static void
dataflow_set_destroy (dataflow_set *set)
{
  int i;

  for (i = 0; i < FIRST_PSEUDO_REGISTER; i++)
    attrs_list_clear (&set->regs[i]);

  shared_hash_destroy (set->vars);
  set->vars = NULL;
}

/* Return true if RTL X contains a SYMBOL_REF.  */

static bool
contains_symbol_ref (rtx x)
{
  const char *fmt;
  RTX_CODE code;
  int i;

  if (!x)
    return false;

  code = GET_CODE (x);
  if (code == SYMBOL_REF)
    return true;

  fmt = GET_RTX_FORMAT (code);
  for (i = GET_RTX_LENGTH (code) - 1; i >= 0; i--)
    {
      if (fmt[i] == 'e')
	{
	  if (contains_symbol_ref (XEXP (x, i)))
	    return true;
	}
      else if (fmt[i] == 'E')
	{
	  int j;
	  for (j = 0; j < XVECLEN (x, i); j++)
	    if (contains_symbol_ref (XVECEXP (x, i, j)))
	      return true;
	}
    }

  return false;
}

/* Shall EXPR be tracked?  */

static bool
track_expr_p (tree expr, bool need_rtl)
{
  rtx decl_rtl;
  tree realdecl;

  if (TREE_CODE (expr) == DEBUG_EXPR_DECL)
    return DECL_RTL_SET_P (expr);

  /* If EXPR is not a parameter or a variable do not track it.  */
  if (TREE_CODE (expr) != VAR_DECL && TREE_CODE (expr) != PARM_DECL)
    return 0;

  /* It also must have a name...  */
  if (!DECL_NAME (expr) && need_rtl)
    return 0;

  /* ... and a RTL assigned to it.  */
  decl_rtl = DECL_RTL_IF_SET (expr);
  if (!decl_rtl && need_rtl)
    return 0;

  /* If this expression is really a debug alias of some other declaration, we
     don't need to track this expression if the ultimate declaration is
     ignored.  */
  realdecl = expr;
  if (DECL_DEBUG_EXPR_IS_FROM (realdecl))
    {
      realdecl = DECL_DEBUG_EXPR (realdecl);
      if (realdecl == NULL_TREE)
	realdecl = expr;
      else if (!DECL_P (realdecl))
	{
	  if (handled_component_p (realdecl))
	    {
	      HOST_WIDE_INT bitsize, bitpos, maxsize;
	      tree innerdecl
		= get_ref_base_and_extent (realdecl, &bitpos, &bitsize,
					   &maxsize);
	      if (!DECL_P (innerdecl)
		  || DECL_IGNORED_P (innerdecl)
		  || TREE_STATIC (innerdecl)
		  || bitsize <= 0
		  || bitpos + bitsize > 256
		  || bitsize != maxsize)
		return 0;
	      else
		realdecl = expr;
	    }
	  else
	    return 0;
	}
    }

  /* Do not track EXPR if REALDECL it should be ignored for debugging
     purposes.  */
  if (DECL_IGNORED_P (realdecl))
    return 0;

  /* Do not track global variables until we are able to emit correct location
     list for them.  */
  if (TREE_STATIC (realdecl))
    return 0;

  /* When the EXPR is a DECL for alias of some variable (see example)
     the TREE_STATIC flag is not used.  Disable tracking all DECLs whose
     DECL_RTL contains SYMBOL_REF.

     Example:
     extern char **_dl_argv_internal __attribute__ ((alias ("_dl_argv")));
     char **_dl_argv;
  */
  if (decl_rtl && MEM_P (decl_rtl)
      && contains_symbol_ref (XEXP (decl_rtl, 0)))
    return 0;

  /* If RTX is a memory it should not be very large (because it would be
     an array or struct).  */
  if (decl_rtl && MEM_P (decl_rtl))
    {
      /* Do not track structures and arrays.  */
      if (GET_MODE (decl_rtl) == BLKmode
	  || AGGREGATE_TYPE_P (TREE_TYPE (realdecl)))
	return 0;
      if (MEM_SIZE (decl_rtl)
	  && INTVAL (MEM_SIZE (decl_rtl)) > MAX_VAR_PARTS)
	return 0;
    }

  DECL_CHANGED (expr) = 0;
  DECL_CHANGED (realdecl) = 0;
  return 1;
}

/* Determine whether a given LOC refers to the same variable part as
   EXPR+OFFSET.  */

static bool
same_variable_part_p (rtx loc, tree expr, HOST_WIDE_INT offset)
{
  tree expr2;
  HOST_WIDE_INT offset2;

  if (! DECL_P (expr))
    return false;

  if (REG_P (loc))
    {
      expr2 = REG_EXPR (loc);
      offset2 = REG_OFFSET (loc);
    }
  else if (MEM_P (loc))
    {
      expr2 = MEM_EXPR (loc);
      offset2 = INT_MEM_OFFSET (loc);
    }
  else
    return false;

  if (! expr2 || ! DECL_P (expr2))
    return false;

  expr = var_debug_decl (expr);
  expr2 = var_debug_decl (expr2);

  return (expr == expr2 && offset == offset2);
}

/* LOC is a REG or MEM that we would like to track if possible.
   If EXPR is null, we don't know what expression LOC refers to,
   otherwise it refers to EXPR + OFFSET.  STORE_REG_P is true if
   LOC is an lvalue register.

   Return true if EXPR is nonnull and if LOC, or some lowpart of it,
   is something we can track.  When returning true, store the mode of
   the lowpart we can track in *MODE_OUT (if nonnull) and its offset
   from EXPR in *OFFSET_OUT (if nonnull).  */

static bool
track_loc_p (rtx loc, tree expr, HOST_WIDE_INT offset, bool store_reg_p,
	     enum machine_mode *mode_out, HOST_WIDE_INT *offset_out)
{
  enum machine_mode mode;

  if (expr == NULL || !track_expr_p (expr, true))
    return false;

  /* If REG was a paradoxical subreg, its REG_ATTRS will describe the
     whole subreg, but only the old inner part is really relevant.  */
  mode = GET_MODE (loc);
  if (REG_P (loc) && !HARD_REGISTER_NUM_P (ORIGINAL_REGNO (loc)))
    {
      enum machine_mode pseudo_mode;

      pseudo_mode = PSEUDO_REGNO_MODE (ORIGINAL_REGNO (loc));
      if (GET_MODE_SIZE (mode) > GET_MODE_SIZE (pseudo_mode))
	{
	  offset += byte_lowpart_offset (pseudo_mode, mode);
	  mode = pseudo_mode;
	}
    }

  /* If LOC is a paradoxical lowpart of EXPR, refer to EXPR itself.
     Do the same if we are storing to a register and EXPR occupies
     the whole of register LOC; in that case, the whole of EXPR is
     being changed.  We exclude complex modes from the second case
     because the real and imaginary parts are represented as separate
     pseudo registers, even if the whole complex value fits into one
     hard register.  */
  if ((GET_MODE_SIZE (mode) > GET_MODE_SIZE (DECL_MODE (expr))
       || (store_reg_p
	   && !COMPLEX_MODE_P (DECL_MODE (expr))
	   && hard_regno_nregs[REGNO (loc)][DECL_MODE (expr)] == 1))
      && offset + byte_lowpart_offset (DECL_MODE (expr), mode) == 0)
    {
      mode = DECL_MODE (expr);
      offset = 0;
    }

  if (offset < 0 || offset >= MAX_VAR_PARTS)
    return false;

  if (mode_out)
    *mode_out = mode;
  if (offset_out)
    *offset_out = offset;
  return true;
}

/* Return the MODE lowpart of LOC, or null if LOC is not something we
   want to track.  When returning nonnull, make sure that the attributes
   on the returned value are updated.  */

static rtx
var_lowpart (enum machine_mode mode, rtx loc)
{
  unsigned int offset, reg_offset, regno;

  if (!REG_P (loc) && !MEM_P (loc))
    return NULL;

  if (GET_MODE (loc) == mode)
    return loc;

  offset = byte_lowpart_offset (mode, GET_MODE (loc));

  if (MEM_P (loc))
    return adjust_address_nv (loc, mode, offset);

  reg_offset = subreg_lowpart_offset (mode, GET_MODE (loc));
  regno = REGNO (loc) + subreg_regno_offset (REGNO (loc), GET_MODE (loc),
					     reg_offset, mode);
  return gen_rtx_REG_offset (loc, mode, regno, offset);
}

/* arg_pointer_rtx resp. frame_pointer_rtx if stack_pointer_rtx or
   hard_frame_pointer_rtx is being mapped to it.  */
static rtx cfa_base_rtx;

/* Carry information about uses and stores while walking rtx.  */

struct count_use_info
{
  /* The insn where the RTX is.  */
  rtx insn;

  /* The basic block where insn is.  */
  basic_block bb;

  /* The array of n_sets sets in the insn, as determined by cselib.  */
  struct cselib_set *sets;
  int n_sets;

  /* True if we're counting stores, false otherwise.  */
  bool store_p;
};

/* Find a VALUE corresponding to X.   */

static inline cselib_val *
find_use_val (rtx x, enum machine_mode mode, struct count_use_info *cui)
{
  int i;

  if (cui->sets)
    {
      /* This is called after uses are set up and before stores are
	 processed bycselib, so it's safe to look up srcs, but not
	 dsts.  So we look up expressions that appear in srcs or in
	 dest expressions, but we search the sets array for dests of
	 stores.  */
      if (cui->store_p)
	{
	  for (i = 0; i < cui->n_sets; i++)
	    if (cui->sets[i].dest == x)
	      return cui->sets[i].src_elt;
	}
      else
	return cselib_lookup (x, mode, 0);
    }

  return NULL;
}

/* Helper function to get mode of MEM's address.  */

static inline enum machine_mode
get_address_mode (rtx mem)
{
  enum machine_mode mode = GET_MODE (XEXP (mem, 0));
  if (mode != VOIDmode)
    return mode;
  return targetm.addr_space.address_mode (MEM_ADDR_SPACE (mem));
}

/* Replace all registers and addresses in an expression with VALUE
   expressions that map back to them, unless the expression is a
   register.  If no mapping is or can be performed, returns NULL.  */

static rtx
replace_expr_with_values (rtx loc)
{
  if (REG_P (loc))
    return NULL;
  else if (MEM_P (loc))
    {
      cselib_val *addr = cselib_lookup (XEXP (loc, 0),
					get_address_mode (loc), 0);
      if (addr)
	return replace_equiv_address_nv (loc, addr->val_rtx);
      else
	return NULL;
    }
  else
    return cselib_subst_to_values (loc);
}

/* Determine what kind of micro operation to choose for a USE.  Return
   MO_CLOBBER if no micro operation is to be generated.  */

static enum micro_operation_type
use_type (rtx loc, struct count_use_info *cui, enum machine_mode *modep)
{
  tree expr;

  if (cui && cui->sets)
    {
      if (GET_CODE (loc) == VAR_LOCATION)
	{
	  if (track_expr_p (PAT_VAR_LOCATION_DECL (loc), false))
	    {
	      rtx ploc = PAT_VAR_LOCATION_LOC (loc);
	      if (! VAR_LOC_UNKNOWN_P (ploc))
		{
		  cselib_val *val = cselib_lookup (ploc, GET_MODE (loc), 1);

		  /* ??? flag_float_store and volatile mems are never
		     given values, but we could in theory use them for
		     locations.  */
		  gcc_assert (val || 1);
		}
	      return MO_VAL_LOC;
	    }
	  else
	    return MO_CLOBBER;
	}

      if (REG_P (loc) || MEM_P (loc))
	{
	  if (modep)
	    *modep = GET_MODE (loc);
	  if (cui->store_p)
	    {
	      if (REG_P (loc)
		  || (find_use_val (loc, GET_MODE (loc), cui)
		      && cselib_lookup (XEXP (loc, 0),
					get_address_mode (loc), 0)))
		return MO_VAL_SET;
	    }
	  else
	    {
	      cselib_val *val = find_use_val (loc, GET_MODE (loc), cui);

	      if (val && !cselib_preserved_value_p (val))
		return MO_VAL_USE;
	    }
	}
    }

  if (REG_P (loc))
    {
      gcc_assert (REGNO (loc) < FIRST_PSEUDO_REGISTER);

      if (loc == cfa_base_rtx)
	return MO_CLOBBER;
      expr = REG_EXPR (loc);

      if (!expr)
	return MO_USE_NO_VAR;
      else if (target_for_debug_bind (var_debug_decl (expr)))
	return MO_CLOBBER;
      else if (track_loc_p (loc, expr, REG_OFFSET (loc),
			    false, modep, NULL))
	return MO_USE;
      else
	return MO_USE_NO_VAR;
    }
  else if (MEM_P (loc))
    {
      expr = MEM_EXPR (loc);

      if (!expr)
	return MO_CLOBBER;
      else if (target_for_debug_bind (var_debug_decl (expr)))
	return MO_CLOBBER;
      else if (track_loc_p (loc, expr, INT_MEM_OFFSET (loc),
			    false, modep, NULL))
	return MO_USE;
      else
	return MO_CLOBBER;
    }

  return MO_CLOBBER;
}

/* Log to OUT information about micro-operation MOPT involving X in
   INSN of BB.  */

static inline void
log_op_type (rtx x, basic_block bb, rtx insn,
	     enum micro_operation_type mopt, FILE *out)
{
  fprintf (out, "bb %i op %i insn %i %s ",
	   bb->index, VEC_length (micro_operation, VTI (bb)->mos),
	   INSN_UID (insn), micro_operation_type_name[mopt]);
  print_inline_rtx (out, x, 2);
  fputc ('\n', out);
}

/* Tell whether the CONCAT used to holds a VALUE and its location
   needs value resolution, i.e., an attempt of mapping the location
   back to other incoming values.  */
#define VAL_NEEDS_RESOLUTION(x) \
  (RTL_FLAG_CHECK1 ("VAL_NEEDS_RESOLUTION", (x), CONCAT)->volatil)
/* Whether the location in the CONCAT is a tracked expression, that
   should also be handled like a MO_USE.  */
#define VAL_HOLDS_TRACK_EXPR(x) \
  (RTL_FLAG_CHECK1 ("VAL_HOLDS_TRACK_EXPR", (x), CONCAT)->used)
/* Whether the location in the CONCAT should be handled like a MO_COPY
   as well.  */
#define VAL_EXPR_IS_COPIED(x) \
  (RTL_FLAG_CHECK1 ("VAL_EXPR_IS_COPIED", (x), CONCAT)->jump)
/* Whether the location in the CONCAT should be handled like a
   MO_CLOBBER as well.  */
#define VAL_EXPR_IS_CLOBBERED(x) \
  (RTL_FLAG_CHECK1 ("VAL_EXPR_IS_CLOBBERED", (x), CONCAT)->unchanging)
/* Whether the location is a CONCAT of the MO_VAL_SET expression and
   a reverse operation that should be handled afterwards.  */
#define VAL_EXPR_HAS_REVERSE(x) \
  (RTL_FLAG_CHECK1 ("VAL_EXPR_HAS_REVERSE", (x), CONCAT)->return_val)

/* All preserved VALUEs.  */
static VEC (rtx, heap) *preserved_values;

/* Ensure VAL is preserved and remember it in a vector for vt_emit_notes.  */

static void
preserve_value (cselib_val *val)
{
  cselib_preserve_value (val);
  VEC_safe_push (rtx, heap, preserved_values, val->val_rtx);
}

/* Helper function for MO_VAL_LOC handling.  Return non-zero if
   any rtxes not suitable for CONST use not replaced by VALUEs
   are discovered.  */

static int
non_suitable_const (rtx *x, void *data ATTRIBUTE_UNUSED)
{
  if (*x == NULL_RTX)
    return 0;

  switch (GET_CODE (*x))
    {
    case REG:
    case DEBUG_EXPR:
    case PC:
    case SCRATCH:
    case CC0:
    case ASM_INPUT:
    case ASM_OPERANDS:
      return 1;
    case MEM:
      return !MEM_READONLY_P (*x);
    default:
      return 0;
    }
}

/* Add uses (register and memory references) LOC which will be tracked
   to VTI (bb)->mos.  INSN is instruction which the LOC is part of.  */

static int
add_uses (rtx *ploc, void *data)
{
  rtx loc = *ploc;
  enum machine_mode mode = VOIDmode;
  struct count_use_info *cui = (struct count_use_info *)data;
  enum micro_operation_type type = use_type (loc, cui, &mode);

  if (type != MO_CLOBBER)
    {
      basic_block bb = cui->bb;
      micro_operation mo;

      mo.type = type;
      mo.u.loc = type == MO_USE ? var_lowpart (mode, loc) : loc;
      mo.insn = cui->insn;

      if (type == MO_VAL_LOC)
	{
	  rtx oloc = loc;
	  rtx vloc = PAT_VAR_LOCATION_LOC (oloc);
	  cselib_val *val;

	  gcc_assert (cui->sets);

	  if (MEM_P (vloc)
	      && !REG_P (XEXP (vloc, 0))
	      && !MEM_P (XEXP (vloc, 0))
	      && (GET_CODE (XEXP (vloc, 0)) != PLUS
		  || XEXP (XEXP (vloc, 0), 0) != cfa_base_rtx
		  || !CONST_INT_P (XEXP (XEXP (vloc, 0), 1))))
	    {
	      rtx mloc = vloc;
	      enum machine_mode address_mode = get_address_mode (mloc);
	      cselib_val *val
		= cselib_lookup (XEXP (mloc, 0), address_mode, 0);

	      if (val && !cselib_preserved_value_p (val))
		{
		  micro_operation moa;
		  preserve_value (val);
		  mloc = cselib_subst_to_values (XEXP (mloc, 0));
		  moa.type = MO_VAL_USE;
		  moa.insn = cui->insn;
		  moa.u.loc = gen_rtx_CONCAT (address_mode,
					      val->val_rtx, mloc);
		  if (dump_file && (dump_flags & TDF_DETAILS))
		    log_op_type (moa.u.loc, cui->bb, cui->insn,
				 moa.type, dump_file);
		  VEC_safe_push (micro_operation, heap, VTI (bb)->mos, &moa);
		}
	    }

	  if (CONSTANT_P (vloc)
	      && (GET_CODE (vloc) != CONST
		  || for_each_rtx (&vloc, non_suitable_const, NULL)))
	    /* For constants don't look up any value.  */;
	  else if (!VAR_LOC_UNKNOWN_P (vloc)
		   && (val = find_use_val (vloc, GET_MODE (oloc), cui)))
	    {
	      enum machine_mode mode2;
	      enum micro_operation_type type2;
	      rtx nloc = replace_expr_with_values (vloc);

	      if (nloc)
		{
		  oloc = shallow_copy_rtx (oloc);
		  PAT_VAR_LOCATION_LOC (oloc) = nloc;
		}

	      oloc = gen_rtx_CONCAT (mode, val->val_rtx, oloc);

	      type2 = use_type (vloc, 0, &mode2);

	      gcc_assert (type2 == MO_USE || type2 == MO_USE_NO_VAR
			  || type2 == MO_CLOBBER);

	      if (type2 == MO_CLOBBER
		  && !cselib_preserved_value_p (val))
		{
		  VAL_NEEDS_RESOLUTION (oloc) = 1;
		  preserve_value (val);
		}
	    }
	  else if (!VAR_LOC_UNKNOWN_P (vloc))
	    {
	      oloc = shallow_copy_rtx (oloc);
	      PAT_VAR_LOCATION_LOC (oloc) = gen_rtx_UNKNOWN_VAR_LOC ();
	    }

	  mo.u.loc = oloc;
	}
      else if (type == MO_VAL_USE)
	{
	  enum machine_mode mode2 = VOIDmode;
	  enum micro_operation_type type2;
	  cselib_val *val = find_use_val (loc, GET_MODE (loc), cui);
	  rtx vloc, oloc = loc, nloc;

	  gcc_assert (cui->sets);

	  if (MEM_P (oloc)
	      && !REG_P (XEXP (oloc, 0))
	      && !MEM_P (XEXP (oloc, 0))
	      && (GET_CODE (XEXP (oloc, 0)) != PLUS
		  || XEXP (XEXP (oloc, 0), 0) != cfa_base_rtx
		  || !CONST_INT_P (XEXP (XEXP (oloc, 0), 1))))
	    {
	      rtx mloc = oloc;
	      enum machine_mode address_mode = get_address_mode (mloc);
	      cselib_val *val
		= cselib_lookup (XEXP (mloc, 0), address_mode, 0);

	      if (val && !cselib_preserved_value_p (val))
		{
		  micro_operation moa;
		  preserve_value (val);
		  mloc = cselib_subst_to_values (XEXP (mloc, 0));
		  moa.type = MO_VAL_USE;
		  moa.insn = cui->insn;
		  moa.u.loc = gen_rtx_CONCAT (address_mode,
					      val->val_rtx, mloc);
		  if (dump_file && (dump_flags & TDF_DETAILS))
		    log_op_type (moa.u.loc, cui->bb, cui->insn,
				 moa.type, dump_file);
		  VEC_safe_push (micro_operation, heap, VTI (bb)->mos, &moa);
		}
	    }

	  type2 = use_type (loc, 0, &mode2);

	  gcc_assert (type2 == MO_USE || type2 == MO_USE_NO_VAR
		      || type2 == MO_CLOBBER);

	  if (type2 == MO_USE)
	    vloc = var_lowpart (mode2, loc);
	  else
	    vloc = oloc;

	  /* The loc of a MO_VAL_USE may have two forms:

	     (concat val src): val is at src, a value-based
	     representation.

	     (concat (concat val use) src): same as above, with use as
	     the MO_USE tracked value, if it differs from src.

	  */

	  nloc = replace_expr_with_values (loc);
	  if (!nloc)
	    nloc = oloc;

	  if (vloc != nloc)
	    oloc = gen_rtx_CONCAT (mode2, val->val_rtx, vloc);
	  else
	    oloc = val->val_rtx;

	  mo.u.loc = gen_rtx_CONCAT (mode, oloc, nloc);

	  if (type2 == MO_USE)
	    VAL_HOLDS_TRACK_EXPR (mo.u.loc) = 1;
	  if (!cselib_preserved_value_p (val))
	    {
	      VAL_NEEDS_RESOLUTION (mo.u.loc) = 1;
	      preserve_value (val);
	    }
	}
      else
	gcc_assert (type == MO_USE || type == MO_USE_NO_VAR);

      if (dump_file && (dump_flags & TDF_DETAILS))
	log_op_type (mo.u.loc, cui->bb, cui->insn, mo.type, dump_file);
      VEC_safe_push (micro_operation, heap, VTI (bb)->mos, &mo);
    }

  return 0;
}

/* Helper function for finding all uses of REG/MEM in X in insn INSN.  */

static void
add_uses_1 (rtx *x, void *cui)
{
  for_each_rtx (x, add_uses, cui);
}

/* Attempt to reverse the EXPR operation in the debug info.  Say for
   reg1 = reg2 + 6 even when reg2 is no longer live we
   can express its value as VAL - 6.  */

static rtx
reverse_op (rtx val, const_rtx expr)
{
  rtx src, arg, ret;
  cselib_val *v;
  enum rtx_code code;

  if (GET_CODE (expr) != SET)
    return NULL_RTX;

  if (!REG_P (SET_DEST (expr)) || GET_MODE (val) != GET_MODE (SET_DEST (expr)))
    return NULL_RTX;

  src = SET_SRC (expr);
  switch (GET_CODE (src))
    {
    case PLUS:
    case MINUS:
    case XOR:
    case NOT:
    case NEG:
      if (!REG_P (XEXP (src, 0)))
	return NULL_RTX;
      break;
    case SIGN_EXTEND:
    case ZERO_EXTEND:
      if (!REG_P (XEXP (src, 0)) && !MEM_P (XEXP (src, 0)))
	return NULL_RTX;
      break;
    default:
      return NULL_RTX;
    }

<<<<<<< HEAD
  if (!REG_P (XEXP (src, 0))
      || !SCALAR_INT_MODE_P (GET_MODE (src))
      || XEXP (src, 0) == cfa_base_rtx)
=======
  if (!SCALAR_INT_MODE_P (GET_MODE (src)) || XEXP (src, 0) == cfa_base_rtx)
>>>>>>> e8da5f64
    return NULL_RTX;

  v = cselib_lookup (XEXP (src, 0), GET_MODE (XEXP (src, 0)), 0);
  if (!v || !cselib_preserved_value_p (v))
    return NULL_RTX;

  switch (GET_CODE (src))
    {
    case NOT:
    case NEG:
      if (GET_MODE (v->val_rtx) != GET_MODE (val))
	return NULL_RTX;
      ret = gen_rtx_fmt_e (GET_CODE (src), GET_MODE (val), val);
      break;
    case SIGN_EXTEND:
    case ZERO_EXTEND:
      ret = gen_lowpart_SUBREG (GET_MODE (v->val_rtx), val);
      break;
    case XOR:
      code = XOR;
      goto binary;
    case PLUS:
      code = MINUS;
      goto binary;
    case MINUS:
      code = PLUS;
      goto binary;
    binary:
      if (GET_MODE (v->val_rtx) != GET_MODE (val))
	return NULL_RTX;
      arg = XEXP (src, 1);
      if (!CONST_INT_P (arg) && GET_CODE (arg) != SYMBOL_REF)
	{
	  arg = cselib_expand_value_rtx (arg, scratch_regs, 5);
	  if (arg == NULL_RTX)
	    return NULL_RTX;
	  if (!CONST_INT_P (arg) && GET_CODE (arg) != SYMBOL_REF)
	    return NULL_RTX;
	}
      ret = simplify_gen_binary (code, GET_MODE (val), val, arg);
      if (ret == val)
	/* Ensure ret isn't VALUE itself (which can happen e.g. for
	   (plus (reg1) (reg2)) when reg2 is known to be 0), as that
	   breaks a lot of routines during var-tracking.  */
	ret = gen_rtx_fmt_ee (PLUS, GET_MODE (val), val, const0_rtx);
      break;
    default:
      gcc_unreachable ();
    }

  return gen_rtx_CONCAT (GET_MODE (v->val_rtx), v->val_rtx, ret);
}

/* Add stores (register and memory references) LOC which will be tracked
   to VTI (bb)->mos.  EXPR is the RTL expression containing the store.
   CUIP->insn is instruction which the LOC is part of.  */

static void
add_stores (rtx loc, const_rtx expr, void *cuip)
{
  enum machine_mode mode = VOIDmode, mode2;
  struct count_use_info *cui = (struct count_use_info *)cuip;
  basic_block bb = cui->bb;
  micro_operation mo;
  rtx oloc = loc, nloc, src = NULL;
  enum micro_operation_type type = use_type (loc, cui, &mode);
  bool track_p = false;
  cselib_val *v;
  bool resolve, preserve;
  rtx reverse;

  if (type == MO_CLOBBER)
    return;

  mode2 = mode;

  if (REG_P (loc))
    {
      gcc_assert (loc != cfa_base_rtx);
      if ((GET_CODE (expr) == CLOBBER && type != MO_VAL_SET)
	  || !(track_p = use_type (loc, NULL, &mode2) == MO_USE)
	  || GET_CODE (expr) == CLOBBER)
	{
	  mo.type = MO_CLOBBER;
	  mo.u.loc = loc;
	}
      else
	{
	  if (GET_CODE (expr) == SET && SET_DEST (expr) == loc)
	    src = var_lowpart (mode2, SET_SRC (expr));
	  loc = var_lowpart (mode2, loc);

	  if (src == NULL)
	    {
	      mo.type = MO_SET;
	      mo.u.loc = loc;
	    }
	  else
	    {
	      rtx xexpr = gen_rtx_SET (VOIDmode, loc, src);
	      if (same_variable_part_p (src, REG_EXPR (loc), REG_OFFSET (loc)))
		mo.type = MO_COPY;
	      else
		mo.type = MO_SET;
	      mo.u.loc = xexpr;
	    }
	}
      mo.insn = cui->insn;
    }
  else if (MEM_P (loc)
	   && ((track_p = use_type (loc, NULL, &mode2) == MO_USE)
	       || cui->sets))
    {
      if (MEM_P (loc) && type == MO_VAL_SET
	  && !REG_P (XEXP (loc, 0))
	  && !MEM_P (XEXP (loc, 0))
	  && (GET_CODE (XEXP (loc, 0)) != PLUS
	      || XEXP (XEXP (loc, 0), 0) != cfa_base_rtx
	      || !CONST_INT_P (XEXP (XEXP (loc, 0), 1))))
	{
	  rtx mloc = loc;
	  enum machine_mode address_mode = get_address_mode (mloc);
	  cselib_val *val = cselib_lookup (XEXP (mloc, 0),
					   address_mode, 0);

	  if (val && !cselib_preserved_value_p (val))
	    {
	      preserve_value (val);
	      mo.type = MO_VAL_USE;
	      mloc = cselib_subst_to_values (XEXP (mloc, 0));
	      mo.u.loc = gen_rtx_CONCAT (address_mode, val->val_rtx, mloc);
	      mo.insn = cui->insn;
	      if (dump_file && (dump_flags & TDF_DETAILS))
		log_op_type (mo.u.loc, cui->bb, cui->insn,
			     mo.type, dump_file);
	      VEC_safe_push (micro_operation, heap, VTI (bb)->mos, &mo);
	    }
	}

      if (GET_CODE (expr) == CLOBBER || !track_p)
	{
	  mo.type = MO_CLOBBER;
	  mo.u.loc = track_p ? var_lowpart (mode2, loc) : loc;
	}
      else
	{
	  if (GET_CODE (expr) == SET && SET_DEST (expr) == loc)
	    src = var_lowpart (mode2, SET_SRC (expr));
	  loc = var_lowpart (mode2, loc);

	  if (src == NULL)
	    {
	      mo.type = MO_SET;
	      mo.u.loc = loc;
	    }
	  else
	    {
	      rtx xexpr = gen_rtx_SET (VOIDmode, loc, src);
	      if (same_variable_part_p (SET_SRC (xexpr),
					MEM_EXPR (loc),
					INT_MEM_OFFSET (loc)))
		mo.type = MO_COPY;
	      else
		mo.type = MO_SET;
	      mo.u.loc = xexpr;
	    }
	}
      mo.insn = cui->insn;
    }
  else
    return;

  if (type != MO_VAL_SET)
    goto log_and_return;

  v = find_use_val (oloc, mode, cui);

  if (!v)
    goto log_and_return;

  resolve = preserve = !cselib_preserved_value_p (v);

  nloc = replace_expr_with_values (oloc);
  if (nloc)
    oloc = nloc;

  if (GET_CODE (PATTERN (cui->insn)) == COND_EXEC)
    {
      cselib_val *oval = cselib_lookup (oloc, GET_MODE (oloc), 0);

      gcc_assert (oval != v);
      gcc_assert (REG_P (oloc) || MEM_P (oloc));

      if (!cselib_preserved_value_p (oval))
	{
	  micro_operation moa;

	  preserve_value (oval);

	  moa.type = MO_VAL_USE;
	  moa.u.loc = gen_rtx_CONCAT (mode, oval->val_rtx, oloc);
	  VAL_NEEDS_RESOLUTION (moa.u.loc) = 1;
	  moa.insn = cui->insn;

	  if (dump_file && (dump_flags & TDF_DETAILS))
	    log_op_type (moa.u.loc, cui->bb, cui->insn,
			 moa.type, dump_file);
	  VEC_safe_push (micro_operation, heap, VTI (bb)->mos, &moa);
	}

      resolve = false;
    }
  else if (resolve && GET_CODE (mo.u.loc) == SET)
    {
      nloc = replace_expr_with_values (SET_SRC (expr));

      /* Avoid the mode mismatch between oexpr and expr.  */
      if (!nloc && mode != mode2)
	{
	  nloc = SET_SRC (expr);
	  gcc_assert (oloc == SET_DEST (expr));
	}

      if (nloc)
	oloc = gen_rtx_SET (GET_MODE (mo.u.loc), oloc, nloc);
      else
	{
	  if (oloc == SET_DEST (mo.u.loc))
	    /* No point in duplicating.  */
	    oloc = mo.u.loc;
	  if (!REG_P (SET_SRC (mo.u.loc)))
	    resolve = false;
	}
    }
  else if (!resolve)
    {
      if (GET_CODE (mo.u.loc) == SET
	  && oloc == SET_DEST (mo.u.loc))
	/* No point in duplicating.  */
	oloc = mo.u.loc;
    }
  else
    resolve = false;

  loc = gen_rtx_CONCAT (mode, v->val_rtx, oloc);

  if (mo.u.loc != oloc)
    loc = gen_rtx_CONCAT (GET_MODE (mo.u.loc), loc, mo.u.loc);

  /* The loc of a MO_VAL_SET may have various forms:

     (concat val dst): dst now holds val

     (concat val (set dst src)): dst now holds val, copied from src

     (concat (concat val dstv) dst): dst now holds val; dstv is dst
     after replacing mems and non-top-level regs with values.

     (concat (concat val dstv) (set dst src)): dst now holds val,
     copied from src.  dstv is a value-based representation of dst, if
     it differs from dst.  If resolution is needed, src is a REG, and
     its mode is the same as that of val.

     (concat (concat val (set dstv srcv)) (set dst src)): src
     copied to dst, holding val.  dstv and srcv are value-based
     representations of dst and src, respectively.

  */

  if (GET_CODE (PATTERN (cui->insn)) != COND_EXEC)
    {
      reverse = reverse_op (v->val_rtx, expr);
      if (reverse)
	{
	  loc = gen_rtx_CONCAT (GET_MODE (mo.u.loc), loc, reverse);
	  VAL_EXPR_HAS_REVERSE (loc) = 1;
	}
    }

  mo.u.loc = loc;

  if (track_p)
    VAL_HOLDS_TRACK_EXPR (loc) = 1;
  if (preserve)
    {
      VAL_NEEDS_RESOLUTION (loc) = resolve;
      preserve_value (v);
    }
  if (mo.type == MO_CLOBBER)
    VAL_EXPR_IS_CLOBBERED (loc) = 1;
  if (mo.type == MO_COPY)
    VAL_EXPR_IS_COPIED (loc) = 1;

  mo.type = MO_VAL_SET;

 log_and_return:
  if (dump_file && (dump_flags & TDF_DETAILS))
    log_op_type (mo.u.loc, cui->bb, cui->insn, mo.type, dump_file);
  VEC_safe_push (micro_operation, heap, VTI (bb)->mos, &mo);
}

/* Callback for cselib_record_sets_hook, that records as micro
   operations uses and stores in an insn after cselib_record_sets has
   analyzed the sets in an insn, but before it modifies the stored
   values in the internal tables, unless cselib_record_sets doesn't
   call it directly (perhaps because we're not doing cselib in the
   first place, in which case sets and n_sets will be 0).  */

static void
add_with_sets (rtx insn, struct cselib_set *sets, int n_sets)
{
  basic_block bb = BLOCK_FOR_INSN (insn);
  int n1, n2;
  struct count_use_info cui;
  micro_operation *mos;

  cselib_hook_called = true;

  cui.insn = insn;
  cui.bb = bb;
  cui.sets = sets;
  cui.n_sets = n_sets;

  n1 = VEC_length (micro_operation, VTI (bb)->mos);
  cui.store_p = false;
  note_uses (&PATTERN (insn), add_uses_1, &cui);
  n2 = VEC_length (micro_operation, VTI (bb)->mos) - 1;
  mos = VEC_address (micro_operation, VTI (bb)->mos);

  /* Order the MO_USEs to be before MO_USE_NO_VARs and MO_VAL_USE, and
     MO_VAL_LOC last.  */
  while (n1 < n2)
    {
      while (n1 < n2 && mos[n1].type == MO_USE)
	n1++;
      while (n1 < n2 && mos[n2].type != MO_USE)
	n2--;
      if (n1 < n2)
	{
	  micro_operation sw;

	  sw = mos[n1];
	  mos[n1] = mos[n2];
	  mos[n2] = sw;
	}
    }

  n2 = VEC_length (micro_operation, VTI (bb)->mos) - 1;
  while (n1 < n2)
    {
      while (n1 < n2 && mos[n1].type != MO_VAL_LOC)
	n1++;
      while (n1 < n2 && mos[n2].type == MO_VAL_LOC)
	n2--;
      if (n1 < n2)
	{
	  micro_operation sw;

	  sw = mos[n1];
	  mos[n1] = mos[n2];
	  mos[n2] = sw;
	}
    }

  if (CALL_P (insn))
    {
      micro_operation mo;

      mo.type = MO_CALL;
      mo.insn = insn;
      mo.u.loc = NULL_RTX;

      if (dump_file && (dump_flags & TDF_DETAILS))
	log_op_type (PATTERN (insn), bb, insn, mo.type, dump_file);
      VEC_safe_push (micro_operation, heap, VTI (bb)->mos, &mo);
    }

  n1 = VEC_length (micro_operation, VTI (bb)->mos);
  /* This will record NEXT_INSN (insn), such that we can
     insert notes before it without worrying about any
     notes that MO_USEs might emit after the insn.  */
  cui.store_p = true;
  note_stores (PATTERN (insn), add_stores, &cui);
  n2 = VEC_length (micro_operation, VTI (bb)->mos) - 1;
  mos = VEC_address (micro_operation, VTI (bb)->mos);

  /* Order the MO_VAL_USEs first (note_stores does nothing
     on DEBUG_INSNs, so there are no MO_VAL_LOCs from this
     insn), then MO_CLOBBERs, then MO_SET/MO_COPY/MO_VAL_SET.  */
  while (n1 < n2)
    {
      while (n1 < n2 && mos[n1].type == MO_VAL_USE)
	n1++;
      while (n1 < n2 && mos[n2].type != MO_VAL_USE)
	n2--;
      if (n1 < n2)
	{
	  micro_operation sw;

	  sw = mos[n1];
	  mos[n1] = mos[n2];
	  mos[n2] = sw;
	}
    }

  n2 = VEC_length (micro_operation, VTI (bb)->mos) - 1;
  while (n1 < n2)
    {
      while (n1 < n2 && mos[n1].type == MO_CLOBBER)
	n1++;
      while (n1 < n2 && mos[n2].type != MO_CLOBBER)
	n2--;
      if (n1 < n2)
	{
	  micro_operation sw;

	  sw = mos[n1];
	  mos[n1] = mos[n2];
	  mos[n2] = sw;
	}
    }
}

static enum var_init_status
find_src_status (dataflow_set *in, rtx src)
{
  tree decl = NULL_TREE;
  enum var_init_status status = VAR_INIT_STATUS_UNINITIALIZED;

  if (! flag_var_tracking_uninit)
    status = VAR_INIT_STATUS_INITIALIZED;

  if (src && REG_P (src))
    decl = var_debug_decl (REG_EXPR (src));
  else if (src && MEM_P (src))
    decl = var_debug_decl (MEM_EXPR (src));

  if (src && decl)
    status = get_init_value (in, src, dv_from_decl (decl));

  return status;
}

/* SRC is the source of an assignment.  Use SET to try to find what
   was ultimately assigned to SRC.  Return that value if known,
   otherwise return SRC itself.  */

static rtx
find_src_set_src (dataflow_set *set, rtx src)
{
  tree decl = NULL_TREE;   /* The variable being copied around.          */
  rtx set_src = NULL_RTX;  /* The value for "decl" stored in "src".      */
  variable var;
  location_chain nextp;
  int i;
  bool found;

  if (src && REG_P (src))
    decl = var_debug_decl (REG_EXPR (src));
  else if (src && MEM_P (src))
    decl = var_debug_decl (MEM_EXPR (src));

  if (src && decl)
    {
      decl_or_value dv = dv_from_decl (decl);

      var = shared_hash_find (set->vars, dv);
      if (var)
	{
	  found = false;
	  for (i = 0; i < var->n_var_parts && !found; i++)
	    for (nextp = var->var_part[i].loc_chain; nextp && !found;
		 nextp = nextp->next)
	      if (rtx_equal_p (nextp->loc, src))
		{
		  set_src = nextp->set_src;
		  found = true;
		}

	}
    }

  return set_src;
}

/* Compute the changes of variable locations in the basic block BB.  */

static bool
compute_bb_dataflow (basic_block bb)
{
  unsigned int i;
  micro_operation *mo;
  bool changed;
  dataflow_set old_out;
  dataflow_set *in = &VTI (bb)->in;
  dataflow_set *out = &VTI (bb)->out;

  dataflow_set_init (&old_out);
  dataflow_set_copy (&old_out, out);
  dataflow_set_copy (out, in);

  for (i = 0; VEC_iterate (micro_operation, VTI (bb)->mos, i, mo); i++)
    {
      rtx insn = mo->insn;

      switch (mo->type)
	{
	  case MO_CALL:
	    dataflow_set_clear_at_call (out);
	    break;

	  case MO_USE:
	    {
	      rtx loc = mo->u.loc;

	      if (REG_P (loc))
		var_reg_set (out, loc, VAR_INIT_STATUS_UNINITIALIZED, NULL);
	      else if (MEM_P (loc))
		var_mem_set (out, loc, VAR_INIT_STATUS_UNINITIALIZED, NULL);
	    }
	    break;

	  case MO_VAL_LOC:
	    {
	      rtx loc = mo->u.loc;
	      rtx val, vloc;
	      tree var;

	      if (GET_CODE (loc) == CONCAT)
		{
		  val = XEXP (loc, 0);
		  vloc = XEXP (loc, 1);
		}
	      else
		{
		  val = NULL_RTX;
		  vloc = loc;
		}

	      var = PAT_VAR_LOCATION_DECL (vloc);

	      clobber_variable_part (out, NULL_RTX,
				     dv_from_decl (var), 0, NULL_RTX);
	      if (val)
		{
		  if (VAL_NEEDS_RESOLUTION (loc))
		    val_resolve (out, val, PAT_VAR_LOCATION_LOC (vloc), insn);
		  set_variable_part (out, val, dv_from_decl (var), 0,
				     VAR_INIT_STATUS_INITIALIZED, NULL_RTX,
				     INSERT);
		}
	      else if (!VAR_LOC_UNKNOWN_P (PAT_VAR_LOCATION_LOC (vloc)))
		set_variable_part (out, PAT_VAR_LOCATION_LOC (vloc),
				   dv_from_decl (var), 0,
				   VAR_INIT_STATUS_INITIALIZED, NULL_RTX,
				   INSERT);
	    }
	    break;

	  case MO_VAL_USE:
	    {
	      rtx loc = mo->u.loc;
	      rtx val, vloc, uloc;

	      vloc = uloc = XEXP (loc, 1);
	      val = XEXP (loc, 0);

	      if (GET_CODE (val) == CONCAT)
		{
		  uloc = XEXP (val, 1);
		  val = XEXP (val, 0);
		}

	      if (VAL_NEEDS_RESOLUTION (loc))
		val_resolve (out, val, vloc, insn);
	      else
		val_store (out, val, uloc, insn, false);

	      if (VAL_HOLDS_TRACK_EXPR (loc))
		{
		  if (GET_CODE (uloc) == REG)
		    var_reg_set (out, uloc, VAR_INIT_STATUS_UNINITIALIZED,
				 NULL);
		  else if (GET_CODE (uloc) == MEM)
		    var_mem_set (out, uloc, VAR_INIT_STATUS_UNINITIALIZED,
				 NULL);
		}
	    }
	    break;

	  case MO_VAL_SET:
	    {
	      rtx loc = mo->u.loc;
	      rtx val, vloc, uloc, reverse = NULL_RTX;

	      vloc = loc;
	      if (VAL_EXPR_HAS_REVERSE (loc))
		{
		  reverse = XEXP (loc, 1);
		  vloc = XEXP (loc, 0);
		}
	      uloc = XEXP (vloc, 1);
	      val = XEXP (vloc, 0);
	      vloc = uloc;

	      if (GET_CODE (val) == CONCAT)
		{
		  vloc = XEXP (val, 1);
		  val = XEXP (val, 0);
		}

	      if (GET_CODE (vloc) == SET)
		{
		  rtx vsrc = SET_SRC (vloc);

		  gcc_assert (val != vsrc);
		  gcc_assert (vloc == uloc || VAL_NEEDS_RESOLUTION (loc));

		  vloc = SET_DEST (vloc);

		  if (VAL_NEEDS_RESOLUTION (loc))
		    val_resolve (out, val, vsrc, insn);
		}
	      else if (VAL_NEEDS_RESOLUTION (loc))
		{
		  gcc_assert (GET_CODE (uloc) == SET
			      && GET_CODE (SET_SRC (uloc)) == REG);
		  val_resolve (out, val, SET_SRC (uloc), insn);
		}

	      if (VAL_HOLDS_TRACK_EXPR (loc))
		{
		  if (VAL_EXPR_IS_CLOBBERED (loc))
		    {
		      if (REG_P (uloc))
			var_reg_delete (out, uloc, true);
		      else if (MEM_P (uloc))
			var_mem_delete (out, uloc, true);
		    }
		  else
		    {
		      bool copied_p = VAL_EXPR_IS_COPIED (loc);
		      rtx set_src = NULL;
		      enum var_init_status status = VAR_INIT_STATUS_INITIALIZED;

		      if (GET_CODE (uloc) == SET)
			{
			  set_src = SET_SRC (uloc);
			  uloc = SET_DEST (uloc);
			}

		      if (copied_p)
			{
			  if (flag_var_tracking_uninit)
			    {
			      status = find_src_status (in, set_src);

			      if (status == VAR_INIT_STATUS_UNKNOWN)
				status = find_src_status (out, set_src);
			    }

			  set_src = find_src_set_src (in, set_src);
			}

		      if (REG_P (uloc))
			var_reg_delete_and_set (out, uloc, !copied_p,
						status, set_src);
		      else if (MEM_P (uloc))
			var_mem_delete_and_set (out, uloc, !copied_p,
						status, set_src);
		    }
		}
	      else if (REG_P (uloc))
		var_regno_delete (out, REGNO (uloc));

	      val_store (out, val, vloc, insn, true);

	      if (reverse)
		val_store (out, XEXP (reverse, 0), XEXP (reverse, 1),
			   insn, false);
	    }
	    break;

	  case MO_SET:
	    {
	      rtx loc = mo->u.loc;
	      rtx set_src = NULL;

	      if (GET_CODE (loc) == SET)
		{
		  set_src = SET_SRC (loc);
		  loc = SET_DEST (loc);
		}

	      if (REG_P (loc))
		var_reg_delete_and_set (out, loc, true, VAR_INIT_STATUS_INITIALIZED,
					set_src);
	      else if (MEM_P (loc))
		var_mem_delete_and_set (out, loc, true, VAR_INIT_STATUS_INITIALIZED,
					set_src);
	    }
	    break;

	  case MO_COPY:
	    {
	      rtx loc = mo->u.loc;
	      enum var_init_status src_status;
	      rtx set_src = NULL;

	      if (GET_CODE (loc) == SET)
		{
		  set_src = SET_SRC (loc);
		  loc = SET_DEST (loc);
		}

	      if (! flag_var_tracking_uninit)
		src_status = VAR_INIT_STATUS_INITIALIZED;
	      else
		{
		  src_status = find_src_status (in, set_src);

		  if (src_status == VAR_INIT_STATUS_UNKNOWN)
		    src_status = find_src_status (out, set_src);
		}

	      set_src = find_src_set_src (in, set_src);

	      if (REG_P (loc))
		var_reg_delete_and_set (out, loc, false, src_status, set_src);
	      else if (MEM_P (loc))
		var_mem_delete_and_set (out, loc, false, src_status, set_src);
	    }
	    break;

	  case MO_USE_NO_VAR:
	    {
	      rtx loc = mo->u.loc;

	      if (REG_P (loc))
		var_reg_delete (out, loc, false);
	      else if (MEM_P (loc))
		var_mem_delete (out, loc, false);
	    }
	    break;

	  case MO_CLOBBER:
	    {
	      rtx loc = mo->u.loc;

	      if (REG_P (loc))
		var_reg_delete (out, loc, true);
	      else if (MEM_P (loc))
		var_mem_delete (out, loc, true);
	    }
	    break;

	  case MO_ADJUST:
	    out->stack_adjust += mo->u.adjust;
	    break;
	}
    }

  if (MAY_HAVE_DEBUG_INSNS)
    {
      dataflow_set_equiv_regs (out);
      htab_traverse (shared_hash_htab (out->vars), canonicalize_values_mark,
		     out);
      htab_traverse (shared_hash_htab (out->vars), canonicalize_values_star,
		     out);
#if ENABLE_CHECKING
      htab_traverse (shared_hash_htab (out->vars),
		     canonicalize_loc_order_check, out);
#endif
    }
  changed = dataflow_set_different (&old_out, out);
  dataflow_set_destroy (&old_out);
  return changed;
}

/* Find the locations of variables in the whole function.  */

static bool
vt_find_locations (void)
{
  fibheap_t worklist, pending, fibheap_swap;
  sbitmap visited, in_worklist, in_pending, sbitmap_swap;
  basic_block bb;
  edge e;
  int *bb_order;
  int *rc_order;
  int i;
  int htabsz = 0;
  int htabmax = PARAM_VALUE (PARAM_MAX_VARTRACK_SIZE);
  bool success = true;

  timevar_push (TV_VAR_TRACKING_DATAFLOW);
  /* Compute reverse completion order of depth first search of the CFG
     so that the data-flow runs faster.  */
  rc_order = XNEWVEC (int, n_basic_blocks - NUM_FIXED_BLOCKS);
  bb_order = XNEWVEC (int, last_basic_block);
  pre_and_rev_post_order_compute (NULL, rc_order, false);
  for (i = 0; i < n_basic_blocks - NUM_FIXED_BLOCKS; i++)
    bb_order[rc_order[i]] = i;
  free (rc_order);

  worklist = fibheap_new ();
  pending = fibheap_new ();
  visited = sbitmap_alloc (last_basic_block);
  in_worklist = sbitmap_alloc (last_basic_block);
  in_pending = sbitmap_alloc (last_basic_block);
  sbitmap_zero (in_worklist);

  FOR_EACH_BB (bb)
    fibheap_insert (pending, bb_order[bb->index], bb);
  sbitmap_ones (in_pending);

  while (success && !fibheap_empty (pending))
    {
      fibheap_swap = pending;
      pending = worklist;
      worklist = fibheap_swap;
      sbitmap_swap = in_pending;
      in_pending = in_worklist;
      in_worklist = sbitmap_swap;

      sbitmap_zero (visited);

      while (!fibheap_empty (worklist))
	{
	  bb = (basic_block) fibheap_extract_min (worklist);
	  RESET_BIT (in_worklist, bb->index);
	  gcc_assert (!TEST_BIT (visited, bb->index));
	  if (!TEST_BIT (visited, bb->index))
	    {
	      bool changed;
	      edge_iterator ei;
	      int oldinsz, oldoutsz;

	      SET_BIT (visited, bb->index);

	      if (VTI (bb)->in.vars)
		{
		  htabsz
		    -= (htab_size (shared_hash_htab (VTI (bb)->in.vars))
			+ htab_size (shared_hash_htab (VTI (bb)->out.vars)));
		  oldinsz
		    = htab_elements (shared_hash_htab (VTI (bb)->in.vars));
		  oldoutsz
		    = htab_elements (shared_hash_htab (VTI (bb)->out.vars));
		}
	      else
		oldinsz = oldoutsz = 0;

	      if (MAY_HAVE_DEBUG_INSNS)
		{
		  dataflow_set *in = &VTI (bb)->in, *first_out = NULL;
		  bool first = true, adjust = false;

		  /* Calculate the IN set as the intersection of
		     predecessor OUT sets.  */

		  dataflow_set_clear (in);
		  dst_can_be_shared = true;

		  FOR_EACH_EDGE (e, ei, bb->preds)
		    if (!VTI (e->src)->flooded)
		      gcc_assert (bb_order[bb->index]
				  <= bb_order[e->src->index]);
		    else if (first)
		      {
			dataflow_set_copy (in, &VTI (e->src)->out);
			first_out = &VTI (e->src)->out;
			first = false;
		      }
		    else
		      {
			dataflow_set_merge (in, &VTI (e->src)->out);
			adjust = true;
		      }

		  if (adjust)
		    {
		      dataflow_post_merge_adjust (in, &VTI (bb)->permp);
#if ENABLE_CHECKING
		      /* Merge and merge_adjust should keep entries in
			 canonical order.  */
		      htab_traverse (shared_hash_htab (in->vars),
				     canonicalize_loc_order_check,
				     in);
#endif
		      if (dst_can_be_shared)
			{
			  shared_hash_destroy (in->vars);
			  in->vars = shared_hash_copy (first_out->vars);
			}
		    }

		  VTI (bb)->flooded = true;
		}
	      else
		{
		  /* Calculate the IN set as union of predecessor OUT sets.  */
		  dataflow_set_clear (&VTI (bb)->in);
		  FOR_EACH_EDGE (e, ei, bb->preds)
		    dataflow_set_union (&VTI (bb)->in, &VTI (e->src)->out);
		}

	      changed = compute_bb_dataflow (bb);
	      htabsz += (htab_size (shared_hash_htab (VTI (bb)->in.vars))
			 + htab_size (shared_hash_htab (VTI (bb)->out.vars)));

	      if (htabmax && htabsz > htabmax)
		{
		  if (MAY_HAVE_DEBUG_INSNS)
		    inform (DECL_SOURCE_LOCATION (cfun->decl),
			    "variable tracking size limit exceeded with "
			    "-fvar-tracking-assignments, retrying without");
		  else
		    inform (DECL_SOURCE_LOCATION (cfun->decl),
			    "variable tracking size limit exceeded");
		  success = false;
		  break;
		}

	      if (changed)
		{
		  FOR_EACH_EDGE (e, ei, bb->succs)
		    {
		      if (e->dest == EXIT_BLOCK_PTR)
			continue;

		      if (TEST_BIT (visited, e->dest->index))
			{
			  if (!TEST_BIT (in_pending, e->dest->index))
			    {
			      /* Send E->DEST to next round.  */
			      SET_BIT (in_pending, e->dest->index);
			      fibheap_insert (pending,
					      bb_order[e->dest->index],
					      e->dest);
			    }
			}
		      else if (!TEST_BIT (in_worklist, e->dest->index))
			{
			  /* Add E->DEST to current round.  */
			  SET_BIT (in_worklist, e->dest->index);
			  fibheap_insert (worklist, bb_order[e->dest->index],
					  e->dest);
			}
		    }
		}

	      if (dump_file)
		fprintf (dump_file,
			 "BB %i: in %i (was %i), out %i (was %i), rem %i + %i, tsz %i\n",
			 bb->index,
			 (int)htab_elements (shared_hash_htab (VTI (bb)->in.vars)),
			 oldinsz,
			 (int)htab_elements (shared_hash_htab (VTI (bb)->out.vars)),
			 oldoutsz,
			 (int)worklist->nodes, (int)pending->nodes, htabsz);

	      if (dump_file && (dump_flags & TDF_DETAILS))
		{
		  fprintf (dump_file, "BB %i IN:\n", bb->index);
		  dump_dataflow_set (&VTI (bb)->in);
		  fprintf (dump_file, "BB %i OUT:\n", bb->index);
		  dump_dataflow_set (&VTI (bb)->out);
		}
	    }
	}
    }

  if (success && MAY_HAVE_DEBUG_INSNS)
    FOR_EACH_BB (bb)
      gcc_assert (VTI (bb)->flooded);

  free (bb_order);
  fibheap_delete (worklist);
  fibheap_delete (pending);
  sbitmap_free (visited);
  sbitmap_free (in_worklist);
  sbitmap_free (in_pending);

  timevar_pop (TV_VAR_TRACKING_DATAFLOW);
  return success;
}

/* Print the content of the LIST to dump file.  */

static void
dump_attrs_list (attrs list)
{
  for (; list; list = list->next)
    {
      if (dv_is_decl_p (list->dv))
	print_mem_expr (dump_file, dv_as_decl (list->dv));
      else
	print_rtl_single (dump_file, dv_as_value (list->dv));
      fprintf (dump_file, "+" HOST_WIDE_INT_PRINT_DEC, list->offset);
    }
  fprintf (dump_file, "\n");
}

/* Print the information about variable *SLOT to dump file.  */

static int
dump_var_slot (void **slot, void *data ATTRIBUTE_UNUSED)
{
  variable var = (variable) *slot;

  dump_var (var);

  /* Continue traversing the hash table.  */
  return 1;
}

/* Print the information about variable VAR to dump file.  */

static void
dump_var (variable var)
{
  int i;
  location_chain node;

  if (dv_is_decl_p (var->dv))
    {
      const_tree decl = dv_as_decl (var->dv);

      if (DECL_NAME (decl))
	{
	  fprintf (dump_file, "  name: %s",
		   IDENTIFIER_POINTER (DECL_NAME (decl)));
	  if (dump_flags & TDF_UID)
	    fprintf (dump_file, "D.%u", DECL_UID (decl));
	}
      else if (TREE_CODE (decl) == DEBUG_EXPR_DECL)
	fprintf (dump_file, "  name: D#%u", DEBUG_TEMP_UID (decl));
      else
	fprintf (dump_file, "  name: D.%u", DECL_UID (decl));
      fprintf (dump_file, "\n");
    }
  else
    {
      fputc (' ', dump_file);
      print_rtl_single (dump_file, dv_as_value (var->dv));
    }

  for (i = 0; i < var->n_var_parts; i++)
    {
      fprintf (dump_file, "    offset %ld\n",
	       (long) var->var_part[i].offset);
      for (node = var->var_part[i].loc_chain; node; node = node->next)
	{
	  fprintf (dump_file, "      ");
	  if (node->init == VAR_INIT_STATUS_UNINITIALIZED)
	    fprintf (dump_file, "[uninit]");
	  print_rtl_single (dump_file, node->loc);
	}
    }
}

/* Print the information about variables from hash table VARS to dump file.  */

static void
dump_vars (htab_t vars)
{
  if (htab_elements (vars) > 0)
    {
      fprintf (dump_file, "Variables:\n");
      htab_traverse (vars, dump_var_slot, NULL);
    }
}

/* Print the dataflow set SET to dump file.  */

static void
dump_dataflow_set (dataflow_set *set)
{
  int i;

  fprintf (dump_file, "Stack adjustment: " HOST_WIDE_INT_PRINT_DEC "\n",
	   set->stack_adjust);
  for (i = 0; i < FIRST_PSEUDO_REGISTER; i++)
    {
      if (set->regs[i])
	{
	  fprintf (dump_file, "Reg %d:", i);
	  dump_attrs_list (set->regs[i]);
	}
    }
  dump_vars (shared_hash_htab (set->vars));
  fprintf (dump_file, "\n");
}

/* Print the IN and OUT sets for each basic block to dump file.  */

static void
dump_dataflow_sets (void)
{
  basic_block bb;

  FOR_EACH_BB (bb)
    {
      fprintf (dump_file, "\nBasic block %d:\n", bb->index);
      fprintf (dump_file, "IN:\n");
      dump_dataflow_set (&VTI (bb)->in);
      fprintf (dump_file, "OUT:\n");
      dump_dataflow_set (&VTI (bb)->out);
    }
}

/* Add variable VAR to the hash table of changed variables and
   if it has no locations delete it from SET's hash table.  */

static void
variable_was_changed (variable var, dataflow_set *set)
{
  hashval_t hash = dv_htab_hash (var->dv);

  if (emit_notes)
    {
      void **slot;
      bool old_cur_loc_changed = false;

      /* Remember this decl or VALUE has been added to changed_variables.  */
      set_dv_changed (var->dv, true);

      slot = htab_find_slot_with_hash (changed_variables,
				       var->dv,
				       hash, INSERT);

      if (*slot)
	{
	  variable old_var = (variable) *slot;
	  gcc_assert (old_var->in_changed_variables);
	  old_var->in_changed_variables = false;
	  old_cur_loc_changed = old_var->cur_loc_changed;
	  variable_htab_free (*slot);
	}
      if (set && var->n_var_parts == 0)
	{
	  variable empty_var;

	  empty_var = (variable) pool_alloc (dv_pool (var->dv));
	  empty_var->dv = var->dv;
	  empty_var->refcount = 1;
	  empty_var->n_var_parts = 0;
	  empty_var->cur_loc_changed = true;
	  empty_var->in_changed_variables = true;
	  *slot = empty_var;
	  goto drop_var;
	}
      else
	{
	  var->refcount++;
	  var->in_changed_variables = true;
	  /* If within processing one uop a variable is deleted
	     and then readded, we need to assume it has changed.  */
	  if (old_cur_loc_changed)
	    var->cur_loc_changed = true;
	  *slot = var;
	}
    }
  else
    {
      gcc_assert (set);
      if (var->n_var_parts == 0)
	{
	  void **slot;

	drop_var:
	  slot = shared_hash_find_slot_noinsert (set->vars, var->dv);
	  if (slot)
	    {
	      if (shared_hash_shared (set->vars))
		slot = shared_hash_find_slot_unshare (&set->vars, var->dv,
						      NO_INSERT);
	      htab_clear_slot (shared_hash_htab (set->vars), slot);
	    }
	}
    }
}

/* Look for the index in VAR->var_part corresponding to OFFSET.
   Return -1 if not found.  If INSERTION_POINT is non-NULL, the
   referenced int will be set to the index that the part has or should
   have, if it should be inserted.  */

static inline int
find_variable_location_part (variable var, HOST_WIDE_INT offset,
			     int *insertion_point)
{
  int pos, low, high;

  /* Find the location part.  */
  low = 0;
  high = var->n_var_parts;
  while (low != high)
    {
      pos = (low + high) / 2;
      if (var->var_part[pos].offset < offset)
	low = pos + 1;
      else
	high = pos;
    }
  pos = low;

  if (insertion_point)
    *insertion_point = pos;

  if (pos < var->n_var_parts && var->var_part[pos].offset == offset)
    return pos;

  return -1;
}

static void **
set_slot_part (dataflow_set *set, rtx loc, void **slot,
	       decl_or_value dv, HOST_WIDE_INT offset,
	       enum var_init_status initialized, rtx set_src)
{
  int pos;
  location_chain node, next;
  location_chain *nextp;
  variable var;
  bool onepart = dv_onepart_p (dv);

  gcc_assert (offset == 0 || !onepart);
  gcc_assert (loc != dv_as_opaque (dv));

  var = (variable) *slot;

  if (! flag_var_tracking_uninit)
    initialized = VAR_INIT_STATUS_INITIALIZED;

  if (!var)
    {
      /* Create new variable information.  */
      var = (variable) pool_alloc (dv_pool (dv));
      var->dv = dv;
      var->refcount = 1;
      var->n_var_parts = 1;
      var->cur_loc_changed = false;
      var->in_changed_variables = false;
      var->var_part[0].offset = offset;
      var->var_part[0].loc_chain = NULL;
      var->var_part[0].cur_loc = NULL;
      *slot = var;
      pos = 0;
      nextp = &var->var_part[0].loc_chain;
    }
  else if (onepart)
    {
      int r = -1, c = 0;

      gcc_assert (dv_as_opaque (var->dv) == dv_as_opaque (dv));

      pos = 0;

      if (GET_CODE (loc) == VALUE)
	{
	  for (nextp = &var->var_part[0].loc_chain; (node = *nextp);
	       nextp = &node->next)
	    if (GET_CODE (node->loc) == VALUE)
	      {
		if (node->loc == loc)
		  {
		    r = 0;
		    break;
		  }
		if (canon_value_cmp (node->loc, loc))
		  c++;
		else
		  {
		    r = 1;
		    break;
		  }
	      }
	    else if (REG_P (node->loc) || MEM_P (node->loc))
	      c++;
	    else
	      {
		r = 1;
		break;
	      }
	}
      else if (REG_P (loc))
	{
	  for (nextp = &var->var_part[0].loc_chain; (node = *nextp);
	       nextp = &node->next)
	    if (REG_P (node->loc))
	      {
		if (REGNO (node->loc) < REGNO (loc))
		  c++;
		else
		  {
		    if (REGNO (node->loc) == REGNO (loc))
		      r = 0;
		    else
		      r = 1;
		    break;
		  }
	      }
	    else
	      {
		r = 1;
		break;
	      }
	}
      else if (MEM_P (loc))
	{
	  for (nextp = &var->var_part[0].loc_chain; (node = *nextp);
	       nextp = &node->next)
	    if (REG_P (node->loc))
	      c++;
	    else if (MEM_P (node->loc))
	      {
		if ((r = loc_cmp (XEXP (node->loc, 0), XEXP (loc, 0))) >= 0)
		  break;
		else
		  c++;
	      }
	    else
	      {
		r = 1;
		break;
	      }
	}
      else
	for (nextp = &var->var_part[0].loc_chain; (node = *nextp);
	     nextp = &node->next)
	  if ((r = loc_cmp (node->loc, loc)) >= 0)
	    break;
	  else
	    c++;

      if (r == 0)
	return slot;

      if (shared_var_p (var, set->vars))
	{
	  slot = unshare_variable (set, slot, var, initialized);
	  var = (variable)*slot;
	  for (nextp = &var->var_part[0].loc_chain; c;
	       nextp = &(*nextp)->next)
	    c--;
	  gcc_assert ((!node && !*nextp) || node->loc == (*nextp)->loc);
	}
    }
  else
    {
      int inspos = 0;

      gcc_assert (dv_as_decl (var->dv) == dv_as_decl (dv));

      pos = find_variable_location_part (var, offset, &inspos);

      if (pos >= 0)
	{
	  node = var->var_part[pos].loc_chain;

	  if (node
	      && ((REG_P (node->loc) && REG_P (loc)
		   && REGNO (node->loc) == REGNO (loc))
		  || rtx_equal_p (node->loc, loc)))
	    {
	      /* LOC is in the beginning of the chain so we have nothing
		 to do.  */
	      if (node->init < initialized)
		node->init = initialized;
	      if (set_src != NULL)
		node->set_src = set_src;

	      return slot;
	    }
	  else
	    {
	      /* We have to make a copy of a shared variable.  */
	      if (shared_var_p (var, set->vars))
		{
		  slot = unshare_variable (set, slot, var, initialized);
		  var = (variable)*slot;
		}
	    }
	}
      else
	{
	  /* We have not found the location part, new one will be created.  */

	  /* We have to make a copy of the shared variable.  */
	  if (shared_var_p (var, set->vars))
	    {
	      slot = unshare_variable (set, slot, var, initialized);
	      var = (variable)*slot;
	    }

	  /* We track only variables whose size is <= MAX_VAR_PARTS bytes
	     thus there are at most MAX_VAR_PARTS different offsets.  */
	  gcc_assert (var->n_var_parts < MAX_VAR_PARTS
		      && (!var->n_var_parts || !dv_onepart_p (var->dv)));

	  /* We have to move the elements of array starting at index
	     inspos to the next position.  */
	  for (pos = var->n_var_parts; pos > inspos; pos--)
	    var->var_part[pos] = var->var_part[pos - 1];

	  var->n_var_parts++;
	  var->var_part[pos].offset = offset;
	  var->var_part[pos].loc_chain = NULL;
	  var->var_part[pos].cur_loc = NULL;
	}

      /* Delete the location from the list.  */
      nextp = &var->var_part[pos].loc_chain;
      for (node = var->var_part[pos].loc_chain; node; node = next)
	{
	  next = node->next;
	  if ((REG_P (node->loc) && REG_P (loc)
	       && REGNO (node->loc) == REGNO (loc))
	      || rtx_equal_p (node->loc, loc))
	    {
	      /* Save these values, to assign to the new node, before
		 deleting this one.  */
	      if (node->init > initialized)
		initialized = node->init;
	      if (node->set_src != NULL && set_src == NULL)
		set_src = node->set_src;
	      if (var->var_part[pos].cur_loc == node->loc)
		{
		  var->var_part[pos].cur_loc = NULL;
		  var->cur_loc_changed = true;
		}
	      pool_free (loc_chain_pool, node);
	      *nextp = next;
	      break;
	    }
	  else
	    nextp = &node->next;
	}

      nextp = &var->var_part[pos].loc_chain;
    }

  /* Add the location to the beginning.  */
  node = (location_chain) pool_alloc (loc_chain_pool);
  node->loc = loc;
  node->init = initialized;
  node->set_src = set_src;
  node->next = *nextp;
  *nextp = node;

  if (onepart && emit_notes)
    add_value_chains (var->dv, loc);

  /* If no location was emitted do so.  */
  if (var->var_part[pos].cur_loc == NULL)
    variable_was_changed (var, set);

  return slot;
}

/* Set the part of variable's location in the dataflow set SET.  The
   variable part is specified by variable's declaration in DV and
   offset OFFSET and the part's location by LOC.  IOPT should be
   NO_INSERT if the variable is known to be in SET already and the
   variable hash table must not be resized, and INSERT otherwise.  */

static void
set_variable_part (dataflow_set *set, rtx loc,
		   decl_or_value dv, HOST_WIDE_INT offset,
		   enum var_init_status initialized, rtx set_src,
		   enum insert_option iopt)
{
  void **slot;

  if (iopt == NO_INSERT)
    slot = shared_hash_find_slot_noinsert (set->vars, dv);
  else
    {
      slot = shared_hash_find_slot (set->vars, dv);
      if (!slot)
	slot = shared_hash_find_slot_unshare (&set->vars, dv, iopt);
    }
  slot = set_slot_part (set, loc, slot, dv, offset, initialized, set_src);
}

/* Remove all recorded register locations for the given variable part
   from dataflow set SET, except for those that are identical to loc.
   The variable part is specified by variable's declaration or value
   DV and offset OFFSET.  */

static void **
clobber_slot_part (dataflow_set *set, rtx loc, void **slot,
		   HOST_WIDE_INT offset, rtx set_src)
{
  variable var = (variable) *slot;
  int pos = find_variable_location_part (var, offset, NULL);

  if (pos >= 0)
    {
      location_chain node, next;

      /* Remove the register locations from the dataflow set.  */
      next = var->var_part[pos].loc_chain;
      for (node = next; node; node = next)
	{
	  next = node->next;
	  if (node->loc != loc
	      && (!flag_var_tracking_uninit
		  || !set_src
		  || MEM_P (set_src)
		  || !rtx_equal_p (set_src, node->set_src)))
	    {
	      if (REG_P (node->loc))
		{
		  attrs anode, anext;
		  attrs *anextp;

		  /* Remove the variable part from the register's
		     list, but preserve any other variable parts
		     that might be regarded as live in that same
		     register.  */
		  anextp = &set->regs[REGNO (node->loc)];
		  for (anode = *anextp; anode; anode = anext)
		    {
		      anext = anode->next;
		      if (dv_as_opaque (anode->dv) == dv_as_opaque (var->dv)
			  && anode->offset == offset)
			{
			  pool_free (attrs_pool, anode);
			  *anextp = anext;
			}
		      else
			anextp = &anode->next;
		    }
		}

	      slot = delete_slot_part (set, node->loc, slot, offset);
	    }
	}
    }

  return slot;
}

/* Remove all recorded register locations for the given variable part
   from dataflow set SET, except for those that are identical to loc.
   The variable part is specified by variable's declaration or value
   DV and offset OFFSET.  */

static void
clobber_variable_part (dataflow_set *set, rtx loc, decl_or_value dv,
		       HOST_WIDE_INT offset, rtx set_src)
{
  void **slot;

  if (!dv_as_opaque (dv)
      || (!dv_is_value_p (dv) && ! DECL_P (dv_as_decl (dv))))
    return;

  slot = shared_hash_find_slot_noinsert (set->vars, dv);
  if (!slot)
    return;

  slot = clobber_slot_part (set, loc, slot, offset, set_src);
}

/* Delete the part of variable's location from dataflow set SET.  The
   variable part is specified by its SET->vars slot SLOT and offset
   OFFSET and the part's location by LOC.  */

static void **
delete_slot_part (dataflow_set *set, rtx loc, void **slot,
		  HOST_WIDE_INT offset)
{
  variable var = (variable) *slot;
  int pos = find_variable_location_part (var, offset, NULL);

  if (pos >= 0)
    {
      location_chain node, next;
      location_chain *nextp;
      bool changed;

      if (shared_var_p (var, set->vars))
	{
	  /* If the variable contains the location part we have to
	     make a copy of the variable.  */
	  for (node = var->var_part[pos].loc_chain; node;
	       node = node->next)
	    {
	      if ((REG_P (node->loc) && REG_P (loc)
		   && REGNO (node->loc) == REGNO (loc))
		  || rtx_equal_p (node->loc, loc))
		{
		  slot = unshare_variable (set, slot, var,
					   VAR_INIT_STATUS_UNKNOWN);
		  var = (variable)*slot;
		  break;
		}
	    }
	}

      /* Delete the location part.  */
      changed = false;
      nextp = &var->var_part[pos].loc_chain;
      for (node = *nextp; node; node = next)
	{
	  next = node->next;
	  if ((REG_P (node->loc) && REG_P (loc)
	       && REGNO (node->loc) == REGNO (loc))
	      || rtx_equal_p (node->loc, loc))
	    {
	      if (emit_notes && pos == 0 && dv_onepart_p (var->dv))
		remove_value_chains (var->dv, node->loc);
	      /* If we have deleted the location which was last emitted
		 we have to emit new location so add the variable to set
		 of changed variables.  */
	      if (var->var_part[pos].cur_loc == node->loc)
		{
		  changed = true;
		  var->var_part[pos].cur_loc = NULL;
		  var->cur_loc_changed = true;
		}
	      pool_free (loc_chain_pool, node);
	      *nextp = next;
	      break;
	    }
	  else
	    nextp = &node->next;
	}

      if (var->var_part[pos].loc_chain == NULL)
	{
	  changed = true;
	  var->n_var_parts--;
	  if (emit_notes)
	    var->cur_loc_changed = true;
	  while (pos < var->n_var_parts)
	    {
	      var->var_part[pos] = var->var_part[pos + 1];
	      pos++;
	    }
	}
      if (changed)
	variable_was_changed (var, set);
    }

  return slot;
}

/* Delete the part of variable's location from dataflow set SET.  The
   variable part is specified by variable's declaration or value DV
   and offset OFFSET and the part's location by LOC.  */

static void
delete_variable_part (dataflow_set *set, rtx loc, decl_or_value dv,
		      HOST_WIDE_INT offset)
{
  void **slot = shared_hash_find_slot_noinsert (set->vars, dv);
  if (!slot)
    return;

  slot = delete_slot_part (set, loc, slot, offset);
}

/* Structure for passing some other parameters to function
   vt_expand_loc_callback.  */
struct expand_loc_callback_data
{
  /* The variables and values active at this point.  */
  htab_t vars;

  /* True in vt_expand_loc_dummy calls, no rtl should be allocated.
     Non-NULL should be returned if vt_expand_loc would return
     non-NULL in that case, NULL otherwise.  cur_loc_changed should be
     computed and cur_loc recomputed when possible (but just once
     per emit_notes_for_changes call).  */
  bool dummy;

  /* True if expansion of subexpressions had to recompute some
     VALUE/DEBUG_EXPR_DECL's cur_loc or used a VALUE/DEBUG_EXPR_DECL
     whose cur_loc has been already recomputed during current
     emit_notes_for_changes call.  */
  bool cur_loc_changed;
};

/* Callback for cselib_expand_value, that looks for expressions
   holding the value in the var-tracking hash tables.  Return X for
   standard processing, anything else is to be used as-is.  */

static rtx
vt_expand_loc_callback (rtx x, bitmap regs, int max_depth, void *data)
{
  struct expand_loc_callback_data *elcd
    = (struct expand_loc_callback_data *) data;
  bool dummy = elcd->dummy;
  bool cur_loc_changed = elcd->cur_loc_changed;
  decl_or_value dv;
  variable var;
  location_chain loc;
  rtx result, subreg, xret;

  switch (GET_CODE (x))
    {
    case SUBREG:
      if (dummy)
	{
	  if (cselib_dummy_expand_value_rtx_cb (SUBREG_REG (x), regs,
						max_depth - 1,
						vt_expand_loc_callback, data))
	    return pc_rtx;
	  else
	    return NULL;
	}

      subreg = cselib_expand_value_rtx_cb (SUBREG_REG (x), regs,
					   max_depth - 1,
					   vt_expand_loc_callback, data);

      if (!subreg)
	return NULL;

      result = simplify_gen_subreg (GET_MODE (x), subreg,
				    GET_MODE (SUBREG_REG (x)),
				    SUBREG_BYTE (x));

      /* Invalid SUBREGs are ok in debug info.  ??? We could try
	 alternate expansions for the VALUE as well.  */
      if (!result)
	result = gen_rtx_raw_SUBREG (GET_MODE (x), subreg, SUBREG_BYTE (x));

      return result;

    case DEBUG_EXPR:
      dv = dv_from_decl (DEBUG_EXPR_TREE_DECL (x));
      xret = NULL;
      break;

    case VALUE:
      dv = dv_from_value (x);
      xret = x;
      break;

    default:
      return x;
    }

  if (VALUE_RECURSED_INTO (x))
    return NULL;

  var = (variable) htab_find_with_hash (elcd->vars, dv, dv_htab_hash (dv));

  if (!var)
    {
      if (dummy && dv_changed_p (dv))
	elcd->cur_loc_changed = true;
      return xret;
    }

  if (var->n_var_parts == 0)
    {
      if (dummy)
	elcd->cur_loc_changed = true;
      return xret;
    }

  gcc_assert (var->n_var_parts == 1);

  VALUE_RECURSED_INTO (x) = true;
  result = NULL;

  if (var->var_part[0].cur_loc)
    {
      if (dummy)
	{
	  if (cselib_dummy_expand_value_rtx_cb (var->var_part[0].cur_loc, regs,
						max_depth,
						vt_expand_loc_callback, data))
	    result = pc_rtx;
	}
      else
	result = cselib_expand_value_rtx_cb (var->var_part[0].cur_loc, regs,
					     max_depth,
					     vt_expand_loc_callback, data);
      if (result)
	set_dv_changed (dv, false);
    }
  if (!result && dv_changed_p (dv))
    {
      set_dv_changed (dv, false);
      for (loc = var->var_part[0].loc_chain; loc; loc = loc->next)
	if (loc->loc == var->var_part[0].cur_loc)
	  continue;
	else if (dummy)
	  {
	    elcd->cur_loc_changed = cur_loc_changed;
	    if (cselib_dummy_expand_value_rtx_cb (loc->loc, regs, max_depth,
						  vt_expand_loc_callback,
						  data))
	      {
		result = pc_rtx;
		break;
	      }
	  }
	else
	  {
	    result = cselib_expand_value_rtx_cb (loc->loc, regs, max_depth,
						 vt_expand_loc_callback, data);
	    if (result)
	      break;
	  }
      if (dummy && (result || var->var_part[0].cur_loc))
	var->cur_loc_changed = true;
      var->var_part[0].cur_loc = loc ? loc->loc : NULL_RTX;
    }
  if (dummy)
    {
      if (var->cur_loc_changed)
	elcd->cur_loc_changed = true;
      else if (!result && var->var_part[0].cur_loc == NULL_RTX)
	elcd->cur_loc_changed = cur_loc_changed;
    }

  VALUE_RECURSED_INTO (x) = false;
  if (result)
    return result;
  else
    return xret;
}

/* Expand VALUEs in LOC, using VARS as well as cselib's equivalence
   tables.  */

static rtx
vt_expand_loc (rtx loc, htab_t vars)
{
  struct expand_loc_callback_data data;

  if (!MAY_HAVE_DEBUG_INSNS)
    return loc;

  data.vars = vars;
  data.dummy = false;
  data.cur_loc_changed = false;
  loc = cselib_expand_value_rtx_cb (loc, scratch_regs, 8,
				    vt_expand_loc_callback, &data);

  if (loc && MEM_P (loc))
    loc = targetm.delegitimize_address (loc);
  return loc;
}

/* Like vt_expand_loc, but only return true/false (whether vt_expand_loc
   would succeed or not, without actually allocating new rtxes.  */

static bool
vt_expand_loc_dummy (rtx loc, htab_t vars, bool *pcur_loc_changed)
{
  struct expand_loc_callback_data data;
  bool ret;

  gcc_assert (MAY_HAVE_DEBUG_INSNS);
  data.vars = vars;
  data.dummy = true;
  data.cur_loc_changed = false;
  ret = cselib_dummy_expand_value_rtx_cb (loc, scratch_regs, 8,
					  vt_expand_loc_callback, &data);
  *pcur_loc_changed = data.cur_loc_changed;
  return ret;
}

#ifdef ENABLE_RTL_CHECKING
/* Used to verify that cur_loc_changed updating is safe.  */
static struct pointer_map_t *emitted_notes;
#endif

/* Emit the NOTE_INSN_VAR_LOCATION for variable *VARP.  DATA contains
   additional parameters: WHERE specifies whether the note shall be emitted
   before or after instruction INSN.  */

static int
emit_note_insn_var_location (void **varp, void *data)
{
  variable var = (variable) *varp;
  rtx insn = ((emit_note_data *)data)->insn;
  enum emit_note_where where = ((emit_note_data *)data)->where;
  htab_t vars = ((emit_note_data *)data)->vars;
  rtx note, note_vl;
  int i, j, n_var_parts;
  bool complete;
  enum var_init_status initialized = VAR_INIT_STATUS_UNINITIALIZED;
  HOST_WIDE_INT last_limit;
  tree type_size_unit;
  HOST_WIDE_INT offsets[MAX_VAR_PARTS];
  rtx loc[MAX_VAR_PARTS];
  tree decl;
  location_chain lc;

  if (dv_is_value_p (var->dv))
    goto value_or_debug_decl;

  decl = dv_as_decl (var->dv);

  if (TREE_CODE (decl) == DEBUG_EXPR_DECL)
    goto value_or_debug_decl;

  complete = true;
  last_limit = 0;
  n_var_parts = 0;
  if (!MAY_HAVE_DEBUG_INSNS)
    {
      for (i = 0; i < var->n_var_parts; i++)
	if (var->var_part[i].cur_loc == NULL && var->var_part[i].loc_chain)
	  {
	    var->var_part[i].cur_loc = var->var_part[i].loc_chain->loc;
	    var->cur_loc_changed = true;
	  }
      if (var->n_var_parts == 0)
	var->cur_loc_changed = true;
    }
#ifndef ENABLE_RTL_CHECKING
  if (!var->cur_loc_changed)
    goto clear;
#endif
  for (i = 0; i < var->n_var_parts; i++)
    {
      enum machine_mode mode, wider_mode;
      rtx loc2;

      if (last_limit < var->var_part[i].offset)
	{
	  complete = false;
	  break;
	}
      else if (last_limit > var->var_part[i].offset)
	continue;
      offsets[n_var_parts] = var->var_part[i].offset;
      if (!var->var_part[i].cur_loc)
	{
	  complete = false;
	  continue;
	}
      loc2 = vt_expand_loc (var->var_part[i].cur_loc, vars);
      if (!loc2)
	{
	  complete = false;
	  continue;
	}
      loc[n_var_parts] = loc2;
      mode = GET_MODE (var->var_part[i].cur_loc);
      if (mode == VOIDmode && dv_onepart_p (var->dv))
	mode = DECL_MODE (decl);
      for (lc = var->var_part[i].loc_chain; lc; lc = lc->next)
	if (var->var_part[i].cur_loc == lc->loc)
	  {
	    initialized = lc->init;
	    break;
	  }
      gcc_assert (lc);
      last_limit = offsets[n_var_parts] + GET_MODE_SIZE (mode);

      /* Attempt to merge adjacent registers or memory.  */
      wider_mode = GET_MODE_WIDER_MODE (mode);
      for (j = i + 1; j < var->n_var_parts; j++)
	if (last_limit <= var->var_part[j].offset)
	  break;
      if (j < var->n_var_parts
	  && wider_mode != VOIDmode
	  && var->var_part[j].cur_loc
	  && mode == GET_MODE (var->var_part[j].cur_loc)
	  && (REG_P (loc[n_var_parts]) || MEM_P (loc[n_var_parts]))
	  && last_limit == var->var_part[j].offset
	  && (loc2 = vt_expand_loc (var->var_part[j].cur_loc, vars))
	  && GET_CODE (loc[n_var_parts]) == GET_CODE (loc2))
	{
	  rtx new_loc = NULL;

	  if (REG_P (loc[n_var_parts])
	      && hard_regno_nregs[REGNO (loc[n_var_parts])][mode] * 2
		 == hard_regno_nregs[REGNO (loc[n_var_parts])][wider_mode]
	      && end_hard_regno (mode, REGNO (loc[n_var_parts]))
		 == REGNO (loc2))
	    {
	      if (! WORDS_BIG_ENDIAN && ! BYTES_BIG_ENDIAN)
		new_loc = simplify_subreg (wider_mode, loc[n_var_parts],
					   mode, 0);
	      else if (WORDS_BIG_ENDIAN && BYTES_BIG_ENDIAN)
		new_loc = simplify_subreg (wider_mode, loc2, mode, 0);
	      if (new_loc)
		{
		  if (!REG_P (new_loc)
		      || REGNO (new_loc) != REGNO (loc[n_var_parts]))
		    new_loc = NULL;
		  else
		    REG_ATTRS (new_loc) = REG_ATTRS (loc[n_var_parts]);
		}
	    }
	  else if (MEM_P (loc[n_var_parts])
		   && GET_CODE (XEXP (loc2, 0)) == PLUS
		   && REG_P (XEXP (XEXP (loc2, 0), 0))
		   && CONST_INT_P (XEXP (XEXP (loc2, 0), 1)))
	    {
	      if ((REG_P (XEXP (loc[n_var_parts], 0))
		   && rtx_equal_p (XEXP (loc[n_var_parts], 0),
				   XEXP (XEXP (loc2, 0), 0))
		   && INTVAL (XEXP (XEXP (loc2, 0), 1))
		      == GET_MODE_SIZE (mode))
		  || (GET_CODE (XEXP (loc[n_var_parts], 0)) == PLUS
		      && CONST_INT_P (XEXP (XEXP (loc[n_var_parts], 0), 1))
		      && rtx_equal_p (XEXP (XEXP (loc[n_var_parts], 0), 0),
				      XEXP (XEXP (loc2, 0), 0))
		      && INTVAL (XEXP (XEXP (loc[n_var_parts], 0), 1))
			 + GET_MODE_SIZE (mode)
			 == INTVAL (XEXP (XEXP (loc2, 0), 1))))
		new_loc = adjust_address_nv (loc[n_var_parts],
					     wider_mode, 0);
	    }

	  if (new_loc)
	    {
	      loc[n_var_parts] = new_loc;
	      mode = wider_mode;
	      last_limit = offsets[n_var_parts] + GET_MODE_SIZE (mode);
	      i = j;
	    }
	}
      ++n_var_parts;
    }
  type_size_unit = TYPE_SIZE_UNIT (TREE_TYPE (decl));
  if ((unsigned HOST_WIDE_INT) last_limit < TREE_INT_CST_LOW (type_size_unit))
    complete = false;

  if (! flag_var_tracking_uninit)
    initialized = VAR_INIT_STATUS_INITIALIZED;

  note_vl = NULL_RTX;
  if (!complete)
    note_vl = gen_rtx_VAR_LOCATION (VOIDmode, decl, NULL_RTX,
				    (int) initialized);
  else if (n_var_parts == 1)
    {
      rtx expr_list;

      if (offsets[0] || GET_CODE (loc[0]) == PARALLEL)
	expr_list = gen_rtx_EXPR_LIST (VOIDmode, loc[0], GEN_INT (offsets[0]));
      else
	expr_list = loc[0];

      note_vl = gen_rtx_VAR_LOCATION (VOIDmode, decl, expr_list,
				      (int) initialized);
    }
  else if (n_var_parts)
    {
      rtx parallel;

      for (i = 0; i < n_var_parts; i++)
	loc[i]
	  = gen_rtx_EXPR_LIST (VOIDmode, loc[i], GEN_INT (offsets[i]));

      parallel = gen_rtx_PARALLEL (VOIDmode,
				   gen_rtvec_v (n_var_parts, loc));
      note_vl = gen_rtx_VAR_LOCATION (VOIDmode, decl,
				      parallel, (int) initialized);
    }

#ifdef ENABLE_RTL_CHECKING
  if (note_vl)
    {
      void **note_slot = pointer_map_insert (emitted_notes, decl);
      rtx pnote = (rtx) *note_slot;
      if (!var->cur_loc_changed && (pnote || PAT_VAR_LOCATION_LOC (note_vl)))
	{
	  gcc_assert (pnote);
	  gcc_assert (rtx_equal_p (PAT_VAR_LOCATION_LOC (pnote),
				   PAT_VAR_LOCATION_LOC (note_vl)));
	}
      *note_slot = (void *) note_vl;
    }
  if (!var->cur_loc_changed)
    goto clear;
#endif

  if (where != EMIT_NOTE_BEFORE_INSN)
    {
      note = emit_note_after (NOTE_INSN_VAR_LOCATION, insn);
      if (where == EMIT_NOTE_AFTER_CALL_INSN)
	NOTE_DURING_CALL_P (note) = true;
    }
  else
    note = emit_note_before (NOTE_INSN_VAR_LOCATION, insn);
  NOTE_VAR_LOCATION (note) = note_vl;

 clear:
  set_dv_changed (var->dv, false);
  var->cur_loc_changed = false;
  gcc_assert (var->in_changed_variables);
  var->in_changed_variables = false;
  htab_clear_slot (changed_variables, varp);

  /* Continue traversing the hash table.  */
  return 1;

 value_or_debug_decl:
  if (dv_changed_p (var->dv) && var->n_var_parts)
    {
      location_chain lc;
      bool cur_loc_changed;

      if (var->var_part[0].cur_loc
	  && vt_expand_loc_dummy (var->var_part[0].cur_loc, vars,
				  &cur_loc_changed))
	goto clear;
      for (lc = var->var_part[0].loc_chain; lc; lc = lc->next)
	if (lc->loc != var->var_part[0].cur_loc
	    && vt_expand_loc_dummy (lc->loc, vars, &cur_loc_changed))
	  break;
      var->var_part[0].cur_loc = lc ? lc->loc : NULL_RTX;
    }
  goto clear;
}

DEF_VEC_P (variable);
DEF_VEC_ALLOC_P (variable, heap);

/* Stack of variable_def pointers that need processing with
   check_changed_vars_2.  */

static VEC (variable, heap) *changed_variables_stack;

/* VALUEs with no variables that need set_dv_changed (val, false)
   called before check_changed_vars_3.  */

static VEC (rtx, heap) *changed_values_stack;

/* Helper function for check_changed_vars_1 and check_changed_vars_2.  */

static void
check_changed_vars_0 (decl_or_value dv, htab_t htab)
{
  value_chain vc
    = (value_chain) htab_find_with_hash (value_chains, dv, dv_htab_hash (dv));

  if (vc == NULL)
    return;
  for (vc = vc->next; vc; vc = vc->next)
    if (!dv_changed_p (vc->dv))
      {
	variable vcvar
	  = (variable) htab_find_with_hash (htab, vc->dv,
					    dv_htab_hash (vc->dv));
	if (vcvar)
	  {
	    set_dv_changed (vc->dv, true);
	    VEC_safe_push (variable, heap, changed_variables_stack, vcvar);
	  }
	else if (dv_is_value_p (vc->dv))
	  {
	    set_dv_changed (vc->dv, true);
	    VEC_safe_push (rtx, heap, changed_values_stack,
			   dv_as_value (vc->dv));
	    check_changed_vars_0 (vc->dv, htab);
	  }
      }
}

/* Populate changed_variables_stack with variable_def pointers
   that need variable_was_changed called on them.  */

static int
check_changed_vars_1 (void **slot, void *data)
{
  variable var = (variable) *slot;
  htab_t htab = (htab_t) data;

  if (dv_is_value_p (var->dv)
      || TREE_CODE (dv_as_decl (var->dv)) == DEBUG_EXPR_DECL)
    check_changed_vars_0 (var->dv, htab);
  return 1;
}

/* Add VAR to changed_variables and also for VALUEs add recursively
   all DVs that aren't in changed_variables yet but reference the
   VALUE from its loc_chain.  */

static void
check_changed_vars_2 (variable var, htab_t htab)
{
  variable_was_changed (var, NULL);
  if (dv_is_value_p (var->dv)
      || TREE_CODE (dv_as_decl (var->dv)) == DEBUG_EXPR_DECL)
    check_changed_vars_0 (var->dv, htab);
}

/* For each changed decl (except DEBUG_EXPR_DECLs) recompute
   cur_loc if needed (and cur_loc of all VALUEs and DEBUG_EXPR_DECLs
   it needs and are also in changed variables) and track whether
   cur_loc (or anything it uses to compute location) had to change
   during the current emit_notes_for_changes call.  */

static int
check_changed_vars_3 (void **slot, void *data)
{
  variable var = (variable) *slot;
  htab_t vars = (htab_t) data;
  int i;
  location_chain lc;
  bool cur_loc_changed;

  if (dv_is_value_p (var->dv)
      || TREE_CODE (dv_as_decl (var->dv)) == DEBUG_EXPR_DECL)
    return 1;

  for (i = 0; i < var->n_var_parts; i++)
    {
      if (var->var_part[i].cur_loc
	  && vt_expand_loc_dummy (var->var_part[i].cur_loc, vars,
				  &cur_loc_changed))
	{
	  if (cur_loc_changed)
	    var->cur_loc_changed = true;
	  continue;
	}
      for (lc = var->var_part[i].loc_chain; lc; lc = lc->next)
	if (lc->loc != var->var_part[i].cur_loc
	    && vt_expand_loc_dummy (lc->loc, vars, &cur_loc_changed))
	  break;
      if (lc || var->var_part[i].cur_loc)
	var->cur_loc_changed = true;
      var->var_part[i].cur_loc = lc ? lc->loc : NULL_RTX;
    }
  if (var->n_var_parts == 0)
    var->cur_loc_changed = true;
  return 1;
}

/* Emit NOTE_INSN_VAR_LOCATION note for each variable from a chain
   CHANGED_VARIABLES and delete this chain.  WHERE specifies whether the notes
   shall be emitted before of after instruction INSN.  */

static void
emit_notes_for_changes (rtx insn, enum emit_note_where where,
			shared_hash vars)
{
  emit_note_data data;
  htab_t htab = shared_hash_htab (vars);

  if (!htab_elements (changed_variables))
    return;

  if (MAY_HAVE_DEBUG_INSNS)
    {
      /* Unfortunately this has to be done in two steps, because
	 we can't traverse a hashtab into which we are inserting
	 through variable_was_changed.  */
      htab_traverse (changed_variables, check_changed_vars_1, htab);
      while (VEC_length (variable, changed_variables_stack) > 0)
	check_changed_vars_2 (VEC_pop (variable, changed_variables_stack),
			      htab);
      while (VEC_length (rtx, changed_values_stack) > 0)
	set_dv_changed (dv_from_value (VEC_pop (rtx, changed_values_stack)),
			false);
      htab_traverse (changed_variables, check_changed_vars_3, htab);
    }

  data.insn = insn;
  data.where = where;
  data.vars = htab;

  htab_traverse (changed_variables, emit_note_insn_var_location, &data);
}

/* Add variable *SLOT to the chain CHANGED_VARIABLES if it differs from the
   same variable in hash table DATA or is not there at all.  */

static int
emit_notes_for_differences_1 (void **slot, void *data)
{
  htab_t new_vars = (htab_t) data;
  variable old_var, new_var;

  old_var = (variable) *slot;
  new_var = (variable) htab_find_with_hash (new_vars, old_var->dv,
					    dv_htab_hash (old_var->dv));

  if (!new_var)
    {
      /* Variable has disappeared.  */
      variable empty_var;

      empty_var = (variable) pool_alloc (dv_pool (old_var->dv));
      empty_var->dv = old_var->dv;
      empty_var->refcount = 0;
      empty_var->n_var_parts = 0;
      empty_var->cur_loc_changed = false;
      empty_var->in_changed_variables = false;
      if (dv_onepart_p (old_var->dv))
	{
	  location_chain lc;

	  gcc_assert (old_var->n_var_parts == 1);
	  for (lc = old_var->var_part[0].loc_chain; lc; lc = lc->next)
	    remove_value_chains (old_var->dv, lc->loc);
	}
      variable_was_changed (empty_var, NULL);
      /* Continue traversing the hash table.  */
      return 1;
    }
  if (variable_different_p (old_var, new_var))
    {
      if (dv_onepart_p (old_var->dv))
	{
	  location_chain lc1, lc2;

	  gcc_assert (old_var->n_var_parts == 1
		      && new_var->n_var_parts == 1);
	  lc1 = old_var->var_part[0].loc_chain;
	  lc2 = new_var->var_part[0].loc_chain;
	  while (lc1
		 && lc2
		 && ((REG_P (lc1->loc) && REG_P (lc2->loc))
		     || rtx_equal_p (lc1->loc, lc2->loc)))
	    {
	      lc1 = lc1->next;
	      lc2 = lc2->next;
	    }
	  for (; lc2; lc2 = lc2->next)
	    add_value_chains (old_var->dv, lc2->loc);
	  for (; lc1; lc1 = lc1->next)
	    remove_value_chains (old_var->dv, lc1->loc);
	}
      variable_was_changed (new_var, NULL);
    }
  /* Update cur_loc.  */
  if (old_var != new_var)
    {
      int i;
      for (i = 0; i < new_var->n_var_parts; i++)
	{
	  new_var->var_part[i].cur_loc = NULL;
	  if (old_var->n_var_parts != new_var->n_var_parts
	      || old_var->var_part[i].offset != new_var->var_part[i].offset)
	    new_var->cur_loc_changed = true;
	  else if (old_var->var_part[i].cur_loc != NULL)
	    {
	      location_chain lc;
	      rtx cur_loc = old_var->var_part[i].cur_loc;

	      for (lc = new_var->var_part[i].loc_chain; lc; lc = lc->next)
		if (lc->loc == cur_loc
		    || rtx_equal_p (cur_loc, lc->loc))
		  {
		    new_var->var_part[i].cur_loc = lc->loc;
		    break;
		  }
	      if (lc == NULL)
		new_var->cur_loc_changed = true;
	    }
	}
    }

  /* Continue traversing the hash table.  */
  return 1;
}

/* Add variable *SLOT to the chain CHANGED_VARIABLES if it is not in hash
   table DATA.  */

static int
emit_notes_for_differences_2 (void **slot, void *data)
{
  htab_t old_vars = (htab_t) data;
  variable old_var, new_var;

  new_var = (variable) *slot;
  old_var = (variable) htab_find_with_hash (old_vars, new_var->dv,
					    dv_htab_hash (new_var->dv));
  if (!old_var)
    {
      int i;
      /* Variable has appeared.  */
      if (dv_onepart_p (new_var->dv))
	{
	  location_chain lc;

	  gcc_assert (new_var->n_var_parts == 1);
	  for (lc = new_var->var_part[0].loc_chain; lc; lc = lc->next)
	    add_value_chains (new_var->dv, lc->loc);
	}
      for (i = 0; i < new_var->n_var_parts; i++)
	new_var->var_part[i].cur_loc = NULL;
      variable_was_changed (new_var, NULL);
    }

  /* Continue traversing the hash table.  */
  return 1;
}

/* Emit notes before INSN for differences between dataflow sets OLD_SET and
   NEW_SET.  */

static void
emit_notes_for_differences (rtx insn, dataflow_set *old_set,
			    dataflow_set *new_set)
{
  htab_traverse (shared_hash_htab (old_set->vars),
		 emit_notes_for_differences_1,
		 shared_hash_htab (new_set->vars));
  htab_traverse (shared_hash_htab (new_set->vars),
		 emit_notes_for_differences_2,
		 shared_hash_htab (old_set->vars));
  emit_notes_for_changes (insn, EMIT_NOTE_BEFORE_INSN, new_set->vars);
}

/* Emit the notes for changes of location parts in the basic block BB.  */

static void
emit_notes_in_bb (basic_block bb, dataflow_set *set)
{
  unsigned int i;
  micro_operation *mo;

  dataflow_set_clear (set);
  dataflow_set_copy (set, &VTI (bb)->in);

  for (i = 0; VEC_iterate (micro_operation, VTI (bb)->mos, i, mo); i++)
    {
      rtx insn = mo->insn;

      switch (mo->type)
	{
	  case MO_CALL:
	    dataflow_set_clear_at_call (set);
	    emit_notes_for_changes (insn, EMIT_NOTE_AFTER_CALL_INSN, set->vars);
	    break;

	  case MO_USE:
	    {
	      rtx loc = mo->u.loc;

	      if (REG_P (loc))
		var_reg_set (set, loc, VAR_INIT_STATUS_UNINITIALIZED, NULL);
	      else
		var_mem_set (set, loc, VAR_INIT_STATUS_UNINITIALIZED, NULL);

	      emit_notes_for_changes (insn, EMIT_NOTE_AFTER_INSN, set->vars);
	    }
	    break;

	  case MO_VAL_LOC:
	    {
	      rtx loc = mo->u.loc;
	      rtx val, vloc;
	      tree var;

	      if (GET_CODE (loc) == CONCAT)
		{
		  val = XEXP (loc, 0);
		  vloc = XEXP (loc, 1);
		}
	      else
		{
		  val = NULL_RTX;
		  vloc = loc;
		}

	      var = PAT_VAR_LOCATION_DECL (vloc);

	      clobber_variable_part (set, NULL_RTX,
				     dv_from_decl (var), 0, NULL_RTX);
	      if (val)
		{
		  if (VAL_NEEDS_RESOLUTION (loc))
		    val_resolve (set, val, PAT_VAR_LOCATION_LOC (vloc), insn);
		  set_variable_part (set, val, dv_from_decl (var), 0,
				     VAR_INIT_STATUS_INITIALIZED, NULL_RTX,
				     INSERT);
		}
	      else if (!VAR_LOC_UNKNOWN_P (PAT_VAR_LOCATION_LOC (vloc)))
		set_variable_part (set, PAT_VAR_LOCATION_LOC (vloc),
				   dv_from_decl (var), 0,
				   VAR_INIT_STATUS_INITIALIZED, NULL_RTX,
				   INSERT);

	      emit_notes_for_changes (insn, EMIT_NOTE_AFTER_INSN, set->vars);
	    }
	    break;

	  case MO_VAL_USE:
	    {
	      rtx loc = mo->u.loc;
	      rtx val, vloc, uloc;

	      vloc = uloc = XEXP (loc, 1);
	      val = XEXP (loc, 0);

	      if (GET_CODE (val) == CONCAT)
		{
		  uloc = XEXP (val, 1);
		  val = XEXP (val, 0);
		}

	      if (VAL_NEEDS_RESOLUTION (loc))
		val_resolve (set, val, vloc, insn);
	      else
		val_store (set, val, uloc, insn, false);

	      if (VAL_HOLDS_TRACK_EXPR (loc))
		{
		  if (GET_CODE (uloc) == REG)
		    var_reg_set (set, uloc, VAR_INIT_STATUS_UNINITIALIZED,
				 NULL);
		  else if (GET_CODE (uloc) == MEM)
		    var_mem_set (set, uloc, VAR_INIT_STATUS_UNINITIALIZED,
				 NULL);
		}

	      emit_notes_for_changes (insn, EMIT_NOTE_BEFORE_INSN, set->vars);
	    }
	    break;

	  case MO_VAL_SET:
	    {
	      rtx loc = mo->u.loc;
	      rtx val, vloc, uloc, reverse = NULL_RTX;

	      vloc = loc;
	      if (VAL_EXPR_HAS_REVERSE (loc))
		{
		  reverse = XEXP (loc, 1);
		  vloc = XEXP (loc, 0);
		}
	      uloc = XEXP (vloc, 1);
	      val = XEXP (vloc, 0);
	      vloc = uloc;

	      if (GET_CODE (val) == CONCAT)
		{
		  vloc = XEXP (val, 1);
		  val = XEXP (val, 0);
		}

	      if (GET_CODE (vloc) == SET)
		{
		  rtx vsrc = SET_SRC (vloc);

		  gcc_assert (val != vsrc);
		  gcc_assert (vloc == uloc || VAL_NEEDS_RESOLUTION (loc));

		  vloc = SET_DEST (vloc);

		  if (VAL_NEEDS_RESOLUTION (loc))
		    val_resolve (set, val, vsrc, insn);
		}
	      else if (VAL_NEEDS_RESOLUTION (loc))
		{
		  gcc_assert (GET_CODE (uloc) == SET
			      && GET_CODE (SET_SRC (uloc)) == REG);
		  val_resolve (set, val, SET_SRC (uloc), insn);
		}

	      if (VAL_HOLDS_TRACK_EXPR (loc))
		{
		  if (VAL_EXPR_IS_CLOBBERED (loc))
		    {
		      if (REG_P (uloc))
			var_reg_delete (set, uloc, true);
		      else if (MEM_P (uloc))
			var_mem_delete (set, uloc, true);
		    }
		  else
		    {
		      bool copied_p = VAL_EXPR_IS_COPIED (loc);
		      rtx set_src = NULL;
		      enum var_init_status status = VAR_INIT_STATUS_INITIALIZED;

		      if (GET_CODE (uloc) == SET)
			{
			  set_src = SET_SRC (uloc);
			  uloc = SET_DEST (uloc);
			}

		      if (copied_p)
			{
			  status = find_src_status (set, set_src);

			  set_src = find_src_set_src (set, set_src);
			}

		      if (REG_P (uloc))
			var_reg_delete_and_set (set, uloc, !copied_p,
						status, set_src);
		      else if (MEM_P (uloc))
			var_mem_delete_and_set (set, uloc, !copied_p,
						status, set_src);
		    }
		}
	      else if (REG_P (uloc))
		var_regno_delete (set, REGNO (uloc));

	      val_store (set, val, vloc, insn, true);

	      if (reverse)
		val_store (set, XEXP (reverse, 0), XEXP (reverse, 1),
			   insn, false);

	      emit_notes_for_changes (NEXT_INSN (insn), EMIT_NOTE_BEFORE_INSN,
				      set->vars);
	    }
	    break;

	  case MO_SET:
	    {
	      rtx loc = mo->u.loc;
	      rtx set_src = NULL;

	      if (GET_CODE (loc) == SET)
		{
		  set_src = SET_SRC (loc);
		  loc = SET_DEST (loc);
		}

	      if (REG_P (loc))
		var_reg_delete_and_set (set, loc, true, VAR_INIT_STATUS_INITIALIZED,
					set_src);
	      else
		var_mem_delete_and_set (set, loc, true, VAR_INIT_STATUS_INITIALIZED,
					set_src);

	      emit_notes_for_changes (NEXT_INSN (insn), EMIT_NOTE_BEFORE_INSN,
				      set->vars);
	    }
	    break;

	  case MO_COPY:
	    {
	      rtx loc = mo->u.loc;
	      enum var_init_status src_status;
	      rtx set_src = NULL;

	      if (GET_CODE (loc) == SET)
		{
		  set_src = SET_SRC (loc);
		  loc = SET_DEST (loc);
		}

	      src_status = find_src_status (set, set_src);
	      set_src = find_src_set_src (set, set_src);

	      if (REG_P (loc))
		var_reg_delete_and_set (set, loc, false, src_status, set_src);
	      else
		var_mem_delete_and_set (set, loc, false, src_status, set_src);

	      emit_notes_for_changes (NEXT_INSN (insn), EMIT_NOTE_BEFORE_INSN,
				      set->vars);
	    }
	    break;

	  case MO_USE_NO_VAR:
	    {
	      rtx loc = mo->u.loc;

	      if (REG_P (loc))
		var_reg_delete (set, loc, false);
	      else
		var_mem_delete (set, loc, false);

	      emit_notes_for_changes (insn, EMIT_NOTE_AFTER_INSN, set->vars);
	    }
	    break;

	  case MO_CLOBBER:
	    {
	      rtx loc = mo->u.loc;

	      if (REG_P (loc))
		var_reg_delete (set, loc, true);
	      else
		var_mem_delete (set, loc, true);

	      emit_notes_for_changes (NEXT_INSN (insn), EMIT_NOTE_BEFORE_INSN,
				      set->vars);
	    }
	    break;

	  case MO_ADJUST:
	    set->stack_adjust += mo->u.adjust;
	    break;
	}
    }
}

/* Emit notes for the whole function.  */

static void
vt_emit_notes (void)
{
  basic_block bb;
  dataflow_set cur;

#ifdef ENABLE_RTL_CHECKING
  emitted_notes = pointer_map_create ();
#endif
  gcc_assert (!htab_elements (changed_variables));

  /* Free memory occupied by the out hash tables, as they aren't used
     anymore.  */
  FOR_EACH_BB (bb)
    dataflow_set_clear (&VTI (bb)->out);

  /* Enable emitting notes by functions (mainly by set_variable_part and
     delete_variable_part).  */
  emit_notes = true;

  if (MAY_HAVE_DEBUG_INSNS)
    {
      unsigned int i;
      rtx val;

      for (i = 0; VEC_iterate (rtx, preserved_values, i, val); i++)
	add_cselib_value_chains (dv_from_value (val));
      changed_variables_stack = VEC_alloc (variable, heap, 40);
      changed_values_stack = VEC_alloc (rtx, heap, 40);
    }

  dataflow_set_init (&cur);

  FOR_EACH_BB (bb)
    {
      /* Emit the notes for changes of variable locations between two
	 subsequent basic blocks.  */
      emit_notes_for_differences (BB_HEAD (bb), &cur, &VTI (bb)->in);

      /* Emit the notes for the changes in the basic block itself.  */
      emit_notes_in_bb (bb, &cur);

      /* Free memory occupied by the in hash table, we won't need it
	 again.  */
      dataflow_set_clear (&VTI (bb)->in);
    }
#ifdef ENABLE_CHECKING
  htab_traverse (shared_hash_htab (cur.vars),
		 emit_notes_for_differences_1,
		 shared_hash_htab (empty_shared_hash));
  if (MAY_HAVE_DEBUG_INSNS)
    {
      unsigned int i;
      rtx val;

      for (i = 0; VEC_iterate (rtx, preserved_values, i, val); i++)
	remove_cselib_value_chains (dv_from_value (val));
      gcc_assert (htab_elements (value_chains) == 0);
    }
#endif
  dataflow_set_destroy (&cur);

  if (MAY_HAVE_DEBUG_INSNS)
    {
      VEC_free (variable, heap, changed_variables_stack);
      VEC_free (rtx, heap, changed_values_stack);
    }

#ifdef ENABLE_RTL_CHECKING
  pointer_map_destroy (emitted_notes);
#endif
  emit_notes = false;
}

/* If there is a declaration and offset associated with register/memory RTL
   assign declaration to *DECLP and offset to *OFFSETP, and return true.  */

static bool
vt_get_decl_and_offset (rtx rtl, tree *declp, HOST_WIDE_INT *offsetp)
{
  if (REG_P (rtl))
    {
      if (REG_ATTRS (rtl))
	{
	  *declp = REG_EXPR (rtl);
	  *offsetp = REG_OFFSET (rtl);
	  return true;
	}
    }
  else if (MEM_P (rtl))
    {
      if (MEM_ATTRS (rtl))
	{
	  *declp = MEM_EXPR (rtl);
	  *offsetp = INT_MEM_OFFSET (rtl);
	  return true;
	}
    }
  return false;
}

/* Insert function parameters to IN and OUT sets of ENTRY_BLOCK.  */

static void
vt_add_function_parameters (void)
{
  tree parm;

  for (parm = DECL_ARGUMENTS (current_function_decl);
       parm; parm = DECL_CHAIN (parm))
    {
      rtx decl_rtl = DECL_RTL_IF_SET (parm);
      rtx incoming = DECL_INCOMING_RTL (parm);
      tree decl;
      enum machine_mode mode;
      HOST_WIDE_INT offset;
      dataflow_set *out;
      decl_or_value dv;

      if (TREE_CODE (parm) != PARM_DECL)
	continue;

      if (!DECL_NAME (parm))
	continue;

      if (!decl_rtl || !incoming)
	continue;

      if (GET_MODE (decl_rtl) == BLKmode || GET_MODE (incoming) == BLKmode)
	continue;

      if (!vt_get_decl_and_offset (incoming, &decl, &offset))
	{
	  if (REG_P (incoming) || MEM_P (incoming))
	    {
	      /* This means argument is passed by invisible reference.  */
	      offset = 0;
	      decl = parm;
	      incoming = gen_rtx_MEM (GET_MODE (decl_rtl), incoming);
	    }
	  else
	    {
	      if (!vt_get_decl_and_offset (decl_rtl, &decl, &offset))
		continue;
	      offset += byte_lowpart_offset (GET_MODE (incoming),
					     GET_MODE (decl_rtl));
	    }
	}

      if (!decl)
	continue;

      if (parm != decl)
	{
	  /* Assume that DECL_RTL was a pseudo that got spilled to
	     memory.  The spill slot sharing code will force the
	     memory to reference spill_slot_decl (%sfp), so we don't
	     match above.  That's ok, the pseudo must have referenced
	     the entire parameter, so just reset OFFSET.  */
	  gcc_assert (decl == get_spill_slot_decl (false));
	  offset = 0;
	}

      if (!track_loc_p (incoming, parm, offset, false, &mode, &offset))
	continue;

      out = &VTI (ENTRY_BLOCK_PTR)->out;

      dv = dv_from_decl (parm);

      if (target_for_debug_bind (parm)
	  /* We can't deal with these right now, because this kind of
	     variable is single-part.  ??? We could handle parallels
	     that describe multiple locations for the same single
	     value, but ATM we don't.  */
	  && GET_CODE (incoming) != PARALLEL)
	{
	  cselib_val *val;

	  /* ??? We shouldn't ever hit this, but it may happen because
	     arguments passed by invisible reference aren't dealt with
	     above: incoming-rtl will have Pmode rather than the
	     expected mode for the type.  */
	  if (offset)
	    continue;

	  val = cselib_lookup (var_lowpart (mode, incoming), mode, true);

	  /* ??? Float-typed values in memory are not handled by
	     cselib.  */
	  if (val)
	    {
	      preserve_value (val);
	      set_variable_part (out, val->val_rtx, dv, offset,
				 VAR_INIT_STATUS_INITIALIZED, NULL, INSERT);
	      dv = dv_from_value (val->val_rtx);
	    }
	}

      if (REG_P (incoming))
	{
	  incoming = var_lowpart (mode, incoming);
	  gcc_assert (REGNO (incoming) < FIRST_PSEUDO_REGISTER);
	  attrs_list_insert (&out->regs[REGNO (incoming)], dv, offset,
			     incoming);
	  set_variable_part (out, incoming, dv, offset,
			     VAR_INIT_STATUS_INITIALIZED, NULL, INSERT);
	}
      else if (MEM_P (incoming))
	{
	  incoming = var_lowpart (mode, incoming);
	  set_variable_part (out, incoming, dv, offset,
			     VAR_INIT_STATUS_INITIALIZED, NULL, INSERT);
	}
    }

  if (MAY_HAVE_DEBUG_INSNS)
    {
      cselib_preserve_only_values ();
      cselib_reset_table (cselib_get_next_uid ());
    }

}

/* Return true if INSN in the prologue initializes hard_frame_pointer_rtx.  */

static bool
fp_setter (rtx insn)
{
  rtx pat = PATTERN (insn);
  if (RTX_FRAME_RELATED_P (insn))
    {
      rtx expr = find_reg_note (insn, REG_FRAME_RELATED_EXPR, NULL_RTX);
      if (expr)
	pat = XEXP (expr, 0);
    }
  if (GET_CODE (pat) == SET)
    return SET_DEST (pat) == hard_frame_pointer_rtx;
  else if (GET_CODE (pat) == PARALLEL)
    {
      int i;
      for (i = XVECLEN (pat, 0) - 1; i >= 0; i--)
	if (GET_CODE (XVECEXP (pat, 0, i)) == SET
	    && SET_DEST (XVECEXP (pat, 0, i)) == hard_frame_pointer_rtx)
	  return true;
    }
  return false;
}

/* Initialize cfa_base_rtx, create a preserved VALUE for it and
   ensure it isn't flushed during cselib_reset_table.
   Can be called only if frame_pointer_rtx resp. arg_pointer_rtx
   has been eliminated.  */

static void
vt_init_cfa_base (void)
{
  cselib_val *val;

#ifdef FRAME_POINTER_CFA_OFFSET
  cfa_base_rtx = frame_pointer_rtx;
#else
  cfa_base_rtx = arg_pointer_rtx;
#endif
  if (cfa_base_rtx == hard_frame_pointer_rtx
      || !fixed_regs[REGNO (cfa_base_rtx)])
    {
      cfa_base_rtx = NULL_RTX;
      return;
    }
  if (!MAY_HAVE_DEBUG_INSNS)
    return;

  val = cselib_lookup_from_insn (cfa_base_rtx, GET_MODE (cfa_base_rtx), 1,
				 get_insns ());
  preserve_value (val);
  cselib_preserve_cfa_base_value (val, REGNO (cfa_base_rtx));
  var_reg_decl_set (&VTI (ENTRY_BLOCK_PTR)->out, cfa_base_rtx,
		    VAR_INIT_STATUS_INITIALIZED, dv_from_value (val->val_rtx),
		    0, NULL_RTX, INSERT);
}

/* Allocate and initialize the data structures for variable tracking
   and parse the RTL to get the micro operations.  */

static bool
vt_initialize (void)
{
  basic_block bb, prologue_bb = NULL;
  HOST_WIDE_INT fp_cfa_offset = -1;

  alloc_aux_for_blocks (sizeof (struct variable_tracking_info_def));

  attrs_pool = create_alloc_pool ("attrs_def pool",
				  sizeof (struct attrs_def), 1024);
  var_pool = create_alloc_pool ("variable_def pool",
				sizeof (struct variable_def)
				+ (MAX_VAR_PARTS - 1)
				* sizeof (((variable)NULL)->var_part[0]), 64);
  loc_chain_pool = create_alloc_pool ("location_chain_def pool",
				      sizeof (struct location_chain_def),
				      1024);
  shared_hash_pool = create_alloc_pool ("shared_hash_def pool",
					sizeof (struct shared_hash_def), 256);
  empty_shared_hash = (shared_hash) pool_alloc (shared_hash_pool);
  empty_shared_hash->refcount = 1;
  empty_shared_hash->htab
    = htab_create (1, variable_htab_hash, variable_htab_eq,
		   variable_htab_free);
  changed_variables = htab_create (10, variable_htab_hash, variable_htab_eq,
				   variable_htab_free);
  if (MAY_HAVE_DEBUG_INSNS)
    {
      value_chain_pool = create_alloc_pool ("value_chain_def pool",
					    sizeof (struct value_chain_def),
					    1024);
      value_chains = htab_create (32, value_chain_htab_hash,
				  value_chain_htab_eq, NULL);
    }

  /* Init the IN and OUT sets.  */
  FOR_ALL_BB (bb)
    {
      VTI (bb)->visited = false;
      VTI (bb)->flooded = false;
      dataflow_set_init (&VTI (bb)->in);
      dataflow_set_init (&VTI (bb)->out);
      VTI (bb)->permp = NULL;
    }

  if (MAY_HAVE_DEBUG_INSNS)
    {
      cselib_init (CSELIB_RECORD_MEMORY | CSELIB_PRESERVE_CONSTANTS);
      scratch_regs = BITMAP_ALLOC (NULL);
      valvar_pool = create_alloc_pool ("small variable_def pool",
				       sizeof (struct variable_def), 256);
      preserved_values = VEC_alloc (rtx, heap, 256);
    }
  else
    {
      scratch_regs = NULL;
      valvar_pool = NULL;
    }

  if (!frame_pointer_needed)
    {
      rtx reg, elim;

      if (!vt_stack_adjustments ())
	return false;

#ifdef FRAME_POINTER_CFA_OFFSET
      reg = frame_pointer_rtx;
#else
      reg = arg_pointer_rtx;
#endif
      elim = eliminate_regs (reg, VOIDmode, NULL_RTX);
      if (elim != reg)
	{
	  if (GET_CODE (elim) == PLUS)
	    elim = XEXP (elim, 0);
	  if (elim == stack_pointer_rtx)
	    vt_init_cfa_base ();
	}
    }
  else if (!crtl->stack_realign_tried)
    {
      rtx reg, elim;

#ifdef FRAME_POINTER_CFA_OFFSET
      reg = frame_pointer_rtx;
      fp_cfa_offset = FRAME_POINTER_CFA_OFFSET (current_function_decl);
#else
      reg = arg_pointer_rtx;
      fp_cfa_offset = ARG_POINTER_CFA_OFFSET (current_function_decl);
#endif
      elim = eliminate_regs (reg, VOIDmode, NULL_RTX);
      if (elim != reg)
	{
	  if (GET_CODE (elim) == PLUS)
	    {
	      fp_cfa_offset -= INTVAL (XEXP (elim, 1));
	      elim = XEXP (elim, 0);
	    }
	  if (elim != hard_frame_pointer_rtx)
	    fp_cfa_offset = -1;
	  else
	    prologue_bb = single_succ (ENTRY_BLOCK_PTR);
	}
    }

  hard_frame_pointer_adjustment = -1;

  FOR_EACH_BB (bb)
    {
      rtx insn;
      HOST_WIDE_INT pre, post = 0;
      basic_block first_bb, last_bb;

      if (MAY_HAVE_DEBUG_INSNS)
	{
	  cselib_record_sets_hook = add_with_sets;
	  if (dump_file && (dump_flags & TDF_DETAILS))
	    fprintf (dump_file, "first value: %i\n",
		     cselib_get_next_uid ());
	}

      first_bb = bb;
      for (;;)
	{
	  edge e;
	  if (bb->next_bb == EXIT_BLOCK_PTR
	      || ! single_pred_p (bb->next_bb))
	    break;
	  e = find_edge (bb, bb->next_bb);
	  if (! e || (e->flags & EDGE_FALLTHRU) == 0)
	    break;
	  bb = bb->next_bb;
	}
      last_bb = bb;

      /* Add the micro-operations to the vector.  */
      FOR_BB_BETWEEN (bb, first_bb, last_bb->next_bb, next_bb)
	{
	  HOST_WIDE_INT offset = VTI (bb)->out.stack_adjust;
	  VTI (bb)->out.stack_adjust = VTI (bb)->in.stack_adjust;
	  for (insn = BB_HEAD (bb); insn != NEXT_INSN (BB_END (bb));
	       insn = NEXT_INSN (insn))
	    {
	      if (INSN_P (insn))
		{
		  if (!frame_pointer_needed)
		    {
		      insn_stack_adjust_offset_pre_post (insn, &pre, &post);
		      if (pre)
			{
			  micro_operation mo;
			  mo.type = MO_ADJUST;
			  mo.u.adjust = pre;
			  mo.insn = insn;
			  if (dump_file && (dump_flags & TDF_DETAILS))
			    log_op_type (PATTERN (insn), bb, insn,
					 MO_ADJUST, dump_file);
			  VEC_safe_push (micro_operation, heap, VTI (bb)->mos,
					 &mo);
			  VTI (bb)->out.stack_adjust += pre;
			}
		    }

		  cselib_hook_called = false;
		  adjust_insn (bb, insn);
		  if (MAY_HAVE_DEBUG_INSNS)
		    {
		      cselib_process_insn (insn);
		      if (dump_file && (dump_flags & TDF_DETAILS))
			{
			  print_rtl_single (dump_file, insn);
			  dump_cselib_table (dump_file);
			}
		    }
		  if (!cselib_hook_called)
		    add_with_sets (insn, 0, 0);
		  cancel_changes (0);

		  if (!frame_pointer_needed && post)
		    {
		      micro_operation mo;
		      mo.type = MO_ADJUST;
		      mo.u.adjust = post;
		      mo.insn = insn;
		      if (dump_file && (dump_flags & TDF_DETAILS))
			log_op_type (PATTERN (insn), bb, insn,
				     MO_ADJUST, dump_file);
		      VEC_safe_push (micro_operation, heap, VTI (bb)->mos,
				     &mo);
		      VTI (bb)->out.stack_adjust += post;
		    }

		  if (bb == prologue_bb
		      && hard_frame_pointer_adjustment == -1
		      && RTX_FRAME_RELATED_P (insn)
		      && fp_setter (insn))
		    {
		      vt_init_cfa_base ();
		      hard_frame_pointer_adjustment = fp_cfa_offset;
		    }
		}
	    }
	  gcc_assert (offset == VTI (bb)->out.stack_adjust);
	}

      bb = last_bb;

      if (MAY_HAVE_DEBUG_INSNS)
	{
	  cselib_preserve_only_values ();
	  cselib_reset_table (cselib_get_next_uid ());
	  cselib_record_sets_hook = NULL;
	}
    }

  hard_frame_pointer_adjustment = -1;
  VTI (ENTRY_BLOCK_PTR)->flooded = true;
  vt_add_function_parameters ();
  cfa_base_rtx = NULL_RTX;
  return true;
}

/* Get rid of all debug insns from the insn stream.  */

static void
delete_debug_insns (void)
{
  basic_block bb;
  rtx insn, next;

  if (!MAY_HAVE_DEBUG_INSNS)
    return;

  FOR_EACH_BB (bb)
    {
      FOR_BB_INSNS_SAFE (bb, insn, next)
	if (DEBUG_INSN_P (insn))
	  delete_insn (insn);
    }
}

/* Run a fast, BB-local only version of var tracking, to take care of
   information that we don't do global analysis on, such that not all
   information is lost.  If SKIPPED holds, we're skipping the global
   pass entirely, so we should try to use information it would have
   handled as well..  */

static void
vt_debug_insns_local (bool skipped ATTRIBUTE_UNUSED)
{
  /* ??? Just skip it all for now.  */
  delete_debug_insns ();
}

/* Free the data structures needed for variable tracking.  */

static void
vt_finalize (void)
{
  basic_block bb;

  FOR_EACH_BB (bb)
    {
      VEC_free (micro_operation, heap, VTI (bb)->mos);
    }

  FOR_ALL_BB (bb)
    {
      dataflow_set_destroy (&VTI (bb)->in);
      dataflow_set_destroy (&VTI (bb)->out);
      if (VTI (bb)->permp)
	{
	  dataflow_set_destroy (VTI (bb)->permp);
	  XDELETE (VTI (bb)->permp);
	}
    }
  free_aux_for_blocks ();
  htab_delete (empty_shared_hash->htab);
  htab_delete (changed_variables);
  free_alloc_pool (attrs_pool);
  free_alloc_pool (var_pool);
  free_alloc_pool (loc_chain_pool);
  free_alloc_pool (shared_hash_pool);

  if (MAY_HAVE_DEBUG_INSNS)
    {
      htab_delete (value_chains);
      free_alloc_pool (value_chain_pool);
      free_alloc_pool (valvar_pool);
      VEC_free (rtx, heap, preserved_values);
      cselib_finish ();
      BITMAP_FREE (scratch_regs);
      scratch_regs = NULL;
    }

  if (vui_vec)
    XDELETEVEC (vui_vec);
  vui_vec = NULL;
  vui_allocated = 0;
}

/* The entry point to variable tracking pass.  */

static inline unsigned int
variable_tracking_main_1 (void)
{
  bool success;

  if (flag_var_tracking_assignments < 0)
    {
      delete_debug_insns ();
      return 0;
    }

  if (n_basic_blocks > 500 && n_edges / n_basic_blocks >= 20)
    {
      vt_debug_insns_local (true);
      return 0;
    }

  mark_dfs_back_edges ();
  if (!vt_initialize ())
    {
      vt_finalize ();
      vt_debug_insns_local (true);
      return 0;
    }

  success = vt_find_locations ();

  if (!success && flag_var_tracking_assignments > 0)
    {
      vt_finalize ();

      delete_debug_insns ();

      /* This is later restored by our caller.  */
      flag_var_tracking_assignments = 0;

      success = vt_initialize ();
      gcc_assert (success);

      success = vt_find_locations ();
    }

  if (!success)
    {
      vt_finalize ();
      vt_debug_insns_local (false);
      return 0;
    }

  if (dump_file && (dump_flags & TDF_DETAILS))
    {
      dump_dataflow_sets ();
      dump_flow_info (dump_file, dump_flags);
    }

  timevar_push (TV_VAR_TRACKING_EMIT);
  vt_emit_notes ();
  timevar_pop (TV_VAR_TRACKING_EMIT);

  vt_finalize ();
  vt_debug_insns_local (false);
  return 0;
}

unsigned int
variable_tracking_main (void)
{
  unsigned int ret;
  int save = flag_var_tracking_assignments;

  ret = variable_tracking_main_1 ();

  flag_var_tracking_assignments = save;

  return ret;
}

static bool
gate_handle_var_tracking (void)
{
  return (flag_var_tracking);
}



struct rtl_opt_pass pass_variable_tracking =
{
 {
  RTL_PASS,
  "vartrack",                           /* name */
  gate_handle_var_tracking,             /* gate */
  variable_tracking_main,               /* execute */
  NULL,                                 /* sub */
  NULL,                                 /* next */
  0,                                    /* static_pass_number */
  TV_VAR_TRACKING,                      /* tv_id */
  0,                                    /* properties_required */
  0,                                    /* properties_provided */
  0,                                    /* properties_destroyed */
  0,                                    /* todo_flags_start */
  TODO_dump_func | TODO_verify_rtl_sharing/* todo_flags_finish */
 }
};<|MERGE_RESOLUTION|>--- conflicted
+++ resolved
@@ -5256,13 +5256,7 @@
       return NULL_RTX;
     }
 
-<<<<<<< HEAD
-  if (!REG_P (XEXP (src, 0))
-      || !SCALAR_INT_MODE_P (GET_MODE (src))
-      || XEXP (src, 0) == cfa_base_rtx)
-=======
   if (!SCALAR_INT_MODE_P (GET_MODE (src)) || XEXP (src, 0) == cfa_base_rtx)
->>>>>>> e8da5f64
     return NULL_RTX;
 
   v = cselib_lookup (XEXP (src, 0), GET_MODE (XEXP (src, 0)), 0);
