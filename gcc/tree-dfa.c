/* Data flow functions for trees.
   Copyright (C) 2001, 2002, 2003, 2004, 2005 Free Software Foundation, Inc.
   Contributed by Diego Novillo <dnovillo@redhat.com>

This file is part of GCC.

GCC is free software; you can redistribute it and/or modify
it under the terms of the GNU General Public License as published by
the Free Software Foundation; either version 2, or (at your option)
any later version.

GCC is distributed in the hope that it will be useful,
but WITHOUT ANY WARRANTY; without even the implied warranty of
MERCHANTABILITY or FITNESS FOR A PARTICULAR PURPOSE.  See the
GNU General Public License for more details.

You should have received a copy of the GNU General Public License
along with GCC; see the file COPYING.  If not, write to
the Free Software Foundation, 51 Franklin Street, Fifth Floor,
Boston, MA 02110-1301, USA.  */

#include "config.h"
#include "system.h"
#include "coretypes.h"
#include "tm.h"
#include "hashtab.h"
#include "pointer-set.h"
#include "tree.h"
#include "rtl.h"
#include "tm_p.h"
#include "hard-reg-set.h"
#include "basic-block.h"
#include "output.h"
#include "timevar.h"
#include "expr.h"
#include "ggc.h"
#include "langhooks.h"
#include "flags.h"
#include "function.h"
#include "diagnostic.h"
#include "tree-dump.h"
#include "tree-gimple.h"
#include "tree-flow.h"
#include "tree-inline.h"
#include "tree-pass.h"
#include "convert.h"
#include "params.h"
#include "cgraph.h"

/* Build and maintain data flow information for trees.  */

/* Counters used to display DFA and SSA statistics.  */
struct dfa_stats_d
{
  long num_stmt_anns;
  long num_var_anns;
  long num_defs;
  long num_uses;
  long num_phis;
  long num_phi_args;
  int max_num_phi_args;
  long num_v_may_defs;
  long num_vuses;
  long num_v_must_defs;
};


/* State information for find_vars_r.  */
struct walk_state
{
  /* Hash table used to avoid adding the same variable more than once.  */
  htab_t vars_found;
};


/* Local functions.  */
static void collect_dfa_stats (struct dfa_stats_d *);
static tree collect_dfa_stats_r (tree *, int *, void *);
static tree find_vars_r (tree *, int *, void *);
static void add_referenced_var (tree, struct walk_state *);


/* Global declarations.  */

/* Array of all variables referenced in the function.  */
htab_t referenced_vars;


/*---------------------------------------------------------------------------
			Dataflow analysis (DFA) routines
---------------------------------------------------------------------------*/
/* Find all the variables referenced in the function.  This function
   builds the global arrays REFERENCED_VARS and CALL_CLOBBERED_VARS.

   Note that this function does not look for statement operands, it simply
   determines what variables are referenced in the program and detects
   various attributes for each variable used by alias analysis and the
   optimizer.  */

static void
find_referenced_vars (void)
{
  htab_t vars_found;
  basic_block bb;
  block_stmt_iterator si;
  struct walk_state walk_state;

  vars_found = htab_create (50, htab_hash_pointer, htab_eq_pointer, NULL);
  memset (&walk_state, 0, sizeof (walk_state));
  walk_state.vars_found = vars_found;

  FOR_EACH_BB (bb)
    for (si = bsi_start (bb); !bsi_end_p (si); bsi_next (&si))
      {
	tree *stmt_p = bsi_stmt_ptr (si);
	walk_tree (stmt_p, find_vars_r, &walk_state, NULL);
      }

  htab_delete (vars_found);
}

struct tree_opt_pass pass_referenced_vars =
{
  NULL,					/* name */
  NULL,					/* gate */
  find_referenced_vars,			/* execute */
  NULL,					/* sub */
  NULL,					/* next */
  0,					/* static_pass_number */
  TV_FIND_REFERENCED_VARS,		/* tv_id */
  PROP_gimple_leh | PROP_cfg,		/* properties_required */
  PROP_referenced_vars,			/* properties_provided */
  0,					/* properties_destroyed */
  0,					/* todo_flags_start */
  0,                                    /* todo_flags_finish */
  0				        /* letter */
};


/*---------------------------------------------------------------------------
			    Manage annotations
---------------------------------------------------------------------------*/
/* Create a new annotation for a _DECL node T.  */

var_ann_t
create_var_ann (tree t)
{
  var_ann_t ann;

  gcc_assert (t);
  gcc_assert (DECL_P (t));
  gcc_assert (!t->common.ann || t->common.ann->common.type == VAR_ANN);

  ann = ggc_alloc (sizeof (*ann));
  memset ((void *) ann, 0, sizeof (*ann));

  ann->common.type = VAR_ANN;

  t->common.ann = (tree_ann_t) ann;

  return ann;
}


/* Create a new annotation for a statement node T.  */

stmt_ann_t
create_stmt_ann (tree t)
{
  stmt_ann_t ann;

  gcc_assert (is_gimple_stmt (t));
  gcc_assert (!t->common.ann || t->common.ann->common.type == STMT_ANN);

  ann = ggc_alloc (sizeof (*ann));
  memset ((void *) ann, 0, sizeof (*ann));

  ann->common.type = STMT_ANN;

  /* Since we just created the annotation, mark the statement modified.  */
  ann->modified = true;

  t->common.ann = (tree_ann_t) ann;

  return ann;
}

/* Create a new annotation for a tree T.  */

tree_ann_t
create_tree_ann (tree t)
{
  tree_ann_t ann;

  gcc_assert (t);
  gcc_assert (!t->common.ann || t->common.ann->common.type == TREE_ANN_COMMON);

  ann = ggc_alloc (sizeof (*ann));
  memset ((void *) ann, 0, sizeof (*ann));

  ann->common.type = TREE_ANN_COMMON;
  t->common.ann = ann;

  return ann;
}

/* Build a temporary.  Make sure and register it to be renamed.  */

tree
make_rename_temp (tree type, const char *prefix)
{
  tree t = create_tmp_var (type, prefix);
  if (referenced_vars)
    {
      add_referenced_tmp_var (t);
      mark_sym_for_renaming (t);
    }

  return t;
}



/*---------------------------------------------------------------------------
			      Debugging functions
---------------------------------------------------------------------------*/
/* Dump the list of all the referenced variables in the current function to
   FILE.  */

void
dump_referenced_vars (FILE *file)
{
  tree var;
  referenced_var_iterator rvi;
  
  fprintf (file, "\nReferenced variables in %s: %u\n\n",
	   get_name (current_function_decl), (unsigned) num_referenced_vars);
  
  FOR_EACH_REFERENCED_VAR (var, rvi)
    {
      fprintf (file, "Variable: ");
      dump_variable (file, var);
      fprintf (file, "\n");
    }
}


/* Dump the list of all the referenced variables to stderr.  */

void
debug_referenced_vars (void)
{
  dump_referenced_vars (stderr);
}


/* Dump sub-variables for VAR to FILE.  */

void
dump_subvars_for (FILE *file, tree var)
{
  subvar_t sv = get_subvars_for_var (var);

  if (!sv)
    return;

  fprintf (file, "{ ");

  for (; sv; sv = sv->next)
    {
      print_generic_expr (file, sv->var, dump_flags);
      fprintf (file, " ");
    }

  fprintf (file, "}");
}


/* Dumb sub-variables for VAR to stderr.  */

void
debug_subvars_for (tree var)
{
  dump_subvars_for (stderr, var);
}


/* Dump variable VAR and its may-aliases to FILE.  */

void
dump_variable (FILE *file, tree var)
{
  var_ann_t ann;

  if (TREE_CODE (var) == SSA_NAME)
    {
      if (POINTER_TYPE_P (TREE_TYPE (var)))
	dump_points_to_info_for (file, var);
      var = SSA_NAME_VAR (var);
    }

  if (var == NULL_TREE)
    {
      fprintf (file, "<nil>");
      return;
    }

  print_generic_expr (file, var, dump_flags);

  ann = var_ann (var);

  fprintf (file, ", UID %u", (unsigned) DECL_UID (var));

  fprintf (file, ", ");
  print_generic_expr (file, TREE_TYPE (var), dump_flags);

  if (ann && ann->type_mem_tag)
    {
      fprintf (file, ", type memory tag: ");
      print_generic_expr (file, ann->type_mem_tag, dump_flags);
    }

  if (ann && ann->is_alias_tag)
    fprintf (file, ", is an alias tag");

  if (TREE_ADDRESSABLE (var))
    fprintf (file, ", is addressable");
  
  if (is_global_var (var))
    fprintf (file, ", is global");

  if (TREE_THIS_VOLATILE (var))
    fprintf (file, ", is volatile");

  if (is_call_clobbered (var))
    fprintf (file, ", call clobbered");

  if (default_def (var))
    {
      fprintf (file, ", default def: ");
      print_generic_expr (file, default_def (var), dump_flags);
    }

  if (may_aliases (var))
    {
      fprintf (file, ", may aliases: ");
      dump_may_aliases_for (file, var);
    }

  if (get_subvars_for_var (var))
    {
      fprintf (file, ", sub-vars: ");
      dump_subvars_for (file, var);
    }

  fprintf (file, "\n");
}


/* Dump variable VAR and its may-aliases to stderr.  */

void
debug_variable (tree var)
{
  dump_variable (stderr, var);
}


/* Dump various DFA statistics to FILE.  */

void
dump_dfa_stats (FILE *file)
{
  struct dfa_stats_d dfa_stats;

  unsigned long size, total = 0;
  const char * const fmt_str   = "%-30s%-13s%12s\n";
  const char * const fmt_str_1 = "%-30s%13lu%11lu%c\n";
  const char * const fmt_str_3 = "%-43s%11lu%c\n";
  const char *funcname
    = lang_hooks.decl_printable_name (current_function_decl, 2);

  collect_dfa_stats (&dfa_stats);

  fprintf (file, "\nDFA Statistics for %s\n\n", funcname);

  fprintf (file, "---------------------------------------------------------\n");
  fprintf (file, fmt_str, "", "  Number of  ", "Memory");
  fprintf (file, fmt_str, "", "  instances  ", "used ");
  fprintf (file, "---------------------------------------------------------\n");

  size = num_referenced_vars * sizeof (tree);
  total += size;
  fprintf (file, fmt_str_1, "Referenced variables", (unsigned long)num_referenced_vars,
	   SCALE (size), LABEL (size));

  size = dfa_stats.num_stmt_anns * sizeof (struct stmt_ann_d);
  total += size;
  fprintf (file, fmt_str_1, "Statements annotated", dfa_stats.num_stmt_anns,
	   SCALE (size), LABEL (size));

  size = dfa_stats.num_var_anns * sizeof (struct var_ann_d);
  total += size;
  fprintf (file, fmt_str_1, "Variables annotated", dfa_stats.num_var_anns,
	   SCALE (size), LABEL (size));

  size = dfa_stats.num_uses * sizeof (tree *);
  total += size;
  fprintf (file, fmt_str_1, "USE operands", dfa_stats.num_uses,
	   SCALE (size), LABEL (size));

  size = dfa_stats.num_defs * sizeof (tree *);
  total += size;
  fprintf (file, fmt_str_1, "DEF operands", dfa_stats.num_defs,
	   SCALE (size), LABEL (size));

  size = dfa_stats.num_vuses * sizeof (tree *);
  total += size;
  fprintf (file, fmt_str_1, "VUSE operands", dfa_stats.num_vuses,
	   SCALE (size), LABEL (size));

  size = dfa_stats.num_v_may_defs * sizeof (tree *);
  total += size;
  fprintf (file, fmt_str_1, "V_MAY_DEF operands", dfa_stats.num_v_may_defs,
	   SCALE (size), LABEL (size));

  size = dfa_stats.num_v_must_defs * sizeof (tree *);
  total += size;
  fprintf (file, fmt_str_1, "V_MUST_DEF operands", dfa_stats.num_v_must_defs,
	   SCALE (size), LABEL (size));

  size = dfa_stats.num_phis * sizeof (struct tree_phi_node);
  total += size;
  fprintf (file, fmt_str_1, "PHI nodes", dfa_stats.num_phis,
	   SCALE (size), LABEL (size));

  size = dfa_stats.num_phi_args * sizeof (struct phi_arg_d);
  total += size;
  fprintf (file, fmt_str_1, "PHI arguments", dfa_stats.num_phi_args,
 	   SCALE (size), LABEL (size));

  fprintf (file, "---------------------------------------------------------\n");
  fprintf (file, fmt_str_3, "Total memory used by DFA/SSA data", SCALE (total),
	   LABEL (total));
  fprintf (file, "---------------------------------------------------------\n");
  fprintf (file, "\n");

  if (dfa_stats.num_phis)
    fprintf (file, "Average number of arguments per PHI node: %.1f (max: %d)\n",
	     (float) dfa_stats.num_phi_args / (float) dfa_stats.num_phis,
	     dfa_stats.max_num_phi_args);

  fprintf (file, "\n");
}


/* Dump DFA statistics on stderr.  */

void
debug_dfa_stats (void)
{
  dump_dfa_stats (stderr);
}


/* Collect DFA statistics and store them in the structure pointed to by
   DFA_STATS_P.  */

static void
collect_dfa_stats (struct dfa_stats_d *dfa_stats_p)
{
  struct pointer_set_t *pset;
  basic_block bb;
  block_stmt_iterator i;

  gcc_assert (dfa_stats_p);

  memset ((void *)dfa_stats_p, 0, sizeof (struct dfa_stats_d));

  /* Walk all the trees in the function counting references.  Start at
     basic block 0, but don't stop at block boundaries.  */
  pset = pointer_set_create ();

  for (i = bsi_start (BASIC_BLOCK (0)); !bsi_end_p (i); bsi_next (&i))
    walk_tree (bsi_stmt_ptr (i), collect_dfa_stats_r, (void *) dfa_stats_p,
	       pset);

  pointer_set_destroy (pset);

  FOR_EACH_BB (bb)
    {
      tree phi;
      for (phi = phi_nodes (bb); phi; phi = PHI_CHAIN (phi))
	{
	  dfa_stats_p->num_phis++;
	  dfa_stats_p->num_phi_args += PHI_NUM_ARGS (phi);
	  if (PHI_NUM_ARGS (phi) > dfa_stats_p->max_num_phi_args)
	    dfa_stats_p->max_num_phi_args = PHI_NUM_ARGS (phi);
	}
    }
}


/* Callback for walk_tree to collect DFA statistics for a tree and its
   children.  */

static tree
collect_dfa_stats_r (tree *tp, int *walk_subtrees ATTRIBUTE_UNUSED,
		     void *data)
{
  tree t = *tp;
  struct dfa_stats_d *dfa_stats_p = (struct dfa_stats_d *)data;

  if (t->common.ann)
    {
      switch (ann_type (t->common.ann))
	{
	case STMT_ANN:
	  {
	    dfa_stats_p->num_stmt_anns++;
	    dfa_stats_p->num_defs += NUM_SSA_OPERANDS (t, SSA_OP_DEF);
	    dfa_stats_p->num_uses += NUM_SSA_OPERANDS (t, SSA_OP_USE);
	    dfa_stats_p->num_v_may_defs += NUM_SSA_OPERANDS (t, SSA_OP_VMAYDEF);
	    dfa_stats_p->num_vuses += NUM_SSA_OPERANDS (t, SSA_OP_VUSE);
	    dfa_stats_p->num_v_must_defs += 
				  NUM_SSA_OPERANDS (t, SSA_OP_VMUSTDEF);
	    break;
	  }

	case VAR_ANN:
	  dfa_stats_p->num_var_anns++;
	  break;

	default:
	  break;
	}
    }

  return NULL;
}


/*---------------------------------------------------------------------------
			     Miscellaneous helpers
---------------------------------------------------------------------------*/
/* Callback for walk_tree.  Used to collect variables referenced in
   the function.  */

static tree
find_vars_r (tree *tp, int *walk_subtrees, void *data)
{
  struct walk_state *walk_state = (struct walk_state *) data;

  /* If T is a regular variable that the optimizers are interested
     in, add it to the list of variables.  */
  if (SSA_VAR_P (*tp))
    add_referenced_var (*tp, walk_state);

  /* Type, _DECL and constant nodes have no interesting children.
     Ignore them.  */
  else if (IS_TYPE_OR_DECL_P (*tp) || CONSTANT_CLASS_P (*tp))
    *walk_subtrees = 0;

  return NULL_TREE;
}


/* Lookup UID in the referenced_vars hashtable and return the associated
   variable or NULL if it is not there.  */

tree 
referenced_var_lookup_if_exists (unsigned int uid)
{
  struct int_tree_map *h, in;
  in.uid = uid;
  h = htab_find_with_hash (referenced_vars, &in, uid);
  if (h)
    return h->to;
  return NULL_TREE;
}

/* Lookup UID in the referenced_vars hashtable and return the associated
   variable.  */

tree 
referenced_var_lookup (unsigned int uid)
{
  struct int_tree_map *h, in;
  in.uid = uid;
  h = htab_find_with_hash (referenced_vars, &in, uid);
  gcc_assert (h || uid == 0);
  if (h)
    return h->to;
  return NULL_TREE;
}

/* Insert the pair UID, TO into the referenced_vars hashtable.  */

static void
referenced_var_insert (unsigned int uid, tree to)
{ 
  struct int_tree_map *h;
  void **loc;

  h = ggc_alloc (sizeof (struct int_tree_map));
  h->uid = uid;
  h->to = to;
  loc = htab_find_slot_with_hash (referenced_vars, h, uid, INSERT);
  *(struct int_tree_map **)  loc = h;
}

/* Remove the pair DECL_UID (TO), TO from the referenced vars
   hashtable.  */

void
referenced_var_remove (tree to)
{ 
  struct int_tree_map in;
  in.uid = DECL_UID (to);
  in.to = to;
  htab_remove_elt_with_hash (referenced_vars, &in, in.uid);
}

/* Add VAR to the list of dereferenced variables.

   WALK_STATE contains a hash table used to avoid adding the same
      variable more than once. Note that this function assumes that
      VAR is a valid SSA variable.  If WALK_STATE is NULL, no
      duplicate checking is done.  */

static void
add_referenced_var (tree var, struct walk_state *walk_state)
{
  void **slot;
  var_ann_t v_ann;

  v_ann = get_var_ann (var);

  if (walk_state)
    slot = htab_find_slot (walk_state->vars_found, (void *) var, INSERT);
  else
    slot = NULL;

  if (slot == NULL || *slot == NULL)
    {
      /* This is the first time we find this variable, add it to the
         REFERENCED_VARS array and annotate it with attributes that are
	 intrinsic to the variable.  */
      if (slot)
	*slot = (void *) var;
      
      referenced_var_insert (DECL_UID (var), var);

      /* Global variables are always call-clobbered.  */
      if (is_global_var (var))
	mark_call_clobbered (var);

      /* Scan DECL_INITIAL for pointer variables as they may contain
	 address arithmetic referencing the address of other
	 variables.  */
<<<<<<< HEAD
      if (DECL_INITIAL (var))
=======
      if (DECL_INITIAL (var)
	  /* Initializers of external variables are not useful to the
	     optimizers.  */
          && !DECL_EXTERNAL (var)
	  /* It's not necessary to walk the initial value of non-constant
	     variables because it cannot be propagated by the
	     optimizers.  */
	  && (TREE_CONSTANT (var) || TREE_READONLY (var)))
>>>>>>> 8c044a9c
      	walk_tree (&DECL_INITIAL (var), find_vars_r, walk_state, 0);
    }
}


/* Return the virtual variable associated to the non-scalar variable VAR.  */

tree
get_virtual_var (tree var)
{
  STRIP_NOPS (var);

  if (TREE_CODE (var) == SSA_NAME)
    var = SSA_NAME_VAR (var);

  while (TREE_CODE (var) == REALPART_EXPR || TREE_CODE (var) == IMAGPART_EXPR
	 || handled_component_p (var))
    var = TREE_OPERAND (var, 0);

  /* Treating GIMPLE registers as virtual variables makes no sense.
     Also complain if we couldn't extract a _DECL out of the original
     expression.  */
  gcc_assert (SSA_VAR_P (var));
  gcc_assert (!is_gimple_reg (var));

  return var;
}

/* Add a temporary variable to REFERENCED_VARS.  This is similar to
   add_referenced_var, but is used by passes that need to add new temps to
   the REFERENCED_VARS array after the program has been scanned for
   variables.  The variable will just receive a new UID and be added
   to the REFERENCED_VARS array without checking for duplicates.  */

void
add_referenced_tmp_var (tree var)
{
  add_referenced_var (var, NULL);
}


/* Mark all the non-SSA variables found in STMT's operands to be
   processed by update_ssa.  */

void
mark_new_vars_to_rename (tree stmt)
{
  ssa_op_iter iter;
  tree val;
  bitmap vars_in_vops_to_rename;
  bool found_exposed_symbol = false;
  int v_may_defs_before, v_may_defs_after;
  int v_must_defs_before, v_must_defs_after;

<<<<<<< HEAD
=======
  if (TREE_CODE (stmt) == PHI_NODE)
    return;

>>>>>>> 8c044a9c
  vars_in_vops_to_rename = BITMAP_ALLOC (NULL);

  /* Before re-scanning the statement for operands, mark the existing
     virtual operands to be renamed again.  We do this because when new
     symbols are exposed, the virtual operands that were here before due to
     aliasing will probably be removed by the call to get_stmt_operand.
     Therefore, we need to flag them to be renamed beforehand.

     We flag them in a separate bitmap because we don't really want to
     rename them if there are not any newly exposed symbols in the
     statement operands.  */
  v_may_defs_before = NUM_SSA_OPERANDS (stmt, SSA_OP_VMAYDEF);
  v_must_defs_before = NUM_SSA_OPERANDS (stmt, SSA_OP_VMUSTDEF);

  FOR_EACH_SSA_TREE_OPERAND (val, stmt, iter, 
			     SSA_OP_VMAYDEF | SSA_OP_VUSE | SSA_OP_VMUSTDEF)
    {
      if (!DECL_P (val))
	val = SSA_NAME_VAR (val);
      bitmap_set_bit (vars_in_vops_to_rename, DECL_UID (val));
    }

  /* Now force an operand re-scan on the statement and mark any newly
     exposed variables.  */
  update_stmt (stmt);

  v_may_defs_after = NUM_SSA_OPERANDS (stmt, SSA_OP_VMAYDEF);
  v_must_defs_after = NUM_SSA_OPERANDS (stmt, SSA_OP_VMUSTDEF);

  FOR_EACH_SSA_TREE_OPERAND (val, stmt, iter, SSA_OP_ALL_OPERANDS)
    if (DECL_P (val))
      {
	found_exposed_symbol = true;
	mark_sym_for_renaming (val);
      }

  /* If we found any newly exposed symbols, or if there are fewer VDEF
     operands in the statement, add the variables we had set in
     VARS_IN_VOPS_TO_RENAME to VARS_TO_RENAME.  We need to check for
     vanishing VDEFs because in those cases, the names that were formerly
     generated by this statement are not going to be available anymore.  */
  if (found_exposed_symbol
      || v_may_defs_before > v_may_defs_after
      || v_must_defs_before > v_must_defs_after)
    mark_set_for_renaming (vars_in_vops_to_rename);

  BITMAP_FREE (vars_in_vops_to_rename);
}

/* Find all variables within the gimplified statement that were not previously
   visible to the function and add them to the referenced variables list.  */

static tree
find_new_referenced_vars_1 (tree *tp, int *walk_subtrees,
			    void *data ATTRIBUTE_UNUSED)
{
  tree t = *tp;

  if (TREE_CODE (t) == VAR_DECL && !var_ann (t))
    {
      add_referenced_tmp_var (t);
      mark_sym_for_renaming (t);
    }

  if (IS_TYPE_OR_DECL_P (t))
    *walk_subtrees = 0;

  return NULL;
}

void
find_new_referenced_vars (tree *stmt_p)
{
  walk_tree (stmt_p, find_new_referenced_vars_1, NULL, NULL);
}


<<<<<<< HEAD
/* Mark all call-clobbered variables for renaming.  */

void
mark_call_clobbered_vars_to_rename (void)
{
  unsigned i;
  bitmap_iterator bi;
  EXECUTE_IF_SET_IN_BITMAP (call_clobbered_vars, 0, i, bi)
    {
      tree var = referenced_var (i);
      bitmap_set_bit (vars_to_rename, var_ann (var)->uid);
    }
=======
/* If REF is a COMPONENT_REF for a structure that can have sub-variables, and
   we know where REF is accessing, return the variable in REF that has the
   sub-variables.  If the return value is not NULL, POFFSET will be the
   offset, in bits, of REF inside the return value, and PSIZE will be the
   size, in bits, of REF inside the return value.  */

tree
okay_component_ref_for_subvars (tree ref, unsigned HOST_WIDE_INT *poffset,
				unsigned HOST_WIDE_INT *psize)
{
  tree result = NULL;
  HOST_WIDE_INT bitsize;
  HOST_WIDE_INT bitpos;
  tree offset;
  enum machine_mode mode;
  int unsignedp;
  int volatilep;

  gcc_assert (!SSA_VAR_P (ref));
  *poffset = 0;  
  *psize = (unsigned int) -1;
  
  if (ref_contains_array_ref (ref))
    return result;
  ref = get_inner_reference (ref, &bitsize, &bitpos, &offset, &mode,
			     &unsignedp, &volatilep, false);
  if (TREE_CODE (ref) == INDIRECT_REF)
    return result;
  else if (offset == NULL && bitsize != -1 && SSA_VAR_P (ref))
    {
      *poffset = bitpos;      
      *psize = bitsize;
      if (get_subvars_for_var (ref) != NULL)
	return ref;
    }
  else if (SSA_VAR_P (ref))
    {
      if (get_subvars_for_var (ref) != NULL)
	return ref;
    }
  return NULL_TREE;
>>>>>>> 8c044a9c
}<|MERGE_RESOLUTION|>--- conflicted
+++ resolved
@@ -658,9 +658,6 @@
       /* Scan DECL_INITIAL for pointer variables as they may contain
 	 address arithmetic referencing the address of other
 	 variables.  */
-<<<<<<< HEAD
-      if (DECL_INITIAL (var))
-=======
       if (DECL_INITIAL (var)
 	  /* Initializers of external variables are not useful to the
 	     optimizers.  */
@@ -669,7 +666,6 @@
 	     variables because it cannot be propagated by the
 	     optimizers.  */
 	  && (TREE_CONSTANT (var) || TREE_READONLY (var)))
->>>>>>> 8c044a9c
       	walk_tree (&DECL_INITIAL (var), find_vars_r, walk_state, 0);
     }
 }
@@ -724,12 +720,9 @@
   int v_may_defs_before, v_may_defs_after;
   int v_must_defs_before, v_must_defs_after;
 
-<<<<<<< HEAD
-=======
   if (TREE_CODE (stmt) == PHI_NODE)
     return;
 
->>>>>>> 8c044a9c
   vars_in_vops_to_rename = BITMAP_ALLOC (NULL);
 
   /* Before re-scanning the statement for operands, mark the existing
@@ -807,20 +800,6 @@
 }
 
 
-<<<<<<< HEAD
-/* Mark all call-clobbered variables for renaming.  */
-
-void
-mark_call_clobbered_vars_to_rename (void)
-{
-  unsigned i;
-  bitmap_iterator bi;
-  EXECUTE_IF_SET_IN_BITMAP (call_clobbered_vars, 0, i, bi)
-    {
-      tree var = referenced_var (i);
-      bitmap_set_bit (vars_to_rename, var_ann (var)->uid);
-    }
-=======
 /* If REF is a COMPONENT_REF for a structure that can have sub-variables, and
    we know where REF is accessing, return the variable in REF that has the
    sub-variables.  If the return value is not NULL, POFFSET will be the
@@ -862,5 +841,4 @@
 	return ref;
     }
   return NULL_TREE;
->>>>>>> 8c044a9c
 }