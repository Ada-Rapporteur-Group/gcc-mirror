--- conflicted
+++ resolved
@@ -418,17 +418,13 @@
       if (mode == BLKmode)
 	size_tree = TYPE_SIZE (TREE_TYPE (exp));
       else
-<<<<<<< HEAD
-	bitsize = int (GET_MODE_BITSIZE (mode));
+	bitsize = int (GET_MODE_PRECISION (mode));
       *preverse
 	= ((TREE_CODE (exp) == ARRAY_REF
 	    && TYPE_REVERSE_STORAGE_ORDER (TREE_TYPE (TREE_OPERAND (exp, 0))))
 	   || (TREE_CODE (exp) == MEM_REF
 	       && REF_REVERSE_STORAGE_ORDER (exp)))
 	  && !AGGREGATE_TYPE_P (TREE_TYPE (exp));
-=======
-	bitsize = int (GET_MODE_PRECISION (mode));
->>>>>>> 1b3d813f
     }
   else
     *preverse = false;
