--- conflicted
+++ resolved
@@ -750,11 +750,6 @@
 		  bool in_p = recog_data.operand_type[i] != OP_OUT;
 		  bool out_p = recog_data.operand_type[i] != OP_IN;
 		  enum reg_class op_class = classes[i];
-<<<<<<< HEAD
-		  move_table *move_in_cost, *move_out_cost;
-		  short (*mem_cost)[2];
-=======
->>>>>>> 331c6259
 
 		  ira_init_register_move_cost_if_necessary (mode);
 		  if (! in_p)
@@ -830,12 +825,6 @@
 			}
 		    }
 
-<<<<<<< HEAD
-		  /* If the alternative actually allows memory, make
-		     things a bit cheaper since we won't need an extra
-		     insn to load it.  */
-		  if (op_class != NO_REGS)
-=======
 		  if (op_class == NO_REGS)
 		    /* Although we don't need insn to reload from
 		       memory, still accessing memory is usually more
@@ -845,7 +834,6 @@
 		    /* If the alternative actually allows memory, make
 		       things a bit cheaper since we won't need an
 		       extra insn to load it.  */
->>>>>>> 331c6259
 		    pp->mem_cost
 		      = ((out_p ? ira_memory_move_cost[mode][op_class][0] : 0)
 			 + (in_p ? ira_memory_move_cost[mode][op_class][1] : 0)
