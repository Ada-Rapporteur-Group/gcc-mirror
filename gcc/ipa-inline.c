/* Inlining decision heuristics.
   Copyright (C) 2003, 2004, 2007, 2008, 2009 Free Software Foundation, Inc.
   Contributed by Jan Hubicka

This file is part of GCC.

GCC is free software; you can redistribute it and/or modify it under
the terms of the GNU General Public License as published by the Free
Software Foundation; either version 3, or (at your option) any later
version.

GCC is distributed in the hope that it will be useful, but WITHOUT ANY
WARRANTY; without even the implied warranty of MERCHANTABILITY or
FITNESS FOR A PARTICULAR PURPOSE.  See the GNU General Public License
for more details.

You should have received a copy of the GNU General Public License
along with GCC; see the file COPYING3.  If not see
<http://www.gnu.org/licenses/>.  */

/*  Inlining decision heuristics

    We separate inlining decisions from the inliner itself and store it
    inside callgraph as so called inline plan.  Refer to cgraph.c
    documentation about particular representation of inline plans in the
    callgraph.

    There are three major parts of this file:

    cgraph_mark_inline implementation

      This function allows to mark given call inline and performs necessary
      modifications of cgraph (production of the clones and updating overall
      statistics)

    inlining heuristics limits

      These functions allow to check that particular inlining is allowed
      by the limits specified by user (allowed function growth, overall unit
      growth and so on).

    inlining heuristics

      This is implementation of IPA pass aiming to get as much of benefit
      from inlining obeying the limits checked above.

      The implementation of particular heuristics is separated from
      the rest of code to make it easier to replace it with more complicated
      implementation in the future.  The rest of inlining code acts as a
      library aimed to modify the callgraph and verify that the parameters
      on code size growth fits.

      To mark given call inline, use cgraph_mark_inline function, the
      verification is performed by cgraph_default_inline_p and
      cgraph_check_inline_limits.

      The heuristics implements simple knapsack style algorithm ordering
      all functions by their "profitability" (estimated by code size growth)
      and inlining them in priority order.

      cgraph_decide_inlining implements heuristics taking whole callgraph
      into account, while cgraph_decide_inlining_incrementally considers
      only one function at a time and is used by early inliner.

   The inliner itself is split into several passes:

   pass_inline_parameters

     This pass computes local properties of functions that are used by inliner:
     estimated function body size, whether function is inlinable at all and
     stack frame consumption.

     Before executing any of inliner passes, this local pass has to be applied
     to each function in the callgraph (ie run as subpass of some earlier
     IPA pass).  The results are made out of date by any optimization applied
     on the function body.

   pass_early_inlining

     Simple local inlining pass inlining callees into current function.  This
     pass makes no global whole compilation unit analysis and this when allowed
     to do inlining expanding code size it might result in unbounded growth of
     whole unit.

     The pass is run during conversion into SSA form.  Only functions already
     converted into SSA form are inlined, so the conversion must happen in
     topological order on the callgraph (that is maintained by pass manager).
     The functions after inlining are early optimized so the early inliner sees
     unoptimized function itself, but all considered callees are already
     optimized allowing it to unfold abstraction penalty on C++ effectively and
     cheaply.

   pass_ipa_early_inlining

     With profiling, the early inlining is also necessary to reduce
     instrumentation costs on program with high abstraction penalty (doing
     many redundant calls).  This can't happen in parallel with early
     optimization and profile instrumentation, because we would end up
     re-instrumenting already instrumented function bodies we brought in via
     inlining.

     To avoid this, this pass is executed as IPA pass before profiling.  It is
     simple wrapper to pass_early_inlining and ensures first inlining.

   pass_ipa_inline

     This is the main pass implementing simple greedy algorithm to do inlining
     of small functions that results in overall growth of compilation unit and
     inlining of functions called once.  The pass compute just so called inline
     plan (representation of inlining to be done in callgraph) and unlike early
     inlining it is not performing the inlining itself.

   pass_apply_inline

     This pass performs actual inlining according to pass_ipa_inline on given
     function.  Possible the function body before inlining is saved when it is
     needed for further inlining later.
 */

#include "config.h"
#include "system.h"
#include "coretypes.h"
#include "tm.h"
#include "tree.h"
#include "tree-inline.h"
#include "langhooks.h"
#include "flags.h"
#include "cgraph.h"
#include "diagnostic.h"
#include "timevar.h"
#include "params.h"
#include "fibheap.h"
#include "intl.h"
#include "tree-pass.h"
#include "hashtab.h"
#include "coverage.h"
#include "ggc.h"
#include "tree-flow.h"
#include "rtl.h"
#include "ipa-prop.h"
#include "except.h"

#define MAX_TIME 1000000000

/* Mode incremental inliner operate on:

   In ALWAYS_INLINE only functions marked
   always_inline are inlined.  This mode is used after detecting cycle during
   flattening.

   In SIZE mode, only functions that reduce function body size after inlining
   are inlined, this is used during early inlining.

   in ALL mode, everything is inlined.  This is used during flattening.  */
enum inlining_mode {
  INLINE_NONE = 0,
  INLINE_ALWAYS_INLINE,
  INLINE_SIZE_NORECURSIVE,
  INLINE_SIZE,
  INLINE_ALL
};
static bool
cgraph_decide_inlining_incrementally (struct cgraph_node *, enum inlining_mode,
				      int);


/* Statistics we collect about inlining algorithm.  */
static int ncalls_inlined;
static int nfunctions_inlined;
static int overall_size;
static gcov_type max_count, max_benefit;

/* Holders of ipa cgraph hooks: */
static struct cgraph_node_hook_list *function_insertion_hook_holder;

static inline struct inline_summary *
inline_summary (struct cgraph_node *node)
{
  return &node->local.inline_summary;
}

/* Estimate self time of the function after inlining WHAT into TO.  */

static int
cgraph_estimate_time_after_inlining (int frequency, struct cgraph_node *to,
				     struct cgraph_node *what)
{
  gcov_type time = (((gcov_type)what->global.time
		     - inline_summary (what)->time_inlining_benefit)
  		    * frequency + CGRAPH_FREQ_BASE / 2) / CGRAPH_FREQ_BASE
		    + to->global.time;
  if (time < 0)
    time = 0;
  if (time > MAX_TIME)
    time = MAX_TIME;
  return time;
}

/* Estimate self time of the function after inlining WHAT into TO.  */

static int
cgraph_estimate_size_after_inlining (int times, struct cgraph_node *to,
				     struct cgraph_node *what)
{
  int size = (what->global.size - inline_summary (what)->size_inlining_benefit) * times + to->global.size;
  gcc_assert (size >= 0);
  return size;
}

/* E is expected to be an edge being inlined.  Clone destination node of
   the edge and redirect it to the new clone.
   DUPLICATE is used for bookkeeping on whether we are actually creating new
   clones or re-using node originally representing out-of-line function call.
   */
void
cgraph_clone_inlined_nodes (struct cgraph_edge *e, bool duplicate,
			    bool update_original)
{
  HOST_WIDE_INT peak;

  if (duplicate)
    {
      /* We may eliminate the need for out-of-line copy to be output.
	 In that case just go ahead and re-use it.  */
      if (!e->callee->callers->next_caller
	  && !e->callee->needed
	  && !cgraph_new_nodes)
	{
	  gcc_assert (!e->callee->global.inlined_to);
	  if (e->callee->analyzed)
	    {
	      overall_size -= e->callee->global.size;
	      nfunctions_inlined++;
	    }
	  duplicate = false;
	}
      else
	{
	  struct cgraph_node *n;
	  n = cgraph_clone_node (e->callee, e->count, e->frequency, e->loop_nest, 
				 update_original);
	  cgraph_redirect_edge_callee (e, n);
	}
    }

  if (e->caller->global.inlined_to)
    e->callee->global.inlined_to = e->caller->global.inlined_to;
  else
    e->callee->global.inlined_to = e->caller;
  e->callee->global.stack_frame_offset
    = e->caller->global.stack_frame_offset
      + inline_summary (e->caller)->estimated_self_stack_size;
  peak = e->callee->global.stack_frame_offset
      + inline_summary (e->callee)->estimated_self_stack_size;
  if (e->callee->global.inlined_to->global.estimated_stack_size < peak)
    e->callee->global.inlined_to->global.estimated_stack_size = peak;

  /* Recursively clone all bodies.  */
  for (e = e->callee->callees; e; e = e->next_callee)
    if (!e->inline_failed)
      cgraph_clone_inlined_nodes (e, duplicate, update_original);
}

/* Mark edge E as inlined and update callgraph accordingly.  UPDATE_ORIGINAL
   specify whether profile of original function should be updated.  If any new
   indirect edges are discovered in the process, add them to NEW_EDGES, unless
   it is NULL.  Return true iff any new callgraph edges were discovered as a
   result of inlining.  */

static bool
cgraph_mark_inline_edge (struct cgraph_edge *e, bool update_original,
			 VEC (cgraph_edge_p, heap) **new_edges)
{
  int old_size = 0, new_size = 0;
  struct cgraph_node *to = NULL, *what;
  struct cgraph_edge *curr = e;
  int freq;
  bool duplicate = false;
  int orig_size = e->callee->global.size;

  gcc_assert (e->inline_failed);
  e->inline_failed = CIF_OK;

  if (!e->callee->global.inlined)
    DECL_POSSIBLY_INLINED (e->callee->decl) = true;
  e->callee->global.inlined = true;

  if (e->callee->callers->next_caller
      || e->callee->needed)
    duplicate = true;
  cgraph_clone_inlined_nodes (e, true, update_original);

  what = e->callee;

  freq = e->frequency;
  /* Now update size of caller and all functions caller is inlined into.  */
  for (;e && !e->inline_failed; e = e->caller->callers)
    {
      to = e->caller;
      old_size = e->caller->global.size;
      new_size = cgraph_estimate_size_after_inlining (1, to, what);
      to->global.size = new_size;
      to->global.time = cgraph_estimate_time_after_inlining (freq, to, what);
    }
  gcc_assert (what->global.inlined_to == to);
  if (new_size > old_size)
    overall_size += new_size - old_size;
  if (!duplicate)
    overall_size -= orig_size;
  ncalls_inlined++;

  if (flag_indirect_inlining)
    return ipa_propagate_indirect_call_infos (curr, new_edges);
  else
    return false;
}

/* Mark all calls of EDGE->CALLEE inlined into EDGE->CALLER.
   Return following unredirected edge in the list of callers
   of EDGE->CALLEE  */

static struct cgraph_edge *
cgraph_mark_inline (struct cgraph_edge *edge)
{
  struct cgraph_node *to = edge->caller;
  struct cgraph_node *what = edge->callee;
  struct cgraph_edge *e, *next;

  gcc_assert (!edge->call_stmt_cannot_inline_p);
  /* Look for all calls, mark them inline and clone recursively
     all inlined functions.  */
  for (e = what->callers; e; e = next)
    {
      next = e->next_caller;
      if (e->caller == to && e->inline_failed)
	{
          cgraph_mark_inline_edge (e, true, NULL);
	  if (e == edge)
	    edge = next;
	}
    }

  return edge;
}

/* Estimate the growth caused by inlining NODE into all callees.  */

static int
cgraph_estimate_growth (struct cgraph_node *node)
{
  int growth = 0;
  struct cgraph_edge *e;
  bool self_recursive = false;

  if (node->global.estimated_growth != INT_MIN)
    return node->global.estimated_growth;

  for (e = node->callers; e; e = e->next_caller)
    {
      if (e->caller == node)
        self_recursive = true;
      if (e->inline_failed)
	growth += (cgraph_estimate_size_after_inlining (1, e->caller, node)
		   - e->caller->global.size);
    }

  /* ??? Wrong for non-trivially self recursive functions or cases where
     we decide to not inline for different reasons, but it is not big deal
     as in that case we will keep the body around, but we will also avoid
     some inlining.  */
  if (!node->needed && !DECL_EXTERNAL (node->decl) && !self_recursive)
    growth -= node->global.size;

  node->global.estimated_growth = growth;
  return growth;
}

/* Return false when inlining WHAT into TO is not good idea
   as it would cause too large growth of function bodies.  
   When ONE_ONLY is true, assume that only one call site is going
   to be inlined, otherwise figure out how many call sites in
   TO calls WHAT and verify that all can be inlined.
   */

static bool
cgraph_check_inline_limits (struct cgraph_node *to, struct cgraph_node *what,
			    cgraph_inline_failed_t *reason, bool one_only)
{
  int times = 0;
  struct cgraph_edge *e;
  int newsize;
  int limit;
  HOST_WIDE_INT stack_size_limit, inlined_stack;

  if (one_only)
    times = 1;
  else
    for (e = to->callees; e; e = e->next_callee)
      if (e->callee == what)
	times++;

  if (to->global.inlined_to)
    to = to->global.inlined_to;

  /* When inlining large function body called once into small function,
     take the inlined function as base for limiting the growth.  */
  if (inline_summary (to)->self_size > inline_summary(what)->self_size)
    limit = inline_summary (to)->self_size;
  else
    limit = inline_summary (what)->self_size;

  limit += limit * PARAM_VALUE (PARAM_LARGE_FUNCTION_GROWTH) / 100;

  /* Check the size after inlining against the function limits.  But allow
     the function to shrink if it went over the limits by forced inlining.  */
  newsize = cgraph_estimate_size_after_inlining (times, to, what);
  if (newsize >= to->global.size
      && newsize > PARAM_VALUE (PARAM_LARGE_FUNCTION_INSNS)
      && newsize > limit)
    {
      if (reason)
        *reason = CIF_LARGE_FUNCTION_GROWTH_LIMIT;
      return false;
    }

  stack_size_limit = inline_summary (to)->estimated_self_stack_size;

  stack_size_limit += stack_size_limit * PARAM_VALUE (PARAM_STACK_FRAME_GROWTH) / 100;

  inlined_stack = (to->global.stack_frame_offset
		   + inline_summary (to)->estimated_self_stack_size
		   + what->global.estimated_stack_size);
  if (inlined_stack  > stack_size_limit
      && inlined_stack > PARAM_VALUE (PARAM_LARGE_STACK_FRAME))
    {
      if (reason)
        *reason = CIF_LARGE_STACK_FRAME_GROWTH_LIMIT;
      return false;
    }
  return true;
}

/* Return true when function N is small enough to be inlined.  */

static bool
cgraph_default_inline_p (struct cgraph_node *n, cgraph_inline_failed_t *reason)
{
  tree decl = n->decl;

  if (!flag_inline_small_functions && !DECL_DECLARED_INLINE_P (decl))
    {
      if (reason)
	*reason = CIF_FUNCTION_NOT_INLINE_CANDIDATE;
      return false;
    }

  if (!n->analyzed)
    {
      if (reason)
	*reason = CIF_BODY_NOT_AVAILABLE;
      return false;
    }

  if (DECL_DECLARED_INLINE_P (decl))
    {
      if (n->global.size >= MAX_INLINE_INSNS_SINGLE)
	{
	  if (reason)
	    *reason = CIF_MAX_INLINE_INSNS_SINGLE_LIMIT;
	  return false;
	}
    }
  else
    {
      if (n->global.size >= MAX_INLINE_INSNS_AUTO)
	{
	  if (reason)
	    *reason = CIF_MAX_INLINE_INSNS_AUTO_LIMIT;
	  return false;
	}
    }

  return true;
}

/* Return true when inlining WHAT would create recursive inlining.
   We call recursive inlining all cases where same function appears more than
   once in the single recursion nest path in the inline graph.  */

static bool
cgraph_recursive_inlining_p (struct cgraph_node *to,
			     struct cgraph_node *what,
			     cgraph_inline_failed_t *reason)
{
  bool recursive;
  if (to->global.inlined_to)
    recursive = what->decl == to->global.inlined_to->decl;
  else
    recursive = what->decl == to->decl;
  /* Marking recursive function inline has sane semantic and thus we should
     not warn on it.  */
  if (recursive && reason)
    *reason = (what->local.disregard_inline_limits
	       ? CIF_RECURSIVE_INLINING : CIF_UNSPECIFIED);
  return recursive;
}

/* A cost model driving the inlining heuristics in a way so the edges with
   smallest badness are inlined first.  After each inlining is performed
   the costs of all caller edges of nodes affected are recomputed so the
   metrics may accurately depend on values such as number of inlinable callers
   of the function or function body size.  */

static int
cgraph_edge_badness (struct cgraph_edge *edge)
{
  gcov_type badness;
  int growth =
    cgraph_estimate_size_after_inlining (1, edge->caller, edge->callee);

  growth -= edge->caller->global.size;

  /* Always prefer inlining saving code size.  */
  if (growth <= 0)
    badness = INT_MIN - growth;

  /* When profiling is available, base priorities -(#calls / growth).
     So we optimize for overall number of "executed" inlined calls.  */
  else if (max_count)
    badness = ((int)((double)edge->count * INT_MIN / max_count / (max_benefit + 1))
    	      * (inline_summary (edge->callee)->time_inlining_benefit + 1)) / growth;

  /* When function local profile is available, base priorities on
     growth / frequency, so we optimize for overall frequency of inlined
     calls.  This is not too accurate since while the call might be frequent
     within function, the function itself is infrequent.

     Other objective to optimize for is number of different calls inlined.
     We add the estimated growth after inlining all functions to bias the
     priorities slightly in this direction (so fewer times called functions
     of the same size gets priority).  */
  else if (flag_guess_branch_prob)
    {
      int div = edge->frequency * 100 / CGRAPH_FREQ_BASE + 1;
      badness = growth * 10000;
      div *= MIN (100 * inline_summary (edge->callee)->time_inlining_benefit
      	          / (edge->callee->global.time + 1) + 1, 100);
      

      /* Decrease badness if call is nested.  */
      /* Compress the range so we don't overflow.  */
      if (div > 10000)
	div = 10000 + ceil_log2 (div) - 8;
      if (div < 1)
	div = 1;
      if (badness > 0)
	badness /= div;
      badness += cgraph_estimate_growth (edge->callee);
      if (badness > INT_MAX)
        badness = INT_MAX;
    }
  /* When function local profile is not available or it does not give
     useful information (ie frequency is zero), base the cost on
     loop nest and overall size growth, so we optimize for overall number
     of functions fully inlined in program.  */
  else
    {
      int nest = MIN (edge->loop_nest, 8);
      badness = cgraph_estimate_growth (edge->callee) * 256;

      /* Decrease badness if call is nested.  */
      if (badness > 0)    
	badness >>= nest;
      else
        {
	  badness <<= nest;
        }
    }
  /* Make recursive inlining happen always after other inlining is done.  */
  if (cgraph_recursive_inlining_p (edge->caller, edge->callee, NULL))
    return badness + 1;
  else
    return badness;
}

/* Recompute heap nodes for each of caller edge.  */

static void
update_caller_keys (fibheap_t heap, struct cgraph_node *node,
		    bitmap updated_nodes)
{
  struct cgraph_edge *edge;
  cgraph_inline_failed_t failed_reason;

  if (!node->local.inlinable || node->local.disregard_inline_limits
      || node->global.inlined_to)
    return;
  if (bitmap_bit_p (updated_nodes, node->uid))
    return;
  bitmap_set_bit (updated_nodes, node->uid);
  node->global.estimated_growth = INT_MIN;

  if (!node->local.inlinable)
    return;
  /* Prune out edges we won't inline into anymore.  */
  if (!cgraph_default_inline_p (node, &failed_reason))
    {
      for (edge = node->callers; edge; edge = edge->next_caller)
	if (edge->aux)
	  {
	    fibheap_delete_node (heap, (fibnode_t) edge->aux);
	    edge->aux = NULL;
	    if (edge->inline_failed)
	      edge->inline_failed = failed_reason;
	  }
      return;
    }

  for (edge = node->callers; edge; edge = edge->next_caller)
    if (edge->inline_failed)
      {
	int badness = cgraph_edge_badness (edge);
	if (edge->aux)
	  {
	    fibnode_t n = (fibnode_t) edge->aux;
	    gcc_assert (n->data == edge);
	    if (n->key == badness)
	      continue;

	    /* fibheap_replace_key only increase the keys.  */
	    if (fibheap_replace_key (heap, n, badness))
	      continue;
	    fibheap_delete_node (heap, (fibnode_t) edge->aux);
	  }
	edge->aux = fibheap_insert (heap, badness, edge);
      }
}

/* Recompute heap nodes for each of caller edges of each of callees.  */

static void
update_callee_keys (fibheap_t heap, struct cgraph_node *node,
		    bitmap updated_nodes)
{
  struct cgraph_edge *e;
  node->global.estimated_growth = INT_MIN;

  for (e = node->callees; e; e = e->next_callee)
    if (e->inline_failed)
      update_caller_keys (heap, e->callee, updated_nodes);
    else if (!e->inline_failed)
      update_callee_keys (heap, e->callee, updated_nodes);
}

/* Enqueue all recursive calls from NODE into priority queue depending on
   how likely we want to recursively inline the call.  */

static void
lookup_recursive_calls (struct cgraph_node *node, struct cgraph_node *where,
			fibheap_t heap)
{
  static int priority;
  struct cgraph_edge *e;
  for (e = where->callees; e; e = e->next_callee)
    if (e->callee == node)
      {
	/* When profile feedback is available, prioritize by expected number
	   of calls.  Without profile feedback we maintain simple queue
	   to order candidates via recursive depths.  */
        fibheap_insert (heap,
			!max_count ? priority++
		        : -(e->count / ((max_count + (1<<24) - 1) / (1<<24))),
		        e);
      }
  for (e = where->callees; e; e = e->next_callee)
    if (!e->inline_failed)
      lookup_recursive_calls (node, e->callee, heap);
}

/* Decide on recursive inlining: in the case function has recursive calls,
   inline until body size reaches given argument.  If any new indirect edges
   are discovered in the process, add them to *NEW_EDGES, unless NEW_EDGES
   is NULL.  */

static bool
cgraph_decide_recursive_inlining (struct cgraph_node *node,
				  VEC (cgraph_edge_p, heap) **new_edges)
{
  int limit = PARAM_VALUE (PARAM_MAX_INLINE_INSNS_RECURSIVE_AUTO);
  int max_depth = PARAM_VALUE (PARAM_MAX_INLINE_RECURSIVE_DEPTH_AUTO);
  int probability = PARAM_VALUE (PARAM_MIN_INLINE_RECURSIVE_PROBABILITY);
  fibheap_t heap;
  struct cgraph_edge *e;
  struct cgraph_node *master_clone, *next;
  int depth = 0;
  int n = 0;

  if (optimize_function_for_size_p (DECL_STRUCT_FUNCTION (node->decl))
      || (!flag_inline_functions && !DECL_DECLARED_INLINE_P (node->decl)))
    return false;

  if (DECL_DECLARED_INLINE_P (node->decl))
    {
      limit = PARAM_VALUE (PARAM_MAX_INLINE_INSNS_RECURSIVE);
      max_depth = PARAM_VALUE (PARAM_MAX_INLINE_RECURSIVE_DEPTH);
    }

  /* Make sure that function is small enough to be considered for inlining.  */
  if (!max_depth
      || cgraph_estimate_size_after_inlining (1, node, node)  >= limit)
    return false;
  heap = fibheap_new ();
  lookup_recursive_calls (node, node, heap);
  if (fibheap_empty (heap))
    {
      fibheap_delete (heap);
      return false;
    }

  if (dump_file)
    fprintf (dump_file, 
	     "  Performing recursive inlining on %s\n",
	     cgraph_node_name (node));

  /* We need original clone to copy around.  */
  master_clone = cgraph_clone_node (node, node->count, CGRAPH_FREQ_BASE, 1, false);
  master_clone->needed = true;
  for (e = master_clone->callees; e; e = e->next_callee)
    if (!e->inline_failed)
      cgraph_clone_inlined_nodes (e, true, false);

  /* Do the inlining and update list of recursive call during process.  */
  while (!fibheap_empty (heap)
	 && (cgraph_estimate_size_after_inlining (1, node, master_clone)
	     <= limit))
    {
      struct cgraph_edge *curr
	= (struct cgraph_edge *) fibheap_extract_min (heap);
      struct cgraph_node *cnode;

      depth = 1;
      for (cnode = curr->caller;
	   cnode->global.inlined_to; cnode = cnode->callers->caller)
	if (node->decl == curr->callee->decl)
	  depth++;
      if (depth > max_depth)
	{
          if (dump_file)
	    fprintf (dump_file, 
		     "   maximal depth reached\n");
	  continue;
	}

      if (max_count)
	{
          if (!cgraph_maybe_hot_edge_p (curr))
	    {
	      if (dump_file)
		fprintf (dump_file, "   Not inlining cold call\n");
	      continue;
	    }
          if (curr->count * 100 / node->count < probability)
	    {
	      if (dump_file)
		fprintf (dump_file, 
			 "   Probability of edge is too small\n");
	      continue;
	    }
	}

      if (dump_file)
	{
	  fprintf (dump_file, 
		   "   Inlining call of depth %i", depth);
	  if (node->count)
	    {
	      fprintf (dump_file, " called approx. %.2f times per call",
		       (double)curr->count / node->count);
	    }
	  fprintf (dump_file, "\n");
	}
      cgraph_redirect_edge_callee (curr, master_clone);
      cgraph_mark_inline_edge (curr, false, new_edges);
      lookup_recursive_calls (node, curr->callee, heap);
      n++;
    }
  if (!fibheap_empty (heap) && dump_file)
    fprintf (dump_file, "    Recursive inlining growth limit met.\n");

  fibheap_delete (heap);
  if (dump_file)
    fprintf (dump_file, 
	     "\n   Inlined %i times, body grown from size %i to %i, time %i to %i\n", n,
	     master_clone->global.size, node->global.size,
	     master_clone->global.time, node->global.time);

  /* Remove master clone we used for inlining.  We rely that clones inlined
     into master clone gets queued just before master clone so we don't
     need recursion.  */
  for (node = cgraph_nodes; node != master_clone;
       node = next)
    {
      next = node->next;
      if (node->global.inlined_to == master_clone)
	cgraph_remove_node (node);
    }
  cgraph_remove_node (master_clone);
  /* FIXME: Recursive inlining actually reduces number of calls of the
     function.  At this place we should probably walk the function and
     inline clones and compensate the counts accordingly.  This probably
     doesn't matter much in practice.  */
  return n > 0;
}

/* Set inline_failed for all callers of given function to REASON.  */

static void
cgraph_set_inline_failed (struct cgraph_node *node,
			  cgraph_inline_failed_t reason)
{
  struct cgraph_edge *e;

  if (dump_file)
    fprintf (dump_file, "Inlining failed: %s\n",
	     cgraph_inline_failed_string (reason));
  for (e = node->callers; e; e = e->next_caller)
    if (e->inline_failed)
      e->inline_failed = reason;
}

/* Given whole compilation unit estimate of INSNS, compute how large we can
   allow the unit to grow.  */
static int
compute_max_insns (int insns)
{
  int max_insns = insns;
  if (max_insns < PARAM_VALUE (PARAM_LARGE_UNIT_INSNS))
    max_insns = PARAM_VALUE (PARAM_LARGE_UNIT_INSNS);

  return ((HOST_WIDEST_INT) max_insns
	  * (100 + PARAM_VALUE (PARAM_INLINE_UNIT_GROWTH)) / 100);
}

/* Compute badness of all edges in NEW_EDGES and add them to the HEAP.  */
static void
add_new_edges_to_heap (fibheap_t heap, VEC (cgraph_edge_p, heap) *new_edges)
{
  while (VEC_length (cgraph_edge_p, new_edges) > 0)
    {
      struct cgraph_edge *edge = VEC_pop (cgraph_edge_p, new_edges);

      gcc_assert (!edge->aux);
      edge->aux = fibheap_insert (heap, cgraph_edge_badness (edge), edge);
    }
}


/* We use greedy algorithm for inlining of small functions:
   All inline candidates are put into prioritized heap based on estimated
   growth of the overall number of instructions and then update the estimates.

   INLINED and INLINED_CALEES are just pointers to arrays large enough
   to be passed to cgraph_inlined_into and cgraph_inlined_callees.  */

static void
cgraph_decide_inlining_of_small_functions (void)
{
  struct cgraph_node *node;
  struct cgraph_edge *edge;
  cgraph_inline_failed_t failed_reason;
  fibheap_t heap = fibheap_new ();
  bitmap updated_nodes = BITMAP_ALLOC (NULL);
  int min_size, max_size;
  VEC (cgraph_edge_p, heap) *new_indirect_edges = NULL;

  if (flag_indirect_inlining)
    new_indirect_edges = VEC_alloc (cgraph_edge_p, heap, 8);

  if (dump_file)
    fprintf (dump_file, "\nDeciding on smaller functions:\n");

  /* Put all inline candidates into the heap.  */

  for (node = cgraph_nodes; node; node = node->next)
    {
      if (!node->local.inlinable || !node->callers
	  || node->local.disregard_inline_limits)
	continue;
      if (dump_file)
	fprintf (dump_file, "Considering inline candidate %s.\n", cgraph_node_name (node));

      node->global.estimated_growth = INT_MIN;
      if (!cgraph_default_inline_p (node, &failed_reason))
	{
	  cgraph_set_inline_failed (node, failed_reason);
	  continue;
	}

      for (edge = node->callers; edge; edge = edge->next_caller)
	if (edge->inline_failed)
	  {
	    gcc_assert (!edge->aux);
	    edge->aux = fibheap_insert (heap, cgraph_edge_badness (edge), edge);
	  }
    }

  max_size = compute_max_insns (overall_size);
  min_size = overall_size;

  while (overall_size <= max_size
	 && (edge = (struct cgraph_edge *) fibheap_extract_min (heap)))
    {
      int old_size = overall_size;
      struct cgraph_node *where;
      int growth =
	cgraph_estimate_size_after_inlining (1, edge->caller, edge->callee);
      cgraph_inline_failed_t not_good = CIF_OK;

      growth -= edge->caller->global.size;

      if (dump_file)
	{
	  fprintf (dump_file, 
		   "\nConsidering %s with %i size\n",
		   cgraph_node_name (edge->callee),
		   edge->callee->global.size);
	  fprintf (dump_file, 
		   " to be inlined into %s in %s:%i\n"
		   " Estimated growth after inlined into all callees is %+i insns.\n"
		   " Estimated badness is %i, frequency %.2f.\n",
		   cgraph_node_name (edge->caller),
		   gimple_filename ((const_gimple) edge->call_stmt),
		   gimple_lineno ((const_gimple) edge->call_stmt),
		   cgraph_estimate_growth (edge->callee),
		   cgraph_edge_badness (edge),
		   edge->frequency / (double)CGRAPH_FREQ_BASE);
	  if (edge->count)
	    fprintf (dump_file," Called "HOST_WIDEST_INT_PRINT_DEC"x\n", edge->count);
	}
      gcc_assert (edge->aux);
      edge->aux = NULL;
      if (!edge->inline_failed)
	continue;

      /* When not having profile info ready we don't weight by any way the
         position of call in procedure itself.  This means if call of
	 function A from function B seems profitable to inline, the recursive
	 call of function A in inline copy of A in B will look profitable too
	 and we end up inlining until reaching maximal function growth.  This
	 is not good idea so prohibit the recursive inlining.

	 ??? When the frequencies are taken into account we might not need this
	 restriction.

	 We need to be cureful here, in some testcases, e.g. directivec.c in
	 libcpp, we can estimate self recursive function to have negative growth
	 for inlining completely.
	 */
      if (!edge->count)
	{
	  where = edge->caller;
	  while (where->global.inlined_to)
	    {
	      if (where->decl == edge->callee->decl)
		break;
	      where = where->callers->caller;
	    }
	  if (where->global.inlined_to)
	    {
	      edge->inline_failed
		= (edge->callee->local.disregard_inline_limits
		   ? CIF_RECURSIVE_INLINING : CIF_UNSPECIFIED);
	      if (dump_file)
		fprintf (dump_file, " inline_failed:Recursive inlining performed only for function itself.\n");
	      continue;
	    }
	}

      if (!cgraph_maybe_hot_edge_p (edge))
 	not_good = CIF_UNLIKELY_CALL;
      if (!flag_inline_functions
	  && !DECL_DECLARED_INLINE_P (edge->callee->decl))
 	not_good = CIF_NOT_DECLARED_INLINED;
      if (optimize_function_for_size_p (DECL_STRUCT_FUNCTION(edge->caller->decl)))
 	not_good = CIF_OPTIMIZING_FOR_SIZE;
      if (not_good && growth > 0 && cgraph_estimate_growth (edge->callee) > 0)
	{
          if (!cgraph_recursive_inlining_p (edge->caller, edge->callee,
				            &edge->inline_failed))
	    {
	      edge->inline_failed = not_good;
	      if (dump_file)
		fprintf (dump_file, " inline_failed:%s.\n",
			 cgraph_inline_failed_string (edge->inline_failed));
	    }
	  continue;
	}
      if (!cgraph_default_inline_p (edge->callee, &edge->inline_failed))
	{
          if (!cgraph_recursive_inlining_p (edge->caller, edge->callee,
				            &edge->inline_failed))
	    {
	      if (dump_file)
		fprintf (dump_file, " inline_failed:%s.\n",
			 cgraph_inline_failed_string (edge->inline_failed));
	    }
	  continue;
	}
      if (!tree_can_inline_p (edge->caller->decl, edge->callee->decl))
	{
	  gimple_call_set_cannot_inline (edge->call_stmt, true);
	  edge->inline_failed = CIF_TARGET_OPTION_MISMATCH;
	  if (dump_file)
	    fprintf (dump_file, " inline_failed:%s.\n",
		     cgraph_inline_failed_string (edge->inline_failed));
	  continue;
	}
      if (cgraph_recursive_inlining_p (edge->caller, edge->callee,
				       &edge->inline_failed))
	{
	  where = edge->caller;
	  if (where->global.inlined_to)
	    where = where->global.inlined_to;
	  if (!cgraph_decide_recursive_inlining (where,
						 flag_indirect_inlining
						 ? &new_indirect_edges : NULL))
	    continue;
	  if (flag_indirect_inlining)
	    add_new_edges_to_heap (heap, new_indirect_edges);
          update_callee_keys (heap, where, updated_nodes);
	}
      else
	{
	  struct cgraph_node *callee;
	  if (edge->call_stmt_cannot_inline_p
	      || !cgraph_check_inline_limits (edge->caller, edge->callee,
					      &edge->inline_failed, true))
	    {
	      if (dump_file)
		fprintf (dump_file, " Not inlining into %s:%s.\n",
			 cgraph_node_name (edge->caller),
			 cgraph_inline_failed_string (edge->inline_failed));
	      continue;
	    }
	  callee = edge->callee;
	  cgraph_mark_inline_edge (edge, true, &new_indirect_edges);
	  if (flag_indirect_inlining)
	    add_new_edges_to_heap (heap, new_indirect_edges);

	  update_callee_keys (heap, callee, updated_nodes);
	}
      where = edge->caller;
      if (where->global.inlined_to)
	where = where->global.inlined_to;

      /* Our profitability metric can depend on local properties
	 such as number of inlinable calls and size of the function body.
	 After inlining these properties might change for the function we
	 inlined into (since it's body size changed) and for the functions
	 called by function we inlined (since number of it inlinable callers
	 might change).  */
      update_caller_keys (heap, where, updated_nodes);
      bitmap_clear (updated_nodes);

      if (dump_file)
	{
	  fprintf (dump_file, 
		   " Inlined into %s which now has size %i and self time %i,"
		   "net change of %+i.\n",
		   cgraph_node_name (edge->caller),
		   edge->caller->global.time,
		   edge->caller->global.size,
		   overall_size - old_size);
	}
      if (min_size > overall_size)
	{
	  min_size = overall_size;
	  max_size = compute_max_insns (min_size);

	  if (dump_file)
	    fprintf (dump_file, "New minimal size reached: %i\n", min_size);
	}
    }
  while ((edge = (struct cgraph_edge *) fibheap_extract_min (heap)) != NULL)
    {
      gcc_assert (edge->aux);
      edge->aux = NULL;
      if (!edge->callee->local.disregard_inline_limits && edge->inline_failed
          && !cgraph_recursive_inlining_p (edge->caller, edge->callee,
				           &edge->inline_failed))
	edge->inline_failed = CIF_INLINE_UNIT_GROWTH_LIMIT;
    }

  if (new_indirect_edges)
    VEC_free (cgraph_edge_p, heap, new_indirect_edges);
  fibheap_delete (heap);
  BITMAP_FREE (updated_nodes);
}

/* Decide on the inlining.  We do so in the topological order to avoid
   expenses on updating data structures.  */

static unsigned int
cgraph_decide_inlining (void)
{
  struct cgraph_node *node;
  int nnodes;
  struct cgraph_node **order =
    XCNEWVEC (struct cgraph_node *, cgraph_n_nodes);
  int old_size = 0;
  int i;
  bool redo_always_inline = true;
  int initial_size = 0;

  /* FIXME lto.  We need to rethink how to coordinate different passes. */
  if (flag_ltrans)
    return 0;

  /* FIXME lto.  We need to re-think about how the passes get invoked. */
  if (!flag_wpa)
    cgraph_remove_function_insertion_hook (function_insertion_hook_holder);

  max_count = 0;
  max_benefit = 0;
  for (node = cgraph_nodes; node; node = node->next)
    if (node->analyzed)
      {
	struct cgraph_edge *e;

	gcc_assert (inline_summary (node)->self_size == node->global.size);
	initial_size += node->global.size;
	for (e = node->callees; e; e = e->next_callee)
	  if (max_count < e->count)
	    max_count = e->count;
	if (max_benefit < inline_summary (node)->time_inlining_benefit)
	  max_benefit = inline_summary (node)->time_inlining_benefit;
      }
  gcc_assert (in_lto_p
	      || !max_count
	      || (profile_info && flag_branch_probabilities));
  overall_size = initial_size;

  nnodes = cgraph_postorder (order);

  if (dump_file)
    fprintf (dump_file,
	     "\nDeciding on inlining.  Starting with size %i.\n",
	     initial_size);

  for (node = cgraph_nodes; node; node = node->next)
    node->aux = 0;

  if (dump_file)
    fprintf (dump_file, "\nInlining always_inline functions:\n");

  /* In the first pass mark all always_inline edges.  Do this with a priority
     so none of our later choices will make this impossible.  */
  while (redo_always_inline)
    {
      redo_always_inline = false;
      for (i = nnodes - 1; i >= 0; i--)
	{
	  struct cgraph_edge *e, *next;

	  node = order[i];

	  /* Handle nodes to be flattened, but don't update overall unit
	     size.  */
	  if (lookup_attribute ("flatten",
				DECL_ATTRIBUTES (node->decl)) != NULL)
	    {
	      if (dump_file)
		fprintf (dump_file,
			 "Flattening %s\n", cgraph_node_name (node));
	      cgraph_decide_inlining_incrementally (node, INLINE_ALL, 0);
	    }

	  if (!node->local.disregard_inline_limits)
	    continue;
	  if (dump_file)
	    fprintf (dump_file,
		     "\nConsidering %s size:%i (always inline)\n",
		     cgraph_node_name (node), node->global.size);
	  old_size = overall_size;
	  for (e = node->callers; e; e = next)
	    {
	      next = e->next_caller;
	      if (!e->inline_failed || e->call_stmt_cannot_inline_p)
		continue;
	      if (cgraph_recursive_inlining_p (e->caller, e->callee,
					       &e->inline_failed))
		continue;
	      if (!tree_can_inline_p (e->caller->decl, e->callee->decl))
		{
		  e->call_stmt_cannot_inline_p = true;
		  continue;
		}
	      if (cgraph_mark_inline_edge (e, true, NULL))
		redo_always_inline = true;
	      if (dump_file)
		fprintf (dump_file,
			 " Inlined into %s which now has size %i.\n",
			 cgraph_node_name (e->caller),
			 e->caller->global.size);
	    }
	  /* Inlining self recursive function might introduce new calls to
	     themselves we didn't see in the loop above.  Fill in the proper
	     reason why inline failed.  */
	  for (e = node->callers; e; e = e->next_caller)
	    if (e->inline_failed)
	      e->inline_failed = CIF_RECURSIVE_INLINING;
	  if (dump_file)
	    fprintf (dump_file, 
		     " Inlined for a net change of %+i size.\n",
		     overall_size - old_size);
	}
    }

  cgraph_decide_inlining_of_small_functions ();

  if (flag_inline_functions_called_once)
    {
      if (dump_file)
	fprintf (dump_file, "\nDeciding on functions called once:\n");

      /* And finally decide what functions are called once.  */
      for (i = nnodes - 1; i >= 0; i--)
	{
	  node = order[i];

	  if (node->callers
	      && !node->callers->next_caller
	      && !node->needed
	      && node->local.inlinable
	      && node->callers->inline_failed
<<<<<<< HEAD
	      && !node->callers->call_stmt_cannot_inline_p
=======
	      && node->callers->caller != node
	      && node->callers->caller->global.inlined_to != node
	      && !gimple_call_cannot_inline_p (node->callers->call_stmt)
>>>>>>> 657e81c7
	      && !DECL_EXTERNAL (node->decl)
	      && !DECL_COMDAT (node->decl))
	    {
	      old_size = overall_size;
	      if (dump_file)
		{
		  fprintf (dump_file,
			   "\nConsidering %s size %i.\n",
			   cgraph_node_name (node), node->global.size);
		  fprintf (dump_file,
			   " Called once from %s %i insns.\n",
			   cgraph_node_name (node->callers->caller),
			   node->callers->caller->global.size);
		}

	      if (cgraph_check_inline_limits (node->callers->caller, node,
					      NULL, false))
		{
		  cgraph_mark_inline (node->callers);
		  if (dump_file)
		    fprintf (dump_file,
			     " Inlined into %s which now has %i size"
			     " for a net change of %+i size.\n",
			     cgraph_node_name (node->callers->caller),
			     node->callers->caller->global.size,
			     overall_size - old_size);
		}
	      else
		{
		  if (dump_file)
		    fprintf (dump_file,
			     " Inline limit reached, not inlined.\n");
		}
	    }
	}
    }

  /* Free ipa-prop structures if they are no longer needed.  */
  if (flag_indirect_inlining)
    free_all_ipa_structures_after_iinln ();

  if (dump_file)
    fprintf (dump_file,
	     "\nInlined %i calls, eliminated %i functions, "
	     "size %i turned to %i size.\n\n",
	     ncalls_inlined, nfunctions_inlined, initial_size,
	     overall_size);
  free (order);
  return 0;
}

/* Try to inline edge E from incremental inliner.  MODE specifies mode
   of inliner.

   We are detecting cycles by storing mode of inliner into cgraph_node last
   time we visited it in the recursion.  In general when mode is set, we have
   recursive inlining, but as an special case, we want to try harder inline
   ALWAYS_INLINE functions: consider callgraph a->b->c->b, with a being
   flatten, b being always inline.  Flattening 'a' will collapse
   a->b->c before hitting cycle.  To accommodate always inline, we however
   need to inline a->b->c->b.

   So after hitting cycle first time, we switch into ALWAYS_INLINE mode and
   stop inlining only after hitting ALWAYS_INLINE in ALWAY_INLINE mode.  */
static bool
try_inline (struct cgraph_edge *e, enum inlining_mode mode, int depth)
{
  struct cgraph_node *callee = e->callee;
  enum inlining_mode callee_mode = (enum inlining_mode) (size_t) callee->aux;
  bool always_inline = e->callee->local.disregard_inline_limits;
  bool inlined = false;

  /* We've hit cycle?  */
  if (callee_mode)
    {
      /* It is first time we see it and we are not in ALWAY_INLINE only
	 mode yet.  and the function in question is always_inline.  */
      if (always_inline && mode != INLINE_ALWAYS_INLINE)
	{
	  if (dump_file)
	    {
	      indent_to (dump_file, depth);
	      fprintf (dump_file,
		       "Hit cycle in %s, switching to always inline only.\n",
		       cgraph_node_name (callee));
	    }
	  mode = INLINE_ALWAYS_INLINE;
	}
      /* Otherwise it is time to give up.  */
      else
	{
	  if (dump_file)
	    {
	      indent_to (dump_file, depth);
	      fprintf (dump_file,
		       "Not inlining %s into %s to avoid cycle.\n",
		       cgraph_node_name (callee),
		       cgraph_node_name (e->caller));
	    }
	  e->inline_failed = (e->callee->local.disregard_inline_limits
		              ? CIF_RECURSIVE_INLINING : CIF_UNSPECIFIED);
          return false;
	}
    }
      
  callee->aux = (void *)(size_t) mode;
  if (dump_file)
    {
      indent_to (dump_file, depth);
      fprintf (dump_file, " Inlining %s into %s.\n",
	       cgraph_node_name (e->callee),
	       cgraph_node_name (e->caller));
    }
  if (e->inline_failed)
    {
      cgraph_mark_inline (e);

      /* In order to fully inline always_inline functions, we need to
	 recurse here, since the inlined functions might not be processed by
	 incremental inlining at all yet.  

	 Also flattening needs to be done recursively.  */

      if (mode == INLINE_ALL || always_inline)
	cgraph_decide_inlining_incrementally (e->callee, mode, depth + 1);
      inlined = true;
    }
  callee->aux = (void *)(size_t) callee_mode;
  return inlined;
}

/* Return true when N is leaf function.  Accept cheap (pure&const) builtins
   in leaf functions.  */
static bool
leaf_node_p (struct cgraph_node *n)
{
  struct cgraph_edge *e;
  for (e = n->callees; e; e = e->next_callee)
    if (!DECL_BUILT_IN (e->callee->decl)
	|| (!TREE_READONLY (e->callee->decl)
	    || DECL_PURE_P (e->callee->decl)))
      return false;
  return true;
}

/* Decide on the inlining.  We do so in the topological order to avoid
   expenses on updating data structures.  
   DEPTH is depth of recursion, used only for debug output.  */

static bool
cgraph_decide_inlining_incrementally (struct cgraph_node *node,
				      enum inlining_mode mode,
				      int depth)
{
  struct cgraph_edge *e;
  bool inlined = false;
  cgraph_inline_failed_t failed_reason;
  enum inlining_mode old_mode;

#ifdef ENABLE_CHECKING
  verify_cgraph_node (node);
#endif

  old_mode = (enum inlining_mode) (size_t)node->aux;

  if (mode != INLINE_ALWAYS_INLINE && mode != INLINE_SIZE_NORECURSIVE
      && lookup_attribute ("flatten", DECL_ATTRIBUTES (node->decl)) != NULL)
    {
      if (dump_file)
	{
	  indent_to (dump_file, depth);
	  fprintf (dump_file, "Flattening %s\n", cgraph_node_name (node));
	}
      mode = INLINE_ALL;
    }

  node->aux = (void *)(size_t) mode;

  /* First of all look for always inline functions.  */
  if (mode != INLINE_SIZE_NORECURSIVE)
    for (e = node->callees; e; e = e->next_callee)
      {
	if (!e->callee->local.disregard_inline_limits
	    && (mode != INLINE_ALL || !e->callee->local.inlinable))
	  continue;
	if (e->call_stmt_cannot_inline_p)
	  continue;
	/* When the edge is already inlined, we just need to recurse into
	   it in order to fully flatten the leaves.  */
	if (!e->inline_failed && mode == INLINE_ALL)
	  {
	    inlined |= try_inline (e, mode, depth);
	    continue;
	  }
	if (dump_file)
	  {
	    indent_to (dump_file, depth);
	    fprintf (dump_file,
		     "Considering to always inline inline candidate %s.\n",
		     cgraph_node_name (e->callee));
	  }
	if (cgraph_recursive_inlining_p (node, e->callee, &e->inline_failed))
	  {
	    if (dump_file)
	      {
		indent_to (dump_file, depth);
		fprintf (dump_file, "Not inlining: recursive call.\n");
	      }
	    continue;
	  }
	if (!tree_can_inline_p (node->decl, e->callee->decl))
	  {
	    gimple_call_set_cannot_inline (e->call_stmt, true);
	    if (dump_file)
	      {
		indent_to (dump_file, depth);
		fprintf (dump_file,
			 "Not inlining: Target specific option mismatch.\n");
	      }
	    continue;
	  }
	if (gimple_in_ssa_p (DECL_STRUCT_FUNCTION (node->decl))
	    != gimple_in_ssa_p (DECL_STRUCT_FUNCTION (e->callee->decl)))
	  {
	    if (dump_file)
	      {
		indent_to (dump_file, depth);
		fprintf (dump_file, "Not inlining: SSA form does not match.\n");
	      }
	    continue;
	  }
	if (!e->callee->analyzed)
	  {
	    if (dump_file)
	      {
		indent_to (dump_file, depth);
		fprintf (dump_file,
			 "Not inlining: Function body no longer available.\n");
	      }
	    continue;
	  }
	inlined |= try_inline (e, mode, depth);
      }

  /* Now do the automatic inlining.  */
  if (mode != INLINE_ALL && mode != INLINE_ALWAYS_INLINE)
    for (e = node->callees; e; e = e->next_callee)
      {
        int allowed_growth = 0;
	if (!e->callee->local.inlinable
	    || !e->inline_failed
	    || e->callee->local.disregard_inline_limits)
	  continue;
	if (dump_file)
	  fprintf (dump_file, "Considering inline candidate %s.\n",
		   cgraph_node_name (e->callee));
	if (cgraph_recursive_inlining_p (node, e->callee, &e->inline_failed))
	  {
	    if (dump_file)
	      {
		indent_to (dump_file, depth);
		fprintf (dump_file, "Not inlining: recursive call.\n");
	      }
	    continue;
	  }
	if (gimple_in_ssa_p (DECL_STRUCT_FUNCTION (node->decl))
	    != gimple_in_ssa_p (DECL_STRUCT_FUNCTION (e->callee->decl)))
	  {
	    if (dump_file)
	      {
		indent_to (dump_file, depth);
		fprintf (dump_file, "Not inlining: SSA form does not match.\n");
	      }
	    continue;
	  }

	if (cgraph_maybe_hot_edge_p (e) && leaf_node_p (e->callee)
	    && optimize_function_for_speed_p (cfun))
	  allowed_growth = PARAM_VALUE (PARAM_EARLY_INLINING_INSNS);

	/* When the function body would grow and inlining the function won't
	   eliminate the need for offline copy of the function, don't inline.
	 */
	if (((mode == INLINE_SIZE || mode == INLINE_SIZE_NORECURSIVE)
	     || (!flag_inline_functions
		 && !DECL_DECLARED_INLINE_P (e->callee->decl)))
	    && (cgraph_estimate_size_after_inlining (1, e->caller, e->callee)
		> e->caller->global.size + allowed_growth)
	    && cgraph_estimate_growth (e->callee) > allowed_growth)
	  {
	    if (dump_file)
	      {
		indent_to (dump_file, depth);
		fprintf (dump_file,
			 "Not inlining: code size would grow by %i.\n",
			 cgraph_estimate_size_after_inlining (1, e->caller,
							      e->callee)
			 - e->caller->global.size);
	      }
	    continue;
	  }
	if (!cgraph_check_inline_limits (node, e->callee, &e->inline_failed,
				         false)
	    || e->call_stmt_cannot_inline_p)
	  {
	    if (dump_file)
	      {
		indent_to (dump_file, depth);
		fprintf (dump_file, "Not inlining: %s.\n",
			 cgraph_inline_failed_string (e->inline_failed));
	      }
	    continue;
	  }
	if (!e->callee->analyzed)
	  {
	    if (dump_file)
	      {
		indent_to (dump_file, depth);
		fprintf (dump_file,
			 "Not inlining: Function body no longer available.\n");
	      }
	    continue;
	  }
	if (!tree_can_inline_p (node->decl, e->callee->decl))
	  {
	    e->call_stmt_cannot_inline_p = true;
	    if (dump_file)
	      {
		indent_to (dump_file, depth);
		fprintf (dump_file,
			 "Not inlining: Target specific option mismatch.\n");
	      }
	    continue;
	  }
	if (cgraph_default_inline_p (e->callee, &failed_reason))
	  inlined |= try_inline (e, mode, depth);
      }
  node->aux = (void *)(size_t) old_mode;
  return inlined;
}

/* Because inlining might remove no-longer reachable nodes, we need to
   keep the array visible to garbage collector to avoid reading collected
   out nodes.  */
static int nnodes;
static GTY ((length ("nnodes"))) struct cgraph_node **order;

/* Do inlining of small functions.  Doing so early helps profiling and other
   passes to be somewhat more effective and avoids some code duplication in
   later real inlining pass for testcases with very many function calls.  */
static unsigned int
cgraph_early_inlining (void)
{
  struct cgraph_node *node = cgraph_node (current_function_decl);
  unsigned int todo = 0;
  int iterations = 0;

  if (sorrycount || errorcount)
    return 0;
  while (cgraph_decide_inlining_incrementally (node,
  					       iterations
					       ? INLINE_SIZE_NORECURSIVE : INLINE_SIZE, 0)
	 && iterations < PARAM_VALUE (PARAM_EARLY_INLINER_MAX_ITERATIONS))
    {
      timevar_push (TV_INTEGRATION);
      todo |= optimize_inline_calls (current_function_decl);
      iterations++;
      timevar_pop (TV_INTEGRATION);
    }
  if (dump_file)
    fprintf (dump_file, "Iterations: %i\n", iterations);
  cfun->always_inline_functions_inlined = true;
  return todo;
}

/* When inlining shall be performed.  */
static bool
cgraph_gate_early_inlining (void)
{
  return flag_early_inlining;
}

struct gimple_opt_pass pass_early_inline = 
{
 {
  GIMPLE_PASS,
  "einline",	 			/* name */
  cgraph_gate_early_inlining,		/* gate */
  cgraph_early_inlining,		/* execute */
  NULL,					/* sub */
  NULL,					/* next */
  0,					/* static_pass_number */
  TV_INLINE_HEURISTICS,			/* tv_id */
  0,	                                /* properties_required */
  0,					/* properties_provided */
  0,					/* properties_destroyed */
  0,					/* todo_flags_start */
  TODO_dump_func    			/* todo_flags_finish */
 }
};

/* When inlining shall be performed.  */
static bool
cgraph_gate_ipa_early_inlining (void)
{
  return (flag_early_inlining
	  && !in_lto_p
	  && (flag_branch_probabilities || flag_test_coverage
	      || profile_arc_flag));
}

/* IPA pass wrapper for early inlining pass.  We need to run early inlining
   before tree profiling so we have stand alone IPA pass for doing so.  */
struct simple_ipa_opt_pass pass_ipa_early_inline = 
{
 {
  SIMPLE_IPA_PASS,
  "einline_ipa",			/* name */
  cgraph_gate_ipa_early_inlining,	/* gate */
  NULL,					/* execute */
  NULL,					/* sub */
  NULL,					/* next */
  0,					/* static_pass_number */
  TV_INLINE_HEURISTICS,			/* tv_id */
  0,	                                /* properties_required */
  0,					/* properties_provided */
  0,					/* properties_destroyed */
  0,					/* todo_flags_start */
  TODO_dump_cgraph 		        /* todo_flags_finish */
 }
};

/* See if statement might disappear after inlining.  We are not terribly
   sophisficated, basically looking for simple abstraction penalty wrappers.  */

static bool
likely_eliminated_by_inlining_p (gimple stmt)
{
  enum gimple_code code = gimple_code (stmt);
  switch (code)
    {
      case GIMPLE_RETURN:
        return true;
      case GIMPLE_ASSIGN:
	if (gimple_num_ops (stmt) != 2)
	  return false;

	/* Casts of parameters, loads from parameters passed by reference
	   and stores to return value or parameters are probably free after
	   inlining.  */
	if (gimple_assign_rhs_code (stmt) == CONVERT_EXPR
	    || gimple_assign_rhs_code (stmt) == NOP_EXPR
	    || gimple_assign_rhs_code (stmt) == VIEW_CONVERT_EXPR
	    || gimple_assign_rhs_class (stmt) == GIMPLE_SINGLE_RHS)
	  {
	    tree rhs = gimple_assign_rhs1 (stmt);
            tree lhs = gimple_assign_lhs (stmt);
	    tree inner_rhs = rhs;
	    tree inner_lhs = lhs;
	    bool rhs_free = false;
	    bool lhs_free = false;

 	    while (handled_component_p (inner_lhs) || TREE_CODE (inner_lhs) == INDIRECT_REF)
	      inner_lhs = TREE_OPERAND (inner_lhs, 0);
 	    while (handled_component_p (inner_rhs)
	           || TREE_CODE (inner_rhs) == ADDR_EXPR || TREE_CODE (inner_rhs) == INDIRECT_REF)
	      inner_rhs = TREE_OPERAND (inner_rhs, 0);
		

	    if (TREE_CODE (inner_rhs) == PARM_DECL
	        || (TREE_CODE (inner_rhs) == SSA_NAME
		    && SSA_NAME_IS_DEFAULT_DEF (inner_rhs)
		    && TREE_CODE (SSA_NAME_VAR (inner_rhs)) == PARM_DECL))
	      rhs_free = true;
	    if (rhs_free && is_gimple_reg (lhs))
	      lhs_free = true;
	    if (((TREE_CODE (inner_lhs) == PARM_DECL
	          || (TREE_CODE (inner_lhs) == SSA_NAME
		      && SSA_NAME_IS_DEFAULT_DEF (inner_lhs)
		      && TREE_CODE (SSA_NAME_VAR (inner_lhs)) == PARM_DECL))
		 && inner_lhs != lhs)
	        || TREE_CODE (inner_lhs) == RESULT_DECL
	        || (TREE_CODE (inner_lhs) == SSA_NAME
		    && TREE_CODE (SSA_NAME_VAR (inner_lhs)) == RESULT_DECL))
	      lhs_free = true;
	    if (lhs_free && (is_gimple_reg (rhs) || is_gimple_min_invariant (rhs)))
	      rhs_free = true;
	    if (lhs_free && rhs_free)
	      return true;
	  }
	return false;
      default:
	return false;
    }
}

/* Compute function body size parameters for NODE.  */

static void
estimate_function_body_sizes (struct cgraph_node *node)
{
  gcov_type time = 0;
  gcov_type time_inlining_benefit = 0;
  int size = 0;
  int size_inlining_benefit = 0;
  basic_block bb;
  gimple_stmt_iterator bsi;
  struct function *my_function = DECL_STRUCT_FUNCTION (node->decl);
  tree arg;
  int freq;
  tree funtype = TREE_TYPE (node->decl);
  bitmap must_not_throw = must_not_throw_labels ();

  if (dump_file)
    {
      fprintf (dump_file, "Analyzing function body size: %s\n", cgraph_node_name (node));
    }

  gcc_assert (my_function && my_function->cfg);
  FOR_EACH_BB_FN (bb, my_function)
    {
      freq = compute_call_stmt_bb_frequency (node->decl, bb);
      for (bsi = gsi_start_bb (bb); !gsi_end_p (bsi); gsi_next (&bsi))
	{
	  int this_size = estimate_num_insns (gsi_stmt (bsi), &eni_size_weights);
	  int this_time = estimate_num_insns (gsi_stmt (bsi), &eni_time_weights);

	  /* MUST_NOT_THROW is usually handled by runtime calling terminate and stopping
	     stacking unwinding.  However when there is local cleanup that can resume
	     to MUST_NOT_THROW then we generate explicit handler containing
	     std::terminate () call.
	     
	     Because inlining of function can introduce new cleanup region, prior
	     inlining we keep std::terinate () calls for every MUST_NOT_THROW containing
	     function call.  Wast majority of these will be eliminated after inlining
	     and crossjumping will inify possible duplicated calls.  So ignore
	     the handlers for function body estimates.  */
	  if (gimple_code (gsi_stmt (bsi)) == GIMPLE_LABEL
	      && bitmap_bit_p (must_not_throw, 
	      		       LABEL_DECL_UID (gimple_label_label (gsi_stmt (bsi)))))
	    {
	      if (dump_file)
	        fprintf (dump_file, "  MUST_NOT_THROW landing pad.  Ignoring whole BB.\n");
	    }
	  if (dump_file)
	    {
	      fprintf (dump_file, "  freq:%6i size:%3i time:%3i ", freq, this_size, this_time);
	      print_gimple_stmt (dump_file, gsi_stmt (bsi), 0, 0);
	    }
	  this_time *= freq;
	  time += this_time;
	  size += this_size;
	  if (likely_eliminated_by_inlining_p (gsi_stmt (bsi)))
	    {
	      size_inlining_benefit += this_size;
	      time_inlining_benefit += this_time;
	      if (dump_file)
		fprintf (dump_file, "    Likely eliminated\n");
	    }
	  gcc_assert (time >= 0);
	  gcc_assert (size >= 0);
	}
    }
  time = (time + CGRAPH_FREQ_BASE / 2) / CGRAPH_FREQ_BASE;
  time_inlining_benefit = ((time_inlining_benefit + CGRAPH_FREQ_BASE / 2)
  			   / CGRAPH_FREQ_BASE);
  if (dump_file)
    {
      fprintf (dump_file, "Overall function body time: %i-%i size: %i-%i\n",
               (int)time, (int)time_inlining_benefit,
      	       size, size_inlining_benefit);
    }
  time_inlining_benefit += eni_time_weights.call_cost;
  size_inlining_benefit += eni_size_weights.call_cost;
  if (!VOID_TYPE_P (TREE_TYPE (funtype)))
    {
      int cost = estimate_move_cost (TREE_TYPE (funtype));
      time_inlining_benefit += cost;
      size_inlining_benefit += cost;
    }
  for (arg = DECL_ARGUMENTS (node->decl); arg; arg = TREE_CHAIN (arg))
    if (!VOID_TYPE_P (TREE_TYPE (arg)))
      {
        int cost = estimate_move_cost (TREE_TYPE (arg));
        time_inlining_benefit += cost;
        size_inlining_benefit += cost;
      }
  if (time_inlining_benefit > MAX_TIME)
    time_inlining_benefit = MAX_TIME;
  if (time > MAX_TIME)
    time = MAX_TIME;
  inline_summary (node)->self_time = time;
  inline_summary (node)->self_size = size;
  if (dump_file)
    {
      fprintf (dump_file, "With function call overhead time: %i-%i size: %i-%i\n",
               (int)time, (int)time_inlining_benefit,
      	       size, size_inlining_benefit);
    }
  inline_summary (node)->time_inlining_benefit = time_inlining_benefit;
  inline_summary (node)->size_inlining_benefit = size_inlining_benefit;
  BITMAP_FREE (must_not_throw);
}

/* Compute parameters of functions used by inliner.  */
unsigned int
compute_inline_parameters (struct cgraph_node *node)
{
  HOST_WIDE_INT self_stack_size;

  gcc_assert (!node->global.inlined_to);

  /* Estimate the stack size for the function.  But not at -O0
     because estimated_stack_frame_size is a quadratic problem.  */
  self_stack_size = optimize ? estimated_stack_frame_size () : 0;
  inline_summary (node)->estimated_self_stack_size = self_stack_size;
  node->global.estimated_stack_size = self_stack_size;
  node->global.stack_frame_offset = 0;

  /* Can this function be inlined at all?  */
  node->local.inlinable = tree_inlinable_function_p (current_function_decl);
  if (node->local.inlinable && !node->local.disregard_inline_limits)
    node->local.disregard_inline_limits
      = DECL_DISREGARD_INLINE_LIMITS (current_function_decl);
  estimate_function_body_sizes (node);
  /* Inlining characteristics are maintained by the cgraph_mark_inline.  */
  node->global.time = inline_summary (node)->self_time;
  node->global.size = inline_summary (node)->self_size;
  return 0;
}


/* Compute parameters of functions used by inliner using
   current_function_decl.  */
static unsigned int
compute_inline_parameters_for_current (void)
{
  compute_inline_parameters (cgraph_node (current_function_decl));
  return 0;
}

struct gimple_opt_pass pass_inline_parameters = 
{
 {
  GIMPLE_PASS,
  "inline_param",			/* name */
  NULL,					/* gate */
  compute_inline_parameters_for_current,/* execute */
  NULL,					/* sub */
  NULL,					/* next */
  0,					/* static_pass_number */
  TV_INLINE_HEURISTICS,			/* tv_id */
  0,	                                /* properties_required */
  0,					/* properties_provided */
  0,					/* properties_destroyed */
  0,					/* todo_flags_start */
  TODO_dump_func		        /* todo_flags_finish */
 }
};

/* This function performs intraprocedural analyzis in NODE that is required to
   inline indirect calls.  */
static void
inline_indirect_intraprocedural_analysis (struct cgraph_node *node)
{
  struct cgraph_edge *cs;

  if (!flag_ipa_cp)
    {
      ipa_initialize_node_params (node);
      ipa_detect_param_modifications (node);
    }
  ipa_analyze_params_uses (node);

  if (!flag_ipa_cp)
    for (cs = node->callees; cs; cs = cs->next_callee)
      {
	ipa_count_arguments (cs);
	ipa_compute_jump_functions (cs);
      }

  if (dump_file)
    {
      ipa_print_node_params (dump_file, node);
      ipa_print_node_jump_functions (dump_file, node);
    }
}

/* Note function body size.  */
static void
analyze_function (struct cgraph_node *node)
{
  push_cfun (DECL_STRUCT_FUNCTION (node->decl));
  current_function_decl = node->decl;

  compute_inline_parameters (node);
  if (flag_indirect_inlining)
    inline_indirect_intraprocedural_analysis (node);

  current_function_decl = NULL;
  pop_cfun ();
}

/* Called when new function is inserted to callgraph late.  */
static void
add_new_function (struct cgraph_node *node, void *data ATTRIBUTE_UNUSED)
{
  analyze_function (node);
}

/* Note function body size.  */
static void
inline_generate_summary (void)
{
  struct cgraph_node *node;

  /* FIXME lto.  We should not run any IPA-summary pass in LTRANS mode.  */
  if (flag_ltrans)
    return;

  function_insertion_hook_holder =
      cgraph_add_function_insertion_hook (&add_new_function, NULL);

  if (flag_indirect_inlining)
    {
      ipa_register_cgraph_hooks ();
      ipa_check_create_node_params ();
      ipa_check_create_edge_args ();
    }

  for (node = cgraph_nodes; node; node = node->next)
    if (node->analyzed)
      analyze_function (node);
  
  return;
}

/* Apply inline plan to function.  */
static unsigned int
inline_transform (struct cgraph_node *node)
{
  unsigned int todo = 0;
  struct cgraph_edge *e;

  /* We might need the body of this function so that we can expand
     it inline somewhere else.  */
  if (cgraph_preserve_function_body_p (node->decl))
    save_inline_function_body (node);

  for (e = node->callees; e; e = e->next_callee)
    if (!e->inline_failed || warn_inline)
      break;

  if (e)
    {
      timevar_push (TV_INTEGRATION);
      todo = optimize_inline_calls (current_function_decl);
      timevar_pop (TV_INTEGRATION);
    }
  cfun->always_inline_functions_inlined = true;
  cfun->after_inlining = true;
  return todo | execute_fixup_cfg ();
}

struct ipa_opt_pass_d pass_ipa_inline =
{
 {
  IPA_PASS,
  "inline",				/* name */
  NULL,					/* gate */
  cgraph_decide_inlining,		/* execute */
  NULL,					/* sub */
  NULL,					/* next */
  0,					/* static_pass_number */
  TV_INLINE_HEURISTICS,			/* tv_id */
  0,	                                /* properties_required */
  0,					/* properties_provided */
  0,					/* properties_destroyed */
  TODO_remove_functions,		/* todo_flags_finish */
  TODO_dump_cgraph | TODO_dump_func
  | TODO_remove_functions		/* todo_flags_finish */
 },
 inline_generate_summary,		/* generate_summary */
 NULL,					/* write_summary */
 NULL,					/* read_summary */
 NULL,					/* function_read_summary */
 0,					/* TODOs */
 inline_transform,			/* function_transform */
 NULL,					/* variable_transform */
};


#include "gt-ipa-inline.h"<|MERGE_RESOLUTION|>--- conflicted
+++ resolved
@@ -1233,13 +1233,9 @@
 	      && !node->needed
 	      && node->local.inlinable
 	      && node->callers->inline_failed
-<<<<<<< HEAD
-	      && !node->callers->call_stmt_cannot_inline_p
-=======
 	      && node->callers->caller != node
 	      && node->callers->caller->global.inlined_to != node
-	      && !gimple_call_cannot_inline_p (node->callers->call_stmt)
->>>>>>> 657e81c7
+	      && !node->callers->call_stmt_cannot_inline_p
 	      && !DECL_EXTERNAL (node->decl)
 	      && !DECL_COMDAT (node->decl))
 	    {
