--- conflicted
+++ resolved
@@ -122,15 +122,12 @@
 #include "ipa-utils.h"
 #include "sreal.h"
 #include "cilk.h"
-<<<<<<< HEAD
 #include "domwalk.h"
 #include "tree-dump.h"
 #include "gimple-iterator.h"
 #include "tree-phinodes.h"
 #include "ssa-iterators.h"
-=======
 #include "builtins.h"
->>>>>>> adb50dfb
 
 /* Statistics we collect about inlining algorithm.  */
 static int overall_size;
