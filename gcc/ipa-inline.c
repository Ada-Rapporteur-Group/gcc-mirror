--- conflicted
+++ resolved
@@ -454,12 +454,7 @@
       return false;
     }
 
-<<<<<<< HEAD
-  if (!DECL_STRUCT_FUNCTION (decl)->cfg
-      && !flag_wpa)
-=======
   if (!n->analyzed)
->>>>>>> c1df0e1a
     {
       if (reason)
 	*reason = CIF_BODY_NOT_AVAILABLE;
@@ -1133,7 +1128,6 @@
 	struct cgraph_edge *e;
 
 	gcc_assert (inline_summary (node)->self_size == node->global.size);
-	gcc_assert (node->needed || node->reachable);
 	initial_size += node->global.size;
 	for (e = node->callees; e; e = e->next_callee)
 	  if (max_count < e->count)
@@ -1141,15 +1135,10 @@
 	if (max_benefit < inline_summary (node)->time_inlining_benefit)
 	  max_benefit = inline_summary (node)->time_inlining_benefit;
       }
-<<<<<<< HEAD
-  overall_insns = initial_insns;
   gcc_assert (in_lto_p
 	      || !max_count
 	      || (profile_info && flag_branch_probabilities));
-=======
-  gcc_assert (!max_count || (profile_info && flag_branch_probabilities));
   overall_size = initial_size;
->>>>>>> c1df0e1a
 
   nnodes = cgraph_postorder (order);
 
@@ -1424,55 +1413,13 @@
   node->aux = (void *)(size_t) mode;
 
   /* First of all look for always inline functions.  */
-<<<<<<< HEAD
-  for (e = node->callees; e; e = e->next_callee)
-    {
-      if (!e->callee->local.disregard_inline_limits
-	  && (mode != INLINE_ALL || !e->callee->local.inlinable))
-	continue;
-      if (e->call_stmt_cannot_inline_p)
-	continue;
-      /* When the edge is already inlined, we just need to recurse into
-	 it in order to fully flatten the leaves.  */
-      if (!e->inline_failed && mode == INLINE_ALL)
-	{
-          inlined |= try_inline (e, mode, depth);
-	  continue;
-	}
-      if (dump_file)
-	{
-	  indent_to (dump_file, depth);
-	  fprintf (dump_file,
-		   "Considering to always inline inline candidate %s.\n",
-		   cgraph_node_name (e->callee));
-	}
-      if (cgraph_recursive_inlining_p (node, e->callee, &e->inline_failed))
-	{
-	  if (dump_file)
-	    {
-	      indent_to (dump_file, depth);
-	      fprintf (dump_file, "Not inlining: recursive call.\n");
-	    }
-	  continue;
-	}
-      if (!tree_can_inline_p (node->decl, e->callee->decl))
-	{
-	  e->call_stmt_cannot_inline_p = true;
-	  if (dump_file)
-	    {
-	      indent_to (dump_file, depth);
-	      fprintf (dump_file,
-		       "Not inlining: Target specific option mismatch.\n");
-	    }
-=======
   if (mode != INLINE_SIZE_NORECURSIVE)
     for (e = node->callees; e; e = e->next_callee)
       {
 	if (!e->callee->local.disregard_inline_limits
 	    && (mode != INLINE_ALL || !e->callee->local.inlinable))
 	  continue;
-	if (gimple_call_cannot_inline_p (e->call_stmt))
->>>>>>> c1df0e1a
+	if (e->call_stmt_cannot_inline_p)
 	  continue;
 	/* When the edge is already inlined, we just need to recurse into
 	   it in order to fully flatten the leaves.  */
@@ -1588,13 +1535,8 @@
 	    continue;
 	  }
 	if (!cgraph_check_inline_limits (node, e->callee, &e->inline_failed,
-<<<<<<< HEAD
-				        false)
+				         false)
 	    || e->call_stmt_cannot_inline_p)
-=======
-				         false)
-	    || gimple_call_cannot_inline_p (e->call_stmt))
->>>>>>> c1df0e1a
 	  {
 	    if (dump_file)
 	      {
