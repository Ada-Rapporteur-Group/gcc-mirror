/* Inlining decision heuristics.
   Copyright (C) 2003, 2004, 2007, 2008, 2009 Free Software Foundation, Inc.
   Contributed by Jan Hubicka

This file is part of GCC.

GCC is free software; you can redistribute it and/or modify it under
the terms of the GNU General Public License as published by the Free
Software Foundation; either version 3, or (at your option) any later
version.

GCC is distributed in the hope that it will be useful, but WITHOUT ANY
WARRANTY; without even the implied warranty of MERCHANTABILITY or
FITNESS FOR A PARTICULAR PURPOSE.  See the GNU General Public License
for more details.

You should have received a copy of the GNU General Public License
along with GCC; see the file COPYING3.  If not see
<http://www.gnu.org/licenses/>.  */

/*  Inlining decision heuristics

    We separate inlining decisions from the inliner itself and store it
    inside callgraph as so called inline plan.  Refer to cgraph.c
    documentation about particular representation of inline plans in the
    callgraph.

    There are three major parts of this file:

    cgraph_mark_inline implementation

      This function allows to mark given call inline and performs necessary
      modifications of cgraph (production of the clones and updating overall
      statistics)

    inlining heuristics limits

      These functions allow to check that particular inlining is allowed
      by the limits specified by user (allowed function growth, overall unit
      growth and so on).

    inlining heuristics

      This is implementation of IPA pass aiming to get as much of benefit
      from inlining obeying the limits checked above.

      The implementation of particular heuristics is separated from
      the rest of code to make it easier to replace it with more complicated
      implementation in the future.  The rest of inlining code acts as a
      library aimed to modify the callgraph and verify that the parameters
      on code size growth fits.

      To mark given call inline, use cgraph_mark_inline function, the
      verification is performed by cgraph_default_inline_p and
      cgraph_check_inline_limits.

      The heuristics implements simple knapsack style algorithm ordering
      all functions by their "profitability" (estimated by code size growth)
      and inlining them in priority order.

      cgraph_decide_inlining implements heuristics taking whole callgraph
      into account, while cgraph_decide_inlining_incrementally considers
      only one function at a time and is used by early inliner.

   The inliner itself is split into several passes:

   pass_inline_parameters

     This pass computes local properties of functions that are used by inliner:
     estimated function body size, whether function is inlinable at all and
     stack frame consumption.

     Before executing any of inliner passes, this local pass has to be applied
     to each function in the callgraph (ie run as subpass of some earlier
     IPA pass).  The results are made out of date by any optimization applied
     on the function body.

   pass_early_inlining

     Simple local inlining pass inlining callees into current function.  This
     pass makes no global whole compilation unit analysis and this when allowed
     to do inlining expanding code size it might result in unbounded growth of
     whole unit.

     The pass is run during conversion into SSA form.  Only functions already
     converted into SSA form are inlined, so the conversion must happen in
     topological order on the callgraph (that is maintained by pass manager).
     The functions after inlining are early optimized so the early inliner sees
     unoptimized function itself, but all considered callees are already
     optimized allowing it to unfold abstraction penalty on C++ effectively and
     cheaply.

   pass_ipa_early_inlining

     With profiling, the early inlining is also necessary to reduce
     instrumentation costs on program with high abstraction penalty (doing
     many redundant calls).  This can't happen in parallel with early
     optimization and profile instrumentation, because we would end up
     re-instrumenting already instrumented function bodies we brought in via
     inlining.

     To avoid this, this pass is executed as IPA pass before profiling.  It is
     simple wrapper to pass_early_inlining and ensures first inlining.

   pass_ipa_inline

     This is the main pass implementing simple greedy algorithm to do inlining
     of small functions that results in overall growth of compilation unit and
     inlining of functions called once.  The pass compute just so called inline
     plan (representation of inlining to be done in callgraph) and unlike early
     inlining it is not performing the inlining itself.

   pass_apply_inline

     This pass performs actual inlining according to pass_ipa_inline on given
     function.  Possible the function body before inlining is saved when it is
     needed for further inlining later.
 */

#include "config.h"
#include "system.h"
#include "coretypes.h"
#include "tm.h"
#include "tree.h"
#include "tree-inline.h"
#include "langhooks.h"
#include "flags.h"
#include "cgraph.h"
#include "diagnostic.h"
#include "timevar.h"
#include "params.h"
#include "fibheap.h"
#include "intl.h"
#include "tree-pass.h"
#include "hashtab.h"
#include "coverage.h"
#include "ggc.h"
#include "tree-flow.h"
#include "rtl.h"
#include "ipa-prop.h"
#include "except.h"

#define MAX_TIME 1000000000

/* Mode incremental inliner operate on:

   In ALWAYS_INLINE only functions marked
   always_inline are inlined.  This mode is used after detecting cycle during
   flattening.

   In SIZE mode, only functions that reduce function body size after inlining
   are inlined, this is used during early inlining.

   in ALL mode, everything is inlined.  This is used during flattening.  */
enum inlining_mode {
  INLINE_NONE = 0,
  INLINE_ALWAYS_INLINE,
  INLINE_SIZE_NORECURSIVE,
  INLINE_SIZE,
  INLINE_ALL
};
static bool
cgraph_decide_inlining_incrementally (struct cgraph_node *, enum inlining_mode,
				      int);


/* Statistics we collect about inlining algorithm.  */
static int ncalls_inlined;
static int nfunctions_inlined;
static int overall_size;
static gcov_type max_count, max_benefit;

/* Holders of ipa cgraph hooks: */
static struct cgraph_node_hook_list *function_insertion_hook_holder;

static inline struct inline_summary *
inline_summary (struct cgraph_node *node)
{
  return &node->local.inline_summary;
}

/* Estimate self time of the function after inlining WHAT into TO.  */

static int
cgraph_estimate_time_after_inlining (int frequency, struct cgraph_node *to,
				     struct cgraph_node *what)
{
  gcov_type time = (((gcov_type)what->global.time
		     - inline_summary (what)->time_inlining_benefit)
  		    * frequency + CGRAPH_FREQ_BASE / 2) / CGRAPH_FREQ_BASE
		    + to->global.time;
  if (time < 0)
    time = 0;
  if (time > MAX_TIME)
    time = MAX_TIME;
  return time;
}

/* Estimate self time of the function after inlining WHAT into TO.  */

static int
cgraph_estimate_size_after_inlining (int times, struct cgraph_node *to,
				     struct cgraph_node *what)
{
  int size = (what->global.size - inline_summary (what)->size_inlining_benefit) * times + to->global.size;
  gcc_assert (size >= 0);
  return size;
}

/* E is expected to be an edge being inlined.  Clone destination node of
   the edge and redirect it to the new clone.
   DUPLICATE is used for bookkeeping on whether we are actually creating new
   clones or re-using node originally representing out-of-line function call.
   */
void
cgraph_clone_inlined_nodes (struct cgraph_edge *e, bool duplicate,
			    bool update_original)
{
  HOST_WIDE_INT peak;

  if (duplicate)
    {
      /* We may eliminate the need for out-of-line copy to be output.
	 In that case just go ahead and re-use it.  */
      if (!e->callee->callers->next_caller
	  && !e->callee->needed
	  && !cgraph_new_nodes)
	{
	  gcc_assert (!e->callee->global.inlined_to);
	  if (e->callee->analyzed)
	    {
	      overall_size -= e->callee->global.size;
	      nfunctions_inlined++;
	    }
	  duplicate = false;
	}
      else
	{
	  struct cgraph_node *n;
	  n = cgraph_clone_node (e->callee, e->count, e->frequency, e->loop_nest, 
				 update_original);
	  cgraph_redirect_edge_callee (e, n);
	}
    }

  if (e->caller->global.inlined_to)
    e->callee->global.inlined_to = e->caller->global.inlined_to;
  else
    e->callee->global.inlined_to = e->caller;
  e->callee->global.stack_frame_offset
    = e->caller->global.stack_frame_offset
      + inline_summary (e->caller)->estimated_self_stack_size;
  peak = e->callee->global.stack_frame_offset
      + inline_summary (e->callee)->estimated_self_stack_size;
  if (e->callee->global.inlined_to->global.estimated_stack_size < peak)
    e->callee->global.inlined_to->global.estimated_stack_size = peak;

  /* Recursively clone all bodies.  */
  for (e = e->callee->callees; e; e = e->next_callee)
    if (!e->inline_failed)
      cgraph_clone_inlined_nodes (e, duplicate, update_original);
}

/* Mark edge E as inlined and update callgraph accordingly.  UPDATE_ORIGINAL
   specify whether profile of original function should be updated.  If any new
   indirect edges are discovered in the process, add them to NEW_EDGES, unless
   it is NULL.  Return true iff any new callgraph edges were discovered as a
   result of inlining.  */

static bool
cgraph_mark_inline_edge (struct cgraph_edge *e, bool update_original,
			 VEC (cgraph_edge_p, heap) **new_edges)
{
  int old_size = 0, new_size = 0;
  struct cgraph_node *to = NULL, *what;
  struct cgraph_edge *curr = e;
  int freq;
  bool duplicate = false;
  int orig_size = e->callee->global.size;

  gcc_assert (e->inline_failed);
  e->inline_failed = CIF_OK;

  if (!e->callee->global.inlined)
    DECL_POSSIBLY_INLINED (e->callee->decl) = true;
  e->callee->global.inlined = true;

  if (e->callee->callers->next_caller
      || e->callee->needed)
    duplicate = true;
  cgraph_clone_inlined_nodes (e, true, update_original);

  what = e->callee;

  freq = e->frequency;
  /* Now update size of caller and all functions caller is inlined into.  */
  for (;e && !e->inline_failed; e = e->caller->callers)
    {
      to = e->caller;
      old_size = e->caller->global.size;
      new_size = cgraph_estimate_size_after_inlining (1, to, what);
      to->global.size = new_size;
      to->global.time = cgraph_estimate_time_after_inlining (freq, to, what);
    }
  gcc_assert (what->global.inlined_to == to);
  if (new_size > old_size)
    overall_size += new_size - old_size;
  if (!duplicate)
    overall_size -= orig_size;
  ncalls_inlined++;

  if (flag_indirect_inlining)
    return ipa_propagate_indirect_call_infos (curr, new_edges);
  else
    return false;
}

/* Mark all calls of EDGE->CALLEE inlined into EDGE->CALLER.
   Return following unredirected edge in the list of callers
   of EDGE->CALLEE  */

static struct cgraph_edge *
cgraph_mark_inline (struct cgraph_edge *edge)
{
  struct cgraph_node *to = edge->caller;
  struct cgraph_node *what = edge->callee;
  struct cgraph_edge *e, *next;

  gcc_assert (!edge->call_stmt_cannot_inline_p);
  /* Look for all calls, mark them inline and clone recursively
     all inlined functions.  */
  for (e = what->callers; e; e = next)
    {
      next = e->next_caller;
      if (e->caller == to && e->inline_failed)
	{
          cgraph_mark_inline_edge (e, true, NULL);
	  if (e == edge)
	    edge = next;
	}
    }

  return edge;
}

/* Estimate the growth caused by inlining NODE into all callees.  */

static int
cgraph_estimate_growth (struct cgraph_node *node)
{
  int growth = 0;
  struct cgraph_edge *e;
  bool self_recursive = false;

  if (node->global.estimated_growth != INT_MIN)
    return node->global.estimated_growth;

  for (e = node->callers; e; e = e->next_caller)
    {
      if (e->caller == node)
        self_recursive = true;
      if (e->inline_failed)
	growth += (cgraph_estimate_size_after_inlining (1, e->caller, node)
		   - e->caller->global.size);
    }

  /* ??? Wrong for non-trivially self recursive functions or cases where
     we decide to not inline for different reasons, but it is not big deal
     as in that case we will keep the body around, but we will also avoid
     some inlining.  */
  if (!node->needed && !DECL_EXTERNAL (node->decl) && !self_recursive)
    growth -= node->global.size;

  node->global.estimated_growth = growth;
  return growth;
}

/* Return false when inlining WHAT into TO is not good idea
   as it would cause too large growth of function bodies.  
   When ONE_ONLY is true, assume that only one call site is going
   to be inlined, otherwise figure out how many call sites in
   TO calls WHAT and verify that all can be inlined.
   */

static bool
cgraph_check_inline_limits (struct cgraph_node *to, struct cgraph_node *what,
			    cgraph_inline_failed_t *reason, bool one_only)
{
  int times = 0;
  struct cgraph_edge *e;
  int newsize;
  int limit;
  HOST_WIDE_INT stack_size_limit, inlined_stack;

  if (one_only)
    times = 1;
  else
    for (e = to->callees; e; e = e->next_callee)
      if (e->callee == what)
	times++;

  if (to->global.inlined_to)
    to = to->global.inlined_to;

  /* When inlining large function body called once into small function,
     take the inlined function as base for limiting the growth.  */
  if (inline_summary (to)->self_size > inline_summary(what)->self_size)
    limit = inline_summary (to)->self_size;
  else
    limit = inline_summary (what)->self_size;

  limit += limit * PARAM_VALUE (PARAM_LARGE_FUNCTION_GROWTH) / 100;

  /* Check the size after inlining against the function limits.  But allow
     the function to shrink if it went over the limits by forced inlining.  */
  newsize = cgraph_estimate_size_after_inlining (times, to, what);
  if (newsize >= to->global.size
      && newsize > PARAM_VALUE (PARAM_LARGE_FUNCTION_INSNS)
      && newsize > limit)
    {
      if (reason)
        *reason = CIF_LARGE_FUNCTION_GROWTH_LIMIT;
      return false;
    }

  stack_size_limit = inline_summary (to)->estimated_self_stack_size;

  stack_size_limit += stack_size_limit * PARAM_VALUE (PARAM_STACK_FRAME_GROWTH) / 100;

  inlined_stack = (to->global.stack_frame_offset
		   + inline_summary (to)->estimated_self_stack_size
		   + what->global.estimated_stack_size);
  if (inlined_stack  > stack_size_limit
      && inlined_stack > PARAM_VALUE (PARAM_LARGE_STACK_FRAME))
    {
      if (reason)
        *reason = CIF_LARGE_STACK_FRAME_GROWTH_LIMIT;
      return false;
    }
  return true;
}

/* Return true when function N is small enough to be inlined.  */

static bool
cgraph_default_inline_p (struct cgraph_node *n, cgraph_inline_failed_t *reason)
{
  tree decl = n->decl;

  if (!flag_inline_small_functions && !DECL_DECLARED_INLINE_P (decl))
    {
      if (reason)
	*reason = CIF_FUNCTION_NOT_INLINE_CANDIDATE;
      return false;
    }

  if (!n->analyzed)
    {
      if (reason)
	*reason = CIF_BODY_NOT_AVAILABLE;
      return false;
    }

  if (DECL_DECLARED_INLINE_P (decl))
    {
      if (n->global.size >= MAX_INLINE_INSNS_SINGLE)
	{
	  if (reason)
	    *reason = CIF_MAX_INLINE_INSNS_SINGLE_LIMIT;
	  return false;
	}
    }
  else
    {
      if (n->global.size >= MAX_INLINE_INSNS_AUTO)
	{
	  if (reason)
	    *reason = CIF_MAX_INLINE_INSNS_AUTO_LIMIT;
	  return false;
	}
    }

  return true;
}

/* Return true when inlining WHAT would create recursive inlining.
   We call recursive inlining all cases where same function appears more than
   once in the single recursion nest path in the inline graph.  */

static bool
cgraph_recursive_inlining_p (struct cgraph_node *to,
			     struct cgraph_node *what,
			     cgraph_inline_failed_t *reason)
{
  bool recursive;
  if (to->global.inlined_to)
    recursive = what->decl == to->global.inlined_to->decl;
  else
    recursive = what->decl == to->decl;
  /* Marking recursive function inline has sane semantic and thus we should
     not warn on it.  */
  if (recursive && reason)
    *reason = (what->local.disregard_inline_limits
	       ? CIF_RECURSIVE_INLINING : CIF_UNSPECIFIED);
  return recursive;
}

/* A cost model driving the inlining heuristics in a way so the edges with
   smallest badness are inlined first.  After each inlining is performed
   the costs of all caller edges of nodes affected are recomputed so the
   metrics may accurately depend on values such as number of inlinable callers
   of the function or function body size.  */

static int
cgraph_edge_badness (struct cgraph_edge *edge)
{
  gcov_type badness;
  int growth =
    cgraph_estimate_size_after_inlining (1, edge->caller, edge->callee);

  growth -= edge->caller->global.size;

  /* Always prefer inlining saving code size.  */
  if (growth <= 0)
    badness = INT_MIN - growth;

  /* When profiling is available, base priorities -(#calls / growth).
     So we optimize for overall number of "executed" inlined calls.  */
  else if (max_count)
    badness = ((int)((double)edge->count * INT_MIN / max_count / (max_benefit + 1))
    	      * (inline_summary (edge->callee)->time_inlining_benefit + 1)) / growth;

  /* When function local profile is available, base priorities on
     growth / frequency, so we optimize for overall frequency of inlined
     calls.  This is not too accurate since while the call might be frequent
     within function, the function itself is infrequent.

     Other objective to optimize for is number of different calls inlined.
     We add the estimated growth after inlining all functions to bias the
     priorities slightly in this direction (so fewer times called functions
     of the same size gets priority).  */
  else if (flag_guess_branch_prob)
    {
      int div = edge->frequency * 100 / CGRAPH_FREQ_BASE + 1;
      badness = growth * 10000;
      div *= MIN (100 * inline_summary (edge->callee)->time_inlining_benefit
      	          / (edge->callee->global.time + 1) + 1, 100);
      

      /* Decrease badness if call is nested.  */
      /* Compress the range so we don't overflow.  */
      if (div > 10000)
	div = 10000 + ceil_log2 (div) - 8;
      if (div < 1)
	div = 1;
      if (badness > 0)
	badness /= div;
      badness += cgraph_estimate_growth (edge->callee);
      if (badness > INT_MAX)
        badness = INT_MAX;
    }
  /* When function local profile is not available or it does not give
     useful information (ie frequency is zero), base the cost on
     loop nest and overall size growth, so we optimize for overall number
     of functions fully inlined in program.  */
  else
    {
      int nest = MIN (edge->loop_nest, 8);
      badness = cgraph_estimate_growth (edge->callee) * 256;

      /* Decrease badness if call is nested.  */
      if (badness > 0)    
	badness >>= nest;
      else
        {
	  badness <<= nest;
        }
    }
  /* Make recursive inlining happen always after other inlining is done.  */
  if (cgraph_recursive_inlining_p (edge->caller, edge->callee, NULL))
    return badness + 1;
  else
    return badness;
}

/* Recompute heap nodes for each of caller edge.  */

static void
update_caller_keys (fibheap_t heap, struct cgraph_node *node,
		    bitmap updated_nodes)
{
  struct cgraph_edge *edge;
  cgraph_inline_failed_t failed_reason;

  if (!node->local.inlinable || node->local.disregard_inline_limits
      || node->global.inlined_to)
    return;
  if (bitmap_bit_p (updated_nodes, node->uid))
    return;
  bitmap_set_bit (updated_nodes, node->uid);
  node->global.estimated_growth = INT_MIN;

  if (!node->local.inlinable)
    return;
  /* Prune out edges we won't inline into anymore.  */
  if (!cgraph_default_inline_p (node, &failed_reason))
    {
      for (edge = node->callers; edge; edge = edge->next_caller)
	if (edge->aux)
	  {
	    fibheap_delete_node (heap, (fibnode_t) edge->aux);
	    edge->aux = NULL;
	    if (edge->inline_failed)
	      edge->inline_failed = failed_reason;
	  }
      return;
    }

  for (edge = node->callers; edge; edge = edge->next_caller)
    if (edge->inline_failed)
      {
	int badness = cgraph_edge_badness (edge);
	if (edge->aux)
	  {
	    fibnode_t n = (fibnode_t) edge->aux;
	    gcc_assert (n->data == edge);
	    if (n->key == badness)
	      continue;

	    /* fibheap_replace_key only increase the keys.  */
	    if (fibheap_replace_key (heap, n, badness))
	      continue;
	    fibheap_delete_node (heap, (fibnode_t) edge->aux);
	  }
	edge->aux = fibheap_insert (heap, badness, edge);
      }
}

/* Recompute heap nodes for each of caller edges of each of callees.  */

static void
update_callee_keys (fibheap_t heap, struct cgraph_node *node,
		    bitmap updated_nodes)
{
  struct cgraph_edge *e;
  node->global.estimated_growth = INT_MIN;

  for (e = node->callees; e; e = e->next_callee)
    if (e->inline_failed)
      update_caller_keys (heap, e->callee, updated_nodes);
    else if (!e->inline_failed)
      update_callee_keys (heap, e->callee, updated_nodes);
}

/* Enqueue all recursive calls from NODE into priority queue depending on
   how likely we want to recursively inline the call.  */

static void
lookup_recursive_calls (struct cgraph_node *node, struct cgraph_node *where,
			fibheap_t heap)
{
  static int priority;
  struct cgraph_edge *e;
  for (e = where->callees; e; e = e->next_callee)
    if (e->callee == node)
      {
	/* When profile feedback is available, prioritize by expected number
	   of calls.  Without profile feedback we maintain simple queue
	   to order candidates via recursive depths.  */
        fibheap_insert (heap,
			!max_count ? priority++
		        : -(e->count / ((max_count + (1<<24) - 1) / (1<<24))),
		        e);
      }
  for (e = where->callees; e; e = e->next_callee)
    if (!e->inline_failed)
      lookup_recursive_calls (node, e->callee, heap);
}

/* Decide on recursive inlining: in the case function has recursive calls,
   inline until body size reaches given argument.  If any new indirect edges
   are discovered in the process, add them to *NEW_EDGES, unless NEW_EDGES
   is NULL.  */

static bool
cgraph_decide_recursive_inlining (struct cgraph_node *node,
				  VEC (cgraph_edge_p, heap) **new_edges)
{
  int limit = PARAM_VALUE (PARAM_MAX_INLINE_INSNS_RECURSIVE_AUTO);
  int max_depth = PARAM_VALUE (PARAM_MAX_INLINE_RECURSIVE_DEPTH_AUTO);
  int probability = PARAM_VALUE (PARAM_MIN_INLINE_RECURSIVE_PROBABILITY);
  fibheap_t heap;
  struct cgraph_edge *e;
  struct cgraph_node *master_clone, *next;
  int depth = 0;
  int n = 0;

  if (optimize_function_for_size_p (DECL_STRUCT_FUNCTION (node->decl))
      || (!flag_inline_functions && !DECL_DECLARED_INLINE_P (node->decl)))
    return false;

  if (DECL_DECLARED_INLINE_P (node->decl))
    {
      limit = PARAM_VALUE (PARAM_MAX_INLINE_INSNS_RECURSIVE);
      max_depth = PARAM_VALUE (PARAM_MAX_INLINE_RECURSIVE_DEPTH);
    }

  /* Make sure that function is small enough to be considered for inlining.  */
  if (!max_depth
      || cgraph_estimate_size_after_inlining (1, node, node)  >= limit)
    return false;
  heap = fibheap_new ();
  lookup_recursive_calls (node, node, heap);
  if (fibheap_empty (heap))
    {
      fibheap_delete (heap);
      return false;
    }

  if (dump_file)
    fprintf (dump_file, 
	     "  Performing recursive inlining on %s\n",
	     cgraph_node_name (node));

  /* We need original clone to copy around.  */
  master_clone = cgraph_clone_node (node, node->count, CGRAPH_FREQ_BASE, 1, false);
  master_clone->needed = true;
  for (e = master_clone->callees; e; e = e->next_callee)
    if (!e->inline_failed)
      cgraph_clone_inlined_nodes (e, true, false);

  /* Do the inlining and update list of recursive call during process.  */
  while (!fibheap_empty (heap)
	 && (cgraph_estimate_size_after_inlining (1, node, master_clone)
	     <= limit))
    {
      struct cgraph_edge *curr
	= (struct cgraph_edge *) fibheap_extract_min (heap);
      struct cgraph_node *cnode;

      depth = 1;
      for (cnode = curr->caller;
	   cnode->global.inlined_to; cnode = cnode->callers->caller)
	if (node->decl == curr->callee->decl)
	  depth++;
      if (depth > max_depth)
	{
          if (dump_file)
	    fprintf (dump_file, 
		     "   maximal depth reached\n");
	  continue;
	}

      if (max_count)
	{
          if (!cgraph_maybe_hot_edge_p (curr))
	    {
	      if (dump_file)
		fprintf (dump_file, "   Not inlining cold call\n");
	      continue;
	    }
          if (curr->count * 100 / node->count < probability)
	    {
	      if (dump_file)
		fprintf (dump_file, 
			 "   Probability of edge is too small\n");
	      continue;
	    }
	}

      if (dump_file)
	{
	  fprintf (dump_file, 
		   "   Inlining call of depth %i", depth);
	  if (node->count)
	    {
	      fprintf (dump_file, " called approx. %.2f times per call",
		       (double)curr->count / node->count);
	    }
	  fprintf (dump_file, "\n");
	}
      cgraph_redirect_edge_callee (curr, master_clone);
      cgraph_mark_inline_edge (curr, false, new_edges);
      lookup_recursive_calls (node, curr->callee, heap);
      n++;
    }
  if (!fibheap_empty (heap) && dump_file)
    fprintf (dump_file, "    Recursive inlining growth limit met.\n");

  fibheap_delete (heap);
  if (dump_file)
    fprintf (dump_file, 
	     "\n   Inlined %i times, body grown from size %i to %i, time %i to %i\n", n,
	     master_clone->global.size, node->global.size,
	     master_clone->global.time, node->global.time);

  /* Remove master clone we used for inlining.  We rely that clones inlined
     into master clone gets queued just before master clone so we don't
     need recursion.  */
  for (node = cgraph_nodes; node != master_clone;
       node = next)
    {
      next = node->next;
      if (node->global.inlined_to == master_clone)
	cgraph_remove_node (node);
    }
  cgraph_remove_node (master_clone);
  /* FIXME: Recursive inlining actually reduces number of calls of the
     function.  At this place we should probably walk the function and
     inline clones and compensate the counts accordingly.  This probably
     doesn't matter much in practice.  */
  return n > 0;
}

/* Set inline_failed for all callers of given function to REASON.  */

static void
cgraph_set_inline_failed (struct cgraph_node *node,
			  cgraph_inline_failed_t reason)
{
  struct cgraph_edge *e;

  if (dump_file)
    fprintf (dump_file, "Inlining failed: %s\n",
	     cgraph_inline_failed_string (reason));
  for (e = node->callers; e; e = e->next_caller)
    if (e->inline_failed)
      e->inline_failed = reason;
}

/* Given whole compilation unit estimate of INSNS, compute how large we can
   allow the unit to grow.  */
static int
compute_max_insns (int insns)
{
  int max_insns = insns;
  if (max_insns < PARAM_VALUE (PARAM_LARGE_UNIT_INSNS))
    max_insns = PARAM_VALUE (PARAM_LARGE_UNIT_INSNS);

  return ((HOST_WIDEST_INT) max_insns
	  * (100 + PARAM_VALUE (PARAM_INLINE_UNIT_GROWTH)) / 100);
}

/* Compute badness of all edges in NEW_EDGES and add them to the HEAP.  */
static void
add_new_edges_to_heap (fibheap_t heap, VEC (cgraph_edge_p, heap) *new_edges)
{
  while (VEC_length (cgraph_edge_p, new_edges) > 0)
    {
      struct cgraph_edge *edge = VEC_pop (cgraph_edge_p, new_edges);

      gcc_assert (!edge->aux);
      edge->aux = fibheap_insert (heap, cgraph_edge_badness (edge), edge);
    }
}


/* We use greedy algorithm for inlining of small functions:
   All inline candidates are put into prioritized heap based on estimated
   growth of the overall number of instructions and then update the estimates.

   INLINED and INLINED_CALEES are just pointers to arrays large enough
   to be passed to cgraph_inlined_into and cgraph_inlined_callees.  */

static void
cgraph_decide_inlining_of_small_functions (void)
{
  struct cgraph_node *node;
  struct cgraph_edge *edge;
  cgraph_inline_failed_t failed_reason;
  fibheap_t heap = fibheap_new ();
  bitmap updated_nodes = BITMAP_ALLOC (NULL);
  int min_size, max_size;
  VEC (cgraph_edge_p, heap) *new_indirect_edges = NULL;

  if (flag_indirect_inlining)
    new_indirect_edges = VEC_alloc (cgraph_edge_p, heap, 8);

  if (dump_file)
    fprintf (dump_file, "\nDeciding on smaller functions:\n");

  /* Put all inline candidates into the heap.  */

  for (node = cgraph_nodes; node; node = node->next)
    {
      if (!node->local.inlinable || !node->callers
	  || node->local.disregard_inline_limits)
	continue;
      if (dump_file)
	fprintf (dump_file, "Considering inline candidate %s.\n", cgraph_node_name (node));

      node->global.estimated_growth = INT_MIN;
      if (!cgraph_default_inline_p (node, &failed_reason))
	{
	  cgraph_set_inline_failed (node, failed_reason);
	  continue;
	}

      for (edge = node->callers; edge; edge = edge->next_caller)
	if (edge->inline_failed)
	  {
	    gcc_assert (!edge->aux);
	    edge->aux = fibheap_insert (heap, cgraph_edge_badness (edge), edge);
	  }
    }

  max_size = compute_max_insns (overall_size);
  min_size = overall_size;

  while (overall_size <= max_size
	 && (edge = (struct cgraph_edge *) fibheap_extract_min (heap)))
    {
      int old_size = overall_size;
      struct cgraph_node *where;
      int growth =
	cgraph_estimate_size_after_inlining (1, edge->caller, edge->callee);
      cgraph_inline_failed_t not_good = CIF_OK;

      growth -= edge->caller->global.size;

      if (dump_file)
	{
	  fprintf (dump_file, 
		   "\nConsidering %s with %i size\n",
		   cgraph_node_name (edge->callee),
		   edge->callee->global.size);
	  fprintf (dump_file, 
		   " to be inlined into %s in %s:%i\n"
		   " Estimated growth after inlined into all callees is %+i insns.\n"
		   " Estimated badness is %i, frequency %.2f.\n",
		   cgraph_node_name (edge->caller),
		   gimple_filename ((const_gimple) edge->call_stmt),
		   gimple_lineno ((const_gimple) edge->call_stmt),
		   cgraph_estimate_growth (edge->callee),
		   cgraph_edge_badness (edge),
		   edge->frequency / (double)CGRAPH_FREQ_BASE);
	  if (edge->count)
	    fprintf (dump_file," Called "HOST_WIDEST_INT_PRINT_DEC"x\n", edge->count);
	}
      gcc_assert (edge->aux);
      edge->aux = NULL;
      if (!edge->inline_failed)
	continue;

      /* When not having profile info ready we don't weight by any way the
         position of call in procedure itself.  This means if call of
	 function A from function B seems profitable to inline, the recursive
	 call of function A in inline copy of A in B will look profitable too
	 and we end up inlining until reaching maximal function growth.  This
	 is not good idea so prohibit the recursive inlining.

	 ??? When the frequencies are taken into account we might not need this
	 restriction.

	 We need to be cureful here, in some testcases, e.g. directivec.c in
	 libcpp, we can estimate self recursive function to have negative growth
	 for inlining completely.
	 */
      if (!edge->count)
	{
	  where = edge->caller;
	  while (where->global.inlined_to)
	    {
	      if (where->decl == edge->callee->decl)
		break;
	      where = where->callers->caller;
	    }
	  if (where->global.inlined_to)
	    {
	      edge->inline_failed
		= (edge->callee->local.disregard_inline_limits
		   ? CIF_RECURSIVE_INLINING : CIF_UNSPECIFIED);
	      if (dump_file)
		fprintf (dump_file, " inline_failed:Recursive inlining performed only for function itself.\n");
	      continue;
	    }
	}

      if (!cgraph_maybe_hot_edge_p (edge))
 	not_good = CIF_UNLIKELY_CALL;
      if (!flag_inline_functions
	  && !DECL_DECLARED_INLINE_P (edge->callee->decl))
 	not_good = CIF_NOT_DECLARED_INLINED;
      if (optimize_function_for_size_p (DECL_STRUCT_FUNCTION(edge->caller->decl)))
 	not_good = CIF_OPTIMIZING_FOR_SIZE;
      if (not_good && growth > 0 && cgraph_estimate_growth (edge->callee) > 0)
	{
          if (!cgraph_recursive_inlining_p (edge->caller, edge->callee,
				            &edge->inline_failed))
	    {
	      edge->inline_failed = not_good;
	      if (dump_file)
		fprintf (dump_file, " inline_failed:%s.\n",
			 cgraph_inline_failed_string (edge->inline_failed));
	    }
	  continue;
	}
      if (!cgraph_default_inline_p (edge->callee, &edge->inline_failed))
	{
          if (!cgraph_recursive_inlining_p (edge->caller, edge->callee,
				            &edge->inline_failed))
	    {
	      if (dump_file)
		fprintf (dump_file, " inline_failed:%s.\n",
			 cgraph_inline_failed_string (edge->inline_failed));
	    }
	  continue;
	}
      if (!tree_can_inline_p (edge))
	{
	  if (dump_file)
	    fprintf (dump_file, " inline_failed:%s.\n",
		     cgraph_inline_failed_string (edge->inline_failed));
	  continue;
	}
      if (cgraph_recursive_inlining_p (edge->caller, edge->callee,
				       &edge->inline_failed))
	{
	  where = edge->caller;
	  if (where->global.inlined_to)
	    where = where->global.inlined_to;
	  if (!cgraph_decide_recursive_inlining (where,
						 flag_indirect_inlining
						 ? &new_indirect_edges : NULL))
	    continue;
	  if (flag_indirect_inlining)
	    add_new_edges_to_heap (heap, new_indirect_edges);
          update_callee_keys (heap, where, updated_nodes);
	}
      else
	{
	  struct cgraph_node *callee;
	  if (edge->call_stmt_cannot_inline_p
	      || !cgraph_check_inline_limits (edge->caller, edge->callee,
					      &edge->inline_failed, true))
	    {
	      if (dump_file)
		fprintf (dump_file, " Not inlining into %s:%s.\n",
			 cgraph_node_name (edge->caller),
			 cgraph_inline_failed_string (edge->inline_failed));
	      continue;
	    }
	  callee = edge->callee;
	  cgraph_mark_inline_edge (edge, true, &new_indirect_edges);
	  if (flag_indirect_inlining)
	    add_new_edges_to_heap (heap, new_indirect_edges);

	  update_callee_keys (heap, callee, updated_nodes);
	}
      where = edge->caller;
      if (where->global.inlined_to)
	where = where->global.inlined_to;

      /* Our profitability metric can depend on local properties
	 such as number of inlinable calls and size of the function body.
	 After inlining these properties might change for the function we
	 inlined into (since it's body size changed) and for the functions
	 called by function we inlined (since number of it inlinable callers
	 might change).  */
      update_caller_keys (heap, where, updated_nodes);
      bitmap_clear (updated_nodes);

      if (dump_file)
	{
	  fprintf (dump_file, 
		   " Inlined into %s which now has size %i and self time %i,"
		   "net change of %+i.\n",
		   cgraph_node_name (edge->caller),
		   edge->caller->global.time,
		   edge->caller->global.size,
		   overall_size - old_size);
	}
      if (min_size > overall_size)
	{
	  min_size = overall_size;
	  max_size = compute_max_insns (min_size);

	  if (dump_file)
	    fprintf (dump_file, "New minimal size reached: %i\n", min_size);
	}
    }
  while ((edge = (struct cgraph_edge *) fibheap_extract_min (heap)) != NULL)
    {
      gcc_assert (edge->aux);
      edge->aux = NULL;
      if (!edge->callee->local.disregard_inline_limits && edge->inline_failed
          && !cgraph_recursive_inlining_p (edge->caller, edge->callee,
				           &edge->inline_failed))
	edge->inline_failed = CIF_INLINE_UNIT_GROWTH_LIMIT;
    }

  if (new_indirect_edges)
    VEC_free (cgraph_edge_p, heap, new_indirect_edges);
  fibheap_delete (heap);
  BITMAP_FREE (updated_nodes);
}

/* Decide on the inlining.  We do so in the topological order to avoid
   expenses on updating data structures.  */

static unsigned int
cgraph_decide_inlining (void)
{
  struct cgraph_node *node;
  int nnodes;
  struct cgraph_node **order =
    XCNEWVEC (struct cgraph_node *, cgraph_n_nodes);
  int old_size = 0;
  int i;
  bool redo_always_inline = true;
  int initial_size = 0;

  /* FIXME lto.  We need to rethink how to coordinate different passes. */
  if (flag_ltrans)
    return 0;

  /* FIXME lto.  We need to re-think about how the passes get invoked. */
  if (!flag_wpa)
    cgraph_remove_function_insertion_hook (function_insertion_hook_holder);

  max_count = 0;
  max_benefit = 0;
  for (node = cgraph_nodes; node; node = node->next)
    if (node->analyzed)
      {
	struct cgraph_edge *e;

	gcc_assert (inline_summary (node)->self_size == node->global.size);
	initial_size += node->global.size;
	for (e = node->callees; e; e = e->next_callee)
	  if (max_count < e->count)
	    max_count = e->count;
	if (max_benefit < inline_summary (node)->time_inlining_benefit)
	  max_benefit = inline_summary (node)->time_inlining_benefit;
      }
  gcc_assert (in_lto_p
	      || !max_count
	      || (profile_info && flag_branch_probabilities));
  overall_size = initial_size;

  nnodes = cgraph_postorder (order);

  if (dump_file)
    fprintf (dump_file,
	     "\nDeciding on inlining.  Starting with size %i.\n",
	     initial_size);

  for (node = cgraph_nodes; node; node = node->next)
    node->aux = 0;

  if (dump_file)
    fprintf (dump_file, "\nInlining always_inline functions:\n");

  /* In the first pass mark all always_inline edges.  Do this with a priority
     so none of our later choices will make this impossible.  */
  while (redo_always_inline)
    {
      redo_always_inline = false;
      for (i = nnodes - 1; i >= 0; i--)
	{
	  struct cgraph_edge *e, *next;

	  node = order[i];

	  /* Handle nodes to be flattened, but don't update overall unit
	     size.  */
	  if (lookup_attribute ("flatten",
				DECL_ATTRIBUTES (node->decl)) != NULL)
	    {
	      if (dump_file)
		fprintf (dump_file,
			 "Flattening %s\n", cgraph_node_name (node));
	      cgraph_decide_inlining_incrementally (node, INLINE_ALL, 0);
	    }

	  if (!node->local.disregard_inline_limits)
	    continue;
	  if (dump_file)
	    fprintf (dump_file,
		     "\nConsidering %s size:%i (always inline)\n",
		     cgraph_node_name (node), node->global.size);
	  old_size = overall_size;
	  for (e = node->callers; e; e = next)
	    {
	      next = e->next_caller;
	      if (!e->inline_failed || e->call_stmt_cannot_inline_p)
		continue;
	      if (cgraph_recursive_inlining_p (e->caller, e->callee,
					       &e->inline_failed))
		continue;
<<<<<<< HEAD
	      if (!tree_can_inline_p (e->caller->decl, e->callee->decl))
		{
		  e->call_stmt_cannot_inline_p = true;
		  continue;
		}
=======
	      if (!tree_can_inline_p (e))
                continue;
>>>>>>> 88ccda10
	      if (cgraph_mark_inline_edge (e, true, NULL))
		redo_always_inline = true;
	      if (dump_file)
		fprintf (dump_file,
			 " Inlined into %s which now has size %i.\n",
			 cgraph_node_name (e->caller),
			 e->caller->global.size);
	    }
	  /* Inlining self recursive function might introduce new calls to
	     themselves we didn't see in the loop above.  Fill in the proper
	     reason why inline failed.  */
	  for (e = node->callers; e; e = e->next_caller)
	    if (e->inline_failed)
	      e->inline_failed = CIF_RECURSIVE_INLINING;
	  if (dump_file)
	    fprintf (dump_file, 
		     " Inlined for a net change of %+i size.\n",
		     overall_size - old_size);
	}
    }

  cgraph_decide_inlining_of_small_functions ();

  if (flag_inline_functions_called_once)
    {
      if (dump_file)
	fprintf (dump_file, "\nDeciding on functions called once:\n");

      /* And finally decide what functions are called once.  */
      for (i = nnodes - 1; i >= 0; i--)
	{
	  node = order[i];

	  if (node->callers
	      && !node->callers->next_caller
	      && !node->needed
	      && node->local.inlinable
	      && node->callers->inline_failed
	      && node->callers->caller != node
	      && node->callers->caller->global.inlined_to != node
	      && !node->callers->call_stmt_cannot_inline_p
	      && !DECL_EXTERNAL (node->decl)
	      && !DECL_COMDAT (node->decl))
	    {
	      old_size = overall_size;
	      if (dump_file)
		{
		  fprintf (dump_file,
			   "\nConsidering %s size %i.\n",
			   cgraph_node_name (node), node->global.size);
		  fprintf (dump_file,
			   " Called once from %s %i insns.\n",
			   cgraph_node_name (node->callers->caller),
			   node->callers->caller->global.size);
		}

	      if (cgraph_check_inline_limits (node->callers->caller, node,
					      NULL, false))
		{
		  cgraph_mark_inline (node->callers);
		  if (dump_file)
		    fprintf (dump_file,
			     " Inlined into %s which now has %i size"
			     " for a net change of %+i size.\n",
			     cgraph_node_name (node->callers->caller),
			     node->callers->caller->global.size,
			     overall_size - old_size);
		}
	      else
		{
		  if (dump_file)
		    fprintf (dump_file,
			     " Inline limit reached, not inlined.\n");
		}
	    }
	}
    }

  /* Free ipa-prop structures if they are no longer needed.  */
  if (flag_indirect_inlining)
    free_all_ipa_structures_after_iinln ();

  if (dump_file)
    fprintf (dump_file,
	     "\nInlined %i calls, eliminated %i functions, "
	     "size %i turned to %i size.\n\n",
	     ncalls_inlined, nfunctions_inlined, initial_size,
	     overall_size);
  free (order);
  return 0;
}

/* Try to inline edge E from incremental inliner.  MODE specifies mode
   of inliner.

   We are detecting cycles by storing mode of inliner into cgraph_node last
   time we visited it in the recursion.  In general when mode is set, we have
   recursive inlining, but as an special case, we want to try harder inline
   ALWAYS_INLINE functions: consider callgraph a->b->c->b, with a being
   flatten, b being always inline.  Flattening 'a' will collapse
   a->b->c before hitting cycle.  To accommodate always inline, we however
   need to inline a->b->c->b.

   So after hitting cycle first time, we switch into ALWAYS_INLINE mode and
   stop inlining only after hitting ALWAYS_INLINE in ALWAY_INLINE mode.  */
static bool
try_inline (struct cgraph_edge *e, enum inlining_mode mode, int depth)
{
  struct cgraph_node *callee = e->callee;
  enum inlining_mode callee_mode = (enum inlining_mode) (size_t) callee->aux;
  bool always_inline = e->callee->local.disregard_inline_limits;
  bool inlined = false;

  /* We've hit cycle?  */
  if (callee_mode)
    {
      /* It is first time we see it and we are not in ALWAY_INLINE only
	 mode yet.  and the function in question is always_inline.  */
      if (always_inline && mode != INLINE_ALWAYS_INLINE)
	{
	  if (dump_file)
	    {
	      indent_to (dump_file, depth);
	      fprintf (dump_file,
		       "Hit cycle in %s, switching to always inline only.\n",
		       cgraph_node_name (callee));
	    }
	  mode = INLINE_ALWAYS_INLINE;
	}
      /* Otherwise it is time to give up.  */
      else
	{
	  if (dump_file)
	    {
	      indent_to (dump_file, depth);
	      fprintf (dump_file,
		       "Not inlining %s into %s to avoid cycle.\n",
		       cgraph_node_name (callee),
		       cgraph_node_name (e->caller));
	    }
	  e->inline_failed = (e->callee->local.disregard_inline_limits
		              ? CIF_RECURSIVE_INLINING : CIF_UNSPECIFIED);
          return false;
	}
    }
      
  callee->aux = (void *)(size_t) mode;
  if (dump_file)
    {
      indent_to (dump_file, depth);
      fprintf (dump_file, " Inlining %s into %s.\n",
	       cgraph_node_name (e->callee),
	       cgraph_node_name (e->caller));
    }
  if (e->inline_failed)
    {
      cgraph_mark_inline (e);

      /* In order to fully inline always_inline functions, we need to
	 recurse here, since the inlined functions might not be processed by
	 incremental inlining at all yet.  

	 Also flattening needs to be done recursively.  */

      if (mode == INLINE_ALL || always_inline)
	cgraph_decide_inlining_incrementally (e->callee, mode, depth + 1);
      inlined = true;
    }
  callee->aux = (void *)(size_t) callee_mode;
  return inlined;
}

/* Return true when N is leaf function.  Accept cheap (pure&const) builtins
   in leaf functions.  */
static bool
leaf_node_p (struct cgraph_node *n)
{
  struct cgraph_edge *e;
  for (e = n->callees; e; e = e->next_callee)
    if (!DECL_BUILT_IN (e->callee->decl)
	|| (!TREE_READONLY (e->callee->decl)
	    || DECL_PURE_P (e->callee->decl)))
      return false;
  return true;
}

/* Decide on the inlining.  We do so in the topological order to avoid
   expenses on updating data structures.  
   DEPTH is depth of recursion, used only for debug output.  */

static bool
cgraph_decide_inlining_incrementally (struct cgraph_node *node,
				      enum inlining_mode mode,
				      int depth)
{
  struct cgraph_edge *e;
  bool inlined = false;
  cgraph_inline_failed_t failed_reason;
  enum inlining_mode old_mode;

#ifdef ENABLE_CHECKING
  verify_cgraph_node (node);
#endif

  old_mode = (enum inlining_mode) (size_t)node->aux;

  if (mode != INLINE_ALWAYS_INLINE && mode != INLINE_SIZE_NORECURSIVE
      && lookup_attribute ("flatten", DECL_ATTRIBUTES (node->decl)) != NULL)
    {
      if (dump_file)
	{
	  indent_to (dump_file, depth);
	  fprintf (dump_file, "Flattening %s\n", cgraph_node_name (node));
	}
      mode = INLINE_ALL;
    }

  node->aux = (void *)(size_t) mode;

  /* First of all look for always inline functions.  */
  if (mode != INLINE_SIZE_NORECURSIVE)
    for (e = node->callees; e; e = e->next_callee)
      {
	if (!e->callee->local.disregard_inline_limits
	    && (mode != INLINE_ALL || !e->callee->local.inlinable))
	  continue;
	if (e->call_stmt_cannot_inline_p)
	  continue;
	/* When the edge is already inlined, we just need to recurse into
	   it in order to fully flatten the leaves.  */
	if (!e->inline_failed && mode == INLINE_ALL)
	  {
	    inlined |= try_inline (e, mode, depth);
	    continue;
	  }
	if (dump_file)
	  {
	    indent_to (dump_file, depth);
	    fprintf (dump_file,
		     "Considering to always inline inline candidate %s.\n",
		     cgraph_node_name (e->callee));
	  }
	if (cgraph_recursive_inlining_p (node, e->callee, &e->inline_failed))
	  {
	    if (dump_file)
	      {
		indent_to (dump_file, depth);
		fprintf (dump_file, "Not inlining: recursive call.\n");
	      }
	    continue;
	  }
	if (!tree_can_inline_p (e))
	  {
	    if (dump_file)
	      {
		indent_to (dump_file, depth);
		fprintf (dump_file,
			 "Not inlining: %s",
                         cgraph_inline_failed_string (e->inline_failed));
	      }
	    continue;
	  }
	if (gimple_in_ssa_p (DECL_STRUCT_FUNCTION (node->decl))
	    != gimple_in_ssa_p (DECL_STRUCT_FUNCTION (e->callee->decl)))
	  {
	    if (dump_file)
	      {
		indent_to (dump_file, depth);
		fprintf (dump_file, "Not inlining: SSA form does not match.\n");
	      }
	    continue;
	  }
	if (!e->callee->analyzed)
	  {
	    if (dump_file)
	      {
		indent_to (dump_file, depth);
		fprintf (dump_file,
			 "Not inlining: Function body no longer available.\n");
	      }
	    continue;
	  }
	inlined |= try_inline (e, mode, depth);
      }

  /* Now do the automatic inlining.  */
  if (mode != INLINE_ALL && mode != INLINE_ALWAYS_INLINE)
    for (e = node->callees; e; e = e->next_callee)
      {
        int allowed_growth = 0;
	if (!e->callee->local.inlinable
	    || !e->inline_failed
	    || e->callee->local.disregard_inline_limits)
	  continue;
	if (dump_file)
	  fprintf (dump_file, "Considering inline candidate %s.\n",
		   cgraph_node_name (e->callee));
	if (cgraph_recursive_inlining_p (node, e->callee, &e->inline_failed))
	  {
	    if (dump_file)
	      {
		indent_to (dump_file, depth);
		fprintf (dump_file, "Not inlining: recursive call.\n");
	      }
	    continue;
	  }
	if (gimple_in_ssa_p (DECL_STRUCT_FUNCTION (node->decl))
	    != gimple_in_ssa_p (DECL_STRUCT_FUNCTION (e->callee->decl)))
	  {
	    if (dump_file)
	      {
		indent_to (dump_file, depth);
		fprintf (dump_file, "Not inlining: SSA form does not match.\n");
	      }
	    continue;
	  }

	if (cgraph_maybe_hot_edge_p (e) && leaf_node_p (e->callee)
	    && optimize_function_for_speed_p (cfun))
	  allowed_growth = PARAM_VALUE (PARAM_EARLY_INLINING_INSNS);

	/* When the function body would grow and inlining the function won't
	   eliminate the need for offline copy of the function, don't inline.
	 */
	if (((mode == INLINE_SIZE || mode == INLINE_SIZE_NORECURSIVE)
	     || (!flag_inline_functions
		 && !DECL_DECLARED_INLINE_P (e->callee->decl)))
	    && (cgraph_estimate_size_after_inlining (1, e->caller, e->callee)
		> e->caller->global.size + allowed_growth)
	    && cgraph_estimate_growth (e->callee) > allowed_growth)
	  {
	    if (dump_file)
	      {
		indent_to (dump_file, depth);
		fprintf (dump_file,
			 "Not inlining: code size would grow by %i.\n",
			 cgraph_estimate_size_after_inlining (1, e->caller,
							      e->callee)
			 - e->caller->global.size);
	      }
	    continue;
	  }
	if (!cgraph_check_inline_limits (node, e->callee, &e->inline_failed,
				         false)
	    || e->call_stmt_cannot_inline_p)
	  {
	    if (dump_file)
	      {
		indent_to (dump_file, depth);
		fprintf (dump_file, "Not inlining: %s.\n",
			 cgraph_inline_failed_string (e->inline_failed));
	      }
	    continue;
	  }
	if (!e->callee->analyzed)
	  {
	    if (dump_file)
	      {
		indent_to (dump_file, depth);
		fprintf (dump_file,
			 "Not inlining: Function body no longer available.\n");
	      }
	    continue;
	  }
	if (!tree_can_inline_p (e))
	  {
<<<<<<< HEAD
	    e->call_stmt_cannot_inline_p = true;
=======
>>>>>>> 88ccda10
	    if (dump_file)
	      {
		indent_to (dump_file, depth);
		fprintf (dump_file,
			 "Not inlining: %s.",
                         cgraph_inline_failed_string (e->inline_failed));
	      }
	    continue;
	  }
	if (cgraph_default_inline_p (e->callee, &failed_reason))
	  inlined |= try_inline (e, mode, depth);
      }
  node->aux = (void *)(size_t) old_mode;
  return inlined;
}

/* Because inlining might remove no-longer reachable nodes, we need to
   keep the array visible to garbage collector to avoid reading collected
   out nodes.  */
static int nnodes;
static GTY ((length ("nnodes"))) struct cgraph_node **order;

/* Do inlining of small functions.  Doing so early helps profiling and other
   passes to be somewhat more effective and avoids some code duplication in
   later real inlining pass for testcases with very many function calls.  */
static unsigned int
cgraph_early_inlining (void)
{
  struct cgraph_node *node = cgraph_node (current_function_decl);
  unsigned int todo = 0;
  int iterations = 0;

  if (sorrycount || errorcount)
    return 0;
  while (cgraph_decide_inlining_incrementally (node,
  					       iterations
					       ? INLINE_SIZE_NORECURSIVE : INLINE_SIZE, 0)
	 && iterations < PARAM_VALUE (PARAM_EARLY_INLINER_MAX_ITERATIONS))
    {
      timevar_push (TV_INTEGRATION);
      todo |= optimize_inline_calls (current_function_decl);
      iterations++;
      timevar_pop (TV_INTEGRATION);
    }
  if (dump_file)
    fprintf (dump_file, "Iterations: %i\n", iterations);
  cfun->always_inline_functions_inlined = true;
  return todo;
}

/* When inlining shall be performed.  */
static bool
cgraph_gate_early_inlining (void)
{
  return flag_early_inlining;
}

struct gimple_opt_pass pass_early_inline = 
{
 {
  GIMPLE_PASS,
  "einline",	 			/* name */
  cgraph_gate_early_inlining,		/* gate */
  cgraph_early_inlining,		/* execute */
  NULL,					/* sub */
  NULL,					/* next */
  0,					/* static_pass_number */
  TV_INLINE_HEURISTICS,			/* tv_id */
  0,	                                /* properties_required */
  0,					/* properties_provided */
  0,					/* properties_destroyed */
  0,					/* todo_flags_start */
  TODO_dump_func    			/* todo_flags_finish */
 }
};

/* When inlining shall be performed.  */
static bool
cgraph_gate_ipa_early_inlining (void)
{
  return (flag_early_inlining
	  && !in_lto_p
	  && (flag_branch_probabilities || flag_test_coverage
	      || profile_arc_flag));
}

/* IPA pass wrapper for early inlining pass.  We need to run early inlining
   before tree profiling so we have stand alone IPA pass for doing so.  */
struct simple_ipa_opt_pass pass_ipa_early_inline = 
{
 {
  SIMPLE_IPA_PASS,
  "einline_ipa",			/* name */
  cgraph_gate_ipa_early_inlining,	/* gate */
  NULL,					/* execute */
  NULL,					/* sub */
  NULL,					/* next */
  0,					/* static_pass_number */
  TV_INLINE_HEURISTICS,			/* tv_id */
  0,	                                /* properties_required */
  0,					/* properties_provided */
  0,					/* properties_destroyed */
  0,					/* todo_flags_start */
  TODO_dump_cgraph 		        /* todo_flags_finish */
 }
};

/* See if statement might disappear after inlining.  We are not terribly
   sophisficated, basically looking for simple abstraction penalty wrappers.  */

static bool
likely_eliminated_by_inlining_p (gimple stmt)
{
  enum gimple_code code = gimple_code (stmt);
  switch (code)
    {
      case GIMPLE_RETURN:
        return true;
      case GIMPLE_ASSIGN:
	if (gimple_num_ops (stmt) != 2)
	  return false;

	/* Casts of parameters, loads from parameters passed by reference
	   and stores to return value or parameters are probably free after
	   inlining.  */
	if (gimple_assign_rhs_code (stmt) == CONVERT_EXPR
	    || gimple_assign_rhs_code (stmt) == NOP_EXPR
	    || gimple_assign_rhs_code (stmt) == VIEW_CONVERT_EXPR
	    || gimple_assign_rhs_class (stmt) == GIMPLE_SINGLE_RHS)
	  {
	    tree rhs = gimple_assign_rhs1 (stmt);
            tree lhs = gimple_assign_lhs (stmt);
	    tree inner_rhs = rhs;
	    tree inner_lhs = lhs;
	    bool rhs_free = false;
	    bool lhs_free = false;

 	    while (handled_component_p (inner_lhs) || TREE_CODE (inner_lhs) == INDIRECT_REF)
	      inner_lhs = TREE_OPERAND (inner_lhs, 0);
 	    while (handled_component_p (inner_rhs)
	           || TREE_CODE (inner_rhs) == ADDR_EXPR || TREE_CODE (inner_rhs) == INDIRECT_REF)
	      inner_rhs = TREE_OPERAND (inner_rhs, 0);
		

	    if (TREE_CODE (inner_rhs) == PARM_DECL
	        || (TREE_CODE (inner_rhs) == SSA_NAME
		    && SSA_NAME_IS_DEFAULT_DEF (inner_rhs)
		    && TREE_CODE (SSA_NAME_VAR (inner_rhs)) == PARM_DECL))
	      rhs_free = true;
	    if (rhs_free && is_gimple_reg (lhs))
	      lhs_free = true;
	    if (((TREE_CODE (inner_lhs) == PARM_DECL
	          || (TREE_CODE (inner_lhs) == SSA_NAME
		      && SSA_NAME_IS_DEFAULT_DEF (inner_lhs)
		      && TREE_CODE (SSA_NAME_VAR (inner_lhs)) == PARM_DECL))
		 && inner_lhs != lhs)
	        || TREE_CODE (inner_lhs) == RESULT_DECL
	        || (TREE_CODE (inner_lhs) == SSA_NAME
		    && TREE_CODE (SSA_NAME_VAR (inner_lhs)) == RESULT_DECL))
	      lhs_free = true;
	    if (lhs_free && (is_gimple_reg (rhs) || is_gimple_min_invariant (rhs)))
	      rhs_free = true;
	    if (lhs_free && rhs_free)
	      return true;
	  }
	return false;
      default:
	return false;
    }
}

/* Compute function body size parameters for NODE.  */

static void
estimate_function_body_sizes (struct cgraph_node *node)
{
  gcov_type time = 0;
  gcov_type time_inlining_benefit = 0;
  int size = 0;
  int size_inlining_benefit = 0;
  basic_block bb;
  gimple_stmt_iterator bsi;
  struct function *my_function = DECL_STRUCT_FUNCTION (node->decl);
  tree arg;
  int freq;
  tree funtype = TREE_TYPE (node->decl);
  bitmap must_not_throw = must_not_throw_labels ();

  if (dump_file)
    {
      fprintf (dump_file, "Analyzing function body size: %s\n", cgraph_node_name (node));
    }

  gcc_assert (my_function && my_function->cfg);
  FOR_EACH_BB_FN (bb, my_function)
    {
      freq = compute_call_stmt_bb_frequency (node->decl, bb);
      for (bsi = gsi_start_bb (bb); !gsi_end_p (bsi); gsi_next (&bsi))
	{
	  int this_size = estimate_num_insns (gsi_stmt (bsi), &eni_size_weights);
	  int this_time = estimate_num_insns (gsi_stmt (bsi), &eni_time_weights);

	  /* MUST_NOT_THROW is usually handled by runtime calling terminate and stopping
	     stacking unwinding.  However when there is local cleanup that can resume
	     to MUST_NOT_THROW then we generate explicit handler containing
	     std::terminate () call.
	     
	     Because inlining of function can introduce new cleanup region, prior
	     inlining we keep std::terinate () calls for every MUST_NOT_THROW containing
	     function call.  Wast majority of these will be eliminated after inlining
	     and crossjumping will inify possible duplicated calls.  So ignore
	     the handlers for function body estimates.  */
	  if (gimple_code (gsi_stmt (bsi)) == GIMPLE_LABEL
	      && bitmap_bit_p (must_not_throw, 
	      		       LABEL_DECL_UID (gimple_label_label (gsi_stmt (bsi)))))
	    {
	      if (dump_file)
	        fprintf (dump_file, "  MUST_NOT_THROW landing pad.  Ignoring whole BB.\n");
	    }
	  if (dump_file)
	    {
	      fprintf (dump_file, "  freq:%6i size:%3i time:%3i ", freq, this_size, this_time);
	      print_gimple_stmt (dump_file, gsi_stmt (bsi), 0, 0);
	    }
	  this_time *= freq;
	  time += this_time;
	  size += this_size;
	  if (likely_eliminated_by_inlining_p (gsi_stmt (bsi)))
	    {
	      size_inlining_benefit += this_size;
	      time_inlining_benefit += this_time;
	      if (dump_file)
		fprintf (dump_file, "    Likely eliminated\n");
	    }
	  gcc_assert (time >= 0);
	  gcc_assert (size >= 0);
	}
    }
  time = (time + CGRAPH_FREQ_BASE / 2) / CGRAPH_FREQ_BASE;
  time_inlining_benefit = ((time_inlining_benefit + CGRAPH_FREQ_BASE / 2)
  			   / CGRAPH_FREQ_BASE);
  if (dump_file)
    {
      fprintf (dump_file, "Overall function body time: %i-%i size: %i-%i\n",
               (int)time, (int)time_inlining_benefit,
      	       size, size_inlining_benefit);
    }
  time_inlining_benefit += eni_time_weights.call_cost;
  size_inlining_benefit += eni_size_weights.call_cost;
  if (!VOID_TYPE_P (TREE_TYPE (funtype)))
    {
      int cost = estimate_move_cost (TREE_TYPE (funtype));
      time_inlining_benefit += cost;
      size_inlining_benefit += cost;
    }
  for (arg = DECL_ARGUMENTS (node->decl); arg; arg = TREE_CHAIN (arg))
    if (!VOID_TYPE_P (TREE_TYPE (arg)))
      {
        int cost = estimate_move_cost (TREE_TYPE (arg));
        time_inlining_benefit += cost;
        size_inlining_benefit += cost;
      }
  if (time_inlining_benefit > MAX_TIME)
    time_inlining_benefit = MAX_TIME;
  if (time > MAX_TIME)
    time = MAX_TIME;
  inline_summary (node)->self_time = time;
  inline_summary (node)->self_size = size;
  if (dump_file)
    {
      fprintf (dump_file, "With function call overhead time: %i-%i size: %i-%i\n",
               (int)time, (int)time_inlining_benefit,
      	       size, size_inlining_benefit);
    }
  inline_summary (node)->time_inlining_benefit = time_inlining_benefit;
  inline_summary (node)->size_inlining_benefit = size_inlining_benefit;
  BITMAP_FREE (must_not_throw);
}

/* Compute parameters of functions used by inliner.  */
unsigned int
compute_inline_parameters (struct cgraph_node *node)
{
  HOST_WIDE_INT self_stack_size;

  gcc_assert (!node->global.inlined_to);

  /* Estimate the stack size for the function.  But not at -O0
     because estimated_stack_frame_size is a quadratic problem.  */
  self_stack_size = optimize ? estimated_stack_frame_size () : 0;
  inline_summary (node)->estimated_self_stack_size = self_stack_size;
  node->global.estimated_stack_size = self_stack_size;
  node->global.stack_frame_offset = 0;

  /* Can this function be inlined at all?  */
  node->local.inlinable = tree_inlinable_function_p (current_function_decl);
  if (node->local.inlinable && !node->local.disregard_inline_limits)
    node->local.disregard_inline_limits
      = DECL_DISREGARD_INLINE_LIMITS (current_function_decl);
  estimate_function_body_sizes (node);
  /* Inlining characteristics are maintained by the cgraph_mark_inline.  */
  node->global.time = inline_summary (node)->self_time;
  node->global.size = inline_summary (node)->self_size;
  return 0;
}


/* Compute parameters of functions used by inliner using
   current_function_decl.  */
static unsigned int
compute_inline_parameters_for_current (void)
{
  compute_inline_parameters (cgraph_node (current_function_decl));
  return 0;
}

struct gimple_opt_pass pass_inline_parameters = 
{
 {
  GIMPLE_PASS,
  "inline_param",			/* name */
  NULL,					/* gate */
  compute_inline_parameters_for_current,/* execute */
  NULL,					/* sub */
  NULL,					/* next */
  0,					/* static_pass_number */
  TV_INLINE_HEURISTICS,			/* tv_id */
  0,	                                /* properties_required */
  0,					/* properties_provided */
  0,					/* properties_destroyed */
  0,					/* todo_flags_start */
  TODO_dump_func		        /* todo_flags_finish */
 }
};

/* This function performs intraprocedural analyzis in NODE that is required to
   inline indirect calls.  */
static void
inline_indirect_intraprocedural_analysis (struct cgraph_node *node)
{
  struct cgraph_edge *cs;

  if (!flag_ipa_cp)
    {
      ipa_initialize_node_params (node);
      ipa_detect_param_modifications (node);
    }
  ipa_analyze_params_uses (node);

  if (!flag_ipa_cp)
    for (cs = node->callees; cs; cs = cs->next_callee)
      {
	ipa_count_arguments (cs);
	ipa_compute_jump_functions (cs);
      }

  if (dump_file)
    {
      ipa_print_node_params (dump_file, node);
      ipa_print_node_jump_functions (dump_file, node);
    }
}

/* Note function body size.  */
static void
analyze_function (struct cgraph_node *node)
{
  push_cfun (DECL_STRUCT_FUNCTION (node->decl));
  current_function_decl = node->decl;

  compute_inline_parameters (node);
  if (flag_indirect_inlining)
    inline_indirect_intraprocedural_analysis (node);

  current_function_decl = NULL;
  pop_cfun ();
}

/* Called when new function is inserted to callgraph late.  */
static void
add_new_function (struct cgraph_node *node, void *data ATTRIBUTE_UNUSED)
{
  analyze_function (node);
}

/* Note function body size.  */
static void
inline_generate_summary (void)
{
  struct cgraph_node *node;

  /* FIXME lto.  We should not run any IPA-summary pass in LTRANS mode.  */
  if (flag_ltrans)
    return;

  function_insertion_hook_holder =
      cgraph_add_function_insertion_hook (&add_new_function, NULL);

  if (flag_indirect_inlining)
    {
      ipa_register_cgraph_hooks ();
      ipa_check_create_node_params ();
      ipa_check_create_edge_args ();
    }

  for (node = cgraph_nodes; node; node = node->next)
    if (node->analyzed)
      analyze_function (node);
  
  return;
}

/* Apply inline plan to function.  */
static unsigned int
inline_transform (struct cgraph_node *node)
{
  unsigned int todo = 0;
  struct cgraph_edge *e;

  /* We might need the body of this function so that we can expand
     it inline somewhere else.  */
  if (cgraph_preserve_function_body_p (node->decl))
    save_inline_function_body (node);

  for (e = node->callees; e; e = e->next_callee)
    if (!e->inline_failed || warn_inline)
      break;

  if (e)
    {
      timevar_push (TV_INTEGRATION);
      todo = optimize_inline_calls (current_function_decl);
      timevar_pop (TV_INTEGRATION);
    }
  cfun->always_inline_functions_inlined = true;
  cfun->after_inlining = true;
  return todo | execute_fixup_cfg ();
}

struct ipa_opt_pass_d pass_ipa_inline =
{
 {
  IPA_PASS,
  "inline",				/* name */
  NULL,					/* gate */
  cgraph_decide_inlining,		/* execute */
  NULL,					/* sub */
  NULL,					/* next */
  0,					/* static_pass_number */
  TV_INLINE_HEURISTICS,			/* tv_id */
  0,	                                /* properties_required */
  0,					/* properties_provided */
  0,					/* properties_destroyed */
  TODO_remove_functions,		/* todo_flags_finish */
  TODO_dump_cgraph | TODO_dump_func
  | TODO_remove_functions		/* todo_flags_finish */
 },
 inline_generate_summary,		/* generate_summary */
 NULL,					/* write_summary */
 NULL,					/* read_summary */
 NULL,					/* function_read_summary */
 0,					/* TODOs */
 inline_transform,			/* function_transform */
 NULL,					/* variable_transform */
};


#include "gt-ipa-inline.h"<|MERGE_RESOLUTION|>--- conflicted
+++ resolved
@@ -1188,16 +1188,8 @@
 	      if (cgraph_recursive_inlining_p (e->caller, e->callee,
 					       &e->inline_failed))
 		continue;
-<<<<<<< HEAD
-	      if (!tree_can_inline_p (e->caller->decl, e->callee->decl))
-		{
-		  e->call_stmt_cannot_inline_p = true;
-		  continue;
-		}
-=======
 	      if (!tree_can_inline_p (e))
                 continue;
->>>>>>> 88ccda10
 	      if (cgraph_mark_inline_edge (e, true, NULL))
 		redo_always_inline = true;
 	      if (dump_file)
@@ -1564,10 +1556,6 @@
 	  }
 	if (!tree_can_inline_p (e))
 	  {
-<<<<<<< HEAD
-	    e->call_stmt_cannot_inline_p = true;
-=======
->>>>>>> 88ccda10
 	    if (dump_file)
 	      {
 		indent_to (dump_file, depth);
