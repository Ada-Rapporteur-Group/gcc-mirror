--- conflicted
+++ resolved
@@ -1357,7 +1357,6 @@
     }
   callee->aux = (void *)(size_t) callee_mode;
   return inlined;
-<<<<<<< HEAD
 }
 
 /* Return true when N is leaf function.  Accept cheap (pure&const) builtins
@@ -1372,8 +1371,6 @@
 	    || DECL_PURE_P (e->callee->decl)))
       return false;
   return true;
-=======
->>>>>>> e4c29fbc
 }
 
 /* Decide on the inlining.  We do so in the topological order to avoid
@@ -1989,11 +1986,7 @@
   return todo | execute_fixup_cfg ();
 }
 
-<<<<<<< HEAD
-struct ipa_opt_pass pass_ipa_inline =
-=======
 struct ipa_opt_pass_d pass_ipa_inline =
->>>>>>> e4c29fbc
 {
  {
   IPA_PASS,
